# Copyright (c) 2017, 2022, Oracle and/or its affiliates.
#
# This program is free software; you can redistribute it and/or modify
# it under the terms of the GNU General Public License, version 2.0,
# as published by the Free Software Foundation.
#
# This program is also distributed with certain software (including
# but not limited to OpenSSL) that is licensed under separate terms,
# as designated in a particular file or component or in included license
# documentation.  The authors of MySQL hereby grant you an additional
# permission to link the program and your derivative works with the
# separately licensed software that they have included with MySQL.
#
# Without limiting anything contained in the foregoing, this file,
# which is part of C Driver for MySQL (Connector/C), is also subject to the
# Universal FOSS Exception, version 1.0, a copy of which can be found at
# http://oss.oracle.com/licenses/universal-foss-exception.
#
# This program is distributed in the hope that it will be useful,
# but WITHOUT ANY WARRANTY; without even the implied warranty of
# MERCHANTABILITY or FITNESS FOR A PARTICULAR PURPOSE.  See the
# GNU General Public License, version 2.0, for more details.
#
# You should have received a copy of the GNU General Public License
# along with this program; if not, write to the Free Software
# Foundation, Inc., 51 Franklin St, Fifth Floor, Boston, MA 02110-1301  USA

################################################################################
# DO NOT add server-to-client messages here;
# they go in messages_to_clients.txt
# in the same directory as this file.
#
# This file is for messages intended for the error log only.
#
# See the FAQ in errmsg_readme.txt in the
# same directory as this file for more
# information.
################################################################################


# "languages" and "default-language" directives should not be set in this
# file; their values are carried over from messages_to_clients.txt.


################################################################################
#
# Start of 8.0 error messages (error log).
#
# The build process automatically starts with this offset
# for messages intended for the error-log. Setting it again
# here would be harmless; changing it would not as this
# offset is mentioned in the documentation and #defined in
# the source:
# start-error-number 10000

ER_PARSER_TRACE XX999
  eng "Parser saw: %s"

ER_BOOTSTRAP_CANT_THREAD
  eng "Can't create thread to handle bootstrap (errno: %d)"

ER_TRIGGER_INVALID_VALUE
  eng "Trigger for table '%s'.'%s': invalid %s value (%s)."

ER_OPT_WRONG_TREE
  eng "Wrong tree: %s"

ER_DD_FAILSAFE
  eng "Error: Invalid %s"

ER_DD_NO_WRITES_NO_REPOPULATION
  eng "Skip re-populating collations and character sets tables in %s%sread-only mode."

ER_DD_VERSION_FOUND
  eng "Using data dictionary with version '%d'."

ER_DD_VERSION_INSTALLED
  eng "Installed data dictionary with version %d"

ER_DD_VERSION_UNSUPPORTED
  eng "Data Dictionary version '%d' not supported."

OBSOLETE_ER_LOG_SYSLOG_FACILITY_FAIL
  eng "Failed to set syslog facility to \"%s\", setting to \"%s\" (%d) instead."

ER_LOG_SYSLOG_CANNOT_OPEN
  eng "Cannot open %s; check privileges, or remove syseventlog from --log-error-services!"

ER_LOG_SLOW_CANNOT_OPEN
  eng " either restart the query logging by using \"SET GLOBAL SLOW_QUERY_LOG=ON\" or"

ER_LOG_GENERAL_CANNOT_OPEN
  eng " either restart the query logging by using \"SET GLOBAL GENERAL_LOG=ON\" or"

ER_LOG_CANNOT_WRITE
  eng "Failed to write to %s: %s"

ER_RPL_ZOMBIE_ENCOUNTERED
  eng "While initializing dump thread for replica with %s <%s>, found a zombie dump thread with the same %s. Source is killing the zombie dump thread(%u)."

ER_RPL_GTID_TABLE_CANNOT_OPEN
  eng "Gtid table is not ready to be used. Table '%s.%s' cannot be opened."

ER_SYSTEM_SCHEMA_NOT_FOUND
  eng "System schema directory does not exist."

ER_DD_INIT_UPGRADE_FAILED
  eng "Error in initializing dictionary, upgrade will do a cleanup and exit"

ER_VIEW_UNKNOWN_CHARSET_OR_COLLATION
  eng "View '%s'.'%s': unknown charset name and/or collation name (client: '%s'; connection: '%s')."

ER_DD_VIEW_CANT_ALLOC_CHARSET
  eng "Error in allocating memory for character set name for view %s.%s."

ER_DD_INIT_FAILED
  eng "Data Dictionary initialization failed."

ER_DD_UPDATING_PLUGIN_MD_FAILED
  eng "Failed to update plugin metadata in dictionary tables."

ER_DD_POPULATING_TABLES_FAILED
  eng "Failed to Populate DD tables."

ER_DD_VIEW_CANT_CREATE
  eng "Error in Creating View %s.%s"

ER_DD_METADATA_NOT_FOUND
  eng "Unable to start server. Cannot find the meta data for data dictionary table '%s'."

ER_DD_CACHE_NOT_EMPTY_AT_SHUTDOWN
  eng "Dictionary cache not empty at shutdown."

ER_DD_OBJECT_REMAINS
  eng "Dictionary objects used but not released."

ER_DD_OBJECT_REMAINS_IN_RELEASER
  eng "Dictionary objects left in default releaser."

ER_DD_OBJECT_RELEASER_REMAINS
  eng "Dictionary object auto releaser not deleted"

ER_DD_CANT_GET_OBJECT_KEY
  eng "Error: Unable to create primary object key"

ER_DD_CANT_CREATE_OBJECT_KEY
  eng "Error: Unable to create object key"

ER_CANT_CREATE_HANDLE_MGR_THREAD
  eng "Can't create handle_manager thread (errno= %d)"

ER_RPL_REPO_HAS_GAPS
  eng "It is not possible to change the type of the relay log's repository because there are workers' repositories with gaps. Please, fix the gaps first before doing such change."

ER_INVALID_VALUE_FOR_ENFORCE_GTID_CONSISTENCY
  eng "option 'enforce-gtid-consistency': value '%s' was not recognized. Setting enforce-gtid-consistency to OFF."

ER_CHANGED_ENFORCE_GTID_CONSISTENCY
  eng "Changed ENFORCE_GTID_CONSISTENCY from %s to %s."

ER_CHANGED_GTID_MODE
 eng "Changed GTID_MODE from %s to %s."

ER_DISABLED_STORAGE_ENGINE_AS_DEFAULT
  eng "%s is set to a disabled storage engine %s."

ER_DEBUG_SYNC_HIT
  eng "Debug sync points hit:                   %22s"

ER_DEBUG_SYNC_EXECUTED
  eng "Debug sync points executed:              %22s"

ER_DEBUG_SYNC_THREAD_MAX
  eng "Debug sync points max active per thread: %22s"

ER_DEBUG_SYNC_OOM
  eng "Debug Sync Facility disabled due to lack of memory."

ER_CANT_INIT_TC_LOG
  eng "Can't init tc log"

ER_EVENT_CANT_INIT_QUEUE
  eng "Event Scheduler: Can't initialize the execution queue"

ER_EVENT_PURGING_QUEUE
  eng "Event Scheduler: Purging the queue. %u events"

ER_EVENT_LAST_EXECUTION
  eng "Event Scheduler: Last execution of %s.%s. %s"

ER_EVENT_MESSAGE_STACK
  eng "%*s"

ER_EVENT_EXECUTION_FAILED
  eng "Event Scheduler: [%s].[%s.%s] event execution failed."

ER_CANT_INIT_SCHEDULER_THREAD
  eng "Event Scheduler: Cannot initialize the scheduler thread"

ER_SCHEDULER_STOPPED
  eng "Event Scheduler: Stopped"

ER_CANT_CREATE_SCHEDULER_THREAD
  eng "Event scheduler: Failed to start scheduler, Can not create thread for event scheduler (errno=%d)"

ER_SCHEDULER_WAITING
  eng "Event Scheduler: Waiting for the scheduler thread to reply"

ER_SCHEDULER_STARTED
  eng "Event Scheduler: scheduler thread started with id %u"

ER_SCHEDULER_STOPPING_FAILED_TO_GET_EVENT
  eng "Event Scheduler: Serious error during getting next event to execute. Stopping"

ER_SCHEDULER_STOPPING_FAILED_TO_CREATE_WORKER
  eng "Event_scheduler::execute_top: Can not create event worker thread (errno=%d). Stopping event scheduler"

ER_SCHEDULER_KILLING
  eng "Event Scheduler: Killing the scheduler thread, thread id %u"

ER_UNABLE_TO_RESOLVE_IP
  eng "IP address '%s' could not be resolved: %s"

ER_UNABLE_TO_RESOLVE_HOSTNAME
  eng "Host name '%s' could not be resolved: %s"

ER_HOSTNAME_RESEMBLES_IPV4
  eng "IP address '%s' has been resolved to the host name '%s', which resembles IPv4-address itself."

ER_HOSTNAME_DOESNT_RESOLVE_TO
  eng "Hostname '%s' does not resolve to '%s'."

ER_ADDRESSES_FOR_HOSTNAME_HEADER
  eng "Hostname '%s' has the following IP addresses:"

ER_ADDRESSES_FOR_HOSTNAME_LIST_ITEM
  eng " - %s"

ER_TRG_WITHOUT_DEFINER
  eng "Definer clause is missing in Trigger of Table %s. Rebuild Trigger to fix definer."

ER_TRG_NO_CLIENT_CHARSET
  eng "Client character set is missing for trigger of table %s. Using default character set."

ER_PARSING_VIEW
  eng "Error in parsing view %s.%s"

ER_COMPONENTS_INFRASTRUCTURE_BOOTSTRAP
  eng "Failed to bootstrap components infrastructure."

ER_COMPONENTS_INFRASTRUCTURE_SHUTDOWN
  eng "Failed to shutdown components infrastructure."

ER_COMPONENTS_PERSIST_LOADER_BOOTSTRAP
  eng "Failed to bootstrap persistent components loader."

ER_DEPART_WITH_GRACE
  eng "Giving %d client threads a chance to die gracefully"

ER_CA_SELF_SIGNED
  eng "CA certificate %s is self signed."

ER_SSL_LIBRARY_ERROR
   eng "Failed to set up SSL because of the following SSL library error: %s"

ER_NO_THD_NO_UUID
  eng "Failed to generate a server UUID because it is failed to allocate the THD."

ER_UUID_SALT
  eng "Salting uuid generator variables, current_pid: %lu, server_start_time: %lu, bytes_sent: %llu, "

ER_UUID_IS
  eng "Generated uuid: '%s', server_start_time: %lu, bytes_sent: %llu"

ER_UUID_INVALID
  eng "The server_uuid stored in auto.cnf file is not a valid UUID."

ER_UUID_SCRUB
  eng "Garbage characters found at the end of the server_uuid value in auto.cnf file. It should be of length '%d' (UUID_LENGTH). Clear it and restart the server. "

ER_CREATING_NEW_UUID
  eng "No existing UUID has been found, so we assume that this is the first time that this server has been started. Generating a new UUID: %s."

ER_CANT_CREATE_UUID
  eng "Initialization of the server's UUID failed because it could not be read from the auto.cnf file. If this is a new server, the initialization failed because it was not possible to generate a new UUID."

ER_UNKNOWN_UNSUPPORTED_STORAGE_ENGINE
  eng "Unknown/unsupported storage engine: %s"

ER_SECURE_AUTH_VALUE_UNSUPPORTED
  eng "Unsupported value 0 for secure-auth"

ER_INVALID_INSTRUMENT
  eng "Invalid instrument name or value for performance_schema_instrument '%s'",

ER_INNODB_MANDATORY
  eng "The use of InnoDB is mandatory since MySQL 5.7. The former options like '--innodb=0/1/OFF/ON' or '--skip-innodb' are ignored."

OBSOLETE_ER_INNODB_CANNOT_BE_IGNORED
  eng "ignore-builtin-innodb is ignored and will be removed in future releases."

OBSOLETE_ER_OLD_PASSWORDS_NO_MIDDLE_GROUND
  eng "Invalid old_passwords mode: 1. Valid values are 2 and 0"

ER_VERBOSE_REQUIRES_HELP
  eng "--verbose is for use with --help; did you mean --log-error-verbosity?"

ER_POINTLESS_WITHOUT_SLOWLOG
  eng "options --log-slow-admin-statements, --log-queries-not-using-indexes and --log-slow-replica-statements have no effect if --slow-query-log is not set"

ER_WASTEFUL_NET_BUFFER_SIZE
  eng "net_buffer_length (%lu) is set to be larger than max_allowed_packet (%lu). Please rectify."

ER_DEPRECATED_TIMESTAMP_IMPLICIT_DEFAULTS
  eng "TIMESTAMP with implicit DEFAULT value is deprecated. Please use --explicit_defaults_for_timestamp server option (see documentation for more details)."

ER_FT_BOOL_SYNTAX_INVALID
  eng "Invalid ft-boolean-syntax string: %s"

ER_CREDENTIALLESS_AUTO_USER_BAD
  eng "'NO_AUTO_CREATE_USER' sql mode was not set."

ER_CONNECTION_HANDLING_OOM
  eng "Could not allocate memory for connection handling"

ER_THREAD_HANDLING_OOM
  eng "Could not allocate memory for thread handling"

ER_CANT_CREATE_TEST_FILE
  eng "Can't create test file %s"

ER_CANT_CREATE_PID_FILE
  eng "Can't start server: can't create PID file: %s"

ER_CANT_REMOVE_PID_FILE
  eng "Unable to delete pid file: %s"

ER_CANT_CREATE_SHUTDOWN_THREAD
  eng "Can't create thread to handle shutdown requests (errno= %d)"

ER_SEC_FILE_PRIV_CANT_ACCESS_DIR
  eng "Failed to access directory for --secure-file-priv. Please make sure that directory exists and is accessible by MySQL Server. Supplied value : %s"

ER_SEC_FILE_PRIV_IGNORED
  eng "Ignoring --secure-file-priv value as server is running with --initialize(-insecure)."

ER_SEC_FILE_PRIV_EMPTY
  eng "Insecure configuration for --secure-file-priv: Current value does not restrict location of generated files. Consider setting it to a valid, non-empty path."

ER_SEC_FILE_PRIV_NULL
  eng "--secure-file-priv is set to NULL. Operations related to importing and exporting data are disabled"

ER_SEC_FILE_PRIV_DIRECTORY_INSECURE
  eng "Insecure configuration for --secure-file-priv: %s is accessible through --secure-file-priv. Consider choosing a different directory."

ER_SEC_FILE_PRIV_CANT_STAT
  eng "Failed to get stat for directory pointed out by --secure-file-priv"

ER_SEC_FILE_PRIV_DIRECTORY_PERMISSIONS
  eng "Insecure configuration for --secure-file-priv: Location is accessible to all OS users. Consider choosing a different directory."

ER_SEC_FILE_PRIV_ARGUMENT_TOO_LONG
  eng "Value for --secure-file-priv is longer than maximum limit of %d"

ER_CANT_CREATE_NAMED_PIPES_THREAD
  eng "Can't create thread to handle named pipes (errno= %d)"

ER_CANT_CREATE_TCPIP_THREAD
  eng "Can't create thread to handle TCP/IP (errno= %d)"

ER_CANT_CREATE_SHM_THREAD
  eng "Can't create thread to handle shared memory (errno= %d)"

ER_CANT_CREATE_INTERRUPT_THREAD
  eng "Can't create interrupt-thread (error %d, errno: %d)"

ER_WRITABLE_CONFIG_REMOVED
  eng "World-writable config file '%s' has been removed."

ER_CORE_VALUES
  eng "setrlimit could not change the size of core files to 'infinity';  We may not be able to generate a core file on signals"

ER_WRONG_DATETIME_SPEC
  eng "Wrong date/time format specifier: %s"

ER_RPL_BINLOG_FILTERS_OOM
  eng "Could not allocate replication and binlog filters: %s"

ER_KEYCACHE_OOM
  eng "Cannot allocate the keycache"

ER_CONFIRMING_THE_FUTURE
  eng "Current time has got past year 2038. Validating current time with %d iterations before initiating the normal server shutdown process."

ER_BACK_IN_TIME
  eng "Iteration %d: Obtained valid current time from system"

ER_FUTURE_DATE
  eng "Iteration %d: Current time obtained from system is greater than 2038"

ER_UNSUPPORTED_DATE
  eng "This MySQL server doesn't support dates later then 2038"

ER_STARTING_AS
  eng "%s (mysqld %s) starting as process %lu"

ER_SHUTTING_DOWN_REPLICA_THREADS
  eng "Shutting down replica threads"

ER_DISCONNECTING_REMAINING_CLIENTS
  eng "Forcefully disconnecting %d remaining clients"

ER_ABORTING
  eng "Aborting"

ER_BINLOG_END
  eng "Binlog end"

ER_CALL_ME_LOCALHOST
  eng "gethostname failed, using '%s' as hostname"

ER_USER_REQUIRES_ROOT
  eng "One can only use the --user switch if running as root"

ER_REALLY_RUN_AS_ROOT
  eng "Fatal error: Please read \"Security\" section of the manual to find out how to run mysqld as root!"

ER_USER_WHAT_USER
  eng "Fatal error: Can't change to run as user '%s' ;  Please check that the user exists!"

ER_TRANSPORTS_WHAT_TRANSPORTS
  eng "Server is started with --require-secure-transport=ON but no secure transports (SSL or Shared Memory) are configured."

ER_FAIL_SETGID
  eng "setgid: %s"

ER_FAIL_SETUID
  eng "setuid: %s"

ER_FAIL_SETREGID
  eng "setregid: %s"

ER_FAIL_SETREUID
  eng "setreuid: %s"

ER_FAIL_CHROOT
  eng "chroot: %s"

ER_WIN_LISTEN_BUT_HOW
  eng "TCP/IP, --shared-memory, or --named-pipe should be configured on NT OS"

ER_NOT_RIGHT_NOW
  eng "CTRL-C ignored during startup"

ER_FIXING_CLIENT_CHARSET
  eng "'%s' can not be used as client character set. '%s' will be used as default client character set."

ER_OOM
  eng "Out of memory"

ER_FAILED_TO_LOCK_MEM
  eng "Failed to lock memory. Errno: %d"

ER_MYINIT_FAILED
  eng "my_init() failed."

ER_BEG_INITFILE
  eng "Execution of init_file \'%s\' started."

ER_END_INITFILE
  eng "Execution of init_file \'%s\' ended."

ER_CHANGED_MAX_OPEN_FILES
  eng "Changed limits: max_open_files: %lu (requested %lu)"

ER_CANT_INCREASE_MAX_OPEN_FILES
  eng "Could not increase number of max_open_files to more than %lu (request: %lu)"

ER_CHANGED_MAX_CONNECTIONS
  eng "Changed limits: max_connections: %lu (requested %lu)"

ER_CHANGED_TABLE_OPEN_CACHE
  eng "Changed limits: table_open_cache: %lu (requested %lu)"

ER_THE_USER_ABIDES
  eng "Ignoring user change to '%s' because the user was set to '%s' earlier on the command line"

ER_RPL_CANT_ADD_DO_TABLE
  eng "Could not add do table rule '%s'!"

ER_RPL_CANT_ADD_IGNORE_TABLE
  eng "Could not add ignore table rule '%s'!"

ER_TRACK_VARIABLES_BOGUS
  eng "The variable session_track_system_variables either has duplicate values or invalid values."

ER_EXCESS_ARGUMENTS
  eng "Too many arguments (first extra is '%s')."

ER_VERBOSE_HINT
  eng "Use --verbose --help to get a list of available options!"

ER_CANT_READ_ERRMSGS
  eng "Unable to read errmsg.sys file"

ER_CANT_INIT_DBS
  eng "Can't init databases"

ER_LOG_OUTPUT_CONTRADICTORY
  eng "There were other values specified to log-output besides NONE. Disabling slow and general logs anyway."

ER_NO_CSV_NO_LOG_TABLES
  eng "CSV engine is not present, falling back to the log files"

ER_RPL_REWRITEDB_MISSING_ARROW
  eng "Bad syntax in replicate-rewrite-db - missing '->'!"

ER_RPL_REWRITEDB_EMPTY_FROM
  eng "Bad syntax in replicate-rewrite-db - empty FROM db!"

ER_RPL_REWRITEDB_EMPTY_TO
  eng "Bad syntax in replicate-rewrite-db - empty TO db!"

ER_LOG_FILES_GIVEN_LOG_OUTPUT_IS_TABLE
  eng "Although a path was specified for the %s, log tables are used. To enable logging to files use the --log-output=file option."

ER_LOG_FILE_INVALID
  eng "Invalid value for %s: %s"

ER_LOWER_CASE_TABLE_NAMES_CS_DD_ON_CI_FS_UNSUPPORTED
  eng "The server option 'lower_case_table_names' is configured to use case sensitive table names but the data directory is on a case-insensitive file system which is an unsupported combination. Please consider either using a case sensitive file system for your data directory or switching to a case-insensitive table name mode."

ER_LOWER_CASE_TABLE_NAMES_USING_2
  eng "Setting lower_case_table_names=2 because file system for %s is case insensitive"

ER_LOWER_CASE_TABLE_NAMES_USING_0
  eng "lower_case_table_names was set to 2, even though your the file system '%s' is case sensitive.  Now setting lower_case_table_names to 0 to avoid future problems."

ER_NEED_LOG_BIN
  eng "You need to use --log-bin to make %s work."

ER_NEED_FILE_INSTEAD_OF_DIR
  eng "Path '%s' is a directory name, please specify a file name for %s option"

# Unused since MySQL 8.0.3
ER_LOG_BIN_BETTER_WITH_NAME
  eng "No argument was provided to --log-bin, and --log-bin-index was not used; so replication may break when this MySQL server acts as a source and has his hostname changed!! Please use '--log-bin=%s' to avoid this problem."

ER_BINLOG_NEEDS_SERVERID
  eng "You have enabled the binary log, but you haven't provided the mandatory server-id. Please refer to the proper server start-up parameters documentation"

ER_RPL_CANT_MAKE_PATHS
  eng "Unable to create replication path names: out of memory or path names too long (path name exceeds %d or file name exceeds %d)."

ER_CANT_INITIALIZE_GTID
  eng "Failed to initialize GTID structures."

ER_CANT_INITIALIZE_EARLY_PLUGINS
  eng "Failed to initialize early plugins."

ER_CANT_INITIALIZE_BUILTIN_PLUGINS
  eng "Failed to initialize builtin plugins."

ER_CANT_INITIALIZE_DYNAMIC_PLUGINS
  eng "Failed to initialize dynamic plugins."

ER_PERFSCHEMA_INIT_FAILED
  eng "Performance schema disabled (reason: init failed)."

ER_STACKSIZE_UNEXPECTED
  eng "Asked for %lu thread stack, but got %ld"

OBSOLETE_ER_CANT_SET_DATADIR
  eng "failed to set datadir to %s"

ER_CANT_STAT_DATADIR
  eng "Can't read data directory's stats (%d): %s. Assuming that it's not owned by the same user/group"

ER_CANT_CHOWN_DATADIR
  eng "Can't change data directory owner to %s"

ER_CANT_SET_UP_PERSISTED_VALUES
  eng "Setting persistent options failed."

ER_CANT_SAVE_GTIDS
  eng "Failed to save the set of Global Transaction Identifiers of the last binary log into the mysql.gtid_executed table while the server was shutting down. The next server restart will make another attempt to save Global Transaction Identifiers into the table."

ER_AUTH_CANT_SET_DEFAULT_PLUGIN
  eng "Can't start server: Invalid value for --default-authentication-plugin"

ER_CANT_JOIN_SHUTDOWN_THREAD
  eng "Could not join %sthread. error:%d"

ER_CANT_HASH_DO_AND_IGNORE_RULES
  eng "An error occurred while building do_table and ignore_table rules to hashes for global replication filter."

ER_CANT_OPEN_CA
  eng "Error opening CA certificate file"

ER_CANT_ACCESS_CAPATH
  eng "Error accessing directory pointed by --ssl-capath"

ER_SSL_TRYING_DATADIR_DEFAULTS
  eng "Found %s, %s and %s in data directory. Trying to enable SSL support using them."

ER_AUTO_OPTIONS_FAILED
  eng "Failed to create %s(file: '%s', errno %d)"

ER_CANT_INIT_TIMER
  eng "Failed to initialize timer component (errno %d)."

ER_SERVERID_TOO_LARGE
  eng "server-id configured is too large to represent with server-id-bits configured."

ER_DEFAULT_SE_UNAVAILABLE
  eng "Default%s storage engine (%s) is not available"

ER_CANT_OPEN_ERROR_LOG
  eng "Could not open file '%s' for error logging%s%s"

ER_INVALID_ERROR_LOG_NAME
  eng "Invalid log file name after expanding symlinks: '%s'"

ER_RPL_INFINITY_DENIED
  eng "using --replicate-same-server-id in conjunction with --log-replica-updates is impossible, it would lead to infinite loops in this server."

ER_RPL_INFINITY_IGNORED
  eng "using --replicate-same-server-id in conjunction with --log-replica-updates would lead to infinite loops in this server. However this will be ignored as the --log-bin option is not defined or your server is running with global transaction identiers enabled."

OBSOLETE_ER_NDB_TABLES_NOT_READY
  eng "NDB : Tables not available after %lu seconds. Consider increasing --ndb-wait-setup value"

# could use verbatim, but we want an error-code
ER_TABLE_CHECK_INTACT
  eng "%s"

ER_DD_TABLESPACE_NOT_FOUND
  eng "Unable to start server. The data dictionary tablespace '%s' does not exist."

ER_DD_TRG_CONNECTION_COLLATION_MISSING
  eng "Connection collation is missing for trigger of table %s. Using default connection collation."

ER_DD_TRG_DB_COLLATION_MISSING
  eng "Database collation is missing for trigger of table %s. Using Default character set."

ER_DD_TRG_DEFINER_OOM
  eng "Error in Memory allocation for Definer %s for Trigger."

# ER_TRG_CORRUPTED_FILE
ER_DD_TRG_FILE_UNREADABLE
  eng "Error in reading %s.TRG file."

ER_TRG_CANT_PARSE
  eng "Error in parsing Triggers from %s.TRG file."

ER_DD_TRG_CANT_ADD
  eng "Error in creating DD entry for Trigger %s.%s"

ER_DD_CANT_RESOLVE_VIEW
  eng "Resolving dependency for the view '%s.%s' failed. View is no more valid to use"

ER_DD_VIEW_WITHOUT_DEFINER
  eng "%s.%s has no definer (as per an old view format). Current user is used as definer. Please recreate the view."

ER_PLUGIN_INIT_FAILED
  eng "Plugin '%s' init function returned error."

ER_RPL_TRX_DELEGATES_INIT_FAILED
  eng "Initialization of transaction delegates failed. Please report a bug."

ER_RPL_BINLOG_STORAGE_DELEGATES_INIT_FAILED
  eng "Initialization binlog storage delegates failed. Please report a bug."

ER_RPL_BINLOG_TRANSMIT_DELEGATES_INIT_FAILED
  eng "Initialization of binlog transmit delegates failed. Please report a bug."

ER_RPL_BINLOG_RELAY_DELEGATES_INIT_FAILED
  eng "Initialization binlog relay IO delegates failed. Please report a bug."

ER_RPL_PLUGIN_FUNCTION_FAILED
  eng "Run function '...' in plugin '%s' failed"

ER_SQL_HA_READ_FAILED
  eng "mysql_ha_read: Got error %d when reading table '%s'"

ER_SR_BOGUS_VALUE
  eng "Stored routine '%s'.'%s': invalid value in column %s."

ER_SR_INVALID_CONTEXT
  eng "Invalid creation context '%s.%s'."

ER_READING_TABLE_FAILED
  eng "Got error %d when reading table '%s'"

ER_DES_FILE_WRONG_KEY
  eng "load_des_file:  Found wrong key_number: %c"

OBSOLETE_ER_CANT_SET_PERSISTED
  eng "Failed to set persisted options."

ER_JSON_PARSE_ERROR
  eng "Persisted config file is corrupt. Please ensure mysqld-auto.cnf file is valid JSON."

ER_CONFIG_OPTION_WITHOUT_GROUP
  eng "Found option without preceding group in config file"

ER_VALGRIND_DO_QUICK_LEAK_CHECK
  eng "VALGRIND_DO_QUICK_LEAK_CHECK"

ER_VALGRIND_COUNT_LEAKS
  eng "VALGRIND_COUNT_LEAKS reports %lu leaked bytes for query '%.*s'"

ER_LOAD_DATA_INFILE_FAILED_IN_UNEXPECTED_WAY
  eng "LOAD DATA INFILE in the replica SQL Thread can only read from --replica-load-tmpdir. Please, report a bug."

ER_UNKNOWN_ERROR_NUMBER
  eng "Got unknown error: %d"

ER_UDF_CANT_ALLOC_FOR_STRUCTURES
  eng "Can't allocate memory for udf structures"

ER_UDF_CANT_ALLOC_FOR_FUNCTION
  eng "Can't alloc memory for udf function: '%.64s'"

ER_UDF_INVALID_ROW_IN_FUNCTION_TABLE
  eng "Invalid row in mysql.func table for function '%.64s'"

ER_UDF_CANT_OPEN_FUNCTION_TABLE
  eng "Could not open the mysql.func table. Please perform the MySQL upgrade procedure."

ER_XA_RECOVER_FOUND_TRX_IN_SE
  eng "Found %d prepared transaction(s) in %s"

ER_XA_RECOVER_FOUND_XA_TRX
  eng "Found %d prepared XA transactions"

OBSOLETE_ER_XA_IGNORING_XID
  eng "ignore xid %s"

OBSOLETE_ER_XA_COMMITTING_XID
  eng "commit xid %s"

OBSOLETE_ER_XA_ROLLING_BACK_XID
  eng "rollback xid %s"

ER_XA_STARTING_RECOVERY
  eng "Starting XA crash recovery..."

ER_XA_NO_MULTI_2PC_HEURISTIC_RECOVER
  eng "--tc-heuristic-recover rollback strategy is not safe on systems with more than one 2-phase-commit-capable storage engine. Aborting crash recovery."

ER_XA_RECOVER_EXPLANATION
  eng "Found %d prepared transactions! It means that mysqld was not shut down properly last time and critical recovery information (last binlog or %s file) was manually deleted after a crash. You have to start mysqld with --tc-heuristic-recover switch to commit or rollback pending transactions."

ER_XA_RECOVERY_DONE
  eng "XA crash recovery finished."

ER_TRX_GTID_COLLECT_REJECT
  eng "Failed to collect GTID to send in the response packet!"

ER_SQL_AUTHOR_DEFAULT_ROLES_FAIL
  eng "MYSQL.DEFAULT_ROLES couldn't be updated for authorization identifier %s"

ER_SQL_USER_TABLE_CREATE_WARNING
  eng "Following users were specified in CREATE USER IF NOT EXISTS but they already exist. Corresponding entry in binary log used default authentication plugin '%s' to rewrite authentication information (if any) for them: %s"

ER_SQL_USER_TABLE_ALTER_WARNING
  eng "Following users were specified in ALTER USER IF EXISTS but they do not exist. Corresponding entry in binary log used default authentication plugin '%s' to rewrite authentication information (if any) for them: %s"

ER_ROW_IN_WRONG_PARTITION_PLEASE_REPAIR
  eng "Table '%-192s' corrupted: row in wrong partition: %s -- Please REPAIR the table!"

ER_MYISAM_CRASHED_ERROR_IN_THREAD
  eng "Got an error from thread_id=%u, %s:%d"

ER_MYISAM_CRASHED_ERROR_IN
  eng "Got an error from unknown thread, %s:%d"

ER_TOO_MANY_STORAGE_ENGINES
  eng "Too many storage engines!"

ER_SE_TYPECODE_CONFLICT
  eng "Storage engine '%s' has conflicting typecode. Assigning value %d."

ER_TRX_WRITE_SET_OOM
  eng "Out of memory on transaction write set extraction"

ER_HANDLERTON_OOM
  eng "Unable to allocate memory for plugin '%s' handlerton."

ER_CONN_SHM_LISTENER
  eng "Shared memory setting up listener"

ER_CONN_SHM_CANT_CREATE_SERVICE
  eng "Can't create shared memory service: %s. : %s"

ER_CONN_SHM_CANT_CREATE_CONNECTION
  eng "Can't create shared memory connection: %s. : %s"

ER_CONN_PIP_CANT_CREATE_EVENT
  eng "Can't create event, last error=%u"

ER_CONN_PIP_CANT_CREATE_PIPE
  eng "Can't create new named pipe!: %s"

ER_CONN_PER_THREAD_NO_THREAD
  eng "Can't create thread to handle new connection(errno= %d)"

ER_CONN_TCP_NO_SOCKET
  eng "Failed to create a socket for %s '%s': errno: %d."

ER_CONN_TCP_CREATED
  eng "Server socket created on IP: '%s'."

ER_CONN_TCP_ADDRESS
  eng "Server hostname (bind-address): '%s'; port: %d"

ER_CONN_TCP_IPV6_AVAILABLE
  eng "IPv6 is available."

ER_CONN_TCP_IPV6_UNAVAILABLE
  eng "IPv6 is not available."

ER_CONN_TCP_ERROR_WITH_STRERROR
  eng "Can't create IP socket: %s"

ER_CONN_TCP_CANT_RESOLVE_HOSTNAME
  eng "Can't start server: cannot resolve hostname!"

ER_CONN_TCP_IS_THERE_ANOTHER_USING_PORT
  eng "Do you already have another mysqld server running on port: %d ?"

ER_CONN_UNIX_IS_THERE_ANOTHER_USING_SOCKET
  eng "Do you already have another mysqld server running on socket: %s ?"

ER_CONN_UNIX_PID_CLAIMED_SOCKET_FILE
  eng "Another process with pid %d is using unix socket file."

ER_CONN_TCP_CANT_RESET_V6ONLY
  eng "Failed to reset IPV6_V6ONLY flag (error: %d). The server will listen to IPv6 addresses only."

ER_CONN_TCP_BIND_RETRY
  eng "Retrying bind on TCP/IP port %u"

ER_CONN_TCP_BIND_FAIL
  eng "Can't start server: Bind on TCP/IP port: %s"

ER_CONN_TCP_IP_NOT_LOGGED
  eng "Fails to print out IP-address."

ER_CONN_TCP_RESOLVE_INFO
  eng "  - '%s' resolves to '%s';"

ER_CONN_TCP_START_FAIL
  eng "Can't start server: listen() on TCP/IP port: %s"

ER_CONN_TCP_LISTEN_FAIL
  eng "listen() on TCP/IP failed with error %d"

ER_CONN_UNIX_PATH_TOO_LONG
  eng "The socket file path is too long (> %u): %s"

ER_CONN_UNIX_LOCK_FILE_FAIL
  eng "Unable to setup unix socket lock file."

ER_CONN_UNIX_NO_FD
  eng "Can't start server: UNIX Socket : %s"

ER_CONN_UNIX_NO_BIND_NO_START
  eng "Can't start server : Bind on unix socket: %s"

ER_CONN_UNIX_LISTEN_FAILED
  eng "listen() on Unix socket failed with error %d"

ER_CONN_UNIX_LOCK_FILE_GIVING_UP
  eng "Unable to create unix socket lock file %s after retries."

ER_CONN_UNIX_LOCK_FILE_CANT_CREATE
  eng "Could not create unix socket lock file %s."

ER_CONN_UNIX_LOCK_FILE_CANT_OPEN
  eng "Could not open unix socket lock file %s."

ER_CONN_UNIX_LOCK_FILE_CANT_READ
  eng "Could not read unix socket lock file %s."

ER_CONN_UNIX_LOCK_FILE_EMPTY
  eng "Unix socket lock file is empty %s."

ER_CONN_UNIX_LOCK_FILE_PIDLESS
  eng "Invalid pid in unix socket lock file %s."

ER_CONN_UNIX_LOCK_FILE_CANT_WRITE
  eng "Could not write unix socket lock file %s errno %d."

ER_CONN_UNIX_LOCK_FILE_CANT_DELETE
  eng "Could not remove unix socket lock file %s errno %d."

ER_CONN_UNIX_LOCK_FILE_CANT_SYNC
  eng "Could not sync unix socket lock file %s errno %d."

ER_CONN_UNIX_LOCK_FILE_CANT_CLOSE
  eng "Could not close unix socket lock file %s errno %d."

ER_CONN_SOCKET_SELECT_FAILED
  eng "mysqld: Got error %d from select"

ER_CONN_SOCKET_ACCEPT_FAILED
  eng "Error in accept: %s"

ER_AUTH_RSA_CANT_FIND
  eng "RSA %s key file not found: %s. Some authentication plugins will not work."

ER_AUTH_RSA_CANT_PARSE
  eng "Failure to parse RSA %s key (file exists): %s: %s"

ER_AUTH_RSA_CANT_READ
  eng "Failure to read key file: %s"

ER_AUTH_RSA_FILES_NOT_FOUND
  eng "RSA key files not found. Some authentication plugins will not work."

ER_CONN_ATTR_TRUNCATED
  eng "Connection attributes of length %lu were truncated (%d bytes lost) for connection %llu, user %s@%s (as %s), auth: %s"

ER_X509_CIPHERS_MISMATCH
  eng "X.509 ciphers mismatch: should be '%s' but is '%s'"

ER_X509_ISSUER_MISMATCH
  eng "X.509 issuer mismatch: should be '%s' but is '%s'"

ER_X509_SUBJECT_MISMATCH
  eng "X.509 subject mismatch: should be '%s' but is '%s'"

ER_AUTH_CANT_ACTIVATE_ROLE
  eng "Failed to activate default role %s for %s"

ER_X509_NEEDS_RSA_PRIVKEY
  eng "Could not generate RSA private key required for X.509 certificate."

ER_X509_CANT_WRITE_KEY
  eng "Could not write key file: %s"

ER_X509_CANT_CHMOD_KEY
  eng "Could not set file permission for %s"

ER_X509_CANT_READ_CA_KEY
  eng "Could not read CA key file: %s"

ER_X509_CANT_READ_CA_CERT
  eng "Could not read CA certificate file: %s"

ER_X509_CANT_CREATE_CERT
  eng "Could not generate X.509 certificate."

ER_X509_CANT_WRITE_CERT
  eng "Could not write certificate file: %s"

ER_AUTH_CANT_CREATE_RSA_PAIR
  eng "Could not generate RSA Private/Public key pair"

ER_AUTH_CANT_WRITE_PRIVKEY
  eng "Could not write private key file: %s"

ER_AUTH_CANT_WRITE_PUBKEY
  eng "Could not write public key file: %s"

ER_AUTH_SSL_CONF_PREVENTS_CERT_GENERATION
  eng "Skipping generation of SSL certificates as options related to SSL are specified."

ER_AUTH_USING_EXISTING_CERTS
  eng "Skipping generation of SSL certificates as certificate files are present in data directory."

ER_AUTH_CERTS_SAVED_TO_DATADIR
  eng "Auto generated SSL certificates are placed in data directory."

ER_AUTH_CERT_GENERATION_DISABLED
  eng "Skipping generation of SSL certificates as --auto_generate_certs is set to OFF."

ER_AUTH_RSA_CONF_PREVENTS_KEY_GENERATION
  eng "Skipping generation of RSA key pair through %s as options related to RSA keys are specified."

ER_AUTH_KEY_GENERATION_SKIPPED_PAIR_PRESENT
  eng "Skipping generation of RSA key pair through %s as key files are present in data directory."

ER_AUTH_KEYS_SAVED_TO_DATADIR
  eng "Auto generated RSA key files through %s are placed in data directory."

ER_AUTH_KEY_GENERATION_DISABLED
  eng "Skipping generation of RSA key pair as %s is set to OFF."

ER_AUTHCACHE_PROXIES_PRIV_SKIPPED_NEEDS_RESOLVE
  eng "'proxies_priv' entry '%s@%s %s@%s' ignored in --skip-name-resolve mode."

ER_AUTHCACHE_PLUGIN_MISSING
  eng "The plugin '%.*s' used to authenticate user '%s'@'%.*s' is not loaded. Nobody can currently login using this account."

ER_AUTHCACHE_PLUGIN_CONFIG
  eng "The plugin '%s' is used to authenticate user '%s'@'%.*s', %s configured. Nobody can currently login using this account."

OBSOLETE_ER_AUTHCACHE_ROLE_TABLES_DODGY
  eng "Could not load mysql.role_edges and mysql.default_roles tables. ACL DDLs will not work unless the MySQL upgrade procedure is performed."

ER_AUTHCACHE_USER_SKIPPED_NEEDS_RESOLVE
  eng "'user' entry '%s@%s' ignored in --skip-name-resolve mode."

ER_AUTHCACHE_USER_TABLE_DODGY
  eng "Fatal error: Could not read the column 'authentication_string' from table 'mysql.user'. Please perform the MySQL upgrade procedure."

ER_AUTHCACHE_USER_IGNORED_DEPRECATED_PASSWORD
  eng "User entry '%s'@'%s' has a deprecated pre-4.1 password. The user will be ignored and no one can login with this user anymore."

ER_AUTHCACHE_USER_IGNORED_NEEDS_PLUGIN
  eng "User entry '%s'@'%s' has an empty plugin value. The user will be ignored and no one can login with this user anymore."

ER_AUTHCACHE_USER_IGNORED_INVALID_PASSWORD
  eng "Found invalid password for user: '%s@%s'; Ignoring user"

ER_AUTHCACHE_EXPIRED_PASSWORD_UNSUPPORTED
  eng "'user' entry '%s@%s' has the password ignore flag raised, but its authentication plugin doesn't support password expiration. The user id will be ignored."

ER_NO_SUPER_WITHOUT_USER_PLUGIN
  eng "Some of the user accounts with SUPER privileges were disabled because of empty mysql.user.plugin value. If you are upgrading from MySQL 5.6 to MySQL 5.7 it means that substitution for the empty plugin column was not possible. Probably because of pre 4.1 password hash. If your account is disabled you will need to perform the MySQL upgrade procedure. For complete instructions on how to upgrade MySQL to a new version please see the 'Upgrading MySQL' section from the MySQL manual."

ER_AUTHCACHE_DB_IGNORED_EMPTY_NAME
  eng "Found an entry in the 'db' table with empty database name; Skipped"

ER_AUTHCACHE_DB_SKIPPED_NEEDS_RESOLVE
  eng "'db' entry '%s %s@%s' ignored in --skip-name-resolve mode."

ER_AUTHCACHE_DB_ENTRY_LOWERCASED_REVOKE_WILL_FAIL
  eng "'db' entry '%s %s@%s' had database in mixed case that has been forced to lowercase because lower_case_table_names is set. It will not be possible to remove this privilege using REVOKE."

ER_AUTHCACHE_TABLE_PROXIES_PRIV_MISSING
  eng "The system table mysql.proxies_priv is missing. Please perform the MySQL upgrade procedure."

ER_AUTHCACHE_CANT_OPEN_AND_LOCK_PRIVILEGE_TABLES
  eng "Fatal error: Can't open and lock privilege tables: %s"

ER_AUTHCACHE_CANT_INIT_GRANT_SUBSYSTEM
  eng "Fatal: can't initialize grant subsystem - '%s'"

ER_AUTHCACHE_PROCS_PRIV_SKIPPED_NEEDS_RESOLVE
  eng "'procs_priv' entry '%s %s@%s' ignored in --skip-name-resolve mode."

ER_AUTHCACHE_PROCS_PRIV_ENTRY_IGNORED_BAD_ROUTINE_TYPE
  eng "'procs_priv' entry '%s' ignored, bad routine type"

ER_AUTHCACHE_TABLES_PRIV_SKIPPED_NEEDS_RESOLVE
  eng "'tables_priv' entry '%s %s@%s' ignored in --skip-name-resolve mode."

ER_USER_NOT_IN_EXTRA_USERS_BINLOG_POSSIBLY_INCOMPLETE
  eng "Failed to add %s in extra_users. Binary log entry may miss some of the users."

ER_DD_SCHEMA_NOT_FOUND
  eng "Unable to start server. The data dictionary schema '%s' does not exist."

ER_DD_TABLE_NOT_FOUND
  eng "Unable to start server. The data dictionary table '%s' does not exist."

ER_DD_SE_INIT_FAILED
  eng "Failed to initialize DD Storage Engine"

ER_DD_ABORTING_PARTIAL_UPGRADE
  eng "Found partially upgraded DD. Aborting upgrade and deleting all DD tables. Start the upgrade process again."

ER_DD_FRM_EXISTS_FOR_TABLE
  eng "Found .frm file with same name as one of the Dictionary Tables."

ER_DD_CREATED_FOR_UPGRADE
  eng "Created Data Dictionary for upgrade"

ER_ERRMSG_CANT_FIND_FILE
  eng "Can't find error-message file '%s'. Check error-message file location and 'lc-messages-dir' configuration directive."

ER_ERRMSG_LOADING_55_STYLE
  eng "Using pre 5.5 semantics to load error messages from %s. If this is not intended, refer to the documentation for valid usage of --lc-messages-dir and --language parameters."

ER_ERRMSG_MISSING_IN_FILE
  eng "Error message file '%s' had only %d error messages, but it should contain at least %d error messages. Check that the above file is the right version for this program!"

ER_ERRMSG_OOM
  eng "Not enough memory for messagefile '%s'"

ER_ERRMSG_CANT_READ
  eng "Can't read from messagefile '%s'"

ER_TABLE_INCOMPATIBLE_DECIMAL_FIELD
  eng "Found incompatible DECIMAL field '%s' in %s; Please do \"ALTER TABLE `%s` FORCE\" to fix it!"

ER_TABLE_INCOMPATIBLE_YEAR_FIELD
  eng "Found incompatible YEAR(x) field '%s' in %s; Please do \"ALTER TABLE `%s` FORCE\" to fix it!"

ER_INVALID_CHARSET_AND_DEFAULT_IS_MB
  eng "'%s' had no or invalid character set, and default character set is multi-byte, so character column sizes may have changed"

ER_TABLE_WRONG_KEY_DEFINITION
  eng "Found wrong key definition in %s; Please do \"ALTER TABLE `%s` FORCE \" to fix it!"

ER_CANT_OPEN_FRM_FILE
  eng "Unable to open file %s"

ER_CANT_READ_FRM_FILE
  eng "Error in reading file %s"

ER_TABLE_CREATED_WITH_DIFFERENT_VERSION
  eng "Table '%s' was created with a different version of MySQL and cannot be read"

ER_VIEW_UNPARSABLE
  eng "Unable to read view %s"

ER_FILE_TYPE_UNKNOWN
  eng "File %s has unknown type in its header."

ER_INVALID_INFO_IN_FRM
  eng "Incorrect information in file %s"

ER_CANT_OPEN_AND_LOCK_PRIVILEGE_TABLES
  eng "Can't open and lock privilege tables: %s"

ER_AUDIT_PLUGIN_DOES_NOT_SUPPORT_AUDIT_AUTH_EVENTS
  eng "Plugin '%s' cannot subscribe to MYSQL_AUDIT_AUTHORIZATION events. Currently not supported."

ER_AUDIT_PLUGIN_HAS_INVALID_DATA
  eng "Plugin '%s' has invalid data."

ER_TZ_OOM_INITIALIZING_TIME_ZONES
  eng "Fatal error: OOM while initializing time zones"

ER_TZ_CANT_OPEN_AND_LOCK_TIME_ZONE_TABLE
  eng "Can't open and lock time zone table: %s trying to live without them"

ER_TZ_OOM_LOADING_LEAP_SECOND_TABLE
  eng "Fatal error: Out of memory while loading mysql.time_zone_leap_second table"

ER_TZ_TOO_MANY_LEAPS_IN_LEAP_SECOND_TABLE
  eng "Fatal error: While loading mysql.time_zone_leap_second table: too much leaps"

ER_TZ_ERROR_LOADING_LEAP_SECOND_TABLE
  eng "Fatal error: Error while loading mysql.time_zone_leap_second table"

ER_TZ_UNKNOWN_OR_ILLEGAL_DEFAULT_TIME_ZONE
  eng "Fatal error: Illegal or unknown default time zone '%s'"

ER_TZ_CANT_FIND_DESCRIPTION_FOR_TIME_ZONE
  eng "Can't find description of time zone '%.*s'"

ER_TZ_CANT_FIND_DESCRIPTION_FOR_TIME_ZONE_ID
  eng "Can't find description of time zone '%u'"

ER_TZ_TRANSITION_TYPE_TABLE_TYPE_TOO_LARGE
  eng "Error while loading time zone description from mysql.time_zone_transition_type table: too big transition type id"

ER_TZ_TRANSITION_TYPE_TABLE_ABBREVIATIONS_EXCEED_SPACE
  eng "Error while loading time zone description from mysql.time_zone_transition_type table: not enough room for abbreviations"

ER_TZ_TRANSITION_TYPE_TABLE_LOAD_ERROR
  eng "Error while loading time zone description from mysql.time_zone_transition_type table"

ER_TZ_TRANSITION_TABLE_TOO_MANY_TRANSITIONS
  eng "Error while loading time zone description from mysql.time_zone_transition table: too much transitions"

ER_TZ_TRANSITION_TABLE_BAD_TRANSITION_TYPE
  eng "Error while loading time zone description from mysql.time_zone_transition table: bad transition type id"

ER_TZ_TRANSITION_TABLE_LOAD_ERROR
  eng "Error while loading time zone description from mysql.time_zone_transition table"

ER_TZ_NO_TRANSITION_TYPES_IN_TIME_ZONE
  eng "loading time zone without transition types"

ER_TZ_OOM_LOADING_TIME_ZONE_DESCRIPTION
  eng "Out of memory while loading time zone description"

ER_TZ_CANT_BUILD_MKTIME_MAP
  eng "Unable to build mktime map for time zone"

ER_TZ_OOM_WHILE_LOADING_TIME_ZONE
  eng "Out of memory while loading time zone"

ER_TZ_OOM_WHILE_SETTING_TIME_ZONE
  eng "Fatal error: Out of memory while setting new time zone"

ER_REPLICA_SQL_THREAD_STOPPED_UNTIL_CONDITION_BAD
  eng "Replica SQL thread is stopped because UNTIL condition is bad(%s:%llu)."

ER_REPLICA_SQL_THREAD_STOPPED_UNTIL_POSITION_REACHED
  eng "Replica SQL thread stopped because it reached its UNTIL position %llu"

ER_REPLICA_SQL_THREAD_STOPPED_BEFORE_GTIDS_ALREADY_APPLIED
  eng "Replica SQL thread stopped because UNTIL SQL_BEFORE_GTIDS %s is already applied"

ER_REPLICA_SQL_THREAD_STOPPED_BEFORE_GTIDS_REACHED
  eng "Replica SQL thread stopped because it reached UNTIL SQL_BEFORE_GTIDS %s"

ER_REPLICA_SQL_THREAD_STOPPED_AFTER_GTIDS_REACHED
  eng "Replica SQL thread stopped because it reached UNTIL SQL_AFTER_GTIDS %s"

ER_REPLICA_SQL_THREAD_STOPPED_GAP_TRX_PROCESSED
  eng "Replica SQL thread stopped according to UNTIL SQL_AFTER_MTS_GAPS as it has processed all gap transactions left from the previous replica session."

ER_GROUP_REPLICATION_PLUGIN_NOT_INSTALLED
  eng "Group Replication plugin is not installed."

ER_GTID_ALREADY_ADDED_BY_USER
  eng "The transaction owned GTID is already in the %s table, which is caused by an explicit modifying from user client."

ER_FAILED_TO_DELETE_FROM_GTID_EXECUTED_TABLE
  eng "Failed to delete the row: '%s' from the gtid_executed table."

ER_FAILED_TO_COMPRESS_GTID_EXECUTED_TABLE
  eng "Failed to compress the gtid_executed table."

ER_FAILED_TO_COMPRESS_GTID_EXECUTED_TABLE_OOM
  eng "Failed to compress the gtid_executed table, because it is failed to allocate the THD."

ER_FAILED_TO_INIT_THREAD_ATTR_FOR_GTID_TABLE_COMPRESSION
  eng "Failed to initialize thread attribute when creating compression thread."

ER_FAILED_TO_CREATE_GTID_TABLE_COMPRESSION_THREAD
  eng "Can not create thread to compress gtid_executed table (errno= %d)"

ER_FAILED_TO_JOIN_GTID_TABLE_COMPRESSION_THREAD
  eng "Could not join gtid_executed table compression thread. error:%d"

ER_NPIPE_FAILED_TO_INIT_SECURITY_DESCRIPTOR
  eng "Can't start server : Initialize security descriptor: %s"

ER_NPIPE_FAILED_TO_SET_SECURITY_DESCRIPTOR
  eng "Can't start server : Set security descriptor: %s"

ER_NPIPE_PIPE_ALREADY_IN_USE
  eng "Can't start server : Named Pipe \"%s\" already in use."

OBSOLETE_ER_NDB_SLAVE_SAW_EPOCH_LOWER_THAN_PREVIOUS_ON_START
  eng "NDB Replica : At SQL thread start applying epoch %llu/%llu (%llu) from Source ServerId %u which is lower than previously applied epoch %llu/%llu (%llu).  Group Source Log : %s  Group Source Log Pos : %llu.  Check replica positioning."

OBSOLETE_ER_NDB_SLAVE_SAW_EPOCH_LOWER_THAN_PREVIOUS
  eng "NDB Replica : SQL thread stopped as applying epoch %llu/%llu (%llu) from Source ServerId %u which is lower than previously applied epoch %llu/%llu (%llu).  Group Source Log : %s  Group Source Log Pos : %llu"

OBSOLETE_ER_NDB_SLAVE_SAW_ALREADY_COMMITTED_EPOCH
  eng "NDB Replica : SQL thread stopped as attempted to reapply already committed epoch %llu/%llu (%llu) from server id %u.  Group Source Log : %s  Group Source Log Pos : %llu."

OBSOLETE_ER_NDB_SLAVE_PREVIOUS_EPOCH_NOT_COMMITTED
  eng "NDB Replica : SQL thread stopped as attempting to apply new epoch %llu/%llu (%llu) while lower received epoch %llu/%llu (%llu) has not been committed.  Source server id : %u.  Group Source Log : %s  Group Source Log Pos : %llu."

OBSOLETE_ER_NDB_SLAVE_MISSING_DATA_FOR_TIMESTAMP_COLUMN
  eng "NDB Replica: missing data for %s timestamp column %u."

OBSOLETE_ER_NDB_SLAVE_LOGGING_EXCEPTIONS_TO
  eng "NDB Replica: Table %s.%s logging exceptions to %s.%s"

OBSOLETE_ER_NDB_SLAVE_LOW_EPOCH_RESOLUTION
  eng "NDB Replica: Table %s.%s : %s, low epoch resolution"

OBSOLETE_ER_NDB_INFO_FOUND_UNEXPECTED_FIELD_TYPE
  eng "Found unexpected field type %u"

OBSOLETE_ER_NDB_INFO_FAILED_TO_CREATE_NDBINFO
  eng "Failed to create NdbInfo"

OBSOLETE_ER_NDB_INFO_FAILED_TO_INIT_NDBINFO
  eng "Failed to init NdbInfo"

OBSOLETE_ER_NDB_CLUSTER_WRONG_NUMBER_OF_FUNCTION_ARGUMENTS
  eng "ndb_serialize_cond: Unexpected mismatch of found and expected number of function arguments %u"

OBSOLETE_ER_NDB_CLUSTER_SCHEMA_INFO
  eng "%s - %s.%s"

OBSOLETE_ER_NDB_CLUSTER_GENERIC_MESSAGE
  eng "%s"

ER_RPL_CANT_OPEN_INFO_TABLE
  eng "Info table is not ready to be used. Table '%s.%s' cannot be opened."

ER_RPL_CANT_SCAN_INFO_TABLE
  eng "Info table is not ready to be used. Table '%s.%s' cannot be scanned."

ER_RPL_CORRUPTED_INFO_TABLE
  eng "Corrupted table %s.%s. Check out table definition."

ER_RPL_CORRUPTED_KEYS_IN_INFO_TABLE
  eng "Info table has a problem with its key field(s). Table '%s.%s' expected field #%u to be '%s' but found '%s' instead."

ER_RPL_WORKER_ID_IS
  eng "Choosing worker id %lu, the following is going to be %lu"

ER_RPL_INCONSISTENT_TIMESTAMPS_IN_TRX
  eng "Transaction is tagged with inconsistent logical timestamps: sequence_number (%lld) <= last_committed (%lld)"

ER_RPL_INCONSISTENT_SEQUENCE_NO_IN_TRX
  eng "Transaction's sequence number is inconsistent with that of a preceding one: sequence_number (%lld) <= previous sequence_number (%lld)"

ER_RPL_CHANNELS_REQUIRE_TABLES_AS_INFO_REPOSITORIES
  eng "For the creation of replication channels the connection metadata and applier metadata repositories must be set to TABLE"

ER_RPL_CHANNELS_REQUIRE_NON_ZERO_SERVER_ID
  eng "For the creation of replication channels the server id must be different from 0"

ER_RPL_REPO_SHOULD_BE_TABLE
  eng "Replica: Wrong repository. Repository should be TABLE"

ER_RPL_ERROR_CREATING_CONNECTION_METADATA
  eng "Error creating connection metadata: %s."

ER_RPL_ERROR_CHANGING_CONNECTION_METADATA_REPO_TYPE
  eng "Error changing the type of connection metadata's repository: %s."

ER_RPL_CHANGING_APPLIER_METADATA_REPO_TYPE_FAILED_DUE_TO_GAPS
  eng "It is not possible to change the type of the relay log repository because there are workers repositories with possible execution gaps. The value of --relay_log_info_repository is altered to one of the found Worker repositories. The gaps have to be sorted out before resuming with the type change."

ER_RPL_ERROR_CREATING_APPLIER_METADATA
  eng "Error creating applier metadata: %s."

ER_RPL_ERROR_CHANGING_APPLIER_METADATA_REPO_TYPE
  eng "Error changing the type of applier metadata's repository: %s."

ER_RPL_FAILED_TO_DELETE_FROM_REPLICA_WORKERS_INFO_REPOSITORY
  eng "Could not delete from Replica Workers info repository."

ER_RPL_FAILED_TO_RESET_STATE_IN_REPLICA_INFO_REPOSITORY
  eng "Could not store the reset Replica Worker state into the replica info repository."

ER_RPL_ERROR_CHECKING_REPOSITORY
  eng "Error in checking %s repository info type of %s."

ER_RPL_REPLICA_GENERIC_MESSAGE
  eng "Replica: %s"

ER_RPL_REPLICA_COULD_NOT_CREATE_CHANNEL_LIST
  eng "Replica: Could not create channel list"

ER_RPL_MULTISOURCE_REQUIRES_TABLE_TYPE_REPOSITORIES
  eng "Replica: This replica was a multisourced replica previously which is supported only by both TABLE based connection metadata and applier metadata repositories. Found one or both of the info repos to be type FILE. Set both repos to type TABLE."

ER_RPL_REPLICA_FAILED_TO_INIT_A_CONNECTION_METADATA_STRUCTURE
  eng "Replica: Failed to initialize the connection metadata structure for channel '%s'; its record may still be present in the applier metadata repository, consider deleting it."

ER_RPL_REPLICA_FAILED_TO_INIT_CONNECTION_METADATA_STRUCTURE
  eng "Failed to initialize the connection metadata structure%s"

ER_RPL_REPLICA_FAILED_TO_CREATE_CHANNEL_FROM_CONNECTION_METADATA
  eng "Replica: Failed to create a channel from connection metadata repository."

ER_RPL_FAILED_TO_CREATE_NEW_INFO_FILE
  eng "Failed to create a new info file (file '%s', errno %d)"

ER_RPL_FAILED_TO_CREATE_CACHE_FOR_INFO_FILE
  eng "Failed to create a cache on info file (file '%s')"

ER_RPL_FAILED_TO_OPEN_INFO_FILE
  eng "Failed to open the existing info file (file '%s', errno %d)"

ER_RPL_GTID_MEMORY_FINALLY_AVAILABLE
  eng "Server overcomes the temporary 'out of memory' in '%d' tries while allocating a new chunk of intervals for storing GTIDs."

ER_SERVER_COST_UNKNOWN_COST_CONSTANT
  eng "Unknown cost constant \"%s\" in mysql.server_cost table"

ER_SERVER_COST_INVALID_COST_CONSTANT
  eng "Invalid value for cost constant \"%s\" in mysql.server_cost table: %.1f"

ER_ENGINE_COST_UNKNOWN_COST_CONSTANT
  eng "Unknown cost constant \"%s\" in mysql.engine_cost table"

ER_ENGINE_COST_UNKNOWN_STORAGE_ENGINE
  eng "Unknown storage engine \"%s\" in mysql.engine_cost table"

ER_ENGINE_COST_INVALID_DEVICE_TYPE_FOR_SE
  eng "Invalid device type %d for \"%s\" storage engine for cost constant \"%s\" in mysql.engine_cost table"

ER_ENGINE_COST_INVALID_CONST_CONSTANT_FOR_SE_AND_DEVICE
  eng "Invalid value for cost constant \"%s\" for \"%s\" storage engine and device type %d in mysql.engine_cost table: %.1f"

ER_SERVER_COST_FAILED_TO_READ
  eng "Error while reading from mysql.server_cost table."

ER_ENGINE_COST_FAILED_TO_READ
  eng "Error while reading from mysql.engine_cost table."

ER_FAILED_TO_OPEN_COST_CONSTANT_TABLES
  eng "Failed to open optimizer cost constant tables"

ER_RPL_UNSUPPORTED_UNIGNORABLE_EVENT_IN_STREAM
  eng "Unsupported non-ignorable event fed into the event stream."

ER_RPL_GTID_LOG_EVENT_IN_STREAM
  eng "GTID_LOG_EVENT or ANONYMOUS_GTID_LOG_EVENT is not expected in an event stream %s."

ER_RPL_UNEXPECTED_BEGIN_IN_STREAM
  eng "QUERY(BEGIN) is not expected in an event stream in the middle of a %s."

ER_RPL_UNEXPECTED_COMMIT_ROLLBACK_OR_XID_LOG_EVENT_IN_STREAM
  eng "QUERY(COMMIT or ROLLBACK) or XID_LOG_EVENT is not expected in an event stream %s."

ER_RPL_UNEXPECTED_XA_ROLLBACK_IN_STREAM
  eng "QUERY(XA ROLLBACK) is not expected in an event stream %s."

ER_EVENT_EXECUTION_FAILED_CANT_AUTHENTICATE_USER
  eng "Event Scheduler: [%s].[%s.%s] execution failed, failed to authenticate the user."

ER_EVENT_EXECUTION_FAILED_USER_LOST_EVEN_PRIVILEGE
  eng "Event Scheduler: [%s].[%s.%s] execution failed, user no longer has EVENT privilege."

ER_EVENT_ERROR_DURING_COMPILATION
  eng "Event Scheduler: %serror during compilation of %s.%s"

ER_EVENT_DROPPING
  eng "Event Scheduler: Dropping %s.%s"

OBSOLETE_ER_NDB_SCHEMA_GENERIC_MESSAGE
  eng "Ndb schema[%s.%s]: %s"

ER_RPL_INCOMPATIBLE_DECIMAL_IN_RBR
  eng "In RBR mode, Replica received incompatible DECIMAL field (old-style decimal field) from Source while creating conversion table. Please consider changing datatype on Source to new style decimal by executing ALTER command for column Name: %s.%s.%s."

ER_INIT_ROOT_WITHOUT_PASSWORD
  eng "root@localhost is created with an empty password ! Please consider switching off the --initialize-insecure option."

ER_INIT_GENERATING_TEMP_PASSWORD_FOR_ROOT
  eng "A temporary password is generated for root@localhost: %s"

ER_INIT_CANT_OPEN_BOOTSTRAP_FILE
  eng "Failed to open the bootstrap file %s"

ER_INIT_BOOTSTRAP_COMPLETE
  eng "Bootstrapping complete"

ER_INIT_DATADIR_NOT_EMPTY_WONT_INITIALIZE
  eng "--initialize specified but the data directory has files in it. Aborting."

ER_INIT_DATADIR_EXISTS_WONT_INITIALIZE
  eng "--initialize specified on an existing data directory."

ER_INIT_DATADIR_EXISTS_AND_PATH_TOO_LONG_WONT_INITIALIZE
  eng "--initialize specified but the data directory exists and the path is too long. Aborting."

ER_INIT_DATADIR_EXISTS_AND_NOT_WRITABLE_WONT_INITIALIZE
  eng "--initialize specified but the data directory exists and is not writable. Aborting."

ER_INIT_CREATING_DD
  eng "Creating the data directory %s"

ER_RPL_BINLOG_STARTING_DUMP
  eng "Start binlog_dump to source_thread_id(%u) replica_server(%u), pos(%s, %llu)"

ER_RPL_BINLOG_SOURCE_SENDS_HEARTBEAT
  eng "source sends heartbeat message"

ER_RPL_BINLOG_SKIPPING_REMAINING_HEARTBEAT_INFO
  eng "the rest of heartbeat info skipped ..."

ER_RPL_BINLOG_SOURCE_USES_CHECKSUM_AND_REPLICA_CANT
  eng "Source is configured to log replication events with checksum, but will not send such events to replicas that cannot process them"

OBSOLETE_ER_NDB_QUERY_FAILED
  eng "NDB: Query '%s' failed, error: %d: %s"

ER_KILLING_THREAD
  eng "Killing thread %lu"

ER_DETACHING_SESSION_LEFT_BY_PLUGIN
  eng "Plugin %s is deinitializing a thread but left a session attached. Detaching it forcefully."

ER_CANT_DETACH_SESSION_LEFT_BY_PLUGIN
  eng "Failed to detach the session."

ER_DETACHED_SESSIONS_LEFT_BY_PLUGIN
  eng "Closed forcefully %u session%s left opened by plugin %s"

ER_FAILED_TO_DECREMENT_NUMBER_OF_THREADS
  eng "Failed to decrement the number of threads"

ER_PLUGIN_DID_NOT_DEINITIALIZE_THREADS
  eng "Plugin %s did not deinitialize %u threads"

ER_KILLED_THREADS_OF_PLUGIN
  eng "Killed %u threads of plugin %s"

OBSOLETE_ER_NDB_SLAVE_MAX_REPLICATED_EPOCH_UNKNOWN
  eng "NDB Replica : Could not determine maximum replicated epoch from %s.%s at Replica start, error %u %s"

OBSOLETE_ER_NDB_SLAVE_MAX_REPLICATED_EPOCH_SET_TO
  eng "NDB Replica : MaxReplicatedEpoch set to %llu (%u/%u) at Replica start"

OBSOLETE_ER_NDB_NODE_ID_AND_MANAGEMENT_SERVER_INFO
  eng "NDB: NodeID is %lu, management server '%s:%lu'"

OBSOLETE_ER_NDB_DISCONNECT_INFO
  eng "tid %u: node[%u] transaction_hint=%u, transaction_no_hint=%u"

OBSOLETE_ER_NDB_COLUMN_DEFAULTS_DIFFER
  eng "NDB Internal error: Default values differ for column %u, ndb_default: %d"

OBSOLETE_ER_NDB_COLUMN_SHOULD_NOT_HAVE_NATIVE_DEFAULT
  eng "NDB Internal error: Column %u has native default, but shouldn't. Flags=%u, type=%u"

OBSOLETE_ER_NDB_FIELD_INFO
  eng "field[ name: '%s', type: %u, real_type: %u, flags: 0x%x, is_null: %d]"

OBSOLETE_ER_NDB_COLUMN_INFO
  eng "ndbCol[name: '%s', type: %u, column_no: %d, nullable: %d]"

OBSOLETE_ER_NDB_OOM_IN_FIX_UNIQUE_INDEX_ATTR_ORDER
  eng "fix_unique_index_attr_order: my_malloc(%u) failure"

OBSOLETE_ER_NDB_SLAVE_MALFORMED_EVENT_RECEIVED_ON_TABLE
  eng "NDB Replica : Malformed event received on table %s cannot parse.  Stopping Replica."

OBSOLETE_ER_NDB_SLAVE_CONFLICT_FUNCTION_REQUIRES_ROLE
  eng "NDB Replica : Conflict function %s defined on table %s requires ndb_replica_conflict_role variable to be set.  Stopping replica."

OBSOLETE_ER_NDB_SLAVE_CONFLICT_TRANSACTION_IDS
  eng "NDB Replica : Transactional conflict detection defined on table %s, but events received without transaction ids.  Check --ndb-log-transaction-id setting on upstream Cluster."

OBSOLETE_ER_NDB_SLAVE_BINLOG_MISSING_INFO_FOR_CONFLICT_DETECTION
  eng "NDB Replica : Binlog event on table %s missing info necessary for conflict detection.  Check binlog format options on upstream cluster."

OBSOLETE_ER_NDB_ERROR_IN_READAUTOINCREMENTVALUE
  eng "Error %lu in readAutoIncrementValue(): %s"

OBSOLETE_ER_NDB_FOUND_UNCOMMITTED_AUTOCOMMIT
  eng "found uncommitted autocommit+rbwr transaction, commit status: %d"

OBSOLETE_ER_NDB_SLAVE_TOO_MANY_RETRIES
  eng "Ndb replica retried transaction %u time(s) in vain.  Giving up."

OBSOLETE_ER_NDB_SLAVE_ERROR_IN_UPDATE_CREATE_INFO
  eng "Error %lu in ::update_create_info(): %s"

OBSOLETE_ER_NDB_SLAVE_CANT_ALLOCATE_TABLE_SHARE
  eng "NDB: allocating table share for %s failed"

OBSOLETE_ER_NDB_BINLOG_ERROR_INFO_FROM_DA
  eng "NDB Binlog: (%d)%s"

OBSOLETE_ER_NDB_BINLOG_CREATE_TABLE_EVENT
  eng "NDB Binlog: CREATE TABLE Event: %s"

OBSOLETE_ER_NDB_BINLOG_FAILED_CREATE_TABLE_EVENT_OPERATIONS
  eng "NDB Binlog: FAILED CREATE TABLE event operations. Event: %s"

OBSOLETE_ER_NDB_BINLOG_RENAME_EVENT
  eng "NDB Binlog: RENAME Event: %s"

OBSOLETE_ER_NDB_BINLOG_FAILED_CREATE_DURING_RENAME
  eng "NDB Binlog: FAILED create event operations during RENAME. Event %s"

OBSOLETE_ER_NDB_UNEXPECTED_RENAME_TYPE
  eng "Unexpected rename case detected, sql_command: %d"

OBSOLETE_ER_NDB_ERROR_IN_GET_AUTO_INCREMENT
  eng "Error %lu in ::get_auto_increment(): %s"

OBSOLETE_ER_NDB_CREATING_SHARE_IN_OPEN
  eng "Calling ndbcluster_create_binlog_setup(%s) in ::open"

OBSOLETE_ER_NDB_TABLE_OPENED_READ_ONLY
  eng "table '%s' opened read only"

OBSOLETE_ER_NDB_INITIALIZE_GIVEN_CLUSTER_PLUGIN_DISABLED
  eng "NDB: '--initialize' -> ndbcluster plugin disabled"

OBSOLETE_ER_NDB_BINLOG_FORMAT_CHANGED_FROM_STMT_TO_MIXED
  eng "NDB: Changed global value of binlog_format from STATEMENT to MIXED"

OBSOLETE_ER_NDB_TRAILING_SHARE_RELEASED_BY_CLOSE_CACHED_TABLES
  eng "NDB_SHARE: trailing share %s, released by close_cached_tables"

OBSOLETE_ER_NDB_SHARE_ALREADY_EXISTS
  eng "NDB_SHARE: %s already exists use_count=%d. Moving away for safety, but possible memleak."

OBSOLETE_ER_NDB_HANDLE_TRAILING_SHARE_INFO
  eng "handle_trailing_share: %s use_count: %u"

OBSOLETE_ER_NDB_CLUSTER_GET_SHARE_INFO
  eng "ndbcluster_get_share: %s use_count: %u"

OBSOLETE_ER_NDB_CLUSTER_REAL_FREE_SHARE_INFO
  eng "ndbcluster_real_free_share: %s use_count: %u"

OBSOLETE_ER_NDB_CLUSTER_REAL_FREE_SHARE_DROP_FAILED
  eng "ndbcluster_real_free_share: %s, still open - ignored 'free' (leaked?)"

OBSOLETE_ER_NDB_CLUSTER_FREE_SHARE_INFO
  eng "ndbcluster_free_share: %s use_count: %u"

OBSOLETE_ER_NDB_CLUSTER_MARK_SHARE_DROPPED_INFO
  eng "ndbcluster_mark_share_dropped: %s use_count: %u"

OBSOLETE_ER_NDB_CLUSTER_MARK_SHARE_DROPPED_DESTROYING_SHARE
  eng "ndbcluster_mark_share_dropped: destroys share %s"

OBSOLETE_ER_NDB_CLUSTER_OOM_THD_NDB
  eng "Could not allocate Thd_ndb object"

OBSOLETE_ER_NDB_BINLOG_NDB_TABLES_INITIALLY_READ_ONLY
  eng "NDB Binlog: Ndb tables initially read only."

OBSOLETE_ER_NDB_UTIL_THREAD_OOM
  eng "ndb util thread: malloc failure, query cache not maintained properly"

OBSOLETE_ER_NDB_ILLEGAL_VALUE_FOR_NDB_RECV_THREAD_CPU_MASK
  eng "Trying to set ndb_recv_thread_cpu_mask to illegal value = %s, ignored"

OBSOLETE_ER_NDB_TOO_MANY_CPUS_IN_NDB_RECV_THREAD_CPU_MASK
  eng "Trying to set too many CPU's in ndb_recv_thread_cpu_mask, ignored this variable, erroneus value = %s"

ER_DBUG_CHECK_SHARES_OPEN
  eng "dbug_check_shares open:"

ER_DBUG_CHECK_SHARES_INFO
  eng "  %s.%s: state: %s(%u) use_count: %u"

ER_DBUG_CHECK_SHARES_DROPPED
  eng "dbug_check_shares dropped:"

ER_INVALID_OR_OLD_TABLE_OR_DB_NAME
  eng "Invalid (old?) table or database name '%s'"

ER_TC_RECOVERING_AFTER_CRASH_USING
  eng "Recovering after a crash using %s"

ER_TC_CANT_AUTO_RECOVER_WITH_TC_HEURISTIC_RECOVER
  eng "Cannot perform automatic crash recovery when --tc-heuristic-recover is used"

ER_TC_BAD_MAGIC_IN_TC_LOG
  eng "Bad magic header in tc log"

ER_TC_NEED_N_SE_SUPPORTING_2PC_FOR_RECOVERY
  eng "Recovery failed! You must enable exactly %d storage engines that support two-phase commit protocol"

ER_TC_RECOVERY_FAILED_THESE_ARE_YOUR_OPTIONS
  eng "Crash recovery failed. Either correct the problem (if it's, for example, out of memory error) and restart, or delete tc log and start mysqld with --tc-heuristic-recover={commit|rollback}"

ER_TC_HEURISTIC_RECOVERY_MODE
  eng "Heuristic crash recovery mode"

ER_TC_HEURISTIC_RECOVERY_FAILED
  eng "Heuristic crash recovery failed"

ER_TC_RESTART_WITHOUT_TC_HEURISTIC_RECOVER
  eng "Please restart mysqld without --tc-heuristic-recover"

ER_RPL_REPLICA_FAILED_TO_CREATE_OR_RECOVER_INFO_REPOSITORIES
  eng "Failed to create or recover replication info repositories."

ER_RPL_REPLICA_AUTO_POSITION_IS_1_AND_GTID_MODE_IS_OFF
  eng "Detected misconfiguration: replication channel '%.192s' was configured with AUTO_POSITION = 1, but the server was started with --gtid-mode=off. Either reconfigure replication using CHANGE REPLICATION SOURCE TO SOURCE_AUTO_POSITION = 0 FOR CHANNEL '%.192s', or change GTID_MODE to some value other than OFF, before starting the replica receiver thread."

ER_RPL_REPLICA_CANT_START_REPLICA_FOR_CHANNEL
  eng "Replica: Could not start replica for channel '%s'. operation discontinued"

ER_RPL_REPLICA_CANT_STOP_REPLICA_FOR_CHANNEL
  eng "Replica: Could not stop replica for channel '%s' operation discontinued"

ER_RPL_RECOVERY_NO_ROTATE_EVENT_FROM_SOURCE
  eng "Error during --relay-log-recovery: Could not locate rotate event from the source."

ER_RPL_RECOVERY_ERROR_READ_RELAY_LOG
  eng "Error during --relay-log-recovery: Error reading events from relay log: %d"

OBSOLETE_ER_RPL_RECOVERY_ERROR_FREEING_IO_CACHE
  eng "Error during --relay-log-recovery: Error while freeing IO_CACHE object"

ER_RPL_RECOVERY_SKIPPED_GROUP_REPLICATION_CHANNEL
  eng "Relay log recovery skipped for group replication channel."

ER_RPL_RECOVERY_ERROR
  eng "Error during --relay-log-recovery: %s"

ER_RPL_RECOVERY_IO_ERROR_READING_RELAY_LOG_INDEX
  eng "Error during --relay-log-recovery: Could not read relay log index file due to an IO error."

ER_RPL_RECOVERY_FILE_SOURCE_POS_INFO
  eng "Recovery from source pos %ld and file %s%s. Previous relay log pos and relay log file had been set to %lld, %s respectively."

ER_RPL_RECOVERY_REPLICATE_SAME_SERVER_ID_REQUIRES_POSITION
  eng "Error during --relay-log-recovery: replicate_same_server_id is in use and sql thread's positions are not initialized, hence relay log recovery cannot happen."

ER_RPL_MTA_RECOVERY_STARTING_COORDINATOR
  eng "MTA recovery: starting coordinator thread to fill MTA gaps."

ER_RPL_MTA_RECOVERY_FAILED_TO_START_COORDINATOR
  eng "MTA recovery: failed to start the coordinator thread. Check the error log for additional details."

ER_RPL_MTA_AUTOMATIC_RECOVERY_FAILED
  eng "MTA recovery: automatic recovery failed. Either the replica server had stopped due to an error during an earlier session or relay logs are corrupted.Fix the cause of the replica side error and restart the replica server or consider using RESET REPLICA."

ER_RPL_MTA_RECOVERY_CANT_OPEN_RELAY_LOG
  eng "Failed to open the relay log '%s' (relay_log_pos %s)."

ER_RPL_MTA_RECOVERY_SUCCESSFUL
  eng "MTA recovery: completed successfully."

ER_RPL_SERVER_ID_MISSING
  eng "Server id not set, will not start replica%s"

ER_RPL_CANT_CREATE_REPLICA_THREAD
  eng "Can't create replica thread%s."

ER_RPL_REPLICA_IO_THREAD_WAS_KILLED
  eng "The replica IO thread%s was killed while executing initialization query '%s'"

OBSOLETE_ER_RPL_REPLICA_SOURCE_UUID_HAS_CHANGED
  eng "The source's UUID has changed, although this should not happen unless you have changed it manually. The old UUID was %s."

ER_RPL_REPLICA_USES_CHECKSUM_AND_SOURCE_PRE_50
  eng "Found a source with MySQL server version older than 5.0. With checksums enabled on the replica, replication might not work correctly. To ensure correct replication, restart the replica server with --replica_sql_verify_checksum=0."

ER_RPL_REPLICA_SECONDS_BEHIND_SOURCE_DUBIOUS
  eng "\"SELECT UNIX_TIMESTAMP()\" failed on source, do not trust column Seconds_Behind_Source of SHOW REPLICA STATUS. Error: %s (%d)"

ER_RPL_REPLICA_CANT_FLUSH_CONNECTION_METADATA_REPOS
  eng "Failed to flush connection metadata repository."

ER_RPL_REPLICA_REPORT_HOST_TOO_LONG
  eng "The length of report_host is %zu. It is larger than the max length(%d), so this replica cannot be registered to the source%s."

ER_RPL_REPLICA_REPORT_USER_TOO_LONG
  eng "The length of report_user is %zu. It is larger than the max length(%d), so this replica cannot be registered to the source%s."

ER_RPL_REPLICA_REPORT_PASSWORD_TOO_LONG
  eng "The length of report_password is %zu. It is larger than the max length(%d), so this replica cannot be registered to the source%s."

ER_RPL_REPLICA_ERROR_RETRYING
  eng "Error on %s: %d  %s, will retry in %d secs"

ER_RPL_REPLICA_ERROR_READING_FROM_SERVER
  eng "Error reading packet from server%s: %s (server_errno=%d)"

ER_RPL_REPLICA_DUMP_THREAD_KILLED_BY_SOURCE
  eng "Replica%s: received end packet from server due to dump thread being killed on source. Dump threads are killed for example during source shutdown, explicitly by a user, or when the source receives a binlog send request from a duplicate server UUID <%s> : Error %s"

ER_RPL_MTA_STATISTICS
  eng "Multi-threaded replica statistics%s: seconds elapsed = %lu; events assigned = %llu; worker queues filled over overrun level = %lu; waited due a Worker queue full = %lu; waited due the total size = %lu; waited at clock conflicts = %llu waited (count) when Workers occupied = %lu waited when Workers occupied = %llu"

ER_RPL_MTA_RECOVERY_COMPLETE
  eng "Replica%s: MTA Recovery has completed at relay log %s, position %llu source log %s, position %llu."

ER_RPL_REPLICA_CANT_INIT_RELAY_LOG_POSITION
  eng "Error initializing relay log position%s: %s"

OBSOLETE_ER_RPL_REPLICA_CONNECTED_TO_SOURCE_REPLICATION_STARTED
  eng "Replica I/O thread%s: connected to source '%s@%s:%d',replication started in log '%s' at position %s"

ER_RPL_REPLICA_IO_THREAD_KILLED
  eng "Replica I/O thread%s killed while connecting to source"

ER_RPL_REPLICA_IO_THREAD_CANT_REGISTER_ON_SOURCE
  eng "Replica I/O thread couldn't register on source"

ER_RPL_REPLICA_FORCING_TO_RECONNECT_IO_THREAD
  eng "Forcing to reconnect replica I/O thread%s"

ER_RPL_REPLICA_ERROR_REQUESTING_BINLOG_DUMP
  eng "Failed on request_dump()%s"

ER_RPL_LOG_ENTRY_EXCEEDS_REPLICA_MAX_ALLOWED_PACKET
  eng "Log entry on source is longer than replica_max_allowed_packet (%lu) on replica. If the entry is correct, restart the server with a higher value of replica_max_allowed_packet"

ER_RPL_REPLICA_STOPPING_AS_SOURCE_OOM
  eng "Stopping replica I/O thread due to out-of-memory error from source"

ER_RPL_REPLICA_IO_THREAD_ABORTED_WAITING_FOR_RELAY_LOG_SPACE
  eng "Replica I/O thread aborted while waiting for relay log space"

ER_RPL_REPLICA_IO_THREAD_EXITING
  eng "Replica I/O thread exiting%s, read up to log '%s', position %s"

ER_RPL_REPLICA_CANT_INITIALIZE_REPLICA_WORKER
  eng "Failed during replica worker initialization%s"

ER_RPL_MTA_GROUP_RECOVERY_APPLIER_METADATA_FOR_WORKER
  eng "Replica: MTA group recovery applier metadata based on Worker-Id %lu, group_relay_log_name %s, group_relay_log_pos %llu group_source_log_name %s, group_source_log_pos %llu"

ER_RPL_ERROR_LOOKING_FOR_LOG
  eng "Error looking for %s."

ER_RPL_MTA_GROUP_RECOVERY_APPLIER_METADATA
  eng "Replica: MTA group recovery applier metadata group_source_log_name %s, event_source_log_pos %llu."

ER_RPL_CANT_FIND_FOLLOWUP_FILE
  eng "Error looking for file after %s."

ER_RPL_MTA_CHECKPOINT_PERIOD_DIFFERS_FROM_CNT
  eng "This an error cnt != mta_checkpoint_period"

ER_RPL_REPLICA_WORKER_THREAD_CREATION_FAILED
  eng "Failed during replica worker thread creation%s"

ER_RPL_REPLICA_WORKER_THREAD_CREATION_FAILED_WITH_ERRNO
  eng "Failed during replica worker thread creation%s (errno= %d)"

ER_RPL_REPLICA_FAILED_TO_INIT_PARTITIONS_HASH
  eng "Failed to init partitions hash"

OBSOLETE_ER_RPL_SLAVE_NDB_TABLES_NOT_AVAILABLE
  eng "Replica SQL thread : NDB : Tables not available after %lu seconds. Consider increasing --ndb-wait-setup value"

ER_RPL_REPLICA_SQL_THREAD_STARTING
  eng "Replica SQL thread%s initialized, starting replication in log '%s' at position %s, relay log '%s' position: %s"

ER_RPL_REPLICA_SKIP_COUNTER_EXECUTED
  eng "'SQL_REPLICA_SKIP_COUNTER=%ld' executed at relay_log_file='%s', relay_log_pos='%ld', source_log_name='%s', source_log_pos='%ld' and new position at relay_log_file='%s', relay_log_pos='%ld', source_log_name='%s', source_log_pos='%ld' "

ER_RPL_REPLICA_ADDITIONAL_ERROR_INFO_FROM_DA
  eng "Replica (additional info): %s Error_code: MY-%06d"

ER_RPL_REPLICA_ERROR_INFO_FROM_DA
  eng "Replica: %s Error_code: MY-%06d"

ER_RPL_REPLICA_ERROR_LOADING_USER_DEFINED_LIBRARY
  eng "Error loading user-defined library, replica SQL thread aborted. Install the missing library, and restart the replica SQL thread with \"REPLICA START\". We stopped at log '%s' position %s"

ER_RPL_REPLICA_ERROR_RUNNING_QUERY
  eng "Error running query, replica SQL thread aborted. Fix the problem, and restart the replica SQL thread with \"REPLICA START\". We stopped at log '%s' position %s"

ER_RPL_REPLICA_SQL_THREAD_EXITING
  eng "Replica SQL thread%s exiting, replication stopped in log '%s' at position %s"

ER_RPL_REPLICA_READ_INVALID_EVENT_FROM_SOURCE
  eng "Read invalid event from source: '%s', source could be corrupt but a more likely cause of this is a bug"

ER_RPL_REPLICA_QUEUE_EVENT_FAILED_INVALID_CONFIGURATION
  eng "The queue event failed for channel '%s' as its configuration is invalid."

ER_RPL_REPLICA_IO_THREAD_DETECTED_UNEXPECTED_EVENT_SEQUENCE
  eng "An unexpected event sequence was detected by the IO thread while queuing the event received from source '%s' binary log file, at position %llu."

ER_RPL_REPLICA_CANT_USE_CHARSET
  eng "'%s' can not be used as client character set. '%s' will be used as default client character set while connecting to source."

ER_RPL_REPLICA_CONNECTED_TO_SOURCE_REPLICATION_RESUMED
  eng "Replica%s: connected to source '%s@%s:%d',replication resumed in log '%s' at position %s"

ER_RPL_REPLICA_NEXT_LOG_IS_ACTIVE
  eng "next log '%s' is active"

ER_RPL_REPLICA_NEXT_LOG_IS_INACTIVE
  eng "next log '%s' is not active"

ER_RPL_REPLICA_SQL_THREAD_IO_ERROR_READING_EVENT
  eng "Replica SQL thread%s: I/O error reading event (errno: %d  cur_log->error: %d)"

ER_RPL_REPLICA_ERROR_READING_RELAY_LOG_EVENTS
  eng "Error reading relay log event%s: %s"

ER_REPLICA_CHANGE_SOURCE_TO_EXECUTED
  eng "'CHANGE REPLICATION SOURCE TO%s executed'. Previous state source_host='%s', source_port= %u, source_log_file='%s', source_log_pos= %ld, source_bind='%s'. New state source_host='%s', source_port= %u, source_log_file='%s', source_log_pos= %ld, source_bind='%s'."

ER_RPL_REPLICA_NEW_C_M_NEEDS_REPOS_TYPE_OTHER_THAN_FILE
  eng "Replica: Cannot create new connection metadata structure when repositories are of type FILE. Convert replica repositories to TABLE to replicate from multiple sources."

ER_RPL_FAILED_TO_STAT_LOG_IN_INDEX
  eng "log %s listed in the index, but failed to stat."

ER_RPL_LOG_NOT_FOUND_WHILE_COUNTING_RELAY_LOG_SPACE
  eng "Could not find first log while counting relay log space."

ER_REPLICA_CANT_USE_TEMPDIR
  eng "Unable to use replica's temporary directory '%s'."

ER_RPL_RELAY_LOG_NEEDS_FILE_NOT_DIRECTORY
  eng "Path '%s' is a directory name, please specify a file name for --relay-log option."

ER_RPL_RELAY_LOG_INDEX_NEEDS_FILE_NOT_DIRECTORY
  eng "Path '%s' is a directory name, please specify a file name for --relay-log-index option."

ER_RPL_PLEASE_USE_OPTION_RELAY_LOG
  eng "Neither --relay-log nor --relay-log-index were used; so replication may break when this MySQL server acts as a replica and has his hostname changed!! Please use '--relay-log=%s' to avoid this problem."

ER_RPL_OPEN_INDEX_FILE_FAILED
  eng "Failed in open_index_file() called from Relay_log_info::rli_init_info()."

ER_RPL_CANT_INITIALIZE_GTID_SETS_IN_AM_INIT_INFO
  eng "Failed in init_gtid_sets() called from Relay_log_info::rli_init_info()."

ER_RPL_CANT_OPEN_LOG_IN_AM_INIT_INFO
  eng "Failed in open_log() called from Relay_log_info::rli_init_info()."

ER_RPL_ERROR_WRITING_RELAY_LOG_CONFIGURATION
  eng "Error writing relay log configuration."

OBSOLETE_ER_NDB_OOM_GET_NDB_BLOBS_VALUE
  eng "get_ndb_blobs_value: my_malloc(%u) failed"

OBSOLETE_ER_NDB_THREAD_TIMED_OUT
  eng "NDB: Thread id %u timed out (30s) waiting for epoch %u/%u to be handled.  Progress : %u/%u -> %u/%u."

OBSOLETE_ER_NDB_TABLE_IS_NOT_DISTRIBUTED
  eng "NDB: Inconsistency detected in distributed privilege tables. Table '%s.%s' is not distributed"

OBSOLETE_ER_NDB_CREATING_TABLE
  eng "NDB: Creating %s.%s"

OBSOLETE_ER_NDB_FLUSHING_TABLE_INFO
  eng "NDB: Flushing %s.%s"

OBSOLETE_ER_NDB_CLEANING_STRAY_TABLES
  eng "NDB: Cleaning stray tables from database '%s'"

OBSOLETE_ER_NDB_DISCOVERED_MISSING_DB
  eng "NDB: Discovered missing database '%s'"

OBSOLETE_ER_NDB_DISCOVERED_REMAINING_DB
  eng "NDB: Discovered remaining database '%s'"

OBSOLETE_ER_NDB_CLUSTER_FIND_ALL_DBS_RETRY
  eng "NDB: ndbcluster_find_all_databases retry: %u - %s"

OBSOLETE_ER_NDB_CLUSTER_FIND_ALL_DBS_FAIL
  eng "NDB: ndbcluster_find_all_databases fail: %u - %s"

OBSOLETE_ER_NDB_SKIPPING_SETUP_TABLE
  eng "NDB: skipping setup table %s.%s, in state %d"

OBSOLETE_ER_NDB_FAILED_TO_SET_UP_TABLE
  eng "NDB: failed to setup table %s.%s, error: %d, %s"

OBSOLETE_ER_NDB_MISSING_FRM_DISCOVERING
  eng "NDB: missing frm for %s.%s, discovering..."

OBSOLETE_ER_NDB_MISMATCH_IN_FRM_DISCOVERING
  eng "NDB: mismatch in frm for %s.%s, discovering..."

OBSOLETE_ER_NDB_BINLOG_CLEANING_UP_SETUP_LEFTOVERS
  eng "ndb_binlog_setup: Clean up leftovers"

OBSOLETE_ER_NDB_WAITING_INFO
  eng "NDB %s: waiting max %u sec for %s %s.  epochs: (%u/%u,%u/%u,%u/%u)  injector proc_info: %s"

OBSOLETE_ER_NDB_WAITING_INFO_WITH_MAP
  eng "NDB %s: waiting max %u sec for %s %s.  epochs: (%u/%u,%u/%u,%u/%u)  injector proc_info: %s map: %x%08x"

OBSOLETE_ER_NDB_TIMEOUT_WHILE_DISTRIBUTING
  eng "NDB %s: distributing %s timed out. Ignoring..."

OBSOLETE_ER_NDB_NOT_WAITING_FOR_DISTRIBUTING
  eng "NDB %s: not waiting for distributing %s"

OBSOLETE_ER_NDB_DISTRIBUTED_INFO
  eng "NDB: distributed %s.%s(%u/%u) type: %s(%u) query: \'%s\' to %x%08x"

OBSOLETE_ER_NDB_DISTRIBUTION_COMPLETE
  eng "NDB: distribution of %s.%s(%u/%u) type: %s(%u) query: \'%s\' - complete!"

OBSOLETE_ER_NDB_SCHEMA_DISTRIBUTION_FAILED
  eng "NDB Schema dist: Data node: %d failed, subscriber bitmask %x%08x"

OBSOLETE_ER_NDB_SCHEMA_DISTRIBUTION_REPORTS_SUBSCRIBE
  eng "NDB Schema dist: Data node: %d reports subscribe from node %d, subscriber bitmask %x%08x"

OBSOLETE_ER_NDB_SCHEMA_DISTRIBUTION_REPORTS_UNSUBSCRIBE
  eng "NDB Schema dist: Data node: %d reports unsubscribe from node %d, subscriber bitmask %x%08x"

OBSOLETE_ER_NDB_BINLOG_CANT_DISCOVER_TABLE_FROM_SCHEMA_EVENT
  eng "NDB Binlog: Could not discover table '%s.%s' from binlog schema event '%s' from node %d. my_errno: %d"

OBSOLETE_ER_NDB_BINLOG_SIGNALLING_UNKNOWN_VALUE
  eng "NDB: unknown value for binlog signalling 0x%X, %s not logged"

OBSOLETE_ER_NDB_BINLOG_REPLY_TO
  eng "NDB: reply to %s.%s(%u/%u) from %s to %x%08x"

OBSOLETE_ER_NDB_BINLOG_CANT_RELEASE_SLOCK
  eng "NDB: Could not release slock on '%s.%s', Error code: %d Message: %s"

OBSOLETE_ER_NDB_CANT_FIND_TABLE
  eng "NDB schema: Could not find table '%s.%s' in NDB"

OBSOLETE_ER_NDB_DISCARDING_EVENT_NO_OBJ
  eng "NDB: Discarding event...no obj: %s (%u/%u)"

OBSOLETE_ER_NDB_DISCARDING_EVENT_ID_VERSION_MISMATCH
  eng "NDB: Discarding event...key: %s non matching id/version [%u/%u] != [%u/%u]"

OBSOLETE_ER_NDB_CLEAR_SLOCK_INFO
  eng "NDB: CLEAR_SLOCK key: %s(%u/%u) %x%08x, from %s to %x%08x"

OBSOLETE_ER_NDB_BINLOG_SKIPPING_LOCAL_TABLE
  eng "NDB Binlog: Skipping locally defined table '%s.%s' from binlog schema event '%s' from node %d."

OBSOLETE_ER_NDB_BINLOG_ONLINE_ALTER_RENAME
  eng "NDB Binlog: handling online alter/rename"

OBSOLETE_ER_NDB_BINLOG_CANT_REOPEN_SHADOW_TABLE
  eng "NDB Binlog: Failed to re-open shadow table %s.%s"

OBSOLETE_ER_NDB_BINLOG_ONLINE_ALTER_RENAME_COMPLETE
  eng "NDB Binlog: handling online alter/rename done"

OBSOLETE_ER_NDB_BINLOG_SKIPPING_DROP_OF_LOCAL_TABLE
  eng "NDB Binlog: Skipping drop of locally defined table '%s.%s' from binlog schema event '%s' from node %d. "

OBSOLETE_ER_NDB_BINLOG_SKIPPING_RENAME_OF_LOCAL_TABLE
  eng "NDB Binlog: Skipping renaming locally defined table '%s.%s' from binlog schema event '%s' from node %d. "

OBSOLETE_ER_NDB_BINLOG_SKIPPING_DROP_OF_TABLES
  eng "NDB Binlog: Skipping drop database '%s' since it contained local tables binlog schema event '%s' from node %d. "

OBSOLETE_ER_NDB_BINLOG_GOT_DIST_PRIV_EVENT_FLUSHING_PRIVILEGES
  eng "Got dist_priv event: %s, flushing privileges"

OBSOLETE_ER_NDB_BINLOG_GOT_SCHEMA_EVENT
  eng "NDB: got schema event on %s.%s(%u/%u) query: '%s' type: %s(%d) node: %u slock: %x%08x"

OBSOLETE_ER_NDB_BINLOG_SKIPPING_OLD_SCHEMA_OPERATION
  eng "NDB schema: Skipping old schema operation(RENAME_TABLE_NEW) on %s.%s"

OBSOLETE_ER_NDB_CLUSTER_FAILURE
  eng "NDB Schema dist: cluster failure at epoch %u/%u."

OBSOLETE_ER_NDB_TABLES_INITIALLY_READ_ONLY_ON_RECONNECT
  eng "NDB Binlog: ndb tables initially read only on reconnect."

OBSOLETE_ER_NDB_IGNORING_UNKNOWN_EVENT
  eng "NDB Schema dist: unknown event %u, ignoring..."

OBSOLETE_ER_NDB_BINLOG_OPENING_INDEX
  eng "NDB Binlog: Opening ndb_binlog_index: %d, '%s'"

OBSOLETE_ER_NDB_BINLOG_CANT_LOCK_NDB_BINLOG_INDEX
  eng "NDB Binlog: Unable to lock table ndb_binlog_index"

OBSOLETE_ER_NDB_BINLOG_INJECTING_RANDOM_WRITE_FAILURE
  eng "NDB Binlog: Injecting random write failure"

OBSOLETE_ER_NDB_BINLOG_CANT_WRITE_TO_NDB_BINLOG_INDEX
  eng "NDB Binlog: Failed writing to ndb_binlog_index for epoch %u/%u  orig_server_id %u orig_epoch %u/%u with error %d."

OBSOLETE_ER_NDB_BINLOG_WRITING_TO_NDB_BINLOG_INDEX
  eng "NDB Binlog: Writing row (%s) to ndb_binlog_index - %s"

OBSOLETE_ER_NDB_BINLOG_CANT_COMMIT_TO_NDB_BINLOG_INDEX
  eng "NDB Binlog: Failed committing transaction to ndb_binlog_index with error %d."

OBSOLETE_ER_NDB_BINLOG_WRITE_INDEX_FAILED_AFTER_KILL
  eng "NDB Binlog: Failed writing to ndb_binlog_index table while retrying after kill during shutdown"

OBSOLETE_ER_NDB_BINLOG_USING_SERVER_ID_0_SLAVES_WILL_NOT
  eng "NDB: server id set to zero - changes logged to bin log with server id zero will be logged with another server id by replica mysqlds"

OBSOLETE_ER_NDB_SERVER_ID_RESERVED_OR_TOO_LARGE
  eng "NDB: server id provided is too large to be represented in opt_server_id_bits or is reserved"

OBSOLETE_ER_NDB_BINLOG_REQUIRES_V2_ROW_EVENTS
  eng "NDB: --ndb-log-transaction-id requires v2 Binlog row events but server is using v1."

OBSOLETE_ER_NDB_BINLOG_STATUS_FORCING_FULL_USE_WRITE
  eng "NDB: ndb-log-apply-status forcing %s.%s to FULL USE_WRITE"

OBSOLETE_ER_NDB_BINLOG_GENERIC_MESSAGE
  eng "NDB Binlog: %s"

OBSOLETE_ER_NDB_CONFLICT_GENERIC_MESSAGE
  eng "%s"

OBSOLETE_ER_NDB_TRANS_DEPENDENCY_TRACKER_ERROR
  eng "%s"

OBSOLETE_ER_NDB_CONFLICT_FN_PARSE_ERROR
  eng "NDB Replica: Table %s.%s : Parse error on conflict fn : %s"

OBSOLETE_ER_NDB_CONFLICT_FN_SETUP_ERROR
  eng "NDB Replica: Table %s.%s : %s"

OBSOLETE_ER_NDB_BINLOG_FAILED_TO_GET_TABLE
  eng "NDB Binlog: Failed to get table %s from ndb: %s, %d"

OBSOLETE_ER_NDB_BINLOG_NOT_LOGGING
  eng "NDB Binlog: NOT logging %s"

OBSOLETE_ER_NDB_BINLOG_CREATE_TABLE_EVENT_FAILED
  eng "NDB Binlog: FAILED CREATE (DISCOVER) TABLE Event: %s"

OBSOLETE_ER_NDB_BINLOG_CREATE_TABLE_EVENT_INFO
  eng "NDB Binlog: CREATE (DISCOVER) TABLE Event: %s"

OBSOLETE_ER_NDB_BINLOG_DISCOVER_TABLE_EVENT_INFO
  eng "NDB Binlog: DISCOVER TABLE Event: %s"

OBSOLETE_ER_NDB_BINLOG_BLOB_REQUIRES_PK
  eng "NDB Binlog: logging of table %s with BLOB attribute and no PK is not supported"

OBSOLETE_ER_NDB_BINLOG_CANT_CREATE_EVENT_IN_DB
  eng "NDB Binlog: Unable to create event in database. Event: %s  Error Code: %d  Message: %s"

OBSOLETE_ER_NDB_BINLOG_CANT_CREATE_EVENT_IN_DB_AND_CANT_DROP
  eng "NDB Binlog: Unable to create event in database.  Attempt to correct with drop failed. Event: %s Error Code: %d Message: %s"

OBSOLETE_ER_NDB_BINLOG_CANT_CREATE_EVENT_IN_DB_DROPPED
  eng "NDB Binlog: Unable to create event in database.  Attempt to correct with drop ok, but create failed. Event: %s Error Code: %d Message: %s"

OBSOLETE_ER_NDB_BINLOG_DISCOVER_REUSING_OLD_EVENT_OPS
  eng "NDB Binlog: discover reusing old ev op"

OBSOLETE_ER_NDB_BINLOG_CREATING_NDBEVENTOPERATION_FAILED
  eng "NDB Binlog: Creating NdbEventOperation failed for %s"

OBSOLETE_ER_NDB_BINLOG_CANT_CREATE_BLOB
  eng "NDB Binlog: Creating NdbEventOperation blob field %u handles failed (code=%d) for %s"

OBSOLETE_ER_NDB_BINLOG_NDBEVENT_EXECUTE_FAILED
  eng "NDB Binlog: ndbevent->execute failed for %s; %d %s"

OBSOLETE_ER_NDB_CREATE_EVENT_OPS_LOGGING_INFO
  eng "NDB Binlog: logging %s (%s,%s)"

OBSOLETE_ER_NDB_BINLOG_CANT_DROP_EVENT_FROM_DB
  eng "NDB Binlog: Unable to drop event in database. Event: %s Error Code: %d Message: %s"

OBSOLETE_ER_NDB_TIMED_OUT_IN_DROP_TABLE
  eng "NDB %s: %s timed out. Ignoring..."

OBSOLETE_ER_NDB_BINLOG_UNHANDLED_ERROR_FOR_TABLE
  eng "NDB Binlog: unhandled error %d for table %s"

OBSOLETE_ER_NDB_BINLOG_CLUSTER_FAILURE
  eng "NDB Binlog: cluster failure for %s at epoch %u/%u."

OBSOLETE_ER_NDB_BINLOG_UNKNOWN_NON_DATA_EVENT
  eng "NDB Binlog: unknown non data event %d for %s. Ignoring..."

OBSOLETE_ER_NDB_BINLOG_INJECTOR_DISCARDING_ROW_EVENT_METADATA
  eng "NDB: Binlog Injector discarding row event meta data as server is using v1 row events. (%u %x)"

OBSOLETE_ER_NDB_REMAINING_OPEN_TABLES
  eng "remove_all_event_operations: Remaining open tables: "

OBSOLETE_ER_NDB_REMAINING_OPEN_TABLE_INFO
  eng "  %s.%s, use_count: %u"

OBSOLETE_ER_NDB_COULD_NOT_GET_APPLY_STATUS_SHARE
  eng "NDB: Could not get apply status share"

OBSOLETE_ER_NDB_BINLOG_SERVER_SHUTDOWN_DURING_NDB_CLUSTER_START
  eng "NDB Binlog: Server shutdown detected while waiting for ndbcluster to start..."

OBSOLETE_ER_NDB_BINLOG_CLUSTER_RESTARTED_RESET_MASTER_SUGGESTED
  eng "NDB Binlog: cluster has been restarted --initial or with older filesystem. ndb_latest_handled_binlog_epoch: %u/%u, while current epoch: %u/%u. RESET SOURCE should be issued. Resetting ndb_latest_handled_binlog_epoch."

OBSOLETE_ER_NDB_BINLOG_CLUSTER_HAS_RECONNECTED
  eng "NDB Binlog: cluster has reconnected. Changes to the database that occurred while disconnected will not be in the binlog"

OBSOLETE_ER_NDB_BINLOG_STARTING_LOG_AT_EPOCH
  eng "NDB Binlog: starting log at epoch %u/%u"

OBSOLETE_ER_NDB_BINLOG_NDB_TABLES_WRITABLE
  eng "NDB Binlog: ndb tables writable"

OBSOLETE_ER_NDB_BINLOG_SHUTDOWN_DETECTED
  eng "NDB Binlog: Server shutdown detected..."

OBSOLETE_ER_NDB_BINLOG_LOST_SCHEMA_CONNECTION_WAITING
  eng "NDB Binlog: Just lost schema connection, hanging around"

OBSOLETE_ER_NDB_BINLOG_LOST_SCHEMA_CONNECTION_CONTINUING
  eng "NDB Binlog: ...and on our way"

OBSOLETE_ER_NDB_BINLOG_ERROR_HANDLING_SCHEMA_EVENT
  eng "NDB: error %lu (%s) on handling binlog schema event"

OBSOLETE_ER_NDB_BINLOG_CANT_INJECT_APPLY_STATUS_WRITE_ROW
  eng "NDB Binlog: Failed to inject apply status write row"

OBSOLETE_ER_NDB_BINLOG_ERROR_DURING_GCI_ROLLBACK
  eng "NDB Binlog: Error during ROLLBACK of GCI %u/%u. Error: %d"

OBSOLETE_ER_NDB_BINLOG_ERROR_DURING_GCI_COMMIT
  eng "NDB Binlog: Error during COMMIT of GCI. Error: %d"

OBSOLETE_ER_NDB_BINLOG_LATEST_TRX_IN_EPOCH_NOT_IN_BINLOG
  eng "NDB Binlog: latest transaction in epoch %u/%u not in binlog as latest handled epoch is %u/%u"

OBSOLETE_ER_NDB_BINLOG_RELEASING_EXTRA_SHARE_REFERENCES
  eng "NDB Binlog: Release extra share references"

OBSOLETE_ER_NDB_BINLOG_REMAINING_OPEN_TABLES
  eng "NDB Binlog: remaining open tables: "

OBSOLETE_ER_NDB_BINLOG_REMAINING_OPEN_TABLE_INFO
  eng "  %s.%s state: %u use_count: %u"

ER_TREE_CORRUPT_PARENT_SHOULD_POINT_AT_PARENT
  eng "Wrong tree: Parent doesn't point at parent"

ER_TREE_CORRUPT_ROOT_SHOULD_BE_BLACK
  eng "Wrong tree: Root should be black"

ER_TREE_CORRUPT_2_CONSECUTIVE_REDS
  eng "Wrong tree: Found two red in a row"

ER_TREE_CORRUPT_RIGHT_IS_LEFT
  eng "Wrong tree: Found right == left"

ER_TREE_CORRUPT_INCORRECT_BLACK_COUNT
  eng "Wrong tree: Incorrect black-count: %d - %d"

ER_WRONG_COUNT_FOR_ORIGIN
  eng "Use_count: Wrong count %lu for origin %p"

ER_WRONG_COUNT_FOR_KEY
  eng "Use_count: Wrong count for key at %p, %lu should be %lu"

ER_WRONG_COUNT_OF_ELEMENTS
  eng "Wrong number of elements: %u (should be %u) for tree at %p"

ER_RPL_ERROR_READING_REPLICA_WORKER_CONFIGURATION
  eng "Error reading replica worker configuration"

OBSOLETE_ER_RPL_ERROR_WRITING_SLAVE_WORKER_CONFIGURATION
  eng "Error writing replica worker configuration"

ER_RPL_FAILED_TO_OPEN_RELAY_LOG
  eng "Failed to open relay log %s, error: %s"

ER_RPL_WORKER_CANT_READ_RELAY_LOG
  eng "Error when worker read relay log events,relay log name %s, position %llu"

ER_RPL_WORKER_CANT_FIND_NEXT_RELAY_LOG
  eng "Failed to find next relay log when retrying the transaction, current relay log is %s"

ER_RPL_MTA_REPLICA_COORDINATOR_HAS_WAITED
  eng "Multi-threaded replica: Coordinator has waited %lu times hitting replica_pending_jobs_size_max; current event size = %zu."

ER_BINLOG_FAILED_TO_WRITE_DROP_FOR_TEMP_TABLES
  eng "Failed to write the DROP statement for temporary tables to binary log"

ER_BINLOG_OOM_WRITING_DELETE_WHILE_OPENING_HEAP_TABLE
  eng "When opening HEAP table, could not allocate memory to write 'DELETE FROM `%s`.`%s`' to the binary log"

ER_FAILED_TO_REPAIR_TABLE
  eng "Couldn't repair table: %s.%s"

ER_FAILED_TO_REMOVE_TEMP_TABLE
  eng "Could not remove temporary table: '%s', error: %d"

ER_SYSTEM_TABLE_NOT_TRANSACTIONAL
  eng "System table '%.*s' is expected to be transactional."

ER_RPL_ERROR_WRITING_SOURCE_CONFIGURATION
  eng "Error writing source configuration."

ER_RPL_ERROR_READING_SOURCE_CONFIGURATION
  eng "Error reading source configuration."

ER_RPL_SSL_INFO_IN_CONNECTION_METADATA_IGNORED
  eng "SSL information in the connection metadata repository are ignored because this MySQL replica was compiled without SSL support."

ER_PLUGIN_FAILED_DEINITIALIZATION
  eng "Plugin '%s' of type %s failed deinitialization"

ER_PLUGIN_HAS_NONZERO_REFCOUNT_AFTER_DEINITIALIZATION
  eng "Plugin '%s' has ref_count=%d after deinitialization."

ER_PLUGIN_SHUTTING_DOWN_PLUGIN
  eng "Shutting down plugin '%s'"

ER_PLUGIN_REGISTRATION_FAILED
  eng "Plugin '%s' registration as a %s failed."

ER_PLUGIN_CANT_OPEN_PLUGIN_TABLE
  eng "Could not open the mysql.plugin table. Please perform the MySQL upgrade procedure."

ER_PLUGIN_CANT_LOAD
  eng "Couldn't load plugin named '%s' with soname '%s'."

ER_PLUGIN_LOAD_PARAMETER_TOO_LONG
  eng "plugin-load parameter too long"

ER_PLUGIN_FORCING_SHUTDOWN
  eng "Plugin '%s' will be forced to shutdown"

ER_PLUGIN_HAS_NONZERO_REFCOUNT_AFTER_SHUTDOWN
  eng "Plugin '%s' has ref_count=%d after shutdown."

ER_PLUGIN_UNKNOWN_VARIABLE_TYPE
  eng "Unknown variable type code 0x%x in plugin '%s'."

ER_PLUGIN_VARIABLE_SET_READ_ONLY
  eng "Server variable %s of plugin %s was forced to be read-only: string variable without update_func and PLUGIN_VAR_MEMALLOC flag"

ER_PLUGIN_VARIABLE_MISSING_NAME
  eng "Missing variable name in plugin '%s'."

ER_PLUGIN_VARIABLE_NOT_ALLOCATED_THREAD_LOCAL
  eng "Thread local variable '%s' not allocated in plugin '%s'."

ER_PLUGIN_OOM
  eng "Out of memory for plugin '%s'."

ER_PLUGIN_BAD_OPTIONS
  eng "Bad options for plugin '%s'."

ER_PLUGIN_PARSING_OPTIONS_FAILED
  eng "Parsing options for plugin '%s' failed."

ER_PLUGIN_DISABLED
  eng "Plugin '%s' is disabled."

ER_PLUGIN_HAS_CONFLICTING_SYSTEM_VARIABLES
  eng "Plugin '%s' has conflicting system variables"

ER_PLUGIN_CANT_SET_PERSISTENT_OPTIONS
  eng "Setting persistent options for plugin '%s' failed."

ER_MY_NET_WRITE_FAILED_FALLING_BACK_ON_STDERR
  eng "Failed on my_net_write, writing to stderr instead: %s"

ER_RETRYING_REPAIR_WITHOUT_QUICK
  eng "Retrying repair of: '%s' without quick"

ER_RETRYING_REPAIR_WITH_KEYCACHE
  eng "Retrying repair of: '%s' with keycache"

ER_FOUND_ROWS_WHILE_REPAIRING
  eng "Found %s of %s rows when repairing '%s'"

ER_ERROR_DURING_OPTIMIZE_TABLE
  eng "Warning: Optimize table got errno %d on %s.%s, retrying"

ER_ERROR_ENABLING_KEYS
  eng "Warning: Enabling keys got errno %d on %s.%s, retrying"

ER_CHECKING_TABLE
  eng "Checking table:   '%s'"

ER_RECOVERING_TABLE
  eng "Recovering table: '%s'"

ER_CANT_CREATE_TABLE_SHARE_FROM_FRM
  eng "Error in creating TABLE_SHARE from %s.frm file."

ER_CANT_LOCK_TABLE
  eng "Unable to acquire lock on %s.%s"

ER_CANT_ALLOC_TABLE_OBJECT
  eng "Error in allocation memory for TABLE object."

ER_CANT_CREATE_HANDLER_OBJECT_FOR_TABLE
  eng "Error in creating handler object for table %s.%s"

ER_CANT_SET_HANDLER_REFERENCE_FOR_TABLE
  eng "Error in setting handler reference for table %s.%s"

ER_CANT_LOCK_TABLESPACE
  eng "Unable to acquire lock on tablespace name %s"

ER_CANT_UPGRADE_GENERATED_COLUMNS_TO_DD
  eng "Error in processing generated columns for table %s.%s"

ER_DD_ERROR_CREATING_ENTRY
  eng "Error in Creating DD entry for %s.%s"

ER_DD_CANT_FETCH_TABLE_DATA
  eng "Error in fetching %s.%s table data from dictionary"

ER_DD_CANT_FIX_SE_DATA
  eng "Error in fixing SE data for %s.%s"

ER_DD_CANT_CREATE_SP
  eng "Error in creating stored program '%s.%s'"

ER_CANT_OPEN_DB_OPT_USING_DEFAULT_CHARSET
  eng "Unable to open db.opt file %s. Using default Character set."

ER_CANT_CREATE_CACHE_FOR_DB_OPT
  eng "Unable to intialize IO cache to open db.opt file %s. "

ER_CANT_IDENTIFY_CHARSET_USING_DEFAULT
  eng "Unable to identify the charset in %s. Using default character set."

ER_DB_OPT_NOT_FOUND_USING_DEFAULT_CHARSET
  eng "db.opt file not found for %s database. Using default Character set."

ER_EVENT_CANT_GET_TIMEZONE_FROM_FIELD
  eng "Event '%s'.'%s': invalid value in column mysql.event.time_zone."

ER_EVENT_CANT_FIND_TIMEZONE
  eng "Event '%s'.'%s': has invalid time zone value "

ER_EVENT_CANT_GET_CHARSET
  eng "Event '%s'.'%s': invalid value in column mysql.event.character_set_client."

ER_EVENT_CANT_GET_COLLATION
  eng "Event '%s'.'%s': invalid value in column mysql.event.collation_connection."

ER_EVENT_CANT_OPEN_TABLE_MYSQL_EVENT
  eng "Failed to open mysql.event Table."

ER_CANT_PARSE_STORED_ROUTINE_BODY
  eng "Parsing '%s.%s' routine body failed.%s"

ER_CANT_OPEN_TABLE_MYSQL_PROC
  eng "Failed to open mysql.proc Table."

ER_CANT_READ_TABLE_MYSQL_PROC
  eng "Failed to read mysql.proc table."

ER_FILE_EXISTS_DURING_UPGRADE
  eng "Found %s file in mysql schema. DD will create .ibd file with same name. Please rename table and start upgrade process again."

ER_CANT_OPEN_DATADIR_AFTER_UPGRADE_FAILURE
  eng "Unable to open the data directory %s during clean up after upgrade failed"

ER_CANT_SET_PATH_FOR
  eng "Failed to set path %s"

ER_CANT_OPEN_DIR
  eng "Failed to open dir %s"

OBSOLETE_ER_NDB_CLUSTER_CONNECTION_POOL_NODEIDS
  eng "NDB: Found empty nodeid specified in --ndb-cluster-connection-pool-nodeids='%s'."

OBSOLETE_ER_NDB_CANT_PARSE_NDB_CLUSTER_CONNECTION_POOL_NODEIDS
  eng "NDB: Could not parse '%s' in --ndb-cluster-connection-pool-nodeids='%s'."

OBSOLETE_ER_NDB_INVALID_CLUSTER_CONNECTION_POOL_NODEIDS
  eng "NDB: Invalid nodeid %d in --ndb-cluster-connection-pool-nodeids='%s'."

OBSOLETE_ER_NDB_DUPLICATE_CLUSTER_CONNECTION_POOL_NODEIDS
  eng "NDB: Found duplicate nodeid %d in --ndb-cluster-connection-pool-nodeids='%s'."

OBSOLETE_ER_NDB_POOL_SIZE_CLUSTER_CONNECTION_POOL_NODEIDS
  eng "NDB: The size of the cluster connection pool must be equal to the number of nodeids in --ndb-cluster-connection-pool-nodeids='%s'."

OBSOLETE_ER_NDB_NODEID_NOT_FIRST_CONNECTION_POOL_NODEIDS
  eng "NDB: The nodeid specified by --ndb-nodeid must be equal to the first nodeid in --ndb-cluster-connection-pool-nodeids='%s'."

OBSOLETE_ER_NDB_USING_NODEID
  eng "NDB: using nodeid %u"

OBSOLETE_ER_NDB_CANT_ALLOC_GLOBAL_NDB_CLUSTER_CONNECTION
  eng "NDB: failed to allocate global ndb cluster connection"

OBSOLETE_ER_NDB_CANT_ALLOC_GLOBAL_NDB_OBJECT
  eng "NDB: failed to allocate global ndb object"

OBSOLETE_ER_NDB_USING_NODEID_LIST
  eng "NDB[%u]: using nodeid %u"

OBSOLETE_ER_NDB_CANT_ALLOC_NDB_CLUSTER_CONNECTION
  eng "NDB[%u]: failed to allocate cluster connect object"

OBSOLETE_ER_NDB_STARTING_CONNECT_THREAD
  eng "NDB[%u]: starting connect thread"

OBSOLETE_ER_NDB_NODE_INFO
  eng "NDB[%u]: NodeID: %d, %s"

OBSOLETE_ER_NDB_CANT_START_CONNECT_THREAD
  eng "NDB[%u]: failed to start connect thread"

OBSOLETE_ER_NDB_GENERIC_ERROR
  eng "NDB: error (%u) %s"

OBSOLETE_ER_NDB_CPU_MASK_TOO_SHORT
  eng "Ignored receive thread CPU mask, mask too short, %u CPUs needed in mask, only %u CPUs provided"

ER_EVENT_ERROR_CREATING_QUERY_TO_WRITE_TO_BINLOG
  eng "Event Error: An error occurred while creating query string, before writing it into binary log."

ER_EVENT_SCHEDULER_ERROR_LOADING_FROM_DB
  eng "Event Scheduler: Error while loading from disk."

ER_EVENT_SCHEDULER_ERROR_GETTING_EVENT_OBJECT
  eng "Event Scheduler: Error getting event object."

ER_EVENT_SCHEDULER_GOT_BAD_DATA_FROM_TABLE
  eng "Event Scheduler: Error while loading events from mysql.events.The table probably contains bad data or is corrupted"

ER_EVENT_CANT_GET_LOCK_FOR_DROPPING_EVENT
  eng "Unable to obtain lock for dropping event %s from schema %s"

ER_EVENT_UNABLE_TO_DROP_EVENT
  eng "Unable to drop event %s from schema %s"

OBSOLETE_ER_BINLOG_ATTACHING_THREAD_MEMORY_FINALLY_AVAILABLE
  eng "Server overcomes the temporary 'out of memory' in '%d' tries while attaching to session thread during the group commit phase."

ER_BINLOG_CANT_RESIZE_CACHE
  eng "Unable to resize binlog IOCACHE auxiliary file"

ER_BINLOG_FILE_BEING_READ_NOT_PURGED
  eng "file %s was not purged because it was being read by thread number %u"

ER_BINLOG_IO_ERROR_READING_HEADER
  eng "I/O error reading the header from the binary log, errno=%d, io cache code=%d"

OBSOLETE_ER_BINLOG_CANT_OPEN_LOG
  eng "Failed to open log (file '%s', errno %d)"

OBSOLETE_ER_BINLOG_CANT_CREATE_CACHE_FOR_LOG
  eng "Failed to create a cache on log (file '%s')"

ER_BINLOG_FILE_EXTENSION_NUMBER_EXHAUSTED
  eng "Log filename extension number exhausted: %06lu. Please fix this by archiving old logs and updating the index files."

ER_BINLOG_FILE_NAME_TOO_LONG
  eng "Log filename too large: %s%s (%zu). Please fix this by archiving old logs and updating the index files."

ER_BINLOG_FILE_EXTENSION_NUMBER_RUNNING_LOW
  eng "Next log extension: %lu. Remaining log filename extensions: %lu. Please consider archiving some logs."

ER_BINLOG_CANT_OPEN_FOR_LOGGING
  eng "Could not open %s for logging (error %d). Turning logging off for the whole duration of the MySQL server process. To turn it on again: fix the cause, shutdown the MySQL server and restart it."

ER_BINLOG_FAILED_TO_SYNC_INDEX_FILE
  eng "MYSQL_BIN_LOG::open_index_file failed to sync the index file."

ER_BINLOG_ERROR_READING_GTIDS_FROM_RELAY_LOG
  eng "Error reading GTIDs from relaylog: %d"

ER_BINLOG_EVENTS_READ_FROM_APPLIER_METADATA
  eng "%lu events read in relaylog file '%s' for updating Retrieved_Gtid_Set and/or IO thread transaction parser state."

ER_BINLOG_ERROR_READING_GTIDS_FROM_BINARY_LOG
  eng "Error reading GTIDs from binary log: %d"

ER_BINLOG_EVENTS_READ_FROM_BINLOG_INFO
  eng "Read %lu events from binary log file '%s' to determine the GTIDs purged from binary logs."

ER_BINLOG_CANT_GENERATE_NEW_FILE_NAME
  eng "MYSQL_BIN_LOG::open failed to generate new file name."

ER_BINLOG_FAILED_TO_SYNC_INDEX_FILE_IN_OPEN
  eng "MYSQL_BIN_LOG::open failed to sync the index file."

ER_BINLOG_CANT_USE_FOR_LOGGING
  eng "Could not use %s for logging (error %d). Turning logging off for the whole duration of the MySQL server process. To turn it on again: fix the cause, shutdown the MySQL server and restart it."

ER_BINLOG_FAILED_TO_CLOSE_INDEX_FILE_WHILE_REBUILDING
  eng "While rebuilding index file %s: Failed to close the index file."

ER_BINLOG_FAILED_TO_DELETE_INDEX_FILE_WHILE_REBUILDING
  eng "While rebuilding index file %s: Failed to delete the existing index file. It could be that file is being used by some other process."

ER_BINLOG_FAILED_TO_RENAME_INDEX_FILE_WHILE_REBUILDING
  eng "While rebuilding index file %s: Failed to rename the new index file to the existing index file."

ER_BINLOG_FAILED_TO_OPEN_INDEX_FILE_AFTER_REBUILDING
  eng "After rebuilding the index file %s: Failed to open the index file."

ER_BINLOG_CANT_APPEND_LOG_TO_TMP_INDEX
  eng "MYSQL_BIN_LOG::add_log_to_index failed to append log file name: %s, to crash safe index file."

ER_BINLOG_CANT_LOCATE_OLD_BINLOG_OR_RELAY_LOG_FILES
  eng "Failed to locate old binlog or relay log files"

ER_BINLOG_CANT_DELETE_FILE
  eng "Failed to delete file '%s'"

ER_BINLOG_CANT_SET_TMP_INDEX_NAME
  eng "MYSQL_BIN_LOG::set_crash_safe_index_file_name failed to set file name."

ER_BINLOG_FAILED_TO_OPEN_TEMPORARY_INDEX_FILE
  eng "MYSQL_BIN_LOG::open_crash_safe_index_file failed to open temporary index file."

OBSOLETE_ER_BINLOG_ERROR_GETTING_NEXT_LOG_FROM_INDEX
  eng "next log error: %d  offset: %s  log: %s included: %d"

ER_BINLOG_CANT_OPEN_TMP_INDEX
  eng "%s failed to open the crash safe index file."

ER_BINLOG_CANT_COPY_INDEX_TO_TMP
  eng "%s failed to copy index file to crash safe index file."

ER_BINLOG_CANT_CLOSE_TMP_INDEX
  eng "%s failed to close the crash safe index file."

ER_BINLOG_CANT_MOVE_TMP_TO_INDEX
  eng "%s failed to move crash safe index file to index file."

ER_BINLOG_PURGE_LOGS_CALLED_WITH_FILE_NOT_IN_INDEX
  eng "MYSQL_BIN_LOG::purge_logs was called with file %s not listed in the index."

ER_BINLOG_PURGE_LOGS_CANT_SYNC_INDEX_FILE
  eng "MYSQL_BIN_LOG::purge_logs failed to sync the index file."

ER_BINLOG_PURGE_LOGS_CANT_COPY_TO_REGISTER_FILE
  eng "MYSQL_BIN_LOG::purge_logs failed to copy %s to register file."

ER_BINLOG_PURGE_LOGS_CANT_FLUSH_REGISTER_FILE
  eng "MYSQL_BIN_LOG::purge_logs failed to flush register file."

ER_BINLOG_PURGE_LOGS_CANT_UPDATE_INDEX_FILE
  eng "MYSQL_BIN_LOG::purge_logs failed to update the index file"

ER_BINLOG_PURGE_LOGS_FAILED_TO_PURGE_LOG
  eng "MYSQL_BIN_LOG::purge_logs failed to process registered files that would be purged."

ER_BINLOG_FAILED_TO_SET_PURGE_INDEX_FILE_NAME
  eng "MYSQL_BIN_LOG::set_purge_index_file_name failed to set file name."

ER_BINLOG_FAILED_TO_OPEN_REGISTER_FILE
  eng "MYSQL_BIN_LOG::open_purge_index_file failed to open register file."

ER_BINLOG_FAILED_TO_REINIT_REGISTER_FILE
  eng "MYSQL_BIN_LOG::purge_index_entry failed to reinit register file for read"

ER_BINLOG_FAILED_TO_READ_REGISTER_FILE
  eng "MYSQL_BIN_LOG::purge_index_entry error %d reading from register file."

ER_CANT_STAT_FILE
  eng "Failed to execute mysql_file_stat on file '%s'"

ER_BINLOG_CANT_DELETE_LOG_FILE_DOES_INDEX_MATCH_FILES
  eng "Failed to delete log file '%s'; consider examining correspondence of your binlog index file to the actual binlog files"

ER_BINLOG_CANT_DELETE_FILE_AND_READ_BINLOG_INDEX
  eng "Failed to delete file '%s' and read the binlog index file"

ER_BINLOG_FAILED_TO_DELETE_LOG_FILE
  eng "Failed to delete log file '%s'"

ER_BINLOG_LOGGING_INCIDENT_TO_STOP_REPLICAS
  eng "%s An incident event has been written to the binary log which will stop the replicas."

ER_BINLOG_CANT_FIND_LOG_IN_INDEX
  eng "find_log_pos() failed (error: %d)"

ER_BINLOG_RECOVERING_AFTER_CRASH_USING
  eng "Recovering after a crash using %s"

ER_BINLOG_CANT_OPEN_CRASHED_BINLOG
  eng "Failed to open the crashed binlog file when source server is recovering it."

ER_BINLOG_CANT_TRIM_CRASHED_BINLOG
  eng "Failed to trim the crashed binlog file when source server is recovering it."

ER_BINLOG_CRASHED_BINLOG_TRIMMED
  eng "Crashed binlog file %s size is %llu, but recovered up to %llu. Binlog trimmed to %llu bytes."

ER_BINLOG_CANT_CLEAR_IN_USE_FLAG_FOR_CRASHED_BINLOG
  eng "Failed to clear LOG_EVENT_BINLOG_IN_USE_F for the crashed binlog file when source server is recovering it."

ER_BINLOG_FAILED_TO_RUN_AFTER_SYNC_HOOK
  eng "Failed to run 'after_sync' hooks"

ER_TURNING_LOGGING_OFF_FOR_THE_DURATION
  eng "%s Hence turning logging off for the whole duration of the MySQL server process. To turn it on again: fix the cause, shutdown the MySQL server and restart it."

ER_BINLOG_FAILED_TO_RUN_AFTER_FLUSH_HOOK
  eng "Failed to run 'after_flush' hooks"

OBSOLETE_ER_BINLOG_CRASH_RECOVERY_FAILED
  eng "Crash recovery failed. Either correct the problem (if it's, for example, out of memory error) and restart, or delete (or rename) binary log and start mysqld with --tc-heuristic-recover={commit|rollback}"

ER_BINLOG_WARNING_SUPPRESSED
  eng "The following warning was suppressed %d times during the last %d seconds in the error log"

ER_NDB_LOG_ENTRY
  eng "NDB: %s"

ER_NDB_LOG_ENTRY_WITH_PREFIX
  eng "NDB %s: %s"

OBSOLETE_ER_NDB_BINLOG_CANT_CREATE_PURGE_THD
  eng "NDB: Unable to purge %s.%s File=%s (failed to setup thd)"

ER_INNODB_UNKNOWN_COLLATION
  eng "Unknown collation #%lu."

ER_INNODB_INVALID_LOG_GROUP_HOME_DIR
  eng "syntax error in innodb_log_group_home_dir"

ER_INNODB_INVALID_INNODB_UNDO_DIRECTORY
  eng "syntax error in innodb_undo_directory"

ER_INNODB_ILLEGAL_COLON_IN_POOL
  eng "InnoDB: innodb_buffer_pool_filename cannot have colon (:) in the file name."

ER_INNODB_INVALID_PAGE_SIZE
  eng "InnoDB: Invalid page size=%lu."

ER_INNODB_DIRTY_WATER_MARK_NOT_LOW
  eng "InnoDB: innodb_max_dirty_pages_pct_lwm cannot be set higher than innodb_max_dirty_pages_pct. Setting innodb_max_dirty_pages_pct_lwm to %lf"

ER_INNODB_IO_CAPACITY_EXCEEDS_MAX
  eng "InnoDB: innodb_io_capacity cannot be set higher than innodb_io_capacity_max. Setting innodb_io_capacity to %lu"

ER_INNODB_FILES_SAME
  eng "%s and %s file names seem to be the same."

ER_INNODB_UNREGISTERED_TRX_ACTIVE
  eng "Transaction not registered for MySQL 2PC, but transaction is active"

ER_INNODB_CLOSING_CONNECTION_ROLLS_BACK
  eng "MySQL is closing a connection that has an active InnoDB transaction. %llu row modifications will roll back."

ER_INNODB_TRX_XLATION_TABLE_OOM
  eng "InnoDB: fail to allocate memory for index translation table. Number of Index:%lu, array size:%lu"

ER_INNODB_CANT_FIND_INDEX_IN_INNODB_DD
  eng "Cannot find index %s in InnoDB index dictionary."

ER_INNODB_INDEX_COLUMN_INFO_UNLIKE_MYSQLS
  eng "Found index %s whose column info does not match that of MySQL."

OBSOLETE_ER_INNODB_CANT_OPEN_TABLE
  eng "Failed to open table %s."

ER_INNODB_CANT_BUILD_INDEX_XLATION_TABLE_FOR
  eng "Build InnoDB index translation table for Table %s failed"

ER_INNODB_PK_NOT_IN_MYSQL
  eng "Table %s has a primary key in InnoDB data dictionary, but not in MySQL!"

ER_INNODB_PK_ONLY_IN_MYSQL
  eng "Table %s has no primary key in InnoDB data dictionary, but has one in MySQL! If you created the table with a MySQL version < 3.23.54 and did not define a primary key, but defined a unique key with all non-NULL columns, then MySQL internally treats that key as the primary key. You can fix this error by dump + DROP + CREATE + reimport of the table."

ER_INNODB_CLUSTERED_INDEX_PRIVATE
  eng "Table %s key_used_on_scan is %lu even though there is no primary key inside InnoDB."

OBSOLETE_ER_INNODB_PARTITION_TABLE_LOWERCASED
  eng "Partition table %s opened after converting to lower case. The table may have been moved from a case-insensitive file system. Please recreate the table in the current file system."

ER_ERRMSG_REPLACEMENT_DODGY
  eng "Cannot replace error message (%s,%s,%s) \"%s\" with \"%s\"; wrong number or type of %% subsitutions."

ER_ERRMSG_REPLACEMENTS_FAILED
  eng "Table for error message replacements could not be found or read, or one or more replacements could not be applied."

ER_NPIPE_CANT_CREATE
  eng "%s: %s"

ER_PARTITION_MOVE_CREATED_DUPLICATE_ROW_PLEASE_FIX
  eng "Table '%-192s': Delete from part %d failed with error %d. But it was already inserted into part %d, when moving the misplaced row! Please manually fix the duplicate row: %s"

ER_AUDIT_CANT_ABORT_COMMAND
  eng "Command '%s' cannot be aborted. The trigger error was (%d) [%s]: %s"

ER_AUDIT_CANT_ABORT_EVENT
  eng "Event '%s' cannot be aborted. The trigger error was (%d) [%s]: %s"

ER_AUDIT_WARNING
  eng "%s. The trigger error was (%d) [%s]: %s"

OBSOLETE_ER_NDB_NUMBER_OF_CHANNELS
  eng "Replica SQL: Configuration with number of replication sources = %u' is not supported when applying to Ndb"

OBSOLETE_ER_NDB_REPLICA_PARALLEL_WORKERS
  eng "Replica SQL: Configuration 'replica_parallel_workers = %lu' is not supported when applying to Ndb"

OBSOLETE_ER_NDB_DISTRIBUTING_ERR
  eng "NDB %s: distributing %s err: %u"

ER_RPL_REPLICA_INSECURE_CHANGE_SOURCE
  eng "Storing MySQL user name or password information in the connection metadata repository is not secure and is therefore not recommended. Please consider using the USER and PASSWORD connection options for START REPLICA; see the 'START REPLICA Syntax' in the MySQL Manual for more information."

OBSOLETE_ER_RPL_SLAVE_FLUSH_RELAY_LOGS_NOT_ALLOWED
  eng "FLUSH RELAY LOGS cannot be performed on channel '%-.192s'."

ER_RPL_REPLICA_INCORRECT_CHANNEL
  eng "Replica channel '%s' does not exist."

ER_FAILED_TO_FIND_DL_ENTRY
  eng "Can't find symbol '%-.128s' in library."

ER_FAILED_TO_OPEN_SHARED_LIBRARY
  eng "Can't open shared library '%-.192s' (errno: %d %-.128s)."

ER_THREAD_PRIORITY_IGNORED
  eng "Thread priority attribute setting in Resource Group SQL shall be ignored due to unsupported platform or insufficient privilege."

ER_BINLOG_CACHE_SIZE_TOO_LARGE
  eng "Option binlog_cache_size (%lu) is greater than max_binlog_cache_size (%lu); setting binlog_cache_size equal to max_binlog_cache_size."

ER_BINLOG_STMT_CACHE_SIZE_TOO_LARGE
  eng "Option binlog_stmt_cache_size (%lu) is greater than max_binlog_stmt_cache_size (%lu); setting binlog_stmt_cache_size equal to max_binlog_stmt_cache_size."

ER_FAILED_TO_GENERATE_UNIQUE_LOGFILE
  eng "Can't generate a unique log-filename %-.200s.(1-999)."

ER_FAILED_TO_READ_FILE
  eng "Error reading file '%-.200s' (errno: %d - %s)"

ER_FAILED_TO_WRITE_TO_FILE
  eng "Error writing file '%-.200s' (errno: %d - %s)"

ER_BINLOG_UNSAFE_MESSAGE_AND_STATEMENT
  eng "%s Statement: %s"

ER_FORCE_CLOSE_THREAD
  eng "%s: Forcing close of thread %ld  user: '%-.48s'."

ER_SERVER_SHUTDOWN_COMPLETE
  eng "%s: Shutdown complete (mysqld %s)  %s."

ER_RPL_CANT_HAVE_SAME_BASENAME
  eng "Cannot have same base name '%s' for both binary and relay logs. Please check %s (default '%s' if --log-bin option is not used, default '%s' if --log-bin option is used without argument) and %s (default '%s') options to ensure they do not conflict."

ER_RPL_GTID_MODE_REQUIRES_ENFORCE_GTID_CONSISTENCY_ON
  eng "GTID_MODE = ON requires ENFORCE_GTID_CONSISTENCY = ON."

ER_WARN_NO_SERVERID_SPECIFIED
  eng "You have not provided a mandatory server-id. Servers in a replication topology must have unique server-ids. Please refer to the proper server start-up parameters documentation."

ER_ABORTING_USER_CONNECTION
  eng "Aborted connection %u to db: '%-.192s' user: '%-.48s' host: '%-.255s' (%-.64s)."

ER_SQL_MODE_MERGED_WITH_STRICT_MODE
  eng "'NO_ZERO_DATE', 'NO_ZERO_IN_DATE' and 'ERROR_FOR_DIVISION_BY_ZERO' sql modes should be used with strict mode. They will be merged with strict mode in a future release."

ER_GTID_PURGED_WAS_UPDATED
  eng "@@GLOBAL.GTID_PURGED was changed from '%s' to '%s'."

ER_GTID_EXECUTED_WAS_UPDATED
  eng "@@GLOBAL.GTID_EXECUTED was changed from '%s' to '%s'."

ER_DEPRECATE_MSG_WITH_REPLACEMENT
  eng "'%s' is deprecated and will be removed in a future release. Please use %s instead."

ER_TRG_CREATION_CTX_NOT_SET
  eng "Triggers for table `%-.64s`.`%-.64s` have no creation context"

ER_FILE_HAS_OLD_FORMAT
  eng "'%-.192s' has an old format, you should re-create the '%s' object(s)"

ER_VIEW_CREATION_CTX_NOT_SET
  eng "View `%-.64s`.`%-.64s` has no creation context"

OBSOLETE_ER_TABLE_NAME_CAUSES_TOO_LONG_PATH
  eng "Long database name and identifier for object resulted in a path length too long for table '%s'. Please check the path limit for your OS."

ER_TABLE_UPGRADE_REQUIRED
  eng "Table upgrade required. Please do \"REPAIR TABLE `%-.64s`\" or dump/reload to fix it!"

ER_GET_ERRNO_FROM_STORAGE_ENGINE
  eng "Got error %d - '%-.192s' from storage engine."

ER_ACCESS_DENIED_ERROR_WITHOUT_PASSWORD
  eng "Access denied for user '%-.48s'@'%-.64s'"

ER_ACCESS_DENIED_ERROR_WITH_PASSWORD
  eng "Access denied for user '%-.48s'@'%-.64s' (using password: %s)"

ER_ACCESS_DENIED_FOR_USER_ACCOUNT_LOCKED
  eng "Access denied for user '%-.48s'@'%-.64s'. Account is locked."

OBSOLETE_ER_MUST_CHANGE_EXPIRED_PASSWORD
  eng "Your password has expired. To log in you must change it using a client that supports expired passwords."

ER_SYSTEM_TABLES_NOT_SUPPORTED_BY_STORAGE_ENGINE
  eng "Storage engine '%s' does not support system tables. [%s.%s]."

OBSOLETE_ER_FILESORT_TERMINATED
  eng "Sort aborted"

ER_SERVER_STARTUP_MSG
  eng "%s: ready for connections. Version: '%s'  socket: '%s'  port: %d  %s."

ER_FAILED_TO_FIND_LOCALE_NAME
  eng "Unknown locale: '%-.64s'."

ER_FAILED_TO_FIND_COLLATION_NAME
  eng "Unknown collation: '%-.64s'."

ER_SERVER_OUT_OF_RESOURCES
  eng "Out of memory; check if mysqld or some other process uses all available memory; if not, you may have to use 'ulimit' to allow mysqld to use more memory or you can add more swap space"

ER_SERVER_OUTOFMEMORY
  eng "Out of memory; restart server and try again (needed %d bytes)"

ER_INVALID_COLLATION_FOR_CHARSET
  eng "COLLATION '%s' is not valid for CHARACTER SET '%s'"

ER_CANT_START_ERROR_LOG_SERVICE
  eng "Failed to set %s at or around \"%s\" -- service is valid, but can not be initialized; please check its configuration and make sure it can read its input(s) and write to its output(s)."

ER_CREATING_NEW_UUID_FIRST_START
  eng "Generating a new UUID: %s."

ER_FAILED_TO_GET_ABSOLUTE_PATH
  eng "Failed to get absolute path of program executable %s"

ER_PERFSCHEMA_COMPONENTS_INFRASTRUCTURE_BOOTSTRAP
  eng "Failed to bootstrap performance schema components infrastructure."

ER_PERFSCHEMA_COMPONENTS_INFRASTRUCTURE_SHUTDOWN
  eng "Failed to deinit performance schema components infrastructure."

ER_DUP_FD_OPEN_FAILED
  eng "Could not open duplicate fd for %s: %s."

ER_SYSTEM_VIEW_INIT_FAILED
  eng "System views initialization failed."

ER_RESOURCE_GROUP_POST_INIT_FAILED
  eng "Resource group post initialization failed."

ER_RESOURCE_GROUP_SUBSYSTEM_INIT_FAILED
  eng "Resource Group subsystem initialization failed."

ER_FAILED_START_MYSQLD_DAEMON
  eng "Failed to start mysqld daemon. Check mysqld error log."

ER_CANNOT_CHANGE_TO_ROOT_DIR
  eng "Cannot change to root directory: %s."

ER_PERSISTENT_PRIVILEGES_BOOTSTRAP
  eng "Failed to bootstrap persistent privileges."

ER_BASEDIR_SET_TO
  eng "Basedir set to %s."

ER_RPL_FILTER_ADD_WILD_DO_TABLE_FAILED
  eng "Could not add wild do table rule '%s'!"

ER_RPL_FILTER_ADD_WILD_IGNORE_TABLE_FAILED
  eng "Could not add wild ignore table rule '%s'!"

ER_PRIVILEGE_SYSTEM_INIT_FAILED
  eng "The privilege system failed to initialize correctly. For complete instructions on how to upgrade MySQL to a new version please see the 'Upgrading MySQL' section from the MySQL manual."

ER_CANNOT_SET_LOG_ERROR_SERVICES
  eng "Cannot set services \"%s\" requested in --log-error-services, using defaults."

ER_PERFSCHEMA_TABLES_INIT_FAILED
  eng "Performance schema tables initialization failed."

ER_TX_EXTRACTION_ALGORITHM_FOR_BINLOG_TX_DEPEDENCY_TRACKING
  eng "The transaction_write_set_extraction must be set to %s when binlog_transaction_dependency_tracking is %s."

OBSOLETE_ER_INVALID_REPLICATION_TIMESTAMPS
  eng "Invalid replication timestamps: original commit timestamp is more recent than the immediate commit timestamp. This may be an issue if delayed replication is active. Make sure that servers have their clocks set to the correct time. No further message will be emitted until after timestamps become valid again."

OBSOLETE_ER_RPL_TIMESTAMPS_RETURNED_TO_NORMAL
  eng "The replication timestamps have returned to normal values."

ER_BINLOG_FILE_OPEN_FAILED
  eng "%s."

ER_BINLOG_EVENT_WRITE_TO_STMT_CACHE_FAILED
  eng "Failed to write an incident event into stmt_cache."

ER_REPLICA_RELAY_LOG_TRUNCATE_INFO
  eng "Relaylog file %s size was %llu, but was truncated at %llu."

ER_REPLICA_RELAY_LOG_PURGE_FAILED
  eng "Unable to purge relay log files. %s:%s."

ER_RPL_REPLICA_FILTER_CREATE_FAILED
  eng "Replica: failed in creating filter for channel '%s'."

ER_RPL_REPLICA_GLOBAL_FILTERS_COPY_FAILED
  eng "Replica: failed in copying the global filters to its own per-channel filters on configuration for channel '%s'."

ER_RPL_REPLICA_RESET_FILTER_OPTIONS
  eng "There are per-channel replication filter(s) configured for channel '%.192s' which does not exist. The filter(s) have been discarded."

ER_MISSING_GRANT_SYSTEM_TABLE
  eng "The system table mysql.global_grants is missing. Please perform the MySQL upgrade procedure."

ER_MISSING_ACL_SYSTEM_TABLE
  eng "ACL table mysql.%.*s missing. Some operations may fail."

ER_ANONYMOUS_AUTH_ID_NOT_ALLOWED_IN_MANDATORY_ROLES
  eng "Can't set mandatory_role %s@%s: Anonymous authorization IDs are not allowed as roles."

ER_UNKNOWN_AUTH_ID_IN_MANDATORY_ROLE
  eng "Can't set mandatory_role: There's no such authorization ID %s@%s."

ER_WRITE_ROW_TO_PARTITION_FAILED
  eng "Table '%-192s' failed to move/insert a row from part %d into part %d: %s."

ER_RESOURCE_GROUP_METADATA_UPDATE_SKIPPED
  eng "Skipped updating resource group metadata in InnoDB read only mode."

ER_FAILED_TO_PERSIST_RESOURCE_GROUP_METADATA
  eng "Failed to persist resource group %s to Data Dictionary."

ER_FAILED_TO_DESERIALIZE_RESOURCE_GROUP
  eng "Failed to deserialize resource group %s."

ER_FAILED_TO_UPDATE_RESOURCE_GROUP
  eng "Update of resource group %s failed."

ER_RESOURCE_GROUP_VALIDATION_FAILED
  eng "Validation of resource group %s failed. Resource group is disabled."

ER_FAILED_TO_ALLOCATE_MEMORY_FOR_RESOURCE_GROUP
  eng "Unable to allocate memory for Resource Group %s."

ER_FAILED_TO_ALLOCATE_MEMORY_FOR_RESOURCE_GROUP_HASH
  eng "Failed to allocate memory for resource group hash."

ER_FAILED_TO_ADD_RESOURCE_GROUP_TO_MAP
  eng "Failed to add resource group %s to resource group map."

ER_RESOURCE_GROUP_IS_DISABLED
  eng "Resource group feature is disabled. (Server is compiled with DISABLE_PSI_THREAD)."

ER_FAILED_TO_APPLY_RESOURCE_GROUP_CONTROLLER
  eng "Unable to apply resource group controller %s."

ER_FAILED_TO_ACQUIRE_LOCK_ON_RESOURCE_GROUP
  eng "Unable to acquire lock on the resource group %s. Hint to switch resource group shall be ignored."

ER_PFS_NOTIFICATION_FUNCTION_REGISTER_FAILED
  eng "PFS %s notification function registration failed."

ER_RES_GRP_SET_THR_AFFINITY_FAILED
  eng "Unable to bind thread id %llu to cpu id %u (error code %d - %-.192s)."

ER_RES_GRP_SET_THR_AFFINITY_TO_CPUS_FAILED
  eng "Unable to bind thread id %llu to cpu ids (error code %d - %-.192s)."

ER_RES_GRP_THD_UNBIND_FROM_CPU_FAILED
  eng "Unbind thread id %llu failed. (error code %d - %-.192s)."

ER_RES_GRP_SET_THREAD_PRIORITY_FAILED
  eng "Setting thread priority %d to thread id %llu failed. (error code %d - %-.192s)."

ER_RES_GRP_FAILED_TO_DETERMINE_NICE_CAPABILITY
  eng "Unable to determine CAP_SYS_NICE capability."

ER_RES_GRP_FAILED_TO_GET_THREAD_HANDLE
  eng "%s failed: Failed to get handle for thread %llu."

ER_RES_GRP_GET_THREAD_PRIO_NOT_SUPPORTED
  eng "Retrieval of thread priority unsupported on %s."

ER_RES_GRP_FAILED_DETERMINE_CPU_COUNT
  eng "Unable to determine the number of CPUs."

ER_RES_GRP_FEATURE_NOT_AVAILABLE
  eng "Resource group feature shall not be available. Incompatible thread handling option."

ER_RES_GRP_INVALID_THREAD_PRIORITY
  eng "Invalid thread priority %d for a %s resource group. Allowed range is [%d, %d]."

ER_RES_GRP_SOLARIS_PROCESSOR_BIND_TO_CPUID_FAILED
  eng "bind_to_cpu failed: processor_bind for cpuid %u failed (error code %d - %-.192s)."

ER_RES_GRP_SOLARIS_PROCESSOR_BIND_TO_THREAD_FAILED
  eng "bind_to_cpu failed: processor_bind for thread %%llx with cpu id %u (error code %d - %-.192s)."

ER_RES_GRP_SOLARIS_PROCESSOR_AFFINITY_FAILED
  eng "%s failed: processor_affinity failed (error code %d - %-.192s)."

ER_DD_UPGRADE_RENAME_IDX_STATS_FILE_FAILED
  eng "Error in renaming mysql_index_stats.ibd."

ER_DD_UPGRADE_DD_OPEN_FAILED
  eng "Error in opening data directory %s."

ER_DD_UPGRADE_FAILED_TO_FETCH_TABLESPACES
  eng "Error in fetching list of tablespaces."

ER_DD_UPGRADE_FAILED_TO_ACQUIRE_TABLESPACE
  eng "Error in acquiring Tablespace for SDI insertion %s."

ER_DD_UPGRADE_FAILED_TO_RESOLVE_TABLESPACE_ENGINE
  eng "Error in resolving Engine name for tablespace %s with engine %s."

ER_FAILED_TO_CREATE_SDI_FOR_TABLESPACE
  eng "Error in creating SDI for %s tablespace."

ER_FAILED_TO_STORE_SDI_FOR_TABLESPACE
  eng "Error in storing SDI for %s tablespace."

ER_DD_UPGRADE_FAILED_TO_FETCH_TABLES
  eng "Error in fetching list of tables."

ER_DD_UPGRADE_DD_POPULATED
  eng "Finished populating Data Dictionary tables with data."

ER_DD_UPGRADE_INFO_FILE_OPEN_FAILED
  eng "Could not open the upgrade info file '%s' in the MySQL servers datadir, errno: %d."

ER_DD_UPGRADE_INFO_FILE_CLOSE_FAILED
  eng "Could not close the upgrade info file '%s' in the MySQL servers datadir, errno: %d."

ER_DD_UPGRADE_TABLESPACE_MIGRATION_FAILED
  eng "Got error %d from SE while migrating tablespaces."

ER_DD_UPGRADE_FAILED_TO_CREATE_TABLE_STATS
  eng "Error in creating TABLE statistics entry. Fix statistics data by using ANALYZE command."

ER_DD_UPGRADE_TABLE_STATS_MIGRATE_COMPLETED
  eng "Finished migrating TABLE statistics data."

ER_DD_UPGRADE_FAILED_TO_CREATE_INDEX_STATS
  eng "Error in creating Index statistics entry. Fix statistics data by using ANALYZE command."

ER_DD_UPGRADE_INDEX_STATS_MIGRATE_COMPLETED
  eng "Finished migrating INDEX statistics data."

ER_DD_UPGRADE_FAILED_FIND_VALID_DATA_DIR
  eng "Failed to find valid data directory."

ER_DD_UPGRADE_START
  eng "Starting upgrade of data directory."

ER_DD_UPGRADE_FAILED_INIT_DD_SE
  eng "Failed to initialize DD Storage Engine."

ER_DD_UPGRADE_FOUND_PARTIALLY_UPGRADED_DD_ABORT
  eng "Found partially upgraded DD. Aborting upgrade and deleting all DD tables. Start the upgrade process again."

ER_DD_UPGRADE_FOUND_PARTIALLY_UPGRADED_DD_CONTINUE
  eng "Found partially upgraded DD. Upgrade will continue and start the server."

ER_DD_UPGRADE_SE_LOGS_FAILED
  eng "Error in upgrading engine logs."

ER_DD_UPGRADE_SDI_INFO_UPDATE_FAILED
  eng "Error in updating SDI information."

ER_SKIP_UPDATING_METADATA_IN_SE_RO_MODE
  eng "Skip updating %s metadata in InnoDB read-only mode."

ER_CREATED_SYSTEM_WITH_VERSION
  eng "Created system views with I_S version %d."

ER_UNKNOWN_ERROR_DETECTED_IN_SE
  eng "Unknown error detected %d in handler."

ER_READ_LOG_EVENT_FAILED
  eng "Error in Log_event::read_log_event(): '%s', data_len: %lu, event_type: %d."

ER_ROW_DATA_TOO_BIG_TO_WRITE_IN_BINLOG
  eng "The row data is greater than 4GB, which is too big to write to the binary log."

ER_FAILED_TO_CONSTRUCT_DROP_EVENT_QUERY
  eng "Unable to construct DROP EVENT SQL query string."

ER_FAILED_TO_BINLOG_DROP_EVENT
  eng "Unable to binlog drop event %s.%s."

ER_FAILED_TO_START_REPLICA_THREAD
  eng "Failed to start replica threads for channel '%s'."

ER_RPL_IO_THREAD_KILLED
  eng "%s%s."

ER_REPLICA_RECONNECT_FAILED
  eng "Failed registering on source, reconnecting to try again, log '%s' at position %s. %s."

ER_REPLICA_KILLED_AFTER_RECONNECT
  eng "Replica I/O thread killed during or after reconnect."

ER_REPLICA_NOT_STARTED_ON_SOME_CHANNELS
  eng "Some of the channels are not created/initialized properly. Check for additional messages above. You will not be able to start replication on those channels until the issue is resolved and the server restarted."

ER_FAILED_TO_ADD_RPL_FILTER
  eng "Failed to add a replication filter into filter map for channel '%.192s'."

ER_PER_CHANNEL_RPL_FILTER_CONF_FOR_GRP_RPL
  eng "There are per-channel replication filter(s) configured for group replication channel '%.192s' which is disallowed. The filter(s) have been discarded."

ER_RPL_FILTERS_NOT_ATTACHED_TO_CHANNEL
  eng "There are per-channel replication filter(s) configured for channel '%.192s' which does not exist. The filter(s) have been discarded."

ER_FAILED_TO_BUILD_DO_AND_IGNORE_TABLE_HASHES
  eng "An error occurred while building do_table and ignore_table rules to hashes for per-channel filter."

ER_CLONE_PLUGIN_NOT_LOADED_TRACE
  eng "Clone plugin cannot be loaded."

ER_CLONE_HANDLER_EXIST_TRACE
  eng "Clone Handler exists."

ER_CLONE_CREATE_HANDLER_FAIL_TRACE
  eng "Could not create Clone Handler."

ER_CYCLE_TIMER_IS_NOT_AVAILABLE
  eng "The CYCLE timer is not available. WAIT events in the performance_schema will not be timed."

ER_NANOSECOND_TIMER_IS_NOT_AVAILABLE
  eng "The NANOSECOND timer is not available. IDLE/STAGE/STATEMENT/TRANSACTION events in the performance_schema will not be timed."

ER_MICROSECOND_TIMER_IS_NOT_AVAILABLE
  eng "The MICROSECOND timer is not available. IDLE/STAGE/STATEMENT/TRANSACTION events in the performance_schema will not be timed."

ER_PFS_MALLOC_ARRAY_OVERFLOW
  eng "Failed to allocate memory for %zu chunks each of size %zu for buffer '%s' due to overflow."

ER_PFS_MALLOC_ARRAY_OOM
  eng "Failed to allocate %zu bytes for buffer '%s' due to out-of-memory."

ER_INNODB_FAILED_TO_FIND_IDX_WITH_KEY_NO
  eng "InnoDB could not find index %s key no %u for table %s through its index translation table."

ER_INNODB_FAILED_TO_FIND_IDX
  eng "Cannot find index %s in InnoDB index translation table."

ER_INNODB_FAILED_TO_FIND_IDX_FROM_DICT_CACHE
  eng "InnoDB could not find key no %u with name %s from dict cache for table %s."

ER_INNODB_ACTIVE_INDEX_CHANGE_FAILED
  eng "InnoDB: change_active_index(%u) failed."

ER_INNODB_DIFF_IN_REF_LEN
  eng "Stored ref len is %lu, but table ref len is %lu."

ER_WRONG_TYPE_FOR_COLUMN_PREFIX_IDX_FLD
  eng "MySQL is trying to create a column prefix index field, on an inappropriate data type. Table name %s, column name %s."

ER_INNODB_CANNOT_CREATE_TABLE
  eng "Cannot create table %s."

ER_INNODB_INTERNAL_INDEX
  eng "Found index %s in InnoDB index list but not its MySQL index number. It could be an InnoDB internal index."

ER_INNODB_IDX_CNT_MORE_THAN_DEFINED_IN_MYSQL
  eng "InnoDB: Table %s contains %lu indexes inside InnoDB, which is different from the number of indexes %u defined in MySQL."

ER_INNODB_IDX_CNT_FEWER_THAN_DEFINED_IN_MYSQL
  eng "Table %s contains fewer indexes inside InnoDB than are defined in the MySQL. Have you mixed up with data dictionary from different installation?"

ER_INNODB_IDX_COLUMN_CNT_DIFF
  eng "Index %s of %s has %lu columns unique inside InnoDB, but MySQL is asking statistics for %lu columns. Have you mixed data dictionary from different installation?"

ER_INNODB_USE_MONITOR_GROUP_NAME
  eng "Monitor counter '%s' cannot be turned on/off individually. Please use its module name to turn on/off the counters in the module as a group."

ER_INNODB_MONITOR_DEFAULT_VALUE_NOT_DEFINED
  eng "Default value is not defined for this set option. Please specify correct counter or module name."

ER_INNODB_MONITOR_IS_ENABLED
  eng "InnoDB: Monitor %s is already enabled."

ER_INNODB_INVALID_MONITOR_COUNTER_NAME
  eng "Invalid monitor counter : %s."

ER_WIN_LOAD_LIBRARY_FAILED
  eng "LoadLibrary(\"%s\") failed: GetLastError returns %lu."

ER_PARTITION_HANDLER_ADMIN_MSG
  eng "%s."

ER_RPL_AM_INIT_INFO_MSG
  eng "%s."

ER_DD_UPGRADE_TABLE_INTACT_ERROR
  eng "%s."

ER_SERVER_INIT_COMPILED_IN_COMMANDS
  eng "%s."

ER_MYISAM_CHECK_METHOD_ERROR
  eng "%s."

ER_MYISAM_CRASHED_ERROR
  eng "%s."

ER_WAITPID_FAILED
  eng "Unable to wait for process %lld."

ER_FAILED_TO_FIND_MYSQLD_STATUS
  eng "Unable to determine if daemon is running: %s (rc=%d)."

ER_INNODB_ERROR_LOGGER_MSG
  eng "%s"

ER_INNODB_ERROR_LOGGER_FATAL_MSG
  eng "[FATAL] InnoDB: %s"

ER_DEPRECATED_SYNTAX_WITH_REPLACEMENT
  eng "The syntax '%s' is deprecated and will be removed in a future release. Please use %s instead."

ER_DEPRECATED_SYNTAX_NO_REPLACEMENT
  eng "The syntax '%s' is deprecated and will be removed in a future release."

ER_DEPRECATE_MSG_NO_REPLACEMENT
  eng "'%s' is deprecated and will be removed in a future release."

ER_LOG_PRINTF_MSG
  eng "%s"

ER_BINLOG_LOGGING_NOT_POSSIBLE
  eng "Binary logging not possible. Message: %s."

ER_FAILED_TO_SET_PERSISTED_OPTIONS
  eng "Failed to set persisted options."

ER_COMPONENTS_FAILED_TO_ACQUIRE_SERVICE_IMPLEMENTATION
  eng "Cannot acquire specified service implementation: '%.192s'."

ER_RES_GRP_INVALID_VCPU_RANGE
  eng "Invalid VCPU range %u-%u."

ER_RES_GRP_INVALID_VCPU_ID
  eng "Invalid cpu id %u."

ER_ERROR_DURING_FLUSH_LOG_COMMIT_PHASE
  eng "Got error %d during FLUSH_LOGS."

ER_DROP_DATABASE_FAILED_RMDIR_MANUALLY
  eng "Problem while dropping database. Can't remove database directory (%s). Please remove it manually."

ER_EXPIRE_LOGS_DAYS_IGNORED
  eng "The option expire_logs_days cannot be used together with option binlog_expire_logs_seconds. Therefore, value of expire_logs_days is ignored."

ER_BINLOG_MALFORMED_OR_OLD_RELAY_LOG
  eng "malformed or very old relay log which does not have FormatDescriptor."

ER_DD_UPGRADE_VIEW_COLUMN_NAME_TOO_LONG
  eng "Upgrade of view '%s.%s' failed. Re-create the view with the explicit column name lesser than 64 characters."

ER_TABLE_NEEDS_DUMP_UPGRADE
  eng "Table upgrade required for `%-.64s`.`%-.64s`. Please dump/reload table to fix it!"

ER_DD_UPGRADE_FAILED_TO_UPDATE_VER_NO_IN_TABLESPACE
  eng "Error in updating version number in %s tablespace."

ER_KEYRING_MIGRATION_FAILED
  eng "Keyring migration failed."

ER_KEYRING_MIGRATION_SUCCESSFUL
  eng "Keyring migration successful."

ER_RESTART_RECEIVED_INFO
  eng "Received RESTART from user %s.  Restarting mysqld (Version: %s)."

ER_LCTN_CHANGED
  eng "Different lower_case_table_names settings for server ('%u') and data dictionary ('%u')."

ER_DD_INITIALIZE
  eng "Data dictionary initializing version '%u'."

ER_DD_RESTART
  eng "Data dictionary restarting version '%u'."

ER_DD_UPGRADE
  eng "Data dictionary upgrading from version '%u' to '%u'."

ER_DD_UPGRADE_OFF
  eng "Data dictionary upgrade prohibited by the command line option '--no_dd_upgrade'."

ER_DD_UPGRADE_VERSION_NOT_SUPPORTED
  eng "Upgrading the data dictionary from dictionary version '%u' is not supported."

ER_DD_UPGRADE_SCHEMA_UNAVAILABLE
  eng "Upgrading the data dictionary failed, temporary schema name '%-.192s' not available."

ER_DD_MINOR_DOWNGRADE
  eng "Data dictionary minor downgrade from version '%u' to '%u'."

ER_DD_MINOR_DOWNGRADE_VERSION_NOT_SUPPORTED
  eng "Minor downgrade of the Data dictionary from dictionary version '%u' is not supported."

ER_DD_NO_VERSION_FOUND
  eng "No data dictionary version number found."

ER_THREAD_POOL_NOT_SUPPORTED_ON_PLATFORM
  eng "Thread pool not supported, requires a minimum of %s."

ER_THREAD_POOL_SIZE_TOO_LOW
  eng "thread_pool_size=0 means thread pool disabled, Allowed range of thread_pool_size is %d-%d."

ER_THREAD_POOL_SIZE_TOO_HIGH
  eng "thread_pool_size=%lu is too high, %d is maximum, thread pool is disabled. Allowed range of thread_pool_size is %d-%d."

ER_THREAD_POOL_ALGORITHM_INVALID
  eng "thread_pool_algorithm can be set to 0 and 1, 0 indicates the default low concurrency algorithm, 1 means a high concurrency algorithm."

ER_THREAD_POOL_INVALID_STALL_LIMIT
  eng "thread_pool_stall_limit can be %d at minimum and %d at maximum, smaller values would render the thread pool fairly useless and higher values could make it possible to have undetected deadlock issues in the MySQL Server."

ER_THREAD_POOL_INVALID_PRIO_KICKUP_TIMER
  eng "Invalid value of thread_pool_prio_kickup_timer specified. Value of thread_pool_prio_kickup_timer should be in range 0-4294967294."

ER_THREAD_POOL_MAX_UNUSED_THREADS_INVALID
  eng "thread_pool_max_unused_threads cannot be set higher than %d."

ER_THREAD_POOL_CON_HANDLER_INIT_FAILED
  eng "Failed to instantiate the connection handler object."

ER_THREAD_POOL_INIT_FAILED
  eng "Failed to initialize thread pool plugin."

OBSOLETE_ER_THREAD_POOL_PLUGIN_STARTED
  eng "Thread pool plugin started successfully with parameters: thread_pool_size = %lu, thread_pool_algorithm = %s, thread_pool_stall_limit = %u, thread_pool_prio_kickup_timer = %u, thread_pool_max_unused_threads = %u, thread_pool_high_priority_connection = %d."

ER_THREAD_POOL_CANNOT_SET_THREAD_SPECIFIC_DATA
  eng "Can't setup connection teardown thread-specific data."

ER_THREAD_POOL_FAILED_TO_CREATE_CONNECT_HANDLER_THD
  eng "Creation of connect handler thread failed."

ER_THREAD_POOL_FAILED_TO_CREATE_THD_AND_AUTH_CONN
  eng "Failed to create thd and authenticate connection."

ER_THREAD_POOL_FAILED_PROCESS_CONNECT_EVENT
  eng "Failed to process connection event."

ER_THREAD_POOL_FAILED_TO_CREATE_POOL
  eng "Can't create pool thread (error %d, errno: %d)."

ER_THREAD_POOL_RATE_LIMITED_ERROR_MSGS
  eng "%.*s."

ER_TRHEAD_POOL_LOW_LEVEL_INIT_FAILED
  eng "tp_group_low_level_init() failed."

ER_THREAD_POOL_LOW_LEVEL_REARM_FAILED
  eng "Rearm failed even after 30 seconds, can't continue without notify socket."

ER_THREAD_POOL_BUFFER_TOO_SMALL
  eng "%s: %s buffer is too small"

ER_MECAB_NOT_SUPPORTED
  eng "Mecab v%s is not supported, the lowest version supported is v%s."

ER_MECAB_NOT_VERIFIED
  eng "Mecab v%s is not verified, the highest version supported is v%s."

ER_MECAB_CREATING_MODEL
  eng "Mecab: Trying createModel(%s)."

ER_MECAB_FAILED_TO_CREATE_MODEL
  eng "Mecab: createModel() failed: %s."

ER_MECAB_FAILED_TO_CREATE_TRIGGER
  eng "Mecab: createTagger() failed: %s."

ER_MECAB_UNSUPPORTED_CHARSET
  eng "Mecab: Unsupported dictionary charset %s."

ER_MECAB_CHARSET_LOADED
  eng "Mecab: Loaded dictionary charset is %s."

ER_MECAB_PARSE_FAILED
  eng "Mecab: parse() failed: %s."

ER_MECAB_OOM_WHILE_PARSING_TEXT
  eng "Mecab: parse() failed: out of memory."

ER_MECAB_CREATE_LATTICE_FAILED
  eng "Mecab: createLattice() failed: %s."

ER_SEMISYNC_TRACE_ENTER_FUNC
  eng "---> %s enter."

ER_SEMISYNC_TRACE_EXIT_WITH_INT_EXIT_CODE
  eng "<--- %s exit (%d)."

ER_SEMISYNC_TRACE_EXIT_WITH_BOOL_EXIT_CODE
  eng "<--- %s exit (%s)."

ER_SEMISYNC_TRACE_EXIT
  eng "<--- %s exit."

ER_SEMISYNC_RPL_INIT_FOR_TRX
  eng "Semi-sync replication initialized for transactions."

ER_SEMISYNC_FAILED_TO_ALLOCATE_TRX_NODE
  eng "%s: transaction node allocation failed for: (%s, %lu)."

ER_SEMISYNC_BINLOG_WRITE_OUT_OF_ORDER
  eng "%s: binlog write out-of-order, tail (%s, %lu), new node (%s, %lu)."

ER_SEMISYNC_INSERT_LOG_INFO_IN_ENTRY
  eng "%s: insert (%s, %lu) in entry(%u)."

ER_SEMISYNC_PROBE_LOG_INFO_IN_ENTRY
  eng "%s: probe (%s, %lu) in entry(%u)."

ER_SEMISYNC_CLEARED_ALL_ACTIVE_TRANSACTION_NODES
  eng "%s: cleared all nodes."

ER_SEMISYNC_CLEARED_ACTIVE_TRANSACTION_TILL_POS
  eng "%s: cleared %d nodes back until pos (%s, %lu)."

ER_SEMISYNC_REPLY_MAGIC_NO_ERROR
  eng "Read semi-sync reply magic number error."

ER_SEMISYNC_REPLY_PKT_LENGTH_TOO_SMALL
  eng "Read semi-sync reply length error: packet is too small."

ER_SEMISYNC_REPLY_BINLOG_FILE_TOO_LARGE
  eng "Read semi-sync reply binlog file length too large."

ER_SEMISYNC_SERVER_REPLY
  eng "%s: Got reply(%s, %lu) from server %u."

ER_SEMISYNC_FUNCTION_CALLED_TWICE
  eng "%s called twice."

ER_SEMISYNC_RPL_ENABLED_ON_SOURCE
  eng "Semi-sync replication enabled on the source."

ER_SEMISYNC_SOURCE_OOM
  eng "Cannot allocate memory to enable semi-sync on the source."

ER_SEMISYNC_DISABLED_ON_SOURCE
  eng "Semi-sync replication disabled on the source."

ER_SEMISYNC_FORCED_SHUTDOWN
  eng "SEMISYNC: Forced shutdown. Some updates might not be replicated."

ER_SEMISYNC_SOURCE_GOT_REPLY_AT_POS
  eng "%s: Got reply at (%s, %lu)."

ER_SEMISYNC_SOURCE_SIGNAL_ALL_WAITING_THREADS
  eng "%s: signal all waiting threads."

ER_SEMISYNC_SOURCE_TRX_WAIT_POS
  eng "%s: wait pos (%s, %lu), repl(%d)."

ER_SEMISYNC_BINLOG_REPLY_IS_AHEAD
  eng "%s: Binlog reply is ahead (%s, %lu)."

ER_SEMISYNC_MOVE_BACK_WAIT_POS
  eng "%s: move back wait position (%s, %lu)."

ER_SEMISYNC_INIT_WAIT_POS
  eng "%s: init wait position (%s, %lu)."

ER_SEMISYNC_WAIT_TIME_FOR_BINLOG_SENT
  eng "%s: wait %lu ms for binlog sent (%s, %lu)."

ER_SEMISYNC_WAIT_FOR_BINLOG_TIMEDOUT
  eng "Timeout waiting for reply of binlog (file: %s, pos: %lu), semi-sync up to file %s, position %lu."

ER_SEMISYNC_WAIT_TIME_ASSESSMENT_FOR_COMMIT_TRX_FAILED
  eng "Assessment of waiting time for commitTrx failed at wait position (%s, %lu)."

ER_SEMISYNC_RPL_SWITCHED_OFF
  eng "Semi-sync replication switched OFF."

ER_SEMISYNC_RPL_SWITCHED_ON
  eng "Semi-sync replication switched ON at (%s, %lu)."

ER_SEMISYNC_NO_SPACE_IN_THE_PKT
  eng "No enough space in the packet for semi-sync extra header, semi-sync replication disabled."

ER_SEMISYNC_SYNC_HEADER_UPDATE_INFO
  eng "%s: server(%d), (%s, %lu) sync(%d), repl(%d)."

ER_SEMISYNC_FAILED_TO_INSERT_TRX_NODE
  eng "Semi-sync failed to insert tranx_node for binlog file: %s, position: %lu."

ER_SEMISYNC_TRX_SKIPPED_AT_POS
  eng "%s: Transaction skipped at (%s, %lu)."

ER_SEMISYNC_SOURCE_FAILED_ON_NET_FLUSH
  eng "Semi-sync source failed on net_flush() before waiting for replica reply."

ER_SEMISYNC_RECEIVED_ACK_IS_SMALLER
  eng "The received ack is smaller than m_greatest_ack."

ER_SEMISYNC_ADD_ACK_TO_SLOT
  eng "Add the ack into slot %u."

ER_SEMISYNC_UPDATE_EXISTING_REPLICA_ACK
  eng "Update an exsiting ack in slot %u."

ER_SEMISYNC_FAILED_TO_START_ACK_RECEIVER_THD
  eng "Failed to start semi-sync ACK receiver thread,  could not create thread(errno:%d)."

ER_SEMISYNC_STARTING_ACK_RECEIVER_THD
  eng "Starting ack receiver thread."

ER_SEMISYNC_FAILED_TO_WAIT_ON_DUMP_SOCKET
  eng "Failed to wait on semi-sync dump sockets, error: errno=%d."

ER_SEMISYNC_STOPPING_ACK_RECEIVER_THREAD
  eng "Stopping ack receiver thread."

ER_SEMISYNC_FAILED_REGISTER_REPLICA_TO_RECEIVER
  eng "Failed to register replica to semi-sync ACK receiver thread."

ER_SEMISYNC_START_BINLOG_DUMP_TO_REPLICA
  eng "Start %s binlog_dump to replica (server_id: %d), pos(%s, %lu)."

ER_SEMISYNC_STOP_BINLOG_DUMP_TO_REPLICA
  eng "Stop %s binlog_dump to replica (server_id: %d)."

ER_SEMISYNC_UNREGISTER_TRX_OBSERVER_FAILED
  eng "unregister_trans_observer failed."

ER_SEMISYNC_UNREGISTER_BINLOG_STORAGE_OBSERVER_FAILED
  eng "unregister_binlog_storage_observer failed."

ER_SEMISYNC_UNREGISTER_BINLOG_TRANSMIT_OBSERVER_FAILED
  eng "unregister_binlog_transmit_observer failed."

ER_SEMISYNC_UNREGISTERED_REPLICATOR
  eng "unregister_replicator OK."

ER_SEMISYNC_SOCKET_FD_TOO_LARGE
  eng "Semisync replica socket fd is %u. select() cannot handle if the socket fd is bigger than %u (FD_SETSIZE)."

ER_SEMISYNC_REPLICA_REPLY
  eng "%s: reply - %d."

ER_SEMISYNC_MISSING_MAGIC_NO_FOR_SEMISYNC_PKT
  eng "Missing magic number for semi-sync packet, packet len: %lu."

ER_SEMISYNC_REPLICA_START
  eng "Replica I/O thread: Start %s replication to source '%s@%s:%d' in log '%s' at position %lu."

ER_SEMISYNC_REPLICA_REPLY_WITH_BINLOG_INFO
  eng "%s: reply (%s, %lu)."

ER_SEMISYNC_REPLICA_NET_FLUSH_REPLY_FAILED
  eng "Semi-sync replica net_flush() reply failed."

ER_SEMISYNC_REPLICA_SEND_REPLY_FAILED
  eng "Semi-sync replica send reply failed: %s (%d)."

ER_SEMISYNC_EXECUTION_FAILED_ON_SOURCE
  eng "Execution failed on source: %s; error %d"

ER_SEMISYNC_NOT_SUPPORTED_BY_SOURCE
  eng "Source server does not support semi-sync, fallback to asynchronous replication"

ER_SEMISYNC_REPLICA_SET_FAILED
  eng "Set 'rpl_semi_sync_replica=1' on source failed"

ER_SEMISYNC_FAILED_TO_STOP_ACK_RECEIVER_THD
  eng "Failed to stop ack receiver thread on my_thread_join, errno(%d)."

ER_FIREWALL_FAILED_TO_READ_FIREWALL_TABLES
  eng "Failed to read the firewall tables"

ER_FIREWALL_FAILED_TO_REG_DYNAMIC_PRIVILEGES
  eng "Failed to register dynamic privileges"

ER_FIREWALL_RECORDING_STMT_WAS_TRUNCATED
  eng "Statement was truncated and not recorded: %s"

ER_FIREWALL_RECORDING_STMT_WITHOUT_TEXT
  eng "Statement with no text was not recorded"

ER_FIREWALL_SUSPICIOUS_STMT
  eng "SUSPICIOUS STATEMENT from '%s'. Reason: %s Statement: %s"

ER_FIREWALL_ACCESS_DENIED
  eng "ACCESS DENIED for '%s'. Reason: %s Statement: %s"

ER_FIREWALL_SKIPPED_UNKNOWN_USER_MODE
  eng "Skipped unknown user mode '%s'"

ER_FIREWALL_RELOADING_CACHE
  eng "Reloading cache from disk"

ER_FIREWALL_RESET_FOR_USER
  eng "FIREWALL RESET for '%s'"

ER_FIREWALL_STATUS_FLUSHED
  eng "Counters are reset to zero"

ER_KEYRING_LOGGER_ERROR_MSG
  eng "%s"

ER_AUDIT_LOG_FILTER_IS_NOT_INSTALLED
  eng "Audit Log plugin supports a filtering, which has not been installed yet. Audit Log plugin will run in the legacy mode, which will be disabled in the next release."

ER_AUDIT_LOG_SWITCHING_TO_INCLUDE_LIST
  eng "Previously exclude list is used, now we start using include list, exclude list is set to NULL."

ER_AUDIT_LOG_CANNOT_SET_LOG_POLICY_WITH_OTHER_POLICIES
  eng "Cannot set audit_log_policy simultaneously with either audit_log_connection_policy or  audit_log_statement_policy, setting audit_log_connection_policy and audit_log_statement_policy based on audit_log_policy."

ER_AUDIT_LOG_ONLY_INCLUDE_LIST_USED
  eng "Both include and exclude lists provided, include list is preferred, exclude list is set to NULL."

ER_AUDIT_LOG_INDEX_MAP_CANNOT_ACCESS_DIR
  eng "Could not access '%s' directory."

ER_AUDIT_LOG_WRITER_RENAME_FILE_FAILED
  eng "Could not rename file from '%s' to '%s'."

ER_AUDIT_LOG_WRITER_DEST_FILE_ALREADY_EXISTS
  eng "File '%s' should not exist. It may be incomplete. The server crashed."

ER_AUDIT_LOG_WRITER_RENAME_FILE_FAILED_REMOVE_FILE_MANUALLY
  eng "Could not rename file from '%s' to '%s'. Remove the file manually."

ER_AUDIT_LOG_WRITER_INCOMPLETE_FILE_RENAMED
  eng "Incomplete file renamed from '%s' to '%s'."

ER_AUDIT_LOG_WRITER_FAILED_TO_WRITE_TO_FILE
  eng "Error writing file \'%-.200s\' (errno: %d - %s)."

ER_AUDIT_LOG_EC_WRITER_FAILED_TO_INIT_ENCRYPTION
  eng "Could not initialize audit log file encryption."

ER_AUDIT_LOG_EC_WRITER_FAILED_TO_INIT_COMPRESSION
  eng "Could not initialize audit log file compression."

ER_AUDIT_LOG_EC_WRITER_FAILED_TO_CREATE_FILE
  eng "Could not create '%s' file for audit logging."

ER_AUDIT_LOG_RENAME_LOG_FILE_BEFORE_FLUSH
  eng "Audit log file (%s) must be manually renamed before audit_log_flush is set to true."

ER_AUDIT_LOG_FILTER_RESULT_MSG
  eng "%s"

ER_AUDIT_LOG_JSON_READER_FAILED_TO_PARSE
  eng "Error parsing JSON event. Event not accessible."

ER_AUDIT_LOG_JSON_READER_BUF_TOO_SMALL
  eng "Buffer is too small to hold JSON event. Number of events skipped: %zu."

ER_AUDIT_LOG_JSON_READER_FAILED_TO_OPEN_FILE
  eng "Could not open JSON file for reading. Reading next file if exists."

ER_AUDIT_LOG_JSON_READER_FILE_PARSING_ERROR
  eng "JSON file parsing error. Reading next file if exists"

OBSOLETE_ER_AUDIT_LOG_FILTER_INVALID_COLUMN_COUNT
  eng "Invalid column count in the '%s.%s' table."

OBSOLETE_ER_AUDIT_LOG_FILTER_INVALID_COLUMN_DEFINITION
  eng "Invalid column definition of the '%s.%s' table."

ER_AUDIT_LOG_FILTER_FAILED_TO_STORE_TABLE_FLDS
  eng "Could not store field of the %s table."

ER_AUDIT_LOG_FILTER_FAILED_TO_UPDATE_TABLE
  eng "Could not update %s table."

ER_AUDIT_LOG_FILTER_FAILED_TO_INSERT_INTO_TABLE
  eng "Could not insert into %s table."

ER_AUDIT_LOG_FILTER_FAILED_TO_DELETE_FROM_TABLE
  eng "Could not delete from %s table."

ER_AUDIT_LOG_FILTER_FAILED_TO_INIT_TABLE_FOR_READ
  eng "Could not initialize %s table for reading."

ER_AUDIT_LOG_FILTER_FAILED_TO_READ_TABLE
  eng "Could not read %s table."

ER_AUDIT_LOG_FILTER_FAILED_TO_CLOSE_TABLE_AFTER_READING
  eng "Could not close %s table reading."

ER_AUDIT_LOG_FILTER_USER_AND_HOST_CANNOT_BE_EMPTY
  eng "Both user and host columns of %s table cannot be empty."

ER_AUDIT_LOG_FILTER_FLD_FILTERNAME_CANNOT_BE_EMPTY
  eng "Filtername column of %s table cannot be empty."

ER_VALIDATE_PWD_DICT_FILE_NOT_SPECIFIED
  eng "Dictionary file not specified"

ER_VALIDATE_PWD_DICT_FILE_NOT_LOADED
  eng "Dictionary file not loaded"

ER_VALIDATE_PWD_DICT_FILE_TOO_BIG
  eng "Dictionary file size exceeded MAX_DICTIONARY_FILE_LENGTH, not loaded"

ER_VALIDATE_PWD_FAILED_TO_READ_DICT_FILE
  eng "Exception while reading the dictionary file"

ER_VALIDATE_PWD_FAILED_TO_GET_FLD_FROM_SECURITY_CTX
  eng "Can't retrieve the %s from the security context"

ER_VALIDATE_PWD_FAILED_TO_GET_SECURITY_CTX
  eng "Can't retrieve the security context"

ER_VALIDATE_PWD_LENGTH_CHANGED
  eng "Effective value of validate_password_length is changed. New value is %d"

ER_REWRITER_QUERY_ERROR_MSG
  eng "%s"

ER_REWRITER_QUERY_FAILED
  eng "Rewritten query failed to parse:%s"

ER_XPLUGIN_STARTUP_FAILED
  eng "Startup failed with error \"%s\""

OBSOLETE_ER_XPLUGIN_SERVER_EXITING
  eng "Exiting"

OBSOLETE_ER_XPLUGIN_SERVER_EXITED
  eng "Exit done"

ER_XPLUGIN_USING_SSL_CONF_FROM_SERVER
  eng "Using SSL configuration from MySQL Server"

ER_XPLUGIN_USING_SSL_CONF_FROM_MYSQLX
  eng "Using SSL configuration from Mysqlx Plugin"

ER_XPLUGIN_FAILED_TO_USE_SSL_CONF
  eng "Neither MySQL Server nor Mysqlx Plugin has valid SSL configuration"

ER_XPLUGIN_USING_SSL_FOR_TLS_CONNECTION
  eng "Using %s for TLS connections"

ER_XPLUGIN_REFERENCE_TO_SECURE_CONN_WITH_XPLUGIN
  eng "For more information, please see the Using Secure Connections with X Plugin section in the MySQL documentation"

ER_XPLUGIN_ERROR_MSG
  eng "%s"

ER_SHA_PWD_FAILED_TO_PARSE_AUTH_STRING
  eng "Failed to parse stored authentication string for %s. Please check if mysql.user table not corrupted"

ER_SHA_PWD_FAILED_TO_GENERATE_MULTI_ROUND_HASH
  eng "Error in generating multi-round hash for %s. Plugin can not perform authentication without it. This may be a transient problem"

ER_SHA_PWD_AUTH_REQUIRES_RSA_OR_SSL
  eng "Authentication requires either RSA keys or SSL encryption"

ER_SHA_PWD_RSA_KEY_TOO_LONG
  eng "RSA key cipher length of %u is too long. Max value is %u"

ER_PLUGIN_COMMON_FAILED_TO_OPEN_FILTER_TABLES
  eng "Failed to open the %s filter tables"

ER_PLUGIN_COMMON_FAILED_TO_OPEN_TABLE
  eng "Failed to open '%s.%s' %s table"

ER_AUTH_LDAP_ERROR_LOGGER_ERROR_MSG
  eng "%s"

ER_CONN_CONTROL_ERROR_MSG
  eng "%s"

ER_GRP_RPL_ERROR_MSG
  eng "%s"

ER_SHA_PWD_SALT_FOR_USER_CORRUPT
  eng "Password salt for user '%s' is corrupt"

ER_SYS_VAR_COMPONENT_OOM
  eng "Out of memory for component system variable '%s'."

ER_SYS_VAR_COMPONENT_VARIABLE_SET_READ_ONLY
  eng "variable %s of component %s was forced to be read-only: string variable without update_func and PLUGIN_VAR_MEMALLOC flag."

ER_SYS_VAR_COMPONENT_UNKNOWN_VARIABLE_TYPE
  eng "Unknown variable type code 0x%x in component '%s'."

ER_SYS_VAR_COMPONENT_FAILED_TO_PARSE_VARIABLE_OPTIONS
  eng "Parsing options for variable '%s' failed."

ER_SYS_VAR_COMPONENT_FAILED_TO_MAKE_VARIABLE_PERSISTENT
  eng "Setting persistent options for component variable '%s' failed."

ER_COMPONENT_FILTER_CONFUSED
  eng "The log-filter component \"%s\" got confused at \"%s\" (state: %s) ..."

ER_STOP_REPLICA_IO_THREAD_DISK_SPACE
  eng "Waiting until I/O thread for channel '%s' finish writing to disk before stopping. Free some disk space or use 'KILL' to abort I/O thread operation. Notice that aborting the I/O thread while rotating the relay log might corrupt the relay logs, requiring a server restart to fix it."

ER_LOG_FILE_CANNOT_OPEN
  eng "Could not use %s for logging (error %d - %s). Turning logging off for the server process. To turn it on again: fix the cause, then%s restart the MySQL server."

OBSOLETE_ER_UNABLE_TO_COLLECT_LOG_STATUS
  eng "Unable to collect information for column '%-.192s': %-.192s."

OBSOLETE_ER_DEPRECATED_UTF8_ALIAS
  eng "'utf8' is currently an alias for the character set UTF8MB3, which will be replaced by UTF8MB4 in a future release. Please consider using UTF8MB4 in order to be unambiguous."

OBSOLETE_ER_DEPRECATED_NATIONAL
  eng "NATIONAL/NCHAR/NVARCHAR implies the character set UTF8MB3, which will be replaced by UTF8MB4 in a future release. Please consider using CHAR(x) CHARACTER SET UTF8MB4 in order to be unambiguous."

OBSOLETE_ER_SLAVE_POSSIBLY_DIVERGED_AFTER_DDL
  eng "A commit for an atomic DDL statement was unsuccessful on the source and the replica. The replica supports atomic DDL statements but the source does not, so the action taken by the replica and source might differ. Check that their states have not diverged before proceeding."

ER_PERSIST_OPTION_STATUS
  eng "Configuring persisted options failed: \"%s\"."

ER_NOT_IMPLEMENTED_GET_TABLESPACE_STATISTICS
  eng "The storage engine '%-.192s' does not provide dynamic table statistics"

OBSOLETE_ER_UNABLE_TO_SET_OPTION
  eng "This option cannot be set %s."

OBSOLETE_ER_RESERVED_TABLESPACE_NAME
  eng "The table '%-.192s' may not be created in the reserved tablespace '%-.192s'."

ER_SSL_FIPS_MODE_ERROR
   eng "SSL fips mode error: %s"

ER_CONN_INIT_CONNECT_IGNORED
  eng "init_connect variable is ignored for user: %s host: %s due to expired password."

OBSOLETE_ER_UNSUPPORTED_SQL_MODE
  eng "sql_mode=0x%08x is not supported"

ER_REWRITER_OOM
  eng "Out of memory."

ER_REWRITER_TABLE_MALFORMED_ERROR
  eng "Wrong column count or names when loading rules."

ER_REWRITER_LOAD_FAILED
  eng "Some rules failed to load."

ER_REWRITER_READ_FAILED
  eng "Got error from storage engine while refreshing rewrite rules."

ER_CONN_CONTROL_EVENT_COORDINATOR_INIT_FAILED
  eng "Failed to initialize Connection_event_coordinator"

ER_CONN_CONTROL_STAT_CONN_DELAY_TRIGGERED_UPDATE_FAILED
  eng "Failed to update connection delay triggered stats"

ER_CONN_CONTROL_STAT_CONN_DELAY_TRIGGERED_RESET_FAILED
  eng "Failed to reset connection delay triggered stats"

ER_CONN_CONTROL_INVALID_CONN_DELAY_TYPE
  eng "Unexpected option type for connection delay."

ER_CONN_CONTROL_DELAY_ACTION_INIT_FAILED
  eng "Failed to initialize Connection_delay_action"

ER_CONN_CONTROL_FAILED_TO_SET_CONN_DELAY
  eng "Could not set %s delay for connection delay."

ER_CONN_CONTROL_FAILED_TO_UPDATE_CONN_DELAY_HASH
  eng "Failed to update connection delay hash for account : %s"

ER_XPLUGIN_FORCE_STOP_CLIENT
  eng "%s: Force stopping client because exception occurred: %s"

ER_XPLUGIN_MAX_AUTH_ATTEMPTS_REACHED
  eng "%s.%u: Maximum number of authentication attempts reached, login failed."

ER_XPLUGIN_BUFFER_PAGE_ALLOC_FAILED
  eng "Error allocating Buffer_page: %s"

ER_XPLUGIN_DETECTED_HANGING_CLIENTS
  eng "Detected %u hanging client(s)"

ER_XPLUGIN_FAILED_TO_ACCEPT_CLIENT
  eng "Error accepting client"

ER_XPLUGIN_FAILED_TO_SCHEDULE_CLIENT
  eng "Internal error scheduling client for execution"

ER_XPLUGIN_FAILED_TO_PREPARE_IO_INTERFACES
  eng "Preparation of I/O interfaces failed, X Protocol won't be accessible"

ER_XPLUGIN_SRV_SESSION_INIT_THREAD_FAILED
  eng "srv_session_init_thread returned error"

ER_XPLUGIN_UNABLE_TO_USE_USER_SESSION_ACCOUNT
  eng "Unable to use user mysql.session account when connecting the server for internal plugin requests."

ER_XPLUGIN_REFERENCE_TO_USER_ACCOUNT_DOC_SECTION
  eng "For more information, please see the X Plugin User Account section in the MySQL documentation"

ER_XPLUGIN_UNEXPECTED_EXCEPTION_DISPATCHING_CMD
  eng "%s: Unexpected exception dispatching command: %s"

ER_XPLUGIN_EXCEPTION_IN_TASK_SCHEDULER
  eng "Exception in post: %s"

ER_XPLUGIN_TASK_SCHEDULING_FAILED
  eng "Internal error scheduling task"

ER_XPLUGIN_EXCEPTION_IN_EVENT_LOOP
  eng "Exception in event loop: \"%s\": %s"

ER_XPLUGIN_LISTENER_SETUP_FAILED
  eng "Setup of %s failed, %s"

ER_XPLUING_NET_STARTUP_FAILED
  eng "%s"

ER_XPLUGIN_FAILED_AT_SSL_CONF
  eng "Failed at SSL configuration: \"%s\""

OBSOLETE_ER_XPLUGIN_CLIENT_SSL_HANDSHAKE_FAILED
  eng "Error during SSL handshake for client connection (%i)"

OBSOLETE_ER_XPLUGIN_SSL_HANDSHAKE_WITH_SERVER_FAILED
  eng "%s: Error during SSL handshake"

ER_XPLUGIN_FAILED_TO_CREATE_SESSION_FOR_CONN
  eng "%s: Error creating session for connection from %s"

ER_XPLUGIN_FAILED_TO_INITIALIZE_SESSION
  eng "%s: Error initializing session for connection: %s"

ER_XPLUGIN_MESSAGE_TOO_LONG
  eng "%s: Message of size %u received, exceeding the limit of %i"

ER_XPLUGIN_UNINITIALIZED_MESSAGE
  eng "Message is not properly initialized: %s"

ER_XPLUGIN_FAILED_TO_SET_MIN_NUMBER_OF_WORKERS
  eng "Unable to set minimal number of workers to %u; actual value is %i"

ER_XPLUGIN_UNABLE_TO_ACCEPT_CONNECTION
  eng "Unable to accept connection, disconnecting client"

ER_XPLUGIN_ALL_IO_INTERFACES_DISABLED
  eng "All I/O interfaces are disabled, X Protocol won't be accessible"

OBSOLETE_ER_XPLUGIN_INVALID_MSG_DURING_CLIENT_INIT
  eng "%s: Invalid message %i received during client initialization"

OBSOLETE_ER_XPLUGIN_CLOSING_CLIENTS_ON_SHUTDOWN
  eng "%s: closing client because of shutdown (state: %i)"

ER_XPLUGIN_ERROR_READING_SOCKET
  eng "%s: Error reading from socket %s (%i)"

ER_XPLUGIN_PEER_DISCONNECTED_WHILE_READING_MSG_BODY
  eng "%s: peer disconnected while reading message body"

ER_XPLUGIN_READ_FAILED_CLOSING_CONNECTION
  eng "client_id:%s - %s while reading from socket, closing connection"

OBSOLETE_ER_XPLUGIN_INVALID_AUTH_METHOD
  eng "%s.%u: Invalid authentication method %s"

OBSOLETE_ER_XPLUGIN_UNEXPECTED_MSG_DURING_AUTHENTICATION
  eng "%s: Unexpected message of type %i received during authentication"

OBSOLETE_ER_XPLUGIN_ERROR_WRITING_TO_CLIENT
  eng "Error writing to client: %s (%i)"

OBSOLETE_ER_XPLUGIN_SCHEDULER_STARTED
  eng "Scheduler \"%s\" started."

OBSOLETE_ER_XPLUGIN_SCHEDULER_STOPPED
  eng "Scheduler \"%s\" stopped."

ER_XPLUGIN_LISTENER_SYS_VARIABLE_ERROR
  eng "Please see the MySQL documentation for '%s' system variables to fix the error"

ER_XPLUGIN_LISTENER_STATUS_MSG
  eng "X Plugin ready for connections. %s"

ER_XPLUGIN_RETRYING_BIND_ON_PORT
  eng "Retrying `bind()` on TCP/IP port %i"

OBSOLETE_ER_XPLUGIN_SHUTDOWN_TRIGGERED
  eng "Shutdown triggered by mysqld abort flag"

OBSOLETE_ER_XPLUGIN_USER_ACCOUNT_WITH_ALL_PERMISSIONS
  eng "Using %s account for authentication which has all required permissions"

ER_XPLUGIN_EXISTING_USER_ACCOUNT_WITH_INCOMPLETE_GRANTS
  eng "Using existing %s account for authentication. Incomplete grants will be fixed"

OBSOLETE_ER_XPLUGIN_SERVER_STARTS_HANDLING_CONNECTIONS
  eng "Server starts handling incoming connections"

OBSOLETE_ER_XPLUGIN_SERVER_STOPPED_HANDLING_CONNECTIONS
  eng "Stopped handling incoming connections"

OBSOLETE_ER_XPLUGIN_FAILED_TO_INTERRUPT_SESSION
  eng "%s: Could not interrupt client session"

OBSOLETE_ER_XPLUGIN_CLIENT_RELEASE_TRIGGERED
  eng "%s: release triggered by timeout in state:%i"

ER_XPLUGIN_IPv6_AVAILABLE
  eng "IPv6 is available"

OBSOLETE_ER_XPLUGIN_UNIX_SOCKET_NOT_CONFIGURED
  eng "UNIX socket not configured"

ER_XPLUGIN_CLIENT_KILL_MSG
  eng "Kill client: %i %s"

ER_XPLUGIN_FAILED_TO_GET_SECURITY_CTX
  eng "Could not get security context for session"

OBSOLETE_ER_XPLUGIN_FAILED_TO_SWITCH_SECURITY_CTX_TO_ROOT
  eng "Unable to switch security context to root"

ER_XPLUGIN_FAILED_TO_CLOSE_SQL_SESSION
  eng "Error closing SQL session"

ER_XPLUGIN_FAILED_TO_EXECUTE_ADMIN_CMD
  eng "Error executing admin command %s: %s"

ER_XPLUGIN_EMPTY_ADMIN_CMD
  eng "Error executing empty admin command"

ER_XPLUGIN_FAILED_TO_GET_SYS_VAR
  eng "Unable to retrieve system variable \'%s\'"

ER_XPLUGIN_FAILED_TO_GET_CREATION_STMT
  eng "Unable to get creation stmt for collection \'%s\'; query result size: %lu"

ER_XPLUGIN_FAILED_TO_GET_ENGINE_INFO
  eng "Unable to get engine info for collection \'%s\'; creation stmt: %s"

OBSOLETE_ER_XPLUGIN_FAIL_TO_GET_RESULT_DATA
  eng "Error getting result data: %s"

OBSOLETE_ER_XPLUGIN_CAPABILITY_EXPIRED_PASSWORD
  eng "Capability expired password failed with error: %s"

ER_XPLUGIN_FAILED_TO_SET_SO_REUSEADDR_FLAG
  eng "Failed to set SO_REUSEADDR flag (error: %d)."

ER_XPLUGIN_FAILED_TO_OPEN_INTERNAL_SESSION
  eng "Could not open internal MySQL session"

ER_XPLUGIN_FAILED_TO_SWITCH_CONTEXT
  eng "Unable to switch context to user %s"

ER_XPLUGIN_FAILED_TO_UNREGISTER_UDF
  eng "Can\'t unregister \'%s\' user defined function"

OBSOLETE_ER_XPLUGIN_GET_PEER_ADDRESS_FAILED
  eng "%s: get peer address failed, can't resolve IP to hostname"

OBSOLETE_ER_XPLUGIN_CAPABILITY_CLIENT_INTERACTIVE_FAILED
  eng "Capability client interactive failed with error: %s"

ER_XPLUGIN_FAILED_TO_RESET_IPV6_V6ONLY_FLAG
  eng "Failed to reset IPV6_V6ONLY flag (error: %d). The server will listen to IPv6 addresses only."

ER_KEYRING_INVALID_KEY_TYPE
  eng "Invalid key type"

ER_KEYRING_INVALID_KEY_LENGTH
  eng "Invalid key length for given block cipher"

ER_KEYRING_FAILED_TO_CREATE_KEYRING_DIR
  eng "Could not create keyring directory. The keyring_file will stay unusable until correct path to the keyring directory gets provided"

ER_KEYRING_FILE_INIT_FAILED
  eng "keyring_file initialization failure. Please check if the keyring_file_data points to readable keyring file or keyring file can be created in the specified location. The keyring_file will stay unusable until correct path to the keyring file gets provided"

ER_KEYRING_INTERNAL_EXCEPTION_FAILED_FILE_INIT
  eng "keyring_file initialization failure due to internal exception inside the plugin."

ER_KEYRING_FAILED_TO_GENERATE_KEY
  eng "Failed to generate a key due to internal exception inside keyring_file plugin"

ER_KEYRING_CHECK_KEY_FAILED_DUE_TO_INVALID_KEY
  eng "Error while %s key: invalid key_type"

ER_KEYRING_CHECK_KEY_FAILED_DUE_TO_EMPTY_KEY_ID
  eng "Error while %s key: key_id cannot be empty"

ER_KEYRING_OPERATION_FAILED_DUE_TO_INTERNAL_ERROR
  eng "Failed to %s due to internal exception inside %s plugin"

ER_KEYRING_INCORRECT_FILE
  eng "Incorrect Keyring file"

ER_KEYRING_FOUND_MALFORMED_BACKUP_FILE
  eng "Found malformed keyring backup file - removing it"

ER_KEYRING_FAILED_TO_RESTORE_FROM_BACKUP_FILE
  eng "Error while restoring keyring from backup file cannot overwrite keyring with backup"

ER_KEYRING_FAILED_TO_FLUSH_KEYRING_TO_FILE
  eng "Error while flushing in-memory keyring into keyring file"

ER_KEYRING_FAILED_TO_GET_FILE_STAT
  eng "Error while reading stat for %s.Please check if file %s was not removed. OS returned this error: %s"

ER_KEYRING_FAILED_TO_REMOVE_FILE
  eng "Could not remove file %s OS retuned this error: %s"

ER_KEYRING_FAILED_TO_TRUNCATE_FILE
  eng "Could not truncate file %s. OS retuned this error: %s"

ER_KEYRING_UNKNOWN_ERROR
  eng "Unknown error %d"

ER_KEYRING_FAILED_TO_SET_KEYRING_FILE_DATA
  eng "keyring_file_data cannot be set to new value as the keyring file cannot be created/accessed in the provided path"

ER_KEYRING_FILE_IO_ERROR
  eng "%s"

ER_KEYRING_FAILED_TO_LOAD_KEYRING_CONTENT
  eng "Error while loading keyring content. The keyring might be malformed"

ER_KEYRING_FAILED_TO_FLUSH_KEYS_TO_KEYRING
  eng "Could not flush keys to keyring"

ER_KEYRING_FAILED_TO_FLUSH_KEYS_TO_KEYRING_BACKUP
  eng "Could not flush keys to keyring's backup"

ER_KEYRING_KEY_FETCH_FAILED_DUE_TO_EMPTY_KEY_ID
  eng "Error while fetching key: key_id cannot be empty"

ER_KEYRING_FAILED_TO_REMOVE_KEY_DUE_TO_EMPTY_ID
  eng "Error while removing key: key_id cannot be empty"

ER_KEYRING_OKV_INCORRECT_KEY_VAULT_CONFIGURED
  eng "For keyring_okv to be initialized, please point keyring_okv_conf_dir variable to a directory with Oracle Key Vault configuration file and ssl materials"

ER_KEYRING_OKV_INIT_FAILED_DUE_TO_INCORRECT_CONF
  eng "keyring_okv initialization failure. Please check that the keyring_okv_conf_dir points to a readable directory and that the directory contains Oracle Key Vault configuration file and ssl materials. Please also check that Oracle Key Vault is up and running."

ER_KEYRING_OKV_INIT_FAILED_DUE_TO_INTERNAL_ERROR
  eng "keyring_okv initialization failure due to internal exception inside the plugin"

ER_KEYRING_OKV_INVALID_KEY_TYPE
  eng "Invalid key type"

ER_KEYRING_OKV_INVALID_KEY_LENGTH_FOR_CIPHER
  eng "Invalid key length for given block cipher"

ER_KEYRING_OKV_FAILED_TO_GENERATE_KEY_DUE_TO_INTERNAL_ERROR
  eng "Failed to generate a key due to internal exception inside keyring_okv plugin"

ER_KEYRING_OKV_FAILED_TO_FIND_SERVER_ENTRY
  eng "Could not find entry for server in configuration file %s"

ER_KEYRING_OKV_FAILED_TO_FIND_STANDBY_SERVER_ENTRY
  eng "Could not find entry for standby server in configuration file %s"

ER_KEYRING_OKV_FAILED_TO_PARSE_CONF_FILE
  eng "Could not parse the %s file provided"

ER_KEYRING_OKV_FAILED_TO_LOAD_KEY_UID
  eng "Could not load keys' uids from the OKV server"

ER_KEYRING_OKV_FAILED_TO_INIT_SSL_LAYER
  eng "Could not initialize ssl layer"

ER_KEYRING_OKV_FAILED_TO_INIT_CLIENT
  eng "Could not initialize OKV client"

ER_KEYRING_OKV_CONNECTION_TO_SERVER_FAILED
  eng "Could not connect to the OKV server"

ER_KEYRING_OKV_FAILED_TO_REMOVE_KEY
  eng "Could not remove the key"

ER_KEYRING_OKV_FAILED_TO_ADD_ATTRIBUTE
  eng "Could not add attribute, attribute_name=%s attribute value=%s"

ER_KEYRING_OKV_FAILED_TO_GENERATE_KEY
  eng "Could not generate the key."

ER_KEYRING_OKV_FAILED_TO_STORE_KEY
  eng "Could not store the key."

ER_KEYRING_OKV_FAILED_TO_ACTIVATE_KEYS
  eng "Could not activate the key."

ER_KEYRING_OKV_FAILED_TO_FETCH_KEY
  eng "Could not fetch generated key"

ER_KEYRING_OKV_FAILED_TO_STORE_OR_GENERATE_KEY
  eng "Could not store/generate the key - failed to set key attribute x-key-ready"

ER_KEYRING_OKV_FAILED_TO_RETRIEVE_KEY_SIGNATURE
  eng "Could not retrieve key signature from custom attributes"

ER_KEYRING_OKV_FAILED_TO_RETRIEVE_KEY
  eng "Could not retrieve key from OKV"

ER_KEYRING_OKV_FAILED_TO_LOAD_SSL_TRUST_STORE
  eng "Error loading trust store"

ER_KEYRING_OKV_FAILED_TO_SET_CERTIFICATE_FILE
  eng "Error setting the certificate file."

ER_KEYRING_OKV_FAILED_TO_SET_KEY_FILE
  eng "Error setting the key file."

ER_KEYRING_OKV_KEY_MISMATCH
  eng "Private key does not match the certificate public key"

ER_KEYRING_ENCRYPTED_FILE_INCORRECT_KEYRING_FILE
  eng "Incorrect Keyring file"

ER_KEYRING_ENCRYPTED_FILE_DECRYPTION_FAILED
  eng "Keyring_encrypted_file decryption failed. Please verify --keyring-encrypted-file-password option value."

ER_KEYRING_ENCRYPTED_FILE_FOUND_MALFORMED_BACKUP_FILE
  eng "Found malformed keyring backup file - removing it"

ER_KEYRING_ENCRYPTED_FILE_FAILED_TO_RESTORE_KEYRING
  eng "Error while restoring keyring from backup file cannot overwrite keyring with backup"

ER_KEYRING_ENCRYPTED_FILE_FAILED_TO_FLUSH_KEYRING
  eng "Error while flushing in-memory keyring into keyring file"

ER_KEYRING_ENCRYPTED_FILE_ENCRYPTION_FAILED
  eng "Keyring_encrypted_file encryption failed. Please verify --keyring-encrypted-file-password option value."

ER_KEYRING_ENCRYPTED_FILE_INVALID_KEYRING_DIR
  eng "keyring_encrypted_file_data cannot be set to new value as the keyring file cannot be created/accessed in the provided path"

ER_KEYRING_ENCRYPTED_FILE_FAILED_TO_CREATE_KEYRING_DIR
  eng "Could not create keyring directory The keyring_encrypted_file will stay unusable until correct path to the keyring directory gets provided"

ER_KEYRING_ENCRYPTED_FILE_PASSWORD_IS_INVALID
  eng "The keyring_encrypted_file_password must be set to a valid value."

ER_KEYRING_ENCRYPTED_FILE_PASSWORD_IS_TOO_LONG
  eng "Too long keyring_encrypted_file_password value."

ER_KEYRING_ENCRYPTED_FILE_INIT_FAILURE
  eng "keyring_encrypted_file initialization failure. Please check if the keyring_encrypted_file_data points to readable keyring file or keyring file can be created in the specified location or password to decrypt keyring file is correct."

ER_KEYRING_ENCRYPTED_FILE_INIT_FAILED_DUE_TO_INTERNAL_ERROR
  eng "keyring_encrypted_file initialization failure due to internal exception inside the plugin"

ER_KEYRING_ENCRYPTED_FILE_GEN_KEY_FAILED_DUE_TO_INTERNAL_ERROR
  eng "Failed to generate a key due to internal exception inside keyring_encrypted_file plugin"

ER_KEYRING_AWS_FAILED_TO_SET_CMK_ID
  eng "keyring_aws_cmk_id cannot be set to the new value as AWS KMS seems to not understand the id provided. Please check that CMK id provided is correct."

ER_KEYRING_AWS_FAILED_TO_SET_REGION
  eng "keyring_aws_region cannot be set to the new value as AWS KMS seems to not understand the region provided. Please check that region provided is correct."

ER_KEYRING_AWS_FAILED_TO_OPEN_CONF_FILE
  eng "Could not open keyring_aws configuration file: %s. OS returned this error: %s"

ER_KEYRING_AWS_FAILED_TO_ACCESS_KEY_ID_FROM_CONF_FILE
  eng "Could not read AWS access key id from keyring_aws configuration file: %s. OS returned this error: %s"

ER_KEYRING_AWS_FAILED_TO_ACCESS_KEY_FROM_CONF_FILE
  eng "Could not read AWS access key from keyring_aws configuration file: %s. OS returned this error: %s"

ER_KEYRING_AWS_INVALID_CONF_FILE_PATH
  eng "Path to keyring aws configuration file cannot be empty"

ER_KEYRING_AWS_INVALID_DATA_FILE_PATH
  eng "Path to keyring_aws storage file cannot be empty."

ER_KEYRING_AWS_FAILED_TO_ACCESS_OR_CREATE_KEYRING_DIR
  eng "Unable to create/access keyring directory."

ER_KEYRING_AWS_FAILED_TO_ACCESS_OR_CREATE_KEYRING_DATA_FILE
  eng "Unable to create/access keyring_aws storage file. Please check if keyring_aws_data_file points to location where keyring file can be created/accessed. Please also make sure that MySQL server's user has high enough privileges to access this location."

ER_KEYRING_AWS_FAILED_TO_INIT_DUE_TO_INTERNAL_ERROR
  eng "keyring_aws initialization failed due to internal error when initializing synchronization primitive - %s. OS returned this error: %s:"

ER_KEYRING_AWS_FAILED_TO_ACCESS_DATA_FILE
  eng "Could not access keyring_aws storage file in the path provided. Please check if the keyring_aws directory can be accessed by MySQL Server"

ER_KEYRING_AWS_CMK_ID_NOT_SET
  eng "keyring_aws_cmk_id has to be set"

ER_KEYRING_AWS_FAILED_TO_GET_KMS_CREDENTIAL_FROM_CONF_FILE
  eng "Could not get AWS KMS credentials from the configuration file"

ER_KEYRING_AWS_INIT_FAILURE
  eng "keyring_aws initialization failure."

ER_KEYRING_AWS_FAILED_TO_INIT_DUE_TO_PLUGIN_INTERNAL_ERROR
  eng "keyring_aws initialization failure due to internal exception inside the plugin"

ER_KEYRING_AWS_INVALID_KEY_LENGTH_FOR_CIPHER
  eng "Invalid key length for given block cipher"

ER_KEYRING_AWS_FAILED_TO_GENERATE_KEY_DUE_TO_INTERNAL_ERROR
  eng "Failed to generate a key due to internal exception inside keyring_file plugin"

ER_KEYRING_AWS_INCORRECT_FILE
  eng "Incorrect Keyring file"

ER_KEYRING_AWS_FOUND_MALFORMED_BACKUP_FILE
  eng "Found malformed keyring backup file - removing it"

ER_KEYRING_AWS_FAILED_TO_RESTORE_FROM_BACKUP_FILE
  eng "Error while restoring keyring from backup file cannot overwrite keyring with backup"

ER_KEYRING_AWS_FAILED_TO_FLUSH_KEYRING_TO_FILE
  eng "Error while flushing in-memory keyring into keyring file"

ER_KEYRING_AWS_INCORRECT_REGION
  eng "Wrong region"

ER_KEYRING_AWS_FAILED_TO_CONNECT_KMS
  eng "Could not connect to AWS KMS with the credentials provided. Please make sure they are correct. AWS KMS returned this error: %s"

ER_KEYRING_AWS_FAILED_TO_GENERATE_NEW_KEY
  eng "Could not generate a new key. AWS KMS returned this error: %s"

ER_KEYRING_AWS_FAILED_TO_ENCRYPT_KEY
  eng "Could not encrypt key. AWS KMS returned this error: %s"

ER_KEYRING_AWS_FAILED_TO_RE_ENCRYPT_KEY
  eng "Could not re-encrypt key. AWS KMS returned this error: %s"

ER_KEYRING_AWS_FAILED_TO_DECRYPT_KEY
  eng "Could not decrypt key. AWS KMS returned this error: %s"

ER_KEYRING_AWS_FAILED_TO_ROTATE_CMK
  eng "Could not rotate the CMK. AWS KMS returned this error: %s"

ER_GRP_RPL_GTID_ALREADY_USED
  eng "The requested GTID '%s:%lld' was already used, the transaction will rollback."

ER_GRP_RPL_APPLIER_THD_KILLED
  eng "The group replication applier thread was killed."

ER_GRP_RPL_EVENT_HANDLING_ERROR
  eng "Error at event handling! Got error: %d."

ER_GRP_RPL_ERROR_GTID_EXECUTION_INFO
  eng "Error when extracting group GTID execution information, some recovery operations may face future issues."

ER_GRP_RPL_CERTIFICATE_SIZE_ERROR
  eng "An error occurred when trying to reduce the Certification information size for transmission."

ER_GRP_RPL_CREATE_APPLIER_CACHE_ERROR
  eng "Failed to create group replication pipeline applier cache!"

ER_GRP_RPL_UNBLOCK_WAITING_THD
  eng "Unblocking the group replication thread waiting for applier to start, as the start group replication was killed."

ER_GRP_RPL_APPLIER_PIPELINE_NOT_DISPOSED
  eng "The group replication applier pipeline was not properly disposed. Check the error log for further info."

ER_GRP_RPL_APPLIER_THD_EXECUTION_ABORTED
  eng "The applier thread execution was aborted. Unable to process more transactions, this member will now leave the group."

ER_GRP_RPL_APPLIER_EXECUTION_FATAL_ERROR
  eng "Fatal error during execution on the Applier process of Group Replication. The server will now leave the group."

ER_GRP_RPL_ERROR_STOPPING_CHANNELS
  eng "Error stopping all replication channels while server was leaving the group. %s"

ER_GRP_RPL_ERROR_SENDING_SINGLE_PRIMARY_MSSG
  eng "Error sending single primary message informing that primary did apply relay logs."

ER_GRP_RPL_UPDATE_TRANS_SNAPSHOT_VER_ERROR
  eng "Error updating transaction snapshot version after transaction being positively certified."

ER_GRP_RPL_SIDNO_FETCH_ERROR
  eng "Error fetching transaction sidno after transaction being positively certified."

ER_GRP_RPL_BROADCAST_COMMIT_TRANS_MSSG_FAILED
  eng "Broadcast of committed transactions message failed."

ER_GRP_RPL_GROUP_NAME_PARSE_ERROR
  eng "Unable to parse the group_replication_group_name during the Certification module initialization."

ER_GRP_RPL_ADD_GRPSID_TO_GRPGTIDSID_MAP_ERROR
  eng "Unable to add the group_sid in the group_gtid_sid_map during the Certification module initialization."

ER_GRP_RPL_UPDATE_GRPGTID_EXECUTED_ERROR
  eng "Error updating group_gtid_executed GITD set during the Certification module initialization."

ER_GRP_RPL_DONOR_TRANS_INFO_ERROR
  eng "Unable to handle the donor's transaction information when initializing the conflict detection component. Possible out of memory error."

ER_GRP_RPL_SERVER_CONN_ERROR
  eng "Error when establishing a server connection during the Certification module initialization."

ER_GRP_RPL_ERROR_FETCHING_GTID_EXECUTED_SET
  eng "Error when extracting this member GTID executed set. Certification module can't be properly initialized."

ER_GRP_RPL_ADD_GTID_TO_GRPGTID_EXECUTED_ERROR
  eng "Error while adding the server GTID EXECUTED set to the group_gtid_execute during the Certification module initialization."

ER_GRP_RPL_ERROR_FETCHING_GTID_SET
  eng "Error when extracting this member retrieved set for its applier. Certification module can't be properly initialized."

ER_GRP_RPL_ADD_RETRIEVED_SET_TO_GRP_GTID_EXECUTED_ERROR
  eng "Error while adding the member retrieved set to the group_gtid_executed during the Certification module initialization."

ER_GRP_RPL_CERTIFICATION_INITIALIZATION_FAILURE
  eng "Error during Certification module initialization."

ER_GRP_RPL_UPDATE_LAST_CONFLICT_FREE_TRANS_ERROR
  eng "Unable to update last conflict free transaction, this transaction will not be tracked on performance_schema.replication_group_member_stats.last_conflict_free_transaction."

ER_GRP_RPL_UPDATE_TRANS_SNAPSHOT_REF_VER_ERROR
  eng "Error updating transaction snapshot version reference for internal storage."

ER_GRP_RPL_FETCH_TRANS_SIDNO_ERROR
  eng "Error fetching transaction sidno while adding to the group_gtid_executed set."

ER_GRP_RPL_ERROR_VERIFYING_SIDNO
  eng "Error while ensuring the sidno be present in the group_gtid_executed."

ER_GRP_RPL_CANT_GENERATE_GTID
  eng "Impossible to generate Global Transaction Identifier: the integer component reached the maximal value. Restart the group with a new group_replication_group_name."

ER_GRP_RPL_INVALID_GTID_SET
  eng "Invalid stable transactions set."

ER_GRP_RPL_UPDATE_GTID_SET_ERROR
  eng "Error updating stable transactions set."

ER_GRP_RPL_RECEIVED_SET_MISSING_GTIDS
  eng "There was an error when filling the missing GTIDs on the applier channel received set. Despite not critical, on the long run this may cause performance issues."

OBSOLETE_ER_GRP_RPL_SKIP_COMPUTATION_TRANS_COMMITTED
  eng "Skipping the computation of the Transactions_committed_all_members field as an older instance of this computation is still ongoing."

ER_GRP_RPL_NULL_PACKET
  eng "Null packet on certifier's queue."

ER_GRP_RPL_CANT_READ_GTID
  eng "Error reading GTIDs from the message."

ER_GRP_RPL_PROCESS_GTID_SET_ERROR
  eng "Error processing stable transactions set."

ER_GRP_RPL_PROCESS_INTERSECTION_GTID_SET_ERROR
  eng "Error processing intersection of stable transactions set."

ER_GRP_RPL_SET_STABLE_TRANS_ERROR
  eng "Error setting stable transactions set."

ER_GRP_RPL_CANT_READ_GRP_GTID_EXTRACTED
  eng "Error reading group_gtid_extracted from the View_change_log_event."

ER_GRP_RPL_CANT_READ_WRITE_SET_ITEM
  eng "Error reading the write set item '%s' from the View_change_log_event."

ER_GRP_RPL_INIT_CERTIFICATION_INFO_FAILURE
  eng "Error during certification_info initialization."

ER_GRP_RPL_CONFLICT_DETECTION_DISABLED
  eng "Primary had applied all relay logs, disabled conflict detection."

ER_GRP_RPL_MSG_DISCARDED
  eng "Message received while the plugin is not ready, message discarded."

ER_GRP_RPL_MISSING_GRP_RPL_APPLIER
  eng "Message received without a proper group replication applier."

ER_GRP_RPL_CERTIFIER_MSSG_PROCESS_ERROR
  eng "Error processing message in Certifier."

ER_GRP_RPL_SRV_NOT_ONLINE
  eng "This server was not declared online since it is on status %s."

ER_GRP_RPL_SRV_ONLINE
  eng "This server was declared online within the replication group."

ER_GRP_RPL_DISABLE_SRV_READ_MODE_RESTRICTED
  eng "When declaring the plugin online it was not possible to disable the server read mode settings. Try to disable it manually."

ER_GRP_RPL_MEM_ONLINE
  eng "The member with address %s:%u was declared online within the replication group."

ER_GRP_RPL_MEM_UNREACHABLE
  eng "Member with address %s:%u has become unreachable."

ER_GRP_RPL_MEM_REACHABLE
  eng "Member with address %s:%u is reachable again."

ER_GRP_RPL_SRV_BLOCKED
  eng "This server is not able to reach a majority of members in the group. This server will now block all updates. The server will remain blocked until contact with the majority is restored. It is possible to use group_replication_force_members to force a new group membership."

ER_GRP_RPL_SRV_BLOCKED_FOR_SECS
  eng "This server is not able to reach a majority of members in the group. This server will now block all updates. The server will remain blocked for the next %lu seconds. Unless contact with the majority is restored, after this time the member will error out and leave the group. It is possible to use group_replication_force_members to force a new group membership."

ER_GRP_RPL_CHANGE_GRP_MEM_NOT_PROCESSED
  eng "A group membership change was received but the plugin is already leaving due to the configured timeout on group_replication_unreachable_majority_timeout option."

ER_GRP_RPL_MEMBER_CONTACT_RESTORED
  eng "The member has resumed contact with a majority of the members in the group. Regular operation is restored and transactions are unblocked."

ER_GRP_RPL_MEMBER_REMOVED
  eng "Members removed from the group: %s"

ER_GRP_RPL_PRIMARY_MEMBER_LEFT_GRP
  eng "Primary server with address %s left the group. Electing new Primary."

ER_GRP_RPL_MEMBER_ADDED
  eng "Members joined the group: %s"

ER_GRP_RPL_MEMBER_EXIT_PLUGIN_ERROR
  eng "There was a previous plugin error while the member joined the group. The member will now exit the group."

ER_GRP_RPL_MEMBER_CHANGE
  eng "Group membership changed to %s on view %s."

ER_GRP_RPL_MEMBER_LEFT_GRP
  eng "Group membership changed: This member has left the group."

ER_GRP_RPL_MEMBER_EXPELLED
  eng "Member was expelled from the group due to network failures, changing member status to ERROR."

ER_GRP_RPL_SESSION_OPEN_FAILED
  eng "Unable to open session to (re)set read only mode. Skipping."

ER_GRP_RPL_NEW_PRIMARY_ELECTED
  eng "A new primary with address %s:%u was elected. %s"

ER_GRP_RPL_DISABLE_READ_ONLY_FAILED
  eng "Unable to disable super read only flag. Try to disable it manually"

ER_GRP_RPL_ENABLE_READ_ONLY_FAILED
  eng "Unable to set super read only flag. Try to set it manually."

ER_GRP_RPL_SRV_PRIMARY_MEM
  eng "This server is working as primary member."

ER_GRP_RPL_SRV_SECONDARY_MEM
  eng "This server is working as secondary member with primary member address %s:%u."

ER_GRP_RPL_NO_SUITABLE_PRIMARY_MEM
  eng "Unable to set any member as primary. No suitable candidate."

ER_GRP_RPL_SUPER_READ_ONLY_ACTIVATE_ERROR
  eng "Error when activating super_read_only mode on start. The member will now exit the group."

ER_GRP_RPL_EXCEEDS_AUTO_INC_VALUE
  eng "Group contains %lu members which is greater than group_replication_auto_increment_increment value of %lu. This can lead to a higher transactional abort rate."

ER_GRP_RPL_DATA_NOT_PROVIDED_BY_MEM
  eng "Member with address '%s:%u' didn't provide any data during the last group change. Group information can be outdated and lead to errors on recovery."

ER_GRP_RPL_MEMBER_ALREADY_EXISTS
  eng "There is already a member with server_uuid %s. The member will now exit the group."

OBSOLETE_ER_GRP_RPL_GRP_CHANGE_INFO_EXTRACT_ERROR
  eng "Error when extracting information for group change. Operations and checks made to group joiners may be incomplete."

ER_GRP_RPL_GTID_EXECUTED_EXTRACT_ERROR
  eng "Error when extracting this member GTID executed set. Operations and checks made to group joiners may be incomplete."

ER_GRP_RPL_GTID_SET_EXTRACT_ERROR
  eng "Error when extracting this member retrieved set for its applier. Operations and checks made to group joiners may be incomplete."

ER_GRP_RPL_START_FAILED
  eng "The START GROUP_REPLICATION command failed since the group already has 9 members."

ER_GRP_RPL_MEMBER_VER_INCOMPATIBLE
  eng "Member version is incompatible with the group."

ER_GRP_RPL_TRANS_NOT_PRESENT_IN_GRP
  eng "The member contains transactions not present in the group. The member will now exit the group."

ER_GRP_RPL_TRANS_GREATER_THAN_GRP
  eng "It was not possible to assess if the member has more transactions than the group. The member will now exit the group."

ER_GRP_RPL_MEMBER_VERSION_LOWER_THAN_GRP
  eng "Member version is lower than some group member, but since option 'group_replication_allow_local_lower_version_join is enabled, member will be allowed to join."

ER_GRP_RPL_LOCAL_GTID_SETS_PROCESS_ERROR
  eng "Error processing local GTID sets when comparing this member transactions against the group."

ER_GRP_RPL_MEMBER_TRANS_GREATER_THAN_GRP
  eng "This member has more executed transactions than those present in the group. Local transactions: %s > Group transactions: %s"

ER_GRP_RPL_BLOCK_SIZE_DIFF_FROM_GRP
  eng "The member is configured with a group_replication_gtid_assignment_block_size option value '%llu' different from the group '%llu'. The member will now exit the group."

ER_GRP_RPL_TRANS_WRITE_SET_EXTRACT_DIFF_FROM_GRP
  eng "The member is configured with a transaction-write-set-extraction option value '%s' different from the group '%s'. The member will now exit the group."

ER_GRP_RPL_MEMBER_CFG_INCOMPATIBLE_WITH_GRP_CFG
  eng "The member configuration is not compatible with the group configuration. Variables such as group_replication_single_primary_mode or group_replication_enforce_update_everywhere_checks must have the same value on every server in the group. (member configuration option: [%s], group configuration option: [%s])."

ER_GRP_RPL_MEMBER_STOP_RPL_CHANNELS_ERROR
  eng "Error stopping all replication channels while server was leaving the group. %s"

ER_GRP_RPL_PURGE_APPLIER_LOGS
  eng "Detected previous RESET SOURCE invocation or an issue exists in the group replication applier relay log. Purging existing applier logs."

ER_GRP_RPL_RESET_APPLIER_MODULE_LOGS_ERROR
  eng "Unknown error occurred while resetting applier's module logs."

ER_GRP_RPL_APPLIER_THD_SETUP_ERROR
  eng "Failed to setup the group replication applier thread."

ER_GRP_RPL_APPLIER_THD_START_ERROR
  eng "Error while starting the group replication applier thread"

ER_GRP_RPL_APPLIER_THD_STOP_ERROR
  eng "Failed to stop the group replication applier thread."

ER_GRP_RPL_FETCH_TRANS_DATA_FAILED
  eng "Failed to fetch transaction data containing required transaction info for applier"

ER_GRP_RPL_REPLICA_IO_THD_PRIMARY_UNKNOWN
  eng "Can't start replica IO THREAD of channel '%s' when group replication is running with single-primary mode and the primary member is not known."

ER_GRP_RPL_SALVE_IO_THD_ON_SECONDARY_MEMBER
  eng "Can't start replica IO THREAD of channel '%s' when group replication is running with single-primary mode on a secondary member."

ER_GRP_RPL_REPLICA_SQL_THD_PRIMARY_UNKNOWN
  eng "Can't start replica SQL THREAD of channel '%s' when group replication is running with single-primary mode and the primary member is not known."

ER_GRP_RPL_REPLICA_SQL_THD_ON_SECONDARY_MEMBER
  eng "Can't start replica SQL THREAD of channel '%s' when group replication is running with single-primary mode on a secondary member."

ER_GRP_RPL_NEEDS_INNODB_TABLE
  eng "Table %s does not use the InnoDB storage engine. This is not compatible with Group Replication."

ER_GRP_RPL_PRIMARY_KEY_NOT_DEFINED
  eng "Table %s does not have any PRIMARY KEY. This is not compatible with Group Replication."

ER_GRP_RPL_FK_WITH_CASCADE_UNSUPPORTED
  eng "Table %s has a foreign key with 'CASCADE', 'SET NULL' or 'SET DEFAULT' clause. This is not compatible with Group Replication."

ER_GRP_RPL_AUTO_INC_RESET
  eng "group_replication_auto_increment_increment is reset to %lu"

ER_GRP_RPL_AUTO_INC_OFFSET_RESET
  eng "auto_increment_offset is reset to %lu"

ER_GRP_RPL_AUTO_INC_SET
  eng "group_replication_auto_increment_increment is set to %lu"

ER_GRP_RPL_AUTO_INC_OFFSET_SET
  eng "auto_increment_offset is set to %lu"

ER_GRP_RPL_FETCH_TRANS_CONTEXT_FAILED
  eng "Failed to fetch transaction context containing required transaction info for certification"

ER_GRP_RPL_FETCH_FORMAT_DESC_LOG_EVENT_FAILED
  eng "Failed to fetch Format_description_log_event containing required server info for applier"

ER_GRP_RPL_FETCH_TRANS_CONTEXT_LOG_EVENT_FAILED
  eng "Failed to fetch Transaction_context_log_event containing required transaction info for certification"

ER_GRP_RPL_FETCH_SNAPSHOT_VERSION_FAILED
  eng "Failed to read snapshot version from transaction context event required for certification"

ER_GRP_RPL_FETCH_GTID_LOG_EVENT_FAILED
  eng "Failed to fetch Gtid_log_event containing required transaction info for certification"

ER_GRP_RPL_UPDATE_SERV_CERTIFICATE_FAILED
  eng "Unable to update certification result on server side, thread_id: %lu"

ER_GRP_RPL_ADD_GTID_INFO_WITH_LOCAL_GTID_FAILED
  eng "Unable to add gtid information to the group_gtid_executed set when gtid was provided for local transactions"

ER_GRP_RPL_ADD_GTID_INFO_WITHOUT_LOCAL_GTID_FAILED
  eng "Unable to add gtid information to the group_gtid_executed set when no gtid was provided for local transactions"

ER_GRP_RPL_NOTIFY_CERTIFICATION_OUTCOME_FAILED
  eng "Failed to notify certification outcome"

ER_GRP_RPL_ADD_GTID_INFO_WITH_REMOTE_GTID_FAILED
  eng "Unable to add gtid information to the group_gtid_executed set when gtid was provided for remote transactions"

ER_GRP_RPL_ADD_GTID_INFO_WITHOUT_REMOTE_GTID_FAILED
  eng "Unable to add gtid information to the group_gtid_executed set when gtid was not provided for remote transactions"

ER_GRP_RPL_FETCH_VIEW_CHANGE_LOG_EVENT_FAILED
  eng "Failed to fetch View_change_log_event containing required info for certification"

OBSOLETE_ER_GRP_RPL_CONTACT_WITH_SRV_FAILED
  eng "Error when contacting the server to ensure the proper logging of a group change in the binlog"

OBSOLETE_ER_GRP_RPL_SRV_WAIT_TIME_OUT
  eng "Timeout when waiting for the server to execute local transactions in order assure the group change proper logging"

ER_GRP_RPL_FETCH_LOG_EVENT_FAILED
  eng "Failed to fetch Log_event containing required server info for applier"

ER_GRP_RPL_START_GRP_RPL_FAILED
  eng "Unable to start Group Replication. Replication applier infrastructure is not initialized since the server was started with --initialize, --initialize-insecure or --upgrade=MINIMAL on a server upgrade."

ER_GRP_RPL_CONN_INTERNAL_PLUGIN_FAIL
  eng "Failed to establish an internal server connection to execute plugin operations"

ER_GRP_RPL_SUPER_READ_ON
  eng "Setting super_read_only=ON."

ER_GRP_RPL_SUPER_READ_OFF
  eng "Setting super_read_only=OFF."

ER_GRP_RPL_KILLED_SESSION_ID
  eng "killed session id: %d status: %d"

ER_GRP_RPL_KILLED_FAILED_ID
  eng "killed failed id: %d failed: %d"

ER_GRP_RPL_INTERNAL_QUERY
  eng "Internal query: %s result in error. Error number: %ld"

ER_GRP_RPL_COPY_FROM_EMPTY_STRING
  eng "Error copying from empty string "

ER_GRP_RPL_QUERY_FAIL
  eng "Query execution resulted in failure. errno: %d"

ER_GRP_RPL_CREATE_SESSION_UNABLE
  eng "Unable to create a session for executing the queries on the server"

ER_GRP_RPL_MEMBER_NOT_FOUND
  eng "The member with address %s:%u has unexpectedly disappeared, killing the current group replication recovery connection"

ER_GRP_RPL_MAXIMUM_CONNECTION_RETRIES_REACHED
  eng "Maximum number of retries when trying to connect to a donor reached. Aborting group replication incremental recovery."

ER_GRP_RPL_ALL_DONORS_LEFT_ABORT_RECOVERY
  eng "All donors left. Aborting group replication incremental recovery."

ER_GRP_RPL_ESTABLISH_RECOVERY_WITH_DONOR
  eng "Establishing group recovery connection with a possible donor. Attempt %d/%d"

ER_GRP_RPL_ESTABLISH_RECOVERY_WITH_ANOTHER_DONOR
  eng "Retrying group recovery connection with another donor. Attempt %d/%d"

ER_GRP_RPL_NO_VALID_DONOR
  eng "No valid donors exist in the group, retrying"

ER_GRP_RPL_CONFIG_RECOVERY
  eng "Error when configuring the asynchronous recovery channel connection to the donor."

ER_GRP_RPL_ESTABLISHING_CONN_GRP_REC_DONOR
  eng "Establishing connection to a group replication recovery donor %s at %s port: %d."

ER_GRP_RPL_CREATE_GRP_RPL_REC_CHANNEL
  eng "Error while creating the group replication recovery channel with donor %s at %s port: %d."

ER_GRP_RPL_DONOR_SERVER_CONN
  eng "There was an error when connecting to the donor server. Please check that group_replication_recovery channel credentials and all MEMBER_HOST column values of performance_schema.replication_group_members table are correct and DNS resolvable."

ER_GRP_RPL_CHECK_STATUS_TABLE
  eng "For details please check performance_schema.replication_connection_status table and error log messages of Replica I/O for channel group_replication_recovery."

ER_GRP_RPL_STARTING_GRP_REC
  eng "Error while starting the group replication incremental recovery receiver/applier threads"

ER_GRP_RPL_DONOR_CONN_TERMINATION
  eng "Terminating existing group replication donor connection and purging the corresponding logs."

ER_GRP_RPL_STOPPING_GRP_REC
  eng "Error when stopping the group replication incremental recovery's donor connection"

ER_GRP_RPL_PURGE_REC
  eng "Error when purging the group replication recovery's relay logs"

ER_GRP_RPL_UNABLE_TO_KILL_CONN_REC_DONOR_APPLIER
  eng "Unable to kill the current group replication recovery donor connection after an applier error. Incremental recovery will shutdown."

ER_GRP_RPL_UNABLE_TO_KILL_CONN_REC_DONOR_FAILOVER
  eng "Unable to kill the current group replication recovery donor connection during failover. Incremental recovery will shutdown."

ER_GRP_RPL_FAILED_TO_NOTIFY_GRP_MEMBERSHIP_EVENT
  eng "Unexpected error when notifying an internal component named %s regarding a group membership event."

ER_GRP_RPL_FAILED_TO_BROADCAST_GRP_MEMBERSHIP_NOTIFICATION
  eng "An undefined error was found while broadcasting an internal group membership notification! This is likely to happen if your components or plugins are not properly loaded or are malfunctioning!"

ER_GRP_RPL_FAILED_TO_BROADCAST_MEMBER_STATUS_NOTIFICATION
  eng "An undefined error was found while broadcasting an internal group member status notification! This is likely to happen if your components or plugins are not properly loaded or are malfunctioning!"

ER_GRP_RPL_OOM_FAILED_TO_GENERATE_IDENTIFICATION_HASH
  eng "No memory to generate write identification hash"

ER_GRP_RPL_WRITE_IDENT_HASH_BASE64_ENCODING_FAILED
  eng "Base 64 encoding of the write identification hash failed"

ER_GRP_RPL_INVALID_BINLOG_FORMAT
  eng "Binlog format should be ROW for Group Replication"

OBSOLETE_ER_GRP_RPL_BINLOG_CHECKSUM_SET
  eng "binlog_checksum should be NONE for Group Replication"

ER_GRP_RPL_TRANS_WRITE_SET_EXTRACTION_NOT_SET
  eng "A transaction_write_set_extraction algorithm should be selected when running Group Replication"

ER_GRP_RPL_UNSUPPORTED_TRANS_ISOLATION
  eng "Transaction isolation level (tx_isolation) is set to SERIALIZABLE, which is not compatible with Group Replication"

ER_GRP_RPL_CANNOT_EXECUTE_TRANS_WHILE_STOPPING
  eng "Transaction cannot be executed while Group Replication is stopping."

ER_GRP_RPL_CANNOT_EXECUTE_TRANS_WHILE_RECOVERING
  eng "Transaction cannot be executed while Group Replication is recovering. Try again when the server is ONLINE."

ER_GRP_RPL_CANNOT_EXECUTE_TRANS_IN_ERROR_STATE
  eng "Transaction cannot be executed while Group Replication is on ERROR state. Check for errors and restart the plugin"

ER_GRP_RPL_CANNOT_EXECUTE_TRANS_IN_OFFLINE_MODE
  eng "Transaction cannot be executed while Group Replication is OFFLINE. Check for errors and restart the plugin"

ER_GRP_RPL_MULTIPLE_CACHE_TYPE_NOT_SUPPORTED_FOR_SESSION
  eng "We can only use one cache type at a time on session %u"

ER_GRP_RPL_FAILED_TO_REINIT_BINLOG_CACHE_FOR_READ
  eng "Failed to reinit binlog cache log for read on session %u"

ER_GRP_RPL_FAILED_TO_CREATE_TRANS_CONTEXT
  eng "Failed to create the context of the current transaction on session %u"

ER_GRP_RPL_FAILED_TO_EXTRACT_TRANS_WRITE_SET
  eng "Failed to extract the set of items written during the execution of the current transaction on session %u"

ER_GRP_RPL_FAILED_TO_GATHER_TRANS_WRITE_SET
  eng "Failed to gather the set of items written during the execution of the current transaction on session %u"

ER_GRP_RPL_TRANS_SIZE_EXCEEDS_LIMIT
  eng "Error on session %u. Transaction of size %llu exceeds specified limit %lu. To increase the limit please adjust group_replication_transaction_size_limit option."

OBSOLETE_ER_GRP_RPL_REINIT_OF_INTERNAL_CACHE_FOR_READ_FAILED
  eng "Error while re-initializing an internal cache, for read operations, on session %u"

OBSOLETE_ER_GRP_RPL_APPENDING_DATA_TO_INTERNAL_CACHE_FAILED
  eng "Error while appending data to an internal cache on session %u"

ER_GRP_RPL_WRITE_TO_TRANSACTION_MESSAGE_FAILED
  eng "Error while writing to transaction message on session %u"

ER_GRP_RPL_FAILED_TO_REGISTER_TRANS_OUTCOME_NOTIFICTION
  eng "Unable to register for getting notifications regarding the outcome of the transaction on session %u"

ER_GRP_RPL_MSG_TOO_LONG_BROADCASTING_TRANS_FAILED
  eng "Error broadcasting transaction to the group on session %u. Message is too big."

ER_GRP_RPL_BROADCASTING_TRANS_TO_GRP_FAILED
  eng "Error while broadcasting the transaction to the group on session %u"

ER_GRP_RPL_ERROR_WHILE_WAITING_FOR_CONFLICT_DETECTION
  eng "Error while waiting for conflict detection procedure to finish on session %u"

OBSOLETE_ER_GRP_RPL_REINIT_OF_INTERNAL_CACHE_FOR_WRITE_FAILED
  eng "Error while re-initializing an internal cache, for write operations, on session %u"

OBSOLETE_ER_GRP_RPL_FAILED_TO_CREATE_COMMIT_CACHE
  eng "Failed to create group replication commit cache on session %u"

OBSOLETE_ER_GRP_RPL_REINIT_OF_COMMIT_CACHE_FOR_WRITE_FAILED
  eng "Failed to reinit group replication commit cache for write on session %u"

OBSOLETE_ER_GRP_RPL_PREV_REC_SESSION_RUNNING
  eng "A previous recovery session is still running. Please stop the group replication plugin and wait for it to stop"

ER_GRP_RPL_FATAL_REC_PROCESS
  eng "Fatal error during the incremental recovery process of Group Replication. The server will leave the group."

OBSOLETE_ER_GRP_RPL_WHILE_STOPPING_REP_CHANNEL
  eng "Error stopping all replication channels while server was leaving the group. %s"

ER_GRP_RPL_UNABLE_TO_EVALUATE_APPLIER_STATUS
  eng "Unable to evaluate the group replication applier execution status. Group replication recovery will shutdown to avoid data corruption."

ER_GRP_RPL_ONLY_ONE_SERVER_ALIVE
  eng "Only one server alive. Declaring this server as online within the replication group"

ER_GRP_RPL_CERTIFICATION_REC_PROCESS
  eng "Error when processing certification information in the incremental recovery process"

ER_GRP_RPL_UNABLE_TO_ENSURE_EXECUTION_REC
  eng "Unable to ensure the execution of group transactions received during recovery."

ER_GRP_RPL_WHILE_SENDING_MSG_REC
  eng "Error while sending message in the group replication incremental recovery process."

OBSOLETE_ER_GRP_RPL_READ_UNABLE_FOR_SUPER_READ_ONLY
  eng "Unable to read the server value for the super_read_only variable."

ER_GRP_RPL_READ_UNABLE_FOR_READ_ONLY_SUPER_READ_ONLY
  eng "Unable to read the server values for the read_only and super_read_only variables."

ER_GRP_RPL_UNABLE_TO_RESET_SERVER_READ_MODE
  eng "Unable to reset the server read mode settings. Try to reset them manually."

ER_GRP_RPL_UNABLE_TO_CERTIFY_PLUGIN_TRANS
  eng "Due to a plugin error, some transactions were unable to be certified and will now rollback."

ER_GRP_RPL_UNBLOCK_CERTIFIED_TRANS
  eng "Error when trying to unblock non certified or consistent transactions. Check for consistency errors when restarting the service"

OBSOLETE_ER_GRP_RPL_SERVER_WORKING_AS_SECONDARY
  eng "This server is working as secondary member with primary member address %s:%u."

ER_GRP_RPL_FAILED_TO_START_WITH_INVALID_SERVER_ID
  eng "Unable to start Group Replication. Replication applier infrastructure is not initialized since the server was started with server_id=0. Please, restart the server with server_id larger than 0."

ER_GRP_RPL_FORCE_MEMBERS_MUST_BE_EMPTY
  eng "group_replication_force_members must be empty on group start. Current value: '%s'"

ER_GRP_RPL_PLUGIN_STRUCT_INIT_NOT_POSSIBLE_ON_SERVER_START
  eng "It was not possible to guarantee the initialization of plugin structures on server start"

ER_GRP_RPL_FAILED_TO_ENABLE_SUPER_READ_ONLY_MODE
  eng "Could not enable the server read only mode and guarantee a safe recovery execution"

ER_GRP_RPL_FAILED_TO_INIT_COMMUNICATION_ENGINE
  eng "Error on group communication engine initialization"

ER_GRP_RPL_FAILED_TO_START_ON_SECONDARY_WITH_ASYNC_CHANNELS
  eng "Can't start group replication on secondary member with single-primary mode while asynchronous replication channels are running."

ER_GRP_RPL_FAILED_TO_START_COMMUNICATION_ENGINE
  eng "Error on group communication engine start"

ER_GRP_RPL_TIMEOUT_ON_VIEW_AFTER_JOINING_GRP
  eng "Timeout on wait for view after joining group"

ER_GRP_RPL_FAILED_TO_CALL_GRP_COMMUNICATION_INTERFACE
  eng "Error calling group communication interfaces"

ER_GRP_RPL_MEMBER_SERVER_UUID_IS_INCOMPATIBLE_WITH_GRP
  eng "Member server_uuid is incompatible with the group. Server_uuid %s matches group_replication_group_name %s."

ER_GRP_RPL_MEMBER_CONF_INFO
  eng "Member configuration: member_id: %lu; member_uuid: \"%s\"; single-primary mode: \"%s\"; group_replication_auto_increment_increment: %lu; group_replication_view_change_uuid: \"%s\";"

ER_GRP_RPL_FAILED_TO_CONFIRM_IF_SERVER_LEFT_GRP
  eng "Unable to confirm whether the server has left the group or not. Check performance_schema.replication_group_members to check group membership information."

ER_GRP_RPL_SERVER_IS_ALREADY_LEAVING
  eng "Skipping leave operation: concurrent attempt to leave the group is on-going."

ER_GRP_RPL_SERVER_ALREADY_LEFT
  eng "Skipping leave operation: member already left the group."

ER_GRP_RPL_WAITING_FOR_VIEW_UPDATE
  eng "Going to wait for view modification"

ER_GRP_RPL_TIMEOUT_RECEIVING_VIEW_CHANGE_ON_SHUTDOWN
  eng "While leaving the group due to a stop, shutdown or failure there was a timeout receiving a view change. This can lead to a possible inconsistent state. Check the log for more details"

ER_GRP_RPL_REQUESTING_NON_MEMBER_SERVER_TO_LEAVE
  eng "Requesting to leave the group despite of not being a member"

ER_GRP_RPL_IS_STOPPING
  eng "Plugin 'group_replication' is stopping."

ER_GRP_RPL_IS_STOPPED
  eng "Plugin 'group_replication' has been stopped."

ER_GRP_RPL_FAILED_TO_ENABLE_READ_ONLY_MODE_ON_SHUTDOWN
  eng "On plugin shutdown it was not possible to enable the server read only mode. Local transactions will be accepted and committed."

ER_GRP_RPL_RECOVERY_MODULE_TERMINATION_TIMED_OUT_ON_SHUTDOWN
  eng "On shutdown there was a timeout on the Group Replication recovery module termination. Check the log for more details"

ER_GRP_RPL_APPLIER_TERMINATION_TIMED_OUT_ON_SHUTDOWN
  eng "On shutdown there was a timeout on the Group Replication applier termination."

ER_GRP_RPL_FAILED_TO_SHUTDOWN_REGISTRY_MODULE
  eng "Unexpected failure while shutting down registry module!"

ER_GRP_RPL_FAILED_TO_INIT_HANDLER
  eng "Failure during Group Replication handler initialization"

ER_GRP_RPL_FAILED_TO_REGISTER_SERVER_STATE_OBSERVER
  eng "Failure when registering the server state observers"

ER_GRP_RPL_FAILED_TO_REGISTER_TRANS_STATE_OBSERVER
  eng "Failure when registering the transactions state observers"

ER_GRP_RPL_FAILED_TO_REGISTER_BINLOG_STATE_OBSERVER
  eng "Failure when registering the binlog state observers"

ER_GRP_RPL_FAILED_TO_START_ON_BOOT
  eng "Unable to start Group Replication on boot"

ER_GRP_RPL_FAILED_TO_STOP_ON_PLUGIN_UNINSTALL
  eng "Failure when stopping Group Replication on plugin uninstall"

ER_GRP_RPL_FAILED_TO_UNREGISTER_SERVER_STATE_OBSERVER
  eng "Failure when unregistering the server state observers"

ER_GRP_RPL_FAILED_TO_UNREGISTER_TRANS_STATE_OBSERVER
  eng "Failure when unregistering the transactions state observers"

ER_GRP_RPL_FAILED_TO_UNREGISTER_BINLOG_STATE_OBSERVER
  eng "Failure when unregistering the binlog state observers"

ER_GRP_RPL_ALL_OBSERVERS_UNREGISTERED
  eng "All Group Replication server observers have been successfully unregistered"

ER_GRP_RPL_FAILED_TO_PARSE_THE_GRP_NAME
  eng "Unable to parse the group_replication_group_name."

ER_GRP_RPL_FAILED_TO_GENERATE_SIDNO_FOR_GRP
  eng "Unable to parse the group_replication_group_name."

ER_GRP_RPL_APPLIER_NOT_STARTED_DUE_TO_RUNNING_PREV_SHUTDOWN
  eng "Cannot start the Group Replication applier as a previous shutdown is still running: The thread will stop once its task is complete."

ER_GRP_RPL_FAILED_TO_INIT_APPLIER_MODULE
  eng "Unable to initialize the Group Replication applier module."

ER_GRP_RPL_APPLIER_INITIALIZED
  eng "Group Replication applier module successfully initialized!"

ER_GRP_RPL_COMMUNICATION_SSL_CONF_INFO
  eng "Group communication SSL configuration: group_replication_ssl_mode: \"%s\"; server_key_file: \"%s\"; server_cert_file: \"%s\"; client_key_file: \"%s\"; client_cert_file: \"%s\"; ca_file: \"%s\"; ca_path: \"%s\"; cipher: \"%s\"; tls_version: \"%s\"; tls_ciphersuites: \"%s\"; crl_file: \"%s\"; crl_path: \"%s\"; ssl_fips_mode: \"%s\""

ER_GRP_RPL_ABORTS_AS_SSL_NOT_SUPPORTED_BY_MYSQLD
  eng "MySQL server does not have SSL support and group_replication_ssl_mode is \"%s\", START GROUP_REPLICATION will abort"

ER_GRP_RPL_SSL_DISABLED
  eng "Group communication SSL configuration: group_replication_ssl_mode: \"%s\""

ER_GRP_RPL_UNABLE_TO_INIT_COMMUNICATION_ENGINE
  eng "Unable to initialize the group communication engine"

ER_GRP_RPL_BINLOG_DISABLED
  eng "Binlog must be enabled for Group Replication"

ER_GRP_RPL_GTID_MODE_OFF
  eng "Gtid mode should be ON for Group Replication"

ER_GRP_RPL_LOG_REPLICA_UPDATES_NOT_SET
  eng "LOG_REPLICA_UPDATES should be ON for Group Replication"

ER_GRP_RPL_INVALID_TRANS_WRITE_SET_EXTRACTION_VALUE
  eng "Extraction of transaction write sets requires an hash algorithm configuration. Please, double check that the parameter transaction-write-set-extraction is set to a valid algorithm."

ER_GRP_RPL_APPLIER_METADATA_REPO_MUST_BE_TABLE
  eng "Applier metadata repository must be set to TABLE"

ER_GRP_RPL_CONNECTION_METADATA_REPO_MUST_BE_TABLE
  eng "Connection metadata repository must be set to TABLE."

ER_GRP_RPL_INCORRECT_TYPE_SET_FOR_PARALLEL_APPLIER
  eng "In order to use parallel applier on Group Replication, parameter replica-parallel-type must be set to 'LOGICAL_CLOCK'."

ER_GRP_RPL_REPLICA_PRESERVE_COMMIT_ORDER_NOT_SET
  eng "Group Replication requires replica-preserve-commit-order to be set to ON when using more than 1 applier threads."

ER_GRP_RPL_SINGLE_PRIM_MODE_NOT_ALLOWED_WITH_UPDATE_EVERYWHERE
  eng "It is not allowed to run single primary mode with 'group_replication_enforce_update_everywhere_checks' enabled."

ER_GRP_RPL_MODULE_TERMINATE_ERROR
  eng "error_message: %s"

ER_GRP_RPL_GRP_NAME_OPTION_MANDATORY
  eng "The group_replication_group_name option is mandatory"

ER_GRP_RPL_GRP_NAME_IS_TOO_LONG
  eng "The group_replication_group_name '%s' is not a valid UUID, its length is too big"

ER_GRP_RPL_GRP_NAME_IS_NOT_VALID_UUID
  eng "The group_replication_group_name '%s' is not a valid UUID"

ER_GRP_RPL_FLOW_CTRL_MIN_QUOTA_GREATER_THAN_MAX_QUOTA
  eng "group_replication_flow_control_min_quota cannot be larger than group_replication_flow_control_max_quota"

ER_GRP_RPL_FLOW_CTRL_MIN_RECOVERY_QUOTA_GREATER_THAN_MAX_QUOTA
  eng "group_replication_flow_control_min_recovery_quota cannot be larger than group_replication_flow_control_max_quota"

ER_GRP_RPL_FLOW_CTRL_MAX_QUOTA_SMALLER_THAN_MIN_QUOTAS
  eng "group_replication_flow_control_max_quota cannot be smaller than group_replication_flow_control_min_quota or group_replication_flow_control_min_recovery_quota"

ER_GRP_RPL_INVALID_SSL_RECOVERY_STRING
  eng "The given value for recovery ssl option 'group_replication_%s' is invalid as its length is beyond the limit"

OBSOLETE_ER_GRP_RPL_SUPPORTS_ONLY_ONE_FORCE_MEMBERS_SET
  eng "There is one group_replication_force_members operation already ongoing"

OBSOLETE_ER_GRP_RPL_FORCE_MEMBERS_SET_UPDATE_NOT_ALLOWED
  eng "group_replication_force_members can only be updated when Group Replication is running and a majority of the members are unreachable"

ER_GRP_RPL_GRP_COMMUNICATION_INIT_WITH_CONF
  eng "Initialized group communication with configuration: group_replication_group_name: '%s'; group_replication_local_address: '%s'; group_replication_group_seeds: '%s'; group_replication_bootstrap_group: '%s'; group_replication_poll_spin_loops: %lu; group_replication_compression_threshold: %lu; group_replication_ip_allowlist: '%s'; group_replication_communication_debug_options: '%s'; group_replication_member_expel_timeout: '%lu'; group_replication_communication_max_message_size: %lu; group_replication_message_cache_size: '%luu; group_replication_communication_stack: '%lu'"

ER_GRP_RPL_UNKNOWN_GRP_RPL_APPLIER_PIPELINE_REQUESTED
  eng "Unknown group replication applier pipeline requested"

ER_GRP_RPL_FAILED_TO_BOOTSTRAP_EVENT_HANDLING_INFRASTRUCTURE
  eng "Unable to bootstrap group replication event handling infrastructure. Unknown handler type: %d"

ER_GRP_RPL_APPLIER_HANDLER_NOT_INITIALIZED
  eng "One of the group replication applier handlers is null due to an initialization error"

ER_GRP_RPL_APPLIER_HANDLER_IS_IN_USE
  eng "A group replication applier handler, marked as unique, is already in use."

ER_GRP_RPL_APPLIER_HANDLER_ROLE_IS_IN_USE
  eng "A group replication applier handler role, that was marked as unique, is already in use."

ER_GRP_RPL_FAILED_TO_INIT_APPLIER_HANDLER
  eng "Error on group replication applier handler initialization"

ER_GRP_RPL_SQL_SERVICE_FAILED_TO_INIT_SESSION_THREAD
  eng "Error when initializing a session thread for internal server connection."

ER_GRP_RPL_SQL_SERVICE_COMM_SESSION_NOT_INITIALIZED
  eng "Error running internal SQL query: %s. The internal server communication session is not initialized"

ER_GRP_RPL_SQL_SERVICE_SERVER_SESSION_KILLED
  eng "Error running internal SQL query: %s. The internal server session was killed or server is shutting down."

ER_GRP_RPL_SQL_SERVICE_FAILED_TO_RUN_SQL_QUERY
  eng "Error running internal SQL query: %s. Got internal SQL error: %s(%d)"

ER_GRP_RPL_SQL_SERVICE_SERVER_INTERNAL_FAILURE
  eng "Error running internal SQL query: %s. Internal failure."

ER_GRP_RPL_SQL_SERVICE_RETRIES_EXCEEDED_ON_SESSION_STATE
  eng "Error, maximum number of retries exceeded when waiting for the internal server session state to be operating"

ER_GRP_RPL_SQL_SERVICE_FAILED_TO_FETCH_SECURITY_CTX
  eng "Error when trying to fetch security context when contacting the server for internal plugin requests."

ER_GRP_RPL_SQL_SERVICE_SERVER_ACCESS_DENIED_FOR_USER
  eng "There was an error when trying to access the server with user: %s. Make sure the user is present in the server and that the MySQL upgrade procedure was run correctly."

ER_GRP_RPL_SQL_SERVICE_MAX_CONN_ERROR_FROM_SERVER
  eng "Failed to establish an internal server connection to execute plugin operations since the server does not have available connections, please increase @@GLOBAL.MAX_CONNECTIONS. Server error: %i."

ER_GRP_RPL_SQL_SERVICE_SERVER_ERROR_ON_CONN
  eng "Failed to establish an internal server connection to execute plugin operations. Server error: %i. Server error message: %s"

ER_GRP_RPL_UNREACHABLE_MAJORITY_TIMEOUT_FOR_MEMBER
  eng "This member could not reach a majority of the members for more than %ld seconds. The member will now leave the group as instructed by the group_replication_unreachable_majority_timeout option."

ER_GRP_RPL_SERVER_SET_TO_READ_ONLY_DUE_TO_ERRORS
  eng "The server was automatically set into read only mode after an error was detected."

ER_GRP_RPL_GMS_LISTENER_FAILED_TO_LOG_NOTIFICATION
  eng "Unable to log notification to table (errno: %lu) (res: %d)! Message: %s"

ER_GRP_RPL_GRP_COMMUNICATION_ENG_INIT_FAILED
  eng "Failure in group communication engine '%s' initialization"

ER_GRP_RPL_SET_GRP_COMMUNICATION_ENG_LOGGER_FAILED
  eng "Unable to set the group communication engine logger"

ER_GRP_RPL_DEBUG_OPTIONS
  eng "Current debug options are: '%s'."

ER_GRP_RPL_INVALID_DEBUG_OPTIONS
  eng "Some debug options in '%s' are not valid."

ER_GRP_RPL_EXIT_GRP_GCS_ERROR
  eng "Error calling group communication interfaces while trying to leave the group"

ER_GRP_RPL_GRP_MEMBER_OFFLINE
  eng "Member is not ONLINE, it is not possible to force a new group membership"

ER_GRP_RPL_GCS_INTERFACE_ERROR
  eng "Error calling group communication interfaces"

ER_GRP_RPL_FORCE_MEMBER_VALUE_SET_ERROR
  eng "Error setting group_replication_force_members value '%s' on group communication interfaces"

ER_GRP_RPL_FORCE_MEMBER_VALUE_SET
  eng "The group_replication_force_members value '%s' was set in the group communication interfaces"

ER_GRP_RPL_FORCE_MEMBER_VALUE_TIME_OUT
  eng "Timeout on wait for view after setting group_replication_force_members value '%s' into group communication interfaces"

ER_GRP_RPL_BROADCAST_COMMIT_MSSG_TOO_BIG
  eng "Broadcast of committed transactions message failed. Message is too big."

ER_GRP_RPL_SEND_STATS_ERROR
  eng "Error while sending stats message"

ER_GRP_RPL_MEMBER_STATS_INFO
  eng "Flow control - update member stats: %s stats certifier_queue %d, applier_queue %d certified %ld (%ld), applied %ld (%ld), local %ld (%ld), quota %ld (%ld) mode=%d"

ER_GRP_RPL_FLOW_CONTROL_STATS
  eng "Flow control: throttling to %ld commits per %ld sec, with %d writing and %d non-recovering members, min capacity %lld, lim throttle %lld"

ER_GRP_RPL_UNABLE_TO_CONVERT_PACKET_TO_EVENT
  eng "Unable to convert a packet into an event on the applier. Error: %s"

ER_GRP_RPL_PIPELINE_CREATE_FAILED
  eng "Failed to create group replication pipeline cache."

ER_GRP_RPL_PIPELINE_REINIT_FAILED_WRITE
  eng "Failed to reinit group replication pipeline cache for write."

ER_GRP_RPL_UNABLE_TO_CONVERT_EVENT_TO_PACKET
  eng "Unable to convert the event into a packet on the applier. Error: %s"

ER_GRP_RPL_PIPELINE_FLUSH_FAIL
  eng "Failed to flush group replication pipeline cache."

ER_GRP_RPL_PIPELINE_REINIT_FAILED_READ
  eng "Failed to reinit group replication pipeline cache for read."

OBSOLETE_ER_GRP_RPL_STOP_REP_CHANNEL
  eng "Error stopping all replication channels while server was leaving the group. Got error: %d. Please check the error log for more details."

ER_GRP_RPL_GCS_GR_ERROR_MSG
  eng "%s"

ER_GRP_RPL_REPLICA_IO_THREAD_UNBLOCKED
  eng "The replica IO thread of channel '%s' is unblocked as the member is declared ONLINE now."

ER_GRP_RPL_REPLICA_IO_THREAD_ERROR_OUT
  eng "The replica IO thread of channel '%s' will error out as the member failed to come ONLINE."

ER_GRP_RPL_REPLICA_APPLIER_THREAD_UNBLOCKED
  eng "The replica applier thread of channel '%s' is unblocked as the member is declared ONLINE now."

ER_GRP_RPL_REPLICA_APPLIER_THREAD_ERROR_OUT
  eng "The replica applier thread of channel '%s' will error out as the member failed to come ONLINE."

ER_LDAP_AUTH_FAILED_TO_CREATE_OR_GET_CONNECTION
  eng "LDAP authentication initialize: failed to create/ get connection from the pool. "

ER_LDAP_AUTH_DEINIT_FAILED
  eng "LDAP authentication de_initialize Failed"

ER_LDAP_AUTH_SKIPPING_USER_GROUP_SEARCH
  eng "Skipping group search, No group attribute mentioned"

ER_LDAP_AUTH_POOL_DISABLE_MAX_SIZE_ZERO
  eng "Pool max size is 0, connection pool is disabled"

ER_LDAP_AUTH_FAILED_TO_CREATE_LDAP_OBJECT_CREATOR
  eng "Connection pool initialization, failed to create LDAP object creator"

ER_LDAP_AUTH_FAILED_TO_CREATE_LDAP_OBJECT
  eng "Connection pool initialization, failed to create LDAP object"

ER_LDAP_AUTH_TLS_CONF
  eng "LDAP TLS configuration"

ER_LDAP_AUTH_TLS_CONNECTION
  eng "LDAP TLS connection"

ER_LDAP_AUTH_CONN_POOL_NOT_CREATED
  eng "LDAP pool is not created."

ER_LDAP_AUTH_CONN_POOL_INITIALIZING
  eng "LDAP pool is initializing"

ER_LDAP_AUTH_CONN_POOL_DEINITIALIZING
  eng "LDAP pool is de-initializing"

ER_LDAP_AUTH_ZERO_MAX_POOL_SIZE_UNCHANGED
  eng "Pool max size old and new values are 0"

ER_LDAP_AUTH_POOL_REINITIALIZING
  eng "LDAP pool is re-initializing"

ER_LDAP_AUTH_FAILED_TO_WRITE_PACKET
  eng "Plug-in has failed to write the packet."

ER_LDAP_AUTH_SETTING_USERNAME
  eng "Setting LDAP user name as : %s"

ER_LDAP_AUTH_USER_AUTH_DATA
  eng "User authentication data: %s size: %lu"

ER_LDAP_AUTH_INFO_FOR_USER
  eng "User is authenticated as: %s external user: %s"

ER_LDAP_AUTH_USER_GROUP_SEARCH_INFO
  eng "Group search information base DN: %s scope: %d filter: %s attribute: %s"

ER_LDAP_AUTH_GRP_SEARCH_SPECIAL_HDL
  eng "Special handling for group search, {GA} found"

ER_LDAP_AUTH_GRP_IS_FULL_DN
  eng "Group search special handling, group full DN found. "

ER_LDAP_AUTH_USER_NOT_FOUND_IN_ANY_GRP
  eng "User %s is not member of any group."

ER_LDAP_AUTH_USER_FOUND_IN_MANY_GRPS
  eng "User %s is member of more than one group"

ER_LDAP_AUTH_USER_HAS_MULTIPLE_GRP_NAMES
  eng "For user %s has multiple user group names. Please check if group attribute name is correct"

ER_LDAP_AUTH_SEARCHED_USER_GRP_NAME
  eng "Searched group name: %s"

ER_LDAP_AUTH_OBJECT_CREATE_TIMESTAMP
  eng "LDAP authentication object creation time_stamp: %s dn: %s"

ER_LDAP_AUTH_CERTIFICATE_NAME
  eng "Certificate name: %s"

ER_LDAP_AUTH_FAILED_TO_POOL_DEINIT
  eng "Failed to pool de-initialized: pool is already reconstructing"

ER_LDAP_AUTH_FAILED_TO_INITIALIZE_POOL_IN_RECONSTRUCTING
  eng "Pool initialization failed: pool is already initialized"

ER_LDAP_AUTH_FAILED_TO_INITIALIZE_POOL_IN_INIT_STATE
  eng "Pool initialization failed: pool is initializing"

ER_LDAP_AUTH_FAILED_TO_INITIALIZE_POOL_IN_DEINIT_STATE
  eng "Pool initialization failed: pool is de-initializing"

ER_LDAP_AUTH_FAILED_TO_DEINITIALIZE_POOL_IN_RECONSTRUCT_STATE
  eng "Failed to pool deinitialized: pool is already reconstructing"

ER_LDAP_AUTH_FAILED_TO_DEINITIALIZE_NOT_READY_POOL
  eng "Failed to pool deinitialized : pool is not ready"

ER_LDAP_AUTH_FAILED_TO_GET_CONNECTION_AS_PLUGIN_NOT_READY
  eng "Ldap_connection_pool::get: Failed to return connection as plug-in is not ready/initializing/de-initializing"

ER_LDAP_AUTH_CONNECTION_POOL_INIT_FAILED
  eng "Connection pool has failed to initialized"

ER_LDAP_AUTH_MAX_ALLOWED_CONNECTION_LIMIT_HIT
  eng "Ldap_connetion_pool::get LDAP maximum connection allowed size is reached. Increase the maximum limit."

ER_LDAP_AUTH_MAX_POOL_SIZE_SET_FAILED
  eng "Set max pool size failed."

ER_LDAP_AUTH_PLUGIN_FAILED_TO_READ_PACKET
  eng "Plug-in has failed to read the packet from client"

ER_LDAP_AUTH_CREATING_LDAP_CONNECTION
  eng "Ldap_authentication::initialize: creating new LDAP connection. "

ER_LDAP_AUTH_GETTING_CONNECTION_FROM_POOL
  eng "Ldap_authentication::initialize: getting connection from pool. "

ER_LDAP_AUTH_RETURNING_CONNECTION_TO_POOL
  eng "Ldap_authentication::de_initialize putting back connection in the pool"

ER_LDAP_AUTH_SEARCH_USER_GROUP_ATTR_NOT_FOUND
  eng "Ldap_authentication::search_user_group no group attribute found"

ER_LDAP_AUTH_LDAP_INFO_NULL
  eng "Ldap_connetion_pool::put ldap info null"

ER_LDAP_AUTH_FREEING_CONNECTION
  eng "Ldap_connection_pool::put connection is freeing. "

ER_LDAP_AUTH_CONNECTION_PUSHED_TO_POOL
  eng "Ldap_connection_pool::put connection in pushed in the pool"

ER_LDAP_AUTH_CONNECTION_CREATOR_ENTER
  eng "Ldap_connection_creator::Ldap_connection_creator"

ER_LDAP_AUTH_STARTING_TLS
  eng "starting TLS"

ER_LDAP_AUTH_CONNECTION_GET_LDAP_INFO_NULL
  eng "Ldap_connection_pool::get: (ldap_info == NULL)|| (*ldap_info)"

ER_LDAP_AUTH_DELETING_CONNECTION_KEY
  eng "Ldap_connection_pool::deinit: deleting connection key %s"

ER_LDAP_AUTH_POOLED_CONNECTION_KEY
  eng " Ldap_connection_pool::get pooled connection key: %s"

ER_LDAP_AUTH_CREATE_CONNECTION_KEY
  eng "Ldap_connection_pool::get create connection key: %s"

ER_LDAP_AUTH_COMMUNICATION_HOST_INFO
  eng "LDAP communication host %s port %u"

ER_LDAP_AUTH_METHOD_TO_CLIENT
  eng "Sending authentication method to client : %s"

ER_LDAP_AUTH_SASL_REQUEST_FROM_CLIENT
  eng "SASL request received from mysql client: %s"

ER_LDAP_AUTH_SASL_PROCESS_SASL
  eng "Ldap_sasl_authentication::process_sasl rc: %s"

ER_LDAP_AUTH_SASL_BIND_SUCCESS_INFO
  eng "Ldap_sasl_authentication::process_sasl sasl bind succeed. dn: %s method: %s server credential: %s"

ER_LDAP_AUTH_STARTED_FOR_USER
  eng "LDAP authentication started for user name: %s"

ER_LDAP_AUTH_DISTINGUISHED_NAME
  eng "%s"

ER_LDAP_AUTH_INIT_FAILED
  eng "LDAP authentication initialize is failed with: %s"

ER_LDAP_AUTH_OR_GROUP_RETRIEVAL_FAILED
  eng "LDAP authentication failed or group retrieval failed: %s"

ER_LDAP_AUTH_USER_GROUP_SEARCH_FAILED
  eng "Search user group has failed: %s"

ER_LDAP_AUTH_USER_BIND_FAILED
  eng "LDAP user bind has failed: %s"

ER_LDAP_AUTH_POOL_GET_FAILED_TO_CREATE_CONNECTION
  eng "Connection pool get: Failed to create LDAP connection. %s"

ER_LDAP_AUTH_FAILED_TO_CREATE_LDAP_CONNECTION
  eng "Failed to create new LDAP connection:  %s"

ER_LDAP_AUTH_FAILED_TO_ESTABLISH_TLS_CONNECTION
  eng "Failed to establish TLS connection:  %s"

ER_LDAP_AUTH_FAILED_TO_SEARCH_DN
  eng "Failed to search user full dn: %s"

ER_LDAP_AUTH_CONNECTION_POOL_REINIT_ENTER
  eng "Ldap_connection_pool::reinit"

ER_SYSTEMD_NOTIFY_PATH_TOO_LONG
  eng "The path '%s', from the NOTIFY_SOCKET environment variable, is too long. At %u bytes it exceeds the limit of %u bytes for an AF_UNIX socket."

ER_SYSTEMD_NOTIFY_CONNECT_FAILED
  eng "Failed to connect to systemd notification socket named %s. Error: '%s'"

ER_SYSTEMD_NOTIFY_WRITE_FAILED
  eng "Failed to write '%s' to systemd notification. Error: '%s'"

ER_FOUND_MISSING_GTIDS
  eng "Cannot replicate to server with server_uuid='%.36s' because the present server has purged required binary logs. The connecting server needs to replicate the missing transactions from elsewhere, or be replaced by a new server created from a more recent backup. To prevent this error in the future, consider increasing the binary log expiration period on the present server. %s."

ER_PID_FILE_PRIV_DIRECTORY_INSECURE
  eng "Insecure configuration for --pid-file: Location '%s' in the path is accessible to all OS users. Consider choosing a different directory."

ER_CANT_CHECK_PID_PATH
  eng "Can't start server: can't check PID filepath: %s"

ER_VALIDATE_PWD_STATUS_VAR_REGISTRATION_FAILED
  eng "validate_password status variables registration failed."

ER_VALIDATE_PWD_STATUS_VAR_UNREGISTRATION_FAILED
  eng "validate_password status variables unregistration failed."

ER_VALIDATE_PWD_DICT_FILE_OPEN_FAILED
  eng "Dictionary file open failed"

ER_VALIDATE_PWD_COULD_BE_NULL
  eng "given password string could be null"

ER_VALIDATE_PWD_STRING_CONV_TO_LOWERCASE_FAILED
  eng "failed to convert the password string to lower case"

ER_VALIDATE_PWD_STRING_CONV_TO_BUFFER_FAILED
  eng "failed to convert the password string into a buffer"

ER_VALIDATE_PWD_STRING_HANDLER_MEM_ALLOCATION_FAILED
  eng "memory allocation failed for string handler"

ER_VALIDATE_PWD_STRONG_POLICY_DICT_FILE_UNSPECIFIED
  eng "Since the validate_password_policy is mentioned as Strong, dictionary file must be specified"

ER_VALIDATE_PWD_CONVERT_TO_BUFFER_FAILED
  eng "convert_to_buffer service failed"

ER_VALIDATE_PWD_VARIABLE_REGISTRATION_FAILED
  eng "%s variable registration failed."

ER_VALIDATE_PWD_VARIABLE_UNREGISTRATION_FAILED
  eng "%s variable unregistration failed."

ER_KEYRING_MIGRATION_EXTRA_OPTIONS
  eng "Please specify options specific to keyring migration. Any additional options can be ignored. NOTE: Although some options are valid, migration tool can still report error example: plugin variables for which plugin is not loaded yet."

OBSOLETE_ER_INVALID_DEFAULT_UTF8MB4_COLLATION
  eng "Invalid default collation %s: utf8mb4_0900_ai_ci or utf8mb4_general_ci expected"

ER_IB_MSG_0
  eng "%s"

ER_IB_MSG_1
  eng "%s"

ER_IB_MSG_2
  eng "%s"

ER_IB_MSG_3
  eng "%s"

ER_IB_MSG_4
  eng "%s"

ER_IB_MSG_5
  eng "%s"

ER_IB_MSG_6
  eng "%s"

ER_IB_MSG_7
  eng "%s"

ER_IB_MSG_8
  eng "%s"

ER_IB_MSG_9
  eng "%s"

ER_IB_MSG_10
  eng "%s"

ER_IB_MSG_11
  eng "%s"

ER_IB_MSG_12
  eng "%s"

ER_IB_MSG_13
  eng "%s"

ER_IB_MSG_14
  eng "%s"

ER_IB_MSG_15
  eng "%s"

ER_IB_MSG_16
  eng "%s"

ER_IB_MSG_17
  eng "%s"

ER_IB_MSG_18
  eng "%s"

ER_IB_MSG_19
  eng "%s"

ER_IB_MSG_20
  eng "%s"

ER_IB_MSG_21
  eng "%s"

ER_IB_MSG_22
  eng "%s"

ER_IB_MSG_23
  eng "%s"

ER_IB_MSG_24
  eng "%s"

ER_IB_MSG_25
  eng "%s"

ER_IB_MSG_26
  eng "%s"

ER_IB_MSG_27
  eng "%s"

ER_IB_MSG_28
  eng "%s"

ER_IB_MSG_29
  eng "%s"

ER_IB_MSG_30
  eng "%s"

ER_IB_MSG_31
  eng "%s"

ER_IB_MSG_32
  eng "%s"

ER_IB_MSG_33
  eng "%s"

ER_IB_MSG_34
  eng "%s"

ER_IB_MSG_35
  eng "%s"

ER_IB_MSG_36
  eng "%s"

ER_IB_MSG_37
  eng "%s"

ER_IB_MSG_38
  eng "%s"

ER_IB_MSG_39
  eng "%s"

ER_IB_MSG_40
  eng "%s"

ER_IB_MSG_41
  eng "%s"

ER_IB_MSG_42
  eng "%s"

ER_IB_MSG_43
  eng "%s"

ER_IB_MSG_44
  eng "%s"

ER_IB_MSG_45
  eng "%s"

ER_IB_MSG_46
  eng "%s"

ER_IB_MSG_47
  eng "%s"

ER_IB_MSG_48
  eng "%s"

ER_IB_MSG_49
  eng "%s"

ER_IB_MSG_50
  eng "%s"

ER_IB_MSG_51
  eng "%s"

ER_IB_MSG_52
  eng "%s"

ER_IB_MSG_53
  eng "%s"

ER_IB_MSG_54
  eng "Failed to set NUMA memory policy of buffer pool page frames with mbind(%p,%zu,%s,...,...,%s) failed with %s"

ER_IB_MSG_55
  eng "%s"

ER_IB_MSG_56
  eng "%s"

ER_IB_MSG_57
  eng "%s"

ER_IB_MSG_58
  eng "%s"

ER_IB_MSG_59
  eng "%s"

ER_IB_MSG_60
  eng "%s"

ER_IB_MSG_61
  eng "%s"

ER_IB_MSG_62
  eng "%s"

ER_IB_MSG_63
  eng "%s"

ER_IB_MSG_64
  eng "%s"

ER_IB_MSG_65
  eng "%s"

ER_IB_MSG_66
  eng "%s"

ER_IB_MSG_67
  eng "%s"

ER_IB_MSG_68
  eng "%s"

ER_IB_MSG_69
  eng "%s"

ER_IB_MSG_70
  eng "%s"

ER_IB_MSG_71
  eng "%s"

ER_IB_MSG_72
  eng "%s"

ER_IB_MSG_73
  eng "%s"

ER_IB_MSG_74
  eng "%s"

ER_IB_MSG_75
  eng "%s"

ER_IB_MSG_76
  eng "%s"

ER_IB_MSG_77
  eng "%s"

ER_IB_MSG_78
  eng "%s"

ER_IB_MSG_79
  eng "%s"

ER_IB_MSG_80
  eng "%s"

ER_IB_MSG_81
  eng "%s"

ER_IB_MSG_82
  eng "%s"

ER_IB_MSG_83
  eng "%s"

ER_IB_MSG_84
  eng "%s"

ER_IB_MSG_85
  eng "%s"

ER_IB_MSG_86
  eng "%s"

OBSOLETE_ER_IB_MSG_87
  eng "%s"

OBSOLETE_ER_IB_MSG_88
  eng "%s"

OBSOLETE_ER_IB_MSG_89
  eng "%s"

OBSOLETE_ER_IB_MSG_90
  eng "%s"

OBSOLETE_ER_IB_MSG_91
  eng "%s"

OBSOLETE_ER_IB_MSG_92
  eng "%s"

OBSOLETE_ER_IB_MSG_93
  eng "%s"

OBSOLETE_ER_IB_MSG_94
  eng "%s"

ER_IB_MSG_95
  eng "%s"

ER_IB_MSG_96
  eng "%s"

ER_IB_MSG_97
  eng "%s"

ER_IB_MSG_98
  eng "%s"

ER_IB_MSG_99
  eng "%s"

ER_IB_MSG_100
  eng "%s"

ER_IB_MSG_101
  eng "%s"

ER_IB_MSG_102
  eng "%s"

ER_IB_MSG_103
  eng "%s"

ER_IB_MSG_104
  eng "%s"

ER_IB_MSG_105
  eng "%s"

ER_IB_MSG_106
  eng "%s"

ER_IB_MSG_107
  eng "%s"

ER_IB_MSG_108
  eng "%s"

ER_IB_MSG_109
  eng "%s"

ER_IB_MSG_110
  eng "%s"

ER_IB_MSG_111
  eng "%s"

ER_IB_MSG_112
  eng "%s"

OBSOLETE_ER_IB_MSG_113
  eng "%s"

OBSOLETE_ER_IB_MSG_114
  eng "%s"

OBSOLETE_ER_IB_MSG_115
  eng "%s"

OBSOLETE_ER_IB_MSG_116
  eng "%s"

OBSOLETE_ER_IB_MSG_117
  eng "%s"

OBSOLETE_ER_IB_MSG_118
  eng "%s"

ER_IB_MSG_119
  eng "%s"

ER_IB_MSG_120
  eng "%s"

ER_IB_MSG_121
  eng "%s"

ER_IB_MSG_122
  eng "%s"

ER_IB_MSG_123
  eng "%s"

ER_IB_MSG_124
  eng "%s"

ER_IB_MSG_125
  eng "%s"

ER_IB_MSG_126
  eng "%s"

ER_IB_MSG_127
  eng "%s"

ER_IB_MSG_128
  eng "%s"

ER_IB_MSG_129
  eng "%s"

ER_IB_MSG_130
  eng "%s"

ER_IB_MSG_131
  eng "%s"

ER_IB_MSG_132
  eng "%s"

ER_IB_MSG_133
  eng "%s"

ER_IB_MSG_134
  eng "%s"

ER_IB_MSG_135
  eng "%s"

ER_IB_MSG_136
  eng "%s"

ER_IB_MSG_137
  eng "%s"

ER_IB_MSG_138
  eng "%s"

ER_IB_MSG_139
  eng "%s"

ER_IB_MSG_140
  eng "%s"

ER_IB_MSG_141
  eng "%s"

ER_IB_MSG_142
  eng "%s"

ER_IB_MSG_143
  eng "%s"

ER_IB_MSG_144
  eng "%s"

ER_IB_MSG_145
  eng "%s"

ER_IB_MSG_146
  eng "%s"

ER_IB_MSG_147
  eng "%s"

ER_IB_MSG_148
  eng "%s"

ER_IB_CLONE_INTERNAL
  eng "%s"

ER_IB_CLONE_TIMEOUT
  eng "%s"

ER_IB_CLONE_STATUS_FILE
  eng "%s"

ER_IB_CLONE_SQL
  eng "%s"

ER_IB_CLONE_VALIDATE
  eng "%s"

ER_IB_CLONE_PUNCH_HOLE
  eng "%s"

ER_IB_CLONE_GTID_PERSIST
  eng "%s"

ER_IB_MSG_156
  eng "%s"

ER_IB_MSG_157
  eng "%s"

ER_IB_MSG_158
  eng "%s"

ER_IB_MSG_159
  eng "%s"

ER_IB_MSG_160
  eng "%s"

ER_IB_MSG_161
  eng "%s"

ER_IB_MSG_162
  eng "%s"

ER_IB_MSG_163
  eng "%s"

ER_IB_MSG_164
  eng "%s"

ER_IB_MSG_165
  eng "%s"

ER_IB_MSG_166
  eng "%s"

ER_IB_MSG_167
  eng "%s"

ER_IB_MSG_168
  eng "%s"

ER_IB_MSG_169
  eng "%s"

ER_IB_MSG_170
  eng "%s"

ER_IB_MSG_171
  eng "%s"

ER_IB_MSG_172
  eng "%s"

ER_IB_MSG_173
  eng "%s"

ER_IB_MSG_174
  eng "%s"

ER_IB_MSG_175
  eng "%s"

ER_IB_MSG_176
  eng "%s"

ER_IB_MSG_177
  eng "%s"

ER_IB_MSG_178
  eng "%s"

ER_IB_MSG_179
  eng "%s"

ER_IB_MSG_180
  eng "%s"

ER_IB_LONG_AHI_DISABLE_WAIT
  eng "Waited for %u secs for hash index ref_count (%zu) to drop to 0. index: \"%s\" table: \"%s\""

ER_IB_MSG_182
  eng "%s"

ER_IB_MSG_183
  eng "%s"

ER_IB_MSG_184
  eng "%s"

ER_IB_MSG_185
  eng "%s"

ER_IB_MSG_186
  eng "%s"

ER_IB_MSG_187
  eng "%s"

ER_IB_MSG_188
  eng "%s"

ER_IB_MSG_189
  eng "%s"

ER_IB_MSG_190
  eng "%s"

ER_IB_MSG_191
  eng "%s"

ER_IB_MSG_192
  eng "%s"

ER_IB_MSG_193
  eng "%s"

ER_IB_MSG_194
  eng "%s"

ER_IB_MSG_195
  eng "%s"

ER_IB_MSG_196
  eng "%s"

ER_IB_MSG_197
  eng "%s"

ER_IB_MSG_198
  eng "%s"

ER_IB_MSG_199
  eng "%s"

ER_IB_MSG_200
  eng "%s"

ER_IB_MSG_201
  eng "%s"

ER_IB_MSG_202
  eng "%s"

ER_IB_MSG_203
  eng "%s"

ER_IB_MSG_204
  eng "%s"

ER_IB_MSG_205
  eng "%s"

ER_IB_MSG_206
  eng "%s"

ER_IB_MSG_207
  eng "%s"

ER_IB_MSG_208
  eng "%s"

ER_IB_MSG_209
  eng "%s"

ER_IB_MSG_210
  eng "%s"

ER_IB_MSG_211
  eng "%s"

ER_IB_MSG_212
  eng "%s"

ER_IB_MSG_213
  eng "%s"

ER_IB_MSG_214
  eng "%s"

ER_IB_MSG_215
  eng "%s"

ER_IB_MSG_216
  eng "%s"

ER_IB_MSG_217
  eng "%s"

ER_IB_MSG_218
  eng "%s"

ER_IB_MSG_219
  eng "%s"

ER_IB_MSG_220
  eng "%s"

ER_IB_MSG_221
  eng "%s"

ER_IB_MSG_222
  eng "%s"

ER_IB_MSG_223
  eng "%s"

ER_IB_MSG_224
  eng "%s"

ER_IB_MSG_225
  eng "%s"

ER_IB_MSG_226
  eng "%s"

ER_IB_MSG_227
  eng "%s"

ER_IB_MSG_228
  eng "%s"

ER_IB_MSG_229
  eng "%s"

ER_IB_MSG_230
  eng "%s"

ER_IB_MSG_231
  eng "%s"

ER_IB_MSG_232
  eng "%s"

ER_IB_MSG_233
  eng "%s"

ER_IB_MSG_234
  eng "%s"

ER_IB_MSG_235
  eng "%s"

ER_IB_MSG_236
  eng "%s"

ER_IB_MSG_237
  eng "%s"

ER_IB_MSG_238
  eng "%s"

ER_IB_MSG_239
  eng "%s"

ER_IB_MSG_240
  eng "%s"

ER_IB_MSG_241
  eng "%s"

ER_IB_MSG_242
  eng "%s"

ER_IB_MSG_243
  eng "%s"

ER_IB_MSG_244
  eng "%s"

ER_IB_MSG_245
  eng "%s"

ER_IB_MSG_246
  eng "%s"

ER_IB_MSG_247
  eng "%s"

ER_IB_MSG_248
  eng "%s"

ER_IB_MSG_249
  eng "%s"

ER_IB_MSG_250
  eng "%s"

ER_IB_MSG_251
  eng "%s"

ER_IB_MSG_252
  eng "%s"

ER_IB_MSG_253
  eng "%s"

ER_IB_MSG_254
  eng "%s"

ER_IB_MSG_255
  eng "%s"

ER_IB_MSG_256
  eng "%s"

ER_IB_MSG_257
  eng "%s"

ER_IB_MSG_258
  eng "%s"

ER_IB_MSG_259
  eng "%s"

ER_IB_MSG_260
  eng "%s"

ER_IB_MSG_261
  eng "%s"

ER_IB_MSG_262
  eng "%s"

ER_IB_MSG_263
  eng "%s"

ER_IB_MSG_264
  eng "%s"

ER_IB_MSG_265
  eng "%s"

ER_IB_MSG_266
  eng "%s"

ER_IB_MSG_267
  eng "%s"

ER_IB_MSG_268
  eng "%s"

ER_IB_MSG_269
  eng "%s"

ER_IB_MSG_270
  eng "%s"

ER_IB_MSG_271
  eng "%s"

ER_IB_MSG_272
  eng "Table flags are 0x%lx in the data dictionary but the flags in file %s  are 0x%llx!"

ER_IB_MSG_273
  eng "Can't read encryption key from file %s!"

OBSOLETE_ER_IB_MSG_274
  eng "Cannot close file %s, because n_pending_flushes %zu"

OBSOLETE_ER_IB_MSG_275
  eng "Cannot close file %s, because modification count %lld != flush count %lld"

OBSOLETE_ER_IB_MSG_276
  eng "Cannot close file %s, because it is in use"

OBSOLETE_ER_IB_MSG_277
  eng "Open file list len in shard %zu is %llu"

ER_IB_MSG_278
  eng "Tablespace %s, waiting for IO to stop for %lld seconds"

OBSOLETE_ER_IB_MSG_279
  eng "%s"

ER_IB_MSG_280
  eng "%s"

ER_IB_MSG_281
  eng "%s"

ER_IB_MSG_282
  eng "%s"

ER_IB_MSG_283
  eng "%s"

ER_IB_MSG_284
  eng "You must raise the value of innodb_open_files in my.cnf! Remember that InnoDB keeps all redo log files and all system tablespace files open for the whole time mysqld is running, and needs to open also some .ibd files if the file-per-table storage model is used. Current open files %zu, max allowed open files %zu."

ER_IB_MSG_285
  eng "Max tablespace id is too high, %lu"

ER_IB_WARN_ACCESSING_NONEXISTINC_SPACE
  eng "Trying to access missing tablespace %lu"

ER_IB_MSG_287
  eng "Trying to close/delete tablespace '%s' but there are %lu pending operations on it."

ER_IB_MSG_288
  eng "Trying to delete/close tablespace '%s' but there are %lu flushes and %zu pending I/O's on it."

ER_IB_MSG_289
  eng "%s"

OBSOLETE_ER_IB_MSG_290
  eng "Cannot delete tablespace %lu because it is not found in the tablespace memory cache."

ER_IB_MSG_291
  eng "While deleting tablespace %lu in DISCARD TABLESPACE. File rename/delete failed: %s"

ER_IB_MSG_292
  eng "Cannot delete tablespace %lu in DISCARD TABLESPACE: %s"

ER_IB_MSG_293
  eng "Cannot rename '%s' to '%s' for space ID %lu because the source file does not exist."

ER_IB_MSG_294
  eng "Cannot rename '%s' to '%s' for space ID %lu because the target file exists. Remove the target file and try again."

ER_IB_MSG_295
  eng "Cannot rename file '%s' (space id %lu) retried %llu times. There are either pending IOs or flushes or the file is being extended."

ER_IB_MSG_296
  eng "Cannot find space id %lu in the tablespace memory cache, though the file '%s' in a rename operation should have that ID."

ER_IB_MSG_297
  eng "Rename waiting for IO to resume"

ER_IB_MSG_298
  eng "Cannot find tablespace for '%s' in the tablespace memory cache"

ER_IB_MSG_299
  eng "Cannot find tablespace for '%s' in the tablespace memory cache"

ER_IB_MSG_300
  eng "Tablespace '%s' is already in the tablespace memory cache"

ER_IB_MSG_301
  eng "Cannot create file '%s'"

ER_IB_MSG_UNEXPECTED_FILE_EXISTS
  eng "The file '%s' already exists though the corresponding table did not exist. Have you moved InnoDB .ibd files around without using the SQL commands DISCARD TABLESPACE and IMPORT TABLESPACE, or did mysqld crash in the middle of CREATE TABLE? You can resolve the problem by removing the file '%s' under the 'datadir' of MySQL."

ER_IB_MSG_303
  eng "posix_fallocate(): Failed to preallocate data for file %s, desired size %llu Operating system error number %d - %s. Check that the disk is not full or a disk quota exceeded. Make sure the file system supports this function. Refer to your operating system documentation for operating system error code information."

ER_IB_MSG_304
  eng "Could not write the first page to tablespace '%s'"

ER_IB_MSG_305
  eng "File flush of tablespace '%s' failed"

ER_IB_MSG_306
  eng "Could not find a valid tablespace file for `%s`. %s"

ER_IB_MSG_307
  eng "Ignoring data file '%s' with space ID %lu. Another data file called '%s' exists with the same space ID"

ER_IB_MSG_308
  eng "%s"

ER_IB_MSG_309
  eng "%s"

ER_IB_MSG_310
  eng "%s"

ER_IB_MSG_311
  eng "%s"

ER_IB_MSG_312
  eng "Can't set encryption information for tablespace %s!"

ER_IB_MSG_313
  eng "%s"

ER_IB_MSG_314
  eng "%s"

ER_IB_MSG_315
  eng "%s"

ER_IB_MSG_316
  eng "%s"

ER_IB_MSG_317
  eng "%s"

ER_IB_MSG_318
  eng "%s"

ER_IB_MSG_319
  eng "%s"

ER_IB_MSG_320
  eng "%s"

ER_IB_MSG_321
  eng "%s"

ER_IB_MSG_322
  eng "%s"

ER_IB_MSG_323
  eng "%s"

ER_IB_MSG_324
  eng "%s"

ER_IB_MSG_325
  eng "%s"

ER_IB_MSG_326
  eng "%s"

OBSOLETE_ER_IB_MSG_327
  eng "%s"

ER_IB_MSG_328
  eng "%s"

ER_IB_MSG_329
  eng "%s"

ER_IB_MSG_330
  eng "%s"

ER_IB_MSG_331
  eng "%s"

ER_IB_MSG_332
  eng "%s"

ER_IB_MSG_333
  eng "%s"

ER_IB_MSG_334
  eng "%s"

ER_IB_MSG_335
  eng "%s"

ER_IB_MSG_336
  eng "%s"

ER_IB_MSG_337
  eng "%s"

ER_IB_MSG_338
  eng "%s"

ER_IB_MSG_339
  eng "%s"

ER_IB_MSG_340
  eng "%s"

ER_IB_MSG_341
  eng "%s"

ER_IB_MSG_342
  eng "%s"

ER_IB_MSG_343
  eng "%s"

ER_IB_MSG_344
  eng "%s"

ER_IB_MSG_345
  eng "%s"

ER_IB_MSG_346
  eng "%s"

ER_IB_MSG_347
  eng "%s"

ER_IB_MSG_348
  eng "%s"

ER_IB_MSG_349
  eng "%s"

ER_IB_MSG_350
  eng "%s"

OBSOLETE_ER_IB_MSG_351
  eng "%s"

ER_IB_MSG_UNPROTECTED_LOCATION_ALLOWED
  eng "The datafile '%s' for tablespace %s is in an unprotected location. This file cannot be recovered after a crash until this location is added to innodb_directories."

OBSOLETE_ER_IB_MSG_353
  eng "%s"

ER_IB_MSG_354
  eng "%s"

ER_IB_MSG_355
  eng "%s"

ER_IB_MSG_356
  eng "%s"

ER_IB_MSG_357
  eng "%s"

ER_IB_MSG_358
  eng "%s"

ER_IB_MSG_359
  eng "%s"

ER_IB_MSG_360
  eng "%s"

ER_IB_MSG_361
  eng "%s"

ER_IB_MSG_362
  eng "%s"

OBSOLETE_ER_IB_MSG_363
  eng "%s"

ER_IB_MSG_364
  eng "%s"

ER_IB_MSG_365
  eng "%s"

ER_IB_MSG_IGNORE_SCAN_PATH
  eng "Scan path '%s' is ignored because %s"

ER_IB_MSG_367
  eng "%s"

ER_IB_MSG_368
  eng "%s"

ER_IB_MSG_369
  eng "%s"

ER_IB_MSG_370
  eng "%s"

ER_IB_MSG_371
  eng "%s"

ER_IB_MSG_372
  eng "%s"

ER_IB_MSG_373
  eng "%s"

ER_IB_MSG_374
  eng "%s"

ER_IB_MSG_375
  eng "%s"

ER_IB_MSG_376
  eng "%s"

ER_IB_MSG_377
  eng "%s"

ER_IB_MSG_378
  eng "%s"

ER_IB_MSG_379
  eng "%s"

ER_IB_MSG_380
  eng "%s"

ER_IB_MSG_381
  eng "%s"

ER_IB_MSG_382
  eng "%s"

ER_IB_MSG_383
  eng "%s"

ER_IB_MSG_384
  eng "%s"

ER_IB_MSG_385
  eng "%s"

ER_IB_MSG_386
  eng "%s"

ER_IB_MSG_387
  eng "%s"

ER_IB_MSG_GENERAL_TABLESPACE_UNDER_DATADIR
  eng "A general tablespace cannot be located under the datadir. Cannot open file '%s'."

ER_IB_MSG_IMPLICIT_TABLESPACE_IN_DATADIR
  eng "A file-per-table tablespace cannot be located in the datadir. Cannot open file '%s'."

ER_IB_MSG_390
  eng "%s"

ER_IB_MSG_391
  eng "%s"

ER_IB_MSG_392
  eng "%s"

ER_IB_MSG_393
  eng "%s"

ER_IB_MSG_394
  eng "%s"

ER_IB_MSG_395
  eng "%s"

ER_IB_MSG_396
  eng "%s"

ER_IB_MSG_397
  eng "%s"

ER_IB_MSG_398
  eng "%s"

ER_IB_MSG_399
  eng "%s"

OBSOLETE_ER_IB_MSG_400
  eng "%s"

ER_IB_MSG_401
  eng "%s"

ER_IB_MSG_402
  eng "%s"

ER_IB_MSG_403
  eng "%s"

ER_IB_MSG_404
  eng "%s"

ER_IB_MSG_405
  eng "%s"

ER_IB_MSG_406
  eng "%s"

ER_IB_MSG_407
  eng "%s"

ER_IB_MSG_408
  eng "%s"

ER_IB_MSG_409
  eng "%s"

ER_IB_MSG_410
  eng "%s"

ER_IB_MSG_411
  eng "%s"

ER_IB_MSG_412
  eng "%s"

ER_IB_MSG_413
  eng "%s"

ER_IB_MSG_414
  eng "%s"

ER_IB_MSG_415
  eng "%s"

ER_IB_MSG_416
  eng "%s"

ER_IB_MSG_417
  eng "%s"

ER_IB_MSG_418
  eng "%s"

ER_IB_MSG_419
  eng "%s"

ER_IB_MSG_420
  eng "%s"

ER_IB_MSG_421
  eng "%s"

ER_IB_MSG_422
  eng "%s"

ER_IB_MSG_423
  eng "%s"

ER_IB_MSG_424
  eng "%s"

ER_IB_MSG_425
  eng "%s"

ER_IB_MSG_426
  eng "%s"

ER_IB_MSG_427
  eng "%s"

ER_IB_MSG_428
  eng "%s"

ER_IB_MSG_429
  eng "%s"

ER_IB_MSG_430
  eng "%s"

ER_IB_MSG_431
  eng "%s"

ER_IB_MSG_432
  eng "%s"

ER_IB_MSG_433
  eng "%s"

ER_IB_MSG_434
  eng "%s"

ER_IB_MSG_435
  eng "%s"

ER_IB_MSG_436
  eng "%s"

ER_IB_MSG_437
  eng "%s"

ER_IB_MSG_438
  eng "%s"

ER_IB_MSG_439
  eng "%s"

ER_IB_MSG_440
  eng "%s"

ER_IB_MSG_441
  eng "%s"

ER_IB_MSG_442
  eng "%s"

ER_IB_MSG_443
  eng "%s"

ER_IB_MSG_444
  eng "%s"

ER_IB_MSG_445
  eng "%s"

ER_IB_MSG_446
  eng "%s"

ER_IB_MSG_447
  eng "%s"

ER_IB_MSG_448
  eng "%s"

ER_IB_MSG_449
  eng "%s"

ER_IB_MSG_450
  eng "%s"

ER_IB_MSG_451
  eng "%s"

ER_IB_MSG_452
  eng "%s"

ER_IB_MSG_453
  eng "%s"

ER_IB_MSG_454
  eng "%s"

ER_IB_MSG_455
  eng "%s"

ER_IB_MSG_456
  eng "%s"

ER_IB_MSG_457
  eng "%s"

ER_IB_MSG_458
  eng "%s"

ER_IB_MSG_459
  eng "%s"

ER_IB_MSG_460
  eng "%s"

ER_IB_MSG_461
  eng "%s"

ER_IB_MSG_462
  eng "%s"

ER_IB_MSG_463
  eng "%s"

ER_IB_MSG_464
  eng "%s"

ER_IB_MSG_465
  eng "%s"

ER_IB_MSG_466
  eng "%s"

ER_IB_MSG_467
  eng "%s"

ER_IB_MSG_468
  eng "%s"

ER_IB_MSG_469
  eng "%s"

ER_IB_MSG_470
  eng "%s"

ER_IB_MSG_471
  eng "%s"

ER_IB_MSG_472
  eng "%s"

ER_IB_MSG_473
  eng "%s"

ER_IB_MSG_474
  eng "%s"

ER_IB_MSG_475
  eng "%s"

ER_IB_MSG_476
  eng "%s"

ER_IB_MSG_477
  eng "%s"

ER_IB_MSG_478
  eng "%s"

ER_IB_MSG_479
  eng "%s"

ER_IB_MSG_480
  eng "%s"

ER_IB_MSG_481
  eng "%s"

ER_IB_MSG_482
  eng "%s"

ER_IB_MSG_483
  eng "%s"

ER_IB_MSG_484
  eng "%s"

ER_IB_MSG_485
  eng "%s"

ER_IB_MSG_486
  eng "%s"

ER_IB_MSG_487
  eng "%s"

ER_IB_MSG_488
  eng "%s"

ER_IB_MSG_489
  eng "%s"

ER_IB_MSG_490
  eng "%s"

ER_IB_MSG_491
  eng "%s"

ER_IB_MSG_492
  eng "%s"

ER_IB_MSG_493
  eng "%s"

ER_IB_MSG_494
  eng "%s"

ER_IB_MSG_495
  eng "%s"

ER_IB_MSG_496
  eng "%s"

ER_IB_MSG_497
  eng "%s"

ER_IB_MSG_498
  eng "%s"

ER_IB_MSG_499
  eng "%s"

ER_IB_MSG_500
  eng "%s"

ER_IB_MSG_501
  eng "%s"

ER_IB_MSG_502
  eng "%s"

ER_IB_MSG_503
  eng "%s"

ER_IB_MSG_504
  eng "%s"

ER_IB_MSG_505
  eng "%s"

ER_IB_MSG_506
  eng "%s"

ER_IB_MSG_507
  eng "%s"

ER_IB_MSG_508
  eng "%s"

ER_IB_MSG_509
  eng "%s"

ER_IB_MSG_510
  eng "%s"

ER_IB_MSG_511
  eng "%s"

ER_IB_MSG_512
  eng "%s"

ER_IB_MSG_513
  eng "%s"

ER_IB_MSG_514
  eng "%s"

ER_IB_MSG_515
  eng "%s"

ER_IB_MSG_516
  eng "%s"

ER_IB_MSG_517
  eng "%s"

ER_IB_MSG_518
  eng "%s"

ER_IB_MSG_519
  eng "%s"

ER_IB_MSG_520
  eng "%s"

ER_IB_MSG_521
  eng "%s"

ER_IB_MSG_522
  eng "%s"

ER_IB_MSG_523
  eng "%s"

ER_IB_MSG_524
  eng "%s"

ER_IB_MSG_525
  eng "%s"

ER_IB_MSG_526
  eng "%s"

ER_IB_MSG_527
  eng "%s"

OBSOLETE_ER_IB_MSG_528
  eng "%s"

OBSOLETE_ER_IB_MSG_529
  eng "%s"

ER_IB_MSG_530
  eng "%s"

ER_IB_MSG_531
  eng "%s"

ER_IB_MSG_532
  eng "%s"

ER_IB_MSG_533
  eng "%s"

ER_IB_MSG_534
  eng "%s"

OBSOLETE_ER_IB_MSG_535
  eng "%s"

OBSOLETE_ER_IB_MSG_536
  eng "%s"

ER_IB_MSG_537
  eng "%s"

ER_IB_MSG_538
  eng "%s"

ER_IB_MSG_539
  eng "%s"

ER_IB_MSG_540
  eng "%s"

ER_IB_MSG_541
  eng "%s"

ER_IB_MSG_542
  eng "%s"

ER_IB_MSG_543
  eng "%s"

ER_IB_MSG_544
  eng "%s"

ER_IB_MSG_545
  eng "%s"

ER_IB_MSG_546
  eng "%s"

ER_IB_MSG_547
  eng "%s"

ER_IB_MSG_548
  eng "%s"

ER_IB_MSG_549
  eng "%s"

ER_IB_MSG_550
  eng "%s"

ER_IB_MSG_551
  eng "%s"

ER_IB_MSG_552
  eng "%s"

ER_IB_MSG_553
  eng "%s"

ER_IB_MSG_554
  eng "%s"

ER_IB_MSG_555
  eng "%s"

ER_IB_MSG_556
  eng "%s"

ER_IB_MSG_557
  eng "%s"

ER_IB_MSG_558
  eng "%s"

ER_IB_MSG_559
  eng "%s"

ER_IB_MSG_560
  eng "%s"

ER_IB_MSG_561
  eng "%s"

ER_IB_MSG_562
  eng "%s"

ER_IB_MSG_563
  eng "%s"

ER_IB_MSG_564
  eng "%s"

ER_IB_MSG_INVALID_LOCATION_FOR_TABLE
  eng "Cannot create a tablespace for table %s because the directory is not a valid location. %s"

ER_IB_MSG_566
  eng "%s"

ER_IB_MSG_567
  eng "%s"

ER_IB_MSG_568
  eng "%s"

ER_IB_MSG_569
  eng "%s"

ER_IB_MSG_570
  eng "%s"

ER_IB_MSG_571
  eng "%s"

OBSOLETE_ER_IB_MSG_572
  eng "%s"

ER_IB_MSG_573
  eng "%s"

ER_IB_MSG_574
  eng "%s"

OBSOLETE_ER_IB_MSG_575
  eng "%s"

OBSOLETE_ER_IB_MSG_576
  eng "%s"

OBSOLETE_ER_IB_MSG_577
  eng "%s"

ER_IB_MSG_578
  eng "%s"

ER_IB_MSG_579
  eng "%s"

ER_IB_MSG_580
  eng "%s"

ER_IB_MSG_581
  eng "%s"

ER_IB_MSG_582
  eng "%s"

ER_IB_MSG_583
  eng "%s"

ER_IB_MSG_584
  eng "%s"

ER_IB_MSG_585
  eng "%s"

ER_IB_MSG_586
  eng "%s"

ER_IB_MSG_587
  eng "%s"

ER_IB_MSG_588
  eng "%s"

ER_IB_MSG_589
  eng "%s"

ER_IB_MSG_590
  eng "%s"

ER_IB_MSG_591
  eng "%s"

ER_IB_MSG_592
  eng "%s"

ER_IB_MSG_593
  eng "%s"

ER_IB_MSG_594
  eng "%s"

ER_IB_MSG_595
  eng "%s"

ER_IB_MSG_596
  eng "%s"

ER_IB_MSG_597
  eng "%s"

ER_IB_MSG_598
  eng "%s"

ER_IB_MSG_599
  eng "%s"

ER_IB_MSG_600
  eng "%s"

ER_IB_MSG_601
  eng "%s"

ER_IB_MSG_602
  eng "%s"

ER_IB_MSG_603
  eng "%s"

ER_IB_MSG_604
  eng "%s"

ER_IB_MSG_605
  eng "%s"

ER_IB_MSG_606
  eng "%s"

ER_IB_MSG_607
  eng "%s"

ER_IB_MSG_608
  eng "%s"

ER_IB_MSG_609
  eng "%s"

ER_IB_MSG_610
  eng "%s"

ER_IB_MSG_611
  eng "%s"

ER_IB_MSG_612
  eng "%s"

ER_IB_MSG_613
  eng "%s"

ER_IB_MSG_614
  eng "%s"

ER_IB_MSG_615
  eng "%s"

ER_IB_MSG_616
  eng "%s"

ER_IB_MSG_617
  eng "%s"

ER_IB_MSG_618
  eng "%s"

ER_IB_MSG_619
  eng "%s"

ER_IB_MSG_620
  eng "%s"

ER_IB_MSG_621
  eng "%s"

ER_IB_MSG_622
  eng "%s"

ER_IB_MSG_623
  eng "%s"

ER_IB_MSG_624
  eng "%s"

ER_IB_MSG_625
  eng "%s"

ER_IB_MSG_626
  eng "%s"

ER_IB_MSG_627
  eng "%s"

ER_IB_MSG_628
  eng "%s"

ER_IB_MSG_629
  eng "%s"

ER_IB_MSG_630
  eng "%s"

ER_IB_MSG_631
  eng "%s"

ER_IB_MSG_632
  eng "%s"

ER_IB_MSG_633
  eng "%s"

ER_IB_MSG_634
  eng "%s"

ER_IB_MSG_635
  eng "%s"

ER_IB_MSG_636
  eng "Blocked High Priority Transaction (ID %llu, Thread ID %s) forces rollback of the blocking transaction (ID %llu - %s)."

ER_IB_MSG_637
  eng "%s"

ER_IB_MSG_638
  eng "%s"

ER_IB_MSG_639
  eng "Blocked High Priority Transaction (Thread ID %s) waking up the blocking transaction (ID %llu) by pretending it's a deadlock victim."

OBSOLETE_ER_IB_MSG_640
  eng "%s"

OBSOLETE_ER_IB_MSG_641
  eng "%s"

ER_IB_MSG_642
  eng "%s"

ER_IB_MSG_643
  eng "%s"

ER_IB_MSG_644
  eng "%s"

ER_IB_MSG_645
  eng "%s"

ER_IB_MSG_646
  eng "%s"

ER_IB_MSG_647
  eng "%s"

ER_IB_MSG_648
  eng "%s"

ER_IB_MSG_649
  eng "%s"

ER_IB_MSG_650
  eng "%s"

ER_IB_MSG_651
  eng "%s"

ER_IB_MSG_652
  eng "%s"

ER_IB_MSG_DDL_LOG_DELETE_BY_ID_OK
  eng "%s"

ER_IB_MSG_654
  eng "%s"

ER_IB_MSG_655
  eng "%s"

ER_IB_MSG_656
  eng "%s"

ER_IB_MSG_657
  eng "%s"

ER_IB_MSG_658
  eng "%s"

ER_IB_MSG_659
  eng "%s"

ER_IB_MSG_660
  eng "%s"

ER_IB_MSG_661
  eng "%s"

ER_IB_MSG_662
  eng "%s"

ER_IB_MSG_663
  eng "%s"

OBSOLETE_ER_IB_MSG_664
  eng "The transaction log size is too large for innodb_log_buffer_size (%lu >= %lu / 2). Trying to extend it."

OBSOLETE_ER_IB_MSG_665
  eng "innodb_log_buffer_size was extended to %lu bytes."

OBSOLETE_ER_IB_MSG_666
  eng "The transaction log files are too small for the single transaction log (size=%lu). So, the last checkpoint age might exceed the log group capacity %llu."

OBSOLETE_ER_IB_MSG_667
  eng "The age of the last checkpoint is %llu, which exceeds the log group capacity %llu."

OBSOLETE_ER_IB_MSG_668
  eng "Cannot continue operation. ib_logfiles are too small for innodb_thread_concurrency %lu. The combined size of ib_logfiles should be bigger than 200 kB * innodb_thread_concurrency. To get mysqld to start up, set innodb_thread_concurrency in my.cnf to a lower value, for example, to 8. After an ERROR-FREE shutdown of mysqld you can adjust the size of ib_logfiles. %s"

OBSOLETE_ER_IB_MSG_669
  eng "Redo log was encrypted, but keyring plugin is not loaded."

OBSOLETE_ER_IB_MSG_670
  eng "Read redo log encryption metadata successful."

OBSOLETE_ER_IB_MSG_671
  eng "Can't set redo log tablespace encryption metadata."

OBSOLETE_ER_IB_MSG_672
  eng "Cannot read the encryption information in log file header, please check if keyring plugin loaded and the key file exists."

OBSOLETE_ER_IB_MSG_673
  eng "Can't set redo log tablespace to be encrypted in read-only mode."

OBSOLETE_ER_IB_MSG_674
  eng "Can't set redo log tablespace to be encrypted."

OBSOLETE_ER_IB_MSG_675
  eng "Can't set redo log tablespace to be encrypted."

OBSOLETE_ER_IB_MSG_676
  eng "Redo log encryption is enabled."

OBSOLETE_ER_IB_MSG_677
  eng "Flush waiting for archiver to catch up lag LSN: %llu"

OBSOLETE_ER_IB_MSG_678
  eng "Flush overwriting data to archive - wait too long (1 minute) lag LSN: %llu"

OBSOLETE_ER_IB_MSG_679
  eng "%s"

OBSOLETE_ER_IB_MSG_680
  eng "Starting shutdown..."

OBSOLETE_ER_IB_MSG_681
  eng "Waiting for %s to exit"

OBSOLETE_ER_IB_MSG_682
  eng "Waiting for %lu active transactions to finish"

OBSOLETE_ER_IB_MSG_683
  eng "Waiting for master thread to be suspended"

OBSOLETE_ER_IB_MSG_684
  eng "Waiting for page_cleaner to finish flushing of buffer pool"

OBSOLETE_ER_IB_MSG_685
  eng "Pending checkpoint_writes: %lu. Pending log flush writes: %lu."

OBSOLETE_ER_IB_MSG_686
  eng "Waiting for %lu buffer page I/Os to complete"

OBSOLETE_ER_IB_MSG_687
  eng "MySQL has requested a very fast shutdown without flushing the InnoDB buffer pool to data files. At the next mysqld startup InnoDB will do a crash recovery!"

OBSOLETE_ER_IB_MSG_688
  eng "Background thread %s woke up during shutdown"

OBSOLETE_ER_IB_MSG_689
  eng "Waiting for archiver to finish archiving page and log"

OBSOLETE_ER_IB_MSG_690
  eng "Background thread %s woke up during shutdown"

OBSOLETE_ER_IB_MSG_691
  eng "Waiting for dirty buffer pages to be flushed"

OBSOLETE_ER_IB_MSG_692
  eng "Log sequence number at shutdown %llu is lower than at startup %llu!"

OBSOLETE_ER_IB_MSG_693
  eng "Waiting for archiver to finish archiving page and log"

ER_IB_MSG_694
  eng "############### CORRUPT LOG RECORD FOUND ###############"

ER_IB_MSG_695
  eng "Log record type %d, page %lu:%lu. Log parsing proceeded successfully up to %llu. Previous log record type %d, is multi %llu Recv offset %zd, prev %llu"

ER_IB_MSG_696
  eng "Hex dump starting %llu bytes before and ending %llu bytes after the corrupted record:"

ER_IB_MSG_697
  eng "Set innodb_force_recovery to ignore this error."

ER_IB_MSG_LOG_CORRUPT
  eng "The redo log file may have been corrupt and it is possible that the log scan did not proceed far enough in recovery! Please run CHECK TABLE on your InnoDB tables to check that they are ok! If mysqld crashes after this recovery; %s"

ER_IB_MSG_699
  eng "%llu pages with log records were left unprocessed!"

ER_IB_MSG_LOG_FORMAT_OLD_AND_LOG_CORRUPTED
  eng "Upgrade after a crash is not supported. This redo log was created with %s, and it appears corrupted. Please follow the instructions at %s"

ER_IB_MSG_LOG_FORMAT_OLD_AND_NO_CLEAN_SHUTDOWN
  eng "Upgrade is not supported after a crash or shutdown with innodb_fast_shutdown = 2. This redo log was created with %s, and it appears logically non empty. Please follow the instructions at %s"

OBSOLETE_ER_IB_MSG_702
  eng "%s"

OBSOLETE_ER_IB_MSG_703
  eng "%s"

ER_IB_MSG_LOG_FORMAT_BEFORE_8_0_30
  eng "Redo log format is v%lu. The redo log was created before MySQL 8.0.30."

ER_IB_MSG_LOG_FILE_FORMAT_UNKNOWN
  eng "Unknown redo log format (v%lu) in file %s. Please follow the instructions at %s"

ER_IB_MSG_RECOVERY_CHECKPOINT_NOT_FOUND
  eng "No valid checkpoint found (corrupted redo log). You can try --innodb-force-recovery=6 as a last resort."

ER_IB_MSG_707
  eng "Applying a batch of %llu redo log records ..."

ER_IB_MSG_708
  eng "%s"

ER_IB_MSG_709
  eng "%s"

ER_IB_MSG_710
  eng "Apply batch completed!"

ER_IB_MSG_711
  eng "%s"

ER_IB_MSG_712
  eng "%s"

ER_IB_MSG_713
  eng "%s"

ER_IB_MSG_714
  eng "%s"

ER_IB_MSG_715
  eng "%s"

ER_IB_MSG_716
  eng "%s"

ER_IB_MSG_717
  eng "An optimized(without redo logging) DDL operation has been performed. All modified pages may not have been flushed to the disk yet.\nThis offline backup may not be consistent"

ER_IB_MSG_718
  eng "Extending tablespace : %lu space name: %s to new size: %lu pages during recovery."

ER_IB_MSG_719
  eng "Could not extend tablespace: %lu space name: %s to new size: %lu pages during recovery."

ER_IB_MSG_720
  eng "Log block %lu at lsn %llu has valid header, but checksum field contains %lu, should be %lu."

ER_IB_MSG_RECOVERY_SKIPPED_IN_READ_ONLY_MODE
  eng "Recovery skipped, --innodb-read-only set!"

ER_IB_MSG_722
  eng "Log scan progressed past the checkpoint LSN %llu."

ER_IB_MSG_723
  eng "Log parsing buffer overflow. Recovery may have failed! Please set log_buffer_size to a value higher than %lu."

ER_IB_MSG_724
  eng "Set innodb_force_recovery to ignore this error.";

ER_IB_MSG_725
  eng "Doing recovery: scanned up to log sequence number %llu"

ER_IB_MSG_726
  eng "Database was not shutdown normally!"

ER_IB_MSG_727
  eng "Starting crash recovery."

ER_IB_MSG_728
  eng "The user has set SRV_FORCE_NO_LOG_REDO on, skipping log redo"

ER_IB_MSG_LOG_FILES_CREATED_BY_MEB_AND_READ_ONLY_MODE
  eng "Cannot restore from mysqlbackup, InnoDB running in read-only mode!"

ER_IB_MSG_LOG_FILES_CREATED_BY_MEB
  eng "The redo log file was created by mysqlbackup --apply-log at %s. The following crash recovery is part of a normal restore."

ER_IB_MSG_LOG_FILES_CREATED_BY_CLONE
  eng "Opening cloned database"

ER_IB_MSG_LOG_FORMAT_OLD
  eng "Redo log is from an earlier version, v%lu."

OBSOLETE_ER_IB_MSG_LOG_FORMAT_NOT_SUPPORTED
  eng "Redo log format v%lu not supported. Current supported format is v%lu."

ER_IB_MSG_RECOVERY_CHECKPOINT_FROM_BEFORE_CLEAN_SHUTDOWN
  eng "Are you sure you are using the right redo log files to start up the database? Log sequence number in the redo log files is %llu, less than the log sequence number in the first system tablespace file header, %llu."

ER_IB_MSG_RECOVERY_IS_NEEDED
  eng "The log sequence number %llu in the system tablespace does not match the log sequence number %llu in the redo log files!"

ER_IB_MSG_RECOVERY_IN_READ_ONLY
  eng "Can't initiate database recovery, running in read-only-mode."

ER_IB_MSG_737
  eng "We scanned the log up to %llu. A checkpoint was at %llu and the maximum LSN on a database page was %llu. It is possible that the database is now corrupt!"

ER_IB_MSG_738
  eng "Waiting for recv_writer to finish flushing of buffer pool"

ER_IB_MSG_739
  eng "Recovery parsing buffer extended to %zu."

ER_IB_MSG_740
  eng "Out of memory while resizing recovery parsing buffer."

ER_IB_MSG_741
  eng "%s"

ER_IB_MSG_742
  eng "%s"

ER_IB_MSG_743
  eng "%s"

ER_IB_MSG_744
  eng "%s"

ER_IB_MSG_745
  eng "%s"

ER_IB_MSG_746
  eng "%s"

ER_IB_MSG_747
  eng "%s"

ER_IB_MSG_748
  eng "%s"

ER_IB_MSG_749
  eng "%s"

ER_IB_MSG_750
  eng "%s"

ER_IB_MSG_751
  eng "%s"

ER_IB_MSG_752
  eng "%s"

ER_IB_MSG_753
  eng "%s"

ER_IB_MSG_754
  eng "%s"

ER_IB_MSG_755
  eng "%s"

ER_IB_MSG_756
  eng "%s"

ER_IB_MSG_757
  eng "%s"

ER_IB_MSG_758
  eng "%s"

ER_IB_MSG_759
  eng "%s"

ER_IB_MSG_760
  eng "%s"

ER_IB_MSG_761
  eng "%s"

ER_IB_MSG_762
  eng "%s"

ER_IB_MSG_763
  eng "%s"

ER_IB_MSG_764
  eng "%s"

ER_IB_MSG_765
  eng "%s"

ER_IB_MSG_766
  eng "%s"

ER_IB_MSG_767
  eng "%s"

ER_IB_MSG_768
  eng "%s"

ER_IB_MSG_769
  eng "%s"

ER_IB_MSG_770
  eng "%s"

ER_IB_MSG_771
  eng "%s"

ER_IB_MSG_772
  eng "%s"

ER_IB_MSG_773
  eng "%s"

ER_IB_MSG_774
  eng "%s"

ER_IB_MSG_775
  eng "%s"

ER_IB_MSG_776
  eng "%s"

ER_IB_MSG_777
  eng "%s"

ER_IB_MSG_778
  eng "%s"

ER_IB_MSG_779
  eng "%s"

ER_IB_MSG_780
  eng "%s"

ER_IB_MSG_781
  eng "%s"

ER_IB_MSG_782
  eng "%s"

ER_IB_MSG_783
  eng "%s"

ER_IB_MSG_784
  eng "%s"

ER_IB_MSG_785
  eng "%s"

ER_IB_MSG_786
  eng "%s"

ER_IB_MSG_787
  eng "%s"

ER_IB_MSG_788
  eng "%s"

ER_IB_MSG_789
  eng "%s"

ER_IB_MSG_790
  eng "%s"

ER_IB_MSG_791
  eng "%s"

ER_IB_MSG_792
  eng "%s"

ER_IB_MSG_793
  eng "%s"

ER_IB_MSG_794
  eng "%s"

ER_IB_MSG_795
  eng "%s"

ER_IB_MSG_796
  eng "%s"

ER_IB_MSG_797
  eng "%s"

ER_IB_MSG_798
  eng "%s"

ER_IB_MSG_799
  eng "%s"

ER_IB_MSG_800
  eng "%s"

ER_IB_MSG_801
  eng "%s"

ER_IB_MSG_802
  eng "%s"

ER_IB_MSG_803
  eng "%s"

ER_IB_MSG_804
  eng "%s"

ER_IB_MSG_805
  eng "%s"

ER_IB_MSG_806
  eng "%s"

ER_IB_MSG_807
  eng "%s"

ER_IB_MSG_808
  eng "%s"

ER_IB_MSG_809
  eng "%s"

ER_IB_MSG_810
  eng "%s"

ER_IB_MSG_811
  eng "%s"

ER_IB_MSG_812
  eng "%s"

ER_IB_MSG_813
  eng "%s"

ER_IB_MSG_814
  eng "%s"

ER_IB_MSG_815
  eng "%s"

ER_IB_MSG_816
  eng "%s"

ER_IB_MSG_817
  eng "%s"

ER_IB_MSG_818
  eng "%s"

ER_IB_MSG_819
  eng "%s"

ER_IB_MSG_820
  eng "%s"

ER_IB_MSG_821
  eng "%s"

ER_IB_MSG_822
  eng "%s"

ER_IB_MSG_823
  eng "%s"

ER_IB_MSG_824
  eng "%s"

ER_IB_MSG_825
  eng "%s"

ER_IB_MSG_826
  eng "%s"

ER_IB_MSG_827
  eng "%s"

ER_IB_MSG_828
  eng "%s"

ER_IB_MSG_829
  eng "%s"

ER_IB_MSG_830
  eng "%s"

ER_IB_MSG_831
  eng "%s"

ER_IB_MSG_832
  eng "%s"

ER_IB_MSG_833
  eng "%s"

ER_IB_MSG_834
  eng "%s"

ER_IB_MSG_835
  eng "%s"

ER_IB_MSG_836
  eng "%s"

ER_IB_MSG_837
  eng "%s"

ER_IB_MSG_838
  eng "%s"

ER_IB_MSG_839
  eng "%s"

ER_IB_MSG_840
  eng "%s"

ER_IB_MSG_841
  eng "%s"

ER_IB_MSG_842
  eng "%s"

ER_IB_MSG_CANT_ENCRYPT_REDO_LOG_DATA
  eng "Can't encrypt data of redo log"

ER_IB_MSG_844
  eng "%s"

ER_IB_MSG_845
  eng "%s"

ER_IB_MSG_846
  eng "%s"

ER_IB_MSG_847
  eng "%s"

ER_IB_MSG_848
  eng "%s"

ER_IB_MSG_849
  eng "%s"

ER_IB_MSG_850
  eng "%s"

ER_IB_MSG_851
  eng "%s"

ER_IB_MSG_852
  eng "%s"

ER_IB_MSG_853
  eng "%s"

ER_IB_MSG_854
  eng "%s"

ER_IB_MSG_855
  eng "%s"

ER_IB_MSG_856
  eng "%s"

ER_IB_MSG_857
  eng "%s"

ER_IB_MSG_858
  eng "%s"

ER_IB_MSG_859
  eng "%s"

ER_IB_MSG_860
  eng "%s"

ER_IB_MSG_861
  eng "%s"

ER_IB_MSG_862
  eng "%s"

ER_IB_MSG_863
  eng "%s"

ER_IB_MSG_864
  eng "%s"

ER_IB_MSG_865
  eng "%s"

ER_IB_MSG_866
  eng "%s"

ER_IB_MSG_867
  eng "%s"

ER_IB_MSG_868
  eng "%s"

ER_IB_MSG_869
  eng "%s"

ER_IB_MSG_870
  eng "%s"

ER_IB_MSG_871
  eng "%s"

ER_IB_MSG_872
  eng "%s"

ER_IB_MSG_873
  eng "%s"

ER_IB_MSG_874
  eng "%s"

ER_IB_MSG_875
  eng "%s"

ER_IB_MSG_876
  eng "%s"

ER_IB_MSG_877
  eng "%s"

ER_IB_MSG_878
  eng "%s"

ER_IB_MSG_879
  eng "%s"

ER_IB_MSG_880
  eng "%s"

ER_IB_MSG_881
  eng "%s"

ER_IB_MSG_882
  eng "%s"

ER_IB_MSG_883
  eng "%s"

ER_IB_MSG_884
  eng "%s"

ER_IB_MSG_885
  eng "%s"

ER_IB_MSG_886
  eng "%s"

ER_IB_MSG_887
  eng "%s"

ER_IB_MSG_888
  eng "%s"

ER_IB_MSG_889
  eng "%s"

ER_IB_MSG_890
  eng "%s"

ER_IB_MSG_891
  eng "%s"

ER_IB_MSG_892
  eng "%s"

ER_IB_MSG_893
  eng "%s"

ER_IB_MSG_894
  eng "%s"

ER_IB_MSG_895
  eng "%s"

ER_IB_MSG_896
  eng "%s"

ER_IB_MSG_897
  eng "%s"

ER_IB_MSG_898
  eng "%s"

ER_IB_MSG_899
  eng "%s"

ER_IB_MSG_900
  eng "%s"

ER_IB_MSG_901
  eng "%s"

ER_IB_MSG_902
  eng "%s"

ER_IB_MSG_903
  eng "%s"

ER_IB_MSG_904
  eng "%s"

ER_IB_MSG_905
  eng "%s"

ER_IB_MSG_906
  eng "%s"

ER_IB_MSG_907
  eng "%s"

ER_IB_MSG_908
  eng "%s"

ER_IB_MSG_909
  eng "%s"

ER_IB_MSG_910
  eng "%s"

ER_IB_MSG_911
  eng "%s"

ER_IB_MSG_912
  eng "%s"

ER_IB_MSG_913
  eng "%s"

ER_IB_MSG_914
  eng "%s"

ER_IB_MSG_915
  eng "%s"

ER_IB_MSG_916
  eng "%s"

ER_IB_MSG_917
  eng "%s"

ER_IB_MSG_918
  eng "%s"

ER_IB_MSG_919
  eng "%s"

ER_IB_MSG_920
  eng "%s"

ER_IB_MSG_921
  eng "%s"

ER_IB_MSG_922
  eng "%s"

ER_IB_MSG_923
  eng "%s"

ER_IB_MSG_924
  eng "%s"

ER_IB_MSG_925
  eng "%s"

ER_IB_MSG_926
  eng "%s"

ER_IB_MSG_927
  eng "%s"

ER_IB_MSG_928
  eng "%s"

ER_IB_MSG_929
  eng "%s"

ER_IB_MSG_930
  eng "%s"

ER_IB_MSG_931
  eng "%s"

ER_IB_MSG_932
  eng "%s"

ER_IB_MSG_933
  eng "%s"

ER_IB_MSG_934
  eng "%s"

ER_IB_MSG_935
  eng "%s"

ER_IB_MSG_936
  eng "%s"

ER_IB_MSG_937
  eng "%s"

ER_IB_MSG_938
  eng "%s"

ER_IB_MSG_939
  eng "%s"

ER_IB_MSG_940
  eng "%s"

ER_IB_MSG_941
  eng "%s"

ER_IB_MSG_942
  eng "%s"

ER_IB_MSG_943
  eng "%s"

ER_IB_MSG_944
  eng "%s"

ER_IB_MSG_945
  eng "%s"

ER_IB_MSG_946
  eng "%s"

ER_IB_MSG_947
  eng "%s"

ER_IB_MSG_948
  eng "%s"

ER_IB_MSG_949
  eng "%s"

ER_IB_MSG_950
  eng "%s"

ER_IB_MSG_951
  eng "%s"

ER_IB_MSG_952
  eng "%s"

ER_IB_MSG_953
  eng "%s"

ER_IB_MSG_954
  eng "%s"

ER_IB_MSG_955
  eng "%s"

ER_IB_MSG_956
  eng "%s"

ER_IB_MSG_957
  eng "%s"

ER_IB_MSG_958
  eng "%s"

ER_IB_MSG_959
  eng "%s"

ER_IB_MSG_960
  eng "%s"

ER_IB_MSG_961
  eng "%s"

ER_IB_MSG_962
  eng "%s"

ER_IB_MSG_963
  eng "%s"

ER_IB_MSG_964
  eng "%s"

ER_IB_MSG_965
  eng "%s"

ER_IB_MSG_966
  eng "%s"

ER_IB_MSG_967
  eng "%s"

ER_IB_MSG_968
  eng "%s"

ER_IB_MSG_969
  eng "%s"

ER_IB_MSG_970
  eng "%s"

ER_IB_MSG_971
  eng "%s"

ER_IB_MSG_972
  eng "%s"

ER_IB_MSG_973
  eng "%s"

ER_IB_MSG_974
  eng "%s"

ER_IB_MSG_975
  eng "%s"

ER_IB_MSG_976
  eng "%s"

ER_IB_MSG_977
  eng "%s"

ER_IB_MSG_978
  eng "%s"

ER_IB_MSG_979
  eng "%s"

ER_IB_MSG_980
  eng "%s"

ER_IB_MSG_981
  eng "%s"

ER_IB_MSG_982
  eng "%s"

ER_IB_MSG_983
  eng "%s"

ER_IB_MSG_984
  eng "%s"

ER_IB_MSG_985
  eng "%s"

ER_IB_MSG_986
  eng "%s"

ER_IB_MSG_987
  eng "%s"

ER_IB_MSG_988
  eng "%s"

ER_IB_MSG_989
  eng "%s"

ER_IB_MSG_990
  eng "%s"

ER_IB_MSG_991
  eng "%s"

ER_IB_MSG_992
  eng "%s"

ER_IB_MSG_993
  eng "%s"

ER_IB_MSG_994
  eng "%s"

ER_IB_MSG_995
  eng "%s"

ER_IB_MSG_996
  eng "%s"

ER_IB_MSG_997
  eng "%s"

ER_IB_MSG_998
  eng "%s"

ER_IB_MSG_999
  eng "%s"

ER_IB_MSG_1000
  eng "%s"

ER_IB_MSG_1001
  eng "%s"

ER_IB_MSG_1002
  eng "%s"

ER_IB_MSG_1003
  eng "%s"

ER_IB_MSG_1004
  eng "%s"

ER_IB_MSG_1005
  eng "%s"

ER_IB_MSG_1006
  eng "%s"

ER_IB_MSG_1007
  eng "%s"

ER_IB_MSG_1008
  eng "%s"

ER_IB_MSG_1009
  eng "%s"

ER_IB_MSG_1010
  eng "%s"

ER_IB_MSG_1011
  eng "%s"

ER_IB_MSG_1012
  eng "%s"

ER_IB_MSG_1013
  eng "%s"

ER_IB_MSG_1014
  eng "%s"

ER_IB_MSG_1015
  eng "%s"

ER_IB_MSG_1016
  eng "%s"

ER_IB_MSG_1017
  eng "%s"

ER_IB_MSG_1018
  eng "%s"

ER_IB_MSG_1019
  eng "%s"

ER_IB_MSG_1020
  eng "%s"

ER_IB_MSG_1021
  eng "%s"

ER_IB_MSG_1022
  eng "%s"

ER_IB_MSG_1023
  eng "%s"

ER_IB_MSG_1024
  eng "%s"

ER_IB_MSG_1025
  eng "%s"

ER_IB_MSG_1026
  eng "%s"

ER_IB_MSG_1027
  eng "%s"

ER_IB_MSG_1028
  eng "%s"

ER_IB_MSG_1029
  eng "%s"

ER_IB_MSG_1030
  eng "%s"

ER_IB_MSG_1031
  eng "%s"

ER_IB_MSG_1032
  eng "%s"

ER_IB_MSG_1033
  eng "%s"

ER_IB_MSG_1034
  eng "%s"

ER_IB_MSG_1035
  eng "%s"

ER_IB_MSG_1036
  eng "%s"

ER_IB_MSG_1037
  eng "%s"

ER_IB_MSG_1038
  eng "%s"

ER_IB_MSG_1039
  eng "%s"

ER_IB_MSG_1040
  eng "%s"

ER_IB_MSG_1041
  eng "%s"

ER_IB_MSG_1042
  eng "%s"

ER_IB_MSG_1043
  eng "%s"

ER_IB_MSG_1044
  eng "%s"

ER_IB_MSG_1045
  eng "%s"

ER_IB_MSG_1046
  eng "Old log sequence number %llu was greater than the new log sequence number %llu. Please submit a bug report to http://bugs.mysql.com"

ER_IB_MSG_1047
  eng "Semaphore wait has lasted > %llu seconds. We intentionally crash the server because it appears to be hung."

ER_IB_MSG_1048
  eng "Waiting for %llu table(s) to be dropped"

ER_IB_MSG_1049
  eng "Waiting for change buffer merge to complete number of bytes of change buffer just merged: %llu"

OBSOLETE_ER_IB_MSG_1050
  eng "Can't set undo tablespace(s) to be encrypted since --innodb_undo_tablespaces=0."

ER_IB_MSG_1051
  eng "Can't set undo tablespace(s) to be encrypted in read-only-mode."

ER_IB_MSG_1052
  eng "Can't set undo tablespace '%s' to be encrypted."

ER_IB_MSG_1053
  eng "Can't set undo tablespace '%s' to be encrypted. Failed to write header page."

ER_IB_MSG_1054
  eng "Can't set undo tablespace '%s' to be encrypted. Error %d - %s"

ER_IB_MSG_1055
  eng "Encryption is enabled for undo tablespace '%s'."

ER_IB_MSG_1056
  eng "Can't rotate encryption on undo tablespace '%s'."

ER_IB_MSG_1057
  eng "Encryption is enabled for undo tablespace '%s'."

ER_IB_MSG_1058
  eng "os_file_get_status() failed on '%s'. Can't determine file permissions."

ER_IB_MSG_1059
  eng "%s can't be opened in %s mode."

ER_IB_MSG_1060
  eng "'%s' not a regular file."

ER_IB_MSG_LOG_FILE_OS_CREATE_FAILED
  eng "Cannot create %s"

ER_IB_MSG_FILE_RESIZE
  eng "Setting file %s size to %llu MB. Progress : %u%%"

ER_IB_MSG_LOG_FILE_RESIZE_FAILED
  eng "Cannot resize redo log file %s to %llu MB (%s)"

ER_IB_MSG_LOG_FILES_CREATE_AND_READ_ONLY_MODE
  eng "Cannot create redo log files in read-only mode (--innodb-read-only)."

ER_IB_MSG_1065
  eng "Redo log encryption is enabled, but the keyring is not loaded."

ER_IB_MSG_LOG_FILE_PREPARE_ON_CREATE_FAILED
  eng "Failed to create redo log file %s (error: %d) for start LSN %llu"

OBSOLETE_ER_IB_MSG_1067
  eng "Renaming log file %s to %s"

ER_IB_MSG_LOG_FILES_INITIALIZED
  eng "New redo log files created, LSN=%llu"

ER_IB_MSG_LOG_FILE_OPEN_FAILED
  eng "Unable to open '%s' (error: %d)."

ER_IB_MSG_1070
  eng "Cannot create construction log file '%s' for undo tablespace '%s'."

ER_IB_MSG_1071
  eng "Creating UNDO Tablespace %s"

ER_IB_MSG_1072
  eng "Setting file %s size to %llu MB"

ER_IB_MSG_1073
  eng "Physically writing the file full"

ER_IB_MSG_1074
  eng "Error in creating %s: probably out of disk space"

ER_IB_MSG_1075
  eng "Can't set encryption metadata for space %s"

ER_IB_MSG_1076
  eng "Cannot read first page of '%s' - %s"

ER_IB_MSG_1077
  eng "Undo tablespace number %lu was being truncated when mysqld quit."

ER_IB_MSG_1078
  eng "Cannot recover a truncated undo tablespace in read-only mode"

ER_IB_MSG_1079
  eng "Reconstructing undo tablespace number %lu."

ER_IB_MSG_1080
  eng "Cannot create %s because %s already uses Space ID=%lu! Did you change innodb_undo_directory?"

ER_IB_MSG_1081
  eng "UNDO tablespace %s must be %s"

ER_IB_MSG_1082
  eng "Error creating file for %s"

ER_IB_MSG_1083
  eng "Error reading encryption for %s"

ER_IB_MSG_CANNOT_OPEN_57_UNDO
  eng "Unable to open undo tablespace number %lu"

ER_IB_MSG_1085
  eng "Opened %llu existing undo tablespaces."

ER_IB_MSG_1086
  eng "Cannot create undo tablespaces since innodb_%s has been set. Using %llu existing undo tablespaces."

ER_IB_MSG_1087
  eng "Cannot continue InnoDB startup in %s mode because there are no existing undo tablespaces found."

ER_IB_MSG_1088
  eng "Could not create undo tablespace '%s'."

ER_IB_MSG_1089
  eng "Error %d - %s - opening newly created undo tablespace '%s'."

ER_IB_MSG_1090
  eng "Created %llu undo tablespaces."

ER_IB_MSG_1091
  eng "Unable to create encrypted undo tablespace number %lu. please check if the keyring is initialized correctly"

ER_IB_MSG_1092
  eng "Encryption is enabled for undo tablespace number %lu."

ER_IB_MSG_1093
  eng "Unable to initialize the header page in undo tablespace number %lu."

ER_IB_MSG_1094
  eng "Cannot delete old undo tablespaces because they contain undo logs for XA PREPARED transactions."

ER_IB_MSG_1095
  eng "Upgrading %zu existing undo tablespaces that were tracked in the system tablespace to %lu new independent undo tablespaces."

ER_IB_MSG_1096
  eng "Deleting %llu new independent undo tablespaces that we just created."

ER_IB_MSG_1097
  eng "Waiting for purge to start"

ER_IB_MSG_1098
  eng "Creating shared tablespace for temporary tables"

ER_IB_MSG_1099
  eng "The %s data file must be writable!"

ER_IB_MSG_1100
  eng "Could not create the shared %s."

ER_IB_MSG_1101
  eng "Unable to create the shared %s."

ER_IB_MSG_1102
  eng "The %s data file cannot be re-opened after check_file_spec() succeeded!"

ER_IB_MSG_1103
  eng "%d threads created by InnoDB had not exited at shutdown!"

ER_IB_MSG_1104
  eng "InnoDB Database creation was aborted %swith error %s. You may need to delete the ibdata1 file before trying to start up again."

ER_IB_MSG_1105
  eng "Plugin initialization aborted %swith error %s."

ER_IB_MSG_BUF_PENDING_IO
  eng "Waiting for %zu buffer page I/Os to complete."

ER_IB_MSG_1107
  eng "PUNCH HOLE support available"

ER_IB_MSG_1108
  eng "PUNCH HOLE support not available"

ER_IB_MSG_1109
  eng "Size of InnoDB's ulint is %zu but size of void* is %zu. The sizes should be the same so that on a 64-bit platforms you can allocate more than 4 GB of memory."

ER_IB_MSG_1110
  eng "Database upgrade cannot be accomplished in read-only mode."

ER_IB_MSG_1111
  eng "Database upgrade cannot be accomplished with innodb_force_recovery > 0"

ER_IB_MSG_1112
  eng "%s"

ER_IB_MSG_1113
  eng "%s"

ER_IB_MSG_1114
  eng "%s"

ER_IB_MSG_1115
  eng "%s"

ER_IB_MSG_1116
  eng "%s"

ER_IB_MSG_1117
  eng "%s"

OBSOLETE_ER_IB_MSG_1118
  eng "%s"

ER_IB_MSG_1119
  eng "%s"

ER_IB_MSG_1120
  eng "%s"

ER_IB_MSG_1121
  eng "%s"

ER_IB_MSG_1122
  eng "MySQL was built without a memory barrier capability on this architecture, which might allow a mutex/rw_lock violation under high thread concurrency. This may cause a hang."

ER_IB_MSG_1123
  eng "Compressed tables use zlib %s"

ER_IB_MSG_1124
  eng "%s"

ER_IB_MSG_1125
  eng "Startup called second time during the process lifetime. In the MySQL Embedded Server Library you cannot call server_init() more than once during the process lifetime."

ER_IB_MSG_1126
  eng "%s"

ER_IB_MSG_1127
  eng "Unable to create monitor file %s: %s"

ER_IB_MSG_1128
  eng "Disabling background log and ibuf IO write threads."

ER_IB_MSG_1129
  eng "Cannot initialize AIO sub-system"

ER_IB_MSG_1130
  eng "Initializing buffer pool, total size = %lf%c, instances = %lu, chunk size =%lf%c "

ER_IB_MSG_1131
  eng "Cannot allocate memory for the buffer pool"

ER_IB_MSG_1132
  eng "Completed initialization of buffer pool"

ER_IB_MSG_1133
  eng "Small buffer pool size (%lluM), the flst_validate() debug function can cause a deadlock if the buffer pool fills up."

ER_IB_MSG_1134
  eng "Could not open or create the system tablespace. If you tried to add new data files to the system tablespace, and it failed here, you should now edit innodb_data_file_path in my.cnf back to what it was, and remove the new ibdata files InnoDB created in this failed attempt. InnoDB only wrote those files full of zeros, but did not yet use them in any way. But be careful: do not remove old data files which contain your precious data!"

ER_IB_MSG_DATA_DIRECTORY_NOT_INITIALIZED_OR_CORRUPTED
  eng "Cannot create redo log files because data files are corrupt or the database was not shut down cleanly after creating the data files."

ER_IB_MSG_LOG_FILES_INVALID_SET
  eng "Only one redo log file found"

ER_IB_MSG_LOG_FILE_SIZE_INVALID
  eng "The redo log file %s size %llu is not a multiple of innodb_page_size"

ER_IB_MSG_LOG_FILES_DIFFERENT_SIZES
  eng "The redo log file %s is of different size %llu bytes than other log files %llu bytes!"

ER_IB_MSG_1139
  eng "Use --innodb-directories to find the tablespace files. If that fails then use --innodb-force-recovery=1 to ignore this and to permanently lose all changes to the missing tablespace(s)"

ER_IB_MSG_RECOVERY_CORRUPT
  eng "The redo log file may have been corrupt and it is possible that the log scan or parsing did not proceed far enough in recovery. Please run CHECK TABLE on your InnoDB tables to check that they are ok! It may be safest to recover your InnoDB database from a backup!"

OBSOLETE_ER_IB_MSG_LOG_FILES_RESIZE_ON_START_IN_READ_ONLY_MODE
  eng "Cannot resize redo log files in read-only mode. Provide --innodb_redo_log_capacity >= %lluMB or start without --innodb-read-only."

ER_IB_MSG_1142
  eng "Cannot open DD tablespace."

ER_IB_MSG_LOG_FILES_REWRITING
  eng "Starting to delete and rewrite redo log files."

ER_IB_MSG_1144
  eng "Undo from 5.7 found. It will be purged"

ER_IB_MSG_1145
  eng "%s"

ER_IB_MSG_1146
  eng "%s"

ER_IB_MSG_1147
  eng "Tablespace size stored in header is %lu pages, but the sum of data file sizes is %lu pages"

ER_IB_MSG_1148
  eng "Cannot start InnoDB. The tail of the system tablespace is missing. Have you edited innodb_data_file_path in my.cnf in an inappropriate way, removing ibdata files from there? You can set innodb_force_recovery=1 in my.cnf to force a startup if you are trying to recover a badly corrupt database."

ER_IB_MSG_1149
  eng "Tablespace size stored in header is %lu pages, but the sum of data file sizes is only %lu pages"

ER_IB_MSG_1150
  eng "Cannot start InnoDB. The tail of the system tablespace is missing. Have you edited innodb_data_file_path in my.cnf in an InnoDB: inappropriate way, removing ibdata files from there? You can set innodb_force_recovery=1 in my.cnf to force InnoDB: a startup if you are trying to recover a badly corrupt database."

ER_IB_MSG_1151
  eng "%s started; log sequence number %llu"

ER_IB_MSG_1152
  eng "Waiting for purge to complete"

OBSOLETE_ER_IB_MSG_1153
  eng "Waiting for dict_stats_thread to exit"

ER_IB_MSG_1154
  eng "Query counter shows %lld queries still inside InnoDB at shutdown"

ER_IB_MSG_1155
  eng "Shutdown completed; log sequence number %llu"

ER_IB_MSG_1156
  eng "Cannot continue operation."

ER_IB_MSG_1157
  eng "%s"

ER_IB_MSG_1158
  eng "%s"

ER_IB_MSG_1159
  eng "%s"

ER_IB_MSG_1160
  eng "%s"

ER_IB_MSG_1161
  eng "%s"

ER_IB_MSG_1162
  eng "%s"

ER_IB_MSG_1163
  eng "%s"

ER_IB_MSG_1164
  eng "%s"

ER_IB_MSG_1165
  eng "%s"

ER_IB_MSG_UNDO_TRUNCATE_FAIL_TO_READ_LOG_FILE
  eng "Unable to read the existing undo truncate log file '%s'. The error is %s"

ER_IB_MSG_UNDO_MARKED_FOR_TRUNCATE
  eng "Undo tablespace %s is marked for truncate"

OBSOLETE_ER_IB_MSG_UNDO_INJECT_BEFORE_MDL
  eng "%s"

ER_IB_MSG_UNDO_TRUNCATE_START
  eng "Truncating UNDO tablespace %s"

OBSOLETE_ER_IB_MSG_UNDO_INJECT_BEFORE_DDL_LOG_START
  eng "%s"

ER_IB_MSG_UNDO_TRUNCATE_DELAY_BY_LOG_CREATE
  eng "Cannot create truncate log for undo tablespace '%s'."

OBSOLETE_ER_IB_MSG_UNDO_INJECT_BEFORE_TRUNCATE
  eng "%s"

ER_IB_MSG_UNDO_TRUNCATE_DELAY_BY_FAILURE
  eng "Failed to truncate undo tablespace '%s'."

OBSOLETE_ER_IB_MSG_UNDO_INJECT_BEFORE_STATE_UPDATE
  eng "%s"

ER_IB_MSG_UNDO_TRUNCATE_COMPLETE
  eng "Completed truncate of undo tablespace %s."

OBSOLETE_ER_IB_MSG_UNDO_INJECT_TRUNCATE_DONE
  eng "%s"

ER_IB_MSG_1177
  eng "%s"

ER_IB_MSG_1178
  eng "%s"

ER_IB_MSG_1179
  eng "%s"

ER_IB_MSG_1180
  eng "%s"

ER_IB_MSG_1181
  eng "%s"

ER_IB_MSG_1182
  eng "%s"

ER_IB_MSG_1183
  eng "%s"

ER_IB_MSG_1184
  eng "%s"

ER_IB_MSG_1185
  eng "%s"

ER_IB_MSG_1186
  eng "%s"

ER_IB_MSG_1187
  eng "%s"

ER_IB_MSG_1188
  eng "%s"

ER_IB_MSG_1189
  eng "%s"

ER_IB_MSG_TRX_RECOVERY_ROLLBACK_COMPLETED
  eng "Rollback of non-prepared transactions completed"

ER_IB_MSG_1191
  eng "%s"

ER_IB_MSG_1192
  eng "%s"

ER_IB_MSG_1193
  eng "%s"

ER_IB_MSG_1194
  eng "%s"

ER_IB_MSG_1195
  eng "%s"

ER_IB_MSG_1196
  eng "%s"

ER_IB_MSG_1197
  eng "%s"

ER_IB_MSG_1198
  eng "%s"

ER_IB_MSG_1199
  eng "%s"

ER_IB_MSG_1200
  eng "%s"

ER_IB_MSG_1201
  eng "%s"

ER_IB_MSG_1202
  eng "%s"

ER_IB_MSG_1203
  eng "%s"

ER_IB_MSG_1204
  eng "%s"

ER_IB_MSG_1205
  eng "%s"

ER_IB_MSG_1206
  eng "%s"

ER_IB_MSG_1207
  eng "%s"

ER_IB_MSG_1208
  eng "%s"

ER_IB_MSG_1209
  eng "%s"

ER_IB_MSG_1210
  eng "%s"

ER_IB_MSG_1211
  eng "Blocked High Priority Transaction (ID %llu, Thread ID %s) killed the blocking transaction (ID %llu - %s) by rolling it back."

ER_IB_MSG_1212
  eng "%s"

ER_IB_MSG_1213
  eng "gettimeofday() failed: %s"

ER_IB_MSG_1214
  eng "Can't create UNDO tablespace %s %s"

ER_IB_MSG_1215
  eng "%s"

ER_IB_MSG_LOG_FILES_RESIZE_ON_START
  eng "Resizing redo log from %lluM to %lluM (LSN=%llu) synchronously. If this takes too long, consider starting the server with large --innodb_redo_log_capacity, and resizing the redo log online using SET."

ER_IB_MSG_1217
  eng "%s"

ER_IB_MSG_1218
  eng "%s"

ER_IB_MSG_1219
  eng "%s"

ER_IB_MSG_1220
  eng "%s"

ER_IB_MSG_1221
  eng "%s"

ER_IB_MSG_1222
  eng "%s"

ER_IB_MSG_1223
  eng "%s"

ER_IB_MSG_1224
  eng "%s"

ER_IB_MSG_1225
  eng "%s"

ER_IB_MSG_1226
  eng "%s"

ER_IB_MSG_1227
  eng "%s"

ER_IB_MSG_1228
  eng "%s"

ER_IB_MSG_1229
  eng "%s"

OBSOLETE_ER_IB_MSG_1230
  eng "%s"

ER_IB_MSG_1231
  eng "%s"

OBSOLETE_ER_IB_MSG_1232
  eng "%s"

ER_IB_MSG_1233
  eng "%s"

ER_IB_MSG_LOG_WRITER_OUT_OF_SPACE
  eng "Out of space in the redo log. Checkpoint LSN: %llu. Consider increasing innodb_redo_log_capacity."

ER_IB_MSG_1235
  eng "%s"

ER_IB_MSG_LOG_WRITER_ABORTS_LOG_ARCHIVER
  eng "Log writer waited too long for redo-archiver to advance (1 second). There are unarchived: %llu bytes. Archiver LSN: %llu. Aborted the redo-archiver. Consider increasing innodb_redo_log_capacity."

ER_IB_MSG_LOG_WRITER_WAITING_FOR_ARCHIVER
  eng "Log writer is waiting for redo-archiver to catch up unarchived: %llu bytes. Archiver LSN: %llu. Consider increasing innodb_redo_log_capacity."

ER_IB_MSG_1238
  eng "%s"

ER_IB_MSG_1239
  eng "%s"

OBSOLETE_ER_IB_MSG_1240
  eng "%s"

ER_IB_MSG_1241
  eng "%s"

ER_IB_MSG_LOG_FILES_CANNOT_ENCRYPT_IN_READ_ONLY
  eng "Can't set redo log files to be encrypted in read-only mode."

ER_IB_MSG_LOG_FILES_ENCRYPTION_INIT_FAILED
  eng "Can't set redo log files to be encrypted."

OBSOLETE_ER_IB_MSG_1244
  eng "Can't set redo log tablespace to be encrypted."

ER_IB_MSG_1245
  eng "Redo log encryption is enabled."

ER_IB_MSG_1246
  eng "Waiting for archiver to finish archiving page and log"

ER_IB_MSG_1247
  eng "Starting shutdown..."

ER_IB_MSG_1248
  eng "Waiting for %s to exit."

ER_IB_MSG_1249
  eng "Waiting for rollback of %zu recovered transactions, before shutdown."

ER_IB_MSG_1250
  eng "Waiting for master thread to be suspended."

ER_IB_MSG_1251
  eng "Waiting for page_cleaner to finish flushing of buffer pool."

ER_IB_MSG_BUF_PENDING_IO_ON_SHUTDOWN
  eng "Shutdown is waiting for %zu buffer page I/Os to complete."

ER_IB_MSG_1253
  eng "MySQL has requested a very fast shutdown without flushing the InnoDB buffer pool to data files. At the next mysqld startup InnoDB will do a crash recovery!"

OBSOLETE_ER_IB_MSG_1254
  eng "%s"

ER_IB_MSG_1255
  eng "%s"

ER_IB_MSG_1256
  eng "%s"

ER_IB_MSG_1257
  eng "%s"

ER_IB_MSG_1258
  eng "%s"

ER_IB_MSG_1259
  eng "%s"

ER_IB_MSG_1260
  eng "%s"

ER_IB_MSG_1261
  eng "%s"

ER_IB_MSG_1262
  eng "%s"

ER_IB_MSG_1263
  eng "%s"

ER_IB_MSG_LOG_FILE_HEADER_INVALID_CHECKSUM
  eng "Invalid redo log header checksum."

ER_IB_MSG_LOG_FORMAT_BEFORE_5_7_9
  eng "Unsupported redo log format (v%lu). The redo log was created before MySQL 5.7.9"

ER_IB_MSG_1266
  eng "%s"

ER_IB_MSG_LOG_PARAMS_CONCURRENCY_MARGIN_UNSAFE
  eng "Cannot continue operation. The innodb_redo_log_capacity=%lluM is too small for the innodb_thread_concurrency=%lu. The capacity of redo should be >= %lluM. To get mysqld running, set innodb_thread_concurrency to a smaller value or increase innodb_redo_log_capacity. %s"

ER_IB_MSG_1268
  eng "%s"

ER_IB_MSG_1269
  eng "%s"

ER_IB_MSG_THREAD_CONCURRENCY_CHANGED
  eng "User has set innodb_thread_concurrency to %lu."

ER_RPL_REPLICA_SQL_THREAD_STOP_CMD_EXEC_TIMEOUT
  eng "STOP REPLICA command execution is incomplete: Replica SQL thread got the stop signal, thread is busy, SQL thread will stop once the current task is complete."

ER_RPL_REPLICA_IO_THREAD_STOP_CMD_EXEC_TIMEOUT
  eng "STOP REPLICA command execution is incomplete: Replica IO thread got the stop signal, thread is busy, IO thread will stop once the current task is complete."

ER_RPL_GTID_UNSAFE_STMT_ON_NON_TRANS_TABLE
  eng "Statement violates GTID consistency: Updates to non-transactional tables can only be done in either autocommitted statements or single-statement transactions, and never in the same statement as updates to transactional tables."

ER_RPL_GTID_UNSAFE_STMT_CREATE_SELECT
  eng "Statement violates GTID consistency: CREATE TABLE ... SELECT."

OBSOLETE_ER_RPL_GTID_UNSAFE_STMT_ON_TEMPORARY_TABLE
  eng "Statement violates GTID consistency: CREATE TEMPORARY TABLE and DROP TEMPORARY TABLE can only be executed outside transactional context.  These statements are also not allowed in a function or trigger because functions and triggers are also considered to be multi-statement transactions."

ER_BINLOG_ROW_VALUE_OPTION_IGNORED
  eng "When %.192s, the option binlog_row_value_options=%.192s will be ignored and updates will be written in full format to binary log."

ER_BINLOG_USE_V1_ROW_EVENTS_IGNORED
  eng "When %.192s, the option log_bin_use_v1_row_events=1 will be ignored and row events will be written in new format to binary log."

ER_BINLOG_ROW_VALUE_OPTION_USED_ONLY_FOR_AFTER_IMAGES
  eng "When %.192s, the option binlog_row_value_options=%.192s will be used only for the after-image. Full values will be written in the before-image, so the saving in disk space due to binlog_row_value_options is limited to less than 50%%."

ER_CONNECTION_ABORTED
  eng "Aborted connection %u to db: '%-.192s' user: '%-.48s' host: '%-.255s' (%-.64s)."

ER_NORMAL_SERVER_SHUTDOWN
  eng "%s: Normal shutdown."

ER_KEYRING_MIGRATE_FAILED
  eng "Can not perform keyring migration : %s."

ER_GRP_RPL_LOWER_CASE_TABLE_NAMES_DIFF_FROM_GRP
  eng "The member is configured with a lower_case_table_names option value '%u' different from the group '%u'. The member will now exit the group. If there is existing data on member, it may be incompatible with group if it was created with a lower_case_table_names value different from the group."

ER_OOM_SAVE_GTIDS
  eng "An out-of-memory error occurred while saving the set of GTIDs from the last binary log into the mysql.gtid_executed table"

ER_LCTN_NOT_FOUND
  eng "The lower_case_table_names setting for the data dictionary was not found. Starting the server using lower_case_table_names = '%u'."

OBSOLETE_ER_REGEXP_INVALID_CAPTURE_GROUP_NAME
  eng "A capture group has an invalid name."

ER_COMPONENT_FILTER_WRONG_VALUE
  eng "Variable '%-.64s' can't be set to the value of '%-.200s'"

ER_XPLUGIN_FAILED_TO_STOP_SERVICES
  eng "Stopping services failed with error \"%s\""

ER_INCONSISTENT_ERROR
  eng "Query caused different errors on source and replica. Error on source: message (format)='%s' error code=%d; Error on replica:actual message='%s', error code=%d. Default database:'%s'. Query:'%s'"

ER_SERVER_SOURCE_FATAL_ERROR_READING_BINLOG
  eng "Got fatal error %d from source when reading data from binary log: '%-.512s'"

ER_NETWORK_READ_EVENT_CHECKSUM_FAILURE
  eng "Replication event checksum verification failed while reading from network."

ER_REPLICA_CREATE_EVENT_FAILURE
  eng "Failed to create %s"

ER_REPLICA_FATAL_ERROR
  eng "Fatal error: %s"

ER_REPLICA_HEARTBEAT_FAILURE
  eng "Unexpected source's heartbeat data: %s"

ER_REPLICA_INCIDENT
  eng "The incident %s occurred on the source. Message: %s"

ER_REPLICA_SOURCE_COM_FAILURE
  eng "Source command %s failed: %s"

ER_REPLICA_RELAY_LOG_READ_FAILURE
  eng "Relay log read failure: %s"

ER_REPLICA_RELAY_LOG_WRITE_FAILURE
  eng "Relay log write failure: %s"

ER_SERVER_REPLICA_CM_INIT_REPOSITORY
  eng "Replica failed to initialize connection metadata structure from the repository"

ER_SERVER_REPLICA_AM_INIT_REPOSITORY
  eng "Replica failed to initialize applier metadata structure from the repository"

ER_SERVER_NET_PACKET_TOO_LARGE
  eng "Got a packet bigger than 'max_allowed_packet' bytes"

ER_SERVER_NO_SYSTEM_TABLE_ACCESS
  eng "Access to %.64s '%.64s.%.64s' is rejected."

OBSOLETE_ER_SERVER_UNKNOWN_ERROR
  eng "Unknown error"

ER_SERVER_UNKNOWN_SYSTEM_VARIABLE
  eng "Unknown system variable '%-.64s'"

ER_SERVER_NO_SESSION_TO_SEND_TO
  eng "A message intended for a client cannot be sent there as no client-session is attached. Therefore, we're sending the information to the error-log instead: MY-%06d - %s"

ER_SERVER_NEW_ABORTING_CONNECTION 08S01
  eng "Aborted connection %u to db: '%-.192s' user: '%-.48s' host: '%-.255s' (%-.64s; diagnostics area: MY-%06d - %-.64s)"

ER_SERVER_OUT_OF_SORTMEMORY
  eng "Out of sort memory, consider increasing server sort buffer size!"

ER_SERVER_RECORD_FILE_FULL
  eng "The table '%-.192s' is full!"

ER_SERVER_DISK_FULL_NOWAIT
  eng "Create table/tablespace '%-.192s' failed, as disk is full."

ER_SERVER_HANDLER_ERROR
  eng "Handler reported error %d - %s"

ER_SERVER_NOT_FORM_FILE
  eng "Incorrect information in file: '%-.200s'"

ER_SERVER_CANT_OPEN_FILE
  eng "Can't open file: '%-.200s' (OS errno: %d - %s)"

ER_SERVER_FILE_NOT_FOUND
  eng "Can't find file: '%-.200s' (OS errno: %d - %s)"

ER_SERVER_FILE_USED
  eng "'%-.192s' is locked against change (OS errno: %d - %s)"

ER_SERVER_CANNOT_LOAD_FROM_TABLE_V2
  eng "Cannot load from %s.%s. The table is probably corrupted!"

ER_ERROR_INFO_FROM_DA
  eng "Error in diagnostics area: MY-%06d - %s"

ER_SERVER_TABLE_CHECK_FAILED
  eng "Incorrect definition of table %s.%s: expected column '%s' at position %d, found '%s'."

ER_SERVER_COL_COUNT_DOESNT_MATCH_PLEASE_UPDATE_V2
  eng "The column count of %s.%s is wrong. Expected %d, found %d. Created with MySQL %d, now running %d. Please perform the MySQL upgrade procedure."

ER_SERVER_COL_COUNT_DOESNT_MATCH_CORRUPTED_V2
  eng "Column count of %s.%s is wrong. Expected %d, found %d. The table is probably corrupted"

ER_SERVER_ACL_TABLE_ERROR
  eng ""

ER_SERVER_REPLICA_INIT_QUERY_FAILED
  eng "Replica SQL thread aborted. Can't execute init_replica query, MY-%06d - '%s'"

ER_SERVER_REPLICA_CONVERSION_FAILED
  eng "Column %d of table '%-.192s.%-.192s' cannot be converted from type '%-.32s' to type '%-.32s'"

ER_SERVER_REPLICA_IGNORED_TABLE
  eng "Replica SQL thread ignored the query because of replicate-*-table rules"

ER_CANT_REPLICATE_ANONYMOUS_WITH_AUTO_POSITION
  eng "Cannot replicate anonymous transaction when AUTO_POSITION = 1, at file %.400s, position %lld."

ER_CANT_REPLICATE_ANONYMOUS_WITH_GTID_MODE_ON
  eng "Cannot replicate anonymous transaction when @@GLOBAL.GTID_MODE = ON, at file %.400s, position %lld."

ER_CANT_REPLICATE_GTID_WITH_GTID_MODE_OFF
  eng "Cannot replicate GTID-transaction when @@GLOBAL.GTID_MODE = OFF, at file %.400s, position %lld."

# This entry is intended for testing (for instance, the server-log test
# component throws this, and has the built-in filtering engine select these)
# as it is disjunct from all error-codes used in real operation. Message is
# kept intentionally short to despam resulting output files.
ER_SERVER_TEST_MESSAGE
  eng "Simulated error"

ER_AUDIT_LOG_JSON_FILTER_PARSING_ERROR
  eng "%s"

ER_AUDIT_LOG_JSON_FILTERING_NOT_ENABLED
  eng "Audit Log filtering has not been installed."

ER_PLUGIN_FAILED_TO_OPEN_TABLES
  eng "Failed to open the %s filter tables."

ER_PLUGIN_FAILED_TO_OPEN_TABLE
  eng "Failed to open '%s.%s' %s table."

ER_AUDIT_LOG_JSON_FILTER_NAME_CANNOT_BE_EMPTY
  eng "Filter name cannot be empty."

ER_AUDIT_LOG_USER_NAME_INVALID_CHARACTER
  eng "Invalid character in the user name."

ER_AUDIT_LOG_UDF_INSUFFICIENT_PRIVILEGE
  eng "Request ignored for '%s'@'%s'. SUPER or AUDIT_ADMIN needed to perform operation"

ER_AUDIT_LOG_NO_KEYRING_PLUGIN_INSTALLED
  eng "No keyring installed."

ER_AUDIT_LOG_HOST_NAME_INVALID_CHARACTER
  eng "Invalid character in the host name."

ER_AUDIT_LOG_ENCRYPTION_PASSWORD_HAS_NOT_BEEN_SET
  eng "Audit log encryption password has not been set; it will be generated automatically. Use audit_log_encryption_password_get to obtain the password or audit_log_encryption_password_set to set a new one."

ER_AUDIT_LOG_COULD_NOT_CREATE_AES_KEY
  eng "Could not create AES key. OpenSSL's EVP_BytesToKey function failed."

ER_AUDIT_LOG_ENCRYPTION_PASSWORD_CANNOT_BE_FETCHED
  eng "Audit log encryption password cannot be fetched from the keyring. Password used so far is used for encryption."

ER_COULD_NOT_REINITIALIZE_AUDIT_LOG_FILTERS
  eng "Could not reinitialize audit log filters."

ER_AUDIT_LOG_JSON_USER_NAME_CANNOT_BE_EMPTY
  eng "User cannot be empty."

ER_AUDIT_LOG_USER_FIRST_CHARACTER_MUST_BE_ALPHANUMERIC
  eng "First character of the user name must be alphanumeric."

ER_AUDIT_LOG_JSON_FILTER_DOES_NOT_EXIST
  eng "Specified filter has not been found."

ER_IB_MSG_1271
  eng "Cannot upgrade server earlier than 5.7 to 8.0"

ER_STARTING_INIT
  eng "%s (mysqld %s) initializing of server in progress as process %lu"

ER_ENDING_INIT
  eng "%s (mysqld %s) initializing of server has completed"

ER_IB_MSG_1272
  eng "Cannot boot server version %lu on data directory built by version %llu. Downgrade is not supported"

ER_SERVER_SHUTDOWN_INFO
  eng "Received SHUTDOWN from user %s. Shutting down mysqld (Version: %s)."

ER_GRP_RPL_PLUGIN_ABORT
  eng "The plugin encountered a critical error and will abort: %s"

OBSOLETE_ER_REGEXP_INVALID_FLAG
  eng "Invalid match mode flag in regular expression."

OBSOLETE_ER_XA_REPLICATION_FILTERS
  eng "The use of replication filters with XA transactions is not supported, and can lead to an undefined state in the replica."

OBSOLETE_ER_UPDATE_GTID_PURGED_WITH_GR
  eng "Cannot update GTID_PURGED with the Group Replication plugin running"

ER_AUDIT_LOG_TABLE_DEFINITION_NOT_UPDATED
  eng "'%s.%s' table definition has not been upgraded; Please perform the MySQL upgrade procedure."

ER_DD_INITIALIZE_SQL_ERROR
  eng "Execution of server-side SQL statement '%s' failed with error code = %d, error message = '%s'."

ER_NO_PATH_FOR_SHARED_LIBRARY
  eng "No paths allowed for shared library."

ER_UDF_ALREADY_EXISTS
  eng "Function '%-.192s' already exists."

ER_SET_EVENT_FAILED
  eng "Got Error: %ld from SetEvent."

ER_FAILED_TO_ALLOCATE_SSL_BIO
  eng "Error allocating SSL BIO."

ER_IB_MSG_1273
  eng "%s"

ER_PID_FILEPATH_LOCATIONS_INACCESSIBLE
  eng "One or several locations were inaccessible while checking PID filepath."

ER_UNKNOWN_VARIABLE_IN_PERSISTED_CONFIG_FILE
  eng "Currently unknown variable '%s' was read from the persisted config file."

ER_FAILED_TO_HANDLE_DEFAULTS_FILE
  eng "Fatal error in defaults handling. Program aborted!"

ER_DUPLICATE_SYS_VAR
  eng "Duplicate variable name '%s'."

ER_FAILED_TO_INIT_SYS_VAR
  eng "Failed to initialize system variables."

ER_SYS_VAR_NOT_FOUND
  eng "Variable name '%s' not found."

ER_IB_MSG_1274
  eng "Some (%d) threads are still active"

ER_IB_MSG_1275
  eng "%s"

# Unused since MySQL 8.0.15
OBSOLETE_ER_TARGET_TS_UNENCRYPTED
  eng "Source tablespace is encrypted but target tablespace is not."

ER_IB_MSG_WAIT_FOR_ENCRYPT_THREAD
  eng "Waiting for tablespace_alter_encrypt_thread to exit"

ER_IB_MSG_1277
  eng "%s"

ER_IB_MSG_NO_ENCRYPT_PROGRESS_FOUND
  eng "%s"

ER_IB_MSG_RESUME_OP_FOR_SPACE
  eng "%s"

ER_IB_MSG_1280
  eng "%s"

ER_IB_MSG_1281
  eng "%s"

ER_IB_MSG_1282
  eng "%s"

ER_IB_MSG_1283
  eng "%s"

ER_IB_MSG_1284
  eng "%s"

ER_CANT_SET_ERROR_SUPPRESSION_LIST_FROM_COMMAND_LINE
  eng "%s: Could not add suppression rule for code \"%s\". Rule-set may be full, or code may not correspond to an error-log message."

ER_INVALID_VALUE_OF_BIND_ADDRESSES
  eng "Invalid value for command line option bind-addresses: '%s'"

ER_RELAY_LOG_SPACE_LIMIT_DISABLED
  eng "Ignoring the @@global.relay_log_space_limit option because @@global.relay_log_purge is disabled."

ER_GRP_RPL_ERROR_GTID_SET_EXTRACTION
  eng "Error when extracting GTID execution information: %s"

ER_GRP_RPL_MISSING_GRP_RPL_ACTION_COORDINATOR
  eng "Message received without a proper group coordinator module."

ER_GRP_RPL_JOIN_WHEN_GROUP_ACTION_RUNNING
  eng "A member cannot join the group while a group configuration operation '%s' is running initiated by '%s'."

ER_GRP_RPL_JOINER_EXIT_WHEN_GROUP_ACTION_RUNNING
  eng "A member is joining the group while a group configuration operation '%s' is running initiated by '%s'. The member will now leave the group."

ER_GRP_RPL_CHANNEL_THREAD_WHEN_GROUP_ACTION_RUNNING
  eng "Can't start %s for channel '%s' when group replication is running a group configuration operation '%s' initiated by '%s'."

ER_GRP_RPL_APPOINTED_PRIMARY_NOT_PRESENT
  eng "A primary election was invoked but the requested primary member is not in the group. Request ignored."

ER_GRP_RPL_ERROR_ON_MESSAGE_SENDING
  eng "Error while sending message. Context: %s"

ER_GRP_RPL_CONFIGURATION_ACTION_ERROR
  eng "Error while executing a group configuration operation: %s"

ER_GRP_RPL_CONFIGURATION_ACTION_LOCAL_TERMINATION
  eng "Configuration operation '%s' terminated. %s"

ER_GRP_RPL_CONFIGURATION_ACTION_START
  eng "Starting group operation local execution: %s"

ER_GRP_RPL_CONFIGURATION_ACTION_END
  eng "Termination of group operation local execution: %s"

ER_GRP_RPL_CONFIGURATION_ACTION_KILLED_ERROR
  eng "A configuration change was killed in this member. The member will now leave the group as its configuration may have diverged."

ER_GRP_RPL_PRIMARY_ELECTION_PROCESS_ERROR
  eng "There was an issue on the primary election process: %s The member will now leave the group."

ER_GRP_RPL_PRIMARY_ELECTION_STOP_ERROR
  eng "There was an issue when stopping a previous election process: %s"

ER_GRP_RPL_NO_STAGE_SERVICE
  eng "It was not possible to initialize stage logging for this task. The operation will still run without stage tracking."

ER_GRP_RPL_UDF_REGISTER_ERROR
  eng "Could not execute the installation of Group Replication UDF function: %s. Check if the function is already present, if so, try to remove it"

ER_GRP_RPL_UDF_UNREGISTER_ERROR
  eng "Could not uninstall Group Replication UDF functions. Try to remove them manually if present."

ER_GRP_RPL_UDF_REGISTER_SERVICE_ERROR
  eng "Could not execute the installation of Group Replication UDF functions. Check for other errors in the log and try to reinstall the plugin"

ER_GRP_RPL_SERVER_UDF_ERROR
  eng "The function '%s' failed. %s"

OBSOLETE_ER_CURRENT_PASSWORD_NOT_REQUIRED
  eng "Do not specify the current password while changing it for other users."

OBSOLETE_ER_INCORRECT_CURRENT_PASSWORD
  eng "Incorrect current password. Specify the correct password which has to be replaced."

OBSOLETE_ER_MISSING_CURRENT_PASSWORD
  eng "Current password needs to be specified in the REPLACE clause in order to change it."

ER_SERVER_WRONG_VALUE_FOR_VAR
  eng "Variable '%-.64s' can't be set to the value of '%-.200s'"

ER_COULD_NOT_CREATE_WINDOWS_REGISTRY_KEY
  eng "%s was unable to create a new Windows registry key %s for %s; continuing to use the previous ident."

ER_SERVER_GTID_UNSAFE_CREATE_DROP_TEMP_TABLE_IN_TRX_IN_SBR
  eng "Statement violates GTID consistency: CREATE TEMPORARY TABLE and DROP TEMPORARY TABLE are not allowed inside a transaction or inside a procedure in a transactional context when @@session.binlog_format=STATEMENT."

OBSOLETE_ER_SECONDARY_ENGINE
  eng "Secondary engine operation failed. %s."

OBSOLETE_ER_SECONDARY_ENGINE_DDL
  eng "DDLs on a table with a secondary engine defined are not allowed."

OBSOLETE_ER_NO_SESSION_TEMP
  eng "Unable to allocate temporary tablespace for this session"

ER_XPLUGIN_FAILED_TO_SWITCH_SECURITY_CTX
  eng "Unable to switch security context to user: %s"

ER_RPL_GTID_UNSAFE_ALTER_ADD_COL_WITH_DEFAULT_EXPRESSION
  eng "Statement violates GTID consistency: ALTER TABLE ... ADD COLUMN .. with expression as DEFAULT."

ER_UPGRADE_PARSE_ERROR
  eng "Error in parsing %s '%s'.'%s' during upgrade. %s"

ER_DATA_DIRECTORY_UNUSABLE
  eng "The designated data directory %s is unusable. You can remove all files that the server added to it."
  bgn "Зададената папка за базата %s е неизползваема. Можете да изтриете файловете които сървъра добави в нея."

ER_LDAP_AUTH_USER_GROUP_SEARCH_ROOT_BIND
  eng "Group search rebinding via root DN: %s "

ER_PLUGIN_INSTALL_ERROR
  eng "Error installing plugin '%s': %s"

ER_PLUGIN_UNINSTALL_ERROR
  eng "Error uninstalling plugin '%s': %s"

ER_SHARED_TABLESPACE_USED_BY_PARTITIONED_TABLE
  eng "Partitioned table '%s' is not allowed to use shared tablespace '%s'. Please move all partitions to file-per-table tablespaces before upgrade."

ER_UNKNOWN_TABLESPACE_TYPE
  eng "Cannot determine the type of the tablespace named '%s'."

ER_WARN_DEPRECATED_UTF8_ALIAS_OPTION
  eng "%s: 'utf8' is currently an alias for the character set UTF8MB3, but will be an alias for UTF8MB4 in a future release. Please consider using UTF8MB4 in order to be unambiguous."

ER_WARN_DEPRECATED_UTF8MB3_CHARSET_OPTION
  eng "%s: The character set UTF8MB3 is deprecated and will be removed in a future release. Please consider using UTF8MB4 instead."

ER_WARN_DEPRECATED_UTF8MB3_COLLATION_OPTION
  eng "%s: '%-.64s' is a collation of the deprecated character set UTF8MB3. Please consider using UTF8MB4 with an appropriate collation instead."

ER_SSL_MEMORY_INSTRUMENTATION_INIT_FAILED
  eng "The SSL library function %s failed. This is typically caused by the SSL library already being used. As a result the SSL memory allocation will not be instrumented."
  bgn "Функцията от SSL библиотеката %s върна грешка. Това обикновено е защото SSL библиотеката вече е била използвана. Заради това SSL паметта няма да се инструментира."

ER_IB_MSG_MADV_DONTDUMP_UNSUPPORTED
  eng "Disabling @@core_file because @@innodb_buffer_pool_in_core_file is disabled, yet MADV_DONTDUMP is not supported on this platform"

ER_IB_MSG_MADVISE_FAILED
  eng "Disabling @@core_file because @@innodb_buffer_pool_in_core_file is disabled, yet madvise(%p,%zu,%s) failed with %s"

OBSOLETE_ER_COLUMN_CHANGE_SIZE
  eng "Could not change column '%s' of table '%s'. The resulting size of index '%s' would exceed the max key length of %d bytes."

ER_WARN_REMOVED_SQL_MODE
  eng "sql_mode=0x%08x has been removed and will be ignored"

ER_IB_MSG_FAILED_TO_ALLOCATE_WAIT
  eng "Failed to allocate memory for a pool of size %zu bytes. Will wait for %zu seconds for a thread to free a resource."

OBSOLETE_ER_IB_MSG_NUM_POOLS
 eng "Number of pools: %zu"

ER_IB_MSG_USING_UNDO_SPACE
  eng "Using undo tablespace '%s'."

ER_IB_MSG_FAIL_TO_SAVE_SPACE_STATE
  eng "%s Unable to save the current state of tablespace '%s' to the data dictionary"

ER_IB_MSG_MAX_UNDO_SPACES_REACHED
  eng "Cannot create undo tablespace %s at %s because %d undo tablespaces already exist."

ER_IB_MSG_ERROR_OPENING_NEW_UNDO_SPACE
  eng "Error %d opening newly created undo tablespace %s."

ER_IB_MSG_FAILED_SDI_Z_BUF_ERROR
  eng "SDI Compression failed, Z_BUF_ERROR"

ER_IB_MSG_FAILED_SDI_Z_MEM_ERROR
  eng "SDI Compression failed, Z_MEM_ERROR"

ER_IB_MSG_SDI_Z_STREAM_ERROR
  eng "SDI Compression failed, Z_STREAM_ERROR"

ER_IB_MSG_SDI_Z_UNKNOWN_ERROR
  eng "%s"

ER_IB_MSG_FOUND_WRONG_UNDO_SPACE
  eng "Expected to find undo tablespace '%s' for Space ID=%lu, but found '%s' instead!  Did you change innodb_undo_directory?"

ER_IB_MSG_NOT_END_WITH_IBU
  eng "Cannot use %s as an undo tablespace because it does not end with '.ibu'."

OBSOLETE_ER_IB_MSG_UNDO_TRUNCATE_EMPTY_FILE
  eng "ib_undo_trunc_empty_file"

OBSOLETE_ER_IB_MSG_UNDO_INJECT_BEFORE_DD_UPDATE
  eng "ib_undo_trunc_before_dd_update"

OBSOLETE_ER_IB_MSG_UNDO_INJECT_BEFORE_UNDO_LOGGING
  eng "ib_undo_trunc_before_done_logging"

OBSOLETE_ER_IB_MSG_UNDO_INJECT_BEFORE_RSEG
  eng "ib_undo_trunc_before_rsegs"

ER_IB_MSG_FAILED_TO_FINISH_TRUNCATE
  eng "%s Failed to finish truncating Undo Tablespace '%s'"

ER_IB_MSG_DEPRECATED_INNODB_UNDO_TABLESPACES
  eng "The setting INNODB_UNDO_TABLESPACES is deprecated and is no longer used.  InnoDB always creates 2 undo tablespaces to start with. If you need more, please use CREATE UNDO TABLESPACE."

ER_IB_MSG_WRONG_TABLESPACE_DIR
  eng "The directory for tablespace %s does not exist or is incorrect."

ER_IB_MSG_LOCK_FREE_HASH_USAGE_STATS
  eng "%s"

ER_CLONE_DONOR_TRACE
  eng "Clone donor reported : %.512s."

ER_CLONE_PROTOCOL_TRACE
  eng "Clone received unexpected response from donor : %.512s."

ER_CLONE_CLIENT_TRACE
  eng "Client: %.512s."

ER_CLONE_SERVER_TRACE
  eng "Server: %.512s."

ER_THREAD_POOL_PFS_TABLES_INIT_FAILED
  eng "Failed to initialize the performance schema tables service."

ER_THREAD_POOL_PFS_TABLES_ADD_FAILED
  eng "Failed to add thread pool performance schema tables."

ER_CANT_SET_DATA_DIR
  eng "Failed to set datadir to \'%-.200s\' (OS errno: %d - %s)"

ER_INNODB_INVALID_INNODB_UNDO_DIRECTORY_LOCATION
  eng "The innodb_undo_directory is not allowed to be an ancestor of the datadir."

ER_SERVER_RPL_ENCRYPTION_FAILED_TO_FETCH_KEY
  eng "Failed to fetch key from keyring, please check if keyring is loaded."

ER_SERVER_RPL_ENCRYPTION_KEY_NOT_FOUND
  eng "Can't find key from keyring, please check in the server log if a keyring is loaded and initialized successfully."

ER_SERVER_RPL_ENCRYPTION_KEYRING_INVALID_KEY
  eng "Fetched an invalid key from keyring."

ER_SERVER_RPL_ENCRYPTION_HEADER_ERROR
  eng "Error reading a replication log encryption header: %s."

ER_SERVER_RPL_ENCRYPTION_FAILED_TO_ROTATE_LOGS
  eng "Failed to rotate some logs after changing binlog encryption settings. Please fix the problem and rotate the logs manually."

ER_SERVER_RPL_ENCRYPTION_KEY_EXISTS_UNEXPECTED
  eng "Key %s exists unexpected."

ER_SERVER_RPL_ENCRYPTION_FAILED_TO_GENERATE_KEY
  eng "Failed to generate key, please check if keyring is loaded."

ER_SERVER_RPL_ENCRYPTION_FAILED_TO_STORE_KEY
  eng "Failed to store key, please check if keyring is loaded."

ER_SERVER_RPL_ENCRYPTION_FAILED_TO_REMOVE_KEY
  eng "Failed to remove key, please check if keyring is loaded."

ER_SERVER_RPL_ENCRYPTION_MASTER_KEY_RECOVERY_FAILED
  eng "Unable to recover binlog encryption master key, please check if keyring is loaded."

ER_SERVER_RPL_ENCRYPTION_UNABLE_TO_INITIALIZE
  eng "Failed to initialize binlog encryption, please check if keyring is loaded."

ER_SERVER_RPL_ENCRYPTION_UNABLE_TO_ROTATE_MASTER_KEY_AT_STARTUP
  eng "Failed to rotate binlog encryption master key at startup, please check if keyring is loaded."

ER_SERVER_RPL_ENCRYPTION_IGNORE_ROTATE_MASTER_KEY_AT_STARTUP
  eng "Ignoring binlog_rotate_encryption_master_key_at_startup because binlog_encryption option is disabled."

ER_INVALID_ADMIN_ADDRESS
  eng "Invalid value for command line option admin-address: '%s'"

ER_SERVER_STARTUP_ADMIN_INTERFACE
  eng "Admin interface ready for connections, address: '%s'  port: %d"

ER_CANT_CREATE_ADMIN_THREAD
  eng "Can't create thread to handle admin connections (errno= %d)"

ER_WARNING_RETAIN_CURRENT_PASSWORD_CLAUSE_VOID
  eng "RETAIN CURRENT PASSWORD ignored for user '%s'@'%s' as its authentication plugin %s does not support multiple passwords."

ER_WARNING_DISCARD_OLD_PASSWORD_CLAUSE_VOID
  eng "DISCARD OLD PASSWORD ignored for user '%s'@'%s' as its authentication plugin %s does not support multiple passwords."

OBSOLETE_ER_SECOND_PASSWORD_CANNOT_BE_EMPTY
  eng "Empty password can not be retained as second password for user '%s'@'%s'."

OBSOLETE_ER_PASSWORD_CANNOT_BE_RETAINED_ON_PLUGIN_CHANGE
  eng "Current password can not be retained for user '%s'@'%s' because authentication plugin is being changed."

OBSOLETE_ER_CURRENT_PASSWORD_CANNOT_BE_RETAINED
  eng "Current password can not be retained for user '%s'@'%s' because new password is empty."

ER_WARNING_AUTHCACHE_INVALID_USER_ATTRIBUTES
  eng "Can not read and process value of User_attributes column from mysql.user table for user: '%s@%s'; Ignoring user."

ER_MYSQL_NATIVE_PASSWORD_SECOND_PASSWORD_USED_INFORMATION
  eng "Second password was used for login by user: '%s'@'%s'."

ER_SHA256_PASSWORD_SECOND_PASSWORD_USED_INFORMATION
  eng "Second password was used for login by user: '%s'@'%s'."

ER_CACHING_SHA2_PASSWORD_SECOND_PASSWORD_USED_INFORMATION
  eng "Second password was used for login by user: '%s'@'%s'."

ER_GRP_RPL_SEND_TRX_PREPARED_MESSAGE_FAILED
  eng "Error sending transaction '%d:%lld' prepared message from session '%u'."

ER_GRP_RPL_RELEASE_COMMIT_AFTER_GROUP_PREPARE_FAILED
  eng "Error releasing transaction '%d:%lld' for commit on session '%u' after being prepared on all group members."

ER_GRP_RPL_TRX_ALREADY_EXISTS_ON_TCM_ON_AFTER_CERTIFICATION
  eng "Transaction '%d:%lld' already exists on Group Replication consistency manager while being registered after conflict detection."

ER_GRP_RPL_FAILED_TO_INSERT_TRX_ON_TCM_ON_AFTER_CERTIFICATION
  eng "Error registering transaction '%d:%lld' on Group Replication consistency manager after conflict detection."

ER_GRP_RPL_REGISTER_TRX_TO_WAIT_FOR_GROUP_PREPARE_FAILED
  eng "Error registering transaction '%d:%lld' from session '%u' to wait for being prepared on all group members."

ER_GRP_RPL_TRX_WAIT_FOR_GROUP_PREPARE_FAILED
  eng "Error on transaction '%d:%lld' from session '%u' while waiting for being prepared on all group members."

ER_GRP_RPL_TRX_DOES_NOT_EXIST_ON_TCM_ON_HANDLE_REMOTE_PREPARE
  eng "Transaction '%d:%lld' does not exist on Group Replication consistency manager while receiving remote transaction prepare."

ER_GRP_RPL_RELEASE_BEGIN_TRX_AFTER_DEPENDENCIES_COMMIT_FAILED
  eng "Error releasing transaction '%d:%lld' for execution on session '%u' after its dependencies did complete commit."

ER_GRP_RPL_REGISTER_TRX_TO_WAIT_FOR_DEPENDENCIES_FAILED
  eng "Error registering transaction from session '%u' to wait for its dependencies to complete commit."

ER_GRP_RPL_WAIT_FOR_DEPENDENCIES_FAILED
  eng "Error on session '%u' while waiting for its dependencies to complete commit."

ER_GRP_RPL_REGISTER_TRX_TO_WAIT_FOR_SYNC_BEFORE_EXECUTION_FAILED
  eng "Error registering transaction from session '%u' to wait for sync before execution."

ER_GRP_RPL_SEND_TRX_SYNC_BEFORE_EXECUTION_FAILED
  eng "Error sending sync before execution message from session '%u'."

ER_GRP_RPL_TRX_WAIT_FOR_SYNC_BEFORE_EXECUTION_FAILED
  eng "Error on transaction from session '%u' while waiting for sync before execution."

ER_GRP_RPL_RELEASE_BEGIN_TRX_AFTER_WAIT_FOR_SYNC_BEFORE_EXEC
  eng "Error releasing transaction for execution on session '%u' after wait for sync before execution."

ER_GRP_RPL_TRX_WAIT_FOR_GROUP_GTID_EXECUTED
  eng "Error waiting for group executed transactions commit on session '%u'."

OBSOLETE_ER_UNIT_NOT_FOUND SU001
  eng "There's no unit of measure named '%s'."

OBSOLETE_ER_GEOMETRY_IN_UNKNOWN_LENGTH_UNIT SU001
  eng "The function %s uses %s as a unit, but was passed geometry without units (\"SRID 0\"). Conversion is not possible."

ER_WARN_PROPERTY_STRING_PARSE_FAILED
  eng "Could not parse key-value pairs in property string '%s'"

ER_INVALID_PROPERTY_KEY
  eng "Property key '%s' is invalid."

ER_GRP_RPL_GTID_SET_EXTRACT_ERROR_DURING_RECOVERY
  eng "Error when extracting the group_replication_applier channel received transactions set. Unable to ensure the execution of group transactions received during recovery."

ER_SERVER_RPL_ENCRYPTION_FAILED_TO_ENCRYPT
  eng "Failed to encrypt content to write into binlog file: %s."

ER_CANNOT_GET_SERVER_VERSION_FROM_TABLESPACE_HEADER
  eng "Cannot get the server version number from the dictionary tablespace header."

ER_CANNOT_SET_SERVER_VERSION_IN_TABLESPACE_HEADER
  eng "Cannot set the server version number in the dictionary tablespace header."

ER_SERVER_UPGRADE_VERSION_NOT_SUPPORTED
  eng "Upgrading the server from server version '%u' is not supported."

ER_SERVER_UPGRADE_FROM_VERSION
  eng "MySQL server upgrading from version '%u' to '%u'."

ER_GRP_RPL_ERROR_ON_CERT_DB_INSTALL
  eng "The certification information could not be set in this server: '%s'"

ER_GRP_RPL_FORCE_MEMBERS_WHEN_LEAVING
  eng "A request to force a new group membership was issued when the member is leaving the group."

ER_TRG_WRONG_ORDER
  eng "Trigger %s.%s for table %s.%s is listed in wrong order. Please drop and recreate all triggers for the table."

OBSOLETE_ER_SECONDARY_ENGINE_PLUGIN
  eng "%s"

ER_LDAP_AUTH_GRP_SEARCH_NOT_SPECIAL_HDL
  eng "Special handling for group search, {GA} not found"

ER_LDAP_AUTH_GRP_USER_OBJECT_HAS_GROUP_INFO
  eng "User group retrieval: User object has group information"

ER_LDAP_AUTH_GRP_INFO_FOUND_IN_MANY_OBJECTS
  eng "Group information found in multiple user objects. Search filter configuration is incorrect."

ER_LDAP_AUTH_GRP_INCORRECT_ATTRIBUTE
  eng "User group retrieval: no group attribute found. Incorrect group search attribute. "

ER_LDAP_AUTH_GRP_NULL_ATTRIBUTE_VALUE
  eng "User group retrieval: Group attribute values is NULL. "

ER_LDAP_AUTH_GRP_DN_PARSING_FAILED
  eng "User group retrieval: parsing DN failed. "

ER_LDAP_AUTH_GRP_OBJECT_HAS_USER_INFO
  eng "User group retrieval: Group object has user information"

ER_LDAP_AUTH_LDAPS
  eng "Reserved port for ldaps using ldaps"

ER_LDAP_MAPPING_GET_USER_PROXY
  eng "Get user proxy"

ER_LDAP_MAPPING_USER_DONT_BELONG_GROUP
  eng "Get user proxy: User doesn't belongs to any group, user name will be treated as authenticated user."

ER_LDAP_MAPPING_INFO
  eng "Get user proxy: configured mapping info: %s"

ER_LDAP_MAPPING_EMPTY_MAPPING
  eng "Get user proxy: User doesn't have group mapping information, First LDAP group will be treated as authenticated user."

ER_LDAP_MAPPING_PROCESS_MAPPING
  eng "Process group proxy mapping"

ER_LDAP_MAPPING_CHECK_DELIMI_QUOTE
  eng "Check delimiter after quote"

ER_LDAP_MAPPING_PROCESS_DELIMITER
  eng "Processing delimiter"

ER_LDAP_MAPPING_PROCESS_DELIMITER_EQUAL_NOT_FOUND
  eng "Processing delimiter, separator = not found, resetting position"

ER_LDAP_MAPPING_PROCESS_DELIMITER_TRY_COMMA
  eng ""Processing delimiter, failed to get data for = separator try for separator ,.""

ER_LDAP_MAPPING_PROCESS_DELIMITER_COMMA_NOT_FOUND
  eng "Processing delimiter, separator , not found, resetting position"

ER_LDAP_MAPPING_NO_SEPEARATOR_END_OF_GROUP
  eng "Processing delimiter: No mapping separator is found, end of group information"

ER_LDAP_MAPPING_GETTING_NEXT_MAPPING
  eng "Getting next mapping information"

ER_LDAP_MAPPING_PARSING_CURRENT_STATE
  eng "Parsing mapping, current state: %d  delimiter char: %c "

ER_LDAP_MAPPING_PARSING_MAPPING_INFO
  eng "Parsing mapping info, LDAP group: %s MySQL proxy: %s"

ER_LDAP_MAPPING_PARSING_ERROR
  eng "Mapping parsing error"

ER_LDAP_MAPPING_TRIMMING_SPACES
  eng "Trimming left spaces"

ER_LDAP_MAPPING_IS_QUOTE
  eng "Checking if current characters is quote"

ER_LDAP_MAPPING_NON_DESIRED_STATE
  eng "Not desired state or un-defined states."

ER_INVALID_NAMED_PIPE_FULL_ACCESS_GROUP
  eng "Invalid value for named_pipe_full_access_group."

# This error is not supposed to be reported to the users. It is only
# meant for internal use to signal that a statement should be
# reprepared for a secondary storage engine. The error should be
# caught and handled by the server.
ER_PREPARE_FOR_SECONDARY_ENGINE
  eng "Retry the statement using a secondary storage engine."

ER_SERVER_WARN_DEPRECATED
  eng "'%s' is deprecated and will be removed in a future release. Please use %s instead"
ER_AUTH_ID_WITH_SYSTEM_USER_PRIV_IN_MANDATORY_ROLES
  eng "Cannot set mandatory_roles: AuthId `%.64s`@`%.64s` has '%s' privilege."

ER_SERVER_BINLOG_MASTER_KEY_RECOVERY_OUT_OF_COMBINATION
  eng "Unable to recover binary log master key, the combination of new_master_key_seqno=%u, master_key_seqno=%u and old_master_key_seqno=%u are wrong."

ER_SERVER_BINLOG_MASTER_KEY_ROTATION_FAIL_TO_CLEANUP_AUX_KEY
  eng "Failed to remove auxiliary binary log encryption key from keyring, please check if keyring is loaded. The cleanup of the binary log master key rotation process did not finish as expected and the cleanup will take place upon server restart or next 'ALTER INSTANCE ROTATE BINLOG MASTER KEY' execution."

OBSOLETE_ER_CANNOT_GRANT_SYSTEM_PRIV_TO_MANDATORY_ROLE
  eng "AuthId `%.64s`@`%.64s` is set as mandatory_roles. Cannot grant the '%s' privilege."

OBSOLETE_ER_PARTIAL_REVOKE_AND_DB_GRANT_BOTH_EXISTS
  eng "'%s' privilege for database '%s' exists both as partial revoke and mysql.db simultaneously. It could mean 'mysql' schema is corrupted."

OBSOLETE_ER_DB_ACCESS_DENIED
  eng "Access denied for AuthId `%.64s`@`%.64s` to database '%-.192s'."

OBSOLETE_ER_PARTIAL_REVOKES_EXIST
  eng "At least one partial revoke exists on a database. The system variable '@@partial_revokes' must be set to ON."

ER_TURNING_ON_PARTIAL_REVOKES
  eng "At least one partial revoke exists on a database. Turning ON the system variable '@@partial_revokes'."

ER_WARN_PARTIAL_REVOKE_AND_DB_GRANT
  eng "For user '%s'@'%s', one or more privileges granted through mysql.db for database '%s', conflict with partial revoke. It could mean 'mysql' schema is corrupted."

ER_WARN_INCORRECT_PRIVILEGE_FOR_DB_RESTRICTIONS
  eng "For user %s, ignored restrictions for privilege(s) '%s' for database '%s' as these are not valid database privileges."

ER_WARN_INVALID_DB_RESTRICTIONS
  eng "For user %s, ignored restrictions for privilege(s) '%s' for database '%s' as corresponding global privilege(s) are not granted."

ER_GRP_RPL_INVALID_COMMUNICATION_PROTOCOL
  eng "'%s' is an invalid value for group_replication_communication_protocol_join, please use a MySQL version between 5.7.14 and this server's version"

ER_GRP_RPL_STARTED_AUTO_REJOIN
  eng "Started auto-rejoin procedure attempt %lu of %lu"

ER_GRP_RPL_TIMEOUT_RECEIVED_VC_ON_REJOIN
  eng "Timeout while waiting for a view change event during the auto-rejoin procedure"

ER_GRP_RPL_FINISHED_AUTO_REJOIN
  eng "Auto-rejoin procedure attempt %lu of %lu finished. Member was%s able to join the group."

ER_GRP_RPL_DEFAULT_TABLE_ENCRYPTION_DIFF_FROM_GRP
  eng "The member is configured with a default_table_encryption option value '%d' different from the group '%d'. The member will now exit the group."

ER_SERVER_UPGRADE_OFF
  eng "Server shutting down because upgrade is required, yet prohibited by the command line option '--upgrade=NONE'."

ER_SERVER_UPGRADE_SKIP
  eng "Server upgrade is required, but skipped by command line option '--upgrade=MINIMAL'."

ER_SERVER_UPGRADE_PENDING
  eng "Server upgrade started with version %d, but server upgrade of version %d is still pending."

ER_SERVER_UPGRADE_FAILED
  eng "Failed to upgrade server."

ER_SERVER_UPGRADE_STATUS
  eng "Server upgrade from '%d' to '%d' %s."

ER_SERVER_UPGRADE_REPAIR_REQUIRED
  eng "Table '%s' requires repair."

ER_SERVER_UPGRADE_REPAIR_STATUS
  eng "Table '%s' repair %s."

ER_SERVER_UPGRADE_INFO_FILE
  eng "Could not open server upgrade info file '%s' for writing. Please make sure the file is writable."

ER_SERVER_UPGRADE_SYS_SCHEMA
  eng "Upgrading the sys schema."

ER_SERVER_UPGRADE_MYSQL_TABLES
  eng "Running queries to upgrade MySQL server."

ER_SERVER_UPGRADE_SYSTEM_TABLES
  eng "Upgrading system table data."

ER_SERVER_UPGRADE_EMPTY_SYS
  eng "Found empty sys database. Installing the sys schema."

ER_SERVER_UPGRADE_NO_SYS_VERSION
  eng "A sys schema exists with no sys.version view. If you have a user created sys schema, this must be renamed for the upgrade to succeed."

ER_SERVER_UPGRADE_SYS_VERSION_EMPTY
  eng "A sys schema exists with a sys.version view, but it returns no results."

ER_SERVER_UPGRADE_SYS_SCHEMA_OUTDATED
  eng "Found outdated sys schema version %s."

ER_SERVER_UPGRADE_SYS_SCHEMA_UP_TO_DATE
  eng "The sys schema is already up to date (version %s)."

ER_SERVER_UPGRADE_SYS_SCHEMA_OBJECT_COUNT
  eng "Found %d sys %s, but expected %d. Re-installing the sys schema."

ER_SERVER_UPGRADE_CHECKING_DB
  eng "Checking '%s' schema."

ER_IB_MSG_DDL_LOG_DELETE_BY_ID_TMCT
  eng "Too many concurrent transactions while clearing the DDL Log. Please increase the number of Rollback Segments."

ER_IB_MSG_POST_RECOVER_DDL_LOG_RECOVER
  eng "Error in DDL Log recovery during Post-Recovery processing."

ER_IB_MSG_POST_RECOVER_POST_TS_ENCRYPT
  eng "Error in Post-Tablespace-Encryption during Post-Recovery processing."

ER_IB_MSG_DDL_LOG_FAIL_POST_DDL
  eng "Error in DLL Log cleanup during Post-DDL processing."

ER_SERVER_BINLOG_UNSAFE_SYSTEM_FUNCTION
  eng "'%s' statement is unsafe because it uses a system function that may return a different value on the replica."

ER_SERVER_UPGRADE_HELP_TABLE_STATUS
  eng "Upgrade of help tables %s."

OBSOLETE_ER_GRP_RPL_SRV_GTID_WAIT_ERROR
  eng "Error when waiting for the server to execute local transactions in order assure the group change proper logging"

OBSOLETE_ER_GRP_DELAYED_VCLE_LOGGING
  eng "Unable to log the group change View log event in its exaction position in the log. This will not however affect the group replication recovery process or the overall plugin process."

OBSOLETE_ER_CANNOT_GRANT_ROLES_TO_ANONYMOUS_USER
  eng "Cannot grant roles to an anonymous user."

ER_BINLOG_UNABLE_TO_ROTATE_GTID_TABLE_READONLY
  eng "Unable to create a new binlog file: Table `mysql.gtid_executed` couldn't be opened. %s"

ER_NETWORK_NAMESPACES_NOT_SUPPORTED
  eng "Network Namespaces is not supported on this platform"

ER_UNKNOWN_NETWORK_NAMESPACE
  eng "Unknown network namespace '%s'"

ER_NETWORK_NAMESPACE_NOT_ALLOWED_FOR_WILDCARD_ADDRESS
  eng "Network namespace not allowed for wildcard interface address"

ER_SETNS_FAILED
  eng "setns() failed with error '%s'"

ER_WILDCARD_NOT_ALLOWED_FOR_MULTIADDRESS_BIND
  eng "Wildcard address value not allowed for multivalued bind address"

ER_NETWORK_NAMESPACE_FILE_PATH_TOO_LONG
  eng "The path to a special network namespace file is too long. (got %u > max %u)"

ER_IB_MSG_TOO_LONG_PATH
  eng "Cannot create tablespace '%s'. The filepath is too long for this OS."

ER_IB_RECV_FIRST_REC_GROUP_INVALID
  eng "The last block of redo had corrupted first_rec_group and became fixed (%u -> %u)."

ER_DD_UPGRADE_COMPLETED
  eng "Data dictionary upgrade from version '%u' to '%u' completed."

ER_SSL_SERVER_CERT_VERIFY_FAILED
  eng "Server SSL certificate doesn't verify: %s"

ER_PERSIST_OPTION_USER_TRUNCATED
  eng "Truncated a user name for %s that was too long while reading the persisted variables file"

ER_PERSIST_OPTION_HOST_TRUNCATED
  eng "Truncated a host name for %s that was too long while reading the persisted variables file"

ER_NET_WAIT_ERROR
  eng "The wait_timeout period was exceeded, the idle time since last command was too long."

ER_IB_MSG_1285
  eng "'%s' found not encrypted while '%s' is ON. Trying to encrypt it now."

ER_IB_MSG_CLOCK_MONOTONIC_UNSUPPORTED
  eng "CLOCK_MONOTONIC is unsupported, so do not change the system time when MySQL is running !"

ER_IB_MSG_CLOCK_GETTIME_FAILED
  eng "clock_gettime() failed: %s"

ER_PLUGIN_NOT_EARLY_DUP
  eng "Plugin '%s' is not to be used as an "early" plugin. Don't add it to --early-plugin-load, keyring migration etc."
  bgn "Приставката '%s' не може да се използва като ранна приставка. Не я добавайте в --early-plugin-load и т.н."

ER_PLUGIN_NO_INSTALL_DUP
  eng "Plugin '%s' is marked as not dynamically installable. You have to stop the server to install it."

# When using this error message, use the ER_WARN_DEPRECATED_SYNTAX error
# code.
OBSOLETE_ER_WARN_DEPRECATED_SQL_CALC_FOUND_ROWS
  eng "SQL_CALC_FOUND_ROWS is deprecated and will be removed in a future release. Consider using two separate queries instead."

# When using this error message, use the ER_WARN_DEPRECATED_SYNTAX error
# code.
OBSOLETE_ER_WARN_DEPRECATED_FOUND_ROWS
  eng "FOUND_ROWS() is deprecated and will be removed in a future release. Consider using COUNT(*) instead."

ER_BINLOG_UNSAFE_DEFAULT_EXPRESSION_IN_SUBSTATEMENT
  eng "The statement is unsafe because it invokes a trigger or a stored function that modifies a table that has a column with a DEFAULT expression that may return a different value on the replica."

ER_GRP_RPL_MEMBER_VER_READ_COMPATIBLE
  eng "Member version is read compatible with the group."

ER_LOCK_ORDER_INIT_FAILED
  eng "Lock order disabled (reason: init failed)."

ER_AUDIT_LOG_KEYRING_ID_TIMESTAMP_VALUE_IS_INVALID
  eng "Keyring ID timestamp value is invalid: '%s'"

ER_AUDIT_LOG_FILE_NAME_TIMESTAMP_VALUE_IS_MISSING_OR_INVALID
  eng "Cannot process audit log file. File name timestamp value is missing or invalid: '%s'"

ER_AUDIT_LOG_FILE_NAME_DOES_NOT_HAVE_REQUIRED_FORMAT
  eng "Cannot process audit log file. File name does not have required format: '%s'"

ER_AUDIT_LOG_FILE_NAME_KEYRING_ID_VALUE_IS_MISSING
  eng "Cannot process audit log file. File name keyring ID value is missing: '%s'"

ER_AUDIT_LOG_FILE_HAS_BEEN_SUCCESSFULLY_PROCESSED
  eng "Audit log file has been successfully processed: '%s'"

ER_AUDIT_LOG_COULD_NOT_OPEN_FILE_FOR_READING
  eng "Could not open audit log file for reading: '%s'"

ER_AUDIT_LOG_INVALID_FILE_CONTENT
  eng "Invalid audit log file content: '%s'"

ER_AUDIT_LOG_CANNOT_READ_PASSWORD
  eng "Cannot read password: '%.32s'."

ER_AUDIT_LOG_CANNOT_STORE_PASSWORD
  eng "Cannot store password: '%.32s'."

ER_AUDIT_LOG_CANNOT_REMOVE_PASSWORD
  eng "Cannot remove password: '%.32s'."

ER_AUDIT_LOG_PASSWORD_HAS_BEEN_COPIED
  eng "'audit_log' password has been copied into '%.32s' and will be removed with first purged password."

OBSOLETE_ER_AUDIT_LOG_INSUFFICIENT_PRIVILEGE
  eng "Request ignored for '%.64s'@'%.64s'. Role needed to perform operation: '%.32s'"

OBSOLETE_ER_WRONG_MVI_VALUE
  eng "Can't store an array or an object in a scalar key part of the index '%.192s'"

OBSOLETE_ER_WARN_FUNC_INDEX_NOT_APPLICABLE
  eng "Cannot use functional index '%-.64s' due to type or collation conversion"

OBSOLETE_ER_EXCEEDED_MV_KEYS_NUM
  eng "Exceeded max number of values per record for multi-valued index '%-.64s' by %u value(s)"

OBSOLETE_ER_EXCEEDED_MV_KEYS_SPACE
  eng "Exceeded max total length of values per record for multi-valued index '%-.64s' by %u bytes"

OBSOLETE_ER_FUNCTIONAL_INDEX_DATA_IS_TOO_LONG 22001
  eng "Data too long for functional index '%-.64s'"

OBSOLETE_ER_INVALID_JSON_VALUE_FOR_FUNC_INDEX 22018
  eng "Invalid JSON value for CAST for functional index '%-.64s'"

OBSOLETE_ER_JSON_VALUE_OUT_OF_RANGE_FOR_FUNC_INDEX 22003
  eng "Out of range JSON value for CAST for functional index '%-.64s'"

ER_LDAP_EMPTY_USERDN_PASSWORD
  eng "Empty user dn or password is not allowed, not attempting LDAP bind."

OBSOLETE_ER_GROUPING_ON_TIMESTAMP_IN_DST
  eng "Grouping on temporal is non-deterministic for timezones having DST. Please consider switching to UTC for this query."

ER_ACL_WRONG_OR_MISSING_ACL_TABLES_LOG
  eng "The current layout of the ACL tables does not conform to the server's expected layout. They're either altered, missing or not upgraded from a previous version. However a best effort attempt to read data from these tables will still be made."

ER_LOCK_ORDER_FAILED_WRITE_FILE
  eng "LOCK_ORDER: Failed to write to file <%s>."

ER_LOCK_ORDER_FAILED_READ_FILE
  eng "LOCK_ORDER: Failed to read from file <%s>."

ER_LOCK_ORDER_MESSAGE
  eng "LOCK_ORDER message: %s"

ER_LOCK_ORDER_DEPENDENCIES_SYNTAX
  eng "Lock order dependencies file <%s> (%d:%d) - (%d:%d) : %s"

ER_LOCK_ORDER_SCANNER_SYNTAX
  eng "Lock order scanner: (%d:%d) - (%d:%d) : %s"

ER_DATA_DIRECTORY_UNUSABLE_DELETABLE
  eng "The newly created data directory %s by --initialize is unusable. You can remove it."
  bgn "Новосъздадената от --initialize папка за базата %s е неизползваема. Можете да я изтриете."

ER_IB_MSG_BTREE_LEVEL_LIMIT_EXCEEDED
  eng "No. of B-tree level created for index %s has crossed the permissible limit. If debug option innodb_limit_optimistic_insert_debug is being used try tweaking it to include more records in a page."

ER_IB_CLONE_START_STOP
  eng "%s"

ER_IB_CLONE_OPERATION
  eng "%s"

ER_IB_CLONE_RESTART
  eng "%s"

ER_IB_CLONE_USER_DATA
  eng "Clone removing all user data for provisioning: %s"

ER_IB_CLONE_NON_INNODB_TABLE
  eng "Non innodb table: %s.%s is not cloned and is empty."

ER_CLONE_SHUTDOWN_TRACE
  eng "Clone shutting down server as RESTART failed. Please start server to complete clone operation."

ER_GRP_RPL_GTID_PURGED_EXTRACT_ERROR
  eng "Error when extracting this member GTID purged set. Operations and checks made to group joiners may be incomplete."

ER_GRP_RPL_CLONE_PROCESS_PREPARE_ERROR
  eng "There was an issue when configuring the remote cloning process: %s"

ER_GRP_RPL_CLONE_PROCESS_EXEC_ERROR
  eng "There was an issue when cloning from another server: %s"

ER_GRP_RPL_RECOVERY_EVAL_ERROR
  eng "There was an issue when trying to evaluate the best distributed recovery strategy while joining.%s"

ER_GRP_RPL_NO_POSSIBLE_RECOVERY
  eng "No valid or ONLINE members exist to get the missing data from the group. For cloning check if donors of the same version and with clone plugin installed exist. For incremental recovery check if you have donors where the required data was not purged from the binary logs."

ER_GRP_RPL_CANT_KILL_THREAD
  eng "The group replication plugin could not kill the plugin routine for %s. %s"

ER_GRP_RPL_RECOVERY_STRAT_CLONE_THRESHOLD
  eng "This member will start distributed recovery using clone. It is due to the number of missing transactions being higher than the configured threshold of %llu."

ER_GRP_RPL_RECOVERY_STRAT_CLONE_PURGED
  eng "This member will start distributed recovery using clone. It is due to no ONLINE member has the missing data for recovering in its binary logs."

ER_GRP_RPL_RECOVERY_STRAT_CHOICE
  eng "Distributed recovery will transfer data using: %s"

ER_GRP_RPL_RECOVERY_STRAT_FALLBACK
  eng "Due to some issue on the previous step distributed recovery is now executing: %s"

ER_GRP_RPL_RECOVERY_STRAT_NO_FALLBACK
  eng "Due to a critical cloning error or lack of donors, distributed recovery cannot be executed. The member will now leave the group."

ER_GRP_RPL_REPLICA_THREAD_ERROR_ON_CLONE
  eng "The '%s' thread of channel '%s' will error out as the server will attempt to clone another server"

ER_UNKNOWN_TABLE_IN_UPGRADE
  eng "Unknown table '%-.129s'"

ER_IDENT_CAUSES_TOO_LONG_PATH_IN_UPGRADE
  eng "Long database name and identifier for object resulted in path length exceeding %d characters. Path: '%s'."

ER_XA_CANT_CREATE_MDL_BACKUP
  eng "XA: Failed to take MDL Lock backup of PREPARED XA transaction during client disconnect."

ER_AUDIT_LOG_SUPER_PRIVILEGE_REQUIRED
  eng "SUPER privilege or AUDIT_ADMIN role required for '%s'@'%s' user."

ER_AUDIT_LOG_UDF_INVALID_ARGUMENT_TYPE
  eng "Invalid argument type"

ER_AUDIT_LOG_UDF_INVALID_ARGUMENT_COUNT
  eng "Invalid argument count"

ER_AUDIT_LOG_HAS_NOT_BEEN_INSTALLED
  eng "audit_log plugin has not been installed using INSTALL PLUGIN syntax."

ER_AUDIT_LOG_UDF_READ_INVALID_MAX_ARRAY_LENGTH_ARG_TYPE
  eng "Invalid \"max_array_length\" argument type."

ER_LOG_CANNOT_WRITE_EXTENDED
  eng "Failed to write to %s: %s (%s)"

OBSOLETE_ER_UPGRADE_WITH_PARTITIONED_TABLES_REJECTED
  eng "Upgrading from server version %d with partitioned tables and lower_case_table_names == 1 on a case sensitive file system may cause issues, and is therefore prohibited. To upgrade anyway, restart the new server version with the command line option 'upgrade=FORCE'. When upgrade is completed, please execute 'RENAME TABLE <part_table_name> TO <new_table_name>; RENAME TABLE <new_table_name> TO <part_table_name>;' for each of the partitioned tables. Please see the documentation for further information."

ER_KEYRING_AWS_INCORRECT_PROXY
  eng "Incorrect environment variable %s, invalid port: %s"

ER_GRP_RPL_SERVER_SET_TO_OFFLINE_MODE_DUE_TO_ERRORS
  eng "The server was automatically set into offline mode after an error was detected."

ER_GRP_RPL_MESSAGE_SERVICE_FATAL_ERROR
  eng "A message sent through the Group Replication message deliver service was not delivered successfully. The server will now leave the group. Try to add the server back to the group and check if the problem persists, or check previous messages in the log for hints of what could be the problem."

ER_WARN_WRONG_COMPRESSION_ALGORITHM_LOG
  eng "Invalid SOURCE_COMPRESSION_ALGORITHMS '%.192s' found in repository for channel '%.192s'. Resetting to 'uncompressed' (no compression)."

ER_WARN_WRONG_COMPRESSION_LEVEL_LOG
  eng "Invalid SOURCE_ZSTD_COMPRESSION_LEVEL found in repository for channel '%.192s'. Resetting to %u."

ER_PROTOCOL_COMPRESSION_RESET_LOG
  eng "Option --protocol-compression-algorithms is reset to default value."

ER_XPLUGIN_COMPRESSION_ERROR
  eng "Fatal error while compressing outgoing data - %s"

ER_MYSQLBACKUP_MSG
  eng "%s"

ER_WARN_UNKNOWN_KEYRING_AWS_REGION
  eng "Unknown keyring_aws_region '%.192s'. Connection to AWS KMS may fail."

ER_WARN_LOG_PRIVILEGE_CHECKS_USER_DOES_NOT_EXIST
  eng "PRIVILEGE_CHECKS_USER for replication channel '%.192s' was set to `%.64s`@`%.255s`, but this is not an existing user. Correct this before starting replication threads."

ER_WARN_LOG_PRIVILEGE_CHECKS_USER_CORRUPT
  eng "Invalid, corrupted PRIVILEGE_CHECKS_USER was found in the replication configuration repository for channel '%.192s'. Use CHANGE REPLICATION SOURCE TO PRIVILEGE_CHECKS_USER to correct the configuration."

ER_WARN_LOG_PRIVILEGE_CHECKS_USER_NEEDS_RPL_APPLIER_PRIV
  eng "PRIVILEGE_CHECKS_USER for replication channel '%.192s' was set to `%.64s`@`%.255s`, but this user does not have REPLICATION_APPLIER privilege. Correct this before starting the replication threads."

ER_OBSOLETE_FILE_PRIVILEGE_FOR_REPLICATION_CHECKS
  eng "The PRIVILEGE_CHECKS_USER for channel '%.192s' would need FILE privilege to execute a LOAD DATA INFILE statement replicated in statement format. Consider using binlog_format=ROW on source. If the replicated events are trusted, recover from the failure by temporarily granting FILE to the PRIVILEGE_CHECKS_USER."

ER_RPL_REPLICA_SQL_THREAD_STARTING_WITH_PRIVILEGE_CHECKS
  eng "Replica SQL thread%s initialized, starting replication in log '%s' at position %s, relay log '%s' position: %s, user: '%.64s'@'%.255s', roles: %.512s"

ER_AUDIT_LOG_CANNOT_GENERATE_PASSWORD
  eng "Cannot generate password: '%.32s'"

ER_INIT_FAILED_TO_GENERATE_ROOT_PASSWORD
  eng "Failed to generate a random password for root. Probabably not enough enthropy."

ER_PLUGIN_LOAD_OPTIONS_IGNORED
  eng "Ignoring --plugin-load[_add] list as the server is running with --initialize(-insecure)."

ER_WARN_AUTH_ID_WITH_SYSTEM_USER_PRIV_IN_MANDATORY_ROLES
  eng "Cannot set mandatory_roles: AuthId `%.64s`@`%.64s` has '%s' privilege. AuthId(s) set in the mandatory_roles are ignored."

ER_IB_MSG_SKIP_HIDDEN_DIR
  eng "Directory '%s' will not be scanned because it is a hidden directory."

ER_WARN_RPL_RECOVERY_NO_ROTATE_EVENT_FROM_SOURCE_EOF
  eng "Server was not able to find a rotate event from source server to initialize relay log recovery for channel '%s'. Skipping relay log recovery for the channel."

ER_IB_LOB_ROLLBACK_INDEX_LEN
  eng "Rolling back LOB for transaction %llu undo number %llu : current index length %llu. (iteration %llu)"

ER_CANT_PROCESS_EXPRESSION_FOR_GENERATED_COLUMN_TO_DD
  eng "Error in processing (possibly deprecated) expression or function '%.128s' for generated column %.64s.%.64s.%.64s"

ER_RPL_REPLICA_QUEUE_EVENT_FAILED_INVALID_NON_ROW_FORMAT
  eng "The queue event failed for channel '%s' as an invalid event according to REQUIRE_ROW_FORMAT was found."

ER_OBSOLETE_REQUIRE_ROW_FORMAT_VIOLATION
  eng "The application of relay events failed for channel '%s' as an invalid event according to REQUIRE_ROW_FORMAT was found."

ER_LOG_PRIV_CHECKS_REQUIRE_ROW_FORMAT_NOT_SET
  eng "PRIVILEGE_CHECKS_USER for replication channel '%.192s' can't be set to `%.64s`@`%.255s` unless REQUIRE_ROW_FORMAT is also set to %d."

ER_RPL_REPLICA_SQL_THREAD_DETECTED_UNEXPECTED_EVENT_SEQUENCE
  eng "An unexpected event sequence was detected by the SQL thread while applying an event."

ER_IB_MSG_UPGRADE_PARTITION_FILE
  eng "Updating partition file name '%s' to '%s' and all other partition files during upgrade"

ER_IB_MSG_DOWNGRADE_PARTITION_FILE
  eng "Updating partition file name '%s' to '%s' and all other partition files during downgrade"

ER_IB_MSG_UPGRADE_PARTITION_FILE_IMPORT
  eng "Updating partition file name '%s' to '%s' for import"

ER_IB_WARN_OPEN_PARTITION_FILE
  eng "Unable to open partition file with new name '%s'. Please check if innodb_directories is set to include all external file paths"

ER_IB_MSG_FIL_STATE_MOVED_CORRECTED
  eng "%s DD ID: %llu - Partition tablespace %u, name '%s' is corrected to '%s'"

ER_IB_MSG_FIL_STATE_MOVED_CHANGED_PATH
  eng "%s DD ID: %llu - Tablespace %u, name '%s', '%s' is moved to '%s'"

ER_IB_MSG_FIL_STATE_MOVED_CHANGED_NAME
  eng "%s DD ID: %llu - Partition tablespace %u, name '%s', '%s' is updated to '%s'"

ER_IB_MSG_FIL_STATE_MOVED_TOO_MANY
  eng "%s Too many files have been moved, disabling logging of detailed messages"

ER_GR_ELECTED_PRIMARY_GTID_INFORMATION
  eng "Elected primary member %s: %s"

ER_SCHEMA_NAME_IN_UPPER_CASE_NOT_ALLOWED
  eng "Schema name '%s' containing upper case characters is not allowed with lower_case_table_names = 1."

ER_TABLE_NAME_IN_UPPER_CASE_NOT_ALLOWED
  eng "Table name '%s.%s' containing upper case characters is not allowed with lower_case_table_names = 1."

ER_SCHEMA_NAME_IN_UPPER_CASE_NOT_ALLOWED_FOR_FK
  eng "Schema name '%s' containing upper case characters, used by foreign key '%s' in table '%s.%s', is not allowed with lower_case_table_names = 1."

ER_TABLE_NAME_IN_UPPER_CASE_NOT_ALLOWED_FOR_FK
  eng "Table name '%s.%s' containing upper case characters, used by foreign key '%s' in table '%s.%s', is not allowed with lower_case_table_names = 1."

ER_IB_MSG_DICT_PARTITION_NOT_FOUND
  eng "Table Partition: %s is not found in InnoDB dictionary"

ER_ACCESS_DENIED_FOR_USER_ACCOUNT_BLOCKED_BY_PASSWORD_LOCK
  eng "Access denied for user '%-.48s'@'%-.64s'. Account is blocked for %s day(s) (%s day(s) remaining) due to %u consecutive failed logins. Use FLUSH PRIVILEGES or ALTER USER to reset."

ER_INNODB_OUT_OF_RESOURCES
  eng "%s"

ER_DD_UPGRADE_FOUND_PREPARED_XA_TRANSACTION
  eng "Upgrade cannot proceed due to an existing prepared XA transaction."

ER_MIGRATE_TABLE_TO_DD_OOM
  eng "Could not allocate memory for key_info when migrating table %s.%s"

ER_RPL_RELAY_LOG_RECOVERY_INFO_AFTER_CLONE
  eng "Applier metadata information for channel '%s' was found after a clone operation. Relay log recovery will be executed to adjust positions and file information for this new server. Should that automatic procedure fail please adjust the positions through 'CHANGE REPLICATION SOURCE TO'"

ER_IB_MSG_57_UNDO_SPACE_DELETE_FAIL
  eng "Failed to delete 5.7 undo tablespace: %s during upgrade"

ER_IB_MSG_DBLWR_1285
  eng "Empty doublewrite file: %s"

ER_IB_MSG_DBLWR_1286
  eng "Using '%s' for doublewrite"

ER_IB_MSG_DBLWR_1287
  eng  "Error reading doublewrite buffer from the system tablespace"

ER_IB_MSG_DBLWR_1288
  eng "Cannot create doublewrite buffer: you must increase your buffer pool size. Cannot continue operation."

ER_IB_MSG_DBLWR_1290
  eng "The page in the doublewrite file is corrupt. Cannot continue operation. You can try to recover the database with innodb_force_recovery=6"

ER_IB_MSG_BAD_DBLWR_FILE_NAME
  eng "The doublewrite filename '%s' is incorrect."

OBSOLETE_ER_IB_MSG_DBLWR_1292
  eng "%s"

ER_IB_MSG_DBLWR_1293
  eng "Doublewrite file create failed: %s"

ER_IB_MSG_DBLWR_1294
  eng "DBLWRThread: pthread_setaffinity() failed!"

ER_IB_MSG_DBLWR_1295
  eng "%s"

ER_IB_MSG_DBLWR_1296
  eng "%s"

ER_IB_MSG_DBLWR_1297
  eng "Doublewrite file read failed: %s"

ER_IB_MSG_DBLWR_1298
  eng "Dump of the data file page:"

ER_IB_MSG_DBLWR_1300
  eng "%s"

ER_IB_MSG_DBLWR_1301
  eng "%s"

ER_IB_MSG_DBLWR_1304
  eng "%s"

ER_IB_MSG_DBLWR_1305
  eng "%s"

ER_IB_MSG_DBLWR_1306
  eng "%s"

ER_IB_MSG_DBLWR_1307
  eng "%s"

ER_IB_MSG_DBLWR_1308
  eng "%s"

ER_IB_MSG_DBLWR_1309
  eng "%s"

ER_IB_MSG_DBLWR_1310
  eng "%s"

ER_IB_MSG_DBLWR_1311
  eng "%s"

ER_IB_MSG_DBLWR_1312
  eng "%s"

ER_IB_MSG_DBLWR_1313
  eng "%s"

ER_IB_MSG_DBLWR_1314
  eng "%s"

ER_IB_MSG_DBLWR_1315
  eng "%s"

ER_IB_MSG_DBLWR_1316
  eng "%s"

ER_IB_MSG_DBLWR_1317
  eng "%s"

ER_IB_MSG_DBLWR_1318
  eng "%s"

ER_IB_MSG_DBLWR_1319
  eng "Doublewrite load file %s size %lu is not a multiple of the configured page size %lu""

ER_IB_MSG_DBLWR_1320
  eng "Doublewrite file %s truncate failed"

ER_IB_MSG_DBLWR_1321
  eng "Doublewrite file %s failed to writ zeros"

ER_IB_MSG_DBLWR_1322
  eng "Doublewrite create file %s size %lu is not a multiple of the configured page size %lu""

ER_IB_MSG_DBLWR_1323
  eng "%s"

ER_IB_MSG_DBLWR_1324
  eng "%s"

ER_IB_MSG_DBLWR_1325
  eng "%s"

ER_IB_MSG_DBLWR_1326
  eng "%s"

ER_IB_MSG_DBLWR_1327
  eng "%s"

ER_IB_MSG_GTID_FLUSH_AT_SHUTDOWN
  eng "Could not flush all GTIDs during slow shutdown. Will recover GTIDs when server restarts."

ER_IB_MSG_57_STAT_SPACE_DELETE_FAIL
  eng "Failed to delete 5.7 stat tablespace: %s during upgrade"

ER_NDBINFO_UPGRADING_SCHEMA
  eng "Installing ndbinfo schema version %s"

ER_NDBINFO_NOT_UPGRADING_SCHEMA
  eng "Installed ndbinfo schema is current. Not upgrading."

ER_NDBINFO_UPGRADING_SCHEMA_FAIL
  eng "Failed to upgrade ndbinfo schema."

OBSOLETE_ER_IB_MSG_CREATE_LOG_FILE
  eng "%s"

ER_IB_MSG_INNODB_START_INITIALIZE
  eng "InnoDB initialization has started."

ER_IB_MSG_INNODB_END_INITIALIZE
  eng "InnoDB initialization has ended."

ER_IB_MSG_PAGE_ARCH_NO_RESET_POINTS
  eng "Could not find appropriate reset points."

ER_IB_WRN_PAGE_ARCH_FLUSH_DATA
  eng "Unable to flush. Page archiving data may be corrupt in case of a crash."

ER_IB_ERR_PAGE_ARCH_INVALID_DOUBLE_WRITE_BUF
  eng "Page archiver's doublewrite buffer for %ld is not valid."

ER_IB_ERR_PAGE_ARCH_RECOVERY_FAILED
  eng "Page archiver system's recovery failed."

ER_IB_ERR_PAGE_ARCH_INVALID_FORMAT
  eng "Invalid archived file name format. The archived file is supposed to have the format %s + [0-9]*."

ER_INVALID_XPLUGIN_SOCKET_SAME_AS_SERVER
  eng "X Plugins UNIX socket must use different file than MySQL server. X Plugin won't be accessible through UNIX socket"

ER_INNODB_UNABLE_TO_ACQUIRE_DD_OBJECT
  eng "%s"

ER_WARN_LOG_DEPRECATED_PARTITION_PREFIX_KEY
  eng "Column '%.64s.%.64s.%.64s' having prefix key part '%.64s(%u)' is ignored by the partitioning function. Use of prefixed columns in the PARTITION BY KEY() clause is deprecated and will be removed in a future release."

ER_IB_MSG_UNDO_TRUNCATE_TOO_OFTEN
  eng "Undo Truncation is occurring too often. Consider increasing --innodb-max-undo-log-size."

ER_GRP_RPL_IS_STARTING
  eng "Plugin 'group_replication' is starting."

ER_IB_MSG_INVALID_LOCATION_FOR_TABLESPACE
  eng "Cannot create tablespace %s because the directory is not a valid location. %s";

ER_IB_MSG_INVALID_LOCATION_WRONG_DB
  eng "Scanned file '%s' for tablespace %s cannot be opened because it is not in a sub-directory named for the schema.");

ER_IB_MSG_CANNOT_FIND_DD_UNDO_SPACE
  eng "Cannot find undo tablespace %s with filename '%s' as indicated by the Data Dictionary. Did you move or delete this tablespace? Any undo logs in it cannot be used."

ER_GRP_RPL_RECOVERY_ENDPOINT_FORMAT
  eng "Invalid input value for recovery socket endpoints '%s'. Please, provide a valid, comma separated, list of endpoints (IP:port)".

ER_GRP_RPL_RECOVERY_ENDPOINT_INVALID
  eng "The server is not listening on endpoint '%s'. Only endpoints that the server is listening on are valid recovery endpoints."

ER_GRP_RPL_RECOVERY_ENDPOINT_INVALID_DONOR_ENDPOINT
  eng "Received invalid recovery endpoints configuration from donor. This member is not a valid donor for recovery, so it will be skipped."

ER_GRP_RPL_RECOVERY_ENDPOINT_INTERFACES_IPS
  eng "Failed to retrieve IP addresses from enabled host network interfaces."

ER_WARN_TLS_CHANNEL_INITIALIZATION_ERROR
  eng "Failed to initialize TLS for channel: %s. See below for the description of exact issue."

ER_XPLUGIN_FAILED_TO_VALIDATE_ADDRESS
  eng "Validation of value '%s' set to `Mysqlx_bind_address` failed: %s. Skipping this value."

ER_XPLUGIN_FAILED_TO_BIND_INTERFACE_ADDRESS
  eng "Value '%s' set to `Mysqlx_bind_address`, X Plugin can't bind to it. Skipping this value."

ER_IB_ERR_RECOVERY_REDO_DISABLED
  eng "Server was killed when InnoDB redo logging was disabled. Data files could be corrupt. You can try to restart the database with innodb_force_recovery=6"

ER_IB_WRN_FAST_SHUTDOWN_REDO_DISABLED
  eng "InnoDB cannot do cold shutdown 'innodb_fast_shutdown = 2' and is forcing 'innodb_fast_shutdown = 1' as redo logging is disabled. InnoDB would flush all dirty pages to ensure physical data consistency."

ER_IB_WRN_REDO_DISABLED
  eng "InnoDB redo logging is disabled. All data could be lost in case of a server crash."

ER_IB_WRN_REDO_ENABLED
  eng "InnoDB redo logging is enabled. Data is now safe and can be recovered in case of a server crash."

ER_TLS_CONFIGURED_FOR_CHANNEL
  eng "Channel %s configured to support TLS. Encrypted connections are now supported for this channel."

ER_TLS_CONFIGURATION_REUSED
  eng "No TLS configuration was given for channel %s; re-using TLS configuration of channel %s."

ER_IB_TABLESPACE_PATH_VALIDATION_SKIPPED
  eng "Skipping InnoDB tablespace path validation. Manually moved tablespace files will not be detected!"

ER_IB_CANNOT_UPGRADE_WITH_DISCARDED_TABLESPACES
  eng "Upgrade failed because database contains discarded tablespaces."

ER_USERNAME_TRUNKATED
  eng "The user name '%s' exceeds the maximum number of allowed characters %d and is trunkated."

ER_HOSTNAME_TRUNKATED
  eng "The host name '%s' exceeds the maximum number of allowed characters %d and is trunkated."

ER_IB_MSG_TRX_RECOVERY_ROLLBACK_NOT_COMPLETED
  eng "Rollback of non-prepared transactions not completed, due to fast shutdown"

ER_AUTHCACHE_ROLE_EDGES_IGNORED_EMPTY_NAME
  eng "Found an entry in the 'role_edges' table with empty authorization ID; Skipped"

ER_AUTHCACHE_ROLE_EDGES_UNKNOWN_AUTHORIZATION_ID
  eng "Found an entry in the 'role_edges' table with unknown authorization ID '%s'; Skipped"

ER_AUTHCACHE_DEFAULT_ROLES_IGNORED_EMPTY_NAME
  eng "Found an entry in the 'default_roles' table with empty authorization ID; Skipped"

ER_AUTHCACHE_DEFAULT_ROLES_UNKNOWN_AUTHORIZATION_ID
  eng "Found an entry in the 'default_roles' table with unknown authorization ID '%s'; Skipped"

ER_IB_ERR_DDL_LOG_INSERT_FAILURE
  eng "Couldn't insert entry in ddl log for ddl."

ER_IB_LOCK_VALIDATE_LATCH_ORDER_VIOLATION
  eng "%s"

ER_IB_RELOCK_LATCH_ORDER_VIOLATION
  eng "%s"

OBSOLETE_ER_IB_MSG_1352
  eng "%s"

OBSOLETE_ER_IB_MSG_1353
  eng "%s"

OBSOLETE_ER_IB_MSG_1354
  eng "%s"

OBSOLETE_ER_IB_MSG_1355
  eng "%s"

OBSOLETE_ER_IB_MSG_1356
  eng "%s"

ER_IB_MSG_1357
  eng "%s"

ER_IB_MSG_1358
  eng "%s"

ER_IB_MSG_1359
  eng "%s"

ER_IB_FAILED_TO_DELETE_TABLESPACE_FILE
  eng "%s"

ER_IB_UNABLE_TO_EXPAND_TEMPORARY_TABLESPACE_POOL
  eng "%s"

ER_IB_TMP_TABLESPACE_CANNOT_CREATE_DIRECTORY
  eng "%s"

ER_IB_MSG_SCANNING_TEMP_TABLESPACE_DIR
  eng "%s"

ER_IB_ERR_TEMP_TABLESPACE_DIR_DOESNT_EXIST
  eng "%s"

ER_IB_ERR_TEMP_TABLESPACE_DIR_EMPTY
  eng "%s"

ER_IB_ERR_TEMP_TABLESPACE_DIR_CONTAINS_SEMICOLON
  eng "%s"

ER_IB_ERR_TEMP_TABLESPACE_DIR_SUBDIR_OF_DATADIR
  eng "%s"

ER_IB_ERR_SCHED_SETAFFNINITY_FAILED
  eng "%s"

ER_IB_ERR_UNKNOWN_PAGE_FETCH_MODE
  eng "%s"

ER_IB_ERR_LOG_PARSING_BUFFER_OVERFLOW
  eng "%s"

ER_IB_ERR_NOT_ENOUGH_MEMORY_FOR_PARSE_BUFFER
  eng "%s"

ER_IB_MSG_1372
  eng "%s"

ER_IB_MSG_1373
  eng "%s"

ER_IB_MSG_1374
  eng "%s"

ER_IB_MSG_1375
  eng "%s"

ER_IB_ERR_ZLIB_UNCOMPRESS_FAILED
  eng "%s"

ER_IB_ERR_ZLIB_BUF_ERROR
  eng "%s"

ER_IB_ERR_ZLIB_MEM_ERROR
  eng "%s"

ER_IB_ERR_ZLIB_DATA_ERROR
  eng "%s"

ER_IB_ERR_ZLIB_UNKNOWN_ERROR
  eng "%s"

ER_IB_MSG_1381
  eng "%s"

ER_IB_ERR_INDEX_RECORDS_WRONG_ORDER
  eng "%s"

ER_IB_ERR_INDEX_DUPLICATE_KEY
  eng "%s"

ER_IB_ERR_FOUND_N_DUPLICATE_KEYS
  eng "%s"

ER_IB_ERR_FOUND_N_RECORDS_WRONG_ORDER
  eng "%s"

ER_IB_ERR_PARALLEL_READ_OOM
  eng "%s"

ER_IB_MSG_UNDO_MARKED_ACTIVE
  eng "The state of undo tablespace %s is set to active implicitly."

ER_IB_MSG_UNDO_ALTERED_ACTIVE
  eng "The state of undo tablespace %s is set to 'active' by ALTER TABLESPACE."

ER_IB_MSG_UNDO_ALTERED_INACTIVE
  eng "The state of undo tablespace %s is set to 'inactive' by ALTER TABLESPACE."

ER_IB_MSG_UNDO_MARKED_EMPTY
  eng "The state of undo tablespace %s is set to 'empty'."

ER_IB_MSG_UNDO_TRUNCATE_DELAY_BY_CLONE
  eng "Delaying truncate of undo tablespace %s due to clone activity."

ER_IB_MSG_UNDO_TRUNCATE_DELAY_BY_MDL
  eng "Delaying truncate of undo tablespace %s due to a metadata lock."

ER_IB_MSG_INJECT_CRASH
  eng "Injected debug crash point: %s"

ER_IB_MSG_INJECT_FAILURE
  eng "Injected debug failure point: %s"

ER_GRP_RPL_TIMEOUT_RECEIVED_VC_LEAVE_ON_REJOIN
  eng "Timeout while waiting for a view change event during the leave step before a auto-rejoin attempt."

ER_RPL_ASYNC_RECONNECT_FAIL_NO_SOURCE
  eng "Failed to automatically re-connect to a different source, for channel '%s', because %s. To fix this %s."

ER_UDF_REGISTER_SERVICE_ERROR
  eng "Could not execute the installation of UDF functions. Check for other errors in the log"

ER_UDF_REGISTER_ERROR
  eng "Could not execute the installation of UDF function: %s. Check if the function is already present, if so, try to remove it."

ER_UDF_UNREGISTER_ERROR
  eng "Could not uninstall UDF functions. Try to remove them manually if present."

ER_EMPTY_PRIVILEGE_NAME_IGNORED
  eng "An empty or illegal privilege identifier was ignored when global privileges were read from disk."

ER_IB_MSG_INCORRECT_SIZE
  eng "%s"

ER_TMPDIR_PATH_TOO_LONG
  eng "A tmpdir temporary path \"%s\" is too long (> %zu) for this OS. This would not leave enough space for a temporary filename of length %zu within it."

ER_ERROR_LOG_DESTINATION_NOT_A_FILE
  eng "Error-log destination \"%s\" is not a file. Can not restore error log messages from previous run."

ER_NO_ERROR_LOG_PARSER_CONFIGURED
  eng "None of the log-sinks selected with --log-error-services=... provides a log-parser. The server will not be able to make the previous runs' error-logs available in performance_schema.error_log."

ER_UPGRADE_NONEXISTENT_SCHEMA
  eng "The schema \"%.64s\" referenced by %.16s \"%.128s\" does not exist. Please clean up any orphan %.16s before upgrading."

ER_IB_MSG_CREATED_UNDO_SPACE
  eng "Created undo tablespace '%s'."

ER_IB_MSG_DROPPED_UNDO_SPACE
  eng "Dropped undo tablespace '%s'."

ER_IB_MSG_MASTER_KEY_ROTATED
  eng "The InnoDB Encryption Master Key has been rotated in %d tablespaces."

ER_IB_DBLWR_DECOMPRESS_FAILED
  eng "Failed to decompress a DBLWR page (err=%d).  The original size is %d. Reporting the dblwr page as corrupted."

ER_IB_DBLWR_DECRYPT_FAILED
  eng "Decrypting a page in doublewrite file failed: %s."

ER_IB_DBLWR_KEY_MISSING
  eng "Encryption key missing: %s."

ER_INNODB_IO_WRITE_ERROR_RETRYING
  eng "I/O error while writing to file: %s. Retrying ..."

ER_INNODB_IO_WRITE_FAILED
  eng "Failed to write data to file: %s"

ER_LOG_COMPONENT_CANNOT_INIT
  eng "Log component %s failed to initialize."

ER_RPL_ASYNC_CHANNEL_CANT_CONNECT
  eng "The Monitor IO thread failed to connect to the source (host:%s port:%u network_namespace:%s) for channel '%s', thence it will try to connect to another source."

ER_RPL_ASYNC_SENDER_ADDED
  eng  "The source (host:%s port:%u network_namespace:%s) for channel '%s' has joined the group (group_name: %s), and so added its entry into replication_asynchronous_connection_failover table."

ER_RPL_ASYNC_SENDER_REMOVED
  eng "The source (host:%s port:%u network_namespace:%s) for channel '%s' has left the group (group_name: %s), and so removed its entry from replication_asynchronous_connection_failover table."

ER_RPL_ASYNC_CHANNEL_STOPPED_QUORUM_LOST
  eng "The Monitor IO thread detected that the source (host:%s port:%u network_namespace:%s) does not belong to the group majority, thence the channel '%s' will try to connect to another source."

ER_RPL_ASYNC_CHANNEL_CANT_CONNECT_NO_QUORUM
  eng "The IO thread detected that the source (host:%s port:%u network_namespace:%s) does not belong to the group majority, thence the channel '%s' will try to connect to another source."

ER_RPL_ASYNC_EXECUTING_QUERY
  eng "%s on the source (host:%s port:%u network_namespace:%s) for channel '%s'."

ER_RPL_REPLICA_MONITOR_IO_THREAD_EXITING
  eng "Replica Monitor IO thread exiting."

ER_RPL_ASYNC_MANAGED_NAME_REMOVED
  eng "The group (group_name: %s) for the channel '%s' has been removed, and so removed its entry from replication_asynchronous_connection_failover_managed and all the group members from replication_asynchronous_connection_failover table."

ER_RPL_ASYNC_MANAGED_NAME_ADDED
  eng "The group (group_name: %s) for the channel '%s' has been added, and so added its entry in replication_asynchronous_connection_failover_managed and source to replication_asynchronous_connection_failover table."

ER_RPL_ASYNC_READ_FAILOVER_TABLE
  eng "Error reading failover sources for channel '%s' from replication_asynchronous_connection_failover table."

ER_RPL_REPLICA_MONITOR_IO_THREAD_RECONNECT_CHANNEL
  eng "Error %s the channel '%s', the operation will be automatically retried."

ER_REPLICA_ANON_TO_GTID_IS_LOCAL_OR_UUID_AND_GTID_MODE_NOT_ON
  eng "Replication channel '%.192s' is configured with ASSIGN_GTIDS_TO_ANONYMOUS_TRANSACTIONS='%s', which is invalid when GTID_MODE <> ON. If you intend to use GTID_MODE = ON everywhere, change to ASSIGN_GTIDS_TO_ANONYMOUS_TRANSACTIONS = OFF and use the procedure for enabling GTIDs online (see the documentation). If you intend to use GTIDs on this replica and cannot enable GTIDs on the source, enable GTID_MODE = ON and leave ASSIGN_GTIDS_TO_ANONYMOUS_TRANSACTIONS = LOCAL|<UUID>. If you intend to not use GTIDs at all in the replication topology, change to ASSIGN_GTIDS_TO_ANONYMOUS_TRANSACTIONS=OFF and leave GTID_MODE = '%s'."

ER_REPLICA_ANONYMOUS_TO_GTID_UUID_SAME_AS_GROUP_NAME
  eng "Replication channel '%.192s' is configured with ASSIGN_GTIDS_TO_ANONYMOUS_TRANSACTIONS='%s' which is equal to group_replication_group_name. To fix this issue, either change the group_replication_group_name  or use a different value for ASSIGN_GTIDS_TO_ANONYMOUS_TRANSACTIONS."

ER_GRP_RPL_GRP_NAME_IS_SAME_AS_ANONYMOUS_TO_GTID_UUID
  eng "The group_replication_group_name '%s' is the same as the UUID value for ASSIGN_GTIDS_TO_ANONYMOUS_TRANSACTIONS in a server channel"

ER_WARN_GTID_THRESHOLD_BREACH
  eng "The integer component of the GTID number is high. Suggest restarting the server with a new server_uuid to prevent it from reaching the maximum number 2^63-1, which will make it impossible to write the binary log and invoke the behavior specified by binlog_error_action."

ER_HEALTH_INFO
  eng "%s"

ER_HEALTH_WARNING
  eng "%s"

ER_HEALTH_ERROR
  eng "%s"

ER_HEALTH_WARNING_DISK_USAGE_LEVEL_1
  eng "%s: Warning Level 1 (%llu MiB): mount point = '%s', available = %llu MiB, total = %llu MiB, used = %.2f%%, low limit = %llu MiB, critical level = %llu MiB"

ER_HEALTH_WARNING_DISK_USAGE_LEVEL_2
  eng "%s: Warning Level 2 (%llu MiB): mount point = '%s', available = %llu MiB, total = %llu MiB, used = %.2f%%, low limit = %llu MiB, critical level = %llu MiB"

ER_HEALTH_WARNING_DISK_USAGE_LEVEL_3
  eng "%s: Warning Level 3 (%llu MiB): mount point = '%s', available = %llu MiB, total = %llu MiB, used = %.2f%%, low limit = %llu MiB, critical level = %llu MiB"

ER_IB_INNODB_TBSP_OUT_OF_SPACE
  eng "InnoDB: Size of tablespace %s is more than the maximum size allowed."

ER_GRP_RPL_APPLIER_CHANNEL_STILL_RUNNING
  eng "The group_replication_applier channel is still running, most likely it is waiting for a database/table lock, which is preventing the channel from stopping. Please check database/table locks, including the ones created by backup tools."

ER_RPL_ASYNC_RECONNECT_GTID_MODE_OFF_CHANNEL
  eng "Detected misconfiguration: replication channel \'%.192s\' was configured with SOURCE_CONNECTION_AUTO_FAILOVER = 1, but the server was started with a value other then --gtid-mode = ON. Either reconfigure replication using CHANGE REPLICATION SOURCE TO SOURCE_CONNECTION_AUTO_FAILOVER = 0 FOR CHANNEL \'%.192s\', or change GTID_MODE to value ON, before starting the replica receiver thread."

ER_FIREWALL_SERVICES_NOT_ACQUIRED
  eng "Could not acquire required component services."

ER_FIREWALL_UDF_REGISTER_FAILED
  eng "Automatic registration of function(s) failed."

ER_FIREWALL_PFS_TABLE_REGISTER_FAILED
  eng "Automatic registration of Performance schema table(s) failed."

ER_IB_MSG_STATS_SAMPLING_TOO_LARGE
  eng "%s"

ER_AUDIT_LOG_FILE_PRUNE_FAILED
  eng "Failed to auto-prune file '%s', Error (%d): %s"

ER_AUDIT_LOG_FILE_AUTO_PRUNED
  eng "File '%s' auto-pruned"

ER_COMPONENTS_INFRASTRUCTURE_MANIFEST_INIT
  eng "Received an error while processing components from manifest file: %s"

ER_COMPONENTS_INFRASTRUCTURE_MANIFEST_DEINIT
  eng "Received an error while unloading components read from manifest file: %s"

ER_WARN_COMPONENTS_INFRASTRUCTURE_MANIFEST_NOT_RO
  eng "Manifest file '%s' is not read-only. For better security, please make sure that the file is read-only."

ER_WARN_NO_KEYRING_COMPONENT_SERVICE_FOUND
  eng "No suitable '%s' service implementation found to fulfill the request."

ER_NOTE_KEYRING_COMPONENT_INITIALIZED
  eng "Keyring component initialized successfully."

ER_KEYRING_COMPONENT_NOT_INITIALIZED
  eng "The component is not initialized properly. Make sure that configuration is proper and use ALTER INSTANCE RELOAD KEYRING to reinitialize the component."

ER_KEYRING_COMPONENT_EXCEPTION
  eng "Keyring component encountered an exception while executing : '%s' API of service: '%s'"

ER_KEYRING_COMPONENT_MEMORY_ALLOCATION_ERROR
  eng "Failed to allocated memory for '%s' while executing: '%s' API of service: '%s'"

ER_NOTE_KEYRING_COMPONENT_AES_INVALID_MODE_BLOCK_SIZE
  eng "Empty or 0 values for AES encryption mode and/or block size are not permitted."

ER_NOTE_KEYRING_COMPONENT_AES_DATA_IDENTIFIER_EMPTY
  eng "A valid data identifier is required in order to fetch the key required for the AES operation."

ER_NOTE_KEYRING_COMPONENT_AES_INVALID_KEY
  eng "Key identified by Data ID: '%s' and Auth ID: '%s' is not of type AES."

ER_NOTE_KEYRING_COMPONENT_AES_OPERATION_ERROR
  eng "Encountered error: '%s' while executing '%s' API of keyring_aes service. Key details are Data ID: '%s' and Auth ID: '%s'."

ER_NOTE_KEYRING_COMPONENT_READ_DATA_NOT_FOUND
  eng "Could not find the data corresponding to Data ID: '%s', Auth ID: '%s'."

ER_NOTE_KEYRING_COMPONENT_WRITE_MAXIMUM_DATA_LENGTH
  eng "Maximum permissible size of data is '%zu' bits"

ER_NOTE_KEYRING_COMPONENT_STORE_FAILED
  eng "Error writing data for Data ID: '%s', Auth ID: '%s'. Either data already exists with same identifier or keyring backend encountered an error."

ER_NOTE_KEYRING_COMPONENT_REMOVE_FAILED
  eng "Error removing data for Data ID: '%s', Auth ID: '%s'. Either data does not exists with same identifier or keyring backend encountered an error."

ER_NOTE_KEYRING_COMPONENT_GENERATE_FAILED
  eng "Error generating data for Data ID: '%s', Auth ID: '%s'. Either data already exists with same identifier or keyring backend encountered an error."

ER_NOTE_KEYRING_COMPONENT_KEYS_METADATA_ITERATOR_FETCH_FAILED
  eng "Failed to get metadata from current keys metadata iterator position."

ER_NOTE_KEYRING_COMPONENT_METADATA_ITERATOR_INVALID_OUT_PARAM
  eng "Key and value length parameters must not be null."

ER_IB_WRN_FAILED_TO_ACQUIRE_SERVICE
  eng "Innodb could not acquire service : %s"

ER_IB_WRN_OLD_GEOMETRY_TYPE
  eng "Column %s of type GEOMETRY is in old (5.6) format which could be deprecated in the future. To change the format to latest, please consider rebuilding the table after the upgrade."

ER_NET_WAIT_ERROR2
  eng "'wait_timeout' period of %s seconds was exceeded for %s. The idle time since last command was too long."

ER_GRP_RPL_MEMBER_ACTION_TRIGGERED
  eng "The member action "%s" for event "%s" with priority "%u" will be run."

ER_GRP_RPL_MEMBER_ACTION_FAILURE_IGNORE
  eng "The member action "%s" for event "%s" with priority "%u" failed, this error is ignored as instructed. Please check previous messages in the error log for hints about what could have caused this failure."

ER_GRP_RPL_MEMBER_ACTION_FAILURE
  eng "The member action "%s" for event "%s" with priority "%u" failed. Please check previous messages in the error log for hints about what could have caused this failure."

ER_GRP_RPL_MEMBER_ACTION_PARSE_ON_RECEIVE
  eng "Unable to parse the member actions configuration sent by the primary."

ER_GRP_RPL_MEMBER_ACTION_UPDATE_ACTIONS
  eng "Unable to update the member actions configuration with the one sent by the primary. Please check the tables 'mysql.replication_group_member_actions' and 'mysql.replication_group_configuration_version'."

ER_GRP_RPL_MEMBER_ACTION_GET_EXCHANGEABLE_DATA
  eng "Unable to read the member actions configuration during group membership change. Please check the tables 'mysql.replication_group_member_actions' and 'mysql.replication_group_configuration_version'."

ER_GRP_RPL_MEMBER_ACTION_DEFAULT_CONFIGURATION
  eng "This member joined a group on which all members do not support member actions, as such it did reset its member configuration to the default one."

ER_GRP_RPL_MEMBER_ACTION_UNABLE_TO_SET_DEFAULT_CONFIGURATION
  eng "Unable to reset to member actions default configuration on member join. Please check the tables 'mysql.replication_group_member_actions' and 'mysql.replication_group_configuration_version'."

ER_GRP_RPL_MEMBER_ACTION_PARSE_ON_MEMBER_JOIN
  eng "Unable to parse the member actions configuration sent by the group on member join."

ER_GRP_RPL_MEMBER_ACTION_UPDATE_ACTIONS_ON_MEMBER_JOIN
  eng "Unable to update the member actions configuration on member join. Please check the tables 'mysql.replication_group_member_actions' and 'mysql.replication_group_configuration_version'."

ER_GRP_RPL_MEMBER_ACTION_INVALID_ACTIONS_ON_MEMBER_JOIN
  eng "The group members were unable to send their member actions configuration. Please check the tables 'mysql.replication_group_member_actions' and 'mysql.replication_group_configuration_version' on all members."

ER_GRP_RPL_MEMBER_ACTION_ENABLED
  eng "Member action enabled: "%s", type: "%s", event: "%s", priority: "%u", error_handling: "%s"."

ER_GRP_RPL_MEMBER_ACTION_DISABLED
  eng "Member action disabled: "%s", type: "%s", event: "%s", priority: "%u", error_handling: "%s"."

ER_GRP_RPL_MEMBER_ACTIONS_RESET
  eng "Member actions configuration was reset."

OBSOLETE_ER_DEPRECATED_TLS_VERSION_SESSION
  eng "Accepted a connection with deprecated protocol '%s' for account `%s`@`%s` from host `%s`. Client supplied username `%s`"

OBSOLETE_ER_WARN_DEPRECATED_TLS_VERSION_FOR_CHANNEL
  eng "A deprecated TLS version %s is enabled for channel %s"

ER_FIREWALL_DEPRECATED_USER_PROFILE
  eng "User profile \'%s\' loaded. Firewall user profiles are deprecated, consider migrating to group profiles."

ER_GRP_RPL_VIEW_CHANGE_UUID_INVALID
  eng "Invalid input value for group_replication_view_change_uuid '%s'. Please, provide a valid UUID."

ER_GRP_RPL_VIEW_CHANGE_UUID_SAME_AS_GROUP_NAME
  eng "Variable 'group_replication_view_change_uuid' cannot be set to the value of '%s'. If you want to use the UUID of 'group_replication_group_name' for the UUID of View_change_log_events, please set 'group_replication_view_change_uuid' to AUTOMATIC."

ER_GRP_RPL_GROUP_NAME_SAME_AS_VIEW_CHANGE_UUID
  eng "group_replication_group_name '%s', which is the same as group_replication_view_change_uuid. Please change group_replication_view_change_uuid to AUTOMATIC"

ER_GRP_RPL_VIEW_CHANGE_UUID_IS_SAME_AS_ANONYMOUS_TO_GTID_UUID
  eng "The group_replication_view_change_uuid '%s' is the same as the UUID value for ASSIGN_GTIDS_TO_ANONYMOUS_TRANSACTIONS in a server channel"

ER_GRP_RPL_GRP_VIEW_CHANGE_UUID_IS_INCOMPATIBLE_WITH_SERVER_UUID
  eng "group_replication_view_change_uuid is incompatible with group. group_replication_view_change_uuid %s matches server_uuid %s."

ER_GRP_RPL_VIEW_CHANGE_UUID_DIFF_FROM_GRP
  eng "The member is configured with a group_replication_view_change_uuid option value '%s' different from the group '%s'. The member will now exit the group."

ER_WARN_REPLICA_ANONYMOUS_TO_GTID_UUID_SAME_AS_VIEW_CHANGE_UUID
  eng "Replication channel '%.192s' is configured with ASSIGN_GTIDS_TO_ANONYMOUS_TRANSACTIONS='%s' which is equal to group_replication_view_change_uuid. To fix this issue, either change the group_replication_view_change_uuid or use a different value for ASSIGN_GTIDS_TO_ANONYMOUS_TRANSACTIONS."

ER_GRP_RPL_FAILED_TO_PARSE_THE_VIEW_CHANGE_UUID
  eng "Unable to parse the group_replication_view_change_uuid."

ER_GRP_RPL_FAILED_TO_GENERATE_SIDNO_FOR_VIEW_CHANGE_UUID
  eng "Unable to generate sidno for group_replication_view_change_uuid."

ER_GRP_RPL_VIEW_CHANGE_UUID_PARSE_ERROR
  eng "Unable to parse the group_replication_view_change_uuid during the Certification module initialization."

ER_GRP_RPL_UPDATE_GRPGTID_VIEW_CHANGE_UUID_EXECUTED_ERROR
  eng "Error updating group_gtid_executed GTID set with view change uuid during the Certification module initialization."

ER_GRP_RPL_ADD_VIEW_CHANGE_UUID_TO_GRP_SID_MAP_ERROR
  eng "Unable to add the group_replication_view_change_uuid sidno in the group_gtid_sid_map during the Certification module initialization."

ER_GRP_RPL_DONOR_VIEW_CHANGE_UUID_TRANS_INFO_ERROR
  eng "Unable to handle the donor's view change uuid transaction information when initializing the conflict detection component. Possible out of memory error."

ER_WARN_GRP_RPL_VIEW_CHANGE_UUID_FAIL_GET_VARIABLE
  eng "Unable to retrieve group_replication_view_change_uuid during server checks on replication operations."

ER_WARN_ADUIT_LOG_MAX_SIZE_AND_PRUNE_SECONDS_LOG
  eng "Both audit_log_max_size and audit_log_prune_seconds are set to non-zero. audit_log_max_size takes precedence and audit_log_prune_seconds is ignored"

ER_WARN_ADUIT_LOG_MAX_SIZE_CLOSE_TO_ROTATE_ON_SIZE_LOG
  eng "audit_log_rotate_on_size is not granular enough for the value of audit_log_max_size supplied. Should be at least %d times smaller."

ER_PLUGIN_INVALID_TABLE_DEFINITION
  eng "Invalid table definition for '%s.%s'."

ER_AUTH_KERBEROS_LOGGER_GENERIC_MSG
  eng "%s"

ER_INSTALL_PLUGIN_CONFLICT_LOG
  eng "Cannot install the %.192s plugin when the %.192s plugin is installed."

ER_DEPRECATED_PERSISTED_VARIABLE_WITH_ALIAS
  eng "The variable %s has been renamed to %s, and the old name deprecated. Only the old name was found in the persisted variable file. Next time the file is saved, both names will be stored. Issue any SET PERSIST command to save the file, get rid of this warning, and prepare the persisted configuration for when the variable is removed in a future version."

ER_LOG_COMPONENT_FLUSH_FAILED
  eng "%d error logging component(s) failed to flush. For file-based logs this can happen when the path or permissions of the log-file have changed. Failure to flush filed-based logs may affect log-rotation."

ER_IB_MSG_REENCRYPTED_TABLESPACE_KEY
  eng "Tablespace key for %s has been re-encrypted using the latest InnoDB master key. However, we recommend that you rebuild the table for better security."

ER_IB_MSG_REENCRYPTED_GENERAL_TABLESPACE_KEY
  eng "Tablespace key for %s has been re-encrypted using the latest InnoDB master key. However, we recommend that you reencrypt the tablespace for better security."

ER_IB_ERR_PAGE_ARCH_DBLWR_INIT_FAILED
  eng "Page Archiver's doublewrite buffer initialisation failed. Page tracking is at risk of losing tracked information."

ER_IB_MSG_RECOVERY_NO_SPACE_IN_REDO_LOG__SKIP_IBUF_MERGES
  eng "There is not enough free space in the redo log during recovery to perform pending ibuf merges. Please retry starting MySQL with --innodb-force-recovery=4."

ER_IB_MSG_RECOVERY_NO_SPACE_IN_REDO_LOG__UNEXPECTED
  eng "There is not enough free space in the redo log during recovery, restore from backup (or retry with --innodb-force-recovery=6)."

ER_WARN_AUDIT_LOG_FORMAT_UNIX_TIMESTAMP_ONLY_WHEN_JSON_LOG
  eng "audit_log_format_unix_timestamp is applicable only when audit_log_format = JSON."

# This error is not supposed to be reported to the users. It is only
# meant for internal use to signal that a statement should be
# reprepared for the primary storage engine, without transformations.
# The error should be caught and handled by the server.
ER_PREPARE_FOR_PRIMARY_ENGINE
  eng "Retry the statement using the primary storage engine."

ER_IB_MSG_PAR_RSEG_INIT_COMPLETE_MSG
  eng "Parallel initialization of rseg complete"

ER_IB_MSG_PAR_RSEG_INIT_TIME_MSG
  eng "Time taken to initialize rseg using %u thread: %u ms."

ER_DDL_MSG_1
  eng "DDL failed to create a thread to load an index, fall back to single thread"

ER_MTR_MSG_1
  eng "Debug_check_no_latching failed, slot->type=%d"

ER_GRP_RPL_MYSQL_NETWORK_PROVIDER_CLIENT_ERROR_CONN_ERR
  eng "Failed to establish MySQL client connection in Group Replication. Error establishing connection. Please refer to the manual to make sure that you configured Group Replication properly to work with MySQL Protocol connections."

ER_GRP_RPL_MYSQL_NETWORK_PROVIDER_CLIENT_ERROR_COMMAND_ERR
  eng "Failed to establish MySQL client connection in Group Replication. Error sending connection delegation command. Please refer to the manual to make sure that you configured Group Replication properly to work with MySQL Protocol connections."

ER_GRP_RPL_FAILOVER_CONF_GET_EXCHANGEABLE_DATA
  eng "Unable to read the replication failover channels configuration during group membership change. Please check the tables 'mysql.replication_asynchronous_connection_failover', 'mysql.replication_asynchronous_connection_failover_managed' and 'mysql.replication_group_configuration_version'."

ER_GRP_RPL_FAILOVER_CONF_DEFAULT_CONFIGURATION
  eng "This member joined a group on which all members do not support replication failover channels integration on Group Replication, as such it did reset its replication failover channels configuration to the default one."

ER_GRP_RPL_FAILOVER_CONF_UNABLE_TO_SET_DEFAULT_CONFIGURATION
  eng "Unable to reset to replication failover channels default configuration on member join. Please check the tables 'mysql.replication_asynchronous_connection_failover', 'mysql.replication_asynchronous_connection_failover_managed' and 'mysql.replication_group_configuration_version'."

ER_GRP_RPL_FAILOVER_CONF_PARSE_ON_MEMBER_JOIN
  eng "Unable to parse the replication failover channels configuration sent by the group on member join."

ER_GRP_RPL_FAILOVER_CONF_CHANNEL_DOES_NOT_EXIST
  eng "Unable to set SOURCE_CONNECTION_AUTO_FAILOVER on a non-existent or misconfigured replication channel '%s', please create the channel and rejoin the server to the group."

ER_GRP_RPL_FAILOVER_REGISTER_MESSAGE_LISTENER_SERVICE
  eng "Unable to register the listener 'replication_asynchronous_connection_failover_configuration' to the service 'group_replication_message_service_recv'."

ER_GRP_RPL_FAILOVER_PRIMARY_WITHOUT_MAJORITY
  eng "This server is not able to reach a majority of members in the group. This server will skip the replication failover channels handling until this server is back to the group majority."

ER_GRP_RPL_FAILOVER_PRIMARY_BACK_TO_MAJORITY
  eng "This server is back to the group majority. Replication failover channels handling is resumed."

ER_RPL_INCREMENTING_MEMBER_ACTION_VERSION
  eng "Error incrementing member action configuration version for %s.%s table."

ER_GRP_RPL_REPLICA_THREAD_ERROR_ON_SECONDARY_MEMBER
  eng "The '%s' thread of channel '%s' will error out as this server is a group secondary."

ER_IB_MSG_CLONE_DDL_NTFN
  eng "Clone DDL Notification: %s"

ER_IB_MSG_CLONE_DDL_APPLY
  eng "Clone DDL APPLY: %s"

ER_IB_MSG_CLONE_DDL_INVALIDATE
  eng "Clone DDL Invalidate : %s"

ER_IB_MSG_UNDO_ENCRYPTION_INFO_LOADED
  eng "Encryption key is loaded for undo tablespace '%s'."

ER_IB_WRN_ENCRYPTION_INFO_SIZE_MISMATCH
  eng "Ignoring encryption INFO size in redo log: %zu, expected: %zu"

ER_INVALID_AUTHENTICATION_POLICY
  eng "Option --authentication-policy is set to an invalid value. Please check if the specified authentication plugins are valid."

ER_AUTHENTICATION_PLUGIN_REGISTRATION_FAILED
  eng "Signature verification failed during registration."

ER_AUTHENTICATION_PLUGIN_REGISTRATION_INSUFFICIENT_BUFFER
  eng "Buffer too small to hold registration challenge response."

ER_AUTHENTICATION_PLUGIN_AUTH_DATA_CORRUPT
  eng "FIDO device authenticator data corrupt."

ER_AUTHENTICATION_PLUGIN_SIGNATURE_CORRUPT
  eng "FIDO device signature corrupt."

ER_AUTHENTICATION_PLUGIN_VERIFY_SIGNATURE_FAILED
  eng "Signature verification failed during authentication."

ER_AUTHENTICATION_PLUGIN_OOM
  eng "Out of memory."

ER_AUTHENTICATION_PLUGIN_LOG
  eng "Can't initialize logging service".

ER_WARN_REPLICA_GTID_ONLY_AND_GTID_MODE_NOT_ON
  eng "Replication channel '%.192s' is configured with GTID_ONLY=1, which is invalid when GTID_MODE <> ON. If you intend to disable GTIDs in the replication topology, change GTID_ONLY to 0."

ER_WARN_L_DISABLE_GTID_ONLY_WITH_SOURCE_AUTO_POS_INVALID_POS
  eng "The replication positions relative to the source may be out-of-date on channel '%.192s', due to the use of GTID_ONLY=1. The out-of-date positions can still be used in some cases so, in order to update them, we suggest that you start the replication to receive and apply at least one transaction, which will set the positions to valid values."

ER_RPL_CANNOT_OPEN_RELAY_LOG
  eng "Could not open relay log: %s"

ER_AUTHENTICATION_OCI_PLUGIN_NOT_INITIALIZED
  eng "Authentication plugin not initialized."

ER_AUTHENTICATION_OCI_PRIVATE_KEY_ERROR
  eng "Cannot use the generated private key file."

ER_AUTHENTICATION_OCI_DOWNLOAD_PUBLIC_KEY
  eng "Unavailable public key with fingerprint %s for user %s in tenancy %s ."

ER_AUTHENTICATION_OCI_IMDS
  eng "Cannot obtain the OCI configuration from the IMDS service."

ER_AUTHENTICATION_OCI_IAM
  eng "Cannot initialize the IAM service."

ER_AUTHENTICATION_OCI_INVALID_AUTHENTICATION_STRING
  eng "Invalid authentication string details for user: `%s`@`%s`."

ER_AUTHENTICATION_OCI_NO_MATCHING_GROUPS
  eng "None of the groups returned by IAM matches any of the entries from authentication string."

ER_AUTHENTICATION_OCI_NO_GROUPS_FOUND
  eng "User is not part of any groups. However, account is configured to use group mapping."

ER_AUTHENTICATION_OCI_NONCE
  eng "Public/private key mismatch (fingerprint %s) while authenticating user %s in tenancy %s ."

ER_HEALTH_WARNING_MEMORY_USAGE_LEVEL_1
  eng "%s: Warning Level 1 (%llu MiB): available=%llu MiB, total=%llu MiB, used=%.2f%%, mysqld=%llu MiB"

ER_HEALTH_WARNING_MEMORY_USAGE_LEVEL_2
  eng "%s: Warning Level 2 (%llu MiB): available=%llu MiB, total=%llu MiB, used=%.2f%%, mysqld=%llu MiB"

ER_HEALTH_WARNING_MEMORY_USAGE_LEVEL_3
  eng "%s: Warning Level 3 (%llu MiB): available=%llu MiB, total=%llu MiB, used=%.2f%%, mysqld=%llu MiB"

ER_GRP_RPL_SET_SINGLE_CONSENSUS_LEADER
  eng "The member %s:%u, with UUID: %s, was set as the single preferred consensus leader."

ER_GRP_RPL_ERROR_SET_SINGLE_CONSENSUS_LEADER
  eng "Something went wrong trying to set the member %s:%u, with UUID: %s, as the single preferred consensus leader. Please query the performance_schema.replication_group_communication_information table to see whether the operation took effect, i.e. whether the preferred consensus leader matches the current primary. If not, consider electing a different primary to try again. Please check the error log and GCS_DEBUG_TRACE for more information that may help understanding what went wrong."

ER_GRP_RPL_SET_MULTI_CONSENSUS_LEADER
  eng "All members were set as consensus leaders."

ER_GRP_RPL_ERROR_SET_MULTI_CONSENSUS_LEADER
  eng "Something went wrong trying to set all members as consensus leaders. Please query the performance_schema.replication_group_communication_information table to see whether the operation took effect, i.e. whether the consensus leaders match all members. If not, consider resetting the group communication protocol to a version < 8.0.22, or switch to single-primary mode and back again to multi-primary mode, to try again. Please check the error log and GCS_DEBUG_TRACE for more information that may help understanding what went wrong."

ER_GRP_RPL_PAXOS_SINGLE_LEADER_DIFF_FROM_GRP
  eng "This member is configured with a group_replication_paxos_single_leader option value of '%d' that is different from the group's value ('%d'). This member will now exit the group."

ER_MFA_USER_ATTRIBUTES_CORRUPT
  eng "Invalid and/or corrupted multi factor authentication methods in User_attributes column in mysql.user table. \"%s\"."

ER_MFA_PLUGIN_NOT_LOADED
  eng "Plugin \'%-.192s\' is not loaded; Ignoring user"

ER_WARN_DEPRECATED_CHARSET_OPTION
  eng "%s: The character set %s is deprecated and will be removed in a future release. Please consider using %s instead."

ER_WARN_DEPRECATED_COLLATION_OPTION
  eng "%s: '%-.64s' is a collation of the deprecated character set %s. Please consider using %s with an appropriate collation instead."

ER_REGEXP_MISSING_ICU_DATADIR
  eng "Missing data directory for ICU regular expressions: %s."

ER_IB_WARN_MANY_NON_LRU_FILES_OPENED
  eng "More than 90%% of files opened out of the innodb_open_files limit are files that are not easy to close. The performance of system may degrade. Consider increasing value of the innodb_open_files system variable. There are %zu such files opened out of the total limit for all files opened of %zu."

ER_IB_MSG_TRYING_TO_OPEN_FILE_FOR_LONG_TIME
  eng "Trying to open a file for %lld seconds. Configuration only allows for %zu open files. Consider setting innobase_open_files higher."

ER_GLOBAL_CONN_LIMIT
  eng "Connection closed. Global connection memory limit %llu bytes exceeded. Consumed %llu bytes."

ER_CONN_LIMIT
  eng "Connection closed. Connection memory limit %llu bytes exceeded. Consumed %llu bytes."

ER_WARN_AUDIT_LOG_DISABLED
  eng "Audit Log is disabled. Enable it with audit_log_disable = false."

ER_INVALID_TLS_VERSION
  eng "Option --tls-version or --admin-tls-version is set to an invalid value %s."

ER_RPL_RELAY_LOG_RECOVERY_GTID_ONLY
  eng "Relay log recovery on channel with GTID_ONLY=1. The channel will switch to a new relay log and the GTID protocol will be used to replicate unapplied transactions."

ER_KEYRING_OKV_STANDBY_SERVER_COUNT_EXCEEDED
  eng "Number of STANDBY_SERVER values exceeded maximum limit of 64."

ER_WARN_MIGRATION_EMPTY_SOURCE_KEYRING
  eng "Source keyring does not have any keys to migrate."

ER_WARN_CANNOT_PERSIST_SENSITIVE_VARIABLES
  eng "Cannot persist SENSITIVE system variables because keyring component support is unavailable and persist_sensitive_variables_in_plaintext is set to OFF. Please make sure that keyring services are active and required keys are available."

ER_CANNOT_INTERPRET_PERSISTED_SENSITIVE_VARIABLES
  eng "Cannot interpret persisted SENSITIVE system variables. Please make sure that keyring services are active and required keys are available."

ER_PERSISTED_VARIABLES_KEYRING_SUPPORT_REQUIRED
  eng "Keyring has to be loaded through manifest file in order to support secure storage for persisted variables"

ER_PERSISTED_VARIABLES_MASTER_KEY_NOT_FOUND
  eng "Could not find master key %s in keyring"

ER_PERSISTED_VARIABLES_MASTER_KEY_CANNOT_BE_GENERATED
  eng "A new master key %s could not be generated"

ER_PERSISTED_VARIABLES_ENCRYPTION_FAILED
  eng "Failed to encrypt %s using %s"

ER_PERSISTED_VARIABLES_DECRYPTION_FAILED
  eng "Failed to decrypt %s using %s"

ER_PERSISTED_VARIABLES_LACK_KEYRING_SUPPORT
  eng "Persisting SENSITIVE variables in encrypted form requires keyring component loaded through manifest file."

ER_MY_MALLOC_USING_JEMALLOC
  eng "Using jemalloc.dll for my_malloc and ut::malloc etc."

ER_MY_MALLOC_USING_STD_MALLOC
  eng "%s."

ER_MY_MALLOC_LOADLIBRARY_FAILED
  eng "%s."

ER_MY_MALLOC_GETPROCADDRESS_FAILED
  eng "%s."

ER_ACCOUNT_WITH_EXPIRED_PASSWORD
  eng "Password for the account '%-.48s'@'%-.64s' has expired. To log in, either change it using a client that supports expired passwords or send the change request to an administrator."

ER_THREAD_POOL_PLUGIN_STARTED
  eng "Thread pool plugin started successfully with parameters: %s"

ER_THREAD_POOL_DEDICATED_LISTENERS_INVALID
  eng "thread_pool_dedicated_listeners cannot be set unless thread_pool_max_transactions_limit > 0"

ER_IB_DBLWR_BYTES_INFO
  eng "%s"

ER_IB_RDBLWR_BYTES_INFO
  eng "%s"

ER_IB_MSG_LOG_FILE_IS_EMPTY
  eng "The redo log file %s is empty, which indicates it was not generated by InnoDB or become corrupted. Please restore the correct file or try recovering without the redo files, in read-only mode, by providing --innodb-force-recovery=6."

ER_IB_MSG_LOG_FILE_TOO_SMALL
  eng "The redo log file %s is smaller than %llu bytes, which indicates it was not generated by InnoDB or become corrupted. Please restore the correct file."

ER_IB_MSG_LOG_FILE_TOO_BIG
  eng "The redo log file %s is larger than %llu bytes, which indicates it was not generated by InnoDB or become corrupted. Please restore the correct file."

ER_IB_MSG_LOG_FILE_HEADER_READ_FAILED
  eng "Failed to read header of the redo log file %s"

ER_IB_MSG_LOG_INIT_DIR_NOT_EMPTY_WONT_INITIALIZE
  eng "--initialize specified but the redo log directory %s has redo log files inside. Aborting."

ER_IB_MSG_LOG_INIT_DIR_LIST_FAILED
  eng "Failed to list redo log files in the redo log directory %s"

ER_IB_MSG_LOG_INIT_DIR_MISSING_SUBDIR
  eng "Neither found %s subdirectory, nor %s* files in %s"

ER_IB_MSG_LOG_FILES_CREATED_BY_CLONE_AND_READ_ONLY_MODE
  eng "Cannot restore cloned data directory, InnoDB running in read-only mode!"

ER_IB_MSG_LOG_WRITER_WRITE_FAILED
  eng "Error %d encountered when writing to the redo log file: %s."

ER_IB_MSG_LOG_WRITER_WAIT_ON_NEW_LOG_FILE
  eng "Redo log writer is waiting for a new redo log file. Consider increasing innodb_redo_log_capacity."

ER_IB_MSG_RECOVERY_CHECKPOINT_OUTSIDE_LOG_FILE
  eng "Found checkpoint LSN %llu in a redo log file %s, but the file represents range of LSN values [%llu, %llu), so the file is corrupted."

ER_IB_MSG_LOG_WRITER_ENTERED_EXTRA_MARGIN
  eng "Redo log is running out of free space, pausing user threads... Consider increasing innodb_redo_log_capacity."

ER_IB_MSG_LOG_WRITER_EXITED_EXTRA_MARGIN
  eng "Redo log reclaimed some free space, resuming user threads."

ER_IB_MSG_LOG_PARAMS_FILE_SIZE_UNUSED
  eng "Ignored deprecated configuration parameter innodb_log_file_size. Used innodb_redo_log_capacity instead."

ER_IB_MSG_LOG_PARAMS_N_FILES_UNUSED
  eng "Ignored deprecated configuration parameter innodb_log_files_in_group. Used innodb_redo_log_capacity instead."

ER_IB_MSG_LOG_UPGRADE_FORCED_RECV
  eng "Cannot upgrade format (v%lu) of redo log files when innodb-force-recovery > 0."

ER_IB_MSG_LOG_UPGRADE_IN_READ_ONLY_MODE
  eng "Cannot upgrade format (v%lu) of redo log files in read-only mode (--innodb-read-only)."

ER_IB_MSG_LOG_UPGRADE_CLONED_DB
  eng "Cannot upgrade format (v%lu) of redo log files on cloned data directory. Please use an older version of MySQL - recover and shutdown (with innodb-fast-shutdown < 2)."

ER_IB_MSG_LOG_UPGRADE_UNINITIALIZED_FILES
  eng "Cannot upgrade format (v%lu) of redo log files because they are marked as uninitialized. Please use an older version of MySQL - recover and shutdown (with innodb-fast-shutdown < 2)."

ER_IB_MSG_LOG_UPGRADE_CORRUPTION__UNEXPECTED
  eng "Cannot upgrade format (v%lu) of redo log files when the redo log is corrupted. Please use an older version of MySQL - recover and shutdown (with innodb-fast-shutdown < 2)."

OBSOLETE_ER_IB_MSG_LOG_UPGRADE_NON_PERSISTED_DD_METADATA
  eng "Cannot upgrade format (v%lu) of redo log files when there is non-persisted DD metadata in redo. Please use an older version of MySQL - recover and shutdown (with innodb-fast-shutdown < 2)."

OBSOLETE_ER_IB_MSG_LOG_UPGRADE_FLUSH_FAILED__UNEXPECTED
  eng "Cannot upgrade format (v%lu) of redo log files, because InnoDB failed to reach state in which redo log is logically empty. Please use an older version of MySQL - recover and shutdown (with innodb-fast-shutdown < 2)."

OBSOLETE_ER_IB_MSG_LOG_FILES_RESIZE_ON_START_FAILED__UNEXPECTED
  eng "Failed to resize the redo log synchronously, because InnoDB failed to reach state in which redo log is logically empty. Please use an older version of MySQL - recover and shutdown (with innodb-fast-shutdown < 2)."

ER_IB_MSG_LOG_FILE_FOREIGN_UUID
  eng "The redo log file %s comes from other data directory than redo log file %s."

ER_IB_MSG_LOG_FILE_INVALID_START_LSN
  eng "The redo log file %s has invalid start_lsn %llu."

ER_IB_MSG_LOG_FILE_INVALID_LSN_RANGES
  eng "The redo log file %s has start_lsn %llu but expected %llu (end_lsn of the previous redo log file)."

ER_IB_MSG_LOG_FILE_MISSING_FOR_ID
  eng "Missing redo log file %s (with start_lsn = %llu)."

ER_IB_MSG_LOG_CHECKPOINT_FOUND
  eng "The latest found checkpoint is at lsn = %llu in redo log file %s."

ER_IB_MSG_LOG_FILES_CAPACITY_CHANGED
  eng "User has set innodb_redo_log_capacity to %lluM."

ER_IB_MSG_LOG_FILES_RESIZE_REQUESTED
  eng "Redo log has been requested to resize from %lluM to %lluM."

ER_IB_MSG_LOG_FILES_RESIZE_CANCELLED
  eng "Redo log resize has been cancelled."

ER_IB_MSG_LOG_FILES_RESIZE_FINISHED
  eng "Redo log has been resized to %lluM."

ER_IB_MSG_LOG_FILES_UPGRADE
  eng "Upgrading redo log: %lluM, LSN=%llu."

ER_IB_MSG_LOG_FILE_MARK_CURRENT_AS_INCOMPLETE
  eng "Marked the current redo log file %s as incomplete."

ER_IB_MSG_LOG_FILE_REMOVE_FAILED
  eng "Failed to remove redo log file %s."

ER_IB_MSG_LOG_FILE_RENAME_ON_CREATE_FAILED
  eng "Failed to rename %s when creating redo log file %s (error: %d)"

ER_IB_MSG_LOG_FILES_CREATED_BY_UNKNOWN_CREATOR
  eng "Redo log files created by unknown creator %s."

ER_IB_MSG_LOG_FILES_FOUND_MISSING
  eng "Found existing redo log files, but at least one is missing. It is unknown if recovery could reach physically consistent state. Please consider restoring from backup or providing --innodb-force-recovery > 0."

ER_IB_MSG_LOG_FILE_FORMAT_TOO_NEW
  eng "Found redo log file %s which has format (v%lu) and is stored outside #innodb_redo."

ER_IB_MSG_LOG_FILE_FORMAT_TOO_OLD
  eng "Found redo log file %s which has format (v%lu) and is stored inside #innodb_redo."

ER_IB_MSG_LOG_FILE_DIFFERENT_FORMATS
  eng "Found redo log files with different formats: %s has format v%lu, %s has format v%lu."

ER_IB_MSG_LOG_PRE_8_0_30_MISSING_FILE0
  eng "Missing ib_logfile0 in the directory %s."

ER_IB_MSG_LOG_PFS_ACQUIRE_SERVICES_FAILED
  eng "Failed to initialize services required to handle redo log PFS tables."

ER_IB_MSG_LOG_PFS_CREATE_TABLES_FAILED
  eng "Failed to create redo log PFS tables."

ER_IB_MSG_LOG_FILE_TRUNCATE
  eng "Truncating redo log file %s..."

ER_IB_MSG_LOG_FILE_UNUSED_RESIZE_FAILED
  eng "Failed to resize unused redo log file %s to %llu MB (%s)."

ER_IB_MSG_LOG_FILE_UNUSED_REMOVE_FAILED
  eng "Failed to remove unused redo log file %s."

ER_IB_MSG_LOG_FILE_UNUSED_RENAME_FAILED
  eng "Failed to rename unused redo log file %s to %s."

ER_IB_MSG_LOG_FILE_UNUSED_MARK_AS_IN_USE_FAILED
  eng "Failed to mark unused redo log file %s as in use (by renaming to %s)."

ER_IB_MSG_LOG_FILE_MARK_AS_UNUSED_FAILED
  eng "Failed to mark redo log file %s as unused (by renaming to %s)."

ER_IB_MSG_LOG_PARAMS_DEDICATED_SERVER_IGNORED
  eng "Option innodb_dedicated_server is ignored for innodb_redo_log_capacity, because innodb_redo_log_capacity, innodb_log_file_size or innodb_log_files_in_group is specified explicitly. Redo log capacity: %lluM."

ER_IB_MSG_LOG_PARAMS_LEGACY_USAGE
  eng "Deprecated configuration parameters innodb_log_file_size and/or innodb_log_files_in_group have been used to compute innodb_redo_log_capacity=%llu. Please use innodb_redo_log_capacity instead."

ER_GRP_RPL_FAILED_TO_LOG_VIEW_CHANGE
  eng "This member was unable to log the View_change_log_event into the binary log, hence it will leave the group. Please check that there is available disk space and add the member back to the group."

ER_BINLOG_CRASH_RECOVERY_MALFORMED_LOG
  eng "Found invalid event sequence while recovering from binary log file '%s', between positions %llu and %llu: %s. The recovery process was stopped early and no transaction was recovered. Side effects may be transactions in an inconsistent state between the binary log and the storage engines, or transactions kept by storage engines in a prepared state (possibly holding locks). Either fix the issues with the binary log or, to release possibly acquired locks, disable the binary log during server recovery. Note that disabling the binary log may lead to loss of transactions that were already acknowledged as successful to client connections and may have been replicated to other servers in the topology."

ER_BINLOG_CRASH_RECOVERY_ERROR_RETURNED_SE
  eng "Storage engines failed to recover one or more transactions. The recovery process was stopped early, check previous messages for the details on failed transactions. Side effects may be transactions in an inconsistent state between the binary log and the storage engines, or transactions kept by storage engines in a prepared state (possibly holding locks). Either fix the issues with the storage engine (out-of-memory, no disk space, etc) or, to release possibly acquired locks held by XA transactions, disable the binary log during server recovery and check consistency between storage engines and binary log files."

ER_BINLOG_CRASH_RECOVERY_ENGINE_RESULTS
  eng "Crash recovery finished in %s engine. %s"

ER_BINLOG_CRASH_RECOVERY_COMMIT_FAILED
  eng "Failed to commit %s in %s, with failure code %s."

ER_BINLOG_CRASH_RECOVERY_ROLLBACK_FAILED
  eng "Failed to rollback %s in %s, with failure code %s."

ER_BINLOG_CRASH_RECOVERY_PREPARE_FAILED
  eng "Failed to prepare %s in %s, with failure code %s."
ER_COMPONENT_EE_SYS_VAR_REGISTRATION_FAILURE
  eng "Cannot register variable '%s'. Please check if it is not already registered by another component."

ER_COMPONENT_EE_SYS_VAR_DEREGISTRATION_FAILURE
  eng "Cannot unregister variable '%s'. Please check if it was registered properly in the first place."

ER_COMPONENT_EE_FUNCTION_REGISTRATION_FAILURE
  eng "Cannot register function '%s'. Please check if it is not already registered."

ER_COMPONENT_EE_FUNCTION_DEREGISTRATION_FAILURE
  eng "Cannot unregister function '%s'. Please check if it was registered properly in the first place."

ER_COMPONENT_EE_FUNCTION_INVALID_ARGUMENTS
  eng "Invalid arguments to function '%s'. Expected values: %s."

ER_COMPONENT_EE_FUNCTION_INVALID_ALGORITHM
  eng "Invalid algorithm value '%.20s' in function %s."

ER_COMPONENT_EE_FUNCTION_KEY_LENGTH_OUT_OF_RANGE
  eng "Invalid key length '%d' for function '%s' with algorithm '%.20s'. Please provide a value between [%d, %d]."

ER_COMPONENT_EE_FUNCTION_PRIVATE_KEY_GENERATION_FAILURE
  eng "Failed to generate private key of length '%d' with algorithm '%.20s' in function '%s'. More details about the error would have been logged before this message."

ER_COMPONENT_EE_FUNCTION_PUBLIC_KEY_GENERATION_FAILURE
  eng "Failed to generate public key with algorithm '%.20s' for given private key in function '%s'. More details about the error would have been logged before this message."

ER_COMPONENT_EE_DATA_LENGTH_OUT_OF_RAGE
  eng "Invalid data length '%d' (in bytes) for function '%s' with algorithm '%.20s'. The maximum support data length for given private key is %d (in bytes)."

ER_COMPONENT_EE_DATA_ENCRYPTION_ERROR
  eng "Could not encrypt data in function '%s' using algorithm '%.20s'. Data length was '%d' bytes. More details about the error would have been logged before this message."

ER_COMPONENT_EE_DATA_DECRYPTION_ERROR
  eng "Could not decrypt data in function '%s' using algorithm '%.20s'. Data length was '%d' bytes. More details about the error would have been logged before this message."

ER_COMPONENT_EE_DATA_SIGN_ERROR
  eng "Could not sign data in function '%s' using algorithm '%.20s' and digest type '%.20s'. More details about the error would have logged before this message."

ER_COMPONENT_EE_OPENSSL_ERROR
  eng "Received OpenSSL error in function '%s' for algorithm '%s': '%s'"

ER_COMPONENT_EE_INSUFFICIENT_LENGTH
  eng "In function '%s' with algorithm '%s': insufficient output buffer length '%zu'. Required length '%zu'."

ER_SYSTEMD_NOTIFY_DEBUG
  eng "%s%s"

ER_TMP_SESSION_FOR_VAR
  eng "Setting session values for system variables only makes sense in a user session (failed to set '%.256s')."

ER_BUILD_ID
  eng "BuildID[sha1]=%s"

ER_THREAD_POOL_CANNOT_REGISTER_DYNAMIC_PRIVILEGE
  eng "Failed to register dynamic privilege %s."

ER_IB_MSG_LOG_WRITER_WAIT_ON_CONSUMER
  eng "Redo log writer is waiting for %s redo log consumer which is currently reading LSN=%llu preventing reclamation of subsequent portion of the redo log. Consider increasing innodb_redo_log_capacity."

ER_CONDITIONAL_DEBUG
  eng "%s"

ER_IB_MSG_PARSE_OLD_REDO_INDEX_VERSION
  eng "Recovery: Generating index information for INSTANT DDL Table in 8.0.29 format"

OBSOLETE_ER_RES_GRP_FAILED_TO_SWITCH_RESOURCE_GROUP
  eng "Failed to switch resource group. %s".

OBSOLETE_ER_RES_GRP_SWITCH_FAILED_COULD_NOT_ACQUIRE_GLOBAL_LOCK
  eng "Failed to switch resource group. Could not acquire resource groups global lock."

OBSOLETE_ER_RES_GRP_SWITCH_FAILED_COULD_NOT_ACQUIRE_LOCK
  eng "Failed to switch resource group. Could not acquire lock on resource group %s."

OBSOLETE_ER_RES_GRP_SWITCH_FAILED_UNABLE_TO_APPLY_RES_GRP
  eng "Failed to switch resource group. Unable to apply resource group controller %s."

ER_IB_MSG_CLEAR_INSTANT_DROP_COLUMN_METADATA
  eng "Failed to clear instant drop column metadata for table %s"

ER_COMPONENT_KEYRING_OCI_OPEN_KEY_FILE
  eng "Cannot open signing key file %s."

ER_COMPONENT_KEYRING_OCI_CREATE_PRIVATE_KEY
  eng "Out of memory! Cannot create private key."

ER_COMPONENT_KEYRING_OCI_READ_KEY_FILE
  eng "Cannot read signing key file %s."

ER_NOTE_COMPONENT_KEYRING_OCI_MISSING_NAME_OR_TYPE
  eng "Incomplete key: missing Name/Type for the Key: %s."

ER_WARN_COMPONENT_KEYRING_OCI_DUPLICATE_KEY
  eng "Duplicate key found in keyring with Name: %s and Owner: %s."

ER_KEYRING_OCI_PARSE_JSON
  eng "Error parsing JSON response %s."

ER_KEYRING_OCI_INVALID_JSON
  eng "Invalid JSON response!"

ER_KEYRING_OCI_HTTP_REQUEST
  eng "HTTP request failed with error: '%s'"

ER_THREAD_POOL_SYSVAR_CHANGE
  eng "Variable thread_pool.%s was updated: %s"

ER_STACK_BACKTRACE
  eng "%s"

ER_IB_MSG_BUF_POOL_RESIZE_COMPLETE_CUR_CODE
  eng "Status code %u: Completed"

ER_IB_MSG_BUF_POOL_RESIZE_PROGRESS_UPDATE
  eng "Status code %u: %u%% complete"

ER_IB_MSG_BUF_POOL_RESIZE_CODE_STATUS
  eng "Status code %u: %s"

ER_THREAD_POOL_QUERY_THREADS_PER_GROUP_INVALID
  eng "Invalid value set to thread_pool_query_threads_per_group. Valid value range is %u - %u."

ER_THREAD_POOL_QUERY_THRS_PER_GRP_EXCEEDS_TXN_THR_LIMIT
  eng "Query threads count(%u) exceeds transaction threads limit(%u) per group. Please use query threads count per group smaller or equal to max transaction threads limit per group"

ER_IB_MSG_INVALID_PAGE_TYPE
  eng "Found page type mismatch. Expected %u, found %u, in page: space_id=%lu page_no= %lu"

ER_IB_PARALLEL_READER_WORKER_INFO
  eng "preader: thread_id=%zu, n_threads=%zu, n_ctx=%zu, one_range_per_thread=%s, n_index=%zu, index_list=%s, err=%zu"

ER_IB_BULK_LOAD_SUBTREE_INFO
  eng "bulkload: space_id=%zu, table=%s, index=%s, height=%zu, n_extents=%zu, n_pages=%zu"

ER_IB_BULK_FLUSHER_INFO
  eng "bulkflusher: sleep_count=%zu, sleep_duration=%zu milliseconds, total_sleep=%zu milliseconds, pages_flushed=%zu"

ER_IB_BUFFER_POOL_OVERUSE
  eng "%s: Over 67 percent of the buffer pool (curr_size=%zu MB) is occupied by lock heaps or the adaptive hash index or BUF_BLOCK_MEMORY pages. Check that your transactions do not set too many row locks. Maybe you should make the buffer pool bigger?. Starting the InnoDB Monitor to print diagnostics."

ER_IB_BUFFER_POOL_FULL
  eng "%s: Over 95 percent of the buffer pool (curr_size=%zu MB) is occupied by lock heaps or the adaptive hash index or BUF_BLOCK_MEMORY pages. Check that your transactions do not set too many row locks. Maybe you should make the buffer pool bigger?. We intentionally generate a seg fault to print a stack trace on Linux!";

ER_IB_DUPLICATE_KEY
  eng "%s: table=%s, index=%s, n_uniq=%zu, n_fields=%zu, lhs=(%s), rhs=(%s)"

ER_REPLICATION_INCOMPATIBLE_TABLE_WITH_GIPK
  eng "Failed to apply row event with %d columns, originating from a server of version %s on table '%-.192s.%-.192s', which has %d columns, one of which is a generated implicit primary key. Replication is unsupported when the source server is older than 8.0.30, the replica table has a generated implicit primary key, and there is a difference in column count, not counting the replica's generated implicit primary key. Align the table schemas on source and replica, and restart replication."

ER_BULK_EXECUTOR_INFO
  eng "Bulk executor: %s"

ER_BULK_LOADER_INFO
  eng "Bulk loader: %s"

ER_BULK_LOADER_FILE_CONTAINS_LESS_LINES_THAN_IGNORE_CLAUSE_LOG
  eng "The first file being loaded contained less lines than the ignore clause"

ER_BULK_READER_INFO
  eng "Bulk reader: %s"

ER_BULK_READER_LIBCURL_INIT_FAILED_LOG
  eng "Bulk reader failed to initialize libcurl"

ER_BULK_READER_LIBCURL_ERROR_LOG
  eng "Bulk reader got libcurl error: %s"

ER_BULK_READER_SERVER_ERROR_LOG
  eng "Bulk reader got error response from server: %ld"

ER_BULK_READER_COMMUNICATION_ERROR_LOG
  eng "Bulk reader got error in communication with source server, check the error log for additional details"

ER_BULK_PARSER_MISSING_ENCLOSED_BY_LOG
  eng "Missing ENCLOSED BY character at row %ld in file %s. Add OPTIONALLY to the ENCLOSED BY clause to allow this input."

ER_BULK_PARSER_ROW_BUFFER_MAX_TOTAL_COLS_EXCEEDED_LOG
  eng "The number of input columns that need to be buffered for parsing exceeded predefined buffer max size for file '%s'."

ER_BULK_PARSER_COPY_BUFFER_SIZE_EXCEEDED_LOG
  eng "The column data that needed to be copied due to escaped characters exceeded the size of the internal copy buffer for file '%s'."

ER_BULK_PARSER_UNEXPECTED_END_OF_INPUT_LOG
  eng "Unexpected end of input found at row %ld in file '%s'. Data for some columns is missing."

ER_BULK_PARSER_UNEXPECTED_ROW_TERMINATOR_LOG
  eng "Unexpected row terminator found at row %ld in file '%s'. Data for some columns is missing."

ER_BULK_PARSER_UNEXPECTED_CHAR_AFTER_ENDING_ENCLOSED_BY_LOG
  eng "Unexpected characters after ending ENCLOSED BY character found at row %ld in file '%s'."

ER_BULK_PARSER_UNEXPECTED_CHAR_AFTER_NULL_ESCAPE_LOG
  eng "Unexpected characters after NULL escape (\N) found at row %ld in file '%s'."

ER_BULK_PARSER_UNEXPECTED_CHAR_AFTER_COLUMN_TERMINATOR_LOG
  eng "Unexpected characters after column terminator found at row %ld in file '%s'."

ER_BULK_PARSER_INCOMPLETE_ESCAPE_SEQUENCE_LOG
  eng "Unexpected end of input found at row %ld in file '%s' resulting in incomplete escape sequence."

ER_LOAD_BULK_DATA_WRONG_VALUE_FOR_FIELD_LOG
  eng "Incorrect %-.32s value: '%-.128s' for column '%-.192s' at row %ld in file '%-.192s'"

ER_LOAD_BULK_DATA_WARN_NULL_TO_NOTNULL_LOG
  eng "NULL supplied to NOT NULL column '%s' at row %ld in file '%-.192s'"

ER_IB_BULK_LOAD_THREAD_FAIL
   eng "%s: LOAD BULK DATA thread failure (err=%lu), table=%s, index=%s"

ER_IB_BULK_LOAD_MERGE_FAIL
   eng "%s: Failed to merge sub-trees in LOAD BULK DATA, table=%s, index=%s, details=%s"

ER_IB_LOAD_BULK_CONCURRENCY_REDUCED
   eng "LOAD BULK DATA: Buffer pool size is %zu. Reducing concurrency from %zu to %zu. table=%s."

ER_PLUGIN_EXCEPTION_OPERATION_FAILED
   eng "C++ Exception caught while %s the %s plugin: [%s]"

ER_REQUIRE_TABLE_PRIMARY_KEY_CHECK_GENERATE_WITH_GR_IN_REPO
   eng "Replication configuration appears to be corrupted. On Group Replication channel '%s', setting REQUIRE_TABLE_PRIMARY_KEY_CHECK to 'GENERATE' is not allowed. Run RESET REPLICA ALL to reset it."

ER_CHECK_TABLE_INSTANT_VERSION_BIT_SET
   eng "Record has both instant and version bit set."

ER_GRP_RPL_PAXOS_SINGLE_LEADER_DIFF_FROM_OLD_GRP
  eng "This member is configured with a group_replication_paxos_single_leader option value of 1 and it is trying to join a group with Communication Protocol Version below 8.0.27. In order to join this group, group_replication_paxos_single_leader value must be configured to the value 0. This member will now exit the group."

ER_IB_WRN_IGNORE_REDO_LOG_CAPACITY
  eng "Ignored the innodb-redo-log-capacity option in the Innodb read-only mode. Server is using active redo log files."

ER_IB_PRIMARY_KEY_IS_INSTANT
  eng "Unexpected INSTANLY Added / Dropped column: '%s' at position %lu for Table '%s', Index '%s' while getting Primary Key for row logging"

ER_THREAD_POOL_IDLE_CONNECTION_CLOSED
   eng "%s"

ER_IB_HIDDEN_NAME_CONFLICT
   eng "Column name %s and internally generated INSTANT DROP column name %s is causing a conflict."

ER_IB_DICT_INVALID_COLUMN_POSITION
   eng "Field number: %llu too large, Total fields in Record: %zu."

ER_IB_DICT_LOG_TABLE_INFO
   eng "%s"

ER_RPL_ASYNC_NEXT_FAILOVER_CHANNEL_SELECTED
  eng "The connection has timed out after %lu retries connecting to '%s@%s:%d'%s, and therefore the MySQL server is going to attempt an asynchronous replication connection failover, to '%s@%s:%d'"

ER_RPL_REPLICA_SOURCE_UUID_HAS_NOT_CHANGED
  eng "The Replica which was connected to source \'%s:%d\', is now connected to new source \'%s:%d\', but still has the same server_uuid %s."

ER_RPL_REPLICA_SOURCE_UUID_HAS_CHANGED_HOST_PORT_UNCHANGED
  eng "The server_uuid for source server \'%s:%d\' has changed from %s to %s. This should not happen unless you have changed it manually."

ER_RPL_REPLICA_SOURCE_UUID_HOST_PORT_HAS_CHANGED
  eng "The source server has changed from \'%s:%d\' with server_uuid %s, to \'%s:%d\' with server_uuid %s."

ER_RPL_REPLICA_CONNECTED_TO_SOURCE_RPL_STARTED_FILE_BASED
  eng "Replica receiver thread%s: connected to source \'%s@%s:%d\' with server_uuid=%s, server_id=%d. Starting replication from file '%s', position '%s'."

ER_RPL_REPLICA_CONNECTED_TO_SOURCE_RPL_STARTED_GTID_BASED
  eng "Replica receiver thread%s: connected to source \'%s@%s:%d\' with server_uuid=%s, server_id=%d. Starting GTID-based replication."

ER_IB_INDEX_LOADER_DONE
   eng "Loader::build_all(): Completed building %zu indexes for old_table=%s, new_table=%s, err=%zu."

ER_IB_INDEX_BUILDER_DONE
   eng "Builder::finish(): Completed building index=%s of table=%s, err=%zu."

ER_WARN_DEPRECATED_USER_DEFINED_COLLATIONS_OPTION
   eng "%s: '%s' is a user defined collation. User defined collations are deprecated and will be removed in a future release. Consider using a compiled collation instead."

ER_IB_INDEX_BUILDER_INIT
   eng "Builder::init(): Initialize for building index=%s of table=%s, n_threads=%zu, sort buffer size=%zu bytes, i/o buffer size=%zu bytes."

ER_IB_SELECT_COUNT_STAR
   eng "SELECT COUNT(*) FROM table=%s, n_threads=%zu, n_partitions=%zu."

ER_IB_INDEX_LOG_VERSION_MISMATCH
   eng "Index log version %u did not match. Max index version is %u. Recovery can't continue. Please make sure server is not starting up with the datadir generated in future version."

ER_WARN_COMPONENTS_INFRASTRUCTURE_MANIFEST_MULTIPLE_KEYRING
   eng "Multiple keyring component URNs '%s' found in manifest file '%s'. Only one keyring component can be loaded at a time."

<<<<<<< HEAD
ER_GRP_RPL_HAS_STARTED
  eng "Plugin 'group_replication' has been started."
=======
ER_CHECK_TABLE_MIN_REC_FLAG_SET
   eng "Minimum record flag is wrongly set to rec on page '%lu' at level '%lu' for index '%s' of table '%s'."

ER_CHECK_TABLE_MIN_REC_FLAG_NOT_SET
   eng "Minimum record flag is not set to first rec on page '%lu' at level '%lu' for index '%s' of table '%s'."
>>>>>>> 28f7dd9b

# DO NOT add server-to-client messages here;
# they go in messages_to_clients.txt
# in the same directory as this file.
#
# This file is for messages intended for the error log only.
#
# See the FAQ in errmsg_readme.txt in the
# same directory as this file for more
# information.

#
# End of 8.0 error messages intended to be written to the server error log.
#

################################################################################
# Error numbers 50000 to 51999 are reserved. Please do not use them for
# other error messages.
################################################################################
reserved-error-section 50000 51999


# DO NOT append error messages here at the end.
#
#   If you came here to add a message, please read the FAQ in
#   errmsg_readme.txt to see where it should go.
#
#   Messages the server sends to the error log and messages
#   the server sends to its clients go to different places.
#   Messages for different server versions go to different places.
#   Messages that are built into the client library (libmysql/C-API)
#   go into yet a different place.<|MERGE_RESOLUTION|>--- conflicted
+++ resolved
@@ -12105,16 +12105,14 @@
 ER_WARN_COMPONENTS_INFRASTRUCTURE_MANIFEST_MULTIPLE_KEYRING
    eng "Multiple keyring component URNs '%s' found in manifest file '%s'. Only one keyring component can be loaded at a time."
 
-<<<<<<< HEAD
 ER_GRP_RPL_HAS_STARTED
   eng "Plugin 'group_replication' has been started."
-=======
+
 ER_CHECK_TABLE_MIN_REC_FLAG_SET
    eng "Minimum record flag is wrongly set to rec on page '%lu' at level '%lu' for index '%s' of table '%s'."
 
 ER_CHECK_TABLE_MIN_REC_FLAG_NOT_SET
    eng "Minimum record flag is not set to first rec on page '%lu' at level '%lu' for index '%s' of table '%s'."
->>>>>>> 28f7dd9b
 
 # DO NOT add server-to-client messages here;
 # they go in messages_to_clients.txt
