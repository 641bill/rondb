# Copyright (c) 2000, 2013, Oracle and/or its affiliates. All rights reserved.
#
# This program is free software; you can redistribute it and/or modify
# it under the terms of the GNU General Public License as published by
# the Free Software Foundation; version 2 of the License.
#
# This program is distributed in the hope that it will be useful,
# but WITHOUT ANY WARRANTY; without even the implied warranty of
# MERCHANTABILITY or FITNESS FOR A PARTICULAR PURPOSE.  See the
# GNU General Public License for more details.
#
# You should have received a copy of the GNU General Public License
# along with this program; see the file COPYING. If not, write to the
# Free Software Foundation, Inc., 51 Franklin St, Fifth Floor, Boston
# MA  02110-1301  USA.

##############################################################################
# Some common macro definitions
##############################################################################

# NOTE: "vendor" is used in upgrade/downgrade check, so you can't
# change these, has to be exactly as is.
%global mysql_old_vendor        MySQL AB
%global mysql_vendor_2          Sun Microsystems, Inc.
%global mysql_vendor            Oracle and/or its affiliates

%global mysql_version   @NDBVERSION@

%global mysqld_user     mysql
%global mysqld_group    mysql
%global mysqldatadir    /var/lib/mysql

%global release         1  

#
# Macros we use which are not available in all supported versions of RPM
#
# - defined/undefined are missing on RHEL4
#
%if %{expand:%{?defined:0}%{!?defined:1}}
%define defined()       %{expand:%%{?%{1}:1}%%{!?%{1}:0}}
%endif
%if %{expand:%{?undefined:0}%{!?undefined:1}}
%define undefined()     %{expand:%%{?%{1}:0}%%{!?%{1}:1}}
%endif

# ----------------------------------------------------------------------------
# RPM build tools now automatically detect Perl module dependencies.  This
# detection causes problems as it is broken in some versions, and it also
# provides unwanted dependencies from mandatory scripts in our package.
# It might not be possible to disable this in all versions of RPM, but here we
# try anyway.  We keep the "AutoReqProv: no" for the "test" sub package, as
# disabling here might fail, and that package has the most problems.
# See:
#  http://fedoraproject.org/wiki/Packaging/Perl#Filtering_Requires:_and_Provides
#  http://www.wideopen.com/archives/rpm-list/2002-October/msg00343.html
# ----------------------------------------------------------------------------
%undefine __perl_provides
%undefine __perl_requires

##############################################################################
# Command line handling
##############################################################################
#
# To set options:
#
#   $ rpmbuild --define="option <x>" ...
#

# ----------------------------------------------------------------------------
# Commercial builds
# ----------------------------------------------------------------------------
%if %{undefined commercial}
%define commercial 0
%endif

# ----------------------------------------------------------------------------
# Source name
# ----------------------------------------------------------------------------
%if %{undefined src_base}
%define src_base mysql
%endif
%define src_dir %{src_base}-%{mysql_version}

# ----------------------------------------------------------------------------
# Feature set (storage engines, options).  Default to community (everything)
# ----------------------------------------------------------------------------
%if %{undefined feature_set}
%define feature_set community
%endif

# ----------------------------------------------------------------------------
# Server comment strings
# ----------------------------------------------------------------------------
%if %{undefined compilation_comment_debug}
%define compilation_comment_debug       MySQL Community Server - Debug (GPL)
%endif
%if %{undefined compilation_comment_release}
%define compilation_comment_release     MySQL Community Server (GPL)
%endif

# ----------------------------------------------------------------------------
# Product and server suffixes
# ----------------------------------------------------------------------------
%if %{undefined product_suffix}
  %if %{defined short_product_tag}
    %define product_suffix      -%{short_product_tag}
  %else
    %define product_suffix      %{nil}
  %endif
%endif

%if %{undefined server_suffix}
%define server_suffix   %{nil}
%endif

# ----------------------------------------------------------------------------
# Distribution support
# ----------------------------------------------------------------------------
%if %{undefined distro_specific}
%define distro_specific 0
%endif
%if %{distro_specific}
  %if %(test -f /etc/enterprise-release && echo 1 || echo 0)
    %define oelver %(rpm -qf --qf '%%{version}\\n' /etc/enterprise-release | sed -e 's/^\\([0-9]*\\).*/\\1/g')
    %if "%oelver" == "4"
      %define distro_description        Oracle Enterprise Linux 4
      %define distro_releasetag         oel4
      %define distro_buildreq           gcc-c++ gperf ncurses-devel perl time zlib-devel cmake libaio-devel
      %define distro_requires           chkconfig coreutils grep procps shadow-utils net-tools
    %else
      %if "%oelver" == "5"
        %define distro_description      Oracle Enterprise Linux 5
        %define distro_releasetag       oel5
        %define distro_buildreq         gcc-c++ gperf ncurses-devel perl time zlib-devel cmake libaio-devel
        %define distro_requires         chkconfig coreutils grep procps shadow-utils net-tools
      %else
        %{error:Oracle Enterprise Linux %{oelver} is unsupported}
      %endif
    %endif
  %else
    %if %(test -f /etc/oracle-release && echo 1 || echo 0)
      %define elver %(rpm -qf --qf '%%{version}\\n' /etc/oracle-release | sed -e 's/^\\([0-9]*\\).*/\\1/g')
      %if "%elver" == "6"
        %define distro_description      Oracle Linux 6
        %define distro_releasetag       el6
        %define distro_buildreq         gcc-c++ ncurses-devel perl time zlib-devel cmake libaio-devel
        %define distro_requires         chkconfig coreutils grep procps shadow-utils net-tools
      %else
        %{error:Oracle Linux %{elver} is unsupported}
      %endif
    %else
      %if %(test -f /etc/redhat-release && echo 1 || echo 0)
        %define rhelver %(rpm -qf --qf '%%{version}\\n' /etc/redhat-release | sed -e 's/^\\([0-9]*\\).*/\\1/g')
        %if "%rhelver" == "4"
          %define distro_description      Red Hat Enterprise Linux 4
          %define distro_releasetag       rhel4
          %define distro_buildreq         gcc-c++ gperf ncurses-devel perl time zlib-devel cmake libaio-devel
          %define distro_requires         chkconfig coreutils grep procps shadow-utils net-tools
        %else
          %if "%rhelver" == "5"
            %define distro_description    Red Hat Enterprise Linux 5
            %define distro_releasetag     rhel5
            %define distro_buildreq       gcc-c++ gperf ncurses-devel perl time zlib-devel cmake libaio-devel
            %define distro_requires       chkconfig coreutils grep procps shadow-utils net-tools
          %else
            %if "%rhelver" == "6"
              %define distro_description    Red Hat Enterprise Linux 6
              %define distro_releasetag     rhel6
              %define distro_buildreq       gcc-c++ ncurses-devel perl time zlib-devel cmake libaio-devel
              %define distro_requires       chkconfig coreutils grep procps shadow-utils net-tools
            %else
              %{error:Red Hat Enterprise Linux %{rhelver} is unsupported}
            %endif
          %endif
        %endif
      %else
        %if %(test -f /etc/SuSE-release && echo 1 || echo 0)
          %define susever %(rpm -qf --qf '%%{version}\\n' /etc/SuSE-release | cut -d. -f1)
          %if "%susever" == "10"
            %define distro_description    SUSE Linux Enterprise Server 10
            %define distro_releasetag     sles10
            %define distro_buildreq       gcc-c++ gdbm-devel gperf ncurses-devel openldap2-client zlib-devel cmake libaio-devel
            %define distro_requires       aaa_base coreutils grep procps pwdutils
          %else
            %if "%susever" == "11"
              %define distro_description  SUSE Linux Enterprise Server 11
              %define distro_releasetag   sles11
              %define distro_buildreq     gcc-c++ gdbm-devel gperf ncurses-devel openldap2-client procps pwdutils zlib-devel cmake libaio-devel
              %define distro_requires     aaa_base coreutils grep procps pwdutils
            %else
              %{error:SuSE %{susever} is unsupported}
            %endif
          %endif
        %else
          %{error:Unsupported distribution}
        %endif
      %endif
    %endif
  %endif
%else
  %define glibc_version %(/lib/libc.so.6 | grep stable | cut -d, -f1 | cut -c38-)
  %define distro_description            Generic Linux (glibc %{glibc_version})
  %define distro_releasetag             linux_glibc%{glibc_version}
  %define distro_buildreq               gcc-c++ gperf ncurses-devel perl  time zlib-devel
  %define distro_requires               coreutils grep procps /sbin/chkconfig /usr/sbin/useradd /usr/sbin/groupadd
%endif

# Avoid debuginfo RPMs, leaves binaries unstripped
%define debug_package   %{nil}

# Hack to work around bug in RHEL5 __os_install_post macro, wrong inverted
# test for __debug_package
%define __strip         /bin/true

# ----------------------------------------------------------------------------
# Support optional "tcmalloc" library (experimental)
# ----------------------------------------------------------------------------
%if %{defined malloc_lib_target}
%define WITH_TCMALLOC 1
%else
%define WITH_TCMALLOC 0
%endif

##############################################################################
# Configuration based upon above user input, not to be set directly
##############################################################################

%if 0%{?commercial}
%define license_files_server    %{src_dir}/LICENSE.mysql
%define license_type            Commercial
%else
%define license_files_server    %{src_dir}/COPYING %{src_dir}/README
%define license_type            GPL
%endif

##############################################################################
# Main spec file section
##############################################################################

Name:           MySQL-Cluster%{product_suffix}
Summary:        MySQL Cluster: a very fast and reliable SQL database server
Group:          Applications/Databases
Version:        @MYSQL_RPM_VERSION@
Release:        %{release}%{?distro_releasetag:.%{distro_releasetag}}
Distribution:   %{distro_description}
License:        Copyright (c) 2000, @MYSQL_COPYRIGHT_YEAR@, %{mysql_vendor}. All rights reserved. Under %{license_type} license as shown in the Description field.
Source:         %{src_dir}.tar.gz
URL:            http://www.mysql.com/
Packager:       MySQL Release Engineering <mysql-build@oss.oracle.com> 
Vendor:         %{mysql_vendor}
BuildRequires:  %{distro_buildreq}

# Regression tests may take a long time, override the default to skip them 
%{!?runselftest:%global runselftest 1}

# Think about what you use here since the first step is to
# run a rm -rf
BuildRoot:    %{_tmppath}/%{name}-%{version}-build

# From the manual
%description
The MySQL(TM) software delivers a very fast, multi-threaded, multi-user,
and robust SQL (Structured Query Language) database server. MySQL Server
is intended for mission-critical, heavy-load production systems as well
as for embedding into mass-deployed software. MySQL is a trademark of
%{mysql_vendor}

The MySQL software has Dual Licensing, which means you can use the MySQL
software free of charge under the GNU General Public License
(http://www.gnu.org/licenses/). You can also purchase commercial MySQL
licenses from %{mysql_vendor} if you do not wish to be bound by the terms of
the GPL. See the chapter "Licensing and Support" in the manual for
further info.

The MySQL web site (http://www.mysql.com/) provides the latest
news and information about the MySQL software. Also please see the
documentation and the manual for more information.

##############################################################################
# Sub package definition
##############################################################################

%package -n MySQL-Cluster-server%{product_suffix}
Summary:        MySQL: a very fast and reliable SQL database server
Group:          Applications/Databases
Requires:       %{distro_requires}
%if 0%{?commercial}
Obsoletes:      MySQL-Cluster-server-gpl
%else
Obsoletes:      MySQL-Cluster-server-advanced
%endif
Obsoletes:      MySQL-Cluster-management MySQL-Cluster-storage
Obsoletes:      MySQL-Cluster-extra MySQL-Cluster-tools
Obsoletes:      mysql-server mysql-server-advanced MySQL-server
Provides:       mysql-server

%description -n MySQL-Cluster-server%{product_suffix}
The MySQL(TM) software delivers a very fast, multi-threaded, multi-user,
and robust SQL (Structured Query Language) database server. MySQL Server
is intended for mission-critical, heavy-load production systems as well
as for embedding into mass-deployed software. MySQL is a trademark of
%{mysql_vendor}

The MySQL software has Dual Licensing, which means you can use the MySQL
software free of charge under the GNU General Public License
(http://www.gnu.org/licenses/). You can also purchase commercial MySQL
licenses from %{mysql_vendor} if you do not wish to be bound by the terms of
the GPL. See the chapter "Licensing and Support" in the manual for
further info.

The MySQL web site (http://www.mysql.com/) provides the latest news and
information about the MySQL software.  Also please see the documentation
and the manual for more information.

This package includes the MySQL server binary as well as related utilities
to run and administer a MySQL server.

If you want to access and work with the database, you have to install
package "MySQL-Cluster-client%{product_suffix}" as well!

# ----------------------------------------------------------------------------
%package -n MySQL-Cluster-client%{product_suffix}
Summary:        MySQL Cluster - Client
Group:          Applications/Databases
%if 0%{?commercial}
Obsoletes:      MySQL-Cluster-client-gpl
%else
Obsoletes:      MySQL-Cluster-client-advanced
%endif
Obsoletes:      mysql mysql-advanced 
Obsoletes:      MySQL-client-classic MySQL-client-community MySQL-client-enterprise
Obsoletes:      MySQL-client-advanced-gpl MySQL-client-enterprise-gpl MySQL-client
Provides:       mysql

%description -n MySQL-Cluster-client%{product_suffix}
This package contains the standard MySQL clients and administration tools.

For a description of MySQL see the base MySQL RPM or http://www.mysql.com/

# ----------------------------------------------------------------------------
%package -n MySQL-Cluster-test%{product_suffix}
Summary:        MySQL Cluster - Test suite
Group:          Applications/Databases
%if 0%{?commercial}
Requires:       MySQL-Cluster-client-advanced perl
Obsoletes:      MySQL-Cluster-test-gpl
%else
Requires:       MySQL-Cluster-client-gpl perl
Obsoletes:      MySQL-Cluster-test-advanced
%endif
Obsoletes:      mysql-test mysql-test-advanced 
Obsoletes:      MySQL-test-classic MySQL-test-community MySQL-test-enterprise
Obsoletes:      MySQL-test-advanced-gpl MySQL-test-enterprise-gpl
Provides:       mysql-test 
AutoReqProv:    no

%description -n MySQL-Cluster-test%{product_suffix}
This package contains the MySQL regression test suite.

For a description of MySQL see the base MySQL RPM or http://www.mysql.com/

# ----------------------------------------------------------------------------
%package -n MySQL-Cluster-devel%{product_suffix}
Summary:        MySQL Cluster - Development header files and libraries
Group:          Applications/Databases
%if 0%{?commercial}
Obsoletes:      MySQL-Cluster-devel-gpl
%else
Obsoletes:      MySQL-Cluster-devel-advanced
%endif
Obsoletes:      mysql-devel mysql-devel-advanced
Obsoletes:      mysql-embedded-devel mysql-embedded-devel-advanced
Obsoletes:      MySQL-devel-classic MySQL-devel-community MySQL-devel-enterprise
Obsoletes:      MySQL-devel-advanced-gpl MySQL-devel-enterprise-gpl
Provides:       mysql-devel 

%description -n MySQL-Cluster-devel%{product_suffix}
This package contains the development header files and libraries necessary
to develop MySQL client applications.

For a description of MySQL see the base MySQL RPM or http://www.mysql.com/

# ----------------------------------------------------------------------------
%package -n MySQL-Cluster-shared%{product_suffix}
Summary:        MySQL Cluster - Shared libraries
Group:          Applications/Databases
%if 0%{?commercial}
Obsoletes:      MySQL-Cluster-shared-gpl
%else
Obsoletes:      MySQL-Cluster-shared-advanced
%endif
Obsoletes:      MySQL-shared-standard MySQL-shared-pro
Obsoletes:      MySQL-shared-pro-cert MySQL-shared-pro-gpl
Obsoletes:      MySQL-shared-pro-gpl-cert
Obsoletes:      MySQL-shared-classic MySQL-shared-community MySQL-shared-enterprise
Obsoletes:      MySQL-shared-advanced-gpl MySQL-shared-enterprise-gpl

%description -n MySQL-Cluster-shared%{product_suffix}
This package contains the shared libraries (*.so*) which certain languages
and applications need to dynamically load and use MySQL.

# ----------------------------------------------------------------------------
%package -n MySQL-Cluster-embedded%{product_suffix}
Summary:        MySQL Cluster - embedded library
Group:          Applications/Databases
%if 0%{?commercial}
Requires:       MySQL-Cluster-devel-advanced
Obsoletes:      MySQL-Cluster-embedded-gpl
%else
Requires:       MySQL-Cluster-devel-gpl
Obsoletes:      MySQL-Cluster-embedded-advanced
%endif
Obsoletes:      mysql-embedded mysql-embedded-advanced 
Obsoletes:      MySQL-embedded-pro
Obsoletes:      MySQL-embedded-classic MySQL-embedded-community MySQL-embedded-enterprise
Obsoletes:      MySQL-embedded-advanced-gpl MySQL-embedded-enterprise-gpl
Provides:       mysql-emdedded

%description -n MySQL-Cluster-embedded%{product_suffix}
This package contains the MySQL server as an embedded library.

The embedded MySQL server library makes it possible to run a full-featured
MySQL server inside the client application. The main benefits are increased
speed and more simple management for embedded applications.

The API is identical for the embedded MySQL version and the
client/server version.

For a description of MySQL see the base MySQL RPM or http://www.mysql.com/

##############################################################################
%prep
%setup -T -a 0 -c -n %{src_dir}

##############################################################################
%build

# Fail quickly and obviously if user tries to build as root
%if %runselftest
    if [ x"`id -u`" = x0 ]; then
        echo "The MySQL regression tests may fail if run as root."
        echo "If you really need to build the RPM as root, use"
        echo "--define='runselftest 0' to skip the regression tests."
        exit 1
    fi
%endif

# Be strict about variables, bail at earliest opportunity, etc.
set -eu

# Optional package files
touch optional-files-devel

#
# Set environment in order of preference, MYSQL_BUILD_* first, then variable
# name, finally a default.  RPM_OPT_FLAGS is assumed to be a part of the
# default RPM build environment.
#

# This is a hack, $RPM_OPT_FLAGS on ia64 hosts contains flags which break
# the compile in cmd-line-utils/libedit - needs investigation, but for now
# we simply unset it and use those specified directly in cmake.
%if "%{_arch}" == "ia64"
RPM_OPT_FLAGS=
%endif

export PATH=${MYSQL_BUILD_PATH:-$PATH}
export CC=${MYSQL_BUILD_CC:-${CC:-gcc}}
export CXX=${MYSQL_BUILD_CXX:-${CXX:-g++}}
export CFLAGS=${MYSQL_BUILD_CFLAGS:-${CFLAGS:-$RPM_OPT_FLAGS}}
export CXXFLAGS=${MYSQL_BUILD_CXXFLAGS:-${CXXFLAGS:-$RPM_OPT_FLAGS -felide-constructors}}
export LDFLAGS=${MYSQL_BUILD_LDFLAGS:-${LDFLAGS:-}}
export CMAKE=${MYSQL_BUILD_CMAKE:-${CMAKE:-cmake}}
export MAKE_JFLAG=${MYSQL_BUILD_MAKE_JFLAG:-}

# By default, a build will include the bundeled "yaSSL" library for SSL.
# However, there may be a need to override.
# Protect against undefined variables if there is no override option.
%if %{undefined with_ssl}
%define ssl_option   %{nil}
%else
%define ssl_option   -DWITH_SSL=%{with_ssl}
%endif

# Build debug mysqld and libmysqld.a
mkdir debug
(
  cd debug
  # Attempt to remove any optimisation flags from the debug build
  CFLAGS=`echo " ${CFLAGS} " | \
            sed -e 's/ -O[0-9]* / /' \
                -e 's/ -unroll2 / /' \
                -e 's/ -ip / /' \
                -e 's/^ //' \
                -e 's/ $//'`
  CXXFLAGS=`echo " ${CXXFLAGS} " | \
              sed -e 's/ -O[0-9]* / /' \
                  -e 's/ -unroll2 / /' \
                  -e 's/ -ip / /' \
                  -e 's/^ //' \
                  -e 's/ $//'`
  # XXX: MYSQL_UNIX_ADDR should be in cmake/* but mysql_version is included before
  # XXX: install_layout so we can't just set it based on INSTALL_LAYOUT=RPM
  ${CMAKE} ../%{src_dir} -DBUILD_CONFIG=mysql_release -DINSTALL_LAYOUT=RPM \
           -DCMAKE_BUILD_TYPE=Debug \
           -DMYSQL_UNIX_ADDR="%{mysqldatadir}/mysql.sock" \
           -DFEATURE_SET="%{feature_set}" \
           %{ssl_option} \
           -DCOMPILATION_COMMENT="%{compilation_comment_debug}" \
           -DMYSQL_SERVER_SUFFIX="%{server_suffix}"
  echo BEGIN_DEBUG_CONFIG ; egrep '^#define' include/config.h ; echo END_DEBUG_CONFIG
  make ${MAKE_JFLAG} VERBOSE=1
)
# Build full release
mkdir release
(
  cd release
  # XXX: MYSQL_UNIX_ADDR should be in cmake/* but mysql_version is included before
  # XXX: install_layout so we can't just set it based on INSTALL_LAYOUT=RPM
  ${CMAKE} ../%{src_dir} -DBUILD_CONFIG=mysql_release -DINSTALL_LAYOUT=RPM \
           -DCMAKE_BUILD_TYPE=RelWithDebInfo \
           -DMYSQL_UNIX_ADDR="%{mysqldatadir}/mysql.sock" \
           -DFEATURE_SET="%{feature_set}" \
           %{ssl_option} \
           -DCOMPILATION_COMMENT="%{compilation_comment_release}" \
           -DMYSQL_SERVER_SUFFIX="%{server_suffix}"
  echo BEGIN_NORMAL_CONFIG ; egrep '^#define' include/config.h ; echo END_NORMAL_CONFIG
  make ${MAKE_JFLAG} VERBOSE=1
)

%if %runselftest
  MTR_BUILD_THREAD=auto
  export MTR_BUILD_THREAD

  (cd release && make test-bt-fast || true)
%endif

##############################################################################
%install

RBR=$RPM_BUILD_ROOT
MBD=$RPM_BUILD_DIR/%{src_dir}

# Ensure that needed directories exists
install -d $RBR%{_sysconfdir}/{logrotate.d,init.d}
install -d $RBR%{mysqldatadir}/mysql
install -d $RBR%{_datadir}/mysql-test
install -d $RBR%{_datadir}/mysql/SELinux/RHEL4
install -d $RBR%{_includedir}
install -d $RBR%{_libdir}
install -d $RBR%{_mandir}
install -d $RBR%{_sbindir}

# Install all binaries
(
  cd $MBD/release
  make DESTDIR=$RBR install
)

# FIXME: at some point we should stop doing this and just install everything
# FIXME: directly into %{_libdir}/mysql - perhaps at the same time as renaming
# FIXME: the shared libraries to use libmysql*-$major.$minor.so syntax
mv -v $RBR/%{_libdir}/*.a $RBR/%{_libdir}/mysql/

# Install logrotate and autostart
install -m 644 $MBD/release/support-files/mysql-log-rotate $RBR%{_sysconfdir}/logrotate.d/mysql
install -m 755 $MBD/release/support-files/mysql.server $RBR%{_sysconfdir}/init.d/mysql

# Create a symlink "rcmysql", pointing to the init.script. SuSE users
# will appreciate that, as all services usually offer this.
ln -s %{_sysconfdir}/init.d/mysql $RBR%{_sbindir}/rcmysql

# Touch the place where the my.cnf config file might be located
# Just to make sure it's in the file list and marked as a config file
touch $RBR%{_sysconfdir}/my.cnf

# Install SELinux files in datadir
install -m 600 $MBD/%{src_dir}/support-files/RHEL4-SElinux/mysql.{fc,te} \
  $RBR%{_datadir}/mysql/SELinux/RHEL4

%if %{WITH_TCMALLOC}
# Even though this is a shared library, put it under /usr/lib*/mysql, so it
# doesn't conflict with possible shared lib by the same name in /usr/lib*.  See
# `mysql_config --variable=pkglibdir` and mysqld_safe for how this is used.
install -m 644 "%{malloc_lib_source}" \
  "$RBR%{_libdir}/mysql/%{malloc_lib_target}"
%endif

# Remove man pages we explicitly do not want to package, avoids 'unpackaged
# files' warning.
# This has become obsolete:  rm -f $RBR%{_mandir}/man1/make_win_bin_dist.1*

##############################################################################
#  Post processing actions, i.e. when installed
##############################################################################

%pre -n MySQL-Cluster-server%{product_suffix}
# This is the code running at the beginning of a RPM upgrade action,
# before replacing the old files with the new ones.

# ATTENTION: Parts of this are duplicated in the "triggerpostun" !

# There are users who deviate from the default file system layout.
# Check local settings to support them.
if [ -x %{_bindir}/my_print_defaults ]
then
  mysql_datadir=`%{_bindir}/my_print_defaults server mysqld | grep '^--datadir=' | sed -n 's/--datadir=//p'`
  PID_FILE_PATT=`%{_bindir}/my_print_defaults server mysqld | grep '^--pid-file=' | sed -n 's/--pid-file=//p'`
fi
if [ -z "$mysql_datadir" ]
then
  mysql_datadir=%{mysqldatadir}
fi
if [ -z "$PID_FILE_PATT" ]
then
  PID_FILE_PATT="$mysql_datadir/*.pid"
fi

# Check if we can safely upgrade.  An upgrade is only safe if it's from one
# of our RPMs in the same version family.

# Handle both ways of spelling the capability.
installed=`rpm -q --whatprovides mysql-cluster-server 2> /dev/null`
if [ $? -ne 0 -o -z "$installed" ]; then
  installed=`rpm -q --whatprovides MySQL-Cluster-server 2> /dev/null`
fi
if [ $? -eq 0 -a -n "$installed" ]; then
  installed=`echo $installed | sed 's/\([^ ]*\) .*/\1/'` # Tests have shown duplicated package names
  vendor=`rpm -q --queryformat='%{VENDOR}' "$installed" 2>&1`
  version=`rpm -q --queryformat='%{VERSION}' "$installed" 2>&1`
  myoldvendor='%{mysql_old_vendor}'
  myvendor_2='%{mysql_vendor_2}'
  myvendor='%{mysql_vendor}'
  myversion='%{mysql_version}'

  old_family=`echo $version \
    | sed -n -e 's,^\([1-9][0-9]*\.[0-9][0-9]*\)\..*$,\1,p'`
  new_family=`echo $myversion \
    | sed -n -e 's,^\([1-9][0-9]*\.[0-9][0-9]*\)\..*$,\1,p'`

  [ -z "$vendor" ] && vendor='<unknown>'
  [ -z "$old_family" ] && old_family="<unrecognized version $version>"
  [ -z "$new_family" ] && new_family="<bad package specification: version $myversion>"

  error_text=
  if [ "$vendor" != "$myoldvendor" \
    -a "$vendor" != "$myvendor_2" \
    -a "$vendor" != "$myvendor" ]; then
    error_text="$error_text
The current MySQL server package is provided by a different
vendor ($vendor) than $myoldvendor, $myvendor_2, or $myvendor.
Some files may be installed to different locations, including log
files and the service startup script in %{_sysconfdir}/init.d/.
"
  fi

  if [ "$old_family" != "$new_family" ]; then
    error_text="$error_text
Upgrading directly from MySQL $old_family to MySQL $new_family may not
be safe in all cases.  A manual dump and restore using mysqldump is
recommended.  It is important to review the MySQL manual's Upgrading
section for version-specific incompatibilities.
"
  fi

  if [ -n "$error_text" ]; then
    cat <<HERE >&2

******************************************************************
A MySQL server package ($installed) is installed.
$error_text
A manual upgrade is required.

- Ensure that you have a complete, working backup of your data and my.cnf
  files
- Shut down the MySQL server cleanly
- Remove the existing MySQL packages.  Usually this command will
  list the packages you should remove:
  rpm -qa | grep -i '^mysql-'

  You may choose to use 'rpm --nodeps -ev <package-name>' to remove
  the package which contains the mysqlclient shared library.  The
  library will be reinstalled by the MySQL-Cluster-shared-compat package.
- Install the new MySQL packages supplied by $myvendor
- Ensure that the MySQL server is started
- Run the 'mysql_upgrade' program

This is a brief description of the upgrade process.  Important details
can be found in the MySQL manual, in the Upgrading section.
******************************************************************
HERE
    exit 1
  fi
fi

# We assume that if there is exactly one ".pid" file,
# it contains the valid PID of a running MySQL server.
NR_PID_FILES=`ls $PID_FILE_PATT 2>/dev/null | wc -l`
case $NR_PID_FILES in
	0 ) SERVER_TO_START=''  ;;  # No "*.pid" file == no running server
	1 ) SERVER_TO_START='true' ;;
	* ) SERVER_TO_START=''      # Situation not clear
	    SEVERAL_PID_FILES=true ;;
esac
# That logic may be debated: We might check whether it is non-empty,
# contains exactly one number (possibly a PID), and whether "ps" finds it.
# OTOH, if there is no such process, it means a crash without a cleanup -
# is that a reason not to start a new server after upgrade?

STATUS_FILE=$mysql_datadir/RPM_UPGRADE_MARKER

if [ -f $STATUS_FILE ]; then
	echo "Some previous upgrade was not finished:"
	ls -ld $STATUS_FILE
	echo "Please check its status, then do"
	echo "    rm $STATUS_FILE"
	echo "before repeating the MySQL upgrade."
	exit 1
elif [ -n "$SEVERAL_PID_FILES" ] ; then
	echo "You have more than one PID file:"
	ls -ld $PID_FILE_PATT
	echo "Please check which one (if any) corresponds to a running server"
	echo "and delete all others before repeating the MySQL upgrade."
	exit 1
fi

NEW_VERSION=%{mysql_version}-%{release}

# The "pre" section code is also run on a first installation,
# when there  is no data directory yet. Protect against error messages.
# Check for the existence of subdirectory "mysql/", the database of system
# tables like "mysql.user".
if [ -d $mysql_datadir/mysql ] ; then
        echo "MySQL RPM upgrade to version $NEW_VERSION"  > $STATUS_FILE
        echo "'pre' step running at `date`"          >> $STATUS_FILE
        echo                                         >> $STATUS_FILE
        fcount=`ls -ltr $mysql_datadir/*.err 2>/dev/null | wc -l`
        if [ $fcount -gt 0 ] ; then
             echo "ERR file(s):"                          >> $STATUS_FILE
             ls -ltr $mysql_datadir/*.err                 >> $STATUS_FILE
             echo                                         >> $STATUS_FILE
             echo "Latest 'Version' line in latest file:" >> $STATUS_FILE
             grep '^Version' `ls -tr $mysql_datadir/*.err | tail -1` | \
                tail -1                              >> $STATUS_FILE
             echo                                         >> $STATUS_FILE
        fi

	if [ -n "$SERVER_TO_START" ] ; then
		# There is only one PID file, race possibility ignored
		echo "PID file:"                           >> $STATUS_FILE
		ls -l   $PID_FILE_PATT                     >> $STATUS_FILE
		cat     $PID_FILE_PATT                     >> $STATUS_FILE
		echo                                       >> $STATUS_FILE
		echo "Server process:"                     >> $STATUS_FILE
		ps -fp `cat $PID_FILE_PATT`                >> $STATUS_FILE
		echo                                       >> $STATUS_FILE
		echo "SERVER_TO_START=$SERVER_TO_START"    >> $STATUS_FILE
	else
		# Take a note we checked it ...
		echo "PID file:"                           >> $STATUS_FILE
		ls -l   $PID_FILE_PATT                     >> $STATUS_FILE 2>&1
	fi
fi

# Shut down a previously installed server first
# Note we *could* make that depend on $SERVER_TO_START, but we rather don't,
# so a "stop" is attempted even if there is no PID file.
# (Maybe the "stop" doesn't work then, but we might fix that in itself.)
if [ -x %{_sysconfdir}/init.d/mysql ] ; then
        %{_sysconfdir}/init.d/mysql stop > /dev/null 2>&1
        echo "Giving mysqld 5 seconds to exit nicely"
        sleep 5
fi

%post -n MySQL-Cluster-server%{product_suffix}
# This is the code running at the end of a RPM install or upgrade action,
# after the (new) files have been written.

# ATTENTION: Parts of this are duplicated in the "triggerpostun" !

# There are users who deviate from the default file system layout.
# Check local settings to support them.
if [ -x %{_bindir}/my_print_defaults ]
then
  mysql_datadir=`%{_bindir}/my_print_defaults server mysqld | grep '^--datadir=' | sed -n 's/--datadir=//p'`
fi
if [ -z "$mysql_datadir" ]
then
  mysql_datadir=%{mysqldatadir}
fi

NEW_VERSION=%{mysql_version}-%{release}
STATUS_FILE=$mysql_datadir/RPM_UPGRADE_MARKER

# ----------------------------------------------------------------------
# Create data directory if needed, check whether upgrade or install
# ----------------------------------------------------------------------
if [ ! -d $mysql_datadir ] ; then mkdir -m 755 $mysql_datadir; fi
if [ -f $STATUS_FILE ] ; then
	SERVER_TO_START=`grep '^SERVER_TO_START=' $STATUS_FILE | cut -c17-`
else
	SERVER_TO_START=''
fi
# echo "Analyzed: SERVER_TO_START=$SERVER_TO_START"
if [ ! -d $mysql_datadir/mysql ] ; then
	mkdir $mysql_datadir/mysql $mysql_datadir/test
	echo "MySQL RPM installation of version $NEW_VERSION" >> $STATUS_FILE
else
	# If the directory exists, we may assume it is an upgrade.
	echo "MySQL RPM upgrade to version $NEW_VERSION" >> $STATUS_FILE
fi

# ----------------------------------------------------------------------
# Make MySQL start/shutdown automatically when the machine does it.
# ----------------------------------------------------------------------
# NOTE: This still needs to be debated. Should we check whether these links
# for the other run levels exist(ed) before the upgrade?
# use chkconfig on Enterprise Linux and newer SuSE releases
if [ -x /sbin/chkconfig ] ; then
        /sbin/chkconfig --add mysql
# use insserv for older SuSE Linux versions
elif [ -x /sbin/insserv ] ; then
        /sbin/insserv %{_sysconfdir}/init.d/mysql
fi

# ----------------------------------------------------------------------
# Create a MySQL user and group. Do not report any problems if it already
# exists.
# ----------------------------------------------------------------------
groupadd -r %{mysqld_group} 2> /dev/null || true
useradd -M -r -d $mysql_datadir -s /bin/bash -c "MySQL server" \
  -g %{mysqld_group} %{mysqld_user} 2> /dev/null || true
# The user may already exist, make sure it has the proper group nevertheless
# (BUG#12823)
usermod -g %{mysqld_group} %{mysqld_user} 2> /dev/null || true

# ----------------------------------------------------------------------
# Change permissions so that the user that will run the MySQL daemon
# owns all database files.
# ----------------------------------------------------------------------
chown -R %{mysqld_user}:%{mysqld_group} $mysql_datadir

# ----------------------------------------------------------------------
# Initiate databases if needed
# ----------------------------------------------------------------------
if ! grep '^MySQL RPM upgrade' $STATUS_FILE >/dev/null 2>&1 ; then
	# Fix bug#45415: no "mysql_install_db" on an upgrade
	# Do this as a negative to err towards more "install" runs
	# rather than to miss one.
	%{_bindir}/mysql_install_db --rpm --user=%{mysqld_user} --random-passwords

	# Attention: Now 'root' is the only database user,
	# its password is a random value found in ~/.mysql_secret,
	# and the "password expired" flag is set:
	# Any client needs that password, and the first command
	# executed must be a new "set password"!
fi

# ----------------------------------------------------------------------
# Upgrade databases if needed would go here - but it cannot be automated yet
# ----------------------------------------------------------------------

# ----------------------------------------------------------------------
# Change permissions again to fix any new files.
# ----------------------------------------------------------------------
chown -R %{mysqld_user}:%{mysqld_group} $mysql_datadir

# ----------------------------------------------------------------------
# Fix permissions for the permission database so that only the user
# can read them.
# ----------------------------------------------------------------------
chmod -R og-rw $mysql_datadir/mysql

# ----------------------------------------------------------------------
# install SELinux files - but don't override existing ones
# ----------------------------------------------------------------------
SETARGETDIR=/etc/selinux/targeted/src/policy
SEDOMPROG=$SETARGETDIR/domains/program
SECONPROG=$SETARGETDIR/file_contexts/program
if [ -f /etc/redhat-release ] \
 && (grep -q "Red Hat Enterprise Linux .. release 4" /etc/redhat-release \
 || grep -q "CentOS release 4" /etc/redhat-release) ; then
  echo
  echo
  echo 'Notes regarding SELinux on this platform:'
  echo '========================================='
  echo
  echo 'The default policy might cause server startup to fail because it is'
  echo 'not allowed to access critical files.  In this case, please update'
  echo 'your installation.'
  echo
  echo 'The default policy might also cause inavailability of SSL related'
  echo 'features because the server is not allowed to access /dev/random'
  echo 'and /dev/urandom. If this is a problem, please do the following:'
  echo
  echo '  1) install selinux-policy-targeted-sources from your OS vendor'
  echo '  2) add the following two lines to '$SEDOMPROG/mysqld.te':'
  echo '       allow mysqld_t random_device_t:chr_file read;'
  echo '       allow mysqld_t urandom_device_t:chr_file read;'
  echo '  3) cd to '$SETARGETDIR' and issue the following command:'
  echo '       make load'
  echo
  echo
fi

if [ -x sbin/restorecon ] ; then
  sbin/restorecon -R var/lib/mysql
fi

# Was the server running before the upgrade? If so, restart the new one.
if [ "$SERVER_TO_START" = "true" ] ; then
	# Restart in the same way that mysqld will be started normally.
	if [ -x %{_sysconfdir}/init.d/mysql ] ; then
		%{_sysconfdir}/init.d/mysql start
		echo "Giving mysqld 5 seconds to start"
		sleep 5
	fi
fi

# Collect an upgrade history ...
echo "Upgrade/install finished at `date`"        >> $STATUS_FILE
echo                                             >> $STATUS_FILE
echo "====="                                     >> $STATUS_FILE
STATUS_HISTORY=$mysql_datadir/RPM_UPGRADE_HISTORY
cat $STATUS_FILE >> $STATUS_HISTORY
mv -f  $STATUS_FILE ${STATUS_FILE}-LAST  # for "triggerpostun"


#echo "Thank you for installing the MySQL Community Server! For Production
#systems, we recommend MySQL Enterprise, which contains enterprise-ready
#software, intelligent advisory services, and full production support with
#scheduled service packs and more.  Visit www.mysql.com/enterprise for more
#information."

%preun -n MySQL-Cluster-server%{product_suffix}

# Which '$1' does this refer to?  Fedora docs have info:
# " ... a count of the number of versions of the package that are installed.
#   Action                           Count
#   Install the first time           1
#   Upgrade                          2 or higher (depending on the number of versions installed)
#   Remove last version of package   0 "
#
#  http://docs.fedoraproject.org/en-US/Fedora_Draft_Documentation/0.1/html/RPM_Guide/ch09s04s05.html
 
if [ $1 = 0 ] ; then
        # Stop MySQL before uninstalling it
        if [ -x %{_sysconfdir}/init.d/mysql ] ; then
                %{_sysconfdir}/init.d/mysql stop > /dev/null
                # Remove autostart of MySQL
                # use chkconfig on Enterprise Linux and newer SuSE releases
                if [ -x /sbin/chkconfig ] ; then
                        /sbin/chkconfig --del mysql
                # For older SuSE Linux versions
                elif [ -x /sbin/insserv ] ; then
                        /sbin/insserv -r %{_sysconfdir}/init.d/mysql
                fi
        fi
fi

# We do not remove the mysql user since it may still own a lot of
# database files.

%triggerpostun -n MySQL-Cluster-server%{product_suffix} -- MySQL-Cluster-server

# Setup: We renamed this package, so any existing "server-community"
#   package will be removed when this "server" is installed.
# Problem: RPM will first run the "pre" and "post" sections of this script,
#   and only then the "preun" of that old community server.
#   But this "preun" includes stopping the server and uninstalling the service,
#   "chkconfig --del mysql" which removes the symlinks to the start script.
# Solution: *After* the community server got removed, restart this server
#   and re-install the service.
#
# For information about triggers in spec files, see the Fedora docs:
#   http://docs.fedoraproject.org/en-US/Fedora_Draft_Documentation/0.1/html/RPM_Guide/ch10s02.html
# For all details of this code, see the "pre" and "post" sections.

# There are users who deviate from the default file system layout.
# Check local settings to support them.
if [ -x %{_bindir}/my_print_defaults ]
then
  mysql_datadir=`%{_bindir}/my_print_defaults server mysqld | grep '^--datadir=' | sed -n 's/--datadir=//p'`
fi
if [ -z "$mysql_datadir" ]
then
  mysql_datadir=%{mysqldatadir}
fi

NEW_VERSION=%{mysql_version}-%{release}
STATUS_FILE=$mysql_datadir/RPM_UPGRADE_MARKER-LAST  # Note the difference!
STATUS_HISTORY=$mysql_datadir/RPM_UPGRADE_HISTORY

if [ -f $STATUS_FILE ] ; then
	SERVER_TO_START=`grep '^SERVER_TO_START=' $STATUS_FILE | cut -c17-`
else
	# This should never happen, but let's be prepared
	SERVER_TO_START=''
fi
echo "Analyzed: SERVER_TO_START=$SERVER_TO_START"

if [ -x /sbin/chkconfig ] ; then
        /sbin/chkconfig --add mysql
# use insserv for older SuSE Linux versions
elif [ -x /sbin/insserv ] ; then
        /sbin/insserv %{_sysconfdir}/init.d/mysql
fi

# Was the server running before the upgrade? If so, restart the new one.
if [ "$SERVER_TO_START" = "true" ] ; then
	# Restart in the same way that mysqld will be started normally.
	if [ -x %{_sysconfdir}/init.d/mysql ] ; then
		%{_sysconfdir}/init.d/mysql start
		echo "Giving mysqld 5 seconds to start"
		sleep 5
	fi
fi

echo "Trigger 'postun -- MySQL-Server-cluster' finished at `date`" >> $STATUS_HISTORY
echo                                                               >> $STATUS_HISTORY
echo "====="                                                       >> $STATUS_HISTORY


# ----------------------------------------------------------------------
# Clean up the BuildRoot after build is done
# ----------------------------------------------------------------------
%clean
[ "$RPM_BUILD_ROOT" != "/" ] && [ -d $RPM_BUILD_ROOT ] \
  && rm -rf $RPM_BUILD_ROOT;

##############################################################################
#  Files section
##############################################################################

%files -n MySQL-Cluster-server%{product_suffix} -f release/support-files/plugins.files
%defattr(-,root,root,0755)

%if %{defined license_files_server}
%doc %{license_files_server}
%endif
%doc %{src_dir}/Docs/ChangeLog
%doc %{src_dir}/Docs/INFO_SRC*
%doc release/Docs/INFO_BIN*
%doc release/support-files/my-default.cnf

%if 0%{?commercial}
%doc %attr(644, root, root) %{_infodir}/mysql.info*
%endif

%doc %attr(644, root, man) %{_mandir}/man1/innochecksum.1*
%doc %attr(644, root, man) %{_mandir}/man1/my_print_defaults.1*
%doc %attr(644, root, man) %{_mandir}/man1/myisam_ftdump.1*
%doc %attr(644, root, man) %{_mandir}/man1/myisamchk.1*
%doc %attr(644, root, man) %{_mandir}/man1/myisamlog.1*
%doc %attr(644, root, man) %{_mandir}/man1/myisampack.1*
%doc %attr(644, root, man) %{_mandir}/man1/mysql_convert_table_format.1*
%doc %attr(644, root, man) %{_mandir}/man1/mysql_fix_extensions.1*
%doc %attr(644, root, man) %{_mandir}/man8/mysqld.8*
%doc %attr(644, root, man) %{_mandir}/man1/mysqld_multi.1*
%doc %attr(644, root, man) %{_mandir}/man1/mysqld_safe.1*
%doc %attr(644, root, man) %{_mandir}/man1/mysqldumpslow.1*
%doc %attr(644, root, man) %{_mandir}/man1/mysql_install_db.1*
%doc %attr(644, root, man) %{_mandir}/man1/mysql_plugin.1*
%doc %attr(644, root, man) %{_mandir}/man1/mysql_secure_installation.1*
%doc %attr(644, root, man) %{_mandir}/man1/mysql_setpermission.1*
%doc %attr(644, root, man) %{_mandir}/man1/mysql_upgrade.1*
%doc %attr(644, root, man) %{_mandir}/man1/mysqlhotcopy.1*
%doc %attr(644, root, man) %{_mandir}/man1/mysqlman.1*
%doc %attr(644, root, man) %{_mandir}/man1/mysql.server.1*
%doc %attr(644, root, man) %{_mandir}/man1/mysqltest.1*
%doc %attr(644, root, man) %{_mandir}/man1/mysql_tzinfo_to_sql.1*
%doc %attr(644, root, man) %{_mandir}/man1/mysql_zap.1*
%doc %attr(644, root, man) %{_mandir}/man1/mysqlbug.1*
%doc %attr(644, root, man) %{_mandir}/man1/ndb_blob_tool.1*
%doc %attr(644, root, man) %{_mandir}/man1/ndb_config.1*
%doc %attr(644, root, man) %{_mandir}/man1/ndb_cpcd.1*
%doc %attr(644, root, man) %{_mandir}/man1/ndb_delete_all.1*
%doc %attr(644, root, man) %{_mandir}/man1/ndb_desc.1*
%doc %attr(644, root, man) %{_mandir}/man1/ndb_drop_index.1*
%doc %attr(644, root, man) %{_mandir}/man1/ndb_drop_table.1*
%doc %attr(644, root, man) %{_mandir}/man1/ndb_error_reporter.1*
%doc %attr(644, root, man) %{_mandir}/man1/ndb_index_stat.1*
%doc %attr(644, root, man) %{_mandir}/man1/ndb_mgm.1*
%doc %attr(644, root, man) %{_mandir}/man1/ndb_print_backup_file.1*
%doc %attr(644, root, man) %{_mandir}/man1/ndb_print_schema_file.1*
%doc %attr(644, root, man) %{_mandir}/man1/ndb_print_sys_file.1*
%doc %attr(644, root, man) %{_mandir}/man1/ndb_restore.1*
%doc %attr(644, root, man) %{_mandir}/man1/ndb_select_all.1*
%doc %attr(644, root, man) %{_mandir}/man1/ndb_select_count.1*
%doc %attr(644, root, man) %{_mandir}/man1/ndb_show_tables.1*
%doc %attr(644, root, man) %{_mandir}/man1/ndb_size.pl.1*
%doc %attr(644, root, man) %{_mandir}/man1/ndb_waiter.1*
%doc %attr(644, root, man) %{_mandir}/man1/ndbd_redo_log_reader.1*
%doc %attr(644, root, man) %{_mandir}/man8/ndb_mgmd.8*
%doc %attr(644, root, man) %{_mandir}/man8/ndbd.8*
%doc %attr(644, root, man) %{_mandir}/man8/ndbmtd.8*
%doc %attr(644, root, man) %{_mandir}/man1/ndbinfo_select_all.1*
%doc %attr(644, root, man) %{_mandir}/man1/ndb-common-options.1*
%doc %attr(644, root, man) %{_mandir}/man1/ndb_setup.py.1*

%doc %attr(644, root, man) %{_mandir}/man1/perror.1*
%doc %attr(644, root, man) %{_mandir}/man1/replace.1*
%doc %attr(644, root, man) %{_mandir}/man1/resolve_stack_dump.1*
%doc %attr(644, root, man) %{_mandir}/man1/resolveip.1*


%ghost %config(noreplace,missingok) %{_sysconfdir}/my.cnf

%attr(755, root, root) %{_bindir}/innochecksum
%attr(755, root, root) %{_bindir}/my_print_defaults
%attr(755, root, root) %{_bindir}/myisam_ftdump
%attr(755, root, root) %{_bindir}/myisamchk
%attr(755, root, root) %{_bindir}/myisamlog
%attr(755, root, root) %{_bindir}/myisampack
%attr(755, root, root) %{_bindir}/mysql_convert_table_format
%attr(755, root, root) %{_bindir}/mysql_fix_extensions
%attr(755, root, root) %{_bindir}/mysql_install_db
%attr(755, root, root) %{_bindir}/mysql_plugin
%attr(755, root, root) %{_bindir}/mysql_secure_installation
%attr(755, root, root) %{_bindir}/mysql_setpermission
%attr(755, root, root) %{_bindir}/mysql_tzinfo_to_sql
%attr(755, root, root) %{_bindir}/mysql_upgrade
%attr(755, root, root) %{_bindir}/mysql_zap
%attr(755, root, root) %{_bindir}/mysqlbug
%attr(755, root, root) %{_bindir}/mysqld_multi
%attr(755, root, root) %{_bindir}/mysqld_safe
%attr(755, root, root) %{_bindir}/mysqldumpslow
%attr(755, root, root) %{_bindir}/mysqlhotcopy
%attr(755, root, root) %{_bindir}/mysqltest
%attr(755, root, root) %{_bindir}/ndb_error_reporter
%attr(755, root, root) %{_bindir}/ndb_size.pl
%attr(755, root, root) %{_bindir}/ndbinfo_select_all
%attr(755, root, root) %{_bindir}/perror
%attr(755, root, root) %{_bindir}/replace
%attr(755, root, root) %{_bindir}/resolve_stack_dump
%attr(755, root, root) %{_bindir}/resolveip

%attr(755, root, root) %{_bindir}/ndb_blob_tool
%attr(755, root, root) %{_bindir}/ndb_config
%attr(755, root, root) %{_bindir}/ndb_delete_all
%attr(755, root, root) %{_bindir}/ndb_desc
%attr(755, root, root) %{_bindir}/ndb_drop_index
%attr(755, root, root) %{_bindir}/ndb_drop_table
%attr(755, root, root) %{_bindir}/ndb_index_stat
%attr(755, root, root) %{_bindir}/ndb_mgm
%attr(755, root, root) %{_bindir}/ndb_move_data
%attr(755, root, root) %{_bindir}/ndb_print_backup_file
%attr(755, root, root) %{_bindir}/ndb_print_file
%attr(755, root, root) %{_bindir}/ndb_print_schema_file
%attr(755, root, root) %{_bindir}/ndb_print_sys_file
%attr(755, root, root) %{_bindir}/ndb_redo_log_reader
%attr(755, root, root) %{_bindir}/ndb_restore
%attr(755, root, root) %{_bindir}/ndb_select_all
%attr(755, root, root) %{_bindir}/ndb_select_count
%attr(755, root, root) %{_bindir}/ndb_show_tables
%attr(755, root, root) %{_bindir}/ndb_waiter
%attr(755, root, root) %{_bindir}/ndb_setup.py*
%attr(644, root, root) %{_bindir}/mcc_config.py*

%if %(test "@MEMCACHED_ROOT_DIR@" '!=' "MEMCACHED_ROOT_DIR-NOTFOUND" && echo 1 || echo 0)
%attr(755, root, root) %{_sbindir}/memcached
%endif
%attr(755, root, root) %{_sbindir}/mysqld
%attr(755, root, root) %{_sbindir}/mysqld-debug
%attr(755, root, root) %{_sbindir}/ndbd
%attr(755, root, root) %{_sbindir}/ndb_mgmd
%attr(755, root, root) %{_sbindir}/ndbmtd
%attr(755, root, root) %{_sbindir}/rcmysql

%attr(755, root, root) %{_libdir}/mysql/plugin/daemon_example.ini

%if %{WITH_TCMALLOC}
%attr(755, root, root) %{_libdir}/mysql/%{malloc_lib_target}
%endif

%attr(755, root, root) %{_libdir}/libndbclient.so
%attr(755, root, root) %{_libdir}/libndbclient.so.6.0.0
%if %(test "@MEMCACHED_ROOT_DIR@" '!=' "MEMCACHED_ROOT_DIR-NOTFOUND" && echo 1 || echo 0)
%attr(755, root, root) %{_libdir}/ndb_engine.so
%endif

%attr(644, root, root) %config(noreplace,missingok) %{_sysconfdir}/logrotate.d/mysql
%attr(755, root, root) %{_sysconfdir}/init.d/mysql
%attr(755, root, root) %{_datadir}/mysql/
%dir %attr(755, mysql, mysql) /var/lib/mysql

# ----------------------------------------------------------------------------
%files -n MySQL-Cluster-client%{product_suffix}

%defattr(-, root, root, 0755)
%attr(755, root, root) %{_bindir}/msql2mysql
%attr(755, root, root) %{_bindir}/mysql
%attr(755, root, root) %{_bindir}/mysql_find_rows
%attr(755, root, root) %{_bindir}/mysql_waitpid
%attr(755, root, root) %{_bindir}/mysqlaccess
# XXX: This should be moved to %{_sysconfdir}
%attr(644, root, root) %{_bindir}/mysqlaccess.conf
%attr(755, root, root) %{_bindir}/mysqladmin
%attr(755, root, root) %{_bindir}/mysqlbinlog
%attr(755, root, root) %{_bindir}/mysqlcheck
%attr(755, root, root) %{_bindir}/mysqldump
%attr(755, root, root) %{_bindir}/mysqlimport
%attr(755, root, root) %{_bindir}/mysqlshow
%attr(755, root, root) %{_bindir}/mysqlslap
%attr(755, root, root) %{_bindir}/mysql_config_editor
%attr(755, root, root) %{_bindir}/memclient

%doc %attr(644, root, man) %{_mandir}/man1/msql2mysql.1*
%doc %attr(644, root, man) %{_mandir}/man1/mysql.1*
%doc %attr(644, root, man) %{_mandir}/man1/mysql_find_rows.1*
%doc %attr(644, root, man) %{_mandir}/man1/mysql_waitpid.1*
%doc %attr(644, root, man) %{_mandir}/man1/mysqlaccess.1*
%doc %attr(644, root, man) %{_mandir}/man1/mysqladmin.1*
%doc %attr(644, root, man) %{_mandir}/man1/mysqlbinlog.1*
%doc %attr(644, root, man) %{_mandir}/man1/mysqlcheck.1*
%doc %attr(644, root, man) %{_mandir}/man1/mysqldump.1*
%doc %attr(644, root, man) %{_mandir}/man1/mysqlimport.1*
%doc %attr(644, root, man) %{_mandir}/man1/mysqlshow.1*
%doc %attr(644, root, man) %{_mandir}/man1/mysqlslap.1*
%doc %attr(644, root, man) %{_mandir}/man1/mysql_config_editor.1*

# ----------------------------------------------------------------------------
%files -n MySQL-Cluster-devel%{product_suffix} -f optional-files-devel
%defattr(-, root, root, 0755)
%doc %attr(644, root, man) %{_mandir}/man1/comp_err.1*
%doc %attr(644, root, man) %{_mandir}/man1/mysql_config.1*
%attr(755, root, root) %{_bindir}/mysql_config
%dir %attr(755, root, root) %{_includedir}/mysql
%dir %attr(755, root, root) %{_libdir}/mysql
%{_includedir}/mysql/*
%{_datadir}/aclocal/mysql.m4
%{_libdir}/mysql/libmysqlclient.a
%{_libdir}/mysql/libmysqlclient_r.a
%{_libdir}/mysql/libmysqlservices.a
%attr(755, root, root) %{_libdir}/mysql/libndbclient_static.a

# ----------------------------------------------------------------------------
%files -n MySQL-Cluster-shared%{product_suffix}
%defattr(-, root, root, 0755)
# Shared libraries (omit for architectures that don't support them)
%{_libdir}/libmysql*.so*

%post -n MySQL-Cluster-shared%{product_suffix}
/sbin/ldconfig

%postun -n MySQL-Cluster-shared%{product_suffix}
/sbin/ldconfig

# ----------------------------------------------------------------------------
%files -n MySQL-Cluster-test%{product_suffix}
%defattr(-, root, root, 0755)
%attr(-, root, root) %{_datadir}/mysql-test
%attr(755, root, root) %{_bindir}/mysql_client_test
%attr(755, root, root) %{_bindir}/mysql_client_test_embedded
%attr(755, root, root) %{_bindir}/mysqltest_embedded
%doc %attr(644, root, man) %{_mandir}/man1/mysql_client_test.1*
%doc %attr(644, root, man) %{_mandir}/man1/mysql-stress-test.pl.1*
%doc %attr(644, root, man) %{_mandir}/man1/mysql-test-run.pl.1*
%doc %attr(644, root, man) %{_mandir}/man1/mysql_client_test_embedded.1*
%doc %attr(644, root, man) %{_mandir}/man1/mysqltest_embedded.1*

# ----------------------------------------------------------------------------
%files -n MySQL-Cluster-embedded%{product_suffix}
%defattr(-, root, root, 0755)
%attr(755, root, root) %{_bindir}/mysql_embedded
%attr(644, root, root) %{_libdir}/mysql/libmysqld.a
%attr(644, root, root) %{_libdir}/mysql/libmysqld-debug.a

##############################################################################
# The spec file changelog only includes changes made to the spec file
# itself - note that they must be ordered by date (important when
# merging BK trees)
##############################################################################
%changelog
<<<<<<< HEAD
=======
* Wed May 28 2014 Balasubramanian Kandasamy <balasubramanian.kandasamy@oracle.com>
- Updated usergroup to mysql on datadir

>>>>>>> fb592449
* Wed Oct 30 2013 Balasubramanian Kandasamy <balasubramanian.kandasamy@oracle.com>
- Removed non gpl file docs/mysql.info from community packages

* Mon Oct 21 2013 Balasubramanian Kandasamy <balasubramanian.kandasamy@oracle.com>
- Updated spec file for Cluster release

* Wed Jun 26 2013 Balasubramanian Kandasamy <balasubramanian.kandasamy@oracle.com>
- Cleaned up spec file to resolve rpm dependencies.

* Mon Nov 05 2012 Joerg Bruehe <joerg.bruehe@oracle.com>

- Allow to override the default to use the bundled yaSSL by an option like
      --define="with_ssl /path/to/ssl"

* Wed Oct 10 2012 Bjorn Munch <bjorn.munch@oracle.com>

- Replace old my-*.cnf config file examples with template my-default.cnf

* Fri Oct 05 2012 Joerg Bruehe <joerg.bruehe@oracle.com>

- Let the installation use the new option "--random-passwords" of "mysql_install_db".
  (Bug# 12794345 Ensure root password)
- Fix an inconsistency: "new install" vs "upgrade" are told from the (non)existence
  of "$mysql_datadir/mysql" (holding table "mysql.user" and other system stuff).

* Tue Jul 24 2012 Joerg Bruehe <joerg.bruehe@oracle.com>

- Add a macro "runselftest":
  if set to 1 (default), the test suite will be run during the RPM build;
  this can be oveeridden via the command line by adding
      --define "runselftest 0"
  Failures of the test suite will NOT make the RPM build fail!

* Mon Jul 16 2012 Joerg Bruehe <joerg.bruehe@oracle.com>

- Add the man page for the "mysql_config_editor".

* Mon Jun 11 2012 Joerg Bruehe <joerg.bruehe@oracle.com>

- Make sure newly added "SPECIFIC-ULN/" directory does not disturb packaging.

* Wed Feb 29 2012 Brajmohan Saxena <brajmohan.saxena@oracle.com>

- Removal all traces of the readline library from mysql (BUG 13738013)

* Thu Jan 19 2012 Bjorn Munch <bjorn.munch@oracle.com>

- Reinstate embedded, undoing the previous change

* Fri Nov 25 2011 Jonathan Perkin <jonathan.perkin@oracle.com>

- Remove embedded product and files, for now it is disabled.

* Thu Nov 24 2011 Jonathan Perkin <jonathan.perkin@oracle.com>

- More additional Cluster files.

* Thu Sep 29 2011 Jonathan Perkin <jonathan.perkin@oracle.com>

- Bring over the most important bits from the previous Cluster spec files.

* Wed Sep 28 2011 Joerg Bruehe <joerg.bruehe@oracle.com>

- Fix duplicate mentioning of "mysql_plugin" and its manual page,
  it is better to keep alphabetic order in the files list (merging!).

* Tue Sep 27 2011 Daniel Fischer <daniel.fischer@oracle.com>

- Add Cluster files.

* Tue Sep 13 2011 Jonathan Perkin <jonathan.perkin@oracle.com>

- Add support for Oracle Linux 6 and Red Hat Enterprise Linux 6.  Due to
  changes in RPM behaviour ($RPM_BUILD_ROOT is removed prior to install)
  this necessitated a move of the libmygcc.a installation to the install
  phase, which is probably where it belonged in the first place.

* Tue Sep 13 2011 Joerg Bruehe <joerg.bruehe@oracle.com>

- "make_win_bin_dist" and its manual are dropped, cmake does it different.

* Thu Sep 08 2011 Daniel Fischer <daniel.fischer@oracle.com>

- Add mysql_plugin man page.

* Tue Aug 30 2011 Tor Didriksen <tor.didriksen@oracle.com>

- Set CXX=g++ by default to add a dependency on libgcc/libstdc++.
  Also, remove the use of the -fno-exceptions and -fno-rtti flags.
  TODO: update distro_buildreq/distro_requires

* Tue Aug 30 2011 Joerg Bruehe <joerg.bruehe@oracle.com>

- Add the manual page for "mysql_plugin" to the server package.

* Fri Aug 19 2011 Joerg Bruehe <joerg.bruehe@oracle.com>

- Null-upmerge the fix of bug#37165: This spec file is not affected.
- Replace "/var/lib/mysql" by the spec file variable "%{mysqldatadir}".

* Fri Aug 12 2011 Daniel Fischer <daniel.fischer@oracle.com>

- Source plugin library files list from cmake-generated file.

* Mon Jul 25 2011 Chuck Bell <chuck.bell@oracle.com>

- Added the mysql_plugin client - enables or disables plugins.

* Thu Jul 21 2011 Sunanda Menon <sunanda.menon@oracle.com>

- Fix bug#12561297: Added the MySQL embedded binary

* Thu Jul 07 2011 Joerg Bruehe <joerg.bruehe@oracle.com>

- Fix bug#45415: "rpm upgrade recreates test database"
  Let the creation of the "test" database happen only during a new installation,
  not in an RPM upgrade.
  This affects both the "mkdir" and the call of "mysql_install_db".

* Thu Feb 09 2011 Joerg Bruehe <joerg.bruehe@oracle.com>

- Fix bug#56581: If an installation deviates from the default file locations
  ("datadir" and "pid-file"), the mechanism to detect a running server (on upgrade)
  should still work, and use these locations.
  The problem was that the fix for bug#27072 did not check for local settings.
  
* Mon Jan 31 2011 Joerg Bruehe <joerg.bruehe@oracle.com>

- Install the new "manifest" files: "INFO_SRC" and "INFO_BIN".

* Tue Nov 23 2010 Jonathan Perkin <jonathan.perkin@oracle.com>

- EXCEPTIONS-CLIENT has been deleted, remove it from here too
- Support MYSQL_BUILD_MAKE_JFLAG environment variable for passing
  a '-j' argument to make.

* Mon Nov 1 2010 Georgi Kodinov <georgi.godinov@oracle.com>

- Added test authentication (WL#1054) plugin binaries

* Wed Oct 6 2010 Georgi Kodinov <georgi.godinov@oracle.com>

- Added example external authentication (WL#1054) plugin binaries

* Wed Aug 11 2010 Joerg Bruehe <joerg.bruehe@oracle.com>

- With a recent spec file cleanup, names have changed: A "-community" part was dropped.
  Reflect that in the "Obsoletes" specifications.
- Add a "triggerpostun" to handle the uninstall of the "-community" server RPM.
- This fixes bug#55015 "MySQL server is not restarted properly after RPM upgrade".

* Tue Jun 15 2010 Joerg Bruehe <joerg.bruehe@sun.com>

- Change the behaviour on installation and upgrade:
  On installation, do not autostart the server.
  *Iff* the server was stopped before the upgrade is started, this is taken as a
  sign the administrator is handling that manually, and so the new server will
  not be started automatically at the end of the upgrade.
  The start/stop scripts will still be installed, so the server will be started
  on the next machine boot.
  This is the 5.5 version of fixing bug#27072 (RPM autostarting the server).

* Tue Jun 1 2010 Jonathan Perkin <jonathan.perkin@oracle.com>

- Implement SELinux checks from distribution-specific spec file.

* Wed May 12 2010 Jonathan Perkin <jonathan.perkin@oracle.com>

- Large number of changes to build using CMake
- Introduce distribution-specific RPMs
- Drop debuginfo, build all binaries with debug/symbols
- Remove __os_install_post, use native macro
- Remove _unpackaged_files_terminate_build, make it an error to have
  unpackaged files
- Remove cluster RPMs

* Wed Mar 24 2010 Joerg Bruehe <joerg.bruehe@sun.com>

- Add "--with-perfschema" to the configure options.

* Mon Mar 22 2010 Joerg Bruehe <joerg.bruehe@sun.com>

- User "usr/lib*" to allow for both "usr/lib" and "usr/lib64",
  mask "rmdir" return code 1.
- Remove "ha_example.*" files from the list, they aren't built.

* Wed Mar 17 2010 Joerg Bruehe <joerg.bruehe@sun.com>

- Fix a wrong path name in handling the debug plugins.

* Wed Mar 10 2010 Joerg Bruehe <joerg.bruehe@sun.com>

- Take the result of the debug plugin build and put it into the optimized tree,
  so that it becomes part of the final installation;
  include the files in the packlist. Part of the fixes for bug#49022.

* Mon Mar 01 2010 Joerg Bruehe <joerg.bruehe@sun.com>

- Set "Oracle and/or its affiliates" as the vendor and copyright owner,
  accept upgrading from packages showing MySQL or Sun as vendor.

* Fri Feb 12 2010 Joerg Bruehe <joerg.bruehe@sun.com>

- Formatting changes:
  Have a consistent structure of separator lines and of indentation
  (8 leading blanks => tab).
- Introduce the variable "src_dir".
- Give the environment variables "MYSQL_BUILD_CC(CXX)" precedence
  over "CC" ("CXX").
- Drop the old "with_static" argument analysis, this is not supported
  in 5.1 since ages.
- Introduce variables to control the handlers individually, as well
  as other options.
- Use the new "--with-plugin" notation for the table handlers.
- Drop handling "/etc/rc.d/init.d/mysql", the switch to "/etc/init.d/mysql"
  was done back in 2002 already.
- Make "--with-zlib-dir=bundled" the default, add an option to disable it.
- Add missing manual pages to the file list.
- Improve the runtime check for "libgcc.a", protect it against being tried
  with the Intel compiler "icc".

* Mon Jan 11 2010 Joerg Bruehe <joerg.bruehe@sun.com>

- Change RPM file naming:
  - Suffix like "-m2", "-rc" becomes part of version as "_m2", "_rc".
  - Release counts from 1, not 0.

* Wed Dec 23 2009 Joerg Bruehe <joerg.bruehe@sun.com>

- The "semisync" plugin file name has lost its introductory "lib",
  adapt the file lists for the subpackages.
  This is a part missing from the fix for bug#48351.
- Remove the "fix_privilege_tables" manual, it does not exist in 5.5
  (and likely, the whole script will go, too).

* Mon Nov 16 2009 Joerg Bruehe <joerg.bruehe@sun.com>

- Fix some problems with the directives around "tcmalloc" (experimental),
  remove erroneous traces of the InnoDB plugin (that is 5.1 only).

* Fri Oct 06 2009 Magnus Blaudd <mvensson@mysql.com>

- Removed mysql_fix_privilege_tables

* Fri Oct 02 2009 Alexander Nozdrin <alexander.nozdrin@sun.com>

- "mysqlmanager" got removed from version 5.4, all references deleted.

* Fri Aug 28 2009 Joerg Bruehe <joerg.bruehe@sun.com>

- Merge up from 5.1 to 5.4: Remove handling for the InnoDB plugin.

* Thu Aug 27 2009 Joerg Bruehe <joerg.bruehe@sun.com>

- This version does not contain the "Instance manager", "mysqlmanager":
  Remove it from the spec file so that packaging succeeds.

* Mon Aug 24 2009 Jonathan Perkin <jperkin@sun.com>

- Add conditionals for bundled zlib and innodb plugin

* Fri Aug 21 2009 Jonathan Perkin <jperkin@sun.com>

- Install plugin libraries in appropriate packages.
- Disable libdaemon_example and ftexample plugins.

* Thu Aug 20 2009 Jonathan Perkin <jperkin@sun.com>

- Update variable used for mysql-test suite location to match source.

* Fri Nov 07 2008 Joerg Bruehe <joerg@mysql.com>

- Correct yesterday's fix, so that it also works for the last flag,
  and fix a wrong quoting: un-quoted quote marks must not be escaped.

* Thu Nov 06 2008 Kent Boortz <kent.boortz@sun.com>

- Removed "mysql_upgrade_shell"
- Removed some copy/paste between debug and normal build

* Thu Nov 06 2008 Joerg Bruehe <joerg@mysql.com>

- Modify CFLAGS and CXXFLAGS such that a debug build is not optimized.
  This should cover both gcc and icc flags.  Fixes bug#40546.

* Fri Aug 29 2008 Kent Boortz <kent@mysql.com>

- Removed the "Federated" storage engine option, and enabled in all

* Tue Aug 26 2008 Joerg Bruehe <joerg@mysql.com>

- Get rid of the "warning: Installed (but unpackaged) file(s) found:"
  Some generated files aren't needed in RPMs:
  - the "sql-bench/" subdirectory
  Some files were missing:
  - /usr/share/aclocal/mysql.m4  ("devel" subpackage)
  - Manual "mysqlbug" ("server" subpackage)
  - Program "innochecksum" and its manual ("server" subpackage)
  - Manual "mysql_find_rows" ("client" subpackage)
  - Script "mysql_upgrade_shell" ("client" subpackage)
  - Program "ndb_cpcd" and its manual ("ndb-extra" subpackage)
  - Manuals "ndb_mgm" + "ndb_restore" ("ndb-tools" subpackage)

* Mon Mar 31 2008 Kent Boortz <kent@mysql.com>

- Made the "Federated" storage engine an option
- Made the "Cluster" storage engine and sub packages an option

* Wed Mar 19 2008 Joerg Bruehe <joerg@mysql.com>

- Add the man pages for "ndbd" and "ndb_mgmd".

* Mon Feb 18 2008 Timothy Smith <tim@mysql.com>

- Require a manual upgrade if the alread-installed mysql-server is
  from another vendor, or is of a different major version.

* Wed May 02 2007 Joerg Bruehe <joerg@mysql.com>

- "ndb_size.tmpl" is not needed any more,
  "man1/mysql_install_db.1" lacked the trailing '*'.

* Sat Apr 07 2007 Kent Boortz <kent@mysql.com>

- Removed man page for "mysql_create_system_tables"

* Wed Mar 21 2007 Daniel Fischer <df@mysql.com>

- Add debug server.

* Mon Mar 19 2007 Daniel Fischer <df@mysql.com>

- Remove Max RPMs; the server RPMs contain a mysqld compiled with all
  features that previously only were built into Max.

* Fri Mar 02 2007 Joerg Bruehe <joerg@mysql.com>

- Add several man pages for NDB which are now created.

* Fri Jan 05 2007 Kent Boortz <kent@mysql.com>

- Put back "libmygcc.a", found no real reason it was removed.

- Add CFLAGS to gcc call with --print-libgcc-file, to make sure the
  correct "libgcc.a" path is returned for the 32/64 bit architecture.

* Mon Dec 18 2006 Joerg Bruehe <joerg@mysql.com>

- Fix the move of "mysqlmanager" to section 8: Directory name was wrong.

* Thu Dec 14 2006 Joerg Bruehe <joerg@mysql.com>

- Include the new man pages for "my_print_defaults" and "mysql_tzinfo_to_sql"
  in the server RPM.
- The "mysqlmanager" man page got moved from section 1 to 8.

* Thu Nov 30 2006 Joerg Bruehe <joerg@mysql.com>

- Call "make install" using "benchdir_root=%{_datadir}",
  because that is affecting the regression test suite as well.

* Thu Nov 16 2006 Joerg Bruehe <joerg@mysql.com>

- Explicitly note that the "MySQL-shared" RPMs (as built by MySQL AB)
  replace "mysql-shared" (as distributed by SuSE) to allow easy upgrading
  (bug#22081).

* Mon Nov 13 2006 Joerg Bruehe <joerg@mysql.com>

- Add "--with-partition" to all server builds.

- Use "--report-features" in one test run per server build.

* Tue Aug 15 2006 Joerg Bruehe <joerg@mysql.com>

- The "max" server is removed from packages, effective from 5.1.12-beta.
  Delete all steps to build, package, or install it.

* Mon Jul 10 2006 Joerg Bruehe <joerg@mysql.com>

- Fix a typing error in the "make" target for the Perl script to run the tests.

* Tue Jul 04 2006 Joerg Bruehe <joerg@mysql.com>

- Use the Perl script to run the tests, because it will automatically check
  whether the server is configured with SSL.

* Tue Jun 27 2006 Joerg Bruehe <joerg@mysql.com>

- move "mysqldumpslow" from the client RPM to the server RPM (bug#20216)

- Revert all previous attempts to call "mysql_upgrade" during RPM upgrade,
  there are some more aspects which need to be solved before this is possible.
  For now, just ensure the binary "mysql_upgrade" is delivered and installed.

* Thu Jun 22 2006 Joerg Bruehe <joerg@mysql.com>

- Close a gap of the previous version by explicitly using
  a newly created temporary directory for the socket to be used
  in the "mysql_upgrade" operation, overriding any local setting.

* Tue Jun 20 2006 Joerg Bruehe <joerg@mysql.com>

- To run "mysql_upgrade", we need a running server;
  start it in isolation and skip password checks.

* Sat May 20 2006 Kent Boortz <kent@mysql.com>

- Always compile for PIC, position independent code.

* Wed May 10 2006 Kent Boortz <kent@mysql.com>

- Use character set "all" when compiling with Cluster, to make Cluster
  nodes independent on the character set directory, and the problem
  that two RPM sub packages both wants to install this directory.

* Mon May 01 2006 Kent Boortz <kent@mysql.com>

- Use "./libtool --mode=execute" instead of searching for the
  executable in current directory and ".libs".

* Fri Apr 28 2006 Kent Boortz <kent@mysql.com>

- Install and run "mysql_upgrade"

* Wed Apr 12 2006 Jim Winstead <jimw@mysql.com>

- Remove sql-bench, and MySQL-bench RPM (will be built as an independent
  project from the mysql-bench repository)

* Tue Apr 11 2006 Jim Winstead <jimw@mysql.com>

- Remove old mysqltestmanager and related programs
* Sat Apr 01 2006 Kent Boortz <kent@mysql.com>

- Set $LDFLAGS from $MYSQL_BUILD_LDFLAGS

* Wed Mar 07 2006 Kent Boortz <kent@mysql.com>

- Changed product name from "Community Edition" to "Community Server"

* Mon Mar 06 2006 Kent Boortz <kent@mysql.com>

- Fast mutexes is now disabled by default, but should be
  used in Linux builds.

* Mon Feb 20 2006 Kent Boortz <kent@mysql.com>

- Reintroduced a max build
- Limited testing of 'debug' and 'max' servers
- Berkeley DB only in 'max'

* Mon Feb 13 2006 Joerg Bruehe <joerg@mysql.com>

- Use "-i" on "make test-force";
  this is essential for later evaluation of this log file.

* Thu Feb 09 2006 Kent Boortz <kent@mysql.com>

- Pass '-static' to libtool, link static with our own libraries, dynamic
  with system libraries.  Link with the bundled zlib.

* Wed Feb 08 2006 Kristian Nielsen <knielsen@mysql.com>

- Modified RPM spec to match new 5.1 debug+max combined community packaging.

* Sun Dec 18 2005 Kent Boortz <kent@mysql.com>

- Added "client/mysqlslap"

* Mon Dec 12 2005 Rodrigo Novo <rodrigo@mysql.com>

- Added zlib to the list of (static) libraries installed
- Added check against libtool wierdness (WRT: sql/mysqld || sql/.libs/mysqld)
- Compile MySQL with bundled zlib
- Fixed %packager name to "MySQL Production Engineering Team"

* Mon Dec 05 2005 Joerg Bruehe <joerg@mysql.com>

- Avoid using the "bundled" zlib on "shared" builds:
  As it is not installed (on the build system), this gives dependency
  problems with "libtool" causing the build to fail.
  (Change was done on Nov 11, but left uncommented.)

* Tue Nov 22 2005 Joerg Bruehe <joerg@mysql.com>

- Extend the file existence check for "init.d/mysql" on un-install
  to also guard the call to "insserv"/"chkconfig".

* Thu Oct 27 2005 Lenz Grimmer <lenz@grimmer.com>

- added more man pages

* Wed Oct 19 2005 Kent Boortz <kent@mysql.com>

- Made yaSSL support an option (off by default)

* Wed Oct 19 2005 Kent Boortz <kent@mysql.com>

- Enabled yaSSL support

* Sat Oct 15 2005 Kent Boortz <kent@mysql.com>

- Give mode arguments the same way in all places
- Moved copy of mysqld.a to "standard" build, but
  disabled it as we don't do embedded yet in 5.0

* Fri Oct 14 2005 Kent Boortz <kent@mysql.com>

- For 5.x, always compile with --with-big-tables
- Copy the config.log file to location outside
  the build tree

* Fri Oct 14 2005 Kent Boortz <kent@mysql.com>

- Removed unneeded/obsolete configure options
- Added archive engine to standard server
- Removed the embedded server from experimental server
- Changed suffix "-Max" => "-max"
- Changed comment string "Max" => "Experimental"

* Thu Oct 13 2005 Lenz Grimmer <lenz@mysql.com>

- added a usermod call to assign a potential existing mysql user to the
  correct user group (BUG#12823)
- Save the perror binary built during Max build so it supports the NDB
  error codes (BUG#13740)
- added a separate macro "mysqld_group" to be able to define the
  user group of the mysql user seperately, if desired.

* Thu Sep 29 2005 Lenz Grimmer <lenz@mysql.com>

- fixed the removing of the RPM_BUILD_ROOT in the %clean section (the
  $RBR variable did not get expanded, thus leaving old build roots behind)

* Thu Aug 04 2005 Lenz Grimmer <lenz@mysql.com>

- Fixed the creation of the mysql user group account in the postinstall
  section (BUG 12348)
- Fixed enabling the Archive storage engine in the Max binary

* Tue Aug 02 2005 Lenz Grimmer <lenz@mysql.com>

- Fixed the Requires: tag for the server RPM (BUG 12233)

* Fri Jul 15 2005 Lenz Grimmer <lenz@mysql.com>

- create a "mysql" user group and assign the mysql user account to that group
  in the server postinstall section. (BUG 10984)

* Tue Jun 14 2005 Lenz Grimmer <lenz@mysql.com>

- Do not build statically on i386 by default, only when adding either "--with
  static" or "--define '_with_static 1'" to the RPM build options. Static
  linking really only makes sense when linking against the specially patched
  glibc 2.2.5.

* Mon Jun 06 2005 Lenz Grimmer <lenz@mysql.com>

- added mysql_client_test to the "bench" subpackage (BUG 10676)
- added the libndbclient static and shared libraries (BUG 10676)

* Wed Jun 01 2005 Lenz Grimmer <lenz@mysql.com>

- use "mysqldatadir" variable instead of hard-coding the path multiple times
- use the "mysqld_user" variable on all occasions a user name is referenced
- removed (incomplete) Brazilian translations
- removed redundant release tags from the subpackage descriptions

* Wed May 25 2005 Joerg Bruehe <joerg@mysql.com>

- Added a "make clean" between separate calls to "BuildMySQL".

* Thu May 12 2005 Guilhem Bichot <guilhem@mysql.com>

- Removed the mysql_tableinfo script made obsolete by the information schema

* Wed Apr 20 2005 Lenz Grimmer <lenz@mysql.com>

- Enabled the "blackhole" storage engine for the Max RPM

* Wed Apr 13 2005 Lenz Grimmer <lenz@mysql.com>

- removed the MySQL manual files (html/ps/texi) - they have been removed
  from the MySQL sources and are now available seperately.

* Mon Apr 4 2005 Petr Chardin <petr@mysql.com>

- old mysqlmanager, mysqlmanagerc and mysqlmanager-pwger renamed into
  mysqltestmanager, mysqltestmanager and mysqltestmanager-pwgen respectively

* Fri Mar 18 2005 Lenz Grimmer <lenz@mysql.com>

- Disabled RAID in the Max binaries once and for all (it has finally been
  removed from the source tree)

* Sun Feb 20 2005 Petr Chardin <petr@mysql.com>

- Install MySQL Instance Manager together with mysqld, touch mysqlmanager
  password file

* Mon Feb 14 2005 Lenz Grimmer <lenz@mysql.com>

- Fixed the compilation comments and moved them into the separate build sections
  for Max and Standard

* Mon Feb 7 2005 Tomas Ulin <tomas@mysql.com>

- enabled the "Ndbcluster" storage engine for the max binary
- added extra make install in ndb subdir after Max build to get ndb binaries
- added packages for ndbcluster storage engine

* Fri Jan 14 2005 Lenz Grimmer <lenz@mysql.com>

- replaced obsoleted "BuildPrereq" with "BuildRequires" instead

* Thu Jan 13 2005 Lenz Grimmer <lenz@mysql.com>

- enabled the "Federated" storage engine for the max binary

* Tue Jan 04 2005 Petr Chardin <petr@mysql.com>

- ISAM and merge storage engines were purged. As well as appropriate
  tools and manpages (isamchk and isamlog)

* Thu Dec 31 2004 Lenz Grimmer <lenz@mysql.com>

- enabled the "Archive" storage engine for the max binary
- enabled the "CSV" storage engine for the max binary
- enabled the "Example" storage engine for the max binary

* Thu Aug 26 2004 Lenz Grimmer <lenz@mysql.com>

- MySQL-Max now requires MySQL-server instead of MySQL (BUG 3860)

* Fri Aug 20 2004 Lenz Grimmer <lenz@mysql.com>

- do not link statically on IA64/AMD64 as these systems do not have
  a patched glibc installed

* Tue Aug 10 2004 Lenz Grimmer <lenz@mysql.com>

- Added libmygcc.a to the devel subpackage (required to link applications
  against the the embedded server libmysqld.a) (BUG 4921)

* Mon Aug 09 2004 Lenz Grimmer <lenz@mysql.com>

- Added EXCEPTIONS-CLIENT to the "devel" package

* Thu Jul 29 2004 Lenz Grimmer <lenz@mysql.com>

- disabled OpenSSL in the Max binaries again (the RPM packages were the
  only exception to this anyway) (BUG 1043)

* Wed Jun 30 2004 Lenz Grimmer <lenz@mysql.com>

- fixed server postinstall (mysql_install_db was called with the wrong
  parameter)

* Thu Jun 24 2004 Lenz Grimmer <lenz@mysql.com>

- added mysql_tzinfo_to_sql to the server subpackage
- run "make clean" instead of "make distclean"

* Mon Apr 05 2004 Lenz Grimmer <lenz@mysql.com>

- added ncurses-devel to the build prerequisites (BUG 3377)

* Thu Feb 12 2004 Lenz Grimmer <lenz@mysql.com>

- when using gcc, _always_ use CXX=gcc
- replaced Copyright with License field (Copyright is obsolete)

* Tue Feb 03 2004 Lenz Grimmer <lenz@mysql.com>

- added myisam_ftdump to the Server package

* Tue Jan 13 2004 Lenz Grimmer <lenz@mysql.com>

- link the mysql client against libreadline instead of libedit (BUG 2289)

* Mon Dec 22 2003 Lenz Grimmer <lenz@mysql.com>

- marked /etc/logrotate.d/mysql as a config file (BUG 2156)

* Fri Dec 13 2003 Lenz Grimmer <lenz@mysql.com>

- fixed file permissions (BUG 1672)

* Thu Dec 11 2003 Lenz Grimmer <lenz@mysql.com>

- made testing for gcc3 a bit more robust

* Fri Dec 05 2003 Lenz Grimmer <lenz@mysql.com>

- added missing file mysql_create_system_tables to the server subpackage

* Fri Nov 21 2003 Lenz Grimmer <lenz@mysql.com>

- removed dependency on MySQL-client from the MySQL-devel subpackage
  as it is not really required. (BUG 1610)

* Fri Aug 29 2003 Lenz Grimmer <lenz@mysql.com>

- Fixed BUG 1162 (removed macro names from the changelog)
- Really fixed BUG 998 (disable the checking for installed but
  unpackaged files)

* Tue Aug 05 2003 Lenz Grimmer <lenz@mysql.com>

- Fixed BUG 959 (libmysqld not being compiled properly)
- Fixed BUG 998 (RPM build errors): added missing files to the
  distribution (mysql_fix_extensions, mysql_tableinfo, mysqldumpslow,
  mysql_fix_privilege_tables.1), removed "-n" from install section.

* Wed Jul 09 2003 Lenz Grimmer <lenz@mysql.com>

- removed the GIF Icon (file was not included in the sources anyway)
- removed unused variable shared_lib_version
- do not run automake before building the standard binary
  (should not be necessary)
- add server suffix '-standard' to standard binary (to be in line
  with the binary tarball distributions)
- Use more RPM macros (_exec_prefix, _sbindir, _libdir, _sysconfdir,
  _datadir, _includedir) throughout the spec file.
- allow overriding CC and CXX (required when building with other compilers)

* Fri May 16 2003 Lenz Grimmer <lenz@mysql.com>

- re-enabled RAID again

* Wed Apr 30 2003 Lenz Grimmer <lenz@mysql.com>

- disabled MyISAM RAID (--with-raid) - it throws an assertion which
  needs to be investigated first.

* Mon Mar 10 2003 Lenz Grimmer <lenz@mysql.com>

- added missing file mysql_secure_installation to server subpackage
  (BUG 141)

* Tue Feb 11 2003 Lenz Grimmer <lenz@mysql.com>

- re-added missing pre- and post(un)install scripts to server subpackage
- added config file /etc/my.cnf to the file list (just for completeness)
- make sure to create the datadir with 755 permissions

* Mon Jan 27 2003 Lenz Grimmer <lenz@mysql.com>

- removed unused CC and CXX variables
- CFLAGS and CXXFLAGS should honor RPM_OPT_FLAGS

* Fri Jan 24 2003 Lenz Grimmer <lenz@mysql.com>

- renamed package "MySQL" to "MySQL-server"
- fixed Copyright tag
- added mysql_waitpid to client subpackage (required for mysql-test-run)

* Wed Nov 27 2002 Lenz Grimmer <lenz@mysql.com>

- moved init script from /etc/rc.d/init.d to /etc/init.d (the majority of
  Linux distributions now support this scheme as proposed by the LSB either
  directly or via a compatibility symlink)
- Use new "restart" init script action instead of starting and stopping
  separately
- Be more flexible in activating the automatic bootup - use insserv (on
  older SuSE versions) or chkconfig (Red Hat, newer SuSE versions and
  others) to create the respective symlinks

* Wed Sep 25 2002 Lenz Grimmer <lenz@mysql.com>

- MySQL-Max now requires MySQL >= 4.0 to avoid version mismatches
  (mixing 3.23 and 4.0 packages)

* Fri Aug 09 2002 Lenz Grimmer <lenz@mysql.com>

- Turn off OpenSSL in MySQL-Max for now until it works properly again
- enable RAID for the Max binary instead
- added compatibility link: safe_mysqld -> mysqld_safe to ease the
  transition from 3.23

* Thu Jul 18 2002 Lenz Grimmer <lenz@mysql.com>

- Reworked the build steps a little bit: the Max binary is supposed
  to include OpenSSL, which cannot be linked statically, thus trying
  to statically link against a special glibc is futile anyway
- because of this, it is not required to make yet another build run
  just to compile the shared libs (saves a lot of time)
- updated package description of the Max subpackage
- clean up the BuildRoot directory afterwards

* Mon Jul 15 2002 Lenz Grimmer <lenz@mysql.com>

- Updated Packager information
- Fixed the build options: the regular package is supposed to
  include InnoDB and linked statically, while the Max package
  should include BDB and SSL support

* Fri May 03 2002 Lenz Grimmer <lenz@mysql.com>

- Use more RPM macros (e.g. infodir, mandir) to make the spec
  file more portable
- reorganized the installation of documentation files: let RPM
  take care of this
- reorganized the file list: actually install man pages along
  with the binaries of the respective subpackage
- do not include libmysqld.a in the devel subpackage as well, if we
  have a special "embedded" subpackage
- reworked the package descriptions

* Mon Oct  8 2001 Monty

- Added embedded server as a separate RPM

* Fri Apr 13 2001 Monty

- Added mysqld-max to the distribution

* Tue Jan 2  2001  Monty

- Added mysql-test to the bench package

* Fri Aug 18 2000 Tim Smith <tim@mysql.com>

- Added separate libmysql_r directory; now both a threaded
  and non-threaded library is shipped.

* Wed Sep 28 1999 David Axmark <davida@mysql.com>

- Added the support-files/my-example.cnf to the docs directory.

- Removed devel dependency on base since it is about client
  development.

* Wed Sep 8 1999 David Axmark <davida@mysql.com>

- Cleaned up some for 3.23.

* Thu Jul 1 1999 David Axmark <davida@mysql.com>

- Added support for shared libraries in a separate sub
  package. Original fix by David Fox (dsfox@cogsci.ucsd.edu)

- The --enable-assembler switch is now automatically disables on
  platforms there assembler code is unavailable. This should allow
  building this RPM on non i386 systems.

* Mon Feb 22 1999 David Axmark <david@detron.se>

- Removed unportable cc switches from the spec file. The defaults can
  now be overridden with environment variables. This feature is used
  to compile the official RPM with optimal (but compiler version
  specific) switches.

- Removed the repetitive description parts for the sub rpms. Maybe add
  again if RPM gets a multiline macro capability.

- Added support for a pt_BR translation. Translation contributed by
  Jorge Godoy <jorge@bestway.com.br>.

* Wed Nov 4 1998 David Axmark <david@detron.se>

- A lot of changes in all the rpm and install scripts. This may even
  be a working RPM :-)

* Sun Aug 16 1998 David Axmark <david@detron.se>

- A developers changelog for MySQL is available in the source RPM. And
  there is a history of major user visible changed in the Reference
  Manual.  Only RPM specific changes will be documented here.<|MERGE_RESOLUTION|>--- conflicted
+++ resolved
@@ -1273,12 +1273,9 @@
 # merging BK trees)
 ##############################################################################
 %changelog
-<<<<<<< HEAD
-=======
 * Wed May 28 2014 Balasubramanian Kandasamy <balasubramanian.kandasamy@oracle.com>
 - Updated usergroup to mysql on datadir
 
->>>>>>> fb592449
 * Wed Oct 30 2013 Balasubramanian Kandasamy <balasubramanian.kandasamy@oracle.com>
 - Removed non gpl file docs/mysql.info from community packages
 
