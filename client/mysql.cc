--- conflicted
+++ resolved
@@ -1193,24 +1193,16 @@
 #ifdef USE_MB
     int length;
     if (use_mb(charset_info) &&
-<<<<<<< HEAD
-        (length= my_ismbchar(charset_info, pos, end_of_line)))
-    {
-      while (length--)
-        *out++ = *pos++;
-      pos--;
-=======
-        (l= my_ismbchar(charset_info, pos, strend)))
+        (lenght= my_ismbchar(charset_info, pos, end_of_line)))
     {
       if (!*ml_comment)
       {
-        while (l--)
+        while (lenght--)
           *out++ = *pos++;
         pos--;
       }
       else
-        pos+= l - 1;
->>>>>>> 48238e1b
+        pos+= lenght - 1;
       continue;
     }
 #endif
