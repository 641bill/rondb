--- conflicted
+++ resolved
@@ -594,7 +594,6 @@
 static char const* fix_identifier_with_newline(char const* object_name,
                                                my_bool* freemem);
 
-
 /*
   Print the supplied message if in verbose mode
 
@@ -711,6 +710,7 @@
     print_comment(sql_file, 0, "-- Host: %s    Database: %s\n",
                   current_host ? current_host : "localhost",
                   text);
+
     if (freemem)
       my_free((void*)text);
 
@@ -2163,7 +2163,6 @@
   print_xml_comment(sql_file, strlen(comment_buff), comment_buff);
 }
 
-
 /**
   @brief Accepts object names and prefixes them with "-- " wherever
          end-of-line character ('\n') is found.
@@ -2193,10 +2192,6 @@
   {
     ++required_size;
     if (*object_name == '\n')
-<<<<<<< HEAD
-      ptr= my_stpcpy(ptr, "-- ");
-    object_name++;
-=======
       required_size+= PREFIX_LENGTH;
 
     // do we need dynamic (re)allocation
@@ -2209,14 +2204,16 @@
       if (*freemem)
       {
         // just realloc
-        buffer= (char*)my_realloc(buffer, buffer_size + 1, MYF(MY_WME));
+        buffer= (char*)my_realloc(PSI_NOT_INSTRUMENTED, buffer, buffer_size + 1,
+                                  MYF(MY_WME));
         if (!buffer)
           exit(1);
       }
       else
       {
         // dynamic allocation + copy from static buffer
-        buffer= (char*)my_malloc(buffer_size + 1, MYF(MY_WME));
+        buffer= (char*)my_malloc(PSI_NOT_INSTRUMENTED, buffer_size + 1,
+                                 MYF(MY_WME));
         if (!buffer)
           exit(1);
 
@@ -2237,7 +2234,6 @@
     }
 
     ++object_name;
->>>>>>> 43040877
   }
 
   // don't forget null termination
@@ -2533,7 +2529,8 @@
                                  db, (ulong)strlen(db), '\'');
   /* nice comments */
   print_comment(sql_file, 0,
-                "\n--\n-- Dumping routines for database '%s'\n--\n", text);
+                "\n--\n-- Dumping routines for database '%s'\n--\n",
+                text);
 
   if (freemem)
     my_free((void*)text);
