/*
  Copyright (c) 2015, 2016 Oracle and/or its affiliates. All rights reserved.

  This program is free software; you can redistribute it and/or modify
  it under the terms of the GNU General Public License as published by
  the Free Software Foundation; version 2 of the License.

  This program is distributed in the hope that it will be useful,
  but WITHOUT ANY WARRANTY; without even the implied warranty of
  MERCHANTABILITY or FITNESS FOR A PARTICULAR PURPOSE.  See the
  GNU General Public License for more details.

  You should have received a copy of the GNU General Public License
  along with this program; if not, write to the Free Software
  Foundation, Inc., 51 Franklin St, Fifth Floor, Boston, MA 02110-1301  USA
*/

#ifndef SQL_FORMATTER_OPTIONS_INCLUDED
#define SQL_FORMATTER_OPTIONS_INCLUDED

#include "base/abstract_options_provider.h"
#include "mysql_chain_element_options.h"
#include <my_global.h>
#include "typelib.h"

namespace Mysql{
namespace Tools{
namespace Dump{

enum enum_gtid_purged_mode {
  GTID_PURGED_OFF = 0,
  GTID_PURGED_AUTO = 1,
  GTID_PURGED_ON = 2
};

class Sql_formatter_options
  : public Mysql::Tools::Base::Options::Abstract_options_provider
{
public:
  Sql_formatter_options(
    const Mysql_chain_element_options* mysql_chain_element_options);

  void create_options();

  bool m_add_locks;
  bool m_charsets_consistent;
  bool m_deffer_table_indexes;
  bool m_drop_database;
  bool m_drop_table;
  bool m_drop_user;
  bool m_dump_column_names;
  bool m_hex_blob;
  bool m_insert_type_replace;
  bool m_insert_type_ignore;
  bool m_suppress_create_table;
  bool m_suppress_create_database;
  bool m_timezone_consistent;
  bool m_skip_definer;
<<<<<<< HEAD
  bool m_innodb_stats_tables_included;
=======
  enum enum_gtid_purged_mode m_gtid_purged;
>>>>>>> c48f9ecd
  const Mysql_chain_element_options* m_mysql_chain_element_options;

  const TYPELIB* get_gtid_purged_mode_typelib()
  {
    static const char *gtid_purged_mode_names[4]= {"OFF", "AUTO", "ON", NullS};
    TYPELIB static gtid_purged_mode_typelib=
      {array_elements(gtid_purged_mode_names) -1, "",
        gtid_purged_mode_names, NULL};
    return &gtid_purged_mode_typelib;
  }
};

}
}
}

#endif<|MERGE_RESOLUTION|>--- conflicted
+++ resolved
@@ -56,11 +56,8 @@
   bool m_suppress_create_database;
   bool m_timezone_consistent;
   bool m_skip_definer;
-<<<<<<< HEAD
   bool m_innodb_stats_tables_included;
-=======
   enum enum_gtid_purged_mode m_gtid_purged;
->>>>>>> c48f9ecd
   const Mysql_chain_element_options* m_mysql_chain_element_options;
 
   const TYPELIB* get_gtid_purged_mode_typelib()
