/*
<<<<<<< HEAD
  Copyright (c) 2015, 2021, Oracle and/or its affiliates.
=======
  Copyright (c) 2017, 2022, Oracle and/or its affiliates.
>>>>>>> abe0a46f

  This program is free software; you can redistribute it and/or modify
  it under the terms of the GNU General Public License, version 2.0,
  as published by the Free Software Foundation.

  This program is also distributed with certain software (including
  but not limited to OpenSSL) that is licensed under separate terms,
  as designated in a particular file or component or in included license
  documentation.  The authors of MySQL hereby grant you an additional
  permission to link the program and your derivative works with the
  separately licensed software that they have included with MySQL.

  This program is distributed in the hope that it will be useful,
  but WITHOUT ANY WARRANTY; without even the implied warranty of
  MERCHANTABILITY or FITNESS FOR A PARTICULAR PURPOSE.  See the
  GNU General Public License, version 2.0, for more details.

  You should have received a copy of the GNU General Public License
  along with this program; if not, write to the Free Software
  Foundation, Inc., 51 Franklin St, Fifth Floor, Boston, MA 02110-1301  USA
*/

#include "client/dump/abstract_progress_watcher.h"

#include <stddef.h>
#include <algorithm>
#include <chrono>
#include <functional>

#include "client/dump/row_group_dump_task.h"
#include "client/dump/table_definition_dump_task.h"
#include "client/dump/table_rows_dump_task.h"

using namespace Mysql::Tools::Dump;

void Abstract_progress_watcher::progress_changed() {
  if (--m_step_countdown == 0) {
    std::chrono::system_clock::time_point now =
        std::chrono::system_clock::now();

    double stages_past =
        std::max(std::chrono::duration_cast<std::chrono::duration<double>>(
                     now - m_last_stage_time) /
                     std::chrono::milliseconds(REPORT_DELAY_MS / STAGES),
                 0.1);  //  Do not expand stage by more than 10 times the steps.

    m_step_countdown = m_last_step_countdown = std::max<int64>(
        1,
        ((int64)(m_last_step_countdown / stages_past) + m_last_step_countdown) /
            2);
    m_last_stage_time = now;

    uint64 stages_past_int = 1000 * std::min(stages_past, 10.0);
    uint64 last_stage = m_stage_countdown.fetch_sub(stages_past_int);

    if (last_stage <= stages_past_int) {
      Progress_data change = m_progress - m_last_progress;
      m_last_progress = m_progress;

      this->process_progress_step(change);

      m_stage_countdown = STAGES * 1000;
    }
  }
}

Abstract_progress_watcher::Abstract_progress_watcher(
    std::function<bool(const Mysql::Tools::Base::Message_data &)>
        *message_handler,
    Simple_id_generator *object_id_generator)
    : Abstract_chain_element(message_handler, object_id_generator),
      m_step_countdown(1),
      m_stage_countdown(STAGES * 1000),
      m_last_step_countdown(1) {}

void Abstract_progress_watcher::crawler_completed(I_crawler *) {}

void Abstract_progress_watcher::object_processing_ended(
    Item_processing_data *finished_process_data) {
  // Check if it is last task in the chain.
  if (finished_process_data->get_parent_item_data() != nullptr &&
      finished_process_data->get_parent_item_data()
              ->get_process_task_object() ==
          finished_process_data->get_process_task_object()) {
    return;
  }
  Table_rows_dump_task *processed_table_task =
      dynamic_cast<Table_rows_dump_task *>(
          finished_process_data->get_process_task_object());
  if (processed_table_task != nullptr &&
      finished_process_data->had_chain_created()) {
    m_progress.m_table_count++;
    this->progress_changed();
    return;
  }

  Row_group_dump_task *processed_row_group =
      dynamic_cast<Row_group_dump_task *>(
          finished_process_data->get_process_task_object());
  if (processed_row_group != nullptr && processed_row_group->is_completed()) {
    m_progress.m_row_count += processed_row_group->m_rows.size();
    this->progress_changed();
    return;
  }
}

void Abstract_progress_watcher::object_processing_started(
    Item_processing_data *) {}

void Abstract_progress_watcher::new_chain_created(
    Item_processing_data *new_chain_process_data) {
  Table_definition_dump_task *new_table_task =
      dynamic_cast<Table_definition_dump_task *>(
          new_chain_process_data->get_process_task_object());
  if (new_table_task != nullptr) {
    Table *new_table = new_table_task->get_related_table();

    m_total.m_table_count++;
    m_total.m_row_data += new_table->get_row_data_lenght();
    m_total.m_row_count += new_table->get_row_count();
  }
}

Abstract_progress_watcher::Progress_data
Abstract_progress_watcher::Progress_data::operator-(
    const Progress_data &to_subtract) {
  Progress_data res;
  res.m_table_count = (uint64)m_table_count - (uint64)to_subtract.m_table_count;
  res.m_row_data = (uint64)m_row_data - (uint64)to_subtract.m_row_data;
  res.m_row_count = (uint64)m_row_count - (uint64)to_subtract.m_row_count;

  return res;
}

Abstract_progress_watcher::Progress_data &
Abstract_progress_watcher::Progress_data::operator=(
    const Progress_data &to_copy) {
  m_table_count = to_copy.m_table_count.load();
  m_row_data = to_copy.m_row_data.load();
  m_row_count = to_copy.m_row_count.load();

  return *this;
}

Abstract_progress_watcher::Progress_data::Progress_data(
    const Abstract_progress_watcher::Progress_data &to_copy) {
  *this = to_copy;
}

Abstract_progress_watcher::Progress_data::Progress_data()
    : m_table_count(0), m_row_data(0), m_row_count(0) {}<|MERGE_RESOLUTION|>--- conflicted
+++ resolved
@@ -1,9 +1,5 @@
 /*
-<<<<<<< HEAD
-  Copyright (c) 2015, 2021, Oracle and/or its affiliates.
-=======
-  Copyright (c) 2017, 2022, Oracle and/or its affiliates.
->>>>>>> abe0a46f
+  Copyright (c) 2015, 2022, Oracle and/or its affiliates.
 
   This program is free software; you can redistribute it and/or modify
   it under the terms of the GNU General Public License, version 2.0,
