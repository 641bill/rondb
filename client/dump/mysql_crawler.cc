--- conflicted
+++ resolved
@@ -1,9 +1,5 @@
 /*
-<<<<<<< HEAD
-  Copyright (c) 2015, 2018, Oracle and/or its affiliates. All rights reserved.
-=======
-  Copyright (c) 2015, 2019 Oracle and/or its affiliates. All rights reserved.
->>>>>>> 081a3931
+  Copyright (c) 2015, 2019, Oracle and/or its affiliates. All rights reserved.
 
   This program is free software; you can redistribute it and/or modify
   it under the terms of the GNU General Public License, version 2.0,
@@ -26,25 +22,10 @@
   Foundation, Inc., 51 Franklin St, Fifth Floor, Boston, MA 02110-1301  USA
 */
 
-<<<<<<< HEAD
 #include "client/dump/mysql_crawler.h"
 
 #include <stdlib.h>
 #include <functional>
-=======
-#include "mysql_crawler.h"
-#include "mysql_function.h"
-#include "stored_procedure.h"
-#include "table_definition_dump_task.h"
-#include "mysqldump_tool_chain_maker_options.h"
-#include "table_rows_dump_task.h"
-#include "table_deferred_indexes_dump_task.h"
-#include "event_scheduler_event.h"
-#include "privilege.h"
-#include "trigger.h"
-#include "view.h"
-#include "base/mysql_query_runner.h"
->>>>>>> 081a3931
 #include <string>
 #include <vector>
 
@@ -52,6 +33,7 @@
 #include "client/dump/column_statistic.h"
 #include "client/dump/event_scheduler_event.h"
 #include "client/dump/mysql_function.h"
+#include "client/dump/mysqldump_tool_chain_maker_options.h"
 #include "client/dump/privilege.h"
 #include "client/dump/stored_procedure.h"
 #include "client/dump/table_deferred_indexes_dump_task.h"
@@ -148,8 +130,7 @@
   this->process_dump_task(m_tables_definition_ready_dump_task);
 
   /* SHOW CREATE USER is introduced in 5.7.6 */
-  if (use_show_create_user)
-    this->enumerate_users();
+  if (use_show_create_user) this->enumerate_users();
 
   std::vector<Database *>::iterator it;
   std::vector<Database_end_dump_task *>::iterator it_end;
@@ -209,7 +190,8 @@
     statistics and avoids getting outdated statistics.
   */
   std::vector<const Mysql::Tools::Base::Mysql_query_runner::Row *> t;
-  runner->run_query_store("SET SESSION information_schema_stats_expiry=0", &t);
+  runner->run_query_store(
+      "/*!80000 SET SESSION information_schema_stats_expiry=0 */", &t);
 
   std::vector<const Mysql::Tools::Base::Mysql_query_runner::Row *> tables;
 
@@ -303,8 +285,8 @@
     this->process_dump_task(indexes_task);
   }
   Mysql::Tools::Base::Mysql_query_runner::cleanup_result(&tables);
-  runner->run_query_store("SET SESSION information_schema_stats_expiry=default",
-                          &t);
+  runner->run_query_store(
+      "/*!80000 SET SESSION information_schema_stats_expiry=default */", &t);
   delete runner;
 }
 
