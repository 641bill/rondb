--- conflicted
+++ resolved
@@ -628,7 +628,7 @@
   native_cond_signal(&count_threshold);
   native_mutex_unlock(&counter_mutex);
   mysql_thread_end();
-  pthread_exit(0);
+  my_thread_exit(0);
   return 0;
 }
 
@@ -654,20 +654,12 @@
 
   if (opt_use_threads && !lock_tables)
   {
-<<<<<<< HEAD
-    my_thread_handle mainthread;            /* Thread descriptor */
-    my_thread_attr_t attr;          /* Thread attributes */
-    my_thread_attr_init(&attr);
-    my_thread_attr_setdetachstate(&attr, MY_THREAD_CREATE_DETACHED);
-=======
     char **save_argv;
     uint worker_thread_count= 0, table_count= 0, i= 0;
-    pthread_t *worker_threads;       /* Thread descriptor */
-    pthread_attr_t attr;             /* Thread attributes */
-    pthread_attr_init(&attr);
-    pthread_attr_setdetachstate(&attr,
-                                PTHREAD_CREATE_JOINABLE);
->>>>>>> f12d5f0d
+    my_thread_handle *worker_threads;       /* Thread descriptor */
+    my_thread_attr_t attr;                  /* Thread attributes */
+    my_thread_attr_init(&attr);
+    my_thread_attr_setdetachstate(&attr, MY_THREAD_CREATE_JOINABLE);
 
     native_mutex_init(&counter_mutex, NULL);
     native_cond_init(&count_threshold);
@@ -680,9 +672,10 @@
       table_count++;
     argv= save_argv;
 
-    if (!(worker_threads= (pthread_t*) my_malloc(table_count *
-                                                 sizeof(*worker_threads),
-                                                 MYF(0))))
+    if (!(worker_threads= (my_thread_handle*) my_malloc(PSI_NOT_INSTRUMENTED,
+                                              table_count *
+                                              sizeof(*worker_threads),
+                                              MYF(0))))
       return -2;
 
     for (counter= 0; *argv != NULL; argv++) /* Loop through tables */
@@ -699,25 +692,14 @@
       counter++;
       native_mutex_unlock(&counter_mutex);
       /* now create the thread */
-<<<<<<< HEAD
-      if (my_thread_create(&mainthread, &attr, worker_thread, 
-                           (void *)*argv) != 0)
-=======
-      if (pthread_create(&worker_threads[worker_thread_count], &attr,
-                         worker_thread, (void *)*argv) != 0)
->>>>>>> f12d5f0d
+      if (my_thread_create(&worker_threads[worker_thread_count], &attr,
+                           worker_thread, (void *)*argv) != 0)
       {
         native_mutex_lock(&counter_mutex);
         counter--;
-<<<<<<< HEAD
         native_mutex_unlock(&counter_mutex);
-        fprintf(stderr,"%s: Could not create thread\n",
-                my_progname);
-=======
-        pthread_mutex_unlock(&counter_mutex);
         fprintf(stderr,"%s: Could not create thread\n", my_progname);
         continue;
->>>>>>> f12d5f0d
       }
       worker_thread_count++;
     }
@@ -733,25 +715,18 @@
       set_timespec(&abstime, 3);
       native_cond_timedwait(&count_threshold, &counter_mutex, &abstime);
     }
-<<<<<<< HEAD
     native_mutex_unlock(&counter_mutex);
     native_mutex_destroy(&counter_mutex);
     native_cond_destroy(&count_threshold);
     my_thread_attr_destroy(&attr);
-=======
-    pthread_mutex_unlock(&counter_mutex);
-    pthread_mutex_destroy(&counter_mutex);
-    pthread_cond_destroy(&count_threshhold);
-    pthread_attr_destroy(&attr);
 
     for(i= 0; i < worker_thread_count; i++)
     {
-      if (pthread_join(worker_threads[i], NULL))
+      if (my_thread_join(&worker_threads[i], NULL))
         fprintf(stderr,"%s: Could not join worker thread.\n", my_progname);
     }
 
     my_free(worker_threads);
->>>>>>> f12d5f0d
   }
   else
   {
