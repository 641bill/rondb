--- conflicted
+++ resolved
@@ -1,8 +1,4 @@
-<<<<<<< HEAD
-# Copyright (c) 2009, 2016, Oracle and/or its affiliates. All rights reserved.
-=======
 # Copyright (c) 2009, 2017, Oracle and/or its affiliates. All rights reserved.
->>>>>>> b35b4caf
 # 
 # This program is free software; you can redistribute it and/or modify
 # it under the terms of the GNU General Public License as published by
@@ -163,7 +159,6 @@
       return res;
     }"
     EDITLINE_HAVE_COMPLETION_INT)
-<<<<<<< HEAD
 
     CHECK_CXX_SOURCE_COMPILES("
     #include <stdio.h>
@@ -178,22 +173,6 @@
     }"
     EDITLINE_HAVE_COMPLETION_CHAR)
 
-=======
-
-    CHECK_CXX_SOURCE_COMPILES("
-    #include <stdio.h>
-    #include <readline.h>
-    int main(int argc, char **argv)
-    {
-      typedef char* MYFunction(const char*, int);
-      MYFunction* myf= rl_completion_entry_function;
-      char *res= (myf)(NULL, 0);
-      completion_matches(0,0);
-      return res != NULL;
-    }"
-    EDITLINE_HAVE_COMPLETION_CHAR)
-
->>>>>>> b35b4caf
     IF(EDITLINE_HAVE_COMPLETION_INT OR EDITLINE_HAVE_COMPLETION_CHAR)
       SET(HAVE_HIST_ENTRY ${EDITLINE_HAVE_HIST_ENTRY})
       SET(USE_LIBEDIT_INTERFACE 1)
