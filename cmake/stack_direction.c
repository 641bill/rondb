/*
<<<<<<< HEAD
 Copyright (c) 2009, 2021, Oracle and/or its affiliates.

=======
 Copyright (c) 2009, 2022, Oracle and/or its affiliates.
 Use is subject to license terms.
 
>>>>>>> abe0a46f
 This program is free software; you can redistribute it and/or modify
 it under the terms of the GNU General Public License, version 2.0,
 as published by the Free Software Foundation.

 This program is also distributed with certain software (including
 but not limited to OpenSSL) that is licensed under separate terms,
 as designated in a particular file or component or in included license
 documentation.  The authors of MySQL hereby grant you an additional
 permission to link the program and your derivative works with the
 separately licensed software that they have included with MySQL.

 This program is distributed in the hope that it will be useful,
 but WITHOUT ANY WARRANTY; without even the implied warranty of
 MERCHANTABILITY or FITNESS FOR A PARTICULAR PURPOSE.  See the
 GNU General Public License, version 2.0, for more details.

 You should have received a copy of the GNU General Public License
 along with this program; if not, write to the Free Software
 Foundation, Inc., 51 Franklin St, Fifth Floor, Boston, MA 02110-1301  USA */

/* Check stack direction (0-down, 1-up) */
int f(int *a) {
  int b;
  return (&b > a) ? 1 : 0;
}
/*
 Prevent compiler optimizations by calling function
 through pointer.
*/
volatile int (*ptr_f)(int *) = f;
int main() {
  int a;
  return ptr_f(&a);
}<|MERGE_RESOLUTION|>--- conflicted
+++ resolved
@@ -1,12 +1,6 @@
 /*
-<<<<<<< HEAD
- Copyright (c) 2009, 2021, Oracle and/or its affiliates.
+ Copyright (c) 2009, 2022, Oracle and/or its affiliates.
 
-=======
- Copyright (c) 2009, 2022, Oracle and/or its affiliates.
- Use is subject to license terms.
- 
->>>>>>> abe0a46f
  This program is free software; you can redistribute it and/or modify
  it under the terms of the GNU General Public License, version 2.0,
  as published by the Free Software Foundation.
