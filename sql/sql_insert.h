/* Copyright (c) 2006, 2016, Oracle and/or its affiliates. All rights reserved.

   This program is free software; you can redistribute it and/or modify
   it under the terms of the GNU General Public License as published by
   the Free Software Foundation; version 2 of the License.

   This program is distributed in the hope that it will be useful,
   but WITHOUT ANY WARRANTY; without even the implied warranty of
   MERCHANTABILITY or FITNESS FOR A PARTICULAR PURPOSE.  See the
   GNU General Public License for more details.

   You should have received a copy of the GNU General Public License
   along with this program; if not, write to the Free Software
   Foundation, Inc., 51 Franklin St, Fifth Floor, Boston, MA  02110-1301  USA */

#ifndef SQL_INSERT_INCLUDED
#define SQL_INSERT_INCLUDED

#include <stddef.h>
#include <sys/types.h>

#include "dd/cache/dictionary_client.h"   // dd::cache::Dictionary_client
#include "handler.h"
#include "my_dbug.h"
#include "my_global.h"
#include "my_sqlcommand.h"
#include "query_result.h"         // Query_result_interceptor
#include "sql_cmd_dml.h"          // Sql_cmd_dml
#include "sql_data_change.h"      // enum_duplicates
#include "sql_list.h"
#include "table.h"

class Alter_info;
class Field;
class Item;
class SELECT_LEX_UNIT;
class THD;

typedef List<Item> List_item;
typedef struct st_mysql_lock MYSQL_LOCK;

bool check_that_all_fields_are_given_values(THD *thd, TABLE *entry,
                                            TABLE_LIST *table_list);
void prepare_triggers_for_insert_stmt(THD *thd, TABLE *table);
bool write_record(THD *thd, TABLE *table,
                  COPY_INFO *info, COPY_INFO *update);
bool validate_default_values_of_unset_fields(THD *thd, TABLE *table);

class Query_result_insert :public Query_result_interceptor
{
public:
  /// The table used for insertion of rows
  TABLE_LIST *table_list;
  TABLE *table;
private:
  /**
     The columns of the table to be inserted into, *or* the columns of the
     table from which values are selected. For legacy reasons both are
     allowed.
   */
  List<Item> *fields;
protected:
  /// ha_start_bulk_insert has been called. Never cleared.
  bool bulk_insert_started;
public:
  ulonglong autoinc_value_of_last_inserted_row; // autogenerated or not
  COPY_INFO info;
  COPY_INFO update; ///< the UPDATE part of "info"
  bool insert_into_view;

  /**
     Creates a Query_result_insert for routing a result set to an existing
     table.

     @param thd              Thread handle
     @param table_list_par   The table reference for the destination table.
     @param table_par        The destination table. May be NULL.
     @param target_columns   See details.
     @param target_or_source_columns See details.
     @param update_fields    The columns to be updated in case of duplicate
                             keys. May be NULL.
     @param update_values    The values to be assigned in case of duplicate
                             keys. May be NULL.
     @param duplic           The policy for handling duplicates.

     @todo This constructor takes 8 arguments, 6 of which are used to
     immediately construct a COPY_INFO object. Obviously the constructor
     should take the COPY_INFO object as argument instead. Also, some
     Query_result_insert members initialized here are totally redundant, as they are
     found inside the COPY_INFO.

     The target_columns and target_or_source_columns arguments are set by
     callers as follows:
     @li if CREATE SELECT:
      - target_columns == NULL,
      - target_or_source_columns == expressions listed after SELECT, as in
          CREATE ... SELECT expressions
     @li if INSERT SELECT:
      target_columns
      == target_or_source_columns
      == columns listed between INSERT and SELECT, as in
          INSERT INTO t (columns) SELECT ...

     We set the manage_defaults argument of info's constructor as follows
     ([...] denotes something optional):
     @li If target_columns==NULL, the statement is
@verbatim
     CREATE TABLE a_table [(columns1)] SELECT expressions2
@endverbatim
     so 'info' must manage defaults of columns1.
     @li Otherwise it is:
@verbatim
     INSERT INTO a_table [(columns1)] SELECT ...
@endverbatim
     target_columns is columns1, if not empty then 'info' must manage defaults
     of other columns than columns1.
  */
  Query_result_insert(THD *thd,
                      TABLE_LIST *table_list_par,
                      TABLE *table_par,
                      List<Item> *target_columns,
                      List<Item> *target_or_source_columns,
                      List<Item> *update_fields,
                      List<Item> *update_values,
                      enum_duplicates duplic)
    :Query_result_interceptor(thd),
     table_list(table_list_par),
     table(table_par),
     fields(target_or_source_columns),
     bulk_insert_started(false),
     autoinc_value_of_last_inserted_row(0),
     info(COPY_INFO::INSERT_OPERATION,
          target_columns,
          // manage_defaults
          (target_columns == NULL || target_columns->elements != 0),
          duplic),
     update(COPY_INFO::UPDATE_OPERATION,
            update_fields,
            update_values),
     insert_into_view(table_list_par && table_list_par->is_view())
  {
    DBUG_ASSERT(target_or_source_columns != NULL);
    DBUG_ASSERT(target_columns == target_or_source_columns ||
                target_columns == NULL);
  }


public:
  bool need_explain_interceptor() const override { return true; }
  bool prepare(List<Item> &list, SELECT_LEX_UNIT *u) override;
  bool start_execution() override;
  bool send_data(List<Item> &items) override;
  virtual void store_values(List<Item> &values);
  void send_error(uint errcode, const char *err) override;
  bool send_eof() override;
  void abort_result_set() override;
  void cleanup() override;
};


/**
   @todo This class inherits a class which is non-abstract. This is not in
   line with good programming practices and the inheritance should be broken
   up.
*/
class Query_result_create final : public Query_result_insert {
  TABLE_LIST *create_table;
  HA_CREATE_INFO *create_info;
  TABLE_LIST *select_tables;
  Alter_info *alter_info;
  Field **field;
  /* lock data for tmp table */
  MYSQL_LOCK *m_lock;
  /* m_lock or thd->extra_lock */
  MYSQL_LOCK **m_plock;
  /**
    If table being created has SE supporting atomic DDL, pointer to SE's
    handlerton object to be used for calling SE post-DDL hook, nullptr -
    otherwise.
  */
  handlerton *m_post_ddl_ht;
  std::unique_ptr<dd::cache::Dictionary_client::Auto_releaser> m_releaser;
public:
  Query_result_create(THD *thd,
                      TABLE_LIST *table_arg,
                      HA_CREATE_INFO *create_info_par,
                      Alter_info *alter_info_arg,
                      List<Item> &select_fields,
                      enum_duplicates duplic,
                      TABLE_LIST *select_tables_arg);

  bool prepare(List<Item> &list, SELECT_LEX_UNIT *u) override;
  int binlog_show_create_table(TABLE **tables, uint count);
  void store_values(List<Item> &values) override;
  void send_error(uint errcode, const char *err) override;
  bool send_eof() override;
  void abort_result_set() override;

  // Needed for access from local class MY_HOOKS in prepare(), since thd is proteted.
  const THD *get_thd(void) { return thd; }
<<<<<<< HEAD
  int prepare2() override;

private:
  void drop_open_table();
=======
  bool start_execution() override;
>>>>>>> 38c5edca
};


/**
  Base class for all INSERT and REPLACE statements. Abstract class that
  is inherited by Sql_cmd_insert_values and Sql_cmd_insert_select.
*/

class Sql_cmd_insert_base : public Sql_cmd_dml
{
protected:
  virtual bool precheck(THD *thd);

  virtual bool prepare_inner(THD *thd);

public:
  /*
    field_list was created for view and should be removed before PS/SP
    rexecuton
  */
  bool empty_field_list_on_rset;

protected:
  const bool is_replace;

public:
  /**
    Field list to insert/replace

    One of two things:
    1. For the INSERT/REPLACE ... (col1, ... colN) VALUES ... syntax
       this is a list of col1, ..., colN fields.
    2. For the INSERT/REPLACE ... SET col1=x1, ... colM=xM syntax extension
       this is a list of col1, ... colM fields as well.
  */
  List<Item>          insert_field_list;
  /**
    Row data to insert/replace

    One of two things:
    1. For the INSERT/REPLACE ... VALUES (row1), (row2), ... (rowN) syntax
       the list contains N List_item lists: one List_item per row.
    2. For the INSERT/REPLACE ... SET col1=x1, ... colM=xM syntax extension
       this list contains only 1 List_item of M data values: this way we
       emulate this syntax:
         INSERT/REPLACE ... (col1, ... colM) VALUE (x1, ..., xM);
  */
  List<List_item>     insert_many_values;
  /// Number of values per row in insert_many_values, available after resolving
  uint value_count;

  /// ON DUPLICATE KEY UPDATE field list
  List<Item>          update_field_list;

  /// ON DUPLICATE KEY UPDATE data value list
  List<Item>          update_value_list;

  const enum_duplicates duplicates;

  explicit
  Sql_cmd_insert_base(bool is_replace_arg, enum_duplicates duplicates_arg)
  : empty_field_list_on_rset(false),
    is_replace(is_replace_arg),
    value_count(0),
    duplicates(duplicates_arg)
  {}

  virtual void cleanup(THD *thd)
  {
    if (empty_field_list_on_rset)
    {
      empty_field_list_on_rset= false;
      insert_field_list.empty();
    }
  }
};


/**
  Class that implements INSERT ... VALUES and REPLACE ... VALUES statements.
*/

class Sql_cmd_insert_values : public Sql_cmd_insert_base
{
public:
  explicit
  Sql_cmd_insert_values(bool is_replace_arg, enum_duplicates duplicates_arg)
  : Sql_cmd_insert_base(is_replace_arg, duplicates_arg)
  {}

  virtual enum_sql_command sql_command_code() const
  {
    return is_replace ? SQLCOM_REPLACE : SQLCOM_INSERT;
  }

  virtual bool is_single_table_plan() const { return true; }

protected:
  virtual bool execute_inner(THD *thd);
};


/**
  Class that implements INSERT ... SELECT and REPLACE ... SELECT statements.
*/

class Sql_cmd_insert_select : public Sql_cmd_insert_base
{
public:
  explicit
  Sql_cmd_insert_select(bool is_replace_arg, enum_duplicates duplicates_arg)
  : Sql_cmd_insert_base(is_replace_arg, duplicates_arg)
  {}

  virtual enum_sql_command sql_command_code() const
  {
    return is_replace ? SQLCOM_REPLACE_SELECT : SQLCOM_INSERT_SELECT;
  }
};

#endif /* SQL_INSERT_INCLUDED */<|MERGE_RESOLUTION|>--- conflicted
+++ resolved
@@ -198,14 +198,10 @@
 
   // Needed for access from local class MY_HOOKS in prepare(), since thd is proteted.
   const THD *get_thd(void) { return thd; }
-<<<<<<< HEAD
-  int prepare2() override;
+  bool start_execution() override;
 
 private:
   void drop_open_table();
-=======
-  bool start_execution() override;
->>>>>>> 38c5edca
 };
 
 
