/* Copyright (C) 2000-2003 MySQL AB

  This program is free software; you can redistribute it and/or modify
  it under the terms of the GNU General Public License as published by
  the Free Software Foundation; either version 2 of the License, or
  (at your option) any later version.

  This program is distributed in the hope that it will be useful,
  but WITHOUT ANY WARRANTY; without even the implied warranty of
  MERCHANTABILITY or FITNESS FOR A PARTICULAR PURPOSE.  See the
  GNU General Public License for more details.

  You should have received a copy of the GNU General Public License
  along with this program; if not, write to the Free Software
  Foundation, Inc., 59 Temple Place, Suite 330, Boston, MA  02111-1307  USA
*/

/*
  This file defines the NDB Cluster handler: the interface between MySQL and
  NDB Cluster
*/

#ifdef USE_PRAGMA_IMPLEMENTATION
#pragma implementation				// gcc: Class implementation
#endif

#include "mysql_priv.h"

#ifdef HAVE_NDBCLUSTER_DB
#include <my_dir.h>
#include "ha_ndbcluster.h"
#include <ndbapi/NdbApi.hpp>
#include <ndbapi/NdbScanFilter.hpp>

// options from from mysqld.cc
extern my_bool opt_ndb_optimized_node_selection;
extern const char *opt_ndbcluster_connectstring;

// Default value for parallelism
static const int parallelism= 0;

// Default value for max number of transactions
// createable against NDB from this handler
static const int max_transactions= 2;

static const char *ha_ndb_ext=".ndb";

static int ndbcluster_close_connection(THD *thd);
static int ndbcluster_commit(THD *thd, bool all);
static int ndbcluster_rollback(THD *thd, bool all);

handlerton ndbcluster_hton = {
  "ndbcluster",
  SHOW_OPTION_YES,
  "Clustered, fault-tolerant, memory-based tables", 
  DB_TYPE_NDBCLUSTER,
  ndbcluster_init,
  0, /* slot */
  0, /* savepoint size */
  ndbcluster_close_connection,
  NULL, /* savepoint_set */
  NULL, /* savepoint_rollback */
  NULL, /* savepoint_release */
  ndbcluster_commit,
  ndbcluster_rollback,
  NULL, /* prepare */
  NULL, /* recover */
  NULL, /* commit_by_xid */
  NULL, /* rollback_by_xid */
  NULL, /* create_cursor_read_view */
  NULL, /* set_cursor_read_view */
  NULL, /* close_cursor_read_view */
  HTON_CAN_RECREATE
};

#define NDB_AUTO_INCREMENT_RETRIES 10

#define NDB_INVALID_SCHEMA_OBJECT 241

#define ERR_PRINT(err) \
  DBUG_PRINT("error", ("%d  message: %s", err.code, err.message))

#define ERR_RETURN(err)                  \
{                                        \
  const NdbError& tmp= err;              \
  ERR_PRINT(tmp);                        \
  DBUG_RETURN(ndb_to_mysql_error(&tmp)); \
}

// Typedefs for long names
typedef NdbDictionary::Column NDBCOL;
typedef NdbDictionary::Table NDBTAB;
typedef NdbDictionary::Index  NDBINDEX;
typedef NdbDictionary::Dictionary  NDBDICT;

bool ndbcluster_inited= FALSE;

static Ndb* g_ndb= NULL;
static Ndb_cluster_connection* g_ndb_cluster_connection= NULL;

// Handler synchronization
pthread_mutex_t ndbcluster_mutex;

// Table lock handling
static HASH ndbcluster_open_tables;

static byte *ndbcluster_get_key(NDB_SHARE *share,uint *length,
                                my_bool not_used __attribute__((unused)));
static NDB_SHARE *get_share(const char *table_name);
static void free_share(NDB_SHARE *share);

static int packfrm(const void *data, uint len, const void **pack_data, uint *pack_len);
static int unpackfrm(const void **data, uint *len,
                     const void* pack_data);

static int ndb_get_table_statistics(Ndb*, const char *, 
                                    struct Ndb_statistics *);

// Util thread variables
static pthread_t ndb_util_thread;
pthread_mutex_t LOCK_ndb_util_thread;
pthread_cond_t COND_ndb_util_thread;
pthread_handler_t ndb_util_thread_func(void *arg);
ulong ndb_cache_check_time;

/*
  Dummy buffer to read zero pack_length fields
  which are mapped to 1 char
*/
static uint32 dummy_buf;

/*
  Stats that can be retrieved from ndb
*/

struct Ndb_statistics {
  Uint64 row_count;
  Uint64 commit_count;
  Uint64 row_size;
  Uint64 fragment_memory;
};

/* Status variables shown with 'show status like 'Ndb%' */

static long ndb_cluster_node_id= 0;
static const char * ndb_connected_host= 0;
static long ndb_connected_port= 0;
static long ndb_number_of_replicas= 0;
static long ndb_number_of_storage_nodes= 0;

static int update_status_variables(Ndb_cluster_connection *c)
{
  ndb_cluster_node_id=         c->node_id();
  ndb_connected_port=          c->get_connected_port();
  ndb_connected_host=          c->get_connected_host();
  ndb_number_of_replicas=      0;
  ndb_number_of_storage_nodes= c->no_db_nodes();
  return 0;
}

struct show_var_st ndb_status_variables[]= {
  {"cluster_node_id",        (char*) &ndb_cluster_node_id,         SHOW_LONG},
  {"connected_host",         (char*) &ndb_connected_host,      SHOW_CHAR_PTR},
  {"connected_port",         (char*) &ndb_connected_port,          SHOW_LONG},
//  {"number_of_replicas",     (char*) &ndb_number_of_replicas,      SHOW_LONG},
  {"number_of_storage_nodes",(char*) &ndb_number_of_storage_nodes, SHOW_LONG},
  {NullS, NullS, SHOW_LONG}
};

/*
  Error handling functions
*/

struct err_code_mapping
{
  int ndb_err;
  int my_err;
  int show_warning;
};

static const err_code_mapping err_map[]= 
{
  { 626, HA_ERR_KEY_NOT_FOUND, 0 },
  { 630, HA_ERR_FOUND_DUPP_KEY, 0 },
  { 893, HA_ERR_FOUND_DUPP_KEY, 0 },
  { 721, HA_ERR_TABLE_EXIST, 1 },
  { 4244, HA_ERR_TABLE_EXIST, 1 },

  { 709, HA_ERR_NO_SUCH_TABLE, 0 },

  { 266, HA_ERR_LOCK_WAIT_TIMEOUT, 1 },
  { 274, HA_ERR_LOCK_WAIT_TIMEOUT, 1 },
  { 296, HA_ERR_LOCK_WAIT_TIMEOUT, 1 },
  { 297, HA_ERR_LOCK_WAIT_TIMEOUT, 1 },
  { 237, HA_ERR_LOCK_WAIT_TIMEOUT, 1 },

  { 623, HA_ERR_RECORD_FILE_FULL, 1 },
  { 624, HA_ERR_RECORD_FILE_FULL, 1 },
  { 625, HA_ERR_RECORD_FILE_FULL, 1 },
  { 826, HA_ERR_RECORD_FILE_FULL, 1 },
  { 827, HA_ERR_RECORD_FILE_FULL, 1 },
  { 832, HA_ERR_RECORD_FILE_FULL, 1 },

  { 284, HA_ERR_TABLE_DEF_CHANGED, 0 },

  { 0, 1, 0 },

  { -1, -1, 1 }
};


static int ndb_to_mysql_error(const NdbError *err)
{
  uint i;
  for (i=0; err_map[i].ndb_err != err->code && err_map[i].my_err != -1; i++);
  if (err_map[i].show_warning)
  {
    // Push the NDB error message as warning
    push_warning_printf(current_thd, MYSQL_ERROR::WARN_LEVEL_ERROR,
                        ER_GET_ERRMSG, ER(ER_GET_ERRMSG),
                        err->code, err->message, "NDB");
  }
  if (err_map[i].my_err == -1)
    return err->code;
  return err_map[i].my_err;
}



inline
int execute_no_commit(ha_ndbcluster *h, NdbTransaction *trans)
{
#ifdef NOT_USED
  int m_batch_execute= 0;
  if (m_batch_execute)
    return 0;
#endif
  return trans->execute(NdbTransaction::NoCommit,
                        NdbTransaction::AbortOnError,
                        h->m_force_send);
}

inline
int execute_commit(ha_ndbcluster *h, NdbTransaction *trans)
{
#ifdef NOT_USED
  int m_batch_execute= 0;
  if (m_batch_execute)
    return 0;
#endif
  return trans->execute(NdbTransaction::Commit,
                        NdbTransaction::AbortOnError,
                        h->m_force_send);
}

inline
int execute_commit(THD *thd, NdbTransaction *trans)
{
#ifdef NOT_USED
  int m_batch_execute= 0;
  if (m_batch_execute)
    return 0;
#endif
  return trans->execute(NdbTransaction::Commit,
                        NdbTransaction::AbortOnError,
                        thd->variables.ndb_force_send);
}

inline
int execute_no_commit_ie(ha_ndbcluster *h, NdbTransaction *trans)
{
#ifdef NOT_USED
  int m_batch_execute= 0;
  if (m_batch_execute)
    return 0;
#endif
  return trans->execute(NdbTransaction::NoCommit,
                        NdbTransaction::AO_IgnoreError,
                        h->m_force_send);
}

/*
  Place holder for ha_ndbcluster thread specific data
*/
Thd_ndb::Thd_ndb()
{
  ndb= new Ndb(g_ndb_cluster_connection, "");
  lock_count= 0;
  count= 0;
  all= NULL;
  stmt= NULL;
  error= 0;
}

Thd_ndb::~Thd_ndb()
{
  if (ndb)
  {
#ifndef DBUG_OFF
    Ndb::Free_list_usage tmp;
    tmp.m_name= 0;
    while (ndb->get_free_list_usage(&tmp))
    {
      uint leaked= (uint) tmp.m_created - tmp.m_free;
      if (leaked)
        fprintf(stderr, "NDB: Found %u %s%s that %s not been released\n",
                leaked, tmp.m_name,
                (leaked == 1)?"":"'s",
                (leaked == 1)?"has":"have");
    }
#endif
    delete ndb;
    ndb= NULL;
  }
  changed_tables.empty();
}

inline
Thd_ndb *
get_thd_ndb(THD *thd) { return (Thd_ndb *) thd->ha_data[ndbcluster_hton.slot]; }

inline
void
set_thd_ndb(THD *thd, Thd_ndb *thd_ndb) { thd->ha_data[ndbcluster_hton.slot]= thd_ndb; }

inline
Ndb *ha_ndbcluster::get_ndb()
{
  return get_thd_ndb(current_thd)->ndb;
}

/*
 * manage uncommitted insert/deletes during transactio to get records correct
 */

struct Ndb_local_table_statistics {
  int no_uncommitted_rows_count;
  ulong last_count;
  ha_rows records;
};

void ha_ndbcluster::set_rec_per_key()
{
  DBUG_ENTER("ha_ndbcluster::get_status_const");
  for (uint i=0 ; i < table->s->keys ; i++)
  {
    table->key_info[i].rec_per_key[table->key_info[i].key_parts-1]= 1;
  }
  DBUG_VOID_RETURN;
}

void ha_ndbcluster::records_update()
{
  if (m_ha_not_exact_count)
    return;
  DBUG_ENTER("ha_ndbcluster::records_update");
  struct Ndb_local_table_statistics *info= 
    (struct Ndb_local_table_statistics *)m_table_info;
  DBUG_PRINT("info", ("id=%d, no_uncommitted_rows_count=%d",
                      ((const NDBTAB *)m_table)->getTableId(),
                      info->no_uncommitted_rows_count));
  //  if (info->records == ~(ha_rows)0)
  {
    Ndb *ndb= get_ndb();
    struct Ndb_statistics stat;
    if (ndb_get_table_statistics(ndb, m_tabname, &stat) == 0){
      mean_rec_length= stat.row_size;
      data_file_length= stat.fragment_memory;
      info->records= stat.row_count;
    }
  }
  {
    THD *thd= current_thd;
    if (get_thd_ndb(thd)->error)
      info->no_uncommitted_rows_count= 0;
  }
  records= info->records+ info->no_uncommitted_rows_count;
  DBUG_VOID_RETURN;
}

void ha_ndbcluster::no_uncommitted_rows_execute_failure()
{
  if (m_ha_not_exact_count)
    return;
  DBUG_ENTER("ha_ndbcluster::no_uncommitted_rows_execute_failure");
  get_thd_ndb(current_thd)->error= 1;
  DBUG_VOID_RETURN;
}

void ha_ndbcluster::no_uncommitted_rows_init(THD *thd)
{
  if (m_ha_not_exact_count)
    return;
  DBUG_ENTER("ha_ndbcluster::no_uncommitted_rows_init");
  struct Ndb_local_table_statistics *info= 
    (struct Ndb_local_table_statistics *)m_table_info;
  Thd_ndb *thd_ndb= get_thd_ndb(thd);
  if (info->last_count != thd_ndb->count)
  {
    info->last_count= thd_ndb->count;
    info->no_uncommitted_rows_count= 0;
    info->records= ~(ha_rows)0;
    DBUG_PRINT("info", ("id=%d, no_uncommitted_rows_count=%d",
                        ((const NDBTAB *)m_table)->getTableId(),
                        info->no_uncommitted_rows_count));
  }
  DBUG_VOID_RETURN;
}

void ha_ndbcluster::no_uncommitted_rows_update(int c)
{
  if (m_ha_not_exact_count)
    return;
  DBUG_ENTER("ha_ndbcluster::no_uncommitted_rows_update");
  struct Ndb_local_table_statistics *info=
    (struct Ndb_local_table_statistics *)m_table_info;
  info->no_uncommitted_rows_count+= c;
  DBUG_PRINT("info", ("id=%d, no_uncommitted_rows_count=%d",
                      ((const NDBTAB *)m_table)->getTableId(),
                      info->no_uncommitted_rows_count));
  DBUG_VOID_RETURN;
}

void ha_ndbcluster::no_uncommitted_rows_reset(THD *thd)
{
  if (m_ha_not_exact_count)
    return;
  DBUG_ENTER("ha_ndbcluster::no_uncommitted_rows_reset");
  Thd_ndb *thd_ndb= get_thd_ndb(thd);
  thd_ndb->count++;
  thd_ndb->error= 0;
  DBUG_VOID_RETURN;
}

/*
  Take care of the error that occured in NDB

  RETURN
    0   No error
    #   The mapped error code
*/

void ha_ndbcluster::invalidate_dictionary_cache(bool global)
{
  NDBDICT *dict= get_ndb()->getDictionary();
  DBUG_ENTER("invalidate_dictionary_cache");
  DBUG_PRINT("info", ("invalidating %s", m_tabname));

  if (global)
  {
    const NDBTAB *tab= dict->getTable(m_tabname);
    if (!tab)
      DBUG_VOID_RETURN;
    if (tab->getObjectStatus() == NdbDictionary::Object::Invalid)
    {
      // Global cache has already been invalidated
      dict->removeCachedTable(m_tabname);
      global= FALSE;
    }
    else
      dict->invalidateTable(m_tabname);
  }
  else
    dict->removeCachedTable(m_tabname);
  table->s->version=0L;			/* Free when thread is ready */
  /* Invalidate indexes */
  for (uint i= 0; i < table->s->keys; i++)
  {
    NDBINDEX *index = (NDBINDEX *) m_index[i].index;
    NDBINDEX *unique_index = (NDBINDEX *) m_index[i].unique_index;
    NDB_INDEX_TYPE idx_type= m_index[i].type;

    switch (idx_type) {
    case PRIMARY_KEY_ORDERED_INDEX:
    case ORDERED_INDEX:
      if (global)
        dict->invalidateIndex(index->getName(), m_tabname);
      else
        dict->removeCachedIndex(index->getName(), m_tabname);
      break;
    case UNIQUE_ORDERED_INDEX:
      if (global)
        dict->invalidateIndex(index->getName(), m_tabname);
      else
        dict->removeCachedIndex(index->getName(), m_tabname);
    case UNIQUE_INDEX:
      if (global)
        dict->invalidateIndex(unique_index->getName(), m_tabname);
      else
        dict->removeCachedIndex(unique_index->getName(), m_tabname);
      break;
    case PRIMARY_KEY_INDEX:
    case UNDEFINED_INDEX:
      break;
    }
  }
  DBUG_VOID_RETURN;
}

int ha_ndbcluster::ndb_err(NdbTransaction *trans)
{
  int res;
  NdbError err= trans->getNdbError();
  DBUG_ENTER("ndb_err");
  
  ERR_PRINT(err);
  switch (err.classification) {
  case NdbError::SchemaError:
  {
    /* Close other open handlers not used by any thread */
    TABLE_LIST table_list;
    bzero((char*) &table_list,sizeof(table_list));
    table_list.db= m_dbname;
    table_list.alias= table_list.table_name= m_tabname;
    close_cached_tables(current_thd, 0, &table_list);

    invalidate_dictionary_cache(TRUE);

    if (err.code==284)
    {
      /*
         Check if the table is _really_ gone or if the table has
         been alterend and thus changed table id
       */
      NDBDICT *dict= get_ndb()->getDictionary();
      DBUG_PRINT("info", ("Check if table %s is really gone", m_tabname));
      if (!(dict->getTable(m_tabname)))
      {
        err= dict->getNdbError();
        DBUG_PRINT("info", ("Table not found, error: %d", err.code));
        if (err.code != 709)
          DBUG_RETURN(1);
      }
      DBUG_PRINT("info", ("Table exists but must have changed"));
    }
    break;
  }
  default:
    break;
  }
  res= ndb_to_mysql_error(&err);
  DBUG_PRINT("info", ("transformed ndbcluster error %d to mysql error %d", 
                      err.code, res));
  if (res == HA_ERR_FOUND_DUPP_KEY)
  {
    if (m_rows_to_insert == 1)
      m_dupkey= table->s->primary_key;
    else
    {
      /* We are batching inserts, offending key is not available */
      m_dupkey= (uint) -1;
    }
  }
  DBUG_RETURN(res);
}


/*
  Override the default get_error_message in order to add the 
  error message of NDB 
 */

bool ha_ndbcluster::get_error_message(int error, 
                                      String *buf)
{
  DBUG_ENTER("ha_ndbcluster::get_error_message");
  DBUG_PRINT("enter", ("error: %d", error));

  Ndb *ndb= get_ndb();
  if (!ndb)
    DBUG_RETURN(FALSE);

  const NdbError err= ndb->getNdbError(error);
  bool temporary= err.status==NdbError::TemporaryError;
  buf->set(err.message, strlen(err.message), &my_charset_bin);
  DBUG_PRINT("exit", ("message: %s, temporary: %d", buf->ptr(), temporary));
  DBUG_RETURN(temporary);
}


#ifndef DBUG_OFF
/*
  Check if type is supported by NDB.
*/

static bool ndb_supported_type(enum_field_types type)
{
  switch (type) {
  case MYSQL_TYPE_TINY:        
  case MYSQL_TYPE_SHORT:
  case MYSQL_TYPE_LONG:
  case MYSQL_TYPE_INT24:       
  case MYSQL_TYPE_LONGLONG:
  case MYSQL_TYPE_FLOAT:
  case MYSQL_TYPE_DOUBLE:
  case MYSQL_TYPE_DECIMAL:    
  case MYSQL_TYPE_NEWDECIMAL:
  case MYSQL_TYPE_TIMESTAMP:
  case MYSQL_TYPE_DATETIME:    
  case MYSQL_TYPE_DATE:
  case MYSQL_TYPE_NEWDATE:
  case MYSQL_TYPE_TIME:        
  case MYSQL_TYPE_YEAR:        
  case MYSQL_TYPE_STRING:      
  case MYSQL_TYPE_VAR_STRING:
  case MYSQL_TYPE_VARCHAR:
  case MYSQL_TYPE_TINY_BLOB:
  case MYSQL_TYPE_BLOB:    
  case MYSQL_TYPE_MEDIUM_BLOB:   
  case MYSQL_TYPE_LONG_BLOB:  
  case MYSQL_TYPE_ENUM:
  case MYSQL_TYPE_SET:         
  case MYSQL_TYPE_BIT:
  case MYSQL_TYPE_GEOMETRY:
    return TRUE;
  case MYSQL_TYPE_NULL:   
    break;
  }
  return FALSE;
}
#endif /* !DBUG_OFF */


/*
  Instruct NDB to set the value of the hidden primary key
*/

bool ha_ndbcluster::set_hidden_key(NdbOperation *ndb_op,
                                   uint fieldnr, const byte *field_ptr)
{
  DBUG_ENTER("set_hidden_key");
  DBUG_RETURN(ndb_op->equal(fieldnr, (char*)field_ptr,
                            NDB_HIDDEN_PRIMARY_KEY_LENGTH) != 0);
}


/*
  Instruct NDB to set the value of one primary key attribute
*/

int ha_ndbcluster::set_ndb_key(NdbOperation *ndb_op, Field *field,
                               uint fieldnr, const byte *field_ptr)
{
  uint32 pack_len= field->pack_length();
  DBUG_ENTER("set_ndb_key");
  DBUG_PRINT("enter", ("%d: %s, ndb_type: %u, len=%d", 
                       fieldnr, field->field_name, field->type(),
                       pack_len));
  DBUG_DUMP("key", (char*)field_ptr, pack_len);
  
  DBUG_ASSERT(ndb_supported_type(field->type()));
  DBUG_ASSERT(! (field->flags & BLOB_FLAG));
  // Common implementation for most field types
  DBUG_RETURN(ndb_op->equal(fieldnr, (char*) field_ptr, pack_len) != 0);
}


/*
 Instruct NDB to set the value of one attribute
*/

int ha_ndbcluster::set_ndb_value(NdbOperation *ndb_op, Field *field, 
                                 uint fieldnr, bool *set_blob_value)
{
  const byte* field_ptr= field->ptr;
  uint32 pack_len=  field->pack_length();
  DBUG_ENTER("set_ndb_value");
  DBUG_PRINT("enter", ("%d: %s, type: %u, len=%d, is_null=%s", 
                       fieldnr, field->field_name, field->type(), 
                       pack_len, field->is_null()?"Y":"N"));
  DBUG_DUMP("value", (char*) field_ptr, pack_len);

  DBUG_ASSERT(ndb_supported_type(field->type()));
  {
    // ndb currently does not support size 0
    uint32 empty_field;
    if (pack_len == 0)
    {
      pack_len= sizeof(empty_field);
      field_ptr= (byte *)&empty_field;
      if (field->is_null())
        empty_field= 0;
      else
        empty_field= 1;
    }
    if (! (field->flags & BLOB_FLAG))
    {
      if (field->type() != MYSQL_TYPE_BIT)
      {
        if (field->is_null())
          // Set value to NULL
          DBUG_RETURN((ndb_op->setValue(fieldnr, 
                                        (char*)NULL, pack_len) != 0));
        // Common implementation for most field types
        DBUG_RETURN(ndb_op->setValue(fieldnr, 
                                     (char*)field_ptr, pack_len) != 0);
      }
      else // if (field->type() == MYSQL_TYPE_BIT)
      {
        longlong bits= field->val_int();
 
        // Round up bit field length to nearest word boundry
        pack_len= ((pack_len + 3) >> 2) << 2;
        DBUG_ASSERT(pack_len <= 8);
        if (field->is_null())
          // Set value to NULL
          DBUG_RETURN((ndb_op->setValue(fieldnr, (char*)NULL, pack_len) != 0));
        DBUG_PRINT("info", ("bit field"));
        DBUG_DUMP("value", (char*)&bits, pack_len);
#ifdef WORDS_BIGENDIAN
        if (pack_len < 5)
        {
          DBUG_RETURN(ndb_op->setValue(fieldnr, 
                                       ((char*)&bits)+4, pack_len) != 0);
        }
#endif
        DBUG_RETURN(ndb_op->setValue(fieldnr, (char*)&bits, pack_len) != 0);
      }
    }
    // Blob type
    NdbBlob *ndb_blob= ndb_op->getBlobHandle(fieldnr);
    if (ndb_blob != NULL)
    {
      if (field->is_null())
        DBUG_RETURN(ndb_blob->setNull() != 0);

      Field_blob *field_blob= (Field_blob*)field;

      // Get length and pointer to data
      uint32 blob_len= field_blob->get_length(field_ptr);
      char* blob_ptr= NULL;
      field_blob->get_ptr(&blob_ptr);

      // Looks like NULL ptr signals length 0 blob
      if (blob_ptr == NULL) {
        DBUG_ASSERT(blob_len == 0);
        blob_ptr= (char*)"";
      }

      DBUG_PRINT("value", ("set blob ptr=%p len=%u",
                           blob_ptr, blob_len));
      DBUG_DUMP("value", (char*)blob_ptr, min(blob_len, 26));

      if (set_blob_value)
        *set_blob_value= TRUE;
      // No callback needed to write value
      DBUG_RETURN(ndb_blob->setValue(blob_ptr, blob_len) != 0);
    }
    DBUG_RETURN(1);
  }
}


/*
  Callback to read all blob values.
  - not done in unpack_record because unpack_record is valid
    after execute(Commit) but reading blobs is not
  - may only generate read operations; they have to be executed
    somewhere before the data is available
  - due to single buffer for all blobs, we let the last blob
    process all blobs (last so that all are active)
  - null bit is still set in unpack_record
  - TODO allocate blob part aligned buffers
*/

NdbBlob::ActiveHook g_get_ndb_blobs_value;

int g_get_ndb_blobs_value(NdbBlob *ndb_blob, void *arg)
{
  DBUG_ENTER("g_get_ndb_blobs_value");
  if (ndb_blob->blobsNextBlob() != NULL)
    DBUG_RETURN(0);
  ha_ndbcluster *ha= (ha_ndbcluster *)arg;
  DBUG_RETURN(ha->get_ndb_blobs_value(ndb_blob, ha->m_blobs_offset));
}

int ha_ndbcluster::get_ndb_blobs_value(NdbBlob *last_ndb_blob,
				       my_ptrdiff_t ptrdiff)
{
  DBUG_ENTER("get_ndb_blobs_value");

  // Field has no field number so cannot use TABLE blob_field
  // Loop twice, first only counting total buffer size
  for (int loop= 0; loop <= 1; loop++)
  {
    uint32 offset= 0;
    for (uint i= 0; i < table->s->fields; i++)
    {
      Field *field= table->field[i];
      NdbValue value= m_value[i];
      if (value.ptr != NULL && (field->flags & BLOB_FLAG))
      {
        Field_blob *field_blob= (Field_blob *)field;
        NdbBlob *ndb_blob= value.blob;
        Uint64 blob_len= 0;
        if (ndb_blob->getLength(blob_len) != 0)
          DBUG_RETURN(-1);
        // Align to Uint64
        uint32 blob_size= blob_len;
        if (blob_size % 8 != 0)
          blob_size+= 8 - blob_size % 8;
        if (loop == 1)
        {
          char *buf= m_blobs_buffer + offset;
          uint32 len= 0xffffffff;  // Max uint32
          DBUG_PRINT("value", ("read blob ptr=%x len=%u",
                               (UintPtr)buf, (uint)blob_len));
          if (ndb_blob->readData(buf, len) != 0)
            DBUG_RETURN(-1);
          DBUG_ASSERT(len == blob_len);
          // Ugly hack assumes only ptr needs to be changed
          field_blob->ptr+= ptrdiff;
          field_blob->set_ptr(len, buf);
          field_blob->ptr-= ptrdiff;
        }
        offset+= blob_size;
      }
    }
    if (loop == 0 && offset > m_blobs_buffer_size)
    {
      my_free(m_blobs_buffer, MYF(MY_ALLOW_ZERO_PTR));
      m_blobs_buffer_size= 0;
      DBUG_PRINT("value", ("allocate blobs buffer size %u", offset));
      m_blobs_buffer= my_malloc(offset, MYF(MY_WME));
      if (m_blobs_buffer == NULL)
        DBUG_RETURN(-1);
      m_blobs_buffer_size= offset;
    }
  }
  DBUG_RETURN(0);
}


/*
  Instruct NDB to fetch one field
  - data is read directly into buffer provided by field
    if field is NULL, data is read into memory provided by NDBAPI
*/

int ha_ndbcluster::get_ndb_value(NdbOperation *ndb_op, Field *field,
                                 uint fieldnr, byte* buf)
{
  DBUG_ENTER("get_ndb_value");
  DBUG_PRINT("enter", ("fieldnr: %d flags: %o", fieldnr,
                       (int)(field != NULL ? field->flags : 0)));

  if (field != NULL)
  {
      DBUG_ASSERT(buf);
      DBUG_ASSERT(ndb_supported_type(field->type()));
      DBUG_ASSERT(field->ptr != NULL);
      if (! (field->flags & BLOB_FLAG))
      { 
        if (field->type() != MYSQL_TYPE_BIT)
        {
          byte *field_buf;
          if (field->pack_length() != 0)
            field_buf= buf + (field->ptr - table->record[0]);
          else
            field_buf= (byte *)&dummy_buf;
          m_value[fieldnr].rec= ndb_op->getValue(fieldnr, 
                                                 field_buf);
        }
        else // if (field->type() == MYSQL_TYPE_BIT)
        {
          m_value[fieldnr].rec= ndb_op->getValue(fieldnr);
        }
        DBUG_RETURN(m_value[fieldnr].rec == NULL);
      }

      // Blob type
      NdbBlob *ndb_blob= ndb_op->getBlobHandle(fieldnr);
      m_value[fieldnr].blob= ndb_blob;
      if (ndb_blob != NULL)
      {
        // Set callback
	m_blobs_offset= buf - (byte*) table->record[0];
        void *arg= (void *)this;
        DBUG_RETURN(ndb_blob->setActiveHook(g_get_ndb_blobs_value, arg) != 0);
      }
      DBUG_RETURN(1);
  }

  // Used for hidden key only
  m_value[fieldnr].rec= ndb_op->getValue(fieldnr, m_ref);
  DBUG_RETURN(m_value[fieldnr].rec == NULL);
}


/*
  Check if any set or get of blob value in current query.
*/
bool ha_ndbcluster::uses_blob_value(bool all_fields)
{
  if (table->s->blob_fields == 0)
    return FALSE;
  if (all_fields)
    return TRUE;
  {
    uint no_fields= table->s->fields;
    int i;
    THD *thd= current_thd;
    // They always put blobs at the end..
    for (i= no_fields - 1; i >= 0; i--)
    {
      Field *field= table->field[i];
      if (thd->query_id == field->query_id)
      {
        return TRUE;
      }
    }
  }
  return FALSE;
}


/*
  Get metadata for this table from NDB 

  IMPLEMENTATION
    - check that frm-file on disk is equal to frm-file
      of table accessed in NDB
*/

int ha_ndbcluster::get_metadata(const char *path)
{
  Ndb *ndb= get_ndb();
  NDBDICT *dict= ndb->getDictionary();
  const NDBTAB *tab;
  int error;
  bool invalidating_ndb_table= FALSE;

  DBUG_ENTER("get_metadata");
  DBUG_PRINT("enter", ("m_tabname: %s, path: %s", m_tabname, path));

  do {
    const void *data, *pack_data;
    uint length, pack_length;

    if (!(tab= dict->getTable(m_tabname)))
      ERR_RETURN(dict->getNdbError());
    // Check if thread has stale local cache
    if (tab->getObjectStatus() == NdbDictionary::Object::Invalid)
    {
      invalidate_dictionary_cache(FALSE);
      if (!(tab= dict->getTable(m_tabname)))
         ERR_RETURN(dict->getNdbError());
      DBUG_PRINT("info", ("Table schema version: %d", tab->getObjectVersion()));
    }
    /*
      Compare FrmData in NDB with frm file from disk.
    */
    error= 0;
    if (readfrm(path, &data, &length) ||
        packfrm(data, length, &pack_data, &pack_length))
    {
      my_free((char*)data, MYF(MY_ALLOW_ZERO_PTR));
      my_free((char*)pack_data, MYF(MY_ALLOW_ZERO_PTR));
      DBUG_RETURN(1);
    }
    
    if ((pack_length != tab->getFrmLength()) || 
        (memcmp(pack_data, tab->getFrmData(), pack_length)))
    {
      if (!invalidating_ndb_table)
      {
        DBUG_PRINT("info", ("Invalidating table"));
        invalidate_dictionary_cache(TRUE);
        invalidating_ndb_table= TRUE;
      }
      else
      {
        DBUG_PRINT("error", 
                   ("metadata, pack_length: %d getFrmLength: %d memcmp: %d", 
                    pack_length, tab->getFrmLength(),
                    memcmp(pack_data, tab->getFrmData(), pack_length)));      
        DBUG_DUMP("pack_data", (char*)pack_data, pack_length);
        DBUG_DUMP("frm", (char*)tab->getFrmData(), tab->getFrmLength());
        error= 3;
        invalidating_ndb_table= FALSE;
      }
    }
    else
    {
      invalidating_ndb_table= FALSE;
    }
    my_free((char*)data, MYF(0));
    my_free((char*)pack_data, MYF(0));
  } while (invalidating_ndb_table);

  if (error)
    DBUG_RETURN(error);
  
  m_table_version= tab->getObjectVersion();
  m_table= (void *)tab; 
  m_table_info= NULL; // Set in external lock
  
  DBUG_RETURN(build_index_list(ndb, table, ILBP_OPEN));
}

static int fix_unique_index_attr_order(NDB_INDEX_DATA &data,
                                       const NDBINDEX *index,
                                       KEY *key_info)
{
  DBUG_ENTER("fix_unique_index_attr_order");
  unsigned sz= index->getNoOfIndexColumns();

  if (data.unique_index_attrid_map)
    my_free((char*)data.unique_index_attrid_map, MYF(0));
  data.unique_index_attrid_map= (unsigned char*)my_malloc(sz,MYF(MY_WME));

  KEY_PART_INFO* key_part= key_info->key_part;
  KEY_PART_INFO* end= key_part+key_info->key_parts;
  DBUG_ASSERT(key_info->key_parts == sz);
  for (unsigned i= 0; key_part != end; key_part++, i++) 
  {
    const char *field_name= key_part->field->field_name;
#ifndef DBUG_OFF
   data.unique_index_attrid_map[i]= 255;
#endif
    for (unsigned j= 0; j < sz; j++)
    {
      const NDBCOL *c= index->getColumn(j);
      if (strcmp(field_name, c->getName()) == 0)
      {
        data.unique_index_attrid_map[i]= j;
        break;
      }
    }
    DBUG_ASSERT(data.unique_index_attrid_map[i] != 255);
  }
  DBUG_RETURN(0);
}



int ha_ndbcluster::build_index_list(Ndb *ndb, TABLE *tab, enum ILBP phase)
{
  uint i;
  int error= 0;
  const char *index_name;
  char unique_index_name[FN_LEN];
  static const char* unique_suffix= "$unique";
  KEY* key_info= tab->key_info;
  const char **key_name= tab->s->keynames.type_names;
  NDBDICT *dict= ndb->getDictionary();
  DBUG_ENTER("ha_ndbcluster::build_index_list");
  
  m_has_unique_index= FALSE;
  // Save information about all known indexes
  for (i= 0; i < tab->s->keys; i++, key_info++, key_name++)
  {
    index_name= *key_name;
    NDB_INDEX_TYPE idx_type= get_index_type_from_table(i);
    m_index[i].type= idx_type;
    if (idx_type == UNIQUE_ORDERED_INDEX || idx_type == UNIQUE_INDEX)
    {
      m_has_unique_index= TRUE;
      strxnmov(unique_index_name, FN_LEN, index_name, unique_suffix, NullS);
      DBUG_PRINT("info", ("Created unique index name \'%s\' for index %d",
                          unique_index_name, i));
    }
    // Create secondary indexes if in create phase
    if (phase == ILBP_CREATE)
    {
      DBUG_PRINT("info", ("Creating index %u: %s", i, index_name));      
      switch (idx_type){
        
      case PRIMARY_KEY_INDEX:
        // Do nothing, already created
        break;
      case PRIMARY_KEY_ORDERED_INDEX:
        error= create_ordered_index(index_name, key_info);
        break;
      case UNIQUE_ORDERED_INDEX:
        if (!(error= create_ordered_index(index_name, key_info)))
          error= create_unique_index(unique_index_name, key_info);
        break;
      case UNIQUE_INDEX:
        if (!(error= check_index_fields_not_null(i)))
          error= create_unique_index(unique_index_name, key_info);
        break;
      case ORDERED_INDEX:
        error= create_ordered_index(index_name, key_info);
        break;
      default:
        DBUG_ASSERT(FALSE);
        break;
      }
      if (error)
      {
        DBUG_PRINT("error", ("Failed to create index %u", i));
        drop_table();
        break;
      }
    }
    // Add handles to index objects
    if (idx_type != PRIMARY_KEY_INDEX && idx_type != UNIQUE_INDEX)
    {
      DBUG_PRINT("info", ("Get handle to index %s", index_name));
      const NDBINDEX *index= dict->getIndex(index_name, m_tabname);
      if (!index) DBUG_RETURN(1);
      m_index[i].index= (void *) index;
    }
    if (idx_type == UNIQUE_ORDERED_INDEX || idx_type == UNIQUE_INDEX)
    {
      DBUG_PRINT("info", ("Get handle to unique_index %s", unique_index_name));
      const NDBINDEX *index= dict->getIndex(unique_index_name, m_tabname);
      if (!index) DBUG_RETURN(1);
      m_index[i].unique_index= (void *) index;
      error= fix_unique_index_attr_order(m_index[i], index, key_info);
    }
  }
  
  DBUG_RETURN(error);
}


/*
  Decode the type of an index from information 
  provided in table object
*/
NDB_INDEX_TYPE ha_ndbcluster::get_index_type_from_table(uint inx) const
{
  bool is_hash_index=  (table->key_info[inx].algorithm == HA_KEY_ALG_HASH);
  if (inx == table->s->primary_key)
    return is_hash_index ? PRIMARY_KEY_INDEX : PRIMARY_KEY_ORDERED_INDEX;

  return ((table->key_info[inx].flags & HA_NOSAME) ? 
          (is_hash_index ? UNIQUE_INDEX : UNIQUE_ORDERED_INDEX) :
          ORDERED_INDEX);
} 

int ha_ndbcluster::check_index_fields_not_null(uint inx)
{
  KEY* key_info= table->key_info + inx;
  KEY_PART_INFO* key_part= key_info->key_part;
  KEY_PART_INFO* end= key_part+key_info->key_parts;
  DBUG_ENTER("ha_ndbcluster::check_index_fields_not_null");
  
  for (; key_part != end; key_part++) 
    {
      Field* field= key_part->field;
      if (field->maybe_null())
      {
        my_printf_error(ER_NULL_COLUMN_IN_INDEX,ER(ER_NULL_COLUMN_IN_INDEX),
                        MYF(0),field->field_name);
        DBUG_RETURN(ER_NULL_COLUMN_IN_INDEX);
      }
    }
  
  DBUG_RETURN(0);
}

void ha_ndbcluster::release_metadata()
{
  uint i;

  DBUG_ENTER("release_metadata");
  DBUG_PRINT("enter", ("m_tabname: %s", m_tabname));

  m_table= NULL;
  m_table_info= NULL;

  // Release index list 
  for (i= 0; i < MAX_KEY; i++)
  {
    m_index[i].unique_index= NULL;      
    m_index[i].index= NULL;      
    if (m_index[i].unique_index_attrid_map)
    {
      my_free((char *)m_index[i].unique_index_attrid_map, MYF(0));
      m_index[i].unique_index_attrid_map= NULL;
    }
  }

  DBUG_VOID_RETURN;
}

int ha_ndbcluster::get_ndb_lock_type(enum thr_lock_type type)
{
  DBUG_ENTER("ha_ndbcluster::get_ndb_lock_type");
  if (type >= TL_WRITE_ALLOW_WRITE)
  {
    DBUG_PRINT("info", ("Using exclusive lock"));
    DBUG_RETURN(NdbOperation::LM_Exclusive);
  }
  else if (type ==  TL_READ_WITH_SHARED_LOCKS ||
	   uses_blob_value(m_retrieve_all_fields))
  {
    DBUG_PRINT("info", ("Using read lock"));
    DBUG_RETURN(NdbOperation::LM_Read);
  }
  else
  {
    DBUG_PRINT("info", ("Using committed read"));
    DBUG_RETURN(NdbOperation::LM_CommittedRead);
  }
}

static const ulong index_type_flags[]=
{
  /* UNDEFINED_INDEX */
  0,                         

  /* PRIMARY_KEY_INDEX */
  HA_ONLY_WHOLE_INDEX, 

  /* PRIMARY_KEY_ORDERED_INDEX */
  /* 
     Enable HA_KEYREAD_ONLY when "sorted" indexes are supported, 
     thus ORDERD BY clauses can be optimized by reading directly 
     through the index.
  */
  // HA_KEYREAD_ONLY | 
  HA_READ_NEXT |
  HA_READ_PREV |
  HA_READ_RANGE |
  HA_READ_ORDER,

  /* UNIQUE_INDEX */
  HA_ONLY_WHOLE_INDEX,

  /* UNIQUE_ORDERED_INDEX */
  HA_READ_NEXT |
  HA_READ_PREV |
  HA_READ_RANGE |
  HA_READ_ORDER,

  /* ORDERED_INDEX */
  HA_READ_NEXT |
  HA_READ_PREV |
  HA_READ_RANGE |
  HA_READ_ORDER
};

static const int index_flags_size= sizeof(index_type_flags)/sizeof(ulong);

inline NDB_INDEX_TYPE ha_ndbcluster::get_index_type(uint idx_no) const
{
  DBUG_ASSERT(idx_no < MAX_KEY);
  return m_index[idx_no].type;
}


/*
  Get the flags for an index

  RETURN
    flags depending on the type of the index.
*/

inline ulong ha_ndbcluster::index_flags(uint idx_no, uint part,
                                        bool all_parts) const 
{ 
  DBUG_ENTER("ha_ndbcluster::index_flags");
  DBUG_PRINT("info", ("idx_no: %d", idx_no));
  DBUG_ASSERT(get_index_type_from_table(idx_no) < index_flags_size);
  DBUG_RETURN(index_type_flags[get_index_type_from_table(idx_no)] | 
              HA_KEY_SCAN_NOT_ROR);
}

static void shrink_varchar(Field* field, const byte* & ptr, char* buf)
{
  if (field->type() == MYSQL_TYPE_VARCHAR && ptr != NULL) {
    Field_varstring* f= (Field_varstring*)field;
    if (f->length_bytes == 1) {
      uint pack_len= field->pack_length();
      DBUG_ASSERT(1 <= pack_len && pack_len <= 256);
      if (ptr[1] == 0) {
        buf[0]= ptr[0];
      } else {
        DBUG_ASSERT(FALSE);
        buf[0]= 255;
      }
      memmove(buf + 1, ptr + 2, pack_len - 1);
      ptr= buf;
    }
  }
}

int ha_ndbcluster::set_primary_key(NdbOperation *op, const byte *key)
{
  KEY* key_info= table->key_info + table->s->primary_key;
  KEY_PART_INFO* key_part= key_info->key_part;
  KEY_PART_INFO* end= key_part+key_info->key_parts;
  DBUG_ENTER("set_primary_key");

  for (; key_part != end; key_part++) 
  {
    Field* field= key_part->field;
    const byte* ptr= key;
    char buf[256];
    shrink_varchar(field, ptr, buf);
    if (set_ndb_key(op, field, 
                    key_part->fieldnr-1, ptr))
      ERR_RETURN(op->getNdbError());
    key += key_part->store_length;
  }
  DBUG_RETURN(0);
}


int ha_ndbcluster::set_primary_key_from_record(NdbOperation *op, const byte *record)
{
  KEY* key_info= table->key_info + table->s->primary_key;
  KEY_PART_INFO* key_part= key_info->key_part;
  KEY_PART_INFO* end= key_part+key_info->key_parts;
  DBUG_ENTER("set_primary_key_from_record");

  for (; key_part != end; key_part++) 
  {
    Field* field= key_part->field;
    if (set_ndb_key(op, field, 
		    key_part->fieldnr-1, record+key_part->offset))
      ERR_RETURN(op->getNdbError());
  }
  DBUG_RETURN(0);
}

int ha_ndbcluster::set_index_key_from_record(NdbOperation *op, const byte *record, uint keyno)
{
  KEY* key_info= table->key_info + keyno;
  KEY_PART_INFO* key_part= key_info->key_part;
  KEY_PART_INFO* end= key_part+key_info->key_parts;
  uint i;
  DBUG_ENTER("set_index_key_from_record");
                                                                                
  for (i= 0; key_part != end; key_part++, i++)
  {
    Field* field= key_part->field;
    if (set_ndb_key(op, field, m_index[keyno].unique_index_attrid_map[i],
                    record+key_part->offset))
      ERR_RETURN(m_active_trans->getNdbError());
  }
  DBUG_RETURN(0);
}

int 
ha_ndbcluster::set_index_key(NdbOperation *op, 
                             const KEY *key_info, 
                             const byte * key_ptr)
{
  DBUG_ENTER("ha_ndbcluster::set_index_key");
  uint i;
  KEY_PART_INFO* key_part= key_info->key_part;
  KEY_PART_INFO* end= key_part+key_info->key_parts;
  
  for (i= 0; key_part != end; key_part++, i++) 
  {
    Field* field= key_part->field;
    const byte* ptr= key_part->null_bit ? key_ptr + 1 : key_ptr;
    char buf[256];
    shrink_varchar(field, ptr, buf);
    if (set_ndb_key(op, field, m_index[active_index].unique_index_attrid_map[i], ptr))
      ERR_RETURN(m_active_trans->getNdbError());
    key_ptr+= key_part->store_length;
  }
  DBUG_RETURN(0);
}

inline 
int ha_ndbcluster::define_read_attrs(byte* buf, NdbOperation* op)
{
  uint i;
  THD *thd= current_thd;

  DBUG_ENTER("define_read_attrs");  

  // Define attributes to read
  for (i= 0; i < table->s->fields; i++) 
  {
    Field *field= table->field[i];
    if ((thd->query_id == field->query_id) ||
        ((field->flags & PRI_KEY_FLAG)) || 
        m_retrieve_all_fields)
    {      
      if (get_ndb_value(op, field, i, buf))
        ERR_RETURN(op->getNdbError());
    } 
    else 
    {
      m_value[i].ptr= NULL;
    }
  }
    
  if (table->s->primary_key == MAX_KEY) 
  {
    DBUG_PRINT("info", ("Getting hidden key"));
    // Scanning table with no primary key
    int hidden_no= table->s->fields;      
#ifndef DBUG_OFF
    const NDBTAB *tab= (const NDBTAB *) m_table;    
    if (!tab->getColumn(hidden_no))
      DBUG_RETURN(1);
#endif
    if (get_ndb_value(op, NULL, hidden_no, NULL))
      ERR_RETURN(op->getNdbError());
  }
  DBUG_RETURN(0);
} 

/*
  Read one record from NDB using primary key
*/

int ha_ndbcluster::pk_read(const byte *key, uint key_len, byte *buf) 
{
  uint no_fields= table->s->fields;
  NdbConnection *trans= m_active_trans;
  NdbOperation *op;

  int res;
  DBUG_ENTER("pk_read");
  DBUG_PRINT("enter", ("key_len: %u", key_len));
  DBUG_DUMP("key", (char*)key, key_len);

  NdbOperation::LockMode lm=
    (NdbOperation::LockMode)get_ndb_lock_type(m_lock.type);
  if (!(op= trans->getNdbOperation((const NDBTAB *) m_table)) || 
      op->readTuple(lm) != 0)
    ERR_RETURN(trans->getNdbError());
  
  if (table->s->primary_key == MAX_KEY) 
  {
    // This table has no primary key, use "hidden" primary key
    DBUG_PRINT("info", ("Using hidden key"));
    DBUG_DUMP("key", (char*)key, 8);    
    if (set_hidden_key(op, no_fields, key))
      ERR_RETURN(trans->getNdbError());
    
    // Read key at the same time, for future reference
    if (get_ndb_value(op, NULL, no_fields, NULL))
      ERR_RETURN(trans->getNdbError());
  } 
  else 
  {
    if ((res= set_primary_key(op, key)))
      return res;
  }
  
  if ((res= define_read_attrs(buf, op)))
    DBUG_RETURN(res);
  
  if (execute_no_commit_ie(this,trans) != 0) 
  {
    table->status= STATUS_NOT_FOUND;
    DBUG_RETURN(ndb_err(trans));
  }

  // The value have now been fetched from NDB  
  unpack_record(buf);
  table->status= 0;     
  DBUG_RETURN(0);
}

/*
  Read one complementing record from NDB using primary key from old_data
*/

int ha_ndbcluster::complemented_pk_read(const byte *old_data, byte *new_data)
{
  uint no_fields= table->s->fields, i;
  NdbTransaction *trans= m_active_trans;
  NdbOperation *op;
  THD *thd= current_thd;
  DBUG_ENTER("complemented_pk_read");

  if (m_retrieve_all_fields)
    // We have allready retrieved all fields, nothing to complement
    DBUG_RETURN(0);

  NdbOperation::LockMode lm=
    (NdbOperation::LockMode)get_ndb_lock_type(m_lock.type);
  if (!(op= trans->getNdbOperation((const NDBTAB *) m_table)) || 
      op->readTuple(lm) != 0)
    ERR_RETURN(trans->getNdbError());
  int res;
  if ((res= set_primary_key_from_record(op, old_data)))
    ERR_RETURN(trans->getNdbError());
  // Read all unreferenced non-key field(s)
  for (i= 0; i < no_fields; i++) 
  {
    Field *field= table->field[i];
    if (!((field->flags & PRI_KEY_FLAG) ||
          (thd->query_id == field->query_id)))
    {
      if (get_ndb_value(op, field, i, new_data))
        ERR_RETURN(trans->getNdbError());
    }
  }
  if (execute_no_commit(this,trans) != 0) 
  {
    table->status= STATUS_NOT_FOUND;
    DBUG_RETURN(ndb_err(trans));
  }

  // The value have now been fetched from NDB  
  unpack_record(new_data);
  table->status= 0;     

  /**
   * restore m_value
   */
  for (i= 0; i < no_fields; i++) 
  {
    Field *field= table->field[i];
    if (!((field->flags & PRI_KEY_FLAG) ||
          (thd->query_id == field->query_id)))
    {
      m_value[i].ptr= NULL;
    }
  }
  
  DBUG_RETURN(0);
}

/*
 * Check that all operations between first and last all
 * have gotten the errcode
 * If checking for HA_ERR_KEY_NOT_FOUND then update m_dupkey
 * for all succeeding operations
 */
bool ha_ndbcluster::check_all_operations_for_error(NdbTransaction *trans,
                                                   const NdbOperation *first,
                                                   const NdbOperation *last,
                                                   uint errcode)
{
  const NdbOperation *op= first;
  DBUG_ENTER("ha_ndbcluster::check_all_operations_for_error");

  while(op)
  {
    NdbError err= op->getNdbError();
    if (err.status != NdbError::Success)
    {
      if (ndb_to_mysql_error(&err) != (int) errcode)
        DBUG_RETURN(false);
      if (op == last) break;
      op= trans->getNextCompletedOperation(op);
    }
    else
    {
      // We found a duplicate
      if (op->getType() == NdbOperation::UniqueIndexAccess)
      {
        if (errcode == HA_ERR_KEY_NOT_FOUND)
        {
          NdbIndexOperation *iop= (NdbIndexOperation *) op;
          const NDBINDEX *index= iop->getIndex();
          // Find the key_no of the index
          for(uint i= 0; i<table->s->keys; i++)
          {
            if (m_index[i].unique_index == index)
            {
              m_dupkey= i;
              break;
            }
          }
        }
      }
      else
      {
        // Must have been primary key access
        DBUG_ASSERT(op->getType() == NdbOperation::PrimaryKeyAccess);
        if (errcode == HA_ERR_KEY_NOT_FOUND)
          m_dupkey= table->s->primary_key;
      }
      DBUG_RETURN(false);      
    }
  }
  DBUG_RETURN(true);
}

/*
 * Peek to check if any rows already exist with conflicting
 * primary key or unique index values
*/

int ha_ndbcluster::peek_indexed_rows(const byte *record)
{
  NdbTransaction *trans= m_active_trans;
  NdbOperation *op;
  const NdbOperation *first, *last;
  uint i;
  int res;
  DBUG_ENTER("peek_indexed_rows");

  NdbOperation::LockMode lm= NdbOperation::LM_Read;
  first= NULL;
  if (table->s->primary_key != MAX_KEY)
  {
    /*
     * Fetch any row with colliding primary key
     */
    if (!(op= trans->getNdbOperation((const NDBTAB *) m_table)) ||
        op->readTuple(lm) != 0)
      ERR_RETURN(trans->getNdbError());
    
    first= op;
    if ((res= set_primary_key_from_record(op, record)))
      ERR_RETURN(trans->getNdbError());
  }
  /*
   * Fetch any rows with colliding unique indexes
   */
  KEY* key_info;
  KEY_PART_INFO *key_part, *end;
  for (i= 0, key_info= table->key_info; i < table->s->keys; i++, key_info++)
  {
    if (i != table->s->primary_key &&
        key_info->flags & HA_NOSAME)
    {
      // A unique index is defined on table
      NdbIndexOperation *iop;
      NDBINDEX *unique_index = (NDBINDEX *) m_index[i].unique_index;
      key_part= key_info->key_part;
      end= key_part + key_info->key_parts;
      if (!(iop= trans->getNdbIndexOperation(unique_index,
                                             (const NDBTAB *) m_table)) ||
          iop->readTuple(lm) != 0)
        ERR_RETURN(trans->getNdbError());

      if (!first)
        first= iop;
      if ((res= set_index_key_from_record(iop, record, i)))
        ERR_RETURN(trans->getNdbError());
    }
  }
  last= trans->getLastDefinedOperation();
  if (first)
    res= execute_no_commit_ie(this,trans);
  else
  {
    // Table has no keys
    table->status= STATUS_NOT_FOUND;
    DBUG_RETURN(HA_ERR_KEY_NOT_FOUND);
  }
  if (check_all_operations_for_error(trans, first, last, 
                                     HA_ERR_KEY_NOT_FOUND))
  {
    table->status= STATUS_NOT_FOUND;
    DBUG_RETURN(ndb_err(trans));
  } 
  else
  {
    DBUG_PRINT("info", ("m_dupkey %d", m_dupkey));
  }
  DBUG_RETURN(0);
}

/*
  Read one record from NDB using unique secondary index
*/

int ha_ndbcluster::unique_index_read(const byte *key,
                                     uint key_len, byte *buf)
{
  int res;
  NdbTransaction *trans= m_active_trans;
  NdbIndexOperation *op;
  DBUG_ENTER("ha_ndbcluster::unique_index_read");
  DBUG_PRINT("enter", ("key_len: %u, index: %u", key_len, active_index));
  DBUG_DUMP("key", (char*)key, key_len);
  
  NdbOperation::LockMode lm=
    (NdbOperation::LockMode)get_ndb_lock_type(m_lock.type);
  if (!(op= trans->getNdbIndexOperation((NDBINDEX *) 
                                        m_index[active_index].unique_index, 
                                        (const NDBTAB *) m_table)) ||
      op->readTuple(lm) != 0)
    ERR_RETURN(trans->getNdbError());
  
  // Set secondary index key(s)
  if ((res= set_index_key(op, table->key_info + active_index, key)))
    DBUG_RETURN(res);
  
  if ((res= define_read_attrs(buf, op)))
    DBUG_RETURN(res);

  if (execute_no_commit_ie(this,trans) != 0) 
  {
    table->status= STATUS_NOT_FOUND;
    DBUG_RETURN(ndb_err(trans));
  }
  // The value have now been fetched from NDB
  unpack_record(buf);
  table->status= 0;
  DBUG_RETURN(0);
}

inline int ha_ndbcluster::fetch_next(NdbScanOperation* cursor)
{
  DBUG_ENTER("fetch_next");
  int check;
  NdbTransaction *trans= m_active_trans;
  
    if (m_lock_tuple)
  {
    /*
      Lock level m_lock.type either TL_WRITE_ALLOW_WRITE
      (SELECT FOR UPDATE) or TL_READ_WITH_SHARED_LOCKS (SELECT
      LOCK WITH SHARE MODE) and row was not explictly unlocked 
      with unlock_row() call
    */
      NdbConnection *trans= m_active_trans;
      NdbOperation *op;
      // Lock row
      DBUG_PRINT("info", ("Keeping lock on scanned row"));
      
      if (!(op= m_active_cursor->lockCurrentTuple()))
      {
	m_lock_tuple= false;
	ERR_RETURN(trans->getNdbError());
      }
      m_ops_pending++;
  }
  m_lock_tuple= false;

  bool contact_ndb= m_lock.type < TL_WRITE_ALLOW_WRITE &&
                    m_lock.type != TL_READ_WITH_SHARED_LOCKS;
  do {
    DBUG_PRINT("info", ("Call nextResult, contact_ndb: %d", contact_ndb));
    /*
      We can only handle one tuple with blobs at a time.
    */
    if (m_ops_pending && m_blobs_pending)
    {
      if (execute_no_commit(this,trans) != 0)
        DBUG_RETURN(ndb_err(trans));
      m_ops_pending= 0;
      m_blobs_pending= FALSE;
    }
    
    if ((check= cursor->nextResult(contact_ndb, m_force_send)) == 0)
    {
      /*
	Explicitly lock tuple if "select for update" or
	"select lock in share mode"
      */
      m_lock_tuple= (m_lock.type == TL_WRITE_ALLOW_WRITE
		     || 
		     m_lock.type == TL_READ_WITH_SHARED_LOCKS);
      DBUG_RETURN(0);
    } 
    else if (check == 1 || check == 2)
    {
      // 1: No more records
      // 2: No more cached records
      
      /*
        Before fetching more rows and releasing lock(s),
        all pending update or delete operations should 
        be sent to NDB
      */
      DBUG_PRINT("info", ("ops_pending: %d", m_ops_pending));    
      if (m_ops_pending)
      {
        if (m_transaction_on)
        {
          if (execute_no_commit(this,trans) != 0)
            DBUG_RETURN(-1);
        }
        else
        {
          if  (execute_commit(this,trans) != 0)
            DBUG_RETURN(-1);
          if (trans->restart() != 0)
          {
            DBUG_ASSERT(0);
            DBUG_RETURN(-1);
          }
        }
        m_ops_pending= 0;
      }
      contact_ndb= (check == 2);
    }
    else
    {
      DBUG_RETURN(-1);
    }
  } while (check == 2);

  DBUG_RETURN(1);
}

/*
  Get the next record of a started scan. Try to fetch
  it locally from NdbApi cached records if possible, 
  otherwise ask NDB for more.

  NOTE
  If this is a update/delete make sure to not contact 
  NDB before any pending ops have been sent to NDB.

*/

inline int ha_ndbcluster::next_result(byte *buf)
{  
  int res;
  DBUG_ENTER("next_result");
    
  if (!m_active_cursor)
    DBUG_RETURN(HA_ERR_END_OF_FILE);
  
  if ((res= fetch_next(m_active_cursor)) == 0)
  {
    DBUG_PRINT("info", ("One more record found"));    
    
    unpack_record(buf);
    table->status= 0;
    DBUG_RETURN(0);
  }
  else if (res == 1)
  {
    // No more records
    table->status= STATUS_NOT_FOUND;
    
    DBUG_PRINT("info", ("No more records"));
    DBUG_RETURN(HA_ERR_END_OF_FILE);
  }
  else
  {
    DBUG_RETURN(ndb_err(m_active_trans));
  }
}

/*
  Set bounds for ordered index scan.
*/

int ha_ndbcluster::set_bounds(NdbIndexScanOperation *op,
                              const key_range *keys[2],
                              uint range_no)
{
  const KEY *const key_info= table->key_info + active_index;
  const uint key_parts= key_info->key_parts;
  uint key_tot_len[2];
  uint tot_len;
  uint i, j;

  DBUG_ENTER("set_bounds");
  DBUG_PRINT("info", ("key_parts=%d", key_parts));

  for (j= 0; j <= 1; j++)
  {
    const key_range *key= keys[j];
    if (key != NULL)
    {
      // for key->flag see ha_rkey_function
      DBUG_PRINT("info", ("key %d length=%d flag=%d",
                          j, key->length, key->flag));
      key_tot_len[j]= key->length;
    }
    else
    {
      DBUG_PRINT("info", ("key %d not present", j));
      key_tot_len[j]= 0;
    }
  }
  tot_len= 0;

  for (i= 0; i < key_parts; i++)
  {
    KEY_PART_INFO *key_part= &key_info->key_part[i];
    Field *field= key_part->field;
#ifndef DBUG_OFF
    uint part_len= key_part->length;
#endif
    uint part_store_len= key_part->store_length;
    // Info about each key part
    struct part_st {
      bool part_last;
      const key_range *key;
      const byte *part_ptr;
      bool part_null;
      int bound_type;
      const char* bound_ptr;
    };
    struct part_st part[2];

    for (j= 0; j <= 1; j++)
    {
      struct part_st &p= part[j];
      p.key= NULL;
      p.bound_type= -1;
      if (tot_len < key_tot_len[j])
      {
        p.part_last= (tot_len + part_store_len >= key_tot_len[j]);
        p.key= keys[j];
        p.part_ptr= &p.key->key[tot_len];
        p.part_null= key_part->null_bit && *p.part_ptr;
        p.bound_ptr= (const char *)
          p.part_null ? 0 : key_part->null_bit ? p.part_ptr + 1 : p.part_ptr;

        if (j == 0)
        {
          switch (p.key->flag)
          {
            case HA_READ_KEY_EXACT:
              p.bound_type= NdbIndexScanOperation::BoundEQ;
              break;
            // ascending
            case HA_READ_KEY_OR_NEXT:
              p.bound_type= NdbIndexScanOperation::BoundLE;
              break;
            case HA_READ_AFTER_KEY:
              if (! p.part_last)
                p.bound_type= NdbIndexScanOperation::BoundLE;
              else
                p.bound_type= NdbIndexScanOperation::BoundLT;
              break;
            // descending
            case HA_READ_PREFIX_LAST:           // weird
              p.bound_type= NdbIndexScanOperation::BoundEQ;
              break;
            case HA_READ_PREFIX_LAST_OR_PREV:   // weird
              p.bound_type= NdbIndexScanOperation::BoundGE;
              break;
            case HA_READ_BEFORE_KEY:
              if (! p.part_last)
                p.bound_type= NdbIndexScanOperation::BoundGE;
              else
                p.bound_type= NdbIndexScanOperation::BoundGT;
              break;
            default:
              break;
          }
        }
        if (j == 1) {
          switch (p.key->flag)
          {
            // ascending
            case HA_READ_BEFORE_KEY:
              if (! p.part_last)
                p.bound_type= NdbIndexScanOperation::BoundGE;
              else
                p.bound_type= NdbIndexScanOperation::BoundGT;
              break;
            case HA_READ_AFTER_KEY:     // weird
              p.bound_type= NdbIndexScanOperation::BoundGE;
              break;
            default:
              break;
            // descending strangely sets no end key
          }
        }

        if (p.bound_type == -1)
        {
          DBUG_PRINT("error", ("key %d unknown flag %d", j, p.key->flag));
          DBUG_ASSERT(FALSE);
          // Stop setting bounds but continue with what we have
          op->end_of_bound(range_no);
          DBUG_RETURN(0);
        }
      }
    }

    // Seen with e.g. b = 1 and c > 1
    if (part[0].bound_type == NdbIndexScanOperation::BoundLE &&
        part[1].bound_type == NdbIndexScanOperation::BoundGE &&
        memcmp(part[0].part_ptr, part[1].part_ptr, part_store_len) == 0)
    {
      DBUG_PRINT("info", ("replace LE/GE pair by EQ"));
      part[0].bound_type= NdbIndexScanOperation::BoundEQ;
      part[1].bound_type= -1;
    }
    // Not seen but was in previous version
    if (part[0].bound_type == NdbIndexScanOperation::BoundEQ &&
        part[1].bound_type == NdbIndexScanOperation::BoundGE &&
        memcmp(part[0].part_ptr, part[1].part_ptr, part_store_len) == 0)
    {
      DBUG_PRINT("info", ("remove GE from EQ/GE pair"));
      part[1].bound_type= -1;
    }

    for (j= 0; j <= 1; j++)
    {
      struct part_st &p= part[j];
      // Set bound if not done with this key
      if (p.key != NULL)
      {
        DBUG_PRINT("info", ("key %d:%d offset=%d length=%d last=%d bound=%d",
                            j, i, tot_len, part_len, p.part_last, p.bound_type));
        DBUG_DUMP("info", (const char*)p.part_ptr, part_store_len);

        // Set bound if not cancelled via type -1
        if (p.bound_type != -1)
        {
          const char* ptr= p.bound_ptr;
          char buf[256];
          shrink_varchar(field, ptr, buf);
          if (op->setBound(i, p.bound_type, ptr))
            ERR_RETURN(op->getNdbError());
        }
      }
    }

    tot_len+= part_store_len;
  }
  op->end_of_bound(range_no);
  DBUG_RETURN(0);
}

/*
  Start ordered index scan in NDB
*/

int ha_ndbcluster::ordered_index_scan(const key_range *start_key,
                                      const key_range *end_key,
                                      bool sorted, bool descending, byte* buf)
{  
  int res;
  bool restart;
  NdbTransaction *trans= m_active_trans;
  NdbIndexScanOperation *op;

  DBUG_ENTER("ha_ndbcluster::ordered_index_scan");
  DBUG_PRINT("enter", ("index: %u, sorted: %d, descending: %d",
             active_index, sorted, descending));  
  DBUG_PRINT("enter", ("Starting new ordered scan on %s", m_tabname));

  // Check that sorted seems to be initialised
  DBUG_ASSERT(sorted == 0 || sorted == 1);
  
  if (m_active_cursor == 0)
  {
    restart= FALSE;
    NdbOperation::LockMode lm=
      (NdbOperation::LockMode)get_ndb_lock_type(m_lock.type);
    bool need_pk = (lm == NdbOperation::LM_Read);
    if (!(op= trans->getNdbIndexScanOperation((NDBINDEX *)
                                              m_index[active_index].index, 
                                              (const NDBTAB *) m_table)) ||
        op->readTuples(lm, 0, parallelism, sorted, descending, false, need_pk))
      ERR_RETURN(trans->getNdbError());
    m_active_cursor= op;
  } else {
    restart= TRUE;
    op= (NdbIndexScanOperation*)m_active_cursor;
    
    DBUG_ASSERT(op->getSorted() == sorted);
    DBUG_ASSERT(op->getLockMode() == 
                (NdbOperation::LockMode)get_ndb_lock_type(m_lock.type));
    if (op->reset_bounds(m_force_send))
      DBUG_RETURN(ndb_err(m_active_trans));
  }
  
  {
    const key_range *keys[2]= { start_key, end_key };
    res= set_bounds(op, keys);
    if (res)
      DBUG_RETURN(res);
  }

  if (!restart && generate_scan_filter(m_cond_stack, op))
    DBUG_RETURN(ndb_err(trans));
  
  if (!restart && (res= define_read_attrs(buf, op)))
  {
    DBUG_RETURN(res);
  }

  if (execute_no_commit(this,trans) != 0)
    DBUG_RETURN(ndb_err(trans));
  
  DBUG_RETURN(next_result(buf));
}

/*
  Start full table scan in NDB
 */

int ha_ndbcluster::full_table_scan(byte *buf)
{
  int res;
  NdbScanOperation *op;
  NdbTransaction *trans= m_active_trans;

  DBUG_ENTER("full_table_scan");  
  DBUG_PRINT("enter", ("Starting new scan on %s", m_tabname));

  NdbOperation::LockMode lm=
    (NdbOperation::LockMode)get_ndb_lock_type(m_lock.type);
  bool need_pk = (lm == NdbOperation::LM_Read);
  if (!(op=trans->getNdbScanOperation((const NDBTAB *) m_table)) ||
      op->readTuples(lm, 
		     (need_pk)?NdbScanOperation::SF_KeyInfo:0, 
		     parallelism))
    ERR_RETURN(trans->getNdbError());
  m_active_cursor= op;
  if (generate_scan_filter(m_cond_stack, op))
    DBUG_RETURN(ndb_err(trans));
  if ((res= define_read_attrs(buf, op)))
    DBUG_RETURN(res);

  if (execute_no_commit(this,trans) != 0)
    DBUG_RETURN(ndb_err(trans));
  DBUG_PRINT("exit", ("Scan started successfully"));
  DBUG_RETURN(next_result(buf));
}

/*
  Insert one record into NDB
*/
int ha_ndbcluster::write_row(byte *record)
{
  bool has_auto_increment;
  uint i;
  NdbTransaction *trans= m_active_trans;
  NdbOperation *op;
  int res;
  THD *thd= current_thd;

  DBUG_ENTER("write_row");

  has_auto_increment= (table->next_number_field && record == table->record[0]);
  if (table->s->primary_key != MAX_KEY)
  {
    /*
     * Increase any auto_incremented primary key
     */
    if (has_auto_increment) 
    {
      THD *thd= table->in_use;
      
      m_skip_auto_increment= FALSE;
      update_auto_increment();
      /* Ensure that handler is always called for auto_increment values */
      thd->next_insert_id= 0;
      m_skip_auto_increment= !auto_increment_column_changed;
    }
  }
  
  /*
   * If IGNORE the ignore constraint violations on primary and unique keys
   */
  if (!m_use_write && m_ignore_dup_key)
  {
    /*
      compare if expression with that in start_bulk_insert()
      start_bulk_insert will set parameters to ensure that each
      write_row is committed individually
    */
    int peek_res= peek_indexed_rows(record);
    
    if (!peek_res) 
    {
      DBUG_RETURN(HA_ERR_FOUND_DUPP_KEY);
    }
    if (peek_res != HA_ERR_KEY_NOT_FOUND)
      DBUG_RETURN(peek_res);
  }

  statistic_increment(thd->status_var.ha_write_count, &LOCK_status);
  if (table->timestamp_field_type & TIMESTAMP_AUTO_SET_ON_INSERT)
    table->timestamp_field->set_time();

  if (!(op= trans->getNdbOperation((const NDBTAB *) m_table)))
    ERR_RETURN(trans->getNdbError());

  res= (m_use_write) ? op->writeTuple() :op->insertTuple(); 
  if (res != 0)
    ERR_RETURN(trans->getNdbError());  
 
  if (table->s->primary_key == MAX_KEY) 
  {
    // Table has hidden primary key
    Ndb *ndb= get_ndb();
    int ret;
    Uint64 auto_value;
    uint retries= NDB_AUTO_INCREMENT_RETRIES;
    do {
      ret= ndb->getAutoIncrementValue((const NDBTAB *) m_table, auto_value, 1);
    } while (ret == -1 && 
             --retries &&
             ndb->getNdbError().status == NdbError::TemporaryError);
    if (ret == -1)
      ERR_RETURN(ndb->getNdbError());
    if (set_hidden_key(op, table->s->fields, (const byte*)&auto_value))
      ERR_RETURN(op->getNdbError());
  } 
  else 
  {
    int res;

    if ((res= set_primary_key_from_record(op, record)))
      return res;  
  }

  // Set non-key attribute(s)
  bool set_blob_value= FALSE;
  for (i= 0; i < table->s->fields; i++) 
  {
    Field *field= table->field[i];
    if (!(field->flags & PRI_KEY_FLAG) &&
        set_ndb_value(op, field, i, &set_blob_value))
    {
      m_skip_auto_increment= TRUE;
      ERR_RETURN(op->getNdbError());
    }
  }

  m_rows_changed++;

  /*
    Execute write operation
    NOTE When doing inserts with many values in 
    each INSERT statement it should not be necessary
    to NoCommit the transaction between each row.
    Find out how this is detected!
  */
  m_rows_inserted++;
  no_uncommitted_rows_update(1);
  m_bulk_insert_not_flushed= TRUE;
  if ((m_rows_to_insert == (ha_rows) 1) || 
      ((m_rows_inserted % m_bulk_insert_rows) == 0) ||
      m_primary_key_update ||
      set_blob_value)
  {
    // Send rows to NDB
    DBUG_PRINT("info", ("Sending inserts to NDB, "\
                        "rows_inserted:%d, bulk_insert_rows: %d", 
                        (int)m_rows_inserted, (int)m_bulk_insert_rows));

    m_bulk_insert_not_flushed= FALSE;
    if (m_transaction_on)
    {
      if (execute_no_commit(this,trans) != 0)
      {
        m_skip_auto_increment= TRUE;
        no_uncommitted_rows_execute_failure();
        DBUG_RETURN(ndb_err(trans));
      }
    }
    else
    {
      if (execute_commit(this,trans) != 0)
      {
        m_skip_auto_increment= TRUE;
        no_uncommitted_rows_execute_failure();
        DBUG_RETURN(ndb_err(trans));
      }
      if (trans->restart() != 0)
      {
        DBUG_ASSERT(0);
        DBUG_RETURN(-1);
      }
    }
  }
  if ((has_auto_increment) && (m_skip_auto_increment))
  {
    Ndb *ndb= get_ndb();
    Uint64 next_val= (Uint64) table->next_number_field->val_int() + 1;
    DBUG_PRINT("info", 
               ("Trying to set next auto increment value to %llu",
                (ulonglong) next_val));
    if (ndb->setAutoIncrementValue((const NDBTAB *) m_table, next_val, TRUE)
        == -1)
      ERR_RETURN(ndb->getNdbError());
  }
  m_skip_auto_increment= TRUE;

  DBUG_RETURN(0);
}


/* Compare if a key in a row has changed */

int ha_ndbcluster::key_cmp(uint keynr, const byte * old_row,
                           const byte * new_row)
{
  KEY_PART_INFO *key_part=table->key_info[keynr].key_part;
  KEY_PART_INFO *end=key_part+table->key_info[keynr].key_parts;

  for (; key_part != end ; key_part++)
  {
    if (key_part->null_bit)
    {
      if ((old_row[key_part->null_offset] & key_part->null_bit) !=
          (new_row[key_part->null_offset] & key_part->null_bit))
        return 1;
    }
    if (key_part->key_part_flag & (HA_BLOB_PART | HA_VAR_LENGTH_PART))
    {

      if (key_part->field->cmp_binary((char*) (old_row + key_part->offset),
                                      (char*) (new_row + key_part->offset),
                                      (ulong) key_part->length))
        return 1;
    }
    else
    {
      if (memcmp(old_row+key_part->offset, new_row+key_part->offset,
                 key_part->length))
        return 1;
    }
  }
  return 0;
}

/*
  Update one record in NDB using primary key
*/

int ha_ndbcluster::update_row(const byte *old_data, byte *new_data)
{
  THD *thd= current_thd;
  NdbTransaction *trans= m_active_trans;
  NdbScanOperation* cursor= m_active_cursor;
  NdbOperation *op;
  uint i;
  DBUG_ENTER("update_row");
  
  statistic_increment(thd->status_var.ha_update_count, &LOCK_status);
  if (table->timestamp_field_type & TIMESTAMP_AUTO_SET_ON_UPDATE)
  {
    table->timestamp_field->set_time();
    // Set query_id so that field is really updated
    table->timestamp_field->query_id= thd->query_id;
  }

  /* Check for update of primary key for special handling */  
  if ((table->s->primary_key != MAX_KEY) &&
      (key_cmp(table->s->primary_key, old_data, new_data)))
  {
    int read_res, insert_res, delete_res, undo_res;

    DBUG_PRINT("info", ("primary key update, doing pk read+delete+insert"));
    // Get all old fields, since we optimize away fields not in query
    read_res= complemented_pk_read(old_data, new_data);
    if (read_res)
    {
      DBUG_PRINT("info", ("pk read failed"));
      DBUG_RETURN(read_res);
    }
    // Delete old row
    m_primary_key_update= TRUE;
    delete_res= delete_row(old_data);
    m_primary_key_update= FALSE;
    if (delete_res)
    {
      DBUG_PRINT("info", ("delete failed"));
      DBUG_RETURN(delete_res);
    }     
    // Insert new row
    DBUG_PRINT("info", ("delete succeded"));
    m_primary_key_update= TRUE;
    insert_res= write_row(new_data);
    m_primary_key_update= FALSE;
    if (insert_res)
    {
      DBUG_PRINT("info", ("insert failed"));
      if (trans->commitStatus() == NdbConnection::Started)
      {
        // Undo delete_row(old_data)
        m_primary_key_update= TRUE;
        undo_res= write_row((byte *)old_data);
        if (undo_res)
          push_warning(current_thd, 
                       MYSQL_ERROR::WARN_LEVEL_WARN, 
                       undo_res, 
                       "NDB failed undoing delete at primary key update");
        m_primary_key_update= FALSE;
      }
      DBUG_RETURN(insert_res);
    }
    DBUG_PRINT("info", ("delete+insert succeeded"));
    DBUG_RETURN(0);
  }

  if (cursor)
  {
    /*
      We are scanning records and want to update the record
      that was just found, call updateTuple on the cursor 
      to take over the lock to a new update operation
      And thus setting the primary key of the record from 
      the active record in cursor
    */
    DBUG_PRINT("info", ("Calling updateTuple on cursor"));
    if (!(op= cursor->updateCurrentTuple()))
      ERR_RETURN(trans->getNdbError());
    m_lock_tuple= false;
    m_ops_pending++;
    if (uses_blob_value(FALSE))
      m_blobs_pending= TRUE;
  }
  else
  {  
    if (!(op= trans->getNdbOperation((const NDBTAB *) m_table)) ||
        op->updateTuple() != 0)
      ERR_RETURN(trans->getNdbError());  
    
    if (table->s->primary_key == MAX_KEY) 
    {
      // This table has no primary key, use "hidden" primary key
      DBUG_PRINT("info", ("Using hidden key"));
      
      // Require that the PK for this record has previously been 
      // read into m_ref
      DBUG_DUMP("key", m_ref, NDB_HIDDEN_PRIMARY_KEY_LENGTH);
      
      if (set_hidden_key(op, table->s->fields, m_ref))
        ERR_RETURN(op->getNdbError());
    } 
    else 
    {
      int res;
      if ((res= set_primary_key_from_record(op, old_data)))
        DBUG_RETURN(res);
    }
  }

  m_rows_changed++;

  // Set non-key attribute(s)
  for (i= 0; i < table->s->fields; i++) 
  {
    Field *field= table->field[i];
    if (((thd->query_id == field->query_id) || m_retrieve_all_fields) &&
        (!(field->flags & PRI_KEY_FLAG)) &&
        set_ndb_value(op, field, i))
      ERR_RETURN(op->getNdbError());
  }

  // Execute update operation
  if (!cursor && execute_no_commit(this,trans) != 0) {
    no_uncommitted_rows_execute_failure();
    DBUG_RETURN(ndb_err(trans));
  }
  
  DBUG_RETURN(0);
}


/*
  Delete one record from NDB, using primary key 
*/

int ha_ndbcluster::delete_row(const byte *record)
{
  THD *thd= current_thd;
  NdbTransaction *trans= m_active_trans;
  NdbScanOperation* cursor= m_active_cursor;
  NdbOperation *op;
  DBUG_ENTER("delete_row");

  statistic_increment(thd->status_var.ha_delete_count,&LOCK_status);
  m_rows_changed++;

  if (cursor)
  {
    /*
      We are scanning records and want to delete the record
      that was just found, call deleteTuple on the cursor 
      to take over the lock to a new delete operation
      And thus setting the primary key of the record from 
      the active record in cursor
    */
    DBUG_PRINT("info", ("Calling deleteTuple on cursor"));
    if (cursor->deleteCurrentTuple() != 0)
      ERR_RETURN(trans->getNdbError());     
    m_lock_tuple= false;
    m_ops_pending++;

    no_uncommitted_rows_update(-1);

    if (!m_primary_key_update)
      // If deleting from cursor, NoCommit will be handled in next_result
      DBUG_RETURN(0);
  }
  else
  {
    
    if (!(op=trans->getNdbOperation((const NDBTAB *) m_table)) || 
        op->deleteTuple() != 0)
      ERR_RETURN(trans->getNdbError());
    
    no_uncommitted_rows_update(-1);
    
    if (table->s->primary_key == MAX_KEY) 
    {
      // This table has no primary key, use "hidden" primary key
      DBUG_PRINT("info", ("Using hidden key"));
      
      if (set_hidden_key(op, table->s->fields, m_ref))
        ERR_RETURN(op->getNdbError());
    } 
    else 
    {
      int res;
      if ((res= set_primary_key_from_record(op, record)))
        return res;  
    }
  }

  // Execute delete operation
  if (execute_no_commit(this,trans) != 0) {
    no_uncommitted_rows_execute_failure();
    DBUG_RETURN(ndb_err(trans));
  }
  DBUG_RETURN(0);
}
  
/*
  Unpack a record read from NDB 

  SYNOPSIS
    unpack_record()
    buf                 Buffer to store read row

  NOTE
    The data for each row is read directly into the
    destination buffer. This function is primarily 
    called in order to check if any fields should be 
    set to null.
*/

void ha_ndbcluster::unpack_record(byte* buf)
{
  uint row_offset= (uint) (buf - table->record[0]);
  Field **field, **end;
  NdbValue *value= m_value;
  DBUG_ENTER("unpack_record");

  end= table->field + table->s->fields;
  
  // Set null flag(s)
  bzero(buf, table->s->null_bytes);
  for (field= table->field;
       field < end;
       field++, value++)
  {
    if ((*value).ptr)
    {
      if (! ((*field)->flags & BLOB_FLAG))
      {
        if ((*value).rec->isNULL())
         (*field)->set_null(row_offset);
        else if ((*field)->type() == MYSQL_TYPE_BIT)
        {
          uint pack_len= (*field)->pack_length();
          if (pack_len < 5)
          {
            DBUG_PRINT("info", ("bit field H'%.8X", 
                                (*value).rec->u_32_value()));
            ((Field_bit *) *field)->store((longlong) 
                                          (*value).rec->u_32_value(),
                                          FALSE);
          }
          else
          {
            DBUG_PRINT("info", ("bit field H'%.8X%.8X",
                                *(Uint32 *)(*value).rec->aRef(),
                                *((Uint32 *)(*value).rec->aRef()+1)));
            ((Field_bit *) *field)->store((longlong)
                                          (*value).rec->u_64_value(), TRUE);
          }
        }
      }
      else
      {
        NdbBlob* ndb_blob= (*value).blob;
        bool isNull= TRUE;
#ifndef DBUG_OFF
        int ret= 
#endif
          ndb_blob->getNull(isNull);
        DBUG_ASSERT(ret == 0);
        if (isNull)
          (*field)->set_null(row_offset);
      }
    }
  }
  
#ifndef DBUG_OFF
  // Read and print all values that was fetched
  if (table->s->primary_key == MAX_KEY)
  {
    // Table with hidden primary key
    int hidden_no= table->s->fields;
    const NDBTAB *tab= (const NDBTAB *) m_table;
    const NDBCOL *hidden_col= tab->getColumn(hidden_no);
    const NdbRecAttr* rec= m_value[hidden_no].rec;
    DBUG_ASSERT(rec);
    DBUG_PRINT("hidden", ("%d: %s \"%llu\"", hidden_no, 
			  hidden_col->getName(), rec->u_64_value()));
  } 
  print_results();
#endif
  DBUG_VOID_RETURN;
}

/*
  Utility function to print/dump the fetched field
 */

void ha_ndbcluster::print_results()
{
  DBUG_ENTER("print_results");

#ifndef DBUG_OFF
  const NDBTAB *tab= (const NDBTAB*) m_table;

  if (!_db_on_)
    DBUG_VOID_RETURN;

  char buf_type[MAX_FIELD_WIDTH], buf_val[MAX_FIELD_WIDTH];
  String type(buf_type, sizeof(buf_type), &my_charset_bin);
  String val(buf_val, sizeof(buf_val), &my_charset_bin);
  for (uint f= 0; f < table->s->fields; f++)
  {
    /* Use DBUG_PRINT since DBUG_FILE cannot be filtered out */
    char buf[2000];
    Field *field;
    void* ptr;
    NdbValue value;

    buf[0]= 0;
    field= table->field[f];
    if (!(value= m_value[f]).ptr)
    {
      strmov(buf, "not read");
      goto print_value;
    }

    ptr= field->ptr;

    if (! (field->flags & BLOB_FLAG))
    {
      if (value.rec->isNULL())
      {
        strmov(buf, "NULL");
        goto print_value;
      }
      type.length(0);
      val.length(0);
      field->sql_type(type);
      field->val_str(&val);
      my_snprintf(buf, sizeof(buf), "%s %s", type.c_ptr(), val.c_ptr());
    }
    else
    {
      NdbBlob *ndb_blob= value.blob;
      bool isNull= TRUE;
      ndb_blob->getNull(isNull);
      if (isNull)
        strmov(buf, "NULL");
    }

print_value:
    DBUG_PRINT("value", ("%u,%s: %s", f, field->field_name, buf));
  }
#endif
  DBUG_VOID_RETURN;
}


int ha_ndbcluster::index_init(uint index)
{
  DBUG_ENTER("ha_ndbcluster::index_init");
  DBUG_PRINT("enter", ("index: %u", index));
 /*
    Locks are are explicitly released in scan
    unless m_lock.type == TL_READ_HIGH_PRIORITY
    and no sub-sequent call to unlock_row()
   */
  m_lock_tuple= false;
  DBUG_RETURN(handler::index_init(index));
}


int ha_ndbcluster::index_end()
{
  DBUG_ENTER("ha_ndbcluster::index_end");
  DBUG_RETURN(close_scan());
}

/**
 * Check if key contains null
 */
static
int
check_null_in_key(const KEY* key_info, const byte *key, uint key_len)
{
  KEY_PART_INFO *curr_part, *end_part;
  const byte* end_ptr= key + key_len;
  curr_part= key_info->key_part;
  end_part= curr_part + key_info->key_parts;
  

  for (; curr_part != end_part && key < end_ptr; curr_part++)
  {
    if (curr_part->null_bit && *key)
      return 1;

    key += curr_part->store_length;
  }
  return 0;
}

int ha_ndbcluster::index_read(byte *buf,
                              const byte *key, uint key_len, 
                              enum ha_rkey_function find_flag)
{
  DBUG_ENTER("ha_ndbcluster::index_read");
  DBUG_PRINT("enter", ("active_index: %u, key_len: %u, find_flag: %d", 
                       active_index, key_len, find_flag));

  int error;
  ndb_index_type type= get_index_type(active_index);
  const KEY* key_info= table->key_info+active_index;
  switch (type){
  case PRIMARY_KEY_ORDERED_INDEX:
  case PRIMARY_KEY_INDEX:
    if (find_flag == HA_READ_KEY_EXACT && key_info->key_length == key_len)
    {
      if (m_active_cursor && (error= close_scan()))
        DBUG_RETURN(error);
      DBUG_RETURN(pk_read(key, key_len, buf));
    }
    else if (type == PRIMARY_KEY_INDEX)
    {
      DBUG_RETURN(1);
    }
    break;
  case UNIQUE_ORDERED_INDEX:
  case UNIQUE_INDEX:
    if (find_flag == HA_READ_KEY_EXACT && key_info->key_length == key_len &&
        !check_null_in_key(key_info, key, key_len))
    {
      if (m_active_cursor && (error= close_scan()))
        DBUG_RETURN(error);
      DBUG_RETURN(unique_index_read(key, key_len, buf));
    }
    else if (type == UNIQUE_INDEX)
    {
      DBUG_RETURN(1);
    }
    break;
  case ORDERED_INDEX:
    break;
  default:
  case UNDEFINED_INDEX:
    DBUG_ASSERT(FALSE);
    DBUG_RETURN(1);
    break;
  }
  
  key_range start_key;
  start_key.key= key;
  start_key.length= key_len;
  start_key.flag= find_flag;
  bool descending= FALSE;
  switch (find_flag) {
  case HA_READ_KEY_OR_PREV:
  case HA_READ_BEFORE_KEY:
  case HA_READ_PREFIX_LAST:
  case HA_READ_PREFIX_LAST_OR_PREV:
    descending= TRUE;
    break;
  default:
    break;
  }
  error= ordered_index_scan(&start_key, 0, TRUE, descending, buf);  
  DBUG_RETURN(error == HA_ERR_END_OF_FILE ? HA_ERR_KEY_NOT_FOUND : error);
}


int ha_ndbcluster::index_read_idx(byte *buf, uint index_no, 
                              const byte *key, uint key_len, 
                              enum ha_rkey_function find_flag)
{
  statistic_increment(current_thd->status_var.ha_read_key_count, &LOCK_status);
  DBUG_ENTER("ha_ndbcluster::index_read_idx");
  DBUG_PRINT("enter", ("index_no: %u, key_len: %u", index_no, key_len));  
  index_init(index_no);  
  DBUG_RETURN(index_read(buf, key, key_len, find_flag));
}


int ha_ndbcluster::index_next(byte *buf)
{
  DBUG_ENTER("ha_ndbcluster::index_next");
  statistic_increment(current_thd->status_var.ha_read_next_count,
                      &LOCK_status);
  DBUG_RETURN(next_result(buf));
}


int ha_ndbcluster::index_prev(byte *buf)
{
  DBUG_ENTER("ha_ndbcluster::index_prev");
  statistic_increment(current_thd->status_var.ha_read_prev_count,
                      &LOCK_status);
  DBUG_RETURN(next_result(buf));
}


int ha_ndbcluster::index_first(byte *buf)
{
  DBUG_ENTER("ha_ndbcluster::index_first");
  statistic_increment(current_thd->status_var.ha_read_first_count,
                      &LOCK_status);
  // Start the ordered index scan and fetch the first row

  // Only HA_READ_ORDER indexes get called by index_first
  DBUG_RETURN(ordered_index_scan(0, 0, TRUE, FALSE, buf));
}


int ha_ndbcluster::index_last(byte *buf)
{
  DBUG_ENTER("ha_ndbcluster::index_last");
  statistic_increment(current_thd->status_var.ha_read_last_count,&LOCK_status);
  DBUG_RETURN(ordered_index_scan(0, 0, TRUE, TRUE, buf));
}

int ha_ndbcluster::index_read_last(byte * buf, const byte * key, uint key_len)
{
  DBUG_ENTER("ha_ndbcluster::index_read_last");
  DBUG_RETURN(index_read(buf, key, key_len, HA_READ_PREFIX_LAST));
}

inline
int ha_ndbcluster::read_range_first_to_buf(const key_range *start_key,
                                           const key_range *end_key,
                                           bool eq_r, bool sorted,
                                           byte* buf)
{
  KEY* key_info;
  int error= 1; 
  DBUG_ENTER("ha_ndbcluster::read_range_first_to_buf");
  DBUG_PRINT("info", ("eq_r: %d, sorted: %d", eq_r, sorted));

  switch (get_index_type(active_index)){
  case PRIMARY_KEY_ORDERED_INDEX:
  case PRIMARY_KEY_INDEX:
    key_info= table->key_info + active_index;
    if (start_key && 
        start_key->length == key_info->key_length &&
        start_key->flag == HA_READ_KEY_EXACT)
    {
      if (m_active_cursor && (error= close_scan()))
        DBUG_RETURN(error);
      error= pk_read(start_key->key, start_key->length, buf);      
      DBUG_RETURN(error == HA_ERR_KEY_NOT_FOUND ? HA_ERR_END_OF_FILE : error);
    }
    break;
  case UNIQUE_ORDERED_INDEX:
  case UNIQUE_INDEX:
    key_info= table->key_info + active_index;
    if (start_key && start_key->length == key_info->key_length &&
        start_key->flag == HA_READ_KEY_EXACT && 
        !check_null_in_key(key_info, start_key->key, start_key->length))
    {
      if (m_active_cursor && (error= close_scan()))
        DBUG_RETURN(error);
      error= unique_index_read(start_key->key, start_key->length, buf);
      DBUG_RETURN(error == HA_ERR_KEY_NOT_FOUND ? HA_ERR_END_OF_FILE : error);
    }
    break;
  default:
    break;
  }

  // Start the ordered index scan and fetch the first row
  error= ordered_index_scan(start_key, end_key, sorted, FALSE, buf);
  DBUG_RETURN(error);
}


int ha_ndbcluster::read_range_first(const key_range *start_key,
                                    const key_range *end_key,
                                    bool eq_r, bool sorted)
{
  byte* buf= table->record[0];
  DBUG_ENTER("ha_ndbcluster::read_range_first");
  
  DBUG_RETURN(read_range_first_to_buf(start_key,
                                      end_key,
                                      eq_r, 
                                      sorted,
                                      buf));
}

int ha_ndbcluster::read_range_next()
{
  DBUG_ENTER("ha_ndbcluster::read_range_next");
  DBUG_RETURN(next_result(table->record[0]));
}


int ha_ndbcluster::rnd_init(bool scan)
{
  NdbScanOperation *cursor= m_active_cursor;
  DBUG_ENTER("rnd_init");
  DBUG_PRINT("enter", ("scan: %d", scan));
  // Check if scan is to be restarted
  if (cursor)
  {
    if (!scan)
      DBUG_RETURN(1);
    if (cursor->restart(m_force_send) != 0)
    {
      DBUG_ASSERT(0);
      DBUG_RETURN(-1);
    }
  }
  index_init(table->s->primary_key);
  DBUG_RETURN(0);
}

int ha_ndbcluster::close_scan()
{
  NdbTransaction *trans= m_active_trans;
  DBUG_ENTER("close_scan");

  m_multi_cursor= 0;
  if (!m_active_cursor && !m_multi_cursor)
    DBUG_RETURN(1);

  NdbScanOperation *cursor= m_active_cursor ? m_active_cursor : m_multi_cursor;
  
  if (m_ops_pending)
  {
    /*
      Take over any pending transactions to the 
      deleteing/updating transaction before closing the scan    
    */
    DBUG_PRINT("info", ("ops_pending: %d", m_ops_pending));    
    if (execute_no_commit(this,trans) != 0) {
      no_uncommitted_rows_execute_failure();
      DBUG_RETURN(ndb_err(trans));
    }
    m_ops_pending= 0;
  }
  
  cursor->close(m_force_send, TRUE);
  m_active_cursor= m_multi_cursor= NULL;
  DBUG_RETURN(0);
}

int ha_ndbcluster::rnd_end()
{
  DBUG_ENTER("rnd_end");
  DBUG_RETURN(close_scan());
}


int ha_ndbcluster::rnd_next(byte *buf)
{
  DBUG_ENTER("rnd_next");
  statistic_increment(current_thd->status_var.ha_read_rnd_next_count,
                      &LOCK_status);

  if (!m_active_cursor)
    DBUG_RETURN(full_table_scan(buf));
  DBUG_RETURN(next_result(buf));
}


/*
  An "interesting" record has been found and it's pk 
  retrieved by calling position
  Now it's time to read the record from db once 
  again
*/

int ha_ndbcluster::rnd_pos(byte *buf, byte *pos)
{
  DBUG_ENTER("rnd_pos");
  statistic_increment(current_thd->status_var.ha_read_rnd_count,
                      &LOCK_status);
  // The primary key for the record is stored in pos
  // Perform a pk_read using primary key "index"
  DBUG_RETURN(pk_read(pos, ref_length, buf));  
}


/*
  Store the primary key of this record in ref 
  variable, so that the row can be retrieved again later
  using "reference" in rnd_pos
*/

void ha_ndbcluster::position(const byte *record)
{
  KEY *key_info;
  KEY_PART_INFO *key_part;
  KEY_PART_INFO *end;
  byte *buff;
  DBUG_ENTER("position");

  if (table->s->primary_key != MAX_KEY) 
  {
    key_info= table->key_info + table->s->primary_key;
    key_part= key_info->key_part;
    end= key_part + key_info->key_parts;
    buff= ref;
    
    for (; key_part != end; key_part++) 
    {
      if (key_part->null_bit) {
        /* Store 0 if the key part is a NULL part */      
        if (record[key_part->null_offset]
            & key_part->null_bit) {
          *buff++= 1;
          continue;
        }      
        *buff++= 0;
      }

      size_t len = key_part->length;
      const byte * ptr = record + key_part->offset;
      Field *field = key_part->field;
      if ((field->type() ==  MYSQL_TYPE_VARCHAR) &&
	  ((Field_varstring*)field)->length_bytes == 1)
      {
	/** 
	 * Keys always use 2 bytes length
	 */
	buff[0] = ptr[0];
	buff[1] = 0;
	memcpy(buff+2, ptr + 1, len);	
	len += 2;
      }
      else
      {
	memcpy(buff, ptr, len);
      }
      buff += len;
    }
  } 
  else 
  {
    // No primary key, get hidden key
    DBUG_PRINT("info", ("Getting hidden key"));
#ifndef DBUG_OFF
    int hidden_no= table->s->fields;
    const NDBTAB *tab= (const NDBTAB *) m_table;  
    const NDBCOL *hidden_col= tab->getColumn(hidden_no);
    DBUG_ASSERT(hidden_col->getPrimaryKey() && 
                hidden_col->getAutoIncrement() &&
                ref_length == NDB_HIDDEN_PRIMARY_KEY_LENGTH);
#endif
    memcpy(ref, m_ref, ref_length);
  }
  
  DBUG_DUMP("ref", (char*)ref, ref_length);
  DBUG_VOID_RETURN;
}


void ha_ndbcluster::info(uint flag)
{
  DBUG_ENTER("info");
  DBUG_PRINT("enter", ("flag: %d", flag));
  
  if (flag & HA_STATUS_POS)
    DBUG_PRINT("info", ("HA_STATUS_POS"));
  if (flag & HA_STATUS_NO_LOCK)
    DBUG_PRINT("info", ("HA_STATUS_NO_LOCK"));
  if (flag & HA_STATUS_TIME)
    DBUG_PRINT("info", ("HA_STATUS_TIME"));
  if (flag & HA_STATUS_VARIABLE)
  {
    DBUG_PRINT("info", ("HA_STATUS_VARIABLE"));
    if (m_table_info)
    {
      if (m_ha_not_exact_count)
        records= 100;
      else
        records_update();
    }
    else
    {
      if ((my_errno= check_ndb_connection()))
        DBUG_VOID_RETURN;
      Ndb *ndb= get_ndb();
      struct Ndb_statistics stat;
      if (current_thd->variables.ndb_use_exact_count &&
          ndb_get_table_statistics(ndb, m_tabname, &stat) == 0)
      {
        mean_rec_length= stat.row_size;
        data_file_length= stat.fragment_memory;
        records= stat.row_count;
      }
      else
      {
        mean_rec_length= 0;
        records= 100;
      }
    }
  }
  if (flag & HA_STATUS_CONST)
  {
    DBUG_PRINT("info", ("HA_STATUS_CONST"));
    set_rec_per_key();
  }
  if (flag & HA_STATUS_ERRKEY)
  {
    DBUG_PRINT("info", ("HA_STATUS_ERRKEY"));
    errkey= m_dupkey;
  }
  if (flag & HA_STATUS_AUTO)
  {
    DBUG_PRINT("info", ("HA_STATUS_AUTO"));
    if (m_table)
    {
      Ndb *ndb= get_ndb();
      
      Uint64 auto_increment_value64;
      if (ndb->readAutoIncrementValue((const NDBTAB *) m_table,
                                      auto_increment_value64) == -1)
      {
        const NdbError err= ndb->getNdbError();
        sql_print_error("Error %lu in readAutoIncrementValue(): %s",
                        (ulong) err.code, err.message);
        auto_increment_value= ~(Uint64)0;
      }
      else
        auto_increment_value= (ulonglong)auto_increment_value64;
    }
  }
  DBUG_VOID_RETURN;
}


int ha_ndbcluster::extra(enum ha_extra_function operation)
{
  DBUG_ENTER("extra");
  switch (operation) {
  case HA_EXTRA_NORMAL:              /* Optimize for space (def) */
    DBUG_PRINT("info", ("HA_EXTRA_NORMAL"));
    break;
  case HA_EXTRA_QUICK:                 /* Optimize for speed */
    DBUG_PRINT("info", ("HA_EXTRA_QUICK"));
    break;
  case HA_EXTRA_RESET:                 /* Reset database to after open */
    DBUG_PRINT("info", ("HA_EXTRA_RESET"));
    DBUG_PRINT("info", ("Clearing condition stack"));
    cond_clear();
    break;
  case HA_EXTRA_CACHE:                 /* Cash record in HA_rrnd() */
    DBUG_PRINT("info", ("HA_EXTRA_CACHE"));
    break;
  case HA_EXTRA_NO_CACHE:              /* End cacheing of records (def) */
    DBUG_PRINT("info", ("HA_EXTRA_NO_CACHE"));
    break;
  case HA_EXTRA_NO_READCHECK:          /* No readcheck on update */
    DBUG_PRINT("info", ("HA_EXTRA_NO_READCHECK"));
    break;
  case HA_EXTRA_READCHECK:             /* Use readcheck (def) */
    DBUG_PRINT("info", ("HA_EXTRA_READCHECK"));
    break;
  case HA_EXTRA_KEYREAD:               /* Read only key to database */
    DBUG_PRINT("info", ("HA_EXTRA_KEYREAD"));
    break;
  case HA_EXTRA_NO_KEYREAD:            /* Normal read of records (def) */
    DBUG_PRINT("info", ("HA_EXTRA_NO_KEYREAD"));
    break;
  case HA_EXTRA_NO_USER_CHANGE:        /* No user is allowed to write */
    DBUG_PRINT("info", ("HA_EXTRA_NO_USER_CHANGE"));
    break;
  case HA_EXTRA_KEY_CACHE:
    DBUG_PRINT("info", ("HA_EXTRA_KEY_CACHE"));
    break;
  case HA_EXTRA_NO_KEY_CACHE:
    DBUG_PRINT("info", ("HA_EXTRA_NO_KEY_CACHE"));
    break;
  case HA_EXTRA_WAIT_LOCK:            /* Wait until file is avalably (def) */
    DBUG_PRINT("info", ("HA_EXTRA_WAIT_LOCK"));
    break;
  case HA_EXTRA_NO_WAIT_LOCK:         /* If file is locked, return quickly */
    DBUG_PRINT("info", ("HA_EXTRA_NO_WAIT_LOCK"));
    break;
  case HA_EXTRA_WRITE_CACHE:           /* Use write cache in ha_write() */
    DBUG_PRINT("info", ("HA_EXTRA_WRITE_CACHE"));
    break;
  case HA_EXTRA_FLUSH_CACHE:           /* flush write_record_cache */
    DBUG_PRINT("info", ("HA_EXTRA_FLUSH_CACHE"));
    break;
  case HA_EXTRA_NO_KEYS:               /* Remove all update of keys */
    DBUG_PRINT("info", ("HA_EXTRA_NO_KEYS"));
    break;
  case HA_EXTRA_KEYREAD_CHANGE_POS:         /* Keyread, but change pos */
    DBUG_PRINT("info", ("HA_EXTRA_KEYREAD_CHANGE_POS")); /* xxxxchk -r must be used */
    break;                                  
  case HA_EXTRA_REMEMBER_POS:          /* Remember pos for next/prev */
    DBUG_PRINT("info", ("HA_EXTRA_REMEMBER_POS"));
    break;
  case HA_EXTRA_RESTORE_POS:
    DBUG_PRINT("info", ("HA_EXTRA_RESTORE_POS"));
    break;
  case HA_EXTRA_REINIT_CACHE:          /* init cache from current record */
    DBUG_PRINT("info", ("HA_EXTRA_REINIT_CACHE"));
    break;
  case HA_EXTRA_FORCE_REOPEN:          /* Datafile have changed on disk */
    DBUG_PRINT("info", ("HA_EXTRA_FORCE_REOPEN"));
    break;
  case HA_EXTRA_FLUSH:                 /* Flush tables to disk */
    DBUG_PRINT("info", ("HA_EXTRA_FLUSH"));
    break;
  case HA_EXTRA_NO_ROWS:               /* Don't write rows */
    DBUG_PRINT("info", ("HA_EXTRA_NO_ROWS"));
    break;
  case HA_EXTRA_RESET_STATE:           /* Reset positions */
    DBUG_PRINT("info", ("HA_EXTRA_RESET_STATE"));
    break;
  case HA_EXTRA_IGNORE_DUP_KEY:       /* Dup keys don't rollback everything*/
    DBUG_PRINT("info", ("HA_EXTRA_IGNORE_DUP_KEY"));
    if (current_thd->lex->sql_command == SQLCOM_REPLACE && !m_has_unique_index)
    {
      DBUG_PRINT("info", ("Turning ON use of write instead of insert"));
      m_use_write= TRUE;
    } else 
    {
      DBUG_PRINT("info", ("Ignoring duplicate key"));
      m_ignore_dup_key= TRUE;
    }
    break;
  case HA_EXTRA_NO_IGNORE_DUP_KEY:
    DBUG_PRINT("info", ("HA_EXTRA_NO_IGNORE_DUP_KEY"));
    DBUG_PRINT("info", ("Turning OFF use of write instead of insert"));
    m_use_write= FALSE;
    m_ignore_dup_key= FALSE;
    break;
  case HA_EXTRA_RETRIEVE_ALL_COLS:    /* Retrieve all columns, not just those
                                         where field->query_id is the same as
                                         the current query id */
    DBUG_PRINT("info", ("HA_EXTRA_RETRIEVE_ALL_COLS"));
    m_retrieve_all_fields= TRUE;
    break;
  case HA_EXTRA_PREPARE_FOR_DELETE:
    DBUG_PRINT("info", ("HA_EXTRA_PREPARE_FOR_DELETE"));
    break;
  case HA_EXTRA_PREPARE_FOR_UPDATE:     /* Remove read cache if problems */
    DBUG_PRINT("info", ("HA_EXTRA_PREPARE_FOR_UPDATE"));
    break;
  case HA_EXTRA_PRELOAD_BUFFER_SIZE: 
    DBUG_PRINT("info", ("HA_EXTRA_PRELOAD_BUFFER_SIZE"));
    break;
  case HA_EXTRA_RETRIEVE_PRIMARY_KEY: 
    DBUG_PRINT("info", ("HA_EXTRA_RETRIEVE_PRIMARY_KEY"));
    m_retrieve_primary_key= TRUE;
    break;
  case HA_EXTRA_CHANGE_KEY_TO_UNIQUE: 
    DBUG_PRINT("info", ("HA_EXTRA_CHANGE_KEY_TO_UNIQUE"));
    break;
  case HA_EXTRA_CHANGE_KEY_TO_DUP: 
    DBUG_PRINT("info", ("HA_EXTRA_CHANGE_KEY_TO_DUP"));
  case HA_EXTRA_KEYREAD_PRESERVE_FIELDS:
    DBUG_PRINT("info", ("HA_EXTRA_KEYREAD_PRESERVE_FIELDS"));
    break;

  }
  
  DBUG_RETURN(0);
}

/* 
   Start of an insert, remember number of rows to be inserted, it will
   be used in write_row and get_autoincrement to send an optimal number
   of rows in each roundtrip to the server

   SYNOPSIS
   rows     number of rows to insert, 0 if unknown

*/

void ha_ndbcluster::start_bulk_insert(ha_rows rows)
{
  int bytes, batch;
  const NDBTAB *tab= (const NDBTAB *) m_table;    

  DBUG_ENTER("start_bulk_insert");
  DBUG_PRINT("enter", ("rows: %d", (int)rows));
  
  m_rows_inserted= (ha_rows) 0;
  if (!m_use_write && m_ignore_dup_key)
  {
    /*
      compare if expression with that in write_row
      we have a situation where peek_indexed_rows() will be called
      so we cannot batch
    */
    DBUG_PRINT("info", ("Batching turned off as duplicate key is "
                        "ignored by using peek_row"));
    m_rows_to_insert= 1;
    m_bulk_insert_rows= 1;
    DBUG_VOID_RETURN;
  }
  if (rows == (ha_rows) 0)
  {
    /* We don't know how many will be inserted, guess */
    m_rows_to_insert= m_autoincrement_prefetch;
  }
  else
    m_rows_to_insert= rows; 

  /* 
    Calculate how many rows that should be inserted
    per roundtrip to NDB. This is done in order to minimize the 
    number of roundtrips as much as possible. However performance will 
    degrade if too many bytes are inserted, thus it's limited by this 
    calculation.   
  */
  const int bytesperbatch= 8192;
  bytes= 12 + tab->getRowSizeInBytes() + 4 * tab->getNoOfColumns();
  batch= bytesperbatch/bytes;
  batch= batch == 0 ? 1 : batch;
  DBUG_PRINT("info", ("batch: %d, bytes: %d", batch, bytes));
  m_bulk_insert_rows= batch;

  DBUG_VOID_RETURN;
}

/*
  End of an insert
 */
int ha_ndbcluster::end_bulk_insert()
{
  int error= 0;

  DBUG_ENTER("end_bulk_insert");
  // Check if last inserts need to be flushed
  if (m_bulk_insert_not_flushed)
  {
    NdbTransaction *trans= m_active_trans;
    // Send rows to NDB
    DBUG_PRINT("info", ("Sending inserts to NDB, "\
                        "rows_inserted:%d, bulk_insert_rows: %d", 
                        (int) m_rows_inserted, (int) m_bulk_insert_rows)); 
    m_bulk_insert_not_flushed= FALSE;
    if (m_transaction_on)
    {
      if (execute_no_commit(this, trans) != 0)
      {
        no_uncommitted_rows_execute_failure();
        my_errno= error= ndb_err(trans);
      }
    }
    else
    {
      if (execute_commit(this, trans) != 0)
      {
        no_uncommitted_rows_execute_failure();
        my_errno= error= ndb_err(trans);
      }
      else
      {
        int res= trans->restart();
        DBUG_ASSERT(res == 0);
      }
    }
  }

  m_rows_inserted= (ha_rows) 0;
  m_rows_to_insert= (ha_rows) 1;
  DBUG_RETURN(error);
}


int ha_ndbcluster::extra_opt(enum ha_extra_function operation, ulong cache_size)
{
  DBUG_ENTER("extra_opt");
  DBUG_PRINT("enter", ("cache_size: %lu", cache_size));
  DBUG_RETURN(extra(operation));
}

static const char *ha_ndbcluster_exts[] = {
 ha_ndb_ext,
 NullS
};

const char** ha_ndbcluster::bas_ext() const
{
  return ha_ndbcluster_exts;
}

/*
  How many seeks it will take to read through the table
  This is to be comparable to the number returned by records_in_range so
  that we can decide if we should scan the table or use keys.
*/

double ha_ndbcluster::scan_time()
{
  DBUG_ENTER("ha_ndbcluster::scan_time()");
  double res= rows2double(records*1000);
  DBUG_PRINT("exit", ("table: %s value: %f", 
                      m_tabname, res));
  DBUG_RETURN(res);
}

/*
  Convert MySQL table locks into locks supported by Ndb Cluster.
  Note that MySQL Cluster does currently not support distributed
  table locks, so to be safe one should set cluster in Single
  User Mode, before relying on table locks when updating tables
  from several MySQL servers
*/

THR_LOCK_DATA **ha_ndbcluster::store_lock(THD *thd,
                                          THR_LOCK_DATA **to,
                                          enum thr_lock_type lock_type)
{
  DBUG_ENTER("store_lock");
  if (lock_type != TL_IGNORE && m_lock.type == TL_UNLOCK) 
  {

    /* If we are not doing a LOCK TABLE, then allow multiple
       writers */
    
    /* Since NDB does not currently have table locks
       this is treated as a ordinary lock */

    if ((lock_type >= TL_WRITE_CONCURRENT_INSERT &&
         lock_type <= TL_WRITE) && !thd->in_lock_tables)      
      lock_type= TL_WRITE_ALLOW_WRITE;
    
    /* In queries of type INSERT INTO t1 SELECT ... FROM t2 ...
       MySQL would use the lock TL_READ_NO_INSERT on t2, and that
       would conflict with TL_WRITE_ALLOW_WRITE, blocking all inserts
       to t2. Convert the lock to a normal read lock to allow
       concurrent inserts to t2. */
    
    if (lock_type == TL_READ_NO_INSERT && !thd->in_lock_tables)
      lock_type= TL_READ;
    
    m_lock.type=lock_type;
  }
  *to++= &m_lock;

  DBUG_PRINT("exit", ("lock_type: %d", lock_type));
  
  DBUG_RETURN(to);
}

#ifndef DBUG_OFF
#define PRINT_OPTION_FLAGS(t) { \
      if (t->options & OPTION_NOT_AUTOCOMMIT) \
        DBUG_PRINT("thd->options", ("OPTION_NOT_AUTOCOMMIT")); \
      if (t->options & OPTION_BEGIN) \
        DBUG_PRINT("thd->options", ("OPTION_BEGIN")); \
      if (t->options & OPTION_TABLE_LOCK) \
        DBUG_PRINT("thd->options", ("OPTION_TABLE_LOCK")); \
}
#else
#define PRINT_OPTION_FLAGS(t)
#endif


/*
  As MySQL will execute an external lock for every new table it uses
  we can use this to start the transactions.
  If we are in auto_commit mode we just need to start a transaction
  for the statement, this will be stored in thd_ndb.stmt.
  If not, we have to start a master transaction if there doesn't exist
  one from before, this will be stored in thd_ndb.all
 
  When a table lock is held one transaction will be started which holds
  the table lock and for each statement a hupp transaction will be started  
  If we are locking the table then:
  - save the NdbDictionary::Table for easy access
  - save reference to table statistics
  - refresh list of the indexes for the table if needed (if altered)
 */

int ha_ndbcluster::external_lock(THD *thd, int lock_type)
{
  int error=0;
  NdbTransaction* trans= NULL;

  DBUG_ENTER("external_lock");
  /*
    Check that this handler instance has a connection
    set up to the Ndb object of thd
   */
  if (check_ndb_connection(thd))
    DBUG_RETURN(1);

  Thd_ndb *thd_ndb= get_thd_ndb(thd);
  Ndb *ndb= thd_ndb->ndb;

  DBUG_PRINT("enter", ("thd: %x, thd_ndb: %x, thd_ndb->lock_count: %d",
                       thd, thd_ndb, thd_ndb->lock_count));

  if (lock_type != F_UNLCK)
  {
    DBUG_PRINT("info", ("lock_type != F_UNLCK"));
    if (!thd->transaction.on)
      m_transaction_on= FALSE;
    else
      m_transaction_on= thd->variables.ndb_use_transactions;
    if (!thd_ndb->lock_count++)
    {
      PRINT_OPTION_FLAGS(thd);
      if (!(thd->options & (OPTION_NOT_AUTOCOMMIT | OPTION_BEGIN))) 
      {
        // Autocommit transaction
        DBUG_ASSERT(!thd_ndb->stmt);
        DBUG_PRINT("trans",("Starting transaction stmt"));      

        trans= ndb->startTransaction();
        if (trans == NULL)
          ERR_RETURN(ndb->getNdbError());
        no_uncommitted_rows_reset(thd);
        thd_ndb->stmt= trans;
        trans_register_ha(thd, FALSE, &ndbcluster_hton);
      } 
      else 
      { 
        if (!thd_ndb->all)
        {
          // Not autocommit transaction
          // A "master" transaction ha not been started yet
          DBUG_PRINT("trans",("starting transaction, all"));
          
          trans= ndb->startTransaction();
          if (trans == NULL)
            ERR_RETURN(ndb->getNdbError());
          no_uncommitted_rows_reset(thd);
          thd_ndb->all= trans; 
          trans_register_ha(thd, TRUE, &ndbcluster_hton);

          /*
            If this is the start of a LOCK TABLE, a table look 
            should be taken on the table in NDB
           
            Check if it should be read or write lock
           */
          if (thd->options & (OPTION_TABLE_LOCK))
          {
            //lockThisTable();
            DBUG_PRINT("info", ("Locking the table..." ));
          }

        }
      }
    }
    /*
      This is the place to make sure this handler instance
      has a started transaction.
     
      The transaction is started by the first handler on which 
      MySQL Server calls external lock
     
      Other handlers in the same stmt or transaction should use 
      the same NDB transaction. This is done by setting up the m_active_trans
      pointer to point to the NDB transaction. 
     */

    // store thread specific data first to set the right context
    m_force_send=          thd->variables.ndb_force_send;
    m_ha_not_exact_count= !thd->variables.ndb_use_exact_count;
    m_autoincrement_prefetch= 
      (ha_rows) thd->variables.ndb_autoincrement_prefetch_sz;

    m_active_trans= thd_ndb->all ? thd_ndb->all : thd_ndb->stmt;
    DBUG_ASSERT(m_active_trans);
    // Start of transaction
    m_rows_changed= 0;
    m_retrieve_all_fields= FALSE;
    m_retrieve_primary_key= FALSE;
    m_ops_pending= 0;
    {
      NDBDICT *dict= ndb->getDictionary();
      const NDBTAB *tab;
      void *tab_info;
      if (!(tab= dict->getTable(m_tabname, &tab_info)))
        ERR_RETURN(dict->getNdbError());
      DBUG_PRINT("info", ("Table schema version: %d", 
                          tab->getObjectVersion()));
      // Check if thread has stale local cache
      // New transaction must not use old tables... (trans != 0)
      // Running might...
      if ((trans && tab->getObjectStatus() != NdbDictionary::Object::Retrieved)
	  || tab->getObjectStatus() == NdbDictionary::Object::Invalid)
      {
        invalidate_dictionary_cache(FALSE);
        if (!(tab= dict->getTable(m_tabname, &tab_info)))
          ERR_RETURN(dict->getNdbError());
        DBUG_PRINT("info", ("Table schema version: %d", 
                            tab->getObjectVersion()));
      }
      if (m_table_version < tab->getObjectVersion())
      {
        /*
          The table has been altered, caller has to retry
        */
        NdbError err= ndb->getNdbError(NDB_INVALID_SCHEMA_OBJECT);
        DBUG_RETURN(ndb_to_mysql_error(&err));
      }
      if (m_table != (void *)tab)
      {
        m_table= (void *)tab;
        m_table_version = tab->getObjectVersion();
        if ((my_errno= build_index_list(ndb, table, ILBP_OPEN)))
          DBUG_RETURN(my_errno);

        const void *data, *pack_data;
        uint length, pack_length;
        if (readfrm(table->s->path, &data, &length) ||
            packfrm(data, length, &pack_data, &pack_length) ||
            pack_length != tab->getFrmLength() ||
            memcmp(pack_data, tab->getFrmData(), pack_length))
        {
          my_free((char*)data, MYF(MY_ALLOW_ZERO_PTR));
          my_free((char*)pack_data, MYF(MY_ALLOW_ZERO_PTR));
          NdbError err= ndb->getNdbError(NDB_INVALID_SCHEMA_OBJECT);
          DBUG_RETURN(ndb_to_mysql_error(&err));
        }
        my_free((char*)data, MYF(MY_ALLOW_ZERO_PTR));
        my_free((char*)pack_data, MYF(MY_ALLOW_ZERO_PTR));
      }
      m_table_info= tab_info;
    }
    no_uncommitted_rows_init(thd);
  }
  else
  {
    DBUG_PRINT("info", ("lock_type == F_UNLCK"));

    if (ndb_cache_check_time && m_rows_changed)
    {
      DBUG_PRINT("info", ("Rows has changed and util thread is running"));
      if (thd->options & (OPTION_NOT_AUTOCOMMIT | OPTION_BEGIN))
      {
        DBUG_PRINT("info", ("Add share to list of tables to be invalidated"));
        /* NOTE push_back allocates memory using transactions mem_root! */
        thd_ndb->changed_tables.push_back(m_share, &thd->transaction.mem_root);
      }

      pthread_mutex_lock(&m_share->mutex);
      DBUG_PRINT("info", ("Invalidating commit_count"));
      m_share->commit_count= 0;
      m_share->commit_count_lock++;
      pthread_mutex_unlock(&m_share->mutex);
    }

    if (!--thd_ndb->lock_count)
    {
      DBUG_PRINT("trans", ("Last external_lock"));
      PRINT_OPTION_FLAGS(thd);

      if (thd_ndb->stmt)
      {
        /*
          Unlock is done without a transaction commit / rollback.
          This happens if the thread didn't update any rows
          We must in this case close the transaction to release resources
        */
        DBUG_PRINT("trans",("ending non-updating transaction"));
        ndb->closeTransaction(m_active_trans);
        thd_ndb->stmt= NULL;
      }
    }
    m_table_info= NULL;

    /*
      This is the place to make sure this handler instance
      no longer are connected to the active transaction.

      And since the handler is no longer part of the transaction 
      it can't have open cursors, ops or blobs pending.
    */
    m_active_trans= NULL;    

    if (m_active_cursor)
      DBUG_PRINT("warning", ("m_active_cursor != NULL"));
    m_active_cursor= NULL;

    if (m_multi_cursor)
      DBUG_PRINT("warning", ("m_multi_cursor != NULL"));
    m_multi_cursor= NULL;
    
    if (m_blobs_pending)
      DBUG_PRINT("warning", ("blobs_pending != 0"));
    m_blobs_pending= 0;
    
    if (m_ops_pending)
      DBUG_PRINT("warning", ("ops_pending != 0L"));
    m_ops_pending= 0;
  }
  DBUG_RETURN(error);
}

/*
  Unlock the last row read in an open scan.
  Rows are unlocked by default in ndb, but
  for SELECT FOR UPDATE and SELECT LOCK WIT SHARE MODE
  locks are kept if unlock_row() is not called.
*/

void ha_ndbcluster::unlock_row() 
{
  DBUG_ENTER("unlock_row");

  DBUG_PRINT("info", ("Unlocking row"));
  m_lock_tuple= false;
  DBUG_VOID_RETURN;
}

/*
  Start a transaction for running a statement if one is not
  already running in a transaction. This will be the case in
  a BEGIN; COMMIT; block
  When using LOCK TABLE's external_lock will start a transaction
  since ndb does not currently does not support table locking
*/

int ha_ndbcluster::start_stmt(THD *thd, thr_lock_type lock_type)
{
  int error=0;
  DBUG_ENTER("start_stmt");
  PRINT_OPTION_FLAGS(thd);

  Thd_ndb *thd_ndb= get_thd_ndb(thd);
  NdbTransaction *trans= (thd_ndb->stmt)?thd_ndb->stmt:thd_ndb->all;
  if (!trans){
    Ndb *ndb= thd_ndb->ndb;
    DBUG_PRINT("trans",("Starting transaction stmt"));  
    trans= ndb->startTransaction();
    if (trans == NULL)
      ERR_RETURN(ndb->getNdbError());
    no_uncommitted_rows_reset(thd);
    thd_ndb->stmt= trans;
    trans_register_ha(thd, FALSE, &ndbcluster_hton);
  }
  m_active_trans= trans;

  // Start of statement
  m_retrieve_all_fields= FALSE;
  m_retrieve_primary_key= FALSE;
  m_ops_pending= 0;    
  
  DBUG_RETURN(error);
}


/*
  Commit a transaction started in NDB
 */

int ndbcluster_commit(THD *thd, bool all)
{
  int res= 0;
  Thd_ndb *thd_ndb= get_thd_ndb(thd);
  Ndb *ndb= thd_ndb->ndb;
  NdbTransaction *trans= all ? thd_ndb->all : thd_ndb->stmt;

  DBUG_ENTER("ndbcluster_commit");
  DBUG_PRINT("transaction",("%s",
                            trans == thd_ndb->stmt ?
                            "stmt" : "all"));
  DBUG_ASSERT(ndb && trans);

  if (execute_commit(thd,trans) != 0)
  {
    const NdbError err= trans->getNdbError();
    const NdbOperation *error_op= trans->getNdbErrorOperation();
    ERR_PRINT(err);
    res= ndb_to_mysql_error(&err);
    if (res != -1)
      ndbcluster_print_error(res, error_op);
  }
  ndb->closeTransaction(trans);

  if (all)
    thd_ndb->all= NULL;
  else
    thd_ndb->stmt= NULL;

  /* Clear commit_count for tables changed by transaction */
  NDB_SHARE* share;
  List_iterator_fast<NDB_SHARE> it(thd_ndb->changed_tables);
  while ((share= it++))
  {
    pthread_mutex_lock(&share->mutex);
    DBUG_PRINT("info", ("Invalidate commit_count for %s, share->commit_count: %d ", share->table_name, share->commit_count));
    share->commit_count= 0;
    share->commit_count_lock++;
    pthread_mutex_unlock(&share->mutex);
  }
  thd_ndb->changed_tables.empty();

  DBUG_RETURN(res);
}


/*
  Rollback a transaction started in NDB
 */

int ndbcluster_rollback(THD *thd, bool all)
{
  int res= 0;
  Thd_ndb *thd_ndb= get_thd_ndb(thd);
  Ndb *ndb= thd_ndb->ndb;
  NdbTransaction *trans= all ? thd_ndb->all : thd_ndb->stmt;

  DBUG_ENTER("ndbcluster_rollback");
  DBUG_PRINT("transaction",("%s",
                            trans == thd_ndb->stmt ? 
                            "stmt" : "all"));
  DBUG_ASSERT(ndb && trans);

  if (trans->execute(NdbTransaction::Rollback) != 0)
  {
    const NdbError err= trans->getNdbError();
    const NdbOperation *error_op= trans->getNdbErrorOperation();
    ERR_PRINT(err);     
    res= ndb_to_mysql_error(&err);
    if (res != -1) 
      ndbcluster_print_error(res, error_op);
  }
  ndb->closeTransaction(trans);

  if (all)
    thd_ndb->all= NULL;
  else
    thd_ndb->stmt= NULL;

  /* Clear list of tables changed by transaction */
  thd_ndb->changed_tables.empty();

  DBUG_RETURN(res);
}


/*
  Define NDB column based on Field.
  Returns 0 or mysql error code.
  Not member of ha_ndbcluster because NDBCOL cannot be declared.

  MySQL text types with character set "binary" are mapped to true
  NDB binary types without a character set.  This may change.
 */

static int create_ndb_column(NDBCOL &col,
                             Field *field,
                             HA_CREATE_INFO *info)
{
  // Set name
  col.setName(field->field_name);
  // Get char set
  CHARSET_INFO *cs= field->charset();
  // Set type and sizes
  const enum enum_field_types mysql_type= field->real_type();
  switch (mysql_type) {
  // Numeric types
  case MYSQL_TYPE_TINY:        
    if (field->flags & UNSIGNED_FLAG)
      col.setType(NDBCOL::Tinyunsigned);
    else
      col.setType(NDBCOL::Tinyint);
    col.setLength(1);
    break;
  case MYSQL_TYPE_SHORT:
    if (field->flags & UNSIGNED_FLAG)
      col.setType(NDBCOL::Smallunsigned);
    else
      col.setType(NDBCOL::Smallint);
    col.setLength(1);
    break;
  case MYSQL_TYPE_LONG:
    if (field->flags & UNSIGNED_FLAG)
      col.setType(NDBCOL::Unsigned);
    else
      col.setType(NDBCOL::Int);
    col.setLength(1);
    break;
  case MYSQL_TYPE_INT24:       
    if (field->flags & UNSIGNED_FLAG)
      col.setType(NDBCOL::Mediumunsigned);
    else
      col.setType(NDBCOL::Mediumint);
    col.setLength(1);
    break;
  case MYSQL_TYPE_LONGLONG:
    if (field->flags & UNSIGNED_FLAG)
      col.setType(NDBCOL::Bigunsigned);
    else
      col.setType(NDBCOL::Bigint);
    col.setLength(1);
    break;
  case MYSQL_TYPE_FLOAT:
    col.setType(NDBCOL::Float);
    col.setLength(1);
    break;
  case MYSQL_TYPE_DOUBLE:
    col.setType(NDBCOL::Double);
    col.setLength(1);
    break;
  case MYSQL_TYPE_DECIMAL:    
    {
      Field_decimal *f= (Field_decimal*)field;
      uint precision= f->pack_length();
      uint scale= f->decimals();
      if (field->flags & UNSIGNED_FLAG)
      {
        col.setType(NDBCOL::Olddecimalunsigned);
        precision-= (scale > 0);
      }
      else
      {
        col.setType(NDBCOL::Olddecimal);
        precision-= 1 + (scale > 0);
      }
      col.setPrecision(precision);
      col.setScale(scale);
      col.setLength(1);
    }
    break;
  case MYSQL_TYPE_NEWDECIMAL:    
    {
      Field_new_decimal *f= (Field_new_decimal*)field;
      uint precision= f->precision;
      uint scale= f->decimals();
      if (field->flags & UNSIGNED_FLAG)
      {
        col.setType(NDBCOL::Decimalunsigned);
      }
      else
      {
        col.setType(NDBCOL::Decimal);
      }
      col.setPrecision(precision);
      col.setScale(scale);
      col.setLength(1);
    }
    break;
  // Date types
  case MYSQL_TYPE_DATETIME:    
    col.setType(NDBCOL::Datetime);
    col.setLength(1);
    break;
  case MYSQL_TYPE_DATE: // ?
    col.setType(NDBCOL::Char);
    col.setLength(field->pack_length());
    break;
  case MYSQL_TYPE_NEWDATE:
    col.setType(NDBCOL::Date);
    col.setLength(1);
    break;
  case MYSQL_TYPE_TIME:        
    col.setType(NDBCOL::Time);
    col.setLength(1);
    break;
  case MYSQL_TYPE_YEAR:
    col.setType(NDBCOL::Year);
    col.setLength(1);
    break;
  case MYSQL_TYPE_TIMESTAMP:
    col.setType(NDBCOL::Timestamp);
    col.setLength(1);
    break;
  // Char types
  case MYSQL_TYPE_STRING:      
    if (field->pack_length() == 0)
    {
      col.setType(NDBCOL::Bit);
      col.setLength(1);
    }
    else if ((field->flags & BINARY_FLAG) && cs == &my_charset_bin)
    {
      col.setType(NDBCOL::Binary);
      col.setLength(field->pack_length());
    }
    else
    {
      col.setType(NDBCOL::Char);
      col.setCharset(cs);
      col.setLength(field->pack_length());
    }
    break;
  case MYSQL_TYPE_VAR_STRING: // ?
  case MYSQL_TYPE_VARCHAR:
    {
      Field_varstring* f= (Field_varstring*)field;
      if (f->length_bytes == 1)
      {
        if ((field->flags & BINARY_FLAG) && cs == &my_charset_bin)
          col.setType(NDBCOL::Varbinary);
        else {
          col.setType(NDBCOL::Varchar);
          col.setCharset(cs);
        }
      }
      else if (f->length_bytes == 2)
      {
        if ((field->flags & BINARY_FLAG) && cs == &my_charset_bin)
          col.setType(NDBCOL::Longvarbinary);
        else {
          col.setType(NDBCOL::Longvarchar);
          col.setCharset(cs);
        }
      }
      else
      {
        return HA_ERR_UNSUPPORTED;
      }
      col.setLength(field->field_length);
    }
    break;
  // Blob types (all come in as MYSQL_TYPE_BLOB)
  mysql_type_tiny_blob:
  case MYSQL_TYPE_TINY_BLOB:
    if ((field->flags & BINARY_FLAG) && cs == &my_charset_bin)
      col.setType(NDBCOL::Blob);
    else {
      col.setType(NDBCOL::Text);
      col.setCharset(cs);
    }
    col.setInlineSize(256);
    // No parts
    col.setPartSize(0);
    col.setStripeSize(0);
    break;
  //mysql_type_blob:
  case MYSQL_TYPE_GEOMETRY:
  case MYSQL_TYPE_BLOB:    
    if ((field->flags & BINARY_FLAG) && cs == &my_charset_bin)
      col.setType(NDBCOL::Blob);
    else {
      col.setType(NDBCOL::Text);
      col.setCharset(cs);
    }
    // Use "<=" even if "<" is the exact condition
    if (field->max_length() <= (1 << 8))
      goto mysql_type_tiny_blob;
    else if (field->max_length() <= (1 << 16))
    {
      col.setInlineSize(256);
      col.setPartSize(2000);
      col.setStripeSize(16);
    }
    else if (field->max_length() <= (1 << 24))
      goto mysql_type_medium_blob;
    else
      goto mysql_type_long_blob;
    break;
  mysql_type_medium_blob:
  case MYSQL_TYPE_MEDIUM_BLOB:   
    if ((field->flags & BINARY_FLAG) && cs == &my_charset_bin)
      col.setType(NDBCOL::Blob);
    else {
      col.setType(NDBCOL::Text);
      col.setCharset(cs);
    }
    col.setInlineSize(256);
    col.setPartSize(4000);
    col.setStripeSize(8);
    break;
  mysql_type_long_blob:
  case MYSQL_TYPE_LONG_BLOB:  
    if ((field->flags & BINARY_FLAG) && cs == &my_charset_bin)
      col.setType(NDBCOL::Blob);
    else {
      col.setType(NDBCOL::Text);
      col.setCharset(cs);
    }
    col.setInlineSize(256);
    col.setPartSize(8000);
    col.setStripeSize(4);
    break;
  // Other types
  case MYSQL_TYPE_ENUM:
    col.setType(NDBCOL::Char);
    col.setLength(field->pack_length());
    break;
  case MYSQL_TYPE_SET:         
    col.setType(NDBCOL::Char);
    col.setLength(field->pack_length());
    break;
  case MYSQL_TYPE_BIT:
  {
    int no_of_bits= field->field_length;
    col.setType(NDBCOL::Bit);
    if (!no_of_bits)
      col.setLength(1);
      else
        col.setLength(no_of_bits);
    break;
  }
  case MYSQL_TYPE_NULL:        
    goto mysql_type_unsupported;
  mysql_type_unsupported:
  default:
    return HA_ERR_UNSUPPORTED;
  }
  // Set nullable and pk
  col.setNullable(field->maybe_null());
  col.setPrimaryKey(field->flags & PRI_KEY_FLAG);
  // Set autoincrement
  if (field->flags & AUTO_INCREMENT_FLAG) 
  {
    col.setAutoIncrement(TRUE);
    ulonglong value= info->auto_increment_value ?
      info->auto_increment_value : (ulonglong) 1;
    DBUG_PRINT("info", ("Autoincrement key, initial: %llu", value));
    col.setAutoIncrementInitialValue(value);
  }
  else
    col.setAutoIncrement(FALSE);
  return 0;
}

/*
  Create a table in NDB Cluster
 */

static void ndb_set_fragmentation(NDBTAB &tab, TABLE *form, uint pk_length)
{
<<<<<<< HEAD
  if (form->s->max_rows == (ha_rows) 0) /* default setting, don't set fragmentation */
=======
  ha_rows max_rows= form->s->max_rows;
  ha_rows min_rows= form->s->min_rows;
  if (max_rows < min_rows)
    max_rows= min_rows;
  if (max_rows == (ha_rows)0) /* default setting, don't set fragmentation */
>>>>>>> 18e008a1
    return;
  /**
   * get the number of fragments right
   */
  uint no_fragments;
  {
#if MYSQL_VERSION_ID >= 50000
    uint acc_row_size= 25 + /*safety margin*/ 2;
#else
    uint acc_row_size= pk_length*4;
    /* add acc overhead */
    if (pk_length <= 8)  /* main page will set the limit */
      acc_row_size+= 25 + /*safety margin*/ 2;
    else                /* overflow page will set the limit */
      acc_row_size+= 4 + /*safety margin*/ 4;
#endif
    ulonglong acc_fragment_size= 512*1024*1024;
<<<<<<< HEAD
    ulonglong max_rows= form->s->max_rows;
=======
>>>>>>> 18e008a1
#if MYSQL_VERSION_ID >= 50100
    no_fragments= (max_rows*acc_row_size)/acc_fragment_size+1;
#else
    no_fragments= ((max_rows*acc_row_size)/acc_fragment_size+1
                   +1/*correct rounding*/)/2;
#endif
  }
  {
    uint no_nodes= g_ndb_cluster_connection->no_db_nodes();
    NDBTAB::FragmentType ftype;
    if (no_fragments > 2*no_nodes)
    {
      ftype= NDBTAB::FragAllLarge;
      if (no_fragments > 4*no_nodes)
        push_warning(current_thd, MYSQL_ERROR::WARN_LEVEL_WARN, ER_UNKNOWN_ERROR,
                     "Ndb might have problems storing the max amount of rows specified");
    }
    else if (no_fragments > no_nodes)
      ftype= NDBTAB::FragAllMedium;
    else
      ftype= NDBTAB::FragAllSmall;
    tab.setFragmentType(ftype);
  }
  tab.setMaxRows(max_rows);
  tab.setMinRows(min_rows);
}

int ha_ndbcluster::create(const char *name, 
                          TABLE *form, 
                          HA_CREATE_INFO *info)
{
  NDBTAB tab;
  NDBCOL col;
  uint pack_length, length, i, pk_length= 0;
  const void *data, *pack_data;
  char name2[FN_HEADLEN];
  bool create_from_engine= (info->table_options & HA_OPTION_CREATE_FROM_ENGINE);

  DBUG_ENTER("ha_ndbcluster::create");
  DBUG_PRINT("enter", ("name: %s", name));
  fn_format(name2, name, "", "",2);       // Remove the .frm extension
  set_dbname(name2);
  set_tabname(name2);    

  if (current_thd->lex->sql_command == SQLCOM_TRUNCATE)
  {
    DBUG_PRINT("info", ("Dropping and re-creating table for TRUNCATE"));
    if ((my_errno= delete_table(name)))
      DBUG_RETURN(my_errno);
  }
  if (create_from_engine)
  {
    /*
      Table alreay exists in NDB and frm file has been created by 
      caller.
      Do Ndb specific stuff, such as create a .ndb file
    */
    my_errno= write_ndb_file();
    DBUG_RETURN(my_errno);
  }

  DBUG_PRINT("table", ("name: %s", m_tabname));  
  tab.setName(m_tabname);
  tab.setLogging(!(info->options & HA_LEX_CREATE_TMP_TABLE));    
   
  // Save frm data for this table
  if (readfrm(name, &data, &length))
    DBUG_RETURN(1);
  if (packfrm(data, length, &pack_data, &pack_length))
    DBUG_RETURN(2);
  
  DBUG_PRINT("info", ("setFrm data=%x, len=%d", pack_data, pack_length));
  tab.setFrm(pack_data, pack_length);      
  my_free((char*)data, MYF(0));
  my_free((char*)pack_data, MYF(0));
  
  for (i= 0; i < form->s->fields; i++) 
  {
    Field *field= form->field[i];
    DBUG_PRINT("info", ("name: %s, type: %u, pack_length: %d", 
                        field->field_name, field->real_type(),
                        field->pack_length()));
    if ((my_errno= create_ndb_column(col, field, info)))
      DBUG_RETURN(my_errno);
    tab.addColumn(col);
    if (col.getPrimaryKey())
      pk_length += (field->pack_length() + 3) / 4;
  }
  
  // No primary key, create shadow key as 64 bit, auto increment  
  if (form->s->primary_key == MAX_KEY) 
  {
    DBUG_PRINT("info", ("Generating shadow key"));
    col.setName("$PK");
    col.setType(NdbDictionary::Column::Bigunsigned);
    col.setLength(1);
    col.setNullable(FALSE);
    col.setPrimaryKey(TRUE);
    col.setAutoIncrement(TRUE);
    tab.addColumn(col);
    pk_length += 2;
  }
  
  // Make sure that blob tables don't have to big part size
  for (i= 0; i < form->s->fields; i++) 
  {
    /**
     * The extra +7 concists
     * 2 - words from pk in blob table
     * 5 - from extra words added by tup/dict??
     */
    switch (form->field[i]->real_type()) {
    case MYSQL_TYPE_GEOMETRY:
    case MYSQL_TYPE_BLOB:    
    case MYSQL_TYPE_MEDIUM_BLOB:   
    case MYSQL_TYPE_LONG_BLOB: 
    {
      NdbDictionary::Column * col= tab.getColumn(i);
      int size= pk_length + (col->getPartSize()+3)/4 + 7;
      if (size > NDB_MAX_TUPLE_SIZE_IN_WORDS && 
         (pk_length+7) < NDB_MAX_TUPLE_SIZE_IN_WORDS)
      {
        size= NDB_MAX_TUPLE_SIZE_IN_WORDS - pk_length - 7;
        col->setPartSize(4*size);
      }
      /**
       * If size > NDB_MAX and pk_length+7 >= NDB_MAX
       *   then the table can't be created anyway, so skip
       *   changing part size, and have error later
       */ 
    }
    default:
      break;
    }
  }

  ndb_set_fragmentation(tab, form, pk_length);

  if ((my_errno= check_ndb_connection()))
    DBUG_RETURN(my_errno);
  
  // Create the table in NDB     
  Ndb *ndb= get_ndb();
  NDBDICT *dict= ndb->getDictionary();
  if (dict->createTable(tab) != 0) 
  {
    const NdbError err= dict->getNdbError();
    ERR_PRINT(err);
    my_errno= ndb_to_mysql_error(&err);
    DBUG_RETURN(my_errno);
  }
  DBUG_PRINT("info", ("Table %s/%s created successfully", 
                      m_dbname, m_tabname));

  // Create secondary indexes
  my_errno= build_index_list(ndb, form, ILBP_CREATE);

  if (!my_errno)
    my_errno= write_ndb_file();

  DBUG_RETURN(my_errno);
}


int ha_ndbcluster::create_ordered_index(const char *name, 
                                        KEY *key_info)
{
  DBUG_ENTER("ha_ndbcluster::create_ordered_index");
  DBUG_RETURN(create_index(name, key_info, FALSE));
}

int ha_ndbcluster::create_unique_index(const char *name, 
                                       KEY *key_info)
{

  DBUG_ENTER("ha_ndbcluster::create_unique_index");
  DBUG_RETURN(create_index(name, key_info, TRUE));
}


/*
  Create an index in NDB Cluster
 */

int ha_ndbcluster::create_index(const char *name, 
                                KEY *key_info,
                                bool unique)
{
  Ndb *ndb= get_ndb();
  NdbDictionary::Dictionary *dict= ndb->getDictionary();
  KEY_PART_INFO *key_part= key_info->key_part;
  KEY_PART_INFO *end= key_part + key_info->key_parts;
  
  DBUG_ENTER("ha_ndbcluster::create_index");
  DBUG_PRINT("enter", ("name: %s ", name));

  NdbDictionary::Index ndb_index(name);
  if (unique)
    ndb_index.setType(NdbDictionary::Index::UniqueHashIndex);
  else 
  {
    ndb_index.setType(NdbDictionary::Index::OrderedIndex);
    // TODO Only temporary ordered indexes supported
    ndb_index.setLogging(FALSE); 
  }
  ndb_index.setTable(m_tabname);

  for (; key_part != end; key_part++) 
  {
    Field *field= key_part->field;
    DBUG_PRINT("info", ("attr: %s", field->field_name));
    ndb_index.addColumnName(field->field_name);
  }
  
  if (dict->createIndex(ndb_index))
    ERR_RETURN(dict->getNdbError());

  // Success
  DBUG_PRINT("info", ("Created index %s", name));
  DBUG_RETURN(0);  
}

/*
  Rename a table in NDB Cluster
*/

int ha_ndbcluster::rename_table(const char *from, const char *to)
{
  NDBDICT *dict;
  char new_tabname[FN_HEADLEN];
  char new_dbname[FN_HEADLEN];
  const NDBTAB *orig_tab;
  int result;
  bool recreate_indexes= FALSE;
  NDBDICT::List index_list;

  DBUG_ENTER("ha_ndbcluster::rename_table");
  DBUG_PRINT("info", ("Renaming %s to %s", from, to));
  set_dbname(from);
  set_dbname(to, new_dbname);
  set_tabname(from);
  set_tabname(to, new_tabname);

  if (check_ndb_connection())
    DBUG_RETURN(my_errno= HA_ERR_NO_CONNECTION);

  Ndb *ndb= get_ndb();
  dict= ndb->getDictionary();
  if (!(orig_tab= dict->getTable(m_tabname)))
    ERR_RETURN(dict->getNdbError());
  // Check if thread has stale local cache
  if (orig_tab->getObjectStatus() == NdbDictionary::Object::Invalid)
  {
    dict->removeCachedTable(m_tabname);
    if (!(orig_tab= dict->getTable(m_tabname)))
      ERR_RETURN(dict->getNdbError());
  }
  if (my_strcasecmp(system_charset_info, new_dbname, m_dbname))
  {
    dict->listIndexes(index_list, m_tabname);
    recreate_indexes= TRUE;
  }

  m_table= (void *)orig_tab;
  // Change current database to that of target table
  set_dbname(to);
  ndb->setDatabaseName(m_dbname);
  if (!(result= alter_table_name(new_tabname)))
  {
    // Rename .ndb file
    result= handler::rename_table(from, to);
  }

  // If we are moving tables between databases, we need to recreate
  // indexes
  if (recreate_indexes)
  {
    const NDBTAB *new_tab;
    set_tabname(to);
    if (!(new_tab= dict->getTable(m_tabname)))
      ERR_RETURN(dict->getNdbError());

    for (unsigned i = 0; i < index_list.count; i++) {
        NDBDICT::List::Element& index_el = index_list.elements[i];
	set_dbname(from);
	ndb->setDatabaseName(m_dbname);
	const NDBINDEX * index= dict->getIndex(index_el.name,  *new_tab);
	set_dbname(to);
	ndb->setDatabaseName(m_dbname);
	DBUG_PRINT("info", ("Creating index %s/%s", 
			    m_dbname, index->getName()));
	dict->createIndex(*index);
        DBUG_PRINT("info", ("Dropping index %s/%s", 
			    m_dbname, index->getName()));
	
	set_dbname(from);
	ndb->setDatabaseName(m_dbname);
	dict->dropIndex(*index);
    }
  }

  DBUG_RETURN(result);
}


/*
  Rename a table in NDB Cluster using alter table
 */

int ha_ndbcluster::alter_table_name(const char *to)
{
  Ndb *ndb= get_ndb();
  NDBDICT *dict= ndb->getDictionary();
  const NDBTAB *orig_tab= (const NDBTAB *) m_table;
  DBUG_ENTER("alter_table_name_table");

  NdbDictionary::Table new_tab= *orig_tab;
  new_tab.setName(to);
  if (dict->alterTable(new_tab) != 0)
    ERR_RETURN(dict->getNdbError());

  m_table= NULL;
  m_table_info= NULL;
                                                                             
  DBUG_RETURN(0);
}


/*
  Delete table from NDB Cluster

 */

int ha_ndbcluster::delete_table(const char *name)
{
  DBUG_ENTER("ha_ndbcluster::delete_table");
  DBUG_PRINT("enter", ("name: %s", name));
  set_dbname(name);
  set_tabname(name);

  if (check_ndb_connection())
    DBUG_RETURN(HA_ERR_NO_CONNECTION);

  /* Call ancestor function to delete .ndb file */
  handler::delete_table(name);
  
  /* Drop the table from NDB */
  DBUG_RETURN(drop_table());
}


/*
  Drop table in NDB Cluster
 */

int ha_ndbcluster::drop_table()
{
  THD *thd= current_thd;
  Ndb *ndb= get_ndb();
  NdbDictionary::Dictionary *dict= ndb->getDictionary();

  DBUG_ENTER("drop_table");
  DBUG_PRINT("enter", ("Deleting %s", m_tabname));
  
  release_metadata();
  while (dict->dropTable(m_tabname)) 
  {
    const NdbError err= dict->getNdbError();
    switch (err.status)
    {
      case NdbError::TemporaryError:
        if (!thd->killed)
          continue; // retry indefinitly
        break;
      default:
        break;
    }
    ERR_RETURN(dict->getNdbError());
  }

  DBUG_RETURN(0);
}


ulonglong ha_ndbcluster::get_auto_increment()
{  
  int cache_size;
  Uint64 auto_value;
  DBUG_ENTER("get_auto_increment");
  DBUG_PRINT("enter", ("m_tabname: %s", m_tabname));
  Ndb *ndb= get_ndb();
   
  if (m_rows_inserted > m_rows_to_insert)
  {
    /* We guessed too low */
    m_rows_to_insert+= m_autoincrement_prefetch;
  }
  cache_size= 
    (int) ((m_rows_to_insert - m_rows_inserted < m_autoincrement_prefetch) ?
           m_rows_to_insert - m_rows_inserted :
           ((m_rows_to_insert > m_autoincrement_prefetch) ?
            m_rows_to_insert : m_autoincrement_prefetch));
  int ret;
  uint retries= NDB_AUTO_INCREMENT_RETRIES;
  do {
    ret=
      m_skip_auto_increment ? 
      ndb->readAutoIncrementValue((const NDBTAB *) m_table, auto_value) :
      ndb->getAutoIncrementValue((const NDBTAB *) m_table, auto_value, cache_size);
  } while (ret == -1 && 
           --retries &&
           ndb->getNdbError().status == NdbError::TemporaryError);
  if (ret == -1)
  {
    const NdbError err= ndb->getNdbError();
    sql_print_error("Error %lu in ::get_auto_increment(): %s",
                    (ulong) err.code, err.message);
    DBUG_RETURN(~(ulonglong) 0);
  }
  DBUG_RETURN((longlong)auto_value);
}


/*
  Constructor for the NDB Cluster table handler 
 */

ha_ndbcluster::ha_ndbcluster(TABLE *table_arg):
  handler(&ndbcluster_hton, table_arg),
  m_active_trans(NULL),
  m_active_cursor(NULL),
  m_table(NULL),
  m_table_version(-1),
  m_table_info(NULL),
  m_table_flags(HA_REC_NOT_IN_SEQ |
                HA_NULL_IN_KEY |
                HA_AUTO_PART_KEY |
                HA_NO_PREFIX_CHAR_KEYS |
                HA_NEED_READ_RANGE_BUFFER |
                HA_CAN_GEOMETRY |
                HA_CAN_BIT_FIELD),
  m_share(0),
  m_use_write(FALSE),
  m_ignore_dup_key(FALSE),
  m_has_unique_index(FALSE),
  m_primary_key_update(FALSE),
  m_retrieve_all_fields(FALSE),
  m_retrieve_primary_key(FALSE),
  m_rows_to_insert((ha_rows) 1),
  m_rows_inserted((ha_rows) 0),
  m_bulk_insert_rows((ha_rows) 1024),
  m_rows_changed((ha_rows) 0),
  m_bulk_insert_not_flushed(FALSE),
  m_ops_pending(0),
  m_skip_auto_increment(TRUE),
  m_blobs_pending(0),
  m_blobs_offset(0),
  m_blobs_buffer(0),
  m_blobs_buffer_size(0),
  m_dupkey((uint) -1),
  m_ha_not_exact_count(FALSE),
  m_force_send(TRUE),
  m_autoincrement_prefetch((ha_rows) 32),
  m_transaction_on(TRUE),
  m_cond_stack(NULL),
  m_multi_cursor(NULL)
{
  int i;
 
  DBUG_ENTER("ha_ndbcluster");

  m_tabname[0]= '\0';
  m_dbname[0]= '\0';

  records= ~(ha_rows)0; // uninitialized
  block_size= 1024;

  for (i= 0; i < MAX_KEY; i++)
  {
    m_index[i].type= UNDEFINED_INDEX;
    m_index[i].unique_index= NULL;
    m_index[i].index= NULL;
    m_index[i].unique_index_attrid_map= NULL;
  }

  DBUG_VOID_RETURN;
}


/*
  Destructor for NDB Cluster table handler
 */

ha_ndbcluster::~ha_ndbcluster() 
{
  DBUG_ENTER("~ha_ndbcluster");

  if (m_share)
    free_share(m_share);
  release_metadata();
  my_free(m_blobs_buffer, MYF(MY_ALLOW_ZERO_PTR));
  m_blobs_buffer= 0;

  // Check for open cursor/transaction
  if (m_active_cursor) {
  }
  DBUG_ASSERT(m_active_cursor == NULL);
  if (m_active_trans) {
  }
  DBUG_ASSERT(m_active_trans == NULL);

  // Discard the condition stack
  DBUG_PRINT("info", ("Clearing condition stack"));
  cond_clear();

  DBUG_VOID_RETURN;
}



/*
  Open a table for further use
  - fetch metadata for this table from NDB
  - check that table exists
*/

int ha_ndbcluster::open(const char *name, int mode, uint test_if_locked)
{
  int res;
  KEY *key;
  DBUG_ENTER("open");
  DBUG_PRINT("enter", ("name: %s mode: %d test_if_locked: %d",
                       name, mode, test_if_locked));
  
  // Setup ref_length to make room for the whole 
  // primary key to be written in the ref variable
  
  if (table->s->primary_key != MAX_KEY) 
  {
    key= table->key_info+table->s->primary_key;
    ref_length= key->key_length;
    DBUG_PRINT("info", (" ref_length: %d", ref_length));
  }
  // Init table lock structure 
  if (!(m_share=get_share(name)))
    DBUG_RETURN(1);
  thr_lock_data_init(&m_share->lock,&m_lock,(void*) 0);
  
  set_dbname(name);
  set_tabname(name);
  
  if (check_ndb_connection()) {
    free_share(m_share); m_share= 0;
    DBUG_RETURN(HA_ERR_NO_CONNECTION);
  }
  
  res= get_metadata(name);
  if (!res)
    info(HA_STATUS_VARIABLE | HA_STATUS_CONST);

  DBUG_RETURN(res);
}


/*
  Close the table
  - release resources setup by open()
 */

int ha_ndbcluster::close(void)
{
  DBUG_ENTER("close");  
  free_share(m_share); m_share= 0;
  release_metadata();
  DBUG_RETURN(0);
}


Thd_ndb* ha_ndbcluster::seize_thd_ndb()
{
  Thd_ndb *thd_ndb;
  DBUG_ENTER("seize_thd_ndb");

  thd_ndb= new Thd_ndb();
  thd_ndb->ndb->getDictionary()->set_local_table_data_size(
    sizeof(Ndb_local_table_statistics)
    );
  if (thd_ndb->ndb->init(max_transactions) != 0)
  {
    ERR_PRINT(thd_ndb->ndb->getNdbError());
    /*
      TODO 
      Alt.1 If init fails because to many allocated Ndb 
      wait on condition for a Ndb object to be released.
      Alt.2 Seize/release from pool, wait until next release 
    */
    delete thd_ndb;
    thd_ndb= NULL;
  }
  DBUG_RETURN(thd_ndb);
}


void ha_ndbcluster::release_thd_ndb(Thd_ndb* thd_ndb)
{
  DBUG_ENTER("release_thd_ndb");
  delete thd_ndb;
  DBUG_VOID_RETURN;
}


/*
  If this thread already has a Thd_ndb object allocated
  in current THD, reuse it. Otherwise
  seize a Thd_ndb object, assign it to current THD and use it.
 
*/

Ndb* check_ndb_in_thd(THD* thd)
{
  Thd_ndb *thd_ndb= get_thd_ndb(thd);
  if (!thd_ndb)
  {
    if (!(thd_ndb= ha_ndbcluster::seize_thd_ndb()))
      return NULL;
    set_thd_ndb(thd, thd_ndb);
  }
  return thd_ndb->ndb;
}



int ha_ndbcluster::check_ndb_connection(THD* thd)
{
  Ndb *ndb;
  DBUG_ENTER("check_ndb_connection");
  
  if (!(ndb= check_ndb_in_thd(thd)))
    DBUG_RETURN(HA_ERR_NO_CONNECTION);
  ndb->setDatabaseName(m_dbname);
  DBUG_RETURN(0);
}


int ndbcluster_close_connection(THD *thd)
{
  Thd_ndb *thd_ndb= get_thd_ndb(thd);
  DBUG_ENTER("ndbcluster_close_connection");
  if (thd_ndb)
  {
    ha_ndbcluster::release_thd_ndb(thd_ndb);
    set_thd_ndb(thd, NULL); // not strictly required but does not hurt either
  }
  DBUG_RETURN(0);
}


/*
  Try to discover one table from NDB
 */

int ndbcluster_discover(THD* thd, const char *db, const char *name,
                        const void** frmblob, uint* frmlen)
{
  uint len;
  const void* data;
  const NDBTAB* tab;
  Ndb* ndb;
  DBUG_ENTER("ndbcluster_discover");
  DBUG_PRINT("enter", ("db: %s, name: %s", db, name)); 

  if (!(ndb= check_ndb_in_thd(thd)))
    DBUG_RETURN(HA_ERR_NO_CONNECTION);  
  ndb->setDatabaseName(db);

  NDBDICT* dict= ndb->getDictionary();
  dict->set_local_table_data_size(sizeof(Ndb_local_table_statistics));
  dict->invalidateTable(name);
  if (!(tab= dict->getTable(name)))
  {    
    const NdbError err= dict->getNdbError();
    if (err.code == 709)
      DBUG_RETURN(-1);
    ERR_RETURN(err);
  }
  DBUG_PRINT("info", ("Found table %s", tab->getName()));
  
  len= tab->getFrmLength();  
  if (len == 0 || tab->getFrmData() == NULL)
  {
    DBUG_PRINT("error", ("No frm data found."));
    DBUG_RETURN(1);
  }
  
  if (unpackfrm(&data, &len, tab->getFrmData()))
  {
    DBUG_PRINT("error", ("Could not unpack table"));
    DBUG_RETURN(1);
  }

  *frmlen= len;
  *frmblob= data;
  
  DBUG_RETURN(0);
}

/*
  Check if a table exists in NDB

 */

int ndbcluster_table_exists_in_engine(THD* thd, const char *db, const char *name)
{
  const NDBTAB* tab;
  Ndb* ndb;
  DBUG_ENTER("ndbcluster_table_exists_in_engine");
  DBUG_PRINT("enter", ("db: %s, name: %s", db, name));

  if (!(ndb= check_ndb_in_thd(thd)))
    DBUG_RETURN(HA_ERR_NO_CONNECTION);
  ndb->setDatabaseName(db);

  NDBDICT* dict= ndb->getDictionary();
  dict->set_local_table_data_size(sizeof(Ndb_local_table_statistics));
  dict->invalidateTable(name);
  if (!(tab= dict->getTable(name)))
  {
    const NdbError err= dict->getNdbError();
    if (err.code == 709)
      DBUG_RETURN(0);
    ERR_RETURN(err);
  }

  DBUG_PRINT("info", ("Found table %s", tab->getName()));
  DBUG_RETURN(1);
}



extern "C" byte* tables_get_key(const char *entry, uint *length,
                                my_bool not_used __attribute__((unused)))
{
  *length= strlen(entry);
  return (byte*) entry;
}


/*
  Drop a database in NDB Cluster
 */

int ndbcluster_drop_database(const char *path)
{
  DBUG_ENTER("ndbcluster_drop_database");
  THD *thd= current_thd;
  char dbname[FN_HEADLEN];
  Ndb* ndb;
  NdbDictionary::Dictionary::List list;
  uint i;
  char *tabname;
  List<char> drop_list;
  int ret= 0;
  ha_ndbcluster::set_dbname(path, (char *)&dbname);
  DBUG_PRINT("enter", ("db: %s", dbname));
  
  if (!(ndb= check_ndb_in_thd(thd)))
    DBUG_RETURN(HA_ERR_NO_CONNECTION);
  
  // List tables in NDB
  NDBDICT *dict= ndb->getDictionary();
  if (dict->listObjects(list, 
                        NdbDictionary::Object::UserTable) != 0)
    ERR_RETURN(dict->getNdbError());
  for (i= 0 ; i < list.count ; i++)
  {
    NdbDictionary::Dictionary::List::Element& t= list.elements[i];
    DBUG_PRINT("info", ("Found %s/%s in NDB", t.database, t.name));     
    
    // Add only tables that belongs to db
    if (my_strcasecmp(system_charset_info, t.database, dbname))
      continue;
    DBUG_PRINT("info", ("%s must be dropped", t.name));     
    drop_list.push_back(thd->strdup(t.name));
  }
  // Drop any tables belonging to database
  ndb->setDatabaseName(dbname);
  List_iterator_fast<char> it(drop_list);
  while ((tabname=it++))
  {
    while (dict->dropTable(tabname))
    {
      const NdbError err= dict->getNdbError();
      switch (err.status)
      {
        case NdbError::TemporaryError:
          if (!thd->killed)
            continue; // retry indefinitly
          break;
        default:
          break;
      }
      if (err.code != 709) // 709: No such table existed
      {
        ERR_PRINT(err);
        ret= ndb_to_mysql_error(&err);
      }
      break;
    }
  }
  DBUG_RETURN(ret);      
}


int ndbcluster_find_files(THD *thd,const char *db,const char *path,
                          const char *wild, bool dir, List<char> *files)
{
  DBUG_ENTER("ndbcluster_find_files");
  DBUG_PRINT("enter", ("db: %s", db));
  { // extra bracket to avoid gcc 2.95.3 warning
  uint i;
  Ndb* ndb;
  char name[FN_REFLEN];
  HASH ndb_tables, ok_tables;
  NdbDictionary::Dictionary::List list;

  if (!(ndb= check_ndb_in_thd(thd)))
    DBUG_RETURN(HA_ERR_NO_CONNECTION);

  if (dir)
    DBUG_RETURN(0); // Discover of databases not yet supported

  // List tables in NDB
  NDBDICT *dict= ndb->getDictionary();
  if (dict->listObjects(list, 
                        NdbDictionary::Object::UserTable) != 0)
    ERR_RETURN(dict->getNdbError());

  if (hash_init(&ndb_tables, system_charset_info,list.count,0,0,
                (hash_get_key)tables_get_key,0,0))
  {
    DBUG_PRINT("error", ("Failed to init HASH ndb_tables"));
    DBUG_RETURN(-1);
  }

  if (hash_init(&ok_tables, system_charset_info,32,0,0,
                (hash_get_key)tables_get_key,0,0))
  {
    DBUG_PRINT("error", ("Failed to init HASH ok_tables"));
    hash_free(&ndb_tables);
    DBUG_RETURN(-1);
  }  

  for (i= 0 ; i < list.count ; i++)
  {
    NdbDictionary::Dictionary::List::Element& t= list.elements[i];
    DBUG_PRINT("info", ("Found %s/%s in NDB", t.database, t.name));     

    // Add only tables that belongs to db
    if (my_strcasecmp(system_charset_info, t.database, db))
      continue;

    // Apply wildcard to list of tables in NDB
    if (wild)
    {
      if (lower_case_table_names)
      {
        if (wild_case_compare(files_charset_info, t.name, wild))
          continue;
      }
      else if (wild_compare(t.name,wild,0))
        continue;
    }
    DBUG_PRINT("info", ("Inserting %s into ndb_tables hash", t.name));     
    my_hash_insert(&ndb_tables, (byte*)thd->strdup(t.name));
  }

  char *file_name;
  List_iterator<char> it(*files);
  List<char> delete_list;
  while ((file_name=it++))
  {
    DBUG_PRINT("info", ("%s", file_name));     
    if (hash_search(&ndb_tables, file_name, strlen(file_name)))
    {
      DBUG_PRINT("info", ("%s existed in NDB _and_ on disk ", file_name));
      // File existed in NDB and as frm file, put in ok_tables list
      my_hash_insert(&ok_tables, (byte*)file_name);
      continue;
    }
    
    // File is not in NDB, check for .ndb file with this name
    (void)strxnmov(name, FN_REFLEN, 
                   mysql_data_home,"/",db,"/",file_name,ha_ndb_ext,NullS);
    DBUG_PRINT("info", ("Check access for %s", name));
    if (access(name, F_OK))
    {
      DBUG_PRINT("info", ("%s did not exist on disk", name));     
      // .ndb file did not exist on disk, another table type
      continue;
    }

    DBUG_PRINT("info", ("%s existed on disk", name));     
    // The .ndb file exists on disk, but it's not in list of tables in ndb
    // Verify that handler agrees table is gone.
    if (ndbcluster_table_exists_in_engine(thd, db, file_name) == 0)    
    {
      DBUG_PRINT("info", ("NDB says %s does not exists", file_name));     
      it.remove();
      // Put in list of tables to remove from disk
      delete_list.push_back(thd->strdup(file_name));
    }
  }

  // Check for new files to discover
  DBUG_PRINT("info", ("Checking for new files to discover"));       
  List<char> create_list;
  for (i= 0 ; i < ndb_tables.records ; i++)
  {
    file_name= hash_element(&ndb_tables, i);
    if (!hash_search(&ok_tables, file_name, strlen(file_name)))
    {
      DBUG_PRINT("info", ("%s must be discovered", file_name));       
      // File is in list of ndb tables and not in ok_tables
      // This table need to be created
      create_list.push_back(thd->strdup(file_name));
    }
  }

  // Lock mutex before deleting and creating frm files
  pthread_mutex_lock(&LOCK_open);

  if (!global_read_lock)
  {
    // Delete old files
    List_iterator_fast<char> it3(delete_list);
    while ((file_name=it3++))
    {
      DBUG_PRINT("info", ("Remove table %s/%s", db, file_name));
      // Delete the table and all related files
      TABLE_LIST table_list;
      bzero((char*) &table_list,sizeof(table_list));
      table_list.db= (char*) db;
      table_list.alias= table_list.table_name= (char*)file_name;
      (void)mysql_rm_table_part2(thd, &table_list,
                                                                 /* if_exists */ FALSE,
                                                                 /* drop_temporary */ FALSE,
                                                                 /* drop_view */ FALSE,
                                                                 /* dont_log_query*/ TRUE);
      /* Clear error message that is returned when table is deleted */
      thd->clear_error();
    }
  }

  // Create new files
  List_iterator_fast<char> it2(create_list);
  while ((file_name=it2++))
  {  
    DBUG_PRINT("info", ("Table %s need discovery", file_name));
    if (ha_create_table_from_engine(thd, db, file_name) == 0)
      files->push_back(thd->strdup(file_name)); 
  }

  pthread_mutex_unlock(&LOCK_open);      
  
  hash_free(&ok_tables);
  hash_free(&ndb_tables);
  } // extra bracket to avoid gcc 2.95.3 warning
  DBUG_RETURN(0);    
}


/*
  Initialise all gloal variables before creating 
  a NDB Cluster table handler
 */

/* Call back after cluster connect */
static int connect_callback()
{
  update_status_variables(g_ndb_cluster_connection);
  return 0;
}

bool ndbcluster_init()
{
  int res;
  DBUG_ENTER("ndbcluster_init");

  if (have_ndbcluster != SHOW_OPTION_YES)
    goto ndbcluster_init_error;

  // Set connectstring if specified
  if (opt_ndbcluster_connectstring != 0)
    DBUG_PRINT("connectstring", ("%s", opt_ndbcluster_connectstring));     
  if ((g_ndb_cluster_connection=
       new Ndb_cluster_connection(opt_ndbcluster_connectstring)) == 0)
  {
    DBUG_PRINT("error",("Ndb_cluster_connection(%s)",
                        opt_ndbcluster_connectstring));
    goto ndbcluster_init_error;
  }
  {
    char buf[128];
    my_snprintf(buf, sizeof(buf), "mysqld --server-id=%d", server_id);
    g_ndb_cluster_connection->set_name(buf);
  }
  g_ndb_cluster_connection->set_optimized_node_selection
    (opt_ndb_optimized_node_selection);

  // Create a Ndb object to open the connection  to NDB
  if ( (g_ndb= new Ndb(g_ndb_cluster_connection, "sys")) == 0 )
  {
    DBUG_PRINT("error", ("failed to create global ndb object"));
    goto ndbcluster_init_error;
  }
  g_ndb->getDictionary()->set_local_table_data_size(sizeof(Ndb_local_table_statistics));
  if (g_ndb->init() != 0)
  {
    ERR_PRINT (g_ndb->getNdbError());
    goto ndbcluster_init_error;
  }

  if ((res= g_ndb_cluster_connection->connect(0,0,0)) == 0)
  {
    connect_callback();
    DBUG_PRINT("info",("NDBCLUSTER storage engine at %s on port %d",
                       g_ndb_cluster_connection->get_connected_host(),
                       g_ndb_cluster_connection->get_connected_port()));
    g_ndb_cluster_connection->wait_until_ready(10,3);
  } 
  else if (res == 1)
  {
    if (g_ndb_cluster_connection->start_connect_thread(connect_callback)) 
    {
      DBUG_PRINT("error", ("g_ndb_cluster_connection->start_connect_thread()"));
      goto ndbcluster_init_error;
    }
#ifndef DBUG_OFF
    {
      char buf[1024];
      DBUG_PRINT("info",
                 ("NDBCLUSTER storage engine not started, "
                  "will connect using %s",
                  g_ndb_cluster_connection->
                  get_connectstring(buf,sizeof(buf))));
    }
#endif
  }
  else
  {
    DBUG_ASSERT(res == -1);
    DBUG_PRINT("error", ("permanent error"));
    goto ndbcluster_init_error;
  }
  
  (void) hash_init(&ndbcluster_open_tables,system_charset_info,32,0,0,
                   (hash_get_key) ndbcluster_get_key,0,0);
  pthread_mutex_init(&ndbcluster_mutex,MY_MUTEX_INIT_FAST);
  pthread_mutex_init(&LOCK_ndb_util_thread, MY_MUTEX_INIT_FAST);
  pthread_cond_init(&COND_ndb_util_thread, NULL);


  // Create utility thread
  pthread_t tmp;
  if (pthread_create(&tmp, &connection_attrib, ndb_util_thread_func, 0))
  {
    DBUG_PRINT("error", ("Could not create ndb utility thread"));
    hash_free(&ndbcluster_open_tables);
    pthread_mutex_destroy(&ndbcluster_mutex);
    pthread_mutex_destroy(&LOCK_ndb_util_thread);
    pthread_cond_destroy(&COND_ndb_util_thread);
    goto ndbcluster_init_error;
  }
  
  ndbcluster_inited= 1;
  DBUG_RETURN(FALSE);

ndbcluster_init_error:
  if (g_ndb)
    delete g_ndb;
  g_ndb= NULL;
  if (g_ndb_cluster_connection)
    delete g_ndb_cluster_connection;
  g_ndb_cluster_connection= NULL;
  have_ndbcluster= SHOW_OPTION_DISABLED;	// If we couldn't use handler
  DBUG_RETURN(TRUE);
}


/*
  End use of the NDB Cluster table handler
  - free all global variables allocated by 
    ndbcluster_init()
*/

bool ndbcluster_end()
{
  DBUG_ENTER("ndbcluster_end");

  if (!ndbcluster_inited)
    DBUG_RETURN(0);

  // Kill ndb utility thread
  (void) pthread_mutex_lock(&LOCK_ndb_util_thread);  
  DBUG_PRINT("exit",("killing ndb util thread: %lx", ndb_util_thread));
  (void) pthread_cond_signal(&COND_ndb_util_thread);
  (void) pthread_mutex_unlock(&LOCK_ndb_util_thread);

  if (g_ndb)
  {
#ifndef DBUG_OFF
    Ndb::Free_list_usage tmp;
    tmp.m_name= 0;
    while (g_ndb->get_free_list_usage(&tmp))
    {
      uint leaked= (uint) tmp.m_created - tmp.m_free;
      if (leaked)
        fprintf(stderr, "NDB: Found %u %s%s that %s not been released\n",
                leaked, tmp.m_name,
                (leaked == 1)?"":"'s",
                (leaked == 1)?"has":"have");
    }
#endif
    delete g_ndb;
    g_ndb= NULL;
  }
  delete g_ndb_cluster_connection;
  g_ndb_cluster_connection= NULL;

  hash_free(&ndbcluster_open_tables);
  pthread_mutex_destroy(&ndbcluster_mutex);
  pthread_mutex_destroy(&LOCK_ndb_util_thread);
  pthread_cond_destroy(&COND_ndb_util_thread);
  ndbcluster_inited= 0;
  DBUG_RETURN(0);
}

/*
  Static error print function called from
  static handler method ndbcluster_commit
  and ndbcluster_rollback
*/

void ndbcluster_print_error(int error, const NdbOperation *error_op)
{
  DBUG_ENTER("ndbcluster_print_error");
  TABLE tab;
  const char *tab_name= (error_op) ? error_op->getTableName() : "";
  tab.alias= (char *) tab_name;
  ha_ndbcluster error_handler(&tab);
  tab.file= &error_handler;
  error_handler.print_error(error, MYF(0));
  DBUG_VOID_RETURN;
}

/**
 * Set a given location from full pathname to database name
 *
 */
void ha_ndbcluster::set_dbname(const char *path_name, char *dbname)
{
  char *end, *ptr;
  
  /* Scan name from the end */
  ptr= strend(path_name)-1;
  while (ptr >= path_name && *ptr != '\\' && *ptr != '/') {
    ptr--;
  }
  ptr--;
  end= ptr;
  while (ptr >= path_name && *ptr != '\\' && *ptr != '/') {
    ptr--;
  }
  uint name_len= end - ptr;
  memcpy(dbname, ptr + 1, name_len);
  dbname[name_len]= '\0';
#ifdef __WIN__
  /* Put to lower case */
  
  ptr= dbname;
  
  while (*ptr != '\0') {
    *ptr= tolower(*ptr);
    ptr++;
  }
#endif
}

/*
  Set m_dbname from full pathname to table file
 */

void ha_ndbcluster::set_dbname(const char *path_name)
{
  set_dbname(path_name, m_dbname);
}

/**
 * Set a given location from full pathname to table file
 *
 */
void
ha_ndbcluster::set_tabname(const char *path_name, char * tabname)
{
  char *end, *ptr;
  
  /* Scan name from the end */
  end= strend(path_name)-1;
  ptr= end;
  while (ptr >= path_name && *ptr != '\\' && *ptr != '/') {
    ptr--;
  }
  uint name_len= end - ptr;
  memcpy(tabname, ptr + 1, end - ptr);
  tabname[name_len]= '\0';
#ifdef __WIN__
  /* Put to lower case */
  ptr= tabname;
  
  while (*ptr != '\0') {
    *ptr= tolower(*ptr);
    ptr++;
  }
#endif
}

/*
  Set m_tabname from full pathname to table file 
 */

void ha_ndbcluster::set_tabname(const char *path_name)
{
  set_tabname(path_name, m_tabname);
}


ha_rows 
ha_ndbcluster::records_in_range(uint inx, key_range *min_key,
                                key_range *max_key)
{
  KEY *key_info= table->key_info + inx;
  uint key_length= key_info->key_length;
  NDB_INDEX_TYPE idx_type= get_index_type(inx);  

  DBUG_ENTER("records_in_range");
  // Prevent partial read of hash indexes by returning HA_POS_ERROR
  if ((idx_type == UNIQUE_INDEX || idx_type == PRIMARY_KEY_INDEX) &&
      ((min_key && min_key->length < key_length) ||
       (max_key && max_key->length < key_length)))
    DBUG_RETURN(HA_POS_ERROR);
  
  // Read from hash index with full key
  // This is a "const" table which returns only one record!      
  if ((idx_type != ORDERED_INDEX) &&
      ((min_key && min_key->length == key_length) || 
       (max_key && max_key->length == key_length)))
    DBUG_RETURN(1);
  
  DBUG_RETURN(10); /* Good guess when you don't know anything */
}

ulong ha_ndbcluster::table_flags(void) const
{
  if (m_ha_not_exact_count)
    return m_table_flags | HA_NOT_EXACT_COUNT;
  else
    return m_table_flags;
}
const char * ha_ndbcluster::table_type() const 
{
  return("ndbcluster");
}
uint ha_ndbcluster::max_supported_record_length() const
{ 
  return NDB_MAX_TUPLE_SIZE;
}
uint ha_ndbcluster::max_supported_keys() const
{
  return MAX_KEY;
}
uint ha_ndbcluster::max_supported_key_parts() const 
{
  return NDB_MAX_NO_OF_ATTRIBUTES_IN_KEY;
}
uint ha_ndbcluster::max_supported_key_length() const
{
  return NDB_MAX_KEY_SIZE;
}
uint ha_ndbcluster::max_supported_key_part_length() const
{
  return NDB_MAX_KEY_SIZE;
}
bool ha_ndbcluster::low_byte_first() const
{ 
#ifdef WORDS_BIGENDIAN
  return FALSE;
#else
  return TRUE;
#endif
}
bool ha_ndbcluster::has_transactions()
{
  return TRUE;
}
const char* ha_ndbcluster::index_type(uint key_number)
{
  switch (get_index_type(key_number)) {
  case ORDERED_INDEX:
  case UNIQUE_ORDERED_INDEX:
  case PRIMARY_KEY_ORDERED_INDEX:
    return "BTREE";
  case UNIQUE_INDEX:
  case PRIMARY_KEY_INDEX:
  default:
    return "HASH";
  }
}

uint8 ha_ndbcluster::table_cache_type()
{
  DBUG_ENTER("ha_ndbcluster::table_cache_type=HA_CACHE_TBL_ASKTRANSACT");
  DBUG_RETURN(HA_CACHE_TBL_ASKTRANSACT);
}


uint ndb_get_commitcount(THD *thd, char *dbname, char *tabname,
                         Uint64 *commit_count)
{
  DBUG_ENTER("ndb_get_commitcount");

  char name[FN_REFLEN];
  NDB_SHARE *share;
  (void)strxnmov(name, FN_REFLEN, "./",dbname,"/",tabname,NullS);
  DBUG_PRINT("enter", ("name: %s", name));
  pthread_mutex_lock(&ndbcluster_mutex);
  if (!(share=(NDB_SHARE*) hash_search(&ndbcluster_open_tables,
                                       (byte*) name,
                                       strlen(name))))
  {
    pthread_mutex_unlock(&ndbcluster_mutex);
    DBUG_PRINT("info", ("Table %s not found in ndbcluster_open_tables",
                        name));
    DBUG_RETURN(1);
  }
  share->use_count++;
  pthread_mutex_unlock(&ndbcluster_mutex);

  pthread_mutex_lock(&share->mutex);
  if (ndb_cache_check_time > 0)
  {
    if (share->commit_count != 0)
    {
      *commit_count= share->commit_count;
      DBUG_PRINT("info", ("Getting commit_count: %llu from share",
                          share->commit_count));
      pthread_mutex_unlock(&share->mutex);
      free_share(share);
      DBUG_RETURN(0);
    }
  }
  DBUG_PRINT("info", ("Get commit_count from NDB"));
  Ndb *ndb;
  if (!(ndb= check_ndb_in_thd(thd)))
    DBUG_RETURN(1);
  ndb->setDatabaseName(dbname);
  uint lock= share->commit_count_lock;
  pthread_mutex_unlock(&share->mutex);

  struct Ndb_statistics stat;
  if (ndb_get_table_statistics(ndb, tabname, &stat))
  {
    free_share(share);
    DBUG_RETURN(1);
  }

  pthread_mutex_lock(&share->mutex);
  if (share->commit_count_lock == lock)
  {
    DBUG_PRINT("info", ("Setting commit_count to %llu", stat.commit_count));
    share->commit_count= stat.commit_count;
    *commit_count= stat.commit_count;
  }
  else
  {
    DBUG_PRINT("info", ("Discarding commit_count, comit_count_lock changed"));
    *commit_count= 0;
  }
  pthread_mutex_unlock(&share->mutex);
  free_share(share);
  DBUG_RETURN(0);
}


/*
  Check if a cached query can be used.
  This is done by comparing the supplied engine_data to commit_count of
  the table.
  The commit_count is either retrieved from the share for the table, where
  it has been cached by the util thread. If the util thread is not started,
  NDB has to be contacetd to retrieve the commit_count, this will introduce
  a small delay while waiting for NDB to answer.


  SYNOPSIS
  ndbcluster_cache_retrieval_allowed
    thd            thread handle
    full_name      concatenation of database name,
                   the null character '\0', and the table
                   name
    full_name_len  length of the full name,
                   i.e. len(dbname) + len(tablename) + 1

    engine_data    parameter retrieved when query was first inserted into
                   the cache. If the value of engine_data is changed,
                   all queries for this table should be invalidated.

  RETURN VALUE
    TRUE  Yes, use the query from cache
    FALSE No, don't use the cached query, and if engine_data
          has changed, all queries for this table should be invalidated

*/

static my_bool
ndbcluster_cache_retrieval_allowed(THD *thd,
                                   char *full_name, uint full_name_len,
                                   ulonglong *engine_data)
{
  DBUG_ENTER("ndbcluster_cache_retrieval_allowed");

  Uint64 commit_count;
  bool is_autocommit= !(thd->options & (OPTION_NOT_AUTOCOMMIT | OPTION_BEGIN));
  char *dbname= full_name;
  char *tabname= dbname+strlen(dbname)+1;

  DBUG_PRINT("enter", ("dbname: %s, tabname: %s, is_autocommit: %d",
                       dbname, tabname, is_autocommit));

  if (!is_autocommit)
  {
    DBUG_PRINT("exit", ("No, don't use cache in transaction"));
    DBUG_RETURN(FALSE);
  }

  if (ndb_get_commitcount(thd, dbname, tabname, &commit_count))
  {
    *engine_data= 0; /* invalidate */
    DBUG_PRINT("exit", ("No, could not retrieve commit_count"));
    DBUG_RETURN(FALSE);
  }
  DBUG_PRINT("info", ("*engine_data: %llu, commit_count: %llu",
                      *engine_data, commit_count));
  if (commit_count == 0)
  {
    *engine_data= 0; /* invalidate */
    DBUG_PRINT("exit", ("No, local commit has been performed"));
    DBUG_RETURN(FALSE);
  }
  else if (*engine_data != commit_count)
  {
    *engine_data= commit_count; /* invalidate */
     DBUG_PRINT("exit", ("No, commit_count has changed"));
     DBUG_RETURN(FALSE);
   }

  DBUG_PRINT("exit", ("OK to use cache, engine_data: %llu", *engine_data));
  DBUG_RETURN(TRUE);
}


/**
   Register a table for use in the query cache. Fetch the commit_count
   for the table and return it in engine_data, this will later be used
   to check if the table has changed, before the cached query is reused.

   SYNOPSIS
   ha_ndbcluster::can_query_cache_table
    thd            thread handle
    full_name      concatenation of database name,
                   the null character '\0', and the table
                   name
    full_name_len  length of the full name,
                   i.e. len(dbname) + len(tablename) + 1
    qc_engine_callback  function to be called before using cache on this table
    engine_data    out, commit_count for this table

  RETURN VALUE
    TRUE  Yes, it's ok to cahce this query
    FALSE No, don't cach the query

*/

my_bool
ha_ndbcluster::register_query_cache_table(THD *thd,
                                          char *full_name, uint full_name_len,
                                          qc_engine_callback *engine_callback,
                                          ulonglong *engine_data)
{
  DBUG_ENTER("ha_ndbcluster::register_query_cache_table");

  bool is_autocommit= !(thd->options & (OPTION_NOT_AUTOCOMMIT | OPTION_BEGIN));

  DBUG_PRINT("enter",("dbname: %s, tabname: %s, is_autocommit: %d",
		      m_dbname, m_tabname, is_autocommit));

  if (!is_autocommit)
  {
    DBUG_PRINT("exit", ("Can't register table during transaction"))
    DBUG_RETURN(FALSE);
  }

  Uint64 commit_count;
  if (ndb_get_commitcount(thd, m_dbname, m_tabname, &commit_count))
  {
    *engine_data= 0;
    DBUG_PRINT("exit", ("Error, could not get commitcount"))
    DBUG_RETURN(FALSE);
  }
  *engine_data= commit_count;
  *engine_callback= ndbcluster_cache_retrieval_allowed;
  DBUG_PRINT("exit", ("commit_count: %llu", commit_count));
  DBUG_RETURN(commit_count > 0);
}


/*
  Handling the shared NDB_SHARE structure that is needed to
  provide table locking.
  It's also used for sharing data with other NDB handlers
  in the same MySQL Server. There is currently not much
  data we want to or can share.
 */

static byte* ndbcluster_get_key(NDB_SHARE *share,uint *length,
                                my_bool not_used __attribute__((unused)))
{
  *length=share->table_name_length;
  return (byte*) share->table_name;
}

static NDB_SHARE* get_share(const char *table_name)
{
  NDB_SHARE *share;
  pthread_mutex_lock(&ndbcluster_mutex);
  uint length=(uint) strlen(table_name);
  if (!(share=(NDB_SHARE*) hash_search(&ndbcluster_open_tables,
                                       (byte*) table_name,
                                       length)))
  {
    if ((share=(NDB_SHARE *) my_malloc(sizeof(*share)+length+1,
                                       MYF(MY_WME | MY_ZEROFILL))))
    {
      share->table_name_length=length;
      share->table_name=(char*) (share+1);
      strmov(share->table_name,table_name);
      if (my_hash_insert(&ndbcluster_open_tables, (byte*) share))
      {
        pthread_mutex_unlock(&ndbcluster_mutex);
        my_free((gptr) share,0);
        return 0;
      }
      thr_lock_init(&share->lock);
      pthread_mutex_init(&share->mutex,MY_MUTEX_INIT_FAST);
      share->commit_count= 0;
      share->commit_count_lock= 0;
    }
    else
    {
      DBUG_PRINT("error", ("Failed to alloc share"));
      pthread_mutex_unlock(&ndbcluster_mutex);
      return 0;
    }
  }
  share->use_count++;

  DBUG_PRINT("share",
	     ("table_name: %s, length: %d, use_count: %d, commit_count: %d",
	      share->table_name, share->table_name_length, share->use_count,
	      share->commit_count));
  pthread_mutex_unlock(&ndbcluster_mutex);
  return share;
}


static void free_share(NDB_SHARE *share)
{
  pthread_mutex_lock(&ndbcluster_mutex);
  if (!--share->use_count)
  {
     hash_delete(&ndbcluster_open_tables, (byte*) share);
    thr_lock_delete(&share->lock);
    pthread_mutex_destroy(&share->mutex);
    my_free((gptr) share, MYF(0));
  }
  pthread_mutex_unlock(&ndbcluster_mutex);
}



/*
  Internal representation of the frm blob
   
*/

struct frm_blob_struct 
{
  struct frm_blob_header 
  {
    uint ver;      // Version of header
    uint orglen;   // Original length of compressed data
    uint complen;  // Compressed length of data, 0=uncompressed
  } head;
  char data[1];  
};



static int packfrm(const void *data, uint len, 
                   const void **pack_data, uint *pack_len)
{
  int error;
  ulong org_len, comp_len;
  uint blob_len;
  frm_blob_struct* blob;
  DBUG_ENTER("packfrm");
  DBUG_PRINT("enter", ("data: %x, len: %d", data, len));
  
  error= 1;
  org_len= len;
  if (my_compress((byte*)data, &org_len, &comp_len))
    goto err;
  
  DBUG_PRINT("info", ("org_len: %d, comp_len: %d", org_len, comp_len));
  DBUG_DUMP("compressed", (char*)data, org_len);
  
  error= 2;
  blob_len= sizeof(frm_blob_struct::frm_blob_header)+org_len;
  if (!(blob= (frm_blob_struct*) my_malloc(blob_len,MYF(MY_WME))))
    goto err;
  
  // Store compressed blob in machine independent format
  int4store((char*)(&blob->head.ver), 1);
  int4store((char*)(&blob->head.orglen), comp_len);
  int4store((char*)(&blob->head.complen), org_len);
  
  // Copy frm data into blob, already in machine independent format
  memcpy(blob->data, data, org_len);  
  
  *pack_data= blob;
  *pack_len= blob_len;
  error= 0;
  
  DBUG_PRINT("exit", ("pack_data: %x, pack_len: %d", *pack_data, *pack_len));
err:
  DBUG_RETURN(error);
  
}


static int unpackfrm(const void **unpack_data, uint *unpack_len,
                    const void *pack_data)
{
   const frm_blob_struct *blob= (frm_blob_struct*)pack_data;
   byte *data;
   ulong complen, orglen, ver;
   DBUG_ENTER("unpackfrm");
   DBUG_PRINT("enter", ("pack_data: %x", pack_data));

   complen=     uint4korr((char*)&blob->head.complen);
   orglen=      uint4korr((char*)&blob->head.orglen);
   ver=         uint4korr((char*)&blob->head.ver);
 
   DBUG_PRINT("blob",("ver: %d complen: %d orglen: %d",
                     ver,complen,orglen));
   DBUG_DUMP("blob->data", (char*) blob->data, complen);
 
   if (ver != 1)
     DBUG_RETURN(1);
   if (!(data= my_malloc(max(orglen, complen), MYF(MY_WME))))
     DBUG_RETURN(2);
   memcpy(data, blob->data, complen);
 
   if (my_uncompress(data, &complen, &orglen))
   {
     my_free((char*)data, MYF(0));
     DBUG_RETURN(3);
   }

   *unpack_data= data;
   *unpack_len= complen;

   DBUG_PRINT("exit", ("frmdata: %x, len: %d", *unpack_data, *unpack_len));

   DBUG_RETURN(0);
}

static 
int
ndb_get_table_statistics(Ndb* ndb, const char * table,
                         struct Ndb_statistics * ndbstat)
{
  DBUG_ENTER("ndb_get_table_statistics");
  DBUG_PRINT("enter", ("table: %s", table));
  NdbTransaction* pTrans;
  int retries= 10;
  int retry_sleep= 30 * 1000; /* 30 milliseconds */

  do
  {
    pTrans= ndb->startTransaction();
    if (pTrans == NULL)
    {
      if (ndb->getNdbError().status == NdbError::TemporaryError &&
          retries--)
      {
        my_sleep(retry_sleep);
        continue;
      }
      break;
    }

    NdbScanOperation* pOp= pTrans->getNdbScanOperation(table);
    if (pOp == NULL)
      break;
    
    if (pOp->readTuples(NdbOperation::LM_CommittedRead))
      break;
    
    int check= pOp->interpret_exit_last_row();
    if (check == -1)
      break;
    
    Uint64 rows, commits, mem;
    Uint32 size;
    pOp->getValue(NdbDictionary::Column::ROW_COUNT, (char*)&rows);
    pOp->getValue(NdbDictionary::Column::COMMIT_COUNT, (char*)&commits);
    pOp->getValue(NdbDictionary::Column::ROW_SIZE, (char*)&size);
    pOp->getValue(NdbDictionary::Column::FRAGMENT_MEMORY, (char*)&mem);
    
    check= pTrans->execute(NdbTransaction::NoCommit,
                           NdbTransaction::AbortOnError,
                           TRUE);
    if (check == -1)
    {
      if (pTrans->getNdbError().status == NdbError::TemporaryError &&
          retries--)
      {
        ndb->closeTransaction(pTrans);
        pTrans= 0;
        my_sleep(retry_sleep);
        continue;
      }
      break;
    }

    Uint32 count= 0;
    Uint64 sum_rows= 0;
    Uint64 sum_commits= 0;
    Uint64 sum_row_size= 0;
    Uint64 sum_mem= 0;
    while ((check= pOp->nextResult(TRUE, TRUE)) == 0)
    {
      sum_rows+= rows;
      sum_commits+= commits;
      if (sum_row_size < size)
        sum_row_size= size;
      sum_mem+= mem;
      count++;
    }
    
    if (check == -1)
      break;

    pOp->close(TRUE);

    ndb->closeTransaction(pTrans);

    ndbstat->row_count= sum_rows;
    ndbstat->commit_count= sum_commits;
    ndbstat->row_size= sum_row_size;
    ndbstat->fragment_memory= sum_mem;

    DBUG_PRINT("exit", ("records: %llu commits: %llu "
                        "row_size: %llu mem: %llu count: %u",
			sum_rows, sum_commits, sum_row_size,
                        sum_mem, count));

    DBUG_RETURN(0);
  } while(1);

  if (pTrans)
    ndb->closeTransaction(pTrans);
  DBUG_PRINT("exit", ("failed"));
  DBUG_RETURN(-1);
}

/*
  Create a .ndb file to serve as a placeholder indicating 
  that the table with this name is a ndb table
*/

int ha_ndbcluster::write_ndb_file()
{
  File file;
  bool error=1;
  char path[FN_REFLEN];
  
  DBUG_ENTER("write_ndb_file");
  DBUG_PRINT("enter", ("db: %s, name: %s", m_dbname, m_tabname));

  (void)strxnmov(path, FN_REFLEN, 
                 mysql_data_home,"/",m_dbname,"/",m_tabname,ha_ndb_ext,NullS);

  if ((file=my_create(path, CREATE_MODE,O_RDWR | O_TRUNC,MYF(MY_WME))) >= 0)
  {
    // It's an empty file
    error=0;
    my_close(file,MYF(0));
  }
  DBUG_RETURN(error);
}

int
ha_ndbcluster::read_multi_range_first(KEY_MULTI_RANGE **found_range_p,
                                      KEY_MULTI_RANGE *ranges, 
                                      uint range_count,
                                      bool sorted, 
                                      HANDLER_BUFFER *buffer)
{
  DBUG_ENTER("ha_ndbcluster::read_multi_range_first");
  
  int res;
  KEY* key_info= table->key_info + active_index;
  NDB_INDEX_TYPE index_type= get_index_type(active_index);
  ulong reclength= table->s->reclength;
  NdbOperation* op;

  if (uses_blob_value(m_retrieve_all_fields))
  {
    /**
     * blobs can't be batched currently
     */
    m_disable_multi_read= TRUE;
    DBUG_RETURN(handler::read_multi_range_first(found_range_p, 
                                                ranges, 
                                                range_count,
                                                sorted, 
                                                buffer));
  }

  m_disable_multi_read= FALSE;

  /**
   * Copy arguments into member variables
   */
  m_multi_ranges= ranges;
  multi_range_curr= ranges;
  multi_range_end= ranges+range_count;
  multi_range_sorted= sorted;
  multi_range_buffer= buffer;

  /**
   * read multi range will read ranges as follows (if not ordered)
   *
   * input    read order
   * ======   ==========
   * pk-op 1  pk-op 1
   * pk-op 2  pk-op 2
   * range 3  range (3,5) NOTE result rows will be intermixed
   * pk-op 4  pk-op 4
   * range 5
   * pk-op 6  pk-ok 6
   */   

  /**
   * Variables for loop
   */
  byte *curr= (byte*)buffer->buffer;
  byte *end_of_buffer= (byte*)buffer->buffer_end;
  NdbOperation::LockMode lm= 
    (NdbOperation::LockMode)get_ndb_lock_type(m_lock.type);
  bool need_pk = (lm == NdbOperation::LM_Read);
  const NDBTAB *tab= (const NDBTAB *) m_table;
  const NDBINDEX *unique_idx= (NDBINDEX *) m_index[active_index].unique_index;
  const NDBINDEX *idx= (NDBINDEX *) m_index[active_index].index; 
  const NdbOperation* lastOp= m_active_trans->getLastDefinedOperation();
  NdbIndexScanOperation* scanOp= 0;
  for (; multi_range_curr<multi_range_end && curr+reclength <= end_of_buffer; 
       multi_range_curr++)
  {
    switch (index_type){
    case PRIMARY_KEY_ORDERED_INDEX:
      if (!(multi_range_curr->start_key.length == key_info->key_length &&
            multi_range_curr->start_key.flag == HA_READ_KEY_EXACT))
      goto range;
      /* fall through */
    case PRIMARY_KEY_INDEX:
    {
      multi_range_curr->range_flag |= UNIQUE_RANGE;
      if ((op= m_active_trans->getNdbOperation(tab)) && 
          !op->readTuple(lm) && 
          !set_primary_key(op, multi_range_curr->start_key.key) &&
          !define_read_attrs(curr, op) &&
          (op->setAbortOption(AO_IgnoreError), TRUE))
        curr += reclength;
      else
        ERR_RETURN(op ? op->getNdbError() : m_active_trans->getNdbError());
      break;
    }
    break;
    case UNIQUE_ORDERED_INDEX:
      if (!(multi_range_curr->start_key.length == key_info->key_length &&
            multi_range_curr->start_key.flag == HA_READ_KEY_EXACT &&
            !check_null_in_key(key_info, multi_range_curr->start_key.key,
                               multi_range_curr->start_key.length)))
      goto range;
      /* fall through */
    case UNIQUE_INDEX:
    {
      multi_range_curr->range_flag |= UNIQUE_RANGE;
      if ((op= m_active_trans->getNdbIndexOperation(unique_idx, tab)) && 
          !op->readTuple(lm) && 
          !set_index_key(op, key_info, multi_range_curr->start_key.key) &&
          !define_read_attrs(curr, op) &&
          (op->setAbortOption(AO_IgnoreError), TRUE))
        curr += reclength;
      else
        ERR_RETURN(op ? op->getNdbError() : m_active_trans->getNdbError());
      break;
    }
    case ORDERED_INDEX:
    {
  range:
      multi_range_curr->range_flag &= ~(uint)UNIQUE_RANGE;
      if (scanOp == 0)
      {
        if (m_multi_cursor)
        {
          scanOp= m_multi_cursor;
          DBUG_ASSERT(scanOp->getSorted() == sorted);
          DBUG_ASSERT(scanOp->getLockMode() == 
                      (NdbOperation::LockMode)get_ndb_lock_type(m_lock.type));
          if (scanOp->reset_bounds(m_force_send))
            DBUG_RETURN(ndb_err(m_active_trans));
          
          end_of_buffer -= reclength;
        }
        else if ((scanOp= m_active_trans->getNdbIndexScanOperation(idx, tab)) 
                 &&!scanOp->readTuples(lm, 0, parallelism, sorted, 
				       FALSE, TRUE, need_pk)
                 &&!generate_scan_filter(m_cond_stack, scanOp)
                 &&!define_read_attrs(end_of_buffer-reclength, scanOp))
        {
          m_multi_cursor= scanOp;
          m_multi_range_cursor_result_ptr= end_of_buffer-reclength;
        }
        else
        {
          ERR_RETURN(scanOp ? scanOp->getNdbError() : 
                     m_active_trans->getNdbError());
        }
      }

      const key_range *keys[2]= { &multi_range_curr->start_key, 
                                  &multi_range_curr->end_key };
      if ((res= set_bounds(scanOp, keys, multi_range_curr-ranges)))
        DBUG_RETURN(res);
      break;
    }
    case UNDEFINED_INDEX:
      DBUG_ASSERT(FALSE);
      DBUG_RETURN(1);
      break;
    }
  }
  
  if (multi_range_curr != multi_range_end)
  {
    /**
     * Mark that we're using entire buffer (even if might not) as
     *   we haven't read all ranges for some reason
     * This as we don't want mysqld to reuse the buffer when we read
     *   the remaining ranges
     */
    buffer->end_of_used_area= (byte*)buffer->buffer_end;
  }
  else
  {
    buffer->end_of_used_area= curr;
  }
  
  /**
   * Set first operation in multi range
   */
  m_current_multi_operation= 
    lastOp ? lastOp->next() : m_active_trans->getFirstDefinedOperation();
  if (!(res= execute_no_commit_ie(this, m_active_trans)))
  {
    m_multi_range_defined= multi_range_curr;
    multi_range_curr= ranges;
    m_multi_range_result_ptr= (byte*)buffer->buffer;
    DBUG_RETURN(read_multi_range_next(found_range_p));
  }
  ERR_RETURN(m_active_trans->getNdbError());
}

#if 0
#define DBUG_MULTI_RANGE(x) printf("read_multi_range_next: case %d\n", x);
#else
#define DBUG_MULTI_RANGE(x)
#endif

int
ha_ndbcluster::read_multi_range_next(KEY_MULTI_RANGE ** multi_range_found_p)
{
  DBUG_ENTER("ha_ndbcluster::read_multi_range_next");
  if (m_disable_multi_read)
  {
    DBUG_RETURN(handler::read_multi_range_next(multi_range_found_p));
  }
  
  int res;
  int range_no;
  ulong reclength= table->s->reclength;
  const NdbOperation* op= m_current_multi_operation;
  for (;multi_range_curr < m_multi_range_defined; multi_range_curr++)
  {
    if (multi_range_curr->range_flag & UNIQUE_RANGE)
    {
      if (op->getNdbError().code == 0)
        goto found_next;
      
      op= m_active_trans->getNextCompletedOperation(op);
      m_multi_range_result_ptr += reclength;
      continue;
    } 
    else if (m_multi_cursor && !multi_range_sorted)
    {
      DBUG_MULTI_RANGE(1);
      if ((res= fetch_next(m_multi_cursor)) == 0)
      {
        DBUG_MULTI_RANGE(2);
        range_no= m_multi_cursor->get_range_no();
        goto found;
      } 
      else
      {
        goto close_scan;
      }
    }
    else if (m_multi_cursor && multi_range_sorted)
    {
      if (m_active_cursor && (res= fetch_next(m_multi_cursor)))
      {
        DBUG_MULTI_RANGE(3);
        goto close_scan;
      }
      
      range_no= m_multi_cursor->get_range_no();
      uint current_range_no= multi_range_curr - m_multi_ranges;
      if ((uint) range_no == current_range_no)
      {
        DBUG_MULTI_RANGE(4);
        // return current row
        goto found;
      }
      else if (range_no > (int)current_range_no)
      {
        DBUG_MULTI_RANGE(5);
        // wait with current row
        m_active_cursor= 0;
        continue;
      }
      else 
      {
        DBUG_MULTI_RANGE(6);
        // First fetch from cursor
        DBUG_ASSERT(range_no == -1);
        if ((res= m_multi_cursor->nextResult(true)))
        {
          goto close_scan;
        }
        multi_range_curr--; // Will be increased in for-loop
        continue;
      }
    }
    else /** m_multi_cursor == 0 */
    {
      DBUG_MULTI_RANGE(7);
      /**
       * Corresponds to range 5 in example in read_multi_range_first
       */
      (void)1;
      continue;
    }
    
    DBUG_ASSERT(FALSE); // Should only get here via goto's
close_scan:
    if (res == 1)
    {
      m_multi_cursor->close(FALSE, TRUE);
      m_active_cursor= m_multi_cursor= 0;
      DBUG_MULTI_RANGE(8);
      continue;
    } 
    else 
    {
      DBUG_RETURN(ndb_err(m_active_trans));
    }
  }
  
  if (multi_range_curr == multi_range_end)
    DBUG_RETURN(HA_ERR_END_OF_FILE);
  
  /**
   * Read remaining ranges
   */
  DBUG_RETURN(read_multi_range_first(multi_range_found_p, 
                                     multi_range_curr,
                                     multi_range_end - multi_range_curr, 
                                     multi_range_sorted,
                                     multi_range_buffer));
  
found:
  /**
   * Found a record belonging to a scan
   */
  m_active_cursor= m_multi_cursor;
  * multi_range_found_p= m_multi_ranges + range_no;
  memcpy(table->record[0], m_multi_range_cursor_result_ptr, reclength);
  setup_recattr(m_active_cursor->getFirstRecAttr());
  unpack_record(table->record[0]);
  table->status= 0;     
  DBUG_RETURN(0);
  
found_next:
  /**
   * Found a record belonging to a pk/index op,
   *   copy result and move to next to prepare for next call
   */
  * multi_range_found_p= multi_range_curr;
  memcpy(table->record[0], m_multi_range_result_ptr, reclength);
  setup_recattr(op->getFirstRecAttr());
  unpack_record(table->record[0]);
  table->status= 0;
  
  multi_range_curr++;
  m_current_multi_operation= m_active_trans->getNextCompletedOperation(op);
  m_multi_range_result_ptr += reclength;
  DBUG_RETURN(0);
}

int
ha_ndbcluster::setup_recattr(const NdbRecAttr* curr)
{
  DBUG_ENTER("setup_recattr");

  Field **field, **end;
  NdbValue *value= m_value;
  
  end= table->field + table->s->fields;
  
  for (field= table->field; field < end; field++, value++)
  {
    if ((* value).ptr)
    {
      DBUG_ASSERT(curr != 0);
      NdbValue* val= m_value + curr->getColumn()->getColumnNo();
      DBUG_ASSERT(val->ptr);
      val->rec= curr;
      curr= curr->next();
    }
  }
  
  DBUG_RETURN(0);
}

char*
ha_ndbcluster::update_table_comment(
                                /* out: table comment + additional */
        const char*     comment)/* in:  table comment defined by user */
{
  uint length= strlen(comment);
  if (length > 64000 - 3)
  {
    return((char*)comment); /* string too long */
  }

  Ndb* ndb;
  if (!(ndb= get_ndb()))
  {
    return((char*)comment);
  }

  ndb->setDatabaseName(m_dbname);
  NDBDICT* dict= ndb->getDictionary();
  const NDBTAB* tab;
  if (!(tab= dict->getTable(m_tabname)))
  {
    return((char*)comment);
  }

  char *str;
  const char *fmt="%s%snumber_of_replicas: %d";
  const unsigned fmt_len_plus_extra= length + strlen(fmt);
  if ((str= my_malloc(fmt_len_plus_extra, MYF(0))) == NULL)
  {
    return (char*)comment;
  }

  my_snprintf(str,fmt_len_plus_extra,fmt,comment,
              length > 0 ? " ":"",
              tab->getReplicaCount());
  return str;
}


// Utility thread main loop
pthread_handler_t ndb_util_thread_func(void *arg __attribute__((unused)))
{
  THD *thd; /* needs to be first for thread_stack */
  Ndb* ndb;
  struct timespec abstime;

  my_thread_init();
  DBUG_ENTER("ndb_util_thread");
  DBUG_PRINT("enter", ("ndb_cache_check_time: %d", ndb_cache_check_time));

  thd= new THD; /* note that contructor of THD uses DBUG_ */
  THD_CHECK_SENTRY(thd);
  ndb= new Ndb(g_ndb_cluster_connection, "");

  pthread_detach_this_thread();
  ndb_util_thread= pthread_self();

  thd->thread_stack= (char*)&thd; /* remember where our stack is */
  if (thd->store_globals() || (ndb->init() != 0))
  {
    thd->cleanup();
    delete thd;
    delete ndb;
    DBUG_RETURN(NULL);
  }

  List<NDB_SHARE> util_open_tables;
  set_timespec(abstime, 0);
  for (;;)
  {

    pthread_mutex_lock(&LOCK_ndb_util_thread);
    pthread_cond_timedwait(&COND_ndb_util_thread,
                           &LOCK_ndb_util_thread,
                           &abstime);
    pthread_mutex_unlock(&LOCK_ndb_util_thread);

    DBUG_PRINT("ndb_util_thread", ("Started, ndb_cache_check_time: %d",
                                   ndb_cache_check_time));

    if (abort_loop)
      break; /* Shutting down server */

    if (ndb_cache_check_time == 0)
    {
      /* Wake up in 1 second to check if value has changed */
      set_timespec(abstime, 1);
      continue;
    }

    /* Lock mutex and fill list with pointers to all open tables */
    NDB_SHARE *share;
    pthread_mutex_lock(&ndbcluster_mutex);
    for (uint i= 0; i < ndbcluster_open_tables.records; i++)
    {
      share= (NDB_SHARE *)hash_element(&ndbcluster_open_tables, i);
      share->use_count++; /* Make sure the table can't be closed */
      DBUG_PRINT("ndb_util_thread",
                 ("Found open table[%d]: %s, use_count: %d",
                  i, share->table_name, share->use_count));

      /* Store pointer to table */
      util_open_tables.push_back(share);
    }
    pthread_mutex_unlock(&ndbcluster_mutex);

    /* Iterate through the  open files list */
    List_iterator_fast<NDB_SHARE> it(util_open_tables);
    while ((share= it++))
    {
      /* Split tab- and dbname */
      char buf[FN_REFLEN];
      char *tabname, *db;
      uint length= dirname_length(share->table_name);
      tabname= share->table_name+length;
      memcpy(buf, share->table_name, length-1);
      buf[length-1]= 0;
      db= buf+dirname_length(buf);
      DBUG_PRINT("ndb_util_thread",
                 ("Fetching commit count for: %s",
                  share->table_name));

      /* Contact NDB to get commit count for table */
      ndb->setDatabaseName(db);
      struct Ndb_statistics stat;

      uint lock;
      pthread_mutex_lock(&share->mutex);
      lock= share->commit_count_lock;
      pthread_mutex_unlock(&share->mutex);

      if (ndb_get_table_statistics(ndb, tabname, &stat) == 0)
      {
        DBUG_PRINT("ndb_util_thread",
                   ("Table: %s, commit_count: %llu, rows: %llu",
                    share->table_name, stat.commit_count, stat.row_count));
      }
      else
      {
        DBUG_PRINT("ndb_util_thread",
                   ("Error: Could not get commit count for table %s",
                    share->table_name));
        stat.commit_count= 0;
      }

      pthread_mutex_lock(&share->mutex);
      if (share->commit_count_lock == lock)
        share->commit_count= stat.commit_count;
      pthread_mutex_unlock(&share->mutex);

      /* Decrease the use count and possibly free share */
      free_share(share);
    }

    /* Clear the list of open tables */
    util_open_tables.empty();

    /* Calculate new time to wake up */
    int secs= 0;
    int msecs= ndb_cache_check_time;

    struct timeval tick_time;
    gettimeofday(&tick_time, 0);
    abstime.tv_sec=  tick_time.tv_sec;
    abstime.tv_nsec= tick_time.tv_usec * 1000;

    if (msecs >= 1000){
      secs=  msecs / 1000;
      msecs= msecs % 1000;
    }

    abstime.tv_sec+=  secs;
    abstime.tv_nsec+= msecs * 1000000;
    if (abstime.tv_nsec >= 1000000000) {
      abstime.tv_sec+=  1;
      abstime.tv_nsec-= 1000000000;
    }
  }

  thd->cleanup();
  delete thd;
  delete ndb;
  DBUG_PRINT("exit", ("ndb_util_thread"));
  my_thread_end();
  pthread_exit(0);
  DBUG_RETURN(NULL);
}

/*
  Condition pushdown
*/
/*
  Push a condition to ndbcluster storage engine for evaluation 
  during table   and index scans. The conditions will be stored on a stack
  for possibly storing several conditions. The stack can be popped
  by calling cond_pop, handler::extra(HA_EXTRA_RESET) (handler::reset())
  will clear the stack.
  The current implementation supports arbitrary AND/OR nested conditions
  with comparisons between columns and constants (including constant
  expressions and function calls) and the following comparison operators:
  =, !=, >, >=, <, <=, "is null", and "is not null".
  
  RETURN
    NULL The condition was supported and will be evaluated for each 
    row found during the scan
    cond The condition was not supported and all rows will be returned from
         the scan for evaluation (and thus not saved on stack)
*/
const 
COND* 
ha_ndbcluster::cond_push(const COND *cond) 
{ 
  DBUG_ENTER("cond_push");
  Ndb_cond_stack *ndb_cond = new Ndb_cond_stack();
  DBUG_EXECUTE("where",print_where((COND *)cond, m_tabname););
  if (m_cond_stack)
    ndb_cond->next= m_cond_stack;
  else
    ndb_cond->next= NULL;
  m_cond_stack= ndb_cond;
  
  if (serialize_cond(cond, ndb_cond))
  {
    DBUG_RETURN(NULL);
  }
  else
  {
    cond_pop();
  }
  DBUG_RETURN(cond); 
}

/*
  Pop the top condition from the condition stack of the handler instance.
*/
void 
ha_ndbcluster::cond_pop() 
{ 
  Ndb_cond_stack *ndb_cond_stack= m_cond_stack;  
  if (ndb_cond_stack)
  {
    m_cond_stack= ndb_cond_stack->next;
    delete ndb_cond_stack;
  }
}

/*
  Clear the condition stack
*/
void
ha_ndbcluster::cond_clear()
{
  DBUG_ENTER("cond_clear");
  while (m_cond_stack)
    cond_pop();

  DBUG_VOID_RETURN;
}

/*
  Serialize the item tree into a linked list represented by Ndb_cond
  for fast generation of NbdScanFilter. Adds information such as
  position of fields that is not directly available in the Item tree.
  Also checks if condition is supported.
*/
void ndb_serialize_cond(const Item *item, void *arg)
{
  Ndb_cond_traverse_context *context= (Ndb_cond_traverse_context *) arg;
  DBUG_ENTER("ndb_serialize_cond");  

  // Check if we are skipping arguments to a function to be evaluated
  if (context->skip)
  {
    DBUG_PRINT("info", ("Skiping argument %d", context->skip));
    context->skip--;
    switch (item->type()) {
    case Item::FUNC_ITEM:
    {
      Item_func *func_item= (Item_func *) item;
      context->skip+= func_item->argument_count();
      break;
    }
    case Item::INT_ITEM:
    case Item::REAL_ITEM:
    case Item::STRING_ITEM:
    case Item::VARBIN_ITEM:
    case Item::DECIMAL_ITEM:
      break;
    default:
      context->supported= FALSE;
      break;
    }
    
    DBUG_VOID_RETURN;
  }
  
  if (context->supported)
  {
    Ndb_rewrite_context *rewrite_context= context->rewrite_stack;
    const Item_func *func_item;
    // Check if we are rewriting some unsupported function call
    if (rewrite_context &&
        (func_item= rewrite_context->func_item) &&
        rewrite_context->count++ == 0)
    {
      switch (func_item->functype()) {
      case Item_func::BETWEEN:
        /*
          Rewrite 
          <field>|<const> BETWEEN <const1>|<field1> AND <const2>|<field2>
          to <field>|<const> > <const1>|<field1> AND 
          <field>|<const> < <const2>|<field2>
          or actually in prefix format
          BEGIN(AND) GT(<field>|<const>, <const1>|<field1>), 
          LT(<field>|<const>, <const2>|<field2>), END()
        */
      case Item_func::IN_FUNC:
      {
        /*
          Rewrite <field>|<const> IN(<const1>|<field1>, <const2>|<field2>,..)
          to <field>|<const> = <const1>|<field1> OR 
          <field> = <const2>|<field2> ...
          or actually in prefix format
          BEGIN(OR) EQ(<field>|<const>, <const1><field1>), 
          EQ(<field>|<const>, <const2>|<field2>), ... END()
          Each part of the disjunction is added for each call
          to ndb_serialize_cond and end of rewrite statement 
          is wrapped in end of ndb_serialize_cond
        */
        if (context->expecting(item->type()))
        {
          // This is the <field>|<const> item, save it in the rewrite context
          rewrite_context->left_hand_item= item;
          if (item->type() == Item::FUNC_ITEM)
          {
            Item_func *func_item= (Item_func *) item;
            if (func_item->functype() == Item_func::UNKNOWN_FUNC &&
                func_item->const_item())
            {
              // Skip any arguments since we will evaluate function instead
              DBUG_PRINT("info", ("Skip until end of arguments marker"));
              context->skip= func_item->argument_count();
            }
            else
            {
              DBUG_PRINT("info", ("Found unsupported functional expression in BETWEEN|IN"));
              context->supported= FALSE;
              DBUG_VOID_RETURN;
              
            }
          }
        }
        else
        {
          // Non-supported BETWEEN|IN expression
          DBUG_PRINT("info", ("Found unexpected item of type %u in BETWEEN|IN",
                              item->type()));
          context->supported= FALSE;
          DBUG_VOID_RETURN;
        }
        break;
      }
      default:
        context->supported= FALSE;
        break;
      }
      DBUG_VOID_RETURN;
    }
    else
    {
      Ndb_cond_stack *ndb_stack= context->stack_ptr;
      Ndb_cond *prev_cond= context->cond_ptr;
      Ndb_cond *curr_cond= context->cond_ptr= new Ndb_cond();
      if (!ndb_stack->ndb_cond)
        ndb_stack->ndb_cond= curr_cond;
      curr_cond->prev= prev_cond;
      if (prev_cond) prev_cond->next= curr_cond;
    // Check if we are rewriting some unsupported function call
      if (context->rewrite_stack)
      {
        Ndb_rewrite_context *rewrite_context= context->rewrite_stack;
        const Item_func *func_item= rewrite_context->func_item;
        switch (func_item->functype()) {
        case Item_func::BETWEEN:
        {
          /*
            Rewrite 
            <field>|<const> BETWEEN <const1>|<field1> AND <const2>|<field2>
            to <field>|<const> > <const1>|<field1> AND 
            <field>|<const> < <const2>|<field2>
            or actually in prefix format
            BEGIN(AND) GT(<field>|<const>, <const1>|<field1>), 
            LT(<field>|<const>, <const2>|<field2>), END()
          */
          if (rewrite_context->count == 2)
          {
            // Lower limit of BETWEEN
            DBUG_PRINT("info", ("GE_FUNC"));      
            curr_cond->ndb_item= new Ndb_item(Item_func::GE_FUNC, 2);
          }
          else if (rewrite_context->count == 3)
          {
            // Upper limit of BETWEEN
            DBUG_PRINT("info", ("LE_FUNC"));      
            curr_cond->ndb_item= new Ndb_item(Item_func::LE_FUNC, 2);
          }
          else
          {
            // Illegal BETWEEN expression
            DBUG_PRINT("info", ("Illegal BETWEEN expression"));
            context->supported= FALSE;
            DBUG_VOID_RETURN;
          }
          break;
        }
        case Item_func::IN_FUNC:
        {
          /*
            Rewrite <field>|<const> IN(<const1>|<field1>, <const2>|<field2>,..)
            to <field>|<const> = <const1>|<field1> OR 
            <field> = <const2>|<field2> ...
            or actually in prefix format
            BEGIN(OR) EQ(<field>|<const>, <const1><field1>), 
            EQ(<field>|<const>, <const2>|<field2>), ... END()
            Each part of the disjunction is added for each call
            to ndb_serialize_cond and end of rewrite statement 
            is wrapped in end of ndb_serialize_cond
          */
          DBUG_PRINT("info", ("EQ_FUNC"));      
          curr_cond->ndb_item= new Ndb_item(Item_func::EQ_FUNC, 2);
          break;
        }
        default:
          context->supported= FALSE;
        }
        // Handle left hand <field>|<const>
        context->rewrite_stack= NULL; // Disable rewrite mode
        context->expect_only(Item::FIELD_ITEM);
        context->expect_field_result(STRING_RESULT);
        context->expect_field_result(REAL_RESULT);
        context->expect_field_result(INT_RESULT);
        context->expect_field_result(DECIMAL_RESULT);
        context->expect(Item::INT_ITEM);
        context->expect(Item::STRING_ITEM);
        context->expect(Item::VARBIN_ITEM);
        context->expect(Item::FUNC_ITEM);
        ndb_serialize_cond(rewrite_context->left_hand_item, arg);
        context->skip= 0; // Any FUNC_ITEM expression has already been parsed
        context->rewrite_stack= rewrite_context; // Enable rewrite mode
        if (!context->supported)
          DBUG_VOID_RETURN;

        prev_cond= context->cond_ptr;
        curr_cond= context->cond_ptr= new Ndb_cond();
        prev_cond->next= curr_cond;
      }
      
      // Check for end of AND/OR expression
      if (!item)
      {
        // End marker for condition group
        DBUG_PRINT("info", ("End of condition group"));
        curr_cond->ndb_item= new Ndb_item(NDB_END_COND);
      }
      else
      {
        switch (item->type()) {
        case Item::FIELD_ITEM:
        {
          Item_field *field_item= (Item_field *) item;
          Field *field= field_item->field;
          enum_field_types type= field->type();
          /*
            Check that the field is part of the table of the handler
            instance and that we expect a field with of this result type.
          */
          if (context->table == field->table)
          {       
            const NDBTAB *tab= (const NDBTAB *) context->ndb_table;
            DBUG_PRINT("info", ("FIELD_ITEM"));
            DBUG_PRINT("info", ("table %s", tab->getName()));
            DBUG_PRINT("info", ("column %s", field->field_name));
            DBUG_PRINT("info", ("result type %d", field->result_type()));
            
            // Check that we are expecting a field and with the correct
            // result type
            if (context->expecting(Item::FIELD_ITEM) &&
                (context->expecting_field_result(field->result_type()) ||
                 // Date and year can be written as string or int
                 ((type == MYSQL_TYPE_TIME ||
                   type == MYSQL_TYPE_DATE || 
                   type == MYSQL_TYPE_YEAR ||
                   type == MYSQL_TYPE_DATETIME)
                  ? (context->expecting_field_result(STRING_RESULT) ||
                     context->expecting_field_result(INT_RESULT))
                  : true)) &&
                // Bit fields no yet supported in scan filter
                type != MYSQL_TYPE_BIT &&
                // No BLOB support in scan filter
                type != MYSQL_TYPE_TINY_BLOB &&
                type != MYSQL_TYPE_MEDIUM_BLOB &&
                type != MYSQL_TYPE_LONG_BLOB &&
                type != MYSQL_TYPE_BLOB)
            {
              const NDBCOL *col= tab->getColumn(field->field_name);
              DBUG_ASSERT(col);
              curr_cond->ndb_item= new Ndb_item(field, col->getColumnNo());
              context->dont_expect(Item::FIELD_ITEM);
              context->expect_no_field_result();
              if (context->expect_mask)
              {
                // We have not seen second argument yet
                if (type == MYSQL_TYPE_TIME ||
                    type == MYSQL_TYPE_DATE || 
                    type == MYSQL_TYPE_YEAR ||
                    type == MYSQL_TYPE_DATETIME)
                {
                  context->expect_only(Item::STRING_ITEM);
                  context->expect(Item::INT_ITEM);
                }
                else
                  switch (field->result_type()) {
                  case STRING_RESULT:
                    // Expect char string or binary string
                    context->expect_only(Item::STRING_ITEM);
                    context->expect(Item::VARBIN_ITEM);
                    context->expect_collation(field_item->collation.collation);
                    break;
                  case REAL_RESULT:
                    context->expect_only(Item::REAL_ITEM);
                    context->expect(Item::DECIMAL_ITEM);
                    context->expect(Item::INT_ITEM);
                    break;
                  case INT_RESULT:
                    context->expect_only(Item::INT_ITEM);
                    context->expect(Item::VARBIN_ITEM);
                    break;
                  case DECIMAL_RESULT:
                    context->expect_only(Item::DECIMAL_ITEM);
                    context->expect(Item::REAL_ITEM);
                    context->expect(Item::INT_ITEM);
                    break;
                  default:
                    break;
                  }    
              }
              else
              {
                // Expect another logical expression
                context->expect_only(Item::FUNC_ITEM);
                context->expect(Item::COND_ITEM);
                // Check that field and string constant collations are the same
                if ((field->result_type() == STRING_RESULT) &&
                    !context->expecting_collation(item->collation.collation)
                    && type != MYSQL_TYPE_TIME
                    && type != MYSQL_TYPE_DATE
                    && type != MYSQL_TYPE_YEAR
                    && type != MYSQL_TYPE_DATETIME)
                {
                  DBUG_PRINT("info", ("Found non-matching collation %s",  
                                      item->collation.collation->name)); 
                  context->supported= FALSE;                
                }
              }
              break;
            }
            else
            {
              DBUG_PRINT("info", ("Was not expecting field of type %u(%u)",
                                  field->result_type(), type));
              context->supported= FALSE;
            }
          }
          else
          {
            DBUG_PRINT("info", ("Was not expecting field from table %s(%s)",
                                context->table->s->table_name, 
                                field->table->s->table_name));
            context->supported= FALSE;
          }
          break;
        }
        case Item::FUNC_ITEM:
        {
          Item_func *func_item= (Item_func *) item;
          // Check that we expect a function or functional expression here
          if (context->expecting(Item::FUNC_ITEM) || 
              func_item->functype() == Item_func::UNKNOWN_FUNC)
            context->expect_nothing();
          else
          {
            // Did not expect function here
            context->supported= FALSE;
            break;
          }
          
          switch (func_item->functype()) {
          case Item_func::EQ_FUNC:
          {
            DBUG_PRINT("info", ("EQ_FUNC"));      
            curr_cond->ndb_item= new Ndb_item(func_item->functype(), 
                                              func_item);      
            context->expect(Item::STRING_ITEM);
            context->expect(Item::INT_ITEM);
            context->expect(Item::REAL_ITEM);
            context->expect(Item::DECIMAL_ITEM);
            context->expect(Item::VARBIN_ITEM);
            context->expect(Item::FIELD_ITEM);
            context->expect_field_result(STRING_RESULT);
            context->expect_field_result(REAL_RESULT);
            context->expect_field_result(INT_RESULT);
            context->expect_field_result(DECIMAL_RESULT);
            break;
          }
          case Item_func::NE_FUNC:
          {
            DBUG_PRINT("info", ("NE_FUNC"));      
            curr_cond->ndb_item= new Ndb_item(func_item->functype(),
                                              func_item);      
            context->expect(Item::STRING_ITEM);
            context->expect(Item::INT_ITEM);
            context->expect(Item::REAL_ITEM);
            context->expect(Item::DECIMAL_ITEM);
            context->expect(Item::VARBIN_ITEM);
            context->expect(Item::FIELD_ITEM);
            context->expect_field_result(STRING_RESULT);
            context->expect_field_result(REAL_RESULT);
            context->expect_field_result(INT_RESULT);
            context->expect_field_result(DECIMAL_RESULT);
            break;
          }
          case Item_func::LT_FUNC:
          {
            DBUG_PRINT("info", ("LT_FUNC"));      
            curr_cond->ndb_item= new Ndb_item(func_item->functype(),
                                              func_item);      
            context->expect(Item::STRING_ITEM);
            context->expect(Item::INT_ITEM);
            context->expect(Item::REAL_ITEM);
            context->expect(Item::DECIMAL_ITEM);
            context->expect(Item::VARBIN_ITEM);
            context->expect(Item::FIELD_ITEM);
            context->expect_field_result(STRING_RESULT);
            context->expect_field_result(REAL_RESULT);
            context->expect_field_result(INT_RESULT);
            context->expect_field_result(DECIMAL_RESULT);
            break;
          }
          case Item_func::LE_FUNC:
          {
            DBUG_PRINT("info", ("LE_FUNC"));      
            curr_cond->ndb_item= new Ndb_item(func_item->functype(),
                                              func_item);      
            context->expect(Item::STRING_ITEM);
            context->expect(Item::INT_ITEM);
            context->expect(Item::REAL_ITEM);
            context->expect(Item::DECIMAL_ITEM);
            context->expect(Item::VARBIN_ITEM);
            context->expect(Item::FIELD_ITEM);
            context->expect_field_result(STRING_RESULT);
            context->expect_field_result(REAL_RESULT);
            context->expect_field_result(INT_RESULT);
            context->expect_field_result(DECIMAL_RESULT);
            break;
          }
          case Item_func::GE_FUNC:
          {
            DBUG_PRINT("info", ("GE_FUNC"));      
            curr_cond->ndb_item= new Ndb_item(func_item->functype(),
                                              func_item);      
            context->expect(Item::STRING_ITEM);
            context->expect(Item::INT_ITEM);
            context->expect(Item::REAL_ITEM);
            context->expect(Item::DECIMAL_ITEM);
            context->expect(Item::VARBIN_ITEM);
            context->expect(Item::FIELD_ITEM);
            context->expect_field_result(STRING_RESULT);
            context->expect_field_result(REAL_RESULT);
            context->expect_field_result(INT_RESULT);
            context->expect_field_result(DECIMAL_RESULT);
            break;
          }
          case Item_func::GT_FUNC:
          {
            DBUG_PRINT("info", ("GT_FUNC"));      
            curr_cond->ndb_item= new Ndb_item(func_item->functype(),
                                              func_item);      
            context->expect(Item::STRING_ITEM);
            context->expect(Item::REAL_ITEM);
            context->expect(Item::DECIMAL_ITEM);
            context->expect(Item::INT_ITEM);
            context->expect(Item::VARBIN_ITEM);
            context->expect(Item::FIELD_ITEM);
            context->expect_field_result(STRING_RESULT);
            context->expect_field_result(REAL_RESULT);
            context->expect_field_result(INT_RESULT);
            context->expect_field_result(DECIMAL_RESULT);
            break;
          }
          case Item_func::LIKE_FUNC:
          {
            DBUG_PRINT("info", ("LIKE_FUNC"));      
            curr_cond->ndb_item= new Ndb_item(func_item->functype(),
                                              func_item);      
            context->expect(Item::STRING_ITEM);
            context->expect(Item::FIELD_ITEM);
            context->expect_field_result(STRING_RESULT);
            context->expect(Item::FUNC_ITEM);
            break;
          }
          case Item_func::ISNULL_FUNC:
          {
            DBUG_PRINT("info", ("ISNULL_FUNC"));      
            curr_cond->ndb_item= new Ndb_item(func_item->functype(),
                                              func_item);      
            context->expect(Item::FIELD_ITEM);
            context->expect_field_result(STRING_RESULT);
            context->expect_field_result(REAL_RESULT);
            context->expect_field_result(INT_RESULT);
            context->expect_field_result(DECIMAL_RESULT);
            break;
          }
          case Item_func::ISNOTNULL_FUNC:
          {
            DBUG_PRINT("info", ("ISNOTNULL_FUNC"));      
            curr_cond->ndb_item= new Ndb_item(func_item->functype(),
                                              func_item);     
            context->expect(Item::FIELD_ITEM);
            context->expect_field_result(STRING_RESULT);
            context->expect_field_result(REAL_RESULT);
            context->expect_field_result(INT_RESULT);
            context->expect_field_result(DECIMAL_RESULT);
            break;
          }
          case Item_func::NOT_FUNC:
          {
            DBUG_PRINT("info", ("NOT_FUNC"));      
            curr_cond->ndb_item= new Ndb_item(func_item->functype(),
                                              func_item);     
            context->expect(Item::FUNC_ITEM);
            context->expect(Item::COND_ITEM);
            break;
          }
          case Item_func::BETWEEN:
          {
            DBUG_PRINT("info", ("BETWEEN, rewriting using AND"));
            Item_func_between *between_func= (Item_func_between *) func_item;
            Ndb_rewrite_context *rewrite_context= 
              new Ndb_rewrite_context(func_item);
            rewrite_context->next= context->rewrite_stack;
            context->rewrite_stack= rewrite_context;
            if (between_func->negated)
            {
              DBUG_PRINT("info", ("NOT_FUNC"));
              curr_cond->ndb_item= new Ndb_item(Item_func::NOT_FUNC, 1);
              prev_cond= curr_cond;
              curr_cond= context->cond_ptr= new Ndb_cond();
              curr_cond->prev= prev_cond;
              prev_cond->next= curr_cond;
            }
            DBUG_PRINT("info", ("COND_AND_FUNC"));
            curr_cond->ndb_item= 
              new Ndb_item(Item_func::COND_AND_FUNC, 
                           func_item->argument_count() - 1);
            context->expect_only(Item::FIELD_ITEM);
            context->expect(Item::INT_ITEM);
            context->expect(Item::STRING_ITEM);
            context->expect(Item::VARBIN_ITEM);
            context->expect(Item::FUNC_ITEM);
            break;
          }
          case Item_func::IN_FUNC:
          {
            DBUG_PRINT("info", ("IN_FUNC, rewriting using OR"));
            Item_func_in *in_func= (Item_func_in *) func_item;
            Ndb_rewrite_context *rewrite_context= 
              new Ndb_rewrite_context(func_item);
            rewrite_context->next= context->rewrite_stack;
            context->rewrite_stack= rewrite_context;
            if (in_func->negated)
            {
              DBUG_PRINT("info", ("NOT_FUNC"));
              curr_cond->ndb_item= new Ndb_item(Item_func::NOT_FUNC, 1);
              prev_cond= curr_cond;
              curr_cond= context->cond_ptr= new Ndb_cond();
              curr_cond->prev= prev_cond;
              prev_cond->next= curr_cond;
            }
            DBUG_PRINT("info", ("COND_OR_FUNC"));
            curr_cond->ndb_item= new Ndb_item(Item_func::COND_OR_FUNC, 
                                              func_item->argument_count() - 1);
            context->expect_only(Item::FIELD_ITEM);
            context->expect(Item::INT_ITEM);
            context->expect(Item::STRING_ITEM);
            context->expect(Item::VARBIN_ITEM);
            context->expect(Item::FUNC_ITEM);
            break;
          }
          case Item_func::UNKNOWN_FUNC:
          {
            DBUG_PRINT("info", ("UNKNOWN_FUNC %s", 
                                func_item->const_item()?"const":""));  
            DBUG_PRINT("info", ("result type %d", func_item->result_type()));
            if (func_item->const_item())
            {
              switch (func_item->result_type()) {
              case STRING_RESULT:
              {
                NDB_ITEM_QUALIFICATION q;
                q.value_type= Item::STRING_ITEM;
                curr_cond->ndb_item= new Ndb_item(NDB_VALUE, q, item); 
                if (context->expect_field_result_mask)
                {
                  // We have not seen the field argument yet
                  context->expect_only(Item::FIELD_ITEM);
                  context->expect_only_field_result(STRING_RESULT);
                  context->expect_collation(func_item->collation.collation);
                }
                else
                {
                  // Expect another logical expression
                  context->expect_only(Item::FUNC_ITEM);
                  context->expect(Item::COND_ITEM);
                  // Check that string result have correct collation
                  if (!context->expecting_collation(item->collation.collation))
                  {
                    DBUG_PRINT("info", ("Found non-matching collation %s",  
                                        item->collation.collation->name));
                    context->supported= FALSE;
                  }
                }
                // Skip any arguments since we will evaluate function instead
                DBUG_PRINT("info", ("Skip until end of arguments marker"));
                context->skip= func_item->argument_count();
                break;
              }
              case REAL_RESULT:
              {
                NDB_ITEM_QUALIFICATION q;
                q.value_type= Item::REAL_ITEM;
                curr_cond->ndb_item= new Ndb_item(NDB_VALUE, q, item);
                if (context->expect_field_result_mask) 
                {
                  // We have not seen the field argument yet
                  context->expect_only(Item::FIELD_ITEM);
                  context->expect_only_field_result(REAL_RESULT);
                }
                else
                {
                  // Expect another logical expression
                  context->expect_only(Item::FUNC_ITEM);
                  context->expect(Item::COND_ITEM);
                }
                
                // Skip any arguments since we will evaluate function instead
                DBUG_PRINT("info", ("Skip until end of arguments marker"));
                context->skip= func_item->argument_count();
                break;
              }
              case INT_RESULT:
              {
                NDB_ITEM_QUALIFICATION q;
                q.value_type= Item::INT_ITEM;
                curr_cond->ndb_item= new Ndb_item(NDB_VALUE, q, item);
                if (context->expect_field_result_mask) 
                {
                  // We have not seen the field argument yet
                  context->expect_only(Item::FIELD_ITEM);
                  context->expect_only_field_result(INT_RESULT);
                }
                else
                {
                  // Expect another logical expression
                  context->expect_only(Item::FUNC_ITEM);
                  context->expect(Item::COND_ITEM);
                }
                
                // Skip any arguments since we will evaluate function instead
                DBUG_PRINT("info", ("Skip until end of arguments marker"));
                context->skip= func_item->argument_count();
                break;
              }
              case DECIMAL_RESULT:
              {
                NDB_ITEM_QUALIFICATION q;
                q.value_type= Item::DECIMAL_ITEM;
                curr_cond->ndb_item= new Ndb_item(NDB_VALUE, q, item);
                if (context->expect_field_result_mask) 
                {
                  // We have not seen the field argument yet
                  context->expect_only(Item::FIELD_ITEM);
                  context->expect_only_field_result(DECIMAL_RESULT);
                }
                else
                {
                  // Expect another logical expression
                  context->expect_only(Item::FUNC_ITEM);
                  context->expect(Item::COND_ITEM);
                }
                // Skip any arguments since we will evaluate function instead
                DBUG_PRINT("info", ("Skip until end of arguments marker"));
                context->skip= func_item->argument_count();
                break;
              }
              default:
                break;
              }
            }
            else
              // Function does not return constant expression
              context->supported= FALSE;
            break;
          }
          default:
          {
            DBUG_PRINT("info", ("Found func_item of type %d", 
                                func_item->functype()));
            context->supported= FALSE;
          }
          }
          break;
        }
        case Item::STRING_ITEM:
          DBUG_PRINT("info", ("STRING_ITEM")); 
          if (context->expecting(Item::STRING_ITEM)) 
          {
#ifndef DBUG_OFF
            char buff[256];
            String str(buff,(uint32) sizeof(buff), system_charset_info);
            str.length(0);
            Item_string *string_item= (Item_string *) item;
            DBUG_PRINT("info", ("value \"%s\"", 
                                string_item->val_str(&str)->ptr()));
#endif
            NDB_ITEM_QUALIFICATION q;
            q.value_type= Item::STRING_ITEM;
            curr_cond->ndb_item= new Ndb_item(NDB_VALUE, q, item);      
            if (context->expect_field_result_mask)
            {
              // We have not seen the field argument yet
              context->expect_only(Item::FIELD_ITEM);
              context->expect_only_field_result(STRING_RESULT);
              context->expect_collation(item->collation.collation);
            }
            else 
            {
              // Expect another logical expression
              context->expect_only(Item::FUNC_ITEM);
              context->expect(Item::COND_ITEM);
              // Check that we are comparing with a field with same collation
              if (!context->expecting_collation(item->collation.collation))
              {
                DBUG_PRINT("info", ("Found non-matching collation %s",  
                                    item->collation.collation->name));
                context->supported= FALSE;
              }
            }
          }
          else
            context->supported= FALSE;
          break;
        case Item::INT_ITEM:
          DBUG_PRINT("info", ("INT_ITEM"));
          if (context->expecting(Item::INT_ITEM)) 
          {
            Item_int *int_item= (Item_int *) item;      
            DBUG_PRINT("info", ("value %d", int_item->value));
            NDB_ITEM_QUALIFICATION q;
            q.value_type= Item::INT_ITEM;
            curr_cond->ndb_item= new Ndb_item(NDB_VALUE, q, item);
            if (context->expect_field_result_mask) 
            {
              // We have not seen the field argument yet
              context->expect_only(Item::FIELD_ITEM);
              context->expect_only_field_result(INT_RESULT);
              context->expect_field_result(REAL_RESULT);
              context->expect_field_result(DECIMAL_RESULT);
            }
            else
            {
              // Expect another logical expression
              context->expect_only(Item::FUNC_ITEM);
              context->expect(Item::COND_ITEM);
            }
          }
          else
            context->supported= FALSE;
          break;
        case Item::REAL_ITEM:
          DBUG_PRINT("info", ("REAL_ITEM %s"));
          if (context->expecting(Item::REAL_ITEM)) 
          {
            Item_float *float_item= (Item_float *) item;      
            DBUG_PRINT("info", ("value %f", float_item->value));
            NDB_ITEM_QUALIFICATION q;
            q.value_type= Item::REAL_ITEM;
            curr_cond->ndb_item= new Ndb_item(NDB_VALUE, q, item);
            if (context->expect_field_result_mask) 
            {
              // We have not seen the field argument yet
              context->expect_only(Item::FIELD_ITEM);
              context->expect_only_field_result(REAL_RESULT);
            }
            else
            {
              // Expect another logical expression
              context->expect_only(Item::FUNC_ITEM);
              context->expect(Item::COND_ITEM);
            }
          }
          else
            context->supported= FALSE;
          break;
        case Item::VARBIN_ITEM:
          DBUG_PRINT("info", ("VARBIN_ITEM"));
          if (context->expecting(Item::VARBIN_ITEM)) 
          {
            NDB_ITEM_QUALIFICATION q;
            q.value_type= Item::VARBIN_ITEM;
            curr_cond->ndb_item= new Ndb_item(NDB_VALUE, q, item);      
            if (context->expect_field_result_mask)
            {
              // We have not seen the field argument yet
              context->expect_only(Item::FIELD_ITEM);
              context->expect_only_field_result(STRING_RESULT);
            }
            else
            {
              // Expect another logical expression
              context->expect_only(Item::FUNC_ITEM);
              context->expect(Item::COND_ITEM);
            }
          }
          else
            context->supported= FALSE;
          break;
        case Item::DECIMAL_ITEM:
          DBUG_PRINT("info", ("DECIMAL_ITEM %s"));
          if (context->expecting(Item::DECIMAL_ITEM)) 
          {
            Item_decimal *decimal_item= (Item_decimal *) item;      
            DBUG_PRINT("info", ("value %f", decimal_item->val_real()));
            NDB_ITEM_QUALIFICATION q;
            q.value_type= Item::DECIMAL_ITEM;
            curr_cond->ndb_item= new Ndb_item(NDB_VALUE, q, item);
            if (context->expect_field_result_mask) 
            {
              // We have not seen the field argument yet
              context->expect_only(Item::FIELD_ITEM);
              context->expect_only_field_result(REAL_RESULT);
              context->expect_field_result(DECIMAL_RESULT);
            }
            else
            {
              // Expect another logical expression
              context->expect_only(Item::FUNC_ITEM);
              context->expect(Item::COND_ITEM);
            }
          }
          else
            context->supported= FALSE;
          break;
        case Item::COND_ITEM:
        {
          Item_cond *cond_item= (Item_cond *) item;
          
          if (context->expecting(Item::COND_ITEM))
          {
            switch (cond_item->functype()) {
            case Item_func::COND_AND_FUNC:
              DBUG_PRINT("info", ("COND_AND_FUNC"));
              curr_cond->ndb_item= new Ndb_item(cond_item->functype(),
                                                cond_item);      
              break;
            case Item_func::COND_OR_FUNC:
              DBUG_PRINT("info", ("COND_OR_FUNC"));
              curr_cond->ndb_item= new Ndb_item(cond_item->functype(),
                                                cond_item);      
              break;
            default:
              DBUG_PRINT("info", ("COND_ITEM %d", cond_item->functype()));
              context->supported= FALSE;
              break;
            }
          }
          else
          {
            /* Did not expect condition */
            context->supported= FALSE;          
          }
          break;
        }
        default:
        {
          DBUG_PRINT("info", ("Found item of type %d", item->type()));
          context->supported= FALSE;
        }
        }
      }
      if (context->supported && context->rewrite_stack)
      {
        Ndb_rewrite_context *rewrite_context= context->rewrite_stack;
        if (rewrite_context->count == 
            rewrite_context->func_item->argument_count())
        {
          // Rewrite is done, wrap an END() at the en
          DBUG_PRINT("info", ("End of condition group"));
          prev_cond= curr_cond;
          curr_cond= context->cond_ptr= new Ndb_cond();
          curr_cond->prev= prev_cond;
          prev_cond->next= curr_cond;
          curr_cond->ndb_item= new Ndb_item(NDB_END_COND);
          // Pop rewrite stack
          context->rewrite_stack=  rewrite_context->next;
          rewrite_context->next= NULL;
          delete(rewrite_context);
        }
      }
    }
  }
 
  DBUG_VOID_RETURN;
}

bool
ha_ndbcluster::serialize_cond(const COND *cond, Ndb_cond_stack *ndb_cond)
{
  DBUG_ENTER("serialize_cond");
  Item *item= (Item *) cond;
  Ndb_cond_traverse_context context(table, (void *)m_table, ndb_cond);
  // Expect a logical expression
  context.expect(Item::FUNC_ITEM);
  context.expect(Item::COND_ITEM);
  item->traverse_cond(&ndb_serialize_cond, (void *) &context, Item::PREFIX);
  DBUG_PRINT("info", ("The pushed condition is %ssupported", (context.supported)?"":"not "));

  DBUG_RETURN(context.supported);
}

int
ha_ndbcluster::build_scan_filter_predicate(Ndb_cond * &cond, 
                                           NdbScanFilter *filter,
                                           bool negated)
{
  DBUG_ENTER("build_scan_filter_predicate");  
  switch (cond->ndb_item->type) {
  case NDB_FUNCTION:
  {
    if (!cond->next)
      break;
    Ndb_item *a= cond->next->ndb_item;
    Ndb_item *b, *field, *value= NULL;
    LINT_INIT(field);

    switch (cond->ndb_item->argument_count()) {
    case 1:
      field= 
        (a->type == NDB_FIELD)? a : NULL;
      break;
    case 2:
      if (!cond->next->next)
        break;
      b= cond->next->next->ndb_item;
      value= 
        (a->type == NDB_VALUE)? a
        : (b->type == NDB_VALUE)? b
        : NULL;
      field= 
        (a->type == NDB_FIELD)? a
        : (b->type == NDB_FIELD)? b
        : NULL;
      break;
    default:
      break;
    }
    switch ((negated) ? 
            Ndb_item::negate(cond->ndb_item->qualification.function_type)
            : cond->ndb_item->qualification.function_type) {
    case NDB_EQ_FUNC:
    {
      if (!value || !field) break;
      // Save value in right format for the field type
      value->save_in_field(field);
      DBUG_PRINT("info", ("Generating EQ filter"));
      if (filter->cmp(NdbScanFilter::COND_EQ, 
                      field->get_field_no(),
                      field->get_val(),
                      field->pack_length()) == -1)
        DBUG_RETURN(1);
      cond= cond->next->next->next;
      DBUG_RETURN(0);
    }
    case NDB_NE_FUNC:
    {
      if (!value || !field) break;
      // Save value in right format for the field type
      value->save_in_field(field);
      DBUG_PRINT("info", ("Generating NE filter"));
      if (filter->cmp(NdbScanFilter::COND_NE, 
                      field->get_field_no(),
                      field->get_val(),
                      field->pack_length()) == -1)
        DBUG_RETURN(1);
      cond= cond->next->next->next;
      DBUG_RETURN(0);
    }
    case NDB_LT_FUNC:
    {
      if (!value || !field) break;
      // Save value in right format for the field type
      value->save_in_field(field);
      if (a == field)
      {
        DBUG_PRINT("info", ("Generating LT filter")); 
        if (filter->cmp(NdbScanFilter::COND_LT, 
                        field->get_field_no(),
                        field->get_val(),
                        field->pack_length()) == -1)
          DBUG_RETURN(1);
      }
      else
      {
        DBUG_PRINT("info", ("Generating GT filter")); 
        if (filter->cmp(NdbScanFilter::COND_GT, 
                        field->get_field_no(),
                        field->get_val(),
                        field->pack_length()) == -1)
          DBUG_RETURN(1);
      }
      cond= cond->next->next->next;
      DBUG_RETURN(0);
    }
    case NDB_LE_FUNC:
    {
      if (!value || !field) break;
      // Save value in right format for the field type
      value->save_in_field(field);
      if (a == field)
      {
        DBUG_PRINT("info", ("Generating LE filter")); 
        if (filter->cmp(NdbScanFilter::COND_LE, 
                        field->get_field_no(),
                        field->get_val(),
                        field->pack_length()) == -1)
          DBUG_RETURN(1);       
      }
      else
      {
        DBUG_PRINT("info", ("Generating GE filter")); 
        if (filter->cmp(NdbScanFilter::COND_GE, 
                        field->get_field_no(),
                        field->get_val(),
                        field->pack_length()) == -1)
          DBUG_RETURN(1);
      }
      cond= cond->next->next->next;
      DBUG_RETURN(0);
    }
    case NDB_GE_FUNC:
    {
      if (!value || !field) break;
      // Save value in right format for the field type
      value->save_in_field(field);
      if (a == field)
      {
        DBUG_PRINT("info", ("Generating GE filter")); 
        if (filter->cmp(NdbScanFilter::COND_GE, 
                        field->get_field_no(),
                        field->get_val(),
                        field->pack_length()) == -1)
          DBUG_RETURN(1);
      }
      else
      {
        DBUG_PRINT("info", ("Generating LE filter")); 
        if (filter->cmp(NdbScanFilter::COND_LE, 
                        field->get_field_no(),
                        field->get_val(),
                        field->pack_length()) == -1)
          DBUG_RETURN(1);
      }
      cond= cond->next->next->next;
      DBUG_RETURN(0);
    }
    case NDB_GT_FUNC:
    {
      if (!value || !field) break;
      // Save value in right format for the field type
      value->save_in_field(field);
      if (a == field)
      {
        DBUG_PRINT("info", ("Generating GT filter"));
        if (filter->cmp(NdbScanFilter::COND_GT, 
                        field->get_field_no(),
                        field->get_val(),
                        field->pack_length()) == -1)
          DBUG_RETURN(1);
      }
      else
      {
        DBUG_PRINT("info", ("Generating LT filter"));
        if (filter->cmp(NdbScanFilter::COND_LT, 
                        field->get_field_no(),
                        field->get_val(),
                        field->pack_length()) == -1)
          DBUG_RETURN(1);
      }
      cond= cond->next->next->next;
      DBUG_RETURN(0);
    }
    case NDB_LIKE_FUNC:
    {
      if (!value || !field) break;
      if ((value->qualification.value_type != Item::STRING_ITEM) &&
          (value->qualification.value_type != Item::VARBIN_ITEM))
          break;
      // Save value in right format for the field type
      value->save_in_field(field);
      DBUG_PRINT("info", ("Generating LIKE filter: like(%d,%s,%d)", 
                          field->get_field_no(), value->get_val(), 
                          value->pack_length()));
      if (filter->cmp(NdbScanFilter::COND_LIKE, 
                      field->get_field_no(),
                      value->get_val(),
                      value->pack_length()) == -1)
        DBUG_RETURN(1);
      cond= cond->next->next->next;
      DBUG_RETURN(0);
    }
    case NDB_NOTLIKE_FUNC:
    {
      if (!value || !field) break;
      if ((value->qualification.value_type != Item::STRING_ITEM) &&
          (value->qualification.value_type != Item::VARBIN_ITEM))
          break;
      // Save value in right format for the field type
      value->save_in_field(field);
      DBUG_PRINT("info", ("Generating NOTLIKE filter: notlike(%d,%s,%d)", 
                          field->get_field_no(), value->get_val(), 
                          value->pack_length()));
      if (filter->cmp(NdbScanFilter::COND_NOT_LIKE, 
                      field->get_field_no(),
                      value->get_val(),
                      value->pack_length()) == -1)
        DBUG_RETURN(1);
      cond= cond->next->next->next;
      DBUG_RETURN(0);
    }
    case NDB_ISNULL_FUNC:
      if (!field)
        break;
      DBUG_PRINT("info", ("Generating ISNULL filter"));
      if (filter->isnull(field->get_field_no()) == -1)
        DBUG_RETURN(1);
      cond= cond->next->next;
      DBUG_RETURN(0);
    case NDB_ISNOTNULL_FUNC:
    {
      if (!field)
        break;
      DBUG_PRINT("info", ("Generating ISNOTNULL filter"));
      if (filter->isnotnull(field->get_field_no()) == -1)
        DBUG_RETURN(1);         
      cond= cond->next->next;
      DBUG_RETURN(0);
    }
    default:
      break;
    }
    break;
  }
  default:
    break;
  }
  DBUG_PRINT("info", ("Found illegal condition"));
  DBUG_RETURN(1);
}

int
ha_ndbcluster::build_scan_filter_group(Ndb_cond* &cond, NdbScanFilter *filter)
{
  uint level=0;
  bool negated= FALSE;
  DBUG_ENTER("build_scan_filter_group");

  do
  {
    if (!cond)
      DBUG_RETURN(1);
    switch (cond->ndb_item->type) {
    case NDB_FUNCTION:
    {
      switch (cond->ndb_item->qualification.function_type) {
      case NDB_COND_AND_FUNC:
      {
        level++;
        DBUG_PRINT("info", ("Generating %s group %u", (negated)?"NAND":"AND",
                            level));
        if ((negated) ? filter->begin(NdbScanFilter::NAND)
            : filter->begin(NdbScanFilter::AND) == -1)
          DBUG_RETURN(1);
        negated= FALSE;
        cond= cond->next;
        break;
      }
      case NDB_COND_OR_FUNC:
      {
        level++;
        DBUG_PRINT("info", ("Generating %s group %u", (negated)?"NOR":"OR",
                            level));
        if ((negated) ? filter->begin(NdbScanFilter::NOR)
            : filter->begin(NdbScanFilter::OR) == -1)
          DBUG_RETURN(1);
        negated= FALSE;
        cond= cond->next;
        break;
      }
      case NDB_NOT_FUNC:
      {
        DBUG_PRINT("info", ("Generating negated query"));
        cond= cond->next;
        negated= TRUE;
        break;
      }
      default:
        if (build_scan_filter_predicate(cond, filter, negated))
          DBUG_RETURN(1);
        negated= FALSE;
        break;
      }
      break;
    }
    case NDB_END_COND:
      DBUG_PRINT("info", ("End of group %u", level));
      level--;
      if (cond) cond= cond->next;
      if (filter->end() == -1)
        DBUG_RETURN(1);
      if (!negated)
        break;
      // else fall through (NOT END is an illegal condition)
    default:
    {
      DBUG_PRINT("info", ("Illegal scan filter"));
    }
    }
  }  while (level > 0 || negated);
  
  DBUG_RETURN(0);
}

int
ha_ndbcluster::build_scan_filter(Ndb_cond * &cond, NdbScanFilter *filter)
{
  bool simple_cond= TRUE;
  DBUG_ENTER("build_scan_filter");  

    switch (cond->ndb_item->type) {
    case NDB_FUNCTION:
      switch (cond->ndb_item->qualification.function_type) {
      case NDB_COND_AND_FUNC:
      case NDB_COND_OR_FUNC:
        simple_cond= FALSE;
        break;
      default:
        break;
      }
      break;
    default:
      break;
    }
  if (simple_cond && filter->begin() == -1)
    DBUG_RETURN(1);
  if (build_scan_filter_group(cond, filter))
    DBUG_RETURN(1);
  if (simple_cond && filter->end() == -1)
    DBUG_RETURN(1);

  DBUG_RETURN(0);
}

int
ha_ndbcluster::generate_scan_filter(Ndb_cond_stack *ndb_cond_stack,
                                    NdbScanOperation *op)
{
  DBUG_ENTER("generate_scan_filter");
  if (ndb_cond_stack)
  {
    DBUG_PRINT("info", ("Generating scan filter"));
    NdbScanFilter filter(op);
    bool multiple_cond= FALSE;
    // Wrap an AND group around multiple conditions
    if (ndb_cond_stack->next) {
      multiple_cond= TRUE;
      if (filter.begin() == -1)
        DBUG_RETURN(1); 
    }
    for (Ndb_cond_stack *stack= ndb_cond_stack; 
         (stack); 
         stack= stack->next)
      {
        Ndb_cond *cond= stack->ndb_cond;

        if (build_scan_filter(cond, &filter))
        {
          DBUG_PRINT("info", ("build_scan_filter failed"));
          DBUG_RETURN(1);
        }
      }
    if (multiple_cond && filter.end() == -1)
      DBUG_RETURN(1);
  }
  else
  {  
    DBUG_PRINT("info", ("Empty stack"));
  }

  DBUG_RETURN(0);
}

int
ndbcluster_show_status(THD* thd)
{
  Protocol *protocol= thd->protocol;
  
  DBUG_ENTER("ndbcluster_show_status");
  
  if (have_ndbcluster != SHOW_OPTION_YES) 
  {
    my_message(ER_NOT_SUPPORTED_YET,
	       "Cannot call SHOW NDBCLUSTER STATUS because skip-ndbcluster is "
               "defined",
	       MYF(0));
    DBUG_RETURN(TRUE);
  }
  
  List<Item> field_list;
  field_list.push_back(new Item_empty_string("free_list", 255));
  field_list.push_back(new Item_return_int("created", 10,MYSQL_TYPE_LONG));
  field_list.push_back(new Item_return_int("free", 10,MYSQL_TYPE_LONG));
  field_list.push_back(new Item_return_int("sizeof", 10,MYSQL_TYPE_LONG));

  if (protocol->send_fields(&field_list,
                            Protocol::SEND_NUM_ROWS | Protocol::SEND_EOF))
    DBUG_RETURN(TRUE);
  
  if (get_thd_ndb(thd) && get_thd_ndb(thd)->ndb)
  {
    Ndb* ndb= (get_thd_ndb(thd))->ndb;
    Ndb::Free_list_usage tmp;
    tmp.m_name= 0;
    while (ndb->get_free_list_usage(&tmp))
    {
      protocol->prepare_for_resend();
      
      protocol->store(tmp.m_name, &my_charset_bin);
      protocol->store((uint)tmp.m_created);
      protocol->store((uint)tmp.m_free);
      protocol->store((uint)tmp.m_sizeof);
      if (protocol->write())
	DBUG_RETURN(TRUE);
    }
  }
  send_eof(thd);
  
  DBUG_RETURN(FALSE);
}

#endif /* HAVE_NDBCLUSTER_DB */<|MERGE_RESOLUTION|>--- conflicted
+++ resolved
@@ -4116,15 +4116,11 @@
 
 static void ndb_set_fragmentation(NDBTAB &tab, TABLE *form, uint pk_length)
 {
-<<<<<<< HEAD
-  if (form->s->max_rows == (ha_rows) 0) /* default setting, don't set fragmentation */
-=======
   ha_rows max_rows= form->s->max_rows;
   ha_rows min_rows= form->s->min_rows;
   if (max_rows < min_rows)
     max_rows= min_rows;
   if (max_rows == (ha_rows)0) /* default setting, don't set fragmentation */
->>>>>>> 18e008a1
     return;
   /**
    * get the number of fragments right
@@ -4142,10 +4138,6 @@
       acc_row_size+= 4 + /*safety margin*/ 4;
 #endif
     ulonglong acc_fragment_size= 512*1024*1024;
-<<<<<<< HEAD
-    ulonglong max_rows= form->s->max_rows;
-=======
->>>>>>> 18e008a1
 #if MYSQL_VERSION_ID >= 50100
     no_fragments= (max_rows*acc_row_size)/acc_fragment_size+1;
 #else
