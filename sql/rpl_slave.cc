/* Copyright (c) 2000, 2015, Oracle and/or its affiliates. All rights reserved.

   This program is free software; you can redistribute it and/or modify
   it under the terms of the GNU General Public License as published by
   the Free Software Foundation; version 2 of the License.

   This program is distributed in the hope that it will be useful,
   but WITHOUT ANY WARRANTY; without even the implied warranty of
   MERCHANTABILITY or FITNESS FOR A PARTICULAR PURPOSE.  See the
   GNU General Public License for more details.

   You should have received a copy of the GNU General Public License
   along with this program; if not, write to the Free Software Foundation,
   51 Franklin Street, Fifth Floor, Boston, MA  02110-1301, USA */


/**
  @addtogroup Replication
  @{

  @file

  @brief Code to run the io thread and the sql thread on the
  replication slave.
*/

#ifdef HAVE_REPLICATION
#include "rpl_slave.h"

#include "my_bitmap.h"                         // MY_BITMAP
#include "my_thread_local.h"                   // thread_local_key_t
#include "mysql.h"                             // MYSQL
#include "sql_common.h"                        // end_server
#include "auth_common.h"                       // any_db
#include "debug_sync.h"                        // DEBUG_SYNC
#include "dynamic_ids.h"                       // Server_ids
#include "log.h"                               // sql_print_error
#include "log_event.h"                         // Rotate_log_event
#include "mysqld.h"                            // ER
#include "mysqld_thd_manager.h"                // Global_THD_manager
#include "rpl_constants.h"                     // BINLOG_FLAGS_INFO_SIZE
#include "rpl_handler.h"                       // RUN_HOOK
#include "rpl_info_factory.h"                  // Rpl_info_factory
#include "rpl_msr.h"                           // Multisource_info
#include "rpl_rli.h"                           // Relay_log_info
#include "rpl_rli_pdb.h"                       // Slave_worker
#include "rpl_slave_commit_order_manager.h"    // Commit_order_manager
#include "sql_class.h"                         // THD
#include "sql_parse.h"                         // execute_init_command
#include "sql_plugin.h"                        // opt_plugin_dir_ptr
#include "transaction.h"                       // trans_begin
#include "tztime.h"                            // Time_zone

// Sic: Must be after mysqld.h to get the right ER macro.
#include "errmsg.h"                            // CR_*

#include "pfs_file_provider.h"
#include "mysql/psi/mysql_file.h"

#include <signal.h>
#include <algorithm>

using std::min;
using std::max;
using binary_log::checksum_crc32;
using binary_log::Log_event_header;

#define FLAGSTR(V,F) ((V)&(F)?#F" ":"")

/*
  a parameter of sql_slave_killed() to defer the killed status
*/
#define SLAVE_WAIT_GROUP_DONE 60
bool use_slave_mask = 0;
MY_BITMAP slave_error_mask;
char slave_skip_error_names[SHOW_VAR_FUNC_BUFF_SIZE];

char* slave_load_tmpdir = 0;
Master_info *active_mi= 0;
my_bool replicate_same_server_id;
ulonglong relay_log_space_limit = 0;

/* object for multisource replication */
Multisource_info msr_map;

const char *relay_log_index= 0;
const char *relay_log_basename= 0;

/*
  MTS load-ballancing parameter.
  Max length of one MTS Worker queue. The value also determines the size
  of Relay_log_info::gaq (see @c slave_start_workers()).
  It can be set to any value in [1, ULONG_MAX - 1] range.
*/
const ulong mts_slave_worker_queue_len_max= 16384;

/*
  Statistics go to the error log every # of seconds when --log-warnings > 1
*/
const long mts_online_stat_period= 60 * 2;


/*
  MTS load-ballancing parameter.
  Time unit in microsecs to sleep by MTS Coordinator to avoid extra thread
  signalling in the case of Worker queues are close to be filled up.
*/
const ulong mts_coordinator_basic_nap= 5;

/*
  MTS load-ballancing parameter.
  Percent of Worker queue size at which Worker is considered to become
  hungry.

  C enqueues --+                   . underrun level
               V                   "
   +----------+-+------------------+--------------+
   | empty    |.|::::::::::::::::::|xxxxxxxxxxxxxx| ---> Worker dequeues
   +----------+-+------------------+--------------+

   Like in the above diagram enqueuing to the x-d area would indicate
   actual underrruning by Worker.
*/
const ulong mts_worker_underrun_level= 10;


/*
  When slave thread exits, we need to remember the temporary tables so we
  can re-use them on slave start.

  TODO: move the vars below under Master_info
*/

int disconnect_slave_event_count = 0, abort_slave_event_count = 0;

static thread_local_key_t RPL_MASTER_INFO;

static bool inline is_slave_configured();

enum enum_slave_reconnect_actions
{
  SLAVE_RECON_ACT_REG= 0,
  SLAVE_RECON_ACT_DUMP= 1,
  SLAVE_RECON_ACT_EVENT= 2,
  SLAVE_RECON_ACT_MAX
};

enum enum_slave_reconnect_messages
{
  SLAVE_RECON_MSG_WAIT= 0,
  SLAVE_RECON_MSG_KILLED_WAITING= 1,
  SLAVE_RECON_MSG_AFTER= 2,
  SLAVE_RECON_MSG_FAILED= 3,
  SLAVE_RECON_MSG_COMMAND= 4,
  SLAVE_RECON_MSG_KILLED_AFTER= 5,
  SLAVE_RECON_MSG_MAX
};

static const char *reconnect_messages[SLAVE_RECON_ACT_MAX][SLAVE_RECON_MSG_MAX]=
{
  {
    "Waiting to reconnect after a failed registration on master",
    "Slave I/O thread killed while waiting to reconnect after a failed \
registration on master",
    "Reconnecting after a failed registration on master",
    "failed registering on master, reconnecting to try again, \
log '%s' at position %s",
    "COM_REGISTER_SLAVE",
    "Slave I/O thread killed during or after reconnect"
  },
  {
    "Waiting to reconnect after a failed binlog dump request",
    "Slave I/O thread killed while retrying master dump",
    "Reconnecting after a failed binlog dump request",
    "failed dump request, reconnecting to try again, log '%s' at position %s",
    "COM_BINLOG_DUMP",
    "Slave I/O thread killed during or after reconnect"
  },
  {
    "Waiting to reconnect after a failed master event read",
    "Slave I/O thread killed while waiting to reconnect after a failed read",
    "Reconnecting after a failed master event read",
    "Slave I/O thread: Failed reading log event, reconnecting to retry, \
log '%s' at position %s",
    "",
    "Slave I/O thread killed during or after a reconnect done to recover from \
failed read"
  }
};

enum enum_slave_apply_event_and_update_pos_retval
{
  SLAVE_APPLY_EVENT_AND_UPDATE_POS_OK= 0,
  SLAVE_APPLY_EVENT_AND_UPDATE_POS_APPLY_ERROR= 1,
  SLAVE_APPLY_EVENT_AND_UPDATE_POS_UPDATE_POS_ERROR= 2,
  SLAVE_APPLY_EVENT_AND_UPDATE_POS_APPEND_JOB_ERROR= 3,
  SLAVE_APPLY_EVENT_AND_UPDATE_POS_MAX
};


static int process_io_rotate(Master_info* mi, Rotate_log_event* rev);
static int process_io_create_file(Master_info* mi, Create_file_log_event* cev);
static bool wait_for_relay_log_space(Relay_log_info* rli);
static inline bool io_slave_killed(THD* thd,Master_info* mi);
static int init_slave_thread(THD* thd, SLAVE_THD_TYPE thd_type);
static void print_slave_skip_errors(void);
static int safe_connect(THD* thd, MYSQL* mysql, Master_info* mi);
static int safe_reconnect(THD* thd, MYSQL* mysql, Master_info* mi,
                          bool suppress_warnings);
static int connect_to_master(THD* thd, MYSQL* mysql, Master_info* mi,
                             bool reconnect, bool suppress_warnings);
static int get_master_version_and_clock(MYSQL* mysql, Master_info* mi);
static int get_master_uuid(MYSQL *mysql, Master_info *mi);
int io_thread_init_commands(MYSQL *mysql, Master_info *mi);
static Log_event* next_event(Relay_log_info* rli);
int queue_event(Master_info* mi,const char* buf,ulong event_len);
static int terminate_slave_thread(THD *thd,
                                  mysql_mutex_t *term_lock,
                                  mysql_cond_t *term_cond,
                                  volatile uint *slave_running,
                                  ulong *stop_wait_timeout,
                                  bool need_lock_term);
static bool check_io_slave_killed(THD *thd, Master_info *mi, const char *info);
int slave_worker_exec_job_group(Slave_worker *w, Relay_log_info *rli);
static int mts_event_coord_cmp(LOG_POS_COORD *id1, LOG_POS_COORD *id2);

static int check_slave_sql_config_conflict(THD *thd, const Relay_log_info *rli);

/*
  Applier thread InnoDB priority.
  When two transactions conflict inside InnoDB, the one with
  greater priority wins.

  @param thd       Thread handler for slave
  @param priority  Thread priority
*/
static void set_thd_tx_priority(THD* thd, int priority)
{
  DBUG_ENTER("set_thd_tx_priority");
  DBUG_ASSERT(thd->system_thread == SYSTEM_THREAD_SLAVE_SQL ||
              thd->system_thread == SYSTEM_THREAD_SLAVE_WORKER);

  thd->thd_tx_priority= priority;
  DBUG_EXECUTE_IF("dbug_set_high_prio_sql_thread",
  {
    thd->thd_tx_priority= 1;
  });

  DBUG_VOID_RETURN;
}

/*
  Function to set the slave's max_allowed_packet based on the value
  of slave_max_allowed_packet.

    @in_param    thd    Thread handler for slave
    @in_param    mysql  MySQL connection handle
*/

static void set_slave_max_allowed_packet(THD *thd, MYSQL *mysql)
{
  DBUG_ENTER("set_slave_max_allowed_packet");
  // thd and mysql must be valid
  DBUG_ASSERT(thd && mysql);

  thd->variables.max_allowed_packet= slave_max_allowed_packet;
  /*
    Adding MAX_LOG_EVENT_HEADER_LEN to the max_packet_size on the I/O
    thread and the mysql->option max_allowed_packet, since a
    replication event can become this much  larger than
    the corresponding packet (query) sent from client to master.
  */
  thd->get_protocol_classic()->set_max_packet_size(
    slave_max_allowed_packet + MAX_LOG_EVENT_HEADER);
  /*
    Skipping the setting of mysql->net.max_packet size to slave
    max_allowed_packet since this is done during mysql_real_connect.
  */
  mysql->options.max_allowed_packet=
    slave_max_allowed_packet+MAX_LOG_EVENT_HEADER;
  DBUG_VOID_RETURN;
}

/*
  Find out which replications threads are running

  SYNOPSIS
    init_thread_mask()
    mask                Return value here
    mi                  master_info for slave
    inverse             If set, returns which threads are not running

  IMPLEMENTATION
    Get a bit mask for which threads are running so that we can later restart
    these threads.

  RETURN
    mask        If inverse == 0, running threads
                If inverse == 1, stopped threads
*/

void init_thread_mask(int* mask, Master_info* mi, bool inverse)
{
  bool set_io = mi->slave_running, set_sql = mi->rli->slave_running;
  int tmp_mask=0;
  DBUG_ENTER("init_thread_mask");

  if (set_io)
    tmp_mask |= SLAVE_IO;
  if (set_sql)
    tmp_mask |= SLAVE_SQL;
  if (inverse)
    tmp_mask^= (SLAVE_IO | SLAVE_SQL);
  *mask = tmp_mask;
  DBUG_VOID_RETURN;
}


/*
  lock_slave_threads()
*/

void lock_slave_threads(Master_info* mi)
{
  DBUG_ENTER("lock_slave_threads");

  //TODO: see if we can do this without dual mutex
  mysql_mutex_lock(&mi->run_lock);
  mysql_mutex_lock(&mi->rli->run_lock);
  DBUG_VOID_RETURN;
}


/*
  unlock_slave_threads()
*/

void unlock_slave_threads(Master_info* mi)
{
  DBUG_ENTER("unlock_slave_threads");

  //TODO: see if we can do this without dual mutex
  mysql_mutex_unlock(&mi->rli->run_lock);
  mysql_mutex_unlock(&mi->run_lock);
  DBUG_VOID_RETURN;
}

#ifdef HAVE_PSI_INTERFACE

static PSI_memory_key key_memory_rli_mts_coor;

static PSI_thread_key key_thread_slave_io, key_thread_slave_sql, key_thread_slave_worker;

static PSI_thread_info all_slave_threads[]=
{
  { &key_thread_slave_io, "slave_io", PSI_FLAG_GLOBAL},
  { &key_thread_slave_sql, "slave_sql", PSI_FLAG_GLOBAL},
  { &key_thread_slave_worker, "slave_worker", PSI_FLAG_GLOBAL}
};

static PSI_memory_info all_slave_memory[]=
{
  { &key_memory_rli_mts_coor, "Relay_log_info::mts_coor", 0}
};

static void init_slave_psi_keys(void)
{
  const char* category= "sql";
  int count;

  count= array_elements(all_slave_threads);
  mysql_thread_register(category, all_slave_threads, count);

  count= array_elements(all_slave_memory);
  mysql_memory_register(category, all_slave_memory, count);
}
#endif /* HAVE_PSI_INTERFACE */

/* Initialize slave structures */

int init_slave()
{
  DBUG_ENTER("init_slave");
  int error= 0;
  int thread_mask= SLAVE_SQL | SLAVE_IO;
  Master_info *mi= NULL;

#ifdef HAVE_PSI_INTERFACE
  init_slave_psi_keys();
#endif

  /*
    This is called when mysqld starts. Before client connections are
    accepted. However bootstrap may conflict with us if it does START SLAVE.
    So it's safer to take the lock.
  */
  mysql_mutex_lock(&LOCK_msr_map);

  if (my_create_thread_local_key(&RPL_MASTER_INFO, NULL))
    DBUG_RETURN(1);

  /*
    Create slave info objects by reading repositories of individual
    channels and add them into msr_map
  */
  if ((error= Rpl_info_factory::create_slave_info_objects(opt_mi_repository_id,
                                                        opt_rli_repository_id,
                                                        thread_mask, &msr_map)))
  {
    sql_print_error("Failed to create or recover replication info repositories.");
    error = 1;
    goto err;
  }

  /*
     for only ndb, create active_mi. we removed
     active_mi from other part of the code except names and comments.
   */

  active_mi= msr_map.get_mi(msr_map.get_default_channel());


  /* @todo: Print it for all the channels */
  {
    Master_info *default_mi;
    default_mi= msr_map.get_mi(msr_map.get_default_channel());
    if (default_mi && default_mi->rli)
    {
      DBUG_PRINT("info", ("init group master %s %lu  group relay %s %lu event %s %lu\n",
                          default_mi->rli->get_group_master_log_name(),
                          (ulong) default_mi->rli->get_group_master_log_pos(),
                          default_mi->rli->get_group_relay_log_name(),
                          (ulong) default_mi->rli->get_group_relay_log_pos(),
                          default_mi->rli->get_event_relay_log_name(),
                          (ulong) default_mi->rli->get_event_relay_log_pos()));
    }
  }

  if (get_gtid_mode(GTID_MODE_LOCK_MSR_MAP) == GTID_MODE_OFF)
  {
    for (mi_map::iterator it= msr_map.begin(); it != msr_map.end(); it++)
    {
      Master_info *mi= it->second;
      if (mi != NULL && mi->is_auto_position())
      {
        sql_print_warning("Detected misconfiguration: replication channel "
                          "'%.192s' was configured with AUTO_POSITION = 1, "
                          "but the server was started with --gtid-mode=off. "
                          "Either reconfigure replication using "
                          "CHANGE MASTER TO MASTER_AUTO_POSITION = 0 "
                          "FOR CHANNEL '%.192s', or change GTID_MODE to some "
                          "value other than OFF, before starting the slave "
                          "receiver thread.",
                          mi->get_channel(), mi->get_channel());
      }
    }
  }

  /*
    Loop through the msr_map and start slave threads for each channel.
  */
  if (!opt_skip_slave_start)
  {
    for (mi_map::iterator it= msr_map.begin(); it!=msr_map.end(); it++)
    {
      mi= it->second;

      /* If server id is not set, start_slave_thread() will say it */
      if (mi && mi->host[0])
      {
        /* same as in start_slave() cache the global var values into rli's members */
        mi->rli->opt_slave_parallel_workers= opt_mts_slave_parallel_workers;
        mi->rli->checkpoint_group= opt_mts_checkpoint_group;
        if (mts_parallel_option == MTS_PARALLEL_TYPE_DB_NAME)
          mi->rli->channel_mts_submode = MTS_PARALLEL_TYPE_DB_NAME;
        else
          mi->rli->channel_mts_submode = MTS_PARALLEL_TYPE_LOGICAL_CLOCK;
        if (start_slave_threads(true/*need_lock_slave=true*/,
                                false/*wait_for_start=false*/,
                                mi,
                                thread_mask))
        {
          /*
            Creation of slave threads for subsequent channels are stopped
            if a failure occurs in this iteration.
            @todo:have an option if the user wants to continue
            the replication for other channels.
          */
          sql_print_error("Failed to create slave threads");
          error= 1;
          goto err;
        }
      }
    }
  }

err:

  mysql_mutex_unlock(&LOCK_msr_map);
  if (error)
    sql_print_information("Check error log for additional messages. "
                          "You will not be able to start replication until "
                          "the issue is resolved and the server restarted.");
  DBUG_RETURN(error);
}


/**
   Function to start a slave for all channels.
   Used in Multisource replication.
   @param[in]        THD           THD object of the client.

   @return
    @retval           0            success
    @retval           !0           error

    @todo: It is good to continue to start other channels
           when a slave start failed for other channels.

    @todo: The problem with the below code is if the slave is already
           stared, we would multple warnings called
           "Slave was already running" for each channel.
           A nice warning message  would be to add
           "Slave for channel '%s" was already running"
           but error messages are in different languages and cannot be tampered
           with so, we have to handle it case by case basis, whether
           only default channel exists or not and properly continue with
           starting other channels if one channel fails clearly giving
           an error message by displaying failed channels.
*/
int start_slave(THD *thd)
{

  DBUG_ENTER("start_slave(THD)");
  Master_info *mi;
  int error= 0;
  bool channel_configured;

  if (msr_map.get_num_instances() == 1)
  {
    mi= msr_map.get_mi(msr_map.get_default_channel());

    DBUG_ASSERT(!strcmp(mi->get_channel(),
                        msr_map.get_default_channel()));

    error= start_slave(thd, &thd->lex->slave_connection,
                       &thd->lex->mi, thd->lex->slave_thd_opt,
                       mi, true, 1);
    if (error)
      goto err;
  }
  else
  {
    /*
      Users cannot start more than one channel's applier thread
      if sql_slave_skip_counter > 0. It throws an error to the session.
    */
    mysql_mutex_lock(&LOCK_sql_slave_skip_counter);
    /* sql_slave_skip_counter > 0 && !(START SLAVE IO_THREAD) */
    if (sql_slave_skip_counter > 0 && !(thd->lex->slave_thd_opt & SLAVE_IO))
    {
      error= ER_SLAVE_CHANNEL_SQL_SKIP_COUNTER;
      my_error(error, MYF(0));
      mysql_mutex_unlock(&LOCK_sql_slave_skip_counter);
      goto err;
    }
    mysql_mutex_unlock(&LOCK_sql_slave_skip_counter);

    for (mi_map::iterator it= msr_map.begin(); it!= msr_map.end(); it++)
    {
      mi= it->second;

      channel_configured= mi && mi->host[0];   // channel properly configured.

      if (channel_configured)
      {
        error= start_slave(thd, &thd->lex->slave_connection,
                           &thd->lex->mi,
                           thd->lex->slave_thd_opt, mi, true, 1);
        if (error)
        {
          sql_print_error("Slave: Could not start slave for channel '%s'."
                          " operation discontinued", mi->get_channel());
          goto err;
        }
      }
    }
  }
  /* no error */
  my_ok(thd);

err:

  DBUG_RETURN(error);
}


/**
   Function to stop a slave for all channels.
   Used in Multisource replication.
   @param[in]        THD           THD object of the client.

   @return
    @retval           0            success
    @retval           1           error

    @todo: It is good to continue to stop other channels
           when a slave start failed for other channels.
*/
int stop_slave(THD *thd)
{
   DBUG_ENTER("stop_slave(THD)");
   Master_info *mi=0;
   int error= 0;
   bool channel_configured;

   if (msr_map.get_num_instances() == 1)
   {
     mi= msr_map.get_mi(msr_map.get_default_channel());

     DBUG_ASSERT(!strcmp(mi->get_channel(),
                         msr_map.get_default_channel()));

     error= stop_slave(thd, mi, 1, false);

     if (error)
       goto err;
   }
   else
   {
     for(mi_map::iterator it= msr_map.begin(); it!= msr_map.end(); it++)
     {
       mi= it->second;

       channel_configured= mi && mi->host[0];

       if (channel_configured)
       {
         error= stop_slave(thd, mi, 1, false);

         if (error)
         {
           sql_print_error("Slave: Could not stop slave for channel '%s'"
                           " operation discontinued", mi->get_channel());
           goto err;
         }
       }
     }
   }
   /* no error */
   my_ok(thd);

err:
   DBUG_RETURN(error);
}


/**
  Entry point to the START SLAVE command. The function
  decides to start replication threads on several channels
  or a single given channel.

  @param[in]   thd        the client thread carrying the command.

  @return
    @retval      false      ok
    @retval      true       not ok.
*/
bool start_slave_cmd(THD *thd)
{
  DBUG_ENTER("start_slave_cmd");

  Master_info *mi;
  LEX *lex= thd->lex;
  bool res= true;  /* default, an error */

  mysql_mutex_lock(&LOCK_msr_map);

  if (!is_slave_configured())
  {
    my_message(ER_SLAVE_CONFIGURATION, ER(ER_SLAVE_CONFIGURATION), MYF(0));
    goto err;
  }


  if (!lex->mi.for_channel)
  {
    /*
      If slave_until options are provided when multiple channels exist
      without explicitly providing FOR CHANNEL clause, error out.
    */
    if (lex->mi.slave_until && msr_map.get_num_instances() > 1)
    {
      my_error(ER_SLAVE_MULTIPLE_CHANNELS_CMD, MYF(0));
      goto err;
    }

    res= start_slave(thd);
  }
  else
  {
    mi= msr_map.get_mi(lex->mi.channel);

    if (mi)
      res= start_slave(thd, &thd->lex->slave_connection,
                       &thd->lex->mi, thd->lex->slave_thd_opt, mi, true, 1);
    else if (strcmp(msr_map.get_default_channel(), lex->mi.channel))
      my_error(ER_SLAVE_CHANNEL_DOES_NOT_EXIST, MYF(0), lex->mi.channel);

    if (!res)
      my_ok(thd);

  }
err:
  mysql_mutex_unlock(&LOCK_msr_map);
  DBUG_RETURN(res);
}


/**
  Entry point for the STOP SLAVE command. This function stops replication
  threads for all channels or a single channel based on the  command
  options supplied.

  @param[in]     thd         the client thread.

  @return
   @retval       false            ok
   @retval       true             not ok.
*/
bool stop_slave_cmd(THD *thd)
{
  DBUG_ENTER("stop_slave_cmd");

  Master_info* mi;
  LEX *lex= thd->lex;
  bool res= true;    /*default, an error */

  mysql_mutex_lock(&LOCK_msr_map);

  if (!is_slave_configured())
  {
    my_message(ER_SLAVE_CONFIGURATION, ER(ER_SLAVE_CONFIGURATION), MYF(0));
    mysql_mutex_unlock(&LOCK_msr_map);
    DBUG_RETURN(res= true);
  }

  if (!lex->mi.for_channel)
    res= stop_slave(thd);
  else
  {
    mi= msr_map.get_mi(lex->mi.channel);

    if (mi)
      res= stop_slave(thd, mi, 1 /*net report */);
    else if (strcmp(msr_map.get_default_channel(), lex->mi.channel))
      my_error(ER_SLAVE_CHANNEL_DOES_NOT_EXIST, MYF(0), lex->mi.channel);
  }

  mysql_mutex_unlock(&LOCK_msr_map);

  DBUG_RETURN(res);
}

/**
   Parse the given relay log and identify the rotate event from the master.
   Ignore the Format description event, Previous_gtid log event and ignorable
   events within the relay log. When a rotate event is found check if it is a
   rotate that is originated from the master or not based on the server_id. If
   the rotate is from slave or if it is a fake rotate event ignore the event.
   If any other events are encountered apart from the above events generate an
   error. From the rotate event extract the master's binary log name and
   position.

   @param filename
          Relay log name which needs to be parsed.

   @param[OUT] master_log_file
          Set the master_log_file to the log file name that is extracted from
          rotate event. The master_log_file should contain string of len
          FN_REFLEN.

   @param[OUT] master_log_pos
          Set the master_log_pos to the log position extracted from rotate
          event.

   @retval FOUND_ROTATE: When rotate event is found in the relay log
   @retval NOT_FOUND_ROTATE: When rotate event is not found in the relay log
   @retval ERROR: On error
 */
enum enum_read_rotate_from_relay_log_status
{ FOUND_ROTATE, NOT_FOUND_ROTATE, ERROR };

static enum_read_rotate_from_relay_log_status
read_rotate_from_relay_log(char *filename, char *master_log_file,
                           my_off_t *master_log_pos)
{
  DBUG_ENTER("read_rotate_from_relay_log");
  /*
    Create a Format_description_log_event that is used to read the
    first event of the log.
   */
  Format_description_log_event fd_ev(BINLOG_VERSION), *fd_ev_p= &fd_ev;
  DBUG_ASSERT(fd_ev.is_valid());
  IO_CACHE log;
  const char *errmsg= NULL;
  File file= open_binlog_file(&log, filename, &errmsg);
  if (file < 0)
  {
    sql_print_error("Error during --relay-log-recovery: %s", errmsg);
    DBUG_RETURN(ERROR);
  }
  my_b_seek(&log, BIN_LOG_HEADER_SIZE);
  Log_event *ev= NULL;
  bool done= false;
  enum_read_rotate_from_relay_log_status ret= NOT_FOUND_ROTATE;
  while (!done &&
         (ev= Log_event::read_log_event(&log, 0, fd_ev_p, opt_slave_sql_verify_checksum)) !=
         NULL)
  {
    DBUG_PRINT("info", ("Read event of type %s", ev->get_type_str()));
    switch (ev->get_type_code())
    {
    case binary_log::FORMAT_DESCRIPTION_EVENT:
      if (fd_ev_p != &fd_ev)
        delete fd_ev_p;
      fd_ev_p= (Format_description_log_event *)ev;
      break;
    case binary_log::ROTATE_EVENT:
      /*
        Check for rotate event from the master. Ignore the ROTATE event if it
        is a fake rotate event with server_id=0.
       */
      if (ev->server_id && ev->server_id != ::server_id)
      {
        Rotate_log_event *rotate_ev= (Rotate_log_event *)ev;
        DBUG_ASSERT(FN_REFLEN >= rotate_ev->ident_len + 1);
        memcpy(master_log_file, rotate_ev->new_log_ident, rotate_ev->ident_len + 1);
        *master_log_pos= rotate_ev->pos;
        ret= FOUND_ROTATE;
        done= true;
      }
      break;
    case binary_log::PREVIOUS_GTIDS_LOG_EVENT:
      break;
    case binary_log::IGNORABLE_LOG_EVENT:
      break;
    default:
      sql_print_error("Error during --relay-log-recovery: Could not locate "
                      "rotate event from the master.");
      ret= ERROR;
      done= true;
      break;
    }
    if (ev != fd_ev_p)
      delete ev;
  }
  if (log.error < 0)
  {
    sql_print_error("Error during --relay-log-recovery: Error reading events from relay log: %d",
                    log.error);
    DBUG_RETURN(ERROR);
  }

  if (fd_ev_p != &fd_ev)
  {
    delete fd_ev_p;
    fd_ev_p= &fd_ev;
  }

  if (mysql_file_close(file, MYF(MY_WME)))
    DBUG_RETURN(ERROR);
  if (end_io_cache(&log))
  {
    sql_print_error("Error during --relay-log-recovery: Error while freeing "
                    "IO_CACHE object");
    DBUG_RETURN(ERROR);
  }
  DBUG_RETURN(ret);
}

/**
   Reads relay logs one by one starting from the first relay log. Looks for
   the first rotate event from the master. If rotate is not found in the relay
   log search continues to next relay log. If rotate event from master is
   found then the extracted master_log_file and master_log_pos are used to set
   rli->group_master_log_name and rli->group_master_log_pos. If an error has
   occurred the error code is retuned back.

   @param rli
          Relay_log_info object to read relay log files and to set
          group_master_log_name and group_master_log_pos.

   @retval 0 On success
   @retval 1 On failure
 */
static int
find_first_relay_log_with_rotate_from_master(Relay_log_info* rli)
{
  DBUG_ENTER("find_first_relay_log_with_rotate_from_master");
  int error= 0;
  LOG_INFO linfo;
  bool got_rotate_from_master= false;
  int pos;
  char master_log_file[FN_REFLEN];
  my_off_t master_log_pos= 0;

  for (pos= rli->relay_log.find_log_pos(&linfo, NULL, true);
       !pos;
       pos= rli->relay_log.find_next_log(&linfo, true))
  {
    switch (read_rotate_from_relay_log(linfo.log_file_name, master_log_file,
                                       &master_log_pos))
    {
    case ERROR:
      error= 1;
      break;
    case FOUND_ROTATE:
      got_rotate_from_master= true;
      break;
    case NOT_FOUND_ROTATE:
      break;
    }
    if (error || got_rotate_from_master)
      break;
  }
  if (pos== LOG_INFO_IO)
  {
    error= 1;
    sql_print_error("Error during --relay-log-recovery: Could not read "
                    "relay log index file due to an IO error.");
    goto err;
  }
  if (pos== LOG_INFO_EOF)
  {
    error= 1;
    sql_print_error("Error during --relay-log-recovery: Could not locate "
                    "rotate event from master in relay log file.");
    goto err;
  }
  if (!error && got_rotate_from_master)
  {
    rli->set_group_master_log_name(master_log_file);
    rli->set_group_master_log_pos(master_log_pos);
  }
err:
  DBUG_RETURN(error);
}

/*
  Updates the master info based on the information stored in the
  relay info and ignores relay logs previously retrieved by the IO
  thread, which thus starts fetching again based on to the
  master_log_pos and master_log_name. Eventually, the old
  relay logs will be purged by the normal purge mechanism.

  There can be a special case where rli->group_master_log_name and
  rli->group_master_log_pos are not intialized, as the sql thread was never
  started at all. In those cases all the existing relay logs are parsed
  starting from the first one and the initial rotate event that was received
  from the master is identified. From the rotate event master_log_name and
  master_log_pos are extracted and they are set to rli->group_master_log_name
  and rli->group_master_log_pos.

  In the feature, we should improve this routine in order to avoid throwing
  away logs that are safely stored in the disk. Note also that this recovery
  routine relies on the correctness of the relay-log.info and only tolerates
  coordinate problems in master.info.

  In this function, there is no need for a mutex as the caller
  (i.e. init_slave) already has one acquired.

  Specifically, the following structures are updated:

  1 - mi->master_log_pos  <-- rli->group_master_log_pos
  2 - mi->master_log_name <-- rli->group_master_log_name
  3 - It moves the relay log to the new relay log file, by
      rli->group_relay_log_pos  <-- BIN_LOG_HEADER_SIZE;
      rli->event_relay_log_pos  <-- BIN_LOG_HEADER_SIZE;
      rli->group_relay_log_name <-- rli->relay_log.get_log_fname();
      rli->event_relay_log_name <-- rli->relay_log.get_log_fname();

   If there is an error, it returns (1), otherwise returns (0).
 */
int init_recovery(Master_info* mi, const char** errmsg)
{
  DBUG_ENTER("init_recovery");

  int error= 0;
  Relay_log_info *rli= mi->rli;
  char *group_master_log_name= NULL;

  if (rli->recovery_parallel_workers)
  {
    /*
      This is not idempotent and a crash after this function and before
      the recovery is actually done may lead the system to an inconsistent
      state.

      This may happen because the gap is not persitent stored anywhere
      and eventually old relay log files will be removed and further
      calculations on the gaps will be impossible.

      We need to improve this. /Alfranio.
    */
    error= mts_recovery_groups(rli);
    if (rli->mts_recovery_group_cnt)
    {
      error= 1;
      sql_print_error("--relay-log-recovery cannot be executed when the slave "
                        "was stopped with an error or killed in MTS mode; "
                        "consider using RESET SLAVE or restart the server "
                        "with --relay-log-recovery = 0 followed by "
                        "START SLAVE UNTIL SQL_AFTER_MTS_GAPS");
    }
  }

  group_master_log_name= const_cast<char *>(rli->get_group_master_log_name());
  if (!error)
  {
    if (!group_master_log_name[0])
    {
      if (rli->replicate_same_server_id)
      {
        error= 1;
        sql_print_error("Error during --relay-log-recovery: "
                        "replicate_same_server_id is in use and sql thread's "
                        "positions are not initialized, hence relay log "
                        "recovery cannot happen.");
        DBUG_RETURN(error);
      }
      error= find_first_relay_log_with_rotate_from_master(rli);
      if (error)
        DBUG_RETURN(error);
    }
    mi->set_master_log_pos(max<ulonglong>(BIN_LOG_HEADER_SIZE,
                                               rli->get_group_master_log_pos()));
    mi->set_master_log_name(rli->get_group_master_log_name());

    sql_print_warning("Recovery from master pos %ld and file %s%s.",
                      (ulong) mi->get_master_log_pos(), mi->get_master_log_name(),
                      mi->get_for_channel_str());

    rli->set_group_relay_log_name(rli->relay_log.get_log_fname());
    rli->set_event_relay_log_name(rli->relay_log.get_log_fname());
    rli->set_group_relay_log_pos(BIN_LOG_HEADER_SIZE);
    rli->set_event_relay_log_pos(BIN_LOG_HEADER_SIZE);
  }

  /*
    Clear the retrieved GTID set so that events that are written partially
    will be fetched again.
    */
  global_sid_lock->wrlock();
  (const_cast<Gtid_set *>(rli->get_gtid_set()))->clear();
  global_sid_lock->unlock();
  DBUG_RETURN(error);
}

int global_init_info(Master_info* mi, bool ignore_if_no_info, int thread_mask)
{
  DBUG_ENTER("init_info");
  DBUG_ASSERT(mi != NULL && mi->rli != NULL);
  int init_error= 0;
  enum_return_check check_return= ERROR_CHECKING_REPOSITORY;
  THD *thd= current_thd;

  /*
    We need a mutex while we are changing master info parameters to
    keep other threads from reading bogus info
  */
  mysql_mutex_lock(&mi->data_lock);
  mysql_mutex_lock(&mi->rli->data_lock);

  /*
    When info tables are used and autocommit= 0 we force a new
    transaction start to avoid table access deadlocks when START SLAVE
    is executed after RESET SLAVE.
  */
  if (thd && thd->in_multi_stmt_transaction_mode() &&
      (opt_mi_repository_id == INFO_REPOSITORY_TABLE ||
       opt_rli_repository_id == INFO_REPOSITORY_TABLE))
    if (trans_begin(thd))
    {
      init_error= 1;
      goto end;
    }

  /*
    This takes care of the startup dependency between the master_info
    and relay_info. It initializes the master info if the SLAVE_IO
    thread is being started and the relay log info if either the
    SLAVE_SQL thread is being started or was not initialized as it is
    required by the SLAVE_IO thread.
  */
  check_return= mi->check_info();
  if (check_return == ERROR_CHECKING_REPOSITORY)
    goto end;

  if (!(ignore_if_no_info && check_return == REPOSITORY_DOES_NOT_EXIST))
  {
    if ((thread_mask & SLAVE_IO) != 0 && mi->mi_init_info())
      init_error= 1;
  }

  check_return= mi->rli->check_info();
  if (check_return == ERROR_CHECKING_REPOSITORY)
    goto end;
  if (!(ignore_if_no_info && check_return == REPOSITORY_DOES_NOT_EXIST))
  {
    if (((thread_mask & SLAVE_SQL) != 0 || !(mi->rli->inited))
        && mi->rli->rli_init_info())
      init_error= 1;
  }

end:
  /*
    When info tables are used and autocommit= 0 we force transaction
    commit to avoid table access deadlocks when START SLAVE is executed
    after RESET SLAVE.
  */
  if (thd && thd->in_multi_stmt_transaction_mode() &&
      (opt_mi_repository_id == INFO_REPOSITORY_TABLE ||
       opt_rli_repository_id == INFO_REPOSITORY_TABLE))
    if (trans_commit(thd))
      init_error= 1;

  mysql_mutex_unlock(&mi->rli->data_lock);
  mysql_mutex_unlock(&mi->data_lock);
  DBUG_RETURN(check_return == ERROR_CHECKING_REPOSITORY || init_error);
}

void end_info(Master_info* mi)
{
  DBUG_ENTER("end_info");
  DBUG_ASSERT(mi != NULL && mi->rli != NULL);

  /*
    The previous implementation was not acquiring locks.  We do the same here.
    However, this is quite strange.
  */
  mi->end_info();
  mi->rli->end_info();

  DBUG_VOID_RETURN;
}

int remove_info(Master_info* mi)
{
  int error= 1;
  DBUG_ENTER("remove_info");
  DBUG_ASSERT(mi != NULL && mi->rli != NULL);

  /*
    The previous implementation was not acquiring locks.
    We do the same here. However, this is quite strange.
  */
  /*
    Reset errors (the idea is that we forget about the
    old master).
  */
  mi->clear_error();
  mi->rli->clear_error();
  if (mi->rli->workers_array_initialized)
  {
    for(size_t i= 0; i < mi->rli->get_worker_count(); i++)
    {
      mi->rli->get_worker(i)->clear_error();
    }
  }
  mi->rli->clear_until_condition();
  mi->rli->clear_sql_delay();

  mi->end_info();
  mi->rli->end_info();

  if (mi->remove_info() || Rpl_info_factory::reset_workers(mi->rli) ||
      mi->rli->remove_info())
    goto err;

  error= 0;

err:
  DBUG_RETURN(error);
}

int flush_master_info(Master_info* mi, bool force)
{
  DBUG_ENTER("flush_master_info");
  DBUG_ASSERT(mi != NULL && mi->rli != NULL);
  /*
    The previous implementation was not acquiring locks.
    We do the same here. However, this is quite strange.
  */
  /*
    With the appropriate recovery process, we will not need to flush
    the content of the current log.

    For now, we flush the relay log BEFORE the master.info file, because
    if we crash, we will get a duplicate event in the relay log at restart.
    If we change the order, there might be missing events.

    If we don't do this and the slave server dies when the relay log has
    some parts (its last kilobytes) in memory only, with, say, from master's
    position 100 to 150 in memory only (not on disk), and with position 150
    in master.info, there will be missing information. When the slave restarts,
    the I/O thread will fetch binlogs from 150, so in the relay log we will
    have "[0, 100] U [150, infinity[" and nobody will notice it, so the SQL
    thread will jump from 100 to 150, and replication will silently break.
  */
  mysql_mutex_t *log_lock= mi->rli->relay_log.get_log_lock();

  mysql_mutex_lock(log_lock);

  int err=  (mi->rli->flush_current_log() ||
             mi->flush_info(force));

  mysql_mutex_unlock(log_lock);

  DBUG_RETURN (err);
}

/**
  Convert slave skip errors bitmap into a printable string.
*/

static void print_slave_skip_errors(void)
{
  /*
    To be safe, we want 10 characters of room in the buffer for a number
    plus terminators. Also, we need some space for constant strings.
    10 characters must be sufficient for a number plus {',' | '...'}
    plus a NUL terminator. That is a max 6 digit number.
  */
  const size_t MIN_ROOM= 10;
  DBUG_ENTER("print_slave_skip_errors");
  DBUG_ASSERT(sizeof(slave_skip_error_names) > MIN_ROOM);
  DBUG_ASSERT(MAX_SLAVE_ERROR <= 999999); // 6 digits

  if (!use_slave_mask || bitmap_is_clear_all(&slave_error_mask))
  {
    /* purecov: begin tested */
    memcpy(slave_skip_error_names, STRING_WITH_LEN("OFF"));
    /* purecov: end */
  }
  else if (bitmap_is_set_all(&slave_error_mask))
  {
    /* purecov: begin tested */
    memcpy(slave_skip_error_names, STRING_WITH_LEN("ALL"));
    /* purecov: end */
  }
  else
  {
    char *buff= slave_skip_error_names;
    char *bend= buff + sizeof(slave_skip_error_names);
    int  errnum;

    for (errnum= 0; errnum < MAX_SLAVE_ERROR; errnum++)
    {
      if (bitmap_is_set(&slave_error_mask, errnum))
      {
        if (buff + MIN_ROOM >= bend)
          break; /* purecov: tested */
        buff= int10_to_str(errnum, buff, 10);
        *buff++= ',';
      }
    }
    if (buff != slave_skip_error_names)
      buff--; // Remove last ','
    if (errnum < MAX_SLAVE_ERROR)
    {
      /* Couldn't show all errors */
      buff= my_stpcpy(buff, "..."); /* purecov: tested */
    }
    *buff=0;
  }
  DBUG_PRINT("init", ("error_names: '%s'", slave_skip_error_names));
  DBUG_VOID_RETURN;
}

/**
 Change arg to the string with the nice, human-readable skip error values.
   @param slave_skip_errors_ptr
          The pointer to be changed
*/
void set_slave_skip_errors(char** slave_skip_errors_ptr)
{
  DBUG_ENTER("set_slave_skip_errors");
  print_slave_skip_errors();
  *slave_skip_errors_ptr= slave_skip_error_names;
  DBUG_VOID_RETURN;
}

/**
  Init function to set up array for errors that should be skipped for slave
*/
static void init_slave_skip_errors()
{
  DBUG_ENTER("init_slave_skip_errors");
  DBUG_ASSERT(!use_slave_mask); // not already initialized

  if (bitmap_init(&slave_error_mask,0,MAX_SLAVE_ERROR,0))
  {
    fprintf(stderr, "Badly out of memory, please check your system status\n");
    exit(MYSQLD_ABORT_EXIT);
  }
  use_slave_mask = 1;
  DBUG_VOID_RETURN;
}

static void add_slave_skip_errors(const uint* errors, uint n_errors)
{
  DBUG_ENTER("add_slave_skip_errors");
  DBUG_ASSERT(errors);
  DBUG_ASSERT(use_slave_mask);

  for (uint i = 0; i < n_errors; i++)
  {
    const uint err_code = errors[i];
    if (err_code < MAX_SLAVE_ERROR)
       bitmap_set_bit(&slave_error_mask, err_code);
  }
  DBUG_VOID_RETURN;
}

/*
  Add errors that should be skipped for slave

  SYNOPSIS
    add_slave_skip_errors()
    arg         List of errors numbers to be added to skip, separated with ','

  NOTES
    Called from get_options() in mysqld.cc on start-up
*/

void add_slave_skip_errors(const char* arg)
{
  const char *p= NULL;
  /*
    ALL is only valid when nothing else is provided.
  */
  const uchar SKIP_ALL[]= "all";
  size_t SIZE_SKIP_ALL= strlen((const char *) SKIP_ALL) + 1;
  /*
    IGNORE_DDL_ERRORS can be combined with other parameters
    but must be the first one provided.
  */
  const uchar SKIP_DDL_ERRORS[]= "ddl_exist_errors";
  size_t SIZE_SKIP_DDL_ERRORS= strlen((const char *) SKIP_DDL_ERRORS);
  DBUG_ENTER("add_slave_skip_errors");

  // initialize mask if not done yet
  if (!use_slave_mask)
    init_slave_skip_errors();

  for (; my_isspace(system_charset_info,*arg); ++arg)
    /* empty */;
  if (!my_strnncoll(system_charset_info, (uchar*)arg, SIZE_SKIP_ALL,
                    SKIP_ALL, SIZE_SKIP_ALL))
  {
    bitmap_set_all(&slave_error_mask);
    DBUG_VOID_RETURN;
  }
  if (!my_strnncoll(system_charset_info, (uchar*)arg, SIZE_SKIP_DDL_ERRORS,
                    SKIP_DDL_ERRORS, SIZE_SKIP_DDL_ERRORS))
  {
    // DDL errors to be skipped for relaxed 'exist' handling
    const uint ddl_errors[] = {
      // error codes with create/add <schema object>
      ER_DB_CREATE_EXISTS, ER_TABLE_EXISTS_ERROR, ER_DUP_KEYNAME,
      ER_MULTIPLE_PRI_KEY,
      // error codes with change/rename <schema object>
      ER_BAD_FIELD_ERROR, ER_NO_SUCH_TABLE, ER_DUP_FIELDNAME,
      // error codes with drop <schema object>
      ER_DB_DROP_EXISTS, ER_BAD_TABLE_ERROR, ER_CANT_DROP_FIELD_OR_KEY
    };

    add_slave_skip_errors(ddl_errors,
                          sizeof(ddl_errors)/sizeof(ddl_errors[0]));
    /*
      After processing the SKIP_DDL_ERRORS, the pointer is
      increased to the position after the comma.
    */
    if (strlen(arg) > SIZE_SKIP_DDL_ERRORS + 1)
      arg+= SIZE_SKIP_DDL_ERRORS + 1;
  }
  for (p= arg ; *p; )
  {
    long err_code;
    if (!(p= str2int(p, 10, 0, LONG_MAX, &err_code)))
      break;
    if (err_code < MAX_SLAVE_ERROR)
       bitmap_set_bit(&slave_error_mask,(uint)err_code);
    while (!my_isdigit(system_charset_info,*p) && *p)
      p++;
  }
  DBUG_VOID_RETURN;
}

static void set_thd_in_use_temporary_tables(Relay_log_info *rli)
{
  TABLE *table;

  for (table= rli->save_temporary_tables ; table ; table= table->next)
  {
    table->in_use= rli->info_thd;
    if (table->file != NULL)
    {
      /*
        Since we are stealing opened temporary tables from one thread to another,
        we need to let the performance schema know that,
        for aggregates per thread to work properly.
      */
      table->file->unbind_psi();
      table->file->rebind_psi();
    }
  }
}

int terminate_slave_threads(Master_info* mi, int thread_mask,
                            ulong stop_wait_timeout, bool need_lock_term)
{
  DBUG_ENTER("terminate_slave_threads");

  if (!mi->inited)
    DBUG_RETURN(0); /* successfully do nothing */
  int error,force_all = (thread_mask & SLAVE_FORCE_ALL);
  mysql_mutex_t *sql_lock = &mi->rli->run_lock, *io_lock = &mi->run_lock;
  mysql_mutex_t *log_lock= mi->rli->relay_log.get_log_lock();
  /*
    Set it to a variable, so the value is shared by both stop methods.
    This guarantees that the user defined value for the timeout value is for
    the time the 2 threads take to shutdown, and not the time of each thread
    stop operation.
  */
  ulong total_stop_wait_timeout= stop_wait_timeout;

  if (thread_mask & (SLAVE_SQL|SLAVE_FORCE_ALL))
  {
    DBUG_PRINT("info",("Terminating SQL thread"));
    mi->rli->abort_slave= 1;
    if ((error=terminate_slave_thread(mi->rli->info_thd, sql_lock,
                                      &mi->rli->stop_cond,
                                      &mi->rli->slave_running,
                                      &total_stop_wait_timeout,
                                      need_lock_term)) &&
        !force_all)
    {
      if (error == 1)
      {
        DBUG_RETURN(ER_STOP_SLAVE_SQL_THREAD_TIMEOUT);
      }
      DBUG_RETURN(error);
    }
    mysql_mutex_lock(log_lock);

    DBUG_PRINT("info",("Flushing relay-log info file."));
    if (current_thd)
      THD_STAGE_INFO(current_thd, stage_flushing_relay_log_info_file);

    /*
      Flushes the relay log info regardles of the sync_relay_log_info option.
    */
    if (mi->rli->flush_info(TRUE))
    {
      mysql_mutex_unlock(log_lock);
      DBUG_RETURN(ER_ERROR_DURING_FLUSH_LOGS);
    }

    mysql_mutex_unlock(log_lock);
  }
  if (thread_mask & (SLAVE_IO|SLAVE_FORCE_ALL))
  {
    DBUG_PRINT("info",("Terminating IO thread"));
    mi->abort_slave=1;
    if ((error=terminate_slave_thread(mi->info_thd,io_lock,
                                      &mi->stop_cond,
                                      &mi->slave_running,
                                      &total_stop_wait_timeout,
                                      need_lock_term)) &&
        !force_all)
    {
      if (error == 1)
      {
        DBUG_RETURN(ER_STOP_SLAVE_IO_THREAD_TIMEOUT);
      }
      DBUG_RETURN(error);
    }
    mysql_mutex_lock(log_lock);

    DBUG_PRINT("info",("Flushing relay log and master info repository."));
    if (current_thd)
      THD_STAGE_INFO(current_thd, stage_flushing_relay_log_and_master_info_repository);

    /*
      Flushes the master info regardles of the sync_master_info option.
    */
    if (mi->flush_info(TRUE))
    {
      mysql_mutex_unlock(log_lock);
      DBUG_RETURN(ER_ERROR_DURING_FLUSH_LOGS);
    }

    /*
      Flushes the relay log regardles of the sync_relay_log option.
    */
    if (mi->rli->relay_log.is_open() &&
        mi->rli->relay_log.flush_and_sync(true))
    {
      mysql_mutex_unlock(log_lock);
      DBUG_RETURN(ER_ERROR_DURING_FLUSH_LOGS);
    }

    mysql_mutex_unlock(log_lock);
  }
  DBUG_RETURN(0);
}


/**
   Wait for a slave thread to terminate.

   This function is called after requesting the thread to terminate
   (by setting @c abort_slave member of @c Relay_log_info or @c
   Master_info structure to 1). Termination of the thread is
   controlled with the the predicate <code>*slave_running</code>.

   Function will acquire @c term_lock before waiting on the condition
   unless @c need_lock_term is false in which case the mutex should be
   owned by the caller of this function and will remain acquired after
   return from the function.

   @param term_lock
          Associated lock to use when waiting for @c term_cond

   @param term_cond
          Condition that is signalled when the thread has terminated

   @param slave_running
          Pointer to predicate to check for slave thread termination

   @param stop_wait_timeout
          A pointer to a variable that denotes the time the thread has
          to stop before we time out and throw an error.

   @param need_lock_term
          If @c false the lock will not be acquired before waiting on
          the condition. In this case, it is assumed that the calling
          function acquires the lock before calling this function.

   @retval 0 All OK, 1 on "STOP SLAVE" command timeout, ER_SLAVE_CHANNEL_NOT_RUNNING otherwise.

   @note  If the executing thread has to acquire term_lock
          (need_lock_term is true, the negative running status does not
          represent any issue therefore no error is reported.

 */
static int
terminate_slave_thread(THD *thd,
                       mysql_mutex_t *term_lock,
                       mysql_cond_t *term_cond,
                       volatile uint *slave_running,
                       ulong *stop_wait_timeout,
                       bool need_lock_term)
{
  DBUG_ENTER("terminate_slave_thread");
  if (need_lock_term)
  {
    mysql_mutex_lock(term_lock);
  }
  else
  {
    mysql_mutex_assert_owner(term_lock);
  }
  if (!*slave_running)
  {
    if (need_lock_term)
    {
      /*
        if run_lock (term_lock) is acquired locally then either
        slave_running status is fine
      */
      mysql_mutex_unlock(term_lock);
      DBUG_RETURN(0);
    }
    else
    {
      DBUG_RETURN(ER_SLAVE_CHANNEL_NOT_RUNNING);
    }
  }
  DBUG_ASSERT(thd != 0);
  THD_CHECK_SENTRY(thd);

  /*
    Is is critical to test if the slave is running. Otherwise, we might
    be referening freed memory trying to kick it
  */

  while (*slave_running)                        // Should always be true
  {
    DBUG_PRINT("loop", ("killing slave thread"));

    mysql_mutex_lock(&thd->LOCK_thd_data);
    /*
      Error codes from pthread_kill are:
      EINVAL: invalid signal number (can't happen)
      ESRCH: thread already killed (can happen, should be ignored)
    */
#ifndef _WIN32
    int err __attribute__((unused))= pthread_kill(thd->real_id, SIGUSR1);
    DBUG_ASSERT(err != EINVAL);
#endif
    thd->awake(THD::NOT_KILLED);
    mysql_mutex_unlock(&thd->LOCK_thd_data);

    /*
      There is a small chance that slave thread might miss the first
      alarm. To protect againts it, resend the signal until it reacts
    */
    struct timespec abstime;
    set_timespec(&abstime,2);
#ifndef DBUG_OFF
    int error=
#endif
      mysql_cond_timedwait(term_cond, term_lock, &abstime);
    if ((*stop_wait_timeout) >= 2)
      (*stop_wait_timeout)= (*stop_wait_timeout) - 2;
    else if (*slave_running)
    {
      if (need_lock_term)
        mysql_mutex_unlock(term_lock);
      DBUG_RETURN (1);
    }
    DBUG_ASSERT(error == ETIMEDOUT || error == 0);
  }

  DBUG_ASSERT(*slave_running == 0);

  if (need_lock_term)
    mysql_mutex_unlock(term_lock);
  DBUG_RETURN(0);
}


int start_slave_thread(
#ifdef HAVE_PSI_INTERFACE
                       PSI_thread_key thread_key,
#endif
                       my_start_routine h_func, mysql_mutex_t *start_lock,
                       mysql_mutex_t *cond_lock,
                       mysql_cond_t *start_cond,
                       volatile uint *slave_running,
                       volatile ulong *slave_run_id,
                       Master_info* mi)
{
  my_thread_handle th;
  ulong start_id;
  int error;
  DBUG_ENTER("start_slave_thread");

  if (start_lock)
    mysql_mutex_lock(start_lock);
  if (!server_id)
  {
    if (start_cond)
      mysql_cond_broadcast(start_cond);
    if (start_lock)
      mysql_mutex_unlock(start_lock);
    sql_print_error("Server id not set, will not start slave%s",
                    mi->get_for_channel_str());
    DBUG_RETURN(ER_BAD_SLAVE);
  }

  if (*slave_running)
  {
    if (start_cond)
      mysql_cond_broadcast(start_cond);
    if (start_lock)
      mysql_mutex_unlock(start_lock);
    DBUG_RETURN(ER_SLAVE_CHANNEL_MUST_STOP);
  }
  start_id= *slave_run_id;
  DBUG_PRINT("info",("Creating new slave thread"));
  if ((error= mysql_thread_create(thread_key,
                                  &th, &connection_attrib, h_func, (void*)mi)))
  {
    sql_print_error("Can't create slave thread%s (errno= %d).",
                    mi->get_for_channel_str(), error);
    if (start_lock)
      mysql_mutex_unlock(start_lock);
    DBUG_RETURN(ER_SLAVE_THREAD);
  }
  if (start_cond && cond_lock) // caller has cond_lock
  {
    THD* thd = current_thd;
    while (start_id == *slave_run_id && thd != NULL)
    {
      DBUG_PRINT("sleep",("Waiting for slave thread to start"));
      PSI_stage_info saved_stage= {0, "", 0};
      thd->ENTER_COND(start_cond, cond_lock,
                      & stage_waiting_for_slave_thread_to_start,
                      & saved_stage);
      /*
        It is not sufficient to test this at loop bottom. We must test
        it after registering the mutex in enter_cond(). If the kill
        happens after testing of thd->killed and before the mutex is
        registered, we could otherwise go waiting though thd->killed is
        set.
      */
      if (!thd->killed)
        mysql_cond_wait(start_cond, cond_lock);
      mysql_mutex_unlock(cond_lock);
      thd->EXIT_COND(& saved_stage);
      mysql_mutex_lock(cond_lock); // re-acquire it
      if (thd->killed)
      {
        if (start_lock)
          mysql_mutex_unlock(start_lock);
        DBUG_RETURN(thd->killed_errno());
      }
    }
  }
  if (start_lock)
    mysql_mutex_unlock(start_lock);
  DBUG_RETURN(0);
}


/*
  start_slave_threads()

  NOTES
    SLAVE_FORCE_ALL is not implemented here on purpose since it does not make
    sense to do that for starting a slave--we always care if it actually
    started the threads that were not previously running
*/

int start_slave_threads(bool need_lock_slave, bool wait_for_start,
                        Master_info* mi, int thread_mask)
{
  mysql_mutex_t *lock_io=0, *lock_sql=0, *lock_cond_io=0, *lock_cond_sql=0;
  mysql_cond_t* cond_io=0, *cond_sql=0;
  int error=0;
  DBUG_ENTER("start_slave_threads");
  DBUG_EXECUTE_IF("uninitialized_master-info_structure",
                   mi->inited= FALSE;);

  if (!mi->inited || !mi->rli->inited)
  {
    error= !mi->inited ? ER_SLAVE_MI_INIT_REPOSITORY :
                         ER_SLAVE_RLI_INIT_REPOSITORY;
    Rpl_info *info= (!mi->inited ?  mi : static_cast<Rpl_info *>(mi->rli));
    const char* prefix= current_thd ? ER(error) : ER_DEFAULT(error);
    info->report(ERROR_LEVEL, error, prefix, NULL);

    DBUG_RETURN(error);
  }

  if (mi->is_auto_position() && (thread_mask & SLAVE_IO) &&
      get_gtid_mode(GTID_MODE_LOCK_NONE) == GTID_MODE_OFF)
  {
    DBUG_RETURN(ER_CANT_USE_AUTO_POSITION_WITH_GTID_MODE_OFF);
  }

  if (need_lock_slave)
  {
    lock_io = &mi->run_lock;
    lock_sql = &mi->rli->run_lock;
  }
  if (wait_for_start)
  {
    cond_io = &mi->start_cond;
    cond_sql = &mi->rli->start_cond;
    lock_cond_io = &mi->run_lock;
    lock_cond_sql = &mi->rli->run_lock;
  }

  if (thread_mask & SLAVE_IO)
    error= start_slave_thread(
#ifdef HAVE_PSI_INTERFACE
                              key_thread_slave_io,
#endif
                              handle_slave_io, lock_io, lock_cond_io,
                              cond_io,
                              &mi->slave_running, &mi->slave_run_id,
                              mi);
  if (!error && (thread_mask & SLAVE_SQL))
  {
    /*
      MTS-recovery gaps gathering is placed onto common execution path
      for either START-SLAVE and --skip-start-slave= 0 
    */
    if (mi->rli->recovery_parallel_workers != 0)
      error= mts_recovery_groups(mi->rli);
    if (!error)
      error= start_slave_thread(
#ifdef HAVE_PSI_INTERFACE
                                key_thread_slave_sql,
#endif
                                handle_slave_sql, lock_sql, lock_cond_sql,
                                cond_sql,
                                &mi->rli->slave_running, &mi->rli->slave_run_id,
                                mi);
    if (error)
      terminate_slave_threads(mi, thread_mask & SLAVE_IO,
                              rpl_stop_slave_timeout, need_lock_slave);
  }
  DBUG_RETURN(error);
}

/*
  Release slave threads at time of executing shutdown.

  SYNOPSIS
    end_slave()
*/

void end_slave()
{
  DBUG_ENTER("end_slave");

  Master_info *mi= 0;

  /*
    This is called when the server terminates, in close_connections().
    It terminates slave threads. However, some CHANGE MASTER etc may still be
    running presently. If a START SLAVE was in progress, the mutex lock below
    will make us wait until slave threads have started, and START SLAVE
    returns, then we terminate them here.
  */
  mysql_mutex_lock(&LOCK_msr_map);

  /* traverse through the map and terminate the threads */
  for(mi_map::iterator it= msr_map.begin(); it!=msr_map.end(); it++)
  {
    mi= it->second;

    if (mi)
      terminate_slave_threads(mi,SLAVE_FORCE_ALL,
                              rpl_stop_slave_timeout);
  }
  mysql_mutex_unlock(&LOCK_msr_map);
  DBUG_VOID_RETURN;
}

/**
   Free all resources used by slave threads at time of executing shutdown.
   The routine must be called after all possible users of msr_map
   have left.

*/
void delete_slave_info_objects()
{
  DBUG_ENTER("delete_slave_info_objects");

  Master_info *mi= 0;

  mysql_mutex_lock(&LOCK_msr_map);

  for (mi_map::iterator it= msr_map.begin(); it!=msr_map.end(); it++)
  {
    mi= it->second;

    if (mi)
    {
      end_info(mi);
      if (mi->rli)
        delete mi->rli;
      delete mi;
      it->second= 0;
    }
  }

  //Clean other types of channel
  for (mi_map::iterator it= msr_map.begin(GROUP_REPLICATION_CHANNEL);
           it!=msr_map.end(GROUP_REPLICATION_CHANNEL); it++)
  {
    mi= it->second;

    if (mi)
    {
      end_info(mi);
      if (mi->rli)
        delete mi->rli;
      delete mi;
      it->second= 0;
    }
  }

  mysql_mutex_unlock(&LOCK_msr_map);

  DBUG_VOID_RETURN;
}

static bool io_slave_killed(THD* thd, Master_info* mi)
{
  DBUG_ENTER("io_slave_killed");

  DBUG_ASSERT(mi->info_thd == thd);
  DBUG_ASSERT(mi->slave_running); // tracking buffer overrun
  DBUG_RETURN(mi->abort_slave || abort_loop || thd->killed);
}

/**
   The function analyzes a possible killed status and makes
   a decision whether to accept it or not.
   Normally upon accepting the sql thread goes to shutdown.
   In the event of deferring decision @rli->last_event_start_time waiting
   timer is set to force the killed status be accepted upon its expiration.

   Notice Multi-Threaded-Slave behaves similarly in that when it's being
   stopped and the current group of assigned events has not yet scheduled 
   completely, Coordinator defers to accept to leave its read-distribute
   state. The above timeout ensures waiting won't last endlessly, and in
   such case an error is reported.

   @param thd   pointer to a THD instance
   @param rli   pointer to Relay_log_info instance

   @return TRUE the killed status is recognized, FALSE a possible killed
           status is deferred.
*/
bool sql_slave_killed(THD* thd, Relay_log_info* rli)
{
  bool ret= FALSE;
  bool is_parallel_warn= FALSE;

  DBUG_ENTER("sql_slave_killed");

  DBUG_ASSERT(rli->info_thd == thd);
  DBUG_ASSERT(rli->slave_running == 1);
  if (abort_loop || thd->killed || rli->abort_slave)
  {
    is_parallel_warn= (rli->is_parallel_exec() && 
                       (rli->is_mts_in_group() || thd->killed));
    /*
      Slave can execute stop being in one of two MTS or Single-Threaded mode.
      The modes define different criteria to accept the stop.
      In particular that relates to the concept of groupping.
      Killed Coordinator thread expects the worst so it warns on
      possible consistency issue.
    */
    if (is_parallel_warn ||
        (!rli->is_parallel_exec() &&
         thd->get_transaction()->cannot_safely_rollback(
             Transaction_ctx::SESSION) &&
         rli->is_in_group()))
    {
      char msg_stopped[]=
        "... Slave SQL Thread stopped with incomplete event group "
        "having non-transactional changes. "
        "If the group consists solely of row-based events, you can try "
        "to restart the slave with --slave-exec-mode=IDEMPOTENT, which "
        "ignores duplicate key, key not found, and similar errors (see "
        "documentation for details).";
      char msg_stopped_mts[]=
        "... The slave coordinator and worker threads are stopped, possibly "
        "leaving data in inconsistent state. A restart should "
        "restore consistency automatically, although using non-transactional "
        "storage for data or info tables or DDL queries could lead to problems. "
        "In such cases you have to examine your data (see documentation for "
        "details).";

      ret= TRUE;
      if (rli->abort_slave)
      {
        DBUG_PRINT("info", ("Request to stop slave SQL Thread received while "
                            "applying an MTS group or a group that "
                            "has non-transactional "
                            "changes; waiting for completion of the group ... "));

        /*
          Slave sql thread shutdown in face of unfinished group modified 
          Non-trans table is handled via a timer. The slave may eventually
          give out to complete the current group and in that case there
          might be issues at consequent slave restart, see the error message.
          WL#2975 offers a robust solution requiring to store the last exectuted
          event's coordinates along with the group's coordianates
          instead of waiting with @c last_event_start_time the timer.
        */

        if (rli->last_event_start_time == 0)
          rli->last_event_start_time= my_time(0);
        ret= difftime(my_time(0), rli->last_event_start_time) <=
          SLAVE_WAIT_GROUP_DONE ? FALSE : TRUE;

        DBUG_EXECUTE_IF("stop_slave_middle_group", 
                        DBUG_EXECUTE_IF("incomplete_group_in_relay_log",
                                        ret= TRUE;);); // time is over

        if (!ret && !rli->reported_unsafe_warning)
        {
          rli->report(WARNING_LEVEL, 0,
                      !is_parallel_warn ?
                      "Request to stop slave SQL Thread received while "
                      "applying a group that has non-transactional "
                      "changes; waiting for completion of the group ... "
                      :
                      "Coordinator thread of multi-threaded slave is being "
                      "stopped in the middle of assigning a group of events; "
                      "deferring to exit until the group completion ... ");
          rli->reported_unsafe_warning= true;
        }
      }
      if (ret)
      {
        if (is_parallel_warn)
          rli->report(!rli->is_error() ? ERROR_LEVEL :
                      WARNING_LEVEL,    // an error was reported by Worker
                      ER_MTS_INCONSISTENT_DATA,
                      ER(ER_MTS_INCONSISTENT_DATA),
                      msg_stopped_mts);
        else
          rli->report(ERROR_LEVEL, ER_SLAVE_FATAL_ERROR,
                      ER(ER_SLAVE_FATAL_ERROR), msg_stopped);
      }
    }
    else
    {
      ret= TRUE;
    }
  }
  if (ret)
  {
    rli->last_event_start_time= 0;
    if (rli->mts_group_status == Relay_log_info::MTS_IN_GROUP)
    {
      rli->mts_group_status= Relay_log_info::MTS_KILLED_GROUP;
    }
  }
  
  DBUG_RETURN(ret);
}


/*
  skip_load_data_infile()

  NOTES
    This is used to tell a 3.23 master to break send_file()
*/

void skip_load_data_infile(NET *net)
{
  DBUG_ENTER("skip_load_data_infile");

  (void)net_request_file(net, "/dev/null");
  (void)my_net_read(net);                               // discard response
  (void)net_write_command(net, 0, (uchar*) "", 0, (uchar*) "", 0); // ok
  DBUG_VOID_RETURN;
}


bool net_request_file(NET* net, const char* fname)
{
  DBUG_ENTER("net_request_file");
  DBUG_RETURN(net_write_command(net, 251, (uchar*) fname, strlen(fname),
                                (uchar*) "", 0));
}

/*
  From other comments and tests in code, it looks like
  sometimes Query_log_event and Load_log_event can have db == 0
  (see rewrite_db() above for example)
  (cases where this happens are unclear; it may be when the master is 3.23).
*/

const char *print_slave_db_safe(const char* db)
{
  DBUG_ENTER("*print_slave_db_safe");

  DBUG_RETURN((db ? db : ""));
}

/*
  Check if the error is caused by network.
  @param[in]   errorno   Number of the error.
  RETURNS:
  TRUE         network error
  FALSE        not network error
*/

static bool is_network_error(uint errorno)
{
  return errorno == CR_CONNECTION_ERROR ||
      errorno == CR_CONN_HOST_ERROR ||
      errorno == CR_SERVER_GONE_ERROR ||
      errorno == CR_SERVER_LOST ||
      errorno == ER_CON_COUNT_ERROR ||
      errorno == ER_SERVER_SHUTDOWN ||
      errorno == ER_NET_READ_INTERRUPTED ||
      errorno == ER_NET_WRITE_INTERRUPTED;
}


/**
  Execute an initialization query for the IO thread.

  If there is an error, then this function calls mysql_free_result;
  otherwise the MYSQL object holds the result after this call.  If
  there is an error other than allowed_error, then this function
  prints a message and returns -1.

  @param mysql MYSQL object.
  @param query Query string.
  @param allowed_error Allowed error code, or 0 if no errors are allowed.
  @param[out] master_res If this is not NULL and there is no error, then
  mysql_store_result() will be called and the result stored in this pointer.
  @param[out] master_row If this is not NULL and there is no error, then
  mysql_fetch_row() will be called and the result stored in this pointer.

  @retval COMMAND_STATUS_OK No error.
  @retval COMMAND_STATUS_ALLOWED_ERROR There was an error and the
  error code was 'allowed_error'.
  @retval COMMAND_STATUS_ERROR There was an error and the error code
  was not 'allowed_error'.
*/
enum enum_command_status
{ COMMAND_STATUS_OK, COMMAND_STATUS_ERROR, COMMAND_STATUS_ALLOWED_ERROR };
static enum_command_status
io_thread_init_command(Master_info *mi, const char *query, int allowed_error,
                       MYSQL_RES **master_res= NULL,
                       MYSQL_ROW *master_row= NULL)
{
  DBUG_ENTER("io_thread_init_command");
  DBUG_PRINT("info", ("IO thread initialization command: '%s'", query));
  MYSQL *mysql= mi->mysql;
  int ret= mysql_real_query(mysql, query, static_cast<ulong>(strlen(query)));
  if (io_slave_killed(mi->info_thd, mi))
  {
    sql_print_information("The slave IO thread%s was killed while executing "
                          "initialization query '%s'",
                          mi->get_for_channel_str(), query);
    mysql_free_result(mysql_store_result(mysql));
    DBUG_RETURN(COMMAND_STATUS_ERROR);
  }
  if (ret != 0)
  {
    int err= mysql_errno(mysql);
    mysql_free_result(mysql_store_result(mysql));
    if (!err || err != allowed_error)
    {
      mi->report(is_network_error(err) ? WARNING_LEVEL : ERROR_LEVEL, err,
                 "The slave IO thread stops because the initialization query "
                 "'%s' failed with error '%s'.",
                 query, mysql_error(mysql));
      DBUG_RETURN(COMMAND_STATUS_ERROR);
    }
    DBUG_RETURN(COMMAND_STATUS_ALLOWED_ERROR);
  }
  if (master_res != NULL)
  {
    if ((*master_res= mysql_store_result(mysql)) == NULL)
    {
      mi->report(WARNING_LEVEL, mysql_errno(mysql),
                 "The slave IO thread stops because the initialization query "
                 "'%s' did not return any result.",
                 query);
      DBUG_RETURN(COMMAND_STATUS_ERROR);
    }
    if (master_row != NULL)
    {
      if ((*master_row= mysql_fetch_row(*master_res)) == NULL)
      {
        mysql_free_result(*master_res);
        mi->report(WARNING_LEVEL, mysql_errno(mysql),
                   "The slave IO thread stops because the initialization query "
                   "'%s' did not return any row.",
                   query);
        DBUG_RETURN(COMMAND_STATUS_ERROR);
      }
    }
  }
  else
    DBUG_ASSERT(master_row == NULL);
  DBUG_RETURN(COMMAND_STATUS_OK);
}


/**
  Set user variables after connecting to the master.

  @param  mysql MYSQL to request uuid from master.
  @param  mi    Master_info to set master_uuid

  @return 0: Success, 1: Fatal error, 2: Transient network error.
 */
int io_thread_init_commands(MYSQL *mysql, Master_info *mi)
{
  char query[256];
  int ret= 0;

  sprintf(query, "SET @slave_uuid= '%s'", server_uuid);
  if (mysql_real_query(mysql, query, static_cast<ulong>(strlen(query)))
      && !check_io_slave_killed(mi->info_thd, mi, NULL))
    goto err;

  mysql_free_result(mysql_store_result(mysql));
  return ret;

err:
  if (mysql_errno(mysql) && is_network_error(mysql_errno(mysql)))
  {
    mi->report(WARNING_LEVEL, mysql_errno(mysql),
               "The initialization command '%s' failed with the following"
               " error: '%s'.", query, mysql_error(mysql));
    ret= 2;
  }
  else
  {
    char errmsg[512];
    const char *errmsg_fmt=
      "The slave I/O thread stops because a fatal error is encountered "
      "when it tries to send query to master(query: %s).";

    sprintf(errmsg, errmsg_fmt, query);
    mi->report(ERROR_LEVEL, ER_SLAVE_FATAL_ERROR, ER(ER_SLAVE_FATAL_ERROR),
               errmsg);
    ret= 1;
  }
  mysql_free_result(mysql_store_result(mysql));
  return ret;
}

/**
  Get master's uuid on connecting.

  @param  mysql MYSQL to request uuid from master.
  @param  mi    Master_info to set master_uuid

  @return 0: Success, 1: Fatal error, 2: Transient network error.
*/
static int get_master_uuid(MYSQL *mysql, Master_info *mi)
{
  const char *errmsg;
  MYSQL_RES *master_res= NULL;
  MYSQL_ROW master_row= NULL;
  int ret= 0;

  DBUG_EXECUTE_IF("dbug.return_null_MASTER_UUID",
                  {
                    mi->master_uuid[0]= 0;
                    return 0;
                  };);

  DBUG_EXECUTE_IF("dbug.before_get_MASTER_UUID",
                  {
                    const char act[]= "now wait_for signal.get_master_uuid";
                    DBUG_ASSERT(opt_debug_sync_timeout > 0);
                    DBUG_ASSERT(!debug_sync_set_action(current_thd,
                                                       STRING_WITH_LEN(act)));
                  };);

  DBUG_EXECUTE_IF("dbug.simulate_busy_io",
                  {
                    const char act[]= "now signal Reached wait_for signal.got_stop_slave";
                    DBUG_ASSERT(opt_debug_sync_timeout > 0);
                    DBUG_ASSERT(!debug_sync_set_action(current_thd,
                                                       STRING_WITH_LEN(act)));
                  };);
  if (!mysql_real_query(mysql,
                        STRING_WITH_LEN("SHOW GLOBAL VARIABLES LIKE 'SERVER_UUID'")) &&
      (master_res= mysql_store_result(mysql)) &&
      (master_row= mysql_fetch_row(master_res)))
  {
    if (!strcmp(::server_uuid, master_row[1]) &&
        !mi->rli->replicate_same_server_id)
    {
      errmsg= "The slave I/O thread stops because master and slave have equal "
              "MySQL server UUIDs; these UUIDs must be different for "
              "replication to work.";
      mi->report(ERROR_LEVEL, ER_SLAVE_FATAL_ERROR, ER(ER_SLAVE_FATAL_ERROR),
                 errmsg);
      // Fatal error
      ret= 1;
    }
    else
    {
      if (mi->master_uuid[0] != 0 && strcmp(mi->master_uuid, master_row[1]))
        sql_print_warning("The master's UUID has changed, although this should"
                          " not happen unless you have changed it manually."
                          " The old UUID was %s.",
                          mi->master_uuid);
      strncpy(mi->master_uuid, master_row[1], UUID_LENGTH);
      mi->master_uuid[UUID_LENGTH]= 0;
    }
  }
  else if (mysql_errno(mysql))
  {
    if (is_network_error(mysql_errno(mysql)))
    {
      mi->report(WARNING_LEVEL, mysql_errno(mysql),
                 "Get master SERVER_UUID failed with error: %s",
                 mysql_error(mysql));
      ret= 2;
    }
    else
    {
      /* Fatal error */
      errmsg= "The slave I/O thread stops because a fatal error is encountered "
        "when it tries to get the value of SERVER_UUID variable from master.";
      mi->report(ERROR_LEVEL, ER_SLAVE_FATAL_ERROR, ER(ER_SLAVE_FATAL_ERROR),
                 errmsg);
      ret= 1;
    }
  }
  else if (!master_row && master_res)
  {
    mi->master_uuid[0]= 0;
    mi->report(WARNING_LEVEL, ER_UNKNOWN_SYSTEM_VARIABLE,
               "Unknown system variable 'SERVER_UUID' on master. "
               "A probable cause is that the variable is not supported on the "
               "master (version: %s), even though it is on the slave (version: %s)",
               mysql->server_version, server_version);
  }

  if (master_res)
    mysql_free_result(master_res);
  return ret;
}


/**
  Determine, case-sensitively, if short_string is equal to
  long_string, or a true prefix of long_string, or not a prefix.

  @retval 0 short_string is not a prefix of long_string.
  @retval 1 short_string is a true prefix of long_string (not equal).
  @retval 2 short_string is equal to long_string.
*/
static int is_str_prefix_case(const char *short_string, const char *long_string)
{
  int i;
  for (i= 0; short_string[i]; i++)
    if (my_toupper(system_charset_info, short_string[i]) !=
        my_toupper(system_charset_info, long_string[i]))
      return 0;
  return long_string[i] ? 1 : 2;
}

/*
  Note that we rely on the master's version (3.23, 4.0.14 etc) instead of
  relying on the binlog's version. This is not perfect: imagine an upgrade
  of the master without waiting that all slaves are in sync with the master;
  then a slave could be fooled about the binlog's format. This is what happens
  when people upgrade a 3.23 master to 4.0 without doing RESET MASTER: 4.0
  slaves are fooled. So we do this only to distinguish between 3.23 and more
  recent masters (it's too late to change things for 3.23).

  RETURNS
  0       ok
  1       error
  2       transient network problem, the caller should try to reconnect
*/

static int get_master_version_and_clock(MYSQL* mysql, Master_info* mi)
{
  char err_buff[MAX_SLAVE_ERRMSG];
  const char* errmsg= 0;
  int err_code= 0;
  int version_number=0;
  version_number= atoi(mysql->server_version);

  MYSQL_RES *master_res= 0;
  MYSQL_ROW master_row;
  DBUG_ENTER("get_master_version_and_clock");

  /*
    Free old mi_description_event (that is needed if we are in
    a reconnection).
  */
  DBUG_EXECUTE_IF("unrecognized_master_version",
                 {
                   version_number= 1;
                 };);
  mysql_mutex_lock(&mi->data_lock);
  mi->set_mi_description_event(NULL);

  if (!my_isdigit(&my_charset_bin,*mysql->server_version))
  {
    errmsg = "Master reported unrecognized MySQL version";
    err_code= ER_SLAVE_FATAL_ERROR;
    sprintf(err_buff, ER(err_code), errmsg);
  }
  else
  {
    /*
      Note the following switch will bug when we have MySQL branch 30 ;)
    */
    switch (version_number)
    {
    case 0:
    case 1:
    case 2:
      errmsg = "Master reported unrecognized MySQL version";
      err_code= ER_SLAVE_FATAL_ERROR;
      sprintf(err_buff, ER(err_code), errmsg);
      break;
    case 3:
      mi->set_mi_description_event(new
        Format_description_log_event(1, mysql->server_version));
      break;
    case 4:
      mi->set_mi_description_event(new
        Format_description_log_event(3, mysql->server_version));
      break;
    default:
      /*
        Master is MySQL >=5.0. Give a default Format_desc event, so that we can
        take the early steps (like tests for "is this a 3.23 master") which we
        have to take before we receive the real master's Format_desc which will
        override this one. Note that the Format_desc we create below is garbage
        (it has the format of the *slave*); it's only good to help know if the
        master is 3.23, 4.0, etc.
      */
      mi->set_mi_description_event(new
        Format_description_log_event(4, mysql->server_version));
      break;
    }
  }

  /*
     This does not mean that a 5.0 slave will be able to read a 5.5 master; but
     as we don't know yet, we don't want to forbid this for now. If a 5.0 slave
     can't read a 5.5 master, this will show up when the slave can't read some
     events sent by the master, and there will be error messages.
  */

  if (errmsg)
  {
    /* unlock the mutex on master info structure */
    mysql_mutex_unlock(&mi->data_lock);
    goto err;
  }

  /* as we are here, we tried to allocate the event */
  if (mi->get_mi_description_event() == NULL)
  {
    mysql_mutex_unlock(&mi->data_lock);
    errmsg= "default Format_description_log_event";
    err_code= ER_SLAVE_CREATE_EVENT_FAILURE;
    sprintf(err_buff, ER(err_code), errmsg);
    goto err;
  }

  if (mi->get_mi_description_event()->binlog_version < 4 &&
      opt_slave_sql_verify_checksum)
  {
    sql_print_warning("Found a master with MySQL server version older than "
                      "5.0. With checksums enabled on the slave, replication "
                      "might not work correctly. To ensure correct "
                      "replication, restart the slave server with "
                      "--slave_sql_verify_checksum=0.");
  }
  /*
    FD_q's (A) is set initially from RL's (A): FD_q.(A) := RL.(A).
    It's necessary to adjust FD_q.(A) at this point because in the following
    course FD_q is going to be dumped to RL.
    Generally FD_q is derived from a received FD_m (roughly FD_q := FD_m) 
    in queue_event and the master's (A) is installed.
    At one step with the assignment the Relay-Log's checksum alg is set to 
    a new value: RL.(A) := FD_q.(A). If the slave service is stopped
    the last time assigned RL.(A) will be passed over to the restarting
    service (to the current execution point).
    RL.A is a "codec" to verify checksum in queue_event() almost all the time
    the first fake Rotate event.
    Starting from this point IO thread will executes the following checksum
    warmup sequence  of actions:

    FD_q.A := RL.A,
    A_m^0 := master.@@global.binlog_checksum,
    {queue_event(R_f): verifies(R_f, A_m^0)},
    {queue_event(FD_m): verifies(FD_m, FD_m.A), dump(FD_q), rotate(RL),
                        FD_q := FD_m, RL.A := FD_q.A)}

    See legends definition on MYSQL_BIN_LOG::relay_log_checksum_alg
    docs lines (binlog.h).
    In above A_m^0 - the value of master's
    @@binlog_checksum determined in the upcoming handshake (stored in
    mi->checksum_alg_before_fd).


    After the warm-up sequence IO gets to "normal" checksum verification mode
    to use RL.A in

    {queue_event(E_m): verifies(E_m, RL.A)}

    until it has received a new FD_m.
  */
  mi->get_mi_description_event()->common_footer->checksum_alg=
    mi->rli->relay_log.relay_log_checksum_alg;

  DBUG_ASSERT(mi->get_mi_description_event()->common_footer->checksum_alg !=
              binary_log::BINLOG_CHECKSUM_ALG_UNDEF);
  DBUG_ASSERT(mi->rli->relay_log.relay_log_checksum_alg !=
              binary_log::BINLOG_CHECKSUM_ALG_UNDEF);

  mysql_mutex_unlock(&mi->data_lock);

  /*
    Compare the master and slave's clock. Do not die if master's clock is
    unavailable (very old master not supporting UNIX_TIMESTAMP()?).
  */

  DBUG_EXECUTE_IF("dbug.before_get_UNIX_TIMESTAMP",
                  {
                    const char act[]=
                      "now "
                      "wait_for signal.get_unix_timestamp";
                    DBUG_ASSERT(opt_debug_sync_timeout > 0);
                    DBUG_ASSERT(!debug_sync_set_action(current_thd,
                                                       STRING_WITH_LEN(act)));
                  };);

  master_res= NULL;
  if (!mysql_real_query(mysql, STRING_WITH_LEN("SELECT UNIX_TIMESTAMP()")) &&
      (master_res= mysql_store_result(mysql)) &&
      (master_row= mysql_fetch_row(master_res)))
  {
    mysql_mutex_lock(&mi->data_lock);
    mi->clock_diff_with_master=
      (long) (time((time_t*) 0) - strtoul(master_row[0], 0, 10));
    mysql_mutex_unlock(&mi->data_lock);
  }
  else if (check_io_slave_killed(mi->info_thd, mi, NULL))
    goto slave_killed_err;
  else if (is_network_error(mysql_errno(mysql)))
  {
    mi->report(WARNING_LEVEL, mysql_errno(mysql),
               "Get master clock failed with error: %s", mysql_error(mysql));
    goto network_err;
  }
  else 
  {
    mysql_mutex_lock(&mi->data_lock);
    mi->clock_diff_with_master= 0; /* The "most sensible" value */
    mysql_mutex_unlock(&mi->data_lock);
    sql_print_warning("\"SELECT UNIX_TIMESTAMP()\" failed on master, "
                      "do not trust column Seconds_Behind_Master of SHOW "
                      "SLAVE STATUS. Error: %s (%d)",
                      mysql_error(mysql), mysql_errno(mysql));
  }
  if (master_res)
  {
    mysql_free_result(master_res);
    master_res= NULL;
  }

  /*
    Check that the master's server id and ours are different. Because if they
    are equal (which can result from a simple copy of master's datadir to slave,
    thus copying some my.cnf), replication will work but all events will be
    skipped.
    Do not die if SHOW GLOBAL VARIABLES LIKE 'SERVER_ID' fails on master (very old
    master?).
    Note: we could have put a @@SERVER_ID in the previous SELECT
    UNIX_TIMESTAMP() instead, but this would not have worked on 3.23 masters.
  */
  DBUG_EXECUTE_IF("dbug.before_get_SERVER_ID",
                  {
                    const char act[]=
                      "now "
                      "wait_for signal.get_server_id";
                    DBUG_ASSERT(opt_debug_sync_timeout > 0);
                    DBUG_ASSERT(!debug_sync_set_action(current_thd, 
                                                       STRING_WITH_LEN(act)));
                  };);
  master_res= NULL;
  master_row= NULL;
  DBUG_EXECUTE_IF("get_master_server_id.ER_NET_READ_INTERRUPTED",
                  {
                    DBUG_SET("+d,inject_ER_NET_READ_INTERRUPTED");
                    DBUG_SET("-d,get_master_server_id."
                             "ER_NET_READ_INTERRUPTED");
                  });
  if (!mysql_real_query(mysql,
                        STRING_WITH_LEN("SHOW GLOBAL VARIABLES LIKE 'SERVER_ID'")) &&
      (master_res= mysql_store_result(mysql)) &&
      (master_row= mysql_fetch_row(master_res)))
  {
    if ((::server_id == (mi->master_id= strtoul(master_row[1], 0, 10))) &&
        !mi->rli->replicate_same_server_id)
    {
      errmsg= "The slave I/O thread stops because master and slave have equal \
MySQL server ids; these ids must be different for replication to work (or \
the --replicate-same-server-id option must be used on slave but this does \
not always make sense; please check the manual before using it).";
      err_code= ER_SLAVE_FATAL_ERROR;
      sprintf(err_buff, ER(err_code), errmsg);
      goto err;
    }
  }
  else if (mysql_errno(mysql))
  {
    if (check_io_slave_killed(mi->info_thd, mi, NULL))
      goto slave_killed_err;
    else if (is_network_error(mysql_errno(mysql)))
    {
      mi->report(WARNING_LEVEL, mysql_errno(mysql),
                 "Get master SERVER_ID failed with error: %s", mysql_error(mysql));
      goto network_err;
    }
    /* Fatal error */
    errmsg= "The slave I/O thread stops because a fatal error is encountered \
when it try to get the value of SERVER_ID variable from master.";
    err_code= mysql_errno(mysql);
    sprintf(err_buff, "%s Error: %s", errmsg, mysql_error(mysql));
    goto err;
  }
  else if (!master_row && master_res)
  {
    mi->report(WARNING_LEVEL, ER_UNKNOWN_SYSTEM_VARIABLE,
               "Unknown system variable 'SERVER_ID' on master, \
maybe it is a *VERY OLD MASTER*.");
  }
  if (master_res)
  {
    mysql_free_result(master_res);
    master_res= NULL;
  }
  if (mi->master_id == 0 && mi->ignore_server_ids->dynamic_ids.size() > 0)
  {
    errmsg= "Slave configured with server id filtering could not detect the master server id.";
    err_code= ER_SLAVE_FATAL_ERROR;
    sprintf(err_buff, ER(err_code), errmsg);
    goto err;
  }

  /*
    Check that the master's global character_set_server and ours are the same.
    Not fatal if query fails (old master?).
    Note that we don't check for equality of global character_set_client and
    collation_connection (neither do we prevent their setting in
    set_var.cc). That's because from what I (Guilhem) have tested, the global
    values of these 2 are never used (new connections don't use them).
    We don't test equality of global collation_database either as it's is
    going to be deprecated (made read-only) in 4.1 very soon.
    The test is only relevant if master < 5.0.3 (we'll test only if it's older
    than the 5 branch; < 5.0.3 was alpha...), as >= 5.0.3 master stores
    charset info in each binlog event.
    We don't do it for 3.23 because masters <3.23.50 hang on
    SELECT @@unknown_var (BUG#7965 - see changelog of 3.23.50). So finally we
    test only if master is 4.x.
  */

  /* redundant with rest of code but safer against later additions */
  if (*mysql->server_version == '3')
    goto err;

  if (*mysql->server_version == '4')
  {
    master_res= NULL;
    if (!mysql_real_query(mysql,
                          STRING_WITH_LEN("SELECT @@GLOBAL.COLLATION_SERVER")) &&
        (master_res= mysql_store_result(mysql)) &&
        (master_row= mysql_fetch_row(master_res)))
    {
      if (strcmp(master_row[0], global_system_variables.collation_server->name))
      {
        errmsg= "The slave I/O thread stops because master and slave have \
different values for the COLLATION_SERVER global variable. The values must \
be equal for the Statement-format replication to work";
        err_code= ER_SLAVE_FATAL_ERROR;
        sprintf(err_buff, ER(err_code), errmsg);
        goto err;
      }
    }
    else if (check_io_slave_killed(mi->info_thd, mi, NULL))
      goto slave_killed_err;
    else if (is_network_error(mysql_errno(mysql)))
    {
      mi->report(WARNING_LEVEL, mysql_errno(mysql),
                 "Get master COLLATION_SERVER failed with error: %s", mysql_error(mysql));
      goto network_err;
    }
    else if (mysql_errno(mysql) != ER_UNKNOWN_SYSTEM_VARIABLE)
    {
      /* Fatal error */
      errmsg= "The slave I/O thread stops because a fatal error is encountered \
when it try to get the value of COLLATION_SERVER global variable from master.";
      err_code= mysql_errno(mysql);
      sprintf(err_buff, "%s Error: %s", errmsg, mysql_error(mysql));
      goto err;
    }
    else
      mi->report(WARNING_LEVEL, ER_UNKNOWN_SYSTEM_VARIABLE,
                 "Unknown system variable 'COLLATION_SERVER' on master, \
maybe it is a *VERY OLD MASTER*. *NOTE*: slave may experience \
inconsistency if replicated data deals with collation.");

    if (master_res)
    {
      mysql_free_result(master_res);
      master_res= NULL;
    }
  }

  /*
    Perform analogous check for time zone. Theoretically we also should
    perform check here to verify that SYSTEM time zones are the same on
    slave and master, but we can't rely on value of @@system_time_zone
    variable (it is time zone abbreviation) since it determined at start
    time and so could differ for slave and master even if they are really
    in the same system time zone. So we are omiting this check and just
    relying on documentation. Also according to Monty there are many users
    who are using replication between servers in various time zones. Hence
    such check will broke everything for them. (And now everything will
    work for them because by default both their master and slave will have
    'SYSTEM' time zone).
    This check is only necessary for 4.x masters (and < 5.0.4 masters but
    those were alpha).
  */
  if (*mysql->server_version == '4')
  {
    master_res= NULL;
    if (!mysql_real_query(mysql, STRING_WITH_LEN("SELECT @@GLOBAL.TIME_ZONE")) &&
        (master_res= mysql_store_result(mysql)) &&
        (master_row= mysql_fetch_row(master_res)))
    {
      if (strcmp(master_row[0],
                 global_system_variables.time_zone->get_name()->ptr()))
      {
        errmsg= "The slave I/O thread stops because master and slave have \
different values for the TIME_ZONE global variable. The values must \
be equal for the Statement-format replication to work";
        err_code= ER_SLAVE_FATAL_ERROR;
        sprintf(err_buff, ER(err_code), errmsg);
        goto err;
      }
    }
    else if (check_io_slave_killed(mi->info_thd, mi, NULL))
      goto slave_killed_err;
    else if (is_network_error(mysql_errno(mysql)))
    {
      mi->report(WARNING_LEVEL, mysql_errno(mysql),
                 "Get master TIME_ZONE failed with error: %s", mysql_error(mysql));
      goto network_err;
    } 
    else
    {
      /* Fatal error */
      errmsg= "The slave I/O thread stops because a fatal error is encountered \
when it try to get the value of TIME_ZONE global variable from master.";
      err_code= mysql_errno(mysql);
      sprintf(err_buff, "%s Error: %s", errmsg, mysql_error(mysql));
      goto err;
    }
    if (master_res)
    {
      mysql_free_result(master_res);
      master_res= NULL;
    }
  }

  if (mi->heartbeat_period != 0.0)
  {
    char llbuf[22];
    const char query_format[]= "SET @master_heartbeat_period= %s";
    char query[sizeof(query_format) - 2 + sizeof(llbuf)];
    /* 
       the period is an ulonglong of nano-secs. 
    */
    llstr((ulonglong) (mi->heartbeat_period*1000000000UL), llbuf);
    sprintf(query, query_format, llbuf);

    if (mysql_real_query(mysql, query, static_cast<ulong>(strlen(query))))
    {
      if (check_io_slave_killed(mi->info_thd, mi, NULL))
        goto slave_killed_err;

      if (is_network_error(mysql_errno(mysql)))
      {
        mi->report(WARNING_LEVEL, mysql_errno(mysql),
                   "SET @master_heartbeat_period to master failed with error: %s",
                   mysql_error(mysql));
        mysql_free_result(mysql_store_result(mysql));
        goto network_err;
      }
      else
      {
        /* Fatal error */
        errmsg= "The slave I/O thread stops because a fatal error is encountered "
          " when it tries to SET @master_heartbeat_period on master.";
        err_code= ER_SLAVE_FATAL_ERROR;
        sprintf(err_buff, "%s Error: %s", errmsg, mysql_error(mysql));
        mysql_free_result(mysql_store_result(mysql));
        goto err;
      }
    }
    mysql_free_result(mysql_store_result(mysql));
  }

  /*
    Querying if master is capable to checksum and notifying it about own
    CRC-awareness. The master's side instant value of @@global.binlog_checksum 
    is stored in the dump thread's uservar area as well as cached locally
    to become known in consensus by master and slave.
  */
  if (DBUG_EVALUATE_IF("simulate_slave_unaware_checksum", 0, 1))
  {
    int rc;
    const char query[]= "SET @master_binlog_checksum= @@global.binlog_checksum";
    master_res= NULL;
    //initially undefined
    mi->checksum_alg_before_fd= binary_log::BINLOG_CHECKSUM_ALG_UNDEF;
    /*
      @c checksum_alg_before_fd is queried from master in this block.
      If master is old checksum-unaware the value stays undefined.
      Once the first FD will be received its alg descriptor will replace
      the being queried one.
    */
    rc= mysql_real_query(mysql, query, static_cast<ulong>(strlen(query)));
    if (rc != 0)
    {
      mi->checksum_alg_before_fd= binary_log::BINLOG_CHECKSUM_ALG_OFF;
      if (check_io_slave_killed(mi->info_thd, mi, NULL))
        goto slave_killed_err;

      if (mysql_errno(mysql) == ER_UNKNOWN_SYSTEM_VARIABLE)
      {
        // this is tolerable as OM -> NS is supported
        mi->report(WARNING_LEVEL, mysql_errno(mysql),
                   "Notifying master by %s failed with "
                   "error: %s", query, mysql_error(mysql));
      }
      else
      {
        if (is_network_error(mysql_errno(mysql)))
        {
          mi->report(WARNING_LEVEL, mysql_errno(mysql),
                     "Notifying master by %s failed with "
                     "error: %s", query, mysql_error(mysql));
          mysql_free_result(mysql_store_result(mysql));
          goto network_err;
        }
        else
        {
          errmsg= "The slave I/O thread stops because a fatal error is encountered "
            "when it tried to SET @master_binlog_checksum on master.";
          err_code= ER_SLAVE_FATAL_ERROR;
          sprintf(err_buff, "%s Error: %s", errmsg, mysql_error(mysql));
          mysql_free_result(mysql_store_result(mysql));
          goto err;
        }
      }
    }
    else
    {
      mysql_free_result(mysql_store_result(mysql));
      if (!mysql_real_query(mysql,
                            STRING_WITH_LEN("SELECT @master_binlog_checksum")) &&
          (master_res= mysql_store_result(mysql)) &&
          (master_row= mysql_fetch_row(master_res)) &&
          (master_row[0] != NULL))
      {
        mi->checksum_alg_before_fd= static_cast<enum_binlog_checksum_alg>
          (find_type(master_row[0], &binlog_checksum_typelib, 1) - 1);

       DBUG_EXECUTE_IF("undefined_algorithm_on_slave",
        mi->checksum_alg_before_fd = binary_log::BINLOG_CHECKSUM_ALG_UNDEF;);
       if(mi->checksum_alg_before_fd == binary_log::BINLOG_CHECKSUM_ALG_UNDEF)
       {
         errmsg= "The slave I/O thread was stopped because a fatal error is encountered "
                 "The checksum algorithm used by master is unknown to slave.";
         err_code= ER_SLAVE_FATAL_ERROR;
         sprintf(err_buff, "%s Error: %s", errmsg, mysql_error(mysql));
         mysql_free_result(mysql_store_result(mysql));
         goto err;
       }

        // valid outcome is either of
        DBUG_ASSERT(mi->checksum_alg_before_fd ==
                    binary_log::BINLOG_CHECKSUM_ALG_OFF ||
                    mi->checksum_alg_before_fd ==
                    binary_log::BINLOG_CHECKSUM_ALG_CRC32);
      }
      else if (check_io_slave_killed(mi->info_thd, mi, NULL))
        goto slave_killed_err;
      else if (is_network_error(mysql_errno(mysql)))
      {
        mi->report(WARNING_LEVEL, mysql_errno(mysql),
                   "Get master BINLOG_CHECKSUM failed with error: %s", mysql_error(mysql));
        goto network_err;
      }
      else
      {
        errmsg= "The slave I/O thread stops because a fatal error is encountered "
          "when it tried to SELECT @master_binlog_checksum.";
        err_code= ER_SLAVE_FATAL_ERROR;
        sprintf(err_buff, "%s Error: %s", errmsg, mysql_error(mysql));
        mysql_free_result(mysql_store_result(mysql));
        goto err;
      }
    }
    if (master_res)
    {
      mysql_free_result(master_res);
      master_res= NULL;
    }
  }
  else
    mi->checksum_alg_before_fd= binary_log::BINLOG_CHECKSUM_ALG_OFF;

  if (DBUG_EVALUATE_IF("simulate_slave_unaware_gtid", 0, 1))
  {
    enum_gtid_mode master_gtid_mode= GTID_MODE_OFF;
    enum_gtid_mode slave_gtid_mode= get_gtid_mode(GTID_MODE_LOCK_NONE);
    switch (io_thread_init_command(mi, "SELECT @@GLOBAL.GTID_MODE",
                                   ER_UNKNOWN_SYSTEM_VARIABLE,
                                   &master_res, &master_row))
    {
    case COMMAND_STATUS_ERROR:
      DBUG_RETURN(2);
    case COMMAND_STATUS_ALLOWED_ERROR:
      // master is old and does not have @@GLOBAL.GTID_MODE
      master_gtid_mode= GTID_MODE_OFF;
      break;
    case COMMAND_STATUS_OK:
    {
      bool error= false;
      const char *master_gtid_mode_string= master_row[0];
      DBUG_EXECUTE_IF("simulate_master_has_gtid_mode_on_something",
                      { master_gtid_mode_string= "on_something"; });
      DBUG_EXECUTE_IF("simulate_master_has_gtid_mode_off_something",
                      { master_gtid_mode_string= "off_something"; });
      DBUG_EXECUTE_IF("simulate_master_has_unknown_gtid_mode",
                      { master_gtid_mode_string= "Krakel Spektakel"; });
      master_gtid_mode= get_gtid_mode(master_gtid_mode_string, &error);
      if (error)
      {
        // For potential future compatibility, allow unknown
        // GTID_MODEs that begin with ON/OFF (treating them as ON/OFF
        // respectively).
        enum_gtid_mode mode= GTID_MODE_OFF;
        for (int i= 0; i < 2; i++)
        {
          switch (is_str_prefix_case(get_gtid_mode_string(mode),
                                     master_gtid_mode_string))
          {
          case 0: // is not a prefix; continue loop
            break;
          case 1: // is a true prefix, i.e. not equal
            mi->report(WARNING_LEVEL, ER_UNKNOWN_ERROR,
                       "The master uses an unknown GTID_MODE '%s'. "
                       "Treating it as '%s'.",
                       master_gtid_mode_string,
                       get_gtid_mode_string(mode));
            // fall through
          case 2: // is equal
            error= false;
            master_gtid_mode= mode;
            break;
          }
          mode= GTID_MODE_ON;
        }
      }
      if (error)
      {
        mi->report(ERROR_LEVEL, ER_SLAVE_FATAL_ERROR,
                   "The slave IO thread stops because the master has "
                   "an unknown @@GLOBAL.GTID_MODE '%s'.",
                   master_gtid_mode_string);
        mysql_free_result(master_res);
        DBUG_RETURN(1);
      }
      mysql_free_result(master_res);
      break;
    }
    }
    if ((slave_gtid_mode == GTID_MODE_OFF &&
         master_gtid_mode >= GTID_MODE_ON_PERMISSIVE) ||
        (slave_gtid_mode == GTID_MODE_ON &&
         master_gtid_mode <= GTID_MODE_OFF_PERMISSIVE))
    {
      mi->report(ERROR_LEVEL, ER_SLAVE_FATAL_ERROR,
                 "The replication receiver thread cannot start because "
                 "the master has GTID_MODE = %.192s and this server has "
                 "GTID_MODE = %.192s.",
                 get_gtid_mode_string(master_gtid_mode),
                 get_gtid_mode_string(slave_gtid_mode));
      DBUG_RETURN(1);
    }
    if (mi->is_auto_position() && master_gtid_mode != GTID_MODE_ON)
    {
      mi->report(ERROR_LEVEL, ER_SLAVE_FATAL_ERROR,
                 "The replication receiver thread cannot start in "
                 "AUTO_POSITION mode: the master has GTID_MODE = %.192s "
                 "instead of ON.",
                 get_gtid_mode_string(master_gtid_mode));
      DBUG_RETURN(1);
    }
  }

err:
  if (errmsg)
  {
    if (master_res)
      mysql_free_result(master_res);
    DBUG_ASSERT(err_code != 0);
    mi->report(ERROR_LEVEL, err_code, "%s", err_buff);
    DBUG_RETURN(1);
  }

  DBUG_RETURN(0);

network_err:
  if (master_res)
    mysql_free_result(master_res);
  DBUG_RETURN(2);

slave_killed_err:
  if (master_res)
    mysql_free_result(master_res);
  DBUG_RETURN(2);
}

static bool wait_for_relay_log_space(Relay_log_info* rli)
{
  bool slave_killed=0;
  Master_info* mi = rli->mi;
  PSI_stage_info old_stage;
  THD* thd = mi->info_thd;
  DBUG_ENTER("wait_for_relay_log_space");

  mysql_mutex_lock(&rli->log_space_lock);
  thd->ENTER_COND(&rli->log_space_cond,
                  &rli->log_space_lock,
                  &stage_waiting_for_relay_log_space,
                  &old_stage);
  while (rli->log_space_limit < rli->log_space_total &&
         !(slave_killed=io_slave_killed(thd,mi)) &&
         !rli->ignore_log_space_limit)
    mysql_cond_wait(&rli->log_space_cond, &rli->log_space_lock);

  /* 
    Makes the IO thread read only one event at a time
    until the SQL thread is able to purge the relay 
    logs, freeing some space.

    Therefore, once the SQL thread processes this next 
    event, it goes to sleep (no more events in the queue),
    sets ignore_log_space_limit=true and wakes the IO thread. 
    However, this event may have been enough already for 
    the SQL thread to purge some log files, freeing 
    rli->log_space_total .

    This guarantees that the SQL and IO thread move
    forward only one event at a time (to avoid deadlocks), 
    when the relay space limit is reached. It also 
    guarantees that when the SQL thread is prepared to
    rotate (to be able to purge some logs), the IO thread
    will know about it and will rotate.

    NOTE: The ignore_log_space_limit is only set when the SQL
          thread sleeps waiting for events.

   */
  if (rli->ignore_log_space_limit)
  {
#ifndef DBUG_OFF
    {
      char llbuf1[22], llbuf2[22];
      DBUG_PRINT("info", ("log_space_limit=%s "
                          "log_space_total=%s "
                          "ignore_log_space_limit=%d "
                          "sql_force_rotate_relay=%d", 
                        llstr(rli->log_space_limit,llbuf1),
                        llstr(rli->log_space_total,llbuf2),
                        (int) rli->ignore_log_space_limit,
                        (int) rli->sql_force_rotate_relay));
    }
#endif
    if (rli->sql_force_rotate_relay)
    {
      mysql_mutex_lock(&mi->data_lock);
      rotate_relay_log(mi);
      mysql_mutex_unlock(&mi->data_lock);
      rli->sql_force_rotate_relay= false;
    }

    rli->ignore_log_space_limit= false;
  }

  mysql_mutex_unlock(&rli->log_space_lock);
  thd->EXIT_COND(&old_stage);
  DBUG_RETURN(slave_killed);
}


/*
  Builds a Rotate from the ignored events' info and writes it to relay log.

  The caller must hold mi->data_lock before invoking this function.

  @param thd pointer to I/O Thread's Thd.
  @param mi  point to I/O Thread metadata class.

  @return 0 if everything went fine, 1 otherwise.
*/
static int write_ignored_events_info_to_relay_log(THD *thd, Master_info *mi)
{
  Relay_log_info *rli= mi->rli;
  mysql_mutex_t *log_lock= rli->relay_log.get_log_lock();
  int error= 0;
  DBUG_ENTER("write_ignored_events_info_to_relay_log");

  DBUG_ASSERT(thd == mi->info_thd);
  mysql_mutex_assert_owner(&mi->data_lock);
  mysql_mutex_lock(log_lock);
  if (rli->ign_master_log_name_end[0])
  {
    DBUG_PRINT("info",("writing a Rotate event to track down ignored events"));
    Rotate_log_event *ev= new Rotate_log_event(rli->ign_master_log_name_end,
                                               0, rli->ign_master_log_pos_end,
                                               Rotate_log_event::DUP_NAME);
    if (mi->get_mi_description_event() != NULL)
      ev->common_footer->checksum_alg=
                   mi->get_mi_description_event()->common_footer->checksum_alg;

    rli->ign_master_log_name_end[0]= 0;
    /* can unlock before writing as slave SQL thd will soon see our Rotate */
    mysql_mutex_unlock(log_lock);
    if (likely((bool)ev))
    {
      ev->server_id= 0; // don't be ignored by slave SQL thread
      if (unlikely(rli->relay_log.append_event(ev, mi) != 0))
        mi->report(ERROR_LEVEL, ER_SLAVE_RELAY_LOG_WRITE_FAILURE,
                   ER(ER_SLAVE_RELAY_LOG_WRITE_FAILURE),
                   "failed to write a Rotate event"
                   " to the relay log, SHOW SLAVE STATUS may be"
                   " inaccurate");
      rli->relay_log.harvest_bytes_written(&rli->log_space_total);
      if (flush_master_info(mi, TRUE))
      {
        error= 1;
        sql_print_error("Failed to flush master info file.");
      }
      delete ev;
    }
    else
    {
      error= 1;
      mi->report(ERROR_LEVEL, ER_SLAVE_CREATE_EVENT_FAILURE,
                 ER(ER_SLAVE_CREATE_EVENT_FAILURE),
                 "Rotate_event (out of memory?),"
                 " SHOW SLAVE STATUS may be inaccurate");
    }
  }
  else
    mysql_mutex_unlock(log_lock);

  DBUG_RETURN(error);
}


int register_slave_on_master(MYSQL* mysql, Master_info *mi,
                             bool *suppress_warnings)
{
  uchar buf[1024], *pos= buf;
  size_t report_host_len=0, report_user_len=0, report_password_len=0;
  DBUG_ENTER("register_slave_on_master");

  *suppress_warnings= FALSE;
  if (report_host)
    report_host_len= strlen(report_host);
  if (report_host_len > HOSTNAME_LENGTH)
  {
    sql_print_warning("The length of report_host is %zu. "
                      "It is larger than the max length(%d), so this "
                      "slave cannot be registered to the master%s.",
                      report_host_len, HOSTNAME_LENGTH,
                      mi->get_for_channel_str());
    DBUG_RETURN(0);
  }

  if (report_user)
    report_user_len= strlen(report_user);
  if (report_user_len > USERNAME_LENGTH)
  {
    sql_print_warning("The length of report_user is %zu. "
                      "It is larger than the max length(%d), so this "
                      "slave cannot be registered to the master%s.",
                      report_user_len, USERNAME_LENGTH, mi->get_for_channel_str());
    DBUG_RETURN(0);
  }

  if (report_password)
    report_password_len= strlen(report_password);
  if (report_password_len > MAX_PASSWORD_LENGTH)
  {
    sql_print_warning("The length of report_password is %zu. "
                      "It is larger than the max length(%d), so this "
                      "slave cannot be registered to the master%s.",
                      report_password_len, MAX_PASSWORD_LENGTH,
                      mi->get_for_channel_str());
    DBUG_RETURN(0);
  }

  int4store(pos, server_id); pos+= 4;
  pos= net_store_data(pos, (uchar*) report_host, report_host_len);
  pos= net_store_data(pos, (uchar*) report_user, report_user_len);
  pos= net_store_data(pos, (uchar*) report_password, report_password_len);
  int2store(pos, (uint16) report_port); pos+= 2;
  /* 
    Fake rpl_recovery_rank, which was removed in BUG#13963,
    so that this server can register itself on old servers,
    see BUG#49259.
   */
  int4store(pos, /* rpl_recovery_rank */ 0);    pos+= 4;
  /* The master will fill in master_id */
  int4store(pos, 0);                    pos+= 4;

  if (simple_command(mysql, COM_REGISTER_SLAVE, buf, (size_t) (pos- buf), 0))
  {
    if (mysql_errno(mysql) == ER_NET_READ_INTERRUPTED)
    {
      *suppress_warnings= TRUE;                 // Suppress reconnect warning
    }
    else if (!check_io_slave_killed(mi->info_thd, mi, NULL))
    {
      char buf[256];
      my_snprintf(buf, sizeof(buf), "%s (Errno: %d)", mysql_error(mysql), 
                  mysql_errno(mysql));
      mi->report(ERROR_LEVEL, ER_SLAVE_MASTER_COM_FAILURE,
                 ER(ER_SLAVE_MASTER_COM_FAILURE), "COM_REGISTER_SLAVE", buf);
    }
    DBUG_RETURN(1);
  }
  DBUG_RETURN(0);
}


/**
    Function that fills the metadata required for SHOW SLAVE STATUS.
    This function shall be used in two cases:
     1) SHOW SLAVE STATUS FOR ALL CHANNELS
     2) SHOW SLAVE STATUS for a channel

     @param[in,out]  field_list        field_list to fill the metadata
     @param[in]      io_gtid_set_size  the size to be allocated to store
                                       the retrieved gtid set
     @param[in]      sql_gtid_set_size the size to be allocated to store
                                       the executed gtid set

     @TODO: return a bool after adding catching the exceptions to the
            push_back() methods for field_list
*/

void show_slave_status_metadata(List<Item> &field_list,
                                int io_gtid_set_size, int sql_gtid_set_size)
{

  field_list.push_back(new Item_empty_string("Slave_IO_State", 14));
  field_list.push_back(new Item_empty_string("Master_Host",
                                             HOSTNAME_LENGTH+1));
  field_list.push_back(new Item_empty_string("Master_User",
                                             USERNAME_LENGTH+1));
  field_list.push_back(new Item_return_int("Master_Port", 7,MYSQL_TYPE_LONG));
  field_list.push_back(new Item_return_int("Connect_Retry", 10,
                                           MYSQL_TYPE_LONG));
  field_list.push_back(new Item_empty_string("Master_Log_File", FN_REFLEN));
  field_list.push_back(new Item_return_int("Read_Master_Log_Pos", 10,
                                           MYSQL_TYPE_LONGLONG));
  field_list.push_back(new Item_empty_string("Relay_Log_File", FN_REFLEN));
  field_list.push_back(new Item_return_int("Relay_Log_Pos", 10,
                                           MYSQL_TYPE_LONGLONG));
  field_list.push_back(new Item_empty_string("Relay_Master_Log_File",
                                             FN_REFLEN));
  field_list.push_back(new Item_empty_string("Slave_IO_Running", 3));
  field_list.push_back(new Item_empty_string("Slave_SQL_Running", 3));
  field_list.push_back(new Item_empty_string("Replicate_Do_DB", 20));
  field_list.push_back(new Item_empty_string("Replicate_Ignore_DB", 20));
  field_list.push_back(new Item_empty_string("Replicate_Do_Table", 20));
  field_list.push_back(new Item_empty_string("Replicate_Ignore_Table", 23));
  field_list.push_back(new Item_empty_string("Replicate_Wild_Do_Table", 24));
  field_list.push_back(new Item_empty_string("Replicate_Wild_Ignore_Table",
                                             28));
  field_list.push_back(new Item_return_int("Last_Errno", 4, MYSQL_TYPE_LONG));
  field_list.push_back(new Item_empty_string("Last_Error", 20));
  field_list.push_back(new Item_return_int("Skip_Counter", 10,
                                           MYSQL_TYPE_LONG));
  field_list.push_back(new Item_return_int("Exec_Master_Log_Pos", 10,
                                           MYSQL_TYPE_LONGLONG));
  field_list.push_back(new Item_return_int("Relay_Log_Space", 10,
                                           MYSQL_TYPE_LONGLONG));
  field_list.push_back(new Item_empty_string("Until_Condition", 6));
  field_list.push_back(new Item_empty_string("Until_Log_File", FN_REFLEN));
  field_list.push_back(new Item_return_int("Until_Log_Pos", 10,
                                           MYSQL_TYPE_LONGLONG));
  field_list.push_back(new Item_empty_string("Master_SSL_Allowed", 7));
  field_list.push_back(new Item_empty_string("Master_SSL_CA_File", FN_REFLEN));
  field_list.push_back(new Item_empty_string("Master_SSL_CA_Path", FN_REFLEN));
  field_list.push_back(new Item_empty_string("Master_SSL_Cert", FN_REFLEN));
  field_list.push_back(new Item_empty_string("Master_SSL_Cipher", FN_REFLEN));
  field_list.push_back(new Item_empty_string("Master_SSL_Key", FN_REFLEN));
  field_list.push_back(new Item_return_int("Seconds_Behind_Master", 10,
                                           MYSQL_TYPE_LONGLONG));
  field_list.push_back(new Item_empty_string("Master_SSL_Verify_Server_Cert",
                                             3));
  field_list.push_back(new Item_return_int("Last_IO_Errno", 4, MYSQL_TYPE_LONG));
  field_list.push_back(new Item_empty_string("Last_IO_Error", 20));
  field_list.push_back(new Item_return_int("Last_SQL_Errno", 4, MYSQL_TYPE_LONG));
  field_list.push_back(new Item_empty_string("Last_SQL_Error", 20));
  field_list.push_back(new Item_empty_string("Replicate_Ignore_Server_Ids",
                                             FN_REFLEN));
  field_list.push_back(new Item_return_int("Master_Server_Id", sizeof(ulong),
                                           MYSQL_TYPE_LONG));
  field_list.push_back(new Item_empty_string("Master_UUID", UUID_LENGTH));
  field_list.push_back(new Item_empty_string("Master_Info_File",
                                             2 * FN_REFLEN));
  field_list.push_back(new Item_return_int("SQL_Delay", 10, MYSQL_TYPE_LONG));
  field_list.push_back(new Item_return_int("SQL_Remaining_Delay", 8, MYSQL_TYPE_LONG));
  field_list.push_back(new Item_empty_string("Slave_SQL_Running_State", 20));
  field_list.push_back(new Item_return_int("Master_Retry_Count", 10,
                                           MYSQL_TYPE_LONGLONG));
  field_list.push_back(new Item_empty_string("Master_Bind", HOSTNAME_LENGTH+1));
  field_list.push_back(new Item_empty_string("Last_IO_Error_Timestamp", 20));
  field_list.push_back(new Item_empty_string("Last_SQL_Error_Timestamp", 20));
  field_list.push_back(new Item_empty_string("Master_SSL_Crl", FN_REFLEN));
  field_list.push_back(new Item_empty_string("Master_SSL_Crlpath", FN_REFLEN));
  field_list.push_back(new Item_empty_string("Retrieved_Gtid_Set",
                                             io_gtid_set_size));
  field_list.push_back(new Item_empty_string("Executed_Gtid_Set",
                                             sql_gtid_set_size));
  field_list.push_back(new Item_return_int("Auto_Position", sizeof(ulong),
                                           MYSQL_TYPE_LONG));
  field_list.push_back(new Item_empty_string("Replicate_Rewrite_DB", 24));
  field_list.push_back(new Item_empty_string("Channel_Name", CHANNEL_NAME_LENGTH));

}


/**
    Send the data to the client of a Master_info during show_slave_status()
    This function has to be called after calling show_slave_status_metadata().
    Just before sending the data, thd->get_protocol() is prepared to (re)send;

    @param[in]     thd         client thread
    @param[in]     mi          the master info. In the case of multisource
                               replication, this master info corresponds to a
                                channel.

    @param[in]     io_gtid_set_buffer    buffer related to Retrieved GTID set
                                          for each channel.
    @param[in]     sql_gtid_set_buffer   buffer related to Executed GTID set
                                           for each channel.
    @return
     @retval        0     success
     @retval        1     Error
*/

bool show_slave_status_send_data(THD *thd, Master_info *mi,
                                 char* io_gtid_set_buffer,
                                 char* sql_gtid_set_buffer)
{
  DBUG_ENTER("show_slave_status_send_data");

  Protocol *protocol = thd->get_protocol();
  char* slave_sql_running_state= NULL;

  DBUG_PRINT("info",("host is set: '%s'", mi->host));

  protocol->start_row();

  /*
    slave_running can be accessed without run_lock but not other
    non-volatile members like mi->info_thd or rli->info_thd, for
    them either info_thd_lock or run_lock hold is required.
  */
  mysql_mutex_lock(&mi->info_thd_lock);
  protocol->store(mi->info_thd ? mi->info_thd->get_proc_info() : "",
                  &my_charset_bin);
  mysql_mutex_unlock(&mi->info_thd_lock);

  mysql_mutex_lock(&mi->rli->info_thd_lock);
  slave_sql_running_state= const_cast<char *>(mi->rli->info_thd ? mi->rli->info_thd->get_proc_info() : "");
  mysql_mutex_unlock(&mi->rli->info_thd_lock);

  mysql_mutex_lock(&mi->data_lock);
  mysql_mutex_lock(&mi->rli->data_lock);
  mysql_mutex_lock(&mi->err_lock);
  mysql_mutex_lock(&mi->rli->err_lock);

  DEBUG_SYNC(thd, "wait_after_lock_active_mi_and_rli_data_lock_is_acquired");
  protocol->store(mi->host, &my_charset_bin);
  protocol->store(mi->get_user(), &my_charset_bin);
  protocol->store((uint32) mi->port);
  protocol->store((uint32) mi->connect_retry);
  protocol->store(mi->get_master_log_name(), &my_charset_bin);
  protocol->store((ulonglong) mi->get_master_log_pos());
  protocol->store(mi->rli->get_group_relay_log_name() +
                  dirname_length(mi->rli->get_group_relay_log_name()),
                  &my_charset_bin);
  protocol->store((ulonglong) mi->rli->get_group_relay_log_pos());
  protocol->store(mi->rli->get_group_master_log_name(), &my_charset_bin);
  protocol->store(mi->slave_running == MYSQL_SLAVE_RUN_CONNECT ?
                  "Yes" : (mi->slave_running == MYSQL_SLAVE_RUN_NOT_CONNECT ?
                           "Connecting" : "No"), &my_charset_bin);
  protocol->store(mi->rli->slave_running ? "Yes":"No", &my_charset_bin);
  store(protocol, rpl_filter->get_do_db());
  store(protocol, rpl_filter->get_ignore_db());

  char buf[256];
  String tmp(buf, sizeof(buf), &my_charset_bin);
  rpl_filter->get_do_table(&tmp);
  protocol->store(&tmp);
  rpl_filter->get_ignore_table(&tmp);
  protocol->store(&tmp);
  rpl_filter->get_wild_do_table(&tmp);
  protocol->store(&tmp);
  rpl_filter->get_wild_ignore_table(&tmp);
  protocol->store(&tmp);

  protocol->store(mi->rli->last_error().number);
  protocol->store(mi->rli->last_error().message, &my_charset_bin);
  protocol->store((uint32) mi->rli->slave_skip_counter);
  protocol->store((ulonglong) mi->rli->get_group_master_log_pos());
  protocol->store((ulonglong) mi->rli->log_space_total);


  const char *until_type= "";

  switch (mi->rli->until_condition)
  {
  case Relay_log_info::UNTIL_NONE:
    until_type= "None";
    break;
  case Relay_log_info::UNTIL_MASTER_POS:
    until_type= "Master";
    break;
  case Relay_log_info::UNTIL_RELAY_POS:
    until_type= "Relay";
    break;
  case Relay_log_info::UNTIL_SQL_BEFORE_GTIDS:
    until_type= "SQL_BEFORE_GTIDS";
    break;
  case Relay_log_info::UNTIL_SQL_AFTER_GTIDS:
    until_type= "SQL_AFTER_GTIDS";
    break;
  case Relay_log_info::UNTIL_SQL_AFTER_MTS_GAPS:
    until_type= "SQL_AFTER_MTS_GAPS";
#ifndef DBUG_OFF
  case Relay_log_info::UNTIL_DONE:
    until_type= "DONE";
    break;
#endif
  default:
    DBUG_ASSERT(0);
  }
  protocol->store(until_type, &my_charset_bin);
  protocol->store(mi->rli->until_log_name, &my_charset_bin);
  protocol->store((ulonglong) mi->rli->until_log_pos);

#ifdef HAVE_OPENSSL
  protocol->store(mi->ssl? "Yes":"No", &my_charset_bin);
#else
  protocol->store(mi->ssl? "Ignored":"No", &my_charset_bin);
#endif
  protocol->store(mi->ssl_ca, &my_charset_bin);
  protocol->store(mi->ssl_capath, &my_charset_bin);
  protocol->store(mi->ssl_cert, &my_charset_bin);
  protocol->store(mi->ssl_cipher, &my_charset_bin);
  protocol->store(mi->ssl_key, &my_charset_bin);

  /*
     The pseudo code to compute Seconds_Behind_Master:
     if (SQL thread is running)
     {
       if (SQL thread processed all the available relay log)
       {
         if (IO thread is running)
            print 0;
         else
            print NULL;
       }
        else
          compute Seconds_Behind_Master;
      }
      else
       print NULL;
  */

  if (mi->rli->slave_running)
  {
    /*
       Check if SQL thread is at the end of relay log
       Checking should be done using two conditions
       condition1: compare the log positions and
       condition2: compare the file names (to handle rotation case)
    */
    if ((mi->get_master_log_pos() == mi->rli->get_group_master_log_pos()) &&
        (!strcmp(mi->get_master_log_name(), mi->rli->get_group_master_log_name())))
    {
      if (mi->slave_running == MYSQL_SLAVE_RUN_CONNECT)
        protocol->store(0LL);
      else
        protocol->store_null();
    }
    else
    {
      long time_diff= ((long)(time(0) - mi->rli->last_master_timestamp)
                       - mi->clock_diff_with_master);
      /*
        Apparently on some systems time_diff can be <0. Here are possible
        reasons related to MySQL:
        - the master is itself a slave of another master whose time is ahead.
        - somebody used an explicit SET TIMESTAMP on the master.
        Possible reason related to granularity-to-second of time functions
        (nothing to do with MySQL), which can explain a value of -1:
        assume the master's and slave's time are perfectly synchronized, and
        that at slave's connection time, when the master's timestamp is read,
        it is at the very end of second 1, and (a very short time later) when
        the slave's timestamp is read it is at the very beginning of second
        2. Then the recorded value for master is 1 and the recorded value for
        slave is 2. At SHOW SLAVE STATUS time, assume that the difference
        between timestamp of slave and rli->last_master_timestamp is 0
        (i.e. they are in the same second), then we get 0-(2-1)=-1 as a result.
        This confuses users, so we don't go below 0: hence the max().

        last_master_timestamp == 0 (an "impossible" timestamp 1970) is a
        special marker to say "consider we have caught up".
      */
      protocol->store((longlong)(mi->rli->last_master_timestamp ?
                                   max(0L, time_diff) : 0));
    }
  }
  else
  {
    protocol->store_null();
  }
  protocol->store(mi->ssl_verify_server_cert? "Yes":"No", &my_charset_bin);

  // Last_IO_Errno
  protocol->store(mi->last_error().number);
  // Last_IO_Error
  protocol->store(mi->last_error().message, &my_charset_bin);
  // Last_SQL_Errno
  protocol->store(mi->rli->last_error().number);
  // Last_SQL_Error
  protocol->store(mi->rli->last_error().message, &my_charset_bin);
  // Replicate_Ignore_Server_Ids
  {
    char buff[FN_REFLEN];
    ulong i, cur_len;
    for (i= 0, buff[0]= 0, cur_len= 0;
         i < mi->ignore_server_ids->dynamic_ids.size(); i++)
    {
      ulong s_id, slen;
      char sbuff[FN_REFLEN];
      s_id= mi->ignore_server_ids->dynamic_ids[i];
      slen= sprintf(sbuff, (i == 0 ? "%lu" : ", %lu"), s_id);
      if (cur_len + slen + 4 > FN_REFLEN)
      {
        /*
          break the loop whenever remained space could not fit
          ellipses on the next cycle
        */
        sprintf(buff + cur_len, "...");
        break;
      }
      cur_len += sprintf(buff + cur_len, "%s", sbuff);
    }
    protocol->store(buff, &my_charset_bin);
  }
  // Master_Server_id
  protocol->store((uint32) mi->master_id);
  protocol->store(mi->master_uuid, &my_charset_bin);
  // Master_Info_File
  protocol->store(mi->get_description_info(), &my_charset_bin);
  // SQL_Delay
  protocol->store((uint32) mi->rli->get_sql_delay());
  // SQL_Remaining_Delay
  if (slave_sql_running_state == stage_sql_thd_waiting_until_delay.m_name)
  {
    time_t t= my_time(0), sql_delay_end= mi->rli->get_sql_delay_end();
    protocol->store((uint32)(t < sql_delay_end ? sql_delay_end - t : 0));
  }
  else
    protocol->store_null();
  // Slave_SQL_Running_State
  protocol->store(slave_sql_running_state, &my_charset_bin);
  // Master_Retry_Count
  protocol->store((ulonglong) mi->retry_count);
  // Master_Bind
  protocol->store(mi->bind_addr, &my_charset_bin);
  // Last_IO_Error_Timestamp
  protocol->store(mi->last_error().timestamp, &my_charset_bin);
  // Last_SQL_Error_Timestamp
  protocol->store(mi->rli->last_error().timestamp, &my_charset_bin);
  // Master_Ssl_Crl
  protocol->store(mi->ssl_crl, &my_charset_bin);
  // Master_Ssl_Crlpath
  protocol->store(mi->ssl_crlpath, &my_charset_bin);
  // Retrieved_Gtid_Set
  protocol->store(io_gtid_set_buffer, &my_charset_bin);
  // Executed_Gtid_Set
  protocol->store(sql_gtid_set_buffer, &my_charset_bin);
  // Auto_Position
  protocol->store(mi->is_auto_position() ? 1 : 0);
  // Replicate_Rewrite_DB
  rpl_filter->get_rewrite_db(&tmp);
  protocol->store(&tmp);
  // channel_name
  protocol->store(mi->get_channel(), &my_charset_bin);

  mysql_mutex_unlock(&mi->rli->err_lock);
  mysql_mutex_unlock(&mi->err_lock);
  mysql_mutex_unlock(&mi->rli->data_lock);
  mysql_mutex_unlock(&mi->data_lock);

  DBUG_RETURN(false);
}


/**
   Method to the show the replication status in all channels.

   @param[in]       thd        the client thread

   @return
     @retval        0           success
     @retval        1           Error

*/
bool show_slave_status(THD *thd)
{
  List<Item> field_list;
  Protocol *protocol= thd->get_protocol();
  int sql_gtid_set_size= 0, io_gtid_set_size= 0;
  Master_info *mi= NULL;
  char* sql_gtid_set_buffer= NULL;
  char** io_gtid_set_buffer_array;
  /*
    We need the maximum size of the retrieved gtid set (i.e io_gtid_set_size).
    This size is needed to reserve the place in show_slave_status_metadata().
    So, we travel all the mi's and find out the maximum size of io_gtid_set_size
    and pass it through show_slave_status_metadata()
  */
  int max_io_gtid_set_size= io_gtid_set_size;
  uint idx;
  uint num_io_gtid_sets;
  bool ret= true;

  DBUG_ENTER("show_slave_status(THD)");

  mysql_mutex_assert_owner(&LOCK_msr_map);

  num_io_gtid_sets= msr_map.get_num_instances();


  io_gtid_set_buffer_array=
    (char**)my_malloc(key_memory_show_slave_status_io_gtid_set,
                      num_io_gtid_sets * sizeof(char*), MYF(MY_WME));

  if (io_gtid_set_buffer_array == NULL)
     DBUG_RETURN(true);

  global_sid_lock->wrlock();

  const Gtid_set *sql_gtid_set= gtid_state->get_executed_gtids();
  sql_gtid_set_size= sql_gtid_set->to_string(&sql_gtid_set_buffer);

  idx= 0;
  for (mi_map::iterator it= msr_map.begin(); it!=msr_map.end(); it++)
  {
    mi= it->second;
    /*
      The following statement is needed because, when mi->host[0]=0
      we don't alloc memory for retried_gtid_set. However, we try
      to free it at the end, causing a crash. To be on safeside,
      we initialize it to NULL, so that my_free() takes care of it.
    */
    io_gtid_set_buffer_array[idx]= NULL;

    if (mi != NULL && mi->host[0])
    {
      const Gtid_set*  io_gtid_set= mi->rli->get_gtid_set();

      /*
         @todo: a single memory allocation improves speed,
         instead of doing it for each loop
      */

      if ((io_gtid_set_size=
           io_gtid_set->to_string(&io_gtid_set_buffer_array[idx])) < 0)
      {
        my_eof(thd);
        my_free(sql_gtid_set_buffer);

        for (uint i= 0; i < idx -1; i++)
        {
          my_free(io_gtid_set_buffer_array[i]);
        }
        my_free(io_gtid_set_buffer_array);

        global_sid_lock->unlock();
        DBUG_RETURN(true);
      }
      else
        max_io_gtid_set_size= max_io_gtid_set_size > io_gtid_set_size ?
                              max_io_gtid_set_size : io_gtid_set_size;
    }
    idx++;
  }
  global_sid_lock->unlock();


  show_slave_status_metadata(field_list, max_io_gtid_set_size,
                             sql_gtid_set_size);

  if (thd->send_result_metadata(&field_list,
                                Protocol::SEND_NUM_ROWS | Protocol::SEND_EOF))
  {
    goto err;
  }

  /* Run through each mi */

  idx=0;
  for (mi_map::iterator it= msr_map.begin(); it!=msr_map.end(); it++)
  {
    mi= it->second;

    if (mi != NULL && mi->host[0])
    {
      if (show_slave_status_send_data(thd, mi, io_gtid_set_buffer_array[idx],
                                 sql_gtid_set_buffer))
        goto err;

      if (protocol->end_row())
        goto err;
    }
    idx++;
  }

  ret= false;
err:
  my_eof(thd);
  for (uint i= 0; i < num_io_gtid_sets; i++)
  {
    my_free(io_gtid_set_buffer_array[i]);
  }
  my_free(io_gtid_set_buffer_array);
  my_free(sql_gtid_set_buffer);

  DBUG_RETURN(ret);

}


/**
  Execute a SHOW SLAVE STATUS statement.

  @param thd Pointer to THD object for the client thread executing the
  statement.

  @param mi Pointer to Master_info object for the IO thread.

  @retval FALSE success
  @retval TRUE failure

  Currently, show slave status works for a channel too, in multisource
  replication. But using performance schema tables is better.

*/
bool show_slave_status(THD* thd, Master_info* mi)
{
  List<Item> field_list;
  Protocol *protocol= thd->get_protocol();
  char *sql_gtid_set_buffer= NULL, *io_gtid_set_buffer= NULL;
  int sql_gtid_set_size= 0, io_gtid_set_size= 0;
  DBUG_ENTER("show_slave_status(THD, Master_info)");
 
  if (mi != NULL)
  { 
    global_sid_lock->wrlock();
    const Gtid_set* sql_gtid_set= gtid_state->get_executed_gtids();
    const Gtid_set* io_gtid_set= mi->rli->get_gtid_set();
    if ((sql_gtid_set_size= sql_gtid_set->to_string(&sql_gtid_set_buffer)) < 0 ||
        (io_gtid_set_size= io_gtid_set->to_string(&io_gtid_set_buffer)) < 0)
    {
      my_eof(thd);
      my_free(sql_gtid_set_buffer);
      my_free(io_gtid_set_buffer);
      global_sid_lock->unlock();
      DBUG_RETURN(true);
    }
    global_sid_lock->unlock();
  }

  /* Fill the metadata required for show slave status. */

  show_slave_status_metadata(field_list, io_gtid_set_size, sql_gtid_set_size);

  if (thd->send_result_metadata(&field_list,
                                Protocol::SEND_NUM_ROWS | Protocol::SEND_EOF))
  {
    my_free(sql_gtid_set_buffer);
    my_free(io_gtid_set_buffer);
    DBUG_RETURN(true);
  }

  if (mi != NULL && mi->host[0])
  {

    if (show_slave_status_send_data(thd, mi,
                                    io_gtid_set_buffer, sql_gtid_set_buffer))
      DBUG_RETURN(true);

    if (protocol->end_row())
    {
      my_free(sql_gtid_set_buffer);
      my_free(io_gtid_set_buffer);
      DBUG_RETURN(true);
    }
  }
  my_eof(thd);
  my_free(sql_gtid_set_buffer);
  my_free(io_gtid_set_buffer);
  DBUG_RETURN(false);
}


/**
  Entry point for SHOW SLAVE STATUS command. Function displayes
  the slave status for all channels or for a single channel
  based on the FOR CHANNEL  clause.

  @param[in]       thd          the client thread.

  @return
    @retval        false          ok
    @retval        true          not ok
*/
bool show_slave_status_cmd(THD *thd)
{
  Master_info *mi= 0;
  LEX *lex= thd->lex;
  bool res;

  DBUG_ENTER("show_slave_status_cmd");

  mysql_mutex_lock(&LOCK_msr_map);

  if (!lex->mi.for_channel)
    res= show_slave_status(thd);
  else
  {
    /* when mi is 0, i.e mi doesn't exist, SSS will return an empty set */
    mi= msr_map.get_mi(lex->mi.channel);
    res= show_slave_status(thd, mi);
  }

  mysql_mutex_unlock(&LOCK_msr_map);

  DBUG_RETURN(res);
}


void set_slave_thread_options(THD* thd)
{
  DBUG_ENTER("set_slave_thread_options");
  /*
     It's nonsense to constrain the slave threads with max_join_size; if a
     query succeeded on master, we HAVE to execute it. So set
     OPTION_BIG_SELECTS. Setting max_join_size to HA_POS_ERROR is not enough
     (and it's not needed if we have OPTION_BIG_SELECTS) because an INSERT
     SELECT examining more than 4 billion rows would still fail (yes, because
     when max_join_size is 4G, OPTION_BIG_SELECTS is automatically set, but
     only for client threads.
  */
  ulonglong options= thd->variables.option_bits | OPTION_BIG_SELECTS;
  if (opt_log_slave_updates)
    options|= OPTION_BIN_LOG;
  else
    options&= ~OPTION_BIN_LOG;
  thd->variables.option_bits= options;
  thd->variables.completion_type= 0;

  /*
    Set autocommit= 1 when info tables are used and autocommit == 0 to
    avoid trigger asserts on mysql_execute_command(THD *thd) caused by
    info tables updates which do not commit, like Rotate, Stop and
    skipped events handling.
  */
  if ((thd->variables.option_bits & OPTION_NOT_AUTOCOMMIT) &&
      (opt_mi_repository_id == INFO_REPOSITORY_TABLE ||
       opt_rli_repository_id == INFO_REPOSITORY_TABLE))
  {
    thd->variables.option_bits|= OPTION_AUTOCOMMIT;
    thd->variables.option_bits&= ~OPTION_NOT_AUTOCOMMIT;
    thd->server_status|= SERVER_STATUS_AUTOCOMMIT;
  }

  /*
    Set thread InnoDB high priority.
  */
  DBUG_EXECUTE_IF("dbug_set_high_prio_sql_thread",
    {
      if (thd->system_thread == SYSTEM_THREAD_SLAVE_SQL ||
          thd->system_thread == SYSTEM_THREAD_SLAVE_WORKER)
        thd->thd_tx_priority= 1;
    });

  DBUG_VOID_RETURN;
}

void set_slave_thread_default_charset(THD* thd, Relay_log_info const *rli)
{
  DBUG_ENTER("set_slave_thread_default_charset");

  thd->variables.character_set_client=
    global_system_variables.character_set_client;
  thd->variables.collation_connection=
    global_system_variables.collation_connection;
  thd->variables.collation_server=
    global_system_variables.collation_server;
  thd->update_charset();

  /*
    We use a const cast here since the conceptual (and externally
    visible) behavior of the function is to set the default charset of
    the thread.  That the cache has to be invalidated is a secondary
    effect.
   */
  const_cast<Relay_log_info*>(rli)->cached_charset_invalidate();
  DBUG_VOID_RETURN;
}

/*
  init_slave_thread()
*/

static int init_slave_thread(THD* thd, SLAVE_THD_TYPE thd_type)
{
  DBUG_ENTER("init_slave_thread");
#if !defined(DBUG_OFF)
  int simulate_error= 0;
#endif
  thd->system_thread= (thd_type == SLAVE_THD_WORKER) ? 
    SYSTEM_THREAD_SLAVE_WORKER : (thd_type == SLAVE_THD_SQL) ?
    SYSTEM_THREAD_SLAVE_SQL : SYSTEM_THREAD_SLAVE_IO;
  thd->security_context()->skip_grants();
  thd->get_protocol_classic()->init_net(0);
  thd->slave_thread = 1;
  thd->enable_slow_log= opt_log_slow_slave_statements;
  set_slave_thread_options(thd);
  thd->get_protocol_classic()->set_client_capabilities(
      CLIENT_LOCAL_FILES);

  /*
    Replication threads are:
    - background threads in the server, not user sessions,
    - yet still assigned a PROCESSLIST_ID,
      for historical reasons (displayed in SHOW PROCESSLIST).
  */
  thd->set_new_thread_id();

#ifdef HAVE_PSI_INTERFACE
  /*
    Populate the PROCESSLIST_ID in the instrumentation.
  */
  struct PSI_thread *psi= PSI_THREAD_CALL(get_thread)();
  PSI_THREAD_CALL(set_thread_id)(psi, thd->thread_id());
#endif /* HAVE_PSI_INTERFACE */

  DBUG_EXECUTE_IF("simulate_io_slave_error_on_init",
                  simulate_error|= (1 << SLAVE_THD_IO););
  DBUG_EXECUTE_IF("simulate_sql_slave_error_on_init",
                  simulate_error|= (1 << SLAVE_THD_SQL););
#if !defined(DBUG_OFF)
  if (thd->store_globals() || simulate_error & (1<< thd_type))
#else
  if (thd->store_globals())
#endif
  {
    DBUG_RETURN(-1);
  }

  if (thd_type == SLAVE_THD_SQL)
  {
    THD_STAGE_INFO(thd, stage_waiting_for_the_next_event_in_relay_log);
  }
  else
  {
    THD_STAGE_INFO(thd, stage_waiting_for_master_update);
  }
  thd->set_time();
  /* Do not use user-supplied timeout value for system threads. */
  thd->variables.lock_wait_timeout= LONG_TIMEOUT;
  DBUG_RETURN(0);
}


/**
  Sleep for a given amount of time or until killed.

  @param thd        Thread context of the current thread.
  @param seconds    The number of seconds to sleep.
  @param func       Function object to check if the thread has been killed.
  @param info       The Rpl_info object associated with this sleep.

  @retval True if the thread has been killed, false otherwise.
*/
template <typename killed_func, typename rpl_info>
static inline bool slave_sleep(THD *thd, time_t seconds,
                               killed_func func, rpl_info info)
{
  bool ret;
  struct timespec abstime;
  mysql_mutex_t *lock= &info->sleep_lock;
  mysql_cond_t *cond= &info->sleep_cond;

  /* Absolute system time at which the sleep time expires. */
  set_timespec(&abstime, seconds);

  mysql_mutex_lock(lock);
  thd->ENTER_COND(cond, lock, NULL, NULL);

  while (! (ret= func(thd, info)))
  {
    int error= mysql_cond_timedwait(cond, lock, &abstime);
    if (error == ETIMEDOUT || error == ETIME)
      break;
  }

  mysql_mutex_unlock(lock);
  thd->EXIT_COND(NULL);

  return ret;
}

static int request_dump(THD *thd, MYSQL* mysql, Master_info* mi,
                        bool *suppress_warnings)
{
  DBUG_ENTER("request_dump");

  const size_t BINLOG_NAME_INFO_SIZE= strlen(mi->get_master_log_name());
  int error= 1;
  size_t command_size= 0;
  enum_server_command command= mi->is_auto_position() ?
    COM_BINLOG_DUMP_GTID : COM_BINLOG_DUMP;
  uchar* command_buffer= NULL;
  ushort binlog_flags= 0;

  if (RUN_HOOK(binlog_relay_io,
               before_request_transmit,
               (thd, mi, binlog_flags)))
    goto err;

  *suppress_warnings= false;
  if (command == COM_BINLOG_DUMP_GTID)
  {
    // get set of GTIDs
    Sid_map sid_map(NULL/*no lock needed*/);
    Gtid_set gtid_executed(&sid_map);
    global_sid_lock->wrlock();
    gtid_state->dbug_print();

    if (gtid_executed.add_gtid_set(mi->rli->get_gtid_set()) != RETURN_STATUS_OK ||
        gtid_executed.add_gtid_set(gtid_state->get_executed_gtids()) !=
        RETURN_STATUS_OK)
    {
      global_sid_lock->unlock();
      goto err;
    }
    global_sid_lock->unlock();
     
    // allocate buffer
    size_t encoded_data_size= gtid_executed.get_encoded_length();
    size_t allocation_size= 
      ::BINLOG_FLAGS_INFO_SIZE + ::BINLOG_SERVER_ID_INFO_SIZE +
      ::BINLOG_NAME_SIZE_INFO_SIZE + BINLOG_NAME_INFO_SIZE +
      ::BINLOG_POS_INFO_SIZE + ::BINLOG_DATA_SIZE_INFO_SIZE +
      encoded_data_size + 1;
    if (!(command_buffer= (uchar *) my_malloc(key_memory_rpl_slave_command_buffer,
                                              allocation_size, MYF(MY_WME))))
      goto err;
    uchar* ptr_buffer= command_buffer;

    DBUG_PRINT("info", ("Do I know something about the master? (binary log's name %s - auto position %d).",
               mi->get_master_log_name(), mi->is_auto_position()));
    /*
      Note: binlog_flags is always 0.  However, in versions up to 5.6
      RC, the master would check the lowest bit and do something
      unexpected if it was set; in early versions of 5.6 it would also
      use the two next bits.  Therefore, for backward compatibility,
      if we ever start to use the flags, we should leave the three
      lowest bits unused.
    */
    int2store(ptr_buffer, binlog_flags);
    ptr_buffer+= ::BINLOG_FLAGS_INFO_SIZE;
    int4store(ptr_buffer, server_id);
    ptr_buffer+= ::BINLOG_SERVER_ID_INFO_SIZE;
    int4store(ptr_buffer, static_cast<uint32>(BINLOG_NAME_INFO_SIZE));
    ptr_buffer+= ::BINLOG_NAME_SIZE_INFO_SIZE;
    memset(ptr_buffer, 0, BINLOG_NAME_INFO_SIZE);
    ptr_buffer+= BINLOG_NAME_INFO_SIZE;
    int8store(ptr_buffer, 4LL);
    ptr_buffer+= ::BINLOG_POS_INFO_SIZE;

    int4store(ptr_buffer, static_cast<uint32>(encoded_data_size));
    ptr_buffer+= ::BINLOG_DATA_SIZE_INFO_SIZE;
    gtid_executed.encode(ptr_buffer);
    ptr_buffer+= encoded_data_size;

    command_size= ptr_buffer - command_buffer;
    DBUG_ASSERT(command_size == (allocation_size - 1));
  }
  else
  {
    size_t allocation_size= ::BINLOG_POS_OLD_INFO_SIZE +
      BINLOG_NAME_INFO_SIZE + ::BINLOG_FLAGS_INFO_SIZE +
      ::BINLOG_SERVER_ID_INFO_SIZE + 1;
    if (!(command_buffer= (uchar *) my_malloc(key_memory_rpl_slave_command_buffer,
                                              allocation_size, MYF(MY_WME))))
      goto err;
    uchar* ptr_buffer= command_buffer;
  
    int4store(ptr_buffer, DBUG_EVALUATE_IF("request_master_log_pos_3", 3,
                                           static_cast<uint32>(mi->get_master_log_pos())));
    ptr_buffer+= ::BINLOG_POS_OLD_INFO_SIZE;
    // See comment regarding binlog_flags above.
    int2store(ptr_buffer, binlog_flags);
    ptr_buffer+= ::BINLOG_FLAGS_INFO_SIZE;
    int4store(ptr_buffer, server_id);
    ptr_buffer+= ::BINLOG_SERVER_ID_INFO_SIZE;
    memcpy(ptr_buffer, mi->get_master_log_name(), BINLOG_NAME_INFO_SIZE);
    ptr_buffer+= BINLOG_NAME_INFO_SIZE;

    command_size= ptr_buffer - command_buffer;
    DBUG_ASSERT(command_size == (allocation_size - 1));
  }

  if (simple_command(mysql, command, command_buffer, command_size, 1))
  {
    /*
      Something went wrong, so we will just reconnect and retry later
      in the future, we should do a better error analysis, but for
      now we just fill up the error log :-)
    */
    if (mysql_errno(mysql) == ER_NET_READ_INTERRUPTED)
      *suppress_warnings= true;                 // Suppress reconnect warning
    else
      sql_print_error("Error on %s: %d  %s, will retry in %d secs",
                      command_name[command].str,
                      mysql_errno(mysql), mysql_error(mysql),
                      mi->connect_retry);
    goto err;
  }
  error= 0;

err:
  my_free(command_buffer);
  DBUG_RETURN(error);
}


/*
  Read one event from the master

  SYNOPSIS
    read_event()
    mysql               MySQL connection
    mi                  Master connection information
    suppress_warnings   TRUE when a normal net read timeout has caused us to
                        try a reconnect.  We do not want to print anything to
                        the error log in this case because this a anormal
                        event in an idle server.

    RETURN VALUES
    'packet_error'      Error
    number              Length of packet
*/

static ulong read_event(MYSQL* mysql, Master_info *mi, bool* suppress_warnings)
{
  ulong len;
  DBUG_ENTER("read_event");

  *suppress_warnings= FALSE;
  /*
    my_real_read() will time us out
    We check if we were told to die, and if not, try reading again
  */
#ifndef DBUG_OFF
  if (disconnect_slave_event_count && !(mi->events_until_exit--))
    DBUG_RETURN(packet_error);
#endif

  len= cli_safe_read(mysql, NULL);
  if (len == packet_error || (long) len < 1)
  {
    if (mysql_errno(mysql) == ER_NET_READ_INTERRUPTED)
    {
      /*
        We are trying a normal reconnect after a read timeout;
        we suppress prints to .err file as long as the reconnect
        happens without problems
      */
      *suppress_warnings= TRUE;
    }
    else
    {
      if (!mi->rli->abort_slave) 
      {
        sql_print_error("Error reading packet from server%s: %s (server_errno=%d)",
                        mi->get_for_channel_str(), mysql_error(mysql),
                        mysql_errno(mysql));
      }
    }
    DBUG_RETURN(packet_error);
  }

  /* Check if eof packet */
  if (len < 8 && mysql->net.read_pos[0] == 254)
  {
     sql_print_information("Slave%s: received end packet from server due to dump "
                           "thread being killed on master. Dump threads are "
                           "killed for example during master shutdown, "
                           "explicitly by a user, or when the master receives "
                           "a binlog send request from a duplicate server "
                           "UUID <%s> : Error %s", mi->get_for_channel_str(),
                           ::server_uuid,
                           mysql_error(mysql));
     DBUG_RETURN(packet_error);
  }

  DBUG_PRINT("exit", ("len: %lu  net->read_pos[4]: %d",
                      len, mysql->net.read_pos[4]));
  DBUG_RETURN(len - 1);
}


/**
  If this is a lagging slave (specified with CHANGE MASTER TO MASTER_DELAY = X), delays accordingly. Also unlocks rli->data_lock.

  Design note: this is the place to unlock rli->data_lock. The lock
  must be held when reading delay info from rli, but it should not be
  held while sleeping.

  @param ev Event that is about to be executed.

  @param thd The sql thread's THD object.

  @param rli The sql thread's Relay_log_info structure.

  @retval 0 If the delay timed out and the event shall be executed.

  @retval nonzero If the delay was interrupted and the event shall be skipped.
*/
static int sql_delay_event(Log_event *ev, THD *thd, Relay_log_info *rli)
{
  time_t sql_delay= rli->get_sql_delay();

  DBUG_ENTER("sql_delay_event");
  mysql_mutex_assert_owner(&rli->data_lock);
  DBUG_ASSERT(!rli->belongs_to_client());

  int type= ev->get_type_code();
  if (sql_delay && type != binary_log::ROTATE_EVENT &&
      type != binary_log::FORMAT_DESCRIPTION_EVENT &&
      type != binary_log::START_EVENT_V3)
  {
    // The time when we should execute the event.
    time_t sql_delay_end=
      ev->common_header->when.tv_sec + rli->mi->clock_diff_with_master + sql_delay;
    // The current time.
    time_t now= my_time(0);
    // The time we will have to sleep before executing the event.
    time_t nap_time= 0;
    if (sql_delay_end > now)
      nap_time= sql_delay_end - now;

    DBUG_PRINT("info", ("sql_delay= %lu "
                        "ev->when= %lu "
                        "rli->mi->clock_diff_with_master= %lu "
                        "now= %ld "
                        "sql_delay_end= %ld "
                        "nap_time= %ld",
                        sql_delay, (long) ev->common_header->when.tv_sec,
                        rli->mi->clock_diff_with_master,
                        (long)now, (long)sql_delay_end, (long)nap_time));

    if (sql_delay_end > now)
    {
      DBUG_PRINT("info", ("delaying replication event %lu secs",
                          nap_time));
      rli->start_sql_delay(sql_delay_end);
      mysql_mutex_unlock(&rli->data_lock);
      DBUG_RETURN(slave_sleep(thd, nap_time, sql_slave_killed, rli));
    }
  }

  mysql_mutex_unlock(&rli->data_lock);

  DBUG_RETURN(0);
}


/**
  Applies the given event and advances the relay log position.

  This is needed by the sql thread to execute events from the binlog,
  and by clients executing BINLOG statements.  Conceptually, this
  function does:

  @code
    ev->apply_event(rli);
    ev->update_pos(rli);
  @endcode

  It also does the following maintainance:

   - Initializes the thread's server_id and time; and the event's
     thread.

   - If !rli->belongs_to_client() (i.e., if it belongs to the slave
     sql thread instead of being used for executing BINLOG
     statements), it does the following things: (1) skips events if it
     is needed according to the server id or slave_skip_counter; (2)
     unlocks rli->data_lock; (3) sleeps if required by 'CHANGE MASTER
     TO MASTER_DELAY=X'; (4) maintains the running state of the sql
     thread (rli->thread_state).

   - Reports errors as needed.

  @param ptr_ev a pointer to a reference to the event to apply.

  @param thd The client thread that executes the event (i.e., the
  slave sql thread if called from a replication slave, or the client
  thread if called to execute a BINLOG statement).

  @param rli The relay log info (i.e., the slave's rli if called from
  a replication slave, or the client's thd->rli_fake if called to
  execute a BINLOG statement).

  @note MTS can store NULL to @c ptr_ev location to indicate
        the event is taken over by a Worker.

  @retval SLAVE_APPLY_EVENT_AND_UPDATE_POS_OK
          OK.

  @retval SLAVE_APPLY_EVENT_AND_UPDATE_POS_APPLY_ERROR
          Error calling ev->apply_event().

  @retval SLAVE_APPLY_EVENT_AND_UPDATE_POS_UPDATE_POS_ERROR
          No error calling ev->apply_event(), but error calling
          ev->update_pos().

  @retval SLAVE_APPLY_EVENT_AND_UPDATE_POS_APPEND_JOB_ERROR
          append_item_to_jobs() failed, thread was killed while waiting
          for successful enqueue on worker.
*/
enum enum_slave_apply_event_and_update_pos_retval
apply_event_and_update_pos(Log_event** ptr_ev, THD* thd, Relay_log_info* rli)
{
  int exec_res= 0;
  bool skip_event= FALSE;
  Log_event *ev= *ptr_ev;
  Log_event::enum_skip_reason reason= Log_event::EVENT_SKIP_NOT;

  DBUG_ENTER("apply_event_and_update_pos");

  DBUG_PRINT("exec_event",("%s(type_code: %d; server_id: %d)",
                           ev->get_type_str(), ev->get_type_code(),
                           ev->server_id));
  DBUG_PRINT("info", ("thd->options: %s%s; rli->last_event_start_time: %lu",
                      FLAGSTR(thd->variables.option_bits, OPTION_NOT_AUTOCOMMIT),
                      FLAGSTR(thd->variables.option_bits, OPTION_BEGIN),
                      (ulong) rli->last_event_start_time));

  /*
    Execute the event to change the database and update the binary
    log coordinates, but first we set some data that is needed for
    the thread.

    The event will be executed unless it is supposed to be skipped.

    Queries originating from this server must be skipped.  Low-level
    events (Format_description_log_event, Rotate_log_event,
    Stop_log_event) from this server must also be skipped. But for
    those we don't want to modify 'group_master_log_pos', because
    these events did not exist on the master.
    Format_description_log_event is not completely skipped.

    Skip queries specified by the user in 'slave_skip_counter'.  We
    can't however skip events that has something to do with the log
    files themselves.

    Filtering on own server id is extremely important, to ignore
    execution of events created by the creation/rotation of the relay
    log (remember that now the relay log starts with its Format_desc,
    has a Rotate etc).
  */
  /*
     Set the unmasked and actual server ids from the event
   */
  thd->server_id = ev->server_id; // use the original server id for logging
  thd->unmasked_server_id = ev->common_header->unmasked_server_id;
  thd->set_time();                            // time the query
  thd->lex->set_current_select(0);
  if (!ev->common_header->when.tv_sec)
    my_micro_time_to_timeval(my_micro_time(), &ev->common_header->when);
  ev->thd = thd; // because up to this point, ev->thd == 0

  if (!(rli->is_mts_recovery() && bitmap_is_set(&rli->recovery_groups,
                                                rli->mts_recovery_index)))
  {
    reason= ev->shall_skip(rli);
  }
#ifndef DBUG_OFF
  if (rli->is_mts_recovery())
  {
    DBUG_PRINT("mts", ("Mts is recovering %d, number of bits set %d, "
                       "bitmap is set %d, index %lu.\n",
                       rli->is_mts_recovery(),
                       bitmap_bits_set(&rli->recovery_groups),
                       bitmap_is_set(&rli->recovery_groups,
                                     rli->mts_recovery_index),
                       rli->mts_recovery_index));
  }
#endif
  if (reason == Log_event::EVENT_SKIP_COUNT)
  {
    --rli->slave_skip_counter;
    skip_event= TRUE;
  }
  set_timespec_nsec(&rli->ts_exec[0], 0);
  rli->stats_read_time += diff_timespec(&rli->ts_exec[0], &rli->ts_exec[1]);

  if (reason == Log_event::EVENT_SKIP_NOT)
  {
    // Sleeps if needed, and unlocks rli->data_lock.
    if (sql_delay_event(ev, thd, rli))
      DBUG_RETURN(SLAVE_APPLY_EVENT_AND_UPDATE_POS_OK);

    exec_res= ev->apply_event(rli);

    if (!exec_res && (ev->worker != rli))
    {
      if (ev->worker)
      {
        Slave_job_item item= {ev, rli->get_event_relay_log_number(),
                              rli->get_event_start_pos() };
        Slave_job_item *job_item= &item;
        Slave_worker *w= (Slave_worker *) ev->worker;
        // specially marked group typically with OVER_MAX_DBS_IN_EVENT_MTS db:s
        bool need_sync= ev->is_mts_group_isolated();

        // all events except BEGIN-query must be marked with a non-NULL Worker
        DBUG_ASSERT(((Slave_worker*) ev->worker) == rli->last_assigned_worker);

        DBUG_PRINT("Log_event::apply_event:",
                   ("-> job item data %p to W_%lu", job_item->data, w->id));

        // Reset mts in-group state
        if (rli->mts_group_status == Relay_log_info::MTS_END_GROUP)
        {
          // CGAP cleanup
          rli->curr_group_assigned_parts.clear();
          // reset the B-group and Gtid-group marker
          rli->curr_group_seen_begin= rli->curr_group_seen_gtid= false;
          rli->last_assigned_worker= NULL;
        }
        /*
           Stroring GAQ index of the group that the event belongs to
           in the event. Deferred events are handled similarly below.
        */
        ev->mts_group_idx= rli->gaq->assigned_group_index;

        bool append_item_to_jobs_error= false;
        if (rli->curr_group_da.size() > 0)
        {
          /*
            the current event sorted out which partion the current group
            belongs to. It's time now to processed deferred array events.
          */
          for (uint i= 0; i < rli->curr_group_da.size(); i++)
          {
            Slave_job_item da_item= rli->curr_group_da[i];
            DBUG_PRINT("mts", ("Assigning job %llu to worker %lu",
                      (da_item.data)->common_header->log_pos, w->id));
            da_item.data->mts_group_idx=
              rli->gaq->assigned_group_index; // similarly to above
            if (!append_item_to_jobs_error)
              append_item_to_jobs_error= append_item_to_jobs(&da_item, w, rli);
            if (append_item_to_jobs_error)
              delete static_cast<Log_event*>(da_item.data);
          }
          rli->curr_group_da.clear();
        }
        if (append_item_to_jobs_error)
          DBUG_RETURN(SLAVE_APPLY_EVENT_AND_UPDATE_POS_APPEND_JOB_ERROR);

        DBUG_PRINT("mts", ("Assigning job %llu to worker %lu\n",
                   ((Log_event* )job_item->data)->common_header->log_pos, w->id));

        /* Notice `ev' instance can be destoyed after `append()' */
        if (append_item_to_jobs(job_item, w, rli))
          DBUG_RETURN(SLAVE_APPLY_EVENT_AND_UPDATE_POS_APPEND_JOB_ERROR);
        if (need_sync)
        {
          /*
            combination of over-max db:s and end of the current group
            forces to wait for the assigned groups completion by assigned
            to the event worker.
            Indeed MTS group status could be safely set to MTS_NOT_IN_GROUP
            after wait_() returns.
            No need to know a possible error out of synchronization call.
          */
          (void)rli->current_mts_submode->wait_for_workers_to_finish(rli);
        }

      }
      *ptr_ev= NULL; // announcing the event is passed to w-worker

      if (rli->is_parallel_exec() && rli->mts_events_assigned % 1024 == 1)
      {
        time_t my_now= my_time(0);

        if ((my_now - rli->mts_last_online_stat) >=
            mts_online_stat_period)
        {
          sql_print_information("Multi-threaded slave statistics%s: "
                                "seconds elapsed = %lu; "
                                "events assigned = %llu; "
                                "worker queues filled over overrun level = %lu; "
                                "waited due a Worker queue full = %lu; "
                                "waited due the total size = %lu; "
                                "waited at clock conflicts = %llu "
                                "waited (count) when Workers occupied = %lu "
                                "waited when Workers occupied = %llu",
                                rli->get_for_channel_str(),
                                static_cast<unsigned long>
                                (my_now - rli->mts_last_online_stat),
                                rli->mts_events_assigned,
                                rli->mts_wq_overrun_cnt,
                                rli->mts_wq_overfill_cnt,
                                rli->wq_size_waits_cnt,
                                rli->mts_total_wait_overlap,
                                rli->mts_wq_no_underrun_cnt,
                                rli->mts_total_wait_worker_avail);
          rli->mts_last_online_stat= my_now;
        }
      }
    }
  }
  else
    mysql_mutex_unlock(&rli->data_lock);

  set_timespec_nsec(&rli->ts_exec[1], 0);
  rli->stats_exec_time += diff_timespec(&rli->ts_exec[1], &rli->ts_exec[0]);

  DBUG_PRINT("info", ("apply_event error = %d", exec_res));
  if (exec_res == 0)
  {
    /*
      Positions are not updated here when an XID is processed. To make
      a slave crash-safe, positions must be updated while processing a
      XID event and as such do not need to be updated here again.

      However, if the event needs to be skipped, this means that it
      will not be processed and then positions need to be updated here.

      See sql/rpl_rli.h for further details.
    */
    int error= 0;
    if (*ptr_ev &&
        (ev->get_type_code() != binary_log::XID_EVENT ||
         skip_event || (rli->is_mts_recovery() && !is_gtid_event(ev) &&
         (ev->ends_group() || !rli->mts_recovery_group_seen_begin) &&
          bitmap_is_set(&rli->recovery_groups, rli->mts_recovery_index))))
    {
#ifndef DBUG_OFF
      /*
        This only prints information to the debug trace.
        
        TODO: Print an informational message to the error log?
      */
      static const char *const explain[] = {
        // EVENT_SKIP_NOT,
        "not skipped",
        // EVENT_SKIP_IGNORE,
        "skipped because event should be ignored",
        // EVENT_SKIP_COUNT
        "skipped because event skip counter was non-zero"
      };
      DBUG_PRINT("info", ("OPTION_BEGIN: %d; IN_STMT: %d",
                          MY_TEST(thd->variables.option_bits & OPTION_BEGIN),
                          rli->get_flag(Relay_log_info::IN_STMT)));
      DBUG_PRINT("skip_event", ("%s event was %s",
                                ev->get_type_str(), explain[reason]));
#endif

      error= ev->update_pos(rli);

#ifndef DBUG_OFF
      DBUG_PRINT("info", ("update_pos error = %d", error));
      if (!rli->belongs_to_client())
      {
        char buf[22];
        DBUG_PRINT("info", ("group %s %s",
                            llstr(rli->get_group_relay_log_pos(), buf),
                            rli->get_group_relay_log_name()));
        DBUG_PRINT("info", ("event %s %s",
                            llstr(rli->get_event_relay_log_pos(), buf),
                            rli->get_event_relay_log_name()));
      }
#endif
    }
    else
    {
      /*
        INTVAR_EVENT, RAND_EVENT, USER_VAR_EVENT and ROWS_QUERY_LOG_EVENT are
        deferred event. It means ev->worker is NULL.
      */
      DBUG_ASSERT(*ptr_ev == ev || rli->is_parallel_exec() ||
		  (!ev->worker &&
		   (ev->get_type_code() == binary_log::INTVAR_EVENT ||
		    ev->get_type_code() == binary_log::RAND_EVENT ||
		    ev->get_type_code() == binary_log::USER_VAR_EVENT ||
                    ev->get_type_code() == binary_log::ROWS_QUERY_LOG_EVENT)));

      rli->inc_event_relay_log_pos();
    }

    if (!error && rli->is_mts_recovery() &&
        ev->get_type_code() != binary_log::ROTATE_EVENT &&
        ev->get_type_code() != binary_log::FORMAT_DESCRIPTION_EVENT &&
        ev->get_type_code() != binary_log::PREVIOUS_GTIDS_LOG_EVENT)
    {
      if (ev->starts_group())
      {
        rli->mts_recovery_group_seen_begin= true;
      }
      else if ((ev->ends_group() || !rli->mts_recovery_group_seen_begin) &&
               !is_gtid_event(ev))
      {
        rli->mts_recovery_index++;
        if (--rli->mts_recovery_group_cnt == 0)
        {
          rli->mts_recovery_index= 0;
          sql_print_information("Slave%s: MTS Recovery has completed at "
                                "relay log %s, position %llu "
                                "master log %s, position %llu.",
                                rli->get_for_channel_str(),
                                rli->get_group_relay_log_name(),
                                rli->get_group_relay_log_pos(),
                                rli->get_group_master_log_name(),
                                rli->get_group_master_log_pos());
#ifndef DBUG_OFF
          /* 
             Few tests wait for UNTIL_SQL_AFTER_MTS_GAPS completion.
             Due to exisiting convention the status won't change 
             prior to slave restarts.
             So making of UNTIL_SQL_AFTER_MTS_GAPS completion isdone here,
             and only in the debug build to make the test to catch the change
             despite a faulty design of UNTIL checking before execution.
          */
          if (rli->until_condition == Relay_log_info::UNTIL_SQL_AFTER_MTS_GAPS)
          {
            rli->until_condition= Relay_log_info::UNTIL_DONE;
          }
#endif
          // reset the Worker tables to remove last slave session time info
          if ((error= rli->mts_finalize_recovery()))
          {
            (void) Rpl_info_factory::reset_workers(rli);
          }
        }
        rli->mts_recovery_group_seen_begin= false;
        if (!error)
          error= rli->flush_info(true);
      }
    }

    if (error)
    {
      /*
        The update should not fail, so print an error message and
        return an error code.
        
        TODO: Replace this with a decent error message when merged
        with BUG#24954 (which adds several new error message).
      */
      char buf[22];
      rli->report(ERROR_LEVEL, ER_UNKNOWN_ERROR,
                  "It was not possible to update the positions"
                  " of the relay log information: the slave may"
                  " be in an inconsistent state."
                  " Stopped in %s position %s",
                  rli->get_group_relay_log_name(),
                  llstr(rli->get_group_relay_log_pos(), buf));
      DBUG_RETURN(SLAVE_APPLY_EVENT_AND_UPDATE_POS_UPDATE_POS_ERROR);
    }
  }

  DBUG_RETURN(exec_res ? SLAVE_APPLY_EVENT_AND_UPDATE_POS_APPLY_ERROR :
                         SLAVE_APPLY_EVENT_AND_UPDATE_POS_OK);
}

/**
  Let the worker applying the current group to rollback and gracefully
  finish its work before.

  @param rli The slave's relay log info.

  @param ev a pointer to the event on hold before applying this rollback
  procedure.

  @retval false The rollback succeeded.

  @retval true  There was an error while injecting events.
*/
static bool coord_handle_partial_binlogged_transaction(Relay_log_info *rli,
                                                       const Log_event *ev)
{
  DBUG_ENTER("coord_handle_partial_binlogged_transaction");
  /*
    This function is called holding the rli->data_lock.
    We must return it still holding this lock, except in the case of returning
    error.
  */
  mysql_mutex_assert_owner(&rli->data_lock);
  THD *thd= rli->info_thd;

  if (!rli->curr_group_seen_begin)
  {
    DBUG_PRINT("info",("Injecting QUERY(BEGIN) to rollback worker"));
    Log_event *begin_event= new Query_log_event(thd,
                                                STRING_WITH_LEN("BEGIN"),
                                                true, /* using_trans */
                                                false, /* immediate */
                                                true, /* suppress_use */
                                                0, /* error */
                                                true /* ignore_command */);
    ((Query_log_event*) begin_event)->db= "";
    begin_event->common_header->data_written= 0;
    begin_event->server_id= ev->server_id;
    /*
      We must be careful to avoid SQL thread increasing its position
      farther than the event that triggered this QUERY(BEGIN).
    */
    begin_event->common_header->log_pos= ev->common_header->log_pos;
    begin_event->future_event_relay_log_pos= ev->future_event_relay_log_pos;

    if (apply_event_and_update_pos(&begin_event, thd, rli) !=
        SLAVE_APPLY_EVENT_AND_UPDATE_POS_OK)
    {
      delete begin_event;
      DBUG_RETURN(true);
    }
    mysql_mutex_lock(&rli->data_lock);
  }

  DBUG_PRINT("info",("Injecting QUERY(ROLLBACK) to rollback worker"));
  Log_event *rollback_event= new Query_log_event(thd,
                                                 STRING_WITH_LEN("ROLLBACK"),
                                                 true, /* using_trans */
                                                 false, /* immediate */
                                                 true, /* suppress_use */
                                                 0, /* error */
                                                 true /* ignore_command */);
  ((Query_log_event*) rollback_event)->db= "";
  rollback_event->common_header->data_written= 0;
  rollback_event->server_id= ev->server_id;
  /*
    We must be careful to avoid SQL thread increasing its position
    farther than the event that triggered this QUERY(ROLLBACK).
  */
  rollback_event->common_header->log_pos= ev->common_header->log_pos;
  rollback_event->future_event_relay_log_pos= ev->future_event_relay_log_pos;

  if (apply_event_and_update_pos(&rollback_event, thd, rli) !=
      SLAVE_APPLY_EVENT_AND_UPDATE_POS_OK)
  {
    delete rollback_event;
    DBUG_RETURN(true);
  }
  mysql_mutex_lock(&rli->data_lock);

  DBUG_RETURN(false);
}

/**
  Top-level function for executing the next event in the relay log.
  This is called from the SQL thread.

  This function reads the event from the relay log, executes it, and
  advances the relay log position.  It also handles errors, etc.

  This function may fail to apply the event for the following reasons:

   - The position specfied by the UNTIL condition of the START SLAVE
     command is reached.

   - It was not possible to read the event from the log.

   - The slave is killed.

   - An error occurred when applying the event, and the event has been
     tried slave_trans_retries times.  If the event has been retried
     fewer times, 0 is returned.

   - init_info or init_relay_log_pos failed. (These are called
     if a failure occurs when applying the event.)

   - An error occurred when updating the binlog position.

  @retval 0 The event was applied.

  @retval 1 The event was not applied.
*/
static int exec_relay_log_event(THD* thd, Relay_log_info* rli)
{
  DBUG_ENTER("exec_relay_log_event");

  /*
     We acquire this mutex since we need it for all operations except
     event execution. But we will release it in places where we will
     wait for something for example inside of next_event().
   */
  mysql_mutex_lock(&rli->data_lock);

  /*
    UNTIL_SQL_AFTER_GTIDS, UNTIL_MASTER_POS and UNTIL_RELAY_POS require
    special handling since we have to check whether the until_condition is
    satisfied *before* the SQL threads goes on a wait inside next_event()
    for the relay log to grow.
    This is required in the following case: We have already applied the last
    event in the waiting set, but the relay log ends after this event. Then it
    is not enough to check the condition in next_event; we also have to check
    it here, before going to sleep. Otherwise, if no updates were coming from
    the master, we would sleep forever despite having reached the required
    position.
  */
  if ((rli->until_condition == Relay_log_info::UNTIL_SQL_AFTER_GTIDS ||
       rli->until_condition == Relay_log_info::UNTIL_MASTER_POS ||
       rli->until_condition == Relay_log_info::UNTIL_RELAY_POS) &&
       rli->is_until_satisfied(thd, NULL))
  {
    rli->abort_slave= 1;
    mysql_mutex_unlock(&rli->data_lock);
    DBUG_RETURN(1);
  }

  Log_event *ev = next_event(rli), **ptr_ev;

  DBUG_ASSERT(rli->info_thd==thd);

  if (sql_slave_killed(thd,rli))
  {
    mysql_mutex_unlock(&rli->data_lock);
    delete ev;
    DBUG_RETURN(1);
  }
  if (ev)
  {
    enum enum_slave_apply_event_and_update_pos_retval exec_res;

    ptr_ev= &ev;
    /*
      Even if we don't execute this event, we keep the master timestamp,
      so that seconds behind master shows correct delta (there are events
      that are not replayed, so we keep falling behind).

      If it is an artificial event, or a relay log event (IO thread generated
      event) or ev->when is set to 0, or a FD from master, or a heartbeat
      event with server_id '0' then  we don't update the last_master_timestamp.
    */
    if (!(rli->is_parallel_exec() ||
          ev->is_artificial_event() || ev->is_relay_log_event() ||
          (ev->common_header->when.tv_sec == 0) ||
          ev->get_type_code() == binary_log::FORMAT_DESCRIPTION_EVENT ||
          ev->server_id == 0))
    {
      rli->last_master_timestamp= ev->common_header->when.tv_sec +
                                  (time_t) ev->exec_time;
      DBUG_ASSERT(rli->last_master_timestamp >= 0);
    }

    /*
      This tests if the position of the beginning of the current event
      hits the UNTIL barrier.
      MTS: since the master and the relay-group coordinates change 
      asynchronously logics of rli->is_until_satisfied() can't apply.
      A special UNTIL_SQL_AFTER_MTS_GAPS is still deployed here
      temporarily (see is_until_satisfied todo).
    */
    if (rli->until_condition != Relay_log_info::UNTIL_NONE &&
        rli->until_condition != Relay_log_info::UNTIL_SQL_AFTER_GTIDS &&
        rli->is_until_satisfied(thd, ev))
    {
      /*
        Setting abort_slave flag because we do not want additional message about
        error in query execution to be printed.
      */
      rli->abort_slave= 1;
      mysql_mutex_unlock(&rli->data_lock);
      delete ev;
      DBUG_RETURN(1);
    }

    { /**
         The following failure injecion works in cooperation with tests 
         setting @@global.debug= 'd,incomplete_group_in_relay_log'.
         Xid or Commit events are not executed to force the slave sql
         read hanging if the realy log does not have any more events.
      */
      DBUG_EXECUTE_IF("incomplete_group_in_relay_log",
                      if ((ev->get_type_code() == binary_log::XID_EVENT) ||
                          ((ev->get_type_code() == binary_log::QUERY_EVENT) &&
                           strcmp("COMMIT", ((Query_log_event *) ev)->query) == 0))
                      {
                        DBUG_ASSERT(thd->get_transaction()->cannot_safely_rollback(
                            Transaction_ctx::SESSION));
                        rli->abort_slave= 1;
                        mysql_mutex_unlock(&rli->data_lock);
                        delete ev;
                        rli->inc_event_relay_log_pos();
                        DBUG_RETURN(0);
                      };);
    }

    /*
      GTID protocol will put a FORMAT_DESCRIPTION_EVENT from the master with
      log_pos != 0 after each (re)connection if auto positioning is enabled.
      This means that the SQL thread might have already started to apply the
      current group but, as the IO thread had to reconnect, it left this
      group incomplete and will start it again from the beginning.
      So, before applying this FORMAT_DESCRIPTION_EVENT, we must let the
      worker roll back the current group and gracefully finish its work,
      before starting to apply the new (complete) copy of the group.
    */
    if (ev->get_type_code() == binary_log::FORMAT_DESCRIPTION_EVENT &&
        ev->server_id != ::server_id && ev->common_header->log_pos != 0 &&
        rli->is_parallel_exec() && rli->curr_group_seen_gtid)
    {
      if (coord_handle_partial_binlogged_transaction(rli, ev))
        /*
          In the case of an error, coord_handle_partial_binlogged_transaction
          will not try to get the rli->data_lock again.
        */
        DBUG_RETURN(1);
    }

    /* ptr_ev can change to NULL indicating MTS coorinator passed to a Worker */
    exec_res= apply_event_and_update_pos(ptr_ev, thd, rli);
    /*
      Note: the above call to apply_event_and_update_pos executes
      mysql_mutex_unlock(&rli->data_lock);
    */

    /* For deferred events, the ptr_ev is set to NULL
        in Deferred_log_events::add() function.
        Hence deferred events wont be deleted here.
        They will be deleted in Deferred_log_events::rewind() funciton.
    */
    if (*ptr_ev)
    {
      DBUG_ASSERT(*ptr_ev == ev); // event remains to belong to Coordinator

      DBUG_EXECUTE_IF("dbug.calculate_sbm_after_previous_gtid_log_event",
                    {
                      if (ev->get_type_code() == binary_log::PREVIOUS_GTIDS_LOG_EVENT)
                      {
                        const char act[]= "now signal signal.reached wait_for signal.done_sbm_calculation";
                        DBUG_ASSERT(opt_debug_sync_timeout > 0);
                        DBUG_ASSERT(!debug_sync_set_action(thd, STRING_WITH_LEN(act)));
                      }
                    };);
      /*
        Format_description_log_event should not be deleted because it will be
        used to read info about the relay log's format; it will be deleted when
        the SQL thread does not need it, i.e. when this thread terminates.
        ROWS_QUERY_LOG_EVENT is destroyed at the end of the current statement
        clean-up routine.
      */
      if (ev->get_type_code() != binary_log::FORMAT_DESCRIPTION_EVENT &&
          ev->get_type_code() != binary_log::ROWS_QUERY_LOG_EVENT)
      {
        DBUG_PRINT("info", ("Deleting the event after it has been executed"));
        delete ev;
        ev= NULL;
      }
    }

    /*
      exec_res == SLAVE_APPLY_EVENT_AND_UPDATE_POS_UPDATE_POS_ERROR
                  update_log_pos failed: this should not happen, so we
                  don't retry.
      exec_res == SLAVE_APPLY_EVENT_AND_UPDATE_POS_APPEND_JOB_ERROR
                  append_item_to_jobs() failed, this happened because
                  thread was killed while waiting for enqueue on worker.
    */
    if (exec_res >= SLAVE_APPLY_EVENT_AND_UPDATE_POS_UPDATE_POS_ERROR)
    {
      delete ev;
      DBUG_RETURN(1);
    }

    if (slave_trans_retries)
    {
      int temp_err= 0;
      bool silent= false;
      if (exec_res && !is_mts_worker(thd) /* no reexecution in MTS mode */ &&
          (temp_err= rli->has_temporary_error(thd, 0, &silent)) &&
          !thd->get_transaction()->cannot_safely_rollback(
              Transaction_ctx::SESSION))
      {
        const char *errmsg;
        /*
          We were in a transaction which has been rolled back because of a
          temporary error;
          let's seek back to BEGIN log event and retry it all again.
	  Note, if lock wait timeout (innodb_lock_wait_timeout exceeded)
	  there is no rollback since 5.0.13 (ref: manual).
          We have to not only seek but also
          a) init_info(), to seek back to hot relay log's start for later
          (for when we will come back to this hot log after re-processing the
          possibly existing old logs where BEGIN is: check_binlog_magic() will
          then need the cache to be at position 0 (see comments at beginning of
          init_info()).
          b) init_relay_log_pos(), because the BEGIN may be an older relay log.
        */
        if (rli->trans_retries < slave_trans_retries)
        {
          /*
             We need to figure out if there is a test case that covers
             this part. \Alfranio.
          */
          if (global_init_info(rli->mi, false, SLAVE_SQL))
            sql_print_error("Failed to initialize the master info structure%s",
                            rli->get_for_channel_str());
          else if (rli->init_relay_log_pos(rli->get_group_relay_log_name(),
                                           rli->get_group_relay_log_pos(),
                                           true/*need_data_lock=true*/,
                                           &errmsg, 1))
            sql_print_error("Error initializing relay log position%s: %s",
                            rli->get_for_channel_str(), errmsg);
          else
          {
            exec_res= SLAVE_APPLY_EVENT_AND_UPDATE_POS_OK;
            rli->cleanup_context(thd, 1);
            /* chance for concurrent connection to get more locks */
            slave_sleep(thd, min<ulong>(rli->trans_retries, MAX_SLAVE_RETRY_PAUSE),
                        sql_slave_killed, rli);
            mysql_mutex_lock(&rli->data_lock); // because of SHOW STATUS
            if (!silent)
              rli->trans_retries++;
            
            rli->retried_trans++;
            mysql_mutex_unlock(&rli->data_lock);
            DBUG_PRINT("info", ("Slave retries transaction "
                                "rli->trans_retries: %lu", rli->trans_retries));
          }
        }
        else
        {
          thd->is_fatal_error= 1;
          rli->report(ERROR_LEVEL, thd->get_stmt_da()->mysql_errno(),
                      "Slave SQL thread retried transaction %lu time(s) "
                      "in vain, giving up. Consider raising the value of "
                      "the slave_transaction_retries variable.", rli->trans_retries);
        }
      }
      else if ((exec_res && !temp_err) ||
               (opt_using_transactions &&
                rli->get_group_relay_log_pos() == rli->get_event_relay_log_pos()))
      {
        /*
          Only reset the retry counter if the entire group succeeded
          or failed with a non-transient error.  On a successful
          event, the execution will proceed as usual; in the case of a
          non-transient error, the slave will stop with an error.
         */
        rli->trans_retries= 0; // restart from fresh
        DBUG_PRINT("info", ("Resetting retry counter, rli->trans_retries: %lu",
                            rli->trans_retries));
      }
    }
    if (exec_res)
      delete ev;
    DBUG_RETURN(exec_res);
  }
  mysql_mutex_unlock(&rli->data_lock);
  rli->report(ERROR_LEVEL, ER_SLAVE_RELAY_LOG_READ_FAILURE,
              ER(ER_SLAVE_RELAY_LOG_READ_FAILURE), "\
Could not parse relay log event entry. The possible reasons are: the master's \
binary log is corrupted (you can check this by running 'mysqlbinlog' on the \
binary log), the slave's relay log is corrupted (you can check this by running \
'mysqlbinlog' on the relay log), a network problem, or a bug in the master's \
or slave's MySQL code. If you want to check the master's binary log or slave's \
relay log, you will be able to know their names by issuing 'SHOW SLAVE STATUS' \
on this slave.\
");
  DBUG_RETURN(1);
}

static bool check_io_slave_killed(THD *thd, Master_info *mi, const char *info)
{
  if (io_slave_killed(thd, mi))
  {
    if (info)
      sql_print_information("%s%s", info, mi->get_for_channel_str());
    return TRUE;
  }
  return FALSE;
}

/**
  @brief Try to reconnect slave IO thread.

  @details Terminates current connection to master, sleeps for
  @c mi->connect_retry msecs and initiates new connection with
  @c safe_reconnect(). Variable pointed by @c retry_count is increased -
  if it exceeds @c mi->retry_count then connection is not re-established
  and function signals error.
  Unless @c suppres_warnings is TRUE, a warning is put in the server error log
  when reconnecting. The warning message and messages used to report errors
  are taken from @c messages array. In case @c mi->retry_count is exceeded,
  no messages are added to the log.

  @param[in]     thd                 Thread context.
  @param[in]     mysql               MySQL connection.
  @param[in]     mi                  Master connection information.
  @param[in,out] retry_count         Number of attempts to reconnect.
  @param[in]     suppress_warnings   TRUE when a normal net read timeout 
                                     has caused to reconnecting.
  @param[in]     messages            Messages to print/log, see 
                                     reconnect_messages[] array.

  @retval        0                   OK.
  @retval        1                   There was an error.
*/

static int try_to_reconnect(THD *thd, MYSQL *mysql, Master_info *mi,
                            uint *retry_count, bool suppress_warnings,
                            const char *messages[SLAVE_RECON_MSG_MAX])
{
  mi->slave_running= MYSQL_SLAVE_RUN_NOT_CONNECT;
  thd->proc_info= messages[SLAVE_RECON_MSG_WAIT];
  thd->clear_active_vio();
  end_server(mysql);
  if ((*retry_count)++)
  {
    if (*retry_count > mi->retry_count)
      return 1;                             // Don't retry forever
    slave_sleep(thd, mi->connect_retry, io_slave_killed, mi);
  }
  if (check_io_slave_killed(thd, mi, messages[SLAVE_RECON_MSG_KILLED_WAITING]))
    return 1;
  thd->proc_info = messages[SLAVE_RECON_MSG_AFTER];
  if (!suppress_warnings) 
  {
    char buf[256], llbuff[22];
    my_snprintf(buf, sizeof(buf), messages[SLAVE_RECON_MSG_FAILED], 
                mi->get_io_rpl_log_name(), llstr(mi->get_master_log_pos(),
                llbuff));
    /* 
      Raise a warining during registering on master/requesting dump.
      Log a message reading event.
    */
    if (messages[SLAVE_RECON_MSG_COMMAND][0])
    {
      mi->report(WARNING_LEVEL, ER_SLAVE_MASTER_COM_FAILURE,
                 ER(ER_SLAVE_MASTER_COM_FAILURE), 
                 messages[SLAVE_RECON_MSG_COMMAND], buf);
    }
    else
    {
      sql_print_information("%s%s", buf, mi->get_for_channel_str());
    }
  }
  if (safe_reconnect(thd, mysql, mi, 1) || io_slave_killed(thd, mi))
  {
    sql_print_information("%s", messages[SLAVE_RECON_MSG_KILLED_AFTER]);
    return 1;
  }
  return 0;
}


/**
  Slave IO thread entry point.

  @param arg Pointer to Master_info struct that holds information for
  the IO thread.

  @return Always 0.
*/
extern "C" void *handle_slave_io(void *arg)
{
  THD *thd= NULL; // needs to be first for thread_stack
  bool thd_added= false;
  MYSQL *mysql;
  Master_info *mi = (Master_info*)arg;
  Relay_log_info *rli= mi->rli;
  char llbuff[22];
  uint retry_count;
  bool suppress_warnings;
  int ret;
  int binlog_version;
#ifndef DBUG_OFF
  uint retry_count_reg= 0, retry_count_dump= 0, retry_count_event= 0;
#endif
  Global_THD_manager *thd_manager= Global_THD_manager::get_instance();
  // needs to call my_thread_init(), otherwise we get a coredump in DBUG_ stuff
  my_thread_init();
  DBUG_ENTER("handle_slave_io");

  DBUG_ASSERT(mi->inited);
  mysql= NULL ;
  retry_count= 0;

  mysql_mutex_lock(&mi->run_lock);
  /* Inform waiting threads that slave has started */
  mi->slave_run_id++;

#ifndef DBUG_OFF
  mi->events_until_exit = disconnect_slave_event_count;
#endif

  thd= new THD; // note that contructor of THD uses DBUG_ !
  THD_CHECK_SENTRY(thd);
  mi->info_thd = thd;

  #ifdef HAVE_PSI_INTERFACE
  // save the instrumentation for IO thread in mi->info_thd->scheduler
  struct PSI_thread *psi= PSI_THREAD_CALL(get_thread)();
  thd_set_psi(mi->info_thd, psi);
  #endif

  thd->thread_stack= (char*) &thd; // remember where our stack is
  mi->clear_error();
  if (init_slave_thread(thd, SLAVE_THD_IO))
  {
    mysql_cond_broadcast(&mi->start_cond);
    mysql_mutex_unlock(&mi->run_lock);
    sql_print_error("Failed during slave I/O thread initialization%s",
                    mi->get_for_channel_str());
    goto err;
  }

  thd_manager->add_thd(thd);
  thd_added= true;

  mi->slave_running = 1;
  mi->abort_slave = 0;
  mysql_mutex_unlock(&mi->run_lock);
  mysql_cond_broadcast(&mi->start_cond);

  DBUG_PRINT("master_info",("log_file_name: '%s'  position: %s",
                            mi->get_master_log_name(),
                            llstr(mi->get_master_log_pos(), llbuff)));

  /* This must be called before run any binlog_relay_io hooks */
  my_set_thread_local(RPL_MASTER_INFO, mi);

  if (RUN_HOOK(binlog_relay_io, thread_start, (thd, mi)))
  {
    mi->report(ERROR_LEVEL, ER_SLAVE_FATAL_ERROR,
               ER(ER_SLAVE_FATAL_ERROR), "Failed to run 'thread_start' hook");
    goto err;
  }

  if (!(mi->mysql = mysql = mysql_init(NULL)))
  {
    mi->report(ERROR_LEVEL, ER_SLAVE_FATAL_ERROR,
               ER(ER_SLAVE_FATAL_ERROR), "error in mysql_init()");
    goto err;
  }

  THD_STAGE_INFO(thd, stage_connecting_to_master);
  // we can get killed during safe_connect
  if (!safe_connect(thd, mysql, mi))
  {
    sql_print_information("Slave I/O thread%s: connected to master '%s@%s:%d',"
                          "replication started in log '%s' at position %s",
                          mi->get_for_channel_str(),
                          mi->get_user(), mi->host, mi->port,
			  mi->get_io_rpl_log_name(),
			  llstr(mi->get_master_log_pos(), llbuff));
  }
  else
  {
    sql_print_information("Slave I/O thread%s killed while connecting to master",
                          mi->get_for_channel_str());
    goto err;
  }

connected:

  /*
    When using auto positioning, the slave IO thread will always start reading
    a transaction from the beginning of the transaction (transaction's first
    event). So, we have to reset the transaction boundary parser after
    (re)connecting.
    If not using auto positioning, the Relay_log_info::rli_init_info() took
    care of putting the mi->transaction_parser in the correct state when
    initializing Received_gtid_set from relay log during slave server starts,
    as the IO thread might had stopped in the middle of a transaction.
  */
  if (mi->is_auto_position())
  {
    mi->transaction_parser.reset();
    mi->clear_last_gtid_queued();
  }

    DBUG_EXECUTE_IF("dbug.before_get_running_status_yes",
                    {
                      const char act[]=
                        "now "
                        "wait_for signal.io_thread_let_running";
                      DBUG_ASSERT(opt_debug_sync_timeout > 0);
                      DBUG_ASSERT(!debug_sync_set_action(thd, 
                                                         STRING_WITH_LEN(act)));
                    };);
    DBUG_EXECUTE_IF("dbug.calculate_sbm_after_previous_gtid_log_event",
                    {
                      /* Fake that thread started 3 mints ago */
                      thd->start_time.tv_sec-=180;
                    };);
  mysql_mutex_lock(&mi->run_lock);
  mi->slave_running= MYSQL_SLAVE_RUN_CONNECT;
  mysql_mutex_unlock(&mi->run_lock);

  thd->slave_net = &mysql->net;
  THD_STAGE_INFO(thd, stage_checking_master_version);
  ret= get_master_version_and_clock(mysql, mi);
  if (!ret)
    ret= get_master_uuid(mysql, mi);
  if (!ret)
    ret= io_thread_init_commands(mysql, mi);

  if (ret == 1)
    /* Fatal error */
    goto err;

  if (ret == 2) 
  { 
    if (check_io_slave_killed(mi->info_thd, mi, "Slave I/O thread killed "
                              "while calling get_master_version_and_clock(...)"))
      goto err;
    suppress_warnings= FALSE;
    /* Try to reconnect because the error was caused by a transient network problem */
    if (try_to_reconnect(thd, mysql, mi, &retry_count, suppress_warnings,
                             reconnect_messages[SLAVE_RECON_ACT_REG]))
      goto err;
    goto connected;
  } 

  mysql_mutex_lock(&mi->data_lock);
  binlog_version= mi->get_mi_description_event()->binlog_version;
  mysql_mutex_unlock(&mi->data_lock);

  if (binlog_version > 1)
  {
    /*
      Register ourselves with the master.
    */
    THD_STAGE_INFO(thd, stage_registering_slave_on_master);
    if (register_slave_on_master(mysql, mi, &suppress_warnings))
    {
      if (!check_io_slave_killed(thd, mi, "Slave I/O thread killed "
                                "while registering slave on master"))
      {
        sql_print_error("Slave I/O thread couldn't register on master");
        if (try_to_reconnect(thd, mysql, mi, &retry_count, suppress_warnings,
                             reconnect_messages[SLAVE_RECON_ACT_REG]))
          goto err;
      }
      else
        goto err;
      goto connected;
    }
    DBUG_EXECUTE_IF("FORCE_SLAVE_TO_RECONNECT_REG", 
      if (!retry_count_reg)
      {
        retry_count_reg++;
        sql_print_information("Forcing to reconnect slave I/O thread%s",
                              mi->get_for_channel_str());
        if (try_to_reconnect(thd, mysql, mi, &retry_count, suppress_warnings,
                             reconnect_messages[SLAVE_RECON_ACT_REG]))
          goto err;
        goto connected;
      });
  }

  DBUG_PRINT("info",("Starting reading binary log from master"));
  while (!io_slave_killed(thd,mi))
  {
    THD_STAGE_INFO(thd, stage_requesting_binlog_dump);
    if (request_dump(thd, mysql, mi, &suppress_warnings))
    {
      sql_print_error("Failed on request_dump()%s", mi->get_for_channel_str());
      if (check_io_slave_killed(thd, mi, "Slave I/O thread killed while \
requesting master dump") ||
          try_to_reconnect(thd, mysql, mi, &retry_count, suppress_warnings,
                           reconnect_messages[SLAVE_RECON_ACT_DUMP]))
        goto err;
      goto connected;
    }
    DBUG_EXECUTE_IF("FORCE_SLAVE_TO_RECONNECT_DUMP", 
      if (!retry_count_dump)
      {
        retry_count_dump++;
        sql_print_information("Forcing to reconnect slave I/O thread%s",
                              mi->get_for_channel_str());
        if (try_to_reconnect(thd, mysql, mi, &retry_count, suppress_warnings,
                             reconnect_messages[SLAVE_RECON_ACT_DUMP]))
          goto err;
        goto connected;
      });
    const char *event_buf;

    DBUG_ASSERT(mi->last_error().number == 0);
    while (!io_slave_killed(thd,mi))
    {
      ulong event_len;
      /*
         We say "waiting" because read_event() will wait if there's nothing to
         read. But if there's something to read, it will not wait. The
         important thing is to not confuse users by saying "reading" whereas
         we're in fact receiving nothing.
      */
      THD_STAGE_INFO(thd, stage_waiting_for_master_to_send_event);
      event_len= read_event(mysql, mi, &suppress_warnings);
      if (check_io_slave_killed(thd, mi, "Slave I/O thread killed while \
reading event"))
        goto err;
      DBUG_EXECUTE_IF("FORCE_SLAVE_TO_RECONNECT_EVENT",
        if (!retry_count_event)
        {
          retry_count_event++;
          sql_print_information("Forcing to reconnect slave I/O thread%s",
                                mi->get_for_channel_str());
          if (try_to_reconnect(thd, mysql, mi, &retry_count, suppress_warnings,
                               reconnect_messages[SLAVE_RECON_ACT_EVENT]))
            goto err;
          goto connected;
        });

      if (event_len == packet_error)
      {
        uint mysql_error_number= mysql_errno(mysql);
        switch (mysql_error_number) {
        case CR_NET_PACKET_TOO_LARGE:
          sql_print_error("\
Log entry on master is longer than slave_max_allowed_packet (%lu) on \
slave. If the entry is correct, restart the server with a higher value of \
slave_max_allowed_packet",
                         slave_max_allowed_packet);
          mi->report(ERROR_LEVEL, ER_NET_PACKET_TOO_LARGE,
                     "%s", "Got a packet bigger than 'slave_max_allowed_packet' bytes");
          goto err;
        case ER_MASTER_FATAL_ERROR_READING_BINLOG:
          mi->report(ERROR_LEVEL, ER_MASTER_FATAL_ERROR_READING_BINLOG,
                     ER(ER_MASTER_FATAL_ERROR_READING_BINLOG),
                     mysql_error_number, mysql_error(mysql));
          goto err;
        case ER_OUT_OF_RESOURCES:
          sql_print_error("\
Stopping slave I/O thread due to out-of-memory error from master");
          mi->report(ERROR_LEVEL, ER_OUT_OF_RESOURCES,
                     "%s", ER(ER_OUT_OF_RESOURCES));
          goto err;
        }
        if (try_to_reconnect(thd, mysql, mi, &retry_count, suppress_warnings,
                             reconnect_messages[SLAVE_RECON_ACT_EVENT]))
          goto err;
        goto connected;
      } // if (event_len == packet_error)

      retry_count=0;                    // ok event, reset retry counter
      THD_STAGE_INFO(thd, stage_queueing_master_event_to_the_relay_log);
      event_buf= (const char*)mysql->net.read_pos + 1;
      DBUG_PRINT("info", ("IO thread received event of type %s",
                 Log_event::get_type_str(
                            (Log_event_type)event_buf[EVENT_TYPE_OFFSET])));
      if (RUN_HOOK(binlog_relay_io, after_read_event,
                   (thd, mi,(const char*)mysql->net.read_pos + 1,
                    event_len, &event_buf, &event_len)))
      {
        mi->report(ERROR_LEVEL, ER_SLAVE_FATAL_ERROR,
                   ER(ER_SLAVE_FATAL_ERROR),
                   "Failed to run 'after_read_event' hook");
        goto err;
      }

      /* XXX: 'synced' should be updated by queue_event to indicate
         whether event has been synced to disk */
      bool synced= 0;
      if (queue_event(mi, event_buf, event_len))
      {
        mi->report(ERROR_LEVEL, ER_SLAVE_RELAY_LOG_WRITE_FAILURE,
                   ER(ER_SLAVE_RELAY_LOG_WRITE_FAILURE),
                   "could not queue event from master");
        goto err;
      }
      if (RUN_HOOK(binlog_relay_io, after_queue_event,
                   (thd, mi, event_buf, event_len, synced)))
      {
        mi->report(ERROR_LEVEL, ER_SLAVE_FATAL_ERROR,
                   ER(ER_SLAVE_FATAL_ERROR),
                   "Failed to run 'after_queue_event' hook");
        goto err;
      }

      mysql_mutex_lock(&mi->data_lock);
      if (flush_master_info(mi, FALSE))
      {
        mi->report(ERROR_LEVEL, ER_SLAVE_FATAL_ERROR,
                   ER(ER_SLAVE_FATAL_ERROR),
                   "Failed to flush master info.");
        mysql_mutex_unlock(&mi->data_lock);
        goto err;
      }
      mysql_mutex_unlock(&mi->data_lock);

      /*
        See if the relay logs take too much space.
        We don't lock mi->rli->log_space_lock here; this dirty read saves time
        and does not introduce any problem:
        - if mi->rli->ignore_log_space_limit is 1 but becomes 0 just after (so
        the clean value is 0), then we are reading only one more event as we
        should, and we'll block only at the next event. No big deal.
        - if mi->rli->ignore_log_space_limit is 0 but becomes 1 just after (so
        the clean value is 1), then we are going into wait_for_relay_log_space()
        for no reason, but this function will do a clean read, notice the clean
        value and exit immediately.
      */
#ifndef DBUG_OFF
      {
        char llbuf1[22], llbuf2[22];
        DBUG_PRINT("info", ("log_space_limit=%s log_space_total=%s \
ignore_log_space_limit=%d",
                            llstr(rli->log_space_limit,llbuf1),
                            llstr(rli->log_space_total,llbuf2),
                            (int) rli->ignore_log_space_limit));
      }
#endif

      if (rli->log_space_limit && rli->log_space_limit <
          rli->log_space_total &&
          !rli->ignore_log_space_limit)
        if (wait_for_relay_log_space(rli))
        {
          sql_print_error("Slave I/O thread aborted while waiting for relay"
                          " log space");
          goto err;
        }
      DBUG_EXECUTE_IF("stop_io_after_reading_gtid_log_event",
        if (event_buf[EVENT_TYPE_OFFSET] == binary_log::GTID_LOG_EVENT)
          thd->killed= THD::KILLED_NO_VALUE;
      );
      DBUG_EXECUTE_IF("stop_io_after_reading_query_log_event",
        if (event_buf[EVENT_TYPE_OFFSET] == binary_log::QUERY_EVENT)
          thd->killed= THD::KILLED_NO_VALUE;
      );
      DBUG_EXECUTE_IF("stop_io_after_reading_user_var_log_event",
        if (event_buf[EVENT_TYPE_OFFSET] == binary_log::USER_VAR_EVENT)
          thd->killed= THD::KILLED_NO_VALUE;
      );
      DBUG_EXECUTE_IF("stop_io_after_reading_table_map_event",
        if (event_buf[EVENT_TYPE_OFFSET] == binary_log::TABLE_MAP_EVENT)
          thd->killed= THD::KILLED_NO_VALUE;
      );
      DBUG_EXECUTE_IF("stop_io_after_reading_xid_log_event",
        if (event_buf[EVENT_TYPE_OFFSET] == binary_log::XID_EVENT)
          thd->killed= THD::KILLED_NO_VALUE;
      );
      DBUG_EXECUTE_IF("stop_io_after_reading_write_rows_log_event",
        if (event_buf[EVENT_TYPE_OFFSET] == binary_log::WRITE_ROWS_EVENT)
          thd->killed= THD::KILLED_NO_VALUE;
      );
      DBUG_EXECUTE_IF("stop_io_after_reading_unknown_event",
        if (event_buf[EVENT_TYPE_OFFSET] >= binary_log::ENUM_END_EVENT)
          thd->killed= THD::KILLED_NO_VALUE;
      );
<<<<<<< HEAD
      DBUG_EXECUTE_IF("stop_io_after_queuing_event",
        thd->killed= THD::KILLED_NO_VALUE;
      );
=======
      /*
        After event is flushed to relay log file, memory used
        by thread's mem_root is not required any more.
        Hence adding free_root(thd->mem_root,...) to do the
        cleanup, otherwise a long running IO thread can
        cause OOM error.
      */
      free_root(thd->mem_root, MYF(MY_KEEP_PREALLOC));
>>>>>>> d37c1f4c
    }
  }

  // error = 0;
err:
  // print the current replication position
  sql_print_information("Slave I/O thread exiting%s, read up to log '%s', position %s",
                        mi->get_for_channel_str(), mi->get_io_rpl_log_name(),
                        llstr(mi->get_master_log_pos(), llbuff));
  (void) RUN_HOOK(binlog_relay_io, thread_stop, (thd, mi));
  thd->reset_query();
  thd->reset_db(NULL_CSTR);
  if (mysql)
  {
    /*
      Here we need to clear the active VIO before closing the
      connection with the master.  The reason is that THD::awake()
      might be called from terminate_slave_thread() because somebody
      issued a STOP SLAVE.  If that happends, the shutdown_active_vio()
      can be called in the middle of closing the VIO associated with
      the 'mysql' object, causing a crash.
    */
    thd->clear_active_vio();
    mysql_close(mysql);
    mi->mysql=0;
  }
  mysql_mutex_lock(&mi->data_lock);
  write_ignored_events_info_to_relay_log(thd, mi);
  mysql_mutex_unlock(&mi->data_lock);
  THD_STAGE_INFO(thd, stage_waiting_for_slave_mutex_on_exit);
  mysql_mutex_lock(&mi->run_lock);
  /*
    Clean information used to start slave in order to avoid
    security issues.
  */
  mi->reset_start_info();
  /* Forget the relay log's format */
  mysql_mutex_lock(&mi->data_lock);
  mi->set_mi_description_event(NULL);
  mysql_mutex_unlock(&mi->data_lock);

  // destructor will not free it, because net.vio is 0
  thd->get_protocol_classic()->end_net();

  thd->release_resources();
  THD_CHECK_SENTRY(thd);
  if (thd_added)
    thd_manager->remove_thd(thd);

  mi->abort_slave= 0;
  mi->slave_running= 0;
  mysql_mutex_lock(&mi->info_thd_lock);
  mi->info_thd= NULL;
  mysql_mutex_unlock(&mi->info_thd_lock);

  /*
    The thd can only be destructed after indirect references
    through mi->info_thd are cleared: mi->info_thd= NULL.

    For instance, user thread might be issuing show_slave_status
    and attempting to read mi->info_thd->get_proc_info().
    Therefore thd must only be deleted after info_thd is set
    to NULL.
  */
  delete thd;

  /*
    Note: the order of the two following calls (first broadcast, then unlock)
    is important. Otherwise a killer_thread can execute between the calls and
    delete the mi structure leading to a crash! (see BUG#25306 for details)
   */ 
  mysql_cond_broadcast(&mi->stop_cond);       // tell the world we are done
  DBUG_EXECUTE_IF("simulate_slave_delay_at_terminate_bug38694", sleep(5););
  mysql_mutex_unlock(&mi->run_lock);
  DBUG_LEAVE;                                   // Must match DBUG_ENTER()
  my_thread_end();
  ERR_remove_state(0);
  my_thread_exit(0);
  return(0);                                    // Avoid compiler warnings
}

/*
  Check the temporary directory used by commands like
  LOAD DATA INFILE.
 */
static 
int check_temp_dir(char* tmp_file, const char *channel_name)
{
  int fd;
  MY_DIR *dirp;
  char tmp_dir[FN_REFLEN];
  size_t tmp_dir_size;

  DBUG_ENTER("check_temp_dir");

  /*
    Get the directory from the temporary file.
  */
  dirname_part(tmp_dir, tmp_file, &tmp_dir_size);

  /*
    Check if the directory exists.
   */
  if (!(dirp=my_dir(tmp_dir,MYF(MY_WME))))
    DBUG_RETURN(1);
  my_dirend(dirp);

  /*
    Check permissions to create a file.
   */
  //append the server UUID to the temp file name.
  uint size_of_tmp_file_name= FN_REFLEN+TEMP_FILE_MAX_LEN * sizeof(char);
  char *unique_tmp_file_name= (char*)my_malloc(key_memory_rpl_slave_check_temp_dir,
                                               size_of_tmp_file_name, MYF(0));
  /*
    In the case of Multisource replication, the file create
    sometimes fail because of there is a race that a second SQL
    thread might create the same file and the creation fails.
    TO overcome this, we add a channel name to get a unique file name.
  */

  /* @TODO: dangerous. Prevent this buffer flow */
  my_snprintf(unique_tmp_file_name, size_of_tmp_file_name,
              "%s%s%s", tmp_file, channel_name, server_uuid);
  if ((fd= mysql_file_create(key_file_misc,
                             unique_tmp_file_name, CREATE_MODE,
                             O_WRONLY | O_BINARY | O_EXCL | O_NOFOLLOW,
                             MYF(MY_WME))) < 0)
  DBUG_RETURN(1);

  /*
    Clean up.
   */
  mysql_file_close(fd, MYF(0));

  mysql_file_delete(key_file_misc, unique_tmp_file_name, MYF(0));
  my_free(unique_tmp_file_name);
  DBUG_RETURN(0);
}

/*
  Worker thread for the parallel execution of the replication events.
*/
extern "C" void *handle_slave_worker(void *arg)
{
  THD *thd;                     /* needs to be first for thread_stack */
  bool thd_added= false;
  int error= 0;
  Slave_worker *w= (Slave_worker *) arg;
  Relay_log_info* rli= w->c_rli;
  ulong purge_cnt= 0;
  ulonglong purge_size= 0;
  struct slave_job_item _item, *job_item= &_item;
  Global_THD_manager *thd_manager= Global_THD_manager::get_instance();
  #ifdef HAVE_PSI_INTERFACE
  struct PSI_thread *psi;
  #endif

  my_thread_init();
  DBUG_ENTER("handle_slave_worker");

  thd= new THD;
  if (!thd)
  {
    sql_print_error("Failed during slave worker initialization%s",
                    rli->get_for_channel_str());
    goto err;
  }
  mysql_mutex_lock(&w->info_thd_lock);
  w->info_thd= thd;
  mysql_mutex_unlock(&w->info_thd_lock);
  thd->thread_stack = (char*)&thd;

  #ifdef HAVE_PSI_INTERFACE
  // save the instrumentation for worker thread in w->info_thd->scheduler
  psi= PSI_THREAD_CALL(get_thread)();
  thd_set_psi(w->info_thd, psi);
  #endif

  if (init_slave_thread(thd, SLAVE_THD_WORKER))
  {
    // todo make SQL thread killed
    sql_print_error("Failed during slave worker initialization%s",
                    rli->get_for_channel_str());
    goto err;
  }
  thd->rli_slave= w;
  thd->init_for_queries(w);
  /* Set applier thread InnoDB priority */
  set_thd_tx_priority(thd, rli->get_thd_tx_priority());

  thd_manager->add_thd(thd);
  thd_added= true;

  if (w->update_is_transactional())
  {
    rli->report(ERROR_LEVEL, ER_SLAVE_FATAL_ERROR, ER(ER_SLAVE_FATAL_ERROR),
                "Error checking if the worker repository is transactional.");
    goto err;
  }

  mysql_mutex_lock(&w->jobs_lock);
  w->running_status= Slave_worker::RUNNING;
  mysql_cond_signal(&w->jobs_cond);

  mysql_mutex_unlock(&w->jobs_lock);

  DBUG_ASSERT(thd->is_slave_error == 0);

  w->stats_exec_time= w->stats_read_time= 0;
  set_timespec_nsec(&w->ts_exec[0], 0);
  set_timespec_nsec(&w->ts_exec[1], 0);
  set_timespec_nsec(&w->stats_begin, 0);

  while (!error)
  {
    error= slave_worker_exec_job_group(w, rli);
  }

  /*
     Cleanup after an error requires clear_error() go first.
     Otherwise assert(!all) in binlog_rollback()
  */
  thd->clear_error();
  w->cleanup_context(thd, error);

  mysql_mutex_lock(&w->jobs_lock);

  while(de_queue(&w->jobs, job_item))
  {
    purge_cnt++;
    purge_size += ((Log_event*) (job_item->data))->common_header->data_written;
    DBUG_ASSERT(job_item->data);
    delete static_cast<Log_event*>(job_item->data);
  }

  DBUG_ASSERT(w->jobs.len == 0);

  mysql_mutex_unlock(&w->jobs_lock);

  mysql_mutex_lock(&rli->pending_jobs_lock);
  rli->pending_jobs -= purge_cnt;
  rli->mts_pending_jobs_size -= purge_size;
  DBUG_ASSERT(rli->mts_pending_jobs_size < rli->mts_pending_jobs_size_max);

  mysql_mutex_unlock(&rli->pending_jobs_lock);

  /*
     In MTS case cleanup_after_session() has be called explicitly.
     TODO: to make worker thd be deleted before Slave_worker instance.
  */
  if (thd->rli_slave)
  {
    w->cleanup_after_session();
    thd->rli_slave= NULL;
  }
  mysql_mutex_lock(&w->jobs_lock);

  struct timespec stats_end;
  set_timespec_nsec(&stats_end, 0);
  sql_print_information("Worker %lu statistics: "
                        "events processed = %lu "
                        "online time = %llu "
                        "events exec time = %llu "
                        "events read time = %llu "
                        "hungry waits = %lu "
                        "priv queue overfills = %llu ",
                        w->id, w->events_done,
                        diff_timespec(&stats_end, &w->stats_begin),
                        w->stats_exec_time,
                        w->stats_read_time,
                        w->wq_empty_waits,
                        w->jobs.waited_overfill);

  w->running_status= Slave_worker::NOT_RUNNING;
  mysql_cond_signal(&w->jobs_cond);  // famous last goodbye

  mysql_mutex_unlock(&w->jobs_lock);

err:

  if (thd)
  {
    /*
       The slave code is very bad. Notice that it is missing
       several clean up calls here. I've just added what was
       necessary to avoid valgrind errors.
 
       /Alfranio
    */
    thd->get_protocol_classic()->end_net();

    /*
      to avoid close_temporary_tables() closing temp tables as those
      are Coordinator's burden.
    */
    thd->system_thread= NON_SYSTEM_THREAD;
    thd->release_resources();

    THD_CHECK_SENTRY(thd);
    if (thd_added)
      thd_manager->remove_thd(thd);
    delete thd;
  }

  my_thread_end();
  ERR_remove_state(0);
  my_thread_exit(0);
  DBUG_RETURN(0); 
}

/**
   Orders jobs by comparing relay log information.
*/

int mts_event_coord_cmp(LOG_POS_COORD *id1, LOG_POS_COORD *id2)
{
  longlong filecmp= strcmp(id1->file_name, id2->file_name);
  longlong poscmp= id1->pos - id2->pos;
  return (filecmp < 0  ? -1 : (filecmp > 0  ?  1 :
         (poscmp  < 0  ? -1 : (poscmp  > 0  ?  1 : 0))));
}

int mts_recovery_groups(Relay_log_info *rli)
{ 
  Log_event *ev= NULL;
  const char *errmsg= NULL;
  bool error= FALSE;
  bool flag_group_seen_begin= FALSE;
  uint recovery_group_cnt= 0;
  bool not_reached_commit= true;

  // Value-initialization, to avoid compiler warnings on push_back.
  Slave_job_group job_worker= Slave_job_group();

  IO_CACHE log;
  File file;
  LOG_INFO linfo;
  my_off_t offset= 0;
  MY_BITMAP *groups= &rli->recovery_groups;

  DBUG_ENTER("mts_recovery_groups");

  DBUG_ASSERT(rli->slave_parallel_workers == 0);

  /* 
     Although mts_recovery_groups() is reentrant it returns
     early if the previous invocation raised any bit in 
     recovery_groups bitmap.
  */
  if (rli->is_mts_recovery())
    DBUG_RETURN(0);

  /*
    Save relay log position to compare with worker's position.
  */
  LOG_POS_COORD cp=
  {
    (char *) rli->get_group_master_log_name(),
    rli->get_group_master_log_pos()
  };

  Format_description_log_event fdle(BINLOG_VERSION), *p_fdle= &fdle;

  if (!p_fdle->is_valid())
    DBUG_RETURN(TRUE);

  /*
    Gathers information on valuable workers and stores it in 
    above_lwm_jobs in asc ordered by the master binlog coordinates.
  */
  Prealloced_array<Slave_job_group, 16, true>
    above_lwm_jobs(PSI_NOT_INSTRUMENTED);
  above_lwm_jobs.reserve(rli->recovery_parallel_workers);

  for (uint id= 0; id < rli->recovery_parallel_workers; id++)
  {
    Slave_worker *worker=
      Rpl_info_factory::create_worker(opt_rli_repository_id, id, rli, true);

    if (!worker)
    {
      error= TRUE;
      goto err;
    }

    LOG_POS_COORD w_last= { const_cast<char*>(worker->get_group_master_log_name()),
                            worker->get_group_master_log_pos() };
    if (mts_event_coord_cmp(&w_last, &cp) > 0)
    {
      /*
        Inserts information into a dynamic array for further processing.
        The jobs/workers are ordered by the last checkpoint positions
        workers have seen.
      */
      job_worker.worker= worker;
      job_worker.checkpoint_log_pos= worker->checkpoint_master_log_pos;
      job_worker.checkpoint_log_name= worker->checkpoint_master_log_name;

      above_lwm_jobs.push_back(job_worker);
    }
    else
    {
      /*
        Deletes the worker because its jobs are included in the latest
        checkpoint.
      */
      delete worker;
    }
  }

  /*
    In what follows, the group Recovery Bitmap is constructed.

     seek(lwm);

     while(w= next(above_lwm_w))
       do
         read G
         if G == w->last_comm
           w.B << group_cnt++;
           RB |= w.B;
            break;
         else
           group_cnt++;
        while(!eof);
        continue;
  */
  DBUG_ASSERT(!rli->recovery_groups_inited);

  if (!above_lwm_jobs.empty())
  {
    bitmap_init(groups, NULL, MTS_MAX_BITS_IN_GROUP, FALSE);
    rli->recovery_groups_inited= true;
    bitmap_clear_all(groups);
  }
  rli->mts_recovery_group_cnt= 0;
  for (Slave_job_group *jg= above_lwm_jobs.begin();
       jg != above_lwm_jobs.end(); ++jg)
  {
    Slave_worker *w= jg->worker;
    LOG_POS_COORD w_last= { const_cast<char*>(w->get_group_master_log_name()),
                            w->get_group_master_log_pos() };
    bool checksum_detected= FALSE;

    sql_print_information("Slave: MTS group recovery relay log info based on "
                          "Worker-Id %lu, "
                          "group_relay_log_name %s, group_relay_log_pos %llu "
                          "group_master_log_name %s, group_master_log_pos %llu",
                          w->id,
                          w->get_group_relay_log_name(),
                          w->get_group_relay_log_pos(),
                          w->get_group_master_log_name(),
                          w->get_group_master_log_pos());

    recovery_group_cnt= 0;
    not_reached_commit= true;
    if (rli->relay_log.find_log_pos(&linfo, rli->get_group_relay_log_name(), 1))
    {
      error= TRUE;
      sql_print_error("Error looking for %s.", rli->get_group_relay_log_name());
      goto err;
    }
    offset= rli->get_group_relay_log_pos();
    for (int checking= 0 ; not_reached_commit; checking++)
    {
      if ((file= open_binlog_file(&log, linfo.log_file_name, &errmsg)) < 0)
      {
        error= TRUE;
        sql_print_error("%s", errmsg);
        goto err;
      }
      /*
        Looking for the actual relay checksum algorithm that is present in
        a FD at head events of the relay log.
      */
      if (!checksum_detected)
      {
        int i= 0;
        while (i < 4 && (ev= Log_event::read_log_event(&log,
               (mysql_mutex_t*) 0, p_fdle, 0)))
        {
          if (ev->get_type_code() == binary_log::FORMAT_DESCRIPTION_EVENT)
          {
            p_fdle->common_footer->checksum_alg=
                                   ev->common_footer->checksum_alg;
            checksum_detected= TRUE;
          }
          delete ev;
          i++;
        }
        if (!checksum_detected)
        {
          error= TRUE;
          sql_print_error("%s", "malformed or very old relay log which "
                          "does not have FormatDescriptor");
          goto err;
        }
      }

      my_b_seek(&log, offset);

      while (not_reached_commit &&
             (ev= Log_event::read_log_event(&log, 0, p_fdle,
                                            opt_slave_sql_verify_checksum)))
      {
        DBUG_ASSERT(ev->is_valid());

        if (ev->get_type_code() == binary_log::FORMAT_DESCRIPTION_EVENT)
          p_fdle->common_footer->checksum_alg= ev->common_footer->checksum_alg;

        if (ev->get_type_code() == binary_log::ROTATE_EVENT ||
            ev->get_type_code() == binary_log::FORMAT_DESCRIPTION_EVENT ||
            ev->get_type_code() == binary_log::PREVIOUS_GTIDS_LOG_EVENT)
        {
          delete ev;
          ev= NULL;
          continue;
        }

        DBUG_PRINT("mts", ("Event Recoverying relay log info "
                   "group_mster_log_name %s, event_master_log_pos %llu type code %u.",
                   linfo.log_file_name, ev->common_header->log_pos,
                   ev->get_type_code()));

        if (ev->starts_group())
        {
          flag_group_seen_begin= true;
        }
        else if ((ev->ends_group() || !flag_group_seen_begin) &&
                 !is_gtid_event(ev))
        {
          int ret= 0;
          LOG_POS_COORD ev_coord= { (char *) rli->get_group_master_log_name(),
                                      ev->common_header->log_pos };
          flag_group_seen_begin= false;
          recovery_group_cnt++;

          sql_print_information("Slave: MTS group recovery relay log info "
                                "group_master_log_name %s, "
                                "event_master_log_pos %llu.",
                                rli->get_group_master_log_name(),
                                ev->common_header->log_pos);
          if ((ret= mts_event_coord_cmp(&ev_coord, &w_last)) == 0)
          {
#ifndef DBUG_OFF
            for (uint i= 0; i <= w->checkpoint_seqno; i++)
            {
              if (bitmap_is_set(&w->group_executed, i))
                DBUG_PRINT("mts", ("Bit %u is set.", i));
              else
                DBUG_PRINT("mts", ("Bit %u is not set.", i));
            }
#endif
            DBUG_PRINT("mts",
                       ("Doing a shift ini(%lu) end(%lu).",
                       (w->checkpoint_seqno + 1) - recovery_group_cnt,
                        w->checkpoint_seqno));

            for (uint i= (w->checkpoint_seqno + 1) - recovery_group_cnt,
                 j= 0; i <= w->checkpoint_seqno; i++, j++)
            {
              if (bitmap_is_set(&w->group_executed, i))
              {
                DBUG_PRINT("mts", ("Setting bit %u.", j));
                bitmap_fast_test_and_set(groups, j);
              }
            }
            not_reached_commit= false;
          }
          else
            DBUG_ASSERT(ret < 0);
        }
        delete ev;
        ev= NULL;
      }
      end_io_cache(&log);
      mysql_file_close(file, MYF(MY_WME));
      offset= BIN_LOG_HEADER_SIZE;
      if (not_reached_commit && rli->relay_log.find_next_log(&linfo, 1))
      {
         error= TRUE;
         sql_print_error("Error looking for file after %s.", linfo.log_file_name);
         goto err;
      }
    }

    rli->mts_recovery_group_cnt= (rli->mts_recovery_group_cnt < recovery_group_cnt ?
      recovery_group_cnt : rli->mts_recovery_group_cnt);
  }

  DBUG_ASSERT(!rli->recovery_groups_inited ||
              rli->mts_recovery_group_cnt <= groups->n_bits);

err:
  
  for (Slave_job_group *jg= above_lwm_jobs.begin();
       jg != above_lwm_jobs.end(); ++jg)
  {
    delete jg->worker;
  }

  if (rli->recovery_groups_inited && rli->mts_recovery_group_cnt == 0)
  {
    bitmap_free(groups);
    rli->recovery_groups_inited= false;
  }

  DBUG_RETURN(error ? ER_MTS_RECOVERY_FAILURE : 0);
}

/**
   Processing rli->gaq to find out the low-water-mark (lwm) coordinates
   which is stored into the cental recovery table.

   @param rli            pointer to Relay-log-info of Coordinator
   @param period         period of processing GAQ, normally derived from
                         @c mts_checkpoint_period
   @param force          if TRUE then hang in a loop till some progress
   @param need_data_lock False if rli->data_lock mutex is aquired by
                         the caller.

   @return FALSE success, TRUE otherwise
*/
bool mts_checkpoint_routine(Relay_log_info *rli, ulonglong period,
                            bool force, bool need_data_lock)
{
  ulong cnt;
  bool error= FALSE;
  struct timespec curr_clock;

  DBUG_ENTER("checkpoint_routine");

#ifndef DBUG_OFF
  if (DBUG_EVALUATE_IF("check_slave_debug_group", 1, 0))
  {
    if (!rli->gaq->count_done(rli))
      DBUG_RETURN(FALSE);
  }
#endif

  /*
    rli->checkpoint_group can have two possible values due to
    two possible status of the last (being scheduled) group. 
  */
  DBUG_ASSERT(!rli->gaq->full() ||
              ((rli->checkpoint_seqno == rli->checkpoint_group -1 &&
                rli->mts_group_status == Relay_log_info::MTS_IN_GROUP) ||
               rli->checkpoint_seqno == rli->checkpoint_group));

  /*
    Currently, the checkpoint routine is being called by the SQL Thread.
    For that reason, this function is called call from appropriate points
    in the SQL Thread's execution path and the elapsed time is calculated
    here to check if it is time to execute it.
  */
  set_timespec_nsec(&curr_clock, 0);
  ulonglong diff= diff_timespec(&curr_clock, &rli->last_clock);
  if (!force && diff < period)
  {
    /*
      We do not need to execute the checkpoint now because
      the time elapsed is not enough.
    */
    DBUG_RETURN(FALSE);
  }

 do
  {
    if (!is_mts_db_partitioned(rli))
      mysql_mutex_lock(&rli->mts_gaq_LOCK);

    cnt= rli->gaq->move_queue_head(&rli->workers);

    if (!is_mts_db_partitioned(rli))
      mysql_mutex_unlock(&rli->mts_gaq_LOCK);
#ifndef DBUG_OFF
    if (DBUG_EVALUATE_IF("check_slave_debug_group", 1, 0) &&
        cnt != opt_mts_checkpoint_period)
      sql_print_error("This an error cnt != mts_checkpoint_period");
#endif
  } while (!sql_slave_killed(rli->info_thd, rli) &&
           cnt == 0 && force &&
           !DBUG_EVALUATE_IF("check_slave_debug_group", 1, 0) &&
           (my_sleep(rli->mts_coordinator_basic_nap), 1));
  /*
    This checks how many consecutive jobs where processed.
    If this value is different than zero the checkpoint
    routine can proceed. Otherwise, there is nothing to be
    done.
  */
  if (cnt == 0)
    goto end;

 /*
    The workers have completed  cnt jobs from the gaq. This means that we
    should increment C->jobs_done by cnt.
  */
  if (!is_mts_worker(rli->info_thd) &&
      !is_mts_db_partitioned(rli))
  {
    DBUG_PRINT("info", ("jobs_done this itr=%ld", cnt));
    static_cast<Mts_submode_logical_clock*>
      (rli->current_mts_submode)->jobs_done+= cnt;
  }

  /* TODO: 
     to turn the least occupied selection in terms of jobs pieces
  */
  for (Slave_worker **it= rli->workers.begin();
       it != rli->workers.begin(); ++it)
  {
    Slave_worker *w_i= *it;
    rli->least_occupied_workers[w_i->id]= w_i->jobs.len;
  };
  std::sort(rli->least_occupied_workers.begin(),
            rli->least_occupied_workers.end());

  if (need_data_lock)
    mysql_mutex_lock(&rli->data_lock);
  else
    mysql_mutex_assert_owner(&rli->data_lock);

  /*
    "Coordinator::commit_positions" {

    rli->gaq->lwm has been updated in move_queue_head() and
    to contain all but rli->group_master_log_name which
    is altered solely by Coordinator at special checkpoints.
  */
  rli->set_group_master_log_pos(rli->gaq->lwm.group_master_log_pos);
  rli->set_group_relay_log_pos(rli->gaq->lwm.group_relay_log_pos);
  DBUG_PRINT("mts", ("New checkpoint %llu %llu %s",
             rli->gaq->lwm.group_master_log_pos,
             rli->gaq->lwm.group_relay_log_pos,
             rli->gaq->lwm.group_relay_log_name));

  if (rli->gaq->lwm.group_relay_log_name[0] != 0)
    rli->set_group_relay_log_name(rli->gaq->lwm.group_relay_log_name);

  /* 
     todo: uncomment notifies when UNTIL will be supported

     rli->notify_group_master_log_name_update();
     rli->notify_group_relay_log_name_update();

     Todo: optimize with if (wait_flag) broadcast
         waiter: set wait_flag; waits....; drops wait_flag;
  */

  error= rli->flush_info(TRUE);

  mysql_cond_broadcast(&rli->data_cond);
  if (need_data_lock)
    mysql_mutex_unlock(&rli->data_lock);

  /*
    We need to ensure that this is never called at this point when
    cnt is zero. This value means that the checkpoint information
    will be completely reset.
  */
  rli->reset_notified_checkpoint(cnt, rli->gaq->lwm.ts, need_data_lock);

  /* end-of "Coordinator::"commit_positions" */

end:
#ifndef DBUG_OFF
  if (DBUG_EVALUATE_IF("check_slave_debug_group", 1, 0))
    DBUG_SUICIDE();
#endif
  set_timespec_nsec(&rli->last_clock, 0);

  DBUG_RETURN(error);
}

/**
   Instantiation of a Slave_worker and forking out a single Worker thread.
   
   @param  rli  Coordinator's Relay_log_info pointer
   @param  i    identifier of the Worker

   @return 0 suppress or 1 if fails
*/
int slave_start_single_worker(Relay_log_info *rli, ulong i)
{
  int error= 0;
  my_thread_handle th;
  Slave_worker *w= NULL;

  mysql_mutex_assert_owner(&rli->run_lock);

  if (!(w=
        Rpl_info_factory::create_worker(opt_rli_repository_id, i, rli, false)))
  {
    sql_print_error("Failed during slave worker thread creation%s",
                    rli->get_for_channel_str());
    error= 1;
    goto err;
  }

  if (w->init_worker(rli, i))
  {
    sql_print_error("Failed during slave worker thread creation%s",
                    rli->get_for_channel_str());
    error= 1;
    goto err;
  }

  // We assume that workers are added in sequential order here.
  DBUG_ASSERT(i == rli->workers.size());
  if (i >= rli->workers.size())
    rli->workers.resize(i+1);
  rli->workers[i]= w;

  w->currently_executing_gtid.set_automatic();

  if (DBUG_EVALUATE_IF("mts_worker_thread_fails", i == 1, 0) ||
      (error= mysql_thread_create(key_thread_slave_worker, &th,
                                  &connection_attrib, handle_slave_worker,
                                  (void*) w)))
  {
    sql_print_error("Failed during slave worker thread creation%s (errno= %d)",
                    rli->get_for_channel_str(), error);
    error= 1;
    goto err;
  }
  
  mysql_mutex_lock(&w->jobs_lock);
  if (w->running_status == Slave_worker::NOT_RUNNING)
    mysql_cond_wait(&w->jobs_cond, &w->jobs_lock);
  mysql_mutex_unlock(&w->jobs_lock);
  // Least occupied inited with zero
  {
    ulong jobs_len= w->jobs.len;
    rli->least_occupied_workers.push_back(jobs_len);
  }
err:
  if (error && w)
  {
    delete w;
    /*
      Any failure after array inserted must follow with deletion
      of just created item.
    */
    if (rli->workers.size() == i + 1)
      rli->workers.erase(i);
  }
  return error;
}

/**
   Initialization of the central rli members for Coordinator's role,
   communication channels such as Assigned Partition Hash (APH),
   and starting the Worker pool.

   @param  n   Number of configured Workers in the upcoming session.

   @return 0         success
           non-zero  as failure
*/
int slave_start_workers(Relay_log_info *rli, ulong n, bool *mts_inited)
{
  uint i;
  int error= 0;

  mysql_mutex_assert_owner(&rli->run_lock);

  if (n == 0 && rli->mts_recovery_group_cnt == 0)
  {
    rli->workers.clear();
    goto end;
  }

  *mts_inited= true;

  /*
    The requested through argument number of Workers can be different 
     from the previous time which ended with an error. Thereby
     the effective number of configured Workers is max of the two.
  */
  rli->init_workers(max(n, rli->recovery_parallel_workers));

  rli->last_assigned_worker= NULL;     // associated with curr_group_assigned
  // Least_occupied_workers array to hold items size of Slave_jobs_queue::len
  rli->least_occupied_workers.resize(n); 

  /* 
     GAQ  queue holds seqno:s of scheduled groups. C polls workers in 
     @c opt_mts_checkpoint_period to update GAQ (see @c next_event())
     The length of GAQ is set to be equal to checkpoint_group.
     Notice, the size matters for mts_checkpoint_routine's progress loop.
  */

  rli->gaq= new Slave_committed_queue(rli->get_group_master_log_name(),
                                      rli->checkpoint_group, n);
  if (!rli->gaq->inited)
    return 1;

  // length of WQ is actually constant though can be made configurable
  rli->mts_slave_worker_queue_len_max= mts_slave_worker_queue_len_max;
  rli->mts_pending_jobs_size= 0;
  rli->mts_pending_jobs_size_max= ::opt_mts_pending_jobs_size_max;
  rli->mts_wq_underrun_w_id= MTS_WORKER_UNDEF;
  rli->mts_wq_excess_cnt= 0;
  rli->mts_wq_overrun_cnt= 0;
  rli->mts_wq_oversize= FALSE;
  rli->mts_coordinator_basic_nap= mts_coordinator_basic_nap;
  rli->mts_worker_underrun_level= mts_worker_underrun_level;
  rli->curr_group_seen_begin= rli->curr_group_seen_gtid= false;
  rli->curr_group_isolated= FALSE;
  rli->checkpoint_seqno= 0;
  rli->mts_last_online_stat= my_time(0);
  rli->mts_group_status= Relay_log_info::MTS_NOT_IN_GROUP;

  if (init_hash_workers(rli))  // MTS: mapping_db_to_worker
  {
    sql_print_error("Failed to init partitions hash");
    error= 1;
    goto err;
  }

  for (i= 0; i < n; i++)
  {
    if ((error= slave_start_single_worker(rli, i)))
      goto err;
  }

end:
  /*
    Free the buffer that was being used to report worker's status through
    the table performance_schema.table_replication_execute_status_by_worker
    between stop slave and next start slave.
  */
  for (int i= static_cast<int>(rli->workers_copy_pfs.size()) - 1; i >= 0; i--)
    delete rli->workers_copy_pfs[i];
  rli->workers_copy_pfs.clear();

  rli->slave_parallel_workers= n;
  // Effective end of the recovery right now when there is no gaps
  if (!error && rli->mts_recovery_group_cnt == 0)
  {
    if ((error= rli->mts_finalize_recovery()))
      (void) Rpl_info_factory::reset_workers(rli);
    if (!error)
      error= rli->flush_info(TRUE);
  }

err:
  return error;
}

/* 
   Ending Worker threads.

   Not in case Coordinator is killed itself, it first waits for
   Workers have finished their assignements, and then updates checkpoint. 
   Workers are notified with setting KILLED status
   and waited for their acknowledgment as specified by
   worker's running_status.
   Coordinator finalizes with its MTS running status to reset few objects.
*/
void slave_stop_workers(Relay_log_info *rli, bool *mts_inited)
{
  THD *thd= rli->info_thd;

  if (!*mts_inited) 
    return;
  else if (rli->slave_parallel_workers == 0)
    goto end;

  /*
    In case of the "soft" graceful stop Coordinator
    guaranteed Workers were assigned with full groups so waiting
    will be resultful.
    "Hard" stop with KILLing Coordinator or erroring out by a Worker
    can't wait for Workers' completion because those may not receive
    commit-events of last assigned groups.
  */
  if (rli->mts_group_status != Relay_log_info::MTS_KILLED_GROUP &&
      thd->killed == THD::NOT_KILLED)
  {
    DBUG_ASSERT(rli->mts_group_status != Relay_log_info::MTS_IN_GROUP ||
                thd->is_error());

#ifndef DBUG_OFF
    if (DBUG_EVALUATE_IF("check_slave_debug_group", 1, 0))
    {
      sql_print_error("This is not supposed to happen at this point...");
      DBUG_SUICIDE();
    }
#endif
    // No need to know a possible error out of synchronization call.
    (void)rli->current_mts_submode->wait_for_workers_to_finish(rli);
    /*
      At this point the coordinator has been stopped and the checkpoint
      routine is executed to eliminate possible gaps.
    */
    (void) mts_checkpoint_routine(rli, 0, false, true/*need_data_lock=true*/); // TODO: ALFRANIO ERROR
  }
  if (!rli->workers.empty())
  {
    for (int i= static_cast<int>(rli->workers.size()) - 1; i >= 0; i--)
    {
      Slave_worker *w= rli->workers[i];

      mysql_mutex_lock(&w->jobs_lock);

      if (w->running_status != Slave_worker::RUNNING)
      {
        mysql_mutex_unlock(&w->jobs_lock);
        continue;
      }

      w->running_status= Slave_worker::KILLED;
      mysql_cond_signal(&w->jobs_cond);

      mysql_mutex_unlock(&w->jobs_lock);

      sql_print_information("Notifying worker %lu%s to exit, thd %p", w->id,
                            w->get_for_channel_str(), w->info_thd);
    }
  }
  thd_proc_info(thd, "Waiting for workers to exit");

  for (Slave_worker **it= rli->workers.begin(); it != rli->workers.end(); ++it)
  {
    Slave_worker *w= *it;

    /*
      Make copies for reporting through the performance schema tables.
      This is preserved until the next START SLAVE.
    */
    Slave_worker *worker_copy=new Slave_worker(NULL
    #ifdef HAVE_PSI_INTERFACE
                                               ,&key_relay_log_info_run_lock,
                                               &key_relay_log_info_data_lock,
                                               &key_relay_log_info_sleep_lock,
                                               &key_relay_log_info_thd_lock,
                                               &key_relay_log_info_data_cond,
                                               &key_relay_log_info_start_cond,
                                               &key_relay_log_info_stop_cond,
                                               &key_relay_log_info_sleep_cond
    #endif
                                               ,0, rli->get_channel());
    worker_copy->copy_values_for_PFS(w->id, w->running_status, w->info_thd,
                                     w->last_error(),
                                     w->currently_executing_gtid);
    rli->workers_copy_pfs.push_back(worker_copy);
  }

  while (!rli->workers.empty())
  {
    Slave_worker *w= rli->workers.back();

    mysql_mutex_lock(&w->jobs_lock);
    while (w->running_status != Slave_worker::NOT_RUNNING)
    {
      PSI_stage_info old_stage;
      DBUG_ASSERT(w->running_status == Slave_worker::KILLED ||
                  w->running_status == Slave_worker::ERROR_LEAVING);

      thd->ENTER_COND(&w->jobs_cond, &w->jobs_lock,
                      &stage_slave_waiting_workers_to_exit, &old_stage);
      mysql_cond_wait(&w->jobs_cond, &w->jobs_lock);
      mysql_mutex_unlock(&w->jobs_lock);
      thd->EXIT_COND(&old_stage);
      mysql_mutex_lock(&w->jobs_lock);
    }
    mysql_mutex_unlock(&w->jobs_lock);
    // Free the current submode object
    delete w->current_mts_submode;
    w->current_mts_submode= 0;
    rli->workers.pop_back();
    delete w;
  }

  struct timespec stats_end;
  set_timespec_nsec(&stats_end, 0);

  sql_print_information("Total MTS session statistics: "
                        "events processed = %llu; "
                        "online time = %llu "
                        "worker queues filled over overrun level = %lu "
                        "waited due a Worker queue full = %lu "
                        "waited due the total size = %lu "
                        "total wait at clock conflicts = %llu "
                        "found (count) Workers occupied = %lu "
                        "waited when Workers occupied = %llu",
                        rli->mts_events_assigned,
                        diff_timespec(&stats_end, &rli->stats_begin),
                        rli->mts_wq_overrun_cnt,
                        rli->mts_wq_overfill_cnt, rli->wq_size_waits_cnt,
                        rli->mts_total_wait_overlap,
                        rli->mts_wq_no_underrun_cnt,
                        rli->mts_total_wait_worker_avail
                        );

  DBUG_ASSERT(rli->pending_jobs == 0);
  DBUG_ASSERT(rli->mts_pending_jobs_size == 0);

end:
  rli->mts_group_status= Relay_log_info::MTS_NOT_IN_GROUP;
  destroy_hash_workers(rli);
  delete rli->gaq;
  rli->least_occupied_workers.clear();

  // Destroy buffered events of the current group prior to exit.
  for (uint i= 0; i < rli->curr_group_da.size(); i++)
    delete rli->curr_group_da[i].data;
  rli->curr_group_da.clear();                      // GCDA

  rli->curr_group_assigned_parts.clear();          // GCAP
  rli->deinit_workers();
  rli->workers_array_initialized= false;
  rli->slave_parallel_workers= 0;

  *mts_inited= false;
}


/**
  Slave SQL thread entry point.

  @param arg Pointer to Relay_log_info object that holds information
  for the SQL thread.

  @return Always 0.
*/
extern "C" void *handle_slave_sql(void *arg)
{
  THD *thd;                     /* needs to be first for thread_stack */
  bool thd_added= false;
  char llbuff[22],llbuff1[22];
  char saved_log_name[FN_REFLEN];
  char saved_master_log_name[FN_REFLEN];
  my_off_t saved_log_pos= 0;
  my_off_t saved_master_log_pos= 0;
  my_off_t saved_skip= 0;

  Relay_log_info* rli = ((Master_info*)arg)->rli;
  const char *errmsg;
  bool mts_inited= false;
  Global_THD_manager *thd_manager= Global_THD_manager::get_instance();
  Commit_order_manager *commit_order_mngr= NULL;

  // needs to call my_thread_init(), otherwise we get a coredump in DBUG_ stuff
  my_thread_init();
  DBUG_ENTER("handle_slave_sql");

  DBUG_ASSERT(rli->inited);
  mysql_mutex_lock(&rli->run_lock);
  DBUG_ASSERT(!rli->slave_running);
  errmsg= 0;
#ifndef DBUG_OFF
  rli->events_until_exit = abort_slave_event_count;
#endif

  thd = new THD; // note that contructor of THD uses DBUG_ !
  thd->thread_stack = (char*)&thd; // remember where our stack is
  mysql_mutex_lock(&rli->info_thd_lock);
  rli->info_thd= thd;

  #ifdef HAVE_PSI_INTERFACE
  // save the instrumentation for SQL thread in rli->info_thd->scheduler
  struct PSI_thread *psi= PSI_THREAD_CALL(get_thread)();
  thd_set_psi(rli->info_thd, psi);
  #endif

 if (rli->channel_mts_submode != MTS_PARALLEL_TYPE_DB_NAME)
   rli->current_mts_submode= new Mts_submode_logical_clock();
 else
   rli->current_mts_submode= new Mts_submode_database();

  if (opt_slave_preserve_commit_order && rli->opt_slave_parallel_workers > 0 &&
      opt_bin_log && opt_log_slave_updates)
    commit_order_mngr= new Commit_order_manager(rli->opt_slave_parallel_workers);

  rli->set_commit_order_manager(commit_order_mngr);

  mysql_mutex_unlock(&rli->info_thd_lock);

  /* Inform waiting threads that slave has started */
  rli->slave_run_id++;
  rli->slave_running = 1;
  rli->reported_unsafe_warning= false;

  if (init_slave_thread(thd, SLAVE_THD_SQL))
  {
    /*
      TODO: this is currently broken - slave start and change master
      will be stuck if we fail here
    */
    mysql_cond_broadcast(&rli->start_cond);
    mysql_mutex_unlock(&rli->run_lock);
    rli->report(ERROR_LEVEL, ER_SLAVE_FATAL_ERROR, ER(ER_SLAVE_FATAL_ERROR),
                "Failed during slave thread initialization");
    goto err;
  }
  thd->init_for_queries(rli);
  thd->temporary_tables = rli->save_temporary_tables; // restore temp tables
  set_thd_in_use_temporary_tables(rli);   // (re)set sql_thd in use for saved temp tables
  /* Set applier thread InnoDB priority */
  set_thd_tx_priority(thd, rli->get_thd_tx_priority());

  thd_manager->add_thd(thd);
  thd_added= true;

  rli->stats_exec_time= rli->stats_read_time= 0;
  set_timespec_nsec(&rli->ts_exec[0], 0);
  set_timespec_nsec(&rli->ts_exec[1], 0);
  set_timespec_nsec(&rli->stats_begin, 0);

  /* MTS: starting the worker pool */
  if (slave_start_workers(rli, rli->opt_slave_parallel_workers, &mts_inited) != 0)
  {
    mysql_cond_broadcast(&rli->start_cond);
    mysql_mutex_unlock(&rli->run_lock);
    rli->report(ERROR_LEVEL, ER_SLAVE_FATAL_ERROR, ER(ER_SLAVE_FATAL_ERROR),
                "Failed during slave workers initialization");
    goto err;
  }
  /*
    We are going to set slave_running to 1. Assuming slave I/O thread is
    alive and connected, this is going to make Seconds_Behind_Master be 0
    i.e. "caught up". Even if we're just at start of thread. Well it's ok, at
    the moment we start we can think we are caught up, and the next second we
    start receiving data so we realize we are not caught up and
    Seconds_Behind_Master grows. No big deal.
  */
  rli->abort_slave = 0;

  /*
    Reset errors for a clean start (otherwise, if the master is idle, the SQL
    thread may execute no Query_log_event, so the error will remain even
    though there's no problem anymore). Do not reset the master timestamp
    (imagine the slave has caught everything, the STOP SLAVE and START SLAVE:
    as we are not sure that we are going to receive a query, we want to
    remember the last master timestamp (to say how many seconds behind we are
    now.
    But the master timestamp is reset by RESET SLAVE & CHANGE MASTER.
  */
  rli->clear_error();
  if (rli->workers_array_initialized)
  {
    for(size_t i= 0; i<rli->get_worker_count(); i++)
    {
      rli->get_worker(i)->clear_error();
    }
  }

  if (rli->update_is_transactional())
  {
    mysql_cond_broadcast(&rli->start_cond);
    mysql_mutex_unlock(&rli->run_lock);
    rli->report(ERROR_LEVEL, ER_SLAVE_FATAL_ERROR, ER(ER_SLAVE_FATAL_ERROR),
                "Error checking if the relay log repository is transactional.");
    goto err;
  }

  if (!rli->is_transactional())
    rli->report(WARNING_LEVEL, 0,
    "If a crash happens this configuration does not guarantee that the relay "
    "log info will be consistent");

  mysql_mutex_unlock(&rli->run_lock);
  mysql_cond_broadcast(&rli->start_cond);

  DEBUG_SYNC(thd, "after_start_slave");

  //tell the I/O thread to take relay_log_space_limit into account from now on
  mysql_mutex_lock(&rli->log_space_lock);
  rli->ignore_log_space_limit= 0;
  mysql_mutex_unlock(&rli->log_space_lock);
  rli->trans_retries= 0; // start from "no error"
  DBUG_PRINT("info", ("rli->trans_retries: %lu", rli->trans_retries));

  if (rli->init_relay_log_pos(rli->get_group_relay_log_name(),
                              rli->get_group_relay_log_pos(),
                              true/*need_data_lock=true*/, &errmsg,
                              1 /*look for a description_event*/))
  { 
    rli->report(ERROR_LEVEL, ER_SLAVE_FATAL_ERROR, 
                "Error initializing relay log position: %s", errmsg);
    goto err;
  }
  THD_CHECK_SENTRY(thd);
#ifndef DBUG_OFF
  {
    char llbuf1[22], llbuf2[22];
    DBUG_PRINT("info", ("my_b_tell(rli->cur_log)=%s rli->event_relay_log_pos=%s",
                        llstr(my_b_tell(rli->cur_log),llbuf1),
                        llstr(rli->get_event_relay_log_pos(),llbuf2)));
    DBUG_ASSERT(rli->get_event_relay_log_pos() >= BIN_LOG_HEADER_SIZE);
    /*
      Wonder if this is correct. I (Guilhem) wonder if my_b_tell() returns the
      correct position when it's called just after my_b_seek() (the questionable
      stuff is those "seek is done on next read" comments in the my_b_seek()
      source code).
      The crude reality is that this assertion randomly fails whereas
      replication seems to work fine. And there is no easy explanation why it
      fails (as we my_b_seek(rli->event_relay_log_pos) at the very end of
      init_relay_log_pos() called above). Maybe the assertion would be
      meaningful if we held rli->data_lock between the my_b_seek() and the
      DBUG_ASSERT().

      DBUG_ASSERT(my_b_tell(rli->cur_log) == rli->get_event_relay_log_pos());
    */
  }
#endif
  DBUG_ASSERT(rli->info_thd == thd);

#ifdef WITH_NDBCLUSTER_STORAGE_ENGINE
  /* engine specific hook, to be made generic */
  if (ndb_wait_setup_func && ndb_wait_setup_func(opt_ndb_wait_setup))
  {
    sql_print_warning("Slave SQL thread : NDB : Tables not available after %lu"
                      " seconds.  Consider increasing --ndb-wait-setup value",
                      opt_ndb_wait_setup);
  }
#endif

  DBUG_PRINT("master_info",("log_file_name: %s  position: %s",
                            rli->get_group_master_log_name(),
                            llstr(rli->get_group_master_log_pos(),llbuff)));
  sql_print_information("Slave SQL thread%s initialized, starting replication in"
                        " log '%s' at position %s, relay log '%s' position: %s",
                        rli->get_for_channel_str(), rli->get_rpl_log_name(),
                        llstr(rli->get_group_master_log_pos(),llbuff),
                        rli->get_group_relay_log_name(),
                        llstr(rli->get_group_relay_log_pos(),llbuff1));

  if (check_temp_dir(rli->slave_patternload_file, rli->get_channel()))
  {
    rli->report(ERROR_LEVEL, thd->get_stmt_da()->mysql_errno(),
                "Unable to use slave's temporary directory %s - %s", 
                slave_load_tmpdir, thd->get_stmt_da()->message_text());
    goto err;
  }

  /* execute init_slave variable */
  if (opt_init_slave.length)
  {
    execute_init_command(thd, &opt_init_slave, &LOCK_sys_init_slave);
    if (thd->is_slave_error)
    {
      rli->report(ERROR_LEVEL, thd->get_stmt_da()->mysql_errno(),
                  "Slave SQL thread aborted. Can't execute init_slave query,"
                  "'%s'", thd->get_stmt_da()->message_text());
      goto err;
    }
  }

  /*
    First check until condition - probably there is nothing to execute. We
    do not want to wait for next event in this case.
  */
  mysql_mutex_lock(&rli->data_lock);
  if (rli->slave_skip_counter)
  {
    strmake(saved_log_name, rli->get_group_relay_log_name(), FN_REFLEN - 1);
    strmake(saved_master_log_name, rli->get_group_master_log_name(), FN_REFLEN - 1);
    saved_log_pos= rli->get_group_relay_log_pos();
    saved_master_log_pos= rli->get_group_master_log_pos();
    saved_skip= rli->slave_skip_counter;
  }
  if (rli->until_condition != Relay_log_info::UNTIL_NONE &&
      rli->is_until_satisfied(thd, NULL))
  {
    mysql_mutex_unlock(&rli->data_lock);
    goto err;
  }
  mysql_mutex_unlock(&rli->data_lock);

  /* Read queries from the IO/THREAD until this thread is killed */

  while (!sql_slave_killed(thd,rli))
  {
    THD_STAGE_INFO(thd, stage_reading_event_from_the_relay_log);
    DBUG_ASSERT(rli->info_thd == thd);
    THD_CHECK_SENTRY(thd);

    if (saved_skip && rli->slave_skip_counter == 0)
    {
      sql_print_information("'SQL_SLAVE_SKIP_COUNTER=%ld' executed at "
        "relay_log_file='%s', relay_log_pos='%ld', master_log_name='%s', "
        "master_log_pos='%ld' and new position at "
        "relay_log_file='%s', relay_log_pos='%ld', master_log_name='%s', "
        "master_log_pos='%ld' ",
        (ulong) saved_skip, saved_log_name, (ulong) saved_log_pos,
        saved_master_log_name, (ulong) saved_master_log_pos,
        rli->get_group_relay_log_name(), (ulong) rli->get_group_relay_log_pos(),
        rli->get_group_master_log_name(), (ulong) rli->get_group_master_log_pos());
      saved_skip= 0;
    }
    
    if (exec_relay_log_event(thd,rli))
    {
      DBUG_PRINT("info", ("exec_relay_log_event() failed"));
      // do not scare the user if SQL thread was simply killed or stopped
      if (!sql_slave_killed(thd,rli))
      {
        /*
          retrieve as much info as possible from the thd and, error
          codes and warnings and print this to the error log as to
          allow the user to locate the error
        */
        uint32 const last_errno= rli->last_error().number;

        if (thd->is_error())
        {
          char const *const errmsg= thd->get_stmt_da()->message_text();

          DBUG_PRINT("info",
                     ("thd->get_stmt_da()->get_mysql_errno()=%d; "
                      "rli->last_error.number=%d",
                      thd->get_stmt_da()->mysql_errno(), last_errno));
          if (last_errno == 0)
          {
            /*
 	      This function is reporting an error which was not reported
 	      while executing exec_relay_log_event().
 	    */ 
            rli->report(ERROR_LEVEL, thd->get_stmt_da()->mysql_errno(),
                        "%s", errmsg);
          }
          else if (last_errno != thd->get_stmt_da()->mysql_errno())
          {
            /*
             * An error was reported while executing exec_relay_log_event()
             * however the error code differs from what is in the thread.
             * This function prints out more information to help finding
             * what caused the problem.
             */  
            sql_print_error("Slave (additional info): %s Error_code: %d",
                            errmsg, thd->get_stmt_da()->mysql_errno());
          }
        }

        /* Print any warnings issued */
        Diagnostics_area::Sql_condition_iterator it=
          thd->get_stmt_da()->sql_conditions();
        const Sql_condition *err;
        /*
          Added controlled slave thread cancel for replication
          of user-defined variables.
        */
        bool udf_error = false;
        while ((err= it++))
        {
          if (err->mysql_errno() == ER_CANT_OPEN_LIBRARY)
            udf_error = true;
          sql_print_warning("Slave: %s Error_code: %d",
                            err->message_text(), err->mysql_errno());
        }
        if (udf_error)
          sql_print_error("Error loading user-defined library, slave SQL "
            "thread aborted. Install the missing library, and restart the "
            "slave SQL thread with \"SLAVE START\". We stopped at log '%s' "
            "position %s", rli->get_rpl_log_name(),
            llstr(rli->get_group_master_log_pos(), llbuff));
        else
          sql_print_error("\
Error running query, slave SQL thread aborted. Fix the problem, and restart \
the slave SQL thread with \"SLAVE START\". We stopped at log \
'%s' position %s", rli->get_rpl_log_name(),
llstr(rli->get_group_master_log_pos(), llbuff));
      }
      goto err;
    }
  }

  /* Thread stopped. Print the current replication position to the log */
  sql_print_information("Slave SQL thread%s exiting, replication stopped in log "
                        "'%s' at position %s",
                        rli->get_for_channel_str(),
                        rli->get_rpl_log_name(),
                        llstr(rli->get_group_master_log_pos(), llbuff));

 err:

  (void) RUN_HOOK(binlog_relay_io, applier_stop,
                  (thd, rli->mi,
                   (abort_loop || thd->killed || rli->abort_slave)));

  slave_stop_workers(rli, &mts_inited); // stopping worker pool
  delete rli->current_mts_submode;
  rli->current_mts_submode= 0;
  if (rli->recovery_groups_inited)
  {
    bitmap_free(&rli->recovery_groups);
    rli->mts_recovery_group_cnt= 0;
    rli->recovery_groups_inited= false;
  }

  /*
    Some events set some playgrounds, which won't be cleared because thread
    stops. Stopping of this thread may not be known to these events ("stop"
    request is detected only by the present function, not by events), so we
    must "proactively" clear playgrounds:
  */
  thd->clear_error();
  rli->cleanup_context(thd, 1);
  /*
    Some extra safety, which should not been needed (normally, event deletion
    should already have done these assignments (each event which sets these
    variables is supposed to set them to 0 before terminating)).
  */
  thd->set_catalog(NULL_CSTR);
  thd->reset_query();
  thd->reset_db(NULL_CSTR);

  THD_STAGE_INFO(thd, stage_waiting_for_slave_mutex_on_exit);
  mysql_mutex_lock(&rli->run_lock);
  /* We need data_lock, at least to wake up any waiting master_pos_wait() */
  mysql_mutex_lock(&rli->data_lock);
  DBUG_ASSERT(rli->slave_running == 1); // tracking buffer overrun
  /* When master_pos_wait() wakes up it will check this and terminate */
  rli->slave_running= 0;
  /* Forget the relay log's format */
  rli->set_rli_description_event(NULL);
  /* Wake up master_pos_wait() */
  mysql_mutex_unlock(&rli->data_lock);
  DBUG_PRINT("info",("Signaling possibly waiting master_pos_wait() functions"));
  mysql_cond_broadcast(&rli->data_cond);
  rli->ignore_log_space_limit= 0; /* don't need any lock */
  /* we die so won't remember charset - re-update them on next thread start */
  rli->cached_charset_invalidate();
  rli->save_temporary_tables = thd->temporary_tables;

  /*
    TODO: see if we can do this conditionally in next_event() instead
    to avoid unneeded position re-init
  */
  thd->temporary_tables = 0; // remove tempation from destructor to close them
  // destructor will not free it, because we are weird
  thd->get_protocol_classic()->end_net();
  DBUG_ASSERT(rli->info_thd == thd);
  THD_CHECK_SENTRY(thd);
  mysql_mutex_lock(&rli->info_thd_lock);
  rli->info_thd= NULL;
  if (commit_order_mngr)
  {
    delete commit_order_mngr;
    rli->set_commit_order_manager(NULL);
  }

  mysql_mutex_unlock(&rli->info_thd_lock);
  set_thd_in_use_temporary_tables(rli);  // (re)set info_thd in use for saved temp tables

  thd->release_resources();
  THD_CHECK_SENTRY(thd);
  if (thd_added)
    thd_manager->remove_thd(thd);

  /*
    The thd can only be destructed after indirect references
    through mi->rli->info_thd are cleared: mi->rli->info_thd= NULL.

    For instance, user thread might be issuing show_slave_status
    and attempting to read mi->rli->info_thd->get_proc_info().
    Therefore thd must only be deleted after info_thd is set
    to NULL.
  */
  delete thd;

 /*
  Note: the order of the broadcast and unlock calls below (first broadcast, then unlock)
  is important. Otherwise a killer_thread can execute between the calls and
  delete the mi structure leading to a crash! (see BUG#25306 for details)
 */ 
  mysql_cond_broadcast(&rli->stop_cond);
  DBUG_EXECUTE_IF("simulate_slave_delay_at_terminate_bug38694", sleep(5););
  mysql_mutex_unlock(&rli->run_lock);  // tell the world we are done

  DBUG_LEAVE;                            // Must match DBUG_ENTER()
  my_thread_end();
  ERR_remove_state(0);
  my_thread_exit(0);
  return 0;                             // Avoid compiler warnings
}


/*
  process_io_create_file()
*/

static int process_io_create_file(Master_info* mi, Create_file_log_event* cev)
{
  int error = 1;
  ulong num_bytes;
  bool cev_not_written;
  THD *thd = mi->info_thd;
  NET *net = &mi->mysql->net;
  DBUG_ENTER("process_io_create_file");

  mysql_mutex_assert_owner(&mi->data_lock);

  if (unlikely(!cev->is_valid()))
    DBUG_RETURN(1);

  if (!rpl_filter->db_ok(cev->db))
  {
    skip_load_data_infile(net);
    DBUG_RETURN(0);
  }
  DBUG_ASSERT(cev->inited_from_old);
  thd->file_id = cev->file_id = mi->file_id++;
  thd->server_id = cev->server_id;
  cev_not_written = 1;

  if (unlikely(net_request_file(net,cev->fname)))
  {
    sql_print_error("Slave I/O: failed requesting download of '%s'",
                    cev->fname);
    goto err;
  }

  /*
    This dummy block is so we could instantiate Append_block_log_event
    once and then modify it slightly instead of doing it multiple times
    in the loop
  */
  {
    Append_block_log_event aev(thd,0,0,0,0);

    for (;;)
    {
      if (unlikely((num_bytes=my_net_read(net)) == packet_error))
      {
        sql_print_error("Network read error downloading '%s' from master",
                        cev->fname);
        goto err;
      }
      if (unlikely(!num_bytes)) /* eof */
      {
	/* 3.23 master wants it */
        net_write_command(net, 0, (uchar*) "", 0, (uchar*) "", 0);
        /*
          If we wrote Create_file_log_event, then we need to write
          Execute_load_log_event. If we did not write Create_file_log_event,
          then this is an empty file and we can just do as if the LOAD DATA
          INFILE had not existed, i.e. write nothing.
        */
        if (unlikely(cev_not_written))
          break;
        Execute_load_log_event xev(thd,0,0);
        xev.common_header->log_pos = cev->common_header->log_pos;
        if (unlikely(mi->rli->relay_log.append_event(&xev, mi) != 0))
        {
          mi->report(ERROR_LEVEL, ER_SLAVE_RELAY_LOG_WRITE_FAILURE,
                     ER(ER_SLAVE_RELAY_LOG_WRITE_FAILURE),
                     "error writing Exec_load event to relay log");
          goto err;
        }
        mi->rli->relay_log.harvest_bytes_written(&mi->rli->log_space_total);
        break;
      }
      if (unlikely(cev_not_written))
      {
        cev->block = net->read_pos;
        cev->block_len = num_bytes;
        if (unlikely(mi->rli->relay_log.append_event(cev, mi) != 0))
        {
          mi->report(ERROR_LEVEL, ER_SLAVE_RELAY_LOG_WRITE_FAILURE,
                     ER(ER_SLAVE_RELAY_LOG_WRITE_FAILURE),
                     "error writing Create_file event to relay log");
          goto err;
        }
        cev_not_written=0;
        mi->rli->relay_log.harvest_bytes_written(&mi->rli->log_space_total);
      }
      else
      {
        aev.block = net->read_pos;
        aev.block_len = num_bytes;
        aev.common_header->log_pos= cev->common_header->log_pos;
        if (unlikely(mi->rli->relay_log.append_event(&aev, mi) != 0))
        {
          mi->report(ERROR_LEVEL, ER_SLAVE_RELAY_LOG_WRITE_FAILURE,
                     ER(ER_SLAVE_RELAY_LOG_WRITE_FAILURE),
                     "error writing Append_block event to relay log");
          goto err;
        }
        mi->rli->relay_log.harvest_bytes_written(&mi->rli->log_space_total);
      }
    }
  }
  error=0;
err:
  DBUG_RETURN(error);
}


/**
  Used by the slave IO thread when it receives a rotate event from the
  master.

  Updates the master info with the place in the next binary log where
  we should start reading.  Rotate the relay log to avoid mixed-format
  relay logs.

  @param mi master_info for the slave
  @param rev The rotate log event read from the master

  @note The caller must hold mi->data_lock before invoking this function.

  @retval 0 ok
  @retval 1 error
*/
static int process_io_rotate(Master_info *mi, Rotate_log_event *rev)
{
  DBUG_ENTER("process_io_rotate");
  mysql_mutex_assert_owner(&mi->data_lock);

  if (unlikely(!rev->is_valid()))
    DBUG_RETURN(1);

  /* Safe copy as 'rev' has been "sanitized" in Rotate_log_event's ctor */
  memcpy(const_cast<char *>(mi->get_master_log_name()),
         rev->new_log_ident, rev->ident_len + 1);
  mi->set_master_log_pos(rev->pos);
  DBUG_PRINT("info", ("new (master_log_name, master_log_pos): ('%s', %lu)",
                      mi->get_master_log_name(), (ulong) mi->get_master_log_pos()));
#ifndef DBUG_OFF
  /*
    If we do not do this, we will be getting the first
    rotate event forever, so we need to not disconnect after one.
  */
  if (disconnect_slave_event_count)
    mi->events_until_exit++;
#endif

  /*
    If mi_description_event is format <4, there is conversion in the
    relay log to the slave's format (4). And Rotate can mean upgrade or
    nothing. If upgrade, it's to 5.0 or newer, so we will get a Format_desc, so
    no need to reset mi_description_event now. And if it's nothing (same
    master version as before), no need (still using the slave's format).
  */
  Format_description_log_event *old_fdle= mi->get_mi_description_event();
  if (old_fdle->binlog_version >= 4)
  {
    DBUG_ASSERT(old_fdle->common_footer->checksum_alg ==
                mi->rli->relay_log.relay_log_checksum_alg);
    Format_description_log_event *new_fdle= new
      Format_description_log_event(3);
    new_fdle->common_footer->checksum_alg=
                             mi->rli->relay_log.relay_log_checksum_alg;
    mi->set_mi_description_event(new_fdle);
  }
  /*
    Rotate the relay log makes binlog format detection easier (at next slave
    start or mysqlbinlog)
  */
  int ret= rotate_relay_log(mi);
  DBUG_RETURN(ret);
}

/**
  Reads a 3.23 event and converts it to the slave's format. This code was
  copied from MySQL 4.0.

  @note The caller must hold mi->data_lock before invoking this function.
*/
static int queue_binlog_ver_1_event(Master_info *mi, const char *buf,
                                    ulong event_len)
{
  const char *errmsg = 0;
  ulong inc_pos;
  bool ignore_event= 0;
  char *tmp_buf = 0;
  Relay_log_info *rli= mi->rli;
  DBUG_ENTER("queue_binlog_ver_1_event");

  mysql_mutex_assert_owner(&mi->data_lock);

  /*
    If we get Load event, we need to pass a non-reusable buffer
    to read_log_event, so we do a trick
  */
  if (buf[EVENT_TYPE_OFFSET] == binary_log::LOAD_EVENT)
  {
    if (unlikely(!(tmp_buf=(char*)my_malloc(key_memory_binlog_ver_1_event,
                                            event_len+1,MYF(MY_WME)))))
    {
      mi->report(ERROR_LEVEL, ER_SLAVE_FATAL_ERROR,
                 ER(ER_SLAVE_FATAL_ERROR), "Memory allocation failed");
      DBUG_RETURN(1);
    }
    memcpy(tmp_buf,buf,event_len);
    /*
      Create_file constructor wants a 0 as last char of buffer, this 0 will
      serve as the string-termination char for the file's name (which is at the
      end of the buffer)
      We must increment event_len, otherwise the event constructor will not see
      this end 0, which leads to segfault.
    */
    tmp_buf[event_len++]=0;
    int4store(tmp_buf+EVENT_LEN_OFFSET, event_len);
    buf = (const char*)tmp_buf;
  }
  /*
    This will transform LOAD_EVENT into CREATE_FILE_EVENT, ask the master to
    send the loaded file, and write it to the relay log in the form of
    Append_block/Exec_load (the SQL thread needs the data, as that thread is not
    connected to the master).
  */
  Log_event *ev=
    Log_event::read_log_event(buf, event_len, &errmsg,
                              mi->get_mi_description_event(), 0);
  if (unlikely(!ev))
  {
    sql_print_error("Read invalid event from master: '%s',\
 master could be corrupt but a more likely cause of this is a bug",
                    errmsg);
    my_free((char*) tmp_buf);
    DBUG_RETURN(1);
  }
  /* 3.23 events don't contain log_pos */
  mi->set_master_log_pos(ev->common_header->log_pos);
  switch (ev->get_type_code()) {
  case binary_log::STOP_EVENT:
    ignore_event= 1;
    inc_pos= event_len;
    break;
  case binary_log::ROTATE_EVENT:
    if (unlikely(process_io_rotate(mi,(Rotate_log_event*)ev)))
    {
      delete ev;
      DBUG_RETURN(1);
    }
    inc_pos= 0;
    break;
  case binary_log::CREATE_FILE_EVENT:
    /*
      Yes it's possible to have CREATE_FILE_EVENT here, even if we're in
      queue_old_event() which is for 3.23 events which don't comprise
      CREATE_FILE_EVENT. This is because read_log_event() above has just
      transformed LOAD_EVENT into CREATE_FILE_EVENT.
    */
  {
    /* We come here when and only when tmp_buf != 0 */
    DBUG_ASSERT(tmp_buf != 0);
    inc_pos=event_len;
    ev->common_header->log_pos+= inc_pos;
    int error = process_io_create_file(mi,(Create_file_log_event*)ev);
    delete ev;
    mi->set_master_log_pos(mi->get_master_log_pos() + inc_pos);
    DBUG_PRINT("info", ("master_log_pos: %lu", (ulong) mi->get_master_log_pos()));
    my_free((char*)tmp_buf);
    DBUG_RETURN(error);
  }
  default:
    inc_pos= event_len;
    break;
  }
  if (likely(!ignore_event))
  {
    if (ev->common_header->log_pos)
      /*
         Don't do it for fake Rotate events (see comment in
      Log_event::Log_event(const char* buf...) in log_event.cc).
      */
      /* make log_pos be the pos of the end of the event */
      ev->common_header->log_pos+= event_len;
    if (unlikely(rli->relay_log.append_event(ev, mi) != 0))
    {
      delete ev;
      DBUG_RETURN(1);
    }
    rli->relay_log.harvest_bytes_written(&rli->log_space_total);
  }
  delete ev;
  mi->set_master_log_pos(mi->get_master_log_pos() + inc_pos);
  DBUG_PRINT("info", ("master_log_pos: %lu", (ulong) mi->get_master_log_pos()));
  DBUG_RETURN(0);
}

/**
  Reads a 4.0 event and converts it to the slave's format. This code was copied
  from queue_binlog_ver_1_event(), with some affordable simplifications.

  @note The caller must hold mi->data_lock before invoking this function.
*/
static int queue_binlog_ver_3_event(Master_info *mi, const char *buf,
                                    ulong event_len)
{
  const char *errmsg = 0;
  ulong inc_pos;
  char *tmp_buf = 0;
  Relay_log_info *rli= mi->rli;
  DBUG_ENTER("queue_binlog_ver_3_event");

  mysql_mutex_assert_owner(&mi->data_lock);

  /* read_log_event() will adjust log_pos to be end_log_pos */
  Log_event *ev=
    Log_event::read_log_event(buf, event_len, &errmsg,
                              mi->get_mi_description_event(), 0);
  if (unlikely(!ev))
  {
    sql_print_error("Read invalid event from master: '%s',\
 master could be corrupt but a more likely cause of this is a bug",
                    errmsg);
    my_free((char*) tmp_buf);
    DBUG_RETURN(1);
  }
  switch (ev->get_type_code()) {
  case binary_log::STOP_EVENT:
    goto err;
  case binary_log::ROTATE_EVENT:
    if (unlikely(process_io_rotate(mi,(Rotate_log_event*)ev)))
    {
      delete ev;
      DBUG_RETURN(1);
    }
    inc_pos= 0;
    break;
  default:
    inc_pos= event_len;
    break;
  }

  if (unlikely(rli->relay_log.append_event(ev, mi) != 0))
  {
    delete ev;
    DBUG_RETURN(1);
  }
  rli->relay_log.harvest_bytes_written(&rli->log_space_total);
  delete ev;
  mi->set_master_log_pos(mi->get_master_log_pos() + inc_pos);
err:
  DBUG_PRINT("info", ("master_log_pos: %lu", (ulong) mi->get_master_log_pos()));
  DBUG_RETURN(0);
}

/*
  queue_old_event()

  Writes a 3.23 or 4.0 event to the relay log, after converting it to the 5.0
  (exactly, slave's) format. To do the conversion, we create a 5.0 event from
  the 3.23/4.0 bytes, then write this event to the relay log.

  TODO:
    Test this code before release - it has to be tested on a separate
    setup with 3.23 master or 4.0 master
*/

static int queue_old_event(Master_info *mi, const char *buf,
                           ulong event_len)
{
  DBUG_ENTER("queue_old_event");

  mysql_mutex_assert_owner(&mi->data_lock);

  switch (mi->get_mi_description_event()->binlog_version)
  {
  case 1:
      DBUG_RETURN(queue_binlog_ver_1_event(mi,buf,event_len));
  case 3:
      DBUG_RETURN(queue_binlog_ver_3_event(mi,buf,event_len));
  default: /* unsupported format; eg version 2 */
    DBUG_PRINT("info",("unsupported binlog format %d in queue_old_event()",
                       mi->get_mi_description_event()->binlog_version));
    DBUG_RETURN(1);
  }
}

/*
  queue_event()

  If the event is 3.23/4.0, passes it to queue_old_event() which will convert
  it. Otherwise, writes a 5.0 (or newer) event to the relay log. Then there is
  no format conversion, it's pure read/write of bytes.
  So a 5.0.0 slave's relay log can contain events in the slave's format or in
  any >=5.0.0 format.
*/

int queue_event(Master_info* mi,const char* buf, ulong event_len)
{
  bool reported_error= false;
  int error= 0;
  String error_msg;
  ulong inc_pos= 0;
  Relay_log_info *rli= mi->rli;
  mysql_mutex_t *log_lock= rli->relay_log.get_log_lock();
  ulong s_id;
  bool unlock_data_lock= TRUE;
  /*
    FD_q must have been prepared for the first R_a event
    inside get_master_version_and_clock()
    Show-up of FD:s affects checksum_alg at once because
    that changes FD_queue.
  */
  enum_binlog_checksum_alg checksum_alg= mi->checksum_alg_before_fd !=
                                         binary_log::BINLOG_CHECKSUM_ALG_UNDEF ?
    mi->checksum_alg_before_fd :
    mi->rli->relay_log.relay_log_checksum_alg;

  char *save_buf= NULL; // needed for checksumming the fake Rotate event
  char rot_buf[LOG_EVENT_HEADER_LEN + Binary_log_event::ROTATE_HEADER_LEN + FN_REFLEN];
  Gtid gtid= { 0, 0 };
  Log_event_type event_type= (Log_event_type)buf[EVENT_TYPE_OFFSET];

  DBUG_ASSERT(checksum_alg == binary_log::BINLOG_CHECKSUM_ALG_OFF || 
              checksum_alg == binary_log::BINLOG_CHECKSUM_ALG_UNDEF || 
              checksum_alg == binary_log::BINLOG_CHECKSUM_ALG_CRC32); 

  DBUG_ENTER("queue_event");

  /*
    Pause the IO thread execution and wait for 'continue_queuing_event'
    signal to continue IO thread execution.
  */
  DBUG_EXECUTE_IF("pause_on_queuing_event",
                  {
                    const char act[]= "now SIGNAL reached_queuing_event "
                                      "WAIT_FOR continue_queuing_event";
                    DBUG_ASSERT(!debug_sync_set_action(current_thd,
                                                       STRING_WITH_LEN(act)));
                  };);

  /*
    FD_queue checksum alg description does not apply in a case of
    FD itself. The one carries both parts of the checksum data.
  */
  if (event_type == binary_log::FORMAT_DESCRIPTION_EVENT)
  {
    checksum_alg= Log_event_footer::get_checksum_alg(buf, event_len);
  }
  else if (event_type == binary_log::START_EVENT_V3)
  {
    // checksum behaviour is similar to the pre-checksum FD handling
    mi->checksum_alg_before_fd= binary_log::BINLOG_CHECKSUM_ALG_UNDEF;
    mysql_mutex_lock(&mi->data_lock);
    mi->get_mi_description_event()->common_footer->checksum_alg=
      mi->rli->relay_log.relay_log_checksum_alg= checksum_alg=
      binary_log::BINLOG_CHECKSUM_ALG_OFF;
    mysql_mutex_unlock(&mi->data_lock);
  }

  // does not hold always because of old binlog can work with NM 
  // DBUG_ASSERT(checksum_alg != BINLOG_CHECKSUM_ALG_UNDEF);

  // should hold unless manipulations with RL. Tests that do that
  // will have to refine the clause.
  DBUG_ASSERT(mi->rli->relay_log.relay_log_checksum_alg !=
              binary_log::BINLOG_CHECKSUM_ALG_UNDEF);
              
  // Emulate the network corruption
  DBUG_EXECUTE_IF("corrupt_queue_event",
    if (event_type != binary_log::FORMAT_DESCRIPTION_EVENT)
    {
      char *debug_event_buf_c = (char*) buf;
      int debug_cor_pos = rand() % (event_len - BINLOG_CHECKSUM_LEN);
      debug_event_buf_c[debug_cor_pos] =~ debug_event_buf_c[debug_cor_pos];
      DBUG_PRINT("info", ("Corrupt the event at queue_event: byte on position %d", debug_cor_pos));
      DBUG_SET("");
    }
  );
  binary_log_debug::debug_checksum_test=
    DBUG_EVALUATE_IF("simulate_checksum_test_failure", true, false);
  if (Log_event_footer::event_checksum_test((uchar *) buf,
                                            event_len, checksum_alg))
  {
    error= ER_NETWORK_READ_EVENT_CHECKSUM_FAILURE;
    unlock_data_lock= FALSE;
    goto err;
  }

  mysql_mutex_lock(&mi->data_lock);

  /*
    Simulate an unknown ignorable log event by rewriting a Xid
    log event before queuing it into relay log.
  */
  DBUG_EXECUTE_IF("simulate_unknown_ignorable_log_event_with_xid",
    if (event_type == binary_log::XID_EVENT)
    {
      uchar* ev_buf= (uchar*)buf;
      /* Overwrite the log event type with an unknown type. */
      ev_buf[EVENT_TYPE_OFFSET]= binary_log::ENUM_END_EVENT + 1;
      /* Set LOG_EVENT_IGNORABLE_F for the log event. */
      int2store(ev_buf + FLAGS_OFFSET,
                uint2korr(ev_buf + FLAGS_OFFSET) | LOG_EVENT_IGNORABLE_F);
      /* Recalc event's CRC */
      ha_checksum ev_crc= checksum_crc32(0L, NULL, 0);
      ev_crc= checksum_crc32(ev_crc, (const uchar *) ev_buf,
                             event_len - BINLOG_CHECKSUM_LEN);
      int4store(&ev_buf[event_len - BINLOG_CHECKSUM_LEN], ev_crc);
      /*
        We will skip writing this event to the relay log in order to let
        the startup procedure to not finding it and assuming this transaction
        is incomplete.
        But we have to keep the unknown ignorable error to let the
        "stop_io_after_reading_unknown_event" debug point to work after
        "queuing" this event.
      */
      mi->set_master_log_pos(mi->get_master_log_pos() + event_len);
      goto skip_relay_logging;
    }
  );

  /*
    This transaction parser is used to ensure that the GTID of the transaction
    (if it has one) will only be added to the Retrieved_Gtid_Set after the
    last event of the transaction be queued.
    It will also be used to avoid rotating the relay log in the middle of
    a transaction.
  */
  if (mi->transaction_parser.feed_event(buf, event_len,
                                        mi->get_mi_description_event(), true))
  {
    /*
      The transaction parser detected a problem while changing state and threw
      a warning message. We are taking care of avoiding transaction boundary
      issues, but it can happen.

      Transaction boundary errors might happen only because of bad master
      positioning in 'CHANGE MASTER TO' (or bad manipulation of master.info)
      when GTID auto positioning is off.

      The IO thread will keep working and queuing events regardless of the
      transaction parser error, but we will throw another warning message to
      log the relay log file and position of the parser error to help
      forensics.
    */
    sql_print_warning(
      "An unexpected event sequence was detected by the IO thread while "
      "queuing the event received from master '%s' binary log file, at "
      "position %llu.", mi->get_master_log_name(), mi->get_master_log_pos());

    DBUG_ASSERT(!mi->is_auto_position());
  }

  if (mi->get_mi_description_event()->binlog_version < 4 &&
      event_type != binary_log::FORMAT_DESCRIPTION_EVENT /* a way to escape */)
  {
    int ret= queue_old_event(mi,buf,event_len);
    mysql_mutex_unlock(&mi->data_lock);
    DBUG_RETURN(ret);
  }
  switch (event_type) {
  case binary_log::STOP_EVENT:
    /*
      We needn't write this event to the relay log. Indeed, it just indicates a
      master server shutdown. The only thing this does is cleaning. But
      cleaning is already done on a per-master-thread basis (as the master
      server is shutting down cleanly, it has written all DROP TEMPORARY TABLE
      prepared statements' deletion are TODO only when we binlog prep stmts).

      We don't even increment mi->get_master_log_pos(), because we may be just after
      a Rotate event. Btw, in a few milliseconds we are going to have a Start
      event from the next binlog (unless the master is presently running
      without --log-bin).
    */
    goto err;
  case binary_log::ROTATE_EVENT:
  {
    Rotate_log_event rev(buf, checksum_alg != binary_log::BINLOG_CHECKSUM_ALG_OFF ?
                         event_len - BINLOG_CHECKSUM_LEN : event_len,
                         mi->get_mi_description_event());

    if (unlikely(process_io_rotate(mi, &rev)))
    {
      error= ER_SLAVE_RELAY_LOG_WRITE_FAILURE;
      goto err;
    }
    /* 
       Checksum special cases for the fake Rotate (R_f) event caused by the protocol
       of events generation and serialization in RL where Rotate of master is 
       queued right next to FD of slave.
       Since it's only FD that carries the alg desc of FD_s has to apply to R_m.
       Two special rules apply only to the first R_f which comes in before any FD_m.
       The 2nd R_f should be compatible with the FD_s that must have taken over
       the last seen FD_m's (A).
       
       RSC_1: If OM \and fake Rotate \and slave is configured to
              to compute checksum for its first FD event for RL
              the fake Rotate gets checksummed here.
    */
    if (uint4korr(&buf[0]) == 0 && checksum_alg ==
                  binary_log::BINLOG_CHECKSUM_ALG_OFF &&
                  mi->rli->relay_log.relay_log_checksum_alg !=
                  binary_log::BINLOG_CHECKSUM_ALG_OFF)
    {
      ha_checksum rot_crc= checksum_crc32(0L, NULL, 0);
      event_len += BINLOG_CHECKSUM_LEN;
      memcpy(rot_buf, buf, event_len - BINLOG_CHECKSUM_LEN);
      int4store(&rot_buf[EVENT_LEN_OFFSET],
                uint4korr(rot_buf + EVENT_LEN_OFFSET) +
                BINLOG_CHECKSUM_LEN);
      rot_crc= checksum_crc32(rot_crc, (const uchar *) rot_buf,
                           event_len - BINLOG_CHECKSUM_LEN);
      int4store(&rot_buf[event_len - BINLOG_CHECKSUM_LEN], rot_crc);
      DBUG_ASSERT(event_len == uint4korr(&rot_buf[EVENT_LEN_OFFSET]));
      DBUG_ASSERT(mi->get_mi_description_event()->common_footer->checksum_alg ==
                  mi->rli->relay_log.relay_log_checksum_alg);
      /* the first one */
      DBUG_ASSERT(mi->checksum_alg_before_fd !=
                  binary_log::BINLOG_CHECKSUM_ALG_UNDEF);
      save_buf= (char *) buf;
      buf= rot_buf;
    }
    else
      /*
        RSC_2: If NM \and fake Rotate \and slave does not compute checksum
        the fake Rotate's checksum is stripped off before relay-logging.
      */
      if (uint4korr(&buf[0]) == 0 && checksum_alg !=
                    binary_log::BINLOG_CHECKSUM_ALG_OFF &&
                    mi->rli->relay_log.relay_log_checksum_alg ==
                    binary_log::BINLOG_CHECKSUM_ALG_OFF)
      {
        event_len -= BINLOG_CHECKSUM_LEN;
        memcpy(rot_buf, buf, event_len);
        int4store(&rot_buf[EVENT_LEN_OFFSET],
                  uint4korr(rot_buf + EVENT_LEN_OFFSET) -
                  BINLOG_CHECKSUM_LEN);
        DBUG_ASSERT(event_len == uint4korr(&rot_buf[EVENT_LEN_OFFSET]));
        DBUG_ASSERT(mi->get_mi_description_event()->common_footer->checksum_alg ==
                    mi->rli->relay_log.relay_log_checksum_alg);
        /* the first one */
        DBUG_ASSERT(mi->checksum_alg_before_fd !=
                    binary_log::BINLOG_CHECKSUM_ALG_UNDEF);
        save_buf= (char *) buf;
        buf= rot_buf;
      }
    /*
      Now the I/O thread has just changed its mi->get_master_log_name(), so
      incrementing mi->get_master_log_pos() is nonsense.
    */
    inc_pos= 0;
    break;
  }
  case binary_log::FORMAT_DESCRIPTION_EVENT:
  {
    /*
      Create an event, and save it (when we rotate the relay log, we will have
      to write this event again).
    */
    /*
      We are the only thread which reads/writes mi_description_event.
      The relay_log struct does not move (though some members of it can
      change), so we needn't any lock (no rli->data_lock, no log lock).
    */
    const char* errmsg;
    // mark it as undefined that is irrelevant anymore
    mi->checksum_alg_before_fd= binary_log::BINLOG_CHECKSUM_ALG_UNDEF;
    Format_description_log_event *new_fdle=
      (Format_description_log_event*)
      Log_event::read_log_event(buf, event_len, &errmsg,
                                mi->get_mi_description_event(), 1);
    if (new_fdle == NULL)
    {
      error= ER_SLAVE_RELAY_LOG_WRITE_FAILURE;
      goto err;
    }
    if (new_fdle->common_footer->checksum_alg ==
                                 binary_log::BINLOG_CHECKSUM_ALG_UNDEF)
      new_fdle->common_footer->checksum_alg= binary_log::BINLOG_CHECKSUM_ALG_OFF;

    mi->set_mi_description_event(new_fdle);

    /* installing new value of checksum Alg for relay log */
    mi->rli->relay_log.relay_log_checksum_alg= new_fdle->common_footer->checksum_alg;

    /*
       Though this does some conversion to the slave's format, this will
       preserve the master's binlog format version, and number of event types.
    */
    /*
       If the event was not requested by the slave (the slave did not ask for
       it), i.e. has end_log_pos=0, we do not increment mi->get_master_log_pos()
    */
    inc_pos= uint4korr(buf+LOG_POS_OFFSET) ? event_len : 0;
    DBUG_PRINT("info",("binlog format is now %d",
                       mi->get_mi_description_event()->binlog_version));

  }
  break;

  case binary_log::HEARTBEAT_LOG_EVENT:
  {
    /*
      HB (heartbeat) cannot come before RL (Relay)
    */
    char  llbuf[22];
    Heartbeat_log_event hb(buf,
                           mi->rli->relay_log.relay_log_checksum_alg
                           != binary_log::BINLOG_CHECKSUM_ALG_OFF ?
                           event_len - BINLOG_CHECKSUM_LEN : event_len,
                           mi->get_mi_description_event());
    if (!hb.is_valid())
    {
      error= ER_SLAVE_HEARTBEAT_FAILURE;
      error_msg.append(STRING_WITH_LEN("inconsistent heartbeat event content;"));
      error_msg.append(STRING_WITH_LEN("the event's data: log_file_name "));
      error_msg.append(hb.get_log_ident(), strlen(hb.get_log_ident()));
      error_msg.append(STRING_WITH_LEN(" log_pos "));
      llstr(hb.common_header->log_pos, llbuf);
      error_msg.append(llbuf, strlen(llbuf));
      goto err;
    }
    mi->received_heartbeats++;
    mi->last_heartbeat= my_time(0);


    /*
      During GTID protocol, if the master skips transactions,
      a heartbeat event is sent to the slave at the end of last
      skipped transaction to update coordinates.

      I/O thread receives the heartbeat event and updates mi
      only if the received heartbeat position is greater than
      mi->get_master_log_pos(). This event is written to the
      relay log as an ignored Rotate event. SQL thread reads
      the rotate event only to update the coordinates corresponding
      to the last skipped transaction. Note that,
      we update only the positions and not the file names, as a ROTATE
      EVENT from the master prior to this will update the file name.
    */
    if (mi->is_auto_position()  && mi->get_master_log_pos() <
       hb.common_header->log_pos &&  mi->get_master_log_name() != NULL)
    {

      DBUG_ASSERT(memcmp(const_cast<char*>(mi->get_master_log_name()),
                         hb.get_log_ident(), hb.get_ident_len()) == 0);

      mi->set_master_log_pos(hb.common_header->log_pos);

      /*
         Put this heartbeat event in the relay log as a Rotate Event.
      */
      inc_pos= 0;
      memcpy(rli->ign_master_log_name_end, mi->get_master_log_name(),
             FN_REFLEN);
      rli->ign_master_log_pos_end = mi->get_master_log_pos();

      if (write_ignored_events_info_to_relay_log(mi->info_thd, mi))
        goto err;
    }

    /* 
       compare local and event's versions of log_file, log_pos.
       
       Heartbeat is sent only after an event corresponding to the corrdinates
       the heartbeat carries.
       Slave can not have a difference in coordinates except in the only
       special case when mi->get_master_log_name(), mi->get_master_log_pos() have never
       been updated by Rotate event i.e when slave does not have any history
       with the master (and thereafter mi->get_master_log_pos() is NULL).

       TODO: handling `when' for SHOW SLAVE STATUS' snds behind
    */
    if (memcmp(const_cast<char *>(mi->get_master_log_name()),
               hb.get_log_ident(), hb.get_ident_len())
        || (mi->get_master_log_pos() > hb.common_header->log_pos))
    {
      /* missed events of heartbeat from the past */
      error= ER_SLAVE_HEARTBEAT_FAILURE;
      error_msg.append(STRING_WITH_LEN("heartbeat is not compatible with local info; "));
      error_msg.append(STRING_WITH_LEN("the event's data: log_file_name "));
      error_msg.append(hb.get_log_ident(), strlen(hb.get_log_ident()));
      error_msg.append(STRING_WITH_LEN(" log_pos "));
      llstr(hb.common_header->log_pos, llbuf);
      error_msg.append(llbuf, strlen(llbuf));
      goto err;
    }
    goto skip_relay_logging;
  }
  break;

  case binary_log::PREVIOUS_GTIDS_LOG_EVENT:
  {
    /*
      This event does not have any meaning for the slave and
      was just sent to show the slave the master is making
      progress and avoid possible deadlocks.
      So at this point, the event is replaced by a rotate
      event what will make the slave to update what it knows
      about the master's coordinates.
    */
    inc_pos= 0;
    mi->set_master_log_pos(mi->get_master_log_pos() + event_len);
    memcpy(rli->ign_master_log_name_end, mi->get_master_log_name(), FN_REFLEN);
    rli->ign_master_log_pos_end= mi->get_master_log_pos();

    if (write_ignored_events_info_to_relay_log(mi->info_thd, mi))
      goto err;

    goto skip_relay_logging;
  }
  break;

  case binary_log::GTID_LOG_EVENT:
  {
    global_sid_lock->rdlock();
    /*
      This can happen if the master uses GTID_MODE=OFF_PERMISSIVE, and
      sends GTID events to the slave. A possible scenario is that user
      does not follow the upgrade procedure for GTIDs, and creates a
      topology like A->B->C, where A uses GTID_MODE=ON_PERMISSIVE, B
      uses GTID_MODE=OFF_PERMISSIVE, and C uses GTID_MODE=OFF.  Each
      connection is allowed, but the master A will generate GTID
      transactions which will be sent through B to C.  Then C will hit
      this error.
    */
    if (get_gtid_mode(GTID_MODE_LOCK_SID) == GTID_MODE_OFF)
    {
      global_sid_lock->unlock();
      error= ER_CANT_REPLICATE_GTID_WITH_GTID_MODE_OFF;
      reported_error= true;
      mi->report(ERROR_LEVEL, ER_CANT_REPLICATE_GTID_WITH_GTID_MODE_OFF,
                 ER(ER_CANT_REPLICATE_GTID_WITH_GTID_MODE_OFF),
                 mi->get_master_log_name(), mi->get_master_log_pos());
      goto err;
    }
    Gtid_log_event gtid_ev(buf,
                           checksum_alg != binary_log::BINLOG_CHECKSUM_ALG_OFF ?
                           event_len - BINLOG_CHECKSUM_LEN : event_len,
                           mi->get_mi_description_event());
    gtid.sidno= gtid_ev.get_sidno(false);
    global_sid_lock->unlock();
    if (gtid.sidno < 0)
      goto err;
    gtid.gno= gtid_ev.get_gno();
    inc_pos= event_len;
  }
  break;

  case binary_log::ANONYMOUS_GTID_LOG_EVENT:
    /*
      This cannot normally happen, because the master has a check that
      prevents it from sending anonymous events when auto_position is
      enabled.  However, the master could be something else than
      mysqld, which could contain bugs that we have no control over.
      So we need this check on the slave to be sure that whoever is on
      the other side of the protocol does not break the protocol.
    */
    if (mi->is_auto_position())
    {
      error= ER_CANT_REPLICATE_ANONYMOUS_WITH_AUTO_POSITION;
      reported_error= true;
      mi->report(ERROR_LEVEL, ER_CANT_REPLICATE_ANONYMOUS_WITH_AUTO_POSITION,
                 ER(ER_CANT_REPLICATE_ANONYMOUS_WITH_AUTO_POSITION),
                 mi->get_master_log_name(), mi->get_master_log_pos());
      goto err;
    }
    /*
      This can happen if the master uses GTID_MODE=ON_PERMISSIVE, and
      sends an anonymous event to the slave. A possible scenario is
      that user does not follow the upgrade procedure for GTIDs, and
      creates a topology like A->B->C, where A uses
      GTID_MODE=OFF_PERMISSIVE, B uses GTID_MODE=ON_PERMISSIVE, and C
      uses GTID_MODE=ON.  Each connection is allowed, but the master A
      will generate anonymous transactions which will be sent through
      B to C.  Then C will hit this error.
    */
    else if (get_gtid_mode(GTID_MODE_LOCK_NONE) == GTID_MODE_ON)
    {
      error= ER_CANT_REPLICATE_ANONYMOUS_WITH_GTID_MODE_ON;
      reported_error= true;
      mi->report(ERROR_LEVEL, ER_CANT_REPLICATE_ANONYMOUS_WITH_GTID_MODE_ON,
                 ER(ER_CANT_REPLICATE_ANONYMOUS_WITH_GTID_MODE_ON),
                 mi->get_master_log_name(), mi->get_master_log_pos());
      goto err;
    }
    /* fall through */

  default:
    inc_pos= event_len;
  break;
  }

  /*
    Simulate an unknown ignorable log event by rewriting the write_rows log
    event and previous_gtids log event before writing them in relay log.
  */
  DBUG_EXECUTE_IF("simulate_unknown_ignorable_log_event",
    if (event_type == binary_log::WRITE_ROWS_EVENT ||
        event_type == binary_log::PREVIOUS_GTIDS_LOG_EVENT)
    {
      char *event_buf= const_cast<char*>(buf);
      /* Overwrite the log event type with an unknown type. */
      event_buf[EVENT_TYPE_OFFSET]= binary_log::ENUM_END_EVENT + 1;
      /* Set LOG_EVENT_IGNORABLE_F for the log event. */
      int2store(event_buf + FLAGS_OFFSET,
                uint2korr(event_buf + FLAGS_OFFSET) | LOG_EVENT_IGNORABLE_F);
    }
  );

  /*
     If this event is originating from this server, don't queue it.
     We don't check this for 3.23 events because it's simpler like this; 3.23
     will be filtered anyway by the SQL slave thread which also tests the
     server id (we must also keep this test in the SQL thread, in case somebody
     upgrades a 4.0 slave which has a not-filtered relay log).

     ANY event coming from ourselves can be ignored: it is obvious for queries;
     for STOP_EVENT/ROTATE_EVENT/START_EVENT: these cannot come from ourselves
     (--log-slave-updates would not log that) unless this slave is also its
     direct master (an unsupported, useless setup!).
  */

  mysql_mutex_lock(log_lock);
  s_id= uint4korr(buf + SERVER_ID_OFFSET);

  /*
    If server_id_bits option is set we need to mask out irrelevant bits
    when checking server_id, but we still put the full unmasked server_id
    into the Relay log so that it can be accessed when applying the event
  */
  s_id&= opt_server_id_mask;

  if ((s_id == ::server_id && !mi->rli->replicate_same_server_id) ||
      /*
        the following conjunction deals with IGNORE_SERVER_IDS, if set
        If the master is on the ignore list, execution of
        format description log events and rotate events is necessary.
      */
      (mi->ignore_server_ids->dynamic_ids.size() > 0 &&
       mi->shall_ignore_server_id(s_id) &&
       /* everything is filtered out from non-master */
       (s_id != mi->master_id ||
        /* for the master meta information is necessary */
        (event_type != binary_log::FORMAT_DESCRIPTION_EVENT &&
         event_type != binary_log::ROTATE_EVENT))))
  {
    /*
      Do not write it to the relay log.
      a) We still want to increment mi->get_master_log_pos(), so that we won't
      re-read this event from the master if the slave IO thread is now
      stopped/restarted (more efficient if the events we are ignoring are big
      LOAD DATA INFILE).
      b) We want to record that we are skipping events, for the information of
      the slave SQL thread, otherwise that thread may let
      rli->group_relay_log_pos stay too small if the last binlog's event is
      ignored.
      But events which were generated by this slave and which do not exist in
      the master's binlog (i.e. Format_desc, Rotate & Stop) should not increment
      mi->get_master_log_pos().
      If the event is originated remotely and is being filtered out by
      IGNORE_SERVER_IDS it increments mi->get_master_log_pos()
      as well as rli->group_relay_log_pos.
    */
    if (!(s_id == ::server_id && !mi->rli->replicate_same_server_id) ||
        (event_type != binary_log::FORMAT_DESCRIPTION_EVENT &&
         event_type != binary_log::ROTATE_EVENT &&
         event_type != binary_log::STOP_EVENT))
    {
      mi->set_master_log_pos(mi->get_master_log_pos() + inc_pos);
      memcpy(rli->ign_master_log_name_end, mi->get_master_log_name(), FN_REFLEN);
      DBUG_ASSERT(rli->ign_master_log_name_end[0]);
      rli->ign_master_log_pos_end= mi->get_master_log_pos();
    }
    rli->relay_log.signal_update(); // the slave SQL thread needs to re-check
    DBUG_PRINT("info", ("master_log_pos: %lu, event originating from %u server, ignored",
                        (ulong) mi->get_master_log_pos(), uint4korr(buf + SERVER_ID_OFFSET)));
  }
  else
  {
    /* write the event to the relay log */
    if (likely(rli->relay_log.append_buffer(buf, event_len, mi) == 0))
    {
      mi->set_master_log_pos(mi->get_master_log_pos() + inc_pos);
      DBUG_PRINT("info", ("master_log_pos: %lu", (ulong) mi->get_master_log_pos()));
      rli->relay_log.harvest_bytes_written(&rli->log_space_total);

      /*
        If this event is GTID_LOG_EVENT we store its GTID to add to the
        Retrieved_Gtid_Set later, when the last event of the transaction be
        queued.
      */
      if (event_type == binary_log::GTID_LOG_EVENT)
      {
        mi->set_last_gtid_queued(gtid);
      }

      /*
        If we are starting an anonymous transaction, we have to discard
        the GTID of the partial transaction that was not finished (if
        there is one).
        */
      if (event_type == binary_log::ANONYMOUS_GTID_LOG_EVENT)
      {
#ifndef DBUG_OFF
        if (!mi->get_last_gtid_queued()->is_empty())
        {
          DBUG_PRINT("info", ("Discarding Gtid(%d, %lld) as the transaction "
                              "wasn't complete and we found an "
                              "ANONYMOUS_GTID_LOG_EVENT.",
                              mi->get_last_gtid_queued()->sidno,
                              mi->get_last_gtid_queued()->gno));
        }
#endif
        mi->clear_last_gtid_queued();
      }
    }
    else
    {
      error= ER_SLAVE_RELAY_LOG_WRITE_FAILURE;
    }
    rli->ign_master_log_name_end[0]= 0; // last event is not ignored
    if (save_buf != NULL)
      buf= save_buf;
  }
  mysql_mutex_unlock(log_lock);
skip_relay_logging:

err:
  if (unlock_data_lock)
    mysql_mutex_unlock(&mi->data_lock);
  DBUG_PRINT("info", ("error: %d", error));
  if (error && !reported_error)
    mi->report(ERROR_LEVEL, error, ER(error), 
               (error == ER_SLAVE_RELAY_LOG_WRITE_FAILURE)?
               "could not queue event from master" :
               error_msg.ptr());
  DBUG_RETURN(error);
}

/**
  Hook to detach the active VIO before closing a connection handle.

  The client API might close the connection (and associated data)
  in case it encounters a unrecoverable (network) error. This hook
  is called from the client code before the VIO handle is deleted
  allows the thread to detach the active vio so it does not point
  to freed memory.

  Other calls to THD::clear_active_vio throughout this module are
  redundant due to the hook but are left in place for illustrative
  purposes.
*/

extern "C" void slave_io_thread_detach_vio()
{
  THD *thd= current_thd;
  if (thd && thd->slave_thread)
    thd->clear_active_vio();
}


/*
  Try to connect until successful or slave killed

  SYNPOSIS
    safe_connect()
    thd                 Thread handler for slave
    mysql               MySQL connection handle
    mi                  Replication handle

  RETURN
    0   ok
    #   Error
*/

static int safe_connect(THD* thd, MYSQL* mysql, Master_info* mi)
{
  DBUG_ENTER("safe_connect");

  DBUG_RETURN(connect_to_master(thd, mysql, mi, 0, 0));
}


/*
  SYNPOSIS
    connect_to_master()

  IMPLEMENTATION
    Try to connect until successful or slave killed or we have retried
    mi->retry_count times
*/

static int connect_to_master(THD* thd, MYSQL* mysql, Master_info* mi,
                             bool reconnect, bool suppress_warnings)
{
  int slave_was_killed= 0;
  int last_errno= -2;                           // impossible error
  ulong err_count=0;
  char llbuff[22];
  char password[MAX_PASSWORD_LENGTH + 1];
  size_t password_size= sizeof(password);
  DBUG_ENTER("connect_to_master");
  set_slave_max_allowed_packet(thd, mysql);
#ifndef DBUG_OFF
  mi->events_until_exit = disconnect_slave_event_count;
#endif
  ulong client_flag= CLIENT_REMEMBER_OPTIONS;
  if (opt_slave_compressed_protocol)
    client_flag|= CLIENT_COMPRESS;              /* We will use compression */

  mysql_options(mysql, MYSQL_OPT_CONNECT_TIMEOUT, (char *) &slave_net_timeout);
  mysql_options(mysql, MYSQL_OPT_READ_TIMEOUT, (char *) &slave_net_timeout);

  if (mi->bind_addr[0])
  {
    DBUG_PRINT("info",("bind_addr: %s", mi->bind_addr));
    mysql_options(mysql, MYSQL_OPT_BIND, mi->bind_addr);
  }

#ifdef HAVE_OPENSSL
  if (mi->ssl)
  {
    const static my_bool ssl_enforce_true= TRUE;
    mysql_ssl_set(mysql,
                  mi->ssl_key[0]?mi->ssl_key:0,
                  mi->ssl_cert[0]?mi->ssl_cert:0,
                  mi->ssl_ca[0]?mi->ssl_ca:0,
                  mi->ssl_capath[0]?mi->ssl_capath:0,
                  mi->ssl_cipher[0]?mi->ssl_cipher:0);
#ifdef HAVE_YASSL
    mi->ssl_crl[0]= '\0';
    mi->ssl_crlpath[0]= '\0';
#endif
    mysql_options(mysql, MYSQL_OPT_SSL_CRL,
                  mi->ssl_crl[0] ? mi->ssl_crl : 0);
    mysql_options(mysql, MYSQL_OPT_SSL_CRLPATH,
                  mi->ssl_crlpath[0] ? mi->ssl_crlpath : 0);
    mysql_options(mysql, MYSQL_OPT_SSL_VERIFY_SERVER_CERT,
                  &mi->ssl_verify_server_cert);
    /* we always enforce SSL if SSL is turned on */
    mysql_options(mysql, MYSQL_OPT_SSL_ENFORCE, &ssl_enforce_true);
  }
#endif

  /*
    If server's default charset is not supported (like utf16, utf32) as client
    charset, then set client charset to 'latin1' (default client charset).
  */
  if (is_supported_parser_charset(default_charset_info))
    mysql_options(mysql, MYSQL_SET_CHARSET_NAME, default_charset_info->csname);
  else
  {
    sql_print_information("'%s' can not be used as client character set. "
                          "'%s' will be used as default client character set "
                          "while connecting to master.",
                          default_charset_info->csname,
                          default_client_charset_info->csname);
    mysql_options(mysql, MYSQL_SET_CHARSET_NAME,
                  default_client_charset_info->csname);
  }


  /* This one is not strictly needed but we have it here for completeness */
  mysql_options(mysql, MYSQL_SET_CHARSET_DIR, (char *) charsets_dir);

  if (mi->is_start_plugin_auth_configured())
  {
    DBUG_PRINT("info", ("Slaving is using MYSQL_DEFAULT_AUTH %s",
                        mi->get_start_plugin_auth()));
    mysql_options(mysql, MYSQL_DEFAULT_AUTH, mi->get_start_plugin_auth());
  }
  
  if (mi->is_start_plugin_dir_configured())
  {
    DBUG_PRINT("info", ("Slaving is using MYSQL_PLUGIN_DIR %s",
                        mi->get_start_plugin_dir()));
    mysql_options(mysql, MYSQL_PLUGIN_DIR, mi->get_start_plugin_dir());
  }
  /* Set MYSQL_PLUGIN_DIR in case master asks for an external authentication plugin */
  else if (opt_plugin_dir_ptr && *opt_plugin_dir_ptr)
    mysql_options(mysql, MYSQL_PLUGIN_DIR, opt_plugin_dir_ptr);
  
  if (!mi->is_start_user_configured())
    sql_print_warning("%s", ER(ER_INSECURE_CHANGE_MASTER));

  if (mi->get_password(password, &password_size))
  {
    mi->report(ERROR_LEVEL, ER_SLAVE_FATAL_ERROR,
               ER(ER_SLAVE_FATAL_ERROR),
               "Unable to configure password when attempting to "
               "connect to the master server. Connection attempt "
               "terminated.");
    DBUG_RETURN(1);
  }

  const char* user= mi->get_user();
  if (user == NULL || user[0] == 0)
  {
    mi->report(ERROR_LEVEL, ER_SLAVE_FATAL_ERROR,
               ER(ER_SLAVE_FATAL_ERROR),
               "Invalid (empty) username when attempting to "
               "connect to the master server. Connection attempt "
               "terminated.");
    DBUG_RETURN(1);
  }

  while (!(slave_was_killed = io_slave_killed(thd,mi))
         && (reconnect ? mysql_reconnect(mysql) != 0 :
             mysql_real_connect(mysql, mi->host, user,
                                password, 0, mi->port, 0, client_flag) == 0))
  {
    /*
       SHOW SLAVE STATUS will display the number of retries which
       would be real retry counts instead of mi->retry_count for
       each connection attempt by 'Last_IO_Error' entry.
    */
    last_errno=mysql_errno(mysql);
    suppress_warnings= 0;
    mi->report(ERROR_LEVEL, last_errno,
               "error %s to master '%s@%s:%d'"
               " - retry-time: %d  retries: %lu",
               (reconnect ? "reconnecting" : "connecting"),
               mi->get_user(), mi->host, mi->port,
               mi->connect_retry, err_count + 1);
    /*
      By default we try forever. The reason is that failure will trigger
      master election, so if the user did not set mi->retry_count we
      do not want to have election triggered on the first failure to
      connect
    */
    if (++err_count == mi->retry_count)
    {
      slave_was_killed=1;
      break;
    }
    slave_sleep(thd, mi->connect_retry, io_slave_killed, mi);
  }

  if (!slave_was_killed)
  {
    mi->clear_error(); // clear possible left over reconnect error
    if (reconnect)
    {
      if (!suppress_warnings)
        sql_print_information("Slave%s: connected to master '%s@%s:%d',"
                              "replication resumed in log '%s' at position %s",
                              mi->get_for_channel_str(), mi->get_user(),
                              mi->host, mi->port,
                              mi->get_io_rpl_log_name(),
                              llstr(mi->get_master_log_pos(),llbuff));
    }
    else
    {
      query_logger.general_log_print(thd, COM_CONNECT_OUT, "%s@%s:%d",
                                     mi->get_user(), mi->host, mi->port);
    }

    thd->set_active_vio(mysql->net.vio);
  }
  mysql->reconnect= 1;
  DBUG_PRINT("exit",("slave_was_killed: %d", slave_was_killed));
  DBUG_RETURN(slave_was_killed);
}


/*
  safe_reconnect()

  IMPLEMENTATION
    Try to connect until successful or slave killed or we have retried
    mi->retry_count times
*/

static int safe_reconnect(THD* thd, MYSQL* mysql, Master_info* mi,
                          bool suppress_warnings)
{
  DBUG_ENTER("safe_reconnect");
  DBUG_RETURN(connect_to_master(thd, mysql, mi, 1, suppress_warnings));
}


/*
  Called when we notice that the current "hot" log got rotated under our feet.
*/

static IO_CACHE *reopen_relay_log(Relay_log_info *rli, const char **errmsg)
{
  DBUG_ENTER("reopen_relay_log");
  DBUG_ASSERT(rli->cur_log != &rli->cache_buf);
  DBUG_ASSERT(rli->cur_log_fd == -1);

  IO_CACHE *cur_log = rli->cur_log=&rli->cache_buf;
  if ((rli->cur_log_fd=open_binlog_file(cur_log,rli->get_event_relay_log_name(),
                                        errmsg)) <0)
    DBUG_RETURN(0);
  /*
    We want to start exactly where we was before:
    relay_log_pos       Current log pos
    pending             Number of bytes already processed from the event
  */
  rli->set_event_relay_log_pos(max<ulonglong>(rli->get_event_relay_log_pos(),
                                              BIN_LOG_HEADER_SIZE));
  my_b_seek(cur_log,rli->get_event_relay_log_pos());
  DBUG_RETURN(cur_log);
}


/**
  Reads next event from the relay log.  Should be called from the
  slave IO thread.

  @param rli Relay_log_info structure for the slave IO thread.

  @return The event read, or NULL on error.  If an error occurs, the
  error is reported through the sql_print_information() or
  sql_print_error() functions.
*/
static Log_event* next_event(Relay_log_info* rli)
{
  Log_event* ev;
  IO_CACHE* cur_log = rli->cur_log;
  mysql_mutex_t *log_lock = rli->relay_log.get_log_lock();
  const char* errmsg=0;
  THD* thd = rli->info_thd;
  DBUG_ENTER("next_event");

  DBUG_ASSERT(thd != 0);

#ifndef DBUG_OFF
  if (abort_slave_event_count && !rli->events_until_exit--)
    DBUG_RETURN(0);
#endif

  /*
    For most operations we need to protect rli members with data_lock,
    so we assume calling function acquired this mutex for us and we will
    hold it for the most of the loop below However, we will release it
    whenever it is worth the hassle,  and in the cases when we go into a
    mysql_cond_wait() with the non-data_lock mutex
  */
  mysql_mutex_assert_owner(&rli->data_lock);

  while (!sql_slave_killed(thd,rli))
  {
    /*
      We can have two kinds of log reading:
      hot_log:
        rli->cur_log points at the IO_CACHE of relay_log, which
        is actively being updated by the I/O thread. We need to be careful
        in this case and make sure that we are not looking at a stale log that
        has already been rotated. If it has been, we reopen the log.

      The other case is much simpler:
        We just have a read only log that nobody else will be updating.
    */
    bool hot_log;
    if ((hot_log = (cur_log != &rli->cache_buf)))
    {
      DBUG_ASSERT(rli->cur_log_fd == -1); // foreign descriptor
      mysql_mutex_lock(log_lock);

      /*
        Reading xxx_file_id is safe because the log will only
        be rotated when we hold relay_log.LOCK_log
      */
      if (rli->relay_log.get_open_count() != rli->cur_log_old_open_count)
      {
        // The master has switched to a new log file; Reopen the old log file
        cur_log=reopen_relay_log(rli, &errmsg);
        mysql_mutex_unlock(log_lock);
        if (!cur_log)                           // No more log files
          goto err;
        hot_log=0;                              // Using old binary log
      }
    }
    /* 
      As there is no guarantee that the relay is open (for example, an I/O
      error during a write by the slave I/O thread may have closed it), we
      have to test it.
    */
    if (!my_b_inited(cur_log))
      goto err;
#ifndef DBUG_OFF
    {
      DBUG_PRINT("info", ("assertion skip %lu file pos %lu event relay log pos %lu file %s\n",
        (ulong) rli->slave_skip_counter, (ulong) my_b_tell(cur_log),
        (ulong) rli->get_event_relay_log_pos(),
        rli->get_event_relay_log_name()));

      /* This is an assertion which sometimes fails, let's try to track it */
      char llbuf1[22], llbuf2[22];
      DBUG_PRINT("info", ("my_b_tell(cur_log)=%s rli->event_relay_log_pos=%s",
                          llstr(my_b_tell(cur_log),llbuf1),
                          llstr(rli->get_event_relay_log_pos(),llbuf2)));

      DBUG_ASSERT(my_b_tell(cur_log) >= BIN_LOG_HEADER_SIZE);
      DBUG_ASSERT(my_b_tell(cur_log) == rli->get_event_relay_log_pos() || rli->is_parallel_exec());

      DBUG_PRINT("info", ("next_event group master %s %lu group relay %s %lu event %s %lu\n",
        rli->get_group_master_log_name(),
        (ulong) rli->get_group_master_log_pos(),
        rli->get_group_relay_log_name(),
        (ulong) rli->get_group_relay_log_pos(),
        rli->get_event_relay_log_name(),
        (ulong) rli->get_event_relay_log_pos()));
    }
#endif
    rli->set_event_start_pos(my_b_tell(cur_log));
    /*
      Relay log is always in new format - if the master is 3.23, the
      I/O thread will convert the format for us.
      A problem: the description event may be in a previous relay log. So if
      the slave has been shutdown meanwhile, we would have to look in old relay
      logs, which may even have been deleted. So we need to write this
      description event at the beginning of the relay log.
      When the relay log is created when the I/O thread starts, easy: the
      master will send the description event and we will queue it.
      But if the relay log is created by new_file(): then the solution is:
      MYSQL_BIN_LOG::open() will write the buffered description event.
    */
    if ((ev= Log_event::read_log_event(cur_log, 0,
                                       rli->get_rli_description_event(),
                                       opt_slave_sql_verify_checksum)))
    {
      DBUG_ASSERT(thd==rli->info_thd);
      /*
        read it while we have a lock, to avoid a mutex lock in
        inc_event_relay_log_pos()
      */
      rli->set_future_event_relay_log_pos(my_b_tell(cur_log));
      ev->future_event_relay_log_pos= rli->get_future_event_relay_log_pos();

      if (hot_log)
        mysql_mutex_unlock(log_lock);
      /*
         MTS checkpoint in the successful read branch.
         The following block makes sure that
         a. GAQ the job assignment control resource is not run out of space, and
         b. Last executed transaction coordinates are advanced whenever
            there's been progress by Workers.
         Notice, MTS logical clock scheduler does not introduce any
         own specfics even though internally it may need to learn about
         the done status of a job.
      */
      bool force= (rli->checkpoint_seqno > (rli->checkpoint_group - 1));
      if (rli->is_parallel_exec() && (opt_mts_checkpoint_period != 0 || force))
      {
        ulonglong period= static_cast<ulonglong>(opt_mts_checkpoint_period * 1000000ULL);
        mysql_mutex_unlock(&rli->data_lock);
        /*
          At this point the coordinator has is delegating jobs to workers and
          the checkpoint routine must be periodically invoked.
        */
        (void) mts_checkpoint_routine(rli, period, force, true/*need_data_lock=true*/); // TODO: ALFRANIO ERROR
        DBUG_ASSERT(!force ||
                    (force && (rli->checkpoint_seqno <= (rli->checkpoint_group - 1))) ||
                    sql_slave_killed(thd, rli));
        mysql_mutex_lock(&rli->data_lock);
      }
      DBUG_RETURN(ev);
    }
    DBUG_ASSERT(thd==rli->info_thd);
    if (opt_reckless_slave)                     // For mysql-test
      cur_log->error = 0;
    if (cur_log->error < 0)
    {
      errmsg = "slave SQL thread aborted because of I/O error";
      if (rli->mts_group_status == Relay_log_info::MTS_IN_GROUP)
        /*
          MTS group status is set to MTS_KILLED_GROUP, whenever a read event
          error happens and there was already a non-terminal event scheduled.
        */
        rli->mts_group_status= Relay_log_info::MTS_KILLED_GROUP;
      if (hot_log)
        mysql_mutex_unlock(log_lock);
      goto err;
    }
    if (!cur_log->error) /* EOF */
    {
      /*
        On a hot log, EOF means that there are no more updates to
        process and we must block until I/O thread adds some and
        signals us to continue
      */
      if (hot_log)
      {
        /*
          We say in Seconds_Behind_Master that we have "caught up". Note that
          for example if network link is broken but I/O slave thread hasn't
          noticed it (slave_net_timeout not elapsed), then we'll say "caught
          up" whereas we're not really caught up. Fixing that would require
          internally cutting timeout in smaller pieces in network read, no
          thanks. Another example: SQL has caught up on I/O, now I/O has read
          a new event and is queuing it; the false "0" will exist until SQL
          finishes executing the new event; it will be look abnormal only if
          the events have old timestamps (then you get "many", 0, "many").

          Transient phases like this can be fixed with implemeting
          Heartbeat event which provides the slave the status of the
          master at time the master does not have any new update to send.
          Seconds_Behind_Master would be zero only when master has no
          more updates in binlog for slave. The heartbeat can be sent
          in a (small) fraction of slave_net_timeout. Until it's done
          rli->last_master_timestamp is temporarely (for time of
          waiting for the following event) reset whenever EOF is
          reached.
        */

        /* shows zero while it is sleeping (and until the next event
           is about to be executed).  Note, in MTS case
           Seconds_Behind_Master resetting follows slightly different
           schema where reaching EOF is not enough.  The status
           parameter is updated per some number of processed group of
           events. The number can't be greater than
           @@global.slave_checkpoint_group and anyway SBM updating
           rate does not exceed @@global.slave_checkpoint_period.
           Notice that SBM is set to a new value after processing the
           terminal event (e.g Commit) of a group.  Coordinator resets
           SBM when notices no more groups left neither to read from
           Relay-log nor to process by Workers.
        */
        if (!rli->is_parallel_exec())
          rli->last_master_timestamp= 0;

        DBUG_ASSERT(rli->relay_log.get_open_count() ==
                    rli->cur_log_old_open_count);

        if (rli->ign_master_log_name_end[0])
        {
          /* We generate and return a Rotate, to make our positions advance */
          DBUG_PRINT("info",("seeing an ignored end segment"));
          ev= new Rotate_log_event(rli->ign_master_log_name_end,
                                   0, rli->ign_master_log_pos_end,
                                   Rotate_log_event::DUP_NAME);
          rli->ign_master_log_name_end[0]= 0;
          mysql_mutex_unlock(log_lock);
          if (unlikely(!ev))
          {
            errmsg= "Slave SQL thread failed to create a Rotate event "
              "(out of memory?), SHOW SLAVE STATUS may be inaccurate";
            goto err;
          }
          ev->server_id= 0; // don't be ignored by slave SQL thread
          DBUG_RETURN(ev);
        }

        /*
          We can, and should release data_lock while we are waiting for
          update. If we do not, show slave status will block
        */
        mysql_mutex_unlock(&rli->data_lock);

        /*
          Possible deadlock :
          - the I/O thread has reached log_space_limit
          - the SQL thread has read all relay logs, but cannot purge for some
          reason:
            * it has already purged all logs except the current one
            * there are other logs than the current one but they're involved in
            a transaction that finishes in the current one (or is not finished)
          Solution :
          Wake up the possibly waiting I/O thread, and set a boolean asking
          the I/O thread to temporarily ignore the log_space_limit
          constraint, because we do not want the I/O thread to block because of
          space (it's ok if it blocks for any other reason (e.g. because the
          master does not send anything). Then the I/O thread stops waiting
          and reads one more event and starts honoring log_space_limit again.

          If the SQL thread needs more events to be able to rotate the log (it
          might need to finish the current group first), then it can ask for one
          more at a time. Thus we don't outgrow the relay log indefinitely,
          but rather in a controlled manner, until the next rotate.

          When the SQL thread starts it sets ignore_log_space_limit to false. 
          We should also reset ignore_log_space_limit to 0 when the user does 
          RESET SLAVE, but in fact, no need as RESET SLAVE requires that the slave
          be stopped, and the SQL thread sets ignore_log_space_limit to 0 when
          it stops.
        */
        mysql_mutex_lock(&rli->log_space_lock);

        /* 
          If we have reached the limit of the relay space and we
          are going to sleep, waiting for more events:

          1. If outside a group, SQL thread asks the IO thread 
             to force a rotation so that the SQL thread purges 
             logs next time it processes an event (thus space is
             freed).

          2. If in a group, SQL thread asks the IO thread to 
             ignore the limit and queues yet one more event 
             so that the SQL thread finishes the group and 
             is are able to rotate and purge sometime soon.
         */
        if (rli->log_space_limit && 
            rli->log_space_limit < rli->log_space_total)
        {
          /* force rotation if not in an unfinished group */
          if (!rli->is_parallel_exec())
          {
            rli->sql_force_rotate_relay= !rli->is_in_group();
          }
          else
          {
            rli->sql_force_rotate_relay=
              (rli->mts_group_status != Relay_log_info::MTS_IN_GROUP);
          }
          /* ask for one more event */
          rli->ignore_log_space_limit= true;
        }

        /*
          If the I/O thread is blocked, unblock it.  Ok to broadcast
          after unlock, because the mutex is only destroyed in
          ~Relay_log_info(), i.e. when rli is destroyed, and rli will
          not be destroyed before we exit the present function.
        */
        mysql_mutex_unlock(&rli->log_space_lock);
        mysql_cond_broadcast(&rli->log_space_cond);
        // Note that wait_for_update_relay_log unlocks lock_log !

        if (rli->is_parallel_exec() && (opt_mts_checkpoint_period != 0 ||
            DBUG_EVALUATE_IF("check_slave_debug_group", 1, 0)))
        {
          int ret= 0;
          struct timespec waittime;
          ulonglong period= static_cast<ulonglong>(opt_mts_checkpoint_period * 1000000ULL);
          ulong signal_cnt= rli->relay_log.signal_cnt;

          mysql_mutex_unlock(log_lock);
          do
          {
            /*
              At this point the coordinator has no job to delegate to workers.
              However, workers are executing their assigned jobs and as such
              the checkpoint routine must be periodically invoked.
            */
            (void) mts_checkpoint_routine(rli, period, false, true/*need_data_lock=true*/); // TODO: ALFRANIO ERROR
            mysql_mutex_lock(log_lock);
            // More to the empty relay-log all assigned events done so reset it.
            if (rli->gaq->empty())
              rli->last_master_timestamp= 0;

            if (DBUG_EVALUATE_IF("check_slave_debug_group", 1, 0))
              period= 10000000ULL;

            set_timespec_nsec(&waittime, period);
            ret= rli->relay_log.wait_for_update_relay_log(thd, &waittime);
          } while ((ret == ETIMEDOUT || ret == ETIME) /* todo:remove */ &&
                   signal_cnt == rli->relay_log.signal_cnt && !thd->killed);
        }
        else
        {
          rli->relay_log.wait_for_update_relay_log(thd, NULL);
        }
        
        // re-acquire data lock since we released it earlier
        mysql_mutex_lock(&rli->data_lock);
        continue;
      }
      /*
        If the log was not hot, we need to move to the next log in
        sequence. The next log could be hot or cold, we deal with both
        cases separately after doing some common initialization
      */
      end_io_cache(cur_log);
      DBUG_ASSERT(rli->cur_log_fd >= 0);
      mysql_file_close(rli->cur_log_fd, MYF(MY_WME));
      rli->cur_log_fd = -1;

      if (relay_log_purge)
      {
        /*
          purge_first_log will properly set up relay log coordinates in rli.
          If the group's coordinates are equal to the event's coordinates
          (i.e. the relay log was not rotated in the middle of a group),
          we can purge this relay log too.
          We do ulonglong and string comparisons, this may be slow but
          - purging the last relay log is nice (it can save 1GB of disk), so we
          like to detect the case where we can do it, and given this,
          - I see no better detection method
          - purge_first_log is not called that often
        */
        if (rli->relay_log.purge_first_log
            (rli,
             rli->get_group_relay_log_pos() == rli->get_event_relay_log_pos()
             && !strcmp(rli->get_group_relay_log_name(),rli->get_event_relay_log_name())))
        {
          errmsg = "Error purging processed logs";
          goto err;
        }
        DBUG_PRINT("info", ("next_event group master %s %lu  group relay %s %lu event %s %lu\n",
          rli->get_group_master_log_name(),
          (ulong) rli->get_group_master_log_pos(),
          rli->get_group_relay_log_name(),
          (ulong) rli->get_group_relay_log_pos(),
          rli->get_event_relay_log_name(),
          (ulong) rli->get_event_relay_log_pos()));
      }
      else
      {
        /*
          If hot_log is set, then we already have a lock on
          LOCK_log.  If not, we have to get the lock.

          According to Sasha, the only time this code will ever be executed
          is if we are recovering from a bug.
        */
        if (rli->relay_log.find_next_log(&rli->linfo, !hot_log))
        {
          errmsg = "error switching to the next log";
          goto err;
        }
        rli->set_event_relay_log_pos(BIN_LOG_HEADER_SIZE);
        rli->set_event_relay_log_name(rli->linfo.log_file_name);
        /*
          We may update the worker here but this is not extremlly
          necessary. /Alfranio
        */
        rli->flush_info();
      }

      /* Reset the relay-log-change-notified status of  Slave Workers */
      if (rli->is_parallel_exec())
      {
        DBUG_PRINT("info", ("next_event: MTS group relay log changes to %s %lu\n",
                            rli->get_group_relay_log_name(),
                            (ulong) rli->get_group_relay_log_pos()));
        rli->reset_notified_relay_log_change();
      }

      /*
        Now we want to open this next log. To know if it's a hot log (the one
        being written by the I/O thread now) or a cold log, we can use
        is_active(); if it is hot, we use the I/O cache; if it's cold we open
        the file normally. But if is_active() reports that the log is hot, this
        may change between the test and the consequence of the test. So we may
        open the I/O cache whereas the log is now cold, which is nonsense.
        To guard against this, we need to have LOCK_log.
      */

      DBUG_PRINT("info",("hot_log: %d",hot_log));
      if (!hot_log) /* if hot_log, we already have this mutex */
        mysql_mutex_lock(log_lock);
      if (rli->relay_log.is_active(rli->linfo.log_file_name))
      {
#ifdef EXTRA_DEBUG
        sql_print_information("next log '%s' is currently active",
                              rli->linfo.log_file_name);
#endif
        rli->cur_log= cur_log= rli->relay_log.get_log_file();
        rli->cur_log_old_open_count= rli->relay_log.get_open_count();
        DBUG_ASSERT(rli->cur_log_fd == -1);

        /*
           When the SQL thread is [stopped and] (re)started the
           following may happen:

           1. Log was hot at stop time and remains hot at restart

              SQL thread reads again from hot_log (SQL thread was
              reading from the active log when it was stopped and the
              very same log is still active on SQL thread restart).

              In this case, my_b_seek is performed on cur_log, while
              cur_log points to relay_log.get_log_file();

           2. Log was hot at stop time but got cold before restart

              The log was hot when SQL thread stopped, but it is not
              anymore when the SQL thread restarts.

              In this case, the SQL thread reopens the log, using
              cache_buf, ie, cur_log points to &cache_buf, and thence
              its coordinates are reset.

           3. Log was already cold at stop time

              The log was not hot when the SQL thread stopped, and, of
              course, it will not be hot when it restarts.

              In this case, the SQL thread opens the cold log again,
              using cache_buf, ie, cur_log points to &cache_buf, and
              thence its coordinates are reset.

           4. Log was hot at stop time, DBA changes to previous cold
              log and restarts SQL thread

              The log was hot when the SQL thread was stopped, but the
              user changed the coordinates of the SQL thread to
              restart from a previous cold log.

              In this case, at start time, cur_log points to a cold
              log, opened using &cache_buf as cache, and coordinates
              are reset. However, as it moves on to the next logs, it
              will eventually reach the hot log. If the hot log is the
              same at the time the SQL thread was stopped, then
              coordinates were not reset - the cur_log will point to
              relay_log.get_log_file(), and not a freshly opened
              IO_CACHE through cache_buf. For this reason we need to
              deploy a my_b_seek before calling check_binlog_magic at
              this point of the code (see: BUG#55263 for more
              details).
          
          NOTES: 
            - We must keep the LOCK_log to read the 4 first bytes, as
              this is a hot log (same as when we call read_log_event()
              above: for a hot log we take the mutex).

            - Because of scenario #4 above, we need to have a
              my_b_seek here. Otherwise, we might hit the assertion
              inside check_binlog_magic.
        */

        my_b_seek(cur_log, (my_off_t) 0);
        if (check_binlog_magic(cur_log,&errmsg))
        {
          if (!hot_log)
            mysql_mutex_unlock(log_lock);
          goto err;
        }
        if (!hot_log)
          mysql_mutex_unlock(log_lock);
        continue;
      }
      if (!hot_log)
        mysql_mutex_unlock(log_lock);
      /*
        if we get here, the log was not hot, so we will have to open it
        ourselves. We are sure that the log is still not hot now (a log can get
        from hot to cold, but not from cold to hot). No need for LOCK_log.
      */
#ifdef EXTRA_DEBUG
      sql_print_information("next log '%s' is not active",
                            rli->linfo.log_file_name);
#endif
      // open_binlog_file() will check the magic header
      if ((rli->cur_log_fd=open_binlog_file(cur_log,rli->linfo.log_file_name,
                                            &errmsg)) <0)
        goto err;
    }
    else
    {
      /*
        Read failed with a non-EOF error.
        TODO: come up with something better to handle this error
      */
      if (hot_log)
        mysql_mutex_unlock(log_lock);
      sql_print_error("Slave SQL thread%s: I/O error reading "
                      "event(errno: %d  cur_log->error: %d)",
                      rli->get_for_channel_str(), my_errno,cur_log->error);
      // set read position to the beginning of the event
      my_b_seek(cur_log,rli->get_event_relay_log_pos());
      /* otherwise, we have had a partial read */
      errmsg = "Aborting slave SQL thread because of partial event read";
      break;                                    // To end of function
    }
  }
  if (!errmsg)
  {
    sql_print_information("Error reading relay log event%s: %s",
                          rli->get_for_channel_str(), "slave SQL thread was killed");
    DBUG_RETURN(0);
  }

err:
  if (errmsg)
    sql_print_error("Error reading relay log event%s: %s", rli->get_for_channel_str(), errmsg);
  DBUG_RETURN(0);
}

/*
  Rotate a relay log (this is used only by FLUSH LOGS; the automatic rotation
  because of size is simpler because when we do it we already have all relevant
  locks; here we don't, so this function is mainly taking locks).
  Returns nothing as we cannot catch any error (MYSQL_BIN_LOG::new_file()
  is void).
*/

int rotate_relay_log(Master_info* mi)
{
  DBUG_ENTER("rotate_relay_log");

  mysql_mutex_assert_owner(&mi->data_lock);
  DBUG_EXECUTE_IF("crash_before_rotate_relaylog", DBUG_SUICIDE(););

  Relay_log_info* rli= mi->rli;
  int error= 0;

  /*
     We need to test inited because otherwise, new_file() will attempt to lock
     LOCK_log, which may not be inited (if we're not a slave).
  */
  if (!rli->inited)
  {
    DBUG_PRINT("info", ("rli->inited == 0"));
    goto end;
  }

  /* If the relay log is closed, new_file() will do nothing. */
  error= rli->relay_log.new_file(mi->get_mi_description_event());
  if (error != 0)
    goto end;

  /*
    We harvest now, because otherwise BIN_LOG_HEADER_SIZE will not immediately
    be counted, so imagine a succession of FLUSH LOGS  and assume the slave
    threads are started:
    relay_log_space decreases by the size of the deleted relay log, but does
    not increase, so flush-after-flush we may become negative, which is wrong.
    Even if this will be corrected as soon as a query is replicated on the
    slave (because the I/O thread will then call harvest_bytes_written() which
    will harvest all these BIN_LOG_HEADER_SIZE we forgot), it may give strange
    output in SHOW SLAVE STATUS meanwhile. So we harvest now.
    If the log is closed, then this will just harvest the last writes, probably
    0 as they probably have been harvested.
  */
  rli->relay_log.harvest_bytes_written(&rli->log_space_total);
end:
  DBUG_RETURN(error);
}


/**
  flushes the relay logs of a replication channel.

  @param[in]         mi      Master_info corresponding to the
                             channel.
  @return
    @retval          true     fail
    @retval          false     ok.
*/
bool flush_relay_logs(Master_info *mi)
{
  DBUG_ENTER("flush_relay_logs");
  bool error= false;

  if (mi)
  {
    mysql_mutex_lock(&mi->data_lock);
    if (rotate_relay_log(mi))
      error= true;
    mysql_mutex_unlock(&mi->data_lock);
  }
  DBUG_RETURN(error);
}


/**
   Entry point for FLUSH RELAYLOGS command or to flush relaylogs for
   the FLUSH LOGS command.
   FLUSH LOGS or FLUSH RELAYLOGS needs to flush the relaylogs of all
   the replciaiton channels in multisource replication.
   FLUSH RELAYLOGS FOR CHANNEL flushes only the relaylogs pertaining to
   a channel.

   @param[in]         thd              the client thread carrying the command.

   @return
     @retval           true                fail
     @retval           false              success
*/
bool flush_relay_logs_cmd(THD *thd)
{
  DBUG_ENTER("flush_relay_logs_cmd");
  Master_info *mi= 0;
  LEX *lex= thd->lex;
  bool error =false;

  mysql_mutex_lock(&LOCK_msr_map);

  /*
     lex->mi.channel is NULL, for FLUSH LOGS or when the client thread
     is not present. (See tmp_thd in  the caller).
     When channel is not provided, lex->mi.for_channel is false.
  */
  if (!lex->mi.channel || !lex->mi.for_channel)
  {
    for (mi_map::iterator it= msr_map.begin(); it!= msr_map.end(); it++)
    {
      mi= it->second;

      if ((error = flush_relay_logs(mi)))
        break;
    }
  }
  else
  {

    mi= msr_map.get_mi(lex->mi.channel);

    if (mi)
      error= flush_relay_logs(mi);
    else
    {
      if (thd->system_thread == SYSTEM_THREAD_SLAVE_SQL ||
          thd->system_thread == SYSTEM_THREAD_SLAVE_WORKER)
      {
        /*
          Log warning on SQL or worker threads.
        */
        sql_print_warning(ER(ER_SLAVE_CHANNEL_DOES_NOT_EXIST),
                          lex->mi.channel);
      }
      else
      {
        /*
          Return error on client sessions.
        */
        error= true;
        my_error(ER_SLAVE_CHANNEL_DOES_NOT_EXIST, MYF(0), lex->mi.channel);
      }
    }
  }

  mysql_mutex_unlock(&LOCK_msr_map);

  DBUG_RETURN(error);
}


/**
   Detects, based on master's version (as found in the relay log), if master
   has a certain bug.
   @param rli Relay_log_info which tells the master's version
   @param bug_id Number of the bug as found in bugs.mysql.com
   @param report bool report error message, default TRUE

   @param pred Predicate function that will be called with @c param to
   check for the bug. If the function return @c true, the bug is present,
   otherwise, it is not.

   @param param  State passed to @c pred function.

   @return TRUE if master has the bug, FALSE if it does not.
*/
bool rpl_master_has_bug(const Relay_log_info *rli, uint bug_id, bool report,
                        bool (*pred)(const void *), const void *param)
{
  struct st_version_range_for_one_bug {
    uint        bug_id;
    const uchar introduced_in[3]; // first version with bug
    const uchar fixed_in[3];      // first version with fix
  };
  static struct st_version_range_for_one_bug versions_for_all_bugs[]=
  {
    {24432, { 5, 0, 24 }, { 5, 0, 38 } },
    {24432, { 5, 1, 12 }, { 5, 1, 17 } },
    {33029, { 5, 0,  0 }, { 5, 0, 58 } },
    {33029, { 5, 1,  0 }, { 5, 1, 12 } },
    {37426, { 5, 1,  0 }, { 5, 1, 26 } },
  };
  const uchar *master_ver=
    rli->get_rli_description_event()->server_version_split;

  DBUG_ASSERT(sizeof(rli->get_rli_description_event()->server_version_split) == 3);

  for (uint i= 0;
       i < sizeof(versions_for_all_bugs)/sizeof(*versions_for_all_bugs);i++)
  {
    const uchar *introduced_in= versions_for_all_bugs[i].introduced_in,
      *fixed_in= versions_for_all_bugs[i].fixed_in;
    if ((versions_for_all_bugs[i].bug_id == bug_id) &&
        (memcmp(introduced_in, master_ver, 3) <= 0) &&
        (memcmp(fixed_in,      master_ver, 3) >  0) &&
        (pred == NULL || (*pred)(param)))
    {
      if (!report)
	return TRUE;
      // a short message for SHOW SLAVE STATUS (message length constraints)
      my_printf_error(ER_UNKNOWN_ERROR, "master may suffer from"
                      " http://bugs.mysql.com/bug.php?id=%u"
                      " so slave stops; check error log on slave"
                      " for more info", MYF(0), bug_id);
      // a verbose message for the error log
      rli->report(ERROR_LEVEL, ER_UNKNOWN_ERROR,
                  "According to the master's version ('%s'),"
                  " it is probable that master suffers from this bug:"
                  " http://bugs.mysql.com/bug.php?id=%u"
                  " and thus replicating the current binary log event"
                  " may make the slave's data become different from the"
                  " master's data."
                  " To take no risk, slave refuses to replicate"
                  " this event and stops."
                  " We recommend that all updates be stopped on the"
                  " master and slave, that the data of both be"
                  " manually synchronized,"
                  " that master's binary logs be deleted,"
                  " that master be upgraded to a version at least"
                  " equal to '%d.%d.%d'. Then replication can be"
                  " restarted.",
                  rli->get_rli_description_event()->server_version,
                  bug_id,
                  fixed_in[0], fixed_in[1], fixed_in[2]);
      return TRUE;
    }
  }
  return FALSE;
}

/**
   BUG#33029, For all 5.0 up to 5.0.58 exclusive, and 5.1 up to 5.1.12
   exclusive, if one statement in a SP generated AUTO_INCREMENT value
   by the top statement, all statements after it would be considered
   generated AUTO_INCREMENT value by the top statement, and a
   erroneous INSERT_ID value might be associated with these statement,
   which could cause duplicate entry error and stop the slave.

   Detect buggy master to work around.
 */
bool rpl_master_erroneous_autoinc(THD *thd)
{
  if (thd->rli_slave && thd->rli_slave->info_thd == thd)
  {
    Relay_log_info *c_rli= thd->rli_slave->get_c_rli();

    DBUG_EXECUTE_IF("simulate_bug33029", return TRUE;);
    return rpl_master_has_bug(c_rli, 33029, FALSE, NULL, NULL);
  }
  return FALSE;
}

/**
  a copy of active_mi->rli->slave_skip_counter, for showing in SHOW GLOBAL VARIABLES,
  INFORMATION_SCHEMA.GLOBAL_VARIABLES and @@sql_slave_skip_counter without
  taking all the mutexes needed to access active_mi->rli->slave_skip_counter
  properly.
*/
uint sql_slave_skip_counter;

/**
   Executes a START SLAVE statement.

  @param thd                 Pointer to THD object for the client thread
                             executing the statement.

   @param connection_param   Connection parameters for starting threads

   @param master_param       Master parameters used for starting threads

   @param thread_mask_input  The thread mask that identifies which threads to
                             start. If 0 is passed (start no thread) then this
                             parameter is ignored and all stopped threads are
                             started

   @param mi                 Pointer to Master_info object for the slave's IO
                             thread.

   @param set_mts_settings   If true, the channel uses the server MTS
                             configured settings when starting the applier
                             thread.

   @param net_report         If true, saves the exit status into the
                             Diagnostics_area.

   @return
    @retval 0   success
    @retval !=0 error
*/
int start_slave(THD* thd,
                LEX_SLAVE_CONNECTION* connection_param,
                LEX_MASTER_INFO* master_param,
                int thread_mask_input,
                Master_info* mi,
                bool set_mts_settings,
                bool net_report)
{
  int slave_errno= 0;
  int thread_mask;
  bool error_reported= false;

  DBUG_ENTER("start_slave(THD, lex, lex, int ,Master_info, bool, bool");

  if (check_access(thd, SUPER_ACL, any_db, NULL, NULL, 0, 0))
    DBUG_RETURN(1);

  if (connection_param->user ||
      connection_param->password)
  {
#if defined(HAVE_OPENSSL) && !defined(EMBEDDED_LIBRARY)
    if (!thd->get_protocol()->get_ssl())
      push_warning(thd, Sql_condition::SL_NOTE,
                   ER_INSECURE_PLAIN_TEXT,
                   ER(ER_INSECURE_PLAIN_TEXT));
#endif
#if !defined(HAVE_OPENSSL) && !defined(EMBEDDED_LIBRARY)
    push_warning(thd, Sql_condition::SL_NOTE,
                 ER_INSECURE_PLAIN_TEXT,
                 ER(ER_INSECURE_PLAIN_TEXT));
#endif
  }

  lock_slave_threads(mi);  // this allows us to cleanly read slave_running
  // Get a mask of _stopped_ threads
  init_thread_mask(&thread_mask,mi,1 /* inverse */);
  /*
    Below we will start all stopped threads.  But if the user wants to
    start only one thread, do as if the other thread was running (as we
    don't wan't to touch the other thread), so set the bit to 0 for the
    other thread
  */
  if (thread_mask_input)
  {
    thread_mask&= thread_mask_input;
  }
  if (thread_mask) //some threads are stopped, start them
  {
    if (global_init_info(mi, false, thread_mask))
      slave_errno=ER_MASTER_INFO;
    else if (server_id_supplied && (*mi->host || !(thread_mask & SLAVE_IO)))
    {
      /*
        If we will start IO thread we need to take care of possible
        options provided through the START SLAVE if there is any.
      */
      if (thread_mask & SLAVE_IO)
      {
        if (connection_param->user)
        {
          mi->set_start_user_configured(true);
          mi->set_user(connection_param->user);
        }
        if (connection_param->password)
        {
          mi->set_start_user_configured(true);
          mi->set_password(connection_param->password);
        }
        if (connection_param->plugin_auth)
          mi->set_plugin_auth(connection_param->plugin_auth);
        if (connection_param->plugin_dir)
          mi->set_plugin_dir(connection_param->plugin_dir);
      }

      /*
        If we will start SQL thread we will care about UNTIL options If
        not and they are specified we will ignore them and warn user
        about this fact.
      */
      if (thread_mask & SLAVE_SQL)
      {
        /*
          sql_slave_skip_counter only effects the applier thread which is
          first started. So after sql_slave_skip_counter is copied to
          rli->slave_skip_counter, it is reset to 0.
        */
        mysql_mutex_lock(&LOCK_sql_slave_skip_counter);
        mi->rli->slave_skip_counter= sql_slave_skip_counter;
        sql_slave_skip_counter= 0;
        mysql_mutex_unlock(&LOCK_sql_slave_skip_counter);
        /*
          To cache the MTS system var values and used them in the following
          runtime. The system vars can change meanwhile but having no other
          effects.
          It also allows the per channel definition of this variables.
        */
        if (set_mts_settings)
        {
          mi->rli->opt_slave_parallel_workers= opt_mts_slave_parallel_workers;
          if (mts_parallel_option == MTS_PARALLEL_TYPE_DB_NAME)
            mi->rli->channel_mts_submode = MTS_PARALLEL_TYPE_DB_NAME;
          else
            mi->rli->channel_mts_submode = MTS_PARALLEL_TYPE_LOGICAL_CLOCK;

#ifndef DBUG_OFF
        if (!DBUG_EVALUATE_IF("check_slave_debug_group", 1, 0))
#endif
          mi->rli->checkpoint_group= opt_mts_checkpoint_group;
        }

        mysql_mutex_lock(&mi->rli->data_lock);

        if (master_param->pos)
        {
          if (master_param->relay_log_pos)
            slave_errno= ER_BAD_SLAVE_UNTIL_COND;
          mi->rli->until_condition= Relay_log_info::UNTIL_MASTER_POS;
          mi->rli->until_log_pos= master_param->pos;
          /*
             We don't check thd->lex->mi.log_file_name for NULL here
             since it is checked in sql_yacc.yy
          */
          strmake(mi->rli->until_log_name, master_param->log_file_name,
                  sizeof(mi->rli->until_log_name)-1);
        }
        else if (master_param->relay_log_pos)
        {
          if (master_param->pos)
            slave_errno= ER_BAD_SLAVE_UNTIL_COND;
          mi->rli->until_condition= Relay_log_info::UNTIL_RELAY_POS;
          mi->rli->until_log_pos= master_param->relay_log_pos;
          strmake(mi->rli->until_log_name, master_param->relay_log_name,
                  sizeof(mi->rli->until_log_name)-1);
        }
        else if (master_param->gtid)
        {
          global_sid_lock->wrlock();
          mi->rli->clear_until_condition();
          if (mi->rli->until_sql_gtids.add_gtid_text(master_param->gtid)
              != RETURN_STATUS_OK)
            slave_errno= ER_BAD_SLAVE_UNTIL_COND;
          else {
            mi->rli->until_condition=
              LEX_MASTER_INFO::UNTIL_SQL_BEFORE_GTIDS == master_param->gtid_until_condition
              ? Relay_log_info::UNTIL_SQL_BEFORE_GTIDS
              : Relay_log_info::UNTIL_SQL_AFTER_GTIDS;
            if ((mi->rli->until_condition ==
               Relay_log_info::UNTIL_SQL_AFTER_GTIDS) &&
               mi->rli->opt_slave_parallel_workers != 0)
            {
              mi->rli->opt_slave_parallel_workers= 0;
              push_warning_printf(thd, Sql_condition::SL_NOTE,
                                  ER_MTS_FEATURE_IS_NOT_SUPPORTED,
                                  ER(ER_MTS_FEATURE_IS_NOT_SUPPORTED),
                                  "UNTIL condtion",
                                  "Slave is started in the sequential execution mode.");
            }
          }
          global_sid_lock->unlock();
        }
        else if (master_param->until_after_gaps)
        {
            mi->rli->until_condition= Relay_log_info::UNTIL_SQL_AFTER_MTS_GAPS;
            mi->rli->opt_slave_parallel_workers=
              mi->rli->recovery_parallel_workers;
        }
        else if (master_param->view_id)
        {
          mi->rli->until_condition= Relay_log_info::UNTIL_SQL_VIEW_ID;
          mi->rli->until_view_id.clear();
          mi->rli->until_view_id.append(master_param->view_id);
        }
        else
          mi->rli->clear_until_condition();

        if (mi->rli->until_condition == Relay_log_info::UNTIL_MASTER_POS ||
            mi->rli->until_condition == Relay_log_info::UNTIL_RELAY_POS)
        {
          /* Preparing members for effective until condition checking */
          const char *p= fn_ext(mi->rli->until_log_name);
          char *p_end;
          if (*p)
          {
            //p points to '.'
            mi->rli->until_log_name_extension= strtoul(++p,&p_end, 10);
            /*
              p_end points to the first invalid character. If it equals
              to p, no digits were found, error. If it contains '\0' it
              means  conversion went ok.
            */
            if (p_end==p || *p_end)
              slave_errno=ER_BAD_SLAVE_UNTIL_COND;
          }
          else
            slave_errno=ER_BAD_SLAVE_UNTIL_COND;

          /* mark the cached result of the UNTIL comparison as "undefined" */
          mi->rli->until_log_names_cmp_result=
            Relay_log_info::UNTIL_LOG_NAMES_CMP_UNKNOWN;

          /* Issuing warning then started without --skip-slave-start */
          if (!opt_skip_slave_start)
            push_warning(thd, Sql_condition::SL_NOTE,
                         ER_MISSING_SKIP_SLAVE,
                         ER(ER_MISSING_SKIP_SLAVE));
          if (mi->rli->opt_slave_parallel_workers != 0)
          {
            mi->rli->opt_slave_parallel_workers= 0;
            push_warning_printf(thd, Sql_condition::SL_NOTE,
                                ER_MTS_FEATURE_IS_NOT_SUPPORTED,
                                ER(ER_MTS_FEATURE_IS_NOT_SUPPORTED),
                                "UNTIL condtion",
                                "Slave is started in the sequential execution mode.");
          }
        }

        mysql_mutex_unlock(&mi->rli->data_lock);

        if (!slave_errno)
        {
          slave_errno= check_slave_sql_config_conflict(thd, mi->rli);
          if (slave_errno)
            error_reported= true;
        }
      }
      else if (master_param->pos || master_param->relay_log_pos || master_param->gtid)
        push_warning(thd, Sql_condition::SL_NOTE, ER_UNTIL_COND_IGNORED,
                     ER(ER_UNTIL_COND_IGNORED));

      if (!slave_errno)
        slave_errno = start_slave_threads(false/*need_lock_slave=false*/,
                                          true/*wait_for_start=true*/,
                                          mi,
                                          thread_mask);
    }
    else
      slave_errno = ER_BAD_SLAVE;
  }
  else
  {
    /* no error if all threads are already started, only a warning */
    push_warning_printf(thd, Sql_condition::SL_NOTE,
                        ER_SLAVE_CHANNEL_WAS_RUNNING,
                        ER(ER_SLAVE_CHANNEL_WAS_RUNNING),
                        mi->get_channel());
  }

  /*
    Clean up start information if there was an attempt to start
    the IO thread to avoid any security issue.
  */
  if (slave_errno &&
      (thread_mask & SLAVE_IO) == SLAVE_IO)
    mi->reset_start_info();

  unlock_slave_threads(mi);

  if (slave_errno)
  {
    if (net_report && !error_reported)
    {
      if ((slave_errno==ER_SLAVE_CHANNEL_NOT_RUNNING)||
          (slave_errno==ER_SLAVE_CHANNEL_MUST_STOP))
        my_error(slave_errno, MYF(0), mi->get_channel());
      else
        my_message(slave_errno, ER(slave_errno), MYF(0));
    }
    DBUG_RETURN(slave_errno);
  }

  DBUG_RETURN(0);
}


/**
  Execute a STOP SLAVE statement.

  @param thd              Pointer to THD object for the client thread executing
                          the statement.

  @param mi               Pointer to Master_info object for the slave's IO
                          thread.

  @param net_report       If true, saves the exit status into Diagnostics_area.

  @param for_one_channel  If the method is being invoked only for one channel

  @retval 0 success
  @retval 1 error
*/
int stop_slave(THD* thd, Master_info* mi, bool net_report, bool for_one_channel)
{
  DBUG_ENTER("stop_slave(THD, Master_info, bool, bool");

  int slave_errno;
  if (!thd)
    thd = current_thd;

  if (check_access(thd, SUPER_ACL, any_db, NULL, NULL, 0, 0))
    DBUG_RETURN(1);

  THD_STAGE_INFO(thd, stage_killing_slave);
  int thread_mask;
  lock_slave_threads(mi);

  DBUG_EXECUTE_IF("simulate_hold_run_locks_on_stop_slave",
                  my_sleep(10000000););

  // Get a mask of _running_ threads
  init_thread_mask(&thread_mask,mi,0 /* not inverse*/);

  /*
    Below we will stop all running threads.
    But if the user wants to stop only one thread, do as if the other thread
    was stopped (as we don't wan't to touch the other thread), so set the
    bit to 0 for the other thread
  */
  if (thd->lex->slave_thd_opt)
    thread_mask &= thd->lex->slave_thd_opt;

  if (thread_mask)
  {
    slave_errno= terminate_slave_threads(mi,thread_mask,
                                         rpl_stop_slave_timeout,
                                         false/*need_lock_term=false*/);
  }
  else
  {
    //no error if both threads are already stopped, only a warning
    slave_errno= 0;
    push_warning_printf(thd, Sql_condition::SL_NOTE,
                        ER_SLAVE_CHANNEL_WAS_NOT_RUNNING,
                        ER(ER_SLAVE_CHANNEL_WAS_NOT_RUNNING),
                        mi->get_channel());
  }

  /*
    If the slave has open temp tables and there is a following CHANGE MASTER
    there is a possibility that the temporary tables are left open forever.
    Though we dont restrict failover here, we do warn users. In future, we
    should have a command to delete open temp tables the slave has replicated.
    See WL#7441 regarding this command.
  */

  if (slave_open_temp_tables)
    push_warning(thd, Sql_condition::SL_WARNING,
                 ER_WARN_OPEN_TEMP_TABLES_MUST_BE_ZERO,
                 ER(ER_WARN_OPEN_TEMP_TABLES_MUST_BE_ZERO));

  unlock_slave_threads(mi);

  if (slave_errno)
  {
    if ((slave_errno == ER_STOP_SLAVE_SQL_THREAD_TIMEOUT) ||
        (slave_errno == ER_STOP_SLAVE_IO_THREAD_TIMEOUT))
    {
      push_warning(thd, Sql_condition::SL_NOTE, slave_errno,
                   ER(slave_errno));
      sql_print_warning("%s",ER(slave_errno));
    }
    if (net_report)
      my_message(slave_errno, ER(slave_errno), MYF(0));
    DBUG_RETURN(1);
  }
  else if (net_report && for_one_channel)
    my_ok(thd);

  DBUG_RETURN(0);
}

/**
  Delete slave info objects (mi, rli and workers) corresponding to a channel.

  @param[in]       mi        master_info corresponding to a channel

  @return
    @retval   0                           OK.
    @retval   ER_SLAVE_CHANNEL_DELETE     The channel is not present
*/
int delete_slave_info_object(Master_info *mi)
{

  if (msr_map.delete_mi(mi->get_channel()))
  {
    sql_print_error("Slave%s: Couldn't delete slave info objects",
                    mi->get_for_channel_str());
    my_error(ER_SLAVE_CHANNEL_DELETE, MYF(0), mi->get_channel());

    return ER_SLAVE_CHANNEL_DELETE;
  }
  return 0;
}

/**
  Execute a RESET SLAVE (for all channels), used in Multisource replication.
  If resetting of a particular channel fails, it exits out.

  @param[in]  THD  THD object of the client.

  @retval     0    success
  @retval     1    error
 */

int reset_slave(THD *thd)
{
  DBUG_ENTER("reset_slave(THD)");

  Master_info *mi= 0;
  int result= 0;
  mi_map::iterator it= msr_map.begin();
  if (thd->lex->reset_slave_info.all)
  {
    /* First do reset_slave for default channel */
    mi= msr_map.get_mi(msr_map.get_default_channel());
    if (mi && reset_slave(thd, mi, thd->lex->reset_slave_info.all))
      DBUG_RETURN(1);
    /* Do while iteration for rest of the channels */
    while (it!= msr_map.end())
    {
      if (!it->first.compare(msr_map.get_default_channel()))
      {
        it++;
        continue;
      }
      mi= it->second;
      DBUG_ASSERT(mi);
      if ((result= reset_slave(thd, mi, thd->lex->reset_slave_info.all)))
        break;
      it= msr_map.begin();
    }
  }
  else
  {
    while (it!= msr_map.end())
    {
      mi= it->second;
      DBUG_ASSERT(mi);
      if ((result= reset_slave(thd, mi, thd->lex->reset_slave_info.all)))
        break;
      it++;
    }
  }
  DBUG_RETURN(result);

}


/**
  Execute a RESET SLAVE statement.
  Locks slave threads and unlocks the slave threads after executing
  reset slave.

  @param thd        Pointer to THD object of the client thread executing the
                    statement.

  @param mi         Pointer to Master_info object for the slave.

  @param reset_all  Do a full reset or only clean master info structures

  @retval 0   success
  @retval !=0 error
*/
int reset_slave(THD *thd, Master_info* mi, bool reset_all)
{
  int thread_mask= 0, error= 0;
  const char* errmsg= "Unknown error occured while reseting slave";
  DBUG_ENTER("reset_slave");

  bool no_init_after_delete= false;

  lock_slave_threads(mi);
  init_thread_mask(&thread_mask,mi,0 /* not inverse */);
  if (thread_mask) // We refuse if any slave thread is running
  {
    my_error(ER_SLAVE_CHANNEL_MUST_STOP, MYF(0), mi->get_channel());
    error=ER_SLAVE_CHANNEL_MUST_STOP;
    unlock_slave_threads(mi);
    goto err;
  }

  ha_reset_slave(thd);


  // delete relay logs, clear relay log coordinates

  /*
     For named channels, we have to delete the index and log files
     and not init them
  */
  if (strcmp(mi->get_channel(), msr_map.get_default_channel()))
    no_init_after_delete= true;

  if ((error= mi->rli->purge_relay_logs(thd,
                                        1 /* just reset */,
                                        &errmsg,
                                        no_init_after_delete)))
  {
    my_error(ER_RELAY_LOG_FAIL, MYF(0), errmsg);
    error= ER_RELAY_LOG_FAIL;
    unlock_slave_threads(mi);
    goto err;
  }

  /* Clear master's log coordinates and associated information */
  DBUG_ASSERT(!mi->rli || !mi->rli->slave_running); // none writes in rli table
  mi->clear_in_memory_info(reset_all);

  if (remove_info(mi))
  {
    error= ER_UNKNOWN_ERROR;
    my_error(ER_UNKNOWN_ERROR, MYF(0));
    unlock_slave_threads(mi);
    goto err;
  }

  unlock_slave_threads(mi);

  (void) RUN_HOOK(binlog_relay_io, after_reset_slave, (thd, mi));

  /*
     delete the channel if reset_slave_info.all is set,
     except the default channel
  */
  if (!error && reset_all &&
      strcmp(mi->get_channel(), msr_map.get_default_channel()))
  {
    error= delete_slave_info_object(mi);
  }

err:
  DBUG_RETURN(error);
}


/**
  Entry function for RESET SLAVE command. Function either resets
  the slave for all channels or for a single channel.
  When RESET SLAVE ALL is given, the slave_info_objects (mi, rli & workers)
  are destroyed.

  @param[in]           thd          the client thread with the command.

  @return
    @retval            false            OK
    @retval            true            not OK
*/
bool reset_slave_cmd(THD *thd)
{
  DBUG_ENTER("reset_slave_cmd");

  Master_info *mi;
  LEX *lex= thd->lex;
  bool res= true;  // default, an error

  mysql_mutex_lock(&LOCK_msr_map);

  if (!is_slave_configured())
  {
    my_message(ER_SLAVE_CONFIGURATION, ER(ER_SLAVE_CONFIGURATION), MYF(0));
    mysql_mutex_unlock(&LOCK_msr_map);
    DBUG_RETURN(res= true);
  }

  if (!lex->mi.for_channel)
    res= reset_slave(thd);
  else
  {
    mi= msr_map.get_mi(lex->mi.channel);

    if (mi)
      res= reset_slave(thd, mi, thd->lex->reset_slave_info.all);
    else if (strcmp(msr_map.get_default_channel(), lex->mi.channel))
      my_error(ER_SLAVE_CHANNEL_DOES_NOT_EXIST, MYF(0), lex->mi.channel);
  }

  mysql_mutex_unlock(&LOCK_msr_map);

  DBUG_RETURN(res);
}


/**
   This function checks if the given CHANGE MASTER command has any receive
   option being set or changed.

   - used in change_master().

  @param  lex_mi structure that holds all change master options given on the
          change master command.

  @retval false No change master receive option.
  @retval true  At least one receive option was there.
*/

static bool have_change_master_receive_option(const LEX_MASTER_INFO* lex_mi)
{
  bool have_receive_option= false;

  DBUG_ENTER("have_change_master_receive_option");

  /* Check if *at least one* receive option is given on change master command*/
  if (lex_mi->host ||
      lex_mi->user ||
      lex_mi->password ||
      lex_mi->log_file_name ||
      lex_mi->pos ||
      lex_mi->bind_addr ||
      lex_mi->port ||
      lex_mi->connect_retry ||
      lex_mi->server_id ||
      lex_mi->ssl != LEX_MASTER_INFO::LEX_MI_UNCHANGED ||
      lex_mi->ssl_verify_server_cert != LEX_MASTER_INFO::LEX_MI_UNCHANGED ||
      lex_mi->heartbeat_opt != LEX_MASTER_INFO::LEX_MI_UNCHANGED ||
      lex_mi->retry_count_opt !=  LEX_MASTER_INFO::LEX_MI_UNCHANGED ||
      lex_mi->ssl_key ||
      lex_mi->ssl_cert ||
      lex_mi->ssl_ca ||
      lex_mi->ssl_capath ||
      lex_mi->ssl_cipher ||
      lex_mi->ssl_crl ||
      lex_mi->ssl_crlpath ||
      lex_mi->repl_ignore_server_ids_opt == LEX_MASTER_INFO::LEX_MI_ENABLE)
    have_receive_option= true;

  DBUG_RETURN(have_receive_option);
}

/**
   This function checks if the given CHANGE MASTER command has any execute
   option being set or changed.

   - used in change_master().

  @param  lex_mi structure that holds all change master options given on the
          change master command.

  @param[OUT] need_relay_log_purge
              - If relay_log_file/relay_log_pos options are used,
                we wont delete relaylogs. We set this boolean flag to false.
              - If relay_log_file/relay_log_pos options are NOT used,
                we return the boolean flag UNCHANGED.
              - Used in change_receive_options() and change_master().

  @retval false No change master execute option.
  @retval true  At least one execute option was there.
*/

static bool have_change_master_execute_option(const LEX_MASTER_INFO* lex_mi,
                                              bool* need_relay_log_purge )
{
  bool have_execute_option= false;

  DBUG_ENTER("have_change_master_execute_option");

  /* Check if *at least one* execute option is given on change master command*/
  if (lex_mi->relay_log_name ||
      lex_mi->relay_log_pos ||
      lex_mi->sql_delay != -1)
    have_execute_option= true;

  if (lex_mi->relay_log_name || lex_mi->relay_log_pos)
    *need_relay_log_purge= false;

  DBUG_RETURN(have_execute_option);
}

/**
   This function is called if the change master command had at least one
   receive option. This function then sets or alters the receive option(s)
   given in the command. The execute options are handled in the function
   change_execute_options()

   - used in change_master().
   - Receiver threads should be stopped when this function is called.

  @param thd    Pointer to THD object for the client thread executing the
                statement.

  @param lex_mi structure that holds all change master options given on the
                change master command.
                Coming from the an executing statement or set directly this
                shall contain connection settings like hostname, user, password
                and other settings like the number of connection retries.

  @param mi     Pointer to Master_info object belonging to the slave's IO
                thread.

  @retval 0    no error i.e., success.
  @retval !=0  error.
*/

static int change_receive_options(THD* thd, LEX_MASTER_INFO* lex_mi,
                                  Master_info* mi, bool need_relay_log_purge)
{
  int ret= 0; /* return value. Set if there is an error. */

  DBUG_ENTER("change_receive_options");

  /*
    We want to save the old receive configurations so that we can use them to
    print the changes in these configurations (from-to form). This is used in
    sql_print_information() later.
  */
  char saved_host[HOSTNAME_LENGTH + 1], saved_bind_addr[HOSTNAME_LENGTH + 1];
  uint saved_port= 0;
  char saved_log_name[FN_REFLEN];
  my_off_t saved_log_pos= 0;

  strmake(saved_host, mi->host, HOSTNAME_LENGTH);
  strmake(saved_bind_addr, mi->bind_addr, HOSTNAME_LENGTH);
  saved_port= mi->port;
  strmake(saved_log_name, mi->get_master_log_name(), FN_REFLEN - 1);
  saved_log_pos= mi->get_master_log_pos();

  /*
    If the user specified host or port without binlog or position,
    reset binlog's name to FIRST and position to 4.
  */

  if ((lex_mi->host && strcmp(lex_mi->host, mi->host)) ||
      (lex_mi->port && lex_mi->port != mi->port))
  {
    /*
      This is necessary because the primary key, i.e. host or port, has
      changed.

      The repository does not support direct changes on the primary key,
      so the row is dropped and re-inserted with a new primary key. If we
      don't do that, the master info repository we will end up with several
      rows.
    */
    if (mi->clean_info())
    {
      ret= 1;
      goto err;
    }
    mi->master_uuid[0]= 0;
    mi->master_id= 0;
  }

  if ((lex_mi->host || lex_mi->port) && !lex_mi->log_file_name && !lex_mi->pos)
  {
    char *var_master_log_name= NULL;
    var_master_log_name= const_cast<char*>(mi->get_master_log_name());
    var_master_log_name[0]= '\0';
    mi->set_master_log_pos(BIN_LOG_HEADER_SIZE);
  }

  if (lex_mi->log_file_name)
    mi->set_master_log_name(lex_mi->log_file_name);
  if (lex_mi->pos)
  {
    mi->set_master_log_pos(lex_mi->pos);
  }

  if (lex_mi->log_file_name && !lex_mi->pos)
    push_warning(thd, Sql_condition::SL_WARNING,
                 ER_WARN_ONLY_MASTER_LOG_FILE_NO_POS,
                 ER(ER_WARN_ONLY_MASTER_LOG_FILE_NO_POS));

  DBUG_PRINT("info", ("master_log_pos: %lu", (ulong) mi->get_master_log_pos()));

  if (lex_mi->user || lex_mi->password)
  {
#if defined(HAVE_OPENSSL) && !defined(EMBEDDED_LIBRARY)
    if (!thd->get_protocol()->get_ssl())
      push_warning(thd, Sql_condition::SL_NOTE,
                   ER_INSECURE_PLAIN_TEXT,
                   ER(ER_INSECURE_PLAIN_TEXT));
#endif
#if !defined(HAVE_OPENSSL) && !defined(EMBEDDED_LIBRARY)
    push_warning(thd, Sql_condition::SL_NOTE,
                 ER_INSECURE_PLAIN_TEXT,
                 ER(ER_INSECURE_PLAIN_TEXT));
#endif
    push_warning(thd, Sql_condition::SL_NOTE,
                 ER_INSECURE_CHANGE_MASTER,
                 ER(ER_INSECURE_CHANGE_MASTER));
  }

  if (lex_mi->user)
    mi->set_user(lex_mi->user);
  if (lex_mi->password)
    mi->set_password(lex_mi->password);
  if (lex_mi->host)
    strmake(mi->host, lex_mi->host, sizeof(mi->host)-1);
  if (lex_mi->bind_addr)
    strmake(mi->bind_addr, lex_mi->bind_addr, sizeof(mi->bind_addr)-1);
  if (lex_mi->port)
    mi->port = lex_mi->port;
  if (lex_mi->connect_retry)
    mi->connect_retry = lex_mi->connect_retry;
  if (lex_mi->retry_count_opt !=  LEX_MASTER_INFO::LEX_MI_UNCHANGED)
    mi->retry_count = lex_mi->retry_count;

  if (lex_mi->heartbeat_opt != LEX_MASTER_INFO::LEX_MI_UNCHANGED)
    mi->heartbeat_period = lex_mi->heartbeat_period;
  else if (lex_mi->host || lex_mi->port)
  {
    /*
      If the user specified host or port or both without heartbeat_period,
      we use default value for heartbeat_period. By default, We want to always
      have heartbeat enabled when we switch master unless
      master_heartbeat_period is explicitly set to zero (heartbeat disabled).

      Here is the default value for heartbeat period if CHANGE MASTER did not
      specify it.  (no data loss in conversion as hb period has a max)
    */
    mi->heartbeat_period= min<float>(SLAVE_MAX_HEARTBEAT_PERIOD,
                                     (slave_net_timeout/2.0f));
    DBUG_ASSERT(mi->heartbeat_period > (float) 0.001
                || mi->heartbeat_period == 0);

    // counter is cleared if master is CHANGED.
    mi->received_heartbeats= 0;
    // clear timestamp of last heartbeat as well.
    mi->last_heartbeat= 0;
  }

  /*
    reset the last time server_id list if the current CHANGE MASTER
    is mentioning IGNORE_SERVER_IDS= (...)
  */
  if (lex_mi->repl_ignore_server_ids_opt == LEX_MASTER_INFO::LEX_MI_ENABLE)
    mi->ignore_server_ids->dynamic_ids.clear();
  for (size_t i= 0; i < lex_mi->repl_ignore_server_ids.size(); i++)
  {
    ulong s_id= lex_mi->repl_ignore_server_ids[i];
    if (s_id == ::server_id && replicate_same_server_id)
    {
      ret= ER_SLAVE_IGNORE_SERVER_IDS;
      my_error(ER_SLAVE_IGNORE_SERVER_IDS, MYF(0), static_cast<int>(s_id));
      goto err;
    }
    else
    {
      // Keep the array sorted, ignore duplicates.
      mi->ignore_server_ids->dynamic_ids.insert_unique(s_id);
    }
  }

  if (lex_mi->ssl != LEX_MASTER_INFO::LEX_MI_UNCHANGED)
    mi->ssl= (lex_mi->ssl == LEX_MASTER_INFO::LEX_MI_ENABLE);

  if (lex_mi->ssl_verify_server_cert != LEX_MASTER_INFO::LEX_MI_UNCHANGED)
    mi->ssl_verify_server_cert=
      (lex_mi->ssl_verify_server_cert == LEX_MASTER_INFO::LEX_MI_ENABLE);

  if (lex_mi->ssl_ca)
    strmake(mi->ssl_ca, lex_mi->ssl_ca, sizeof(mi->ssl_ca)-1);
  if (lex_mi->ssl_capath)
    strmake(mi->ssl_capath, lex_mi->ssl_capath, sizeof(mi->ssl_capath)-1);
  if (lex_mi->ssl_cert)
    strmake(mi->ssl_cert, lex_mi->ssl_cert, sizeof(mi->ssl_cert)-1);
  if (lex_mi->ssl_cipher)
    strmake(mi->ssl_cipher, lex_mi->ssl_cipher, sizeof(mi->ssl_cipher)-1);
  if (lex_mi->ssl_key)
    strmake(mi->ssl_key, lex_mi->ssl_key, sizeof(mi->ssl_key)-1);
  if (lex_mi->ssl_crl)
    strmake(mi->ssl_crl, lex_mi->ssl_crl, sizeof(mi->ssl_crl)-1);
  if (lex_mi->ssl_crlpath)
    strmake(mi->ssl_crlpath, lex_mi->ssl_crlpath, sizeof(mi->ssl_crlpath)-1);
#ifndef HAVE_OPENSSL
  if (lex_mi->ssl || lex_mi->ssl_ca || lex_mi->ssl_capath ||
      lex_mi->ssl_cert || lex_mi->ssl_cipher || lex_mi->ssl_key ||
      lex_mi->ssl_verify_server_cert || lex_mi->ssl_crl || lex_mi->ssl_crlpath)
    push_warning(thd, Sql_condition::SL_NOTE,
                 ER_SLAVE_IGNORED_SSL_PARAMS, ER(ER_SLAVE_IGNORED_SSL_PARAMS));
#endif

  /*
    If user did specify neither host nor port nor any log name nor any log
    pos, i.e. he specified only user/password/master_connect_retry, he probably
    wants replication to resume from where it had left, i.e. from the
    coordinates of the **SQL** thread (imagine the case where the I/O is ahead
    of the SQL; restarting from the coordinates of the I/O would lose some
    events which is probably unwanted when you are just doing minor changes
    like changing master_connect_retry).
    A side-effect is that if only the I/O thread was started, this thread may
    restart from ''/4 after the CHANGE MASTER. That's a minor problem (it is a
    much more unlikely situation than the one we are fixing here).
    Note: coordinates of the SQL thread must be read here, before the
    'if (need_relay_log_purge)' block which resets them.
  */
  if (!lex_mi->host && !lex_mi->port &&
      !lex_mi->log_file_name && !lex_mi->pos &&
      need_relay_log_purge)
  {
    /*
      Sometimes mi->rli->master_log_pos == 0 (it happens when the SQL thread is
      not initialized), so we use a max().
      What happens to mi->rli->master_log_pos during the initialization stages
      of replication is not 100% clear, so we guard against problems using
      max().
    */
    mi->set_master_log_pos(max<ulonglong>(BIN_LOG_HEADER_SIZE,
                                          mi->rli->get_group_master_log_pos()));
    mi->set_master_log_name(mi->rli->get_group_master_log_name());
  }

  sql_print_information("'CHANGE MASTER TO%s executed'. "
    "Previous state master_host='%s', master_port= %u, master_log_file='%s', "
    "master_log_pos= %ld, master_bind='%s'. "
    "New state master_host='%s', master_port= %u, master_log_file='%s', "
    "master_log_pos= %ld, master_bind='%s'.",
    mi->get_for_channel_str(true),
    saved_host, saved_port, saved_log_name, (ulong) saved_log_pos,
    saved_bind_addr, mi->host, mi->port, mi->get_master_log_name(),
    (ulong) mi->get_master_log_pos(), mi->bind_addr);

err:
  DBUG_RETURN(ret);
}

/**
   This function is called if the change master command had at least one
   execute option. This function then sets or alters the execute option(s)
   given in the command. The receive options are handled in the function
   change_receive_options()

   - used in change_master().
   - Execute threads should be stopped before this function is called.

  @param lex_mi structure that holds all change master options given on the
                change master command.
                Coming from the an executing statement or set directly this
                shall contain connection settings like hostname, user, password
                and other settings like the number of connection retries.

  @param mi     Pointer to Master_info object belonging to the slave's IO
                thread.
*/

static void change_execute_options(LEX_MASTER_INFO* lex_mi, Master_info* mi)
{
  DBUG_ENTER("change_execute_options");

  if (lex_mi->relay_log_name)
  {
    char relay_log_name[FN_REFLEN];
    mi->rli->relay_log.make_log_name(relay_log_name, lex_mi->relay_log_name);
    mi->rli->set_group_relay_log_name(relay_log_name);
    mi->rli->set_event_relay_log_name(relay_log_name);
    mi->rli->is_group_master_log_pos_invalid= true;
  }

  if (lex_mi->relay_log_pos)
  {
    mi->rli->set_group_relay_log_pos(lex_mi->relay_log_pos);
    mi->rli->set_event_relay_log_pos(lex_mi->relay_log_pos);
    mi->rli->is_group_master_log_pos_invalid= true;
  }

  if (lex_mi->sql_delay != -1)
    mi->rli->set_sql_delay(lex_mi->sql_delay);

  DBUG_VOID_RETURN;
}

/**
  Execute a CHANGE MASTER statement.

  Apart from changing the receive/execute configurations/positions,
  this function also does the following:
  - May leave replicated open temporary table after warning.
  - Purges relay logs if no threads running and no relay log file/pos options.
  - Delete worker info in mysql.slave_worker_info table if applier not running.

  @param thd            Pointer to THD object for the client thread executing
                        the statement.

  @param mi             Pointer to Master_info object belonging to the slave's
                        IO thread.

  @param lex_mi         Lex information with master connection data.
                        Coming from the an executing statement or set directly
                        this shall contain connection settings like hostname,
                        user, password and other settings like the number of
                        connection retries.

  @param preserve_logs  If the decision of purging the logs should be always be
                        false even if a relay log name is given to the method.

  @retval 0   success
  @retval !=0 error
*/
int change_master(THD* thd, Master_info* mi, LEX_MASTER_INFO* lex_mi,
                  bool preserve_logs)
{
  int error= 0;

  /* Do we have at least one receive related (IO thread) option? */
  bool have_receive_option= false;
  /* Do we have at least one execute related (SQL/coord/worker) option? */
  bool have_execute_option= false;
  /* If there are no mts gaps, we delete the rows in this table. */
  bool mts_remove_worker_info= false;
  /* used as a bit mask to indicate running slave threads. */
  int thread_mask;
  /*
    Relay logs are purged only if both receive and execute threads are
    stopped before executing CHANGE MASTER and relay_log_file/relay_log_pos
    options are not used.
  */
  bool need_relay_log_purge= 1;

  DBUG_ENTER("change_master");

  /*
    When we change master, we first decide which thread is running and
    which is not. We dont want this assumption to break while we change master.

    Suppose we decide that receiver thread is running and thus it is
    safe to change receive related options in mi. By this time if
    the receive thread is started, we may have a race condition between
    the client thread and receiver thread.
  */
  lock_slave_threads(mi);

  /*
    Get a bit mask for the slave threads that are running.
    Since the third argument is 0, thread_mask after the function
    returns stands for running threads.
  */
  init_thread_mask(&thread_mask, mi, 0);

  /*
    change master with master_auto_position=1 requires stopping both
    receiver and applier threads. If any slave thread is running,
    we report an error.
  */
  if (thread_mask) /* If any thread is running */
  {
    if (lex_mi->auto_position != LEX_MASTER_INFO::LEX_MI_UNCHANGED)
    {
      error= ER_SLAVE_CHANNEL_MUST_STOP;
      my_error(ER_SLAVE_CHANNEL_MUST_STOP, MYF(0), mi->get_channel());
      goto err;
    }
    /*
      Prior to WL#6120, we imposed the condition that STOP SLAVE is required
      before CHANGE MASTER. Since the slave threads die on STOP SLAVE, it was
      fine if we purged relay logs.

      Now that we do allow CHANGE MASTER with a running receiver/applier thread,
      we need to make sure that the relay logs are purged only if both
      receiver and applier threads are stopped otherwise we could lose events.

      The idea behind purging relay logs if both the threads are stopped is to
      keep consistency with the old behavior. If the user/application is doing
      a CHANGE MASTER without stopping any one thread, the relay log purge
      should be controlled via the 'relay_log_purge' option.
    */
    need_relay_log_purge= 0;
  }

  /*
    We cannot specify auto position and set either the coordinates
    on master or slave. If we try to do so, an error message is
    printed out.
  */
  if (lex_mi->log_file_name != NULL || lex_mi->pos != 0 ||
      lex_mi->relay_log_name != NULL || lex_mi->relay_log_pos != 0)
  {
    if (lex_mi->auto_position == LEX_MASTER_INFO::LEX_MI_ENABLE ||
        (lex_mi->auto_position != LEX_MASTER_INFO::LEX_MI_DISABLE &&
         mi->is_auto_position()))
    {
      error= ER_BAD_SLAVE_AUTO_POSITION;
      my_message(ER_BAD_SLAVE_AUTO_POSITION,
                 ER(ER_BAD_SLAVE_AUTO_POSITION), MYF(0));
      goto err;
    }
  }

  /* CHANGE MASTER TO MASTER_AUTO_POSITION = 1 requires GTID_MODE != OFF */
  if (lex_mi->auto_position == LEX_MASTER_INFO::LEX_MI_ENABLE &&
      /*
        We hold lock_msr_map for the duration of the CHANGE MASTER.
        This is important since it prevents that a concurrent
        connection changes to GTID_MODE=OFF between this check and the
        point where AUTO_POSITION is stored in the table and in mi.
      */
      get_gtid_mode(GTID_MODE_LOCK_MSR_MAP) == GTID_MODE_OFF)
  {
    error= ER_AUTO_POSITION_REQUIRES_GTID_MODE_NOT_OFF;
    my_message(ER_AUTO_POSITION_REQUIRES_GTID_MODE_NOT_OFF,
               ER(ER_AUTO_POSITION_REQUIRES_GTID_MODE_NOT_OFF), MYF(0));
    goto err;
  }

  /* Check if at least one receive option is given on change master */
  have_receive_option= have_change_master_receive_option(lex_mi);

  /* Check if at least one execute option is given on change master */
  have_execute_option= have_change_master_execute_option(lex_mi,
                                                         &need_relay_log_purge);

  if (preserve_logs && need_relay_log_purge)
  {
    need_relay_log_purge= false;
  }

  /* With receiver thread running, we dont allow changing receive options. */
  if (have_receive_option && (thread_mask & SLAVE_IO))
  {
    error= ER_SLAVE_CHANNEL_IO_THREAD_MUST_STOP;
    my_error(ER_SLAVE_CHANNEL_IO_THREAD_MUST_STOP, MYF(0), mi->get_channel());
    goto err;
  }

  /* With an execute thread running, we don't allow changing execute options. */
  if (have_execute_option && (thread_mask & SLAVE_SQL))
  {
    error= ER_SLAVE_CHANNEL_SQL_THREAD_MUST_STOP;
    my_error(ER_SLAVE_CHANNEL_SQL_THREAD_MUST_STOP, MYF(0), mi->get_channel());
    goto err;
  }

  /*
    We need to check if there is an empty master_host. Otherwise
    change master succeeds, a master.info file is created containing
    empty master_host string and when issuing: start slave; an error
    is thrown stating that the server is not configured as slave.
    (See BUG#28796).
  */
  if (lex_mi->host && !*lex_mi->host)
  {
    error= ER_WRONG_ARGUMENTS;
    my_error(ER_WRONG_ARGUMENTS, MYF(0), "MASTER_HOST");
    goto err;
  }

  THD_STAGE_INFO(thd, stage_changing_master);

  int thread_mask_stopped_threads;

  /*
    Before global_init_info() call, get a bit mask to indicate stopped threads
    in thread_mask_stopped_threads. Since the third argguement is 1,
    thread_mask when the function returns stands for stopped threads.
  */

  init_thread_mask(&thread_mask_stopped_threads, mi, 1);

  if (global_init_info(mi, false, thread_mask_stopped_threads))
  {
    error= ER_MASTER_INFO;
    my_message(ER_MASTER_INFO, ER(ER_MASTER_INFO), MYF(0));
    goto err;
  }

  if ((thread_mask & SLAVE_SQL) == 0) // If execute threads are stopped
  {
    if (mi->rli->mts_recovery_group_cnt)
    {
      /*
        Change-Master can't be done if there is a mts group gap.
        That requires mts-recovery which START SLAVE provides.
      */
      DBUG_ASSERT(mi->rli->recovery_parallel_workers);

      error= ER_MTS_CHANGE_MASTER_CANT_RUN_WITH_GAPS;
      my_message(ER_MTS_CHANGE_MASTER_CANT_RUN_WITH_GAPS,
                 ER(ER_MTS_CHANGE_MASTER_CANT_RUN_WITH_GAPS), MYF(0));
      goto err;
    }
    else
    {
      /*
        Lack of mts group gaps makes Workers info stale regardless of
        need_relay_log_purge computation. We set the mts_remove_worker_info
        flag here and call reset_workers() later to delete the worker info
        in mysql.slave_worker_info table.
      */
      if (mi->rli->recovery_parallel_workers)
        mts_remove_worker_info= true;
    }
  }

  /*
    When give a warning?
    CHANGE MASTER command is used in three ways:
    a) To change a connection configuration but remain connected to
       the same master.
    b) To change positions in binary or relay log(eg: master_log_pos).
    c) To change the master you are replicating from.
    We give a warning in cases b and c.
  */
  if ((lex_mi->host || lex_mi->port || lex_mi->log_file_name || lex_mi->pos ||
       lex_mi->relay_log_name || lex_mi->relay_log_pos) &&
      (slave_open_temp_tables > 0))
    push_warning(thd, Sql_condition::SL_WARNING,
                 ER_WARN_OPEN_TEMP_TABLES_MUST_BE_ZERO,
                 ER(ER_WARN_OPEN_TEMP_TABLES_MUST_BE_ZERO));

  /*
    auto_position is the only option that affects both receive
    and execute sections of replication. So, this code is kept
    outside both if (have_receive_option) and if (have_execute_option)

    Here, we check if the auto_position option was used and set the flag
    if the slave should connect to the master and look for GTIDs.
  */
  if (lex_mi->auto_position != LEX_MASTER_INFO::LEX_MI_UNCHANGED)
    mi->set_auto_position(
      (lex_mi->auto_position == LEX_MASTER_INFO::LEX_MI_ENABLE));

  if (have_receive_option)
  {
    if ((error= change_receive_options(thd, lex_mi, mi, need_relay_log_purge)))
    {
      goto err;
    }
  }

  if (have_execute_option)
    change_execute_options(lex_mi, mi);

  /* If the receiver is stopped, flush master_info to disk. */
  if ((thread_mask & SLAVE_IO) == 0 && flush_master_info(mi, true))
  {
    error= ER_RELAY_LOG_INIT;
    my_error(ER_RELAY_LOG_INIT, MYF(0), "Failed to flush master info file");
    goto err;
  }

  if ((thread_mask & SLAVE_SQL) == 0) /* Applier module is not executing */
  {

    /*
      The following code for purging logs can be improved. We currently use
      3 flags-
      1) need_relay_log_purge,
      2) relay_log_purge(global) and
      3) save_relay_log_purge.

      The use of the global variable 'relay_log_purge' is bad. So, when
      refactoring the code for purge logs, please consider improving this code.
    */

    /*
      Used as a temporary variable while logs are being purged.

      We save the value of the global variable 'relay_log_purge' here and then
      set/unset it as required in if (need_relay_log_purge){}else{} block
      following which we restore relay_log_purge value from its saved value.
    */
    bool save_relay_log_purge= relay_log_purge;

    if (need_relay_log_purge)
    {
      /*
        'if (need_relay_log_purge)' implicitly means that all slave threads are
        stopped and there is no use of relay_log_file/relay_log_pos options.
        We need not check these here again.
      */

      /* purge_relay_log() returns pointer to an error message here. */
      const char* errmsg= 0;
      /*
        purge_relay_log() assumes that we have run_lock and no slave threads
        are running.
      */
      relay_log_purge= 1;
      THD_STAGE_INFO(thd, stage_purging_old_relay_logs);
      if (mi->rli->purge_relay_logs(thd,
                                    0 /* not only reset, but also reinit */,
                                    &errmsg))
      {
        error= ER_RELAY_LOG_FAIL;
        my_error(ER_RELAY_LOG_FAIL, MYF(0), errmsg);
        goto err;
      }
    }
    else
    {
      /*
        If our applier module is executing and we want to switch to another
        master without disturbing it, relay log position need not be disturbed.
        The SQL/coordinator thread will continue reasding whereever it is
        placed at the moement, finish events from the old master and
        then start with the new relay log containing events from new master
        on its own. So we only  do this when the relay logs are not purged.

        execute this when the applier is NOT executing.
      */
      const char* msg;
      relay_log_purge= 0;
      /* Relay log is already initialized */

      if (mi->rli->init_relay_log_pos(mi->rli->get_group_relay_log_name(),
                                      mi->rli->get_group_relay_log_pos(),
                                      true/*we do need mi->rli->data_lock*/,
                                      &msg, 0))
      {
        error= ER_RELAY_LOG_INIT;
        my_error(ER_RELAY_LOG_INIT, MYF(0), msg);
        goto err;
      }
    }

    relay_log_purge= save_relay_log_purge;

    /*
      Coordinates in rli were spoilt by the 'if (need_relay_log_purge)' block,
      so restore them to good values. If we left them to ''/0, that would work;
      but that would fail in the case of 2 successive CHANGE MASTER (without a
      START SLAVE in between): because first one would set the coords in mi to
      the good values of those in rli, then set those i>n rli to ''/0, then
      second CHANGE MASTER would set the coords in mi to those of rli, i.e. to
      ''/0: we have lost all copies of the original good coordinates.
      That's why we always save good coords in rli.
    */
    if (need_relay_log_purge)
    {
      mi->rli->set_group_master_log_pos(mi->get_master_log_pos());
      DBUG_PRINT("info", ("master_log_pos: %lu", (ulong) mi->get_master_log_pos()));
      mi->rli->set_group_master_log_name(mi->get_master_log_name());
    }

    char *var_group_master_log_name=
      const_cast<char *>(mi->rli->get_group_master_log_name());

    if (!var_group_master_log_name[0]) // uninitialized case
      mi->rli->set_group_master_log_pos(0);

    mi->rli->abort_pos_wait++; /* for MASTER_POS_WAIT() to abort */

    /* Clear the errors, for a clean start */
    mi->rli->clear_error();
    if (mi->rli->workers_array_initialized)
    {
      for(size_t i= 0; i < mi->rli->get_worker_count(); i++)
      {
        mi->rli->get_worker(i)->clear_error();
      }
    }

    mi->rli->clear_until_condition();

    /*
      If we don't write new coordinates to disk now, then old will remain in
      relay-log.info until START SLAVE is issued; but if mysqld is shutdown
      before START SLAVE, then old will remain in relay-log.info, and will be the
      in-memory value at restart (thus causing errors, as the old relay log does
      not exist anymore).

      Notice that the rli table is available exclusively as slave is not
      running.
    */
    if (mi->rli->flush_info(true))
    {
      error= ER_RELAY_LOG_INIT;
      my_error(ER_RELAY_LOG_INIT, MYF(0), "Failed to flush relay info file.");
      goto err;
    }

  } /* end 'if (thread_mask & SLAVE_SQL == 0)' */

  if (mts_remove_worker_info)
    if (Rpl_info_factory::reset_workers(mi->rli))
    {
      error= ER_MTS_RESET_WORKERS;
      my_error(ER_MTS_RESET_WORKERS, MYF(0));
      goto err;
    }

err:

  unlock_slave_threads(mi);
  DBUG_RETURN(error);
}


/**
   This function is first called when the Master_info object
   corresponding to a channel in a multisourced slave does not
   exist. But before a new channel is created, certain
   conditions have to be met. The below function apriorily
   checks if all such conditions are met. If all the
   conditions are met then it creates a channel i.e
   mi<->rli

   @param[in,out]  mi                When new {mi,rli} are created,
                                     the reference is stored in *mi
   @param[in]      channel           The channel on which the change
                                     master was introduced.
   @param[in]      channel_type      The channel type to be added.
*/
int add_new_channel(Master_info** mi, const char* channel,
                    enum_channel_type channel_type)
{
  DBUG_ENTER("add_new_channel");

  int error= 0;
  enum_ident_name_check ident_check_status;

  /*
    Refuse to create a new channel if the repositories does not support this.
  */

  if (opt_mi_repository_id == INFO_REPOSITORY_FILE ||
      opt_rli_repository_id == INFO_REPOSITORY_FILE)
  {
    sql_print_error("Slave: Cannot create new master info structure when"
                    " repositories are of type FILE. Convert slave"
                    " repositories  to TABLE to replicate from multiple"
                    " sources.");
    error= ER_SLAVE_NEW_CHANNEL_WRONG_REPOSITORY;
    my_error(ER_SLAVE_NEW_CHANNEL_WRONG_REPOSITORY, MYF(0));
    goto err;
  }

  /*
    Return if max num of replication channels exceeded already.
  */

  if (!msr_map.is_valid_channel_count())
  {
    error= ER_SLAVE_MAX_CHANNELS_EXCEEDED;
    my_error(ER_SLAVE_MAX_CHANNELS_EXCEEDED, MYF(0));
    goto err;
  }

 /*
   Now check the sanity of the channel name. It's length etc. The channel
   identifier is similar to table names. So, use  check_table_function.
 */
  if (channel)
  {
    ident_check_status= check_table_name(channel, strlen(channel), false);
  }
  else
    ident_check_status= IDENT_NAME_WRONG;

  if (ident_check_status != IDENT_NAME_OK)
  {
    error= ER_SLAVE_CHANNEL_NAME_INVALID_OR_TOO_LONG;
    my_error(ER_SLAVE_CHANNEL_NAME_INVALID_OR_TOO_LONG, MYF(0));
    goto err;
  }

  if (!((*mi)=Rpl_info_factory::create_slave_per_channel(
                                             opt_mi_repository_id,
                                             opt_rli_repository_id,
                                             channel, false, &msr_map,
                                             channel_type)))
  {
    error= ER_MASTER_INFO;
    my_message(ER_MASTER_INFO, ER(ER_MASTER_INFO), MYF(0));
    goto err;
  }

err:

  DBUG_RETURN(error);

}

/**
  Entry point for the CHANGE MASTER command. Function
  decides to create a new channel or create an existing one.

  @param[in]        thd        the client thread that issued the command.

  @return
    @retval         true        fail
    @retval         false       success.
*/
bool change_master_cmd(THD *thd)
{
  DBUG_ENTER("change_master_cmd");

  Master_info *mi= 0;
  LEX *lex= thd->lex;
  bool res=false;

  mysql_mutex_lock(&LOCK_msr_map);

  //If the chosen name is a group replication reserved name abort
  if (msr_map.is_group_replication_channel_name(lex->mi.channel))
  {
    my_error(ER_SLAVE_CHANNEL_NAME_INVALID_OR_TOO_LONG, MYF(0));
    res= true;
    goto err;
  }

  /*
    Error out if number of replication channels are > 1 if FOR CHANNEL
    clause is not provided in the CHANGE MASTER command.
  */
  if (!lex->mi.for_channel && msr_map.get_num_instances() > 1)
  {
    my_error(ER_SLAVE_MULTIPLE_CHANNELS_CMD, MYF(0));
    res= true;
    goto err;
  }

  /* Get the Master_info of the channel */
  mi= msr_map.get_mi(lex->mi.channel);

  /* create a new channel if doesn't exist */
  if (!mi  && strcmp(lex->mi.channel, msr_map.get_default_channel()))
  {
    if (add_new_channel(&mi, lex->mi.channel))
      goto err;
    }

  if (mi)
  {
    if (!(res= change_master(thd, mi, &thd->lex->mi)))
    {
      my_ok(thd);
    }
  }
  else
  {
    /*
       Even default channel does not exist. So issue a previous
       backward compatible  error message (till 5.6).
       @TODO: This error message shall be improved.
    */
    my_message(ER_SLAVE_CONFIGURATION, ER(ER_SLAVE_CONFIGURATION), MYF(0));
  }

err:
  mysql_mutex_unlock(&LOCK_msr_map);

  DBUG_RETURN(res);
}


/**
  Check if there is any slave SQL config conflict.

  @param[in] thd The THD object of current session.
  @param[in] rli The slave's rli object.

  @return 0 is returned if there is no conflict, otherwise 1 is returned.
 */
static int check_slave_sql_config_conflict(THD *thd, const Relay_log_info *rli)
{
  if (opt_slave_preserve_commit_order && rli->opt_slave_parallel_workers > 0)
  {
    if (rli->channel_mts_submode == MTS_PARALLEL_TYPE_DB_NAME)
    {
      my_error(ER_DONT_SUPPORT_SLAVE_PRESERVE_COMMIT_ORDER, MYF(0),
               "when slave_parallel_type is DATABASE");
      return ER_DONT_SUPPORT_SLAVE_PRESERVE_COMMIT_ORDER;
    }

    if ((!opt_bin_log || !opt_log_slave_updates) &&
        rli->channel_mts_submode == MTS_PARALLEL_TYPE_LOGICAL_CLOCK)
    {
      my_error(ER_DONT_SUPPORT_SLAVE_PRESERVE_COMMIT_ORDER, MYF(0),
               "unless the binlog and log_slave update options are "
               "both enabled");
      return ER_DONT_SUPPORT_SLAVE_PRESERVE_COMMIT_ORDER;
    }
  }
  return 0;
}


bool inline is_slave_configured()
{

  /* If msr_map count is zero because of opt_slave_skip_start
     OR
     failure to load slave info repositories because of repository
     mismatch i.e Assume slave had a multisource replication with several
     channels setup  with TABLE repository. Then if the slave is restarted
     with FILE repository, we fail to load any of the slave repositories.
     Hence, msr_map.get_num_instances() will be 0
  */

  return (msr_map.get_num_instances() > 0);

}

/**
  Checks if any slave threads of any channel is running in Multisource
  replication.
  @note: The caller shall possess LOCK_msr_map before calling this function.

  @param[in]        thread_mask       type of slave thread- IO/SQL or any
  @param[in]        already_locked_mi the mi that has its run_lock already
                                      taken.

  @return
    @retval          true               atleast one channel threads are running.
    @retval          false              none of the the channels are running.
*/
bool is_any_slave_channel_running(int thread_mask,
                                  Master_info* already_locked_mi)
{
  DBUG_ENTER("is_any_slave_channel_running");
  Master_info *mi= 0;
  bool is_running;

  mysql_mutex_assert_owner(&LOCK_msr_map);

  for (mi_map::iterator it= msr_map.begin(); it != msr_map.end(); it++)
  {
    mi= it->second;

    if (mi)
    {
      if ((thread_mask & SLAVE_IO) != 0)
      {
        /*
          start_slave() might call this function after already locking the
          rli->run_lock for a slave channel that is going to be started.
          In this case, we just assert that the lock is taken.
        */
        if (mi != already_locked_mi)
          mysql_mutex_lock(&mi->run_lock);
        else
        {
          mysql_mutex_assert_owner(&mi->run_lock);
        }
        is_running= mi->slave_running;
        if (mi != already_locked_mi)
          mysql_mutex_unlock(&mi->run_lock);
        if (is_running)
          DBUG_RETURN(true);
      }

      if ((thread_mask & SLAVE_SQL) != 0)
      {
        /*
          start_slave() might call this function after already locking the
          rli->run_lock for a slave channel that is going to be started.
          In this case, we just assert that the lock is taken.
        */
        if (mi != already_locked_mi)
          mysql_mutex_lock(&mi->rli->run_lock);
        else
        {
          mysql_mutex_assert_owner(&mi->rli->run_lock);
        }
        is_running= mi->rli->slave_running;
        if (mi != already_locked_mi)
          mysql_mutex_unlock(&mi->rli->run_lock);
        if (is_running)
          DBUG_RETURN(true);
      }
    }

  }

  DBUG_RETURN(false);
}


/**
  @} (end of group Replication)
*/
#endif /* HAVE_REPLICATION */<|MERGE_RESOLUTION|>--- conflicted
+++ resolved
@@ -5580,11 +5580,9 @@
         if (event_buf[EVENT_TYPE_OFFSET] >= binary_log::ENUM_END_EVENT)
           thd->killed= THD::KILLED_NO_VALUE;
       );
-<<<<<<< HEAD
       DBUG_EXECUTE_IF("stop_io_after_queuing_event",
         thd->killed= THD::KILLED_NO_VALUE;
       );
-=======
       /*
         After event is flushed to relay log file, memory used
         by thread's mem_root is not required any more.
@@ -5593,7 +5591,6 @@
         cause OOM error.
       */
       free_root(thd->mem_root, MYF(MY_KEEP_PREALLOC));
->>>>>>> d37c1f4c
     }
   }
 
