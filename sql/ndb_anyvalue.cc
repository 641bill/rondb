/*
   Copyright (c) 2011, 2017, Oracle and/or its affiliates. All rights reserved.

   This program is free software; you can redistribute it and/or modify
   it under the terms of the GNU General Public License as published by
   the Free Software Foundation; version 2 of the License.

   This program is distributed in the hope that it will be useful,
   but WITHOUT ANY WARRANTY; without even the implied warranty of
   MERCHANTABILITY or FITNESS FOR A PARTICULAR PURPOSE.  See the
   GNU General Public License for more details.

   You should have received a copy of the GNU General Public License
   along with this program; if not, write to the Free Software
   Foundation, Inc., 51 Franklin St, Fifth Floor, Boston, MA 02110-1301  USA
*/

#include "sql/ndb_anyvalue.h"

/*
   AnyValue carries ServerId or Reserved codes
   Bits from opt_server_id_bits to 30 may carry other data
   so we ignore them when reading/setting AnyValue.

   The idea with supporting 'other data' is to allow NdbApi 
   users to tag their NdbApi operations in some way that can
   be picked up at NdbApi event receivers, *without* interacting
   badly with / disabling normal binlogging and replication.
   
   To achieve this, we have a variable sized mask of bits in the
   *middle* of the AnyValue word which can be used to mask out
   the user data for the purpose of the MySQL Server.
   
   A better future approach would be to support > 1 tag word
   per operation.


   332        21        10        0
   10987654321098765432109876543210
   roooooooooooooooooooooooosssssss

   r = Reserved bit indicates whether
   bits 0-7+ have ServerId (0) or
   some special reserved code (1).
   o = Optional bits, depending on value
       of server-id-bits will be
       serverid bits or user-specific
       data
   s = Serverid bits or reserved codes
       At least 7 bits will be available
       for serverid or reserved codes

   Implications : 
     Reserved codes can use values between
     0x80000000 and 0x8000007f inclusive
     (256 values).
     0x8000007f was always the 'nologging'
     code, so the others have started 
     'counting' down from there

   Examples :
     opt_server_id_bits= 31
      - ServerIds can be up to 2^31-1
      - No user-specific data supported
      - Reserved codes look like :
        0x8000007f etc...

     opt_server_id_bits= 7
      - ServerIds can be up to 2^7-1
      - User specific data can be up to 2^24-1
      - ServerIds have 0 top bit, 24 user bits, then 
        the serverid
      - Reserved codes have 1 top bit, 24 user bits (prob
        not used much), then the bottom lsbs of the 
        reserved code.
*/

<<<<<<< HEAD
#include "my_global.h"
=======
#include <assert.h>

>>>>>>> 224dd58b
#include "my_inttypes.h"

extern ulong opt_server_id_mask;

#define NDB_ANYVALUE_RESERVED_BIT   0x80000000
#define NDB_ANYVALUE_RESERVED_MASK  0x8000007f

#define NDB_ANYVALUE_NOLOGGING_CODE 0x8000007f

#define NDB_ANYVALUE_REFRESH_OP_CODE 0x8000007e
#define NDB_ANYVALUE_REFLECT_OP_CODE 0x8000007d
#define NDB_ANYVALUE_READ_OP_CODE    0x8000007c

/* Next reserved code : 0x8000007c */


#ifndef DBUG_OFF
void dbug_ndbcluster_anyvalue_set_userbits(Uint32& anyValue)
{
  /*
     Set userData part of AnyValue (if there is one) to
     all 1s to test that it is ignored
  */
  const Uint32 userDataMask = ~(opt_server_id_mask |
                                NDB_ANYVALUE_RESERVED_BIT);

  anyValue |= userDataMask;
}
#endif

bool ndbcluster_anyvalue_is_reserved(Uint32 anyValue)
{
  return ((anyValue & NDB_ANYVALUE_RESERVED_BIT) != 0);
}

bool ndbcluster_anyvalue_is_nologging(Uint32 anyValue)
{
  return ((anyValue & NDB_ANYVALUE_RESERVED_MASK) ==
          NDB_ANYVALUE_NOLOGGING_CODE);
}

void ndbcluster_anyvalue_set_nologging(Uint32& anyValue)
{
  anyValue |= NDB_ANYVALUE_NOLOGGING_CODE;
}

bool ndbcluster_anyvalue_is_refresh_op(Uint32 anyValue)
{
  return ((anyValue & NDB_ANYVALUE_RESERVED_MASK) ==
          NDB_ANYVALUE_REFRESH_OP_CODE);
}

void ndbcluster_anyvalue_set_refresh_op(Uint32& anyValue)
{
  anyValue &= ~NDB_ANYVALUE_RESERVED_MASK;
  anyValue |= NDB_ANYVALUE_REFRESH_OP_CODE;
}

bool ndbcluster_anyvalue_is_read_op(Uint32 anyValue)
{
  return ((anyValue & NDB_ANYVALUE_RESERVED_MASK) ==
          NDB_ANYVALUE_READ_OP_CODE);
}

void ndbcluster_anyvalue_set_read_op(Uint32& anyValue)
{
  anyValue &= ~NDB_ANYVALUE_RESERVED_MASK;
  anyValue |= NDB_ANYVALUE_READ_OP_CODE;
}

bool ndbcluster_anyvalue_is_reflect_op(Uint32 anyValue)
{
  return ((anyValue & NDB_ANYVALUE_RESERVED_MASK) ==
          NDB_ANYVALUE_REFLECT_OP_CODE);
}

void ndbcluster_anyvalue_set_reflect_op(Uint32& anyValue)
{
  anyValue &= ~NDB_ANYVALUE_RESERVED_MASK;
  anyValue |= NDB_ANYVALUE_REFLECT_OP_CODE;
}

void ndbcluster_anyvalue_set_normal(Uint32& anyValue)
{
  /* Clear reserved bit and serverid bits */
  anyValue &= ~(NDB_ANYVALUE_RESERVED_BIT);
  anyValue &= ~(opt_server_id_mask);
}

bool ndbcluster_anyvalue_is_serverid_in_range(Uint32 serverId)
{
  return ((serverId & ~opt_server_id_mask) == 0);
}

Uint32 ndbcluster_anyvalue_get_serverid(Uint32 anyValue)
{
  assert(! (anyValue & NDB_ANYVALUE_RESERVED_BIT) );

  return (anyValue & opt_server_id_mask);
}

void ndbcluster_anyvalue_set_serverid(Uint32& anyValue, Uint32 serverId)
{
  assert(! (anyValue & NDB_ANYVALUE_RESERVED_BIT) );
  anyValue &= ~(opt_server_id_mask);
  anyValue |= (serverId & opt_server_id_mask);
}<|MERGE_RESOLUTION|>--- conflicted
+++ resolved
@@ -75,12 +75,8 @@
         reserved code.
 */
 
-<<<<<<< HEAD
-#include "my_global.h"
-=======
 #include <assert.h>
 
->>>>>>> 224dd58b
 #include "my_inttypes.h"
 
 extern ulong opt_server_id_mask;
