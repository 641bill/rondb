/* Copyright (C) 2000-2005 MySQL AB

   This program is free software; you can redistribute it and/or modify
   it under the terms of the GNU General Public License as published by
   the Free Software Foundation; version 2 of the License.

   This program is distributed in the hope that it will be useful,
   but WITHOUT ANY WARRANTY; without even the implied warranty of
   MERCHANTABILITY or FITNESS FOR A PARTICULAR PURPOSE.  See the
   GNU General Public License for more details.

   You should have received a copy of the GNU General Public License
   along with this program; if not, write to the Free Software
   Foundation, Inc., 59 Temple Place, Suite 330, Boston, MA  02111-1307  USA */


/* Init and dummy functions for interface with unireg */

#include "mysql_priv.h"
#include <m_ctype.h>

void unireg_init(ulong options)
{
  uint i;
  double nr;
  DBUG_ENTER("unireg_init");

  MYSYS_PROGRAM_DONT_USE_CURSES();
  abort_loop=0;

  my_disable_async_io=1;		/* aioread is only in shared library */
  wild_many='%'; wild_one='_'; wild_prefix='\\'; /* Change to sql syntax */

  current_pid=(ulong) getpid();		/* Save for later ref */
  init_time();				/* Init time-functions (read zone) */
#ifndef EMBEDDED_LIBRARY
  my_abort_hook=unireg_abort;		/* Abort with close of databases */
#endif

  VOID(strmov(reg_ext,".frm"));
  specialflag=SPECIAL_SAME_DB_NAME | options;  /* Set options from argv */
  /* Make a tab of powers of 10 */
  for (i=0,nr=1.0; i < array_elements(log_10) ; i++)
  {					/* It's used by filesort... */
    log_10[i]= nr ; nr*= 10.0;
  }
<<<<<<< HEAD
=======
  /* Make a tab of powers of 0.1 */
  for (i= 0, nr= 0.1; i < array_elements(log_01); i++)
  {
    log_01[i]= nr;
    nr*= 0.1;
  }
  specialflag|=options;			/* Set options from argv */
>>>>>>> b72db0b8
  DBUG_VOID_RETURN;
}<|MERGE_RESOLUTION|>--- conflicted
+++ resolved
@@ -44,15 +44,11 @@
   {					/* It's used by filesort... */
     log_10[i]= nr ; nr*= 10.0;
   }
-<<<<<<< HEAD
-=======
   /* Make a tab of powers of 0.1 */
   for (i= 0, nr= 0.1; i < array_elements(log_01); i++)
   {
     log_01[i]= nr;
     nr*= 0.1;
   }
-  specialflag|=options;			/* Set options from argv */
->>>>>>> b72db0b8
   DBUG_VOID_RETURN;
 }