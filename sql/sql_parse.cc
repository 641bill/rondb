--- conflicted
+++ resolved
@@ -1939,17 +1939,12 @@
   MYSQL_END_STATEMENT(thd->m_statement_psi, thd->get_stmt_da());
   thd->m_statement_psi= NULL;
   thd->m_digest= NULL;
-<<<<<<< HEAD
+  thd->reset_query_for_display();
 
   /* Prevent rewritten query from getting "stuck" in SHOW PROCESSLIST. */
   thd->reset_rewritten_query();
 
   thd_manager->dec_thread_running();
-=======
-  thd->reset_query_for_display();
-  dec_thread_running();
-  thd->packet.shrink(thd->variables.net_buffer_length);	// Reclaim some memory
->>>>>>> ef007216
   free_root(thd->mem_root,MYF(MY_KEEP_PREALLOC));
 
   /* DTRACE instrumentation, end */
@@ -5479,6 +5474,7 @@
     }
 
     DEBUG_SYNC_C("sql_parse_before_rewrite");
+
     if (!err)
     {
       /*
