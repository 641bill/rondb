--- conflicted
+++ resolved
@@ -1,9 +1,5 @@
-<<<<<<< HEAD
 /* Copyright (c) 1999, 2023, Oracle and/or its affiliates.
-=======
-/* Copyright (c) 1999, 2020, Oracle and/or its affiliates.
    Copyright (c) 2023, 2023, Hopsworks and/or its affiliates.
->>>>>>> b3fa6689
 
    This program is free software; you can redistribute it and/or modify
    it under the terms of the GNU General Public License, version 2.0,
@@ -2971,11 +2967,11 @@
 
   CONDITIONAL_SYNC_POINT_FOR_TIMESTAMP("before_execute_command");
 
-  DBUG_ASSERT(thd->override_slave_filtering ==
-              THD::NO_OVERRIDE_SLAVE_FILTERING ||
-              (thd->override_slave_filtering ==
-               THD::OVERRIDE_SLAVE_FILTERING &&
-               thd->slave_thread));
+  assert(thd->override_replica_filtering ==
+         THD::NO_OVERRIDE_REPLICA_FILTERING ||
+         (thd->override_replica_filtering ==
+          THD::OVERRIDE_REPLICA_FILTERING &&
+          thd->slave_thread));
 
   /*
     If there is a CREATE TABLE...START TRANSACTION command which
@@ -3180,8 +3176,8 @@
         !(lex->sql_command == SQLCOM_DROP_TABLE && lex->drop_temporary &&
           lex->drop_if_exists) &&
         all_tables_not_ok(thd, all_tables) &&
-        thd->override_slave_filtering == THD::NO_OVERRIDE_SLAVE_FILTERING) {
-      /* we warn the slave SQL thread */
+        thd->override_replica_filtering == THD::NO_OVERRIDE_REPLICA_FILTERING) {
+      /* we warn the replica SQL thread */
       my_error(ER_REPLICA_IGNORED_TABLE, MYF(0));
       binlog_gtid_end_transaction(thd);
       return 0;
