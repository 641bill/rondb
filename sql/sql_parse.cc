/* Copyright (c) 1999, 2017, Oracle and/or its affiliates. All rights reserved.

   This program is free software; you can redistribute it and/or modify
   it under the terms of the GNU General Public License as published by
   the Free Software Foundation; version 2 of the License.

   This program is distributed in the hope that it will be useful,
   but WITHOUT ANY WARRANTY; without even the implied warranty of
   MERCHANTABILITY or FITNESS FOR A PARTICULAR PURPOSE.  See the
   GNU General Public License for more details.

   You should have received a copy of the GNU General Public License
   along with this program; if not, write to the Free Software
   Foundation, Inc., 51 Franklin St, Fifth Floor, Boston, MA 02110-1301  USA */

#define  LOG_SUBSYSTEM_TAG "parser"

#include "sql/sql_parse.h"

#include "my_config.h"

#include <limits.h>
#include <stdlib.h>
#include <string.h>
#include <time.h>
#include <algorithm>

#include "auth_acls.h"
#include "auth_common.h"      // acl_authenticate
#include "binary_log_types.h"
#include "binlog.h"           // purge_master_logs
#include "binlog_event.h"
#include "control_events.h"
#include "current_thd.h"
#include "dd/cache/dictionary_client.h"
#include "dd/dd.h"            // dd::get_dictionary
#include "dd/dd_schema.h"     // Schema_MDL_locker
#include "dd/dictionary.h"    // dd::Dictionary::is_system_view_name
#include "dd/info_schema/stats.h"
#include "debug_sync.h"       // DEBUG_SYNC
#include "derror.h"           // ER_THD
#include "discrete_interval.h"
#include "dur_prop.h"
#include "error_handler.h"    // Strict_error_handler
#include "events.h"           // Events
#include "field.h"
#include "item.h"
#include "item_cmpfunc.h"
#include "item_func.h"
#include "item_subselect.h"
#include "item_timefunc.h"    // Item_func_unix_timestamp
#include "key_spec.h"         // Key_spec
#include "log.h"              // query_logger
#include "log_event.h"        // slave_execute_deferred_events
#include "m_ctype.h"
#include "mdl.h"
#include "my_compiler.h"
#include "my_dbug.h"
#include "my_inttypes.h"
#include "my_io.h"
#include "my_macros.h"
#include "my_sys.h"
#include "my_table_map.h"
#include "my_thread_local.h"
#include "my_time.h"
#include "mysql/com_data.h"
#include "mysql/plugin_audit.h"
#include "mysql/psi/mysql_mutex.h"
#include "mysql/psi/mysql_statement.h"
#include "mysql/psi/psi_statement.h"
#include "mysql/service_my_snprintf.h"
#include "mysql/service_mysql_alloc.h"
#include "mysqld.h"           // stage_execution_of_init_command
#include "mysqld_error.h"
#include "mysqld_thd_manager.h" // Find_thd_with_id
#include "mysys_err.h"        // EE_CAPACITY_EXCEEDED
#include "opt_explain.h"      // mysql_explain_other
#include "opt_trace.h"        // Opt_trace_start
#include "parse_location.h"
#include "parse_tree_node_base.h"
#include "persisted_variable.h"
#include "parse_tree_nodes.h"
#include "prealloced_array.h"
#include "protocol.h"
#include "protocol_classic.h"
#include "psi_memory_key.h"
#include "query_options.h"
#include "query_result.h"
#include "rpl_context.h"
#include "rpl_filter.h"       // rpl_filter
#include "rpl_group_replication.h" // group_replication_start
#include "rpl_gtid.h"
#include "rpl_master.h"       // register_slave
#include "rpl_rli.h"          // mysql_show_relaylog_events
#include "rpl_slave.h"        // change_master_cmd
#include "session_tracker.h"
#include "set_var.h"
#include "sp.h"               // sp_create_routine
#include "sp_cache.h"         // sp_cache_enforce_limit
#include "sp_head.h"          // sp_head
#include "sql_admin.h"        // mysql_assign_to_keycache
#include "sql_alter.h"
#include "sql_audit.h"        // MYSQL_AUDIT_NOTIFY_CONNECTION_CHANGE_USER
#include "sql_base.h"         // find_temporary_table
#include "sql_binlog.h"       // mysql_client_binlog_statement
#include "sql_cache.h"        // query_cache
#include "sql_class.h"
#include "sql_cmd.h"
#include "sql_connect.h"      // decrease_user_connections
#include "sql_const.h"
#include "sql_data_change.h"
#include "sql_db.h"           // mysql_change_db
#include "sql_digest.h"
#include "sql_digest_stream.h"
#include "sql_error.h"
#include "sql_handler.h"      // mysql_ha_rm_tables
#include "sql_help.h"         // mysqld_help
#include "sql_lex.h"
#include "sql_list.h"
#include "sql_load.h"         // mysql_load
#include "sql_plugin.h"
#include "sql_prepare.h"      // mysql_stmt_execute
#include "sql_profile.h"
#include "sql_query_rewrite.h" // invoke_pre_parse_rewrite_plugins
#include "sql_reload.h"       // reload_acl_and_cache
#include "sql_rename.h"       // mysql_rename_tables
#include "sql_rewrite.h"      // mysql_rewrite_query
#include "sql_security_ctx.h"
#include "sql_select.h"       // handle_query
#include "sql_show.h"         // find_schema_table
#include "sql_string.h"
#include "sql_table.h"        // mysql_create_table
#include "sql_tablespace.h"   // mysql_alter_tablespace
#include "sql_test.h"         // mysql_print_status
#include "sql_trigger.h"      // add_table_for_trigger
#include "sql_udf.h"
#include "sql_view.h"         // mysql_create_view
#include "system_variables.h" // System_status_var
#include "table.h"
#include "table_cache.h"      // table_cache_manager
#include "thr_lock.h"
#include "transaction.h"      // trans_rollback_implicit
#include "transaction_info.h"
#include "violite.h"

namespace dd {
class Abstract_table;
}  // namespace dd
struct PSI_statement_locker;

using std::max;


/**
  @defgroup Runtime_Environment Runtime Environment
  @{
*/

/* Used in error handling only */
#define SP_COM_STRING(LP) \
  ((LP)->sql_command == SQLCOM_CREATE_SPFUNCTION || \
   (LP)->sql_command == SQLCOM_ALTER_FUNCTION || \
   (LP)->sql_command == SQLCOM_SHOW_CREATE_FUNC || \
   (LP)->sql_command == SQLCOM_DROP_FUNCTION ? \
   "FUNCTION" : "PROCEDURE")

static void sql_kill(THD *thd, my_thread_id id, bool only_kill_query);

const LEX_STRING command_name[]={
  { C_STRING_WITH_LEN("Sleep") },
  { C_STRING_WITH_LEN("Quit") },
  { C_STRING_WITH_LEN("Init DB") },
  { C_STRING_WITH_LEN("Query") },
  { C_STRING_WITH_LEN("Field List") },
  { C_STRING_WITH_LEN("Create DB") },
  { C_STRING_WITH_LEN("Drop DB") },
  { C_STRING_WITH_LEN("Refresh") },
  { C_STRING_WITH_LEN("Shutdown") },
  { C_STRING_WITH_LEN("Statistics") },
  { C_STRING_WITH_LEN("Processlist") },
  { C_STRING_WITH_LEN("Connect") },
  { C_STRING_WITH_LEN("Kill") },
  { C_STRING_WITH_LEN("Debug") },
  { C_STRING_WITH_LEN("Ping") },
  { C_STRING_WITH_LEN("Time") },
  { C_STRING_WITH_LEN("Delayed insert") },
  { C_STRING_WITH_LEN("Change user") },
  { C_STRING_WITH_LEN("Binlog Dump") },
  { C_STRING_WITH_LEN("Table Dump") },
  { C_STRING_WITH_LEN("Connect Out") },
  { C_STRING_WITH_LEN("Register Slave") },
  { C_STRING_WITH_LEN("Prepare") },
  { C_STRING_WITH_LEN("Execute") },
  { C_STRING_WITH_LEN("Long Data") },
  { C_STRING_WITH_LEN("Close stmt") },
  { C_STRING_WITH_LEN("Reset stmt") },
  { C_STRING_WITH_LEN("Set option") },
  { C_STRING_WITH_LEN("Fetch") },
  { C_STRING_WITH_LEN("Daemon") },
  { C_STRING_WITH_LEN("Binlog Dump GTID") },
  { C_STRING_WITH_LEN("Reset Connection") },
  { C_STRING_WITH_LEN("Error") }  // Last command number
};

/**
  Returns true if all tables should be ignored.
*/
bool all_tables_not_ok(THD *thd, TABLE_LIST *tables)
{
  Rpl_filter *rpl_filter= thd->rli_slave->rpl_filter;

  return rpl_filter->is_on() && tables && !thd->sp_runtime_ctx &&
         !rpl_filter->tables_ok(thd->db().str, tables);
}

/**
  Checks whether the event for the given database, db, should
  be ignored or not. This is done by checking whether there are
  active rules in ignore_db or in do_db containers. If there
  are, then check if there is a match, if not then check the
  wild_do rules.
      
  NOTE: This means that when using this function replicate-do-db 
        and replicate-ignore-db take precedence over wild do 
        rules.

  @param thd  Thread handle.
  @param db   Database name used while evaluating the filtering
              rules.
  
*/
inline bool db_stmt_db_ok(THD *thd, char* db)
{
  DBUG_ENTER("db_stmt_db_ok");

  if (!thd->slave_thread)
    DBUG_RETURN(TRUE);

  Rpl_filter* rpl_filter= thd->rli_slave->rpl_filter;

  /*
    No filters exist in ignore/do_db ? Then, just check
    wild_do_table filtering. Otherwise, check the do_db
    rules.
  */
  bool db_ok= (rpl_filter->get_do_db()->is_empty() &&
               rpl_filter->get_ignore_db()->is_empty()) ?
              rpl_filter->db_ok_with_wild_table(db) :
              /*
                We already increased do_db/ignore_db counter by calling
                db_ok(...) in mysql_execute_command(...) when applying
                relay log event for CREATE DATABASE ..., DROP DATABASE
                ... and ALTER DATABASE .... So we do not increase
                do_db/ignore_db counter when calling the db_ok(...) again.
              */
              rpl_filter->db_ok(db, false);

  DBUG_RETURN(db_ok);
}


bool some_non_temp_table_to_be_updated(THD *thd, TABLE_LIST *tables)
{
  for (TABLE_LIST *table= tables; table; table= table->next_global)
  {
    DBUG_ASSERT(table->db && table->table_name);
    /*
      Update on performance_schema and temp tables are allowed
      in readonly mode.
    */
    if (table->updating && !find_temporary_table(thd, table) &&
        !is_perfschema_db(table->db, table->db_length))
      return 1;
  }
  return 0;
}


/*
  Implicitly commit a active transaction if statement requires so.

  @param thd    Thread handle.
  @param mask   Bitmask used for the SQL command match.

*/
bool stmt_causes_implicit_commit(const THD *thd, uint mask)
{
  const LEX *lex= thd->lex;
  bool skip= FALSE;
  DBUG_ENTER("stmt_causes_implicit_commit");

  if (!(sql_command_flags[lex->sql_command] & mask))
    DBUG_RETURN(FALSE);

  switch (lex->sql_command) {
  case SQLCOM_DROP_TABLE:
    skip= lex->drop_temporary;
    break;
  case SQLCOM_ALTER_TABLE:
  case SQLCOM_CREATE_TABLE:
    /* If CREATE TABLE of non-temporary table, do implicit commit */
    skip= (lex->create_info->options & HA_LEX_CREATE_TMP_TABLE);
    break;
  case SQLCOM_SET_OPTION:
    /* Implicitly commit a transaction started by a SET statement */
    skip= lex->autocommit ? FALSE : TRUE;
    break;
  default:
    break;
  }

  DBUG_RETURN(!skip);
}


/**
  Mark all commands that somehow changes a table.

  This is used to check number of updates / hour.

  sql_command is actually set to SQLCOM_END sometimes
  so we need the +1 to include it in the array.

  See COMMAND_FLAG_xxx for different type of commands
     2  - query that returns meaningful ROW_COUNT() -
          a number of modified rows
*/

uint sql_command_flags[SQLCOM_END+1];
uint server_command_flags[COM_END+1];

void init_update_queries(void)
{
  /* Initialize the server command flags array. */
  memset(server_command_flags, 0, sizeof(server_command_flags));

  server_command_flags[COM_SLEEP]=               CF_ALLOW_PROTOCOL_PLUGIN;
  server_command_flags[COM_INIT_DB]=             CF_ALLOW_PROTOCOL_PLUGIN;
  server_command_flags[COM_QUERY]=               CF_ALLOW_PROTOCOL_PLUGIN;
  server_command_flags[COM_FIELD_LIST]=          CF_ALLOW_PROTOCOL_PLUGIN;
  server_command_flags[COM_REFRESH]=             CF_ALLOW_PROTOCOL_PLUGIN;
  server_command_flags[COM_STATISTICS]=          CF_SKIP_QUESTIONS;
  server_command_flags[COM_PROCESS_KILL]=        CF_ALLOW_PROTOCOL_PLUGIN;
  server_command_flags[COM_PING]=                CF_SKIP_QUESTIONS;
  server_command_flags[COM_STMT_PREPARE]=        CF_SKIP_QUESTIONS |
                                                 CF_ALLOW_PROTOCOL_PLUGIN;
  server_command_flags[COM_STMT_EXECUTE]=        CF_ALLOW_PROTOCOL_PLUGIN;
  server_command_flags[COM_STMT_SEND_LONG_DATA]= CF_ALLOW_PROTOCOL_PLUGIN;
  server_command_flags[COM_STMT_CLOSE]=          CF_SKIP_QUESTIONS |
                                                 CF_ALLOW_PROTOCOL_PLUGIN;
  server_command_flags[COM_STMT_RESET]=          CF_SKIP_QUESTIONS |
                                                 CF_ALLOW_PROTOCOL_PLUGIN;
  server_command_flags[COM_STMT_FETCH]=          CF_ALLOW_PROTOCOL_PLUGIN;
  server_command_flags[COM_END]=                 CF_ALLOW_PROTOCOL_PLUGIN;

  /* Initialize the sql command flags array. */
  memset(sql_command_flags, 0, sizeof(sql_command_flags));

  /*
    In general, DDL statements do not generate row events and do not go
    through a cache before being written to the binary log. However, the
    CREATE TABLE...SELECT is an exception because it may generate row
    events. For that reason,  the SQLCOM_CREATE_TABLE  which represents
    a CREATE TABLE, including the CREATE TABLE...SELECT, has the
    CF_CAN_GENERATE_ROW_EVENTS flag. The distinction between a regular
    CREATE TABLE and the CREATE TABLE...SELECT is made in other parts of
    the code, in particular in the Query_log_event's constructor.
  */
  sql_command_flags[SQLCOM_CREATE_TABLE]=   CF_CHANGES_DATA | CF_REEXECUTION_FRAGILE |
                                            CF_AUTO_COMMIT_TRANS |
                                            CF_CAN_GENERATE_ROW_EVENTS;
  sql_command_flags[SQLCOM_CREATE_INDEX]=   CF_CHANGES_DATA | CF_AUTO_COMMIT_TRANS;
  sql_command_flags[SQLCOM_ALTER_TABLE]=    CF_CHANGES_DATA | CF_WRITE_LOGS_COMMAND |
                                            CF_AUTO_COMMIT_TRANS;
  sql_command_flags[SQLCOM_TRUNCATE]=       CF_CHANGES_DATA | CF_WRITE_LOGS_COMMAND |
                                            CF_AUTO_COMMIT_TRANS;
  sql_command_flags[SQLCOM_DROP_TABLE]=     CF_CHANGES_DATA | CF_AUTO_COMMIT_TRANS;
  sql_command_flags[SQLCOM_LOAD]=           CF_CHANGES_DATA | CF_REEXECUTION_FRAGILE |
                                            CF_CAN_GENERATE_ROW_EVENTS;
  sql_command_flags[SQLCOM_CREATE_DB]=      CF_CHANGES_DATA | CF_AUTO_COMMIT_TRANS;
  sql_command_flags[SQLCOM_DROP_DB]=        CF_CHANGES_DATA | CF_AUTO_COMMIT_TRANS;
  sql_command_flags[SQLCOM_ALTER_DB]=       CF_CHANGES_DATA | CF_AUTO_COMMIT_TRANS;
  sql_command_flags[SQLCOM_RENAME_TABLE]=   CF_CHANGES_DATA | CF_AUTO_COMMIT_TRANS;
  sql_command_flags[SQLCOM_DROP_INDEX]=     CF_CHANGES_DATA | CF_AUTO_COMMIT_TRANS;
  sql_command_flags[SQLCOM_CREATE_VIEW]=    CF_CHANGES_DATA | CF_REEXECUTION_FRAGILE |
                                            CF_AUTO_COMMIT_TRANS;
  sql_command_flags[SQLCOM_DROP_VIEW]=      CF_CHANGES_DATA | CF_AUTO_COMMIT_TRANS;
  sql_command_flags[SQLCOM_CREATE_TRIGGER]= CF_CHANGES_DATA | CF_AUTO_COMMIT_TRANS;
  sql_command_flags[SQLCOM_DROP_TRIGGER]=   CF_CHANGES_DATA | CF_AUTO_COMMIT_TRANS;
  sql_command_flags[SQLCOM_CREATE_EVENT]=   CF_CHANGES_DATA | CF_AUTO_COMMIT_TRANS;
  sql_command_flags[SQLCOM_ALTER_EVENT]=    CF_CHANGES_DATA | CF_AUTO_COMMIT_TRANS;
  sql_command_flags[SQLCOM_DROP_EVENT]=     CF_CHANGES_DATA | CF_AUTO_COMMIT_TRANS;
  sql_command_flags[SQLCOM_IMPORT]=         CF_CHANGES_DATA | CF_AUTO_COMMIT_TRANS;

  sql_command_flags[SQLCOM_UPDATE]=	    CF_CHANGES_DATA | CF_REEXECUTION_FRAGILE |
                                            CF_CAN_GENERATE_ROW_EVENTS |
                                            CF_OPTIMIZER_TRACE |
                                            CF_CAN_BE_EXPLAINED;
  sql_command_flags[SQLCOM_UPDATE_MULTI]=   CF_CHANGES_DATA | CF_REEXECUTION_FRAGILE |
                                            CF_CAN_GENERATE_ROW_EVENTS |
                                            CF_OPTIMIZER_TRACE |
                                            CF_CAN_BE_EXPLAINED;
  // This is INSERT VALUES(...), can be VALUES(stored_func()) so we trace it
  sql_command_flags[SQLCOM_INSERT]=	    CF_CHANGES_DATA | CF_REEXECUTION_FRAGILE |
                                            CF_CAN_GENERATE_ROW_EVENTS |
                                            CF_OPTIMIZER_TRACE |
                                            CF_CAN_BE_EXPLAINED;
  sql_command_flags[SQLCOM_INSERT_SELECT]=  CF_CHANGES_DATA | CF_REEXECUTION_FRAGILE |
                                            CF_CAN_GENERATE_ROW_EVENTS |
                                            CF_OPTIMIZER_TRACE |
                                            CF_CAN_BE_EXPLAINED;
  sql_command_flags[SQLCOM_DELETE]=         CF_CHANGES_DATA | CF_REEXECUTION_FRAGILE |
                                            CF_CAN_GENERATE_ROW_EVENTS |
                                            CF_OPTIMIZER_TRACE |
                                            CF_CAN_BE_EXPLAINED;
  sql_command_flags[SQLCOM_DELETE_MULTI]=   CF_CHANGES_DATA | CF_REEXECUTION_FRAGILE |
                                            CF_CAN_GENERATE_ROW_EVENTS |
                                            CF_OPTIMIZER_TRACE |
                                            CF_CAN_BE_EXPLAINED;
  sql_command_flags[SQLCOM_REPLACE]=        CF_CHANGES_DATA | CF_REEXECUTION_FRAGILE |
                                            CF_CAN_GENERATE_ROW_EVENTS |
                                            CF_OPTIMIZER_TRACE |
                                            CF_CAN_BE_EXPLAINED;
  sql_command_flags[SQLCOM_REPLACE_SELECT]= CF_CHANGES_DATA | CF_REEXECUTION_FRAGILE |
                                            CF_CAN_GENERATE_ROW_EVENTS |
                                            CF_OPTIMIZER_TRACE |
                                            CF_CAN_BE_EXPLAINED;
  sql_command_flags[SQLCOM_SELECT]=         CF_REEXECUTION_FRAGILE |
                                            CF_CAN_GENERATE_ROW_EVENTS |
                                            CF_OPTIMIZER_TRACE |
                                            CF_HAS_RESULT_SET |
                                            CF_CAN_BE_EXPLAINED;
  // (1) so that subquery is traced when doing "SET @var = (subquery)"
  /*
    @todo SQLCOM_SET_OPTION should have CF_CAN_GENERATE_ROW_EVENTS
    set, because it may invoke a stored function that generates row
    events. /Sven
  */
  sql_command_flags[SQLCOM_SET_OPTION]=     CF_REEXECUTION_FRAGILE |
                                            CF_AUTO_COMMIT_TRANS |
                                            CF_CAN_GENERATE_ROW_EVENTS |
                                            CF_OPTIMIZER_TRACE; // (1)
  // (1) so that subquery is traced when doing "DO @var := (subquery)"
  sql_command_flags[SQLCOM_DO]=             CF_REEXECUTION_FRAGILE |
                                            CF_CAN_GENERATE_ROW_EVENTS |
                                            CF_OPTIMIZER_TRACE; // (1)

  sql_command_flags[SQLCOM_SET_PASSWORD]=   CF_CHANGES_DATA |
                                            CF_AUTO_COMMIT_TRANS |
                                            CF_NEEDS_AUTOCOMMIT_OFF |
                                            CF_POTENTIAL_ATOMIC_DDL |
                                            CF_DISALLOW_IN_RO_TRANS;

  sql_command_flags[SQLCOM_SHOW_STATUS_PROC]= CF_STATUS_COMMAND |
                                              CF_REEXECUTION_FRAGILE |
                                              CF_HAS_RESULT_SET;
  sql_command_flags[SQLCOM_SHOW_STATUS]=      CF_STATUS_COMMAND |
                                              CF_REEXECUTION_FRAGILE |
                                              CF_HAS_RESULT_SET;
  sql_command_flags[SQLCOM_SHOW_DATABASES]=   CF_STATUS_COMMAND |
                                              CF_REEXECUTION_FRAGILE |
                                              CF_HAS_RESULT_SET;
  sql_command_flags[SQLCOM_SHOW_TRIGGERS]=    CF_STATUS_COMMAND |
                                              CF_REEXECUTION_FRAGILE |
                                              CF_HAS_RESULT_SET;
  sql_command_flags[SQLCOM_SHOW_EVENTS]=      CF_STATUS_COMMAND |
                                              CF_REEXECUTION_FRAGILE |
                                              CF_HAS_RESULT_SET;
  sql_command_flags[SQLCOM_SHOW_OPEN_TABLES]= CF_STATUS_COMMAND |
                                              CF_REEXECUTION_FRAGILE |
                                              CF_HAS_RESULT_SET;
  sql_command_flags[SQLCOM_SHOW_PLUGINS]=     CF_STATUS_COMMAND;
  sql_command_flags[SQLCOM_SHOW_FIELDS]=      CF_STATUS_COMMAND |
                                              CF_REEXECUTION_FRAGILE |
                                              CF_HAS_RESULT_SET;
  sql_command_flags[SQLCOM_SHOW_KEYS]=        CF_STATUS_COMMAND |
                                              CF_REEXECUTION_FRAGILE |
                                              CF_HAS_RESULT_SET;
  sql_command_flags[SQLCOM_SHOW_VARIABLES]=   CF_STATUS_COMMAND |
                                              CF_REEXECUTION_FRAGILE |
                                              CF_HAS_RESULT_SET;
  sql_command_flags[SQLCOM_SHOW_CHARSETS]=    CF_STATUS_COMMAND |
                                              CF_REEXECUTION_FRAGILE |
                                              CF_HAS_RESULT_SET;
  sql_command_flags[SQLCOM_SHOW_COLLATIONS]=  CF_STATUS_COMMAND |
                                              CF_HAS_RESULT_SET |
                                              CF_REEXECUTION_FRAGILE;
  sql_command_flags[SQLCOM_SHOW_BINLOGS]=     CF_STATUS_COMMAND;
  sql_command_flags[SQLCOM_SHOW_SLAVE_HOSTS]= CF_STATUS_COMMAND;
  sql_command_flags[SQLCOM_SHOW_BINLOG_EVENTS]= CF_STATUS_COMMAND;
  sql_command_flags[SQLCOM_SHOW_STORAGE_ENGINES]= CF_STATUS_COMMAND;
  sql_command_flags[SQLCOM_SHOW_PRIVILEGES]=  CF_STATUS_COMMAND;
  sql_command_flags[SQLCOM_SHOW_WARNS]=       CF_STATUS_COMMAND | CF_DIAGNOSTIC_STMT;
  sql_command_flags[SQLCOM_SHOW_ERRORS]=      CF_STATUS_COMMAND | CF_DIAGNOSTIC_STMT;
  sql_command_flags[SQLCOM_SHOW_ENGINE_STATUS]= CF_STATUS_COMMAND;
  sql_command_flags[SQLCOM_SHOW_ENGINE_MUTEX]= CF_STATUS_COMMAND;
  sql_command_flags[SQLCOM_SHOW_ENGINE_LOGS]= CF_STATUS_COMMAND;
  sql_command_flags[SQLCOM_SHOW_PROCESSLIST]= CF_STATUS_COMMAND;
  sql_command_flags[SQLCOM_SHOW_GRANTS]=      CF_STATUS_COMMAND;
  sql_command_flags[SQLCOM_SHOW_CREATE_DB]=   CF_STATUS_COMMAND;
  sql_command_flags[SQLCOM_SHOW_CREATE]=  CF_STATUS_COMMAND;
  sql_command_flags[SQLCOM_SHOW_MASTER_STAT]= CF_STATUS_COMMAND;
  sql_command_flags[SQLCOM_SHOW_SLAVE_STAT]=  CF_STATUS_COMMAND;
  sql_command_flags[SQLCOM_SHOW_CREATE_PROC]= CF_STATUS_COMMAND;
  sql_command_flags[SQLCOM_SHOW_CREATE_FUNC]= CF_STATUS_COMMAND;
  sql_command_flags[SQLCOM_SHOW_CREATE_TRIGGER]=  CF_STATUS_COMMAND;
  sql_command_flags[SQLCOM_SHOW_STATUS_FUNC]= CF_STATUS_COMMAND |
                                              CF_REEXECUTION_FRAGILE |
                                              CF_HAS_RESULT_SET;
  sql_command_flags[SQLCOM_SHOW_PROC_CODE]=   CF_STATUS_COMMAND;
  sql_command_flags[SQLCOM_SHOW_FUNC_CODE]=   CF_STATUS_COMMAND;
  sql_command_flags[SQLCOM_SHOW_CREATE_EVENT]= CF_STATUS_COMMAND;
  sql_command_flags[SQLCOM_SHOW_PROFILES]=    CF_STATUS_COMMAND;
  sql_command_flags[SQLCOM_SHOW_PROFILE]=     CF_STATUS_COMMAND;
  sql_command_flags[SQLCOM_BINLOG_BASE64_EVENT]= CF_STATUS_COMMAND |
                                                 CF_CAN_GENERATE_ROW_EVENTS;

   sql_command_flags[SQLCOM_SHOW_TABLES]=       (CF_STATUS_COMMAND |
                                                 CF_SHOW_TABLE_COMMAND |
                                                 CF_HAS_RESULT_SET |
                                                 CF_REEXECUTION_FRAGILE);
  sql_command_flags[SQLCOM_SHOW_TABLE_STATUS]= (CF_STATUS_COMMAND |
                                                CF_SHOW_TABLE_COMMAND |
                                                CF_HAS_RESULT_SET |
                                                CF_REEXECUTION_FRAGILE);
  /**
    ACL DDLs do not access data-dictionary tables. However, they still
    need to be marked to avoid autocommit. This is necessary because
    code which saves GTID state or slave state in the system tables
    at commit time does statement commit on low-level (see
    System_table_access::close_table()) and thus can pre-maturely commit
    DDL otherwise.
  */
  sql_command_flags[SQLCOM_CREATE_USER]=       CF_CHANGES_DATA |
                                               CF_NEEDS_AUTOCOMMIT_OFF |
                                               CF_POTENTIAL_ATOMIC_DDL;
  sql_command_flags[SQLCOM_RENAME_USER]=       CF_CHANGES_DATA |
                                               CF_NEEDS_AUTOCOMMIT_OFF |
                                               CF_POTENTIAL_ATOMIC_DDL;
  sql_command_flags[SQLCOM_DROP_USER]=         CF_CHANGES_DATA |
                                               CF_NEEDS_AUTOCOMMIT_OFF |
                                               CF_POTENTIAL_ATOMIC_DDL;
  sql_command_flags[SQLCOM_ALTER_USER]=        CF_CHANGES_DATA |
                                               CF_NEEDS_AUTOCOMMIT_OFF |
                                               CF_POTENTIAL_ATOMIC_DDL;
  sql_command_flags[SQLCOM_GRANT]=             CF_CHANGES_DATA |
                                               CF_NEEDS_AUTOCOMMIT_OFF |
                                               CF_POTENTIAL_ATOMIC_DDL;
  sql_command_flags[SQLCOM_REVOKE]=            CF_CHANGES_DATA |
                                               CF_NEEDS_AUTOCOMMIT_OFF |
                                               CF_POTENTIAL_ATOMIC_DDL;
  sql_command_flags[SQLCOM_REVOKE_ALL]=        CF_CHANGES_DATA |
                                               CF_NEEDS_AUTOCOMMIT_OFF |
                                               CF_POTENTIAL_ATOMIC_DDL;
  sql_command_flags[SQLCOM_ALTER_USER_DEFAULT_ROLE]=
                                               CF_CHANGES_DATA |
                                               CF_NEEDS_AUTOCOMMIT_OFF |
                                               CF_POTENTIAL_ATOMIC_DDL;
  sql_command_flags[SQLCOM_GRANT_ROLE]=        CF_CHANGES_DATA |
                                               CF_NEEDS_AUTOCOMMIT_OFF |
                                               CF_POTENTIAL_ATOMIC_DDL;
  sql_command_flags[SQLCOM_REVOKE_ROLE]=       CF_CHANGES_DATA |
                                               CF_NEEDS_AUTOCOMMIT_OFF |
                                               CF_POTENTIAL_ATOMIC_DDL;
  sql_command_flags[SQLCOM_DROP_ROLE]=         CF_CHANGES_DATA |
                                               CF_NEEDS_AUTOCOMMIT_OFF |
                                               CF_POTENTIAL_ATOMIC_DDL;
  sql_command_flags[SQLCOM_CREATE_ROLE]=       CF_CHANGES_DATA |
                                               CF_NEEDS_AUTOCOMMIT_OFF |
                                               CF_POTENTIAL_ATOMIC_DDL;

  sql_command_flags[SQLCOM_OPTIMIZE]=          CF_CHANGES_DATA;
  sql_command_flags[SQLCOM_ALTER_INSTANCE]=    CF_CHANGES_DATA;
  sql_command_flags[SQLCOM_CREATE_FUNCTION]=   CF_CHANGES_DATA | CF_AUTO_COMMIT_TRANS;
  sql_command_flags[SQLCOM_CREATE_PROCEDURE]=  CF_CHANGES_DATA | CF_AUTO_COMMIT_TRANS;
  sql_command_flags[SQLCOM_CREATE_SPFUNCTION]= CF_CHANGES_DATA | CF_AUTO_COMMIT_TRANS;
  sql_command_flags[SQLCOM_DROP_PROCEDURE]=    CF_CHANGES_DATA | CF_AUTO_COMMIT_TRANS;
  sql_command_flags[SQLCOM_DROP_FUNCTION]=     CF_CHANGES_DATA | CF_AUTO_COMMIT_TRANS;
  sql_command_flags[SQLCOM_ALTER_PROCEDURE]=   CF_CHANGES_DATA | CF_AUTO_COMMIT_TRANS;
  sql_command_flags[SQLCOM_ALTER_FUNCTION]=    CF_CHANGES_DATA | CF_AUTO_COMMIT_TRANS;
  sql_command_flags[SQLCOM_INSTALL_PLUGIN]=    CF_CHANGES_DATA | CF_AUTO_COMMIT_TRANS;
  sql_command_flags[SQLCOM_UNINSTALL_PLUGIN]=  CF_CHANGES_DATA | CF_AUTO_COMMIT_TRANS;
  sql_command_flags[SQLCOM_INSTALL_COMPONENT]= CF_CHANGES_DATA | CF_AUTO_COMMIT_TRANS;
  sql_command_flags[SQLCOM_UNINSTALL_COMPONENT]= CF_CHANGES_DATA | CF_AUTO_COMMIT_TRANS;

  /* Does not change the contents of the Diagnostics Area. */
  sql_command_flags[SQLCOM_GET_DIAGNOSTICS]= CF_DIAGNOSTIC_STMT;

  /*
    (1): without it, in "CALL some_proc((subq))", subquery would not be
    traced.
  */
  sql_command_flags[SQLCOM_CALL]=      CF_REEXECUTION_FRAGILE |
                                       CF_CAN_GENERATE_ROW_EVENTS |
                                       CF_OPTIMIZER_TRACE; // (1)
  sql_command_flags[SQLCOM_EXECUTE]=   CF_CAN_GENERATE_ROW_EVENTS;

  /*
    The following admin table operations are allowed
    on log tables.
  */
  sql_command_flags[SQLCOM_REPAIR]=    CF_WRITE_LOGS_COMMAND | CF_AUTO_COMMIT_TRANS;
  sql_command_flags[SQLCOM_OPTIMIZE]|= CF_WRITE_LOGS_COMMAND | CF_AUTO_COMMIT_TRANS;
  sql_command_flags[SQLCOM_ANALYZE]=   CF_WRITE_LOGS_COMMAND | CF_AUTO_COMMIT_TRANS;
  sql_command_flags[SQLCOM_CHECK]=     CF_WRITE_LOGS_COMMAND | CF_AUTO_COMMIT_TRANS;

  sql_command_flags[SQLCOM_CREATE_USER]|=       CF_AUTO_COMMIT_TRANS;
  sql_command_flags[SQLCOM_CREATE_ROLE]|=       CF_AUTO_COMMIT_TRANS;
  sql_command_flags[SQLCOM_DROP_USER]|=         CF_AUTO_COMMIT_TRANS;
  sql_command_flags[SQLCOM_DROP_ROLE]|=         CF_AUTO_COMMIT_TRANS;
  sql_command_flags[SQLCOM_RENAME_USER]|=       CF_AUTO_COMMIT_TRANS;
  sql_command_flags[SQLCOM_ALTER_USER]|=        CF_AUTO_COMMIT_TRANS;
  sql_command_flags[SQLCOM_REVOKE]|=            CF_AUTO_COMMIT_TRANS;
  sql_command_flags[SQLCOM_REVOKE_ALL]|=        CF_AUTO_COMMIT_TRANS;
  sql_command_flags[SQLCOM_REVOKE_ROLE]|=       CF_AUTO_COMMIT_TRANS;
  sql_command_flags[SQLCOM_GRANT]|=             CF_AUTO_COMMIT_TRANS;
  sql_command_flags[SQLCOM_GRANT_ROLE]|=        CF_AUTO_COMMIT_TRANS;
  sql_command_flags[SQLCOM_ALTER_USER_DEFAULT_ROLE]|=  CF_AUTO_COMMIT_TRANS;

  sql_command_flags[SQLCOM_ASSIGN_TO_KEYCACHE]= CF_AUTO_COMMIT_TRANS;
  sql_command_flags[SQLCOM_PRELOAD_KEYS]=       CF_AUTO_COMMIT_TRANS;
  sql_command_flags[SQLCOM_ALTER_INSTANCE]|=    CF_AUTO_COMMIT_TRANS;

  sql_command_flags[SQLCOM_FLUSH]=              CF_AUTO_COMMIT_TRANS;
  sql_command_flags[SQLCOM_RESET]=              CF_AUTO_COMMIT_TRANS;
  sql_command_flags[SQLCOM_CREATE_SERVER]=      CF_AUTO_COMMIT_TRANS;
  sql_command_flags[SQLCOM_ALTER_SERVER]=       CF_AUTO_COMMIT_TRANS;
  sql_command_flags[SQLCOM_DROP_SERVER]=        CF_AUTO_COMMIT_TRANS;
  sql_command_flags[SQLCOM_CHANGE_MASTER]=      CF_AUTO_COMMIT_TRANS;
  sql_command_flags[SQLCOM_CHANGE_REPLICATION_FILTER]=    CF_AUTO_COMMIT_TRANS;
  sql_command_flags[SQLCOM_SLAVE_START]=        CF_AUTO_COMMIT_TRANS;
  sql_command_flags[SQLCOM_SLAVE_STOP]=         CF_AUTO_COMMIT_TRANS;
  sql_command_flags[SQLCOM_ALTER_TABLESPACE]|=  CF_AUTO_COMMIT_TRANS;

  /*
    The following statements can deal with temporary tables,
    so temporary tables should be pre-opened for those statements to
    simplify privilege checking.

    There are other statements that deal with temporary tables and open
    them, but which are not listed here. The thing is that the order of
    pre-opening temporary tables for those statements is somewhat custom.
  */
  sql_command_flags[SQLCOM_CREATE_TABLE]|=    CF_PREOPEN_TMP_TABLES;
  sql_command_flags[SQLCOM_DROP_TABLE]|=      CF_PREOPEN_TMP_TABLES;
  sql_command_flags[SQLCOM_CREATE_INDEX]|=    CF_PREOPEN_TMP_TABLES;
  sql_command_flags[SQLCOM_ALTER_TABLE]|=     CF_PREOPEN_TMP_TABLES;
  sql_command_flags[SQLCOM_TRUNCATE]|=        CF_PREOPEN_TMP_TABLES;
  sql_command_flags[SQLCOM_LOAD]|=            CF_PREOPEN_TMP_TABLES;
  sql_command_flags[SQLCOM_DROP_INDEX]|=      CF_PREOPEN_TMP_TABLES;
  sql_command_flags[SQLCOM_UPDATE]|=          CF_PREOPEN_TMP_TABLES;
  sql_command_flags[SQLCOM_UPDATE_MULTI]|=    CF_PREOPEN_TMP_TABLES;
  sql_command_flags[SQLCOM_INSERT]|=          CF_PREOPEN_TMP_TABLES;
  sql_command_flags[SQLCOM_INSERT_SELECT]|=   CF_PREOPEN_TMP_TABLES;
  sql_command_flags[SQLCOM_DELETE]|=          CF_PREOPEN_TMP_TABLES;
  sql_command_flags[SQLCOM_DELETE_MULTI]|=    CF_PREOPEN_TMP_TABLES;
  sql_command_flags[SQLCOM_REPLACE]|=         CF_PREOPEN_TMP_TABLES;
  sql_command_flags[SQLCOM_REPLACE_SELECT]|=  CF_PREOPEN_TMP_TABLES;
  sql_command_flags[SQLCOM_SELECT]|=          CF_PREOPEN_TMP_TABLES;
  sql_command_flags[SQLCOM_SET_OPTION]|=      CF_PREOPEN_TMP_TABLES;
  sql_command_flags[SQLCOM_DO]|=              CF_PREOPEN_TMP_TABLES;
  sql_command_flags[SQLCOM_CALL]|=            CF_PREOPEN_TMP_TABLES;
  sql_command_flags[SQLCOM_CHECKSUM]|=        CF_PREOPEN_TMP_TABLES;
  sql_command_flags[SQLCOM_ANALYZE]|=         CF_PREOPEN_TMP_TABLES;
  sql_command_flags[SQLCOM_CHECK]|=           CF_PREOPEN_TMP_TABLES;
  sql_command_flags[SQLCOM_OPTIMIZE]|=        CF_PREOPEN_TMP_TABLES;
  sql_command_flags[SQLCOM_REPAIR]|=          CF_PREOPEN_TMP_TABLES;
  sql_command_flags[SQLCOM_PRELOAD_KEYS]|=    CF_PREOPEN_TMP_TABLES;
  sql_command_flags[SQLCOM_ASSIGN_TO_KEYCACHE]|= CF_PREOPEN_TMP_TABLES;

  /*
    DDL statements that should start with closing opened handlers.

    We use this flag only for statements for which open HANDLERs
    have to be closed before emporary tables are pre-opened.
  */
  sql_command_flags[SQLCOM_CREATE_TABLE]|=    CF_HA_CLOSE;
  sql_command_flags[SQLCOM_DROP_TABLE]|=      CF_HA_CLOSE;
  sql_command_flags[SQLCOM_ALTER_TABLE]|=     CF_HA_CLOSE;
  sql_command_flags[SQLCOM_TRUNCATE]|=        CF_HA_CLOSE;
  sql_command_flags[SQLCOM_REPAIR]|=          CF_HA_CLOSE;
  sql_command_flags[SQLCOM_OPTIMIZE]|=        CF_HA_CLOSE;
  sql_command_flags[SQLCOM_ANALYZE]|=         CF_HA_CLOSE;
  sql_command_flags[SQLCOM_CHECK]|=           CF_HA_CLOSE;
  sql_command_flags[SQLCOM_CREATE_INDEX]|=    CF_HA_CLOSE;
  sql_command_flags[SQLCOM_DROP_INDEX]|=      CF_HA_CLOSE;
  sql_command_flags[SQLCOM_PRELOAD_KEYS]|=    CF_HA_CLOSE;
  sql_command_flags[SQLCOM_ASSIGN_TO_KEYCACHE]|=  CF_HA_CLOSE;

  /*
    Mark statements that always are disallowed in read-only
    transactions. Note that according to the SQL standard,
    even temporary table DDL should be disallowed.
  */
  sql_command_flags[SQLCOM_CREATE_TABLE]|=     CF_DISALLOW_IN_RO_TRANS;
  sql_command_flags[SQLCOM_ALTER_TABLE]|=      CF_DISALLOW_IN_RO_TRANS;
  sql_command_flags[SQLCOM_DROP_TABLE]|=       CF_DISALLOW_IN_RO_TRANS;
  sql_command_flags[SQLCOM_RENAME_TABLE]|=     CF_DISALLOW_IN_RO_TRANS;
  sql_command_flags[SQLCOM_CREATE_INDEX]|=     CF_DISALLOW_IN_RO_TRANS;
  sql_command_flags[SQLCOM_DROP_INDEX]|=       CF_DISALLOW_IN_RO_TRANS;
  sql_command_flags[SQLCOM_CREATE_DB]|=        CF_DISALLOW_IN_RO_TRANS;
  sql_command_flags[SQLCOM_DROP_DB]|=          CF_DISALLOW_IN_RO_TRANS;
  sql_command_flags[SQLCOM_ALTER_DB]|=         CF_DISALLOW_IN_RO_TRANS;
  sql_command_flags[SQLCOM_CREATE_VIEW]|=      CF_DISALLOW_IN_RO_TRANS;
  sql_command_flags[SQLCOM_DROP_VIEW]|=        CF_DISALLOW_IN_RO_TRANS;
  sql_command_flags[SQLCOM_CREATE_TRIGGER]|=   CF_DISALLOW_IN_RO_TRANS;
  sql_command_flags[SQLCOM_DROP_TRIGGER]|=     CF_DISALLOW_IN_RO_TRANS;
  sql_command_flags[SQLCOM_CREATE_EVENT]|=     CF_DISALLOW_IN_RO_TRANS;
  sql_command_flags[SQLCOM_ALTER_EVENT]|=      CF_DISALLOW_IN_RO_TRANS;
  sql_command_flags[SQLCOM_DROP_EVENT]|=       CF_DISALLOW_IN_RO_TRANS;
  sql_command_flags[SQLCOM_CREATE_USER]|=      CF_DISALLOW_IN_RO_TRANS;
  sql_command_flags[SQLCOM_CREATE_ROLE]|=      CF_DISALLOW_IN_RO_TRANS;
  sql_command_flags[SQLCOM_RENAME_USER]|=      CF_DISALLOW_IN_RO_TRANS;
  sql_command_flags[SQLCOM_ALTER_USER]|=       CF_DISALLOW_IN_RO_TRANS;
  sql_command_flags[SQLCOM_DROP_USER]|=        CF_DISALLOW_IN_RO_TRANS;
  sql_command_flags[SQLCOM_DROP_ROLE]|=        CF_DISALLOW_IN_RO_TRANS;
  sql_command_flags[SQLCOM_CREATE_SERVER]|=    CF_DISALLOW_IN_RO_TRANS;
  sql_command_flags[SQLCOM_ALTER_SERVER]|=     CF_DISALLOW_IN_RO_TRANS;
  sql_command_flags[SQLCOM_DROP_SERVER]|=      CF_DISALLOW_IN_RO_TRANS;
  sql_command_flags[SQLCOM_CREATE_FUNCTION]|=  CF_DISALLOW_IN_RO_TRANS;
  sql_command_flags[SQLCOM_CREATE_PROCEDURE]|= CF_DISALLOW_IN_RO_TRANS;
  sql_command_flags[SQLCOM_CREATE_SPFUNCTION]|=CF_DISALLOW_IN_RO_TRANS;
  sql_command_flags[SQLCOM_DROP_PROCEDURE]|=   CF_DISALLOW_IN_RO_TRANS;
  sql_command_flags[SQLCOM_DROP_FUNCTION]|=    CF_DISALLOW_IN_RO_TRANS;
  sql_command_flags[SQLCOM_ALTER_PROCEDURE]|=  CF_DISALLOW_IN_RO_TRANS;
  sql_command_flags[SQLCOM_ALTER_FUNCTION]|=   CF_DISALLOW_IN_RO_TRANS;
  sql_command_flags[SQLCOM_TRUNCATE]|=         CF_DISALLOW_IN_RO_TRANS;
  sql_command_flags[SQLCOM_ALTER_TABLESPACE]|= CF_DISALLOW_IN_RO_TRANS;
  sql_command_flags[SQLCOM_REPAIR]|=           CF_DISALLOW_IN_RO_TRANS;
  sql_command_flags[SQLCOM_OPTIMIZE]|=         CF_DISALLOW_IN_RO_TRANS;
  sql_command_flags[SQLCOM_GRANT]|=            CF_DISALLOW_IN_RO_TRANS;
  sql_command_flags[SQLCOM_GRANT_ROLE]|=       CF_DISALLOW_IN_RO_TRANS;
  sql_command_flags[SQLCOM_REVOKE]|=           CF_DISALLOW_IN_RO_TRANS;
  sql_command_flags[SQLCOM_REVOKE_ALL]|=       CF_DISALLOW_IN_RO_TRANS;
  sql_command_flags[SQLCOM_REVOKE_ROLE]|=      CF_DISALLOW_IN_RO_TRANS;
  sql_command_flags[SQLCOM_INSTALL_PLUGIN]|=   CF_DISALLOW_IN_RO_TRANS;
  sql_command_flags[SQLCOM_UNINSTALL_PLUGIN]|= CF_DISALLOW_IN_RO_TRANS;
  sql_command_flags[SQLCOM_INSTALL_COMPONENT]|= CF_DISALLOW_IN_RO_TRANS;
  sql_command_flags[SQLCOM_UNINSTALL_COMPONENT]|= CF_DISALLOW_IN_RO_TRANS;
  sql_command_flags[SQLCOM_ALTER_INSTANCE]|=   CF_DISALLOW_IN_RO_TRANS;
  sql_command_flags[SQLCOM_IMPORT]|=           CF_DISALLOW_IN_RO_TRANS;

  /*
    Mark statements that are allowed to be executed by the plugins.
  */
  sql_command_flags[SQLCOM_SELECT]|=                  CF_ALLOW_PROTOCOL_PLUGIN;
  sql_command_flags[SQLCOM_CREATE_TABLE]|=            CF_ALLOW_PROTOCOL_PLUGIN;
  sql_command_flags[SQLCOM_CREATE_INDEX]|=            CF_ALLOW_PROTOCOL_PLUGIN;
  sql_command_flags[SQLCOM_ALTER_TABLE]|=             CF_ALLOW_PROTOCOL_PLUGIN;
  sql_command_flags[SQLCOM_UPDATE]|=                  CF_ALLOW_PROTOCOL_PLUGIN;
  sql_command_flags[SQLCOM_INSERT]|=                  CF_ALLOW_PROTOCOL_PLUGIN;
  sql_command_flags[SQLCOM_INSERT_SELECT]|=           CF_ALLOW_PROTOCOL_PLUGIN;
  sql_command_flags[SQLCOM_DELETE]|=                  CF_ALLOW_PROTOCOL_PLUGIN;
  sql_command_flags[SQLCOM_TRUNCATE]|=                CF_ALLOW_PROTOCOL_PLUGIN;
  sql_command_flags[SQLCOM_DROP_TABLE]|=              CF_ALLOW_PROTOCOL_PLUGIN;
  sql_command_flags[SQLCOM_DROP_INDEX]|=              CF_ALLOW_PROTOCOL_PLUGIN;
  sql_command_flags[SQLCOM_SHOW_DATABASES]|=          CF_ALLOW_PROTOCOL_PLUGIN;
  sql_command_flags[SQLCOM_SHOW_TABLES]|=             CF_ALLOW_PROTOCOL_PLUGIN;
  sql_command_flags[SQLCOM_SHOW_FIELDS]|=             CF_ALLOW_PROTOCOL_PLUGIN;
  sql_command_flags[SQLCOM_SHOW_KEYS]|=               CF_ALLOW_PROTOCOL_PLUGIN;
  sql_command_flags[SQLCOM_SHOW_VARIABLES]|=          CF_ALLOW_PROTOCOL_PLUGIN;
  sql_command_flags[SQLCOM_SHOW_STATUS]|=             CF_ALLOW_PROTOCOL_PLUGIN;
  sql_command_flags[SQLCOM_SHOW_ENGINE_LOGS]|=        CF_ALLOW_PROTOCOL_PLUGIN;
  sql_command_flags[SQLCOM_SHOW_ENGINE_STATUS]|=      CF_ALLOW_PROTOCOL_PLUGIN;
  sql_command_flags[SQLCOM_SHOW_ENGINE_MUTEX]|=       CF_ALLOW_PROTOCOL_PLUGIN;
  sql_command_flags[SQLCOM_SHOW_PROCESSLIST]|=        CF_ALLOW_PROTOCOL_PLUGIN;
  sql_command_flags[SQLCOM_SHOW_MASTER_STAT]|=        CF_ALLOW_PROTOCOL_PLUGIN;
  sql_command_flags[SQLCOM_SHOW_SLAVE_STAT]|=         CF_ALLOW_PROTOCOL_PLUGIN;
  sql_command_flags[SQLCOM_SHOW_GRANTS]|=             CF_ALLOW_PROTOCOL_PLUGIN;
  sql_command_flags[SQLCOM_SHOW_CREATE]|=             CF_ALLOW_PROTOCOL_PLUGIN;
  sql_command_flags[SQLCOM_SHOW_CHARSETS]|=           CF_ALLOW_PROTOCOL_PLUGIN;
  sql_command_flags[SQLCOM_SHOW_COLLATIONS]|=         CF_ALLOW_PROTOCOL_PLUGIN;
  sql_command_flags[SQLCOM_SHOW_CREATE_DB]|=          CF_ALLOW_PROTOCOL_PLUGIN;
  sql_command_flags[SQLCOM_SHOW_TABLE_STATUS]|=       CF_ALLOW_PROTOCOL_PLUGIN;
  sql_command_flags[SQLCOM_SHOW_TRIGGERS]|=           CF_ALLOW_PROTOCOL_PLUGIN;
  sql_command_flags[SQLCOM_LOAD]|=                    CF_ALLOW_PROTOCOL_PLUGIN;
  sql_command_flags[SQLCOM_SET_OPTION]|=              CF_ALLOW_PROTOCOL_PLUGIN;
  sql_command_flags[SQLCOM_LOCK_TABLES]|=             CF_ALLOW_PROTOCOL_PLUGIN;
  sql_command_flags[SQLCOM_UNLOCK_TABLES]|=           CF_ALLOW_PROTOCOL_PLUGIN;
  sql_command_flags[SQLCOM_GRANT]|=                   CF_ALLOW_PROTOCOL_PLUGIN;
  sql_command_flags[SQLCOM_CHANGE_DB]|=               CF_ALLOW_PROTOCOL_PLUGIN;
  sql_command_flags[SQLCOM_CREATE_DB]|=               CF_ALLOW_PROTOCOL_PLUGIN;
  sql_command_flags[SQLCOM_DROP_DB]|=                 CF_ALLOW_PROTOCOL_PLUGIN;
  sql_command_flags[SQLCOM_ALTER_DB]|=                CF_ALLOW_PROTOCOL_PLUGIN;
  sql_command_flags[SQLCOM_REPAIR]|=                  CF_ALLOW_PROTOCOL_PLUGIN;
  sql_command_flags[SQLCOM_REPLACE]|=                 CF_ALLOW_PROTOCOL_PLUGIN;
  sql_command_flags[SQLCOM_REPLACE_SELECT]|=          CF_ALLOW_PROTOCOL_PLUGIN;
  sql_command_flags[SQLCOM_CREATE_FUNCTION]|=         CF_ALLOW_PROTOCOL_PLUGIN;
  sql_command_flags[SQLCOM_DROP_FUNCTION]|=           CF_ALLOW_PROTOCOL_PLUGIN;
  sql_command_flags[SQLCOM_REVOKE]|=                  CF_ALLOW_PROTOCOL_PLUGIN;
  sql_command_flags[SQLCOM_OPTIMIZE]|=                CF_ALLOW_PROTOCOL_PLUGIN;
  sql_command_flags[SQLCOM_CHECK]|=                   CF_ALLOW_PROTOCOL_PLUGIN;
  sql_command_flags[SQLCOM_ASSIGN_TO_KEYCACHE]|=      CF_ALLOW_PROTOCOL_PLUGIN;
  sql_command_flags[SQLCOM_PRELOAD_KEYS]|=            CF_ALLOW_PROTOCOL_PLUGIN;
  sql_command_flags[SQLCOM_FLUSH]|=                   CF_ALLOW_PROTOCOL_PLUGIN;
  sql_command_flags[SQLCOM_KILL]|=                    CF_ALLOW_PROTOCOL_PLUGIN;
  sql_command_flags[SQLCOM_ANALYZE]|=                 CF_ALLOW_PROTOCOL_PLUGIN;
  sql_command_flags[SQLCOM_ROLLBACK]|=                CF_ALLOW_PROTOCOL_PLUGIN;
  sql_command_flags[SQLCOM_ROLLBACK_TO_SAVEPOINT]|=   CF_ALLOW_PROTOCOL_PLUGIN;
  sql_command_flags[SQLCOM_COMMIT]|=                  CF_ALLOW_PROTOCOL_PLUGIN;
  sql_command_flags[SQLCOM_SAVEPOINT]|=               CF_ALLOW_PROTOCOL_PLUGIN;
  sql_command_flags[SQLCOM_RELEASE_SAVEPOINT]|=       CF_ALLOW_PROTOCOL_PLUGIN;
  sql_command_flags[SQLCOM_SLAVE_START]|=             CF_ALLOW_PROTOCOL_PLUGIN;
  sql_command_flags[SQLCOM_SLAVE_STOP]|=              CF_ALLOW_PROTOCOL_PLUGIN;
  sql_command_flags[SQLCOM_START_GROUP_REPLICATION]|= CF_ALLOW_PROTOCOL_PLUGIN;
  sql_command_flags[SQLCOM_STOP_GROUP_REPLICATION]|=  CF_ALLOW_PROTOCOL_PLUGIN;
  sql_command_flags[SQLCOM_BEGIN]|=                   CF_ALLOW_PROTOCOL_PLUGIN;
  sql_command_flags[SQLCOM_CHANGE_MASTER]|=           CF_ALLOW_PROTOCOL_PLUGIN;
  sql_command_flags[SQLCOM_CHANGE_REPLICATION_FILTER]|= CF_ALLOW_PROTOCOL_PLUGIN;
  sql_command_flags[SQLCOM_RENAME_TABLE]|=            CF_ALLOW_PROTOCOL_PLUGIN;
  sql_command_flags[SQLCOM_RESET]|=                   CF_ALLOW_PROTOCOL_PLUGIN;
  sql_command_flags[SQLCOM_PURGE]|=                   CF_ALLOW_PROTOCOL_PLUGIN;
  sql_command_flags[SQLCOM_PURGE_BEFORE]|=            CF_ALLOW_PROTOCOL_PLUGIN;
  sql_command_flags[SQLCOM_SHOW_BINLOGS]|=            CF_ALLOW_PROTOCOL_PLUGIN;
  sql_command_flags[SQLCOM_SHOW_OPEN_TABLES]|=        CF_ALLOW_PROTOCOL_PLUGIN;
  sql_command_flags[SQLCOM_HA_OPEN]|=                 CF_ALLOW_PROTOCOL_PLUGIN;
  sql_command_flags[SQLCOM_HA_CLOSE]|=                CF_ALLOW_PROTOCOL_PLUGIN;
  sql_command_flags[SQLCOM_HA_READ]|=                 CF_ALLOW_PROTOCOL_PLUGIN;
  sql_command_flags[SQLCOM_SHOW_SLAVE_HOSTS]|=        CF_ALLOW_PROTOCOL_PLUGIN;
  sql_command_flags[SQLCOM_DELETE_MULTI]|=            CF_ALLOW_PROTOCOL_PLUGIN;
  sql_command_flags[SQLCOM_UPDATE_MULTI]|=            CF_ALLOW_PROTOCOL_PLUGIN;
  sql_command_flags[SQLCOM_SHOW_BINLOG_EVENTS]|=      CF_ALLOW_PROTOCOL_PLUGIN;
  sql_command_flags[SQLCOM_DO]|=                      CF_ALLOW_PROTOCOL_PLUGIN;
  sql_command_flags[SQLCOM_SHOW_WARNS]|=              CF_ALLOW_PROTOCOL_PLUGIN;
  sql_command_flags[SQLCOM_EMPTY_QUERY]|=             CF_ALLOW_PROTOCOL_PLUGIN;
  sql_command_flags[SQLCOM_SHOW_ERRORS]|=             CF_ALLOW_PROTOCOL_PLUGIN;
  sql_command_flags[SQLCOM_SHOW_STORAGE_ENGINES]|=    CF_ALLOW_PROTOCOL_PLUGIN;
  sql_command_flags[SQLCOM_SHOW_PRIVILEGES]|=         CF_ALLOW_PROTOCOL_PLUGIN;
  sql_command_flags[SQLCOM_HELP]|=                    CF_ALLOW_PROTOCOL_PLUGIN;
  sql_command_flags[SQLCOM_CREATE_USER]|=             CF_ALLOW_PROTOCOL_PLUGIN;
  sql_command_flags[SQLCOM_DROP_USER]|=               CF_ALLOW_PROTOCOL_PLUGIN;
  sql_command_flags[SQLCOM_RENAME_USER]|=             CF_ALLOW_PROTOCOL_PLUGIN;
  sql_command_flags[SQLCOM_REVOKE_ALL]|=              CF_ALLOW_PROTOCOL_PLUGIN;
  sql_command_flags[SQLCOM_CHECKSUM]|=                CF_ALLOW_PROTOCOL_PLUGIN;
  sql_command_flags[SQLCOM_CREATE_PROCEDURE]|=        CF_ALLOW_PROTOCOL_PLUGIN;
  sql_command_flags[SQLCOM_CREATE_SPFUNCTION]|=       CF_ALLOW_PROTOCOL_PLUGIN;
  sql_command_flags[SQLCOM_CALL]|=                    CF_ALLOW_PROTOCOL_PLUGIN;
  sql_command_flags[SQLCOM_DROP_PROCEDURE]|=          CF_ALLOW_PROTOCOL_PLUGIN;
  sql_command_flags[SQLCOM_ALTER_PROCEDURE]|=         CF_ALLOW_PROTOCOL_PLUGIN;
  sql_command_flags[SQLCOM_ALTER_FUNCTION]|=          CF_ALLOW_PROTOCOL_PLUGIN;
  sql_command_flags[SQLCOM_SHOW_CREATE_PROC]|=        CF_ALLOW_PROTOCOL_PLUGIN;
  sql_command_flags[SQLCOM_SHOW_CREATE_FUNC]|=        CF_ALLOW_PROTOCOL_PLUGIN;
  sql_command_flags[SQLCOM_SHOW_STATUS_PROC]|=        CF_ALLOW_PROTOCOL_PLUGIN;
  sql_command_flags[SQLCOM_SHOW_STATUS_FUNC]|=        CF_ALLOW_PROTOCOL_PLUGIN;
  sql_command_flags[SQLCOM_PREPARE]|=                 CF_ALLOW_PROTOCOL_PLUGIN;
  sql_command_flags[SQLCOM_EXECUTE]|=                 CF_ALLOW_PROTOCOL_PLUGIN;
  sql_command_flags[SQLCOM_DEALLOCATE_PREPARE]|=      CF_ALLOW_PROTOCOL_PLUGIN;
  sql_command_flags[SQLCOM_CREATE_VIEW]|=             CF_ALLOW_PROTOCOL_PLUGIN;
  sql_command_flags[SQLCOM_DROP_VIEW]|=               CF_ALLOW_PROTOCOL_PLUGIN;
  sql_command_flags[SQLCOM_CREATE_TRIGGER]|=          CF_ALLOW_PROTOCOL_PLUGIN;
  sql_command_flags[SQLCOM_DROP_TRIGGER]|=            CF_ALLOW_PROTOCOL_PLUGIN;
  sql_command_flags[SQLCOM_XA_START]|=                CF_ALLOW_PROTOCOL_PLUGIN;
  sql_command_flags[SQLCOM_XA_END]|=                  CF_ALLOW_PROTOCOL_PLUGIN;
  sql_command_flags[SQLCOM_XA_PREPARE]|=              CF_ALLOW_PROTOCOL_PLUGIN;
  sql_command_flags[SQLCOM_XA_COMMIT]|=               CF_ALLOW_PROTOCOL_PLUGIN;
  sql_command_flags[SQLCOM_XA_ROLLBACK]|=             CF_ALLOW_PROTOCOL_PLUGIN;
  sql_command_flags[SQLCOM_XA_RECOVER]|=              CF_ALLOW_PROTOCOL_PLUGIN;
  sql_command_flags[SQLCOM_SHOW_PROC_CODE]|=          CF_ALLOW_PROTOCOL_PLUGIN;
  sql_command_flags[SQLCOM_SHOW_FUNC_CODE]|=          CF_ALLOW_PROTOCOL_PLUGIN;
  sql_command_flags[SQLCOM_ALTER_TABLESPACE]|=        CF_ALLOW_PROTOCOL_PLUGIN;
  sql_command_flags[SQLCOM_BINLOG_BASE64_EVENT]|=     CF_ALLOW_PROTOCOL_PLUGIN;
  sql_command_flags[SQLCOM_SHOW_PLUGINS]|=            CF_ALLOW_PROTOCOL_PLUGIN;
  sql_command_flags[SQLCOM_CREATE_SERVER]|=           CF_ALLOW_PROTOCOL_PLUGIN;
  sql_command_flags[SQLCOM_DROP_SERVER]|=             CF_ALLOW_PROTOCOL_PLUGIN;
  sql_command_flags[SQLCOM_ALTER_SERVER]|=            CF_ALLOW_PROTOCOL_PLUGIN;
  sql_command_flags[SQLCOM_CREATE_EVENT]|=            CF_ALLOW_PROTOCOL_PLUGIN;
  sql_command_flags[SQLCOM_ALTER_EVENT]|=             CF_ALLOW_PROTOCOL_PLUGIN;
  sql_command_flags[SQLCOM_DROP_EVENT]|=              CF_ALLOW_PROTOCOL_PLUGIN;
  sql_command_flags[SQLCOM_SHOW_CREATE_EVENT]|=       CF_ALLOW_PROTOCOL_PLUGIN;
  sql_command_flags[SQLCOM_SHOW_EVENTS]|=             CF_ALLOW_PROTOCOL_PLUGIN;
  sql_command_flags[SQLCOM_SHOW_CREATE_TRIGGER]|=     CF_ALLOW_PROTOCOL_PLUGIN;
  sql_command_flags[SQLCOM_SHOW_PROFILE]|=            CF_ALLOW_PROTOCOL_PLUGIN;
  sql_command_flags[SQLCOM_SHOW_PROFILES]|=           CF_ALLOW_PROTOCOL_PLUGIN;
  sql_command_flags[SQLCOM_SIGNAL]|=                  CF_ALLOW_PROTOCOL_PLUGIN;
  sql_command_flags[SQLCOM_RESIGNAL]|=                CF_ALLOW_PROTOCOL_PLUGIN;
  sql_command_flags[SQLCOM_SHOW_RELAYLOG_EVENTS]|=    CF_ALLOW_PROTOCOL_PLUGIN;
  sql_command_flags[SQLCOM_GET_DIAGNOSTICS]|=         CF_ALLOW_PROTOCOL_PLUGIN;
  sql_command_flags[SQLCOM_ALTER_USER]|=              CF_ALLOW_PROTOCOL_PLUGIN;
  sql_command_flags[SQLCOM_EXPLAIN_OTHER]|=           CF_ALLOW_PROTOCOL_PLUGIN;
  sql_command_flags[SQLCOM_SHOW_CREATE_USER]|=        CF_ALLOW_PROTOCOL_PLUGIN;
  sql_command_flags[SQLCOM_SET_PASSWORD]|=            CF_ALLOW_PROTOCOL_PLUGIN;
  sql_command_flags[SQLCOM_DROP_ROLE]|=               CF_ALLOW_PROTOCOL_PLUGIN;
  sql_command_flags[SQLCOM_CREATE_ROLE]|=             CF_ALLOW_PROTOCOL_PLUGIN;
  sql_command_flags[SQLCOM_SET_ROLE]|=                CF_ALLOW_PROTOCOL_PLUGIN;
  sql_command_flags[SQLCOM_GRANT_ROLE]|=              CF_ALLOW_PROTOCOL_PLUGIN;
  sql_command_flags[SQLCOM_REVOKE_ROLE]|=             CF_ALLOW_PROTOCOL_PLUGIN;
  sql_command_flags[SQLCOM_ALTER_USER_DEFAULT_ROLE]|= CF_ALLOW_PROTOCOL_PLUGIN;
  sql_command_flags[SQLCOM_IMPORT]|=                  CF_ALLOW_PROTOCOL_PLUGIN;
  sql_command_flags[SQLCOM_END]|=                     CF_ALLOW_PROTOCOL_PLUGIN;

  /*
    Mark DDL statements which require that auto-commit mode to be temporarily
    turned off. See sqlcom_needs_autocommit_off() for more details.

    CREATE TABLE and DROP TABLE are not marked as such as they have special
    variants dealing with temporary tables which don't update data-dictionary
    at all and which should be allowed in the middle of transaction.
  */
  sql_command_flags[SQLCOM_CREATE_INDEX]|=     CF_NEEDS_AUTOCOMMIT_OFF |
                                               CF_POTENTIAL_ATOMIC_DDL;
  sql_command_flags[SQLCOM_ALTER_TABLE]|=      CF_NEEDS_AUTOCOMMIT_OFF |
                                               CF_POTENTIAL_ATOMIC_DDL;
  sql_command_flags[SQLCOM_TRUNCATE]|=         CF_NEEDS_AUTOCOMMIT_OFF |
                                               CF_POTENTIAL_ATOMIC_DDL;
  sql_command_flags[SQLCOM_DROP_INDEX]|=       CF_NEEDS_AUTOCOMMIT_OFF |
                                               CF_POTENTIAL_ATOMIC_DDL;
  sql_command_flags[SQLCOM_CREATE_DB]|=        CF_NEEDS_AUTOCOMMIT_OFF |
                                               CF_POTENTIAL_ATOMIC_DDL;
  sql_command_flags[SQLCOM_DROP_DB]|=          CF_NEEDS_AUTOCOMMIT_OFF |
                                               CF_POTENTIAL_ATOMIC_DDL;
  sql_command_flags[SQLCOM_ALTER_DB]|=         CF_NEEDS_AUTOCOMMIT_OFF |
                                               CF_POTENTIAL_ATOMIC_DDL;
  sql_command_flags[SQLCOM_REPAIR]|=           CF_NEEDS_AUTOCOMMIT_OFF;
  sql_command_flags[SQLCOM_OPTIMIZE]|=         CF_NEEDS_AUTOCOMMIT_OFF;
  sql_command_flags[SQLCOM_RENAME_TABLE]|=     CF_NEEDS_AUTOCOMMIT_OFF |
                                               CF_POTENTIAL_ATOMIC_DDL;
  sql_command_flags[SQLCOM_CREATE_VIEW]|=      CF_NEEDS_AUTOCOMMIT_OFF;
  sql_command_flags[SQLCOM_DROP_VIEW]|=        CF_NEEDS_AUTOCOMMIT_OFF;
  sql_command_flags[SQLCOM_ALTER_TABLESPACE]|= CF_NEEDS_AUTOCOMMIT_OFF |
                                               CF_POTENTIAL_ATOMIC_DDL;
  sql_command_flags[SQLCOM_CREATE_SPFUNCTION]|= CF_NEEDS_AUTOCOMMIT_OFF;
  sql_command_flags[SQLCOM_DROP_FUNCTION]|=     CF_NEEDS_AUTOCOMMIT_OFF;
  sql_command_flags[SQLCOM_ALTER_FUNCTION]|=    CF_NEEDS_AUTOCOMMIT_OFF;
  sql_command_flags[SQLCOM_CREATE_PROCEDURE]|=  CF_NEEDS_AUTOCOMMIT_OFF;
  sql_command_flags[SQLCOM_DROP_PROCEDURE]|=    CF_NEEDS_AUTOCOMMIT_OFF;
  sql_command_flags[SQLCOM_ALTER_PROCEDURE]|=   CF_NEEDS_AUTOCOMMIT_OFF;
  sql_command_flags[SQLCOM_CREATE_TRIGGER]|=   CF_NEEDS_AUTOCOMMIT_OFF |
                                               CF_POTENTIAL_ATOMIC_DDL;
  sql_command_flags[SQLCOM_DROP_TRIGGER]|=     CF_NEEDS_AUTOCOMMIT_OFF |
                                               CF_POTENTIAL_ATOMIC_DDL;
  sql_command_flags[SQLCOM_IMPORT]|=           CF_NEEDS_AUTOCOMMIT_OFF |
                                               CF_POTENTIAL_ATOMIC_DDL;
  sql_command_flags[SQLCOM_INSTALL_PLUGIN]|=   CF_NEEDS_AUTOCOMMIT_OFF;
  sql_command_flags[SQLCOM_UNINSTALL_PLUGIN]|= CF_NEEDS_AUTOCOMMIT_OFF;
}

bool sqlcom_can_generate_row_events(enum enum_sql_command command)
{
  return (sql_command_flags[command] & CF_CAN_GENERATE_ROW_EVENTS);
}

bool is_update_query(enum enum_sql_command command)
{
  DBUG_ASSERT(command >= 0 && command <= SQLCOM_END);
  return (sql_command_flags[command] & CF_CHANGES_DATA) != 0;
}


bool is_explainable_query(enum enum_sql_command command)
{
  DBUG_ASSERT(command >= 0 && command <= SQLCOM_END);
  return (sql_command_flags[command] & CF_CAN_BE_EXPLAINED) != 0;
}

/**
  Check if a sql command is allowed to write to log tables.
  @param command The SQL command
  @return true if writing is allowed
*/
bool is_log_table_write_query(enum enum_sql_command command)
{
  DBUG_ASSERT(command >= 0 && command <= SQLCOM_END);
  return (sql_command_flags[command] & CF_WRITE_LOGS_COMMAND) != 0;
}


/**
  Check if statement (typically DDL) needs auto-commit mode temporarily
  turned off.

  @note This is necessary to prevent InnoDB from automatically committing
        InnoDB transaction each time data-dictionary tables are closed
        after being updated.
*/
static bool sqlcom_needs_autocommit_off(const LEX *lex)
{
  return (sql_command_flags[lex->sql_command] & CF_NEEDS_AUTOCOMMIT_OFF) ||
          (lex->sql_command == SQLCOM_CREATE_TABLE &&
           ! (lex->create_info->options & HA_LEX_CREATE_TMP_TABLE)) ||
          (lex->sql_command == SQLCOM_DROP_TABLE && ! lex->drop_temporary);
}


void execute_init_command(THD *thd, LEX_STRING *init_command,
                          mysql_rwlock_t *var_lock)
{
  Protocol_classic *protocol= thd->get_protocol_classic();
  Vio* save_vio;
  ulong save_client_capabilities;
  COM_DATA com_data;

  mysql_rwlock_rdlock(var_lock);
  if (!init_command->length)
  {
    mysql_rwlock_unlock(var_lock);
    return;
  }

  /*
    copy the value under a lock, and release the lock.
    init_command has to be executed without a lock held,
    as it may try to change itself
  */
  size_t len= init_command->length;
  char *buf= thd->strmake(init_command->str, len);
  mysql_rwlock_unlock(var_lock);

#if defined(ENABLED_PROFILING)
  thd->profiling.start_new_query();
  thd->profiling.set_query_source(buf, len);
#endif

  THD_STAGE_INFO(thd, stage_execution_of_init_command);
  save_client_capabilities= protocol->get_client_capabilities();
  protocol->add_client_capability(CLIENT_MULTI_QUERIES);
  /*
    We don't need return result of execution to client side.
    To forbid this we should set thd->net.vio to 0.
  */
  save_vio= protocol->get_vio();
  protocol->set_vio(NULL);
  protocol->create_command(&com_data, COM_QUERY, (uchar *) buf, len);
  dispatch_command(thd, &com_data, COM_QUERY);
  protocol->set_client_capabilities(save_client_capabilities);
  protocol->set_vio(save_vio);

#if defined(ENABLED_PROFILING)
  thd->profiling.finish_current_query();
#endif
}


/* This works because items are allocated with sql_alloc() */

void free_items(Item *item)
{
  Item *next;
  DBUG_ENTER("free_items");
  for (; item ; item=next)
  {
    next=item->next;
    item->delete_self();
  }
  DBUG_VOID_RETURN;
}

/**
   This works because items are allocated with sql_alloc().
   @note The function also handles null pointers (empty list).
*/
void cleanup_items(Item *item)
{
  DBUG_ENTER("cleanup_items");  
  for (; item ; item=item->next)
    item->cleanup();
  DBUG_VOID_RETURN;
}


/**
  Read one command from connection and execute it (query or simple command).
  This function is called in loop from thread function.

  For profiling to work, it must never be called recursively.

  @retval
    0  success
  @retval
    1  request of thread shutdown (see dispatch_command() description)
*/

bool do_command(THD *thd)
{
  bool return_value;
  int rc;
  NET *net= NULL;
  enum enum_server_command command;
  COM_DATA com_data;
  DBUG_ENTER("do_command");
  DBUG_ASSERT(thd->is_classic_protocol());

  /*
    indicator of uninitialized lex => normal flow of errors handling
    (see my_message_sql)
  */
  thd->lex->set_current_select(0);

  /*
    XXX: this code is here only to clear possible errors of init_connect. 
    Consider moving to prepare_new_connection_state() instead.
    That requires making sure the DA is cleared before non-parsing statements
    such as COM_QUIT.
  */
  thd->clear_error();				// Clear error message
  thd->get_stmt_da()->reset_diagnostics_area();

  /*
    This thread will do a blocking read from the client which
    will be interrupted when the next command is received from
    the client, the connection is closed or "net_wait_timeout"
    number of seconds has passed.
  */
  net= thd->get_protocol_classic()->get_net();
  my_net_set_read_timeout(net, thd->variables.net_wait_timeout);
  net_new_transaction(net);

  /*
    Synchronization point for testing of KILL_CONNECTION.
    This sync point can wait here, to simulate slow code execution
    between the last test of thd->killed and blocking in read().

    The goal of this test is to verify that a connection does not
    hang, if it is killed at this point of execution.
    (Bug#37780 - main.kill fails randomly)

    Note that the sync point wait itself will be terminated by a
    kill. In this case it consumes a condition broadcast, but does
    not change anything else. The consumed broadcast should not
    matter here, because the read/recv() below doesn't use it.
  */
  DEBUG_SYNC(thd, "before_do_command_net_read");

  /*
    Because of networking layer callbacks in place,
    this call will maintain the following instrumentation:
    - IDLE events
    - SOCKET events
    - STATEMENT events
    - STAGE events
    when reading a new network packet.
    In particular, a new instrumented statement is started.
    See init_net_server_extension()
  */
  thd->m_server_idle= true;
  rc= thd->get_protocol()->get_command(&com_data, &command);
  thd->m_server_idle= false;

  if (rc)
  {
    char desc[VIO_DESCRIPTION_SIZE];
    vio_description(net->vio, desc);
    DBUG_PRINT("info",("Got error %d reading command from socket %s",
                       net->error, desc));
    /* Instrument this broken statement as "statement/com/error" */
    thd->m_statement_psi= MYSQL_REFINE_STATEMENT(thd->m_statement_psi,
                                                 com_statement_info[COM_END].m_key);

    /* Check if we can continue without closing the connection */

    /* The error must be set. */
    DBUG_ASSERT(thd->is_error());
    thd->send_statement_status();

    /* Mark the statement completed. */
    MYSQL_END_STATEMENT(thd->m_statement_psi, thd->get_stmt_da());
    thd->m_statement_psi= NULL;
    thd->m_digest= NULL;

    if (rc < 0)
    {
      return_value= TRUE;                       // We have to close it.
      goto out;
    }
    net->error= 0;
    return_value= FALSE;
    goto out;
  }

  char desc[VIO_DESCRIPTION_SIZE];
  vio_description(net->vio, desc);
  DBUG_PRINT("info",("Command on %s = %d (%s)",
                     desc, command,
                     command_name[command].str));

  DBUG_PRINT("info", ("packet: '%*.s'; command: %d",
             thd->get_protocol_classic()->get_packet_length(),
             thd->get_protocol_classic()->get_raw_packet(), command));
  if (thd->get_protocol_classic()->bad_packet)
    DBUG_ASSERT(0);                // Should be caught earlier

  // Reclaim some memory
  thd->get_protocol_classic()->get_output_packet()->
     shrink(thd->variables.net_buffer_length);
  /* Restore read timeout value */
  my_net_set_read_timeout(net, thd->variables.net_read_timeout);

  return_value= dispatch_command(thd, &com_data, command);
  thd->get_protocol_classic()->get_output_packet()->
    shrink(thd->variables.net_buffer_length);

out:
  /* The statement instrumentation must be closed in all cases. */
  DBUG_ASSERT(thd->m_digest == NULL);
  DBUG_ASSERT(thd->m_statement_psi == NULL);
  DBUG_RETURN(return_value);
}


/**
  @brief Determine if an attempt to update a non-temporary table while the
    read-only option was enabled has been made.

  This is a helper function to mysql_execute_command.

  @note SQLCOM_UPDATE_MULTI is an exception and delt with elsewhere.

  @see mysql_execute_command
  @returns Status code
    @retval TRUE The statement should be denied.
    @retval FALSE The statement isn't updating any relevant tables.
*/
static bool deny_updates_if_read_only_option(THD *thd,
                                             TABLE_LIST *all_tables)
{
  DBUG_ENTER("deny_updates_if_read_only_option");

  if (!check_readonly(thd, false))
    DBUG_RETURN(FALSE);

  LEX *lex = thd->lex;
  if (!(sql_command_flags[lex->sql_command] & CF_CHANGES_DATA))
    DBUG_RETURN(FALSE);

  /* Multi update is an exception and is dealt with later. */
  if (lex->sql_command == SQLCOM_UPDATE_MULTI)
    DBUG_RETURN(FALSE);

  const bool create_temp_tables= 
    (lex->sql_command == SQLCOM_CREATE_TABLE) &&
    (lex->create_info->options & HA_LEX_CREATE_TMP_TABLE);

   const bool create_real_tables=
     (lex->sql_command == SQLCOM_CREATE_TABLE) &&
     !(lex->create_info->options & HA_LEX_CREATE_TMP_TABLE);

  const bool drop_temp_tables= 
    (lex->sql_command == SQLCOM_DROP_TABLE) &&
    lex->drop_temporary;

  const bool update_real_tables=
    ((create_real_tables ||
      some_non_temp_table_to_be_updated(thd, all_tables)) &&
     !(create_temp_tables || drop_temp_tables));

  const bool create_or_drop_databases=
    (lex->sql_command == SQLCOM_CREATE_DB) ||
    (lex->sql_command == SQLCOM_DROP_DB);

  if (update_real_tables || create_or_drop_databases)
  {
      /*
        An attempt was made to modify one or more non-temporary tables.
      */
      DBUG_RETURN(TRUE);
  }


  /* Assuming that only temporary tables are modified. */
  DBUG_RETURN(FALSE);
}


/**
  Check whether max statement time is applicable to statement or not.


  @param  thd   Thread (session) context.

  @return true  if max statement time is applicable to statement
  @return false otherwise.
*/
static inline bool is_timer_applicable_to_statement(THD *thd)
{
  bool timer_value_is_set= (thd->lex->max_execution_time ||
                            thd->variables.max_execution_time);

  /**
    Following conditions are checked,
      - is SELECT statement.
      - timer support is implemented and it is initialized.
      - statement is not made by the slave threads.
      - timer is not set for statement
      - timer out value of is set
      - SELECT statement is not from any stored programs.
  */
  return (thd->lex->sql_command == SQLCOM_SELECT &&
          (have_statement_timeout == SHOW_OPTION_YES) &&
          !thd->slave_thread &&
          !thd->timer && timer_value_is_set &&
          !thd->sp_runtime_ctx);
}


/**
  Perform one connection-level (COM_XXXX) command.

  @param thd             connection handle
  @param command         type of command to perform
  @param com_data        com_data union to store the generated command

  @todo
    set thd->lex->sql_command to SQLCOM_END here.
  @todo
    The following has to be changed to an 8 byte integer

  @retval
    0   ok
  @retval
    1   request of thread shutdown, i. e. if command is
        COM_QUIT
*/
bool dispatch_command(THD *thd, const COM_DATA *com_data,
                      enum enum_server_command command)
{
  bool error= 0;
  Global_THD_manager *thd_manager= Global_THD_manager::get_instance();
  DBUG_ENTER("dispatch_command");
  DBUG_PRINT("info", ("command: %d", command));

  /* SHOW PROFILE instrumentation, begin */
#if defined(ENABLED_PROFILING)
  thd->profiling.start_new_query();
#endif

  /* Performance Schema Interface instrumentation, begin */
  thd->m_statement_psi= MYSQL_REFINE_STATEMENT(thd->m_statement_psi,
                                               com_statement_info[command].m_key);

  thd->set_command(command);
  /*
    Commands which always take a long time are logged into
    the slow log only if opt_log_slow_admin_statements is set.
  */
  thd->enable_slow_log= TRUE;
  thd->lex->sql_command= SQLCOM_END; /* to avoid confusing VIEW detectors */
  thd->set_time();
  if (IS_TIME_T_VALID_FOR_TIMESTAMP(thd->query_start_in_secs()) == false)
  {
    /*
      If the time has gone past 2038 we need to shutdown the server. But
      there is possibility of getting invalid time value on some platforms.
      For example, gettimeofday() might return incorrect value on solaris
      platform. Hence validating the current time with 5 iterations before
      initiating the normal server shutdown process because of time getting
      past 2038.
    */
    const int max_tries= 5;
    LogErr(WARNING_LEVEL, ER_CONFIRMING_THE_FUTURE, max_tries);

    int tries= 0;
    while (++tries <= max_tries)
    {
      thd->set_time();
      if (IS_TIME_T_VALID_FOR_TIMESTAMP(thd->query_start_in_secs()) == true)
      {
        LogErr(WARNING_LEVEL, ER_BACK_IN_TIME, tries);
        break;
      }
      LogErr(WARNING_LEVEL, ER_FUTURE_DATE, tries);
    }
    if (tries > max_tries)
    {
      /*
        If the time has got past 2038 we need to shut this server down
        We do this by making sure every command is a shutdown and we
        have enough privileges to shut the server down

        TODO: remove this when we have full 64 bit my_time_t support
      */
      LogErr(ERROR_LEVEL, ER_UNSUPPORTED_DATE);
      ulong master_access= thd->security_context()->master_access();
      thd->security_context()->set_master_access(master_access | SHUTDOWN_ACL);
      error= TRUE;
      kill_mysql();
    }
  }
  thd->set_query_id(next_query_id());
  thd->rewritten_query.mem_free();
  thd_manager->inc_thread_running();

  if (!(server_command_flags[command] & CF_SKIP_QUESTIONS))
    thd->status_var.questions++;

  /**
    Clear the set of flags that are expected to be cleared at the
    beginning of each command.
  */
  thd->server_status&= ~SERVER_STATUS_CLEAR_SET;

  if (thd->get_protocol()->type() == Protocol::PROTOCOL_PLUGIN &&
      !(server_command_flags[command] & CF_ALLOW_PROTOCOL_PLUGIN))
  {
    my_error(ER_PLUGGABLE_PROTOCOL_COMMAND_NOT_SUPPORTED, MYF(0));
    thd->killed= THD::KILL_CONNECTION;
    error= true;
    goto done;
  }

  /**
    Enforce password expiration for all RPC commands, except the
    following:

    COM_QUERY/COM_STMT_PREPARE and COM_STMT_EXECUTE do a more
    fine-grained check later.
    COM_STMT_CLOSE and COM_STMT_SEND_LONG_DATA don't return anything.
    COM_PING only discloses information that the server is running,
       and that's available through other means.
    COM_QUIT should work even for expired statements.
  */
  if (unlikely(thd->security_context()->password_expired() &&
               command != COM_QUERY &&
               command != COM_STMT_CLOSE &&
               command != COM_STMT_SEND_LONG_DATA &&
               command != COM_PING &&
               command != COM_QUIT &&
               command != COM_STMT_PREPARE &&
               command != COM_STMT_EXECUTE))
  {
    my_error(ER_MUST_CHANGE_PASSWORD, MYF(0));
    goto done;
  }

  if (mysql_audit_notify(thd,
                         AUDIT_EVENT(MYSQL_AUDIT_COMMAND_START),
                         command, command_name[command].str))
  {
    goto done;
  }

  switch (command) {
  case COM_INIT_DB:
  {
    LEX_STRING tmp;
    thd->status_var.com_stat[SQLCOM_CHANGE_DB]++;
    thd->convert_string(&tmp, system_charset_info,
                        com_data->com_init_db.db_name,
                        com_data->com_init_db.length, thd->charset());

    LEX_CSTRING tmp_cstr= {tmp.str, tmp.length};
    if (!mysql_change_db(thd, tmp_cstr, FALSE))
    {
      query_logger.general_log_write(thd, command,
                                     thd->db().str, thd->db().length);
      my_ok(thd);
    }
    break;
  }
  case COM_REGISTER_SLAVE:
  {
    // TODO: access of protocol_classic should be removed
    if (!register_slave(thd,
      thd->get_protocol_classic()->get_raw_packet(),
      thd->get_protocol_classic()->get_packet_length()))
      my_ok(thd);
    break;
  }
  case COM_RESET_CONNECTION:
  {
    thd->status_var.com_other++;
    thd->cleanup_connection();
    my_ok(thd);
    break;
  }
  case COM_CHANGE_USER:
  {
    int auth_rc;
    thd->status_var.com_other++;

    thd->cleanup_connection();
    USER_CONN *save_user_connect=
      const_cast<USER_CONN*>(thd->get_user_connect());
    LEX_CSTRING save_db= thd->db();
    Security_context save_security_ctx(*(thd->security_context()));

    auth_rc= acl_authenticate(thd, COM_CHANGE_USER);
    auth_rc|= mysql_audit_notify(thd,
                             AUDIT_EVENT(MYSQL_AUDIT_CONNECTION_CHANGE_USER));
    if (auth_rc)
    {
      *thd->security_context()= save_security_ctx;
      thd->set_user_connect(save_user_connect);
      thd->reset_db(save_db);

      my_error(ER_ACCESS_DENIED_CHANGE_USER_ERROR, MYF(0),
               thd->security_context()->user().str,
               thd->security_context()->host_or_ip().str,
               (thd->password ? ER_THD(thd, ER_YES) : ER_THD(thd, ER_NO)));
      thd->killed= THD::KILL_CONNECTION;
      error=true;
    }
    else
    {
      /* we've authenticated new user */
      if (save_user_connect)
	decrease_user_connections(save_user_connect);
      mysql_mutex_lock(&thd->LOCK_thd_data);
      my_free(const_cast<char*>(save_db.str));
      save_db= NULL_CSTR;
      mysql_mutex_unlock(&thd->LOCK_thd_data);
    }
    break;
  }
  case COM_STMT_EXECUTE:
  {
    /* Clear possible warnings from the previous command */
    thd->reset_for_next_command();

    Prepared_statement *stmt= nullptr;
    if (!mysql_stmt_precheck(thd, com_data, command, &stmt))
    {
      PS_PARAM *parameters= com_data->com_stmt_execute.parameters;
      mysqld_stmt_execute(thd, stmt, com_data->com_stmt_execute.has_new_types,
                          com_data->com_stmt_execute.open_cursor, parameters);

      DBUG_EXECUTE_IF("parser_stmt_to_error_log", {
        LogErr(INFORMATION_LEVEL, ER_PARSER_TRACE, thd->query().str);
      });
    }
    break;
  }
  case COM_STMT_FETCH:
  {
    /* Clear possible warnings from the previous command */
    thd->reset_for_next_command();

    Prepared_statement *stmt= nullptr;
    if (!mysql_stmt_precheck(thd, com_data, command, &stmt))
      mysqld_stmt_fetch(thd, stmt, com_data->com_stmt_fetch.num_rows);

    break;
  }
  case COM_STMT_SEND_LONG_DATA:
  {
    Prepared_statement *stmt;
    thd->get_stmt_da()->disable_status();
    if (!mysql_stmt_precheck(thd, com_data, command, &stmt))
      mysql_stmt_get_longdata(thd, stmt,
                              com_data->com_stmt_send_long_data.param_number,
                              com_data->com_stmt_send_long_data.longdata,
                              com_data->com_stmt_send_long_data.length);
    break;
  }
  case COM_STMT_PREPARE:
  {
    /* Clear possible warnings from the previous command */
    thd->reset_for_next_command();
    Prepared_statement *stmt= nullptr;
    if (!mysql_stmt_precheck(thd, com_data, command, &stmt))
      mysqld_stmt_prepare(thd, com_data->com_stmt_prepare.query,
                          com_data->com_stmt_prepare.length, stmt);
    break;
  }
  case COM_STMT_CLOSE:
  {
    Prepared_statement *stmt= nullptr;
    thd->get_stmt_da()->disable_status();
    if (!mysql_stmt_precheck(thd, com_data, command, &stmt))
      mysqld_stmt_close(thd, stmt);
    break;
  }
  case COM_STMT_RESET:
  {
    /* Clear possible warnings from the previous command */
    thd->reset_for_next_command();

    Prepared_statement *stmt= nullptr;
    if (!mysql_stmt_precheck(thd, com_data, command, &stmt))
      mysqld_stmt_reset(thd, stmt);
    break;
  }
  case COM_QUERY:
  {
    DBUG_ASSERT(thd->m_digest == NULL);
    thd->m_digest= & thd->m_digest_state;
    thd->m_digest->reset(thd->m_token_array, max_digest_length);

    if (alloc_query(thd, com_data->com_query.query,
                    com_data->com_query.length))
      break;					// fatal error is set

    const char *packet_end= thd->query().str + thd->query().length;

    if (opt_general_log_raw)
      query_logger.general_log_write(thd, command, thd->query().str,
                                     thd->query().length);

    DBUG_PRINT("query",("%-.4096s", thd->query().str));

#if defined(ENABLED_PROFILING)
    thd->profiling.set_query_source(thd->query().str, thd->query().length);
#endif

    MYSQL_SET_STATEMENT_TEXT(thd->m_statement_psi, thd->query().str,
                             thd->query().length);

    Parser_state parser_state;
    if (parser_state.init(thd, thd->query().str, thd->query().length))
      break;

    mysql_parse(thd, &parser_state);

    DBUG_EXECUTE_IF("parser_stmt_to_error_log", {
        LogErr(INFORMATION_LEVEL, ER_PARSER_TRACE, thd->query().str);
      });

    while (!thd->killed && (parser_state.m_lip.found_semicolon != NULL) &&
           ! thd->is_error())
    {
      /*
        Multiple queries exits, execute them individually
      */
      const char *beginning_of_next_stmt= parser_state.m_lip.found_semicolon;

      /* Finalize server status flags after executing a statement. */
      thd->update_slow_query_status();
      thd->send_statement_status();
      query_cache.end_of_result(thd);

      mysql_audit_notify(thd, AUDIT_EVENT(MYSQL_AUDIT_GENERAL_STATUS),
                         thd->get_stmt_da()->is_error() ?
                         thd->get_stmt_da()->mysql_errno() : 0,
                         command_name[command].str,
                         command_name[command].length);

      size_t length= static_cast<size_t>(packet_end - beginning_of_next_stmt);

      log_slow_statement(thd);

      /* Remove garbage at start of query */
      while (length > 0 && my_isspace(thd->charset(), *beginning_of_next_stmt))
      {
        beginning_of_next_stmt++;
        length--;
      }

/* PSI end */
      MYSQL_END_STATEMENT(thd->m_statement_psi, thd->get_stmt_da());
      thd->m_statement_psi= NULL;
      thd->m_digest= NULL;

/* SHOW PROFILE end */
#if defined(ENABLED_PROFILING)
      thd->profiling.finish_current_query();
#endif

/* SHOW PROFILE begin */
#if defined(ENABLED_PROFILING)
      thd->profiling.start_new_query("continuing");
      thd->profiling.set_query_source(beginning_of_next_stmt, length);
#endif

/* PSI begin */
      thd->m_digest= & thd->m_digest_state;
      thd->m_digest->reset(thd->m_token_array, max_digest_length);

      thd->m_statement_psi= MYSQL_START_STATEMENT(&thd->m_statement_state,
                                          com_statement_info[command].m_key,
                                          thd->db().str, thd->db().length,
                                          thd->charset(), NULL);
      THD_STAGE_INFO(thd, stage_starting);
      MYSQL_SET_STATEMENT_TEXT(thd->m_statement_psi, beginning_of_next_stmt, length);

      thd->set_query(beginning_of_next_stmt, length);
      thd->set_query_id(next_query_id());
      /*
        Count each statement from the client.
      */
      thd->status_var.questions++;
      thd->set_time(); /* Reset the query start time. */
      parser_state.reset(beginning_of_next_stmt, length);
      /* TODO: set thd->lex->sql_command to SQLCOM_END here */
      mysql_parse(thd, &parser_state);
    }

    /* Need to set error to true for graceful shutdown */
    if((thd->lex->sql_command == SQLCOM_SHUTDOWN) && (thd->get_stmt_da()->is_ok()))
      error= TRUE;

    DBUG_PRINT("info",("query ready"));
    break;
  }
  case COM_FIELD_LIST:				// This isn't actually needed
  {
    char *fields;
    /* Locked closure of all tables */
    TABLE_LIST table_list;
    LEX_STRING table_name;
    LEX_STRING db;
    push_deprecated_warn(thd, "COM_FIELD_LIST",
                         "SHOW COLUMNS FROM statement");
    /*
      SHOW statements should not add the used tables to the list of tables
      used in a transaction.
    */
    MDL_savepoint mdl_savepoint= thd->mdl_context.mdl_savepoint();

    thd->status_var.com_stat[SQLCOM_SHOW_FIELDS]++;
    if (thd->copy_db_to(&db.str, &db.length))
      break;
    thd->convert_string(&table_name, system_charset_info,
                        (char *) com_data->com_field_list.table_name,
                        com_data->com_field_list.table_name_length,
                        thd->charset());
    Ident_name_check ident_check_status=
      check_table_name(table_name.str, table_name.length);
    if (ident_check_status == Ident_name_check::WRONG)
    {
      /* this is OK due to convert_string() null-terminating the string */
      my_error(ER_WRONG_TABLE_NAME, MYF(0), table_name.str);
      break;
    }
    else if (ident_check_status == Ident_name_check::TOO_LONG)
    {
      my_error(ER_TOO_LONG_IDENT, MYF(0), table_name.str);
      break;
    }
    mysql_reset_thd_for_next_command(thd);
    lex_start(thd);
    /* Must be before we init the table list. */
    if (lower_case_table_names && !is_infoschema_db(db.str, db.length))
      table_name.length= my_casedn_str(files_charset_info, table_name.str);
    table_list.init_one_table(db.str, db.length, table_name.str,
                              table_name.length, table_name.str, TL_READ);
    /*
      Init TABLE_LIST members necessary when the undelrying
      table is view.
    */
    table_list.select_lex= thd->lex->select_lex;
    thd->lex->
      select_lex->table_list.link_in_list(&table_list,
                                         &table_list.next_local);
    thd->lex->add_to_query_tables(&table_list);

    if (is_infoschema_db(table_list.db, table_list.db_length))
    {
      ST_SCHEMA_TABLE *schema_table= find_schema_table(thd, table_list.alias);
      if (schema_table)
        table_list.schema_table= schema_table;
    }

    if (!(fields=
        (char *) thd->memdup(com_data->com_field_list.query,
                             com_data->com_field_list.query_length)))
      break;
    // Don't count end \0
    thd->set_query(fields, com_data->com_field_list.query_length - 1);
    query_logger.general_log_print(thd, command, "%s %s",
                                   table_list.table_name, fields);

    if (open_temporary_tables(thd, &table_list))
      break;

    if (check_table_access(thd, SELECT_ACL, &table_list,
                           TRUE, UINT_MAX, FALSE))
      break;

    // See comment in opt_trace_disable_if_no_security_context_access()
    Opt_trace_start ots(thd, &table_list, thd->lex->sql_command, NULL,
                        NULL, 0, NULL, NULL);

    mysqld_list_fields(thd,&table_list,fields);

    thd->lex->unit->cleanup(true);
    /* No need to rollback statement transaction, it's not started. */
    DBUG_ASSERT(thd->get_transaction()->is_empty(Transaction_ctx::STMT));
    close_thread_tables(thd);
    thd->mdl_context.rollback_to_savepoint(mdl_savepoint);

    if (thd->transaction_rollback_request)
    {
      /*
        Transaction rollback was requested since MDL deadlock was
        discovered while trying to open tables. Rollback transaction
        in all storage engines including binary log and release all
        locks.
      */
      trans_rollback_implicit(thd);
      thd->mdl_context.release_transactional_locks();
    }

    thd->cleanup_after_query();
    break;
  }
  case COM_QUIT:
    /* We don't calculate statistics for this command */
    query_logger.general_log_print(thd, command, NullS);
    // Don't give 'abort' message
    // TODO: access of protocol_classic should be removed
    if (thd->is_classic_protocol())
      thd->get_protocol_classic()->get_net()->error= 0;
    thd->get_stmt_da()->disable_status();       // Don't send anything back
    error=TRUE;					// End server
    break;
  case COM_BINLOG_DUMP_GTID:
    // TODO: access of protocol_classic should be removed
    error=
      com_binlog_dump_gtid(thd,
        (char *)thd->get_protocol_classic()->get_raw_packet(),
        thd->get_protocol_classic()->get_packet_length());
    break;
  case COM_BINLOG_DUMP:
    // TODO: access of protocol_classic should be removed
    error=
      com_binlog_dump(thd,
        (char*)thd->get_protocol_classic()->get_raw_packet(),
        thd->get_protocol_classic()->get_packet_length());
    break;
  case COM_REFRESH:
  {
    int not_used;
    push_deprecated_warn(thd, "COM_REFRESH", "FLUSH statement");
    /*
      Initialize thd->lex since it's used in many base functions, such as
      open_tables(). Otherwise, it remains uninitialized and may cause crash
      during execution of COM_REFRESH.
    */
    lex_start(thd);
    
    thd->status_var.com_stat[SQLCOM_FLUSH]++;
    ulong options= (ulong) com_data->com_refresh.options;
    if (trans_commit_implicit(thd))
      break;
    thd->mdl_context.release_transactional_locks();
    if (check_global_access(thd,RELOAD_ACL))
      break;
    query_logger.general_log_print(thd, command, NullS);
#ifndef DBUG_OFF
    bool debug_simulate= FALSE;
    DBUG_EXECUTE_IF("simulate_detached_thread_refresh", debug_simulate= TRUE;);
    if (debug_simulate)
    {
      /*
        Simulate a reload without a attached thread session.
        Provides a environment similar to that of when the
        server receives a SIGHUP signal and reloads caches
        and flushes tables.
      */
      bool res;
      current_thd= nullptr;
      res= reload_acl_and_cache(NULL, options | REFRESH_FAST,
                                NULL, &not_used);
      current_thd= thd;
      if (res)
        break;
    }
    else
#endif
    if (reload_acl_and_cache(thd, options, (TABLE_LIST*) 0, &not_used))
      break;
    if (trans_commit_implicit(thd))
      break;
    close_thread_tables(thd);
    thd->mdl_context.release_transactional_locks();
    my_ok(thd);
    break;
  }
  case COM_STATISTICS:
  {
    System_status_var current_global_status_var;
    ulong uptime;
    size_t length MY_ATTRIBUTE((unused));
    ulonglong queries_per_second1000;
    char buff[250];
    size_t buff_len= sizeof(buff);

    query_logger.general_log_print(thd, command, NullS);
    thd->status_var.com_stat[SQLCOM_SHOW_STATUS]++;
    mysql_mutex_lock(&LOCK_status);
    calc_sum_of_all_status(&current_global_status_var);
    mysql_mutex_unlock(&LOCK_status);
    if (!(uptime= (ulong) (thd->query_start_in_secs() - server_start_time)))
      queries_per_second1000= 0;
    else
      queries_per_second1000= thd->query_id * 1000LL / uptime;

    length= my_snprintf(buff, buff_len - 1,
                        "Uptime: %lu  Threads: %d  Questions: %lu  "
                        "Slow queries: %llu  Opens: %llu  Flush tables: %lu  "
                        "Open tables: %u  Queries per second avg: %u.%03u",
                        uptime,
                        (int) thd_manager->get_thd_count(), (ulong) thd->query_id,
                        current_global_status_var.long_query_count,
                        current_global_status_var.opened_tables,
                        refresh_version,
                        table_cache_manager.cached_tables(),
                        (uint) (queries_per_second1000 / 1000),
                        (uint) (queries_per_second1000 % 1000));
    // TODO: access of protocol_classic should be removed.
    // should be rewritten using store functions
    thd->get_protocol_classic()->write((uchar*) buff, length);
    thd->get_protocol()->flush();
    thd->get_stmt_da()->disable_status();
    break;
  }
  case COM_PING:
    thd->status_var.com_other++;
    my_ok(thd);				// Tell client we are alive
    break;
  case COM_PROCESS_INFO:
    thd->status_var.com_stat[SQLCOM_SHOW_PROCESSLIST]++;
    push_deprecated_warn(thd, "COM_PROCESS_INFO",
                         "SHOW PROCESSLIST statement");
    if (!thd->security_context()->priv_user().str[0] &&
        check_global_access(thd, PROCESS_ACL))
      break;
    query_logger.general_log_print(thd, command, NullS);
    mysqld_list_processes(
      thd,
      thd->security_context()->check_access(PROCESS_ACL) ?
      NullS : thd->security_context()->priv_user().str, 0);
    break;
  case COM_PROCESS_KILL:
  {
    push_deprecated_warn(thd, "COM_PROCESS_KILL",
                         "KILL CONNECTION/QUERY statement");
    if (thd_manager->get_thread_id() & (~0xfffffffful))
      my_error(ER_DATA_OUT_OF_RANGE, MYF(0), "thread_id", "mysql_kill()");
    else
    {
    thd->status_var.com_stat[SQLCOM_KILL]++;
      sql_kill(thd, com_data->com_kill.id, false);
    }
    break;
  }
  case COM_SET_OPTION:
  {
    thd->status_var.com_stat[SQLCOM_SET_OPTION]++;

    switch (com_data->com_set_option.opt_command) {
    case (int) MYSQL_OPTION_MULTI_STATEMENTS_ON:
      //TODO: access of protocol_classic should be removed
      thd->get_protocol_classic()->add_client_capability(
          CLIENT_MULTI_STATEMENTS);
      my_eof(thd);
      break;
    case (int) MYSQL_OPTION_MULTI_STATEMENTS_OFF:
      thd->get_protocol_classic()->remove_client_capability(
        CLIENT_MULTI_STATEMENTS);
      my_eof(thd);
      break;
    default:
      my_error(ER_UNKNOWN_COM_ERROR, MYF(0));
      break;
    }
    break;
  }
  case COM_DEBUG:
    thd->status_var.com_other++;
    if (check_global_access(thd, SUPER_ACL))
      break;					/* purecov: inspected */
    mysql_print_status();
    query_logger.general_log_print(thd, command, NullS);
    my_eof(thd);
    break;
  case COM_SLEEP:
  case COM_CONNECT:				// Impossible here
  case COM_TIME:				// Impossible from client
  case COM_DELAYED_INSERT: // INSERT DELAYED has been removed.
  case COM_END:
  default:
    my_error(ER_UNKNOWN_COM_ERROR, MYF(0));
    break;
  }

done:
  DBUG_ASSERT(thd->open_tables == NULL ||
              (thd->locked_tables_mode == LTM_LOCK_TABLES));

  /* Finalize server status flags after executing a command. */
  thd->update_slow_query_status();
  if (thd->killed)
    thd->send_kill_message();
  thd->send_statement_status();
  thd->rpl_thd_ctx.session_gtids_ctx().notify_after_response_packet(thd);
  query_cache.end_of_result(thd);

  if (!thd->is_error() && !thd->killed)
    mysql_audit_notify(thd,
                       AUDIT_EVENT(MYSQL_AUDIT_GENERAL_RESULT), 0, NULL, 0);

  mysql_audit_notify(thd, AUDIT_EVENT(MYSQL_AUDIT_GENERAL_STATUS),
                     thd->get_stmt_da()->is_error() ?
                     thd->get_stmt_da()->mysql_errno() : 0,
                     command_name[command].str,
                     command_name[command].length);

  /* command_end is informational only. The plugin cannot abort
     execution of the command at thie point. */
  mysql_audit_notify(thd, AUDIT_EVENT(MYSQL_AUDIT_COMMAND_END), command,
                     command_name[command].str);

  log_slow_statement(thd);

  THD_STAGE_INFO(thd, stage_cleaning_up);

  thd->reset_query();
  thd->set_command(COM_SLEEP);
  thd->proc_info= 0;

  /* Performance Schema Interface instrumentation, end */
  MYSQL_END_STATEMENT(thd->m_statement_psi, thd->get_stmt_da());
  thd->m_statement_psi= NULL;
  thd->m_digest= NULL;

  thd_manager->dec_thread_running();

  /* Freeing the memroot will leave the THD::work_part_info invalid. */
  thd->work_part_info= nullptr;
  free_root(thd->mem_root,MYF(MY_KEEP_PREALLOC));

  /* SHOW PROFILE instrumentation, end */
#if defined(ENABLED_PROFILING)
  thd->profiling.finish_current_query();
#endif

  DBUG_RETURN(error);
}

/**
  Shutdown the mysqld server.

  @param  thd        Thread (session) context.
  @param  level      Shutdown level.

  @retval
    true                 success
  @retval
    false                When user has insufficient privilege or unsupported shutdown level

*/

bool shutdown(THD *thd, enum mysql_enum_shutdown_level level)
{
  DBUG_ENTER("shutdown");
  bool res= FALSE;
  thd->lex->no_write_to_binlog= 1;

  if (check_global_access(thd,SHUTDOWN_ACL))
    goto error; /* purecov: inspected */

  if (level == SHUTDOWN_DEFAULT)
    level= SHUTDOWN_WAIT_ALL_BUFFERS; // soon default will be configurable
  else if (level != SHUTDOWN_WAIT_ALL_BUFFERS)
  {
    my_error(ER_NOT_SUPPORTED_YET, MYF(0), "this shutdown level");
    goto error;;
  }

  my_ok(thd);

  DBUG_PRINT("quit",("Got shutdown command for level %u", level));
  query_logger.general_log_print(thd, COM_QUERY, NullS);
  kill_mysql();
  res= TRUE;

  error:
  DBUG_RETURN(res);
}


/**
  Create a TABLE_LIST object for an INFORMATION_SCHEMA table.

    This function is used in the parser to convert a SHOW or DESCRIBE
    table_name command to a SELECT from INFORMATION_SCHEMA.
    It prepares a SELECT_LEX and a TABLE_LIST object to represent the
    given command as a SELECT parse tree.

  @param thd              thread handle
  @param lex              current lex
  @param table_ident      table alias if it's used
  @param schema_table_idx the type of the INFORMATION_SCHEMA table to be
                          created

  @note
    Due to the way this function works with memory and LEX it cannot
    be used outside the parser (parse tree transformations outside
    the parser break PS and SP).

  @retval
    0                 success
  @retval
    1                 out of memory or SHOW commands are not allowed
                      in this version of the server.
*/

int prepare_schema_table(THD *thd, LEX *lex, Table_ident *table_ident,
                         enum enum_schema_tables schema_table_idx)
{
  SELECT_LEX *schema_select_lex= NULL;
  DBUG_ENTER("prepare_schema_table");

  switch (schema_table_idx) {
  case SCH_TMP_TABLE_COLUMNS:
  case SCH_TMP_TABLE_KEYS:
  {
    DBUG_ASSERT(table_ident);
    TABLE_LIST **query_tables_last= lex->query_tables_last;
    if ((schema_select_lex= lex->new_empty_query_block()) == NULL)
      DBUG_RETURN(1);        /* purecov: inspected */
    if (!schema_select_lex->add_table_to_list(thd, table_ident, 0, 0, TL_READ,
                                              MDL_SHARED_READ))
      DBUG_RETURN(1);
    lex->query_tables_last= query_tables_last;
    break;
  }
  case SCH_PROFILES:
    /* 
      Mark this current profiling record to be discarded.  We don't
      wish to have SHOW commands show up in profiling.
    */
#if defined(ENABLED_PROFILING)
    thd->profiling.discard_current_query();
#endif
    break;
  case SCH_OPTIMIZER_TRACE:
  case SCH_OPEN_TABLES:
  case SCH_ENGINES:
  case SCH_USER_PRIVILEGES:
  case SCH_SCHEMA_PRIVILEGES:
  case SCH_TABLE_PRIVILEGES:
  case SCH_COLUMN_PRIVILEGES:
  default:
    break;
  }
  
  SELECT_LEX *select_lex= lex->current_select();
  if (make_schema_select(thd, select_lex, schema_table_idx))
  {
    DBUG_RETURN(1);
  }
  TABLE_LIST *table_list= select_lex->table_list.first;
  table_list->schema_select_lex= schema_select_lex;
  table_list->schema_table_reformed= 1;
  DBUG_RETURN(0);
}


/**
  Read query from packet and store in thd->query.
  Used in COM_QUERY and COM_STMT_PREPARE.

    Sets the following THD variables:
  - query
  - query_length

  @retval
    FALSE ok
  @retval
    TRUE  error;  In this case thd->fatal_error is set
*/

bool alloc_query(THD *thd, const char *packet, size_t packet_length)
{
  /* Remove garbage at start and end of query */
  while (packet_length > 0 && my_isspace(thd->charset(), packet[0]))
  {
    packet++;
    packet_length--;
  }
  const char *pos= packet + packet_length;     // Point at end null
  while (packet_length > 0 &&
	 (pos[-1] == ';' || my_isspace(thd->charset() ,pos[-1])))
  {
    pos--;
    packet_length--;
  }

  char *query= static_cast<char*>(thd->alloc(packet_length + 1));
  if (!query)
    return TRUE;
  memcpy(query, packet, packet_length);
  query[packet_length]= '\0';

  thd->set_query(query, packet_length);

  /* Reclaim some memory */
  if (thd->is_classic_protocol())
    thd->convert_buffer.shrink(thd->variables.net_buffer_length);

  return FALSE;
}

static
bool sp_process_definer(THD *thd)
{
  DBUG_ENTER("sp_process_definer");

  LEX *lex= thd->lex;

  /*
    If the definer is not specified, this means that CREATE-statement missed
    DEFINER-clause. DEFINER-clause can be missed in two cases:

      - The user submitted a statement w/o the clause. This is a normal
        case, we should assign CURRENT_USER as definer.

      - Our slave received an updated from the master, that does not
        replicate definer for stored rountines. We should also assign
        CURRENT_USER as definer here, but also we should mark this routine
        as NON-SUID. This is essential for the sake of backward
        compatibility.

        The problem is the slave thread is running under "special" user (@),
        that actually does not exist. In the older versions we do not fail
        execution of a stored routine if its definer does not exist and
        continue the execution under the authorization of the invoker
        (BUG#13198). And now if we try to switch to slave-current-user (@),
        we will fail.

        Actually, this leads to the inconsistent state of master and
        slave (different definers, different SUID behaviour), but it seems,
        this is the best we can do.
  */

  if (!lex->definer)
  {
    Prepared_stmt_arena_holder ps_arena_holder(thd);

    lex->definer= create_default_definer(thd);

    /* Error has been already reported. */
    if (lex->definer == NULL)
      DBUG_RETURN(TRUE);

    if (thd->slave_thread && lex->sphead)
      lex->sphead->m_chistics->suid= SP_IS_NOT_SUID;
  }
  else
  {
    /*
      If the specified definer differs from the current user, we
      should check that the current user has a set_user_id privilege
      (in order to create a stored routine under another user one must
       have a set_user_id privilege).
    */
    Security_context *sctx= thd->security_context();
    if ((strcmp(lex->definer->user.str,
                thd->security_context()->priv_user().str) ||
         my_strcasecmp(system_charset_info, lex->definer->host.str,
                       thd->security_context()->priv_host().str)) &&
        !(sctx->check_access(SUPER_ACL) ||
          sctx->has_global_grant(STRING_WITH_LEN("SET_USER_ID")).first))
    {
      my_error(ER_SPECIFIC_ACCESS_DENIED_ERROR, MYF(0),
               "SUPER or SET_USER_ID");
      DBUG_RETURN(TRUE);
    }
  }

  /* Check that the specified definer exists. Emit a warning if not. */

  if (!is_acl_user(thd, lex->definer->host.str, lex->definer->user.str))
  {
    push_warning_printf(thd,
                        Sql_condition::SL_NOTE,
                        ER_NO_SUCH_USER,
                        ER_THD(thd, ER_NO_SUCH_USER),
                        lex->definer->user.str,
                        lex->definer->host.str);
  }

  DBUG_RETURN(FALSE);
}


/**
  Auxiliary call that opens and locks tables for LOCK TABLES statement
  and initializes the list of locked tables.

  @param thd     Thread context.
  @param tables  List of tables to be locked.

  @return FALSE in case of success, TRUE in case of error.
*/

static bool lock_tables_open_and_lock_tables(THD *thd, TABLE_LIST *tables)
{
  Lock_tables_prelocking_strategy lock_tables_prelocking_strategy;
  MDL_deadlock_and_lock_abort_error_handler deadlock_handler;
  MDL_savepoint mdl_savepoint= thd->mdl_context.mdl_savepoint();
  uint counter;
  TABLE_LIST *table;

  thd->in_lock_tables= 1;

retry:

  if (open_tables(thd, &tables, &counter, 0, &lock_tables_prelocking_strategy))
    goto err;

  deadlock_handler.init();
  thd->push_internal_handler(&deadlock_handler);

  for (table= tables; table; table= table->next_global)
  {
    if (!table->is_placeholder())
    {
      if (table->table->s->tmp_table)
      {
        /*
          We allow to change temporary tables even if they were locked for read
          by LOCK TABLES. To avoid a discrepancy between lock acquired at LOCK
          TABLES time and by the statement which is later executed under LOCK
          TABLES we ensure that for temporary tables we always request a write
          lock (such discrepancy can cause problems for the storage engine).
          We don't set TABLE_LIST::lock_type in this case as this might result
          in extra warnings from THD::decide_logging_format() even though
          binary logging is totally irrelevant for LOCK TABLES.
        */
        table->table->reginfo.lock_type= TL_WRITE;
      }
      else if (table->lock_descriptor().type == TL_READ &&
               ! table->prelocking_placeholder &&
               table->table->file->ha_table_flags() & HA_NO_READ_LOCAL_LOCK)
      {
        /*
          In case when LOCK TABLE ... READ LOCAL was issued for table with
          storage engine which doesn't support READ LOCAL option and doesn't
          use THR_LOCK locks we need to upgrade weak SR metadata lock acquired
          in open_tables() to stronger SRO metadata lock.
          This is not needed for tables used through stored routines or
          triggers as we always acquire SRO (or even stronger SNRW) metadata
          lock for them.
        */
        bool result= thd->mdl_context.upgrade_shared_lock(
                                        table->table->mdl_ticket,
                                        MDL_SHARED_READ_ONLY,
                                        thd->variables.lock_wait_timeout);

        if (deadlock_handler.need_reopen())
        {
          /*
            Deadlock occurred during upgrade of metadata lock.
            Let us restart acquring and opening tables for LOCK TABLES.
          */
          thd->pop_internal_handler();
          close_tables_for_reopen(thd, &tables, mdl_savepoint);
          if (open_temporary_tables(thd, tables))
            goto err;
          goto retry;
        }

        if (result)
        {
          thd->pop_internal_handler();
          goto err;
        }
      }
    }
  }

  thd->pop_internal_handler();

  if (lock_tables(thd, tables, counter, 0) ||
      thd->locked_tables_list.init_locked_tables(thd))
    goto err;

  thd->in_lock_tables= 0;

  return FALSE;

err:
  thd->in_lock_tables= 0;

  trans_rollback_stmt(thd);
  /*
    Need to end the current transaction, so the storage engine (InnoDB)
    can free its locks if LOCK TABLES locked some tables before finding
    that it can't lock a table in its list
  */
  trans_rollback(thd);
  /* Close tables and release metadata locks. */
  close_thread_tables(thd);
  DBUG_ASSERT(!thd->locked_tables_mode);
  thd->mdl_context.release_transactional_locks();
  return TRUE;
}


/**
  This is a wrapper for MYSQL_BIN_LOG::gtid_end_transaction. For normal
  statements, the function gtid_end_transaction is called in the commit
  handler. However, if the statement is filtered out or not written to
  the binary log, the commit handler is not invoked. Therefore, this
  wrapper calls gtid_end_transaction in case the current statement is
  committing but was not written to the binary log.
  (The function gtid_end_transaction ensures that gtid-related
  end-of-transaction operations are performed; this includes
  generating an empty transaction and calling
  Gtid_state::update_gtids_impl.)

  @param thd Thread (session) context.
*/

static inline void binlog_gtid_end_transaction(THD *thd)
{
  DBUG_ENTER("binlog_gtid_end_transaction");

  /*
    This performs end-of-transaction actions needed by GTIDs:
    in particular, it generates an empty transaction if
    needed (e.g., if the statement was filtered out).

    It is executed at the end of an implicitly or explicitly
    committing statement.

    In addition, it is executed after CREATE TEMPORARY TABLE
    or DROP TEMPORARY TABLE when they occur outside
    transactional context.  When enforce_gtid_consistency is
    enabled, these statements cannot occur in transactional
    context, and then they behave exactly as implicitly
    committing: they are written to the binary log
    immediately, not wrapped in BEGIN/COMMIT, and cannot be
    rolled back. However, they do not count as implicitly
    committing according to stmt_causes_implicit_commit(), so
    we need to add special cases in the condition below. Hence
    the clauses for SQLCOM_CREATE_TABLE and SQLCOM_DROP_TABLE.

    If enforce_gtid_consistency=off, CREATE TEMPORARY TABLE
    and DROP TEMPORARY TABLE can occur in the middle of a
    transaction.  Then they do not behave as DDL; they are
    written to the binary log inside BEGIN/COMMIT.

    (For base tables, SQLCOM_[CREATE|DROP]_TABLE match both
    the stmt_causes_implicit_commit(...) clause and the
    thd->lex->sql_command == SQLCOM_* clause; for temporary
    tables they match only thd->lex->sql_command == SQLCOM_*.)
  */
  if ((thd->lex->sql_command == SQLCOM_COMMIT ||
       (thd->slave_thread &&
        (thd->lex->sql_command == SQLCOM_XA_COMMIT ||
         thd->lex->sql_command == SQLCOM_XA_ROLLBACK)) ||
       stmt_causes_implicit_commit(thd, CF_IMPLICIT_COMMIT_END) ||
       ((thd->lex->sql_command == SQLCOM_CREATE_TABLE ||
         thd->lex->sql_command == SQLCOM_DROP_TABLE) &&
        !thd->in_multi_stmt_transaction_mode())))
    (void) mysql_bin_log.gtid_end_transaction(thd);

  DBUG_VOID_RETURN;
}


/**
  Execute command saved in thd and lex->sql_command.

  @param thd                       Thread handle
  @param first_level

  @todo
    - Invalidate the table in the query cache if something changed
    after unlocking when changes become visible.
    @todo: this is workaround. right way will be move invalidating in
    the unlock procedure.
    - TODO: use check_change_password()

  @retval
    FALSE       OK
  @retval
    TRUE        Error
*/

int
mysql_execute_command(THD *thd, bool first_level)
{
  int res= FALSE;
  LEX  *const lex= thd->lex;
  /* first SELECT_LEX (have special meaning for many of non-SELECTcommands) */
  SELECT_LEX *const select_lex= lex->select_lex;
  /* first table of first SELECT_LEX */
  TABLE_LIST *const first_table= select_lex->get_table_list();
  /* list of all tables in query */
  TABLE_LIST *all_tables;
  DBUG_ASSERT(select_lex->master_unit() == lex->unit);
  DBUG_ENTER("mysql_execute_command");
  /* EXPLAIN OTHER isn't explainable command, but can have describe flag. */
  DBUG_ASSERT(!lex->describe || is_explainable_query(lex->sql_command) ||
              lex->sql_command == SQLCOM_EXPLAIN_OTHER);

  thd->work_part_info= 0;

  /*
    Each statement or replication event which might produce deadlock
    should handle transaction rollback on its own. So by the start of
    the next statement transaction rollback request should be fulfilled
    already.
  */
  DBUG_ASSERT(! thd->transaction_rollback_request || thd->in_sub_stmt);
  /*
    In many cases first table of main SELECT_LEX have special meaning =>
    check that it is first table in global list and relink it first in
    queries_tables list if it is necessary (we need such relinking only
    for queries with subqueries in select list, in this case tables of
    subqueries will go to global list first)

    all_tables will differ from first_table only if most upper SELECT_LEX
    do not contain tables.

    Because of above in place where should be at least one table in most
    outer SELECT_LEX we have following check:
    DBUG_ASSERT(first_table == all_tables);
    DBUG_ASSERT(first_table == all_tables && first_table != 0);
  */
  lex->first_lists_tables_same();
  /* should be assigned after making first tables same */
  all_tables= lex->query_tables;
  /* set context for commands which do not use setup_tables */
  select_lex->context.resolve_in_table_list_only(select_lex->get_table_list());

  thd->get_stmt_da()->reset_diagnostics_area();
  if ((thd->lex->keep_diagnostics != DA_KEEP_PARSE_ERROR) &&
      (thd->lex->keep_diagnostics != DA_KEEP_DIAGNOSTICS))
  {
    /*
      No parse errors, and it's not a diagnostic statement:
      remove the sql conditions from the DA!
      For diagnostic statements we need to keep the conditions
      around so we can inspec them.
    */
    thd->get_stmt_da()->reset_condition_info(thd);
  }

  if (unlikely(thd->slave_thread))
  {
    bool need_increase_counter= !(lex->sql_command == SQLCOM_XA_START ||
                                  lex->sql_command == SQLCOM_XA_END ||
                                  lex->sql_command == SQLCOM_XA_COMMIT ||
                                  lex->sql_command == SQLCOM_XA_ROLLBACK);
    // Database filters.
    if (lex->sql_command != SQLCOM_BEGIN &&
        lex->sql_command != SQLCOM_COMMIT &&
        lex->sql_command != SQLCOM_SAVEPOINT &&
        lex->sql_command != SQLCOM_ROLLBACK &&
        lex->sql_command != SQLCOM_ROLLBACK_TO_SAVEPOINT &&
        !thd->rli_slave->rpl_filter->db_ok(thd->db().str,
                                           need_increase_counter))
    {
      binlog_gtid_end_transaction(thd);
      DBUG_RETURN(0);
    }

    if (lex->sql_command == SQLCOM_DROP_TRIGGER)
    {
      /*
        When dropping a trigger, we need to load its table name
        before checking slave filter rules.
      */
      TABLE_LIST *trigger_table= nullptr;
      (void)get_table_for_trigger(thd, lex->spname->m_db,
                                  lex->spname->m_name, true, &trigger_table);
      if (trigger_table != nullptr)
      {
        lex->add_to_query_tables(trigger_table);
        all_tables= trigger_table;
      }
      else
      {
        /*
          If table name cannot be loaded,
          it means the trigger does not exists possibly because
          CREATE TRIGGER was previously skipped for this trigger
          according to slave filtering rules.
          Returning success without producing any errors in this case.
        */
        binlog_gtid_end_transaction(thd);
        DBUG_RETURN(0);
      }

      // force searching in slave.cc:tables_ok()
      all_tables->updating= 1;
    }

    /*
      For fix of BUG#37051, the master stores the table map for update
      in the Query_log_event, and the value is assigned to
      thd->variables.table_map_for_update before executing the update
      query.

      If thd->variables.table_map_for_update is set, then we are
      replicating from a new master, we can use this value to apply
      filter rules without opening all the tables. However If
      thd->variables.table_map_for_update is not set, then we are
      replicating from an old master, so we just skip this and
      continue with the old method. And of course, the bug would still
      exist for old masters.
    */
    if (lex->sql_command == SQLCOM_UPDATE_MULTI &&
        thd->table_map_for_update)
    {
      table_map table_map_for_update= thd->table_map_for_update;
      uint nr= 0;
      TABLE_LIST *table;
      for (table=all_tables; table; table=table->next_global, nr++)
      {
        if (table_map_for_update & ((table_map)1 << nr))
          table->updating= TRUE;
        else
          table->updating= FALSE;
      }

      if (all_tables_not_ok(thd, all_tables))
      {
        /* we warn the slave SQL thread */
        my_error(ER_SLAVE_IGNORED_TABLE, MYF(0));
        binlog_gtid_end_transaction(thd);
        DBUG_RETURN(0);
      }
      
      for (table=all_tables; table; table=table->next_global)
        table->updating= TRUE;
    }
    
    /*
      Check if statement should be skipped because of slave filtering
      rules

      Exceptions are:
      - UPDATE MULTI: For this statement, we want to check the filtering
        rules later in the code
      - SET: we always execute it (Not that many SET commands exists in
        the binary log anyway -- only 4.1 masters write SET statements,
	in 5.0 there are no SET statements in the binary log)
      - DROP TEMPORARY TABLE IF EXISTS: we always execute it (otherwise we
        have stale files on slave caused by exclusion of one tmp table).
    */
    if (!(lex->sql_command == SQLCOM_UPDATE_MULTI) &&
	!(lex->sql_command == SQLCOM_SET_OPTION) &&
	!(lex->sql_command == SQLCOM_DROP_TABLE &&
          lex->drop_temporary && lex->drop_if_exists) &&
        all_tables_not_ok(thd, all_tables))
    {
      /* we warn the slave SQL thread */
      my_error(ER_SLAVE_IGNORED_TABLE, MYF(0));
      binlog_gtid_end_transaction(thd);
      DBUG_RETURN(0);
    }
    /* 
       Execute deferred events first
    */
    if (slave_execute_deferred_events(thd))
      DBUG_RETURN(-1);
  }
  else
  {
    /*
      When option readonly is set deny operations which change non-temporary
      tables. Except for the replication thread and the 'super' users.
    */
    if (deny_updates_if_read_only_option(thd, all_tables))
    {
      err_readonly(thd);
      DBUG_RETURN(-1);
    }
  } /* endif unlikely slave */

  thd->status_var.com_stat[lex->sql_command]++;

  Opt_trace_start ots(thd, all_tables, lex->sql_command, &lex->var_list,
                      thd->query().str, thd->query().length, NULL,
                      thd->variables.character_set_client);

  Opt_trace_object trace_command(&thd->opt_trace);
  Opt_trace_array trace_command_steps(&thd->opt_trace, "steps");

  DBUG_ASSERT(thd->get_transaction()->cannot_safely_rollback(
      Transaction_ctx::STMT) == false);

  switch (gtid_pre_statement_checks(thd))
  {
  case GTID_STATEMENT_EXECUTE:
    break;
  case GTID_STATEMENT_CANCEL:
    DBUG_RETURN(-1);
  case GTID_STATEMENT_SKIP:
    my_ok(thd);
    binlog_gtid_end_transaction(thd);
    DBUG_RETURN(0);
  }

  /*
    End a active transaction so that this command will have it's
    own transaction and will also sync the binary log. If a DDL is
    not run in it's own transaction it may simply never appear on
    the slave in case the outside transaction rolls back.
  */
  if (stmt_causes_implicit_commit(thd, CF_IMPLICIT_COMMIT_BEGIN))
  {
    /*
      Note that this should never happen inside of stored functions
      or triggers as all such statements prohibited there.
    */
    DBUG_ASSERT(! thd->in_sub_stmt);
    /* Statement transaction still should not be started. */
    DBUG_ASSERT(thd->get_transaction()->is_empty(Transaction_ctx::STMT));

    /*
      Implicit commit is not allowed with an active XA transaction.
      In this case we should not release metadata locks as the XA transaction
      will not be rolled back. Therefore we simply return here.
    */
    if (trans_check_state(thd))
      DBUG_RETURN(-1);

    /* Commit the normal transaction if one is active. */
    if (trans_commit_implicit(thd))
      DBUG_RETURN(-1);
    /* Release metadata locks acquired in this transaction. */
    thd->mdl_context.release_transactional_locks();
  }

  DEBUG_SYNC(thd, "after_implicit_pre_commit");

  if (gtid_pre_statement_post_implicit_commit_checks(thd))
    DBUG_RETURN(-1);

  if (mysql_audit_notify(thd, first_level ?
                              MYSQL_AUDIT_QUERY_START :
                              MYSQL_AUDIT_QUERY_NESTED_START,
                              first_level ?
                              "MYSQL_AUDIT_QUERY_START" :
                              "MYSQL_AUDIT_QUERY_NESTED_START"))
  {
    DBUG_RETURN(1);
  }

#ifndef DBUG_OFF
  if (lex->sql_command != SQLCOM_SET_OPTION)
    DEBUG_SYNC(thd,"before_execute_sql_command");
#endif

  /*
    For statements which need this, prevent InnoDB from automatically
    committing InnoDB transaction each time data-dictionary tables are
    closed after being updated.
  */
  Disable_autocommit_guard autocommit_guard(sqlcom_needs_autocommit_off(lex)?
                                            thd : NULL);

  /*
    Check if we are in a read-only transaction and we're trying to
    execute a statement which should always be disallowed in such cases.

    Note that this check is done after any implicit commits.
  */
  if (thd->tx_read_only &&
      (sql_command_flags[lex->sql_command] & CF_DISALLOW_IN_RO_TRANS))
  {
    my_error(ER_CANT_EXECUTE_IN_READ_ONLY_TRANSACTION, MYF(0));
    goto error;
  }

  /*
    Close tables open by HANDLERs before executing DDL statement
    which is going to affect those tables.

    This should happen before temporary tables are pre-opened as
    otherwise we will get errors about attempt to re-open tables
    if table to be changed is open through HANDLER.

    Note that even although this is done before any privilege
    checks there is no security problem here as closing open
    HANDLER doesn't require any privileges anyway.
  */
  if (sql_command_flags[lex->sql_command] & CF_HA_CLOSE)
    mysql_ha_rm_tables(thd, all_tables);

  /*
    Check that the command is allowed on the PROTOCOL_PLUGIN
  */
  if (thd->get_protocol()->type() == Protocol::PROTOCOL_PLUGIN &&
      !(sql_command_flags[lex->sql_command] & CF_ALLOW_PROTOCOL_PLUGIN))
  {
    my_error(ER_PLUGGABLE_PROTOCOL_COMMAND_NOT_SUPPORTED, MYF(0));
    goto error;
  }

  /*
    Pre-open temporary tables to simplify privilege checking
    for statements which need this.
  */
  if (sql_command_flags[lex->sql_command] & CF_PREOPEN_TMP_TABLES)
  {
    if (open_temporary_tables(thd, all_tables))
      goto error;
  }

  // Save original info for EXPLAIN FOR CONNECTION
  if (!thd->in_sub_stmt)
    thd->query_plan.set_query_plan(lex->sql_command, lex,
                                   !thd->stmt_arena->is_conventional());

  switch (lex->sql_command) {

  case SQLCOM_SHOW_STATUS:
  {
    System_status_var old_status_var= thd->status_var;
    thd->initial_status_var= &old_status_var;

    if (!(res= show_precheck(thd, lex, true)))
      res= execute_show(thd, all_tables);

    /* Don't log SHOW STATUS commands to slow query log */
    thd->server_status&= ~(SERVER_QUERY_NO_INDEX_USED |
                           SERVER_QUERY_NO_GOOD_INDEX_USED);
    /*
      restore status variables, as we don't want 'show status' to cause
      changes
    */
    mysql_mutex_lock(&LOCK_status);
    add_diff_to_status(&global_status_var, &thd->status_var,
                       &old_status_var);
    thd->status_var= old_status_var;
    thd->initial_status_var= NULL;
    mysql_mutex_unlock(&LOCK_status);
    break;
  }
  case SQLCOM_SHOW_EVENTS:
  case SQLCOM_SHOW_STATUS_PROC:
  case SQLCOM_SHOW_STATUS_FUNC:
  case SQLCOM_SHOW_DATABASES:
  case SQLCOM_SHOW_TABLES:
  case SQLCOM_SHOW_TRIGGERS:
  case SQLCOM_SHOW_TABLE_STATUS:
  case SQLCOM_SHOW_OPEN_TABLES:
  case SQLCOM_SHOW_PLUGINS:
  case SQLCOM_SHOW_VARIABLES:
  case SQLCOM_SHOW_CHARSETS:
  case SQLCOM_SHOW_COLLATIONS:
  case SQLCOM_SHOW_STORAGE_ENGINES:
  case SQLCOM_SHOW_PROFILE:
  {
    DBUG_EXECUTE_IF("use_attachable_trx",
                    thd->begin_attachable_ro_transaction(););

    thd->clear_current_query_costs();

    res= show_precheck(thd, lex, true);

    if (!res)
      res= execute_show(thd, all_tables);

    thd->save_current_query_costs();

    DBUG_EXECUTE_IF("use_attachable_trx",
                    thd->end_attachable_transaction(););

    break;
  }
  case SQLCOM_PREPARE:
  {
    mysql_sql_stmt_prepare(thd);
    break;
  }
  case SQLCOM_EXECUTE:
  {
    mysql_sql_stmt_execute(thd);
    break;
  }
  case SQLCOM_DEALLOCATE_PREPARE:
  {
    mysql_sql_stmt_close(thd);
    break;
  }

  case SQLCOM_EMPTY_QUERY:
    my_ok(thd);
    break;

  case SQLCOM_HELP:
    res= mysqld_help(thd,lex->help_arg);
    break;

  case SQLCOM_PURGE:
  {
    Security_context *sctx= thd->security_context();
    if (!sctx->check_access(SUPER_ACL) &&
        !sctx->has_global_grant(STRING_WITH_LEN("BINLOG_ADMIN")).first)
    {
      my_error(ER_SPECIFIC_ACCESS_DENIED_ERROR, MYF(0),
               "SUPER or BINLOG_ADMIN");
      goto error;
    }
    /* PURGE MASTER LOGS TO 'file' */
    res = purge_master_logs(thd, lex->to_log);
    break;
  }
  case SQLCOM_PURGE_BEFORE:
  {
    Item *it;
    Security_context *sctx= thd->security_context();
    if (!sctx->check_access(SUPER_ACL) &&
        !sctx->has_global_grant(STRING_WITH_LEN("BINLOG_ADMIN")).first)
    {
      my_error(ER_SPECIFIC_ACCESS_DENIED_ERROR, MYF(0),
               "SUPER or BINLOG_ADMIN");
      goto error;
    }
    /* PURGE MASTER LOGS BEFORE 'data' */
    it= lex->purge_value_list.head();
    if ((!it->fixed && it->fix_fields(lex->thd, &it)) ||
        it->check_cols(1))
    {
      my_error(ER_WRONG_ARGUMENTS, MYF(0), "PURGE LOGS BEFORE");
      goto error;
    }
    it= new Item_func_unix_timestamp(it);
    /*
      it is OK only emulate fix_fieds, because we need only
      value of constant
    */
    it->quick_fix_field();
    time_t purge_time= static_cast<time_t>(it->val_int());
    if (thd->is_error())
      goto error;
    res = purge_master_logs_before_date(thd, purge_time);
    break;
  }
  case SQLCOM_SHOW_WARNS:
  {
    res= mysqld_show_warnings(thd, (ulong)
			      ((1L << (uint) Sql_condition::SL_NOTE) |
			       (1L << (uint) Sql_condition::SL_WARNING) |
			       (1L << (uint) Sql_condition::SL_ERROR)
			       ));
    break;
  }
  case SQLCOM_SHOW_ERRORS:
  {
    res= mysqld_show_warnings(thd, (ulong)
			      (1L << (uint) Sql_condition::SL_ERROR));
    break;
  }
  case SQLCOM_SHOW_PROFILES:
  {
#if defined(ENABLED_PROFILING)
    thd->profiling.discard_current_query();
    res= thd->profiling.show_profiles();
    if (res)
      goto error;
#else
    my_error(ER_FEATURE_DISABLED, MYF(0), "SHOW PROFILES", "enable-profiling");
    goto error;
#endif
    break;
  }
  case SQLCOM_SHOW_SLAVE_HOSTS:
  {
    if (check_global_access(thd, REPL_SLAVE_ACL))
      goto error;
    res= show_slave_hosts(thd);
    break;
  }
  case SQLCOM_SHOW_RELAYLOG_EVENTS:
  {
    if (check_global_access(thd, REPL_SLAVE_ACL))
      goto error;
    res = mysql_show_relaylog_events(thd);
    break;
  }
  case SQLCOM_SHOW_BINLOG_EVENTS:
  {
    if (check_global_access(thd, REPL_SLAVE_ACL))
      goto error;
    res = mysql_show_binlog_events(thd);
    break;
  }
  case SQLCOM_ASSIGN_TO_KEYCACHE:
  {
    DBUG_ASSERT(first_table == all_tables && first_table != 0);
    if (check_access(thd, INDEX_ACL, first_table->db,
                     &first_table->grant.privilege,
                     &first_table->grant.m_internal,
                     0, 0))
      goto error;
    res= mysql_assign_to_keycache(thd, first_table, &lex->ident);
    break;
  }
  case SQLCOM_PRELOAD_KEYS:
  {
    DBUG_ASSERT(first_table == all_tables && first_table != 0);
    if (check_access(thd, INDEX_ACL, first_table->db,
                     &first_table->grant.privilege,
                     &first_table->grant.m_internal,
                     0, 0))
      goto error;
    res = mysql_preload_keys(thd, first_table);
    break;
  }
  case SQLCOM_CHANGE_MASTER:
  {
    Security_context *sctx= thd->security_context();
    if (!sctx->check_access(SUPER_ACL) &&
        !sctx->has_global_grant(STRING_WITH_LEN("REPLICATION_SLAVE_ADMIN")).first)
    {
      my_error(ER_SPECIFIC_ACCESS_DENIED_ERROR, MYF(0), "SUPER or REPLICATION_SLAVE_ADMIN");
      goto error;
    }
    res= change_master_cmd(thd);
    break;
  }
  case SQLCOM_SHOW_SLAVE_STAT:
  {
    /* Accept one of two privileges */
    if (check_global_access(thd, SUPER_ACL | REPL_CLIENT_ACL))
      goto error;
    res= show_slave_status_cmd(thd);
    break;
  }
  case SQLCOM_SHOW_MASTER_STAT:
  {
    /* Accept one of two privileges */
    if (check_global_access(thd, SUPER_ACL | REPL_CLIENT_ACL))
      goto error;
    res = show_master_status(thd);
    break;
  }
  case SQLCOM_SHOW_ENGINE_STATUS:
    {
      if (check_global_access(thd, PROCESS_ACL))
        goto error;
      res = ha_show_status(thd, lex->create_info->db_type, HA_ENGINE_STATUS);
      break;
    }
  case SQLCOM_SHOW_ENGINE_MUTEX:
    {
      if (check_global_access(thd, PROCESS_ACL))
        goto error;
      res = ha_show_status(thd, lex->create_info->db_type, HA_ENGINE_MUTEX);
      break;
    }
  case SQLCOM_CREATE_INDEX:
    /* Fall through */
  case SQLCOM_DROP_INDEX:
  /*
    CREATE INDEX and DROP INDEX are implemented by calling ALTER
    TABLE with proper arguments.

    In the future ALTER TABLE will notice that the request is to
    only add indexes and create these one by one for the existing
    table without having to do a full rebuild.
  */
  {
    /* Prepare stack copies to be re-execution safe */
    HA_CREATE_INFO create_info;
    Alter_info alter_info(lex->alter_info, thd->mem_root);

    if (thd->is_fatal_error) /* out of memory creating a copy of alter_info */
      goto error;

    DBUG_ASSERT(first_table == all_tables && first_table != 0);
    if (check_one_table_access(thd, INDEX_ACL, all_tables))
      goto error; /* purecov: inspected */
    /*
      Currently CREATE INDEX or DROP INDEX cause a full table rebuild
      and thus classify as slow administrative statements just like
      ALTER TABLE.
    */
    thd->enable_slow_log= opt_log_slow_admin_statements;

    create_info.db_type= 0;
    create_info.row_type= ROW_TYPE_NOT_USED;
    create_info.default_table_charset= thd->variables.collation_database;

    /* Push Strict_error_handler */
    Strict_error_handler strict_handler;
    if (thd->is_strict_mode())
      thd->push_internal_handler(&strict_handler);
    DBUG_ASSERT(!select_lex->order_list.elements);
    res= mysql_alter_table(thd, first_table->db, first_table->table_name,
                           &create_info, first_table, &alter_info);
    /* Pop Strict_error_handler */
    if (thd->is_strict_mode())
      thd->pop_internal_handler();
    break;
  }
  case SQLCOM_START_GROUP_REPLICATION:
  {
    Security_context *sctx= thd->security_context();
    if (!sctx->check_access(SUPER_ACL) &&
        !sctx->has_global_grant(STRING_WITH_LEN("GROUP_REPLICATION_ADMIN")).first)
    {
      my_error(ER_SPECIFIC_ACCESS_DENIED_ERROR, MYF(0), "SUPER or GROUP_REPLICATION_ADMIN");
      goto error;
    }

    /*
      If the client thread has locked tables, a deadlock is possible.
      Assume that
      - the client thread does LOCK TABLE t READ.
      - then the client thread does START GROUP_REPLICATION.
           -try to make the server in super ready only mode
           -acquire MDL lock ownership which will be waiting for
            LOCK on table t to be released.
      To prevent that, refuse START GROUP_REPLICATION if the
      client thread has locked tables
    */
    if (thd->locked_tables_mode ||
        thd->in_active_multi_stmt_transaction() || thd->in_sub_stmt)
    {
      my_error(ER_LOCK_OR_ACTIVE_TRANSACTION, MYF(0));
      goto error;
    }

    res= group_replication_start();

    //To reduce server dependency, server errors are not used here
    switch (res)
    {
      case 1: //GROUP_REPLICATION_CONFIGURATION_ERROR
        my_error(ER_GROUP_REPLICATION_CONFIGURATION, MYF(0));
        goto error;
      case 2: //GROUP_REPLICATION_ALREADY_RUNNING
        my_error(ER_GROUP_REPLICATION_RUNNING, MYF(0));
        goto error;
      case 3: //GROUP_REPLICATION_REPLICATION_APPLIER_INIT_ERROR
        my_error(ER_GROUP_REPLICATION_APPLIER_INIT_ERROR, MYF(0));
        goto error;
      case 4: //GROUP_REPLICATION_COMMUNICATION_LAYER_SESSION_ERROR
        my_error(ER_GROUP_REPLICATION_COMMUNICATION_LAYER_SESSION_ERROR, MYF(0));
        goto error;
      case 5: //GROUP_REPLICATION_COMMUNICATION_LAYER_JOIN_ERROR
        my_error(ER_GROUP_REPLICATION_COMMUNICATION_LAYER_JOIN_ERROR, MYF(0));
        goto error;
      case 7: //GROUP_REPLICATION_MAX_GROUP_SIZE
        my_error(ER_GROUP_REPLICATION_MAX_GROUP_SIZE, MYF(0));
        goto error;
    }
    my_ok(thd);
    res= 0;
    break;
  }

  case SQLCOM_STOP_GROUP_REPLICATION:
  {
    Security_context *sctx= thd->security_context();
    if (!sctx->check_access(SUPER_ACL) &&
        !sctx->has_global_grant(STRING_WITH_LEN("GROUP_REPLICATION_ADMIN")).first)
    {
      my_error(ER_SPECIFIC_ACCESS_DENIED_ERROR, MYF(0), "SUPER or GROUP_REPLICATION_ADMIN");
      goto error;
    }

    /*
      Please see explanation @SQLCOM_SLAVE_STOP case
      to know the reason for thd->locked_tables_mode in
      the below if condition.
    */
    if (thd->locked_tables_mode ||
        thd->in_active_multi_stmt_transaction() || thd->in_sub_stmt)
    {
      my_error(ER_LOCK_OR_ACTIVE_TRANSACTION, MYF(0));
      goto error;
    }

    res= group_replication_stop();
    if (res == 1) //GROUP_REPLICATION_CONFIGURATION_ERROR
    {
      my_error(ER_GROUP_REPLICATION_CONFIGURATION, MYF(0));
      goto error;
    }
    if (res == 6) //GROUP_REPLICATION_APPLIER_THREAD_TIMEOUT
    {
      my_error(ER_GROUP_REPLICATION_STOP_APPLIER_THREAD_TIMEOUT, MYF(0));
      goto error;
    }
    my_ok(thd);
    res= 0;
    break;
  }

  case SQLCOM_SLAVE_START:
  {
    res= start_slave_cmd(thd);
    break;
  }
  case SQLCOM_SLAVE_STOP:
  {
  /*
    If the client thread has locked tables, a deadlock is possible.
    Assume that
    - the client thread does LOCK TABLE t READ.
    - then the master updates t.
    - then the SQL slave thread wants to update t,
      so it waits for the client thread because t is locked by it.
    - then the client thread does SLAVE STOP.
      SLAVE STOP waits for the SQL slave thread to terminate its
      update t, which waits for the client thread because t is locked by it.
    To prevent that, refuse SLAVE STOP if the
    client thread has locked tables
  */
  if (thd->locked_tables_mode ||
      thd->in_active_multi_stmt_transaction() || thd->global_read_lock.is_acquired())
  {
    my_error(ER_LOCK_OR_ACTIVE_TRANSACTION, MYF(0));
    goto error;
  }

  res= stop_slave_cmd(thd);
  break;
  }
  case SQLCOM_RENAME_TABLE:
  {
    DBUG_ASSERT(first_table == all_tables && first_table != 0);
    TABLE_LIST *table;
    for (table= first_table; table; table= table->next_local->next_local)
    {
      if (check_access(thd, ALTER_ACL | DROP_ACL, table->db,
                       &table->grant.privilege,
                       &table->grant.m_internal,
                       0, 0) ||
          check_access(thd, INSERT_ACL | CREATE_ACL, table->next_local->db,
                       &table->next_local->grant.privilege,
                       &table->next_local->grant.m_internal,
                       0, 0))
	goto error;
      TABLE_LIST old_list, new_list;
      /*
        we do not need initialize old_list and new_list because we will
        come table[0] and table->next[0] there
      */
      old_list= table[0];
      new_list= table->next_local[0];
      if (check_grant(thd, ALTER_ACL | DROP_ACL, &old_list, FALSE, 1, FALSE) ||
         (!test_all_bits(table->next_local->grant.privilege,
                         INSERT_ACL | CREATE_ACL) &&
          check_grant(thd, INSERT_ACL | CREATE_ACL, &new_list, FALSE, 1,
                      FALSE)))
        goto error;
    }

    if (mysql_rename_tables(thd, first_table))
      goto error;
    break;
  }
  case SQLCOM_SHOW_BINLOGS:
    {
      if (check_global_access(thd, SUPER_ACL | REPL_CLIENT_ACL))
	goto error;
      res = show_binlogs(thd);
      break;
    }
  case SQLCOM_SHOW_CREATE:
    DBUG_ASSERT(first_table == all_tables && first_table != 0);
    {
     /*
        Access check:
        SHOW CREATE TABLE require any privileges on the table level (ie
        effecting all columns in the table).
        SHOW CREATE VIEW require the SHOW_VIEW and SELECT ACLs on the table
        level.
        NOTE: SHOW_VIEW ACL is checked when the view is created.
      */

      DBUG_PRINT("debug", ("lex->only_view: %d, table: %s.%s",
                           lex->only_view,
                           first_table->db, first_table->table_name));
      if (lex->only_view)
      {
        if (check_table_access(thd, SELECT_ACL, first_table, FALSE, 1, FALSE))
        {
          DBUG_PRINT("debug", ("check_table_access failed"));
          my_error(ER_TABLEACCESS_DENIED_ERROR, MYF(0),
                   "SHOW", thd->security_context()->priv_user().str,
                   thd->security_context()->host_or_ip().str,
                   first_table->alias);
          goto error;
        }
        DBUG_PRINT("debug", ("check_table_access succeeded"));

        /* Ignore temporary tables if this is "SHOW CREATE VIEW" */
        first_table->open_type= OT_BASE_ONLY;

      }
      else
      {
        /*
          Temporary tables should be opened for SHOW CREATE TABLE, but not
          for SHOW CREATE VIEW.
        */
        if (open_temporary_tables(thd, all_tables))
          goto error;

        /*
          The fact that check_some_access() returned FALSE does not mean that
          access is granted. We need to check if first_table->grant.privilege
          contains any table-specific privilege.
        */
        DBUG_PRINT("debug", ("first_table->grant.privilege: %lx",
                             first_table->grant.privilege));
        if (check_some_access(thd, SHOW_CREATE_TABLE_ACLS, first_table) ||
            (first_table->grant.privilege & SHOW_CREATE_TABLE_ACLS) == 0)
        {
          my_error(ER_TABLEACCESS_DENIED_ERROR, MYF(0),
                   "SHOW", thd->security_context()->priv_user().str,
                   thd->security_context()->host_or_ip().str,
                   first_table->alias);
          goto error;
        }
      }

      /* Access is granted. Execute the command.  */
      res= mysqld_show_create(thd, first_table);
      break;
    }
  case SQLCOM_CHECKSUM:
  {
    DBUG_ASSERT(first_table == all_tables && first_table != 0);
    if (check_table_access(thd, SELECT_ACL, all_tables,
                           FALSE, UINT_MAX, FALSE))
      goto error; /* purecov: inspected */

    res = mysql_checksum_table(thd, first_table, &lex->check_opt);
    break;
  }
  case SQLCOM_REPLACE:
<<<<<<< HEAD
#ifndef DBUG_OFF
    if (mysql_bin_log.is_open())
    {
      /*
        Generate an incident log event before writing the real event
        to the binary log.  We put this event is before the statement
        since that makes it simpler to check that the statement was
        not executed on the slave (since incidents usually stop the
        slave).

        Observe that any row events that are generated will be
        generated before.

        This is only for testing purposes and will not be present in a
        release build.
      */

      binary_log::Incident_event::enum_incident incident=
                                     binary_log::Incident_event::INCIDENT_NONE;
      DBUG_PRINT("debug", ("Just before generate_incident()"));
      DBUG_EXECUTE_IF("incident_database_resync_on_replace",
                      incident= binary_log::Incident_event::INCIDENT_LOST_EVENTS;);
      if (incident)
      {
        Incident_log_event ev(thd, incident);
        const char* err_msg= "Generate an incident log event before "
                             "writing the real event to the binary "
                             "log for testing purposes.";
        if (mysql_bin_log.write_incident(&ev, true/*need_lock_log=true*/,
                                         err_msg))
        {
          res= 1;
          break;
        }
      }
      DBUG_PRINT("debug", ("Just after generate_incident()"));
    }
#endif
    // Fall through
=======
>>>>>>> 1adfcd4e
  case SQLCOM_INSERT:
  case SQLCOM_REPLACE_SELECT:
  case SQLCOM_INSERT_SELECT:
  case SQLCOM_DELETE:
  case SQLCOM_DELETE_MULTI:
  case SQLCOM_UPDATE:
  case SQLCOM_UPDATE_MULTI:
  case SQLCOM_CREATE_TABLE:
  {
    DBUG_ASSERT(first_table == all_tables && first_table != 0);
    DBUG_ASSERT(lex->m_sql_cmd != NULL);
    res= lex->m_sql_cmd->execute(thd);
    break;
  }
  case SQLCOM_DROP_TABLE:
  {
    DBUG_ASSERT(first_table == all_tables && first_table != 0);
    if (!lex->drop_temporary)
    {
      if (check_table_access(thd, DROP_ACL, all_tables, FALSE, UINT_MAX, FALSE))
	goto error;				/* purecov: inspected */
    }
    /* DDL and binlog write order are protected by metadata locks. */
    res= mysql_rm_table(thd, first_table, lex->drop_if_exists,
			lex->drop_temporary);
    /* when dropping temporary tables if @@session_track_state_change is ON then
       send the boolean tracker in the OK packet */
    if(!res && lex->drop_temporary)
    {
      if (thd->session_tracker.get_tracker(SESSION_STATE_CHANGE_TRACKER)->is_enabled())
        thd->session_tracker.get_tracker(SESSION_STATE_CHANGE_TRACKER)->mark_as_changed(thd, NULL);
    }
  }
  break;
  case SQLCOM_SHOW_PROCESSLIST:
    if (!thd->security_context()->priv_user().str[0] &&
        check_global_access(thd,PROCESS_ACL))
      break;
    mysqld_list_processes(
      thd,
      (thd->security_context()->check_access(PROCESS_ACL) ?
         NullS :
        thd->security_context()->priv_user().str),
      lex->verbose);
    break;
  case SQLCOM_SHOW_ENGINE_LOGS:
    {
      if (check_access(thd, FILE_ACL, any_db, NULL, NULL, 0, 0))
	goto error;
      res= ha_show_status(thd, lex->create_info->db_type, HA_ENGINE_LOGS);
      break;
    }
  case SQLCOM_CHANGE_DB:
  {
    const LEX_CSTRING db_str= { select_lex->db,
                                strlen(select_lex->db) };

    if (!mysql_change_db(thd, db_str, FALSE))
      my_ok(thd);

    break;
  }

  case SQLCOM_LOAD:
  {
    DBUG_ASSERT(first_table == all_tables && first_table != 0);
    uint privilege= (lex->duplicates == DUP_REPLACE ?
		     INSERT_ACL | DELETE_ACL : INSERT_ACL) |
                    (lex->local_file ? 0 : FILE_ACL);

    if (lex->local_file)
    {
      if (!thd->get_protocol()->has_client_capability(CLIENT_LOCAL_FILES) ||
          !opt_local_infile)
      {
	my_error(ER_NOT_ALLOWED_COMMAND, MYF(0));
	goto error;
      }
    }

    if (check_one_table_access(thd, privilege, all_tables))
      goto error;

    /* Push strict / ignore error handler */
    Ignore_error_handler ignore_handler;
    Strict_error_handler strict_handler;
    if (thd->lex->is_ignore())
      thd->push_internal_handler(&ignore_handler);
    else if (thd->is_strict_mode())
      thd->push_internal_handler(&strict_handler);

    res= mysql_load(thd, lex->exchange, first_table, lex->load_field_list,
                    lex->load_update_list, lex->load_value_list, lex->duplicates,
                    lex->local_file);

    /* Pop ignore / strict error handler */
    if (thd->lex->is_ignore() || thd->is_strict_mode())
      thd->pop_internal_handler();

    break;
  }

  case SQLCOM_SET_OPTION:
  {
    List<set_var_base> *lex_var_list= &lex->var_list;

    if (check_table_access(thd, SELECT_ACL, all_tables, FALSE, UINT_MAX, FALSE))
      goto error;
    if (open_tables_for_query(thd, all_tables, false))
      goto error;
    if (!(res= sql_set_variables(thd, lex_var_list, true)))
      my_ok(thd);
    else
    {
      /*
        We encountered some sort of error, but no message was sent.
        Send something semi-generic here since we don't know which
        assignment in the list caused the error.
      */
      if (!thd->is_error())
        my_error(ER_WRONG_ARGUMENTS,MYF(0),"SET");
      goto error;
    }

    break;
  }
  case SQLCOM_SET_PASSWORD:
  {
    List<set_var_base> *lex_var_list= &lex->var_list;

    DBUG_ASSERT(lex_var_list->elements == 1);
    DBUG_ASSERT(all_tables == NULL);

    if (!(res= sql_set_variables(thd, lex_var_list, false)))
    {
      my_ok(thd);
    }
    else
    {
      // We encountered some sort of error, but no message was sent.
      if (!thd->is_error())
        my_error(ER_WRONG_ARGUMENTS,MYF(0),"SET PASSWORD");
      goto error;
    }

    break;
  }

  case SQLCOM_UNLOCK_TABLES:
    /*
      It is critical for mysqldump --single-transaction --master-data that
      UNLOCK TABLES does not implicitely commit a connection which has only
      done FLUSH TABLES WITH READ LOCK + BEGIN. If this assumption becomes
      false, mysqldump will not work.
    */
    if (thd->variables.option_bits & OPTION_TABLE_LOCK)
    {
      /*
        Can we commit safely? If not, return to avoid releasing
        transactional metadata locks.
      */
      if (trans_check_state(thd))
        DBUG_RETURN(-1);
      res= trans_commit_implicit(thd);
      thd->locked_tables_list.unlock_locked_tables(thd);
      thd->mdl_context.release_transactional_locks();
      thd->variables.option_bits&= ~(OPTION_TABLE_LOCK);
    }
    if (thd->global_read_lock.is_acquired())
      thd->global_read_lock.unlock_global_read_lock(thd);
    if (res)
      goto error;
    my_ok(thd);
    break;
  case SQLCOM_LOCK_TABLES:
    /*
      Can we commit safely? If not, return to avoid releasing
      transactional metadata locks.
    */
    if (trans_check_state(thd))
      DBUG_RETURN(-1);
    /* We must end the transaction first, regardless of anything */
    res= trans_commit_implicit(thd);
    thd->locked_tables_list.unlock_locked_tables(thd);
    /* Release transactional metadata locks. */
    thd->mdl_context.release_transactional_locks();
    if (res)
      goto error;

    /*
      Here we have to pre-open temporary tables for LOCK TABLES.

      CF_PREOPEN_TMP_TABLES is not set for this SQL statement simply
      because LOCK TABLES calls close_thread_tables() as a first thing
      (it's called from unlock_locked_tables() above). So even if
      CF_PREOPEN_TMP_TABLES was set and the tables would be pre-opened
      in a usual way, they would have been closed.
    */

    if (open_temporary_tables(thd, all_tables))
      goto error;

    if (lock_tables_precheck(thd, all_tables))
      goto error;

    thd->variables.option_bits|= OPTION_TABLE_LOCK;

    res= lock_tables_open_and_lock_tables(thd, all_tables);

    if (res)
    {
      thd->variables.option_bits&= ~(OPTION_TABLE_LOCK);
    }
    else
    {
      if (thd->variables.query_cache_wlock_invalidate)
        query_cache.invalidate_locked_for_write(thd, first_table);
      my_ok(thd);
    }
    break;

  case SQLCOM_IMPORT:
    res= lex->m_sql_cmd->execute(thd);
    break;
  case SQLCOM_CREATE_DB:
  {
    const char* alias;
    if (!(alias=thd->strmake(lex->name.str, lex->name.length)) ||
        (check_and_convert_db_name(&lex->name, false) != Ident_name_check::OK))
      break;
    /*
      If in a slave thread :
      CREATE DATABASE DB was certainly not preceded by USE DB.
      For that reason, db_ok() in sql/slave.cc did not check the
      do_db/ignore_db. And as this query involves no tables, tables_ok()
      above was not called. So we have to check rules again here.
    */
    if (!db_stmt_db_ok(thd, lex->name.str))
    {
      my_error(ER_SLAVE_IGNORED_TABLE, MYF(0));
      break;
    }
    if (check_access(thd, CREATE_ACL, lex->name.str, NULL, NULL, 1, 0))
      break;
    /*
      As mysql_create_db() may modify HA_CREATE_INFO structure passed to
      it, we need to use a copy of LEX::create_info to make execution
      prepared statement- safe.
    */
    HA_CREATE_INFO create_info(*lex->create_info);
    res= mysql_create_db(thd, (lower_case_table_names == 2 ? alias :
                               lex->name.str), &create_info);
    break;
  }
  case SQLCOM_DROP_DB:
  {
    if (check_and_convert_db_name(&lex->name, false) != Ident_name_check::OK)
      break;
    /*
      If in a slave thread :
      DROP DATABASE DB may not be preceded by USE DB.
      For that reason, maybe db_ok() in sql/slave.cc did not check the 
      do_db/ignore_db. And as this query involves no tables, tables_ok()
      above was not called. So we have to check rules again here.
    */
    if (!db_stmt_db_ok(thd, lex->name.str))
    {
      my_error(ER_SLAVE_IGNORED_TABLE, MYF(0));
      break;
    }
    if (check_access(thd, DROP_ACL, lex->name.str, NULL, NULL, 1, 0))
      break;
    res= mysql_rm_db(thd, to_lex_cstring(lex->name), lex->drop_if_exists);
    break;
  }
  case SQLCOM_ALTER_DB:
  {
    if (check_and_convert_db_name(&lex->name, false) != Ident_name_check::OK)
      break;
    /*
      If in a slave thread :
      ALTER DATABASE DB may not be preceded by USE DB.
      For that reason, maybe db_ok() in sql/slave.cc did not check the
      do_db/ignore_db. And as this query involves no tables, tables_ok()
      above was not called. So we have to check rules again here.
    */
    if (!db_stmt_db_ok(thd, lex->name.str))
    {
      my_error(ER_SLAVE_IGNORED_TABLE, MYF(0));
      break;
    }
    if (check_access(thd, ALTER_ACL, lex->name.str, NULL, NULL, 1, 0))
      break;
    /*
      As mysql_alter_db() may modify HA_CREATE_INFO structure passed to
      it, we need to use a copy of LEX::create_info to make execution
      prepared statement- safe.
    */
    HA_CREATE_INFO create_info(*lex->create_info);
    res= mysql_alter_db(thd, lex->name.str, &create_info);
    break;
  }
  case SQLCOM_SHOW_CREATE_DB:
  {
    DBUG_EXECUTE_IF("4x_server_emul",
                    my_error(ER_UNKNOWN_ERROR, MYF(0)); goto error;);
    if (check_and_convert_db_name(&lex->name, true) != Ident_name_check::OK)
      break;
    res= mysqld_show_create_db(thd, lex->name.str, lex->create_info);
    break;
  }
  case SQLCOM_CREATE_EVENT:
  case SQLCOM_ALTER_EVENT:
  do
  {
    DBUG_ASSERT(lex->event_parse_data);
    if (lex->table_or_sp_used())
    {
      my_error(ER_NOT_SUPPORTED_YET, MYF(0), "Usage of subqueries or stored "
               "function calls as part of this statement");
      break;
    }

    res= sp_process_definer(thd);
    if (res)
      break;

    switch (lex->sql_command) {
    case SQLCOM_CREATE_EVENT:
    {
      bool if_not_exists= (lex->create_info->options &
                           HA_LEX_CREATE_IF_NOT_EXISTS);
      res= Events::create_event(thd, lex->event_parse_data, if_not_exists);
      break;
    }
    case SQLCOM_ALTER_EVENT:
    {
      LEX_STRING db_lex_str= NULL_STR;
      if (lex->spname)
      {
        db_lex_str.str= const_cast<char*>(lex->spname->m_db.str);
        db_lex_str.length= lex->spname->m_db.length;
      }

      res= Events::update_event(thd, lex->event_parse_data,
                                lex->spname ? &db_lex_str : NULL,
                                lex->spname ? &lex->spname->m_name : NULL);
      break;
    }
    default:
      DBUG_ASSERT(0);
    }
    DBUG_PRINT("info",("DDL error code=%d", res));
    if (!res && !thd->killed)
      my_ok(thd);

  } while (0);
  /* Don't do it, if we are inside a SP */
  if (!thd->sp_runtime_ctx)
  {
    sp_head::destroy(lex->sphead);
    lex->sphead= NULL;
  }
  /* lex->unit->cleanup() is called outside, no need to call it here */
  break;
  case SQLCOM_SHOW_CREATE_EVENT:
  {
    LEX_STRING db_lex_str= {const_cast<char*>(lex->spname->m_db.str),
                              lex->spname->m_db.length};
    res= Events::show_create_event(thd, db_lex_str,
                                   lex->spname->m_name);
    break;
  }
  case SQLCOM_DROP_EVENT:
  {
    LEX_STRING db_lex_str= {const_cast<char*>(lex->spname->m_db.str),
                              lex->spname->m_db.length};
    if (!(res= Events::drop_event(thd,
                                  db_lex_str, lex->spname->m_name,
                                  lex->drop_if_exists)))
        my_ok(thd);
    break;
  }
  case SQLCOM_CREATE_FUNCTION:                  // UDF function
  {
    if (check_access(thd, INSERT_ACL, "mysql", NULL, NULL, 1, 0))
      break;
    if (!(res = mysql_create_function(thd, &lex->udf)))
      my_ok(thd);
    break;
  }
  case SQLCOM_CREATE_USER:
  {
    if (check_access(thd, INSERT_ACL, "mysql", NULL, NULL, 1, 1) &&
        check_global_access(thd,CREATE_USER_ACL))
      break;
    /* Conditionally writes to binlog */
    HA_CREATE_INFO create_info(*lex->create_info);
    if (!(res = mysql_create_user(thd, lex->users_list, create_info.options & HA_LEX_CREATE_IF_NOT_EXISTS, false)))
      my_ok(thd);
    break;
  }
  case SQLCOM_DROP_USER:
  {
    if (check_access(thd, DELETE_ACL, "mysql", NULL, NULL, 1, 1) &&
        check_global_access(thd,CREATE_USER_ACL))
      break;
    /* Conditionally writes to binlog */
    if (!(res = mysql_drop_user(thd, lex->users_list, lex->drop_if_exists)))
      my_ok(thd);

    break;
  }
  case SQLCOM_RENAME_USER:
  {
    if (check_access(thd, UPDATE_ACL, "mysql", NULL, NULL, 1, 1) &&
        check_global_access(thd,CREATE_USER_ACL))
      break;
    /* Conditionally writes to binlog */
    if (!(res= mysql_rename_user(thd, lex->users_list)))
      my_ok(thd);
    break;
  }
  case SQLCOM_REVOKE_ALL:
  {
    if (check_access(thd, UPDATE_ACL, "mysql", NULL, NULL, 1, 1) &&
        check_global_access(thd,CREATE_USER_ACL))
      break;

    /* Replicate current user as grantor */
    thd->binlog_invoker();

    /* Conditionally writes to binlog */
    if (!(res = mysql_revoke_all(thd, lex->users_list)))
      my_ok(thd);
    break;
  }
  case SQLCOM_REVOKE:
  case SQLCOM_GRANT:
  {
    /*
      Skip access check if we're granting a proxy 
    */
    if (lex->type != TYPE_ENUM_PROXY)
    {
      /*
        If there are static grants in the GRANT statement or there are no
        dynamic privileges we perform check_access on GRANT_OPTION based on 
        static global privilege level and set the DA accordingly.
      */
      if (lex->grant > 0 || lex->dynamic_privileges.elements == 0)
      {
        /*
          check_access sets DA error message based on GRANT arguments.
        */
        if (check_access(thd, lex->grant | lex->grant_tot_col | GRANT_ACL,
                         first_table ?  first_table->db : select_lex->db,
                         first_table ? &first_table->grant.privilege : NULL,
                         first_table ? &first_table->grant.m_internal : NULL,
                         first_table ? 0 : 1, 0))
        {      
          goto error;
        }
      }
      /*
        ..else we still call check_access to load internal structures, but defer
        checking of global dynamic GRANT_OPTION to mysql_grant.
        We still ignore checks if this was a grant of a proxy.
      */
      else
      {
        /*
          check_access will load grant.privilege and grant.m_internal with values
          which are used later during column privilege checking.
          The return value isn't interesting as we'll check for dynamic global
          privileges later.
        */
        check_access(thd, lex->grant | lex->grant_tot_col | GRANT_ACL,
                     first_table ?  first_table->db : select_lex->db,
                     first_table ? &first_table->grant.privilege : NULL,
                     first_table ? &first_table->grant.m_internal : NULL,
                     first_table ? 0 : 1, 1);
      }
    }

    /* Replicate current user as grantor */
    thd->binlog_invoker();

    if (thd->security_context()->user().str)            // If not replication
    {
      LEX_USER *user, *tmp_user;
      bool first_user= TRUE;

      List_iterator <LEX_USER> user_list(lex->users_list);
      while ((tmp_user= user_list++))
      {
        if (!(user= get_current_user(thd, tmp_user)))
          goto error;
        if (specialflag & SPECIAL_NO_RESOLVE &&
            hostname_requires_resolving(user->host.str))
          push_warning(thd, Sql_condition::SL_WARNING,
                       ER_WARN_HOSTNAME_WONT_WORK,
                       ER_THD(thd, ER_WARN_HOSTNAME_WONT_WORK));
        // Are we trying to change a password of another user
        DBUG_ASSERT(user->host.str != 0);

        /*
          GRANT/REVOKE PROXY has the target user as a first entry in the list. 
         */
        if (lex->type == TYPE_ENUM_PROXY && first_user)
        {
          first_user= FALSE;
          if (acl_check_proxy_grant_access (thd, user->host.str, user->user.str,
                                        lex->grant & GRANT_ACL))
            goto error;
        }
        else if (is_acl_user(thd, user->host.str, user->user.str) &&
                 user->auth.str &&
                 check_change_password (thd, user->host.str, user->user.str,
                                        user->auth.str,
                                        user->auth.length))
          goto error;
      }
    }
    if (first_table)
    {
      if (lex->type == TYPE_ENUM_PROCEDURE ||
          lex->type == TYPE_ENUM_FUNCTION)
      {
        uint grants= lex->all_privileges 
		   ? (PROC_ACLS & ~GRANT_ACL) | (lex->grant & GRANT_ACL)
		   : lex->grant;
        if (check_grant_routine(thd, grants | GRANT_ACL, all_tables,
                                lex->type == TYPE_ENUM_PROCEDURE, 0))
	  goto error;
        /* Conditionally writes to binlog */
        res= mysql_routine_grant(thd, all_tables,
                                 lex->type == TYPE_ENUM_PROCEDURE, 
                                 lex->users_list, grants,
                                 lex->sql_command == SQLCOM_REVOKE, TRUE);
        if (!res)
          my_ok(thd);
      }
      else
      {
	if (check_grant(thd,(lex->grant | lex->grant_tot_col | GRANT_ACL),
                        all_tables, FALSE, UINT_MAX, FALSE))
	  goto error;
        if (lex->dynamic_privileges.elements > 0)
        {
          my_error(ER_ILLEGAL_PRIVILEGE_LEVEL, MYF(0), all_tables->table_name);
          goto error;
        }
        /* Conditionally writes to binlog */
        res= mysql_table_grant(thd, all_tables, lex->users_list,
			       lex->columns, lex->grant,
			       lex->sql_command == SQLCOM_REVOKE);
      }
    }
    else
    {
      if (lex->columns.elements || (lex->type && lex->type != TYPE_ENUM_PROXY))
      {
	my_error(ER_ILLEGAL_GRANT_FOR_TABLE, MYF(0));
        goto error;
      }
      else
      {
        /* Conditionally writes to binlog */
        res = mysql_grant(thd, select_lex->db, lex->users_list, lex->grant,
                          lex->sql_command == SQLCOM_REVOKE,
                          lex->type == TYPE_ENUM_PROXY,
                          lex->dynamic_privileges,
                          lex->all_privileges);
      }
      if (!res)
      {
	if (lex->sql_command == SQLCOM_GRANT)
	{
	  List_iterator <LEX_USER> str_list(lex->users_list);
	  LEX_USER *user, *tmp_user;
	  while ((tmp_user=str_list++))
          {
            if (!(user= get_current_user(thd, tmp_user)))
              goto error;
	    reset_mqh(thd, user, 0);
          }
	}
      }
    }
    break;
  }
  case SQLCOM_RESET:
    /*
      RESET commands are never written to the binary log, so we have to
      initialize this variable because RESET shares the same code as FLUSH
    */
    lex->no_write_to_binlog= 1;
    if ((lex->type & REFRESH_PERSIST) && (lex->option_type == OPT_PERSIST))
    {
      Persisted_variables_cache *pv= Persisted_variables_cache::get_instance();
      if (pv)
        if (pv->reset_persisted_variables(thd, lex->name.str,
            lex->drop_if_exists))
          goto error;
      my_ok(thd);
      break;
    }
    // Fall through.
  case SQLCOM_FLUSH:
  {
    int write_to_binlog;
    if (check_global_access(thd,RELOAD_ACL))
      goto error;

    if (first_table && lex->type & REFRESH_READ_LOCK)
    {
      /* Check table-level privileges. */
      if (check_table_access(thd, LOCK_TABLES_ACL | SELECT_ACL, all_tables,
                             FALSE, UINT_MAX, FALSE))
        goto error;
      if (flush_tables_with_read_lock(thd, all_tables))
        goto error;
      my_ok(thd);
      break;
    }
    else if (first_table && lex->type & REFRESH_FOR_EXPORT)
    {
      /* Check table-level privileges. */
      if (check_table_access(thd, LOCK_TABLES_ACL | SELECT_ACL, all_tables,
                             FALSE, UINT_MAX, FALSE))
        goto error;
      if (flush_tables_for_export(thd, all_tables))
        goto error;
      my_ok(thd);
      break;
    }

    /*
      reload_acl_and_cache() will tell us if we are allowed to write to the
      binlog or not.
    */
    if (!reload_acl_and_cache(thd, lex->type, first_table, &write_to_binlog))
    {
      /*
        We WANT to write and we CAN write.
        ! we write after unlocking the table.
      */
      /*
        Presumably, RESET and binlog writing doesn't require synchronization
      */

      if (write_to_binlog > 0)  // we should write
      { 
        if (!lex->no_write_to_binlog)
          res= write_bin_log(thd, false, thd->query().str, thd->query().length);
      } else if (write_to_binlog < 0) 
      {
        /* 
           We should not write, but rather report error because 
           reload_acl_and_cache binlog interactions failed 
         */
        res= 1;
      } 

      if (!res)
        my_ok(thd);
    } 
    
    break;
  }
  case SQLCOM_KILL:
  {
    Item *it= lex->kill_value_list.head();

    if (lex->table_or_sp_used())
    {
      my_error(ER_NOT_SUPPORTED_YET, MYF(0), "Usage of subqueries or stored "
               "function calls as part of this statement");
      goto error;
    }

    if ((!it->fixed && it->fix_fields(lex->thd, &it)) || it->check_cols(1))
    {
      my_error(ER_SET_CONSTANTS_ONLY, MYF(0));
      goto error;
    }

    my_thread_id thread_id= static_cast<my_thread_id>(it->val_int());
    if (thd->is_error())
      goto error;

    sql_kill(thd, thread_id, lex->type & ONLY_KILL_QUERY);
    break;
  }
  case SQLCOM_SHOW_PRIVILEGES:
  {
    mysqld_show_privileges(thd);
    break;
  }
  case SQLCOM_SHOW_CREATE_USER:
  {
    LEX_USER *show_user= get_current_user(thd, lex->grant_user);
    if (!(strcmp(thd->security_context()->priv_user().str, show_user->user.str) ||
         my_strcasecmp(system_charset_info, show_user->host.str,
                              thd->security_context()->priv_host().str)) ||
        !check_access(thd, SELECT_ACL, "mysql", NULL, NULL, 1, 0))
      res= mysql_show_create_user(thd, show_user);
    break;
  }
  case SQLCOM_BEGIN:
    if (trans_begin(thd, lex->start_transaction_opt))
      goto error;
    my_ok(thd);
    break;
  case SQLCOM_COMMIT:
  {
    DBUG_ASSERT(thd->lock == NULL ||
                thd->locked_tables_mode == LTM_LOCK_TABLES);
    bool tx_chain= (lex->tx_chain == TVL_YES ||
                    (thd->variables.completion_type == 1 &&
                     lex->tx_chain != TVL_NO));
    bool tx_release= (lex->tx_release == TVL_YES ||
                      (thd->variables.completion_type == 2 &&
                       lex->tx_release != TVL_NO));
    if (trans_commit(thd))
      goto error;
    thd->mdl_context.release_transactional_locks();
    /* Begin transaction with the same isolation level. */
    if (tx_chain)
    {
      if (trans_begin(thd))
      goto error;
    }
    else
    {
      /* Reset the isolation level and access mode if no chaining transaction.*/
      trans_reset_one_shot_chistics(thd);
    }
    /* Disconnect the current client connection. */
    if (tx_release)
      thd->killed= THD::KILL_CONNECTION;
    my_ok(thd);
    break;
  }
  case SQLCOM_ROLLBACK:
  {
    DBUG_ASSERT(thd->lock == NULL ||
                thd->locked_tables_mode == LTM_LOCK_TABLES);
    bool tx_chain= (lex->tx_chain == TVL_YES ||
                    (thd->variables.completion_type == 1 &&
                     lex->tx_chain != TVL_NO));
    bool tx_release= (lex->tx_release == TVL_YES ||
                      (thd->variables.completion_type == 2 &&
                       lex->tx_release != TVL_NO));
    if (trans_rollback(thd))
      goto error;
    thd->mdl_context.release_transactional_locks();
    /* Begin transaction with the same isolation level. */
    if (tx_chain)
    {
      if (trans_begin(thd))
        goto error;
    }
    else
    {
      /* Reset the isolation level and access mode if no chaining transaction.*/
      trans_reset_one_shot_chistics(thd);
    }
    /* Disconnect the current client connection. */
    if (tx_release)
      thd->killed= THD::KILL_CONNECTION;
    my_ok(thd);
    break;
  }
  case SQLCOM_RELEASE_SAVEPOINT:
    if (trans_release_savepoint(thd, lex->ident))
      goto error;
    my_ok(thd);
    break;
  case SQLCOM_ROLLBACK_TO_SAVEPOINT:
    if (trans_rollback_to_savepoint(thd, lex->ident))
      goto error;
    my_ok(thd);
    break;
  case SQLCOM_SAVEPOINT:
    if (trans_savepoint(thd, lex->ident))
      goto error;
    my_ok(thd);
    break;
  case SQLCOM_CREATE_PROCEDURE:
  case SQLCOM_CREATE_SPFUNCTION:
  {
    uint namelen;
    char *name;

    DBUG_ASSERT(lex->sphead != 0);
    DBUG_ASSERT(lex->sphead->m_db.str); /* Must be initialized in the parser */
    /*
      Verify that the database name is allowed, optionally
      lowercase it.
    */
    if (check_and_convert_db_name(&lex->sphead->m_db, false) !=
        Ident_name_check::OK)
      goto error;

    if (check_access(thd, CREATE_PROC_ACL, lex->sphead->m_db.str,
                     NULL, NULL, 0, 0))
      goto error;

    name= lex->sphead->name(&namelen);
    if (lex->sphead->m_type == enum_sp_type::FUNCTION)
    {
      udf_func *udf = find_udf(name, namelen);

      if (udf)
      {
        my_error(ER_UDF_EXISTS, MYF(0), name);
        goto error;
      }
    }

    if (sp_process_definer(thd))
      goto error;

    /*
      Record the CURRENT_USER in binlog. The CURRENT_USER is used on slave to
      grant default privileges when sp_automatic_privileges variable is set.
    */
    thd->binlog_invoker();

    if (! (res= sp_create_routine(thd, lex->sphead, thd->lex->definer)))
    {
      /* only add privileges if really neccessary */

      Security_context security_context;
      bool restore_backup_context= false;
      Security_context *backup= NULL;
      /*
        We're going to issue an implicit GRANT statement so we close all
        open tables. We have to keep metadata locks as this ensures that
        this statement is atomic against concurent FLUSH TABLES WITH READ
        LOCK. Deadlocks which can arise due to fact that this implicit
        statement takes metadata locks should be detected by a deadlock
        detector in MDL subsystem and reported as errors.

        No need to commit/rollback statement transaction, it's not started.

        TODO: Long-term we should either ensure that implicit GRANT statement
              is written into binary log as a separate statement or make both
              creation of routine and implicit GRANT parts of one fully atomic
              statement.
      */
      DBUG_ASSERT(thd->get_transaction()->is_empty(Transaction_ctx::STMT));
      close_thread_tables(thd);
      /*
        Check if invoker exists on slave, then use invoker privilege to
        insert routine privileges to mysql.procs_priv. If invoker is not
        available then consider using definer.

        Check if the definer exists on slave,
        then use definer privilege to insert routine privileges to mysql.procs_priv.

        For current user of SQL thread has GLOBAL_ACL privilege,
        which doesn't any check routine privileges,
        so no routine privilege record  will insert into mysql.procs_priv.
      */

      if (thd->slave_thread)
      {
        LEX_CSTRING current_user;
        LEX_CSTRING current_host;
        if (thd->has_invoker())
        {
          current_host= thd->get_invoker_host();
          current_user= thd->get_invoker_user();
        }
        else
        {
          current_host= lex->definer->host;
          current_user= lex->definer->user;
        }
        if (is_acl_user(thd, current_host.str, current_user.str))
        {
          security_context.change_security_context(thd,
                                                   current_user,
                                                   current_host,
                                                   &thd->lex->sphead->m_db,
                                                   &backup);
          restore_backup_context= true;
        }
      }

      if (sp_automatic_privileges && !opt_noacl &&
          check_routine_access(thd, DEFAULT_CREATE_PROC_ACLS,
                               lex->sphead->m_db.str, name,
                               lex->sql_command == SQLCOM_CREATE_PROCEDURE, 1))
      {
        if (sp_grant_privileges(thd, lex->sphead->m_db.str, name,
                                lex->sql_command == SQLCOM_CREATE_PROCEDURE))
          push_warning(thd, Sql_condition::SL_WARNING,
                       ER_PROC_AUTO_GRANT_FAIL,
                       ER_THD(thd, ER_PROC_AUTO_GRANT_FAIL));
        thd->clear_error();
      }

      /*
        Restore current user with GLOBAL_ACL privilege of SQL thread
      */ 
      if (restore_backup_context)
      {
        DBUG_ASSERT(thd->slave_thread == 1);
        thd->security_context()->restore_security_context(thd, backup);
      }
      my_ok(thd);
    }
    break; /* break super switch */
  } /* end case group bracket */

  case SQLCOM_ALTER_PROCEDURE:
  case SQLCOM_ALTER_FUNCTION:
    {
      if (check_routine_access(thd, ALTER_PROC_ACL, lex->spname->m_db.str,
                               lex->spname->m_name.str,
                               lex->sql_command == SQLCOM_ALTER_PROCEDURE,
                               false))
        goto error;

      enum_sp_type sp_type= (lex->sql_command == SQLCOM_ALTER_PROCEDURE) ?
                            enum_sp_type::PROCEDURE : enum_sp_type::FUNCTION;
      /*
        Note that if you implement the capability of ALTER FUNCTION to
        alter the body of the function, this command should be made to
        follow the restrictions that log-bin-trust-function-creators=0
        already puts on CREATE FUNCTION.
      */
      /* Conditionally writes to binlog */
      enum_sp_return_code sp_result= sp_update_routine(thd, sp_type,
                                                       lex->spname,
                                                       &lex->sp_chistics);
      if (thd->killed)
        goto error;
      switch (sp_result)
      {
      case SP_OK:
	my_ok(thd);
	break;
      case SP_DOES_NOT_EXISTS:
	my_error(ER_SP_DOES_NOT_EXIST, MYF(0),
                 SP_COM_STRING(lex), lex->spname->m_qname.str);
	goto error;
      default:
	my_error(ER_SP_CANT_ALTER, MYF(0),
                 SP_COM_STRING(lex), lex->spname->m_qname.str);
	goto error;
      }
      break;
    }
  case SQLCOM_DROP_PROCEDURE:
  case SQLCOM_DROP_FUNCTION:
    {
      if (lex->sql_command == SQLCOM_DROP_FUNCTION &&
          ! lex->spname->m_explicit_name)
      {
        /* DROP FUNCTION <non qualified name> */
        udf_func *udf = find_udf(lex->spname->m_name.str,
                                 lex->spname->m_name.length);
        if (udf)
        {
          if (check_access(thd, DELETE_ACL, "mysql", NULL, NULL, 1, 0))
            goto error;

          if (!(res = mysql_drop_function(thd, &lex->spname->m_name)))
          {
            my_ok(thd);
            break;
          }
          my_error(ER_SP_DROP_FAILED, MYF(0),
                   "FUNCTION (UDF)", lex->spname->m_name.str);
          goto error;
        }

        if (lex->spname->m_db.str == NULL)
        {
          if (lex->drop_if_exists)
          {
            push_warning_printf(thd, Sql_condition::SL_NOTE,
                                ER_SP_DOES_NOT_EXIST,
                                ER_THD(thd, ER_SP_DOES_NOT_EXIST),
                                "FUNCTION (UDF)", lex->spname->m_name.str);
            res= FALSE;
            my_ok(thd);
            break;
          }
          my_error(ER_SP_DOES_NOT_EXIST, MYF(0),
                   "FUNCTION (UDF)", lex->spname->m_name.str);
          goto error;
        }
        /* Fall thought to test for a stored function */
      }

      const char *db= lex->spname->m_db.str;
      char *name= lex->spname->m_name.str;

      if (check_routine_access(thd, ALTER_PROC_ACL, db, name,
                               lex->sql_command == SQLCOM_DROP_PROCEDURE,
                               false))
        goto error;

      enum_sp_type sp_type= (lex->sql_command == SQLCOM_DROP_PROCEDURE) ?
                            enum_sp_type::PROCEDURE : enum_sp_type::FUNCTION;

      /* Conditionally writes to binlog */
      enum_sp_return_code sp_result= sp_drop_routine(thd, sp_type,
                                                     lex->spname);

      /*
        We're going to issue an implicit REVOKE statement so we close all
        open tables. We have to keep metadata locks as this ensures that
        this statement is atomic against concurent FLUSH TABLES WITH READ
        LOCK. Deadlocks which can arise due to fact that this implicit
        statement takes metadata locks should be detected by a deadlock
        detector in MDL subsystem and reported as errors.

        No need to commit/rollback statement transaction, it's not started.

        TODO: Long-term we should either ensure that implicit REVOKE statement
              is written into binary log as a separate statement or make both
              dropping of routine and implicit REVOKE parts of one fully atomic
              statement.
      */
      DBUG_ASSERT(thd->get_transaction()->is_empty(Transaction_ctx::STMT));
      close_thread_tables(thd);

      if (sp_result != SP_DOES_NOT_EXISTS &&
          sp_automatic_privileges && !opt_noacl &&
          sp_revoke_privileges(thd, db, name,
                               lex->sql_command == SQLCOM_DROP_PROCEDURE))
      {
        push_warning(thd, Sql_condition::SL_WARNING,
                     ER_PROC_AUTO_REVOKE_FAIL,
                     ER_THD(thd, ER_PROC_AUTO_REVOKE_FAIL));
        /* If this happens, an error should have been reported. */
        goto error;
      }

      res= sp_result;
      switch (sp_result) {
      case SP_OK:
	my_ok(thd);
	break;
      case SP_DOES_NOT_EXISTS:
	if (lex->drop_if_exists)
	{
          res= write_bin_log(thd, true, thd->query().str, thd->query().length);
	  push_warning_printf(thd, Sql_condition::SL_NOTE,
			      ER_SP_DOES_NOT_EXIST,
                              ER_THD(thd, ER_SP_DOES_NOT_EXIST),
                              SP_COM_STRING(lex), lex->spname->m_qname.str);
          if (!res)
            my_ok(thd);
	  break;
	}
	my_error(ER_SP_DOES_NOT_EXIST, MYF(0),
                 SP_COM_STRING(lex), lex->spname->m_qname.str);
	goto error;
      default:
	my_error(ER_SP_DROP_FAILED, MYF(0),
                 SP_COM_STRING(lex), lex->spname->m_qname.str);
	goto error;
      }
      break;
    }
  case SQLCOM_SHOW_CREATE_PROC:
    {
      if (sp_show_create_routine(thd, enum_sp_type::PROCEDURE, lex->spname))
        goto error;
      break;
    }
  case SQLCOM_SHOW_CREATE_FUNC:
    {
      if (sp_show_create_routine(thd, enum_sp_type::FUNCTION, lex->spname))
	goto error;
      break;
    }
  case SQLCOM_SHOW_PROC_CODE:
  case SQLCOM_SHOW_FUNC_CODE:
    {
#ifndef DBUG_OFF
      sp_head *sp;
      enum_sp_type sp_type= (lex->sql_command == SQLCOM_SHOW_PROC_CODE) ?
                            enum_sp_type::PROCEDURE : enum_sp_type::FUNCTION;

      if (sp_cache_routine(thd, sp_type, lex->spname, false, &sp))
        goto error;
      if (!sp || sp->show_routine_code(thd))
      {
        /* We don't distinguish between errors for now */
        my_error(ER_SP_DOES_NOT_EXIST, MYF(0),
                 SP_COM_STRING(lex), lex->spname->m_name.str);
        goto error;
      }
      break;
#else
      my_error(ER_FEATURE_DISABLED, MYF(0),
               "SHOW PROCEDURE|FUNCTION CODE", "--with-debug");
      goto error;
#endif // ifndef DBUG_OFF
    }
  case SQLCOM_SHOW_CREATE_TRIGGER:
    {
      if (lex->spname->m_name.length > NAME_LEN)
      {
        my_error(ER_TOO_LONG_IDENT, MYF(0), lex->spname->m_name.str);
        goto error;
      }

      if (show_create_trigger(thd, lex->spname))
        goto error; /* Error has been already logged. */

      break;
    }
  case SQLCOM_CREATE_VIEW:
    {
      /*
        Note: SQLCOM_CREATE_VIEW also handles 'ALTER VIEW' commands
        as specified through the thd->lex->create_view_mode flag.
      */
      res= mysql_create_view(thd, first_table, thd->lex->create_view_mode);
      break;
    }
  case SQLCOM_DROP_VIEW:
    {
      if (check_table_access(thd, DROP_ACL, all_tables, FALSE, UINT_MAX, FALSE))
        goto error;
      /* Conditionally writes to binlog. */
      res= mysql_drop_view(thd, first_table);
      break;
    }
  case SQLCOM_CREATE_TRIGGER:
  case SQLCOM_DROP_TRIGGER:
  {
    /* Conditionally writes to binlog. */
    DBUG_ASSERT(lex->m_sql_cmd != nullptr);
    static_cast<Sql_cmd_ddl_trigger_common*>(lex->m_sql_cmd)->set_table(
      all_tables);

    res= lex->m_sql_cmd->execute(thd);
    break;
  }
  case SQLCOM_ALTER_TABLESPACE:
    if (check_global_access(thd, CREATE_TABLESPACE_ACL))
      break;
    if (!(res= mysql_alter_tablespace(thd, lex->alter_tablespace_info)))
      my_ok(thd);
    break;
  case SQLCOM_BINLOG_BASE64_EVENT:
  {
    mysql_client_binlog_statement(thd);
    break;
  }
  case SQLCOM_EXPLAIN_OTHER:
  {
    /* EXPLAIN FOR CONNECTION <id> */
    mysql_explain_other(thd);
    break;
  }
  case SQLCOM_ANALYZE:
  case SQLCOM_CHECK:
  case SQLCOM_OPTIMIZE:
  case SQLCOM_REPAIR:
  case SQLCOM_TRUNCATE:
  case SQLCOM_ALTER_TABLE:
  case SQLCOM_HA_OPEN:
  case SQLCOM_HA_READ:
  case SQLCOM_HA_CLOSE:
    DBUG_ASSERT(first_table == all_tables && first_table != 0);
    /* fall through */
  case SQLCOM_CREATE_SERVER:
  case SQLCOM_ALTER_SERVER:
  case SQLCOM_DROP_SERVER:
  case SQLCOM_SIGNAL:
  case SQLCOM_RESIGNAL:
  case SQLCOM_GET_DIAGNOSTICS:
  case SQLCOM_CHANGE_REPLICATION_FILTER:
  case SQLCOM_XA_START:
  case SQLCOM_XA_END:
  case SQLCOM_XA_PREPARE:
  case SQLCOM_XA_COMMIT:
  case SQLCOM_XA_ROLLBACK:
  case SQLCOM_XA_RECOVER:
  case SQLCOM_INSTALL_PLUGIN:
  case SQLCOM_UNINSTALL_PLUGIN:
  case SQLCOM_INSTALL_COMPONENT:
  case SQLCOM_UNINSTALL_COMPONENT:
  case SQLCOM_SHUTDOWN:
  case SQLCOM_ALTER_INSTANCE:
  case SQLCOM_SELECT:
  case SQLCOM_DO:
  case SQLCOM_CALL:
  case SQLCOM_CREATE_ROLE:
  case SQLCOM_DROP_ROLE:
  case SQLCOM_SET_ROLE:
  case SQLCOM_GRANT_ROLE:
  case SQLCOM_REVOKE_ROLE:
  case SQLCOM_ALTER_USER_DEFAULT_ROLE:
  case SQLCOM_SHOW_GRANTS:
  case SQLCOM_SHOW_FIELDS:
  case SQLCOM_SHOW_KEYS:
    DBUG_ASSERT(lex->m_sql_cmd != nullptr);
    res= lex->m_sql_cmd->execute(thd);
    break;

  case SQLCOM_ALTER_USER:
  {
    LEX_USER *user, *tmp_user;
    bool changing_own_password= false;
    bool own_password_expired= thd->security_context()->password_expired();
    bool check_permission= true;

    List_iterator <LEX_USER> user_list(lex->users_list);
    while ((tmp_user= user_list++))
    {
      bool update_password_only= FALSE;
      bool is_self= false;

      /* If it is an empty lex_user update it with current user */
      if (!tmp_user->host.str && !tmp_user->user.str)
      {
        /* set user information as of the current user */
        DBUG_ASSERT(thd->security_context()->priv_host().str);
        tmp_user->host.str= (char *) thd->security_context()->priv_host().str;
        tmp_user->host.length= strlen(thd->security_context()->priv_host().str);
        DBUG_ASSERT(thd->security_context()->user().str);
        tmp_user->user.str= (char *) thd->security_context()->user().str;
        tmp_user->user.length= strlen(thd->security_context()->user().str);
      }
      if (!(user= get_current_user(thd, tmp_user)))
        goto error;

      /* copy password expire attributes to individual lex user */
      user->alter_status= thd->lex->alter_password;

      if (user->uses_identified_by_clause &&
          !thd->lex->mqh.specified_limits &&
          !user->alter_status.update_account_locked_column &&
          !user->alter_status.update_password_expired_column &&
          !user->alter_status.expire_after_days &&
          user->alter_status.use_default_password_lifetime &&
          (thd->lex->ssl_type == SSL_TYPE_NOT_SPECIFIED))
        update_password_only= TRUE;

      is_self= !strcmp(thd->security_context()->user().length ?
                       thd->security_context()->user().str : "",
                       user->user.str) &&
               !my_strcasecmp(&my_charset_latin1, user->host.str,
                              thd->security_context()->priv_host().str);
      /*
        if user executes ALTER statement to change password only
        for himself then skip access check.
      */
      if (update_password_only && is_self)
      {
        changing_own_password= true;
        continue;
      }
      else if (check_permission)
      {
        if (check_access(thd, UPDATE_ACL, "mysql", NULL, NULL, 1, 1) &&
            check_global_access(thd, CREATE_USER_ACL))
          goto error;

        check_permission= false;
      }

      if (is_self &&
          (user->uses_identified_by_clause ||
           user->uses_identified_with_clause ||
           user->uses_authentication_string_clause ||
           user->uses_identified_by_password_clause))
      {
        changing_own_password= true;
        break;
      }

      if (update_password_only &&
          likely((get_server_state() == SERVER_OPERATING)) &&
          !strcmp(thd->security_context()->priv_user().str,""))
      {
        my_error(ER_PASSWORD_ANONYMOUS_USER, MYF(0));
        goto error;
      }
    }

    if (unlikely(own_password_expired && !changing_own_password))
    {
      my_error(ER_MUST_CHANGE_PASSWORD, MYF(0));
      goto error;
    }

    /* Conditionally writes to binlog */
    if (!(res = mysql_alter_user(thd, lex->users_list, lex->drop_if_exists)))
      my_ok(thd);
    break;
  }
  default:
    DBUG_ASSERT(0);                             /* Impossible */
    my_ok(thd);
    break;
  }
  goto finish;

error:
  res= TRUE;

finish:
  THD_STAGE_INFO(thd, stage_query_end);

  // Cleanup EXPLAIN info
  if (!thd->in_sub_stmt)
  {
    if (is_explainable_query(lex->sql_command))
    {
      DEBUG_SYNC(thd, "before_reset_query_plan");
      /*
        We want EXPLAIN CONNECTION to work until the explained statement ends,
        thus it is only now that we may fully clean up any unit of this statement.
      */
      lex->unit->assert_not_fully_clean();
    }
    thd->query_plan.set_query_plan(SQLCOM_END, NULL, false);
  }

  DBUG_ASSERT(!thd->in_active_multi_stmt_transaction() ||
               thd->in_multi_stmt_transaction_mode());

  if (! thd->in_sub_stmt)
  {
    mysql_audit_notify(thd,
                       first_level ? MYSQL_AUDIT_QUERY_STATUS_END :
                                     MYSQL_AUDIT_QUERY_NESTED_STATUS_END,
                       first_level ? "MYSQL_AUDIT_QUERY_STATUS_END" :
                                     "MYSQL_AUDIT_QUERY_NESTED_STATUS_END");

    /* report error issued during command execution */
    if (thd->killed)
      thd->send_kill_message();
    if (thd->is_error() || (thd->variables.option_bits & OPTION_MASTER_SQL_ERROR))
      trans_rollback_stmt(thd);
    else
    {
      /* If commit fails, we should be able to reset the OK status. */
      thd->get_stmt_da()->set_overwrite_status(true);
      trans_commit_stmt(thd);
      thd->get_stmt_da()->set_overwrite_status(false);
    }
    if (thd->killed == THD::KILL_QUERY ||
        thd->killed == THD::KILL_TIMEOUT)
    {
      thd->killed= THD::NOT_KILLED;
    }
  }

  lex->unit->cleanup(true);
  /* Free tables */
  THD_STAGE_INFO(thd, stage_closing_tables);
  close_thread_tables(thd);

#ifndef DBUG_OFF
  if (lex->sql_command != SQLCOM_SET_OPTION && ! thd->in_sub_stmt)
    DEBUG_SYNC(thd, "execute_command_after_close_tables");
#endif

  if (! thd->in_sub_stmt && thd->transaction_rollback_request)
  {
    /*
      We are not in sub-statement and transaction rollback was requested by
      one of storage engines (e.g. due to deadlock). Rollback transaction in
      all storage engines including binary log.
    */
    trans_rollback_implicit(thd);
    thd->mdl_context.release_transactional_locks();
  }
  else if (stmt_causes_implicit_commit(thd, CF_IMPLICIT_COMMIT_END))
  {
    /* No transaction control allowed in sub-statements. */
    DBUG_ASSERT(! thd->in_sub_stmt);
    /* If commit fails, we should be able to reset the OK status. */
    thd->get_stmt_da()->set_overwrite_status(true);
    /* Commit the normal transaction if one is active. */
    trans_commit_implicit(thd);
    thd->get_stmt_da()->set_overwrite_status(false);
    thd->mdl_context.release_transactional_locks();
  }
  else if (! thd->in_sub_stmt && ! thd->in_multi_stmt_transaction_mode())
  {
    /*
      - If inside a multi-statement transaction,
      defer the release of metadata locks until the current
      transaction is either committed or rolled back. This prevents
      other statements from modifying the table for the entire
      duration of this transaction.  This provides commit ordering
      and guarantees serializability across multiple transactions.
      - If in autocommit mode, or outside a transactional context,
      automatically release metadata locks of the current statement.
    */
    thd->mdl_context.release_transactional_locks();
  }
  else if (! thd->in_sub_stmt)
  {
    thd->mdl_context.release_statement_locks();
  }

  if (thd->variables.session_track_transaction_info > TX_TRACK_NONE)
  {
    ((Transaction_state_tracker *)
     thd->session_tracker.get_tracker(TRANSACTION_INFO_TRACKER))
      ->add_trx_state_from_thd(thd);
  }

#if defined(VALGRIND_DO_QUICK_LEAK_CHECK)
  // Get incremental leak reports, for easier leak hunting.
  // ./mtr --mem --mysqld='-T 4096' --valgrind-mysqld main.1st
  // Note that with multiple connections, the report below may be misleading.
  if (test_flags & TEST_DO_QUICK_LEAK_CHECK)
  {
    static unsigned long total_leaked_bytes= 0;
    unsigned long leaked= 0;
    unsigned long dubious MY_ATTRIBUTE((unused));
    unsigned long reachable MY_ATTRIBUTE((unused));
    unsigned long suppressed MY_ATTRIBUTE((unused));
    /*
      We could possibly use VALGRIND_DO_CHANGED_LEAK_CHECK here,
      but that is a fairly new addition to the Valgrind api.
      Note: we dont want to check 'reachable' until we have done shutdown,
      and that is handled by the final report anyways.
      We print some extra information, to tell mtr to ignore this report.
    */
    LogErr(INFORMATION_LEVEL, ER_VALGRIND_DO_QUICK_LEAK_CHECK);
    VALGRIND_DO_QUICK_LEAK_CHECK;
    VALGRIND_COUNT_LEAKS(leaked, dubious, reachable, suppressed);
    if (leaked > total_leaked_bytes)
    {
      LogErr(ERROR_LEVEL, ER_VALGRIND_COUNT_LEAKS,
             leaked - total_leaked_bytes,
             static_cast<int>(thd->query().length), thd->query().str);
    }
    total_leaked_bytes= leaked;
  }
#endif

  if (!(res || thd->is_error()))
    binlog_gtid_end_transaction(thd);

  DBUG_RETURN(res || thd->is_error());
}

/**
  Do special checking for SHOW statements.

  @param thd              Thread context.
  @param lex              LEX for SHOW statement.
  @param lock             If true, lock metadata for schema objects

  @returns false if check is successful, true if error
*/

bool show_precheck(THD *thd, LEX *lex, bool lock)
{
  bool new_dd_show= false;

  TABLE_LIST *const tables= lex->query_tables;

  switch (lex->sql_command)
  {
    // For below show commands, perform check_show_access() call
    case SQLCOM_SHOW_DATABASES:
    case SQLCOM_SHOW_EVENTS:
      new_dd_show= true;
      break;

    case SQLCOM_SHOW_TABLES:
    case SQLCOM_SHOW_TABLE_STATUS:
    case SQLCOM_SHOW_TRIGGERS:
    {
      new_dd_show= true;

      if (!lock)
        break;

      LEX_STRING lex_str_db;
      if (make_lex_string_root(thd->mem_root, &lex_str_db,
                               lex->select_lex->db,
                               strlen(lex->select_lex->db), false) == nullptr)
        return true;

      // Acquire IX MDL lock on schema name.
      MDL_request mdl_request;
      MDL_REQUEST_INIT(&mdl_request, MDL_key::SCHEMA,
                       lex_str_db.str, "",
                       MDL_INTENTION_EXCLUSIVE,
                       MDL_TRANSACTION);
      if (thd->mdl_context.acquire_lock(&mdl_request,
                                        thd->variables.lock_wait_timeout))
        return true;

      // Stop if given database does not exist.
      bool exists= false;
      if (dd::schema_exists(thd, lex_str_db.str, &exists))
        return true;

      if (!exists)
      {
        my_error(ER_BAD_DB_ERROR, MYF(0), lex->select_lex->db);
        return true;
      }

      break;
    }
    case SQLCOM_SHOW_FIELDS:
    case SQLCOM_SHOW_KEYS:
      {
        new_dd_show= true;

        if (!lock)
          break;

        enum enum_schema_tables schema_table_idx;
        if (tables->schema_table)
        {
          schema_table_idx= get_schema_table_idx(tables->schema_table);
          if (schema_table_idx == SCH_TMP_TABLE_COLUMNS ||
              schema_table_idx == SCH_TMP_TABLE_KEYS)
            break;
        }

        bool can_deadlock= thd->mdl_context.has_locks();
        TABLE_LIST *dst_table= tables->schema_select_lex->table_list.first;
        if (try_acquire_high_prio_shared_mdl_lock(thd, dst_table, can_deadlock))
        {
          /*
            Some error occured (most probably we have been killed while
            waiting for conflicting locks to go away), let the caller to
            handle the situation.
          */
          return true;
        }

        if (dst_table->mdl_request.ticket == nullptr)
        {
          /*
            We are in situation when we have encountered conflicting metadata
            lock and deadlocks can occur due to waiting for it to go away.
            So instead of waiting skip this table with an appropriate warning.
          */
          DBUG_ASSERT(can_deadlock);
          my_error(ER_WARN_I_S_SKIPPED_TABLE, MYF(0),
                   dst_table->db, dst_table->table_name);
          return true;
        }

        // Stop if given database does not exist.
        dd::Schema_MDL_locker mdl_handler(thd);
        dd::cache::Dictionary_client::Auto_releaser releaser(thd->dd_client());
        const dd::Schema *schema= nullptr;
        if (mdl_handler.ensure_locked(dst_table->db) ||
            thd->dd_client()->acquire(dst_table->db, &schema))
          return true;

        if (schema == nullptr)
        {
          my_error(ER_BAD_DB_ERROR, MYF(0), dst_table->db);
          return true;
        }

        const dd::Abstract_table *at= nullptr;
        if (thd->dd_client()->acquire(dst_table->db,
                                      dst_table->table_name,
                                      &at))
          return true;

        if (at == nullptr)
        {
          my_error(ER_NO_SUCH_TABLE, MYF(0),
                   dst_table->db,
                   dst_table->table_name);
          return true;
        }
        break;
      }
    default:
      break;
  }

  if (tables != NULL)
  {
    if (check_table_access(thd, SELECT_ACL, tables, false, UINT_MAX, false))
      return true;

    if ((tables->schema_table_reformed || new_dd_show) &&
        check_show_access(thd, tables))
      return true;
  }
  return false;
}


bool execute_show(THD *thd, TABLE_LIST *all_tables)
{
  DBUG_ENTER("execute_show");
  LEX	*lex= thd->lex;
  bool statement_timer_armed= false;
  bool res;

  /* assign global limit variable if limit is not given */
  {
    SELECT_LEX *param= lex->unit->global_parameters();
    if (!param->explicit_limit)
      param->select_limit=
        new Item_int((ulonglong) thd->variables.select_limit);
  }

  //check if timer is applicable to statement, if applicable then set timer.
  if (is_timer_applicable_to_statement(thd))
    statement_timer_armed= set_statement_timer(thd);

  if (!(res= open_tables_for_query(thd, all_tables, false)))
  {
    if (lex->is_explain())
    {
      /*
        We always use Query_result_send for EXPLAIN, even if it's an EXPLAIN
        for SELECT ... INTO OUTFILE: a user application should be able
        to prepend EXPLAIN to any query and receive output for it,
        even if the query itself redirects the output.
      */
      Query_result *const result= new (*THR_MALLOC) Query_result_send(thd);
      if (!result)
        DBUG_RETURN(true); /* purecov: inspected */
      res= handle_query(thd, lex, result, 0, 0);
    }
    else
    {
      Query_result *result= lex->result;
      if (!result && !(result= new (*THR_MALLOC) Query_result_send(thd)))
        DBUG_RETURN(true);                            /* purecov: inspected */
      Query_result *save_result= result;
      res= handle_query(thd, lex, result, 0, 0);
      if (save_result != lex->result)
        destroy(save_result);
    }
  }

  if (statement_timer_armed && thd->timer)
    reset_statement_timer(thd);

  DBUG_RETURN(res);
}


#define MY_YACC_INIT 1000			// Start with big alloc
#define MY_YACC_MAX  32000			// Because of 'short'

bool my_yyoverflow(short **yyss, YYSTYPE **yyvs, YYLTYPE **yyls, ulong *yystacksize)
{
  Yacc_state *state= & current_thd->m_parser_state->m_yacc;
  ulong old_info=0;
  DBUG_ASSERT(state);
  if ((uint) *yystacksize >= MY_YACC_MAX)
    return 1;
  if (!state->yacc_yyvs)
    old_info= *yystacksize;
  *yystacksize= set_zone((*yystacksize)*2,MY_YACC_INIT,MY_YACC_MAX);
  if (!(state->yacc_yyvs= (uchar*)
        my_realloc(key_memory_bison_stack,
                   state->yacc_yyvs,
                   *yystacksize*sizeof(**yyvs),
                   MYF(MY_ALLOW_ZERO_PTR | MY_FREE_ON_ERROR))) ||
      !(state->yacc_yyss= (uchar*)
        my_realloc(key_memory_bison_stack,
                   state->yacc_yyss,
                   *yystacksize*sizeof(**yyss),
                   MYF(MY_ALLOW_ZERO_PTR | MY_FREE_ON_ERROR))) ||
      !(state->yacc_yyls= (uchar*)
        my_realloc(key_memory_bison_stack,
                   state->yacc_yyls,
                   *yystacksize*sizeof(**yyls),
                   MYF(MY_ALLOW_ZERO_PTR | MY_FREE_ON_ERROR))))
    return 1;
  if (old_info)
  {
    /*
      Only copy the old stack on the first call to my_yyoverflow(),
      when replacing a static stack (YYINITDEPTH) by a dynamic stack.
      For subsequent calls, my_realloc already did preserve the old stack.
    */
    memcpy(state->yacc_yyss, *yyss, old_info*sizeof(**yyss));
    memcpy(state->yacc_yyvs, *yyvs, old_info*sizeof(**yyvs));
    memcpy(state->yacc_yyls, *yyls, old_info*sizeof(**yyls));
  }
  *yyss= (short*) state->yacc_yyss;
  *yyvs= (YYSTYPE*) state->yacc_yyvs;
  *yyls= (YYLTYPE*) state->yacc_yyls;
  return 0;
}


/**
  Reset the part of THD responsible for the state of command
  processing.

  This needs to be called before execution of every statement
  (prepared or conventional).  It is not called by substatements of
  routines.

  @todo Remove mysql_reset_thd_for_next_command and only use the
  member function.

  @todo Call it after we use THD for queries, not before.
*/
void mysql_reset_thd_for_next_command(THD *thd)
{
  thd->reset_for_next_command();
}

void THD::reset_for_next_command()
{
  // TODO: Why on earth is this here?! We should probably fix this
  // function and move it to the proper file. /Matz
  THD *thd= this;
  DBUG_ENTER("mysql_reset_thd_for_next_command");
  DBUG_ASSERT(!thd->sp_runtime_ctx); /* not for substatements of routines */
  DBUG_ASSERT(! thd->in_sub_stmt);
  thd->free_list= 0;
  /*
    Those two lines below are theoretically unneeded as
    THD::cleanup_after_query() should take care of this already.
  */
  thd->auto_inc_intervals_in_cur_stmt_for_binlog.empty();
  thd->stmt_depends_on_first_successful_insert_id_in_prev_stmt= 0;

  thd->query_start_usec_used= false;
  thd->is_fatal_error= thd->time_zone_used= 0;
  /*
    Clear the status flag that are expected to be cleared at the
    beginning of each SQL statement.
  */
  thd->server_status&= ~SERVER_STATUS_CLEAR_SET;
  /*
    If in autocommit mode and not in a transaction, reset flag
    that identifies if a transaction has done some operations
    that cannot be safely rolled back.

    If the flag is set an warning message is printed out in
    ha_rollback_trans() saying that some tables couldn't be
    rolled back.
  */
  if (!thd->in_multi_stmt_transaction_mode())
  {
    thd->get_transaction()->reset_unsafe_rollback_flags(
        Transaction_ctx::SESSION);
  }
  DBUG_ASSERT(thd->security_context()== &thd->m_main_security_ctx);
  thd->thread_specific_used= FALSE;

  if (opt_bin_log)
  {
    thd->user_var_events.clear();
    thd->user_var_events_alloc= thd->mem_root;
  }
  thd->clear_error();
  thd->get_stmt_da()->reset_diagnostics_area();
  thd->get_stmt_da()->reset_statement_cond_count();

  thd->rand_used= 0;
  thd->m_sent_row_count= thd->m_examined_row_count= 0;

  thd->reset_current_stmt_binlog_format_row();
  thd->binlog_unsafe_warning_flags= 0;
  thd->binlog_need_explicit_defaults_ts= false;

  thd->commit_error= THD::CE_NONE;
  thd->durability_property= HA_REGULAR_DURABILITY;
  thd->set_trans_pos(NULL, 0);

  thd->derived_tables_processing= false;
  thd->parsing_system_view= false;

  // Need explicit setting, else demand all privileges to a table.
  thd->want_privilege= ~NO_ACCESS;

  DBUG_PRINT("debug",
             ("is_current_stmt_binlog_format_row(): %d",
              thd->is_current_stmt_binlog_format_row()));

  /*
    In case we're processing multiple statements we need to checkout a new
    acl access map here as the global acl version might have increased due to
    a grant/revoke or flush.
  */
  thd->security_context()->checkout_access_maps();
  DBUG_VOID_RETURN;
}


/**
  Create a select to return the same output as 'SELECT @@var_name'.

  Used for SHOW COUNT(*) [ WARNINGS | ERROR].

  This will crash with a core dump if the variable doesn't exists.

  @param pc                     Current parse context
  @param var_name		Variable name

  @returns false if success, true if error

  @todo - replace this function with one that generates a PT_select node
          and performs MAKE_CMD on it.
*/

bool create_select_for_variable(Parse_context *pc, const char *var_name)
{
  LEX_STRING tmp, null_lex_string;
  char buff[MAX_SYS_VAR_LENGTH*2+4+8];
  DBUG_ENTER("create_select_for_variable");

  THD *thd= pc->thd;
  LEX *lex= thd->lex;
  lex->sql_command= SQLCOM_SELECT;
  tmp.str= (char*) var_name;
  tmp.length=strlen(var_name);
  memset(&null_lex_string, 0, sizeof(null_lex_string));
  /*
    We set the name of Item to @@session.var_name because that then is used
    as the column name in the output.
  */
  Item *var= get_system_var(pc, OPT_SESSION, tmp, null_lex_string);
  if (var == NULL)
    DBUG_RETURN(true);                      /* purecov: inspected */

  char *end= strxmov(buff, "@@session.", var_name, NullS);
  var->item_name.copy(buff, end - buff);
  add_item_to_list(thd, var);

  DBUG_RETURN(false);
}


/*
  When you modify mysql_parse(), you may need to mofify
  mysql_test_parse_for_slave() in this same file.
*/

/**
  Parse a query.

  @param thd          Current session.
  @param parser_state Parser state.
*/

void mysql_parse(THD *thd, Parser_state *parser_state)
{
  DBUG_ENTER("mysql_parse");
  DBUG_PRINT("mysql_parse", ("query: '%s'", thd->query().str));

  DBUG_EXECUTE_IF("parser_debug", turn_parser_debug_on(););

  /*
    Warning.
    The purpose of query_cache_send_result_to_client() is to lookup the
    query in the query cache first, to avoid parsing and executing it.
    So, the natural implementation would be to:
    - first, call query_cache_send_result_to_client,
    - second, if caching failed, initialise the lexical and syntactic parser.
    The problem is that the query cache depends on a clean initialization
    of (among others) lex->safe_to_cache_query and thd->server_status,
    which are reset respectively in
    - lex_start()
    - mysql_reset_thd_for_next_command()
    So, initializing the lexical analyser *before* using the query cache
    is required for the cache to work properly.
    FIXME: cleanup the dependencies in the code to simplify this.
  */
  mysql_reset_thd_for_next_command(thd);
  lex_start(thd);

  thd->m_parser_state= parser_state;
  invoke_pre_parse_rewrite_plugins(thd);
  thd->m_parser_state= NULL;

  enable_digest_if_any_plugin_needs_it(thd, parser_state);

  if (query_cache.send_result_to_client(thd, thd->query()) <= 0)
  {
    LEX *lex= thd->lex;
    const char *found_semicolon= nullptr;

    bool err= thd->get_stmt_da()->is_error();

    if (!err)
    {
      err= parse_sql(thd, parser_state, NULL);
      if (!err)
        err= invoke_post_parse_rewrite_plugins(thd, false);

      found_semicolon= parser_state->m_lip.found_semicolon;
    }

    if (!err)
    {
      /*
        See whether we can do any query rewriting. opt_general_log_raw only controls
        writing to the general log, so rewriting still needs to happen because
        the other logs (binlog, slow query log, ...) can not be set to raw mode
        for security reasons.
        Query-cache only handles SELECT, which we don't rewrite, so it's no
        concern of ours.
        We're not general-logging if we're the slave, or if we've already
        done raw-logging earlier.
        Sub-routines of mysql_rewrite_query() should try to only rewrite when
        necessary (e.g. not do password obfuscation when query contains no
        password), but we can optimize out even those necessary rewrites when
        no logging happens at all. If rewriting does not happen here,
        thd->rewritten_query is still empty from being reset in alloc_query().
      */
      bool general= !(opt_general_log_raw || thd->slave_thread);

      if (general || opt_slow_log || opt_bin_log)
      {
        mysql_rewrite_query(thd);

        if (thd->rewritten_query.length())
          lex->safe_to_cache_query= false; // see comments below
      }

      if (general)
      {
        if (thd->rewritten_query.length())
          query_logger.general_log_write(thd, COM_QUERY,
                                         thd->rewritten_query.c_ptr_safe(),
                                         thd->rewritten_query.length());
        else
        {
          size_t qlen= found_semicolon
            ? (found_semicolon - thd->query().str)
            : thd->query().length;
          
          query_logger.general_log_write(thd, COM_QUERY,
                                         thd->query().str, qlen);
        }
      }
    }

    if (!err)
    {
      thd->m_statement_psi= MYSQL_REFINE_STATEMENT(thd->m_statement_psi,
                                                   sql_statement_info[thd->lex->sql_command].m_key);

      if (mqh_used && thd->get_user_connect() &&
          check_mqh(thd, lex->sql_command))
      {
        if (thd->is_classic_protocol())
          thd->get_protocol_classic()->get_net()->error = 0;
      }
      else
      {
	if (! thd->is_error())
	{
          /*
            Binlog logs a string starting from thd->query and having length
            thd->query_length; so we set thd->query_length correctly (to not
            log several statements in one event, when we executed only first).
            We set it to not see the ';' (otherwise it would get into binlog
            and Query_log_event::print() would give ';;' output).
            This also helps display only the current query in SHOW
            PROCESSLIST.
          */
          if (found_semicolon && (ulong) (found_semicolon - thd->query().str))
            thd->set_query(thd->query().str,
                           static_cast<size_t>(found_semicolon -
                                               thd->query().str - 1));
          /* Actually execute the query */
          if (found_semicolon)
          {
            lex->safe_to_cache_query= 0;
            thd->server_status|= SERVER_MORE_RESULTS_EXISTS;
          }
          lex->set_trg_event_type_for_tables();

          int error MY_ATTRIBUTE((unused));
          if (unlikely(thd->security_context()->password_expired() &&
                       lex->sql_command != SQLCOM_SET_PASSWORD &&
                       lex->sql_command != SQLCOM_SET_OPTION &&
                       lex->sql_command != SQLCOM_ALTER_USER))
          {
            my_error(ER_MUST_CHANGE_PASSWORD, MYF(0));
            error= 1;
          }
          else
            error= mysql_execute_command(thd, true);
	}
      }
    }
    else
    {
      /* Instrument this broken statement as "statement/sql/error" */
      thd->m_statement_psi= MYSQL_REFINE_STATEMENT(thd->m_statement_psi,
                                                   sql_statement_info[SQLCOM_END].m_key);

      DBUG_ASSERT(thd->is_error());
      DBUG_PRINT("info",("Command aborted. Fatal_error: %d",
			 thd->is_fatal_error));

      query_cache.abort(thd);
    }

    THD_STAGE_INFO(thd, stage_freeing_items);
    sp_cache_enforce_limit(thd->sp_proc_cache, stored_program_cache_size);
    sp_cache_enforce_limit(thd->sp_func_cache, stored_program_cache_size);
    thd->end_statement();
    thd->cleanup_after_query();
    DBUG_ASSERT(thd->change_list.is_empty());
  }
  else
  {
    /*
      Query cache hit. We need to write the general log here if
      we haven't already logged the statement earlier due to --log-raw.
      Right now, we only cache SELECT results; if the cache ever
      becomes more generic, we should also cache the rewritten
      query-string together with the original query-string (which
      we'd still use for the matching) when we first execute the
      query, and then use the obfuscated query-string for logging
      here when the query is given again.
    */
    thd->m_statement_psi= MYSQL_REFINE_STATEMENT(thd->m_statement_psi,
                                                 sql_statement_info[SQLCOM_SELECT].m_key);
    if (!opt_general_log_raw)
      query_logger.general_log_write(thd, COM_QUERY, thd->query().str,
                                     thd->query().length);
    parser_state->m_lip.found_semicolon= NULL;
  }

  DBUG_VOID_RETURN;
}


/**
  Usable by the replication SQL thread only: just parse a query to know if it
  can be ignored because of replicate-*-table rules.

  @retval
    0	cannot be ignored
  @retval
    1	can be ignored
*/

bool mysql_test_parse_for_slave(THD *thd)
{
  LEX *lex= thd->lex;
  bool ignorable= false;
  sql_digest_state *parent_digest= thd->m_digest;
  PSI_statement_locker *parent_locker= thd->m_statement_psi;
  DBUG_ENTER("mysql_test_parse_for_slave");

  DBUG_ASSERT(thd->slave_thread);

  Parser_state parser_state;
  if (parser_state.init(thd, thd->query().str, thd->query().length) == 0)
  {
    lex_start(thd);
    mysql_reset_thd_for_next_command(thd);

    thd->m_digest= NULL;
    thd->m_statement_psi= NULL;
    if (parse_sql(thd, & parser_state, NULL) == 0)
    {
      if (all_tables_not_ok(thd, lex->select_lex->table_list.first))
        ignorable= true;
      else if (lex->sql_command != SQLCOM_BEGIN &&
               lex->sql_command != SQLCOM_COMMIT &&
               lex->sql_command != SQLCOM_SAVEPOINT &&
               lex->sql_command != SQLCOM_ROLLBACK &&
               lex->sql_command != SQLCOM_ROLLBACK_TO_SAVEPOINT &&
               !thd->rli_slave->rpl_filter->db_ok(thd->db().str))
        ignorable= true;
    }
    thd->m_digest= parent_digest;
    thd->m_statement_psi= parent_locker;
    thd->end_statement();
  }
  thd->cleanup_after_query();
  DBUG_RETURN(ignorable);
}


/**
  Store field definition for create.

  @return
    Return 0 if ok
*/

bool Alter_info::add_field(THD *thd,
                           const LEX_STRING *field_name,
                           enum_field_types type,
                           const char *length, const char *decimals,
                           uint type_modifier,
                           Item *default_value, Item *on_update_value,
                           LEX_STRING *comment,
                           const char *change,
                           List<String> *interval_list, const CHARSET_INFO *cs,
                           uint uint_geom_type,
                           Generated_column *gcol_info,
                           const char *opt_after)
{
  Create_field *new_field;
  LEX  *lex= thd->lex;
  uint8 datetime_precision= decimals ? atoi(decimals) : 0;
  DBUG_ENTER("add_field_to_list");

  LEX_CSTRING field_name_cstr= {field_name->str, field_name->length};

  if (check_string_char_length(field_name_cstr, "", NAME_CHAR_LEN,
                               system_charset_info, 1))
  {
    my_error(ER_TOO_LONG_IDENT, MYF(0), field_name->str); /* purecov: inspected */
    DBUG_RETURN(1);				/* purecov: inspected */
  }
  if (type_modifier & PRI_KEY_FLAG)
  {
    List<Key_part_spec> key_parts;
    auto key_part_spec= new (*THR_MALLOC) Key_part_spec(field_name_cstr, 0, ORDER_ASC);
    if (key_part_spec == NULL || key_parts.push_back(key_part_spec))
      DBUG_RETURN(true);
    Key_spec *key= new (*THR_MALLOC) Key_spec(thd->mem_root,
                                              KEYTYPE_PRIMARY,
                                              NULL_CSTR,
                                              &default_key_create_info,
                                              false, true, key_parts);
    if (key == NULL || lex->alter_info.key_list.push_back(key))
      DBUG_RETURN(true);
  }
  if (type_modifier & (UNIQUE_FLAG | UNIQUE_KEY_FLAG))
  {
    List<Key_part_spec> key_parts;
    auto key_part_spec= new (*THR_MALLOC) Key_part_spec(field_name_cstr, 0, ORDER_ASC);
    if (key_part_spec == NULL || key_parts.push_back(key_part_spec))
      DBUG_RETURN(true);
    Key_spec *key= new (*THR_MALLOC) Key_spec(thd->mem_root,
                                              KEYTYPE_UNIQUE,
                                              NULL_CSTR,
                                              &default_key_create_info,
                                              false, true, key_parts);
    if (key == NULL || lex->alter_info.key_list.push_back(key))
      DBUG_RETURN(true);
  }

  if (default_value)
  {
    /* 
      Default value should be literal => basic constants =>
      no need fix_fields()

      We allow only CURRENT_TIMESTAMP as function default for the TIMESTAMP or
      DATETIME types.
    */
    if (default_value->type() == Item::FUNC_ITEM && 
        (static_cast<Item_func*>(default_value)->functype() !=
         Item_func::NOW_FUNC ||
         (!real_type_with_now_as_default(type)) ||
         default_value->decimals != datetime_precision))
    {
      my_error(ER_INVALID_DEFAULT, MYF(0), field_name->str);
      DBUG_RETURN(1);
    }
    else if (default_value->type() == Item::NULL_ITEM)
    {
      default_value= 0;
      if ((type_modifier & (NOT_NULL_FLAG | AUTO_INCREMENT_FLAG)) ==
	  NOT_NULL_FLAG)
      {
	my_error(ER_INVALID_DEFAULT, MYF(0), field_name->str);
	DBUG_RETURN(1);
      }
    }
    else if (type_modifier & AUTO_INCREMENT_FLAG)
    {
      my_error(ER_INVALID_DEFAULT, MYF(0), field_name->str);
      DBUG_RETURN(1);
    }
  }

  if (on_update_value &&
      (!real_type_with_now_on_update(type) ||
       on_update_value->decimals != datetime_precision))
  {
    my_error(ER_INVALID_ON_UPDATE, MYF(0), field_name->str);
    DBUG_RETURN(1);
  }

  if (!(new_field= new (*THR_MALLOC) Create_field()) ||
      new_field->init(thd, field_name->str, type, length, decimals, type_modifier,
                      default_value, on_update_value, comment, change,
                      interval_list, cs, uint_geom_type, gcol_info))
    DBUG_RETURN(1);

  lex->alter_info.create_list.push_back(new_field);
  if (opt_after != NULL)
  {
    lex->alter_info.flags |= Alter_info::ALTER_COLUMN_ORDER;
    new_field->after=(char*) (opt_after);
  }
  DBUG_RETURN(0);
}


/**
  save order by and tables in own lists.
*/

void add_to_list(SQL_I_List<ORDER> &list, ORDER *order)
{
  DBUG_ENTER("add_to_list");
  order->item= &order->item_ptr;
  order->used_alias= false;
  order->used=0;
  list.link_in_list(order, &order->next);
  DBUG_VOID_RETURN;
}


extern int MYSQLparse(class THD *thd); // from sql_yacc.cc


/**
  Produces a PT_subquery object from a subquery's text.
  @param thd      Thread handler
  @param text     Subquery's text
  @param text_offset Offset in bytes of 'text' in the original statement
  @param[out] node Produced PT_subquery object

  @returns true if error
 */
static bool reparse_common_table_expr(THD *thd, const LEX_STRING &text,
                                      uint text_offset,
                                      PT_subquery **node)
{
  Common_table_expr_parser_state parser_state;
  parser_state.init(thd, text.str, text.length);

  Parser_state *old= thd->m_parser_state;
  thd->m_parser_state= &parser_state;

  /*
    Re-parsing a CTE creates Item_param-s and Item_sp_local-s which are
    special, as they do not exist in the original query: thus they should not
    exist from the points of view of logging, and of query cache matching.
    This is achieved like this:
    - for SP local vars: their pos_in_query is set to 0
    - for PS parameters: they are not added to LEX::param_list and thus not to
    Prepared_statement::param_array.
    They still need a value, which they get like this:
    - for SP local vars: through the ordinary look-up of SP local
    variables' values by name of the variable.
    - for PS parameters: first the first-parsed, 'non-special' Item-params,
    which are in param_array, get their value bound from user-supplied data,
    then they propagate their value to their 'special' clones (@see
    Item_param::m_clones).
  */
  parser_state.m_lip.stmt_prepare_mode= old->m_lip.stmt_prepare_mode;
  parser_state.m_lip.multi_statements= false; // A safety measure.
  parser_state.m_lip.m_digest= NULL;

  // This is saved and restored by caller:
  thd->lex->reparse_common_table_expr_at= text_offset;

  /*
    As this function is called during parsing only, it can and should use the
    current Query_arena, character_set_client, etc.
    It intentionally uses MYSQLparse() directly without the parse_sql()
    wrapper: because it's building a node of the statement currently being
    parsed at the upper call site.
  */
  bool mysql_parse_status= MYSQLparse(thd) != 0;
  thd->m_parser_state= old;
  if (mysql_parse_status)
    return true;                                /* purecov: inspected */

  *node= parser_state.result;
  return false;
}


bool PT_common_table_expr::make_subquery_node(THD *thd, PT_subquery **node)
{
  if (m_postparse.references.size() >= 2)
  {
    // m_subq_node was already attached elsewhere, make new node:
    return reparse_common_table_expr(thd, m_subq_text, m_subq_text_offset,
                                     node);
  }
  *node = m_subq_node;
  return false;
}


/**
   Tries to match an identifier to the CTEs in scope; if matched, it
   modifies *table_name, *tl', and the matched with-list-element.

   @param          thd      Thread handler
   @param[out]     table_name Identifier
   @param[in,out]  tl       TABLE_LIST for the identifier
   @param          pc       Current parsing context, if available
   @param[out]     found    Is set to true if found.

   @returns true if error (OOM).
*/
bool
SELECT_LEX::find_common_table_expr(THD *thd, Table_ident *table_name,
                                   TABLE_LIST *tl, Parse_context *pc,
                                   bool *found)
{
  *found= false;
  if (!pc)
    return false;

  PT_with_clause *wc;
  PT_common_table_expr *cte= nullptr;
  SELECT_LEX *select= this;
  SELECT_LEX_UNIT *unit;
  do
  {
    DBUG_ASSERT(select->first_execution);
    unit= select->master_unit();
    if (!(wc= unit->m_with_clause))
      continue;
    if (wc->lookup(tl, &cte))
      return true;
    /*
      If no match in the WITH clause of 'select', maybe this is a subquery, so
      look up in the outer query's WITH clause:
    */
  } while (cte == nullptr && (select= unit->outer_select()));

  if (cte == nullptr)
    return false;
  *found= true;

  const auto save_reparse_cte= thd->lex->reparse_common_table_expr_at;
  PT_subquery *node;
  if (tl->is_recursive_reference())
  {
    LEX_STRING dummy_subq= {C_STRING_WITH_LEN("(select 0)")};
    if (reparse_common_table_expr(thd, dummy_subq, 0, &node))
      return true;                              /* purecov: inspected */
  }
  else if (cte->make_subquery_node(thd, &node))
    return true;             /* purecov: inspected */
  // We imitate derived tables as much as possible.
  DBUG_ASSERT(parsing_place == CTX_NONE && linkage != GLOBAL_OPTIONS_TYPE);
  parsing_place= CTX_DERIVED;
  node->m_is_derived_table= true;
  auto wc_save= wc->enter_parsing_definition(tl);

  if (node->contextualize(pc))
    return true;

  wc->leave_parsing_definition(wc_save);
  parsing_place= CTX_NONE;
  /*
    Prepared statement's parameters and SP local variables are spotted as
    'made during re-parsing' by node->contextualize(), which is why we
    ran that call _before_ restoring lex->reparse_common_table_expr_at.
  */
  thd->lex->reparse_common_table_expr_at= save_reparse_cte;
  tl->is_alias= true;
  SELECT_LEX_UNIT *node_unit= node->value()->master_unit();
  *table_name= Table_ident(node_unit);
  if (tl->is_recursive_reference())
    recursive_dummy_unit= node_unit;
  DBUG_ASSERT(table_name->is_derived_table());
  tl->db= const_cast<char*>(table_name->db.str);
  tl->db_length= table_name->db.length;
  tl->save_name_temporary();
  return false;
}


bool PT_with_clause::lookup(TABLE_LIST *tl, PT_common_table_expr **found)
{
  *found= nullptr;
  DBUG_ASSERT(tl->select_lex != nullptr);
  /*
    If right_bound!=NULL, it means we are currently parsing the
    definition of CTE 'right_bound' and this definition contains
    'tl'.
  */
  const Common_table_expr *right_bound= m_most_inner_in_parsing ?
    m_most_inner_in_parsing->common_table_expr() : nullptr;
  bool in_self= false;
  for (auto el : m_list.elements())
  {
    // Search for a CTE named like 'tl', in this list, from left to right.
    if (el->is(right_bound))
    {
      /*
        We meet right_bound.
        If not RECURSIVE:
        we must stop the search in this WITH clause;
        indeed right_bound must not reference itself or any CTE defined after it
        in the WITH list (forward references are forbidden, preventing any
        cycle).
        If RECURSIVE:
        If right_bound matches 'tl', it is a recursive reference.
      */
      if (!m_recursive)
        break;                                // Prevent forward reference.
      in_self= true;                          // Accept a recursive reference.
    }
    bool match;
    if (el->match_table_ref(tl, in_self, &match))
      return true;
    if (!match)
    {
      if (in_self)
        break;                                  // Prevent forward reference.
      continue;
    }
    if (in_self && tl->select_lex->outer_select() !=
        m_most_inner_in_parsing->select_lex)
    {
      /*
        SQL2011 says a recursive CTE cannot contain a subquery
        referencing the CTE, except if this subquery is a derived table
        like:
        WITH RECURSIVE qn AS (non-rec-SELECT UNION ALL
        SELECT * FROM (SELECT * FROM qn) AS dt)
        However, we don't allow this, as:
        - it simplifies detection and substitution correct recursive
        references (they're all on "level 0" of the UNION)
        - it's not limiting the user so much (in most cases, he can just
        merge his DT up manually, as the DT cannot contain aggregation).
        - Oracle bans it:
        with qn (a) as (
        select 123 from dual
        union all
        select 1+a from (select * from qn) where a<130) select * from qn
        ORA-32042: recursive WITH clause must reference itself directly in one of the
        UNION ALL branches.

        The above if() works because, when we parse such example query, we
        first resolve the 'qn' reference in the top query, making it a derived
        table:

        select * from (
           select 123 from dual
           union all
           select 1+a from (select * from qn) where a<130) qn(a);
                                                           ^most_inner_in_parsing
        Then we contextualize that derived table (containing the union);
        when we contextualize the recursive query block of the union, the
        inner 'qn' is recognized as a recursive reference, and its
        select_lex->outer_select() is _not_ the select_lex of
        most_inner_in_parsing, which indicates that the inner 'qn' is placed
        too deep.
      */
      my_error(ER_CTE_RECURSIVE_REQUIRES_SINGLE_REFERENCE,
               MYF(0), el->name().str);
      return true;
    }
    *found= el;
    break;
  }
  return false;
}


bool PT_common_table_expr::match_table_ref(TABLE_LIST *tl, bool in_self,
                                           bool *found)
{
  *found= false;
  if (tl->table_name_length == m_name.length &&
      /*
        memcmp() is fine even if lower_case_table_names==1, as CTE names
        have been lowercased in the ctor.
      */
      !memcmp(tl->table_name, m_name.str, m_name.length))
  {
    *found= true;
    // 'tl' is a reference to CTE 'el'.
    if (in_self)
    {
      m_postparse.recursive= true;
      if (tl->set_recursive_reference())
      {
        my_error(ER_CTE_RECURSIVE_REQUIRES_SINGLE_REFERENCE,
                 MYF(0), name().str);
        return true;
      }
    }
    else
    {
      if (m_postparse.references.push_back(tl))
        return true;                            /* purecov: inspected */
      tl->set_common_table_expr(&m_postparse);
      if (m_column_names.size())
        tl->set_derived_column_names(&m_column_names);
    }
  }
  return false;
}


/**
  Add a table to list of used tables.

  @param thd      Current session.
  @param table_name	Table to add
  @param alias		alias for table (or null if no alias)
  @param table_options	A set of the following bits:
                         - TL_OPTION_UPDATING : Table will be updated
                         - TL_OPTION_FORCE_INDEX : Force usage of index
                         - TL_OPTION_ALIAS : an alias in multi table DELETE
  @param lock_type	How table should be locked
  @param mdl_type       Type of metadata lock to acquire on the table.
  @param index_hints_arg
  @param partition_names
  @param option
  @param pc             Current parsing context, if available.

  @return Pointer to TABLE_LIST element added to the total table list
  @retval
      0		Error
*/

TABLE_LIST *SELECT_LEX::add_table_to_list(THD *thd,
                                          Table_ident *table_name,
                                          LEX_STRING *alias,
                                          ulong table_options,
                                          thr_lock_type lock_type,
                                          enum_mdl_type mdl_type,
                                          List<Index_hint> *index_hints_arg,
                                          List<String> *partition_names,
                                          LEX_STRING *option,
                                          Parse_context *pc)
{
  TABLE_LIST *ptr;
  TABLE_LIST *previous_table_ref= NULL; /* The table preceding the current one. */
  LEX *lex= thd->lex;
  DBUG_ENTER("add_table_to_list");

  DBUG_ASSERT(table_name != nullptr);
  if (!(table_options & TL_OPTION_ALIAS))
  {
    Ident_name_check ident_check_status=
      check_table_name(table_name->table.str, table_name->table.length);
    if (ident_check_status == Ident_name_check::WRONG)
    {
      my_error(ER_WRONG_TABLE_NAME, MYF(0), table_name->table.str);
      DBUG_RETURN(0);
    }
    else if (ident_check_status == Ident_name_check::TOO_LONG)
    {
      my_error(ER_TOO_LONG_IDENT, MYF(0), table_name->table.str);
      DBUG_RETURN(0);
    }
  }
  LEX_STRING db= to_lex_string(table_name->db);
  if (!table_name->is_derived_table() && table_name->db.str &&
      (check_and_convert_db_name(&db, false) != Ident_name_check::OK))
    DBUG_RETURN(0);

  const char *alias_str= alias ? alias->str : table_name->table.str;
  if (!alias)					/* Alias is case sensitive */
  {
    if (table_name->sel)
    {
      my_error(ER_DERIVED_MUST_HAVE_ALIAS, MYF(0));
      DBUG_RETURN(0);
    }
    if (!(alias_str= (char*) thd->memdup(alias_str,table_name->table.length+1)))
      DBUG_RETURN(0);
  }

  if (!(ptr = (TABLE_LIST *) thd->mem_calloc(sizeof(TABLE_LIST))))
    DBUG_RETURN(0);				/* purecov: inspected */

  if (lower_case_table_names && table_name->table.length)
    table_name->table.length= my_casedn_str(files_charset_info,
                                       const_cast<char*>(table_name->table.str));

  ptr->select_lex= this;
  ptr->table_name= const_cast<char*>(table_name->table.str);
  ptr->table_name_length= table_name->table.length;
  ptr->alias= const_cast<char*>(alias_str);
  ptr->is_alias= alias != nullptr;

  if (table_name->db.str)
  {
    ptr->is_fqtn= TRUE;
    ptr->db= const_cast<char*>(table_name->db.str);
    ptr->db_length= table_name->db.length;
  }
  else
  {
    bool found_cte;
    if (find_common_table_expr(thd, table_name, ptr, pc, &found_cte))
      DBUG_RETURN(0);
    if (!found_cte &&
        lex->copy_db_to((char**)&ptr->db, &ptr->db_length))
      DBUG_RETURN(0);
  }

  ptr->set_tableno(0);
  ptr->set_lock({lock_type, THR_DEFAULT});
  ptr->updating= (table_options & TL_OPTION_UPDATING);
  /* TODO: remove TL_OPTION_FORCE_INDEX as it looks like it's not used */
  ptr->force_index= (table_options & TL_OPTION_FORCE_INDEX);
  ptr->ignore_leaves= (table_options & TL_OPTION_IGNORE_LEAVES);
  ptr->set_derived_unit(table_name->sel);
  if (!ptr->is_derived() && is_infoschema_db(ptr->db, ptr->db_length))
  {
    dd::info_schema::convert_table_name_case(
                       const_cast<char*>(ptr->db),
                       const_cast<char*>(ptr->table_name));

    bool hidden_system_view= false;
    ptr->is_system_view=
      dd::get_dictionary()->is_system_view_name(ptr->db, ptr->table_name,
                                                &hidden_system_view);

    ST_SCHEMA_TABLE *schema_table;
    if (ptr->updating &&
        /* Special cases which are processed by commands itself */
        lex->sql_command != SQLCOM_CHECK &&
        lex->sql_command != SQLCOM_CHECKSUM &&
        !(lex->sql_command == SQLCOM_CREATE_VIEW && ptr->is_system_view))
    {
      my_error(ER_DBACCESS_DENIED_ERROR, MYF(0),
               thd->security_context()->priv_user().str,
               thd->security_context()->priv_host().str,
               INFORMATION_SCHEMA_NAME.str);
      DBUG_RETURN(0);
    }
    if (ptr->is_system_view)
    {
      if (thd->lex->sql_command != SQLCOM_CREATE_VIEW)
      {
        /*
          Stop users from using hidden system views, unless
          it is used by SHOW commands.
        */
        if (thd->lex->select_lex && hidden_system_view &&
            !(thd->lex->select_lex->active_options() &
              OPTION_SELECT_FOR_SHOW))
        {
          my_error(ER_NO_SYSTEM_VIEW_ACCESS, MYF(0), ptr->table_name);
          DBUG_RETURN(0);
        }

        /*
          Pick the right IS system view definition based on session
          variable information_schema_stats.
        */
        if (thd->variables.information_schema_stats ==
            static_cast<ulong>(dd::info_schema::enum_stats::LATEST))
        {
          if(!my_strcasecmp(system_charset_info, ptr->table_name, "TABLES"))
          {
            ptr->table_name= thd->mem_strdup("TABLES_DYNAMIC");
          }
          else if(!my_strcasecmp(system_charset_info,
                                 ptr->table_name, "STATISTICS"))
          {
            ptr->table_name= thd->mem_strdup("STATISTICS_DYNAMIC");
          }
          else if(!my_strcasecmp(system_charset_info,
                                 ptr->table_name, "SHOW_STATISTICS"))
          {
            ptr->table_name= thd->mem_strdup("SHOW_STATISTICS_DYNAMIC");
          }
        }
      }
    }
    else
    {
      schema_table= find_schema_table(thd, ptr->table_name);
      if (!schema_table ||
          (schema_table->hidden &&
           (sql_command_flags[lex->sql_command] & CF_STATUS_COMMAND) == 0))
      {
        my_error(ER_UNKNOWN_TABLE, MYF(0),
                 ptr->table_name, INFORMATION_SCHEMA_NAME.str);
        DBUG_RETURN(0);
      }
      ptr->schema_table_name= const_cast<char*>(ptr->table_name);
      ptr->schema_table= schema_table;
    }
  }

  ptr->cacheable_table= 1;
  ptr->index_hints= index_hints_arg;
  ptr->option= option ? option->str : 0;
  /* check that used name is unique */
  if (lock_type != TL_IGNORE)
  {
    TABLE_LIST *first_table= table_list.first;
    if (lex->sql_command == SQLCOM_CREATE_VIEW)
      first_table= first_table ? first_table->next_local : NULL;
    for (TABLE_LIST *tables= first_table ;
	 tables ;
	 tables=tables->next_local)
    {
      if (!my_strcasecmp(table_alias_charset, alias_str, tables->alias) &&
	  !strcmp(ptr->db, tables->db))
      {
	my_error(ER_NONUNIQ_TABLE, MYF(0), alias_str); /* purecov: tested */
	DBUG_RETURN(0);				/* purecov: tested */
      }
    }
  }
  /* Store the table reference preceding the current one. */
  if (table_list.elements > 0)
  {
    /*
      table_list.next points to the last inserted TABLE_LIST->next_local'
      element
      We don't use the offsetof() macro here to avoid warnings from gcc
    */
    previous_table_ref= (TABLE_LIST*) ((char*) table_list.next -
                                       ((char*) &(ptr->next_local) -
                                        (char*) ptr));
    /*
      Set next_name_resolution_table of the previous table reference to point
      to the current table reference. In effect the list
      TABLE_LIST::next_name_resolution_table coincides with
      TABLE_LIST::next_local. Later this may be changed in
      store_top_level_join_columns() for NATURAL/USING joins.
    */
    previous_table_ref->next_name_resolution_table= ptr;
  }

  /*
    Link the current table reference in a local list (list for current select).
    Notice that as a side effect here we set the next_local field of the
    previous table reference to 'ptr'. Here we also add one element to the
    list 'table_list'.
  */
  table_list.link_in_list(ptr, &ptr->next_local);
  ptr->next_name_resolution_table= NULL;
  ptr->partition_names= partition_names;
  /* Link table in global list (all used tables) */
  lex->add_to_query_tables(ptr);

  // Pure table aliases do not need to be locked:
  if (!(table_options & TL_OPTION_ALIAS))
  {
    MDL_REQUEST_INIT(& ptr->mdl_request,
                     MDL_key::TABLE, ptr->db, ptr->table_name, mdl_type,
                     MDL_TRANSACTION);
  }
  if (table_name->is_derived_table())
  {
    ptr->derived_key_list.empty();
    derived_table_count++;
  }

  // Check access to DD tables. We must allow CHECK and ALTER TABLE
  // for the DDSE tables, since this is expected by the upgrade
  // client. We must also allow DDL access for the initialize thread,
  // since this thread is creating the I_S views.
  // Note that at this point, the mdl request for CREATE TABLE is still
  // MDL_SHARED, so we must explicitly check for SQLCOM_CREATE_TABLE.
  const dd::Dictionary *dictionary= dd::get_dictionary();
  if (dictionary && !dictionary->is_dd_table_access_allowed(
             thd->is_dd_system_thread() || thd->is_initialize_system_thread(),
             (ptr->mdl_request.is_ddl_or_lock_tables_lock_request() ||
              (lex->sql_command == SQLCOM_CREATE_TABLE &&
               ptr == lex->query_tables)) &&
              lex->sql_command != SQLCOM_CHECK &&
              lex->sql_command != SQLCOM_ALTER_TABLE,
             ptr->db, ptr->db_length, ptr->table_name))
  {
    // TODO: Allow access to 'st_spatial_reference_systems' until
    // dedicated DDL statements for adding reference systems are
    // implemented.
    // We must allow creation of the system views even for non-system
    // threads since this is expected by the mysql_upgrade utility.
    if (!(lex->sql_command == SQLCOM_CREATE_VIEW &&
          dd::get_dictionary()->is_system_view_name(
                                  lex->query_tables->db,
                                  lex->query_tables->table_name)) &&
        strcmp(ptr->table_name, "st_spatial_reference_systems"))
    {
      my_error(ER_NO_SYSTEM_TABLE_ACCESS, MYF(0),
               ER_THD(thd, dictionary->table_type_error_code(ptr->db,
                                                             ptr->table_name)),
               ptr->db, ptr->table_name);
      // Take error handler into account to see if we should return.
      if (thd->is_error())
        DBUG_RETURN(nullptr);
    }
  }

  DBUG_RETURN(ptr);
}


/**
  Initialize a new table list for a nested join.

    The function initializes a structure of the TABLE_LIST type
    for a nested join. It sets up its nested join list as empty.
    The created structure is added to the front of the current
    join list in the SELECT_LEX object. Then the function
    changes the current nest level for joins to refer to the newly
    created empty list after having saved the info on the old level
    in the initialized structure.

  @param thd         current thread

  @retval
    0   if success
  @retval
    1   otherwise
*/

bool SELECT_LEX::init_nested_join(THD *thd)
{
  DBUG_ENTER("init_nested_join");

  TABLE_LIST *const ptr=
    TABLE_LIST::new_nested_join(thd->mem_root, "(nested_join)",
                                embedding, join_list, this);
  if (ptr == NULL)
    DBUG_RETURN(true);

  join_list->push_front(ptr);
  embedding= ptr;
  join_list= &ptr->nested_join->join_list;

  DBUG_RETURN(false);
}


/**
  End a nested join table list.

    The function returns to the previous join nest level.
    If the current level contains only one member, the function
    moves it one level up, eliminating the nest.

  @return
    - Pointer to TABLE_LIST element added to the total table list, if success
    - 0, otherwise
*/

TABLE_LIST *SELECT_LEX::end_nested_join()
{
  TABLE_LIST *ptr;
  NESTED_JOIN *nested_join;
  DBUG_ENTER("end_nested_join");

  DBUG_ASSERT(embedding);
  ptr= embedding;
  join_list= ptr->join_list;
  embedding= ptr->embedding;
  nested_join= ptr->nested_join;
  if (nested_join->join_list.elements == 1)
  {
    TABLE_LIST *embedded= nested_join->join_list.head();
    join_list->pop();
    embedded->join_list= join_list;
    embedded->embedding= embedding;
    if (join_list->push_front(embedded))
      DBUG_RETURN(NULL);
    ptr= embedded;
  }
  else if (nested_join->join_list.elements == 0)
  {
    join_list->pop();
    ptr= 0;                                     // return value
  }
  DBUG_RETURN(ptr);
}


/**
  Nest last join operations.

  The function nest last table_cnt join operations as if they were
  the components of a cross join operation.

  @param thd         current thread
  @param table_cnt   2 for regular joins: t1 JOIN t2.
                     N for the MySQL join-like extension: (t1, t2, ... tN).

  @return Pointer to TABLE_LIST element created for the new nested join
  @retval
    0  Error
*/

TABLE_LIST *SELECT_LEX::nest_last_join(THD *thd, size_t table_cnt)
{
  DBUG_ENTER("nest_last_join");

  TABLE_LIST *const ptr=
    TABLE_LIST::new_nested_join(thd->mem_root, "(nest_last_join)",
                                embedding, join_list, this);
  if (ptr == NULL)
    DBUG_RETURN(NULL);

  List<TABLE_LIST> *const embedded_list= &ptr->nested_join->join_list;

  for (uint i=0; i < table_cnt; i++)
  {
    TABLE_LIST *table= join_list->pop();
    table->join_list= embedded_list;
    table->embedding= ptr;
    embedded_list->push_back(table);
    if (table->natural_join)
      ptr->is_natural_join= TRUE;
  }
  if (join_list->push_front(ptr))
    DBUG_RETURN(NULL);

  DBUG_RETURN(ptr);
}


/**
  Add a table to the current join list.

    The function puts a table in front of the current join list
    of SELECT_LEX object.
    Thus, joined tables are put into this list in the reverse order
    (the most outer join operation follows first).

  @param table       The table to add.

  @returns false if success, true if error (OOM).
*/

bool SELECT_LEX::add_joined_table(TABLE_LIST *table)
{
  DBUG_ENTER("add_joined_table");
  if (join_list->push_front(table))
    DBUG_RETURN(true);
  table->join_list= join_list;
  table->embedding= embedding;
  DBUG_RETURN(false);
}


/**
  Convert a right join into equivalent left join.

    The function takes the current join list t[0],t[1] ... and
    effectively converts it into the list t[1],t[0] ...
    Although the outer_join flag for the new nested table contains
    JOIN_TYPE_RIGHT, it will be handled as the inner table of a left join
    operation.

  EXAMPLES
  @verbatim
    SELECT * FROM t1 RIGHT JOIN t2 ON on_expr =>
      SELECT * FROM t2 LEFT JOIN t1 ON on_expr

    SELECT * FROM t1,t2 RIGHT JOIN t3 ON on_expr =>
      SELECT * FROM t1,t3 LEFT JOIN t2 ON on_expr

    SELECT * FROM t1,t2 RIGHT JOIN (t3,t4) ON on_expr =>
      SELECT * FROM t1,(t3,t4) LEFT JOIN t2 ON on_expr

    SELECT * FROM t1 LEFT JOIN t2 ON on_expr1 RIGHT JOIN t3  ON on_expr2 =>
      SELECT * FROM t3 LEFT JOIN (t1 LEFT JOIN t2 ON on_expr2) ON on_expr1
   @endverbatim

  @return
    - Pointer to the table representing the inner table, if success
    - 0, otherwise
*/

TABLE_LIST *SELECT_LEX::convert_right_join()
{
  TABLE_LIST *tab2= join_list->pop();
  TABLE_LIST *tab1= join_list->pop();
  DBUG_ENTER("convert_right_join");

  if (join_list->push_front(tab2) || join_list->push_front(tab1))
    DBUG_RETURN(NULL);
  tab1->outer_join|= JOIN_TYPE_RIGHT;

  DBUG_RETURN(tab1);
}


void SELECT_LEX::set_lock_for_table(const Lock_descriptor &descriptor,
                                    TABLE_LIST *table)
{
  thr_lock_type lock_type= descriptor.type;
  bool for_update= lock_type >= TL_READ_NO_INSERT;
  enum_mdl_type mdl_type= mdl_type_for_dml(lock_type);
  DBUG_ENTER("set_lock_for_table");
  DBUG_PRINT("enter", ("lock_type: %d  for_update: %d", lock_type,
                       for_update));
  table->set_lock(descriptor);
  table->updating=  for_update;
  table->mdl_request.set_type(mdl_type);

  DBUG_VOID_RETURN;
}


/**
  Set lock for all tables in current query block.

  @param lock_type Lock to set for tables.

  @note
    If the lock is a write lock, then tables->updating is set to true.
    This is to get tables_ok to know that the table is being updated by the
    query.
    Sets the type of metadata lock to request according to lock_type.
*/
void SELECT_LEX::set_lock_for_tables(thr_lock_type lock_type)
{
  DBUG_ENTER("set_lock_for_tables");
  DBUG_PRINT("enter", ("lock_type: %d  for_update: %d", lock_type,
                       lock_type >= TL_READ_NO_INSERT));
  for (TABLE_LIST *table= table_list.first; table; table= table->next_local)
    set_lock_for_table({ lock_type, THR_WAIT }, table);
  DBUG_VOID_RETURN;
}


/**
  Create a fake SELECT_LEX for a unit.

    The method create a fake SELECT_LEX object for a unit.
    This object is created for any union construct containing a union
    operation and also for any single select union construct of the form
    @verbatim
    (SELECT ... ORDER BY order_list [LIMIT n]) ORDER BY ... 
    @endverbatim
    or of the form
    @verbatim
    (SELECT ... ORDER BY LIMIT n) ORDER BY ...
    @endverbatim
  
  @param thd_arg       thread handle

  @note
    The object is used to retrieve rows from the temporary table
    where the result on the union is obtained.

  @retval
    1     on failure to create the object
  @retval
    0     on success
*/

bool SELECT_LEX_UNIT::add_fake_select_lex(THD *thd_arg)
{
  SELECT_LEX *first_sl= first_select();
  DBUG_ENTER("add_fake_select_lex");
  DBUG_ASSERT(!fake_select_lex);
  DBUG_ASSERT(thd_arg == thd);

  if (!(fake_select_lex= thd_arg->lex->new_empty_query_block()))
    DBUG_RETURN(true);       /* purecov: inspected */
  fake_select_lex->include_standalone(this, &fake_select_lex);
  fake_select_lex->select_number= INT_MAX;
  fake_select_lex->linkage= GLOBAL_OPTIONS_TYPE;
  fake_select_lex->select_limit= 0;

  fake_select_lex->set_context(first_sl->context.outer_context);

  /* allow item list resolving in fake select for ORDER BY */
  fake_select_lex->context.resolve_in_select_list= TRUE;

  if (!is_union())
  {
    /* 
      This works only for 
      (SELECT ... ORDER BY list [LIMIT n]) ORDER BY order_list [LIMIT m],
      (SELECT ... LIMIT n) ORDER BY order_list [LIMIT m]
      just before the parser starts processing order_list
    */ 
    fake_select_lex->no_table_names_allowed= 1;
  }
  thd->lex->pop_context();
  DBUG_RETURN(false);
}


/**
  Push a new name resolution context for a JOIN ... ON clause to the
  context stack of a query block.

    Create a new name resolution context for a JOIN ... ON clause,
    set the first and last leaves of the list of table references
    to be used for name resolution, and push the newly created
    context to the stack of contexts of the query.

  @param pc        current parse context
  @param left_op   left  operand of the JOIN
  @param right_op  rigth operand of the JOIN

  @todo Research if we should set the "outer_context" member of the new ON
  context.

  @retval
    FALSE  if all is OK
  @retval
    TRUE   if a memory allocation error occured
*/

bool
push_new_name_resolution_context(Parse_context *pc,
                                 TABLE_LIST *left_op, TABLE_LIST *right_op)
{
  THD *thd= pc->thd;
  Name_resolution_context *on_context;
  if (!(on_context= new (thd->mem_root) Name_resolution_context))
    return TRUE;
  on_context->init();
  on_context->first_name_resolution_table=
    left_op->first_leaf_for_name_resolution();
  on_context->last_name_resolution_table=
    right_op->last_leaf_for_name_resolution();
  on_context->select_lex= pc->select;
  on_context->next_context= pc->select->first_context;
  pc->select->first_context= on_context;

  return thd->lex->push_context(on_context);
}


/**
  Add an ON condition to the second operand of a JOIN ... ON.

    Add an ON condition to the right operand of a JOIN ... ON clause.

  @param b     the second operand of a JOIN ... ON
  @param expr  the condition to be added to the ON clause
*/

void add_join_on(TABLE_LIST *b, Item *expr)
{
  if (expr)
  {
    b->set_join_cond_optim((Item*)1); // m_join_cond_optim is not ready
    if (!b->join_cond())
      b->set_join_cond(expr);
    else
    {
      /*
        If called from the parser, this happens if you have both a
        right and left join. If called later, it happens if we add more
        than one condition to the ON clause.
      */
      b->set_join_cond(new Item_cond_and(b->join_cond(), expr));
    }
    b->join_cond()->top_level_item();
  }
}


const CHARSET_INFO *get_bin_collation(const CHARSET_INFO *cs)
{
  const CHARSET_INFO *ret= get_charset_by_csname(cs->csname,
                                                 MY_CS_BINSORT, MYF(0));
  if (ret)
    return ret;

  char tmp[65];
  strmake(strmake(tmp, cs->csname, sizeof(tmp) - 4), STRING_WITH_LEN("_bin"));
  my_error(ER_UNKNOWN_COLLATION, MYF(0), tmp);
  return NULL;
}


/**
  kill on thread.

  @param thd			Thread class
  @param id			Thread id
  @param only_kill_query        Should it kill the query or the connection

  @note
    This is written such that we have a short lock on LOCK_thd_list
*/


static uint kill_one_thread(THD *thd, my_thread_id id, bool only_kill_query)
{
  THD *tmp= NULL;
  uint error=ER_NO_SUCH_THREAD;
  Find_thd_with_id find_thd_with_id(id);

  DBUG_ENTER("kill_one_thread");
  DBUG_PRINT("enter", ("id=%u only_kill=%d", id, only_kill_query));
  tmp= Global_THD_manager::get_instance()->find_thd(&find_thd_with_id);
  Security_context *sctx= thd->security_context();
  if (tmp)
  {
    /*
      If we're SUPER, we can KILL anything, including system-threads.
      No further checks.

      KILLer: thd->m_security_ctx->user could in theory be NULL while
      we're still in "unauthenticated" state. This is a theoretical
      case (the code suggests this could happen, so we play it safe).

      KILLee: tmp->m_security_ctx->user will be NULL for system threads.
      We need to check so Jane Random User doesn't crash the server
      when trying to kill a) system threads or b) unauthenticated users'
      threads (Bug#43748).

      If user of both killer and killee are non-NULL, proceed with
      slayage if both are string-equal.
    */

    if (sctx->check_access(SUPER_ACL) ||
        sctx->has_global_grant(STRING_WITH_LEN("CONNECTION_ADMIN")).first ||
        thd->security_context()->user_matches(tmp->security_context()))
    {
      /* process the kill only if thread is not already undergoing any kill
         connection.
      */
      if (tmp->killed != THD::KILL_CONNECTION)
      {
        tmp->awake(only_kill_query ? THD::KILL_QUERY : THD::KILL_CONNECTION);
      }
      error= 0;
    }
    else
      error=ER_KILL_DENIED_ERROR;
    mysql_mutex_unlock(&tmp->LOCK_thd_data);
  }
  DEBUG_SYNC(thd, "kill_thd_end");
  DBUG_PRINT("exit", ("%d", error));
  DBUG_RETURN(error);
}


/*
  kills a thread and sends response

  SYNOPSIS
    sql_kill()
    thd			Thread class
    id			Thread id
    only_kill_query     Should it kill the query or the connection
*/

static
void sql_kill(THD *thd, my_thread_id id, bool only_kill_query)
{
  uint error;
  if (!(error= kill_one_thread(thd, id, only_kill_query)))
  {
    if (! thd->killed)
      my_ok(thd);
  }
  else
    my_error(error, MYF(0), id);
}

/**
  This class implements callback function used by killall_non_super_threads
  to kill all threads that do not have the SUPER privilege
*/

class Kill_non_super_conn : public Do_THD_Impl
{
private:
  /* THD of connected client. */
  THD *m_client_thd;

public:
  Kill_non_super_conn(THD *thd) :
	    m_client_thd(thd)
  {
    DBUG_ASSERT(m_client_thd->security_context()->check_access(SUPER_ACL) ||
      m_client_thd->security_context()->
        has_global_grant(STRING_WITH_LEN("CONNECTION_ADMIN")).first);
  }

  virtual void operator()(THD *thd_to_kill)
  {
    mysql_mutex_lock(&thd_to_kill->LOCK_thd_data);

    Security_context *sctx= thd_to_kill->security_context();
    /* Kill only if non-privileged thread and non slave thread.
       If an account has not yet been assigned to the security context of the
       thread we cannot tell if the account is super user or not. In this case
       we cannot kill that thread. In offline mode, after the account is
       assigned to this thread and it turns out it is not privileged user
       thread, the authentication for this thread will fail and the thread will
       be terminated.
    */
    if (sctx->has_account_assigned() &&
        !(sctx->check_access(SUPER_ACL) ||
          sctx->has_global_grant(STRING_WITH_LEN("CONNECTION_ADMIN")).first) &&
	thd_to_kill->killed != THD::KILL_CONNECTION &&
	!thd_to_kill->slave_thread)
      thd_to_kill->awake(THD::KILL_CONNECTION);

    mysql_mutex_unlock(&thd_to_kill->LOCK_thd_data);
  }
};

/*
  kills all the threads that do not have the
  SUPER privilege.

  SYNOPSIS
    killall_non_super_threads()
    thd                 Thread class
*/

void killall_non_super_threads(THD *thd)
{
  Kill_non_super_conn kill_non_super_conn(thd);
  Global_THD_manager *thd_manager= Global_THD_manager::get_instance();
  thd_manager->do_for_all_thd(&kill_non_super_conn);
}


/**
  prepares the index and data directory path.

  @param thd                    Thread handle
  @param data_file_name         Pathname for data directory
  @param index_file_name        Pathname for index directory
  @param table_name             Table name to be appended to the pathname specified

  @return false                 success
  @return true                  An error occurred
*/

bool prepare_index_and_data_dir_path(THD *thd, const char **data_file_name,
                                     const char **index_file_name,
                                     const char *table_name)
{
  int ret_val;
  const char *file_name;
  const char *directory_type;

  /*
    If a data directory path is passed, check if the path exists and append
    table_name to it.
  */
  if (data_file_name &&
      (ret_val= append_file_to_dir(thd, data_file_name, table_name)))
  {
    file_name= *data_file_name;
    directory_type= "DATA DIRECTORY";
    goto err;
  }

  /*
    If an index directory path is passed, check if the path exists and append
    table_name to it.
  */
  if (index_file_name &&
      (ret_val= append_file_to_dir(thd, index_file_name, table_name)))
  {
    file_name= *index_file_name;
    directory_type= "INDEX DIRECTORY";
    goto err;
  }

  return false;
err:
  if (ret_val == ER_PATH_LENGTH)
    my_error(ER_PATH_LENGTH, MYF(0), directory_type);
  if (ret_val == ER_WRONG_VALUE)
    my_error(ER_WRONG_VALUE, MYF(0), "path", file_name);
  return true;
}


/** If pointer is not a null pointer, append filename to it. */

int append_file_to_dir(THD *thd, const char **filename_ptr,
                       const char *table_name)
{
  char buff[FN_REFLEN],*ptr, *end;
  if (!*filename_ptr)
    return 0;					// nothing to do

  /* Check that the filename is not too long and it's a hard path */
  if (strlen(*filename_ptr) + strlen(table_name) >= FN_REFLEN - 1)
    return ER_PATH_LENGTH;

  if (!test_if_hard_path(*filename_ptr))
    return ER_WRONG_VALUE;

  /* Fix is using unix filename format on dos */
  my_stpcpy(buff,*filename_ptr);
  end=convert_dirname(buff, *filename_ptr, NullS);
  if (!(ptr= (char*) thd->alloc((size_t) (end-buff) + strlen(table_name)+1)))
    return ER_OUTOFMEMORY;                     // End of memory
  *filename_ptr=ptr;
  strxmov(ptr,buff,table_name,NullS);
  return 0;
}


Comp_creator *comp_eq_creator(bool invert)
{
  return invert?(Comp_creator *)&ne_creator:(Comp_creator *)&eq_creator;
}

Comp_creator *comp_equal_creator(bool invert MY_ATTRIBUTE((unused)))
{
  DBUG_ASSERT(!invert); // Function never called with true.
  return &equal_creator;
}


Comp_creator *comp_ge_creator(bool invert)
{
  return invert?(Comp_creator *)&lt_creator:(Comp_creator *)&ge_creator;
}


Comp_creator *comp_gt_creator(bool invert)
{
  return invert?(Comp_creator *)&le_creator:(Comp_creator *)&gt_creator;
}


Comp_creator *comp_le_creator(bool invert)
{
  return invert?(Comp_creator *)&gt_creator:(Comp_creator *)&le_creator;
}


Comp_creator *comp_lt_creator(bool invert)
{
  return invert?(Comp_creator *)&ge_creator:(Comp_creator *)&lt_creator;
}


Comp_creator *comp_ne_creator(bool invert)
{
  return invert?(Comp_creator *)&eq_creator:(Comp_creator *)&ne_creator;
}


/**
  Construct ALL/ANY/SOME subquery Item.

  @param left_expr   pointer to left expression
  @param cmp         compare function creator
  @param all         true if we create ALL subquery
  @param select_lex  pointer on parsed subquery structure

  @return
    constructed Item (or 0 if out of memory)
*/
Item * all_any_subquery_creator(Item *left_expr,
				chooser_compare_func_creator cmp,
				bool all,
				SELECT_LEX *select_lex)
{
  if ((cmp == &comp_eq_creator) && !all)       //  = ANY <=> IN
    return new Item_in_subselect(left_expr, select_lex);

  if ((cmp == &comp_ne_creator) && all)        // <> ALL <=> NOT IN
    return new Item_func_not(new Item_in_subselect(left_expr, select_lex));

  Item_allany_subselect *it=
    new Item_allany_subselect(left_expr, cmp, select_lex, all);
  if (all)
    return it->upper_item= new Item_func_not_all(it);	/* ALL */

  return it->upper_item= new Item_func_nop_all(it);      /* ANY/SOME */
}


/**
   Set proper open mode and table type for element representing target table
   of CREATE TABLE statement, also adjust statement table list if necessary.
*/

void create_table_set_open_action_and_adjust_tables(LEX *lex)
{
  TABLE_LIST *create_table= lex->query_tables;

  if (lex->create_info->options & HA_LEX_CREATE_TMP_TABLE)
    create_table->open_type= OT_TEMPORARY_ONLY;
  else
    create_table->open_type= OT_BASE_ONLY;

  if (!lex->select_lex->item_list.elements)
  {
    /*
      Avoid opening and locking target table for ordinary CREATE TABLE
      or CREATE TABLE LIKE for write (unlike in CREATE ... SELECT we
      won't do any insertions in it anyway). Not doing this causes
      problems when running CREATE TABLE IF NOT EXISTS for already
      existing log table.
    */
    create_table->set_lock({TL_READ, THR_DEFAULT});
  }
}


/**
  negate given expression.

  @param pc   current parse context
  @param expr expression for negation

  @return
    negated expression
*/

Item *negate_expression(Parse_context *pc, Item *expr)
{
  Item *negated;
  if (expr->type() == Item::FUNC_ITEM &&
      ((Item_func *) expr)->functype() == Item_func::NOT_FUNC)
  {
    /* it is NOT(NOT( ... )) */
    Item *arg= ((Item_func *) expr)->arguments()[0];
    enum_parsing_context place= pc->select->parsing_place;
    if (arg->is_bool_func() || place == CTX_WHERE || place == CTX_HAVING)
      return arg;
    /*
      if it is not boolean function then we have to emulate value of
      not(not(a)), it will be a != 0
    */
    return new Item_func_ne(arg, new Item_int_0());
  }

  if ((negated= expr->neg_transformer(pc->thd)) != 0)
    return negated;
  return new Item_func_not(expr);
}

/**
  Set the specified definer to the default value, which is the
  current user in the thread.
 
  @param[in]  thd       thread handler
  @param[out] definer   definer
*/
 
void get_default_definer(THD *thd, LEX_USER *definer)
{
  const Security_context *sctx= thd->security_context();

  definer->user.str= (char *) sctx->priv_user().str;
  definer->user.length= strlen(definer->user.str);

  definer->host.str= (char *) sctx->priv_host().str;
  definer->host.length= strlen(definer->host.str);

  definer->plugin= EMPTY_CSTR;
  definer->auth= NULL_CSTR;
  definer->uses_identified_with_clause= false;
  definer->uses_identified_by_clause= false;
  definer->uses_authentication_string_clause= false;
  definer->uses_identified_by_password_clause= false;
  definer->alter_status.update_password_expired_column= false;
  definer->alter_status.use_default_password_lifetime= true;
  definer->alter_status.expire_after_days= 0;
  definer->alter_status.update_account_locked_column= false;
  definer->alter_status.account_locked= false;
}


/**
  Create default definer for the specified THD.

  @param[in] thd         thread handler

  @return
    - On success, return a valid pointer to the created and initialized
    LEX_USER, which contains definer information.
    - On error, return 0.
*/

LEX_USER *create_default_definer(THD *thd)
{
  LEX_USER *definer;

  if (! (definer= (LEX_USER*) thd->alloc(sizeof(LEX_USER))))
    return 0;

  thd->get_definer(definer);

  return definer;
}


/**
  Retuns information about user or current user.

  @param[in] thd          thread handler
  @param[in] user         user

  @return
    - On success, return a valid pointer to initialized
    LEX_USER, which contains user information.
    - On error, return 0.
*/

LEX_USER *get_current_user(THD *thd, LEX_USER *user)
{
  if (!user || !user->user.str)  // current_user
  {
    LEX_USER *default_definer= create_default_definer(thd);
    if (default_definer)
    {
      /*
        Inherit parser semantics from the statement in which the user parameter
        was used.
        This is needed because a st_lex_user is both used as a component in an
        AST and as a specifier for a particular user in the ACL subsystem.
      */
      default_definer->uses_authentication_string_clause=
        user->uses_authentication_string_clause;
      default_definer->uses_identified_by_clause=
        user->uses_identified_by_clause;
      default_definer->uses_identified_by_password_clause=
        user->uses_identified_by_password_clause;
      default_definer->uses_identified_with_clause=
        user->uses_identified_with_clause;
      default_definer->plugin.str= user->plugin.str;
      default_definer->plugin.length= user->plugin.length;
      default_definer->auth.str= user->auth.str;
      default_definer->auth.length= user->auth.length;
      default_definer->alter_status= user->alter_status;

      return default_definer;
    }
  }

  return user;
}


/**
  Check that byte length of a string does not exceed some limit.

  @param str         string to be checked
  @param err_msg     error message to be displayed if the string is too long
  @param max_byte_length  max length

  @retval
    FALSE   the passed string is not longer than max_length
  @retval
    TRUE    the passed string is longer than max_length

  NOTE
    The function is not used in existing code but can be useful later?
*/

static bool check_string_byte_length(const LEX_CSTRING &str,
                                     const char *err_msg,
                                     size_t max_byte_length)
{
  if (str.length <= max_byte_length)
    return FALSE;

  my_error(ER_WRONG_STRING_LENGTH, MYF(0), str.str, err_msg, max_byte_length);

  return TRUE;
}


/*
  Check that char length of a string does not exceed some limit.

  SYNOPSIS
  check_string_char_length()
      str              string to be checked
      err_msg          error message to be displayed if the string is too long
      max_char_length  max length in symbols
      cs               string charset

  RETURN
    FALSE   the passed string is not longer than max_char_length
    TRUE    the passed string is longer than max_char_length
*/


bool check_string_char_length(const LEX_CSTRING &str, const char *err_msg,
                              size_t max_char_length, const CHARSET_INFO *cs,
                              bool no_error)
{
  int well_formed_error;
  size_t res= cs->cset->well_formed_len(cs, str.str, str.str + str.length,
                                        max_char_length, &well_formed_error);

  if (!well_formed_error &&  str.length == res)
    return FALSE;

  if (!no_error)
  {
    ErrConvString err(str.str, str.length, cs);
    my_error(ER_WRONG_STRING_LENGTH, MYF(0), err.ptr(), err_msg, max_char_length);
  }
  return TRUE;
}


/*
  Check if path does not contain mysql data home directory
  SYNOPSIS
    test_if_data_home_dir()
    dir                     directory
    conv_home_dir           converted data home directory
    home_dir_len            converted data home directory length

  RETURN VALUES
    0	ok
    1	error  
*/
C_MODE_START

int test_if_data_home_dir(const char *dir)
{
  char path[FN_REFLEN];
  size_t dir_len;
  DBUG_ENTER("test_if_data_home_dir");

  if (!dir)
    DBUG_RETURN(0);

  (void) fn_format(path, dir, "", "",
                   (MY_RETURN_REAL_PATH|MY_RESOLVE_SYMLINKS));
  dir_len= strlen(path);
  if (mysql_unpacked_real_data_home_len<= dir_len)
  {
    if (dir_len > mysql_unpacked_real_data_home_len &&
        path[mysql_unpacked_real_data_home_len] != FN_LIBCHAR)
      DBUG_RETURN(0);

    if (lower_case_file_system)
    {
      if (!my_strnncoll(default_charset_info, (const uchar*) path,
                        mysql_unpacked_real_data_home_len,
                        (const uchar*) mysql_unpacked_real_data_home,
                        mysql_unpacked_real_data_home_len))
        DBUG_RETURN(1);
    }
    else if (!memcmp(path, mysql_unpacked_real_data_home,
                     mysql_unpacked_real_data_home_len))
      DBUG_RETURN(1);
  }
  DBUG_RETURN(0);
}

C_MODE_END


/**
  Check that host name string is valid.

  @param[in] str string to be checked

  @return             Operation status
    @retval  FALSE    host name is ok
    @retval  TRUE     host name string is longer than max_length or
                      has invalid symbols
*/

bool check_host_name(const LEX_CSTRING &str)
{
  const char *name= str.str;
  const char *end= str.str + str.length;
  if (check_string_byte_length(str, ER_THD(current_thd, ER_HOSTNAME),
                               HOSTNAME_LENGTH))
    return TRUE;

  while (name != end)
  {
    if (*name == '@')
    {
      my_printf_error(ER_UNKNOWN_ERROR, 
                      "Malformed hostname (illegal symbol: '%c')", MYF(0),
                      *name);
      return TRUE;
    }
    name++;
  }
  return FALSE;
}


class Parser_oom_handler : public Internal_error_handler
{
public:
  Parser_oom_handler()
    : m_has_errors(false), m_is_mem_error(false)
  {}
  virtual bool handle_condition(THD *thd,
                                uint sql_errno,
                                const char*,
                                Sql_condition::enum_severity_level *level,
                                const char*)
  {
    if (*level == Sql_condition::SL_ERROR)
    {
      m_has_errors= true;
      /* Out of memory error is reported only once. Return as handled */
      if (m_is_mem_error && sql_errno == EE_CAPACITY_EXCEEDED)
        return true;
      if (sql_errno == EE_CAPACITY_EXCEEDED)
      {
        m_is_mem_error= true;
        my_error(ER_CAPACITY_EXCEEDED, MYF(0),
                 static_cast<ulonglong>(thd->variables.parser_max_mem_size),
                 "parser_max_mem_size",
                 ER_THD(thd, ER_CAPACITY_EXCEEDED_IN_PARSER));
        return true;
      }
    }
    return false;
  }
private:
  bool m_has_errors;
  bool m_is_mem_error;
};


/**
  This is a wrapper of MYSQLparse(). All the code should call parse_sql()
  instead of MYSQLparse().

  As a by product of parsing, the parser can also generate a query digest.
  To compute a digest, invoke this function as follows.

  @verbatim
    THD *thd = ...;
    const char *query_text = ...;
    uint query_length = ...;
    Object_creation_ctx *ctx = ...;
    bool rc;

    Parser_state parser_state;
    if (parser_state.init(thd, query_text, query_length)
    {
      ... handle error
    }

    parser_state.m_input.m_compute_digest= true;
    
    rc= parse_sql(the, &parser_state, ctx);
    if (! rc)
    {
      unsigned char md5[MD5_HASH_SIZE];
      char digest_text[1024];
      bool truncated;
      const sql_digest_storage *digest= & thd->m_digest->m_digest_storage;

      compute_digest_md5(digest, & md5[0]);
      compute_digest_text(digest, & digest_text[0], sizeof(digest_text), & truncated);
    }
  @endverbatim

  @param thd Thread context.
  @param parser_state Parser state.
  @param creation_ctx Object creation context.

  @return Error status.
    @retval FALSE on success.
    @retval TRUE on parsing error.
*/

bool parse_sql(THD *thd,
               Parser_state *parser_state,
               Object_creation_ctx *creation_ctx)
{
  DBUG_ENTER("parse_sql");
  bool ret_value;
  DBUG_ASSERT(thd->m_parser_state == NULL);
  // TODO fix to allow parsing gcol exprs after main query.
//  DBUG_ASSERT(thd->lex->m_sql_cmd == NULL);

  /* Backup creation context. */

  Object_creation_ctx *backup_ctx= NULL;

  if (creation_ctx)
    backup_ctx= creation_ctx->set_n_backup(thd);

  /* Set parser state. */

  thd->m_parser_state= parser_state;

  parser_state->m_digest_psi= NULL;
  parser_state->m_lip.m_digest= NULL;

  if (thd->m_digest != NULL)
  {
    /* Start Digest */
    parser_state->m_digest_psi= MYSQL_DIGEST_START(thd->m_statement_psi);

    if (parser_state->m_input.m_compute_digest ||
       (parser_state->m_digest_psi != NULL))
    {
      /*
        If either:
        - the caller wants to compute a digest
        - the performance schema wants to compute a digest
        set the digest listener in the lexer.
      */
      parser_state->m_lip.m_digest= thd->m_digest;
      parser_state->m_lip.m_digest->m_digest_storage.m_charset_number= thd->charset()->number;
    }
  }

  /* Parse the query. */

  /*
    Use a temporary DA while parsing. We don't know until after parsing
    whether the current command is a diagnostic statement, in which case
    we'll need to have the previous DA around to answer questions about it.
  */
  Diagnostics_area *parser_da= thd->get_parser_da();
  Diagnostics_area *da=        thd->get_stmt_da();

  Parser_oom_handler poomh;
  // Note that we may be called recursively here, on INFORMATION_SCHEMA queries.

  set_memroot_max_capacity(thd->mem_root, thd->variables.parser_max_mem_size);
  set_memroot_error_reporting(thd->mem_root, true);
  thd->push_internal_handler(&poomh);

  thd->push_diagnostics_area(parser_da, false);

  bool mysql_parse_status= MYSQLparse(thd) != 0;

  thd->pop_internal_handler();
  set_memroot_max_capacity(thd->mem_root, 0);
  set_memroot_error_reporting(thd->mem_root, false);
  /*
    Unwind diagnostics area.

    If any issues occurred during parsing, they will become
    the sole conditions for the current statement.

    Otherwise, if we have a diagnostic statement on our hands,
    we'll preserve the previous diagnostics area here so we
    can answer questions about it.  This specifically means
    that repeatedly asking about a DA won't clear it.

    Otherwise, it's a regular command with no issues during
    parsing, so we'll just clear the DA in preparation for
    the processing of this command.
  */

  if (parser_da->current_statement_cond_count() != 0)
  {
    /*
      Error/warning during parsing: top DA should contain parse error(s)!  Any
      pre-existing conditions will be replaced. The exception is diagnostics
      statements, in which case we wish to keep the errors so they can be sent
      to the client.
    */
    if (thd->lex->sql_command != SQLCOM_SHOW_WARNS &&
        thd->lex->sql_command != SQLCOM_GET_DIAGNOSTICS)
      da->reset_condition_info(thd);

    /*
      We need to put any errors in the DA as well as the condition list.
    */
    if (parser_da->is_error() && !da->is_error())
    {
      da->set_error_status(parser_da->mysql_errno(),
                           parser_da->message_text(),
                           parser_da->returned_sqlstate());
    }

    da->copy_sql_conditions_from_da(thd, parser_da);

    parser_da->reset_diagnostics_area();
    parser_da->reset_condition_info(thd);

    /*
      Do not clear the condition list when starting execution as it
      now contains not the results of the previous executions, but
      a non-zero number of errors/warnings thrown during parsing!
    */
    thd->lex->keep_diagnostics= DA_KEEP_PARSE_ERROR;
  }

  thd->pop_diagnostics_area();

  /*
    Check that if MYSQLparse() failed either thd->is_error() is set, or an
    internal error handler is set.

    The assert will not catch a situation where parsing fails without an
    error reported if an error handler exists. The problem is that the
    error handler might have intercepted the error, so thd->is_error() is
    not set. However, there is no way to be 100% sure here (the error
    handler might be for other errors than parsing one).
  */

  DBUG_ASSERT(!mysql_parse_status ||
              (mysql_parse_status && thd->is_error()) ||
              (mysql_parse_status && thd->get_internal_handler()));

  /* Reset parser state. */

  thd->m_parser_state= NULL;

  /* Restore creation context. */

  if (creation_ctx)
    creation_ctx->restore_env(thd, backup_ctx);

  /* That's it. */

  ret_value= mysql_parse_status || thd->is_fatal_error;

  if ((ret_value == 0) &&
      (parser_state->m_digest_psi != NULL))
  {
    /*
      On parsing success, record the digest in the performance schema.
    */
    DBUG_ASSERT(thd->m_digest != NULL);
    MYSQL_DIGEST_END(parser_state->m_digest_psi,
                     & thd->m_digest->m_digest_storage);
  }

  DBUG_RETURN(ret_value);
}

/**
  @} (end of group Runtime_Environment)
*/



/**
  Check and merge "CHARACTER SET cs [ COLLATE cl ]" clause

  @param cs character set pointer.
  @param cl collation pointer.

  Check if collation "cl" is applicable to character set "cs".

  If "cl" is NULL (e.g. when COLLATE clause is not specified),
  then simply "cs" is returned.
  
  @return Error status.
    @retval NULL, if "cl" is not applicable to "cs".
    @retval pointer to merged CHARSET_INFO on success.
*/


const CHARSET_INFO*
merge_charset_and_collation(const CHARSET_INFO *cs, const CHARSET_INFO *cl)
{
  if (cl)
  {
    if (!my_charset_same(cs, cl))
    {
      my_error(ER_COLLATION_CHARSET_MISMATCH, MYF(0), cl->name, cs->csname);
      return NULL;
    }
    return cl;
  }
  return cs;
}


bool merge_sp_var_charset_and_collation(const CHARSET_INFO **to,
                                        const CHARSET_INFO *cs,
                                        const CHARSET_INFO *cl)
{
  if (cs)
  {
    *to= merge_charset_and_collation(cs, cl);
    return *to == NULL;
  }

  if (cl)
  {
    my_error(ER_NOT_SUPPORTED_YET, MYF(0),
        "COLLATE with no CHARACTER SET in SP parameters, RETURNS, DECLARE");
    return true;
  }

  *to= NULL;
  return false;
}<|MERGE_RESOLUTION|>--- conflicted
+++ resolved
@@ -3313,48 +3313,6 @@
     break;
   }
   case SQLCOM_REPLACE:
-<<<<<<< HEAD
-#ifndef DBUG_OFF
-    if (mysql_bin_log.is_open())
-    {
-      /*
-        Generate an incident log event before writing the real event
-        to the binary log.  We put this event is before the statement
-        since that makes it simpler to check that the statement was
-        not executed on the slave (since incidents usually stop the
-        slave).
-
-        Observe that any row events that are generated will be
-        generated before.
-
-        This is only for testing purposes and will not be present in a
-        release build.
-      */
-
-      binary_log::Incident_event::enum_incident incident=
-                                     binary_log::Incident_event::INCIDENT_NONE;
-      DBUG_PRINT("debug", ("Just before generate_incident()"));
-      DBUG_EXECUTE_IF("incident_database_resync_on_replace",
-                      incident= binary_log::Incident_event::INCIDENT_LOST_EVENTS;);
-      if (incident)
-      {
-        Incident_log_event ev(thd, incident);
-        const char* err_msg= "Generate an incident log event before "
-                             "writing the real event to the binary "
-                             "log for testing purposes.";
-        if (mysql_bin_log.write_incident(&ev, true/*need_lock_log=true*/,
-                                         err_msg))
-        {
-          res= 1;
-          break;
-        }
-      }
-      DBUG_PRINT("debug", ("Just after generate_incident()"));
-    }
-#endif
-    // Fall through
-=======
->>>>>>> 1adfcd4e
   case SQLCOM_INSERT:
   case SQLCOM_REPLACE_SELECT:
   case SQLCOM_INSERT_SELECT:
