/* Copyright (c) 1999, 2022, Oracle and/or its affiliates.

   This program is free software; you can redistribute it and/or modify
   it under the terms of the GNU General Public License, version 2.0,
   as published by the Free Software Foundation.

   This program is also distributed with certain software (including
   but not limited to OpenSSL) that is licensed under separate terms,
   as designated in a particular file or component or in included license
   documentation.  The authors of MySQL hereby grant you an additional
   permission to link the program and your derivative works with the
   separately licensed software that they have included with MySQL.

   This program is distributed in the hope that it will be useful,
   but WITHOUT ANY WARRANTY; without even the implied warranty of
   MERCHANTABILITY or FITNESS FOR A PARTICULAR PURPOSE.  See the
   GNU General Public License, version 2.0, for more details.

   You should have received a copy of the GNU General Public License
   along with this program; if not, write to the Free Software
   Foundation, Inc., 51 Franklin St, Fifth Floor, Boston, MA 02110-1301  USA */

#include "sql/sql_parse.h"

#include <algorithm>
#include <atomic>
#include <climits>
#include <cstdint>
#include <cstdio>
#include <cstdlib>
#include <cstring>
#include <functional>
#include <iterator>
#include <memory>
#include <optional>
#include <string>
#include <utility>
#include <vector>

#include "my_config.h"
#ifdef HAVE_LSAN_DO_RECOVERABLE_LEAK_CHECK
#include <sanitizer/lsan_interface.h>
#endif

#include "dur_prop.h"
#include "field_types.h"  // enum_field_types
#include "m_ctype.h"
#include "m_string.h"
#include "mem_root_deque.h"
#include "mutex_lock.h"  // MUTEX_LOCK
#include "my_alloc.h"
#include "my_compiler.h"
#include "my_dbug.h"
#include "my_hostname.h"
#include "my_inttypes.h"  // TODO: replace with cstdint
#include "my_io.h"
#include "my_loglevel.h"
#include "my_macros.h"
#include "my_psi_config.h"
#include "my_sys.h"
#include "my_table_map.h"
#include "my_thread_local.h"
#include "my_time.h"
#include "mysql/com_data.h"
#include "mysql/components/services/bits/plugin_audit_connection_types.h"  // MYSQL_AUDIT_CONNECTION_CHANGE_USER
#include "mysql/components/services/bits/psi_statement_bits.h"  // PSI_statement_info
#include "mysql/components/services/log_builtins.h"             // LogErr
#include "mysql/plugin_audit.h"
#include "mysql/psi/mysql_mutex.h"
#include "mysql/psi/mysql_rwlock.h"
#include "mysql/psi/mysql_statement.h"
#include "mysql/service_mysql_alloc.h"
#include "mysql/udf_registration_types.h"
#include "mysql_version.h"
#include "mysqld_error.h"
#include "mysys_err.h"  // EE_CAPACITY_EXCEEDED
#include "pfs_thread_provider.h"
#include "prealloced_array.h"
#include "scope_guard.h"
#include "sql/auth/auth_acls.h"
#include "sql/auth/sql_security_ctx.h"
#include "sql/binlog.h"  // purge_source_logs
#include "sql/clone_handler.h"
#include "sql/comp_creator.h"
#include "sql/create_field.h"
#include "sql/current_thd.h"
#include "sql/dd/cache/dictionary_client.h"  // dd::cache::Dictionary_client::Auto_releaser
#include "sql/dd/dd.h"                       // dd::get_dictionary
#include "sql/dd/dd_schema.h"                // Schema_MDL_locker
#include "sql/dd/dictionary.h"  // dd::Dictionary::is_system_view_name
#include "sql/dd/info_schema/table_stats.h"
#include "sql/dd/types/column.h"
#include "sql/debug_sync.h"  // DEBUG_SYNC
#include "sql/derror.h"      // ER_THD
#include "sql/discrete_interval.h"
#include "sql/error_handler.h"  // Strict_error_handler
#include "sql/events.h"         // Events
#include "sql/field.h"
#include "sql/gis/srid.h"
#include "sql/item.h"
#include "sql/item_cmpfunc.h"
#include "sql/item_func.h"
#include "sql/item_subselect.h"
#include "sql/item_timefunc.h"  // Item_func_unix_timestamp
#include "sql/key_spec.h"       // Key_spec
#include "sql/locked_tables_list.h"
#include "sql/log.h"        // query_logger
#include "sql/log_event.h"  // slave_execute_deferred_events
#include "sql/mdl.h"
#include "sql/mem_root_array.h"
#include "sql/mysqld.h"              // stage_execution_of_init_command
#include "sql/mysqld_thd_manager.h"  // Find_thd_with_id
#include "sql/nested_join.h"
#include "sql/opt_hints.h"
#include "sql/opt_trace.h"  // Opt_trace_start
#include "sql/parse_location.h"
#include "sql/parse_tree_node_base.h"
#include "sql/parse_tree_nodes.h"
#include "sql/parser_yystype.h"
#include "sql/persisted_variable.h"
#include "sql/protocol.h"
#include "sql/protocol_classic.h"
#include "sql/psi_memory_key.h"
#include "sql/query_options.h"
#include "sql/query_result.h"
#include "sql/resourcegroups/resource_group_basic_types.h"
#include "sql/resourcegroups/resource_group_mgr.h"  // Resource_group_mgr::instance
#include "sql/rpl_context.h"
#include "sql/rpl_filter.h"             // rpl_filter
#include "sql/rpl_group_replication.h"  // group_replication_start
#include "sql/rpl_gtid.h"
#include "sql/rpl_handler.h"  // launch_hook_trans_begin
#include "sql/rpl_replica.h"  // change_master_cmd
#include "sql/rpl_source.h"   // register_slave
#include "sql/rpl_utility.h"
#include "sql/session_tracker.h"
#include "sql/set_var.h"
#include "sql/sp.h"        // sp_create_routine
#include "sql/sp_cache.h"  // sp_cache_enforce_limit
#include "sql/sp_head.h"   // sp_head
#include "sql/sql_admin.h"
#include "sql/sql_alter.h"
#include "sql/sql_audit.h"   // MYSQL_AUDIT_NOTIFY_CONNECTION_CHANGE_USER
#include "sql/sql_base.h"    // find_temporary_table
#include "sql/sql_binlog.h"  // mysql_client_binlog_statement
#include "sql/sql_check_constraint.h"
#include "sql/sql_class.h"
#include "sql/sql_cmd.h"
#include "sql/sql_connect.h"  // decrease_user_connections
#include "sql/sql_const.h"
#include "sql/sql_db.h"  // mysql_change_db
#include "sql/sql_digest.h"
#include "sql/sql_digest_stream.h"
#include "sql/sql_error.h"
#include "sql/sql_handler.h"  // mysql_ha_rm_tables
#include "sql/sql_help.h"     // mysqld_help
#include "sql/sql_lex.h"
#include "sql/sql_list.h"
#include "sql/sql_prepare.h"  // mysql_stmt_execute
#include "sql/sql_profile.h"
#include "sql/sql_query_rewrite.h"  // invoke_pre_parse_rewrite_plugins
#include "sql/sql_reload.h"         // handle_reload_request
#include "sql/sql_rename.h"         // mysql_rename_tables
#include "sql/sql_rewrite.h"        // mysql_rewrite_query
#include "sql/sql_show.h"           // find_schema_table
#include "sql/sql_table.h"          // mysql_create_table
#include "sql/sql_trigger.h"        // add_table_for_trigger
#include "sql/sql_udf.h"
#include "sql/sql_view.h"  // mysql_create_view
#include "sql/strfunc.h"
#include "sql/system_variables.h"  // System_status_var
#include "sql/table.h"
#include "sql/table_cache.h"  // table_cache_manager
#include "sql/thd_raii.h"
#include "sql/transaction.h"  // trans_rollback_implicit
#include "sql/transaction_info.h"
#include "sql_string.h"
#include "template_utils.h"
#include "thr_lock.h"
#include "violite.h"

#ifdef WITH_LOCK_ORDER
#include "sql/debug_lock_order.h"
#endif /* WITH_LOCK_ORDER */

namespace resourcegroups {
class Resource_group;
}  // namespace resourcegroups
struct mysql_rwlock_t;

namespace dd {
class Schema;
}  // namespace dd

namespace dd {
class Abstract_table;
}  // namespace dd

using std::max;

/**
  @defgroup Runtime_Environment Runtime Environment
  @{
*/

/* Used in error handling only */
#define SP_COM_STRING(LP)                                  \
  ((LP)->sql_command == SQLCOM_CREATE_SPFUNCTION ||        \
           (LP)->sql_command == SQLCOM_ALTER_FUNCTION ||   \
           (LP)->sql_command == SQLCOM_SHOW_CREATE_FUNC || \
           (LP)->sql_command == SQLCOM_DROP_FUNCTION       \
       ? "FUNCTION"                                        \
       : "PROCEDURE")

static void sql_kill(THD *thd, my_thread_id id, bool only_kill_query);

const std::string Command_names::m_names[] = {
    "Sleep",
    "Quit",
    "Init DB",
    "Query",
    "Field List",
    "Create DB",
    "Drop DB",
    "Refresh",
    "Shutdown",
    "Statistics",
    "Processlist",
    "Connect",
    "Kill",
    "Debug",
    "Ping",
    "Time",
    "Delayed insert",
    "Change user",
    "Binlog Dump",
    "Table Dump",
    "Connect Out",
    "Register Replica",
    "Prepare",
    "Execute",
    "Long Data",
    "Close stmt",
    "Reset stmt",
    "Set option",
    "Fetch",
    "Daemon",
    "Binlog Dump GTID",
    "Reset Connection",
    "clone",
    "Group Replication Data Stream subscription",
    "Error"  // Last command number
};

const std::string &Command_names::translate(const System_variables &sysvars) {
  terminology_use_previous::enum_compatibility_version version =
      static_cast<terminology_use_previous::enum_compatibility_version>(
          sysvars.terminology_use_previous);
  if (version != terminology_use_previous::NONE && version <= m_replace_version)
    return m_replace_str;
  return m_names[m_replace_com];
}

const std::string &Command_names::str_session(enum_server_command cmd) {
  assert(current_thd);
  if (cmd != m_replace_com || current_thd == nullptr) return m_names[cmd];
  return translate(current_thd->variables);
}

const std::string &Command_names::str_global(enum_server_command cmd) {
  if (cmd != m_replace_com) return m_names[cmd];
  return translate(global_system_variables);
}

const std::string Command_names::m_replace_str{"Register Slave"};

bool command_satisfy_acl_cache_requirement(unsigned command) {
  return !((sql_command_flags[command] & CF_REQUIRE_ACL_CACHE) > 0 &&
           skip_grant_tables());
}

/**
  Returns true if all tables should be ignored.
*/
bool all_tables_not_ok(THD *thd, Table_ref *tables) {
  Rpl_filter *rpl_filter = thd->rli_slave->rpl_filter;

  return rpl_filter->is_on() && tables && !thd->sp_runtime_ctx &&
         !rpl_filter->tables_ok(thd->db().str, tables);
}

bool is_normal_transaction_boundary_stmt(enum_sql_command sql_cmd) {
  switch (sql_cmd) {
    case SQLCOM_BEGIN:
    case SQLCOM_COMMIT:
    case SQLCOM_SAVEPOINT:
    case SQLCOM_ROLLBACK:
    case SQLCOM_ROLLBACK_TO_SAVEPOINT:
      return true;
    default:
      return false;
  }

  return false;
}

bool is_xa_transaction_boundary_stmt(enum_sql_command sql_cmd) {
  switch (sql_cmd) {
    case SQLCOM_XA_START:
    case SQLCOM_XA_END:
    case SQLCOM_XA_COMMIT:
    case SQLCOM_XA_ROLLBACK:
      return true;
    default:
      return false;
  }

  return false;
}

/**
  Checks whether the event for the given database, db, should
  be ignored or not. This is done by checking whether there are
  active rules in ignore_db or in do_db containers. If there
  are, then check if there is a match, if not then check the
  wild_do rules.

  NOTE: This means that when using this function replicate-do-db
        and replicate-ignore-db take precedence over wild do
        rules.

  @param thd  Thread handle.
  @param db   Database name used while evaluating the filtering
              rules.
  @param sql_cmd Represents the current query that needs to be
                 verified against the database filter rules.
  @return true Query should not be filtered out from the execution.
          false Query should be filtered out from the execution.

*/
inline bool check_database_filters(THD *thd, const char *db,
                                   enum_sql_command sql_cmd) {
  DBUG_TRACE;
  assert(thd->slave_thread);
  if (!db || is_normal_transaction_boundary_stmt(sql_cmd) ||
      is_xa_transaction_boundary_stmt(sql_cmd))
    return true;

  Rpl_filter *rpl_filter = thd->rli_slave->rpl_filter;
  auto db_ok{rpl_filter->db_ok(db)};
  /*
    No filters exist in ignore/do_db ? Then, just check
    wild_do_table filtering for 'DATABASE' related
    statements (CREATE/DROP/ATLER DATABASE)
  */
  if (db_ok && (rpl_filter->get_do_db()->is_empty() &&
                rpl_filter->get_ignore_db()->is_empty())) {
    switch (sql_cmd) {
      case SQLCOM_CREATE_DB:
      case SQLCOM_ALTER_DB:
      case SQLCOM_DROP_DB:
        db_ok = rpl_filter->db_ok_with_wild_table(db);
      default:
        break;
    }
  }
  return db_ok;
}

bool some_non_temp_table_to_be_updated(THD *thd, Table_ref *tables) {
  for (Table_ref *table = tables; table; table = table->next_global) {
    assert(table->db && table->table_name);
    /*
      Update on performance_schema and temp tables are allowed
      in readonly mode.
    */
    if (table->updating && !find_temporary_table(thd, table) &&
        !is_perfschema_db(table->db, table->db_length))
      return true;
  }
  return false;
}

/**
  Returns whether the command in thd->lex->sql_command should cause an
  implicit commit. An active transaction should be implicitly committed if the
  statement requires so.

  @param thd    Thread handle.
  @param mask   Bitmask used for the SQL command match.

  @retval true This statement shall cause an implicit commit.
  @retval false This statement shall not cause an implicit commit.
*/
bool stmt_causes_implicit_commit(const THD *thd, uint mask) {
  DBUG_TRACE;
  const LEX *lex = thd->lex;

  if ((sql_command_flags[lex->sql_command] & mask) == 0 ||
      thd->is_plugin_fake_ddl())
    return false;

  switch (lex->sql_command) {
    case SQLCOM_DROP_TABLE:
      return !lex->drop_temporary;
    case SQLCOM_ALTER_TABLE:
    case SQLCOM_CREATE_TABLE:
      /* If CREATE TABLE of non-temporary table or without
        START TRANSACTION, do implicit commit */
      return (lex->create_info->options & HA_LEX_CREATE_TMP_TABLE ||
              lex->create_info->m_transactional_ddl) == 0;
    case SQLCOM_SET_OPTION:
      /* Implicitly commit a transaction started by a SET statement */
      return lex->autocommit;
    case SQLCOM_RESET:
      return lex->option_type != OPT_PERSIST;
    case SQLCOM_STOP_GROUP_REPLICATION:
      return lex->was_replication_command_executed();
    default:
      return true;
  }
}

/**
  @brief Iterates over all post replication filter actions registered and
  executes them.

  All actions registered will be executed at most once. They are executed in
  the order that they were registered. Shall there be an error while iterating
  through the list of actions and executing them, then the process stops and an
  error is returned immediately. This means that in that case, some actions may
  have executed successfully and some not. In other words, this procedure is
  not atomic.

  This function will consume all actions from the list if there is no error.
  This means that actions run only once per statement. Should there be any
  sub-statements then actions only run on the top level statement execution.

  @param thd The thread context.
  @return true If there was an error while executing the registered actions.
  @return false If all actions executed successfully.
*/
static bool run_post_replication_filters_actions(THD *thd) {
  DBUG_TRACE;
  auto &actions{thd->rpl_thd_ctx.post_filters_actions()};
  for (auto &action : actions) {
    if (action()) return true;
  }
  actions.clear();
  return false;
}

/**
  @brief This function determines if the current statement parsed violates the
  require_row_format check.

  Given a parsed context within the THD object, this function will infer
  whether the require row format check is violated or not. If it is, this
  function returns true, false otherwise. Note that this function can be called
  from both, normal sessions and replication applier, execution paths.

  @param thd The session context holding the parsed statement.
  @return true if there was a require row format validation failure.
  @return false if the check was successful, meaning no require row format
  validation failure.
*/
static bool check_and_report_require_row_format_violation(THD *thd) {
  DBUG_TRACE;
  assert(thd != nullptr);
  auto perform_check{thd->slave_thread
                         ? thd->rli_slave->is_row_format_required()
                         : thd->variables.require_row_format};
  if (!perform_check) return false;

  if (is_require_row_format_violation(thd)) {
    if (thd->slave_thread) thd->is_slave_error = true;
    my_error(ER_CLIENT_QUERY_FAILURE_INVALID_NON_ROW_FORMAT, MYF(0));
    return true;
  }
  return false;
}

/**
  Mark all commands that somehow changes a table.

  This is used to check number of updates / hour.

  sql_command is actually set to SQLCOM_END sometimes
  so we need the +1 to include it in the array.

  See COMMAND_FLAG_xxx for different type of commands
     2  - query that returns meaningful ROW_COUNT() -
          a number of modified rows
*/

uint sql_command_flags[SQLCOM_END + 1];
uint server_command_flags[COM_END + 1];

void init_sql_command_flags() {
  /* Initialize the server command flags array. */
  memset(server_command_flags, 0, sizeof(server_command_flags));

  server_command_flags[COM_SLEEP] = CF_ALLOW_PROTOCOL_PLUGIN;
  server_command_flags[COM_INIT_DB] = CF_ALLOW_PROTOCOL_PLUGIN;
  server_command_flags[COM_QUERY] = CF_ALLOW_PROTOCOL_PLUGIN;
  server_command_flags[COM_FIELD_LIST] = CF_ALLOW_PROTOCOL_PLUGIN;
  server_command_flags[COM_REFRESH] = CF_ALLOW_PROTOCOL_PLUGIN;
  server_command_flags[COM_STATISTICS] = CF_SKIP_QUESTIONS;
  server_command_flags[COM_PROCESS_KILL] = CF_ALLOW_PROTOCOL_PLUGIN;
  server_command_flags[COM_PING] = CF_SKIP_QUESTIONS;
  server_command_flags[COM_STMT_PREPARE] =
      CF_SKIP_QUESTIONS | CF_ALLOW_PROTOCOL_PLUGIN;
  server_command_flags[COM_STMT_EXECUTE] = CF_ALLOW_PROTOCOL_PLUGIN;
  server_command_flags[COM_STMT_SEND_LONG_DATA] = CF_ALLOW_PROTOCOL_PLUGIN;
  server_command_flags[COM_STMT_CLOSE] =
      CF_SKIP_QUESTIONS | CF_ALLOW_PROTOCOL_PLUGIN;
  server_command_flags[COM_STMT_RESET] =
      CF_SKIP_QUESTIONS | CF_ALLOW_PROTOCOL_PLUGIN;
  server_command_flags[COM_STMT_FETCH] = CF_ALLOW_PROTOCOL_PLUGIN;
  server_command_flags[COM_RESET_CONNECTION] = CF_ALLOW_PROTOCOL_PLUGIN;
  server_command_flags[COM_END] = CF_ALLOW_PROTOCOL_PLUGIN;

  /* Initialize the sql command flags array. */
  memset(sql_command_flags, 0, sizeof(sql_command_flags));

  /*
    In general, DDL statements do not generate row events and do not go
    through a cache before being written to the binary log. However, the
    CREATE TABLE...SELECT is an exception because it may generate row
    events. For that reason,  the SQLCOM_CREATE_TABLE  which represents
    a CREATE TABLE, including the CREATE TABLE...SELECT, has the
    CF_CAN_GENERATE_ROW_EVENTS flag. The distinction between a regular
    CREATE TABLE and the CREATE TABLE...SELECT is made in other parts of
    the code, in particular in the Query_log_event's constructor.
  */
  sql_command_flags[SQLCOM_CREATE_TABLE] =
      CF_CHANGES_DATA | CF_REEXECUTION_FRAGILE | CF_AUTO_COMMIT_TRANS |
      CF_CAN_GENERATE_ROW_EVENTS;
  sql_command_flags[SQLCOM_CREATE_INDEX] =
      CF_CHANGES_DATA | CF_AUTO_COMMIT_TRANS;
  sql_command_flags[SQLCOM_ALTER_TABLE] =
      CF_CHANGES_DATA | CF_WRITE_LOGS_COMMAND | CF_AUTO_COMMIT_TRANS;
  sql_command_flags[SQLCOM_TRUNCATE] =
      CF_CHANGES_DATA | CF_WRITE_LOGS_COMMAND | CF_AUTO_COMMIT_TRANS;
  sql_command_flags[SQLCOM_DROP_TABLE] = CF_CHANGES_DATA | CF_AUTO_COMMIT_TRANS;
  sql_command_flags[SQLCOM_LOAD] =
      CF_CHANGES_DATA | CF_REEXECUTION_FRAGILE | CF_CAN_GENERATE_ROW_EVENTS;
  sql_command_flags[SQLCOM_CREATE_DB] = CF_CHANGES_DATA | CF_AUTO_COMMIT_TRANS;
  sql_command_flags[SQLCOM_DROP_DB] = CF_CHANGES_DATA | CF_AUTO_COMMIT_TRANS;
  sql_command_flags[SQLCOM_ALTER_DB] = CF_CHANGES_DATA | CF_AUTO_COMMIT_TRANS;
  sql_command_flags[SQLCOM_RENAME_TABLE] =
      CF_CHANGES_DATA | CF_AUTO_COMMIT_TRANS;
  sql_command_flags[SQLCOM_DROP_INDEX] = CF_CHANGES_DATA | CF_AUTO_COMMIT_TRANS;
  sql_command_flags[SQLCOM_CREATE_VIEW] =
      CF_CHANGES_DATA | CF_REEXECUTION_FRAGILE | CF_AUTO_COMMIT_TRANS;
  sql_command_flags[SQLCOM_DROP_VIEW] = CF_CHANGES_DATA | CF_AUTO_COMMIT_TRANS;
  sql_command_flags[SQLCOM_CREATE_TRIGGER] =
      CF_CHANGES_DATA | CF_AUTO_COMMIT_TRANS;
  sql_command_flags[SQLCOM_DROP_TRIGGER] =
      CF_CHANGES_DATA | CF_AUTO_COMMIT_TRANS;
  sql_command_flags[SQLCOM_CREATE_EVENT] =
      CF_CHANGES_DATA | CF_AUTO_COMMIT_TRANS;
  sql_command_flags[SQLCOM_ALTER_EVENT] =
      CF_CHANGES_DATA | CF_AUTO_COMMIT_TRANS;
  sql_command_flags[SQLCOM_DROP_EVENT] = CF_CHANGES_DATA | CF_AUTO_COMMIT_TRANS;
  sql_command_flags[SQLCOM_IMPORT] = CF_CHANGES_DATA | CF_AUTO_COMMIT_TRANS;

  sql_command_flags[SQLCOM_UPDATE] = CF_CHANGES_DATA | CF_REEXECUTION_FRAGILE |
                                     CF_CAN_GENERATE_ROW_EVENTS |
                                     CF_OPTIMIZER_TRACE | CF_CAN_BE_EXPLAINED;
  sql_command_flags[SQLCOM_UPDATE_MULTI] =
      CF_CHANGES_DATA | CF_REEXECUTION_FRAGILE | CF_CAN_GENERATE_ROW_EVENTS |
      CF_OPTIMIZER_TRACE | CF_CAN_BE_EXPLAINED;
  // This is INSERT VALUES(...), can be VALUES(stored_func()) so we trace it
  sql_command_flags[SQLCOM_INSERT] = CF_CHANGES_DATA | CF_REEXECUTION_FRAGILE |
                                     CF_CAN_GENERATE_ROW_EVENTS |
                                     CF_OPTIMIZER_TRACE | CF_CAN_BE_EXPLAINED;
  sql_command_flags[SQLCOM_INSERT_SELECT] =
      CF_CHANGES_DATA | CF_REEXECUTION_FRAGILE | CF_CAN_GENERATE_ROW_EVENTS |
      CF_OPTIMIZER_TRACE | CF_CAN_BE_EXPLAINED;
  sql_command_flags[SQLCOM_DELETE] = CF_CHANGES_DATA | CF_REEXECUTION_FRAGILE |
                                     CF_CAN_GENERATE_ROW_EVENTS |
                                     CF_OPTIMIZER_TRACE | CF_CAN_BE_EXPLAINED;
  sql_command_flags[SQLCOM_DELETE_MULTI] =
      CF_CHANGES_DATA | CF_REEXECUTION_FRAGILE | CF_CAN_GENERATE_ROW_EVENTS |
      CF_OPTIMIZER_TRACE | CF_CAN_BE_EXPLAINED;
  sql_command_flags[SQLCOM_REPLACE] = CF_CHANGES_DATA | CF_REEXECUTION_FRAGILE |
                                      CF_CAN_GENERATE_ROW_EVENTS |
                                      CF_OPTIMIZER_TRACE | CF_CAN_BE_EXPLAINED;
  sql_command_flags[SQLCOM_REPLACE_SELECT] =
      CF_CHANGES_DATA | CF_REEXECUTION_FRAGILE | CF_CAN_GENERATE_ROW_EVENTS |
      CF_OPTIMIZER_TRACE | CF_CAN_BE_EXPLAINED;
  sql_command_flags[SQLCOM_SELECT] =
      CF_REEXECUTION_FRAGILE | CF_CAN_GENERATE_ROW_EVENTS | CF_OPTIMIZER_TRACE |
      CF_HAS_RESULT_SET | CF_CAN_BE_EXPLAINED;
  // (1) so that subquery is traced when doing "SET @var = (subquery)"
  /*
    @todo SQLCOM_SET_OPTION should have CF_CAN_GENERATE_ROW_EVENTS
    set, because it may invoke a stored function that generates row
    events. /Sven
  */
  sql_command_flags[SQLCOM_SET_OPTION] =
      CF_REEXECUTION_FRAGILE | CF_AUTO_COMMIT_TRANS |
      CF_CAN_GENERATE_ROW_EVENTS | CF_OPTIMIZER_TRACE;  // (1)
  // (1) so that subquery is traced when doing "DO @var := (subquery)"
  sql_command_flags[SQLCOM_DO] = CF_REEXECUTION_FRAGILE |
                                 CF_CAN_GENERATE_ROW_EVENTS |
                                 CF_OPTIMIZER_TRACE;  // (1)

  sql_command_flags[SQLCOM_SET_PASSWORD] =
      CF_CHANGES_DATA | CF_AUTO_COMMIT_TRANS | CF_NEEDS_AUTOCOMMIT_OFF |
      CF_POTENTIAL_ATOMIC_DDL | CF_DISALLOW_IN_RO_TRANS;

  sql_command_flags[SQLCOM_SHOW_STATUS_PROC] =
      CF_STATUS_COMMAND | CF_REEXECUTION_FRAGILE | CF_HAS_RESULT_SET;
  sql_command_flags[SQLCOM_SHOW_STATUS] =
      CF_STATUS_COMMAND | CF_REEXECUTION_FRAGILE | CF_HAS_RESULT_SET;
  sql_command_flags[SQLCOM_SHOW_DATABASES] =
      CF_STATUS_COMMAND | CF_REEXECUTION_FRAGILE | CF_HAS_RESULT_SET;
  sql_command_flags[SQLCOM_SHOW_TRIGGERS] =
      CF_STATUS_COMMAND | CF_REEXECUTION_FRAGILE | CF_HAS_RESULT_SET;
  sql_command_flags[SQLCOM_SHOW_EVENTS] =
      CF_STATUS_COMMAND | CF_REEXECUTION_FRAGILE | CF_HAS_RESULT_SET;
  sql_command_flags[SQLCOM_SHOW_OPEN_TABLES] =
      CF_STATUS_COMMAND | CF_REEXECUTION_FRAGILE | CF_HAS_RESULT_SET;
  sql_command_flags[SQLCOM_SHOW_PLUGINS] = CF_STATUS_COMMAND;
  sql_command_flags[SQLCOM_SHOW_FIELDS] =
      CF_STATUS_COMMAND | CF_REEXECUTION_FRAGILE | CF_HAS_RESULT_SET;
  sql_command_flags[SQLCOM_SHOW_KEYS] =
      CF_STATUS_COMMAND | CF_REEXECUTION_FRAGILE | CF_HAS_RESULT_SET;
  sql_command_flags[SQLCOM_SHOW_VARIABLES] =
      CF_STATUS_COMMAND | CF_REEXECUTION_FRAGILE | CF_HAS_RESULT_SET;
  sql_command_flags[SQLCOM_SHOW_CHARSETS] =
      CF_STATUS_COMMAND | CF_REEXECUTION_FRAGILE | CF_HAS_RESULT_SET;
  sql_command_flags[SQLCOM_SHOW_COLLATIONS] =
      CF_STATUS_COMMAND | CF_HAS_RESULT_SET | CF_REEXECUTION_FRAGILE;
  sql_command_flags[SQLCOM_SHOW_BINLOGS] = CF_STATUS_COMMAND;
  sql_command_flags[SQLCOM_SHOW_SLAVE_HOSTS] = CF_STATUS_COMMAND;
  sql_command_flags[SQLCOM_SHOW_BINLOG_EVENTS] = CF_STATUS_COMMAND;
  sql_command_flags[SQLCOM_SHOW_STORAGE_ENGINES] = CF_STATUS_COMMAND;
  sql_command_flags[SQLCOM_SHOW_PRIVILEGES] = CF_STATUS_COMMAND;
  sql_command_flags[SQLCOM_SHOW_WARNS] = CF_STATUS_COMMAND | CF_DIAGNOSTIC_STMT;
  sql_command_flags[SQLCOM_SHOW_ERRORS] =
      CF_STATUS_COMMAND | CF_DIAGNOSTIC_STMT;
  sql_command_flags[SQLCOM_SHOW_ENGINE_STATUS] = CF_STATUS_COMMAND;
  sql_command_flags[SQLCOM_SHOW_ENGINE_MUTEX] = CF_STATUS_COMMAND;
  sql_command_flags[SQLCOM_SHOW_ENGINE_LOGS] = CF_STATUS_COMMAND;
  sql_command_flags[SQLCOM_SHOW_PROCESSLIST] = CF_STATUS_COMMAND;
  sql_command_flags[SQLCOM_SHOW_GRANTS] = CF_STATUS_COMMAND;
  sql_command_flags[SQLCOM_SHOW_CREATE_DB] = CF_STATUS_COMMAND;
  sql_command_flags[SQLCOM_SHOW_CREATE] = CF_STATUS_COMMAND;
  sql_command_flags[SQLCOM_SHOW_MASTER_STAT] = CF_STATUS_COMMAND;
  sql_command_flags[SQLCOM_SHOW_SLAVE_STAT] = CF_STATUS_COMMAND;
  sql_command_flags[SQLCOM_SHOW_CREATE_PROC] = CF_STATUS_COMMAND;
  sql_command_flags[SQLCOM_SHOW_CREATE_FUNC] = CF_STATUS_COMMAND;
  sql_command_flags[SQLCOM_SHOW_CREATE_TRIGGER] = CF_STATUS_COMMAND;
  sql_command_flags[SQLCOM_SHOW_STATUS_FUNC] =
      CF_STATUS_COMMAND | CF_REEXECUTION_FRAGILE | CF_HAS_RESULT_SET;
  sql_command_flags[SQLCOM_SHOW_PROC_CODE] = CF_STATUS_COMMAND;
  sql_command_flags[SQLCOM_SHOW_FUNC_CODE] = CF_STATUS_COMMAND;
  sql_command_flags[SQLCOM_SHOW_CREATE_EVENT] = CF_STATUS_COMMAND;
  sql_command_flags[SQLCOM_SHOW_PROFILES] = CF_STATUS_COMMAND;
  sql_command_flags[SQLCOM_SHOW_PROFILE] = CF_STATUS_COMMAND;
  sql_command_flags[SQLCOM_BINLOG_BASE64_EVENT] =
      CF_STATUS_COMMAND | CF_CAN_GENERATE_ROW_EVENTS;

  sql_command_flags[SQLCOM_SHOW_TABLES] =
      (CF_STATUS_COMMAND | CF_SHOW_TABLE_COMMAND | CF_HAS_RESULT_SET |
       CF_REEXECUTION_FRAGILE);
  sql_command_flags[SQLCOM_SHOW_TABLE_STATUS] =
      (CF_STATUS_COMMAND | CF_SHOW_TABLE_COMMAND | CF_HAS_RESULT_SET |
       CF_REEXECUTION_FRAGILE);
  /**
    ACL DDLs do not access data-dictionary tables. However, they still
    need to be marked to avoid autocommit. This is necessary because
    code which saves GTID state or slave state in the system tables
    at commit time does statement commit on low-level (see
    System_table_access::close_table()) and thus can pre-maturely commit
    DDL otherwise.
  */
  sql_command_flags[SQLCOM_CREATE_USER] =
      CF_CHANGES_DATA | CF_NEEDS_AUTOCOMMIT_OFF | CF_POTENTIAL_ATOMIC_DDL;
  sql_command_flags[SQLCOM_RENAME_USER] =
      CF_CHANGES_DATA | CF_NEEDS_AUTOCOMMIT_OFF | CF_POTENTIAL_ATOMIC_DDL;
  sql_command_flags[SQLCOM_DROP_USER] =
      CF_CHANGES_DATA | CF_NEEDS_AUTOCOMMIT_OFF | CF_POTENTIAL_ATOMIC_DDL;
  sql_command_flags[SQLCOM_ALTER_USER] =
      CF_CHANGES_DATA | CF_NEEDS_AUTOCOMMIT_OFF | CF_POTENTIAL_ATOMIC_DDL;
  sql_command_flags[SQLCOM_GRANT] =
      CF_CHANGES_DATA | CF_NEEDS_AUTOCOMMIT_OFF | CF_POTENTIAL_ATOMIC_DDL;
  sql_command_flags[SQLCOM_REVOKE] =
      CF_CHANGES_DATA | CF_NEEDS_AUTOCOMMIT_OFF | CF_POTENTIAL_ATOMIC_DDL;
  sql_command_flags[SQLCOM_REVOKE_ALL] =
      CF_CHANGES_DATA | CF_NEEDS_AUTOCOMMIT_OFF | CF_POTENTIAL_ATOMIC_DDL;
  sql_command_flags[SQLCOM_ALTER_USER_DEFAULT_ROLE] =
      CF_CHANGES_DATA | CF_NEEDS_AUTOCOMMIT_OFF | CF_POTENTIAL_ATOMIC_DDL;
  sql_command_flags[SQLCOM_GRANT_ROLE] =
      CF_CHANGES_DATA | CF_NEEDS_AUTOCOMMIT_OFF | CF_POTENTIAL_ATOMIC_DDL;
  sql_command_flags[SQLCOM_REVOKE_ROLE] =
      CF_CHANGES_DATA | CF_NEEDS_AUTOCOMMIT_OFF | CF_POTENTIAL_ATOMIC_DDL;
  sql_command_flags[SQLCOM_DROP_ROLE] =
      CF_CHANGES_DATA | CF_NEEDS_AUTOCOMMIT_OFF | CF_POTENTIAL_ATOMIC_DDL;
  sql_command_flags[SQLCOM_CREATE_ROLE] =
      CF_CHANGES_DATA | CF_NEEDS_AUTOCOMMIT_OFF | CF_POTENTIAL_ATOMIC_DDL;

  sql_command_flags[SQLCOM_OPTIMIZE] = CF_CHANGES_DATA;
  sql_command_flags[SQLCOM_ALTER_INSTANCE] = CF_CHANGES_DATA;
  sql_command_flags[SQLCOM_CREATE_FUNCTION] =
      CF_CHANGES_DATA | CF_AUTO_COMMIT_TRANS;
  sql_command_flags[SQLCOM_CREATE_PROCEDURE] =
      CF_CHANGES_DATA | CF_AUTO_COMMIT_TRANS;
  sql_command_flags[SQLCOM_CREATE_SPFUNCTION] =
      CF_CHANGES_DATA | CF_AUTO_COMMIT_TRANS;
  sql_command_flags[SQLCOM_DROP_PROCEDURE] =
      CF_CHANGES_DATA | CF_AUTO_COMMIT_TRANS;
  sql_command_flags[SQLCOM_DROP_FUNCTION] =
      CF_CHANGES_DATA | CF_AUTO_COMMIT_TRANS;
  sql_command_flags[SQLCOM_ALTER_PROCEDURE] =
      CF_CHANGES_DATA | CF_AUTO_COMMIT_TRANS;
  sql_command_flags[SQLCOM_ALTER_FUNCTION] =
      CF_CHANGES_DATA | CF_AUTO_COMMIT_TRANS;
  sql_command_flags[SQLCOM_INSTALL_PLUGIN] =
      CF_CHANGES_DATA | CF_AUTO_COMMIT_TRANS;
  sql_command_flags[SQLCOM_UNINSTALL_PLUGIN] =
      CF_CHANGES_DATA | CF_AUTO_COMMIT_TRANS;
  sql_command_flags[SQLCOM_INSTALL_COMPONENT] =
      CF_CHANGES_DATA | CF_AUTO_COMMIT_TRANS;
  sql_command_flags[SQLCOM_UNINSTALL_COMPONENT] =
      CF_CHANGES_DATA | CF_AUTO_COMMIT_TRANS;
  sql_command_flags[SQLCOM_CREATE_RESOURCE_GROUP] =
      CF_CHANGES_DATA | CF_AUTO_COMMIT_TRANS | CF_ALLOW_PROTOCOL_PLUGIN;
  sql_command_flags[SQLCOM_ALTER_RESOURCE_GROUP] =
      CF_CHANGES_DATA | CF_AUTO_COMMIT_TRANS | CF_ALLOW_PROTOCOL_PLUGIN;
  sql_command_flags[SQLCOM_DROP_RESOURCE_GROUP] =
      CF_CHANGES_DATA | CF_AUTO_COMMIT_TRANS | CF_ALLOW_PROTOCOL_PLUGIN;
  sql_command_flags[SQLCOM_SET_RESOURCE_GROUP] =
      CF_CHANGES_DATA | CF_ALLOW_PROTOCOL_PLUGIN;

  sql_command_flags[SQLCOM_CLONE] =
      CF_AUTO_COMMIT_TRANS | CF_ALLOW_PROTOCOL_PLUGIN;

  /* Does not change the contents of the Diagnostics Area. */
  sql_command_flags[SQLCOM_GET_DIAGNOSTICS] = CF_DIAGNOSTIC_STMT;

  /*
    (1): without it, in "CALL some_proc((subq))", subquery would not be
    traced.
  */
  sql_command_flags[SQLCOM_CALL] = CF_REEXECUTION_FRAGILE |
                                   CF_CAN_GENERATE_ROW_EVENTS |
                                   CF_OPTIMIZER_TRACE;  // (1)
  sql_command_flags[SQLCOM_EXECUTE] = CF_CAN_GENERATE_ROW_EVENTS;

  /*
    The following admin table operations are allowed
    on log tables.
  */
  sql_command_flags[SQLCOM_REPAIR] =
      CF_WRITE_LOGS_COMMAND | CF_AUTO_COMMIT_TRANS;
  sql_command_flags[SQLCOM_OPTIMIZE] |=
      CF_WRITE_LOGS_COMMAND | CF_AUTO_COMMIT_TRANS;
  sql_command_flags[SQLCOM_ANALYZE] =
      CF_WRITE_LOGS_COMMAND | CF_AUTO_COMMIT_TRANS;
  sql_command_flags[SQLCOM_CHECK] =
      CF_WRITE_LOGS_COMMAND | CF_AUTO_COMMIT_TRANS;

  sql_command_flags[SQLCOM_CREATE_USER] |= CF_AUTO_COMMIT_TRANS;
  sql_command_flags[SQLCOM_CREATE_ROLE] |= CF_AUTO_COMMIT_TRANS;
  sql_command_flags[SQLCOM_DROP_USER] |= CF_AUTO_COMMIT_TRANS;
  sql_command_flags[SQLCOM_DROP_ROLE] |= CF_AUTO_COMMIT_TRANS;
  sql_command_flags[SQLCOM_RENAME_USER] |= CF_AUTO_COMMIT_TRANS;
  sql_command_flags[SQLCOM_ALTER_USER] |= CF_AUTO_COMMIT_TRANS;
  sql_command_flags[SQLCOM_RESTART_SERVER] =
      CF_AUTO_COMMIT_TRANS | CF_ALLOW_PROTOCOL_PLUGIN;
  sql_command_flags[SQLCOM_REVOKE] |= CF_AUTO_COMMIT_TRANS;
  sql_command_flags[SQLCOM_REVOKE_ALL] |= CF_AUTO_COMMIT_TRANS;
  sql_command_flags[SQLCOM_REVOKE_ROLE] |= CF_AUTO_COMMIT_TRANS;
  sql_command_flags[SQLCOM_GRANT] |= CF_AUTO_COMMIT_TRANS;
  sql_command_flags[SQLCOM_GRANT_ROLE] |= CF_AUTO_COMMIT_TRANS;
  sql_command_flags[SQLCOM_ALTER_USER_DEFAULT_ROLE] |= CF_AUTO_COMMIT_TRANS;

  sql_command_flags[SQLCOM_ASSIGN_TO_KEYCACHE] = CF_AUTO_COMMIT_TRANS;
  sql_command_flags[SQLCOM_PRELOAD_KEYS] = CF_AUTO_COMMIT_TRANS;
  sql_command_flags[SQLCOM_ALTER_INSTANCE] |= CF_AUTO_COMMIT_TRANS;

  sql_command_flags[SQLCOM_FLUSH] = CF_AUTO_COMMIT_TRANS;
  sql_command_flags[SQLCOM_RESET] = CF_AUTO_COMMIT_TRANS;
  sql_command_flags[SQLCOM_CREATE_SERVER] = CF_AUTO_COMMIT_TRANS;
  sql_command_flags[SQLCOM_ALTER_SERVER] = CF_AUTO_COMMIT_TRANS;
  sql_command_flags[SQLCOM_DROP_SERVER] = CF_AUTO_COMMIT_TRANS;
  sql_command_flags[SQLCOM_CHANGE_MASTER] = CF_AUTO_COMMIT_TRANS;
  sql_command_flags[SQLCOM_CHANGE_REPLICATION_FILTER] = CF_AUTO_COMMIT_TRANS;
  sql_command_flags[SQLCOM_SLAVE_START] = CF_AUTO_COMMIT_TRANS;
  sql_command_flags[SQLCOM_SLAVE_STOP] = CF_AUTO_COMMIT_TRANS;
  sql_command_flags[SQLCOM_STOP_GROUP_REPLICATION] = CF_IMPLICIT_COMMIT_END;
  sql_command_flags[SQLCOM_ALTER_TABLESPACE] |= CF_AUTO_COMMIT_TRANS;
  sql_command_flags[SQLCOM_CREATE_SRS] |= CF_AUTO_COMMIT_TRANS;
  sql_command_flags[SQLCOM_DROP_SRS] |= CF_AUTO_COMMIT_TRANS;

  /*
    The following statements can deal with temporary tables,
    so temporary tables should be pre-opened for those statements to
    simplify privilege checking.

    There are other statements that deal with temporary tables and open
    them, but which are not listed here. The thing is that the order of
    pre-opening temporary tables for those statements is somewhat custom.
  */
  sql_command_flags[SQLCOM_CREATE_TABLE] |= CF_PREOPEN_TMP_TABLES;
  sql_command_flags[SQLCOM_DROP_TABLE] |= CF_PREOPEN_TMP_TABLES;
  sql_command_flags[SQLCOM_CREATE_INDEX] |= CF_PREOPEN_TMP_TABLES;
  sql_command_flags[SQLCOM_ALTER_TABLE] |= CF_PREOPEN_TMP_TABLES;
  sql_command_flags[SQLCOM_TRUNCATE] |= CF_PREOPEN_TMP_TABLES;
  sql_command_flags[SQLCOM_LOAD] |= CF_PREOPEN_TMP_TABLES;
  sql_command_flags[SQLCOM_DROP_INDEX] |= CF_PREOPEN_TMP_TABLES;
  sql_command_flags[SQLCOM_UPDATE] |= CF_PREOPEN_TMP_TABLES;
  sql_command_flags[SQLCOM_UPDATE_MULTI] |= CF_PREOPEN_TMP_TABLES;
  sql_command_flags[SQLCOM_INSERT] |= CF_PREOPEN_TMP_TABLES;
  sql_command_flags[SQLCOM_INSERT_SELECT] |= CF_PREOPEN_TMP_TABLES;
  sql_command_flags[SQLCOM_DELETE] |= CF_PREOPEN_TMP_TABLES;
  sql_command_flags[SQLCOM_DELETE_MULTI] |= CF_PREOPEN_TMP_TABLES;
  sql_command_flags[SQLCOM_REPLACE] |= CF_PREOPEN_TMP_TABLES;
  sql_command_flags[SQLCOM_REPLACE_SELECT] |= CF_PREOPEN_TMP_TABLES;
  sql_command_flags[SQLCOM_SELECT] |= CF_PREOPEN_TMP_TABLES;
  sql_command_flags[SQLCOM_SET_OPTION] |= CF_PREOPEN_TMP_TABLES;
  sql_command_flags[SQLCOM_DO] |= CF_PREOPEN_TMP_TABLES;
  sql_command_flags[SQLCOM_CALL] |= CF_PREOPEN_TMP_TABLES;
  sql_command_flags[SQLCOM_CHECKSUM] |= CF_PREOPEN_TMP_TABLES;
  sql_command_flags[SQLCOM_ANALYZE] |= CF_PREOPEN_TMP_TABLES;
  sql_command_flags[SQLCOM_CHECK] |= CF_PREOPEN_TMP_TABLES;
  sql_command_flags[SQLCOM_OPTIMIZE] |= CF_PREOPEN_TMP_TABLES;
  sql_command_flags[SQLCOM_REPAIR] |= CF_PREOPEN_TMP_TABLES;
  sql_command_flags[SQLCOM_PRELOAD_KEYS] |= CF_PREOPEN_TMP_TABLES;
  sql_command_flags[SQLCOM_ASSIGN_TO_KEYCACHE] |= CF_PREOPEN_TMP_TABLES;

  /*
    DDL statements that should start with closing opened handlers.

    We use this flag only for statements for which open HANDLERs
    have to be closed before emporary tables are pre-opened.
  */
  sql_command_flags[SQLCOM_CREATE_TABLE] |= CF_HA_CLOSE;
  sql_command_flags[SQLCOM_DROP_TABLE] |= CF_HA_CLOSE;
  sql_command_flags[SQLCOM_ALTER_TABLE] |= CF_HA_CLOSE;
  sql_command_flags[SQLCOM_TRUNCATE] |= CF_HA_CLOSE;
  sql_command_flags[SQLCOM_REPAIR] |= CF_HA_CLOSE;
  sql_command_flags[SQLCOM_OPTIMIZE] |= CF_HA_CLOSE;
  sql_command_flags[SQLCOM_ANALYZE] |= CF_HA_CLOSE;
  sql_command_flags[SQLCOM_CHECK] |= CF_HA_CLOSE;
  sql_command_flags[SQLCOM_CREATE_INDEX] |= CF_HA_CLOSE;
  sql_command_flags[SQLCOM_DROP_INDEX] |= CF_HA_CLOSE;
  sql_command_flags[SQLCOM_PRELOAD_KEYS] |= CF_HA_CLOSE;
  sql_command_flags[SQLCOM_ASSIGN_TO_KEYCACHE] |= CF_HA_CLOSE;

  /*
    Mark statements that always are disallowed in read-only
    transactions. Note that according to the SQL standard,
    even temporary table DDL should be disallowed.
  */
  sql_command_flags[SQLCOM_CREATE_TABLE] |= CF_DISALLOW_IN_RO_TRANS;
  sql_command_flags[SQLCOM_ALTER_TABLE] |= CF_DISALLOW_IN_RO_TRANS;
  sql_command_flags[SQLCOM_DROP_TABLE] |= CF_DISALLOW_IN_RO_TRANS;
  sql_command_flags[SQLCOM_RENAME_TABLE] |= CF_DISALLOW_IN_RO_TRANS;
  sql_command_flags[SQLCOM_CREATE_INDEX] |= CF_DISALLOW_IN_RO_TRANS;
  sql_command_flags[SQLCOM_DROP_INDEX] |= CF_DISALLOW_IN_RO_TRANS;
  sql_command_flags[SQLCOM_CREATE_DB] |= CF_DISALLOW_IN_RO_TRANS;
  sql_command_flags[SQLCOM_DROP_DB] |= CF_DISALLOW_IN_RO_TRANS;
  sql_command_flags[SQLCOM_ALTER_DB] |= CF_DISALLOW_IN_RO_TRANS;
  sql_command_flags[SQLCOM_CREATE_VIEW] |= CF_DISALLOW_IN_RO_TRANS;
  sql_command_flags[SQLCOM_DROP_VIEW] |= CF_DISALLOW_IN_RO_TRANS;
  sql_command_flags[SQLCOM_CREATE_TRIGGER] |= CF_DISALLOW_IN_RO_TRANS;
  sql_command_flags[SQLCOM_DROP_TRIGGER] |= CF_DISALLOW_IN_RO_TRANS;
  sql_command_flags[SQLCOM_CREATE_EVENT] |= CF_DISALLOW_IN_RO_TRANS;
  sql_command_flags[SQLCOM_ALTER_EVENT] |= CF_DISALLOW_IN_RO_TRANS;
  sql_command_flags[SQLCOM_DROP_EVENT] |= CF_DISALLOW_IN_RO_TRANS;
  sql_command_flags[SQLCOM_CREATE_USER] |= CF_DISALLOW_IN_RO_TRANS;
  sql_command_flags[SQLCOM_CREATE_ROLE] |= CF_DISALLOW_IN_RO_TRANS;
  sql_command_flags[SQLCOM_RENAME_USER] |= CF_DISALLOW_IN_RO_TRANS;
  sql_command_flags[SQLCOM_ALTER_USER] |= CF_DISALLOW_IN_RO_TRANS;
  sql_command_flags[SQLCOM_DROP_USER] |= CF_DISALLOW_IN_RO_TRANS;
  sql_command_flags[SQLCOM_DROP_ROLE] |= CF_DISALLOW_IN_RO_TRANS;
  sql_command_flags[SQLCOM_CREATE_SERVER] |= CF_DISALLOW_IN_RO_TRANS;
  sql_command_flags[SQLCOM_ALTER_SERVER] |= CF_DISALLOW_IN_RO_TRANS;
  sql_command_flags[SQLCOM_DROP_SERVER] |= CF_DISALLOW_IN_RO_TRANS;
  sql_command_flags[SQLCOM_CREATE_FUNCTION] |= CF_DISALLOW_IN_RO_TRANS;
  sql_command_flags[SQLCOM_CREATE_PROCEDURE] |= CF_DISALLOW_IN_RO_TRANS;
  sql_command_flags[SQLCOM_CREATE_SPFUNCTION] |= CF_DISALLOW_IN_RO_TRANS;
  sql_command_flags[SQLCOM_DROP_PROCEDURE] |= CF_DISALLOW_IN_RO_TRANS;
  sql_command_flags[SQLCOM_DROP_FUNCTION] |= CF_DISALLOW_IN_RO_TRANS;
  sql_command_flags[SQLCOM_ALTER_PROCEDURE] |= CF_DISALLOW_IN_RO_TRANS;
  sql_command_flags[SQLCOM_ALTER_FUNCTION] |= CF_DISALLOW_IN_RO_TRANS;
  sql_command_flags[SQLCOM_TRUNCATE] |= CF_DISALLOW_IN_RO_TRANS;
  sql_command_flags[SQLCOM_ALTER_TABLESPACE] |= CF_DISALLOW_IN_RO_TRANS;
  sql_command_flags[SQLCOM_REPAIR] |= CF_DISALLOW_IN_RO_TRANS;
  sql_command_flags[SQLCOM_OPTIMIZE] |= CF_DISALLOW_IN_RO_TRANS;
  sql_command_flags[SQLCOM_GRANT] |= CF_DISALLOW_IN_RO_TRANS;
  sql_command_flags[SQLCOM_GRANT_ROLE] |= CF_DISALLOW_IN_RO_TRANS;
  sql_command_flags[SQLCOM_REVOKE] |= CF_DISALLOW_IN_RO_TRANS;
  sql_command_flags[SQLCOM_REVOKE_ALL] |= CF_DISALLOW_IN_RO_TRANS;
  sql_command_flags[SQLCOM_REVOKE_ROLE] |= CF_DISALLOW_IN_RO_TRANS;
  sql_command_flags[SQLCOM_INSTALL_PLUGIN] |= CF_DISALLOW_IN_RO_TRANS;
  sql_command_flags[SQLCOM_UNINSTALL_PLUGIN] |= CF_DISALLOW_IN_RO_TRANS;
  sql_command_flags[SQLCOM_INSTALL_COMPONENT] |= CF_DISALLOW_IN_RO_TRANS;
  sql_command_flags[SQLCOM_UNINSTALL_COMPONENT] |= CF_DISALLOW_IN_RO_TRANS;
  sql_command_flags[SQLCOM_ALTER_INSTANCE] |= CF_DISALLOW_IN_RO_TRANS;
  sql_command_flags[SQLCOM_IMPORT] |= CF_DISALLOW_IN_RO_TRANS;
  sql_command_flags[SQLCOM_CREATE_SRS] |= CF_DISALLOW_IN_RO_TRANS;
  sql_command_flags[SQLCOM_DROP_SRS] |= CF_DISALLOW_IN_RO_TRANS;

  /*
    Mark statements that are allowed to be executed by the plugins.
  */
  sql_command_flags[SQLCOM_SELECT] |= CF_ALLOW_PROTOCOL_PLUGIN;
  sql_command_flags[SQLCOM_CREATE_TABLE] |= CF_ALLOW_PROTOCOL_PLUGIN;
  sql_command_flags[SQLCOM_CREATE_INDEX] |= CF_ALLOW_PROTOCOL_PLUGIN;
  sql_command_flags[SQLCOM_ALTER_TABLE] |= CF_ALLOW_PROTOCOL_PLUGIN;
  sql_command_flags[SQLCOM_UPDATE] |= CF_ALLOW_PROTOCOL_PLUGIN;
  sql_command_flags[SQLCOM_INSERT] |= CF_ALLOW_PROTOCOL_PLUGIN;
  sql_command_flags[SQLCOM_INSERT_SELECT] |= CF_ALLOW_PROTOCOL_PLUGIN;
  sql_command_flags[SQLCOM_DELETE] |= CF_ALLOW_PROTOCOL_PLUGIN;
  sql_command_flags[SQLCOM_TRUNCATE] |= CF_ALLOW_PROTOCOL_PLUGIN;
  sql_command_flags[SQLCOM_DROP_TABLE] |= CF_ALLOW_PROTOCOL_PLUGIN;
  sql_command_flags[SQLCOM_DROP_INDEX] |= CF_ALLOW_PROTOCOL_PLUGIN;
  sql_command_flags[SQLCOM_SHOW_DATABASES] |= CF_ALLOW_PROTOCOL_PLUGIN;
  sql_command_flags[SQLCOM_SHOW_TABLES] |= CF_ALLOW_PROTOCOL_PLUGIN;
  sql_command_flags[SQLCOM_SHOW_FIELDS] |= CF_ALLOW_PROTOCOL_PLUGIN;
  sql_command_flags[SQLCOM_SHOW_KEYS] |= CF_ALLOW_PROTOCOL_PLUGIN;
  sql_command_flags[SQLCOM_SHOW_VARIABLES] |= CF_ALLOW_PROTOCOL_PLUGIN;
  sql_command_flags[SQLCOM_SHOW_STATUS] |= CF_ALLOW_PROTOCOL_PLUGIN;
  sql_command_flags[SQLCOM_SHOW_ENGINE_LOGS] |= CF_ALLOW_PROTOCOL_PLUGIN;
  sql_command_flags[SQLCOM_SHOW_ENGINE_STATUS] |= CF_ALLOW_PROTOCOL_PLUGIN;
  sql_command_flags[SQLCOM_SHOW_ENGINE_MUTEX] |= CF_ALLOW_PROTOCOL_PLUGIN;
  sql_command_flags[SQLCOM_SHOW_PROCESSLIST] |= CF_ALLOW_PROTOCOL_PLUGIN;
  sql_command_flags[SQLCOM_SHOW_MASTER_STAT] |= CF_ALLOW_PROTOCOL_PLUGIN;
  sql_command_flags[SQLCOM_SHOW_SLAVE_STAT] |= CF_ALLOW_PROTOCOL_PLUGIN;
  sql_command_flags[SQLCOM_SHOW_GRANTS] |= CF_ALLOW_PROTOCOL_PLUGIN;
  sql_command_flags[SQLCOM_SHOW_CREATE] |= CF_ALLOW_PROTOCOL_PLUGIN;
  sql_command_flags[SQLCOM_SHOW_CHARSETS] |= CF_ALLOW_PROTOCOL_PLUGIN;
  sql_command_flags[SQLCOM_SHOW_COLLATIONS] |= CF_ALLOW_PROTOCOL_PLUGIN;
  sql_command_flags[SQLCOM_SHOW_CREATE_DB] |= CF_ALLOW_PROTOCOL_PLUGIN;
  sql_command_flags[SQLCOM_SHOW_TABLE_STATUS] |= CF_ALLOW_PROTOCOL_PLUGIN;
  sql_command_flags[SQLCOM_SHOW_TRIGGERS] |= CF_ALLOW_PROTOCOL_PLUGIN;
  sql_command_flags[SQLCOM_LOAD] |= CF_ALLOW_PROTOCOL_PLUGIN;
  sql_command_flags[SQLCOM_SET_OPTION] |= CF_ALLOW_PROTOCOL_PLUGIN;
  sql_command_flags[SQLCOM_LOCK_TABLES] |= CF_ALLOW_PROTOCOL_PLUGIN;
  sql_command_flags[SQLCOM_UNLOCK_TABLES] |= CF_ALLOW_PROTOCOL_PLUGIN;
  sql_command_flags[SQLCOM_GRANT] |= CF_ALLOW_PROTOCOL_PLUGIN;
  sql_command_flags[SQLCOM_CHANGE_DB] |= CF_ALLOW_PROTOCOL_PLUGIN;
  sql_command_flags[SQLCOM_CREATE_DB] |= CF_ALLOW_PROTOCOL_PLUGIN;
  sql_command_flags[SQLCOM_DROP_DB] |= CF_ALLOW_PROTOCOL_PLUGIN;
  sql_command_flags[SQLCOM_ALTER_DB] |= CF_ALLOW_PROTOCOL_PLUGIN;
  sql_command_flags[SQLCOM_REPAIR] |= CF_ALLOW_PROTOCOL_PLUGIN;
  sql_command_flags[SQLCOM_REPLACE] |= CF_ALLOW_PROTOCOL_PLUGIN;
  sql_command_flags[SQLCOM_REPLACE_SELECT] |= CF_ALLOW_PROTOCOL_PLUGIN;
  sql_command_flags[SQLCOM_CREATE_FUNCTION] |= CF_ALLOW_PROTOCOL_PLUGIN;
  sql_command_flags[SQLCOM_DROP_FUNCTION] |= CF_ALLOW_PROTOCOL_PLUGIN;
  sql_command_flags[SQLCOM_REVOKE] |= CF_ALLOW_PROTOCOL_PLUGIN;
  sql_command_flags[SQLCOM_OPTIMIZE] |= CF_ALLOW_PROTOCOL_PLUGIN;
  sql_command_flags[SQLCOM_CHECK] |= CF_ALLOW_PROTOCOL_PLUGIN;
  sql_command_flags[SQLCOM_ASSIGN_TO_KEYCACHE] |= CF_ALLOW_PROTOCOL_PLUGIN;
  sql_command_flags[SQLCOM_PRELOAD_KEYS] |= CF_ALLOW_PROTOCOL_PLUGIN;
  sql_command_flags[SQLCOM_FLUSH] |= CF_ALLOW_PROTOCOL_PLUGIN;
  sql_command_flags[SQLCOM_KILL] |= CF_ALLOW_PROTOCOL_PLUGIN;
  sql_command_flags[SQLCOM_ANALYZE] |= CF_ALLOW_PROTOCOL_PLUGIN;
  sql_command_flags[SQLCOM_ROLLBACK] |= CF_ALLOW_PROTOCOL_PLUGIN;
  sql_command_flags[SQLCOM_ROLLBACK_TO_SAVEPOINT] |= CF_ALLOW_PROTOCOL_PLUGIN;
  sql_command_flags[SQLCOM_COMMIT] |= CF_ALLOW_PROTOCOL_PLUGIN;
  sql_command_flags[SQLCOM_SAVEPOINT] |= CF_ALLOW_PROTOCOL_PLUGIN;
  sql_command_flags[SQLCOM_RELEASE_SAVEPOINT] |= CF_ALLOW_PROTOCOL_PLUGIN;
  sql_command_flags[SQLCOM_SLAVE_START] |= CF_ALLOW_PROTOCOL_PLUGIN;
  sql_command_flags[SQLCOM_SLAVE_STOP] |= CF_ALLOW_PROTOCOL_PLUGIN;
  sql_command_flags[SQLCOM_START_GROUP_REPLICATION] |= CF_ALLOW_PROTOCOL_PLUGIN;
  sql_command_flags[SQLCOM_STOP_GROUP_REPLICATION] |= CF_ALLOW_PROTOCOL_PLUGIN;
  sql_command_flags[SQLCOM_BEGIN] |= CF_ALLOW_PROTOCOL_PLUGIN;
  sql_command_flags[SQLCOM_CHANGE_MASTER] |= CF_ALLOW_PROTOCOL_PLUGIN;
  sql_command_flags[SQLCOM_CHANGE_REPLICATION_FILTER] |=
      CF_ALLOW_PROTOCOL_PLUGIN;
  sql_command_flags[SQLCOM_RENAME_TABLE] |= CF_ALLOW_PROTOCOL_PLUGIN;
  sql_command_flags[SQLCOM_RESET] |= CF_ALLOW_PROTOCOL_PLUGIN;
  sql_command_flags[SQLCOM_PURGE] |= CF_ALLOW_PROTOCOL_PLUGIN;
  sql_command_flags[SQLCOM_PURGE_BEFORE] |= CF_ALLOW_PROTOCOL_PLUGIN;
  sql_command_flags[SQLCOM_SHOW_BINLOGS] |= CF_ALLOW_PROTOCOL_PLUGIN;
  sql_command_flags[SQLCOM_SHOW_OPEN_TABLES] |= CF_ALLOW_PROTOCOL_PLUGIN;
  sql_command_flags[SQLCOM_HA_OPEN] |= CF_ALLOW_PROTOCOL_PLUGIN;
  sql_command_flags[SQLCOM_HA_CLOSE] |= CF_ALLOW_PROTOCOL_PLUGIN;
  sql_command_flags[SQLCOM_HA_READ] |= CF_ALLOW_PROTOCOL_PLUGIN;
  sql_command_flags[SQLCOM_SHOW_SLAVE_HOSTS] |= CF_ALLOW_PROTOCOL_PLUGIN;
  sql_command_flags[SQLCOM_DELETE_MULTI] |= CF_ALLOW_PROTOCOL_PLUGIN;
  sql_command_flags[SQLCOM_UPDATE_MULTI] |= CF_ALLOW_PROTOCOL_PLUGIN;
  sql_command_flags[SQLCOM_SHOW_BINLOG_EVENTS] |= CF_ALLOW_PROTOCOL_PLUGIN;
  sql_command_flags[SQLCOM_DO] |= CF_ALLOW_PROTOCOL_PLUGIN;
  sql_command_flags[SQLCOM_SHOW_WARNS] |= CF_ALLOW_PROTOCOL_PLUGIN;
  sql_command_flags[SQLCOM_EMPTY_QUERY] |= CF_ALLOW_PROTOCOL_PLUGIN;
  sql_command_flags[SQLCOM_SHOW_ERRORS] |= CF_ALLOW_PROTOCOL_PLUGIN;
  sql_command_flags[SQLCOM_SHOW_STORAGE_ENGINES] |= CF_ALLOW_PROTOCOL_PLUGIN;
  sql_command_flags[SQLCOM_SHOW_PRIVILEGES] |= CF_ALLOW_PROTOCOL_PLUGIN;
  sql_command_flags[SQLCOM_HELP] |= CF_ALLOW_PROTOCOL_PLUGIN;
  sql_command_flags[SQLCOM_CREATE_USER] |= CF_ALLOW_PROTOCOL_PLUGIN;
  sql_command_flags[SQLCOM_DROP_USER] |= CF_ALLOW_PROTOCOL_PLUGIN;
  sql_command_flags[SQLCOM_RENAME_USER] |= CF_ALLOW_PROTOCOL_PLUGIN;
  sql_command_flags[SQLCOM_REVOKE_ALL] |= CF_ALLOW_PROTOCOL_PLUGIN;
  sql_command_flags[SQLCOM_CHECKSUM] |= CF_ALLOW_PROTOCOL_PLUGIN;
  sql_command_flags[SQLCOM_CREATE_PROCEDURE] |= CF_ALLOW_PROTOCOL_PLUGIN;
  sql_command_flags[SQLCOM_CREATE_SPFUNCTION] |= CF_ALLOW_PROTOCOL_PLUGIN;
  sql_command_flags[SQLCOM_CALL] |= CF_ALLOW_PROTOCOL_PLUGIN;
  sql_command_flags[SQLCOM_DROP_PROCEDURE] |= CF_ALLOW_PROTOCOL_PLUGIN;
  sql_command_flags[SQLCOM_ALTER_PROCEDURE] |= CF_ALLOW_PROTOCOL_PLUGIN;
  sql_command_flags[SQLCOM_ALTER_FUNCTION] |= CF_ALLOW_PROTOCOL_PLUGIN;
  sql_command_flags[SQLCOM_SHOW_CREATE_PROC] |= CF_ALLOW_PROTOCOL_PLUGIN;
  sql_command_flags[SQLCOM_SHOW_CREATE_FUNC] |= CF_ALLOW_PROTOCOL_PLUGIN;
  sql_command_flags[SQLCOM_SHOW_STATUS_PROC] |= CF_ALLOW_PROTOCOL_PLUGIN;
  sql_command_flags[SQLCOM_SHOW_STATUS_FUNC] |= CF_ALLOW_PROTOCOL_PLUGIN;
  sql_command_flags[SQLCOM_PREPARE] |= CF_ALLOW_PROTOCOL_PLUGIN;
  sql_command_flags[SQLCOM_EXECUTE] |= CF_ALLOW_PROTOCOL_PLUGIN;
  sql_command_flags[SQLCOM_DEALLOCATE_PREPARE] |= CF_ALLOW_PROTOCOL_PLUGIN;
  sql_command_flags[SQLCOM_CREATE_VIEW] |= CF_ALLOW_PROTOCOL_PLUGIN;
  sql_command_flags[SQLCOM_DROP_VIEW] |= CF_ALLOW_PROTOCOL_PLUGIN;
  sql_command_flags[SQLCOM_CREATE_TRIGGER] |= CF_ALLOW_PROTOCOL_PLUGIN;
  sql_command_flags[SQLCOM_DROP_TRIGGER] |= CF_ALLOW_PROTOCOL_PLUGIN;
  sql_command_flags[SQLCOM_XA_START] |= CF_ALLOW_PROTOCOL_PLUGIN;
  sql_command_flags[SQLCOM_XA_END] |= CF_ALLOW_PROTOCOL_PLUGIN;
  sql_command_flags[SQLCOM_XA_PREPARE] |= CF_ALLOW_PROTOCOL_PLUGIN;
  sql_command_flags[SQLCOM_XA_COMMIT] |= CF_ALLOW_PROTOCOL_PLUGIN;
  sql_command_flags[SQLCOM_XA_ROLLBACK] |= CF_ALLOW_PROTOCOL_PLUGIN;
  sql_command_flags[SQLCOM_XA_RECOVER] |= CF_ALLOW_PROTOCOL_PLUGIN;
  sql_command_flags[SQLCOM_SHOW_PROC_CODE] |= CF_ALLOW_PROTOCOL_PLUGIN;
  sql_command_flags[SQLCOM_SHOW_FUNC_CODE] |= CF_ALLOW_PROTOCOL_PLUGIN;
  sql_command_flags[SQLCOM_ALTER_TABLESPACE] |= CF_ALLOW_PROTOCOL_PLUGIN;
  sql_command_flags[SQLCOM_BINLOG_BASE64_EVENT] |= CF_ALLOW_PROTOCOL_PLUGIN;
  sql_command_flags[SQLCOM_SHOW_PLUGINS] |= CF_ALLOW_PROTOCOL_PLUGIN;
  sql_command_flags[SQLCOM_CREATE_SERVER] |= CF_ALLOW_PROTOCOL_PLUGIN;
  sql_command_flags[SQLCOM_DROP_SERVER] |= CF_ALLOW_PROTOCOL_PLUGIN;
  sql_command_flags[SQLCOM_ALTER_SERVER] |= CF_ALLOW_PROTOCOL_PLUGIN;
  sql_command_flags[SQLCOM_CREATE_EVENT] |= CF_ALLOW_PROTOCOL_PLUGIN;
  sql_command_flags[SQLCOM_ALTER_EVENT] |= CF_ALLOW_PROTOCOL_PLUGIN;
  sql_command_flags[SQLCOM_DROP_EVENT] |= CF_ALLOW_PROTOCOL_PLUGIN;
  sql_command_flags[SQLCOM_SHOW_CREATE_EVENT] |= CF_ALLOW_PROTOCOL_PLUGIN;
  sql_command_flags[SQLCOM_SHOW_EVENTS] |= CF_ALLOW_PROTOCOL_PLUGIN;
  sql_command_flags[SQLCOM_SHOW_CREATE_TRIGGER] |= CF_ALLOW_PROTOCOL_PLUGIN;
  sql_command_flags[SQLCOM_SHOW_PROFILE] |= CF_ALLOW_PROTOCOL_PLUGIN;
  sql_command_flags[SQLCOM_SHOW_PROFILES] |= CF_ALLOW_PROTOCOL_PLUGIN;
  sql_command_flags[SQLCOM_SIGNAL] |= CF_ALLOW_PROTOCOL_PLUGIN;
  sql_command_flags[SQLCOM_RESIGNAL] |= CF_ALLOW_PROTOCOL_PLUGIN;
  sql_command_flags[SQLCOM_SHOW_RELAYLOG_EVENTS] |= CF_ALLOW_PROTOCOL_PLUGIN;
  sql_command_flags[SQLCOM_GET_DIAGNOSTICS] |= CF_ALLOW_PROTOCOL_PLUGIN;
  sql_command_flags[SQLCOM_ALTER_USER] |= CF_ALLOW_PROTOCOL_PLUGIN;
  sql_command_flags[SQLCOM_EXPLAIN_OTHER] |= CF_ALLOW_PROTOCOL_PLUGIN;
  sql_command_flags[SQLCOM_SHOW_CREATE_USER] |= CF_ALLOW_PROTOCOL_PLUGIN;
  sql_command_flags[SQLCOM_SET_PASSWORD] |= CF_ALLOW_PROTOCOL_PLUGIN;
  sql_command_flags[SQLCOM_DROP_ROLE] |= CF_ALLOW_PROTOCOL_PLUGIN;
  sql_command_flags[SQLCOM_CREATE_ROLE] |= CF_ALLOW_PROTOCOL_PLUGIN;
  sql_command_flags[SQLCOM_SET_ROLE] |= CF_ALLOW_PROTOCOL_PLUGIN;
  sql_command_flags[SQLCOM_GRANT_ROLE] |= CF_ALLOW_PROTOCOL_PLUGIN;
  sql_command_flags[SQLCOM_REVOKE_ROLE] |= CF_ALLOW_PROTOCOL_PLUGIN;
  sql_command_flags[SQLCOM_ALTER_USER_DEFAULT_ROLE] |= CF_ALLOW_PROTOCOL_PLUGIN;
  sql_command_flags[SQLCOM_IMPORT] |= CF_ALLOW_PROTOCOL_PLUGIN;
  sql_command_flags[SQLCOM_END] |= CF_ALLOW_PROTOCOL_PLUGIN;
  sql_command_flags[SQLCOM_CREATE_SRS] |= CF_ALLOW_PROTOCOL_PLUGIN;
  sql_command_flags[SQLCOM_DROP_SRS] |= CF_ALLOW_PROTOCOL_PLUGIN;

  /*
    Mark DDL statements which require that auto-commit mode to be temporarily
    turned off. See sqlcom_needs_autocommit_off() for more details.

    CREATE TABLE and DROP TABLE are not marked as such as they have special
    variants dealing with temporary tables which don't update data-dictionary
    at all and which should be allowed in the middle of transaction.
  */
  sql_command_flags[SQLCOM_CREATE_INDEX] |=
      CF_NEEDS_AUTOCOMMIT_OFF | CF_POTENTIAL_ATOMIC_DDL;
  sql_command_flags[SQLCOM_ALTER_TABLE] |=
      CF_NEEDS_AUTOCOMMIT_OFF | CF_POTENTIAL_ATOMIC_DDL;
  sql_command_flags[SQLCOM_TRUNCATE] |=
      CF_NEEDS_AUTOCOMMIT_OFF | CF_POTENTIAL_ATOMIC_DDL;
  sql_command_flags[SQLCOM_DROP_INDEX] |=
      CF_NEEDS_AUTOCOMMIT_OFF | CF_POTENTIAL_ATOMIC_DDL;
  sql_command_flags[SQLCOM_CREATE_DB] |=
      CF_NEEDS_AUTOCOMMIT_OFF | CF_POTENTIAL_ATOMIC_DDL;
  sql_command_flags[SQLCOM_DROP_DB] |=
      CF_NEEDS_AUTOCOMMIT_OFF | CF_POTENTIAL_ATOMIC_DDL;
  sql_command_flags[SQLCOM_ALTER_DB] |=
      CF_NEEDS_AUTOCOMMIT_OFF | CF_POTENTIAL_ATOMIC_DDL;
  sql_command_flags[SQLCOM_REPAIR] |= CF_NEEDS_AUTOCOMMIT_OFF;
  sql_command_flags[SQLCOM_OPTIMIZE] |= CF_NEEDS_AUTOCOMMIT_OFF;
  sql_command_flags[SQLCOM_RENAME_TABLE] |=
      CF_NEEDS_AUTOCOMMIT_OFF | CF_POTENTIAL_ATOMIC_DDL;
  sql_command_flags[SQLCOM_CREATE_VIEW] |=
      CF_NEEDS_AUTOCOMMIT_OFF | CF_POTENTIAL_ATOMIC_DDL;
  sql_command_flags[SQLCOM_DROP_VIEW] |=
      CF_NEEDS_AUTOCOMMIT_OFF | CF_POTENTIAL_ATOMIC_DDL;
  sql_command_flags[SQLCOM_ALTER_TABLESPACE] |=
      CF_NEEDS_AUTOCOMMIT_OFF | CF_POTENTIAL_ATOMIC_DDL;
  sql_command_flags[SQLCOM_CREATE_SPFUNCTION] |=
      CF_NEEDS_AUTOCOMMIT_OFF | CF_POTENTIAL_ATOMIC_DDL;
  sql_command_flags[SQLCOM_DROP_FUNCTION] |=
      CF_NEEDS_AUTOCOMMIT_OFF | CF_POTENTIAL_ATOMIC_DDL;
  sql_command_flags[SQLCOM_ALTER_FUNCTION] |=
      CF_NEEDS_AUTOCOMMIT_OFF | CF_POTENTIAL_ATOMIC_DDL;
  sql_command_flags[SQLCOM_CREATE_FUNCTION] |=
      CF_NEEDS_AUTOCOMMIT_OFF | CF_POTENTIAL_ATOMIC_DDL;
  sql_command_flags[SQLCOM_CREATE_PROCEDURE] |=
      CF_NEEDS_AUTOCOMMIT_OFF | CF_POTENTIAL_ATOMIC_DDL;
  sql_command_flags[SQLCOM_DROP_PROCEDURE] |=
      CF_NEEDS_AUTOCOMMIT_OFF | CF_POTENTIAL_ATOMIC_DDL;
  sql_command_flags[SQLCOM_ALTER_PROCEDURE] |=
      CF_NEEDS_AUTOCOMMIT_OFF | CF_POTENTIAL_ATOMIC_DDL;
  sql_command_flags[SQLCOM_CREATE_TRIGGER] |=
      CF_NEEDS_AUTOCOMMIT_OFF | CF_POTENTIAL_ATOMIC_DDL;
  sql_command_flags[SQLCOM_DROP_TRIGGER] |=
      CF_NEEDS_AUTOCOMMIT_OFF | CF_POTENTIAL_ATOMIC_DDL;
  sql_command_flags[SQLCOM_IMPORT] |=
      CF_NEEDS_AUTOCOMMIT_OFF | CF_POTENTIAL_ATOMIC_DDL;
  sql_command_flags[SQLCOM_INSTALL_PLUGIN] |= CF_NEEDS_AUTOCOMMIT_OFF;
  sql_command_flags[SQLCOM_UNINSTALL_PLUGIN] |= CF_NEEDS_AUTOCOMMIT_OFF;
  sql_command_flags[SQLCOM_CREATE_EVENT] |=
      CF_NEEDS_AUTOCOMMIT_OFF | CF_POTENTIAL_ATOMIC_DDL;
  sql_command_flags[SQLCOM_ALTER_EVENT] |=
      CF_NEEDS_AUTOCOMMIT_OFF | CF_POTENTIAL_ATOMIC_DDL;
  sql_command_flags[SQLCOM_DROP_EVENT] |=
      CF_NEEDS_AUTOCOMMIT_OFF | CF_POTENTIAL_ATOMIC_DDL;
  sql_command_flags[SQLCOM_CREATE_SRS] |=
      CF_NEEDS_AUTOCOMMIT_OFF | CF_POTENTIAL_ATOMIC_DDL;
  sql_command_flags[SQLCOM_DROP_SRS] |=
      CF_NEEDS_AUTOCOMMIT_OFF | CF_POTENTIAL_ATOMIC_DDL;

  /*
    Mark these statements as SHOW commands using INFORMATION_SCHEMA system
    views.
  */
  sql_command_flags[SQLCOM_SHOW_CHARSETS] |= CF_SHOW_USES_SYSTEM_VIEW;
  sql_command_flags[SQLCOM_SHOW_COLLATIONS] |= CF_SHOW_USES_SYSTEM_VIEW;
  sql_command_flags[SQLCOM_SHOW_DATABASES] |= CF_SHOW_USES_SYSTEM_VIEW;
  sql_command_flags[SQLCOM_SHOW_TABLES] |= CF_SHOW_USES_SYSTEM_VIEW;
  sql_command_flags[SQLCOM_SHOW_TABLE_STATUS] |= CF_SHOW_USES_SYSTEM_VIEW;
  sql_command_flags[SQLCOM_SHOW_FIELDS] |= CF_SHOW_USES_SYSTEM_VIEW;
  sql_command_flags[SQLCOM_SHOW_KEYS] |= CF_SHOW_USES_SYSTEM_VIEW;
  sql_command_flags[SQLCOM_SHOW_EVENTS] |= CF_SHOW_USES_SYSTEM_VIEW;
  sql_command_flags[SQLCOM_SHOW_TRIGGERS] |= CF_SHOW_USES_SYSTEM_VIEW;
  sql_command_flags[SQLCOM_SHOW_STATUS_PROC] |= CF_SHOW_USES_SYSTEM_VIEW;
  sql_command_flags[SQLCOM_SHOW_STATUS_FUNC] |= CF_SHOW_USES_SYSTEM_VIEW;

  /**
    Some statements doesn't if the ACL CACHE is disabled using the
    --skip-grant-tables server option.
  */
  sql_command_flags[SQLCOM_SET_ROLE] |= CF_REQUIRE_ACL_CACHE;
  sql_command_flags[SQLCOM_ALTER_USER_DEFAULT_ROLE] |= CF_REQUIRE_ACL_CACHE;
  sql_command_flags[SQLCOM_CREATE_ROLE] |= CF_REQUIRE_ACL_CACHE;
  sql_command_flags[SQLCOM_DROP_ROLE] |= CF_REQUIRE_ACL_CACHE;
  sql_command_flags[SQLCOM_GRANT_ROLE] |= CF_REQUIRE_ACL_CACHE;
  sql_command_flags[SQLCOM_ALTER_USER] |= CF_REQUIRE_ACL_CACHE;
  sql_command_flags[SQLCOM_GRANT] |= CF_REQUIRE_ACL_CACHE;
  sql_command_flags[SQLCOM_REVOKE] |= CF_REQUIRE_ACL_CACHE;
  sql_command_flags[SQLCOM_REVOKE_ALL] |= CF_REQUIRE_ACL_CACHE;
  sql_command_flags[SQLCOM_REVOKE_ROLE] |= CF_REQUIRE_ACL_CACHE;
  sql_command_flags[SQLCOM_CREATE_USER] |= CF_REQUIRE_ACL_CACHE;
  sql_command_flags[SQLCOM_DROP_USER] |= CF_REQUIRE_ACL_CACHE;
  sql_command_flags[SQLCOM_RENAME_USER] |= CF_REQUIRE_ACL_CACHE;
  sql_command_flags[SQLCOM_SHOW_GRANTS] |= CF_REQUIRE_ACL_CACHE;
  sql_command_flags[SQLCOM_SET_PASSWORD] |= CF_REQUIRE_ACL_CACHE;
}

bool sqlcom_can_generate_row_events(enum enum_sql_command command) {
  return (sql_command_flags[command] & CF_CAN_GENERATE_ROW_EVENTS);
}

bool is_update_query(enum enum_sql_command command) {
  assert(command >= 0 && command <= SQLCOM_END);
  return (sql_command_flags[command] & CF_CHANGES_DATA) != 0;
}

bool is_explainable_query(enum enum_sql_command command) {
  assert(command >= 0 && command <= SQLCOM_END);
  return (sql_command_flags[command] & CF_CAN_BE_EXPLAINED) != 0;
}

/**
  Check if a sql command is allowed to write to log tables.
  @param command The SQL command
  @return true if writing is allowed
*/
bool is_log_table_write_query(enum enum_sql_command command) {
  assert(command >= 0 && command <= SQLCOM_END);
  return (sql_command_flags[command] & CF_WRITE_LOGS_COMMAND) != 0;
}

/**
  Check if statement (typically DDL) needs auto-commit mode temporarily
  turned off.

  @note This is necessary to prevent InnoDB from automatically committing
        InnoDB transaction each time data-dictionary tables are closed
        after being updated.
*/
static bool sqlcom_needs_autocommit_off(const LEX *lex) {
  return (sql_command_flags[lex->sql_command] & CF_NEEDS_AUTOCOMMIT_OFF) ||
         (lex->sql_command == SQLCOM_CREATE_TABLE &&
          !(lex->create_info->options & HA_LEX_CREATE_TMP_TABLE)) ||
         (lex->sql_command == SQLCOM_DROP_TABLE && !lex->drop_temporary);
}

void execute_init_command(THD *thd, LEX_STRING *init_command,
                          mysql_rwlock_t *var_lock) {
  Protocol_classic *protocol = thd->get_protocol_classic();
  Vio *save_vio;
  ulong save_client_capabilities;
  COM_DATA com_data;

  mysql_rwlock_rdlock(var_lock);
  if (!init_command->length) {
    mysql_rwlock_unlock(var_lock);
    return;
  }

  /*
    copy the value under a lock, and release the lock.
    init_command has to be executed without a lock held,
    as it may try to change itself
  */
  size_t len = init_command->length;
  char *buf = thd->strmake(init_command->str, len);
  mysql_rwlock_unlock(var_lock);

#if defined(ENABLED_PROFILING)
  thd->profiling->start_new_query();
  thd->profiling->set_query_source(buf, len);
#endif

  /*
    Clear the DA in anticipation of possible failures in anticipation
    of possible command parsing failures.
  */
  thd->get_stmt_da()->reset_diagnostics_area();

  /* For per-query performance counters with log_slow_statement */
  struct System_status_var query_start_status;
  thd->clear_copy_status_var();
  if (opt_log_slow_extra) {
    thd->copy_status_var(&query_start_status);
  }

  THD_STAGE_INFO(thd, stage_execution_of_init_command);
  save_client_capabilities = protocol->get_client_capabilities();
  protocol->add_client_capability(CLIENT_MULTI_QUERIES);
  /*
    We do not prepare a COM_QUERY packet with query attributes
    since the init commands have nobody to supply query attributes.
  */
  protocol->remove_client_capability(CLIENT_QUERY_ATTRIBUTES);
  /*
    We don't need return result of execution to client side.
    To forbid this we should set thd->net.vio to 0.
  */
  save_vio = protocol->get_vio();
  protocol->set_vio(nullptr);
  if (!protocol->create_command(&com_data, COM_QUERY, (uchar *)buf, len))
    dispatch_command(thd, &com_data, COM_QUERY);
  protocol->set_client_capabilities(save_client_capabilities);
  protocol->set_vio(save_vio);

#if defined(ENABLED_PROFILING)
  thd->profiling->finish_current_query();
#endif
}

/* This works because items are allocated with (*THR_MALLOC)->Alloc() */

void free_items(Item *item) {
  Item *next;
  DBUG_TRACE;
  for (; item; item = next) {
    next = item->next_free;
    item->delete_self();
  }
}

/**
   This works because items are allocated with (*THR_MALLOC)->Alloc().
   @note The function also handles null pointers (empty list).
*/
void cleanup_items(Item *item) {
  DBUG_TRACE;
  for (; item; item = item->next_free) item->cleanup();
}

/**
  Bind Item fields to Field objects.

  @param first   Pointer to first item, follow "next" chain to visit all items
*/
void bind_fields(Item *first) {
  for (Item *item = first; item; item = item->next_free) item->bind_fields();
}

/**
  Read one command from connection and execute it (query or simple command).
  This function is called in loop from thread function.

  For profiling to work, it must never be called recursively.

  @retval
    0  success
  @retval
    1  request of thread shutdown (see dispatch_command() description)
*/

bool do_command(THD *thd) {
  bool return_value;
  int rc;
  NET *net = nullptr;
  enum enum_server_command command = COM_SLEEP;
  COM_DATA com_data;
  DBUG_TRACE;
  assert(thd->is_classic_protocol());

  /*
    indicator of uninitialized lex => normal flow of errors handling
    (see my_message_sql)
  */
  thd->lex->set_current_query_block(nullptr);

  /*
    XXX: this code is here only to clear possible errors of init_connect.
    Consider moving to prepare_new_connection_state() instead.
    That requires making sure the DA is cleared before non-parsing statements
    such as COM_QUIT.
  */
  thd->clear_error();  // Clear error message
  thd->get_stmt_da()->reset_diagnostics_area();

  /*
    This thread will do a blocking read from the client which
    will be interrupted when the next command is received from
    the client, the connection is closed or "net_wait_timeout"
    number of seconds has passed.
  */
  net = thd->get_protocol_classic()->get_net();
  my_net_set_read_timeout(net, thd->variables.net_wait_timeout);
  net_new_transaction(net);

  /*
    Synchronization point for testing of KILL_CONNECTION.
    This sync point can wait here, to simulate slow code execution
    between the last test of thd->killed and blocking in read().

    The goal of this test is to verify that a connection does not
    hang, if it is killed at this point of execution.
    (Bug#37780 - main.kill fails randomly)

    Note that the sync point wait itself will be terminated by a
    kill. In this case it consumes a condition broadcast, but does
    not change anything else. The consumed broadcast should not
    matter here, because the read/recv() below doesn't use it.
  */
  DEBUG_SYNC(thd, "before_do_command_net_read");

  /* For per-query performance counters with log_slow_statement */
  struct System_status_var query_start_status;
  thd->clear_copy_status_var();
  if (opt_log_slow_extra) {
    thd->copy_status_var(&query_start_status);
  }

  rc = thd->m_mem_cnt.reset();
  if (rc)
    thd->m_mem_cnt.set_thd_error_status();
  else {
    /*
      Because of networking layer callbacks in place,
      this call will maintain the following instrumentation:
      - IDLE events
      - SOCKET events
      - STATEMENT events
      - STAGE events
      when reading a new network packet.
      In particular, a new instrumented statement is started.
      See init_net_server_extension()
    */
    thd->m_server_idle = true;
    rc = thd->get_protocol()->get_command(&com_data, &command);
    thd->m_server_idle = false;
  }

  if (rc) {
#ifndef NDEBUG
    char desc[VIO_DESCRIPTION_SIZE];
    vio_description(net->vio, desc);
    DBUG_PRINT("info", ("Got error %d reading command from socket %s",
                        net->error, desc));
#endif  // NDEBUG
    /* Instrument this broken statement as "statement/com/error" */
    thd->m_statement_psi = MYSQL_REFINE_STATEMENT(
        thd->m_statement_psi, com_statement_info[COM_END].m_key);

    /* Check if we can continue without closing the connection */

    /* The error must be set. */
    assert(thd->is_error());
    thd->send_statement_status();

    /* Mark the statement completed. */
    MYSQL_END_STATEMENT(thd->m_statement_psi, thd->get_stmt_da());
    thd->m_statement_psi = nullptr;
    thd->m_digest = nullptr;

    if (rc < 0) {
      return_value = true;  // We have to close it.
      goto out;
    }
    net->error = NET_ERROR_UNSET;
    return_value = false;
    goto out;
  }

#ifndef NDEBUG
  char desc[VIO_DESCRIPTION_SIZE];
  vio_description(net->vio, desc);
  DBUG_PRINT("info", ("Command on %s = %d (%s)", desc, command,
                      Command_names::str_notranslate(command).c_str()));
#endif  // NDEBUG
  DBUG_PRINT("info", ("packet: '%*.s'; command: %d",
                      (int)thd->get_protocol_classic()->get_packet_length(),
                      thd->get_protocol_classic()->get_raw_packet(), command));
  if (thd->get_protocol_classic()->bad_packet)
    assert(0);  // Should be caught earlier

  // Reclaim some memory
  thd->get_protocol_classic()->get_output_packet()->shrink(
      thd->variables.net_buffer_length);
  /* Restore read timeout value */
  my_net_set_read_timeout(net, thd->variables.net_read_timeout);

  DEBUG_SYNC(thd, "before_command_dispatch");

  return_value = dispatch_command(thd, &com_data, command);
  thd->get_protocol_classic()->get_output_packet()->shrink(
      thd->variables.net_buffer_length);

out:
  /* The statement instrumentation must be closed in all cases. */
  assert(thd->m_digest == nullptr);
  assert(thd->m_statement_psi == nullptr);
  return return_value;
}

/**
  @brief Determine if an attempt to update a non-temporary table while the
    read-only option was enabled has been made.

  This is a helper function to mysql_execute_command.

  @note SQLCOM_UPDATE_MULTI is an exception and delt with elsewhere.

  @see mysql_execute_command
  @returns Status code
    @retval true The statement should be denied.
    @retval false The statement isn't updating any relevant tables.
*/
static bool deny_updates_if_read_only_option(THD *thd, Table_ref *all_tables) {
  DBUG_TRACE;

  if (!check_readonly(thd, false)) return false;

  LEX *lex = thd->lex;
  if (!(sql_command_flags[lex->sql_command] & CF_CHANGES_DATA)) return false;

  /* Multi update is an exception and is dealt with later. */
  if (lex->sql_command == SQLCOM_UPDATE_MULTI) return false;

  const bool create_temp_tables =
      (lex->sql_command == SQLCOM_CREATE_TABLE) &&
      (lex->create_info->options & HA_LEX_CREATE_TMP_TABLE);

  const bool create_real_tables =
      (lex->sql_command == SQLCOM_CREATE_TABLE) &&
      !(lex->create_info->options & HA_LEX_CREATE_TMP_TABLE);

  const bool drop_temp_tables =
      (lex->sql_command == SQLCOM_DROP_TABLE) && lex->drop_temporary;

  /* RENAME TABLES ignores shadowing temporary tables. */
  const bool rename_tables = (lex->sql_command == SQLCOM_RENAME_TABLE);

  const bool update_real_tables =
      ((create_real_tables || rename_tables ||
        some_non_temp_table_to_be_updated(thd, all_tables)) &&
       !(create_temp_tables || drop_temp_tables));

  const bool create_or_drop_databases =
      (lex->sql_command == SQLCOM_CREATE_DB) ||
      (lex->sql_command == SQLCOM_DROP_DB);

  if (update_real_tables || create_or_drop_databases) {
    /*
      An attempt was made to modify one or more non-temporary tables.
    */
    return true;
  }

  /* Assuming that only temporary tables are modified. */
  return false;
}

/**
  Check if a statement should be restarted in another storage engine,
  and restart the statement if needed.

  @param thd            the session
  @param parser_state   the parser state
  @param query_string   the query to reprepare and execute
  @param query_length   the length of the query
*/
static void check_secondary_engine_statement(THD *thd,
                                             Parser_state *parser_state,
                                             const char *query_string,
                                             size_t query_length) {
  bool use_secondary_engine = false;

  // Only restart the statement if a non-fatal error was raised.
  if (!thd->is_error() || thd->is_killed() || thd->is_fatal_error()) return;

  // Only SQL commands can be restarted with another storage engine.
  if (thd->lex->m_sql_cmd == nullptr) return;

  // The query cannot be restarted if it had started executing, since
  // it may have started sending results to the client.
  if (thd->lex->is_exec_completed()) return;

  // Decide which storage engine to use when retrying.
  switch (thd->secondary_engine_optimization()) {
    case Secondary_engine_optimization::PRIMARY_TENTATIVELY:
      // If a request to prepare for the secondary engine was
      // signalled, retry in the secondary engine.
      if (thd->get_stmt_da()->mysql_errno() != ER_PREPARE_FOR_SECONDARY_ENGINE)
        return;
      thd->set_secondary_engine_optimization(
          Secondary_engine_optimization::SECONDARY);
      use_secondary_engine = true;
      break;
    case Secondary_engine_optimization::SECONDARY:
      // If the query failed during offloading to a secondary engine,
      // retry in the primary engine. Don't retry if the failing query
      // was already using the primary storage engine.
      if (!thd->lex->m_sql_cmd->using_secondary_storage_engine()) return;
      thd->set_secondary_engine_optimization(
          Secondary_engine_optimization::PRIMARY_ONLY);
      break;
    default:
      return;
  }

  // Forget about the error raised in the previous attempt at preparing the
  // query.
  thd->clear_error();

  // Tell performance schema that the statement is restarted.
  MYSQL_END_STATEMENT(thd->m_statement_psi, thd->get_stmt_da());

  mysql_thread_set_secondary_engine(use_secondary_engine);

  thd->m_statement_psi = MYSQL_START_STATEMENT(
      &thd->m_statement_state, com_statement_info[thd->get_command()].m_key,
      thd->db().str, thd->db().length, thd->charset(), nullptr);

  mysql_statement_set_secondary_engine(thd->m_statement_psi,
                                       use_secondary_engine);

  DEBUG_SYNC(thd, "retry_secondary_engine");

  // Reset the statement digest state.
  thd->m_digest = &thd->m_digest_state;
  thd->m_digest->reset(thd->m_token_array, max_digest_length);

  // Reset the parser state.
  thd->set_query(query_string, query_length);
  parser_state->reset(query_string, query_length);

  // Disable the general log. The query was written to the general log in the
  // first attempt to execute it. No need to write it twice.
  const uint64_t saved_option_bits = thd->variables.option_bits;
  thd->variables.option_bits |= OPTION_LOG_OFF;

  // Restart the statement.
  dispatch_sql_command(thd, parser_state);

  // Restore the original option bits.
  thd->variables.option_bits = saved_option_bits;

  // Check if the restarted statement failed, and if so, if it needs
  // another restart/fallback to the primary storage engine.
  check_secondary_engine_statement(thd, parser_state, query_string,
                                   query_length);
}

/*Reference to the GR callback that receives incoming connections*/
static std::atomic<gr_incoming_connection_cb> com_incoming_gr_stream_cb;

void set_gr_incoming_connection(gr_incoming_connection_cb x) {
  com_incoming_gr_stream_cb.store(x);
}

gr_incoming_connection_cb get_gr_incoming_connection() {
  gr_incoming_connection_cb retval = nullptr;
  retval = com_incoming_gr_stream_cb.load();
  return retval;
}

void call_gr_incoming_connection_cb(THD *thd, int fd, SSL *ssl_ctx) {
  gr_incoming_connection_cb gr_connection_callback =
      get_gr_incoming_connection();

  if (gr_connection_callback) {
    gr_connection_callback(thd, fd, ssl_ctx);

    PSI_stage_info saved_stage;
    mysql_mutex_lock(&thd->LOCK_group_replication_connection_mutex);
    thd->ENTER_COND(&thd->COND_group_replication_connection_cond_var,
                    &thd->LOCK_group_replication_connection_mutex,
                    &stage_communication_delegation, &saved_stage);
    while (thd->is_killed() == THD::NOT_KILLED) {
      struct timespec abstime;
      set_timespec(&abstime, 1);
      mysql_cond_timedwait(&thd->COND_group_replication_connection_cond_var,
                           &thd->LOCK_group_replication_connection_mutex,
                           &abstime);
    }
    mysql_mutex_unlock(&thd->LOCK_group_replication_connection_mutex);
    thd->EXIT_COND(&saved_stage);
  }
}

/**
  Deep copy the name and value of named parameters into the THD memory.

  We need to do this since the packet bytes will go away during query
  processing.
  It doesn't need to be done for the unnamed ones since they're being
  copied by and into Item_param. So we don't want to duplicate this.
  @sa @ref Item_param

  @param thd the thread to copy the parameters to.
  @param parameters the values to copy
  @param count the number of parameters to copy
*/
static void copy_bind_parameter_values(THD *thd, PS_PARAM *parameters,
                                       unsigned long count) {
  thd->bind_parameter_values = parameters;
  thd->bind_parameter_values_count = count;
  unsigned long inx;
  PS_PARAM *par;
  for (inx = 0, par = thd->bind_parameter_values; inx < count; inx++, par++) {
    if (par->name_length && par->name) {
      void *newd = thd->alloc(par->name_length);
      memcpy(newd, par->name, par->name_length);
      par->name = reinterpret_cast<unsigned char *>(newd);
    }
    if (par->length && par->value) {
      void *newd = thd->alloc(par->length);
      memcpy(newd, par->value, par->length);
      par->value = reinterpret_cast<unsigned char *>(newd);
    }
  }
}

/**
  Perform one connection-level (COM_XXXX) command.

  @param thd             connection handle
  @param command         type of command to perform
  @param com_data        com_data union to store the generated command

  @todo
    set thd->lex->sql_command to SQLCOM_END here.
  @todo
    The following has to be changed to an 8 byte integer

  @retval
    0   ok
  @retval
    1   request of thread shutdown, i. e. if command is
        COM_QUIT
*/
bool dispatch_command(THD *thd, const COM_DATA *com_data,
                      enum enum_server_command command) {
  assert(thd->lex->m_IS_table_stats.is_valid() == false);
  assert(thd->lex->m_IS_tablespace_stats.is_valid() == false);
#ifndef NDEBUG
  auto tabstat_grd = create_scope_guard([&]() {
    assert(thd->lex->m_IS_table_stats.is_valid() == false);
    assert(thd->lex->m_IS_tablespace_stats.is_valid() == false);
  });
#endif /* NDEBUG */
  bool error = false;
  Global_THD_manager *thd_manager = Global_THD_manager::get_instance();
  DBUG_TRACE;
  DBUG_PRINT("info", ("command: %d", command));

  Sql_cmd_clone *clone_cmd = nullptr;

  /* SHOW PROFILE instrumentation, begin */
#if defined(ENABLED_PROFILING)
  thd->profiling->start_new_query();
#endif

  /* Performance Schema Interface instrumentation, begin */
  thd->m_statement_psi = MYSQL_REFINE_STATEMENT(
      thd->m_statement_psi, com_statement_info[command].m_key);

  thd->set_command(command);
  /*
    Commands which always take a long time are logged into
    the slow log only if opt_log_slow_admin_statements is set.
  */
  thd->enable_slow_log = true;
  thd->lex->sql_command = SQLCOM_END; /* to avoid confusing VIEW detectors */
  /*
    KILL QUERY may come after cleanup in mysql_execute_command(). Next query
    execution is interrupted due to this. So resetting THD::killed here.

    THD::killed value can not be KILL_TIMEOUT here as timer used for statement
    max execution time is disarmed in the cleanup stage of
    mysql_execute_command. KILL CONNECTION should terminate the connection.
    Hence resetting THD::killed only for KILL QUERY case here.
  */
  if (thd->killed == THD::KILL_QUERY) thd->killed = THD::NOT_KILLED;
  thd->set_time();
  if (is_time_t_valid_for_timestamp(thd->query_start_in_secs()) == false) {
    /*
      If the time has gone past end of epoch we need to shutdown the server. But
      there is possibility of getting invalid time value on some platforms.
      For example, gettimeofday() might return incorrect value on solaris
      platform. Hence validating the current time with 5 iterations before
      initiating the normal server shutdown process because of time getting
      past 2038.
    */
    const int max_tries = 5;
    LogErr(WARNING_LEVEL, ER_CONFIRMING_THE_FUTURE, max_tries);

    int tries = 0;
    while (++tries <= max_tries) {
      thd->set_time();
      if (is_time_t_valid_for_timestamp(thd->query_start_in_secs()) == true) {
        LogErr(WARNING_LEVEL, ER_BACK_IN_TIME, tries);
        break;
      }
      LogErr(WARNING_LEVEL, ER_FUTURE_DATE, tries);
    }
    if (tries > max_tries) {
      /*
        If the time has got past epoch, we need to shut this server down.
        We do this by making sure every command is a shutdown and we
        have enough privileges to shut the server down

        TODO: remove this when we have full 64 bit my_time_t support
      */
      LogErr(ERROR_LEVEL, ER_UNSUPPORTED_DATE);
      ulong master_access = thd->security_context()->master_access();
      thd->security_context()->set_master_access(master_access | SHUTDOWN_ACL);
      error = true;
      kill_mysql();
    }
  }
  thd->set_query_id(next_query_id());
  thd->reset_rewritten_query();
  thd_manager->inc_thread_running();

  if (!(server_command_flags[command] & CF_SKIP_QUESTIONS))
    thd->status_var.questions++;

  /**
    Clear the set of flags that are expected to be cleared at the
    beginning of each command.
  */
  thd->server_status &= ~SERVER_STATUS_CLEAR_SET;

  if (thd->get_protocol()->type() == Protocol::PROTOCOL_PLUGIN &&
      !(server_command_flags[command] & CF_ALLOW_PROTOCOL_PLUGIN)) {
    my_error(ER_PLUGGABLE_PROTOCOL_COMMAND_NOT_SUPPORTED, MYF(0));
    thd->killed = THD::KILL_CONNECTION;
    error = true;
    goto done;
  }

  /**
    Enforce password expiration for all RPC commands, except the
    following:

    COM_QUERY/COM_STMT_PREPARE and COM_STMT_EXECUTE do a more
    fine-grained check later.
    COM_STMT_CLOSE and COM_STMT_SEND_LONG_DATA don't return anything.
    COM_PING only discloses information that the server is running,
       and that's available through other means.
    COM_QUIT should work even for expired statements.
  */
  if (unlikely(thd->security_context()->password_expired() &&
               command != COM_QUERY && command != COM_STMT_CLOSE &&
               command != COM_STMT_SEND_LONG_DATA && command != COM_PING &&
               command != COM_QUIT && command != COM_STMT_PREPARE &&
               command != COM_STMT_EXECUTE)) {
    my_error(ER_MUST_CHANGE_PASSWORD, MYF(0));
    goto done;
  }

  if (mysql_audit_notify(thd, AUDIT_EVENT(MYSQL_AUDIT_COMMAND_START), command,
                         Command_names::str_global(command).c_str())) {
    goto done;
  }

  switch (command) {
    case COM_INIT_DB: {
      LEX_STRING tmp;
      thd->status_var.com_stat[SQLCOM_CHANGE_DB]++;
      thd->convert_string(&tmp, system_charset_info,
                          com_data->com_init_db.db_name,
                          com_data->com_init_db.length, thd->charset());

      LEX_CSTRING tmp_cstr = {tmp.str, tmp.length};
      if (!mysql_change_db(thd, tmp_cstr, false)) {
        query_logger.general_log_write(thd, command, thd->db().str,
                                       thd->db().length);
        my_ok(thd);
      }
      break;
    }
    case COM_REGISTER_SLAVE: {
      // TODO: access of protocol_classic should be removed
      if (!register_replica(thd, thd->get_protocol_classic()->get_raw_packet(),
                            thd->get_protocol_classic()->get_packet_length()))
        my_ok(thd);
      break;
    }
    case COM_RESET_CONNECTION: {
      thd->status_var.com_other++;
      thd->cleanup_connection();
      my_ok(thd);
      break;
    }
    case COM_CLONE: {
      thd->status_var.com_other++;

      /* Try loading clone plugin */
      clone_cmd = new (thd->mem_root) Sql_cmd_clone();

      if (clone_cmd && clone_cmd->load(thd)) {
        clone_cmd = nullptr;
      }

      thd->lex->m_sql_cmd = clone_cmd;
      thd->lex->sql_command = SQLCOM_CLONE;

      break;
    }
    case COM_SUBSCRIBE_GROUP_REPLICATION_STREAM: {
      Security_context *sctx = thd->security_context();
      if (!sctx->has_global_grant(STRING_WITH_LEN("GROUP_REPLICATION_STREAM"))
               .first) {
        my_error(ER_SPECIFIC_ACCESS_DENIED_ERROR, MYF(0), "");
        error = true;
        break;
      }

      if (!error && get_gr_incoming_connection() == nullptr) {
        my_error(ER_UNKNOWN_COM_ERROR, MYF(0));
        error = true;
        break;
      }

      my_ok(thd);

      break;
    }
    case COM_CHANGE_USER: {
      /*
        LOCK_thd_security_ctx protects the THD's security-context from
        inspection by SHOW PROCESSLIST while we're updating it. Nested
        acquiring of LOCK_thd_data is fine (see below).
      */
      MUTEX_LOCK(grd_secctx, &thd->LOCK_thd_security_ctx);

      int auth_rc;
      thd->status_var.com_other++;

      thd->cleanup_connection();
      USER_CONN *save_user_connect =
          const_cast<USER_CONN *>(thd->get_user_connect());
      LEX_CSTRING save_db = thd->db();
      Security_context save_security_ctx(*(thd->security_context()));

      auth_rc = acl_authenticate(thd, COM_CHANGE_USER);
      auth_rc |= mysql_audit_notify(
          thd, AUDIT_EVENT(MYSQL_AUDIT_CONNECTION_CHANGE_USER));
      if (auth_rc) {
        *thd->security_context() = save_security_ctx;
        thd->set_user_connect(save_user_connect);
        thd->reset_db(save_db);

        my_error(ER_ACCESS_DENIED_CHANGE_USER_ERROR, MYF(0),
                 thd->security_context()->user().str,
                 thd->security_context()->host_or_ip().str,
                 (thd->password ? ER_THD(thd, ER_YES) : ER_THD(thd, ER_NO)));
        thd->killed = THD::KILL_CONNECTION;
        error = true;
      } else {
#ifdef HAVE_PSI_THREAD_INTERFACE
        /* we've authenticated new user */
        PSI_THREAD_CALL(notify_session_change_user)(thd->get_psi());
#endif /* HAVE_PSI_THREAD_INTERFACE */

        if (save_user_connect) decrease_user_connections(save_user_connect);
        mysql_mutex_lock(&thd->LOCK_thd_data);
        my_free(const_cast<char *>(save_db.str));
        save_db = NULL_CSTR;
        mysql_mutex_unlock(&thd->LOCK_thd_data);
      }
      break;
    }
    case COM_STMT_EXECUTE: {
      /* Clear possible warnings from the previous command */
      thd->reset_for_next_command();

      Prepared_statement *stmt = nullptr;
      if (!mysql_stmt_precheck(thd, com_data, command, &stmt)) {
        PS_PARAM *parameters = com_data->com_stmt_execute.parameters;
        copy_bind_parameter_values(thd, parameters,
                                   com_data->com_stmt_execute.parameter_count);

        mysqld_stmt_execute(thd, stmt, com_data->com_stmt_execute.has_new_types,
                            com_data->com_stmt_execute.open_cursor, parameters);
        thd->bind_parameter_values = nullptr;
        thd->bind_parameter_values_count = 0;
      }
      break;
    }
    case COM_STMT_FETCH: {
      /* Clear possible warnings from the previous command */
      thd->reset_for_next_command();

      Prepared_statement *stmt = nullptr;
      if (!mysql_stmt_precheck(thd, com_data, command, &stmt))
        mysqld_stmt_fetch(thd, stmt, com_data->com_stmt_fetch.num_rows);

      break;
    }
    case COM_STMT_SEND_LONG_DATA: {
      Prepared_statement *stmt;
      thd->get_stmt_da()->disable_status();
      if (!mysql_stmt_precheck(thd, com_data, command, &stmt))
        mysql_stmt_get_longdata(thd, stmt,
                                com_data->com_stmt_send_long_data.param_number,
                                com_data->com_stmt_send_long_data.longdata,
                                com_data->com_stmt_send_long_data.length);
      break;
    }
    case COM_STMT_PREPARE: {
      /* Clear possible warnings from the previous command */
      thd->reset_for_next_command();
      Prepared_statement *stmt = nullptr;

      DBUG_EXECUTE_IF("parser_stmt_to_error_log", {
        LogErr(INFORMATION_LEVEL, ER_PARSER_TRACE,
               com_data->com_stmt_prepare.query);
      });
      DBUG_EXECUTE_IF("parser_stmt_to_error_log_with_system_prio", {
        LogErr(SYSTEM_LEVEL, ER_PARSER_TRACE, com_data->com_stmt_prepare.query);
      });

      if (!mysql_stmt_precheck(thd, com_data, command, &stmt))
        mysqld_stmt_prepare(thd, com_data->com_stmt_prepare.query,
                            com_data->com_stmt_prepare.length, stmt);
      break;
    }
    case COM_STMT_CLOSE: {
      Prepared_statement *stmt = nullptr;
      thd->get_stmt_da()->disable_status();
      if (!mysql_stmt_precheck(thd, com_data, command, &stmt))
        mysqld_stmt_close(thd, stmt);
      break;
    }
    case COM_STMT_RESET: {
      /* Clear possible warnings from the previous command */
      thd->reset_for_next_command();

      Prepared_statement *stmt = nullptr;
      if (!mysql_stmt_precheck(thd, com_data, command, &stmt))
        mysqld_stmt_reset(thd, stmt);
      break;
    }
    case COM_QUERY: {
      assert(thd->m_digest == nullptr);
      thd->m_digest = &thd->m_digest_state;
      thd->m_digest->reset(thd->m_token_array, max_digest_length);

      if (alloc_query(thd, com_data->com_query.query,
                      com_data->com_query.length))
        break;  // fatal error is set

      const char *packet_end = thd->query().str + thd->query().length;

      if (opt_general_log_raw)
        query_logger.general_log_write(thd, command, thd->query().str,
                                       thd->query().length);

      DBUG_PRINT("query", ("%-.4096s", thd->query().str));

#if defined(ENABLED_PROFILING)
      thd->profiling->set_query_source(thd->query().str, thd->query().length);
#endif

      const LEX_CSTRING orig_query = thd->query();

      Parser_state parser_state;
      if (parser_state.init(thd, thd->query().str, thd->query().length)) break;

      parser_state.m_input.m_has_digest = true;

      // we produce digest if it's not explicitly turned off
      // by setting maximum digest length to zero
      if (get_max_digest_length() != 0)
        parser_state.m_input.m_compute_digest = true;

      // Initially, prepare and optimize the statement for the primary
      // storage engine. If an eligible secondary storage engine is
      // found, the statement may be reprepared for the secondary
      // storage engine later.
      const auto saved_secondary_engine = thd->secondary_engine_optimization();
      thd->set_secondary_engine_optimization(
          Secondary_engine_optimization::PRIMARY_TENTATIVELY);

      copy_bind_parameter_values(thd, com_data->com_query.parameters,
                                 com_data->com_query.parameter_count);

      dispatch_sql_command(thd, &parser_state);

      // Check if the statement failed and needs to be restarted in
      // another storage engine.
      check_secondary_engine_statement(thd, &parser_state, orig_query.str,
                                       orig_query.length);

      thd->set_secondary_engine_optimization(saved_secondary_engine);

      DBUG_EXECUTE_IF("parser_stmt_to_error_log", {
        LogErr(INFORMATION_LEVEL, ER_PARSER_TRACE, thd->query().str);
      });
      DBUG_EXECUTE_IF("parser_stmt_to_error_log_with_system_prio", {
        LogErr(SYSTEM_LEVEL, ER_PARSER_TRACE, thd->query().str);
      });

      while (!thd->killed && (parser_state.m_lip.found_semicolon != nullptr) &&
             !thd->is_error()) {
        /*
          Multiple queries exits, execute them individually
        */
        const char *beginning_of_next_stmt = parser_state.m_lip.found_semicolon;

        /* Finalize server status flags after executing a statement. */
        thd->update_slow_query_status();
        thd->send_statement_status();

        const std::string &cn = Command_names::str_global(command);
        mysql_audit_notify(thd, AUDIT_EVENT(MYSQL_AUDIT_GENERAL_STATUS),
                           thd->get_stmt_da()->is_error()
                               ? thd->get_stmt_da()->mysql_errno()
                               : 0,
                           cn.c_str(), cn.length());

        size_t length =
            static_cast<size_t>(packet_end - beginning_of_next_stmt);

        log_slow_statement(thd);

        thd->reset_copy_status_var();

        /* Remove garbage at start of query */
        while (length > 0 &&
               my_isspace(thd->charset(), *beginning_of_next_stmt)) {
          beginning_of_next_stmt++;
          length--;
        }

        /* PSI end */
        MYSQL_END_STATEMENT(thd->m_statement_psi, thd->get_stmt_da());
        thd->m_statement_psi = nullptr;
        thd->m_digest = nullptr;

/* SHOW PROFILE end */
#if defined(ENABLED_PROFILING)
        thd->profiling->finish_current_query();
#endif

/* SHOW PROFILE begin */
#if defined(ENABLED_PROFILING)
        thd->profiling->start_new_query("continuing");
        thd->profiling->set_query_source(beginning_of_next_stmt, length);
#endif

        mysql_thread_set_secondary_engine(false);

        /* PSI begin */
        thd->m_digest = &thd->m_digest_state;
        thd->m_digest->reset(thd->m_token_array, max_digest_length);

        thd->m_statement_psi = MYSQL_START_STATEMENT(
            &thd->m_statement_state, com_statement_info[command].m_key,
            thd->db().str, thd->db().length, thd->charset(), nullptr);
        THD_STAGE_INFO(thd, stage_starting);

        thd->set_query(beginning_of_next_stmt, length);
        thd->set_query_id(next_query_id());
        /*
          Count each statement from the client.
        */
        thd->status_var.questions++;
        thd->set_time(); /* Reset the query start time. */
        parser_state.reset(beginning_of_next_stmt, length);
        thd->set_secondary_engine_optimization(
            Secondary_engine_optimization::PRIMARY_TENTATIVELY);
        /* TODO: set thd->lex->sql_command to SQLCOM_END here */
        dispatch_sql_command(thd, &parser_state);

        check_secondary_engine_statement(thd, &parser_state,
                                         beginning_of_next_stmt, length);

        thd->set_secondary_engine_optimization(saved_secondary_engine);
      }

      thd->bind_parameter_values = nullptr;
      thd->bind_parameter_values_count = 0;

      /* Need to set error to true for graceful shutdown */
      if ((thd->lex->sql_command == SQLCOM_SHUTDOWN) &&
          (thd->get_stmt_da()->is_ok()))
        error = true;

      DBUG_PRINT("info", ("query ready"));
      break;
    }
    case COM_FIELD_LIST:  // This isn't actually needed
    {
      char *fields;
      /* Locked closure of all tables */
      LEX_STRING table_name;
      LEX_STRING db;
      push_deprecated_warn(thd, "COM_FIELD_LIST",
                           "SHOW COLUMNS FROM statement");
      /*
        SHOW statements should not add the used tables to the list of tables
        used in a transaction.
      */
      MDL_savepoint mdl_savepoint = thd->mdl_context.mdl_savepoint();

      thd->status_var.com_stat[SQLCOM_SHOW_FIELDS]++;
      if (thd->copy_db_to(&db.str, &db.length)) break;
      thd->convert_string(&table_name, system_charset_info,
                          (char *)com_data->com_field_list.table_name,
                          com_data->com_field_list.table_name_length,
                          thd->charset());
      Ident_name_check ident_check_status =
          check_table_name(table_name.str, table_name.length);
      if (ident_check_status == Ident_name_check::WRONG) {
        /* this is OK due to convert_string() null-terminating the string */
        my_error(ER_WRONG_TABLE_NAME, MYF(0), table_name.str);
        break;
      } else if (ident_check_status == Ident_name_check::TOO_LONG) {
        my_error(ER_TOO_LONG_IDENT, MYF(0), table_name.str);
        break;
      }
      mysql_reset_thd_for_next_command(thd);
      lex_start(thd);
      /* Must be before we init the table list. */
      if (lower_case_table_names && !is_infoschema_db(db.str, db.length))
        table_name.length = my_casedn_str(files_charset_info, table_name.str);
      Table_ref table_list(db.str, db.length, table_name.str, table_name.length,
                           table_name.str, TL_READ);
      /*
        Init Table_ref members necessary when the undelrying
        table is view.
      */
      table_list.query_block = thd->lex->query_block;
      thd->lex->query_block->m_table_list.link_in_list(&table_list,
                                                       &table_list.next_local);
      thd->lex->add_to_query_tables(&table_list);

      if (is_infoschema_db(table_list.db, table_list.db_length)) {
        ST_SCHEMA_TABLE *schema_table =
            find_schema_table(thd, table_list.alias);
        if (schema_table) table_list.schema_table = schema_table;
      }

      if (!(fields =
                (char *)thd->memdup(com_data->com_field_list.query,
                                    com_data->com_field_list.query_length)))
        break;
      // Don't count end \0
      thd->set_query(fields, com_data->com_field_list.query_length - 1);
      query_logger.general_log_print(thd, command, "%s %s",
                                     table_list.table_name, fields);

      if (open_temporary_tables(thd, &table_list)) break;

      if (check_table_access(thd, SELECT_ACL, &table_list, true, UINT_MAX,
                             false))
        break;

      thd->lex->sql_command = SQLCOM_SHOW_FIELDS;
      // See comment in opt_trace_disable_if_no_security_context_access()
      Opt_trace_start ots(thd, &table_list, thd->lex->sql_command, nullptr,
                          nullptr, 0, nullptr, nullptr);

      mysqld_list_fields(thd, &table_list, fields);

      thd->lex->cleanup(true);
      /* No need to rollback statement transaction, it's not started. */
      assert(thd->get_transaction()->is_empty(Transaction_ctx::STMT));
      close_thread_tables(thd);
      thd->mdl_context.rollback_to_savepoint(mdl_savepoint);

      if (thd->transaction_rollback_request) {
        /*
          Transaction rollback was requested since MDL deadlock was
          discovered while trying to open tables. Rollback transaction
          in all storage engines including binary log and release all
          locks.
        */
        trans_rollback_implicit(thd);
        thd->mdl_context.release_transactional_locks();
      }

      thd->cleanup_after_query();
      thd->lex->destroy();
      break;
    }
    case COM_QUIT:
      /* Prevent results of the form, "n>0 rows sent, 0 bytes sent" */
      thd->set_sent_row_count(0);
      /* We don't calculate statistics for this command */
      query_logger.general_log_print(thd, command, NullS);
      // Don't give 'abort' message
      // TODO: access of protocol_classic should be removed
      if (thd->is_classic_protocol())
        thd->get_protocol_classic()->get_net()->error = NET_ERROR_UNSET;
      thd->get_stmt_da()->disable_status();  // Don't send anything back
      error = true;                          // End server
      break;
    case COM_BINLOG_DUMP_GTID:
      // TODO: access of protocol_classic should be removed
      error = com_binlog_dump_gtid(
          thd, (char *)thd->get_protocol_classic()->get_raw_packet(),
          thd->get_protocol_classic()->get_packet_length());
      break;
    case COM_BINLOG_DUMP:
      // TODO: access of protocol_classic should be removed
      error = com_binlog_dump(
          thd, (char *)thd->get_protocol_classic()->get_raw_packet(),
          thd->get_protocol_classic()->get_packet_length());
      break;
    case COM_REFRESH: {
      int not_used;
      push_deprecated_warn(thd, "COM_REFRESH", "FLUSH statement");
      /*
        Initialize thd->lex since it's used in many base functions, such as
        open_tables(). Otherwise, it remains uninitialized and may cause crash
        during execution of COM_REFRESH.
      */
      lex_start(thd);

      thd->status_var.com_stat[SQLCOM_FLUSH]++;
      ulong options = (ulong)com_data->com_refresh.options;
      if (trans_commit_implicit(thd)) break;
      thd->mdl_context.release_transactional_locks();
      if (check_global_access(thd, RELOAD_ACL)) break;
      query_logger.general_log_print(thd, command, NullS);
#ifndef NDEBUG
      bool debug_simulate = false;
      DBUG_EXECUTE_IF("simulate_detached_thread_refresh",
                      debug_simulate = true;);
      if (debug_simulate) {
        /*
          Simulate a reload without a attached thread session.
          Provides a environment similar to that of when the
          server receives a SIGHUP signal and reloads caches
          and flushes tables.
        */
        bool res;
        current_thd = nullptr;
        res = handle_reload_request(nullptr, options | REFRESH_FAST, nullptr,
                                    &not_used);
        current_thd = thd;
        if (res) break;
      } else
#endif
          if (handle_reload_request(thd, options, (Table_ref *)nullptr,
                                    &not_used))
        break;
      if (trans_commit_implicit(thd)) break;
      close_thread_tables(thd);
      thd->mdl_context.release_transactional_locks();
      thd->lex->destroy();
      my_ok(thd);
      break;
    }
    case COM_STATISTICS: {
      System_status_var current_global_status_var;
      ulong uptime;
      size_t length [[maybe_unused]];
      ulonglong queries_per_second1000;
      char buff[250];
      size_t buff_len = sizeof(buff);

      query_logger.general_log_print(thd, command, NullS);
      thd->status_var.com_stat[SQLCOM_SHOW_STATUS]++;
      mysql_mutex_lock(&LOCK_status);
      calc_sum_of_all_status(&current_global_status_var);
      mysql_mutex_unlock(&LOCK_status);
      if (!(uptime = (ulong)(thd->query_start_in_secs() - server_start_time)))
        queries_per_second1000 = 0;
      else
        queries_per_second1000 = thd->query_id * 1000LL / uptime;

      length = snprintf(buff, buff_len - 1,
                        "Uptime: %lu  Threads: %d  Questions: %lu  "
                        "Slow queries: %llu  Opens: %llu  Flush tables: %lu  "
                        "Open tables: %u  Queries per second avg: %u.%03u",
                        uptime, (int)thd_manager->get_thd_count(),
                        (ulong)thd->query_id,
                        current_global_status_var.long_query_count,
                        current_global_status_var.opened_tables,
                        refresh_version, table_cache_manager.cached_tables(),
                        (uint)(queries_per_second1000 / 1000),
                        (uint)(queries_per_second1000 % 1000));
      // TODO: access of protocol_classic should be removed.
      // should be rewritten using store functions
      if (thd->get_protocol_classic()->write(pointer_cast<const uchar *>(buff),
                                             length))
        break;
      if (thd->get_protocol()->flush()) break;
      thd->get_stmt_da()->disable_status();
      break;
    }
    case COM_PING:
      thd->status_var.com_other++;
      my_ok(thd);  // Tell client we are alive
      break;
    case COM_PROCESS_INFO:
      bool global_access;
      LEX_CSTRING db_saved;
      thd->status_var.com_stat[SQLCOM_SHOW_PROCESSLIST]++;
      push_deprecated_warn(thd, "COM_PROCESS_INFO",
                           "SHOW PROCESSLIST statement");
      global_access = (check_global_access(thd, PROCESS_ACL) == 0);
      if (!thd->security_context()->priv_user().str[0] && !global_access) break;
      query_logger.general_log_print(thd, command, NullS);
      db_saved = thd->db();

      DBUG_EXECUTE_IF("force_db_name_to_null", thd->reset_db(NULL_CSTR););

      mysqld_list_processes(
          thd, global_access ? NullS : thd->security_context()->priv_user().str,
          false, false);

      DBUG_EXECUTE_IF("force_db_name_to_null", thd->reset_db(db_saved););
      break;
    case COM_PROCESS_KILL: {
      push_deprecated_warn(thd, "COM_PROCESS_KILL",
                           "KILL CONNECTION/QUERY statement");
      if (thd_manager->get_thread_id() & (~0xfffffffful))
        my_error(ER_DATA_OUT_OF_RANGE, MYF(0), "thread_id", "mysql_kill()");
      else {
        thd->status_var.com_stat[SQLCOM_KILL]++;
        sql_kill(thd, com_data->com_kill.id, false);
      }
      break;
    }
    case COM_SET_OPTION: {
      thd->status_var.com_stat[SQLCOM_SET_OPTION]++;

      switch (com_data->com_set_option.opt_command) {
        case (int)MYSQL_OPTION_MULTI_STATEMENTS_ON:
          // TODO: access of protocol_classic should be removed
          thd->get_protocol_classic()->add_client_capability(
              CLIENT_MULTI_STATEMENTS);
          my_eof(thd);
          break;
        case (int)MYSQL_OPTION_MULTI_STATEMENTS_OFF:
          thd->get_protocol_classic()->remove_client_capability(
              CLIENT_MULTI_STATEMENTS);
          my_eof(thd);
          break;
        default:
          my_error(ER_UNKNOWN_COM_ERROR, MYF(0));
          break;
      }
      break;
    }
    case COM_DEBUG:
      thd->status_var.com_other++;
      if (check_global_access(thd, SUPER_ACL)) break; /* purecov: inspected */
      query_logger.general_log_print(thd, command, NullS);
      my_eof(thd);
#ifdef WITH_LOCK_ORDER
      LO_dump();
#endif /* WITH_LOCK_ORDER */
      break;
    case COM_SLEEP:
    case COM_CONNECT:         // Impossible here
    case COM_TIME:            // Impossible from client
    case COM_DELAYED_INSERT:  // INSERT DELAYED has been removed.
    case COM_END:
    default:
      my_error(ER_UNKNOWN_COM_ERROR, MYF(0));
      break;
  }

done:
  assert(thd->open_tables == nullptr ||
         (thd->locked_tables_mode == LTM_LOCK_TABLES));

  /* Finalize server status flags after executing a command. */
  thd->update_slow_query_status();
  if (thd->killed) thd->send_kill_message();
  thd->send_statement_status();

  /* After sending response, switch to clone protocol */
  if (clone_cmd != nullptr) {
    assert(command == COM_CLONE);
    error = clone_cmd->execute_server(thd);
  }

  if (command == COM_SUBSCRIBE_GROUP_REPLICATION_STREAM && !error) {
    call_gr_incoming_connection_cb(
        thd, thd->active_vio->mysql_socket.fd,
        thd->active_vio->ssl_arg ? static_cast<SSL *>(thd->active_vio->ssl_arg)
                                 : nullptr);
  }

  thd->rpl_thd_ctx.session_gtids_ctx().notify_after_response_packet(thd);

  if (!thd->is_error() && !thd->killed)
    mysql_audit_notify(thd, AUDIT_EVENT(MYSQL_AUDIT_GENERAL_RESULT), 0, nullptr,
                       0);

  const std::string &cn = Command_names::str_global(command);
  mysql_audit_notify(
      thd, AUDIT_EVENT(MYSQL_AUDIT_GENERAL_STATUS),
      thd->get_stmt_da()->is_error() ? thd->get_stmt_da()->mysql_errno() : 0,
      cn.c_str(), cn.length());

  /* command_end is informational only. The plugin cannot abort
     execution of the command at this point. */
  mysql_audit_notify(thd, AUDIT_EVENT(MYSQL_AUDIT_COMMAND_END), command,
                     cn.c_str());

  log_slow_statement(thd);

  THD_STAGE_INFO(thd, stage_cleaning_up);

  thd->reset_query();
  thd->set_command(COM_SLEEP);
  thd->set_proc_info(nullptr);
  thd->lex->sql_command = SQLCOM_END;

  DEBUG_SYNC(thd, "processlist_wait");
  /* Performance Schema Interface instrumentation, end */
  MYSQL_END_STATEMENT(thd->m_statement_psi, thd->get_stmt_da());
  thd->m_statement_psi = nullptr;
  thd->m_digest = nullptr;
  thd->reset_query_for_display();

  /* Prevent rewritten query from getting "stuck" in SHOW PROCESSLIST. */
  thd->reset_rewritten_query();

  thd_manager->dec_thread_running();

  /* Freeing the memroot will leave the THD::work_part_info invalid. */
  thd->work_part_info = nullptr;

  /*
    If we've allocated a lot of memory (compared to the default preallocation
    size = 8192; note that we don't actually preallocate anymore), free
    it so that one big query won't cause us to hold on to a lot of RAM forever.
    If not, keep the last block so that the next query will hopefully be able to
    run without allocating memory from the OS.

    The factor 5 is pretty much arbitrary, but ends up allowing three
    allocations (1 + 1.5 + 1.5²) under the current allocation policy.
  */
  constexpr size_t kPreallocSz = 40960;
  if (thd->mem_root->allocated_size() < kPreallocSz)
    thd->mem_root->ClearForReuse();
  else
    thd->mem_root->Clear();

    /* SHOW PROFILE instrumentation, end */
#if defined(ENABLED_PROFILING)
  thd->profiling->finish_current_query();
#endif

  return error;
}

/**
  Shutdown the mysqld server.

  @param  thd        Thread (session) context.
  @param  level      Shutdown level.

  @retval
    true                 success
  @retval
    false                When user has insufficient privilege or unsupported
  shutdown level

*/

bool shutdown(THD *thd, enum mysql_enum_shutdown_level level) {
  DBUG_TRACE;
  bool res = false;
  thd->lex->no_write_to_binlog = true;

  if (check_global_access(thd, SHUTDOWN_ACL))
    goto error; /* purecov: inspected */

  if (level == SHUTDOWN_DEFAULT)
    level = SHUTDOWN_WAIT_ALL_BUFFERS;  // soon default will be configurable
  else if (level != SHUTDOWN_WAIT_ALL_BUFFERS) {
    my_error(ER_NOT_SUPPORTED_YET, MYF(0), "this shutdown level");
    goto error;
    ;
  }

  my_ok(thd);

  LogErr(SYSTEM_LEVEL, ER_SERVER_SHUTDOWN_INFO,
         thd->security_context()->user().str, server_version,
         MYSQL_COMPILATION_COMMENT_SERVER);

  DBUG_PRINT("quit", ("Got shutdown command for level %u", level));
  query_logger.general_log_print(thd, COM_QUERY, NullS);
  kill_mysql();
  res = true;

error:
  return res;
}

/**
  Create a Table_ref object for an INFORMATION_SCHEMA table.

    This function is used in the parser to convert a SHOW or DESCRIBE
    table_name command to a SELECT from INFORMATION_SCHEMA.
    It prepares a Query_block and a Table_ref object to represent the
    given command as a SELECT parse tree.

  @param thd              thread handle
  @param lex              current lex
  @param table_ident      table alias if it's used
  @param schema_table_idx the type of the INFORMATION_SCHEMA table to be
                          created

  @note
    Due to the way this function works with memory and LEX it cannot
    be used outside the parser (parse tree transformations outside
    the parser break PS and SP).

  @retval
    0                 success
  @retval
    1                 out of memory or SHOW commands are not allowed
                      in this version of the server.
*/

int prepare_schema_table(THD *thd, LEX *lex, Table_ident *table_ident,
                         enum enum_schema_tables schema_table_idx) {
  Query_block *schema_query_block = nullptr;
  DBUG_TRACE;

  switch (schema_table_idx) {
    case SCH_TMP_TABLE_COLUMNS:
    case SCH_TMP_TABLE_KEYS: {
      assert(table_ident);
      Table_ref **query_tables_last = lex->query_tables_last;
      if ((schema_query_block = lex->new_empty_query_block()) == nullptr)
        return 1; /* purecov: inspected */
      if (!schema_query_block->add_table_to_list(thd, table_ident, nullptr, 0,
                                                 TL_READ, MDL_SHARED_READ))
        return 1;
      lex->query_tables_last = query_tables_last;
      break;
    }
    case SCH_PROFILES:
      /*
        Mark this current profiling record to be discarded.  We don't
        wish to have SHOW commands show up in profiling->
      */
#if defined(ENABLED_PROFILING)
      thd->profiling->discard_current_query();
#endif
      break;
    case SCH_OPTIMIZER_TRACE:
    case SCH_OPEN_TABLES:
    case SCH_ENGINES:
    case SCH_USER_PRIVILEGES:
    case SCH_SCHEMA_PRIVILEGES:
    case SCH_TABLE_PRIVILEGES:
    case SCH_COLUMN_PRIVILEGES:
    default:
      break;
  }

  Query_block *query_block = lex->current_query_block();
  if (make_schema_query_block(thd, query_block, schema_table_idx)) {
    return 1;
  }
  Table_ref *table_list = query_block->get_table_list();
  table_list->schema_query_block = schema_query_block;
  table_list->schema_table_reformed = true;
  return 0;
}

/**
  Read query from packet and store in thd->query.
  Used in COM_QUERY and COM_STMT_PREPARE.

    Sets the following THD variables:
  - query
  - query_length

  @retval
    false ok
  @retval
    true  error;  In this case thd->fatal_error is set
*/

bool alloc_query(THD *thd, const char *packet, size_t packet_length) {
  DBUG_TRACE;
  /* Remove garbage at start and end of query */
  while (packet_length > 0 && my_isspace(thd->charset(), packet[0])) {
    packet++;
    packet_length--;
  }
  const char *pos = packet + packet_length;  // Point at end null
  while (packet_length > 0 &&
         (pos[-1] == ';' || my_isspace(thd->charset(), pos[-1]))) {
    pos--;
    packet_length--;
  }

  char *query = static_cast<char *>(thd->alloc(packet_length + 1));
  if (!query) return true;
  memcpy(query, packet, packet_length);
  query[packet_length] = '\0';

  thd->set_query(query, packet_length);
  DBUG_PRINT("thd_query", ("thd->thread_id():%u thd:%p query:%s",
                           thd->thread_id(), thd, query));
  return false;
}

static bool sp_process_definer(THD *thd) {
  DBUG_TRACE;

  LEX *lex = thd->lex;

  /*
    If the definer is not specified, this means that CREATE-statement missed
    DEFINER-clause. DEFINER-clause can be missed in two cases:

      - The user submitted a statement w/o the clause. This is a normal
        case, we should assign CURRENT_USER as definer.

      - Our slave received an updated from the master, that does not
        replicate definer for stored routines. We should also assign
        CURRENT_USER as definer here, but also we should mark this routine
        as NON-SUID. This is essential for the sake of backward
        compatibility.

        The problem is the slave thread is running under "special" user (@),
        that actually does not exist. In the older versions we do not fail
        execution of a stored routine if its definer does not exist and
        continue the execution under the authorization of the invoker
        (BUG#13198). And now if we try to switch to slave-current-user (@),
        we will fail.

        Actually, this leads to the inconsistent state of master and
        slave (different definers, different SUID behaviour), but it seems,
        this is the best we can do.
  */

  if (!lex->definer) {
    Prepared_stmt_arena_holder ps_arena_holder(thd);

    lex->definer = create_default_definer(thd);

    /* Error has been already reported. */
    if (lex->definer == nullptr) return true;

    if (thd->slave_thread && lex->sphead)
      lex->sphead->m_chistics->suid = SP_IS_NOT_SUID;
  } else {
    /*
      If the specified definer differs from the current user, we
      should check that the current user has a set_user_id privilege
      (in order to create a stored routine under another user one must
       have a set_user_id privilege).
    */
    Security_context *sctx = thd->security_context();
    if ((strcmp(lex->definer->user.str,
                thd->security_context()->priv_user().str) ||
         my_strcasecmp(system_charset_info, lex->definer->host.str,
                       thd->security_context()->priv_host().str))) {
      if (!(sctx->check_access(SUPER_ACL) ||
            sctx->has_global_grant(STRING_WITH_LEN("SET_USER_ID")).first)) {
        my_error(ER_SPECIFIC_ACCESS_DENIED_ERROR, MYF(0),
                 "SUPER or SET_USER_ID");
        return true;
      }
      if (sctx->can_operate_with({lex->definer}, consts::system_user))
        return true;
    }
  }

  /* Check that the specified definer exists. Emit a warning if not. */

  if (!is_acl_user(thd, lex->definer->host.str, lex->definer->user.str)) {
    push_warning_printf(thd, Sql_condition::SL_NOTE, ER_NO_SUCH_USER,
                        ER_THD(thd, ER_NO_SUCH_USER), lex->definer->user.str,
                        lex->definer->host.str);
  }

  return false;
}

/**
  Auxiliary call that opens and locks tables for LOCK TABLES statement
  and initializes the list of locked tables.

  @param thd     Thread context.
  @param tables  List of tables to be locked.

  @return false in case of success, true in case of error.
*/

static bool lock_tables_open_and_lock_tables(THD *thd, Table_ref *tables) {
  Lock_tables_prelocking_strategy lock_tables_prelocking_strategy;
  MDL_deadlock_and_lock_abort_error_handler deadlock_handler;
  MDL_savepoint mdl_savepoint = thd->mdl_context.mdl_savepoint();
  uint counter;
  Table_ref *table;

  thd->in_lock_tables = true;

retry:

  if (open_tables(thd, &tables, &counter, 0, &lock_tables_prelocking_strategy))
    goto err;

  deadlock_handler.init();
  thd->push_internal_handler(&deadlock_handler);

  for (table = tables; table; table = table->next_global) {
    if (!table->is_placeholder()) {
      if (table->table->s->tmp_table) {
        /*
          We allow to change temporary tables even if they were locked for read
          by LOCK TABLES. To avoid a discrepancy between lock acquired at LOCK
          TABLES time and by the statement which is later executed under LOCK
          TABLES we ensure that for temporary tables we always request a write
          lock (such discrepancy can cause problems for the storage engine).
          We don't set Table_ref::lock_type in this case as this might
          result in extra warnings from THD::decide_logging_format() even though
          binary logging is totally irrelevant for LOCK TABLES.
        */
        table->table->reginfo.lock_type = TL_WRITE;
      } else if (table->lock_descriptor().type == TL_READ &&
                 !table->prelocking_placeholder &&
                 table->table->file->ha_table_flags() & HA_NO_READ_LOCAL_LOCK) {
        /*
          In case when LOCK TABLE ... READ LOCAL was issued for table with
          storage engine which doesn't support READ LOCAL option and doesn't
          use THR_LOCK locks we need to upgrade weak SR metadata lock acquired
          in open_tables() to stronger SRO metadata lock.
          This is not needed for tables used through stored routines or
          triggers as we always acquire SRO (or even stronger SNRW) metadata
          lock for them.
        */
        bool result = thd->mdl_context.upgrade_shared_lock(
            table->table->mdl_ticket, MDL_SHARED_READ_ONLY,
            thd->variables.lock_wait_timeout);

        if (deadlock_handler.need_reopen()) {
          /*
            Deadlock occurred during upgrade of metadata lock.
            Let us restart acquiring and opening tables for LOCK TABLES.
          */
          thd->pop_internal_handler();
          close_tables_for_reopen(thd, &tables, mdl_savepoint);
          if (open_temporary_tables(thd, tables)) goto err;
          goto retry;
        }

        if (result) {
          thd->pop_internal_handler();
          goto err;
        }
      }
    }
  }

  thd->pop_internal_handler();

  if (lock_tables(thd, tables, counter, 0) ||
      thd->locked_tables_list.init_locked_tables(thd))
    goto err;

  thd->in_lock_tables = false;

  return false;

err:
  thd->in_lock_tables = false;

  trans_rollback_stmt(thd);
  /*
    Need to end the current transaction, so the storage engine (InnoDB)
    can free its locks if LOCK TABLES locked some tables before finding
    that it can't lock a table in its list
  */
  trans_rollback(thd);
  /* Close tables and release metadata locks. */
  close_thread_tables(thd);
  assert(!thd->locked_tables_mode);
  thd->mdl_context.release_transactional_locks();
  return true;
}

/**
  This is a wrapper for MYSQL_BIN_LOG::gtid_end_transaction. For normal
  statements, the function gtid_end_transaction is called in the commit
  handler. However, if the statement is filtered out or not written to
  the binary log, the commit handler is not invoked. Therefore, this
  wrapper calls gtid_end_transaction in case the current statement is
  committing but was not written to the binary log.
  (The function gtid_end_transaction ensures that gtid-related
  end-of-transaction operations are performed; this includes
  generating an empty transaction and calling
  Gtid_state::update_gtids_impl.)

  @param thd Thread (session) context.
*/

static inline void binlog_gtid_end_transaction(THD *thd) {
  DBUG_TRACE;

  /*
    This performs end-of-transaction actions needed by GTIDs:
    in particular, it generates an empty transaction if
    needed (e.g., if the statement was filtered out).

    It is executed at the end of an implicitly or explicitly
    committing statement.

    In addition, it is executed after CREATE TEMPORARY TABLE
    or DROP TEMPORARY TABLE when they occur outside
    transactional context.  When enforce_gtid_consistency is
    enabled, these statements cannot occur in transactional
    context, and then they behave exactly as implicitly
    committing: they are written to the binary log
    immediately, not wrapped in BEGIN/COMMIT, and cannot be
    rolled back. However, they do not count as implicitly
    committing according to stmt_causes_implicit_commit(), so
    we need to add special cases in the condition below. Hence
    the clauses for SQLCOM_CREATE_TABLE and SQLCOM_DROP_TABLE.

    If enforce_gtid_consistency=off, CREATE TEMPORARY TABLE
    and DROP TEMPORARY TABLE can occur in the middle of a
    transaction.  Then they do not behave as DDL; they are
    written to the binary log inside BEGIN/COMMIT.

    (For base tables, SQLCOM_[CREATE|DROP]_TABLE match both
    the stmt_causes_implicit_commit(...) clause and the
    thd->lex->sql_command == SQLCOM_* clause; for temporary
    tables they match only thd->lex->sql_command == SQLCOM_*.)
  */
  if (thd->lex->sql_command == SQLCOM_COMMIT ||
      thd->lex->sql_command == SQLCOM_XA_PREPARE ||
      thd->lex->sql_command == SQLCOM_XA_COMMIT ||
      thd->lex->sql_command == SQLCOM_XA_ROLLBACK ||
      stmt_causes_implicit_commit(thd, CF_IMPLICIT_COMMIT_END) ||
      ((thd->lex->sql_command == SQLCOM_CREATE_TABLE ||
        thd->lex->sql_command == SQLCOM_DROP_TABLE) &&
       !thd->in_multi_stmt_transaction_mode()))
    (void)mysql_bin_log.gtid_end_transaction(thd);
}

/**
  Execute command saved in thd and lex->sql_command.

  @param thd                       Thread handle
  @param first_level               whether invocation of the
  mysql_execute_command() is a top level query or sub query. At the highest
  level, first_level value is true. Stored procedures can execute sub queries.
  In such cases first_level (recursive mysql_execute_command() call) will be
  false.

  @todo this is workaround. right way will be move invalidating in
    the unlock procedure.
  @todo use check_change_password()

  @retval false       OK
  @retval true        Error
*/

int mysql_execute_command(THD *thd, bool first_level) {
  int res = false;
  LEX *const lex = thd->lex;
  /* first Query_block (have special meaning for many of non-SELECTcommands) */
  Query_block *const query_block = lex->query_block;
  /* first table of first Query_block */
  Table_ref *const first_table = query_block->get_table_list();
  /* list of all tables in query */
  Table_ref *all_tables;
  // keep GTID violation state in order to roll it back on statement failure
  bool gtid_consistency_violation_state = thd->has_gtid_consistency_violation;
  assert(query_block->master_query_expression() == lex->unit);
  DBUG_TRACE;
  /* EXPLAIN OTHER isn't explainable command, but can have describe flag. */
  assert(!lex->is_explain() || is_explainable_query(lex->sql_command) ||
         lex->sql_command == SQLCOM_EXPLAIN_OTHER);

  assert(!thd->m_transactional_ddl.inited() ||
         thd->in_active_multi_stmt_transaction());

  bool early_error_on_rep_command{false};

  CONDITIONAL_SYNC_POINT_FOR_TIMESTAMP("before_execute_command");

  /*
    If there is a CREATE TABLE...START TRANSACTION command which
    is not yet committed or rollbacked, then we should allow only
    BINLOG INSERT, COMMIT or ROLLBACK command.
    TODO: Should we really check name of table when we cable BINLOG INSERT ?
  */
  if (thd->m_transactional_ddl.inited() && lex->sql_command != SQLCOM_COMMIT &&
      lex->sql_command != SQLCOM_ROLLBACK &&
      lex->sql_command != SQLCOM_BINLOG_BASE64_EVENT) {
    my_error(ER_STATEMENT_NOT_ALLOWED_AFTER_START_TRANSACTION, MYF(0));
    binlog_gtid_end_transaction(thd);
    return 1;
  }

  thd->work_part_info = nullptr;

  if (thd->optimizer_switch_flag(OPTIMIZER_SWITCH_SUBQUERY_TO_DERIVED))
    lex->add_statement_options(OPTION_NO_CONST_TABLES);

  /*
    Each statement or replication event which might produce deadlock
    should handle transaction rollback on its own. So by the start of
    the next statement transaction rollback request should be fulfilled
    already.
  */
  assert(!thd->transaction_rollback_request || thd->in_sub_stmt);
  /*
    In many cases first table of main Query_block have special meaning =>
    check that it is first table in global list and relink it first in
    queries_tables list if it is necessary (we need such relinking only
    for queries with subqueries in select list, in this case tables of
    subqueries will go to global list first)

    all_tables will differ from first_table only if most upper Query_block
    do not contain tables.

    Because of above in place where should be at least one table in most
    outer Query_block we have following check:
    assert(first_table == all_tables);
    assert(first_table == all_tables && first_table != 0);
  */
  lex->first_lists_tables_same();
  /* should be assigned after making first tables same */
  all_tables = lex->query_tables;
  /* set context for commands which do not use setup_tables */
  query_block->context.resolve_in_table_list_only(
      query_block->get_table_list());

  thd->get_stmt_da()->reset_diagnostics_area();
  if ((thd->lex->keep_diagnostics != DA_KEEP_PARSE_ERROR) &&
      (thd->lex->keep_diagnostics != DA_KEEP_DIAGNOSTICS)) {
    /*
      No parse errors, and it's not a diagnostic statement:
      remove the sql conditions from the DA!
      For diagnostic statements we need to keep the conditions
      around so we can inspec them.
    */
    thd->get_stmt_da()->reset_condition_info(thd);
  }

  if (thd->resource_group_ctx()->m_warn != 0) {
    auto res_grp_name = thd->resource_group_ctx()->m_switch_resource_group_str;
    switch (thd->resource_group_ctx()->m_warn) {
      case WARN_RESOURCE_GROUP_UNSUPPORTED: {
        auto res_grp_mgr = resourcegroups::Resource_group_mgr::instance();
        push_warning_printf(thd, Sql_condition::SL_WARNING,
                            ER_FEATURE_UNSUPPORTED,
                            ER_THD(thd, ER_FEATURE_UNSUPPORTED),
                            "Resource groups", res_grp_mgr->unsupport_reason());
        break;
      }
      case WARN_RESOURCE_GROUP_UNSUPPORTED_HINT:
        push_warning_printf(thd, Sql_condition::SL_WARNING,
                            ER_WARN_UNSUPPORTED_HINT,
                            ER_THD(thd, ER_WARN_UNSUPPORTED_HINT),
                            "Subquery or Stored procedure or Trigger");
        break;
      case WARN_RESOURCE_GROUP_TYPE_MISMATCH: {
        ulonglong pfs_thread_id = 0;
        /*
          Resource group is unsupported with DISABLE_PSI_THREAD.
          The below #ifdef is required for compilation when DISABLE_PSI_THREAD
          is enabled.
        */
#ifdef HAVE_PSI_THREAD_INTERFACE
        pfs_thread_id = PSI_THREAD_CALL(get_current_thread_internal_id)();
#endif  // HAVE_PSI_THREAD_INTERFACE
        push_warning_printf(thd, Sql_condition::SL_WARNING,
                            ER_RESOURCE_GROUP_BIND_FAILED,
                            ER_THD(thd, ER_RESOURCE_GROUP_BIND_FAILED),
                            res_grp_name, pfs_thread_id,
                            "System resource group can't be bound"
                            " with a session thread");
        break;
      }
      case WARN_RESOURCE_GROUP_NOT_EXISTS:
        push_warning_printf(
            thd, Sql_condition::SL_WARNING, ER_RESOURCE_GROUP_NOT_EXISTS,
            ER_THD(thd, ER_RESOURCE_GROUP_NOT_EXISTS), res_grp_name);
        break;
      case WARN_RESOURCE_GROUP_ACCESS_DENIED:
        push_warning_printf(thd, Sql_condition::SL_WARNING,
                            ER_SPECIFIC_ACCESS_DENIED_ERROR,
                            ER_THD(thd, ER_SPECIFIC_ACCESS_DENIED_ERROR),
                            "SUPER OR RESOURCE_GROUP_ADMIN OR "
                            "RESOURCE_GROUP_USER");
    }
    thd->resource_group_ctx()->m_warn = 0;
    res_grp_name[0] = '\0';
  }

  if (unlikely(thd->get_protocol()->has_client_capability(CLIENT_NO_SCHEMA))) {
    push_warning(thd, ER_WARN_DEPRECATED_CLIENT_NO_SCHEMA_OPTION);
  }

  if (unlikely(thd->slave_thread)) {
    if (!check_database_filters(thd, thd->db().str, lex->sql_command)) {
      binlog_gtid_end_transaction(thd);
      return 0;
    }

    if (lex->sql_command == SQLCOM_DROP_TRIGGER) {
      /*
        When dropping a trigger, we need to load its table name
        before checking slave filter rules.
      */
      Table_ref *trigger_table = nullptr;
      (void)get_table_for_trigger(thd, lex->spname->m_db, lex->spname->m_name,
                                  true, &trigger_table);
      if (trigger_table != nullptr) {
        lex->add_to_query_tables(trigger_table);
        all_tables = trigger_table;
      } else {
        /*
          If table name cannot be loaded,
          it means the trigger does not exists possibly because
          CREATE TRIGGER was previously skipped for this trigger
          according to slave filtering rules.
          Returning success without producing any errors in this case.
        */
        binlog_gtid_end_transaction(thd);
        return 0;
      }

      // force searching in slave.cc:tables_ok()
      all_tables->updating = true;
    }

    /*
      For fix of BUG#37051, the master stores the table map for update
      in the Query_log_event, and the value is assigned to
      thd->table_map_for_update before executing the update
      query.

      If thd->table_map_for_update is set, then we are
      replicating from a new master, we can use this value to apply
      filter rules without opening all the tables. However If
      thd->table_map_for_update is not set, then we are
      replicating from an old master, so we just skip this and
      continue with the old method. And of course, the bug would still
      exist for old masters.
    */
    if (lex->sql_command == SQLCOM_UPDATE_MULTI && thd->table_map_for_update) {
      table_map table_map_for_update = thd->table_map_for_update;
      uint nr = 0;
      Table_ref *table;
      for (table = all_tables; table; table = table->next_global, nr++) {
        if (table_map_for_update & ((table_map)1 << nr))
          table->updating = true;
        else
          table->updating = false;
      }

      if (all_tables_not_ok(thd, all_tables)) {
        /* we warn the slave SQL thread */
        my_error(ER_SLAVE_IGNORED_TABLE, MYF(0));
        binlog_gtid_end_transaction(thd);
        return 0;
      }

      for (table = all_tables; table; table = table->next_global)
        table->updating = true;
    }

    /*
      Check if statement should be skipped because of slave filtering
      rules

      Exceptions are:
      - UPDATE MULTI: For this statement, we want to check the filtering
        rules later in the code
      - SET: we always execute it (Not that many SET commands exists in
        the binary log anyway -- only 4.1 masters write SET statements,
        in 5.0 there are no SET statements in the binary log)
      - DROP TEMPORARY TABLE IF EXISTS: we always execute it (otherwise we
        have stale files on slave caused by exclusion of one tmp table).
    */
    if (!(lex->sql_command == SQLCOM_UPDATE_MULTI) &&
        !(lex->sql_command == SQLCOM_SET_OPTION) &&
        !(lex->sql_command == SQLCOM_DROP_TABLE && lex->drop_temporary &&
          lex->drop_if_exists) &&
        all_tables_not_ok(thd, all_tables)) {
      /* we warn the slave SQL thread */
      my_error(ER_SLAVE_IGNORED_TABLE, MYF(0));
      binlog_gtid_end_transaction(thd);
      return 0;
    }
    /*
       Execute deferred events first
    */
    if (slave_execute_deferred_events(thd)) return -1;

    int ret = launch_hook_trans_begin(thd, all_tables);
    if (ret) {
      my_error(ret, MYF(0));
      return -1;
    }

  } else {
    int ret = launch_hook_trans_begin(thd, all_tables);
    if (ret) {
      my_error(ret, MYF(0));
      return -1;
    }

    /*
      When option readonly is set deny operations which change non-temporary
      tables. Except for the replication thread and the 'super' users.
    */
    if (deny_updates_if_read_only_option(thd, all_tables)) {
      err_readonly(thd);
      return -1;
    }
  } /* endif unlikely slave */

  thd->status_var.com_stat[lex->sql_command]++;

  Opt_trace_start ots(thd, all_tables, lex->sql_command, &lex->var_list,
                      thd->query().str, thd->query().length, nullptr,
                      thd->variables.character_set_client);

  Opt_trace_object trace_command(&thd->opt_trace);
  Opt_trace_array trace_command_steps(&thd->opt_trace, "steps");

  if (lex->m_sql_cmd && lex->m_sql_cmd->owner())
    lex->m_sql_cmd->owner()->trace_parameter_types(thd);

  assert(thd->get_transaction()->cannot_safely_rollback(
             Transaction_ctx::STMT) == false);

  switch (gtid_pre_statement_checks(thd)) {
    case GTID_STATEMENT_EXECUTE:
      break;
    case GTID_STATEMENT_CANCEL:
      return -1;
    case GTID_STATEMENT_SKIP:
      my_ok(thd);
      binlog_gtid_end_transaction(thd);
      return 0;
  }

  if (check_and_report_require_row_format_violation(thd) ||
      run_post_replication_filters_actions(thd))
    return -1;

  /*
    End a active transaction so that this command will have it's
    own transaction and will also sync the binary log. If a DDL is
    not run in it's own transaction it may simply never appear on
    the slave in case the outside transaction rolls back.
  */
  if (stmt_causes_implicit_commit(thd, CF_IMPLICIT_COMMIT_BEGIN)) {
    /*
      Note that this should never happen inside of stored functions
      or triggers as all such statements prohibited there.
    */
    assert(!thd->in_sub_stmt);
    /* Statement transaction still should not be started. */
    assert(thd->get_transaction()->is_empty(Transaction_ctx::STMT));

    /*
      Implicit commit is not allowed with an active XA transaction.
      In this case we should not release metadata locks as the XA transaction
      will not be rolled back. Therefore we simply return here.
    */
    if (trans_check_state(thd)) return -1;

    /* Commit the normal transaction if one is active. */
    if (trans_commit_implicit(thd)) return -1;
    /* Release metadata locks acquired in this transaction. */
    thd->mdl_context.release_transactional_locks();
  }

  DEBUG_SYNC(thd, "after_implicit_pre_commit");

  if (gtid_pre_statement_post_implicit_commit_checks(thd)) return -1;

  if (mysql_audit_notify(thd,
                         first_level ? MYSQL_AUDIT_QUERY_START
                                     : MYSQL_AUDIT_QUERY_NESTED_START,
                         first_level ? "MYSQL_AUDIT_QUERY_START"
                                     : "MYSQL_AUDIT_QUERY_NESTED_START")) {
    return 1;
  }

#ifndef NDEBUG
  if (lex->sql_command != SQLCOM_SET_OPTION)
    DEBUG_SYNC(thd, "before_execute_sql_command");
#endif

  /*
    Start a new transaction if CREATE TABLE has START TRANSACTION clause.
    Disable binlog so that the BEGIN is not logged in binlog.
   */
  if (lex->create_info && lex->create_info->m_transactional_ddl &&
      !thd->slave_thread) {
    Disable_binlog_guard binlog_guard(thd);
    if (trans_begin(thd, MYSQL_START_TRANS_OPT_READ_WRITE)) return true;
  }

  /*
    For statements which need this, prevent InnoDB from automatically
    committing InnoDB transaction each time data-dictionary tables are
    closed after being updated.
  */
  Disable_autocommit_guard autocommit_guard(
      sqlcom_needs_autocommit_off(lex) && !thd->is_plugin_fake_ddl() ? thd
                                                                     : nullptr);

  /*
    Check if we are in a read-only transaction and we're trying to
    execute a statement which should always be disallowed in such cases.

    Note that this check is done after any implicit commits.
  */
  if (thd->tx_read_only &&
      (sql_command_flags[lex->sql_command] & CF_DISALLOW_IN_RO_TRANS)) {
    my_error(ER_CANT_EXECUTE_IN_READ_ONLY_TRANSACTION, MYF(0));
    goto error;
  }

  /*
    Close tables open by HANDLERs before executing DDL statement
    which is going to affect those tables.

    This should happen before temporary tables are pre-opened as
    otherwise we will get errors about attempt to re-open tables
    if table to be changed is open through HANDLER.

    Note that even although this is done before any privilege
    checks there is no security problem here as closing open
    HANDLER doesn't require any privileges anyway.
  */
  if (sql_command_flags[lex->sql_command] & CF_HA_CLOSE)
    mysql_ha_rm_tables(thd, all_tables);

  /*
    Check that the command is allowed on the PROTOCOL_PLUGIN
  */
  if (thd->get_protocol()->type() == Protocol::PROTOCOL_PLUGIN &&
      !(sql_command_flags[lex->sql_command] & CF_ALLOW_PROTOCOL_PLUGIN)) {
    my_error(ER_PLUGGABLE_PROTOCOL_COMMAND_NOT_SUPPORTED, MYF(0));
    goto error;
  }

  /*
    Pre-open temporary tables to simplify privilege checking
    for statements which need this.
  */
  if (sql_command_flags[lex->sql_command] & CF_PREOPEN_TMP_TABLES) {
    if (open_temporary_tables(thd, all_tables)) goto error;
  }

  // Save original info for EXPLAIN FOR CONNECTION
  if (!thd->in_sub_stmt)
    thd->query_plan.set_query_plan(lex->sql_command, lex,
                                   !thd->stmt_arena->is_regular());

  /* Update system variables specified in SET_VAR hints. */
  if (lex->opt_hints_global && lex->opt_hints_global->sys_var_hint)
    lex->opt_hints_global->sys_var_hint->update_vars(thd);

  /* Check if the statement fulfill the requirements on ACL CACHE */
  if (!command_satisfy_acl_cache_requirement(lex->sql_command)) {
    my_error(ER_OPTION_PREVENTS_STATEMENT, MYF(0), "--skip-grant-tables");
    goto error;
  }

  DBUG_EXECUTE_IF(
      "force_rollback_in_replica_on_transactional_ddl_commit",
      if (thd->m_transactional_ddl.inited() &&
          thd->lex->sql_command == SQLCOM_COMMIT) {
        lex->sql_command = SQLCOM_ROLLBACK;
      });

  /*
    We do not flag "is DML" (TX_STMT_DML) here as replication expects us to
    test for LOCK TABLE etc. first. To rephrase, we try not to set TX_STMT_DML
    until we have the MDL, and LOCK TABLE could massively delay this.
  */

  switch (lex->sql_command) {
    case SQLCOM_PREPARE: {
      mysql_sql_stmt_prepare(thd);
      break;
    }
    case SQLCOM_EXECUTE: {
      mysql_sql_stmt_execute(thd);
      break;
    }
    case SQLCOM_DEALLOCATE_PREPARE: {
      mysql_sql_stmt_close(thd);
      break;
    }

    case SQLCOM_EMPTY_QUERY:
      my_ok(thd);
      break;

    case SQLCOM_HELP:
      res = mysqld_help(thd, lex->help_arg);
      break;

    case SQLCOM_PURGE: {
      Security_context *sctx = thd->security_context();
      if (!sctx->check_access(SUPER_ACL) &&
          !sctx->has_global_grant(STRING_WITH_LEN("BINLOG_ADMIN")).first) {
        my_error(ER_SPECIFIC_ACCESS_DENIED_ERROR, MYF(0),
                 "SUPER or BINLOG_ADMIN");
        goto error;
      }
      /* PURGE MASTER LOGS TO 'file' */
      res = purge_source_logs_to_file(thd, lex->to_log);
      break;
    }
    case SQLCOM_PURGE_BEFORE: {
      Item *it;
      Security_context *sctx = thd->security_context();
      if (!sctx->check_access(SUPER_ACL) &&
          !sctx->has_global_grant(STRING_WITH_LEN("BINLOG_ADMIN")).first) {
        my_error(ER_SPECIFIC_ACCESS_DENIED_ERROR, MYF(0),
                 "SUPER or BINLOG_ADMIN");
        goto error;
      }
      /* PURGE MASTER LOGS BEFORE 'data' */
      it = lex->purge_value_list.head();
      if ((!it->fixed && it->fix_fields(lex->thd, &it)) || it->check_cols(1)) {
        my_error(ER_WRONG_ARGUMENTS, MYF(0), "PURGE LOGS BEFORE");
        goto error;
      }
      it = new Item_func_unix_timestamp(it);
      /*
        it is OK only emulate fix_fieds, because we need only
        value of constant
      */
      it->quick_fix_field();
      time_t purge_time = static_cast<time_t>(it->val_int());
      if (thd->is_error()) goto error;
      res = purge_source_logs_before_date(thd, purge_time);
      break;
    }
    case SQLCOM_CHANGE_MASTER: {
      Security_context *sctx = thd->security_context();
      if (!sctx->check_access(SUPER_ACL) &&
          !sctx->has_global_grant(STRING_WITH_LEN("REPLICATION_SLAVE_ADMIN"))
               .first) {
        my_error(ER_SPECIFIC_ACCESS_DENIED_ERROR, MYF(0),
                 "SUPER or REPLICATION_SLAVE_ADMIN");
        goto error;
      }
      res = change_master_cmd(thd);
      break;
    }
    case SQLCOM_START_GROUP_REPLICATION: {
      Security_context *sctx = thd->security_context();
      if (!sctx->check_access(SUPER_ACL) &&
          !sctx->has_global_grant(STRING_WITH_LEN("GROUP_REPLICATION_ADMIN"))
               .first) {
        my_error(ER_SPECIFIC_ACCESS_DENIED_ERROR, MYF(0),
                 "SUPER or GROUP_REPLICATION_ADMIN");
        goto error;
      }
      if (lex->slave_connection.password && !lex->slave_connection.user) {
        my_error(ER_GROUP_REPLICATION_USER_MANDATORY_MSG, MYF(0));
        goto error;
      }

      /*
        If the client thread has locked tables, a deadlock is possible.
        Assume that
        - the client thread does LOCK TABLE t READ.
        - then the client thread does START GROUP_REPLICATION.
             -try to make the server in super ready only mode
             -acquire MDL lock ownership which will be waiting for
              LOCK on table t to be released.
        To prevent that, refuse START GROUP_REPLICATION if the
        client thread has locked tables
      */
      if (thd->locked_tables_mode || thd->in_active_multi_stmt_transaction() ||
          thd->in_sub_stmt) {
        my_error(ER_LOCK_OR_ACTIVE_TRANSACTION, MYF(0));
        goto error;
      }

      if (thd->variables.gtid_next.type == ASSIGNED_GTID &&
          thd->owned_gtid.sidno > 0) {
        my_error(ER_CANT_EXECUTE_COMMAND_WITH_ASSIGNED_GTID_NEXT, MYF(0));
        early_error_on_rep_command = true;
        goto error;
      }

      if (Clone_handler::is_provisioning()) {
        my_error(ER_GROUP_REPLICATION_COMMAND_FAILURE, MYF(0),
                 "START GROUP_REPLICATION",
                 "This server is being provisioned by CLONE INSTANCE, "
                 "please wait until it is complete.");
        goto error;
      }

      char *error_message = nullptr;
      res = group_replication_start(&error_message, thd);

      // To reduce server dependency, server errors are not used here
      switch (res) {
        case 1:  // GROUP_REPLICATION_CONFIGURATION_ERROR
          my_error(ER_GROUP_REPLICATION_CONFIGURATION, MYF(0));
          goto error;
        case 2:  // GROUP_REPLICATION_ALREADY_RUNNING
          my_error(ER_GROUP_REPLICATION_RUNNING, MYF(0));
          goto error;
        case 3:  // GROUP_REPLICATION_REPLICATION_APPLIER_INIT_ERROR
          my_error(ER_GROUP_REPLICATION_APPLIER_INIT_ERROR, MYF(0));
          goto error;
        case 4:  // GROUP_REPLICATION_COMMUNICATION_LAYER_SESSION_ERROR
          my_error(ER_GROUP_REPLICATION_COMMUNICATION_LAYER_SESSION_ERROR,
                   MYF(0));
          goto error;
        case 5:  // GROUP_REPLICATION_COMMUNICATION_LAYER_JOIN_ERROR
          my_error(ER_GROUP_REPLICATION_COMMUNICATION_LAYER_JOIN_ERROR, MYF(0));
          goto error;
        case 7:  // GROUP_REPLICATION_MAX_GROUP_SIZE
          my_error(ER_GROUP_REPLICATION_MAX_GROUP_SIZE, MYF(0));
          goto error;
        case 8:  // GROUP_REPLICATION_COMMAND_FAILURE
          if (error_message == nullptr) {
            my_error(ER_GROUP_REPLICATION_COMMAND_FAILURE, MYF(0),
                     "START GROUP_REPLICATION",
                     "Please check error log for additional details.");
          } else {
            my_error(ER_GROUP_REPLICATION_COMMAND_FAILURE, MYF(0),
                     "START GROUP_REPLICATION", error_message);
            my_free(error_message);
          }
          goto error;
        case 9:  // GROUP_REPLICATION_SERVICE_MESSAGE_INIT_FAILURE
          my_error(ER_GRP_RPL_MESSAGE_SERVICE_INIT_FAILURE, MYF(0));
          goto error;
        case 10:  // GROUP_REPLICATION_RECOVERY_CHANNEL_STILL_RUNNING
          my_error(ER_GRP_RPL_RECOVERY_CHANNEL_STILL_RUNNING, MYF(0));
          goto error;
      }
      my_ok(thd);
      res = 0;
      break;
    }

    case SQLCOM_STOP_GROUP_REPLICATION: {
      Security_context *sctx = thd->security_context();
      if (!sctx->check_access(SUPER_ACL) &&
          !sctx->has_global_grant(STRING_WITH_LEN("GROUP_REPLICATION_ADMIN"))
               .first) {
        my_error(ER_SPECIFIC_ACCESS_DENIED_ERROR, MYF(0),
                 "SUPER or GROUP_REPLICATION_ADMIN");
        goto error;
      }

      /*
        Please see explanation @SQLCOM_SLAVE_STOP case
        to know the reason for thd->locked_tables_mode in
        the below if condition.
      */
      if (thd->locked_tables_mode || thd->in_active_multi_stmt_transaction() ||
          thd->in_sub_stmt) {
        my_error(ER_LOCK_OR_ACTIVE_TRANSACTION, MYF(0));
        goto error;
      }

      if (thd->variables.gtid_next.type == ASSIGNED_GTID &&
          thd->owned_gtid.sidno > 0) {
        my_error(ER_CANT_EXECUTE_COMMAND_WITH_ASSIGNED_GTID_NEXT, MYF(0));
        early_error_on_rep_command = true;
        goto error;
      }

      char *error_message = nullptr;
      res = group_replication_stop(&error_message);
      if (res == 1)  // GROUP_REPLICATION_CONFIGURATION_ERROR
      {
        my_error(ER_GROUP_REPLICATION_CONFIGURATION, MYF(0));
        goto error;
      }
      if (res == 6)  // GROUP_REPLICATION_APPLIER_THREAD_TIMEOUT
      {
        my_error(ER_GROUP_REPLICATION_STOP_APPLIER_THREAD_TIMEOUT, MYF(0));
        goto error;
      }
      if (res == 8)  // GROUP_REPLICATION_COMMAND_FAILURE
      {
        if (error_message == nullptr) {
          my_error(ER_GROUP_REPLICATION_COMMAND_FAILURE, MYF(0),
                   "STOP GROUP_REPLICATION",
                   "Please check error log for additonal details.");
        } else {
          my_error(ER_GROUP_REPLICATION_COMMAND_FAILURE, MYF(0),
                   "STOP GROUP_REPLICATION", error_message);
          my_free(error_message);
        }
        goto error;
      }
      if (res == 11)  // GROUP_REPLICATION_STOP_WITH_RECOVERY_TIMEOUT
        push_warning(thd, Sql_condition::SL_WARNING,
                     ER_GRP_RPL_RECOVERY_CHANNEL_STILL_RUNNING,
                     ER_THD(thd, ER_GRP_RPL_RECOVERY_CHANNEL_STILL_RUNNING));

      // Allow the command to commit any underlying transaction
      lex->set_was_replication_command_executed();
      thd->set_skip_readonly_check();
      my_ok(thd);
      res = 0;
      break;
    }

    case SQLCOM_SLAVE_START: {
      res = start_slave_cmd(thd);
      break;
    }
    case SQLCOM_SLAVE_STOP: {
      /*
        If the client thread has locked tables, a deadlock is possible.
        Assume that
        - the client thread does LOCK TABLE t READ.
        - then the master updates t.
        - then the SQL slave thread wants to update t,
          so it waits for the client thread because t is locked by it.
        - then the client thread does SLAVE STOP.
          SLAVE STOP waits for the SQL slave thread to terminate its
          update t, which waits for the client thread because t is locked by it.
        To prevent that, refuse SLAVE STOP if the
        client thread has locked tables
      */
      if (thd->locked_tables_mode || thd->in_active_multi_stmt_transaction() ||
          thd->global_read_lock.is_acquired()) {
        my_error(ER_LOCK_OR_ACTIVE_TRANSACTION, MYF(0));
        goto error;
      }

      res = stop_slave_cmd(thd);
      break;
    }
    case SQLCOM_RENAME_TABLE: {
      assert(first_table == all_tables && first_table != nullptr);
      Table_ref *table;
      for (table = first_table; table; table = table->next_local->next_local) {
        if (check_access(thd, ALTER_ACL | DROP_ACL, table->db,
                         &table->grant.privilege, &table->grant.m_internal,
                         false, false) ||
            check_access(thd, INSERT_ACL | CREATE_ACL, table->next_local->db,
                         &table->next_local->grant.privilege,
                         &table->next_local->grant.m_internal, false, false))
          goto error;

        Table_ref old_list = table[0];
        Table_ref new_list = table->next_local[0];
        /*
          It's not clear what the above assignments actually want to
          accomplish. What we do know is that they do *not* want to copy the MDL
          requests, so we overwrite them with uninitialized request.
        */
        old_list.mdl_request = MDL_request();
        new_list.mdl_request = MDL_request();

        if (check_grant(thd, ALTER_ACL | DROP_ACL, &old_list, false, 1,
                        false) ||
            (!test_all_bits(table->next_local->grant.privilege,
                            INSERT_ACL | CREATE_ACL) &&
             check_grant(thd, INSERT_ACL | CREATE_ACL, &new_list, false, 1,
                         false)))
          goto error;
      }

      if (mysql_rename_tables(thd, first_table)) goto error;
      break;
    }
    case SQLCOM_CHECKSUM: {
      assert(first_table == all_tables && first_table != nullptr);
      if (check_table_access(thd, SELECT_ACL, all_tables, false, UINT_MAX,
                             false))
        goto error; /* purecov: inspected */

      res = mysql_checksum_table(thd, first_table, &lex->check_opt);
      break;
    }
    case SQLCOM_REPLACE:
    case SQLCOM_INSERT:
    case SQLCOM_REPLACE_SELECT:
    case SQLCOM_INSERT_SELECT:
    case SQLCOM_DELETE:
    case SQLCOM_DELETE_MULTI:
    case SQLCOM_UPDATE:
    case SQLCOM_UPDATE_MULTI:
    case SQLCOM_CREATE_TABLE:
    case SQLCOM_CREATE_INDEX:
    case SQLCOM_DROP_INDEX:
    case SQLCOM_ASSIGN_TO_KEYCACHE:
    case SQLCOM_PRELOAD_KEYS:
    case SQLCOM_LOAD: {
      assert(first_table == all_tables && first_table != nullptr);
      assert(lex->m_sql_cmd != nullptr);
      res = lex->m_sql_cmd->execute(thd);
      break;
    }
    case SQLCOM_DROP_TABLE: {
      assert(first_table == all_tables && first_table != nullptr);
      if (!lex->drop_temporary) {
        if (check_table_access(thd, DROP_ACL, all_tables, false, UINT_MAX,
                               false))
          goto error; /* purecov: inspected */
      }
      /* DDL and binlog write order are protected by metadata locks. */
      res = mysql_rm_table(thd, first_table, lex->drop_if_exists,
                           lex->drop_temporary);
      /* when dropping temporary tables if @@session_track_state_change is ON
         then send the boolean tracker in the OK packet */
      if (!res && lex->drop_temporary) {
        if (thd->session_tracker.get_tracker(SESSION_STATE_CHANGE_TRACKER)
                ->is_enabled())
          thd->session_tracker.get_tracker(SESSION_STATE_CHANGE_TRACKER)
              ->mark_as_changed(thd, {});
      }
    } break;
    case SQLCOM_CHANGE_DB: {
      const LEX_CSTRING db_str = {query_block->db, strlen(query_block->db)};

      if (!mysql_change_db(thd, db_str, false)) my_ok(thd);

      break;
    }

    case SQLCOM_SET_OPTION: {
      List<set_var_base> *lex_var_list = &lex->var_list;

      if (check_table_access(thd, SELECT_ACL, all_tables, false, UINT_MAX,
                             false))
        goto error;

      if (open_tables_for_query(thd, all_tables, false)) goto error;
      if (!thd->stmt_arena->is_regular()) {
        lex->restore_cmd_properties();
        bind_fields(thd->stmt_arena->item_list());
        if (all_tables != nullptr &&
            !thd->stmt_arena->is_stmt_prepare_or_first_stmt_execute() &&
            query_block->check_privileges_for_subqueries(thd))
          return true;
      }
      if (!(res = sql_set_variables(thd, lex_var_list, true)))
        my_ok(thd);
      else {
        /*
          We encountered some sort of error, but no message was sent.
          Send something semi-generic here since we don't know which
          assignment in the list caused the error.
        */
        if (!thd->is_error()) my_error(ER_WRONG_ARGUMENTS, MYF(0), "SET");
        goto error;
      }

#ifndef NDEBUG
      /*
        Makes server crash when executing SET SESSION debug = 'd,crash_now';
        See mysql-test/include/dbug_crash[_all].inc
      */
      const bool force_server_crash_dbug = false;
      DBUG_EXECUTE_IF("crash_now", assert(force_server_crash_dbug););
      DBUG_EXECUTE_IF("crash_now_safe", DBUG_SUICIDE(););
#endif

      break;
    }
    case SQLCOM_SET_PASSWORD: {
      List<set_var_base> *lex_var_list = &lex->var_list;

      assert(lex_var_list->elements == 1);
      assert(all_tables == nullptr);
      Userhostpassword_list generated_passwords;
      if (!(res = sql_set_variables(thd, lex_var_list, false))) {
        List_iterator_fast<set_var_base> it(*lex_var_list);
        set_var_base *var;
        while ((var = it++)) {
          set_var_password *setpasswd = static_cast<set_var_password *>(var);
          if (setpasswd->has_generated_password()) {
            const LEX_USER *user = setpasswd->get_user();
            random_password_info p{
                std::string(user->user.str, user->user.length),
                std::string(user->host.str, user->host.length),
                setpasswd->get_generated_password(), 1};
            generated_passwords.push_back(p);
          }
        }
        if (generated_passwords.size() > 0) {
          if (send_password_result_set(thd, generated_passwords)) goto error;
        }  // end if generated_passwords
        if (generated_passwords.size() == 0) my_ok(thd);
      } else {
        // We encountered some sort of error, but no message was sent.
        if (!thd->is_error())
          my_error(ER_WRONG_ARGUMENTS, MYF(0), "SET PASSWORD");
        goto error;
      }

      break;
    }

    case SQLCOM_UNLOCK_TABLES:
      /*
        It is critical for mysqldump --single-transaction --source-data that
        UNLOCK TABLES does not implicitly commit a connection which has only
        done FLUSH TABLES WITH READ LOCK + BEGIN. If this assumption becomes
        false, mysqldump will not work.
      */
      if (thd->variables.option_bits & OPTION_TABLE_LOCK) {
        /*
          Can we commit safely? If not, return to avoid releasing
          transactional metadata locks.
        */
        if (trans_check_state(thd)) return -1;
        res = trans_commit_implicit(thd);
        thd->locked_tables_list.unlock_locked_tables(thd);
        thd->mdl_context.release_transactional_locks();
        thd->variables.option_bits &= ~(OPTION_TABLE_LOCK);
      }
      if (thd->global_read_lock.is_acquired())
        thd->global_read_lock.unlock_global_read_lock(thd);
      if (res) goto error;
      my_ok(thd);
      break;
    case SQLCOM_LOCK_TABLES:
      /*
        Can we commit safely? If not, return to avoid releasing
        transactional metadata locks.
      */
      if (trans_check_state(thd)) return -1;
      /* We must end the transaction first, regardless of anything */
      res = trans_commit_implicit(thd);
      thd->locked_tables_list.unlock_locked_tables(thd);
      /* Release transactional metadata locks. */
      thd->mdl_context.release_transactional_locks();
      if (res) goto error;

      /*
        Here we have to pre-open temporary tables for LOCK TABLES.

        CF_PREOPEN_TMP_TABLES is not set for this SQL statement simply
        because LOCK TABLES calls close_thread_tables() as a first thing
        (it's called from unlock_locked_tables() above). So even if
        CF_PREOPEN_TMP_TABLES was set and the tables would be pre-opened
        in a usual way, they would have been closed.
      */

      if (open_temporary_tables(thd, all_tables)) goto error;

      if (lock_tables_precheck(thd, all_tables)) goto error;

      thd->variables.option_bits |= OPTION_TABLE_LOCK;

      res = lock_tables_open_and_lock_tables(thd, all_tables);

      if (res) {
        thd->variables.option_bits &= ~(OPTION_TABLE_LOCK);
      } else {
        my_ok(thd);
      }
      break;

    case SQLCOM_IMPORT:
      res = lex->m_sql_cmd->execute(thd);
      break;
    case SQLCOM_CREATE_DB: {
      const char *alias;
      if (!(alias = thd->strmake(lex->name.str, lex->name.length)) ||
          (check_and_convert_db_name(&lex->name, false) !=
           Ident_name_check::OK))
        break;
      if (check_access(thd, CREATE_ACL, lex->name.str, nullptr, nullptr, true,
                       false))
        break;
      /*
        As mysql_create_db() may modify HA_CREATE_INFO structure passed to
        it, we need to use a copy of LEX::create_info to make execution
        prepared statement- safe.
      */
      HA_CREATE_INFO create_info(*lex->create_info);
      res = mysql_create_db(
          thd, (lower_case_table_names == 2 ? alias : lex->name.str),
          &create_info);
      break;
    }
    case SQLCOM_DROP_DB: {
      if (check_and_convert_db_name(&lex->name, false) != Ident_name_check::OK)
        break;
      if (check_access(thd, DROP_ACL, lex->name.str, nullptr, nullptr, true,
                       false))
        break;
      res = mysql_rm_db(thd, to_lex_cstring(lex->name), lex->drop_if_exists);
      break;
    }
    case SQLCOM_ALTER_DB: {
      if (check_and_convert_db_name(&lex->name, false) != Ident_name_check::OK)
        break;
      if (check_access(thd, ALTER_ACL, lex->name.str, nullptr, nullptr, true,
                       false))
        break;
      /*
        As mysql_alter_db() may modify HA_CREATE_INFO structure passed to
        it, we need to use a copy of LEX::create_info to make execution
        prepared statement- safe.
      */
      HA_CREATE_INFO create_info(*lex->create_info);
      res = mysql_alter_db(thd, lex->name.str, &create_info);
      break;
    }
    case SQLCOM_CREATE_EVENT:
    case SQLCOM_ALTER_EVENT:
      do {
        assert(lex->event_parse_data);
        if (lex->table_or_sp_used()) {
          my_error(ER_NOT_SUPPORTED_YET, MYF(0),
                   "Usage of subqueries or stored "
                   "function calls as part of this statement");
          break;
        }

        // Use the hypergraph optimizer if it's enabled.
        lex->using_hypergraph_optimizer =
            thd->optimizer_switch_flag(OPTIMIZER_SWITCH_HYPERGRAPH_OPTIMIZER);

        res = sp_process_definer(thd);
        if (res) break;

        switch (lex->sql_command) {
          case SQLCOM_CREATE_EVENT: {
            bool if_not_exists =
                (lex->create_info->options & HA_LEX_CREATE_IF_NOT_EXISTS);
            res =
                Events::create_event(thd, lex->event_parse_data, if_not_exists);
            break;
          }
          case SQLCOM_ALTER_EVENT: {
            LEX_CSTRING name_lex_str = NULL_CSTR;
            if (lex->spname) {
              name_lex_str.str = lex->spname->m_name.str;
              name_lex_str.length = lex->spname->m_name.length;
            }

            res =
                Events::update_event(thd, lex->event_parse_data,
                                     lex->spname ? &lex->spname->m_db : nullptr,
                                     lex->spname ? &name_lex_str : nullptr);
            break;
          }
          default:
            assert(0);
        }
        DBUG_PRINT("info", ("DDL error code=%d", res));
        if (!res && !thd->killed) my_ok(thd);

      } while (false);
      /* Don't do it, if we are inside a SP */
      if (!thd->sp_runtime_ctx) {
        sp_head::destroy(lex->sphead);
        lex->sphead = nullptr;
      }
      /* lex->cleanup() is called outside, no need to call it here */
      break;
    case SQLCOM_DROP_EVENT: {
      if (!(res = Events::drop_event(thd, lex->spname->m_db,
                                     to_lex_cstring(lex->spname->m_name),
                                     lex->drop_if_exists)))
        my_ok(thd);
      break;
    }
    case SQLCOM_CREATE_FUNCTION:  // UDF function
    {
      if (check_access(thd, INSERT_ACL, "mysql", nullptr, nullptr, true, false))
        break;
      if (!(res = mysql_create_function(
                thd, &lex->udf,
                lex->create_info->options & HA_LEX_CREATE_IF_NOT_EXISTS)))
        my_ok(thd);
      break;
    }
    case SQLCOM_CREATE_USER: {
      if (check_access(thd, INSERT_ACL, "mysql", nullptr, nullptr, true,
                       true) &&
          check_global_access(thd, CREATE_USER_ACL))
        break;
      /* Conditionally writes to binlog */
      HA_CREATE_INFO create_info(*lex->create_info);
      if (!(res = mysql_create_user(
                thd, lex->users_list,
                create_info.options & HA_LEX_CREATE_IF_NOT_EXISTS, false))) {
        // OK or result set was already sent.
      }

      break;
    }
    case SQLCOM_DROP_USER: {
      if (check_access(thd, DELETE_ACL, "mysql", nullptr, nullptr, true,
                       true) &&
          check_global_access(thd, CREATE_USER_ACL))
        break;
      /* Conditionally writes to binlog */
      if (!(res = mysql_drop_user(thd, lex->users_list, lex->drop_if_exists,
                                  false)))
        my_ok(thd);

      break;
    }
    case SQLCOM_RENAME_USER: {
      if (check_access(thd, UPDATE_ACL, "mysql", nullptr, nullptr, true,
                       true) &&
          check_global_access(thd, CREATE_USER_ACL))
        break;
      /* Conditionally writes to binlog */
      if (!(res = mysql_rename_user(thd, lex->users_list))) my_ok(thd);
      break;
    }
    case SQLCOM_REVOKE_ALL: {
      if (check_access(thd, UPDATE_ACL, "mysql", nullptr, nullptr, true,
                       true) &&
          check_global_access(thd, CREATE_USER_ACL))
        break;

      /* Replicate current user as grantor */
      thd->binlog_invoker();

      /* Conditionally writes to binlog */
      if (!(res = mysql_revoke_all(thd, lex->users_list))) my_ok(thd);
      break;
    }
    case SQLCOM_REVOKE:
    case SQLCOM_GRANT: {
      /* GRANT ... AS preliminery checks */
      if (lex->grant_as.grant_as_used) {
        if ((first_table || query_block->db)) {
          my_error(ER_UNSUPPORTED_USE_OF_GRANT_AS, MYF(0));
          goto error;
        }
      }
      /*
        Skip access check if we're granting a proxy
      */
      if (lex->type != TYPE_ENUM_PROXY) {
        /*
          If there are static grants in the GRANT statement or there are no
          dynamic privileges we perform check_access on GRANT_OPTION based on
          static global privilege level and set the DA accordingly.
        */
        if (lex->grant > 0 || lex->dynamic_privileges.elements == 0) {
          /*
            check_access sets DA error message based on GRANT arguments.
          */
          if (check_access(
                  thd, lex->grant | lex->grant_tot_col | GRANT_ACL,
                  first_table ? first_table->db : query_block->db,
                  first_table ? &first_table->grant.privilege : nullptr,
                  first_table ? &first_table->grant.m_internal : nullptr,
                  first_table ? false : true, false)) {
            goto error;
          }
        }
        /*
          ..else we still call check_access to load internal structures, but
          defer checking of global dynamic GRANT_OPTION to mysql_grant. We still
          ignore checks if this was a grant of a proxy.
        */
        else {
          /*
            check_access will load grant.privilege and grant.m_internal with
            values which are used later during column privilege checking. The
            return value isn't interesting as we'll check for dynamic global
            privileges later.
          */
          check_access(thd, lex->grant | lex->grant_tot_col | GRANT_ACL,
                       first_table ? first_table->db : query_block->db,
                       first_table ? &first_table->grant.privilege : nullptr,
                       first_table ? &first_table->grant.m_internal : nullptr,
                       first_table ? false : true, true);
        }
      }

      /* Replicate current user as grantor */
      thd->binlog_invoker();

      if (thd->security_context()->user().str)  // If not replication
      {
        LEX_USER *user, *tmp_user;
        bool first_user = true;

        List_iterator<LEX_USER> user_list(lex->users_list);
        while ((tmp_user = user_list++)) {
          if (!(user = get_current_user(thd, tmp_user))) goto error;
          if (specialflag & SPECIAL_NO_RESOLVE &&
              hostname_requires_resolving(user->host.str))
            push_warning(thd, Sql_condition::SL_WARNING,
                         ER_WARN_HOSTNAME_WONT_WORK,
                         ER_THD(thd, ER_WARN_HOSTNAME_WONT_WORK));
          // Are we trying to change a password of another user
          assert(user->host.str != nullptr);

          /*
            GRANT/REVOKE PROXY has the target user as a first entry in the list.
           */
          if (lex->type == TYPE_ENUM_PROXY && first_user) {
            first_user = false;
            if (acl_check_proxy_grant_access(thd, user->host.str,
                                             user->user.str,
                                             lex->grant & GRANT_ACL))
              goto error;
          }
        }
      }
      if (first_table) {
        if (lex->dynamic_privileges.elements > 0) {
          if (thd->lex->grant_if_exists) {
            push_warning_printf(thd, Sql_condition::SL_WARNING,
                                ER_ILLEGAL_PRIVILEGE_LEVEL,
                                ER_THD(thd, ER_ILLEGAL_PRIVILEGE_LEVEL),
                                all_tables->table_name);
          } else {
            my_error(ER_ILLEGAL_PRIVILEGE_LEVEL, MYF(0),
                     all_tables->table_name);
            goto error;
          }
        }
        if (lex->type == TYPE_ENUM_PROCEDURE ||
            lex->type == TYPE_ENUM_FUNCTION) {
          uint grants = lex->all_privileges
                            ? (PROC_OP_ACLS) | (lex->grant & GRANT_ACL)
                            : lex->grant;
          if (check_grant_routine(thd, grants | GRANT_ACL, all_tables,
                                  lex->type == TYPE_ENUM_PROCEDURE, false))
            goto error;
          /* Conditionally writes to binlog */
          res = mysql_routine_grant(
              thd, all_tables, lex->type == TYPE_ENUM_PROCEDURE,
              lex->users_list, grants, lex->sql_command == SQLCOM_REVOKE, true);
          if (!res) my_ok(thd);
        } else {
          if (check_grant(thd, (lex->grant | lex->grant_tot_col | GRANT_ACL),
                          all_tables, false, UINT_MAX, false))
            goto error;
          /* Conditionally writes to binlog */
          res =
              mysql_table_grant(thd, all_tables, lex->users_list, lex->columns,
                                lex->grant, lex->sql_command == SQLCOM_REVOKE);
        }
      } else {
        if (lex->columns.elements ||
            (lex->type && lex->type != TYPE_ENUM_PROXY)) {
          my_error(ER_ILLEGAL_GRANT_FOR_TABLE, MYF(0));
          goto error;
        } else {
          /* Dynamic privileges are allowed only for global grants */
          if (query_block->db && lex->dynamic_privileges.elements > 0) {
            String privs;
            bool comma = false;
            for (const LEX_CSTRING &priv : lex->dynamic_privileges) {
              if (comma) privs.append(",");
              privs.append(priv.str, priv.length);
              comma = true;
            }
            if (thd->lex->grant_if_exists) {
              push_warning_printf(
                  thd, Sql_condition::SL_WARNING, ER_ILLEGAL_PRIVILEGE_LEVEL,
                  ER_THD(thd, ER_ILLEGAL_PRIVILEGE_LEVEL), privs.c_ptr());
            } else {
              my_error(ER_ILLEGAL_PRIVILEGE_LEVEL, MYF(0), privs.c_ptr());
              goto error;
            }
          }
          /* Conditionally writes to binlog */
          res = mysql_grant(
              thd, query_block->db, lex->users_list, lex->grant,
              lex->sql_command == SQLCOM_REVOKE, lex->type == TYPE_ENUM_PROXY,
              lex->dynamic_privileges, lex->all_privileges, &lex->grant_as);
        }
      }
      break;
    }
    case SQLCOM_RESET:
      /*
        RESET commands are never written to the binary log, so we have to
        initialize this variable because RESET shares the same code as FLUSH
      */
      lex->no_write_to_binlog = true;
      if ((lex->type & REFRESH_PERSIST) && (lex->option_type == OPT_PERSIST)) {
        Persisted_variables_cache *pv =
            Persisted_variables_cache::get_instance();
        if (pv)
          if (pv->reset_persisted_variables(thd, lex->name.str,
                                            lex->drop_if_exists))
            goto error;
        my_ok(thd);
        break;
      }
      [[fallthrough]];
    case SQLCOM_FLUSH: {
      int write_to_binlog;
      if (is_reload_request_denied(thd, lex->type)) goto error;

      if (first_table && lex->type & REFRESH_READ_LOCK) {
        /* Check table-level privileges. */
        if (check_table_access(thd, LOCK_TABLES_ACL | SELECT_ACL, all_tables,
                               false, UINT_MAX, false))
          goto error;
        if (flush_tables_with_read_lock(thd, all_tables)) goto error;
        my_ok(thd);
        break;
      } else if (first_table && lex->type & REFRESH_FOR_EXPORT) {
        /* Check table-level privileges. */
        if (check_table_access(thd, LOCK_TABLES_ACL | SELECT_ACL, all_tables,
                               false, UINT_MAX, false))
          goto error;
        if (flush_tables_for_export(thd, all_tables)) goto error;
        my_ok(thd);
        break;
      }

      /*
        handle_reload_request() will tell us if we are allowed to write to the
        binlog or not.
      */
      if (!handle_reload_request(thd, lex->type, first_table,
                                 &write_to_binlog)) {
        /*
          We WANT to write and we CAN write.
          ! we write after unlocking the table.
        */
        /*
          Presumably, RESET and binlog writing doesn't require synchronization
        */

        if (write_to_binlog > 0)  // we should write
        {
          if (!lex->no_write_to_binlog)
            res = write_bin_log(thd, false, thd->query().str,
                                thd->query().length);
        } else if (write_to_binlog < 0) {
          /*
             We should not write, but rather report error because
             handle_reload_request binlog interactions failed
           */
          res = 1;
        }

        if (!res) my_ok(thd);
      }

      break;
    }
    case SQLCOM_KILL: {
      Item *it = lex->kill_value_list.head();

      if (lex->table_or_sp_used()) {
        my_error(ER_NOT_SUPPORTED_YET, MYF(0),
                 "Usage of subqueries or stored "
                 "function calls as part of this statement");
        goto error;
      }

      if ((!it->fixed && it->fix_fields(lex->thd, &it)) || it->check_cols(1)) {
        my_error(ER_SET_CONSTANTS_ONLY, MYF(0));
        goto error;
      }

      my_thread_id thread_id = static_cast<my_thread_id>(it->val_int());
      if (thd->is_error()) goto error;

      sql_kill(thd, thread_id, lex->type & ONLY_KILL_QUERY);
      break;
    }
    case SQLCOM_SHOW_CREATE_USER: {
      LEX_USER *show_user = get_current_user(thd, lex->grant_user);
      Security_context *sctx = thd->security_context();
      bool are_both_users_same =
          !strcmp(sctx->priv_user().str, show_user->user.str) &&
          !my_strcasecmp(system_charset_info, show_user->host.str,
                         sctx->priv_host().str);
      if (are_both_users_same || !check_access(thd, SELECT_ACL, "mysql",
                                               nullptr, nullptr, true, false))
        res = mysql_show_create_user(thd, show_user, are_both_users_same);
      break;
    }
    case SQLCOM_BEGIN:
      if (trans_begin(thd, lex->start_transaction_opt)) goto error;
      my_ok(thd);
      break;
    case SQLCOM_COMMIT: {
      assert(thd->lock == nullptr ||
             thd->locked_tables_mode == LTM_LOCK_TABLES);
      bool tx_chain =
          (lex->tx_chain == TVL_YES ||
           (thd->variables.completion_type == 1 && lex->tx_chain != TVL_NO));
      bool tx_release =
          (lex->tx_release == TVL_YES ||
           (thd->variables.completion_type == 2 && lex->tx_release != TVL_NO));
      if (trans_commit(thd)) goto error;
      thd->mdl_context.release_transactional_locks();
      /* Begin transaction with the same isolation level. */
      if (tx_chain) {
        if (trans_begin(thd)) goto error;
      } else {
        /* Reset the isolation level and access mode if no chaining
         * transaction.*/
        trans_reset_one_shot_chistics(thd);
      }
      /* Disconnect the current client connection. */
      if (tx_release) thd->killed = THD::KILL_CONNECTION;
      my_ok(thd);
      break;
    }
    case SQLCOM_ROLLBACK: {
      assert(thd->lock == nullptr ||
             thd->locked_tables_mode == LTM_LOCK_TABLES);
      bool tx_chain =
          (lex->tx_chain == TVL_YES ||
           (thd->variables.completion_type == 1 && lex->tx_chain != TVL_NO));
      bool tx_release =
          (lex->tx_release == TVL_YES ||
           (thd->variables.completion_type == 2 && lex->tx_release != TVL_NO));
      if (trans_rollback(thd)) goto error;
      thd->mdl_context.release_transactional_locks();
      /* Begin transaction with the same isolation level. */
      if (tx_chain) {
        if (trans_begin(thd)) goto error;
      } else {
        /* Reset the isolation level and access mode if no chaining
         * transaction.*/
        trans_reset_one_shot_chistics(thd);
      }
      /* Disconnect the current client connection. */
      if (tx_release) thd->killed = THD::KILL_CONNECTION;
      my_ok(thd);
      break;
    }
    case SQLCOM_RELEASE_SAVEPOINT:
      if (trans_release_savepoint(thd, lex->ident)) goto error;
      my_ok(thd);
      break;
    case SQLCOM_ROLLBACK_TO_SAVEPOINT:
      if (trans_rollback_to_savepoint(thd, lex->ident)) goto error;
      my_ok(thd);
      break;
    case SQLCOM_SAVEPOINT:
      if (trans_savepoint(thd, lex->ident)) goto error;
      my_ok(thd);
      break;
    case SQLCOM_CREATE_PROCEDURE:
    case SQLCOM_CREATE_SPFUNCTION: {
      uint namelen;
      char *name;

      assert(lex->sphead != nullptr);
      assert(lex->sphead->m_db.str); /* Must be initialized in the parser */
      /*
        Verify that the database name is allowed, optionally
        lowercase it.
      */
      if (check_and_convert_db_name(&lex->sphead->m_db, false) !=
          Ident_name_check::OK)
        goto error;

      if (check_access(thd, CREATE_PROC_ACL, lex->sphead->m_db.str, nullptr,
                       nullptr, false, false))
        goto error;

      name = lex->sphead->name(&namelen);
      if (lex->sphead->m_type == enum_sp_type::FUNCTION) {
        udf_func *udf = find_udf(name, namelen);
        /*
          Issue a warning if there is an existing loadable function with the
          same name.
        */
        if (udf) {
          push_warning_printf(thd, Sql_condition::SL_NOTE,
                              ER_WARN_SF_UDF_NAME_COLLISION,
                              ER_THD(thd, ER_WARN_SF_UDF_NAME_COLLISION), name);
        }
      }

      if (sp_process_definer(thd)) goto error;

      /*
        Record the CURRENT_USER in binlog. The CURRENT_USER is used on slave to
        grant default privileges when sp_automatic_privileges variable is set.
      */
      thd->binlog_invoker();

      bool sp_already_exists = false;
      if (!(res = sp_create_routine(
                thd, lex->sphead, thd->lex->definer,
                thd->lex->create_info->options & HA_LEX_CREATE_IF_NOT_EXISTS,
                sp_already_exists))) {
        if (!sp_already_exists) {
          /* only add privileges if really necessary */

          Security_context security_context;
          bool restore_backup_context = false;
          Security_context *backup = nullptr;
          /*
            We're going to issue an implicit GRANT statement so we close all
            open tables. We have to keep metadata locks as this ensures that
            this statement is atomic against concurrent FLUSH TABLES WITH READ
            LOCK. Deadlocks which can arise due to fact that this implicit
            statement takes metadata locks should be detected by a deadlock
            detector in MDL subsystem and reported as errors.

            No need to commit/rollback statement transaction, it's not started.

            TODO: Long-term we should either ensure that implicit GRANT
            statement is written into binary log as a separate statement or make
            both creation of routine and implicit GRANT parts of one fully
            atomic statement.
          */
          assert(thd->get_transaction()->is_empty(Transaction_ctx::STMT));
          close_thread_tables(thd);
          /*
            Check if invoker exists on slave, then use invoker privilege to
            insert routine privileges to mysql.procs_priv. If invoker is not
            available then consider using definer.

            Check if the definer exists on slave,
            then use definer privilege to insert routine privileges to
            mysql.procs_priv.

            For current user of SQL thread has GLOBAL_ACL privilege,
            which doesn't any check routine privileges,
            so no routine privilege record  will insert into mysql.procs_priv.
          */

          if (thd->slave_thread) {
            LEX_CSTRING current_user;
            LEX_CSTRING current_host;
            if (thd->has_invoker()) {
              current_host = thd->get_invoker_host();
              current_user = thd->get_invoker_user();
            } else {
              current_host = lex->definer->host;
              current_user = lex->definer->user;
            }
            if (is_acl_user(thd, current_host.str, current_user.str)) {
              security_context.change_security_context(
                  thd, current_user, current_host, thd->lex->sphead->m_db.str,
                  &backup);
              restore_backup_context = true;
            }
          }

          if (sp_automatic_privileges && !opt_noacl &&
              check_routine_access(
                  thd, DEFAULT_CREATE_PROC_ACLS, lex->sphead->m_db.str, name,
                  lex->sql_command == SQLCOM_CREATE_PROCEDURE, true)) {
            if (sp_grant_privileges(
                    thd, lex->sphead->m_db.str, name,
                    lex->sql_command == SQLCOM_CREATE_PROCEDURE))
              push_warning(thd, Sql_condition::SL_WARNING,
                           ER_PROC_AUTO_GRANT_FAIL,
                           ER_THD(thd, ER_PROC_AUTO_GRANT_FAIL));
            thd->clear_error();
          }

          /*
            Restore current user with GLOBAL_ACL privilege of SQL thread
          */
          if (restore_backup_context) {
            assert(thd->slave_thread == 1);
            thd->security_context()->restore_security_context(thd, backup);
          }
        }
        my_ok(thd);
      }
      break; /* break super switch */
    }        /* end case group bracket */

    case SQLCOM_ALTER_PROCEDURE:
    case SQLCOM_ALTER_FUNCTION: {
      if (check_routine_access(thd, ALTER_PROC_ACL, lex->spname->m_db.str,
                               lex->spname->m_name.str,
                               lex->sql_command == SQLCOM_ALTER_PROCEDURE,
                               false))
        goto error;

      enum_sp_type sp_type = (lex->sql_command == SQLCOM_ALTER_PROCEDURE)
                                 ? enum_sp_type::PROCEDURE
                                 : enum_sp_type::FUNCTION;
      /*
        Note that if you implement the capability of ALTER FUNCTION to
        alter the body of the function, this command should be made to
        follow the restrictions that log-bin-trust-function-creators=0
        already puts on CREATE FUNCTION.
      */
      /* Conditionally writes to binlog */
      res = sp_update_routine(thd, sp_type, lex->spname, &lex->sp_chistics);
      if (res || thd->killed) goto error;

      my_ok(thd);
      break;
    }
    case SQLCOM_DROP_PROCEDURE:
    case SQLCOM_DROP_FUNCTION: {
      if (lex->sql_command == SQLCOM_DROP_FUNCTION &&
          !lex->spname->m_explicit_name) {
        /* DROP FUNCTION <non qualified name> */
        udf_func *udf =
            find_udf(lex->spname->m_name.str, lex->spname->m_name.length);
        if (udf) {
          if (check_access(thd, DELETE_ACL, "mysql", nullptr, nullptr, true,
                           false))
            goto error;

          if (!(res = mysql_drop_function(thd, &lex->spname->m_name))) {
            my_ok(thd);
            break;
          }
          my_error(ER_SP_DROP_FAILED, MYF(0), "FUNCTION (UDF)",
                   lex->spname->m_name.str);
          goto error;
        }

        if (lex->spname->m_db.str == nullptr) {
          if (lex->drop_if_exists) {
            push_warning_printf(thd, Sql_condition::SL_NOTE,
                                ER_SP_DOES_NOT_EXIST,
                                ER_THD(thd, ER_SP_DOES_NOT_EXIST),
                                "FUNCTION (UDF)", lex->spname->m_name.str);
            res = false;
            my_ok(thd);
            break;
          }
          my_error(ER_SP_DOES_NOT_EXIST, MYF(0), "FUNCTION (UDF)",
                   lex->spname->m_name.str);
          goto error;
        }
        /* Fall thought to test for a stored function */
      }

      const char *db = lex->spname->m_db.str;
      char *name = lex->spname->m_name.str;

      if (check_routine_access(thd, ALTER_PROC_ACL, db, name,
                               lex->sql_command == SQLCOM_DROP_PROCEDURE,
                               false))
        goto error;

      enum_sp_type sp_type = (lex->sql_command == SQLCOM_DROP_PROCEDURE)
                                 ? enum_sp_type::PROCEDURE
                                 : enum_sp_type::FUNCTION;

      /* Conditionally writes to binlog */
      enum_sp_return_code sp_result =
          sp_drop_routine(thd, sp_type, lex->spname);

      /*
        We're going to issue an implicit REVOKE statement so we close all
        open tables. We have to keep metadata locks as this ensures that
        this statement is atomic against concurrent FLUSH TABLES WITH READ
        LOCK. Deadlocks which can arise due to fact that this implicit
        statement takes metadata locks should be detected by a deadlock
        detector in MDL subsystem and reported as errors.

        No need to commit/rollback statement transaction, it's not started.

        TODO: Long-term we should either ensure that implicit REVOKE statement
              is written into binary log as a separate statement or make both
              dropping of routine and implicit REVOKE parts of one fully atomic
              statement.
      */
      assert(thd->get_transaction()->is_empty(Transaction_ctx::STMT));
      close_thread_tables(thd);

      if (sp_result != SP_DOES_NOT_EXISTS && sp_automatic_privileges &&
          !opt_noacl &&
          sp_revoke_privileges(thd, db, name,
                               lex->sql_command == SQLCOM_DROP_PROCEDURE)) {
        push_warning(thd, Sql_condition::SL_WARNING, ER_PROC_AUTO_REVOKE_FAIL,
                     ER_THD(thd, ER_PROC_AUTO_REVOKE_FAIL));
        /* If this happens, an error should have been reported. */
        goto error;
      }

      res = sp_result;
      switch (sp_result) {
        case SP_OK:
          my_ok(thd);
          break;
        case SP_DOES_NOT_EXISTS:
          if (lex->drop_if_exists) {
            res =
                write_bin_log(thd, true, thd->query().str, thd->query().length);
            push_warning_printf(thd, Sql_condition::SL_NOTE,
                                ER_SP_DOES_NOT_EXIST,
                                ER_THD(thd, ER_SP_DOES_NOT_EXIST),
                                SP_COM_STRING(lex), lex->spname->m_qname.str);
            if (!res) my_ok(thd);
            break;
          }
          my_error(ER_SP_DOES_NOT_EXIST, MYF(0), SP_COM_STRING(lex),
                   lex->spname->m_qname.str);
          goto error;
        default:
          my_error(ER_SP_DROP_FAILED, MYF(0), SP_COM_STRING(lex),
                   lex->spname->m_qname.str);
          goto error;
      }
      break;
    }
    case SQLCOM_CREATE_VIEW: {
      /*
        Note: SQLCOM_CREATE_VIEW also handles 'ALTER VIEW' commands
        as specified through the thd->lex->create_view_mode flag.
      */
      res = mysql_create_view(thd, first_table, thd->lex->create_view_mode);
      break;
    }
    case SQLCOM_DROP_VIEW: {
      if (check_table_access(thd, DROP_ACL, all_tables, false, UINT_MAX, false))
        goto error;
      /* Conditionally writes to binlog. */
      res = mysql_drop_view(thd, first_table);
      break;
    }
    case SQLCOM_CREATE_TRIGGER:
    case SQLCOM_DROP_TRIGGER: {
      /* Conditionally writes to binlog. */
      assert(lex->m_sql_cmd != nullptr);
      static_cast<Sql_cmd_ddl_trigger_common *>(lex->m_sql_cmd)
          ->set_table(all_tables);

      res = lex->m_sql_cmd->execute(thd);
      break;
    }
    case SQLCOM_BINLOG_BASE64_EVENT: {
      mysql_client_binlog_statement(thd);
      break;
    }
    case SQLCOM_ANALYZE:
    case SQLCOM_CHECK:
    case SQLCOM_OPTIMIZE:
    case SQLCOM_REPAIR:
    case SQLCOM_TRUNCATE:
    case SQLCOM_ALTER_TABLE:
    case SQLCOM_HA_OPEN:
    case SQLCOM_HA_READ:
    case SQLCOM_HA_CLOSE:
      assert(first_table == all_tables && first_table != nullptr);
      [[fallthrough]];
    case SQLCOM_CREATE_SERVER:
    case SQLCOM_CREATE_RESOURCE_GROUP:
    case SQLCOM_ALTER_SERVER:
    case SQLCOM_ALTER_RESOURCE_GROUP:
    case SQLCOM_DROP_RESOURCE_GROUP:
    case SQLCOM_DROP_SERVER:
    case SQLCOM_SET_RESOURCE_GROUP:
    case SQLCOM_SIGNAL:
    case SQLCOM_RESIGNAL:
    case SQLCOM_GET_DIAGNOSTICS:
    case SQLCOM_CHANGE_REPLICATION_FILTER:
    case SQLCOM_XA_START:
    case SQLCOM_XA_END:
    case SQLCOM_XA_PREPARE:
    case SQLCOM_XA_COMMIT:
    case SQLCOM_XA_ROLLBACK:
    case SQLCOM_XA_RECOVER:
    case SQLCOM_INSTALL_PLUGIN:
    case SQLCOM_UNINSTALL_PLUGIN:
    case SQLCOM_INSTALL_COMPONENT:
    case SQLCOM_UNINSTALL_COMPONENT:
    case SQLCOM_SHUTDOWN:
    case SQLCOM_ALTER_INSTANCE:
    case SQLCOM_SELECT:
    case SQLCOM_DO:
    case SQLCOM_CALL:
    case SQLCOM_CREATE_ROLE:
    case SQLCOM_DROP_ROLE:
    case SQLCOM_SET_ROLE:
    case SQLCOM_GRANT_ROLE:
    case SQLCOM_REVOKE_ROLE:
    case SQLCOM_ALTER_USER_DEFAULT_ROLE:
    case SQLCOM_SHOW_BINLOG_EVENTS:
    case SQLCOM_SHOW_BINLOGS:
    case SQLCOM_SHOW_CHARSETS:
    case SQLCOM_SHOW_COLLATIONS:
    case SQLCOM_SHOW_CREATE_DB:
    case SQLCOM_SHOW_CREATE_EVENT:
    case SQLCOM_SHOW_CREATE_FUNC:
    case SQLCOM_SHOW_CREATE_PROC:
    case SQLCOM_SHOW_CREATE:
    case SQLCOM_SHOW_CREATE_TRIGGER:
    // case SQLCOM_SHOW_CREATE_USER:
    case SQLCOM_SHOW_DATABASES:
    case SQLCOM_SHOW_ENGINE_LOGS:
    case SQLCOM_SHOW_ENGINE_MUTEX:
    case SQLCOM_SHOW_ENGINE_STATUS:
    case SQLCOM_SHOW_ERRORS:
    case SQLCOM_SHOW_EVENTS:
    case SQLCOM_SHOW_FIELDS:
    case SQLCOM_SHOW_FUNC_CODE:
    case SQLCOM_SHOW_GRANTS:
    case SQLCOM_SHOW_KEYS:
    case SQLCOM_SHOW_MASTER_STAT:
    case SQLCOM_SHOW_OPEN_TABLES:
    case SQLCOM_SHOW_PLUGINS:
    case SQLCOM_SHOW_PRIVILEGES:
    case SQLCOM_SHOW_PROC_CODE:
    case SQLCOM_SHOW_PROCESSLIST:
    case SQLCOM_SHOW_PROFILE:
    case SQLCOM_SHOW_PROFILES:
    case SQLCOM_SHOW_RELAYLOG_EVENTS:
    case SQLCOM_SHOW_SLAVE_HOSTS:
    case SQLCOM_SHOW_SLAVE_STAT:
    case SQLCOM_SHOW_STATUS:
    case SQLCOM_SHOW_STORAGE_ENGINES:
    case SQLCOM_SHOW_TABLE_STATUS:
    case SQLCOM_SHOW_TABLES:
    case SQLCOM_SHOW_TRIGGERS:
    case SQLCOM_SHOW_STATUS_PROC:
    case SQLCOM_SHOW_STATUS_FUNC:
    case SQLCOM_SHOW_VARIABLES:
    case SQLCOM_SHOW_WARNS:
    case SQLCOM_CLONE:
    case SQLCOM_LOCK_INSTANCE:
    case SQLCOM_UNLOCK_INSTANCE:
    case SQLCOM_ALTER_TABLESPACE:
    case SQLCOM_EXPLAIN_OTHER:
    case SQLCOM_RESTART_SERVER:
    case SQLCOM_CREATE_SRS:
    case SQLCOM_DROP_SRS: {
      assert(lex->m_sql_cmd != nullptr);

      res = lex->m_sql_cmd->execute(thd);

      break;
    }
    case SQLCOM_ALTER_USER: {
      LEX_USER *user, *tmp_user;
      bool changing_own_password = false;
      Security_context *sctx = thd->security_context();
      bool own_password_expired = sctx->password_expired();
      bool check_permission = true;
      /* track if it is ALTER USER registration step */
      bool finish_reg = false;
      bool init_reg = false;
      bool unregister = false;
      bool is_self = false;

      List_iterator<LEX_USER> user_list(lex->users_list);
      while ((tmp_user = user_list++)) {
        LEX_MFA *tmp_lex_mfa;
        List_iterator<LEX_MFA> mfa_list_it(tmp_user->mfa_list);
        while ((tmp_lex_mfa = mfa_list_it++)) {
          finish_reg |= tmp_lex_mfa->finish_registration;
          init_reg |= tmp_lex_mfa->init_registration;
          unregister |= tmp_lex_mfa->unregister;
        }
        bool update_password_only = false;
        bool second_password = false;

        /* If it is an empty lex_user update it with current user */
        if (!tmp_user->host.str && !tmp_user->user.str) {
          /* set user information as of the current user */
          assert(sctx->priv_host().str);
          tmp_user->host.str = sctx->priv_host().str;
          tmp_user->host.length = strlen(sctx->priv_host().str);
          assert(sctx->user().str);
          tmp_user->user.str = sctx->user().str;
          tmp_user->user.length = strlen(sctx->user().str);
        }
        if (!(user = get_current_user(thd, tmp_user))) goto error;

        /* copy password expire attributes to individual lex user */
        user->alter_status = thd->lex->alter_password;
        /*
          Only self password change is non-privileged operation. To detect the
          same, we find :
          (1) If it is only password change operation
          (2) If this operation is on self
        */
        if (user->first_factor_auth_info.uses_identified_by_clause &&
            !user->first_factor_auth_info.uses_identified_with_clause &&
            !thd->lex->mqh.specified_limits &&
            !user->alter_status.update_account_locked_column &&
            !user->alter_status.update_password_expired_column &&
            !user->alter_status.expire_after_days &&
            user->alter_status.use_default_password_lifetime &&
            (user->alter_status.update_password_require_current ==
             Lex_acl_attrib_udyn::UNCHANGED) &&
            !user->alter_status.update_password_history &&
            !user->alter_status.update_password_reuse_interval &&
            !user->alter_status.update_failed_login_attempts &&
            !user->alter_status.update_password_lock_time &&
            (thd->lex->ssl_type == SSL_TYPE_NOT_SPECIFIED))
          update_password_only = true;

        is_self = !strcmp(sctx->user().length ? sctx->user().str : "",
                          user->user.str) &&
                  !my_strcasecmp(&my_charset_latin1, user->host.str,
                                 sctx->priv_host().str);
        if (finish_reg || init_reg) {
          /* Registration step is allowed only for connecting users */
          if (!is_self) {
            my_error(ER_INVALID_USER_FOR_REGISTRATION, MYF(0), sctx->user().str,
                     sctx->priv_host().str);
            goto error;
          }
        }
        /*
          if user executes ALTER statement to change password only
          for himself then skip access check - Provided preference to
          retain/discard current password was specified.
        */

        if (user->discard_old_password || user->retain_current_password) {
          second_password = true;
        }
        if ((update_password_only || user->discard_old_password || init_reg ||
             finish_reg || unregister) &&
            is_self) {
          changing_own_password = update_password_only;
          if (second_password) {
            if (check_access(thd, UPDATE_ACL, consts::mysql.c_str(), nullptr,
                             nullptr, true, true) &&
                !sctx->check_access(CREATE_USER_ACL, consts::mysql.c_str()) &&
                !(sctx->has_global_grant(
                          STRING_WITH_LEN("APPLICATION_PASSWORD_ADMIN"))
                      .first)) {
              my_error(ER_SPECIFIC_ACCESS_DENIED_ERROR, MYF(0),
                       "CREATE USER or APPLICATION_PASSWORD_ADMIN");
              goto error;
            }
          }
          continue;
        } else if (check_permission) {
          if (check_access(thd, UPDATE_ACL, "mysql", nullptr, nullptr, true,
                           true) &&
              check_global_access(thd, CREATE_USER_ACL))
            goto error;

          check_permission = false;
        }

        if (is_self &&
            (user->first_factor_auth_info.uses_identified_by_clause ||
             user->first_factor_auth_info.uses_identified_with_clause ||
             user->first_factor_auth_info.uses_authentication_string_clause)) {
          changing_own_password = true;
          break;
        }

        if (update_password_only &&
            likely((get_server_state() == SERVER_OPERATING)) &&
            !strcmp(sctx->priv_user().str, "")) {
          my_error(ER_PASSWORD_ANONYMOUS_USER, MYF(0));
          goto error;
        }
      }

      if (unlikely(own_password_expired && !changing_own_password)) {
        my_error(ER_MUST_CHANGE_PASSWORD, MYF(0));
        goto error;
      }
      /* Conditionally writes to binlog */
      res = mysql_alter_user(thd, lex->users_list, lex->drop_if_exists);
      /*
        Iterate over list of MFA methods, check if all auth plugin methods
        which need registration steps have completed, then turn OFF server
        sandbox mode
      */
      tmp_user = lex->users_list[0];
      if (!res && is_self && finish_reg) {
        if (turn_off_sandbox_mode(thd, tmp_user)) return true;
      }
      break;
    }
    default:
      assert(0); /* Impossible */
      my_ok(thd);
      break;
  }
  goto finish;

error:
  res = true;

finish:
  /* Restore system variables which were changed by SET_VAR hint. */
  if (lex->opt_hints_global && lex->opt_hints_global->sys_var_hint)
    lex->opt_hints_global->sys_var_hint->restore_vars(thd);

  THD_STAGE_INFO(thd, stage_query_end);

  // Check for receiving a recent kill signal
  if (thd->killed) {
    thd->send_kill_message();
    res = thd->is_error();
  }
  if (res) {
    if (thd->get_reprepare_observer() != nullptr &&
        thd->get_reprepare_observer()->is_invalidated() &&
        thd->get_reprepare_observer()->can_retry())
      thd->skip_gtid_rollback = true;
  } else {
    lex->set_exec_started();
  }

  // Cleanup EXPLAIN info
  if (!thd->in_sub_stmt) {
    if (is_explainable_query(lex->sql_command)) {
      DEBUG_SYNC(thd, "before_reset_query_plan");
      /*
        We want EXPLAIN CONNECTION to work until the explained statement ends,
        thus it is only now that we may fully clean up any unit of this
        statement.
      */
      lex->unit->assert_not_fully_clean();
    }
    thd->query_plan.set_query_plan(SQLCOM_END, nullptr, false);
  }

  assert(!thd->in_active_multi_stmt_transaction() ||
         thd->in_multi_stmt_transaction_mode());

  if (!thd->in_sub_stmt) {
    mysql_audit_notify(thd,
                       first_level ? MYSQL_AUDIT_QUERY_STATUS_END
                                   : MYSQL_AUDIT_QUERY_NESTED_STATUS_END,
                       first_level ? "MYSQL_AUDIT_QUERY_STATUS_END"
                                   : "MYSQL_AUDIT_QUERY_NESTED_STATUS_END");

    /* report error issued during command execution */
    if ((thd->is_error() && !early_error_on_rep_command) ||
        (thd->variables.option_bits & OPTION_MASTER_SQL_ERROR))
      trans_rollback_stmt(thd);
    else {
      /* If commit fails, we should be able to reset the OK status. */
      thd->get_stmt_da()->set_overwrite_status(true);
      trans_commit_stmt(thd);
      thd->get_stmt_da()->set_overwrite_status(false);
    }
    /*
      Reset thd killed flag during cleanup so that commands which are
      dispatched using service session API's start with a clean state.
    */
    if (thd->killed == THD::KILL_QUERY || thd->killed == THD::KILL_TIMEOUT) {
      thd->killed = THD::NOT_KILLED;
      thd->reset_query_for_display();
    }
  }

  lex->cleanup(true);

  /* Free tables */
  THD_STAGE_INFO(thd, stage_closing_tables);
  close_thread_tables(thd);

  // Rollback any item transformations made during optimization and execution
  thd->rollback_item_tree_changes();

#ifndef NDEBUG
  if (lex->sql_command != SQLCOM_SET_OPTION && !thd->in_sub_stmt)
    DEBUG_SYNC(thd, "execute_command_after_close_tables");
#endif

  if (!thd->in_sub_stmt && thd->transaction_rollback_request) {
    /*
      We are not in sub-statement and transaction rollback was requested by
      one of storage engines (e.g. due to deadlock). Rollback transaction in
      all storage engines including binary log.
    */
    trans_rollback_implicit(thd);
    thd->mdl_context.release_transactional_locks();
  } else if (stmt_causes_implicit_commit(thd, CF_IMPLICIT_COMMIT_END)) {
    /* No transaction control allowed in sub-statements. */
    assert(!thd->in_sub_stmt);
    /* If commit fails, we should be able to reset the OK status. */
    thd->get_stmt_da()->set_overwrite_status(true);
    /* Commit the normal transaction if one is active. */
    trans_commit_implicit(thd);
    thd->get_stmt_da()->set_overwrite_status(false);
    thd->mdl_context.release_transactional_locks();
  } else if (!thd->in_sub_stmt && !thd->in_multi_stmt_transaction_mode()) {
    /*
      - If inside a multi-statement transaction,
      defer the release of metadata locks until the current
      transaction is either committed or rolled back. This prevents
      other statements from modifying the table for the entire
      duration of this transaction.  This provides commit ordering
      and guarantees serializability across multiple transactions.
      - If in autocommit mode, or outside a transactional context,
      automatically release metadata locks of the current statement.
    */
    thd->mdl_context.release_transactional_locks();
  } else if (!thd->in_sub_stmt &&
             (thd->lex->sql_command != SQLCOM_CREATE_TABLE ||
              !thd->lex->create_info->m_transactional_ddl)) {
    thd->mdl_context.release_statement_locks();
  }

  // If the client wishes to have transaction state reported, we add whatever
  // is set on THD to our set here.
  {
    TX_TRACKER_GET(tst);

    if (thd->variables.session_track_transaction_info > TX_TRACK_NONE)
      tst->add_trx_state_from_thd(thd);

    // We're done. Clear "is DML" flag.
    tst->clear_trx_state(thd, TX_STMT_DML);
  }

#ifdef HAVE_LSAN_DO_RECOVERABLE_LEAK_CHECK
  // Get incremental leak reports, for easier leak hunting.
  // ./mtr --mem --mysqld='-T 4096' --sanitize main.1st
  // Don't waste time calling leak sanitizer during bootstrap.
  if (!opt_initialize && (test_flags & TEST_DO_QUICK_LEAK_CHECK)) {
    int have_leaks = __lsan_do_recoverable_leak_check();
    if (have_leaks > 0) {
      fprintf(stderr, "LSAN found leaks for Query: %*s\n",
              static_cast<int>(thd->query().length), thd->query().str);
      fflush(stderr);
    }
  }
#endif

#if defined(VALGRIND_DO_QUICK_LEAK_CHECK)
  // Get incremental leak reports, for easier leak hunting.
  // ./mtr --mem --mysqld='-T 4096' --valgrind-mysqld main.1st
  // Note that with multiple connections, the report below may be misleading.
  if (test_flags & TEST_DO_QUICK_LEAK_CHECK) {
    static unsigned long total_leaked_bytes = 0;
    unsigned long leaked = 0;
    unsigned long dubious [[maybe_unused]];
    unsigned long reachable [[maybe_unused]];
    unsigned long suppressed [[maybe_unused]];
    /*
      We could possibly use VALGRIND_DO_CHANGED_LEAK_CHECK here,
      but that is a fairly new addition to the Valgrind api.
      Note: we dont want to check 'reachable' until we have done shutdown,
      and that is handled by the final report anyways.
      We print some extra information, to tell mtr to ignore this report.
    */
    LogErr(INFORMATION_LEVEL, ER_VALGRIND_DO_QUICK_LEAK_CHECK);
    VALGRIND_DO_QUICK_LEAK_CHECK;
    VALGRIND_COUNT_LEAKS(leaked, dubious, reachable, suppressed);
    if (leaked > total_leaked_bytes) {
      LogErr(ERROR_LEVEL, ER_VALGRIND_COUNT_LEAKS, leaked - total_leaked_bytes,
             static_cast<int>(thd->query().length), thd->query().str);
    }
    total_leaked_bytes = leaked;
  }
#endif

  if (!res && !thd->is_error()) {      // if statement succeeded
    binlog_gtid_end_transaction(thd);  // finalize GTID life-cycle
    DEBUG_SYNC(thd, "persist_new_state_after_statement_succeeded");
  } else if (!gtid_consistency_violation_state &&    // if the consistency state
             thd->has_gtid_consistency_violation) {  // was set by the failing
                                                     // statement
    gtid_state->end_gtid_violating_transaction(thd);  // just roll it back
    DEBUG_SYNC(thd, "restore_previous_state_after_statement_failed");
  }

  thd->skip_gtid_rollback = false;

  return res || thd->is_error();
}

/**
  Do special checking for SHOW statements.

  @param thd              Thread context.
  @param lex              LEX for SHOW statement.
  @param lock             If true, lock metadata for schema objects

  @returns false if check is successful, true if error
*/

bool show_precheck(THD *thd, LEX *lex, bool lock [[maybe_unused]]) {
  assert(lex->sql_command == SQLCOM_SHOW_CREATE_USER);
  Table_ref *const tables = lex->query_tables;
  if (tables != nullptr) {
    if (check_table_access(thd, SELECT_ACL, tables, false, UINT_MAX, false))
      return true;
  }
  return false;
}

#define MY_YACC_INIT 1000  // Start with big alloc
#define MY_YACC_MAX 32000  // Because of 'short'

bool my_yyoverflow(short **yyss, YYSTYPE **yyvs, YYLTYPE **yyls,
                   ulong *yystacksize) {
  Yacc_state *state = &current_thd->m_parser_state->m_yacc;
  ulong old_info = 0;
  assert(state);
  if ((uint)*yystacksize >= MY_YACC_MAX) return true;
  if (!state->yacc_yyvs) old_info = *yystacksize;
  *yystacksize = set_zone((*yystacksize) * 2, MY_YACC_INIT, MY_YACC_MAX);
  if (!(state->yacc_yyvs =
            (uchar *)my_realloc(key_memory_bison_stack, state->yacc_yyvs,
                                *yystacksize * sizeof(**yyvs),
                                MYF(MY_ALLOW_ZERO_PTR | MY_FREE_ON_ERROR))) ||
      !(state->yacc_yyss =
            (uchar *)my_realloc(key_memory_bison_stack, state->yacc_yyss,
                                *yystacksize * sizeof(**yyss),
                                MYF(MY_ALLOW_ZERO_PTR | MY_FREE_ON_ERROR))) ||
      !(state->yacc_yyls =
            (uchar *)my_realloc(key_memory_bison_stack, state->yacc_yyls,
                                *yystacksize * sizeof(**yyls),
                                MYF(MY_ALLOW_ZERO_PTR | MY_FREE_ON_ERROR))))
    return true;
  if (old_info) {
    /*
      Only copy the old stack on the first call to my_yyoverflow(),
      when replacing a static stack (YYINITDEPTH) by a dynamic stack.
      For subsequent calls, my_realloc already did preserve the old stack.
    */
    memcpy(state->yacc_yyss, *yyss, old_info * sizeof(**yyss));
    memcpy(state->yacc_yyvs, *yyvs, old_info * sizeof(**yyvs));
    memcpy(state->yacc_yyls, *yyls, old_info * sizeof(**yyls));
  }
  *yyss = (short *)state->yacc_yyss;
  *yyvs = (YYSTYPE *)state->yacc_yyvs;
  *yyls = (YYLTYPE *)state->yacc_yyls;
  return false;
}

/**
  Reset the part of THD responsible for the state of command
  processing.

  This needs to be called before execution of every statement
  (prepared or conventional).  It is not called by substatements of
  routines.

  @todo Remove mysql_reset_thd_for_next_command and only use the
  member function.

  @todo Call it after we use THD for queries, not before.
*/
void mysql_reset_thd_for_next_command(THD *thd) {
  thd->reset_for_next_command();
}

void THD::reset_for_next_command() {
  // TODO: Why on earth is this here?! We should probably fix this
  // function and move it to the proper file. /Matz
  THD *thd = this;
  DBUG_TRACE;
  assert(!thd->sp_runtime_ctx); /* not for substatements of routines */
  assert(!thd->in_sub_stmt);
  thd->reset_item_list();
  /*
    Those two lines below are theoretically unneeded as
    THD::cleanup_after_query() should take care of this already.
  */
  thd->auto_inc_intervals_in_cur_stmt_for_binlog.clear();
  thd->stmt_depends_on_first_successful_insert_id_in_prev_stmt = false;

  thd->query_start_usec_used = false;
  thd->m_is_fatal_error = false;
  thd->time_zone_used = false;
  /*
    Clear the status flag that are expected to be cleared at the
    beginning of each SQL statement.
  */
  thd->server_status &= ~SERVER_STATUS_CLEAR_SET;
  /*
    If in autocommit mode and not in a transaction, reset flag
    that identifies if a transaction has done some operations
    that cannot be safely rolled back.

    If the flag is set an warning message is printed out in
    ha_rollback_trans() saying that some tables couldn't be
    rolled back.
  */
  if (!thd->in_multi_stmt_transaction_mode()) {
    thd->get_transaction()->reset_unsafe_rollback_flags(
        Transaction_ctx::SESSION);
  }
  assert(thd->security_context() == &thd->m_main_security_ctx);
  thd->thread_specific_used = false;

  if (opt_bin_log) {
    thd->user_var_events.clear();
    thd->user_var_events_alloc = thd->mem_root;
  }
  thd->clear_error();
  thd->get_stmt_da()->reset_diagnostics_area();
  thd->get_stmt_da()->reset_statement_cond_count();

  thd->rand_used = false;
  thd->m_sent_row_count = thd->m_examined_row_count = 0;

  thd->reset_current_stmt_binlog_format_row();
  thd->binlog_unsafe_warning_flags = 0;
  thd->binlog_need_explicit_defaults_ts = false;

  thd->commit_error = THD::CE_NONE;
  thd->durability_property = HA_REGULAR_DURABILITY;
  thd->set_trans_pos(nullptr, 0);
  thd->derived_tables_processing = false;
  thd->parsing_system_view = false;

  // Need explicit setting, else demand all privileges to a table.
  thd->want_privilege = ~NO_ACCESS;

  thd->reset_skip_readonly_check();
  thd->tx_commit_pending = false;

  DBUG_PRINT("debug", ("is_current_stmt_binlog_format_row(): %d",
                       thd->is_current_stmt_binlog_format_row()));

  /*
    In case we're processing multiple statements we need to checkout a new
    acl access map here as the global acl version might have increased due to
    a grant/revoke or flush.
  */
  thd->security_context()->checkout_access_maps();
#ifndef NDEBUG
  thd->set_tmp_table_seq_id(1);
#endif
}

/*
  When you modify dispatch_sql_command(), you may need to modify
  mysql_test_parse_for_slave() in this same file.
*/

/**
  Parse an SQL command from a text string and pass the resulting AST to the
  query executor.

  @param thd          Current session.
  @param parser_state Parser state.
*/

void dispatch_sql_command(THD *thd, Parser_state *parser_state) {
  DBUG_TRACE;
  DBUG_PRINT("dispatch_sql_command", ("query: '%s'", thd->query().str));

  DBUG_EXECUTE_IF("parser_debug", turn_parser_debug_on(););

  mysql_reset_thd_for_next_command(thd);
  // It is possible that rewritten query may not be empty (in case of
  // multiqueries). So reset it.
  thd->reset_rewritten_query();
  lex_start(thd);

  thd->m_parser_state = parser_state;
  invoke_pre_parse_rewrite_plugins(thd);
  thd->m_parser_state = nullptr;

  // we produce digest if it's not explicitly turned off
  // by setting maximum digest length to zero
  if (get_max_digest_length() != 0)
    parser_state->m_input.m_compute_digest = true;

<<<<<<< HEAD
  LEX *lex = thd->lex;
  const char *found_semicolon = nullptr;

  bool err = thd->get_stmt_da()->is_error();
=======
  if (query_cache.send_result_to_client(thd, thd->query()) <= 0)
  {
    LEX *lex= thd->lex;
    const char *found_semicolon;
    size_t qlen = 0;
    bool err= thd->get_stmt_da()->is_error();
>>>>>>> 4f251676

  if (!err) {
    err = parse_sql(thd, parser_state, nullptr);
    if (!err) err = invoke_post_parse_rewrite_plugins(thd, false);

<<<<<<< HEAD
    found_semicolon = parser_state->m_lip.found_semicolon;
  }
=======
      found_semicolon= parser_state->m_lip.found_semicolon;
      qlen = found_semicolon ? (found_semicolon - thd->query().str)
                            : thd->query().length;

      /*
        We set thd->query_length correctly to not log several queries, when we
        execute only first. We set it to not see the ';' otherwise it would get
        into binlog and Query_log_event::print() would give ';;' output.
      */
      if(!thd->is_error() && found_semicolon && (ulong)(qlen))
        thd->set_query(thd->query().str, qlen - 1);
    }
>>>>>>> 4f251676

  DEBUG_SYNC_C("sql_parse_before_rewrite");

  if (!err) {
    /*
      Rewrite the query for logging and for the Performance Schema
      statement tables. (Raw logging happened earlier.)

      Sub-routines of mysql_rewrite_query() should try to only rewrite when
      necessary (e.g. not do password obfuscation when query contains no
      password).

      If rewriting does not happen here, thd->m_rewritten_query is still
      empty from being reset in alloc_query().
    */
    if (thd->rewritten_query().length() == 0) mysql_rewrite_query(thd);

    if (thd->rewritten_query().length()) {
      lex->safe_to_cache_query = false;  // see comments below

      thd->set_query_for_display(thd->rewritten_query().ptr(),
                                 thd->rewritten_query().length());
    } else if (thd->slave_thread) {
      /*
        In the slave, we add the information to pfs.events_statements_history,
        but not to pfs.threads, as that is what the test suite expects.
      */
      MYSQL_SET_STATEMENT_TEXT(thd->m_statement_psi, thd->query().str,
                               thd->query().length);
    } else {
      thd->set_query_for_display(thd->query().str, thd->query().length);
    }

    if (!(opt_general_log_raw || thd->slave_thread)) {
      if (thd->rewritten_query().length())
<<<<<<< HEAD
        query_logger.general_log_write(thd, COM_QUERY,
                                       thd->rewritten_query().ptr(),
                                       thd->rewritten_query().length());
      else {
        size_t qlen = found_semicolon ? (found_semicolon - thd->query().str)
                                      : thd->query().length;

        query_logger.general_log_write(thd, COM_QUERY, thd->query().str, qlen);
=======
      {
        lex->safe_to_cache_query= false; // see comments below

        thd->set_query_for_display(thd->rewritten_query().ptr(),
                                   thd->rewritten_query().length());
      } else if (thd->slave_thread) {
        /*
          In the slave, we add the information to pfs.events_statements_history,
          but not to pfs.threads, as that is what the test suite expects.
        */
        MYSQL_SET_STATEMENT_TEXT(thd->m_statement_psi,
                                 thd->query().str,
                                 thd->query().length);
      } else {
        thd->set_query_for_display(thd->query().str, thd->query().length);
      }

      if (!(opt_general_log_raw || thd->slave_thread))
      {
        if (thd->rewritten_query().length())
          query_logger.general_log_write(thd, COM_QUERY,
                                         thd->rewritten_query().ptr(),
                                         thd->rewritten_query().length());
        else
        {
          query_logger.general_log_write(thd, COM_QUERY,
                                         thd->query().str, qlen);
        }
>>>>>>> 4f251676
      }
    }
  }

  DEBUG_SYNC_C("sql_parse_after_rewrite");

  if (!err) {
    thd->m_statement_psi = MYSQL_REFINE_STATEMENT(
        thd->m_statement_psi, sql_statement_info[thd->lex->sql_command].m_key);

<<<<<<< HEAD
    if (mqh_used && thd->get_user_connect() &&
        check_mqh(thd, lex->sql_command)) {
      if (thd->is_classic_protocol())
        thd->get_protocol_classic()->get_net()->error = NET_ERROR_UNSET;
    } else {
      if (!thd->is_error()) {
        /*
          Binlog logs a string starting from thd->query and having length
          thd->query_length; so we set thd->query_length correctly (to not
          log several statements in one event, when we executed only first).
          We set it to not see the ';' (otherwise it would get into binlog
          and Query_log_event::print() would give ';;' output).
          This also helps display only the current query in SHOW
          PROCESSLIST.
        */
        if (found_semicolon && (ulong)(found_semicolon - thd->query().str))
          thd->set_query(
              thd->query().str,
              static_cast<size_t>(found_semicolon - thd->query().str - 1));
        /* Actually execute the query */
        if (found_semicolon) {
          lex->safe_to_cache_query = false;
          thd->server_status |= SERVER_MORE_RESULTS_EXISTS;
        }
        lex->set_trg_event_type_for_tables();

        int error [[maybe_unused]];
        if (unlikely(
                (thd->security_context()->password_expired() ||
                 thd->security_context()->is_in_registration_sandbox_mode()) &&
                lex->sql_command != SQLCOM_SET_PASSWORD &&
                lex->sql_command != SQLCOM_ALTER_USER)) {
          if (thd->security_context()->is_in_registration_sandbox_mode())
            my_error(ER_PLUGIN_REQUIRES_REGISTRATION, MYF(0));
=======
#ifndef NO_EMBEDDED_ACCESS_CHECKS
      if (mqh_used && thd->get_user_connect() &&
          check_mqh(thd, lex->sql_command))
      {
        if (thd->is_classic_protocol())
          thd->get_protocol_classic()->get_net()->error = 0;
      }
      else
#endif
      {
        if (!thd->is_error())
        {
          /* Actually execute the query */
          if (found_semicolon)
          {
            lex->safe_to_cache_query= 0;
            thd->server_status|= SERVER_MORE_RESULTS_EXISTS;
          }
          lex->set_trg_event_type_for_tables();
          MYSQL_QUERY_EXEC_START(
            const_cast<char*>(thd->query().str),
            thd->thread_id(),
            (char *) (thd->db().str ? thd->db().str : ""),
            (char *) thd->security_context()->priv_user().str,
            (char *) thd->security_context()->host_or_ip().str,
            0);
          if (unlikely(thd->security_context()->password_expired() &&
                       !lex->is_set_password_sql &&
                       lex->sql_command != SQLCOM_SET_OPTION &&
                       lex->sql_command != SQLCOM_ALTER_USER))
          {
            my_error(ER_MUST_CHANGE_PASSWORD, MYF(0));
            error= 1;
          }
>>>>>>> 4f251676
          else
            my_error(ER_MUST_CHANGE_PASSWORD, MYF(0));
          error = 1;
        } else {
          resourcegroups::Resource_group *src_res_grp = nullptr;
          resourcegroups::Resource_group *dest_res_grp = nullptr;
          MDL_ticket *ticket = nullptr;
          MDL_ticket *cur_ticket = nullptr;
          auto mgr_ptr = resourcegroups::Resource_group_mgr::instance();
          bool switched = mgr_ptr->switch_resource_group_if_needed(
              thd, &src_res_grp, &dest_res_grp, &ticket, &cur_ticket);

          error = mysql_execute_command(thd, true);

          if (switched)
            mgr_ptr->restore_original_resource_group(thd, src_res_grp,
                                                     dest_res_grp);
          thd->resource_group_ctx()->m_switch_resource_group_str[0] = '\0';
          if (ticket != nullptr)
            mgr_ptr->release_shared_mdl_for_resource_group(thd, ticket);
          if (cur_ticket != nullptr)
            mgr_ptr->release_shared_mdl_for_resource_group(thd, cur_ticket);
        }
      }
    }
  } else {
    /*
      Log the failed raw query in the Performance Schema. This statement did
      not parse, so there is no way to tell if it may contain a password of not.

      The tradeoff is:
        a) If we do log the query, a user typing by accident a broken query
           containing a password will have the password exposed. This is very
           unlikely, and this behavior can be documented. Remediation is to use
           a new password when retyping the corrected query.

        b) If we do not log the query, finding broken queries in the client
           application will be much more difficult. This is much more likely.

      Considering that broken queries can typically be generated by attempts at
      SQL injection, finding the source of the SQL injection is critical, so the
      design choice is to log the query text of broken queries (a).
    */
    thd->set_query_for_display(thd->query().str, thd->query().length);

    /* Instrument this broken statement as "statement/sql/error" */
    thd->m_statement_psi = MYSQL_REFINE_STATEMENT(
        thd->m_statement_psi, sql_statement_info[SQLCOM_END].m_key);

    assert(thd->is_error());
    DBUG_PRINT("info",
               ("Command aborted. Fatal_error: %d", thd->is_fatal_error()));
  }

  THD_STAGE_INFO(thd, stage_freeing_items);
  sp_cache_enforce_limit(thd->sp_proc_cache, stored_program_cache_size);
  sp_cache_enforce_limit(thd->sp_func_cache, stored_program_cache_size);
  thd->lex->destroy();
  thd->end_statement();
  thd->cleanup_after_query();
  assert(thd->change_list.is_empty());

  DEBUG_SYNC(thd, "query_rewritten");
}

/**
  Usable by the replication SQL thread only: just parse a query to know if it
  can be ignored because of replicate-*-table rules.

  @retval
    0	cannot be ignored
  @retval
    1	can be ignored
*/

bool mysql_test_parse_for_slave(THD *thd) {
  LEX *lex = thd->lex;
  bool ignorable = false;
  sql_digest_state *parent_digest = thd->m_digest;
  PSI_statement_locker *parent_locker = thd->m_statement_psi;
  DBUG_TRACE;

  assert(thd->slave_thread);

  Parser_state parser_state;
  if (parser_state.init(thd, thd->query().str, thd->query().length) == 0) {
    lex_start(thd);
    mysql_reset_thd_for_next_command(thd);

    thd->m_digest = nullptr;
    thd->m_statement_psi = nullptr;
    if (parse_sql(thd, &parser_state, nullptr) == 0) {
      if (all_tables_not_ok(thd, lex->query_block->get_table_list()))
        ignorable = true;
      else if (!check_database_filters(thd, thd->db().str, lex->sql_command))
        ignorable = true;
    }
    thd->m_digest = parent_digest;
    thd->m_statement_psi = parent_locker;
    thd->end_statement();
  }
  thd->cleanup_after_query();
  return ignorable;
}

/**
  Store field definition for create.

  @param thd                       The thread handler.
  @param field_name                The field name.
  @param type                      The type of the field.
  @param length                    The length of the field or NULL.
  @param decimals                  The length of a decimal part or NULL.
  @param type_modifier             Type modifiers & constraint flags of the
                                   field.
  @param default_value             The default value or NULL.
  @param on_update_value           The ON UPDATE expression or NULL.
  @param comment                   The comment.
  @param change                    The old column name (if renaming) or NULL.
  @param interval_list             The list of ENUM/SET values or NULL.
  @param cs                        The character set of the field.
  @param has_explicit_collation    Column has an explicit COLLATE attribute.
  @param uint_geom_type            The GIS type of the field.
  @param gcol_info                 The generated column data or NULL.
  @param default_val_expr          The expression for generating default values,
                                   if there is one, or nullptr.
  @param opt_after                 The name of the field to add after or
                                   the @see first_keyword pointer to insert
                                   first.
  @param srid                      The SRID for this column (only relevant if
                                   this is a geometry column).
  @param col_check_const_spec_list List of column check constraints.
  @param hidden                    Column hidden type.
  @param is_array                  Whether it's a typed array field

  @return
    Return 0 if ok
*/
bool Alter_info::add_field(
    THD *thd, const LEX_STRING *field_name, enum_field_types type,
    const char *length, const char *decimals, uint type_modifier,
    Item *default_value, Item *on_update_value, LEX_CSTRING *comment,
    const char *change, List<String> *interval_list, const CHARSET_INFO *cs,
    bool has_explicit_collation, uint uint_geom_type,
    Value_generator *gcol_info, Value_generator *default_val_expr,
    const char *opt_after, std::optional<gis::srid_t> srid,
    Sql_check_constraint_spec_list *col_check_const_spec_list,
    dd::Column::enum_hidden_type hidden, bool is_array) {
  uint8 datetime_precision = decimals ? atoi(decimals) : 0;
  DBUG_TRACE;
  assert(!is_array || hidden == dd::Column::enum_hidden_type::HT_HIDDEN_SQL);

  LEX_CSTRING field_name_cstr = {field_name->str, field_name->length};

  if (check_string_char_length(field_name_cstr, "", NAME_CHAR_LEN,
                               system_charset_info, true)) {
    my_error(ER_TOO_LONG_IDENT, MYF(0),
             field_name->str); /* purecov: inspected */
    return true;               /* purecov: inspected */
  }
  if (type_modifier & PRI_KEY_FLAG) {
    List<Key_part_spec> key_parts;
    auto key_part_spec =
        new (thd->mem_root) Key_part_spec(field_name_cstr, 0, ORDER_ASC);
    if (key_part_spec == nullptr || key_parts.push_back(key_part_spec))
      return true;
    Key_spec *key = new (thd->mem_root)
        Key_spec(thd->mem_root, KEYTYPE_PRIMARY, NULL_CSTR,
                 &default_key_create_info, false, true, key_parts);
    if (key == nullptr || key_list.push_back(key)) return true;
  }
  if (type_modifier & (UNIQUE_FLAG | UNIQUE_KEY_FLAG)) {
    List<Key_part_spec> key_parts;
    auto key_part_spec =
        new (thd->mem_root) Key_part_spec(field_name_cstr, 0, ORDER_ASC);
    if (key_part_spec == nullptr || key_parts.push_back(key_part_spec))
      return true;
    Key_spec *key = new (thd->mem_root)
        Key_spec(thd->mem_root, KEYTYPE_UNIQUE, NULL_CSTR,
                 &default_key_create_info, false, true, key_parts);
    if (key == nullptr || key_list.push_back(key)) return true;
  }

  if (default_value) {
    /*
      Default value should be literal => basic constants =>
      no need fix_fields()

      We allow only CURRENT_TIMESTAMP as function default for the TIMESTAMP or
      DATETIME types. In addition, TRUE and FALSE are allowed for bool types.
    */
    if (default_value->type() == Item::FUNC_ITEM) {
      Item_func *func = down_cast<Item_func *>(default_value);
      if (func->basic_const_item()) {
        if (func->result_type() != INT_RESULT) {
          my_error(ER_INVALID_DEFAULT, MYF(0), field_name->str);
          return true;
        }
        assert(dynamic_cast<Item_func_true *>(func) ||
               dynamic_cast<Item_func_false *>(func));
        default_value = new Item_int(func->val_int());
        if (default_value == nullptr) return true;
      } else if (func->functype() != Item_func::NOW_FUNC ||
                 !real_type_with_now_as_default(type) ||
                 default_value->decimals != datetime_precision) {
        my_error(ER_INVALID_DEFAULT, MYF(0), field_name->str);
        return true;
      }
    } else if (default_value->type() == Item::NULL_ITEM) {
      default_value = nullptr;
      if ((type_modifier & (NOT_NULL_FLAG | AUTO_INCREMENT_FLAG)) ==
          NOT_NULL_FLAG) {
        my_error(ER_INVALID_DEFAULT, MYF(0), field_name->str);
        return true;
      }
    } else if (type_modifier & AUTO_INCREMENT_FLAG) {
      my_error(ER_INVALID_DEFAULT, MYF(0), field_name->str);
      return true;
    }
  }

  // 1) Reject combinations of DEFAULT <value> and DEFAULT (<expression>).
  // 2) Reject combinations of DEFAULT (<expression>) and AUTO_INCREMENT.
  // (Combinations of DEFAULT <value> and AUTO_INCREMENT are rejected above.)
  if ((default_val_expr && default_value) ||
      (default_val_expr && (type_modifier & AUTO_INCREMENT_FLAG))) {
    my_error(ER_INVALID_DEFAULT, MYF(0), field_name->str);
    return true;
  }

  if (on_update_value && (!real_type_with_now_on_update(type) ||
                          on_update_value->decimals != datetime_precision)) {
    my_error(ER_INVALID_ON_UPDATE, MYF(0), field_name->str);
    return true;
  }

  // If the SRID is specified on a non-geometric column, return an error
  if (type != MYSQL_TYPE_GEOMETRY && srid.has_value()) {
    my_error(ER_WRONG_USAGE, MYF(0), "SRID", "non-geometry column");
    return true;
  }

  Create_field *new_field = new (thd->mem_root) Create_field();
  if ((new_field == nullptr) ||
      new_field->init(thd, field_name->str, type, length, decimals,
                      type_modifier, default_value, on_update_value, comment,
                      change, interval_list, cs, has_explicit_collation,
                      uint_geom_type, gcol_info, default_val_expr, srid, hidden,
                      is_array))
    return true;

  for (const auto &a : cf_appliers) {
    if (a(new_field, this)) return true;
  }

  create_list.push_back(new_field);
  if (opt_after != nullptr) {
    flags |= Alter_info::ALTER_COLUMN_ORDER;
    new_field->after = opt_after;
  }

  if (col_check_const_spec_list) {
    /*
      Set column name, required for column check constraint validation in
      Sql_check_constraint_spec::pre_validate().
    */
    for (auto &cc_spec : *col_check_const_spec_list) {
      cc_spec->column_name = *field_name;
    }
    /*
      Move column check constraint specifications to table check constraints
      specifications list.
    */
    std::move(col_check_const_spec_list->begin(),
              col_check_const_spec_list->end(),
              std::back_inserter(check_constraint_spec_list));
  }

  return false;
}

/**
  save order by and tables in own lists.
*/

void add_to_list(SQL_I_List<ORDER> &list, ORDER *order) {
  DBUG_TRACE;
  order->used_alias = false;
  order->used = 0;
  list.link_in_list(order, &order->next);
}

/**
  Produces a PT_subquery object from a subquery's text.
  @param thd      Thread handler
  @param text     Subquery's text
  @param text_length  Length of 'text'
  @param text_offset Offset in bytes of 'text' in the original statement
  @param[out] node Produced PT_subquery object

  @returns true if error
 */
static bool reparse_common_table_expr(THD *thd, const char *text,
                                      size_t text_length, uint text_offset,
                                      PT_subquery **node) {
  Common_table_expr_parser_state parser_state;
  parser_state.init(thd, text, text_length);

  Parser_state *old = thd->m_parser_state;
  thd->m_parser_state = &parser_state;

  /*
    Re-parsing a CTE creates Item_param-s and Item_sp_local-s which are
    special, as they do not exist in the original query: thus they should not
    exist from the points of view of logging.
    This is achieved like this:
    - for SP local vars: their pos_in_query is set to 0
    - for PS parameters: they are not added to LEX::param_list and thus not to
    Prepared_statement::param_array.
    They still need a value, which they get like this:
    - for SP local vars: through the ordinary look-up of SP local
    variables' values by name of the variable.
    - for PS parameters: first the first-parsed, 'non-special' Item-params,
    which are in param_array, get their value bound from user-supplied data,
    then they propagate their value to their 'special' clones (@see
    Item_param::m_clones).
  */
  parser_state.m_lip.stmt_prepare_mode = old->m_lip.stmt_prepare_mode;
  parser_state.m_lip.multi_statements = false;  // A safety measure.
  parser_state.m_lip.m_digest = nullptr;

  // This is saved and restored by caller:
  thd->lex->reparse_common_table_expr_at = text_offset;

  /*
    As this function is called during parsing only, it can and should use the
    current Query_arena, character_set_client, etc.
    It intentionally uses THD::sql_parser() directly without the parse_sql()
    wrapper: because it's building a node of the statement currently being
    parsed at the upper call site.
  */
  bool mysql_parse_status = thd->sql_parser();
  thd->m_parser_state = old;
  if (mysql_parse_status) return true; /* purecov: inspected */

  *node = parser_state.result;
  return false;
}

bool PT_common_table_expr::make_subquery_node(THD *thd, PT_subquery **node) {
  if (m_postparse.references.size() >= 2) {
    // m_subq_node was already attached elsewhere, make new node:
    return reparse_common_table_expr(thd, m_subq_text.str, m_subq_text.length,
                                     m_subq_text_offset, node);
  }
  *node = m_subq_node;
  return false;
}

/**
   Tries to match an identifier to the CTEs in scope; if matched, it
   modifies *table_name, *tl', and the matched with-list-element.

   @param          thd      Thread handler
   @param[out]     table_name Identifier
   @param[in,out]  tl       Table_ref for the identifier
   @param          pc       Current parsing context, if available
   @param[out]     found    Is set to true if found.

   @returns true if error (OOM).
*/
bool Query_block::find_common_table_expr(THD *thd, Table_ident *table_name,
                                         Table_ref *tl, Parse_context *pc,
                                         bool *found) {
  *found = false;
  if (!pc) return false;

  PT_with_clause *wc;
  PT_common_table_expr *cte = nullptr;
  Query_block *select = this;
  Query_expression *unit;
  do {
    assert(select->first_execution);
    unit = select->master_query_expression();
    if (!(wc = unit->m_with_clause)) continue;
    if (wc->lookup(tl, &cte)) return true;
    /*
      If no match in the WITH clause of 'select', maybe this is a subquery, so
      look up in the outer query's WITH clause:
    */
  } while (cte == nullptr && (select = select->outer_query_block()));

  if (cte == nullptr) return false;
  *found = true;

  const auto save_reparse_cte = thd->lex->reparse_common_table_expr_at;
  PT_subquery *node;
  if (tl->is_recursive_reference()) {
    /*
      To pass the first steps of resolution, a recursive reference is here
      made to be a dummy derived table; after the temporary table is created
      based on the non-recursive members' types, the recursive reference is
      made to be a reference to the tmp table.
    */
    LEX_CSTRING dummy_subq = {STRING_WITH_LEN("(select 0)")};
    if (reparse_common_table_expr(thd, dummy_subq.str, dummy_subq.length, 0,
                                  &node))
      return true; /* purecov: inspected */
  } else if (cte->make_subquery_node(thd, &node))
    return true; /* purecov: inspected */
  // We imitate derived tables as much as possible.
  assert(parsing_place == CTX_NONE && linkage != GLOBAL_OPTIONS_TYPE);
  parsing_place = CTX_DERIVED;
  node->m_is_derived_table = true;
  auto wc_save = wc->enter_parsing_definition(tl);

  /*
    The outer context for the CTE is the current context of the query block
    that immediately contains the query expression that contains the CTE
    definition, which is the same as the outer context of the query block
    belonging to that query expression. Unless the CTE is contained in
    the outermost query expression, in which case there is no outer context.
  */
  thd->lex->push_context(select->outer_query_block() != nullptr
                             ? select->context.outer_context
                             : nullptr);
  assert(thd->lex->will_contextualize);
  if (node->contextualize(pc)) return true;

  thd->lex->pop_context();

  wc->leave_parsing_definition(wc_save);
  parsing_place = CTX_NONE;
  /*
    Prepared statement's parameters and SP local variables are spotted as
    'made during re-parsing' by node->contextualize(), which is why we
    ran that call _before_ restoring lex->reparse_common_table_expr_at.
  */
  thd->lex->reparse_common_table_expr_at = save_reparse_cte;
  tl->is_alias = true;
  Query_expression *node_query_expression =
      node->value()->master_query_expression();
  *table_name = Table_ident(node_query_expression);
  assert(table_name->is_derived_table());
  tl->db = table_name->db.str;
  tl->db_length = table_name->db.length;
  return false;
}

bool PT_with_clause::lookup(Table_ref *tl, PT_common_table_expr **found) {
  *found = nullptr;
  assert(tl->query_block != nullptr);
  /*
    If right_bound!=NULL, it means we are currently parsing the
    definition of CTE 'right_bound' and this definition contains
    'tl'.
  */
  const Common_table_expr *right_bound =
      m_most_inner_in_parsing ? m_most_inner_in_parsing->common_table_expr()
                              : nullptr;
  bool in_self = false;
  for (auto el : m_list->elements()) {
    // Search for a CTE named like 'tl', in this list, from left to right.
    if (el->is(right_bound)) {
      /*
        We meet right_bound.
        If not RECURSIVE:
        we must stop the search in this WITH clause;
        indeed right_bound must not reference itself or any CTE defined after it
        in the WITH list (forward references are forbidden, preventing any
        cycle).
        If RECURSIVE:
        If right_bound matches 'tl', it is a recursive reference.
      */
      if (!m_recursive) break;  // Prevent forward reference.
      in_self = true;           // Accept a recursive reference.
    }
    bool match;
    if (el->match_table_ref(tl, in_self, &match)) return true;
    if (!match) {
      if (in_self) break;  // Prevent forward reference.
      continue;
    }
    if (in_self && tl->query_block->outer_query_block() !=
                       m_most_inner_in_parsing->query_block) {
      /*
        SQL2011 says a recursive CTE cannot contain a subquery
        referencing the CTE, except if this subquery is a derived table
        like:
        WITH RECURSIVE qn AS (non-rec-SELECT UNION ALL
        SELECT * FROM (SELECT * FROM qn) AS dt)
        However, we don't allow this, as:
        - it simplifies detection and substitution correct recursive
        references (they're all on "level 0" of the UNION)
        - it's not limiting the user so much (in most cases, he can just
        merge his DT up manually, as the DT cannot contain aggregation).
        - Oracle bans it:
        with qn (a) as (
        select 123 from dual
        union all
        select 1+a from (select * from qn) where a<130) select * from qn
        ORA-32042: recursive WITH clause must reference itself directly in one
        of the UNION ALL branches.

        The above if() works because, when we parse such example query, we
        first resolve the 'qn' reference in the top query, making it a derived
        table:

        select * from (
           select 123 from dual
           union all
           select 1+a from (select * from qn) where a<130) qn(a);
                                                           ^most_inner_in_parsing
        Then we contextualize that derived table (containing the union);
        when we contextualize the recursive query block of the union, the
        inner 'qn' is recognized as a recursive reference, and its
        query_block->outer_query_block() is _not_ the query_block of
        most_inner_in_parsing, which indicates that the inner 'qn' is placed
        too deep.
      */
      my_error(ER_CTE_RECURSIVE_REQUIRES_SINGLE_REFERENCE, MYF(0),
               el->name().str);
      return true;
    }
    *found = el;
    break;
  }
  return false;
}

bool PT_common_table_expr::match_table_ref(Table_ref *tl, bool in_self,
                                           bool *found) {
  *found = false;
  if (tl->table_name_length == m_name.length &&
      /*
        memcmp() is fine even if lower_case_table_names==1, as CTE names
        have been lowercased in the ctor.
      */
      !memcmp(tl->table_name, m_name.str, m_name.length)) {
    *found = true;
    // 'tl' is a reference to CTE 'el'.
    if (in_self) {
      m_postparse.recursive = true;
      if (tl->set_recursive_reference()) {
        my_error(ER_CTE_RECURSIVE_REQUIRES_SINGLE_REFERENCE, MYF(0),
                 name().str);
        return true;
      }
    } else {
      if (m_postparse.references.push_back(tl))
        return true; /* purecov: inspected */
      if (m_column_names.size()) tl->set_derived_column_names(&m_column_names);
    }
    tl->set_common_table_expr(&m_postparse);
  }
  return false;
}

/**
  Add a table to list of used tables.

  @param thd      Current session.
  @param table_name	Table to add
  @param alias		alias for table (or null if no alias)
  @param table_options	A set of the following bits:
                         - TL_OPTION_UPDATING : Table will be updated
                         - TL_OPTION_FORCE_INDEX : Force usage of index
                         - TL_OPTION_ALIAS : an alias in multi table DELETE
  @param lock_type	How table should be locked
  @param mdl_type       Type of metadata lock to acquire on the table.
  @param index_hints_arg a list of index hints(FORCE/USE/IGNORE INDEX).
  @param partition_names List to carry partition names from PARTITION (...)
  clause in statement
  @param option         Used by cache index
  @param pc             Current parsing context, if available.

  @return Pointer to Table_ref element added to the total table list
  @retval
      0		Error
*/

Table_ref *Query_block::add_table_to_list(
    THD *thd, Table_ident *table_name, const char *alias, ulong table_options,
    thr_lock_type lock_type, enum_mdl_type mdl_type,
    List<Index_hint> *index_hints_arg, List<String> *partition_names,
    LEX_STRING *option, Parse_context *pc) {
  Table_ref *previous_table_ref =
      nullptr; /* The table preceding the current one. */
  LEX *lex = thd->lex;
  DBUG_TRACE;

  assert(table_name != nullptr);
  // A derived table has no table name, only an alias.
  if (!(table_options & TL_OPTION_ALIAS) && !table_name->is_derived_table()) {
    Ident_name_check ident_check_status =
        check_table_name(table_name->table.str, table_name->table.length);
    if (ident_check_status == Ident_name_check::WRONG) {
      my_error(ER_WRONG_TABLE_NAME, MYF(0), table_name->table.str);
      return nullptr;
    } else if (ident_check_status == Ident_name_check::TOO_LONG) {
      my_error(ER_TOO_LONG_IDENT, MYF(0), table_name->table.str);
      return nullptr;
    }
  }
  LEX_STRING db = to_lex_string(table_name->db);
  if (!table_name->is_derived_table() && !table_name->is_table_function() &&
      table_name->db.str &&
      (check_and_convert_db_name(&db, false) != Ident_name_check::OK))
    return nullptr;

  const char *alias_str = alias ? alias : table_name->table.str;
  if (!alias) /* Alias is case sensitive */
  {
    if (table_name->sel) {
      my_error(ER_DERIVED_MUST_HAVE_ALIAS, MYF(0));
      return nullptr;
    }
    if (!(alias_str =
              (char *)thd->memdup(alias_str, table_name->table.length + 1)))
      return nullptr;
  }

  Table_ref *ptr = new (thd->mem_root) Table_ref;
  if (ptr == nullptr) return nullptr; /* purecov: inspected */

  if (lower_case_table_names && table_name->table.length)
    table_name->table.length = my_casedn_str(
        files_charset_info, const_cast<char *>(table_name->table.str));

  ptr->query_block = this;
  ptr->table_name = table_name->table.str;
  ptr->table_name_length = table_name->table.length;
  ptr->alias = alias_str;
  ptr->is_alias = alias != nullptr;
  ptr->table_function = table_name->table_function;
  if (table_name->table_function) {
    table_func_count++;
    ptr->derived_key_list.clear();
  }

  if (table_name->db.str) {
    ptr->is_fqtn = true;
    ptr->db = table_name->db.str;
    ptr->db_length = table_name->db.length;
  } else {
    // Check if the unqualified name could refer to a CTE. Don't do this for the
    // alias list of a multi-table DELETE statement (TL_OPTION_ALIAS), since
    // those are only references into the FROM list, and any CTEs referenced by
    // the aliases will be resolved when we later resolve the FROM list.
    bool found_cte = false;
    if ((table_options & TL_OPTION_ALIAS) == 0) {
      if (find_common_table_expr(thd, table_name, ptr, pc, &found_cte))
        return nullptr;
    }
    if (!found_cte && lex->copy_db_to(&ptr->db, &ptr->db_length))
      return nullptr;
  }

  ptr->set_tableno(0);
  ptr->set_lock({lock_type, THR_DEFAULT});
  ptr->updating = table_options & TL_OPTION_UPDATING;
  ptr->ignore_leaves = table_options & TL_OPTION_IGNORE_LEAVES;
  ptr->set_derived_query_expression(table_name->sel);

  if (!ptr->is_derived() && !ptr->is_table_function() &&
      is_infoschema_db(ptr->db, ptr->db_length)) {
    dd::info_schema::convert_table_name_case(
        const_cast<char *>(ptr->db), const_cast<char *>(ptr->table_name));

    bool hidden_system_view = false;
    ptr->is_system_view = dd::get_dictionary()->is_system_view_name(
        ptr->db, ptr->table_name, &hidden_system_view);

    ST_SCHEMA_TABLE *schema_table;
    if (ptr->updating &&
        /* Special cases which are processed by commands itself */
        lex->sql_command != SQLCOM_CHECK &&
        lex->sql_command != SQLCOM_CHECKSUM &&
        !(lex->sql_command == SQLCOM_CREATE_VIEW && ptr->is_system_view)) {
      my_error(ER_DBACCESS_DENIED_ERROR, MYF(0),
               thd->security_context()->priv_user().str,
               thd->security_context()->priv_host().str,
               INFORMATION_SCHEMA_NAME.str);
      return nullptr;
    }
    if (ptr->is_system_view) {
      if (thd->lex->sql_command != SQLCOM_CREATE_VIEW) {
        /*
          Stop users from using hidden system views, unless
          it is used by SHOW commands.
        */
        if (thd->lex->query_block && hidden_system_view &&
            !(thd->lex->query_block->active_options() &
              OPTION_SELECT_FOR_SHOW)) {
          my_error(ER_NO_SYSTEM_VIEW_ACCESS, MYF(0), ptr->table_name);
          return nullptr;
        }

        /*
          Stop users from accessing I_S.FILES if they do not have
          PROCESS privilege.
        */
        if (!strcmp(ptr->table_name, "FILES") &&
            check_global_access(thd, PROCESS_ACL))
          return nullptr;
      }
    } else {
      schema_table = find_schema_table(thd, ptr->table_name);
      /*
        Report an error
          if hidden schema table name is used in the statement other than
          SHOW statement OR
          if unknown schema table is used in the statement other than
          SHOW CREATE VIEW statement.
        Invalid view warning is reported for SHOW CREATE VIEW statement in
        the table open stage.
      */
      if ((!schema_table &&
           !(thd->query_plan.get_command() == SQLCOM_SHOW_CREATE &&
             thd->query_plan.get_lex()->only_view)) ||
          (schema_table && schema_table->hidden &&
           (sql_command_flags[lex->sql_command] & CF_STATUS_COMMAND) == 0)) {
        my_error(ER_UNKNOWN_TABLE, MYF(0), ptr->table_name,
                 INFORMATION_SCHEMA_NAME.str);
        return nullptr;
      }

      if (schema_table) {
        ptr->schema_table = schema_table;
      }
    }
  }

  ptr->cacheable_table = true;
  ptr->index_hints = index_hints_arg;
  ptr->option = option ? option->str : nullptr;
  /* check that used name is unique */
  if (lock_type != TL_IGNORE) {
    Table_ref *first_table = get_table_list();
    if (lex->sql_command == SQLCOM_CREATE_VIEW)
      first_table = first_table ? first_table->next_local : nullptr;
    for (Table_ref *tables = first_table; tables; tables = tables->next_local) {
      if (!my_strcasecmp(table_alias_charset, alias_str, tables->alias) &&
          !strcmp(ptr->db, tables->db)) {
        my_error(ER_NONUNIQ_TABLE, MYF(0), alias_str); /* purecov: tested */
        return nullptr;                                /* purecov: tested */
      }
    }
  }
  /* Store the table reference preceding the current one. */
  if (m_table_list.elements > 0) {
    /*
      table_list.next points to the last inserted Table_ref->next_local'
      element
      We don't use the offsetof() macro here to avoid warnings from gcc
    */
    previous_table_ref =
        (Table_ref *)((char *)m_table_list.next -
                      ((char *)&(ptr->next_local) - (char *)ptr));
    /*
      Set next_name_resolution_table of the previous table reference to point
      to the current table reference. In effect the list
      Table_ref::next_name_resolution_table coincides with
      Table_ref::next_local. Later this may be changed in
      store_top_level_join_columns() for NATURAL/USING joins.
    */
    previous_table_ref->next_name_resolution_table = ptr;
  }

  /*
    Link the current table reference in a local list (list for current select).
    Notice that as a side effect here we set the next_local field of the
    previous table reference to 'ptr'. Here we also add one element to the
    list 'table_list'.
  */
  m_table_list.link_in_list(ptr, &ptr->next_local);
  ptr->next_name_resolution_table = nullptr;
  ptr->partition_names = partition_names;
  /* Link table in global list (all used tables) */
  lex->add_to_query_tables(ptr);

  // Pure table aliases do not need to be locked:
  if (!(table_options & TL_OPTION_ALIAS)) {
    MDL_REQUEST_INIT(&ptr->mdl_request, MDL_key::TABLE, ptr->db,
                     ptr->table_name, mdl_type, MDL_TRANSACTION);
  }
  if (table_name->is_derived_table()) {
    ptr->derived_key_list.clear();
    derived_table_count++;
  }

  // Check access to DD tables. We must allow CHECK and ALTER TABLE
  // for the DDSE tables, since this is expected by the upgrade
  // client. We must also allow DDL access for the initialize thread,
  // since this thread is creating the I_S views.
  // Note that at this point, the mdl request for CREATE TABLE is still
  // MDL_SHARED, so we must explicitly check for SQLCOM_CREATE_TABLE.
  const dd::Dictionary *dictionary = dd::get_dictionary();
  if (dictionary &&
      !dictionary->is_dd_table_access_allowed(
          thd->is_dd_system_thread() || thd->is_initialize_system_thread() ||
              thd->is_server_upgrade_thread(),
          (ptr->mdl_request.is_ddl_or_lock_tables_lock_request() ||
           (lex->sql_command == SQLCOM_CREATE_TABLE &&
            ptr == lex->query_tables)) &&
              lex->sql_command != SQLCOM_CHECK &&
              lex->sql_command != SQLCOM_ALTER_TABLE,
          ptr->db, ptr->db_length, ptr->table_name)) {
    // We must allow creation of the system views even for non-system
    // threads since this is expected by the mysql_upgrade utility.
    if (!(lex->sql_command == SQLCOM_CREATE_VIEW &&
          dd::get_dictionary()->is_system_view_name(
              lex->query_tables->db, lex->query_tables->table_name))) {
      my_error(ER_NO_SYSTEM_TABLE_ACCESS, MYF(0),
               ER_THD_NONCONST(thd, dictionary->table_type_error_code(
                                        ptr->db, ptr->table_name)),
               ptr->db, ptr->table_name);
      // Take error handler into account to see if we should return.
      if (thd->is_error()) return nullptr;
    }
  }

  return ptr;
}

/**
  Initialize a new table list for a nested join.

    The function initializes a structure of the Table_ref type
    for a nested join. It sets up its nested join list as empty.
    The created structure is added to the front of the current
    join list in the Query_block object. Then the function
    changes the current nest level for joins to refer to the newly
    created empty list after having saved the info on the old level
    in the initialized structure.

  @param thd         current thread

  @retval
    0   if success
  @retval
    1   otherwise
*/

bool Query_block::init_nested_join(THD *thd) {
  DBUG_TRACE;

  Table_ref *const ptr = Table_ref::new_nested_join(
      thd->mem_root, "(nested_join)", embedding, m_current_table_nest, this);
  if (ptr == nullptr) return true;

  m_current_table_nest->push_front(ptr);
  embedding = ptr;
  m_current_table_nest = &ptr->nested_join->m_tables;

  return false;
}

/**
  End a nested join table list.

    The function returns to the previous join nest level.
    If the current level contains only one member, the function
    moves it one level up, eliminating the nest.

  @return
    - Pointer to Table_ref element added to the total table list, if
  success
    - 0, otherwise
*/

Table_ref *Query_block::end_nested_join() {
  Table_ref *ptr;
  NESTED_JOIN *nested_join;
  DBUG_TRACE;

  assert(embedding);
  ptr = embedding;
  m_current_table_nest = ptr->join_list;
  embedding = ptr->embedding;
  nested_join = ptr->nested_join;
  if (nested_join->m_tables.size() == 1) {
    Table_ref *embedded = nested_join->m_tables.front();
    m_current_table_nest->pop_front();
    embedded->join_list = m_current_table_nest;
    embedded->embedding = embedding;
    m_current_table_nest->push_front(embedded);
    ptr = embedded;
  } else if (nested_join->m_tables.empty()) {
    m_current_table_nest->pop_front();
    ptr = nullptr;  // return value
  }
  return ptr;
}

/**
  Plumbing for nest_last_join, q.v.
*/
Table_ref *nest_join(THD *thd, Query_block *select, Table_ref *embedding,
                     mem_root_deque<Table_ref *> *jlist, size_t table_cnt,
                     const char *legend) {
  DBUG_TRACE;

  Table_ref *const ptr = Table_ref::new_nested_join(thd->mem_root, legend,
                                                    embedding, jlist, select);
  if (ptr == nullptr) return nullptr;

  mem_root_deque<Table_ref *> *const embedded_list =
      &ptr->nested_join->m_tables;

  for (uint i = 0; i < table_cnt; i++) {
    Table_ref *table = jlist->front();
    jlist->pop_front();
    table->join_list = embedded_list;
    table->embedding = ptr;
    embedded_list->push_back(table);
    if (table->natural_join) ptr->is_natural_join = true;
  }
  jlist->push_front(ptr);

  return ptr;
}

/**
  Nest last join operations.

  The function nest last table_cnt join operations as if they were
  the components of a cross join operation.

  @param thd         current thread
  @param table_cnt   2 for regular joins: t1 JOIN t2.
                     N for the MySQL join-like extension: (t1, t2, ... tN).

  @return Pointer to Table_ref element created for the new nested join
  @retval
    0  Error
*/

Table_ref *Query_block::nest_last_join(THD *thd, size_t table_cnt) {
  return nest_join(thd, this, embedding, m_current_table_nest, table_cnt,
                   "(nest_last_join)");
}

/**
  Add a table to the current join list.

    The function puts a table in front of the current join list
    of Query_block object.
    Thus, joined tables are put into this list in the reverse order
    (the most outer join operation follows first).

  @param table       The table to add.

  @returns false if success, true if error (OOM).
*/

bool Query_block::add_joined_table(Table_ref *table) {
  DBUG_TRACE;
  m_current_table_nest->push_front(table);
  table->join_list = m_current_table_nest;
  table->embedding = embedding;
  return false;
}

void Query_block::set_lock_for_table(const Lock_descriptor &descriptor,
                                     Table_ref *table) {
  thr_lock_type lock_type = descriptor.type;
  bool for_update = lock_type >= TL_READ_NO_INSERT;
  enum_mdl_type mdl_type = mdl_type_for_dml(lock_type);
  DBUG_TRACE;
  DBUG_PRINT("enter", ("lock_type: %d  for_update: %d", lock_type, for_update));
  table->set_lock(descriptor);
  table->updating = for_update;
  table->mdl_request.set_type(mdl_type);
}

/**
  Set lock for all tables in current query block.

  @param lock_type Lock to set for tables.

  @note
    If the lock is a write lock, then tables->updating is set to true.
    This is to get tables_ok to know that the table is being updated by the
    query.
    Sets the type of metadata lock to request according to lock_type.
*/
void Query_block::set_lock_for_tables(thr_lock_type lock_type) {
  DBUG_TRACE;
  DBUG_PRINT("enter", ("lock_type: %d  for_update: %d", lock_type,
                       lock_type >= TL_READ_NO_INSERT));
  for (Table_ref *table = m_table_list.first; table; table = table->next_local)
    set_lock_for_table({lock_type, THR_WAIT}, table);
}

/**
  Push a new name resolution context for a JOIN ... ON clause to the
  context stack of a query block.

    Create a new name resolution context for a JOIN ... ON clause,
    set the first and last leaves of the list of table references
    to be used for name resolution, and push the newly created
    context to the stack of contexts of the query.

  @param pc        current parse context
  @param left_op   left  operand of the JOIN
  @param right_op  right operand of the JOIN

  @retval
    false  if all is OK
  @retval
    true   if a memory allocation error occurred
*/

bool push_new_name_resolution_context(Parse_context *pc, Table_ref *left_op,
                                      Table_ref *right_op) {
  THD *thd = pc->thd;
  Name_resolution_context *on_context;
  if (!(on_context = new (thd->mem_root) Name_resolution_context)) return true;
  on_context->init();
  on_context->first_name_resolution_table =
      left_op->first_leaf_for_name_resolution();
  on_context->last_name_resolution_table =
      right_op->last_leaf_for_name_resolution();
  on_context->query_block = pc->select;
  // Other tables in FROM clause of this JOIN are not visible:
  on_context->outer_context = thd->lex->current_context()->outer_context;
  on_context->next_context = pc->select->first_context;
  pc->select->first_context = on_context;

  return thd->lex->push_context(on_context);
}

/**
  Add an ON condition to the second operand of a JOIN ... ON.

    Add an ON condition to the right operand of a JOIN ... ON clause.

  @param b     the second operand of a JOIN ... ON
  @param expr  the condition to be added to the ON clause
*/

void add_join_on(Table_ref *b, Item *expr) {
  if (expr) {
    b->set_join_cond_optim((Item *)1);  // m_join_cond_optim is not ready
    if (!b->join_cond())
      b->set_join_cond(expr);
    else {
      /*
        If called from the parser, this happens if you have both a
        right and left join. If called later, it happens if we add more
        than one condition to the ON clause.
      */
      b->set_join_cond(new Item_cond_and(b->join_cond(), expr));
    }
    b->join_cond()->apply_is_true();
  }
}

const CHARSET_INFO *get_bin_collation(const CHARSET_INFO *cs) {
  const CHARSET_INFO *ret =
      get_charset_by_csname(cs->csname, MY_CS_BINSORT, MYF(0));
  if (ret) return ret;

  char tmp[65];
  strmake(strmake(tmp, cs->csname, sizeof(tmp) - 4), STRING_WITH_LEN("_bin"));
  my_error(ER_UNKNOWN_COLLATION, MYF(0), tmp);
  return nullptr;
}

/**
  kill on thread.

  @param thd			Thread class
  @param id			Thread id
  @param only_kill_query        Should it kill the query or the connection

  @note
    This is written such that we have a short lock on LOCK_thd_list
*/

static uint kill_one_thread(THD *thd, my_thread_id id, bool only_kill_query) {
  uint error = ER_NO_SUCH_THREAD;
  Find_thd_with_id find_thd_with_id(id);

  DBUG_TRACE;
  DBUG_PRINT("enter", ("id=%u only_kill=%d", id, only_kill_query));
  THD_ptr tmp = Global_THD_manager::get_instance()->find_thd(&find_thd_with_id);
  Security_context *sctx = thd->security_context();
  if (tmp) {
    /*
      If we're SUPER, we can KILL anything, including system-threads.
      No further checks.

      KILLer: thd->m_security_ctx->user could in theory be NULL while
      we're still in "unauthenticated" state. This is a theoretical
      case (the code suggests this could happen, so we play it safe).

      KILLee: tmp->m_security_ctx->user will be NULL for system threads.
      We need to check so Jane Random User doesn't crash the server
      when trying to kill a) system threads or b) unauthenticated users'
      threads (Bug#43748).

      If user of both killer and killee are non-NULL, proceed with
      slayage if both are string-equal.
    */

    if (sctx->check_access(SUPER_ACL) ||
        sctx->has_global_grant(STRING_WITH_LEN("CONNECTION_ADMIN")).first ||
        sctx->user_matches(tmp->security_context())) {
      /*
        Process the kill:
        if thread is not already undergoing any kill connection.
        Killer must have SYSTEM_USER privilege iff killee has the same privilege
        privilege
      */
      if (tmp->killed != THD::KILL_CONNECTION) {
        if (tmp->is_system_user() && !thd->is_system_user()) {
          error = ER_KILL_DENIED_ERROR;
        } else {
          tmp->awake(only_kill_query ? THD::KILL_QUERY : THD::KILL_CONNECTION);
          error = 0;
        }
      } else
        error = 0;
    } else
      error = ER_KILL_DENIED_ERROR;
  }
  DEBUG_SYNC(thd, "kill_thd_end");
  DBUG_PRINT("exit", ("%d", error));
  return error;
}

/*
  kills a thread and sends response

  SYNOPSIS
    sql_kill()
    thd			Thread class
    id			Thread id
    only_kill_query     Should it kill the query or the connection
*/

static void sql_kill(THD *thd, my_thread_id id, bool only_kill_query) {
  uint error;
  if (!(error = kill_one_thread(thd, id, only_kill_query))) {
    if (!thd->killed) my_ok(thd);
  } else
    my_error(error, MYF(0), id);
}

/**
  This class implements callback function used by killall_non_super_threads
  to kill all threads that do not have either SYSTEM_VARIABLES_ADMIN +
  CONNECTION_ADMIN privileges or legacy SUPER privilege
*/

class Kill_non_super_conn : public Do_THD_Impl {
 private:
  /* THD of connected client. */
  THD *m_client_thd;
  bool m_is_client_regular_user;

 public:
  Kill_non_super_conn(THD *thd) : m_client_thd(thd) {
    assert(m_client_thd->security_context()->check_access(SUPER_ACL) ||
           (m_client_thd->is_connection_admin() &&
            m_client_thd->security_context()
                ->has_global_grant(STRING_WITH_LEN("SYSTEM_VARIABLES_ADMIN"))
                .first));
    m_is_client_regular_user = !m_client_thd->is_system_user();
  }

  void operator()(THD *thd_to_kill) override {
    mysql_mutex_lock(&thd_to_kill->LOCK_thd_data);

    /* Kill only if non-privileged thread and non slave thread.
       If an account has not yet been assigned to the security context of the
       thread we cannot tell if the account is super user or not. In this case
       we cannot kill that thread. In offline mode, after the account is
       assigned to this thread and it turns out it is not privileged user
       thread, the authentication for this thread will fail and the thread will
       be terminated.
       Additionally, client with SYSTEM_VARIABLES_ADMIN but not SYSTEM_USER
       privilege is not allowed to kill threads having SYSTEM_USER,
       but not CONNECTION_ADMIN privilege.
    */
    const bool has_higher_privilege =
        m_is_client_regular_user && thd_to_kill->is_system_user();
    if (!thd_to_kill->is_connection_admin() &&
        thd_to_kill->killed != THD::KILL_CONNECTION &&
        !thd_to_kill->slave_thread && !has_higher_privilege)
      thd_to_kill->awake(THD::KILL_CONNECTION);

    mysql_mutex_unlock(&thd_to_kill->LOCK_thd_data);
  }
};

/*
  kills all the threads that do not have the
  SUPER privilege.

  SYNOPSIS
    killall_non_super_threads()
    thd                 Thread class
*/

void killall_non_super_threads(THD *thd) {
  Kill_non_super_conn kill_non_super_conn(thd);
  Global_THD_manager *thd_manager = Global_THD_manager::get_instance();
  thd_manager->do_for_all_thd(&kill_non_super_conn);
}

/**
  prepares the index and data directory path.

  @param thd                    Thread handle
  @param data_file_name         Pathname for data directory
  @param index_file_name        Pathname for index directory
  @param table_name             Table name to be appended to the pathname
  specified

  @return false                 success
  @return true                  An error occurred
*/

bool prepare_index_and_data_dir_path(THD *thd, const char **data_file_name,
                                     const char **index_file_name,
                                     const char *table_name) {
  int ret_val;
  const char *file_name;
  const char *directory_type;

  /*
    If a data directory path is passed, check if the path exists and append
    table_name to it.
  */
  if (data_file_name &&
      (ret_val = append_file_to_dir(thd, data_file_name, table_name))) {
    file_name = *data_file_name;
    directory_type = "DATA DIRECTORY";
    goto err;
  }

  /*
    If an index directory path is passed, check if the path exists and append
    table_name to it.
  */
  if (index_file_name &&
      (ret_val = append_file_to_dir(thd, index_file_name, table_name))) {
    file_name = *index_file_name;
    directory_type = "INDEX DIRECTORY";
    goto err;
  }

  return false;
err:
  if (ret_val == ER_PATH_LENGTH)
    my_error(ER_PATH_LENGTH, MYF(0), directory_type);
  if (ret_val == ER_WRONG_VALUE)
    my_error(ER_WRONG_VALUE, MYF(0), "path", file_name);
  return true;
}

/** If pointer is not a null pointer, append filename to it. */

int append_file_to_dir(THD *thd, const char **filename_ptr,
                       const char *table_name) {
  char tbbuff[FN_REFLEN];
  char buff[FN_REFLEN];
  char *ptr;
  char *end;

  if (!*filename_ptr) return 0;  // nothing to do

  /* Convert tablename to filename charset so that "/" gets converted
  appropriately */
  size_t tab_len = tablename_to_filename(table_name, tbbuff, sizeof(tbbuff));

  /* Check that the filename is not too long and it's a hard path */
  if (strlen(*filename_ptr) + tab_len >= FN_REFLEN - 1) return ER_PATH_LENGTH;

  if (!test_if_hard_path(*filename_ptr)) return ER_WRONG_VALUE;

  /* Fix is using unix filename format on dos */
  my_stpcpy(buff, *filename_ptr);
  end = convert_dirname(buff, *filename_ptr, NullS);

  ptr = (char *)thd->alloc((size_t)(end - buff) + tab_len + 1);
  if (ptr == nullptr) return ER_OUTOFMEMORY;  // End of memory
  *filename_ptr = ptr;
  strxmov(ptr, buff, tbbuff, NullS);
  return 0;
}

Comp_creator *comp_eq_creator(bool invert) {
  return invert ? (Comp_creator *)&ne_creator : (Comp_creator *)&eq_creator;
}

Comp_creator *comp_equal_creator(bool invert [[maybe_unused]]) {
  assert(!invert);  // Function never called with true.
  return &equal_creator;
}

Comp_creator *comp_ge_creator(bool invert) {
  return invert ? (Comp_creator *)&lt_creator : (Comp_creator *)&ge_creator;
}

Comp_creator *comp_gt_creator(bool invert) {
  return invert ? (Comp_creator *)&le_creator : (Comp_creator *)&gt_creator;
}

Comp_creator *comp_le_creator(bool invert) {
  return invert ? (Comp_creator *)&gt_creator : (Comp_creator *)&le_creator;
}

Comp_creator *comp_lt_creator(bool invert) {
  return invert ? (Comp_creator *)&ge_creator : (Comp_creator *)&lt_creator;
}

Comp_creator *comp_ne_creator(bool invert) {
  return invert ? (Comp_creator *)&eq_creator : (Comp_creator *)&ne_creator;
}

/**
  Construct ALL/ANY/SOME subquery Item.

  @param left_expr   pointer to left expression
  @param cmp         compare function creator
  @param all         true if we create ALL subquery
  @param query_block  pointer on parsed subquery structure

  @return
    constructed Item (or 0 if out of memory)
*/
Item *all_any_subquery_creator(Item *left_expr,
                               chooser_compare_func_creator cmp, bool all,
                               Query_block *query_block) {
  if ((cmp == &comp_eq_creator) && !all)  //  = ANY <=> IN
    return new Item_in_subselect(left_expr, query_block);
  if ((cmp == &comp_ne_creator) && all)  // <> ALL <=> NOT IN
  {
    Item *i = new Item_in_subselect(left_expr, query_block);
    if (i == nullptr) return nullptr;
    Item *neg_i = i->truth_transformer(nullptr, Item::BOOL_NEGATED);
    if (neg_i != nullptr) return neg_i;
    return new Item_func_not(i);
  }
  Item_allany_subselect *it =
      new Item_allany_subselect(left_expr, cmp, query_block, all);
  if (all) return it->upper_item = new Item_func_not_all(it); /* ALL */

  return it->upper_item = new Item_func_nop_all(it); /* ANY/SOME */
}

/**
   Set proper open mode and table type for element representing target table
   of CREATE TABLE statement, also adjust statement table list if necessary.
*/

void create_table_set_open_action_and_adjust_tables(LEX *lex) {
  Table_ref *create_table = lex->query_tables;

  if (lex->create_info->options & HA_LEX_CREATE_TMP_TABLE)
    create_table->open_type = OT_TEMPORARY_ONLY;
  else
    create_table->open_type = OT_BASE_ONLY;

  if (lex->query_block->fields.empty()) {
    /*
      Avoid opening and locking target table for ordinary CREATE TABLE
      or CREATE TABLE LIKE for write (unlike in CREATE ... SELECT we
      won't do any insertions in it anyway). Not doing this causes
      problems when running CREATE TABLE IF NOT EXISTS for already
      existing log table.
    */
    create_table->set_lock({TL_READ, THR_DEFAULT});
  }
}

/**
  Set the specified definer to the default value, which is the
  current user in the thread.

  @param[in]  thd       thread handler
  @param[out] definer   definer
*/

void get_default_definer(THD *thd, LEX_USER *definer) {
  const Security_context *sctx = thd->security_context();

  definer->user.str = sctx->priv_user().str;
  definer->user.length = strlen(definer->user.str);

  definer->host.str = sctx->priv_host().str;
  definer->host.length = strlen(definer->host.str);

  definer->first_factor_auth_info.plugin = EMPTY_CSTR;
  definer->first_factor_auth_info.auth = NULL_CSTR;
  definer->current_auth = NULL_CSTR;
  definer->first_factor_auth_info.uses_identified_with_clause = false;
  definer->first_factor_auth_info.uses_identified_by_clause = false;
  definer->first_factor_auth_info.uses_authentication_string_clause = false;
  definer->uses_replace_clause = false;
  definer->retain_current_password = false;
  definer->discard_old_password = false;
  definer->alter_status.update_password_expired_column = false;
  definer->alter_status.use_default_password_lifetime = true;
  definer->alter_status.expire_after_days = 0;
  definer->alter_status.update_account_locked_column = false;
  definer->alter_status.account_locked = false;
  definer->alter_status.update_password_require_current =
      Lex_acl_attrib_udyn::DEFAULT;
  definer->first_factor_auth_info.has_password_generator = false;
  definer->alter_status.failed_login_attempts = 0;
  definer->alter_status.password_lock_time = 0;
  definer->alter_status.update_failed_login_attempts = false;
  definer->alter_status.update_password_lock_time = false;
}

/**
  Create default definer for the specified THD.

  @param[in] thd         thread handler

  @return
    - On success, return a valid pointer to the created and initialized
    LEX_USER, which contains definer information.
    - On error, return 0.
*/

LEX_USER *create_default_definer(THD *thd) {
  LEX_USER *definer;

  if (!(definer = (LEX_USER *)LEX_USER::alloc(thd))) return nullptr;

  thd->get_definer(definer);

  return definer;
}

/**
  Returns information about user or current user.

  @param[in] thd          thread handler
  @param[in] user         user

  @return
    - On success, return a valid pointer to initialized
    LEX_USER, which contains user information.
    - On error, return 0.
*/

LEX_USER *get_current_user(THD *thd, LEX_USER *user) {
  if (!user || !user->user.str)  // current_user
  {
    LEX_USER *default_definer = create_default_definer(thd);
    if (default_definer) {
      /*
        Inherit parser semantics from the statement in which the user parameter
        was used.
        This is needed because a LEX_USER is both used as a component in an
        AST and as a specifier for a particular user in the ACL subsystem.
      */
      default_definer->first_factor_auth_info
          .uses_authentication_string_clause =
          user->first_factor_auth_info.uses_authentication_string_clause;
      default_definer->first_factor_auth_info.uses_identified_by_clause =
          user->first_factor_auth_info.uses_identified_by_clause;
      default_definer->first_factor_auth_info.uses_identified_with_clause =
          user->first_factor_auth_info.uses_identified_with_clause;
      default_definer->uses_replace_clause = user->uses_replace_clause;
      default_definer->current_auth.str = user->current_auth.str;
      default_definer->current_auth.length = user->current_auth.length;
      default_definer->retain_current_password = user->retain_current_password;
      default_definer->discard_old_password = user->discard_old_password;
      default_definer->first_factor_auth_info.plugin =
          user->first_factor_auth_info.plugin;
      default_definer->first_factor_auth_info.auth =
          user->first_factor_auth_info.auth;
      default_definer->alter_status = user->alter_status;
      default_definer->first_factor_auth_info.has_password_generator =
          user->first_factor_auth_info.has_password_generator;
      return default_definer;
    }
  }

  return user;
}

/**
  Check that byte length of a string does not exceed some limit.

  @param str         string to be checked
  @param err_msg     error message to be displayed if the string is too long
  @param max_byte_length  max length

  @retval
    false   the passed string is not longer than max_length
  @retval
    true    the passed string is longer than max_length

  NOTE
    The function is not used in existing code but can be useful later?
*/

static bool check_string_byte_length(const LEX_CSTRING &str,
                                     const char *err_msg,
                                     size_t max_byte_length) {
  if (str.length <= max_byte_length) return false;

  my_error(ER_WRONG_STRING_LENGTH, MYF(0), str.str, err_msg, max_byte_length);

  return true;
}

/*
  Check that char length of a string does not exceed some limit.

  SYNOPSIS
  check_string_char_length()
      str              string to be checked
      err_msg          error message to be displayed if the string is too long
      max_char_length  max length in symbols
      cs               string charset

  RETURN
    false   the passed string is not longer than max_char_length
    true    the passed string is longer than max_char_length
*/

bool check_string_char_length(const LEX_CSTRING &str, const char *err_msg,
                              size_t max_char_length, const CHARSET_INFO *cs,
                              bool no_error) {
  int well_formed_error;
  size_t res = cs->cset->well_formed_len(cs, str.str, str.str + str.length,
                                         max_char_length, &well_formed_error);

  if (!well_formed_error && str.length == res) return false;

  if (!no_error) {
    ErrConvString err(str.str, str.length, cs);
    my_error(ER_WRONG_STRING_LENGTH, MYF(0), err.ptr(), err_msg,
             max_char_length);
  }
  return true;
}

/*
  Check if path does not contain mysql data home directory
  SYNOPSIS
    test_if_data_home_dir()
    dir                     directory
    conv_home_dir           converted data home directory
    home_dir_len            converted data home directory length

  RETURN VALUES
    0	ok
    1	error
*/
int test_if_data_home_dir(const char *dir) {
  char path[FN_REFLEN];
  size_t dir_len;
  DBUG_TRACE;

  if (!dir) return 0;

  (void)fn_format(path, dir, "", "",
                  (MY_RETURN_REAL_PATH | MY_RESOLVE_SYMLINKS));
  dir_len = strlen(path);
  if (mysql_unpacked_real_data_home_len <= dir_len) {
    if (dir_len > mysql_unpacked_real_data_home_len &&
        path[mysql_unpacked_real_data_home_len] != FN_LIBCHAR)
      return 0;

    if (lower_case_file_system) {
      if (!my_strnncoll(default_charset_info, (const uchar *)path,
                        mysql_unpacked_real_data_home_len,
                        (const uchar *)mysql_unpacked_real_data_home,
                        mysql_unpacked_real_data_home_len))
        return 1;
    } else if (!memcmp(path, mysql_unpacked_real_data_home,
                       mysql_unpacked_real_data_home_len))
      return 1;
  }
  return 0;
}

/**
  Check that host name string is valid.

  @param[in] str string to be checked

  @return             Operation status
    @retval  false    host name is ok
    @retval  true     host name string is longer than max_length or
                      has invalid symbols
*/

bool check_host_name(const LEX_CSTRING &str) {
  const char *name = str.str;
  const char *end = str.str + str.length;
  if (check_string_byte_length(str, ER_THD(current_thd, ER_HOSTNAME),
                               HOSTNAME_LENGTH))
    return true;

  while (name != end) {
    if (*name == '@') {
      my_printf_error(ER_UNKNOWN_ERROR,
                      "Malformed hostname (illegal symbol: '%c')", MYF(0),
                      *name);
      return true;
    }
    name++;
  }
  return false;
}

class Parser_oom_handler : public Internal_error_handler {
 public:
  Parser_oom_handler() : m_has_errors(false), m_is_mem_error(false) {}
  bool handle_condition(THD *thd, uint sql_errno, const char *,
                        Sql_condition::enum_severity_level *level,
                        const char *) override {
    if (*level == Sql_condition::SL_ERROR) {
      m_has_errors = true;
      /* Out of memory error is reported only once. Return as handled */
      if (m_is_mem_error &&
          (sql_errno == EE_CAPACITY_EXCEEDED || sql_errno == EE_OUTOFMEMORY))
        return true;
      if (sql_errno == EE_CAPACITY_EXCEEDED || sql_errno == EE_OUTOFMEMORY) {
        m_is_mem_error = true;
        if (sql_errno == EE_CAPACITY_EXCEEDED)
          my_error(ER_CAPACITY_EXCEEDED, MYF(0),
                   static_cast<ulonglong>(thd->variables.parser_max_mem_size),
                   "parser_max_mem_size",
                   ER_THD(thd, ER_CAPACITY_EXCEEDED_IN_PARSER));
        else
          my_error(ER_OUT_OF_RESOURCES, MYF(ME_FATALERROR));
        return true;
      }
    }
    return false;
  }

 private:
  bool m_has_errors;
  bool m_is_mem_error;
};

/**
  Transform an SQL statement into an AST that is ready for resolving, using the
  supplied parser state and object creation context.

  This is a wrapper() for THD::sql_parser() and should generally be used for AST
  construction.

  The function may optionally generate a query digest, invoke this function as
  follows:


  @verbatim
    THD *thd = ...;
    const char *query_text = ...;
    uint query_length = ...;
    Object_creation_ctx *ctx = ...;
    bool rc;

    Parser_state parser_state;
    if (parser_state.init(thd, query_text, query_length)
    {
      ... handle error
    }

    parser_state.m_input.m_has_digest= true;
    parser_state.m_input.m_compute_digest= true;

    rc= parse_sql(the, &parser_state, ctx);
    if (! rc)
    {
      unsigned char md5[MD5_HASH_SIZE];
      char digest_text[1024];
      bool truncated;
      const sql_digest_storage *digest= & thd->m_digest->m_digest_storage;

      compute_digest_md5(digest, & md5[0]);
      compute_digest_text(digest, & digest_text[0], sizeof(digest_text), &
  truncated);
    }
  @endverbatim

  @param thd Thread context.
  @param parser_state Parser state.
  @param creation_ctx Object creation context.

  @return Error status.
    @retval false on success.
    @retval true on parsing error.
*/

bool parse_sql(THD *thd, Parser_state *parser_state,
               Object_creation_ctx *creation_ctx) {
  DBUG_TRACE;
  bool ret_value;
  assert(thd->m_parser_state == nullptr);
  // TODO fix to allow parsing gcol exprs after main query.
  //  assert(thd->lex->m_sql_cmd == NULL);

  /* Backup creation context. */

  Object_creation_ctx *backup_ctx = nullptr;

  if (creation_ctx) backup_ctx = creation_ctx->set_n_backup(thd);

  /* Set parser state. */

  thd->m_parser_state = parser_state;

  parser_state->m_digest_psi = nullptr;
  parser_state->m_lip.m_digest = nullptr;

  /*
    Partial parsers (GRAMMAR_SELECTOR_*) are not supposed to compute digests.
  */
  assert(!parser_state->m_lip.is_partial_parser() ||
         !parser_state->m_input.m_has_digest);

  /*
    Only consider statements that are supposed to have a digest,
    like top level queries.
  */
  if (parser_state->m_input.m_has_digest) {
    /*
      For these statements,
      see if the digest computation is required.
    */
    if (thd->m_digest != nullptr) {
      /* Start Digest */
      parser_state->m_digest_psi = MYSQL_DIGEST_START(thd->m_statement_psi);

      if (parser_state->m_input.m_compute_digest ||
          (parser_state->m_digest_psi != nullptr)) {
        /*
          If either:
          - the caller wants to compute a digest
          - the performance schema wants to compute a digest
          set the digest listener in the lexer.
        */
        parser_state->m_lip.m_digest = thd->m_digest;
        parser_state->m_lip.m_digest->m_digest_storage.m_charset_number =
            thd->charset()->number;
      }
    }
  }

  /* Parse the query. */

  /*
    Use a temporary DA while parsing. We don't know until after parsing
    whether the current command is a diagnostic statement, in which case
    we'll need to have the previous DA around to answer questions about it.
  */
  Diagnostics_area *parser_da = thd->get_parser_da();
  Diagnostics_area *da = thd->get_stmt_da();

  Parser_oom_handler poomh;
  // Note that we may be called recursively here, on INFORMATION_SCHEMA queries.

  thd->mem_root->set_max_capacity(thd->variables.parser_max_mem_size);
  thd->mem_root->set_error_for_capacity_exceeded(true);
  thd->push_internal_handler(&poomh);

  thd->push_diagnostics_area(parser_da, false);

  bool mysql_parse_status = thd->sql_parser();

  thd->pop_internal_handler();
  thd->mem_root->set_max_capacity(0);
  thd->mem_root->set_error_for_capacity_exceeded(false);
  /*
    Unwind diagnostics area.

    If any issues occurred during parsing, they will become
    the sole conditions for the current statement.

    Otherwise, if we have a diagnostic statement on our hands,
    we'll preserve the previous diagnostics area here so we
    can answer questions about it.  This specifically means
    that repeatedly asking about a DA won't clear it.

    Otherwise, it's a regular command with no issues during
    parsing, so we'll just clear the DA in preparation for
    the processing of this command.
  */

  if (parser_da->current_statement_cond_count() != 0) {
    /*
      Error/warning during parsing: top DA should contain parse error(s)!  Any
      pre-existing conditions will be replaced. The exception is diagnostics
      statements, in which case we wish to keep the errors so they can be sent
      to the client.
    */
    if (thd->lex->sql_command != SQLCOM_SHOW_WARNS &&
        thd->lex->sql_command != SQLCOM_GET_DIAGNOSTICS)
      da->reset_condition_info(thd);

    /*
      We need to put any errors in the DA as well as the condition list.
    */
    if (parser_da->is_error() && !da->is_error()) {
      da->set_error_status(parser_da->mysql_errno(), parser_da->message_text(),
                           parser_da->returned_sqlstate());
    }

    da->copy_sql_conditions_from_da(thd, parser_da);

    parser_da->reset_diagnostics_area();
    parser_da->reset_condition_info(thd);

    /*
      Do not clear the condition list when starting execution as it
      now contains not the results of the previous executions, but
      a non-zero number of errors/warnings thrown during parsing!
    */
    thd->lex->keep_diagnostics = DA_KEEP_PARSE_ERROR;
  }

  thd->pop_diagnostics_area();

  /*
    Check that if THD::sql_parser() failed either thd->is_error() is set, or an
    internal error handler is set.

    The assert will not catch a situation where parsing fails without an
    error reported if an error handler exists. The problem is that the
    error handler might have intercepted the error, so thd->is_error() is
    not set. However, there is no way to be 100% sure here (the error
    handler might be for other errors than parsing one).
  */

  assert(!mysql_parse_status || (mysql_parse_status && thd->is_error()) ||
         (mysql_parse_status && thd->get_internal_handler()));

  /* Reset parser state. */

  thd->m_parser_state = nullptr;

  /* Restore creation context. */

  if (creation_ctx) creation_ctx->restore_env(thd, backup_ctx);

  /* That's it. */

  ret_value = mysql_parse_status || thd->is_fatal_error();

  if ((ret_value == 0) && (parser_state->m_digest_psi != nullptr)) {
    /*
      On parsing success, record the digest in the performance schema.
    */
    assert(thd->m_digest != nullptr);
    MYSQL_DIGEST_END(parser_state->m_digest_psi,
                     &thd->m_digest->m_digest_storage);
  }

  return ret_value;
}

/**
  @} (end of group Runtime_Environment)
*/

/**
  Check and merge "[ CHARACTER SET charset ] [ COLLATE collation ]" clause

  @param [in]  charset    Character set pointer or NULL.
  @param [in]  collation  Collation pointer or NULL.
  @param [out] to         Resulting character set/collation/NULL on success,
                          untouched on failure.

  Check if collation "collation" is applicable to character set "charset".

  If "collation" is NULL (e.g. when COLLATE clause is not specified),
  then simply "charset" is returned in "to".
  And vice versa, if "charset" is NULL, "collation" is returned in "to".

  @returns false on success,
   otherwise returns true and pushes an error message on the error stack
*/

bool merge_charset_and_collation(const CHARSET_INFO *charset,
                                 const CHARSET_INFO *collation,
                                 const CHARSET_INFO **to) {
  if (charset != nullptr && collation != nullptr &&
      !my_charset_same(charset, collation)) {
    my_error(ER_COLLATION_CHARSET_MISMATCH, MYF(0), collation->m_coll_name,
             charset->csname);
    return true;
  }

  *to = collation != nullptr ? collation : charset;
  return false;
}

bool merge_sp_var_charset_and_collation(const CHARSET_INFO *charset,
                                        const CHARSET_INFO *collation,
                                        const CHARSET_INFO **to) {
  if (charset == nullptr && collation != nullptr) {
    my_error(
        ER_NOT_SUPPORTED_YET, MYF(0),
        "COLLATE with no CHARACTER SET in SP parameters, RETURNS, DECLARE");
    return true;
  }
  return merge_charset_and_collation(charset, collation, to);
}<|MERGE_RESOLUTION|>--- conflicted
+++ resolved
@@ -5210,41 +5210,29 @@
   if (get_max_digest_length() != 0)
     parser_state->m_input.m_compute_digest = true;
 
-<<<<<<< HEAD
   LEX *lex = thd->lex;
   const char *found_semicolon = nullptr;
 
   bool err = thd->get_stmt_da()->is_error();
-=======
-  if (query_cache.send_result_to_client(thd, thd->query()) <= 0)
-  {
-    LEX *lex= thd->lex;
-    const char *found_semicolon;
-    size_t qlen = 0;
-    bool err= thd->get_stmt_da()->is_error();
->>>>>>> 4f251676
+  size_t qlen = 0;
 
   if (!err) {
     err = parse_sql(thd, parser_state, nullptr);
     if (!err) err = invoke_post_parse_rewrite_plugins(thd, false);
 
-<<<<<<< HEAD
     found_semicolon = parser_state->m_lip.found_semicolon;
-  }
-=======
-      found_semicolon= parser_state->m_lip.found_semicolon;
-      qlen = found_semicolon ? (found_semicolon - thd->query().str)
-                            : thd->query().length;
-
-      /*
-        We set thd->query_length correctly to not log several queries, when we
-        execute only first. We set it to not see the ';' otherwise it would get
-        into binlog and Query_log_event::print() would give ';;' output.
-      */
-      if(!thd->is_error() && found_semicolon && (ulong)(qlen))
-        thd->set_query(thd->query().str, qlen - 1);
-    }
->>>>>>> 4f251676
+    qlen = found_semicolon ? (found_semicolon - thd->query().str)
+                           : thd->query().length;
+    /*
+      We set thd->query_length correctly to not log several queries, when we
+      execute only first. We set it to not see the ';' otherwise it would get
+      into binlog and Query_log_event::print() would give ';;' output.
+    */
+
+    if (!thd->is_error() && found_semicolon && (ulong)(qlen)) {
+      thd->set_query(thd->query().str, qlen - 1);
+    }
+  }
 
   DEBUG_SYNC_C("sql_parse_before_rewrite");
 
@@ -5280,45 +5268,11 @@
 
     if (!(opt_general_log_raw || thd->slave_thread)) {
       if (thd->rewritten_query().length())
-<<<<<<< HEAD
         query_logger.general_log_write(thd, COM_QUERY,
                                        thd->rewritten_query().ptr(),
                                        thd->rewritten_query().length());
       else {
-        size_t qlen = found_semicolon ? (found_semicolon - thd->query().str)
-                                      : thd->query().length;
-
         query_logger.general_log_write(thd, COM_QUERY, thd->query().str, qlen);
-=======
-      {
-        lex->safe_to_cache_query= false; // see comments below
-
-        thd->set_query_for_display(thd->rewritten_query().ptr(),
-                                   thd->rewritten_query().length());
-      } else if (thd->slave_thread) {
-        /*
-          In the slave, we add the information to pfs.events_statements_history,
-          but not to pfs.threads, as that is what the test suite expects.
-        */
-        MYSQL_SET_STATEMENT_TEXT(thd->m_statement_psi,
-                                 thd->query().str,
-                                 thd->query().length);
-      } else {
-        thd->set_query_for_display(thd->query().str, thd->query().length);
-      }
-
-      if (!(opt_general_log_raw || thd->slave_thread))
-      {
-        if (thd->rewritten_query().length())
-          query_logger.general_log_write(thd, COM_QUERY,
-                                         thd->rewritten_query().ptr(),
-                                         thd->rewritten_query().length());
-        else
-        {
-          query_logger.general_log_write(thd, COM_QUERY,
-                                         thd->query().str, qlen);
-        }
->>>>>>> 4f251676
       }
     }
   }
@@ -5329,26 +5283,12 @@
     thd->m_statement_psi = MYSQL_REFINE_STATEMENT(
         thd->m_statement_psi, sql_statement_info[thd->lex->sql_command].m_key);
 
-<<<<<<< HEAD
     if (mqh_used && thd->get_user_connect() &&
         check_mqh(thd, lex->sql_command)) {
       if (thd->is_classic_protocol())
         thd->get_protocol_classic()->get_net()->error = NET_ERROR_UNSET;
     } else {
       if (!thd->is_error()) {
-        /*
-          Binlog logs a string starting from thd->query and having length
-          thd->query_length; so we set thd->query_length correctly (to not
-          log several statements in one event, when we executed only first).
-          We set it to not see the ';' (otherwise it would get into binlog
-          and Query_log_event::print() would give ';;' output).
-          This also helps display only the current query in SHOW
-          PROCESSLIST.
-        */
-        if (found_semicolon && (ulong)(found_semicolon - thd->query().str))
-          thd->set_query(
-              thd->query().str,
-              static_cast<size_t>(found_semicolon - thd->query().str - 1));
         /* Actually execute the query */
         if (found_semicolon) {
           lex->safe_to_cache_query = false;
@@ -5364,42 +5304,6 @@
                 lex->sql_command != SQLCOM_ALTER_USER)) {
           if (thd->security_context()->is_in_registration_sandbox_mode())
             my_error(ER_PLUGIN_REQUIRES_REGISTRATION, MYF(0));
-=======
-#ifndef NO_EMBEDDED_ACCESS_CHECKS
-      if (mqh_used && thd->get_user_connect() &&
-          check_mqh(thd, lex->sql_command))
-      {
-        if (thd->is_classic_protocol())
-          thd->get_protocol_classic()->get_net()->error = 0;
-      }
-      else
-#endif
-      {
-        if (!thd->is_error())
-        {
-          /* Actually execute the query */
-          if (found_semicolon)
-          {
-            lex->safe_to_cache_query= 0;
-            thd->server_status|= SERVER_MORE_RESULTS_EXISTS;
-          }
-          lex->set_trg_event_type_for_tables();
-          MYSQL_QUERY_EXEC_START(
-            const_cast<char*>(thd->query().str),
-            thd->thread_id(),
-            (char *) (thd->db().str ? thd->db().str : ""),
-            (char *) thd->security_context()->priv_user().str,
-            (char *) thd->security_context()->host_or_ip().str,
-            0);
-          if (unlikely(thd->security_context()->password_expired() &&
-                       !lex->is_set_password_sql &&
-                       lex->sql_command != SQLCOM_SET_OPTION &&
-                       lex->sql_command != SQLCOM_ALTER_USER))
-          {
-            my_error(ER_MUST_CHANGE_PASSWORD, MYF(0));
-            error= 1;
-          }
->>>>>>> 4f251676
           else
             my_error(ER_MUST_CHANGE_PASSWORD, MYF(0));
           error = 1;
