--- conflicted
+++ resolved
@@ -68,12 +68,6 @@
 static bool check_db_used(THD *thd,TABLE_LIST *tables);
 static bool check_multi_update_lock(THD *thd);
 static void remove_escape(char *name);
-<<<<<<< HEAD
-static void refresh_status(THD *thd);
-=======
-static bool append_file_to_dir(THD *thd, const char **filename_ptr,
-			       const char *table_name);
->>>>>>> b5863b39
 
 const char *any_db="*any*";	// Special symbol for check_access
 
@@ -6910,29 +6904,6 @@
 }
 
 
-<<<<<<< HEAD
-/* Clear most status variables */
-
-static void refresh_status(THD *thd)
-{
-  pthread_mutex_lock(&LOCK_status);
-
-  /* We must update the global status before cleaning up the thread */
-  add_to_status(&global_status_var, &thd->status_var);
-  bzero((char*) &thd->status_var, sizeof(thd->status_var));
-
-  for (SHOW_VAR *ptr= status_vars; ptr->name; ptr++)
-    if (ptr->type == SHOW_LONG) // note that SHOW_LONG_NOFLUSH variables are not reset
-      *(ulong*) ptr->value= 0;
-
-  /* Reset the counters of all key caches (default and named). */
-  process_key_caches(reset_key_cache_counters);
-  pthread_mutex_unlock(&LOCK_status);
-}
-
-
-=======
->>>>>>> b5863b39
 	/* If pointer is not a null pointer, append filename to it */
 
 bool append_file_to_dir(THD *thd, const char **filename_ptr,
