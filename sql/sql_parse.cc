/* Copyright (c) 2000, 2011, Oracle and/or its affiliates. All rights reserved.

   This program is free software; you can redistribute it and/or modify
   it under the terms of the GNU General Public License as published by
   the Free Software Foundation; version 2 of the License.

   This program is distributed in the hope that it will be useful,
   but WITHOUT ANY WARRANTY; without even the implied warranty of
   MERCHANTABILITY or FITNESS FOR A PARTICULAR PURPOSE.  See the
   GNU General Public License for more details.

   You should have received a copy of the GNU General Public License
<<<<<<< HEAD
   along with this program; if not, write to the Free Software Foundation,
   51 Franklin Street, Suite 500, Boston, MA 02110-1335 USA */
=======
   along with this program; if not, write to the Free Software
   Foundation, Inc., 51 Franklin St, Fifth Floor, Boston, MA 02110-1301  USA */
>>>>>>> 3b251cfb

#define MYSQL_LEX 1
#include "my_global.h"
#include "sql_priv.h"
#include "unireg.h"                    // REQUIRED: for other includes
#include "sql_parse.h"        // sql_kill, *_precheck, *_prepare
#include "lock.h"             // try_transactional_lock,
                              // check_transactional_lock,
                              // set_handler_table_locks,
                              // lock_global_read_lock,
                              // make_global_read_lock_block_commit
#include "sql_base.h"         // find_temporary_table
#include "sql_cache.h"        // QUERY_CACHE_FLAGS_SIZE, query_cache_*
#include "sql_show.h"         // mysqld_list_*, mysqld_show_*,
                              // calc_sum_of_all_status
#include "mysqld.h"
#include "sql_locale.h"                         // my_locale_en_US
#include "log.h"                                // flush_error_log
#include "sql_view.h"         // mysql_create_view, mysql_drop_view
#include "sql_delete.h"       // mysql_delete
#include "sql_insert.h"       // mysql_insert
#include "sql_update.h"       // mysql_update, mysql_multi_update
#include "sql_partition.h"    // struct partition_info
#include "sql_db.h"           // mysql_change_db, mysql_create_db,
                              // mysql_rm_db, mysql_upgrade_db,
                              // mysql_alter_db,
                              // check_db_dir_existence,
                              // my_dbopt_cleanup
#include "sql_table.h"        // mysql_create_like_table,
                              // mysql_create_table,
                              // mysql_alter_table,
                              // mysql_backup_table,
                              // mysql_restore_table
#include "sql_reload.h"       // reload_acl_and_cache
#include "sql_admin.h"        // mysql_assign_to_keycache
#include "sql_connect.h"      // check_user,
                              // decrease_user_connections,
                              // thd_init_client_charset, check_mqh,
                              // reset_mqh
#include "sql_rename.h"       // mysql_rename_table
#include "sql_tablespace.h"   // mysql_alter_tablespace
#include "hostname.h"         // hostname_cache_refresh
#include "sql_acl.h"          // *_ACL, check_grant, is_acl_user,
                              // has_any_table_level_privileges,
                              // mysql_drop_user, mysql_rename_user,
                              // check_grant_routine,
                              // mysql_routine_grant,
                              // mysql_show_grants,
                              // sp_grant_privileges, ...
#include "sql_test.h"         // mysql_print_status
#include "sql_select.h"       // handle_select, mysql_select,
                              // mysql_explain_union
#include "sql_load.h"         // mysql_load
#include "sql_servers.h"      // create_servers, alter_servers,
                              // drop_servers, servers_reload
#include "sql_handler.h"      // mysql_ha_open, mysql_ha_close,
                              // mysql_ha_read
#include "sql_binlog.h"       // mysql_client_binlog_statement
#include "sql_do.h"           // mysql_do
#include "sql_help.h"         // mysqld_help
#include "rpl_constants.h"    // Incident, INCIDENT_LOST_EVENTS
#include "log_event.h"
#include "rpl_slave.h"
#include "rpl_master.h"
#include "rpl_filter.h"
#include <m_ctype.h>
#include <myisam.h>
#include <my_dir.h>
#include "rpl_handler.h"

#include "sp_head.h"
#include "sp.h"
#include "sp_cache.h"
#include "events.h"
#include "sql_trigger.h"
#include "transaction.h"
#include "sql_audit.h"
#include "sql_prepare.h"
#include "debug_sync.h"
#include "probes_mysql.h"
#include "set_var.h"
<<<<<<< HEAD
=======
#include "mysql/psi/mysql_statement.h"
>>>>>>> 3b251cfb
#include "sql_bootstrap.h"

#define FLAGSTR(V,F) ((V)&(F)?#F" ":"")

/**
  @defgroup Runtime_Environment Runtime Environment
  @{
*/

/* Used in error handling only */
#define SP_TYPE_STRING(LP) \
  ((LP)->sphead->m_type == TYPE_ENUM_FUNCTION ? "FUNCTION" : "PROCEDURE")
#define SP_COM_STRING(LP) \
  ((LP)->sql_command == SQLCOM_CREATE_SPFUNCTION || \
   (LP)->sql_command == SQLCOM_ALTER_FUNCTION || \
   (LP)->sql_command == SQLCOM_SHOW_CREATE_FUNC || \
   (LP)->sql_command == SQLCOM_DROP_FUNCTION ? \
   "FUNCTION" : "PROCEDURE")

static bool execute_sqlcom_select(THD *thd, TABLE_LIST *all_tables);
static bool check_show_access(THD *thd, TABLE_LIST *table);
static void sql_kill(THD *thd, ulong id, bool only_kill_query);
static bool lock_tables_precheck(THD *thd, TABLE_LIST *tables);

const char *any_db="*any*";	// Special symbol for check_access

const LEX_STRING command_name[]={
  { C_STRING_WITH_LEN("Sleep") },
  { C_STRING_WITH_LEN("Quit") },
  { C_STRING_WITH_LEN("Init DB") },
  { C_STRING_WITH_LEN("Query") },
  { C_STRING_WITH_LEN("Field List") },
  { C_STRING_WITH_LEN("Create DB") },
  { C_STRING_WITH_LEN("Drop DB") },
  { C_STRING_WITH_LEN("Refresh") },
  { C_STRING_WITH_LEN("Shutdown") },
  { C_STRING_WITH_LEN("Statistics") },
  { C_STRING_WITH_LEN("Processlist") },
  { C_STRING_WITH_LEN("Connect") },
  { C_STRING_WITH_LEN("Kill") },
  { C_STRING_WITH_LEN("Debug") },
  { C_STRING_WITH_LEN("Ping") },
  { C_STRING_WITH_LEN("Time") },
  { C_STRING_WITH_LEN("Delayed insert") },
  { C_STRING_WITH_LEN("Change user") },
  { C_STRING_WITH_LEN("Binlog Dump") },
  { C_STRING_WITH_LEN("Table Dump") },
  { C_STRING_WITH_LEN("Connect Out") },
  { C_STRING_WITH_LEN("Register Slave") },
  { C_STRING_WITH_LEN("Prepare") },
  { C_STRING_WITH_LEN("Execute") },
  { C_STRING_WITH_LEN("Long Data") },
  { C_STRING_WITH_LEN("Close stmt") },
  { C_STRING_WITH_LEN("Reset stmt") },
  { C_STRING_WITH_LEN("Set option") },
  { C_STRING_WITH_LEN("Fetch") },
  { C_STRING_WITH_LEN("Daemon") },
  { C_STRING_WITH_LEN("Error") }  // Last command number
};

const char *xa_state_names[]={
  "NON-EXISTING", "ACTIVE", "IDLE", "PREPARED", "ROLLBACK ONLY"
};


#ifdef HAVE_REPLICATION
/**
  Returns true if all tables should be ignored.
*/
inline bool all_tables_not_ok(THD *thd, TABLE_LIST *tables)
{
  return rpl_filter->is_on() && tables && !thd->spcont &&
         !rpl_filter->tables_ok(thd->db, tables);
}

/**
  Checks whether the event for the given database, db, should
  be ignored or not. This is done by checking whether there are
  active rules in ignore_db or in do_db containers. If there
  are, then check if there is a match, if not then check the
  wild_do rules.
      
  NOTE: This means that when using this function replicate-do-db 
        and replicate-ignore-db take precedence over wild do 
        rules.

  @param thd  Thread handle.
  @param db   Database name used while evaluating the filtering
              rules.
  
*/
inline bool db_stmt_db_ok(THD *thd, char* db)
{
  DBUG_ENTER("db_stmt_db_ok");

  if (!thd->slave_thread)
    DBUG_RETURN(TRUE);

  /*
    No filters exist in ignore/do_db ? Then, just check
    wild_do_table filtering. Otherwise, check the do_db
    rules.
  */
  bool db_ok= (rpl_filter->get_do_db()->is_empty() &&
               rpl_filter->get_ignore_db()->is_empty()) ?
              rpl_filter->db_ok_with_wild_table(db) :
              rpl_filter->db_ok(db);

  DBUG_RETURN(db_ok);
}
#endif


static bool some_non_temp_table_to_be_updated(THD *thd, TABLE_LIST *tables)
{
  for (TABLE_LIST *table= tables; table; table= table->next_global)
  {
    DBUG_ASSERT(table->db && table->table_name);
    if (table->updating && !find_temporary_table(thd, table))
      return 1;
  }
  return 0;
}


/*
  Implicitly commit a active transaction if statement requires so.

  @param thd    Thread handle.
  @param mask   Bitmask used for the SQL command match.

*/
static bool stmt_causes_implicit_commit(THD *thd, uint mask)
{
  LEX *lex= thd->lex;
  bool skip= FALSE;
  DBUG_ENTER("stmt_causes_implicit_commit");

  if (!(sql_command_flags[lex->sql_command] & mask))
    DBUG_RETURN(FALSE);

  switch (lex->sql_command) {
  case SQLCOM_DROP_TABLE:
    skip= lex->drop_temporary;
    break;
  case SQLCOM_ALTER_TABLE:
  case SQLCOM_CREATE_TABLE:
    /* If CREATE TABLE of non-temporary table, do implicit commit */
    skip= (lex->create_info.options & HA_LEX_CREATE_TMP_TABLE);
    break;
  case SQLCOM_SET_OPTION:
    skip= lex->autocommit ? FALSE : TRUE;
    break;
  default:
    break;
  }

  DBUG_RETURN(!skip);
}


/**
  Mark all commands that somehow changes a table.

  This is used to check number of updates / hour.

  sql_command is actually set to SQLCOM_END sometimes
  so we need the +1 to include it in the array.

  See COMMAND_FLAG_xxx for different type of commands
     2  - query that returns meaningful ROW_COUNT() -
          a number of modified rows
*/

uint sql_command_flags[SQLCOM_END+1];
uint server_command_flags[COM_END+1];

void init_update_queries(void)
{
  /* Initialize the server command flags array. */
  memset(server_command_flags, 0, sizeof(server_command_flags));

  server_command_flags[COM_STATISTICS]= CF_SKIP_QUERY_ID | CF_SKIP_QUESTIONS;
  server_command_flags[COM_PING]=       CF_SKIP_QUERY_ID | CF_SKIP_QUESTIONS;
  server_command_flags[COM_STMT_PREPARE]= CF_SKIP_QUESTIONS;
  server_command_flags[COM_STMT_CLOSE]=   CF_SKIP_QUESTIONS;
  server_command_flags[COM_STMT_RESET]=   CF_SKIP_QUESTIONS;

  /* Initialize the sql command flags array. */
  memset(sql_command_flags, 0, sizeof(sql_command_flags));

  /*
    In general, DDL statements do not generate row events and do not go
    through a cache before being written to the binary log. However, the
    CREATE TABLE...SELECT is an exception because it may generate row
    events. For that reason,  the SQLCOM_CREATE_TABLE  which represents
    a CREATE TABLE, including the CREATE TABLE...SELECT, has the
    CF_CAN_GENERATE_ROW_EVENTS flag. The distinction between a regular
    CREATE TABLE and the CREATE TABLE...SELECT is made in other parts of
    the code, in particular in the Query_log_event's constructor.
  */
  sql_command_flags[SQLCOM_CREATE_TABLE]=   CF_CHANGES_DATA | CF_REEXECUTION_FRAGILE |
                                            CF_AUTO_COMMIT_TRANS |
                                            CF_CAN_GENERATE_ROW_EVENTS;
  sql_command_flags[SQLCOM_CREATE_INDEX]=   CF_CHANGES_DATA | CF_AUTO_COMMIT_TRANS;
  sql_command_flags[SQLCOM_ALTER_TABLE]=    CF_CHANGES_DATA | CF_WRITE_LOGS_COMMAND |
                                            CF_AUTO_COMMIT_TRANS |
                                            CF_WRITE_RPL_INFO_COMMAND;
  sql_command_flags[SQLCOM_TRUNCATE]=       CF_CHANGES_DATA | CF_WRITE_LOGS_COMMAND |
                                            CF_AUTO_COMMIT_TRANS;
  sql_command_flags[SQLCOM_DROP_TABLE]=     CF_CHANGES_DATA | CF_AUTO_COMMIT_TRANS;
  sql_command_flags[SQLCOM_LOAD]=           CF_CHANGES_DATA | CF_REEXECUTION_FRAGILE |
                                            CF_CAN_GENERATE_ROW_EVENTS;
  sql_command_flags[SQLCOM_CREATE_DB]=      CF_CHANGES_DATA | CF_AUTO_COMMIT_TRANS;
  sql_command_flags[SQLCOM_DROP_DB]=        CF_CHANGES_DATA | CF_AUTO_COMMIT_TRANS;
  sql_command_flags[SQLCOM_ALTER_DB_UPGRADE]= CF_AUTO_COMMIT_TRANS;
  sql_command_flags[SQLCOM_ALTER_DB]=       CF_CHANGES_DATA | CF_AUTO_COMMIT_TRANS;
  sql_command_flags[SQLCOM_RENAME_TABLE]=   CF_CHANGES_DATA | CF_AUTO_COMMIT_TRANS;
  sql_command_flags[SQLCOM_DROP_INDEX]=     CF_CHANGES_DATA | CF_AUTO_COMMIT_TRANS;
  sql_command_flags[SQLCOM_CREATE_VIEW]=    CF_CHANGES_DATA | CF_REEXECUTION_FRAGILE |
                                            CF_AUTO_COMMIT_TRANS;
  sql_command_flags[SQLCOM_DROP_VIEW]=      CF_CHANGES_DATA | CF_AUTO_COMMIT_TRANS;
  sql_command_flags[SQLCOM_CREATE_TRIGGER]= CF_CHANGES_DATA | CF_AUTO_COMMIT_TRANS;
  sql_command_flags[SQLCOM_DROP_TRIGGER]=   CF_CHANGES_DATA | CF_AUTO_COMMIT_TRANS;
  sql_command_flags[SQLCOM_CREATE_EVENT]=   CF_CHANGES_DATA | CF_AUTO_COMMIT_TRANS;
  sql_command_flags[SQLCOM_ALTER_EVENT]=    CF_CHANGES_DATA | CF_AUTO_COMMIT_TRANS;
  sql_command_flags[SQLCOM_DROP_EVENT]=     CF_CHANGES_DATA | CF_AUTO_COMMIT_TRANS;

  sql_command_flags[SQLCOM_UPDATE]=	    CF_CHANGES_DATA | CF_REEXECUTION_FRAGILE |
                                            CF_CAN_GENERATE_ROW_EVENTS;
  sql_command_flags[SQLCOM_UPDATE_MULTI]=   CF_CHANGES_DATA | CF_REEXECUTION_FRAGILE |
                                            CF_CAN_GENERATE_ROW_EVENTS;
  sql_command_flags[SQLCOM_INSERT]=	    CF_CHANGES_DATA | CF_REEXECUTION_FRAGILE |
                                            CF_CAN_GENERATE_ROW_EVENTS;
  sql_command_flags[SQLCOM_INSERT_SELECT]=  CF_CHANGES_DATA | CF_REEXECUTION_FRAGILE |
                                            CF_CAN_GENERATE_ROW_EVENTS;
  sql_command_flags[SQLCOM_DELETE]=         CF_CHANGES_DATA | CF_REEXECUTION_FRAGILE |
                                            CF_CAN_GENERATE_ROW_EVENTS;
  sql_command_flags[SQLCOM_DELETE_MULTI]=   CF_CHANGES_DATA | CF_REEXECUTION_FRAGILE |
                                            CF_CAN_GENERATE_ROW_EVENTS;
  sql_command_flags[SQLCOM_REPLACE]=        CF_CHANGES_DATA | CF_REEXECUTION_FRAGILE |
                                            CF_CAN_GENERATE_ROW_EVENTS;
  sql_command_flags[SQLCOM_REPLACE_SELECT]= CF_CHANGES_DATA | CF_REEXECUTION_FRAGILE |
                                            CF_CAN_GENERATE_ROW_EVENTS;
  sql_command_flags[SQLCOM_SELECT]=         CF_REEXECUTION_FRAGILE |
                                            CF_CAN_GENERATE_ROW_EVENTS;
  sql_command_flags[SQLCOM_SET_OPTION]=     CF_REEXECUTION_FRAGILE | CF_AUTO_COMMIT_TRANS;
  sql_command_flags[SQLCOM_DO]=             CF_REEXECUTION_FRAGILE |
                                            CF_CAN_GENERATE_ROW_EVENTS;

  sql_command_flags[SQLCOM_SHOW_STATUS_PROC]= CF_STATUS_COMMAND | CF_REEXECUTION_FRAGILE;
  sql_command_flags[SQLCOM_SHOW_STATUS]=      CF_STATUS_COMMAND | CF_REEXECUTION_FRAGILE;
  sql_command_flags[SQLCOM_SHOW_DATABASES]=   CF_STATUS_COMMAND | CF_REEXECUTION_FRAGILE;
  sql_command_flags[SQLCOM_SHOW_TRIGGERS]=    CF_STATUS_COMMAND | CF_REEXECUTION_FRAGILE;
  sql_command_flags[SQLCOM_SHOW_EVENTS]=      CF_STATUS_COMMAND | CF_REEXECUTION_FRAGILE;
  sql_command_flags[SQLCOM_SHOW_OPEN_TABLES]= CF_STATUS_COMMAND | CF_REEXECUTION_FRAGILE;
  sql_command_flags[SQLCOM_SHOW_PLUGINS]=     CF_STATUS_COMMAND;
  sql_command_flags[SQLCOM_SHOW_FIELDS]=      CF_STATUS_COMMAND | CF_REEXECUTION_FRAGILE;
  sql_command_flags[SQLCOM_SHOW_KEYS]=        CF_STATUS_COMMAND | CF_REEXECUTION_FRAGILE;
  sql_command_flags[SQLCOM_SHOW_VARIABLES]=   CF_STATUS_COMMAND | CF_REEXECUTION_FRAGILE;
  sql_command_flags[SQLCOM_SHOW_CHARSETS]=    CF_STATUS_COMMAND | CF_REEXECUTION_FRAGILE;
  sql_command_flags[SQLCOM_SHOW_COLLATIONS]=  CF_STATUS_COMMAND | CF_REEXECUTION_FRAGILE;
  sql_command_flags[SQLCOM_SHOW_BINLOGS]=     CF_STATUS_COMMAND;
  sql_command_flags[SQLCOM_SHOW_SLAVE_HOSTS]= CF_STATUS_COMMAND;
  sql_command_flags[SQLCOM_SHOW_BINLOG_EVENTS]= CF_STATUS_COMMAND;
  sql_command_flags[SQLCOM_SHOW_STORAGE_ENGINES]= CF_STATUS_COMMAND;
  sql_command_flags[SQLCOM_SHOW_AUTHORS]=     CF_STATUS_COMMAND;
  sql_command_flags[SQLCOM_SHOW_CONTRIBUTORS]= CF_STATUS_COMMAND;
  sql_command_flags[SQLCOM_SHOW_PRIVILEGES]=  CF_STATUS_COMMAND;
  sql_command_flags[SQLCOM_SHOW_WARNS]=       CF_STATUS_COMMAND | CF_DIAGNOSTIC_STMT;
  sql_command_flags[SQLCOM_SHOW_ERRORS]=      CF_STATUS_COMMAND | CF_DIAGNOSTIC_STMT;
  sql_command_flags[SQLCOM_SHOW_ENGINE_STATUS]= CF_STATUS_COMMAND;
  sql_command_flags[SQLCOM_SHOW_ENGINE_MUTEX]= CF_STATUS_COMMAND;
  sql_command_flags[SQLCOM_SHOW_ENGINE_LOGS]= CF_STATUS_COMMAND;
  sql_command_flags[SQLCOM_SHOW_PROCESSLIST]= CF_STATUS_COMMAND;
  sql_command_flags[SQLCOM_SHOW_GRANTS]=      CF_STATUS_COMMAND;
  sql_command_flags[SQLCOM_SHOW_CREATE_DB]=   CF_STATUS_COMMAND;
  sql_command_flags[SQLCOM_SHOW_CREATE]=  CF_STATUS_COMMAND;
  sql_command_flags[SQLCOM_SHOW_MASTER_STAT]= CF_STATUS_COMMAND;
  sql_command_flags[SQLCOM_SHOW_SLAVE_STAT]=  CF_STATUS_COMMAND;
  sql_command_flags[SQLCOM_SHOW_CREATE_PROC]= CF_STATUS_COMMAND;
  sql_command_flags[SQLCOM_SHOW_CREATE_FUNC]= CF_STATUS_COMMAND;
  sql_command_flags[SQLCOM_SHOW_CREATE_TRIGGER]=  CF_STATUS_COMMAND;
  sql_command_flags[SQLCOM_SHOW_STATUS_FUNC]= CF_STATUS_COMMAND | CF_REEXECUTION_FRAGILE;
  sql_command_flags[SQLCOM_SHOW_PROC_CODE]=   CF_STATUS_COMMAND;
  sql_command_flags[SQLCOM_SHOW_FUNC_CODE]=   CF_STATUS_COMMAND;
  sql_command_flags[SQLCOM_SHOW_CREATE_EVENT]= CF_STATUS_COMMAND;
  sql_command_flags[SQLCOM_SHOW_PROFILES]=    CF_STATUS_COMMAND;
  sql_command_flags[SQLCOM_SHOW_PROFILE]=     CF_STATUS_COMMAND;
  sql_command_flags[SQLCOM_BINLOG_BASE64_EVENT]= CF_STATUS_COMMAND;

   sql_command_flags[SQLCOM_SHOW_TABLES]=       (CF_STATUS_COMMAND |
                                                 CF_SHOW_TABLE_COMMAND |
                                                 CF_REEXECUTION_FRAGILE);
  sql_command_flags[SQLCOM_SHOW_TABLE_STATUS]= (CF_STATUS_COMMAND |
                                                CF_SHOW_TABLE_COMMAND |
                                                CF_REEXECUTION_FRAGILE);


  sql_command_flags[SQLCOM_CREATE_USER]=       CF_CHANGES_DATA;
  sql_command_flags[SQLCOM_RENAME_USER]=       CF_CHANGES_DATA;
  sql_command_flags[SQLCOM_DROP_USER]=         CF_CHANGES_DATA;
  sql_command_flags[SQLCOM_GRANT]=             CF_CHANGES_DATA;
  sql_command_flags[SQLCOM_REVOKE]=            CF_CHANGES_DATA;
  sql_command_flags[SQLCOM_OPTIMIZE]=          CF_CHANGES_DATA;
  sql_command_flags[SQLCOM_CREATE_FUNCTION]=   CF_CHANGES_DATA;
  sql_command_flags[SQLCOM_CREATE_PROCEDURE]=  CF_CHANGES_DATA | CF_AUTO_COMMIT_TRANS;
  sql_command_flags[SQLCOM_CREATE_SPFUNCTION]= CF_CHANGES_DATA | CF_AUTO_COMMIT_TRANS;
  sql_command_flags[SQLCOM_DROP_PROCEDURE]=    CF_CHANGES_DATA | CF_AUTO_COMMIT_TRANS;
  sql_command_flags[SQLCOM_DROP_FUNCTION]=     CF_CHANGES_DATA | CF_AUTO_COMMIT_TRANS;
  sql_command_flags[SQLCOM_ALTER_PROCEDURE]=   CF_CHANGES_DATA | CF_AUTO_COMMIT_TRANS;
  sql_command_flags[SQLCOM_ALTER_FUNCTION]=    CF_CHANGES_DATA | CF_AUTO_COMMIT_TRANS;
  sql_command_flags[SQLCOM_INSTALL_PLUGIN]=    CF_CHANGES_DATA;
  sql_command_flags[SQLCOM_UNINSTALL_PLUGIN]=  CF_CHANGES_DATA;

  /*
    The following is used to preserver CF_ROW_COUNT during the
    a CALL or EXECUTE statement, so the value generated by the
    last called (or executed) statement is preserved.
    See mysql_execute_command() for how CF_ROW_COUNT is used.
  */
  sql_command_flags[SQLCOM_CALL]=      CF_REEXECUTION_FRAGILE |
                                       CF_CAN_GENERATE_ROW_EVENTS;
  sql_command_flags[SQLCOM_EXECUTE]=   CF_CAN_GENERATE_ROW_EVENTS;

  /*
    The following admin table operations are allowed
    on log tables.
  */
  sql_command_flags[SQLCOM_REPAIR]=    CF_WRITE_LOGS_COMMAND | CF_AUTO_COMMIT_TRANS |
                                       CF_WRITE_RPL_INFO_COMMAND;
  sql_command_flags[SQLCOM_OPTIMIZE]|= CF_WRITE_LOGS_COMMAND | CF_AUTO_COMMIT_TRANS |
                                       CF_WRITE_RPL_INFO_COMMAND;
  sql_command_flags[SQLCOM_ANALYZE]=   CF_WRITE_LOGS_COMMAND | CF_AUTO_COMMIT_TRANS |
                                       CF_WRITE_RPL_INFO_COMMAND;
  sql_command_flags[SQLCOM_CHECK]=     CF_WRITE_LOGS_COMMAND | CF_AUTO_COMMIT_TRANS |
                                       CF_WRITE_RPL_INFO_COMMAND;

  sql_command_flags[SQLCOM_CREATE_USER]|=       CF_AUTO_COMMIT_TRANS;
  sql_command_flags[SQLCOM_DROP_USER]|=         CF_AUTO_COMMIT_TRANS;
  sql_command_flags[SQLCOM_RENAME_USER]|=       CF_AUTO_COMMIT_TRANS;
  sql_command_flags[SQLCOM_REVOKE_ALL]=         CF_AUTO_COMMIT_TRANS;
  sql_command_flags[SQLCOM_REVOKE]|=            CF_AUTO_COMMIT_TRANS;
  sql_command_flags[SQLCOM_GRANT]|=             CF_AUTO_COMMIT_TRANS;

  sql_command_flags[SQLCOM_ASSIGN_TO_KEYCACHE]= CF_AUTO_COMMIT_TRANS;
  sql_command_flags[SQLCOM_PRELOAD_KEYS]=       CF_AUTO_COMMIT_TRANS;

  sql_command_flags[SQLCOM_FLUSH]=              CF_AUTO_COMMIT_TRANS;
  sql_command_flags[SQLCOM_RESET]=              CF_AUTO_COMMIT_TRANS;
  sql_command_flags[SQLCOM_CREATE_SERVER]=      CF_AUTO_COMMIT_TRANS;
  sql_command_flags[SQLCOM_ALTER_SERVER]=       CF_AUTO_COMMIT_TRANS;
  sql_command_flags[SQLCOM_DROP_SERVER]=        CF_AUTO_COMMIT_TRANS;

  /*
    The following statements can deal with temporary tables,
    so temporary tables should be pre-opened for those statements to
    simplify privilege checking.

    There are other statements that deal with temporary tables and open
    them, but which are not listed here. The thing is that the order of
    pre-opening temporary tables for those statements is somewhat custom.
  */
  sql_command_flags[SQLCOM_CREATE_TABLE]|=    CF_PREOPEN_TMP_TABLES;
  sql_command_flags[SQLCOM_DROP_TABLE]|=      CF_PREOPEN_TMP_TABLES;
  sql_command_flags[SQLCOM_CREATE_INDEX]|=    CF_PREOPEN_TMP_TABLES;
  sql_command_flags[SQLCOM_ALTER_TABLE]|=     CF_PREOPEN_TMP_TABLES;
  sql_command_flags[SQLCOM_TRUNCATE]|=        CF_PREOPEN_TMP_TABLES;
  sql_command_flags[SQLCOM_LOAD]|=            CF_PREOPEN_TMP_TABLES;
  sql_command_flags[SQLCOM_DROP_INDEX]|=      CF_PREOPEN_TMP_TABLES;
  sql_command_flags[SQLCOM_CREATE_VIEW]|=     CF_PREOPEN_TMP_TABLES;
  sql_command_flags[SQLCOM_UPDATE]|=          CF_PREOPEN_TMP_TABLES;
  sql_command_flags[SQLCOM_UPDATE_MULTI]|=    CF_PREOPEN_TMP_TABLES;
  sql_command_flags[SQLCOM_INSERT]|=          CF_PREOPEN_TMP_TABLES;
  sql_command_flags[SQLCOM_INSERT_SELECT]|=   CF_PREOPEN_TMP_TABLES;
  sql_command_flags[SQLCOM_DELETE]|=          CF_PREOPEN_TMP_TABLES;
  sql_command_flags[SQLCOM_DELETE_MULTI]|=    CF_PREOPEN_TMP_TABLES;
  sql_command_flags[SQLCOM_REPLACE]|=         CF_PREOPEN_TMP_TABLES;
  sql_command_flags[SQLCOM_REPLACE_SELECT]|=  CF_PREOPEN_TMP_TABLES;
  sql_command_flags[SQLCOM_SELECT]|=          CF_PREOPEN_TMP_TABLES;
  sql_command_flags[SQLCOM_SET_OPTION]|=      CF_PREOPEN_TMP_TABLES;
  sql_command_flags[SQLCOM_DO]|=              CF_PREOPEN_TMP_TABLES;
  sql_command_flags[SQLCOM_CALL]|=            CF_PREOPEN_TMP_TABLES;
  sql_command_flags[SQLCOM_CHECKSUM]|=        CF_PREOPEN_TMP_TABLES;
  sql_command_flags[SQLCOM_ANALYZE]|=         CF_PREOPEN_TMP_TABLES;
  sql_command_flags[SQLCOM_CHECK]|=           CF_PREOPEN_TMP_TABLES;
  sql_command_flags[SQLCOM_OPTIMIZE]|=        CF_PREOPEN_TMP_TABLES;
  sql_command_flags[SQLCOM_REPAIR]|=          CF_PREOPEN_TMP_TABLES;
  sql_command_flags[SQLCOM_PRELOAD_KEYS]|=    CF_PREOPEN_TMP_TABLES;
  sql_command_flags[SQLCOM_ASSIGN_TO_KEYCACHE]|= CF_PREOPEN_TMP_TABLES;

  /*
    DDL statements that should start with closing opened handlers.

    We use this flag only for statements for which open HANDLERs
    have to be closed before emporary tables are pre-opened.
  */
  sql_command_flags[SQLCOM_CREATE_TABLE]|=    CF_HA_CLOSE;
  sql_command_flags[SQLCOM_DROP_TABLE]|=      CF_HA_CLOSE;
  sql_command_flags[SQLCOM_ALTER_TABLE]|=     CF_HA_CLOSE;
  sql_command_flags[SQLCOM_TRUNCATE]|=        CF_HA_CLOSE;
  sql_command_flags[SQLCOM_REPAIR]|=          CF_HA_CLOSE;
  sql_command_flags[SQLCOM_OPTIMIZE]|=        CF_HA_CLOSE;
  sql_command_flags[SQLCOM_ANALYZE]|=         CF_HA_CLOSE;
  sql_command_flags[SQLCOM_CHECK]|=           CF_HA_CLOSE;
  sql_command_flags[SQLCOM_CREATE_INDEX]|=    CF_HA_CLOSE;
  sql_command_flags[SQLCOM_DROP_INDEX]|=      CF_HA_CLOSE;
  sql_command_flags[SQLCOM_PRELOAD_KEYS]|=    CF_HA_CLOSE;
  sql_command_flags[SQLCOM_ASSIGN_TO_KEYCACHE]|=  CF_HA_CLOSE;
}

bool sqlcom_can_generate_row_events(const THD *thd)
{
  return (sql_command_flags[thd->lex->sql_command] &
          CF_CAN_GENERATE_ROW_EVENTS);
}
 
bool is_update_query(enum enum_sql_command command)
{
  DBUG_ASSERT(command >= 0 && command <= SQLCOM_END);
  return (sql_command_flags[command] & CF_CHANGES_DATA) != 0;
}

/**
  Check if a sql command is allowed to write to log tables.
  @param command The SQL command
  @return true if writing is allowed
*/
bool is_log_table_write_query(enum enum_sql_command command)
{
  DBUG_ASSERT(command >= 0 && command <= SQLCOM_END);
  return (sql_command_flags[command] & CF_WRITE_LOGS_COMMAND) != 0;
}

/**
  Check if a sql command is allowed to write to rpl info tables.
  @param command The SQL command
  @return true if writing is allowed
*/
bool is_rpl_info_table_write_query(enum enum_sql_command command)
{
  DBUG_ASSERT(command >= 0 && command <= SQLCOM_END);
  return (sql_command_flags[command] & CF_WRITE_RPL_INFO_COMMAND) != 0;
}

void execute_init_command(THD *thd, LEX_STRING *init_command,
                          mysql_rwlock_t *var_lock)
{
  Vio* save_vio;
  ulong save_client_capabilities;

  mysql_rwlock_rdlock(var_lock);
  if (!init_command->length)
  {
    mysql_rwlock_unlock(var_lock);
    return;
  }

  /*
    copy the value under a lock, and release the lock.
    init_command has to be executed without a lock held,
    as it may try to change itself
  */
  size_t len= init_command->length;
  char *buf= thd->strmake(init_command->str, len);
  mysql_rwlock_unlock(var_lock);

#if defined(ENABLED_PROFILING)
  thd->profiling.start_new_query();
  thd->profiling.set_query_source(buf, len);
#endif

  THD_STAGE_INFO(thd, stage_execution_of_init_command);
  save_client_capabilities= thd->client_capabilities;
  thd->client_capabilities|= CLIENT_MULTI_QUERIES;
  /*
    We don't need return result of execution to client side.
    To forbid this we should set thd->net.vio to 0.
  */
  save_vio= thd->net.vio;
  thd->net.vio= 0;
  dispatch_command(COM_QUERY, thd, buf, len);
  thd->client_capabilities= save_client_capabilities;
  thd->net.vio= save_vio;

#if defined(ENABLED_PROFILING)
  thd->profiling.finish_current_query();
#endif
}

static char *fgets_fn(char *buffer, size_t size, fgets_input_t input)
{
  MYSQL_FILE *in= static_cast<MYSQL_FILE*> (input);
  return mysql_file_fgets(buffer, size, in);
}

static void handle_bootstrap_impl(THD *thd)
{
  MYSQL_FILE *file= bootstrap_file;
  char buffer[MAX_BOOTSTRAP_QUERY_SIZE];
  char *query;
  int length;
  int rc;

  DBUG_ENTER("handle_bootstrap");

#ifndef EMBEDDED_LIBRARY
  pthread_detach_this_thread();
  thd->thread_stack= (char*) &thd;
#endif /* EMBEDDED_LIBRARY */

  thd->security_ctx->user= (char*) my_strdup("boot", MYF(MY_WME));
  thd->security_ctx->priv_user[0]= thd->security_ctx->priv_host[0]=0;
  /*
    Make the "client" handle multiple results. This is necessary
    to enable stored procedures with SELECTs and Dynamic SQL
    in init-file.
  */
  thd->client_capabilities|= CLIENT_MULTI_RESULTS;

  thd->init_for_queries();

  for ( ; ; )
  {
    rc= read_bootstrap_query(buffer, &length, file, fgets_fn);

    if (rc == READ_BOOTSTRAP_ERROR)
    {
      thd->raise_error(ER_SYNTAX_ERROR);
      thd->protocol->end_statement();
      bootstrap_error= 1;
      break;
    }

    if (rc == READ_BOOTSTRAP_EOF)
      break;

    DBUG_ASSERT(rc == 0);

    query= (char *) thd->memdup_w_gap(buffer, length + 1,
                                      thd->db_length + 1 +
                                      QUERY_CACHE_FLAGS_SIZE);
    thd->set_query_and_id(query, length, thd->charset(), next_query_id());
    DBUG_PRINT("query",("%-.4096s",thd->query()));
#if defined(ENABLED_PROFILING)
    thd->profiling.start_new_query();
    thd->profiling.set_query_source(thd->query(), length);
#endif

    /*
      We don't need to obtain LOCK_thread_count here because in bootstrap
      mode we have only one thread.
    */
    thd->set_time();
    Parser_state parser_state;
    if (parser_state.init(thd, thd->query(), length))
    {
      thd->protocol->end_statement();
      bootstrap_error= 1;
      break;
    }

    mysql_parse(thd, thd->query(), length, &parser_state);

    bootstrap_error= thd->is_error();
    thd->protocol->end_statement();

#if defined(ENABLED_PROFILING)
    thd->profiling.finish_current_query();
#endif

    if (bootstrap_error)
      break;

    free_root(thd->mem_root,MYF(MY_KEEP_PREALLOC));
    free_root(&thd->transaction.mem_root,MYF(MY_KEEP_PREALLOC));
  }

  DBUG_VOID_RETURN;
}


/**
  Execute commands from bootstrap_file.

  Used when creating the initial grant tables.
*/

pthread_handler_t handle_bootstrap(void *arg)
{
  THD *thd=(THD*) arg;

  mysql_thread_set_psi_id(thd->thread_id);

  do_handle_bootstrap(thd);
  return 0;
}

void do_handle_bootstrap(THD *thd)
{
  /* The following must be called before DBUG_ENTER */
  thd->thread_stack= (char*) &thd;
  if (my_thread_init() || thd->store_globals())
  {
#ifndef EMBEDDED_LIBRARY
    close_connection(thd, ER_OUT_OF_RESOURCES);
#endif
    thd->fatal_error();
    goto end;
  }

  handle_bootstrap_impl(thd);

end:
  net_end(&thd->net);
  thd->cleanup();
  delete thd;

#ifndef EMBEDDED_LIBRARY
  mysql_mutex_lock(&LOCK_thread_count);
  thread_count--;
  in_bootstrap= FALSE;
  mysql_cond_broadcast(&COND_thread_count);
  mysql_mutex_unlock(&LOCK_thread_count);
  my_thread_end();
  pthread_exit(0);
#endif

  return;
}


/* This works because items are allocated with sql_alloc() */

void free_items(Item *item)
{
  Item *next;
  DBUG_ENTER("free_items");
  for (; item ; item=next)
  {
    next=item->next;
    item->delete_self();
  }
  DBUG_VOID_RETURN;
}

/**
   This works because items are allocated with sql_alloc().
   @note The function also handles null pointers (empty list).
*/
void cleanup_items(Item *item)
{
  DBUG_ENTER("cleanup_items");  
  for (; item ; item=item->next)
    item->cleanup();
  DBUG_VOID_RETURN;
}

#ifndef EMBEDDED_LIBRARY

/**
  Read one command from connection and execute it (query or simple command).
  This function is called in loop from thread function.

  For profiling to work, it must never be called recursively.

  @retval
    0  success
  @retval
    1  request of thread shutdown (see dispatch_command() description)
*/

bool do_command(THD *thd)
{
  bool return_value;
  char *packet= 0;
  ulong packet_length;
  NET *net= &thd->net;
  enum enum_server_command command;
  DBUG_ENTER("do_command");

  /*
    indicator of uninitialized lex => normal flow of errors handling
    (see my_message_sql)
  */
  thd->lex->current_select= 0;

  /*
    This thread will do a blocking read from the client which
    will be interrupted when the next command is received from
    the client, the connection is closed or "net_wait_timeout"
    number of seconds has passed.
  */
  my_net_set_read_timeout(net, thd->variables.net_wait_timeout);

  /*
    XXX: this code is here only to clear possible errors of init_connect. 
    Consider moving to init_connect() instead.
  */
  thd->clear_error();				// Clear error message
  thd->get_stmt_da()->reset_diagnostics_area();

  net_new_transaction(net);

  /*
    Synchronization point for testing of KILL_CONNECTION.
    This sync point can wait here, to simulate slow code execution
    between the last test of thd->killed and blocking in read().

    The goal of this test is to verify that a connection does not
    hang, if it is killed at this point of execution.
    (Bug#37780 - main.kill fails randomly)

    Note that the sync point wait itself will be terminated by a
    kill. In this case it consumes a condition broadcast, but does
    not change anything else. The consumed broadcast should not
    matter here, because the read/recv() below doesn't use it.
  */
  DEBUG_SYNC(thd, "before_do_command_net_read");

  if ((packet_length= my_net_read(net)) == packet_error)
  {
    DBUG_PRINT("info",("Got error %d reading command from socket %s",
		       net->error,
		       vio_description(net->vio)));

    /* Check if we can continue without closing the connection */

    /* The error must be set. */
    DBUG_ASSERT(thd->is_error());
    thd->protocol->end_statement();

    if (net->error != 3)
    {
      return_value= TRUE;                       // We have to close it.
      goto out;
    }

    net->error= 0;
    return_value= FALSE;
    goto out;
  }

  packet= (char*) net->read_pos;
  /*
    'packet_length' contains length of data, as it was stored in packet
    header. In case of malformed header, my_net_read returns zero.
    If packet_length is not zero, my_net_read ensures that the returned
    number of bytes was actually read from network.
    There is also an extra safety measure in my_net_read:
    it sets packet[packet_length]= 0, but only for non-zero packets.
  */
  if (packet_length == 0)                       /* safety */
  {
    /* Initialize with COM_SLEEP packet */
    packet[0]= (uchar) COM_SLEEP;
    packet_length= 1;
  }
  /* Do not rely on my_net_read, extra safety against programming errors. */
  packet[packet_length]= '\0';                  /* safety */

  command= (enum enum_server_command) (uchar) packet[0];

  if (command >= COM_END)
    command= COM_END;				// Wrong command

  DBUG_PRINT("info",("Command on %s = %d (%s)",
                     vio_description(net->vio), command,
                     command_name[command].str));

  /* Restore read timeout value */
  my_net_set_read_timeout(net, thd->variables.net_read_timeout);

  DBUG_ASSERT(packet_length);

  return_value= dispatch_command(command, thd, packet+1, (uint) (packet_length-1));

out:
  DBUG_RETURN(return_value);
}
#endif  /* EMBEDDED_LIBRARY */

/**
  @brief Determine if an attempt to update a non-temporary table while the
    read-only option was enabled has been made.

  This is a helper function to mysql_execute_command.

  @note SQLCOM_MULTI_UPDATE is an exception and delt with elsewhere.

  @see mysql_execute_command
  @returns Status code
    @retval TRUE The statement should be denied.
    @retval FALSE The statement isn't updating any relevant tables.
*/

static my_bool deny_updates_if_read_only_option(THD *thd,
                                                TABLE_LIST *all_tables)
{
  DBUG_ENTER("deny_updates_if_read_only_option");

  if (!opt_readonly)
    DBUG_RETURN(FALSE);

  LEX *lex= thd->lex;

  const my_bool user_is_super=
    ((ulong)(thd->security_ctx->master_access & SUPER_ACL) ==
     (ulong)SUPER_ACL);

  if (user_is_super)
    DBUG_RETURN(FALSE);

  if (!(sql_command_flags[lex->sql_command] & CF_CHANGES_DATA))
    DBUG_RETURN(FALSE);

  /* Multi update is an exception and is dealt with later. */
  if (lex->sql_command == SQLCOM_UPDATE_MULTI)
    DBUG_RETURN(FALSE);

  const my_bool create_temp_tables= 
    (lex->sql_command == SQLCOM_CREATE_TABLE) &&
    (lex->create_info.options & HA_LEX_CREATE_TMP_TABLE);

  const my_bool drop_temp_tables= 
    (lex->sql_command == SQLCOM_DROP_TABLE) &&
    lex->drop_temporary;

  const my_bool update_real_tables=
    some_non_temp_table_to_be_updated(thd, all_tables) &&
    !(create_temp_tables || drop_temp_tables);


  const my_bool create_or_drop_databases=
    (lex->sql_command == SQLCOM_CREATE_DB) ||
    (lex->sql_command == SQLCOM_DROP_DB);

  if (update_real_tables || create_or_drop_databases)
  {
      /*
        An attempt was made to modify one or more non-temporary tables.
      */
      DBUG_RETURN(TRUE);
  }


  /* Assuming that only temporary tables are modified. */
  DBUG_RETURN(FALSE);
}

/**
  Perform one connection-level (COM_XXXX) command.

  @param command         type of command to perform
  @param thd             connection handle
  @param packet          data for the command, packet is always null-terminated
  @param packet_length   length of packet + 1 (to show that data is
                         null-terminated) except for COM_SLEEP, where it
                         can be zero.

  @todo
    set thd->lex->sql_command to SQLCOM_END here.
  @todo
    The following has to be changed to an 8 byte integer

  @retval
    0   ok
  @retval
    1   request of thread shutdown, i. e. if command is
        COM_QUIT/COM_SHUTDOWN
*/
bool dispatch_command(enum enum_server_command command, THD *thd,
		      char* packet, uint packet_length)
{
#ifdef HAVE_PSI_STATEMENT_INTERFACE
  PSI_statement_locker_state state;
#endif

  NET *net= &thd->net;
  bool error= 0;
  DBUG_ENTER("dispatch_command");
  DBUG_PRINT("info",("packet: '%*.s'; command: %d", packet_length, packet, command));

  /* SHOW PROFILE instrumentation, begin */
#if defined(ENABLED_PROFILING)
  thd->profiling.start_new_query();
#endif

  /* DTRACE instrumentation, begin */
  MYSQL_COMMAND_START(thd->thread_id, command,
                      &thd->security_ctx->priv_user[0],
                      (char *) thd->security_ctx->host_or_ip);

  /* Performance Schema Interface instrumentation, begin */
  thd->m_statement_psi= MYSQL_START_STATEMENT(& state, com_statement_info[command].m_key,
                                              thd->db, thd->db_length);
  THD_STAGE_INFO(thd, stage_init);
  
  thd->set_command(command);
  /*
    Commands which always take a long time are logged into
    the slow log only if opt_log_slow_admin_statements is set.
  */
  thd->enable_slow_log= TRUE;
  thd->lex->sql_command= SQLCOM_END; /* to avoid confusing VIEW detectors */
  thd->set_time();
  if (!thd->is_valid_time())
  {
    /*
     If the time has got past 2038 we need to shut this server down
     We do this by making sure every command is a shutdown and we 
     have enough privileges to shut the server down

     TODO: remove this when we have full 64 bit my_time_t support
    */
    thd->security_ctx->master_access|= SHUTDOWN_ACL;
    command= COM_SHUTDOWN;
  }
  thd->set_query_id(get_query_id());
  if (!(server_command_flags[command] & CF_SKIP_QUERY_ID))
    next_query_id();
  inc_thread_running();

  if (!(server_command_flags[command] & CF_SKIP_QUESTIONS))
    statistic_increment(thd->status_var.questions, &LOCK_status);

  /**
    Clear the set of flags that are expected to be cleared at the
    beginning of each command.
  */
  thd->server_status&= ~SERVER_STATUS_CLEAR_SET;
  switch (command) {
  case COM_INIT_DB:
  {
    LEX_STRING tmp;
    status_var_increment(thd->status_var.com_stat[SQLCOM_CHANGE_DB]);
    thd->convert_string(&tmp, system_charset_info,
			packet, packet_length, thd->charset());
    if (!mysql_change_db(thd, &tmp, FALSE))
    {
      general_log_write(thd, command, thd->db, thd->db_length);
      my_ok(thd);
    }
    break;
  }
#ifdef HAVE_REPLICATION
  case COM_REGISTER_SLAVE:
  {
    if (!register_slave(thd, (uchar*)packet, packet_length))
      my_ok(thd);
    break;
  }
#endif
  case COM_CHANGE_USER:
  {
    bool rc;
    status_var_increment(thd->status_var.com_other);

    thd->change_user();
    thd->clear_error();                         // if errors from rollback

    /* acl_authenticate() takes the data from net->read_pos */
    net->read_pos= (uchar*)packet;

    uint save_db_length= thd->db_length;
    char *save_db= thd->db;
    USER_CONN *save_user_connect= thd->user_connect;
    Security_context save_security_ctx= *thd->security_ctx;
    const CHARSET_INFO *save_character_set_client=
      thd->variables.character_set_client;
    const CHARSET_INFO *save_collation_connection=
      thd->variables.collation_connection;
    const CHARSET_INFO *save_character_set_results=
      thd->variables.character_set_results;

    rc= acl_authenticate(thd, 0, packet_length);
    MYSQL_AUDIT_NOTIFY_CONNECTION_CHANGE_USER(thd);
    if (rc)
    {
      my_free(thd->security_ctx->user);
      *thd->security_ctx= save_security_ctx;
      thd->user_connect= save_user_connect;
      thd->reset_db (save_db, save_db_length);
      thd->variables.character_set_client= save_character_set_client;
      thd->variables.collation_connection= save_collation_connection;
      thd->variables.character_set_results= save_character_set_results;
      thd->update_charset();
    }
    else
    {
#ifndef NO_EMBEDDED_ACCESS_CHECKS
      /* we've authenticated new user */
      if (save_user_connect)
	decrease_user_connections(save_user_connect);
#endif /* NO_EMBEDDED_ACCESS_CHECKS */
      my_free(save_db);
      my_free(save_security_ctx.user);
    }
    break;
  }
  case COM_STMT_EXECUTE:
  {
    mysqld_stmt_execute(thd, packet, packet_length);
    break;
  }
  case COM_STMT_FETCH:
  {
    mysqld_stmt_fetch(thd, packet, packet_length);
    break;
  }
  case COM_STMT_SEND_LONG_DATA:
  {
    mysql_stmt_get_longdata(thd, packet, packet_length);
    break;
  }
  case COM_STMT_PREPARE:
  {
    mysqld_stmt_prepare(thd, packet, packet_length);
    break;
  }
  case COM_STMT_CLOSE:
  {
    mysqld_stmt_close(thd, packet);
    break;
  }
  case COM_STMT_RESET:
  {
    mysqld_stmt_reset(thd, packet);
    break;
  }
  case COM_QUERY:
  {
    if (alloc_query(thd, packet, packet_length))
      break;					// fatal error is set
    MYSQL_QUERY_START(thd->query(), thd->thread_id,
                      (char *) (thd->db ? thd->db : ""),
                      &thd->security_ctx->priv_user[0],
                      (char *) thd->security_ctx->host_or_ip);
    char *packet_end= thd->query() + thd->query_length();

    general_log_write(thd, command, thd->query(), thd->query_length());
    DBUG_PRINT("query",("%-.4096s",thd->query()));

#if defined(ENABLED_PROFILING)
    thd->profiling.set_query_source(thd->query(), thd->query_length());
#endif

    MYSQL_SET_STATEMENT_TEXT(thd->m_statement_psi, thd->query(), thd->query_length());

    Parser_state parser_state;
    if (parser_state.init(thd, thd->query(), thd->query_length()))
      break;

    mysql_parse(thd, thd->query(), thd->query_length(), &parser_state);

    while (!thd->killed && (parser_state.m_lip.found_semicolon != NULL) &&
           ! thd->is_error())
    {
      /*
        Multiple queries exits, execute them individually
      */
      char *beginning_of_next_stmt= (char*) parser_state.m_lip.found_semicolon;

      /* Finalize server status flags after executing a statement. */
      thd->update_server_status();
      thd->protocol->end_statement();
      query_cache_end_of_result(thd);
      ulong length= (ulong)(packet_end - beginning_of_next_stmt);

      log_slow_statement(thd);

      /* Remove garbage at start of query */
      while (length > 0 && my_isspace(thd->charset(), *beginning_of_next_stmt))
      {
        beginning_of_next_stmt++;
        length--;
      }

/* PSI end */
      MYSQL_END_STATEMENT(thd->m_statement_psi, thd->get_stmt_da());

/* DTRACE end */
      if (MYSQL_QUERY_DONE_ENABLED())
      {
        MYSQL_QUERY_DONE(thd->is_error());
      }

/* SHOW PROFILE end */
#if defined(ENABLED_PROFILING)
      thd->profiling.finish_current_query();
#endif

/* SHOW PROFILE begin */
#if defined(ENABLED_PROFILING)
      thd->profiling.start_new_query("continuing");
      thd->profiling.set_query_source(beginning_of_next_stmt, length);
#endif

/* DTRACE begin */
      MYSQL_QUERY_START(beginning_of_next_stmt, thd->thread_id,
                        (char *) (thd->db ? thd->db : ""),
                        &thd->security_ctx->priv_user[0],
                        (char *) thd->security_ctx->host_or_ip);

/* PSI begin */
      thd->m_statement_psi= MYSQL_START_STATEMENT(& state,
                                                  com_statement_info[command].m_key,
                                                  thd->db, thd->db_length);
      THD_STAGE_INFO(thd, stage_init);
      MYSQL_SET_STATEMENT_TEXT(thd->m_statement_psi, beginning_of_next_stmt, length);

      thd->set_query_and_id(beginning_of_next_stmt, length,
                            thd->charset(), next_query_id());
      /*
        Count each statement from the client.
      */
      statistic_increment(thd->status_var.questions, &LOCK_status);
      thd->set_time(); /* Reset the query start time. */
      parser_state.reset(beginning_of_next_stmt, length);
      /* TODO: set thd->lex->sql_command to SQLCOM_END here */
      mysql_parse(thd, beginning_of_next_stmt, length, &parser_state);
    }

    DBUG_PRINT("info",("query ready"));
    break;
  }
  case COM_FIELD_LIST:				// This isn't actually needed
#ifdef DONT_ALLOW_SHOW_COMMANDS
    my_message(ER_NOT_ALLOWED_COMMAND, ER(ER_NOT_ALLOWED_COMMAND),
               MYF(0));	/* purecov: inspected */
    break;
#else
  {
    char *fields, *packet_end= packet + packet_length, *arg_end;
    /* Locked closure of all tables */
    TABLE_LIST table_list;
    LEX_STRING table_name;
    LEX_STRING db;
    /*
      SHOW statements should not add the used tables to the list of tables
      used in a transaction.
    */
    MDL_savepoint mdl_savepoint= thd->mdl_context.mdl_savepoint();

    status_var_increment(thd->status_var.com_stat[SQLCOM_SHOW_FIELDS]);
    if (thd->copy_db_to(&db.str, &db.length))
      break;
    /*
      We have name + wildcard in packet, separated by endzero
    */
    arg_end= strend(packet);
    uint arg_length= arg_end - packet;

    /* Check given table name length. */
    if (arg_length >= packet_length || arg_length > NAME_LEN)
    {
      my_message(ER_UNKNOWN_COM_ERROR, ER(ER_UNKNOWN_COM_ERROR), MYF(0));
      break;
    }
    thd->convert_string(&table_name, system_charset_info,
			packet, arg_length, thd->charset());
    if (check_table_name(table_name.str, table_name.length, FALSE))
    {
      /* this is OK due to convert_string() null-terminating the string */
      my_error(ER_WRONG_TABLE_NAME, MYF(0), table_name.str);
      break;
    }
    packet= arg_end + 1;
    mysql_reset_thd_for_next_command(thd);
    lex_start(thd);
    /* Must be before we init the table list. */
    if (lower_case_table_names)
      table_name.length= my_casedn_str(files_charset_info, table_name.str);
    table_list.init_one_table(db.str, db.length, table_name.str,
                              table_name.length, table_name.str, TL_READ);
    /*
      Init TABLE_LIST members necessary when the undelrying
      table is view.
    */
    table_list.select_lex= &(thd->lex->select_lex);
    thd->lex->
      select_lex.table_list.link_in_list(&table_list,
                                         &table_list.next_local);
    thd->lex->add_to_query_tables(&table_list);

    if (is_infoschema_db(table_list.db, table_list.db_length))
    {
      ST_SCHEMA_TABLE *schema_table= find_schema_table(thd, table_list.alias);
      if (schema_table)
        table_list.schema_table= schema_table;
    }

    uint query_length= (uint) (packet_end - packet); // Don't count end \0
    if (!(fields= (char *) thd->memdup(packet, query_length + 1)))
      break;
    thd->set_query(fields, query_length);
    general_log_print(thd, command, "%s %s", table_list.table_name, fields);

    if (open_temporary_tables(thd, &table_list))
      break;

    if (check_table_access(thd, SELECT_ACL, &table_list,
                           TRUE, UINT_MAX, FALSE))
      break;
    /*
      Turn on an optimization relevant if the underlying table
      is a view: do not fill derived tables.
    */
    thd->lex->sql_command= SQLCOM_SHOW_FIELDS;

    mysqld_list_fields(thd,&table_list,fields);
    thd->lex->unit.cleanup();
    /* No need to rollback statement transaction, it's not started. */
    DBUG_ASSERT(thd->transaction.stmt.is_empty());
    close_thread_tables(thd);
    thd->mdl_context.rollback_to_savepoint(mdl_savepoint);

    thd->cleanup_after_query();
    break;
  }
#endif
  case COM_QUIT:
    /* We don't calculate statistics for this command */
    general_log_print(thd, command, NullS);
    net->error=0;				// Don't give 'abort' message
    thd->get_stmt_da()->disable_status();              // Don't send anything back
    error=TRUE;					// End server
    break;
#ifndef EMBEDDED_LIBRARY
  case COM_BINLOG_DUMP:
    {
      ulong pos;
      ushort flags;
      String slave_uuid;

      status_var_increment(thd->status_var.com_other);
      thd->enable_slow_log= opt_log_slow_admin_statements;
      if (check_global_access(thd, REPL_SLAVE_ACL))
	break;

      /* TODO: The following has to be changed to an 8 byte integer */
      pos = uint4korr(packet);
      flags = uint2korr(packet + 4);
      thd->server_id= uint4korr(packet+6);

      get_slave_uuid(thd, &slave_uuid);
      kill_zombie_dump_threads(&slave_uuid);

      general_log_print(thd, command, "Log: '%s'  Pos: %ld", packet+10,
                      (long) pos);
      mysql_binlog_send(thd, thd->strdup(packet + 10), (my_off_t) pos, flags);
      unregister_slave(thd,1,1);
      /*  fake COM_QUIT -- if we get here, the thread needs to terminate */
      error = TRUE;
      break;
    }
#endif
  case COM_REFRESH:
  {
    int not_used;
    status_var_increment(thd->status_var.com_stat[SQLCOM_FLUSH]);
    ulong options= (ulong) (uchar) packet[0];
    if (trans_commit_implicit(thd))
      break;
    thd->mdl_context.release_transactional_locks();
    if (check_global_access(thd,RELOAD_ACL))
      break;
    general_log_print(thd, command, NullS);
#ifndef DBUG_OFF
    bool debug_simulate= FALSE;
    DBUG_EXECUTE_IF("simulate_detached_thread_refresh", debug_simulate= TRUE;);
    if (debug_simulate)
    {
      /*
        Simulate a reload without a attached thread session.
        Provides a environment similar to that of when the
        server receives a SIGHUP signal and reloads caches
        and flushes tables.
      */
      bool res;
      my_pthread_setspecific_ptr(THR_THD, NULL);
      res= reload_acl_and_cache(NULL, options | REFRESH_FAST,
                                NULL, &not_used);
      my_pthread_setspecific_ptr(THR_THD, thd);
      if (res)
        break;
    }
    else
#endif
    if (reload_acl_and_cache(thd, options, (TABLE_LIST*) 0, &not_used))
      break;
    if (trans_commit_implicit(thd))
      break;
    close_thread_tables(thd);
    thd->mdl_context.release_transactional_locks();
    my_ok(thd);
    break;
  }
#ifndef EMBEDDED_LIBRARY
  case COM_SHUTDOWN:
  {
    status_var_increment(thd->status_var.com_other);
    if (check_global_access(thd,SHUTDOWN_ACL))
      break; /* purecov: inspected */
    /*
      If the client is < 4.1.3, it is going to send us no argument; then
      packet_length is 0, packet[0] is the end 0 of the packet. Note that
      SHUTDOWN_DEFAULT is 0. If client is >= 4.1.3, the shutdown level is in
      packet[0].
    */
    enum mysql_enum_shutdown_level level;
    if (!thd->is_valid_time())
      level= SHUTDOWN_DEFAULT;
    else
      level= (enum mysql_enum_shutdown_level) (uchar) packet[0];
    if (level == SHUTDOWN_DEFAULT)
      level= SHUTDOWN_WAIT_ALL_BUFFERS; // soon default will be configurable
    else if (level != SHUTDOWN_WAIT_ALL_BUFFERS)
    {
      my_error(ER_NOT_SUPPORTED_YET, MYF(0), "this shutdown level");
      break;
    }
    DBUG_PRINT("quit",("Got shutdown command for level %u", level));
    general_log_print(thd, command, NullS);
    my_eof(thd);
    kill_mysql();
    error=TRUE;
    break;
  }
#endif
  case COM_STATISTICS:
  {
    STATUS_VAR current_global_status_var;
    ulong uptime;
    uint length __attribute__((unused));
    ulonglong queries_per_second1000;
    char buff[250];
    uint buff_len= sizeof(buff);

    general_log_print(thd, command, NullS);
    status_var_increment(thd->status_var.com_stat[SQLCOM_SHOW_STATUS]);
    calc_sum_of_all_status(&current_global_status_var);
    if (!(uptime= (ulong) (thd->start_time - server_start_time)))
      queries_per_second1000= 0;
    else
      queries_per_second1000= thd->query_id * LL(1000) / uptime;

    length= my_snprintf(buff, buff_len - 1,
                        "Uptime: %lu  Threads: %d  Questions: %lu  "
                        "Slow queries: %lu  Opens: %lu  Flush tables: %lu  "
                        "Open tables: %u  Queries per second avg: %u.%u",
                        uptime,
                        (int) thread_count, (ulong) thd->query_id,
                        current_global_status_var.long_query_count,
                        current_global_status_var.opened_tables,
                        refresh_version,
                        cached_open_tables(),
                        (uint) (queries_per_second1000 / 1000),
                        (uint) (queries_per_second1000 % 1000));
#ifdef EMBEDDED_LIBRARY
    /* Store the buffer in permanent memory */
    my_ok(thd, 0, 0, buff);
#else
    (void) my_net_write(net, (uchar*) buff, length);
    (void) net_flush(net);
    thd->get_stmt_da()->disable_status();
#endif
    break;
  }
  case COM_PING:
    status_var_increment(thd->status_var.com_other);
    my_ok(thd);				// Tell client we are alive
    break;
  case COM_PROCESS_INFO:
    status_var_increment(thd->status_var.com_stat[SQLCOM_SHOW_PROCESSLIST]);
    if (!thd->security_ctx->priv_user[0] &&
        check_global_access(thd, PROCESS_ACL))
      break;
    general_log_print(thd, command, NullS);
    mysqld_list_processes(thd,
			  thd->security_ctx->master_access & PROCESS_ACL ? 
			  NullS : thd->security_ctx->priv_user, 0);
    break;
  case COM_PROCESS_KILL:
  {
    status_var_increment(thd->status_var.com_stat[SQLCOM_KILL]);
    ulong id=(ulong) uint4korr(packet);
    sql_kill(thd,id,false);
    break;
  }
  case COM_SET_OPTION:
  {
    status_var_increment(thd->status_var.com_stat[SQLCOM_SET_OPTION]);
    uint opt_command= uint2korr(packet);

    switch (opt_command) {
    case (int) MYSQL_OPTION_MULTI_STATEMENTS_ON:
      thd->client_capabilities|= CLIENT_MULTI_STATEMENTS;
      my_eof(thd);
      break;
    case (int) MYSQL_OPTION_MULTI_STATEMENTS_OFF:
      thd->client_capabilities&= ~CLIENT_MULTI_STATEMENTS;
      my_eof(thd);
      break;
    default:
      my_message(ER_UNKNOWN_COM_ERROR, ER(ER_UNKNOWN_COM_ERROR), MYF(0));
      break;
    }
    break;
  }
  case COM_DEBUG:
    status_var_increment(thd->status_var.com_other);
    if (check_global_access(thd, SUPER_ACL))
      break;					/* purecov: inspected */
    mysql_print_status();
    general_log_print(thd, command, NullS);
    my_eof(thd);
    break;
  case COM_SLEEP:
  case COM_CONNECT:				// Impossible here
  case COM_TIME:				// Impossible from client
  case COM_DELAYED_INSERT:
  case COM_END:
  default:
    my_message(ER_UNKNOWN_COM_ERROR, ER(ER_UNKNOWN_COM_ERROR), MYF(0));
    break;
  }
  DBUG_ASSERT(thd->derived_tables == NULL &&
              (thd->open_tables == NULL ||
               (thd->locked_tables_mode == LTM_LOCK_TABLES)));

  /* Finalize server status flags after executing a command. */
  thd->update_server_status();
  thd->protocol->end_statement();
  query_cache_end_of_result(thd);

  if (!thd->is_error() && !thd->killed_errno())
    mysql_audit_general(thd, MYSQL_AUDIT_GENERAL_RESULT, 0, 0);

  mysql_audit_general(thd, MYSQL_AUDIT_GENERAL_STATUS,
                      thd->get_stmt_da()->is_error() ?
                      thd->get_stmt_da()->sql_errno() : 0,
                      command_name[command].str);

  log_slow_statement(thd);

  THD_STAGE_INFO(thd, stage_cleaning_up);
  thd->reset_query();
  thd->set_command(COM_SLEEP);
  dec_thread_running();
  thd->packet.shrink(thd->variables.net_buffer_length);	// Reclaim some memory
  free_root(thd->mem_root,MYF(MY_KEEP_PREALLOC));

  /* Performance Schema Interface instrumentation, end */
  MYSQL_END_STATEMENT(thd->m_statement_psi, thd->get_stmt_da());
  thd->m_statement_psi= NULL;

  /* DTRACE instrumentation, end */
  if (MYSQL_QUERY_DONE_ENABLED() || MYSQL_COMMAND_DONE_ENABLED())
  {
    int res __attribute__((unused));
    res= (int) thd->is_error();
    if (command == COM_QUERY)
    {
      MYSQL_QUERY_DONE(res);
    }
    MYSQL_COMMAND_DONE(res);
  }

  /* SHOW PROFILE instrumentation, end */
#if defined(ENABLED_PROFILING)
  thd->profiling.finish_current_query();
#endif

  DBUG_RETURN(error);
}


void log_slow_statement(THD *thd)
{
  DBUG_ENTER("log_slow_statement");

  /*
    The following should never be true with our current code base,
    but better to keep this here so we don't accidently try to log a
    statement in a trigger or stored function
  */
  if (unlikely(thd->in_sub_stmt))
    DBUG_VOID_RETURN;                           // Don't set time for sub stmt

  /*
    Do not log administrative statements unless the appropriate option is
    set.
  */
  if (thd->enable_slow_log)
  {
    ulonglong end_utime_of_query= thd->current_utime();

    if (((thd->server_status & SERVER_QUERY_WAS_SLOW) ||
         ((thd->server_status &
           (SERVER_QUERY_NO_INDEX_USED | SERVER_QUERY_NO_GOOD_INDEX_USED)) &&
          opt_log_queries_not_using_indexes &&
           !(sql_command_flags[thd->lex->sql_command] & CF_STATUS_COMMAND))) &&
        thd->get_examined_row_count() >= thd->variables.min_examined_row_limit)
    {
      THD_STAGE_INFO(thd, stage_logging_slow_query);
      thd->status_var.long_query_count++;
      slow_log_print(thd, thd->query(), thd->query_length(), 
                     end_utime_of_query);
    }
  }
  DBUG_VOID_RETURN;
}


/**
  Create a TABLE_LIST object for an INFORMATION_SCHEMA table.

    This function is used in the parser to convert a SHOW or DESCRIBE
    table_name command to a SELECT from INFORMATION_SCHEMA.
    It prepares a SELECT_LEX and a TABLE_LIST object to represent the
    given command as a SELECT parse tree.

  @param thd              thread handle
  @param lex              current lex
  @param table_ident      table alias if it's used
  @param schema_table_idx the type of the INFORMATION_SCHEMA table to be
                          created

  @note
    Due to the way this function works with memory and LEX it cannot
    be used outside the parser (parse tree transformations outside
    the parser break PS and SP).

  @retval
    0                 success
  @retval
    1                 out of memory or SHOW commands are not allowed
                      in this version of the server.
*/

int prepare_schema_table(THD *thd, LEX *lex, Table_ident *table_ident,
                         enum enum_schema_tables schema_table_idx)
{
  SELECT_LEX *schema_select_lex= NULL;
  DBUG_ENTER("prepare_schema_table");

  switch (schema_table_idx) {
  case SCH_SCHEMATA:
#if defined(DONT_ALLOW_SHOW_COMMANDS)
    my_message(ER_NOT_ALLOWED_COMMAND,
               ER(ER_NOT_ALLOWED_COMMAND), MYF(0));   /* purecov: inspected */
    DBUG_RETURN(1);
#else
    break;
#endif

  case SCH_TABLE_NAMES:
  case SCH_TABLES:
  case SCH_VIEWS:
  case SCH_TRIGGERS:
  case SCH_EVENTS:
#ifdef DONT_ALLOW_SHOW_COMMANDS
    my_message(ER_NOT_ALLOWED_COMMAND,
               ER(ER_NOT_ALLOWED_COMMAND), MYF(0)); /* purecov: inspected */
    DBUG_RETURN(1);
#else
    {
      LEX_STRING db;
      size_t dummy;
      if (lex->select_lex.db == NULL &&
          lex->copy_db_to(&lex->select_lex.db, &dummy))
      {
        DBUG_RETURN(1);
      }
      schema_select_lex= new SELECT_LEX();
      db.str= schema_select_lex->db= lex->select_lex.db;
      schema_select_lex->table_list.first= NULL;
      db.length= strlen(db.str);

      if (check_and_convert_db_name(&db, FALSE))
      {
        my_error(ER_WRONG_DB_NAME, MYF(0), db.str);
        DBUG_RETURN(1);
      }
      break;
    }
#endif
  case SCH_COLUMNS:
  case SCH_STATISTICS:
  {
#ifdef DONT_ALLOW_SHOW_COMMANDS
    my_message(ER_NOT_ALLOWED_COMMAND,
               ER(ER_NOT_ALLOWED_COMMAND), MYF(0)); /* purecov: inspected */
    DBUG_RETURN(1);
#else
    DBUG_ASSERT(table_ident);
    TABLE_LIST **query_tables_last= lex->query_tables_last;
    schema_select_lex= new SELECT_LEX();
    /* 'parent_lex' is used in init_query() so it must be before it. */
    schema_select_lex->parent_lex= lex;
    schema_select_lex->init_query();
    if (!schema_select_lex->add_table_to_list(thd, table_ident, 0, 0, TL_READ,
                                              MDL_SHARED_READ))
      DBUG_RETURN(1);
    lex->query_tables_last= query_tables_last;
    break;
  }
#endif
  case SCH_PROFILES:
    /* 
      Mark this current profiling record to be discarded.  We don't
      wish to have SHOW commands show up in profiling.
    */
#if defined(ENABLED_PROFILING)
    thd->profiling.discard_current_query();
#endif
    break;
  case SCH_OPEN_TABLES:
  case SCH_VARIABLES:
  case SCH_STATUS:
  case SCH_PROCEDURES:
  case SCH_CHARSETS:
  case SCH_ENGINES:
  case SCH_COLLATIONS:
  case SCH_COLLATION_CHARACTER_SET_APPLICABILITY:
  case SCH_USER_PRIVILEGES:
  case SCH_SCHEMA_PRIVILEGES:
  case SCH_TABLE_PRIVILEGES:
  case SCH_COLUMN_PRIVILEGES:
  case SCH_TABLE_CONSTRAINTS:
  case SCH_KEY_COLUMN_USAGE:
  default:
    break;
  }
  
  SELECT_LEX *select_lex= lex->current_select;
  if (make_schema_select(thd, select_lex, schema_table_idx))
  {
    DBUG_RETURN(1);
  }
  TABLE_LIST *table_list= select_lex->table_list.first;
  table_list->schema_select_lex= schema_select_lex;
  table_list->schema_table_reformed= 1;
  DBUG_RETURN(0);
}


/**
  Read query from packet and store in thd->query.
  Used in COM_QUERY and COM_STMT_PREPARE.

    Sets the following THD variables:
  - query
  - query_length

  @retval
    FALSE ok
  @retval
    TRUE  error;  In this case thd->fatal_error is set
*/

bool alloc_query(THD *thd, const char *packet, uint packet_length)
{
  char *query;
  /* Remove garbage at start and end of query */
  while (packet_length > 0 && my_isspace(thd->charset(), packet[0]))
  {
    packet++;
    packet_length--;
  }
  const char *pos= packet + packet_length;     // Point at end null
  while (packet_length > 0 &&
	 (pos[-1] == ';' || my_isspace(thd->charset() ,pos[-1])))
  {
    pos--;
    packet_length--;
  }
  /* We must allocate some extra memory for query cache */
  if (! (query= (char*) thd->memdup_w_gap(packet,
                                          packet_length,
                                          1 + thd->db_length +
                                          QUERY_CACHE_FLAGS_SIZE)))
      return TRUE;
  query[packet_length]= '\0';
  thd->set_query(query, packet_length);

  /* Reclaim some memory */
  thd->packet.shrink(thd->variables.net_buffer_length);
  thd->convert_buffer.shrink(thd->variables.net_buffer_length);

  return FALSE;
}

static void reset_one_shot_variables(THD *thd) 
{
  thd->variables.character_set_client=
    global_system_variables.character_set_client;
  thd->variables.collation_connection=
    global_system_variables.collation_connection;
  thd->variables.collation_database=
    global_system_variables.collation_database;
  thd->variables.collation_server=
    global_system_variables.collation_server;
  thd->update_charset();
  thd->variables.time_zone=
    global_system_variables.time_zone;
  thd->variables.lc_time_names= &my_locale_en_US;
  thd->one_shot_set= 0;
}


static
bool sp_process_definer(THD *thd)
{
  DBUG_ENTER("sp_process_definer");

  LEX *lex= thd->lex;

  /*
    If the definer is not specified, this means that CREATE-statement missed
    DEFINER-clause. DEFINER-clause can be missed in two cases:

      - The user submitted a statement w/o the clause. This is a normal
        case, we should assign CURRENT_USER as definer.

      - Our slave received an updated from the master, that does not
        replicate definer for stored rountines. We should also assign
        CURRENT_USER as definer here, but also we should mark this routine
        as NON-SUID. This is essential for the sake of backward
        compatibility.

        The problem is the slave thread is running under "special" user (@),
        that actually does not exist. In the older versions we do not fail
        execution of a stored routine if its definer does not exist and
        continue the execution under the authorization of the invoker
        (BUG#13198). And now if we try to switch to slave-current-user (@),
        we will fail.

        Actually, this leads to the inconsistent state of master and
        slave (different definers, different SUID behaviour), but it seems,
        this is the best we can do.
  */

  if (!lex->definer)
  {
    Query_arena original_arena;
    Query_arena *ps_arena= thd->activate_stmt_arena_if_needed(&original_arena);

    lex->definer= create_default_definer(thd);

    if (ps_arena)
      thd->restore_active_arena(ps_arena, &original_arena);

    /* Error has been already reported. */
    if (lex->definer == NULL)
      DBUG_RETURN(TRUE);

    if (thd->slave_thread && lex->sphead)
      lex->sphead->m_chistics->suid= SP_IS_NOT_SUID;
  }
  else
  {
    /*
      If the specified definer differs from the current user, we
      should check that the current user has SUPER privilege (in order
      to create a stored routine under another user one must have
      SUPER privilege).
    */
    if ((strcmp(lex->definer->user.str, thd->security_ctx->priv_user) ||
         my_strcasecmp(system_charset_info, lex->definer->host.str,
                       thd->security_ctx->priv_host)) &&
        check_global_access(thd, SUPER_ACL))
    {
      my_error(ER_SPECIFIC_ACCESS_DENIED_ERROR, MYF(0), "SUPER");
      DBUG_RETURN(TRUE);
    }
  }

  /* Check that the specified definer exists. Emit a warning if not. */

#ifndef NO_EMBEDDED_ACCESS_CHECKS
  if (!is_acl_user(lex->definer->host.str, lex->definer->user.str))
  {
    push_warning_printf(thd,
                        MYSQL_ERROR::WARN_LEVEL_NOTE,
                        ER_NO_SUCH_USER,
                        ER(ER_NO_SUCH_USER),
                        lex->definer->user.str,
                        lex->definer->host.str);
  }
#endif /* NO_EMBEDDED_ACCESS_CHECKS */

  DBUG_RETURN(FALSE);
}


/**
  Auxiliary call that opens and locks tables for LOCK TABLES statement
  and initializes the list of locked tables.

  @param thd     Thread context.
  @param tables  List of tables to be locked.

  @return FALSE in case of success, TRUE in case of error.
*/

static bool lock_tables_open_and_lock_tables(THD *thd, TABLE_LIST *tables)
{
  Lock_tables_prelocking_strategy lock_tables_prelocking_strategy;
  uint counter;
  TABLE_LIST *table;

  thd->in_lock_tables= 1;

  if (open_tables(thd, &tables, &counter, 0, &lock_tables_prelocking_strategy))
    goto err;

  /*
    We allow to change temporary tables even if they were locked for read
    by LOCK TABLES. To avoid a discrepancy between lock acquired at LOCK
    TABLES time and by the statement which is later executed under LOCK TABLES
    we ensure that for temporary tables we always request a write lock (such
    discrepancy can cause problems for the storage engine).
    We don't set TABLE_LIST::lock_type in this case as this might result in
    extra warnings from THD::decide_logging_format() even though binary logging
    is totally irrelevant for LOCK TABLES.
  */
  for (table= tables; table; table= table->next_global)
    if (!table->placeholder() && table->table->s->tmp_table)
      table->table->reginfo.lock_type= TL_WRITE;

  if (lock_tables(thd, tables, counter, 0) ||
      thd->locked_tables_list.init_locked_tables(thd))
    goto err;

  thd->in_lock_tables= 0;

  return FALSE;

err:
  thd->in_lock_tables= 0;

  trans_rollback_stmt(thd);
  /*
    Need to end the current transaction, so the storage engine (InnoDB)
    can free its locks if LOCK TABLES locked some tables before finding
    that it can't lock a table in its list
  */
  trans_commit_implicit(thd);
  /* Close tables and release metadata locks. */
  close_thread_tables(thd);
  DBUG_ASSERT(!thd->locked_tables_mode);
  thd->mdl_context.release_transactional_locks();
  return TRUE;
}


/**
  Execute command saved in thd and lex->sql_command.

  @param thd                       Thread handle

  @todo
    - Invalidate the table in the query cache if something changed
    after unlocking when changes become visible.
    TODO: this is workaround. right way will be move invalidating in
    the unlock procedure.
    - TODO: use check_change_password()

  @retval
    FALSE       OK
  @retval
    TRUE        Error
*/

int
mysql_execute_command(THD *thd)
{
  int res= FALSE;
  int  up_result= 0;
  LEX  *lex= thd->lex;
  /* first SELECT_LEX (have special meaning for many of non-SELECTcommands) */
  SELECT_LEX *select_lex= &lex->select_lex;
  /* first table of first SELECT_LEX */
  TABLE_LIST *first_table= select_lex->table_list.first;
  /* list of all tables in query */
  TABLE_LIST *all_tables;
  /* most outer SELECT_LEX_UNIT of query */
  SELECT_LEX_UNIT *unit= &lex->unit;
#ifdef HAVE_REPLICATION
  /* have table map for update for multi-update statement (BUG#37051) */
  bool have_table_map_for_update= FALSE;
#endif
  DBUG_ENTER("mysql_execute_command");

#ifdef WITH_PARTITION_STORAGE_ENGINE
  thd->work_part_info= 0;
#endif

  DBUG_ASSERT(thd->transaction.stmt.is_empty() || thd->in_sub_stmt);
  /*
    In many cases first table of main SELECT_LEX have special meaning =>
    check that it is first table in global list and relink it first in 
    queries_tables list if it is necessary (we need such relinking only
    for queries with subqueries in select list, in this case tables of
    subqueries will go to global list first)

    all_tables will differ from first_table only if most upper SELECT_LEX
    do not contain tables.

    Because of above in place where should be at least one table in most
    outer SELECT_LEX we have following check:
    DBUG_ASSERT(first_table == all_tables);
    DBUG_ASSERT(first_table == all_tables && first_table != 0);
  */
  lex->first_lists_tables_same();
  /* should be assigned after making first tables same */
  all_tables= lex->query_tables;
  /* set context for commands which do not use setup_tables */
  select_lex->
    context.resolve_in_table_list_only(select_lex->
                                       table_list.first);

  /*
    Reset warning count for each query that uses tables
    A better approach would be to reset this for any commands
    that is not a SHOW command or a select that only access local
    variables, but for now this is probably good enough.
  */
  if ((sql_command_flags[lex->sql_command] & CF_DIAGNOSTIC_STMT) != 0)
    thd->get_stmt_wi()->set_read_only(TRUE);
  else
  {
    thd->get_stmt_wi()->set_read_only(FALSE);
    if (all_tables)
      thd->get_stmt_wi()->opt_clear_warning_info(thd->query_id);
  }

#ifdef HAVE_REPLICATION
  if (unlikely(thd->slave_thread))
  {
    if (lex->sql_command == SQLCOM_DROP_TRIGGER)
    {
      /*
        When dropping a trigger, we need to load its table name
        before checking slave filter rules.
      */
      add_table_for_trigger(thd, thd->lex->spname, 1, &all_tables);
      
      if (!all_tables)
      {
        /*
          If table name cannot be loaded,
          it means the trigger does not exists possibly because
          CREATE TRIGGER was previously skipped for this trigger
          according to slave filtering rules.
          Returning success without producing any errors in this case.
        */
        DBUG_RETURN(0);
      }
      
      // force searching in slave.cc:tables_ok() 
      all_tables->updating= 1;
    }

    /*
      For fix of BUG#37051, the master stores the table map for update
      in the Query_log_event, and the value is assigned to
      thd->variables.table_map_for_update before executing the update
      query.

      If thd->variables.table_map_for_update is set, then we are
      replicating from a new master, we can use this value to apply
      filter rules without opening all the tables. However If
      thd->variables.table_map_for_update is not set, then we are
      replicating from an old master, so we just skip this and
      continue with the old method. And of course, the bug would still
      exist for old masters.
    */
    if (lex->sql_command == SQLCOM_UPDATE_MULTI &&
        thd->table_map_for_update)
    {
      have_table_map_for_update= TRUE;
      table_map table_map_for_update= thd->table_map_for_update;
      uint nr= 0;
      TABLE_LIST *table;
      for (table=all_tables; table; table=table->next_global, nr++)
      {
        if (table_map_for_update & ((table_map)1 << nr))
          table->updating= TRUE;
        else
          table->updating= FALSE;
      }

      if (all_tables_not_ok(thd, all_tables))
      {
        /* we warn the slave SQL thread */
        my_message(ER_SLAVE_IGNORED_TABLE, ER(ER_SLAVE_IGNORED_TABLE), MYF(0));
        if (thd->one_shot_set)
          reset_one_shot_variables(thd);
        DBUG_RETURN(0);
      }
      
      for (table=all_tables; table; table=table->next_global)
        table->updating= TRUE;
    }
    
    /*
      Check if statment should be skipped because of slave filtering
      rules

      Exceptions are:
      - UPDATE MULTI: For this statement, we want to check the filtering
        rules later in the code
      - SET: we always execute it (Not that many SET commands exists in
        the binary log anyway -- only 4.1 masters write SET statements,
	in 5.0 there are no SET statements in the binary log)
      - DROP TEMPORARY TABLE IF EXISTS: we always execute it (otherwise we
        have stale files on slave caused by exclusion of one tmp table).
    */
    if (!(lex->sql_command == SQLCOM_UPDATE_MULTI) &&
	!(lex->sql_command == SQLCOM_SET_OPTION) &&
	!(lex->sql_command == SQLCOM_DROP_TABLE &&
          lex->drop_temporary && lex->drop_if_exists) &&
        all_tables_not_ok(thd, all_tables))
    {
      /* we warn the slave SQL thread */
      my_message(ER_SLAVE_IGNORED_TABLE, ER(ER_SLAVE_IGNORED_TABLE), MYF(0));
      if (thd->one_shot_set)
      {
        /*
          It's ok to check thd->one_shot_set here:

          The charsets in a MySQL 5.0 slave can change by both a binlogged
          SET ONE_SHOT statement and the event-internal charset setting, 
          and these two ways to change charsets do not seems to work
          together.

          At least there seems to be problems in the rli cache for
          charsets if we are using ONE_SHOT.  Note that this is normally no
          problem because either the >= 5.0 slave reads a 4.1 binlog (with
          ONE_SHOT) *or* or 5.0 binlog (without ONE_SHOT) but never both."
        */
        reset_one_shot_variables(thd);
      }
      DBUG_RETURN(0);
    }
  }
  else
  {
#endif /* HAVE_REPLICATION */
    /*
      When option readonly is set deny operations which change non-temporary
      tables. Except for the replication thread and the 'super' users.
    */
    if (deny_updates_if_read_only_option(thd, all_tables))
    {
      my_error(ER_OPTION_PREVENTS_STATEMENT, MYF(0), "--read-only");
      DBUG_RETURN(-1);
    }
#ifdef HAVE_REPLICATION
  } /* endif unlikely slave */
#endif

  status_var_increment(thd->status_var.com_stat[lex->sql_command]);

  DBUG_ASSERT(thd->transaction.stmt.cannot_safely_rollback() == FALSE);

  /*
    End a active transaction so that this command will have it's
    own transaction and will also sync the binary log. If a DDL is
    not run in it's own transaction it may simply never appear on
    the slave in case the outside transaction rolls back.
  */
  if (stmt_causes_implicit_commit(thd, CF_IMPLICT_COMMIT_BEGIN))
  {
    /* Commit or rollback the statement transaction. */
    thd->is_error() ? trans_rollback_stmt(thd) : trans_commit_stmt(thd);
    /* Commit the normal transaction if one is active. */
    if (trans_commit_implicit(thd))
      goto error;
    /* Release metadata locks acquired in this transaction. */
    thd->mdl_context.release_transactional_locks();
  }

#ifndef DBUG_OFF
  if (lex->sql_command != SQLCOM_SET_OPTION)
    DEBUG_SYNC(thd,"before_execute_sql_command");
#endif

  /*
    Close tables open by HANDLERs before executing DDL statement
    which is going to affect those tables.

    This should happen before temporary tables are pre-opened as
    otherwise we will get errors about attempt to re-open tables
    if table to be changed is open through HANDLER.

    Note that even although this is done before any privilege
    checks there is no security problem here as closing open
    HANDLER doesn't require any privileges anyway.
  */
  if (sql_command_flags[lex->sql_command] & CF_HA_CLOSE)
    mysql_ha_rm_tables(thd, all_tables);

  /*
    Pre-open temporary tables to simplify privilege checking
    for statements which need this.
  */
  if (sql_command_flags[lex->sql_command] & CF_PREOPEN_TMP_TABLES)
  {
    if (open_temporary_tables(thd, all_tables))
      goto error;
  }

  switch (lex->sql_command) {

  case SQLCOM_SHOW_STATUS:
  {
    system_status_var old_status_var= thd->status_var;
    thd->initial_status_var= &old_status_var;

    if (!(res= select_precheck(thd, lex, all_tables, first_table)))
      res= execute_sqlcom_select(thd, all_tables);

    /* Don't log SHOW STATUS commands to slow query log */
    thd->server_status&= ~(SERVER_QUERY_NO_INDEX_USED |
                           SERVER_QUERY_NO_GOOD_INDEX_USED);
    /*
      restore status variables, as we don't want 'show status' to cause
      changes
    */
    mysql_mutex_lock(&LOCK_status);
    add_diff_to_status(&global_status_var, &thd->status_var,
                       &old_status_var);
    thd->status_var= old_status_var;
    mysql_mutex_unlock(&LOCK_status);
    break;
  }
  case SQLCOM_SHOW_EVENTS:
#ifndef HAVE_EVENT_SCHEDULER
    my_error(ER_NOT_SUPPORTED_YET, MYF(0), "embedded server");
    break;
#endif
  case SQLCOM_SHOW_STATUS_PROC:
  case SQLCOM_SHOW_STATUS_FUNC:
  case SQLCOM_SHOW_DATABASES:
  case SQLCOM_SHOW_TABLES:
  case SQLCOM_SHOW_TRIGGERS:
  case SQLCOM_SHOW_TABLE_STATUS:
  case SQLCOM_SHOW_OPEN_TABLES:
  case SQLCOM_SHOW_PLUGINS:
  case SQLCOM_SHOW_FIELDS:
  case SQLCOM_SHOW_KEYS:
  case SQLCOM_SHOW_VARIABLES:
  case SQLCOM_SHOW_CHARSETS:
  case SQLCOM_SHOW_COLLATIONS:
  case SQLCOM_SHOW_STORAGE_ENGINES:
  case SQLCOM_SHOW_PROFILE:
  case SQLCOM_SELECT:
  {
    thd->status_var.last_query_cost= 0.0;

    if ((res= select_precheck(thd, lex, all_tables, first_table)))
      break;

    res= execute_sqlcom_select(thd, all_tables);
    break;
  }
case SQLCOM_PREPARE:
  {
    mysql_sql_stmt_prepare(thd);
    break;
  }
  case SQLCOM_EXECUTE:
  {
    mysql_sql_stmt_execute(thd);
    break;
  }
  case SQLCOM_DEALLOCATE_PREPARE:
  {
    mysql_sql_stmt_close(thd);
    break;
  }
  case SQLCOM_DO:
    if (check_table_access(thd, SELECT_ACL, all_tables, FALSE, UINT_MAX, FALSE)
        || open_and_lock_tables(thd, all_tables, TRUE, 0))
      goto error;

    res= mysql_do(thd, *lex->insert_list);
    break;

  case SQLCOM_EMPTY_QUERY:
    my_ok(thd);
    break;

  case SQLCOM_HELP:
    res= mysqld_help(thd,lex->help_arg);
    break;

#ifndef EMBEDDED_LIBRARY
  case SQLCOM_PURGE:
  {
    if (check_global_access(thd, SUPER_ACL))
      goto error;
    /* PURGE MASTER LOGS TO 'file' */
    res = purge_master_logs(thd, lex->to_log);
    break;
  }
  case SQLCOM_PURGE_BEFORE:
  {
    Item *it;

    if (check_global_access(thd, SUPER_ACL))
      goto error;
    /* PURGE MASTER LOGS BEFORE 'data' */
    it= (Item *)lex->value_list.head();
    if ((!it->fixed && it->fix_fields(lex->thd, &it)) ||
        it->check_cols(1))
    {
      my_error(ER_WRONG_ARGUMENTS, MYF(0), "PURGE LOGS BEFORE");
      goto error;
    }
    it= new Item_func_unix_timestamp(it);
    /*
      it is OK only emulate fix_fieds, because we need only
      value of constant
    */
    it->quick_fix_field();
    res = purge_master_logs_before_date(thd, (ulong)it->val_int());
    break;
  }
#endif
  case SQLCOM_SHOW_WARNS:
  {
    res= mysqld_show_warnings(thd, (ulong)
			      ((1L << (uint) MYSQL_ERROR::WARN_LEVEL_NOTE) |
			       (1L << (uint) MYSQL_ERROR::WARN_LEVEL_WARN) |
			       (1L << (uint) MYSQL_ERROR::WARN_LEVEL_ERROR)
			       ));
    break;
  }
  case SQLCOM_SHOW_ERRORS:
  {
    res= mysqld_show_warnings(thd, (ulong)
			      (1L << (uint) MYSQL_ERROR::WARN_LEVEL_ERROR));
    break;
  }
  case SQLCOM_SHOW_PROFILES:
  {
#if defined(ENABLED_PROFILING)
    thd->profiling.discard_current_query();
    res= thd->profiling.show_profiles();
    if (res)
      goto error;
#else
    my_error(ER_FEATURE_DISABLED, MYF(0), "SHOW PROFILES", "enable-profiling");
    goto error;
#endif
    break;
  }

#ifdef HAVE_REPLICATION
  case SQLCOM_SHOW_SLAVE_HOSTS:
  {
    if (check_global_access(thd, REPL_SLAVE_ACL))
      goto error;
<<<<<<< HEAD
    /* This query don't work now.*/
    my_error(ER_NOT_SUPPORTED_YET, MYF(0), "SHOW NEW MASTER");
    goto error;
=======
    res = show_slave_hosts(thd);
    break;
>>>>>>> 3b251cfb
  }
  case SQLCOM_SHOW_RELAYLOG_EVENTS:
  {
    if (check_global_access(thd, REPL_SLAVE_ACL))
      goto error;
    res = mysql_show_relaylog_events(thd);
    break;
  }
<<<<<<< HEAD
  case SQLCOM_SHOW_RELAYLOG_EVENTS:
  {
    if (check_global_access(thd, REPL_SLAVE_ACL))
      goto error;
    res = mysql_show_relaylog_events(thd);
    break;
  }
=======
>>>>>>> 3b251cfb
  case SQLCOM_SHOW_BINLOG_EVENTS:
  {
    if (check_global_access(thd, REPL_SLAVE_ACL))
      goto error;
    res = mysql_show_binlog_events(thd);
    break;
  }
#endif

  case SQLCOM_ASSIGN_TO_KEYCACHE:
  {
    DBUG_ASSERT(first_table == all_tables && first_table != 0);
    if (check_access(thd, INDEX_ACL, first_table->db,
                     &first_table->grant.privilege,
                     &first_table->grant.m_internal,
                     0, 0))
      goto error;
    res= mysql_assign_to_keycache(thd, first_table, &lex->ident);
    break;
  }
  case SQLCOM_PRELOAD_KEYS:
  {
    DBUG_ASSERT(first_table == all_tables && first_table != 0);
    if (check_access(thd, INDEX_ACL, first_table->db,
                     &first_table->grant.privilege,
                     &first_table->grant.m_internal,
                     0, 0))
      goto error;
    res = mysql_preload_keys(thd, first_table);
    break;
  }
#ifdef HAVE_REPLICATION
  case SQLCOM_CHANGE_MASTER:
  {
    if (check_global_access(thd, SUPER_ACL))
      goto error;
    mysql_mutex_lock(&LOCK_active_mi);
    res = change_master(thd,active_mi);
    mysql_mutex_unlock(&LOCK_active_mi);
    break;
  }
  case SQLCOM_SHOW_SLAVE_STAT:
  {
    /* Accept one of two privileges */
    if (check_global_access(thd, SUPER_ACL | REPL_CLIENT_ACL))
      goto error;
    mysql_mutex_lock(&LOCK_active_mi);
    if (active_mi != NULL)
    {
      res = show_master_info(thd, active_mi);
    }
    else
    {
      push_warning(thd, MYSQL_ERROR::WARN_LEVEL_WARN,
                   WARN_NO_MASTER_INFO, ER(WARN_NO_MASTER_INFO));
      my_ok(thd);
    }
    mysql_mutex_unlock(&LOCK_active_mi);
    break;
  }
  case SQLCOM_SHOW_MASTER_STAT:
  {
    /* Accept one of two privileges */
    if (check_global_access(thd, SUPER_ACL | REPL_CLIENT_ACL))
      goto error;
    res = show_binlog_info(thd);
    break;
  }

#endif /* HAVE_REPLICATION */
  case SQLCOM_SHOW_ENGINE_STATUS:
    {
      if (check_global_access(thd, PROCESS_ACL))
        goto error;
      res = ha_show_status(thd, lex->create_info.db_type, HA_ENGINE_STATUS);
      break;
    }
  case SQLCOM_SHOW_ENGINE_MUTEX:
    {
      if (check_global_access(thd, PROCESS_ACL))
        goto error;
      res = ha_show_status(thd, lex->create_info.db_type, HA_ENGINE_MUTEX);
      break;
    }
  case SQLCOM_CREATE_TABLE:
  {
    DBUG_ASSERT(first_table == all_tables && first_table != 0);
    bool link_to_local;
    TABLE_LIST *create_table= first_table;
    TABLE_LIST *select_tables= lex->create_last_non_select_table->next_global;

    /*
      Code below (especially in mysql_create_table() and select_create
      methods) may modify HA_CREATE_INFO structure in LEX, so we have to
      use a copy of this structure to make execution prepared statement-
      safe. A shallow copy is enough as this code won't modify any memory
      referenced from this structure.
    */
    HA_CREATE_INFO create_info(lex->create_info);
    /*
      We need to copy alter_info for the same reasons of re-execution
      safety, only in case of Alter_info we have to do (almost) a deep
      copy.
    */
    Alter_info alter_info(lex->alter_info, thd->mem_root);

    if (thd->is_fatal_error)
    {
      /* If out of memory when creating a copy of alter_info. */
      res= 1;
      goto end_with_restore_list;
    }

    if ((res= create_table_precheck(thd, select_tables, create_table)))
      goto end_with_restore_list;

    /* Might have been updated in create_table_precheck */
    create_info.alias= create_table->alias;

#ifdef HAVE_READLINK
    /* Fix names if symlinked tables */
    if (append_file_to_dir(thd, &create_info.data_file_name,
			   create_table->table_name) ||
	append_file_to_dir(thd, &create_info.index_file_name,
			   create_table->table_name))
      goto end_with_restore_list;
#endif
    /*
      If we are using SET CHARSET without DEFAULT, add an implicit
      DEFAULT to not confuse old users. (This may change).
    */
    if ((create_info.used_fields &
	 (HA_CREATE_USED_DEFAULT_CHARSET | HA_CREATE_USED_CHARSET)) ==
	HA_CREATE_USED_CHARSET)
    {
      create_info.used_fields&= ~HA_CREATE_USED_CHARSET;
      create_info.used_fields|= HA_CREATE_USED_DEFAULT_CHARSET;
      create_info.default_table_charset= create_info.table_charset;
      create_info.table_charset= 0;
    }

#ifdef WITH_PARTITION_STORAGE_ENGINE
    {
      partition_info *part_info= thd->lex->part_info;
      if (part_info && !(part_info= thd->lex->part_info->get_clone()))
      {
        res= -1;
        goto end_with_restore_list;
      }
      thd->work_part_info= part_info;
    }
#endif

    if (select_lex->item_list.elements)		// With select
    {
      select_result *result;

      /*
        If:
        a) we inside an SP and there was NAME_CONST substitution,
        b) binlogging is on (STMT mode),
        c) we log the SP as separate statements
        raise a warning, as it may cause problems
        (see 'NAME_CONST issues' in 'Binary Logging of Stored Programs')
       */
      if (thd->query_name_consts && 
          mysql_bin_log.is_open() &&
          thd->variables.binlog_format == BINLOG_FORMAT_STMT &&
          !mysql_bin_log.is_query_in_union(thd, thd->query_id))
      {
        List_iterator_fast<Item> it(select_lex->item_list);
        Item *item;
        uint splocal_refs= 0;
        /* Count SP local vars in the top-level SELECT list */
        while ((item= it++))
        {
          if (item->is_splocal())
            splocal_refs++;
        }
        /*
          If it differs from number of NAME_CONST substitution applied,
          we may have a SOME_FUNC(NAME_CONST()) in the SELECT list,
          that may cause a problem with binary log (see BUG#35383),
          raise a warning. 
        */
        if (splocal_refs != thd->query_name_consts)
          push_warning(thd, 
                       MYSQL_ERROR::WARN_LEVEL_WARN,
                       ER_UNKNOWN_ERROR,
"Invoked routine ran a statement that may cause problems with "
"binary log, see 'NAME_CONST issues' in 'Binary Logging of Stored Programs' "
"section of the manual.");
      }
      
      select_lex->options|= SELECT_NO_UNLOCK;
      unit->set_limit(select_lex);

      /*
        Disable non-empty MERGE tables with CREATE...SELECT. Too
        complicated. See Bug #26379. Empty MERGE tables are read-only
        and don't allow CREATE...SELECT anyway.
      */
      if (create_info.used_fields & HA_CREATE_USED_UNION)
      {
        my_error(ER_WRONG_OBJECT, MYF(0), create_table->db,
                 create_table->table_name, "BASE TABLE");
        res= 1;
        goto end_with_restore_list;
      }

      if (!(res= open_and_lock_tables(thd, lex->query_tables, TRUE, 0)))
      {
        /* The table already exists */
        if (create_table->table || create_table->view)
        {
          if (create_info.options & HA_LEX_CREATE_IF_NOT_EXISTS)
          {
            push_warning_printf(thd, MYSQL_ERROR::WARN_LEVEL_NOTE,
                                ER_TABLE_EXISTS_ERROR,
                                ER(ER_TABLE_EXISTS_ERROR),
                                create_info.alias);
            my_ok(thd);
          }
          else
          {
            my_error(ER_TABLE_EXISTS_ERROR, MYF(0), create_info.alias);
            res= 1;
          }
          goto end_with_restore_list;
        }

        /*
          Remove target table from main select and name resolution
          context. This can't be done earlier as it will break view merging in
          statements like "CREATE TABLE IF NOT EXISTS existing_view SELECT".
        */
        lex->unlink_first_table(&link_to_local);

        /* Updating any other table is prohibited in CTS statement */
        for (TABLE_LIST *table= lex->query_tables; table;
             table= table->next_global)
          if (table->lock_type >= TL_WRITE_ALLOW_WRITE)
          {
            res= 1;
            my_error(ER_CANT_UPDATE_TABLE_IN_CREATE_TABLE_SELECT, MYF(0),
                     table->table_name, create_info.alias);
            goto end_with_restore_list;
          }

        /*
          select_create is currently not re-execution friendly and
          needs to be created for every execution of a PS/SP.
        */
        if ((result= new select_create(create_table,
                                       &create_info,
                                       &alter_info,
                                       select_lex->item_list,
                                       lex->duplicates,
                                       lex->ignore,
                                       select_tables)))
        {
          /*
            CREATE from SELECT give its SELECT_LEX for SELECT,
            and item_list belong to SELECT
          */
          res= handle_select(thd, lex, result, 0);
          delete result;
        }

        lex->link_first_table_back(create_table, link_to_local);
      }
    }
    else
    {
      /* regular create */
      if (create_info.options & HA_LEX_CREATE_TABLE_LIKE)
      {
        /* CREATE TABLE ... LIKE ... */
        res= mysql_create_like_table(thd, create_table, select_tables,
                                     &create_info);
      }
      else
      {
        /* Regular CREATE TABLE */
        res= mysql_create_table(thd, create_table,
                                &create_info, &alter_info);
      }
      if (!res)
        my_ok(thd);
    }

end_with_restore_list:
    break;
  }
  case SQLCOM_CREATE_INDEX:
    /* Fall through */
  case SQLCOM_DROP_INDEX:
  /*
    CREATE INDEX and DROP INDEX are implemented by calling ALTER
    TABLE with proper arguments.

    In the future ALTER TABLE will notice that the request is to
    only add indexes and create these one by one for the existing
    table without having to do a full rebuild.
  */
  {
    /* Prepare stack copies to be re-execution safe */
    HA_CREATE_INFO create_info;
    Alter_info alter_info(lex->alter_info, thd->mem_root);

    if (thd->is_fatal_error) /* out of memory creating a copy of alter_info */
      goto error;

    DBUG_ASSERT(first_table == all_tables && first_table != 0);
    if (check_one_table_access(thd, INDEX_ACL, all_tables))
      goto error; /* purecov: inspected */
    /*
      Currently CREATE INDEX or DROP INDEX cause a full table rebuild
      and thus classify as slow administrative statements just like
      ALTER TABLE.
    */
    thd->enable_slow_log= opt_log_slow_admin_statements;

    memset(&create_info, 0, sizeof(create_info));
    create_info.db_type= 0;
    create_info.row_type= ROW_TYPE_NOT_USED;
    create_info.default_table_charset= thd->variables.collation_database;

    res= mysql_alter_table(thd, first_table->db, first_table->table_name,
                           &create_info, first_table, &alter_info,
                           0, (ORDER*) 0, 0);
    break;
  }
#ifdef HAVE_REPLICATION
  case SQLCOM_SLAVE_START:
  {
    mysql_mutex_lock(&LOCK_active_mi);
    start_slave(thd,active_mi,1 /* net report*/);
    mysql_mutex_unlock(&LOCK_active_mi);
    break;
  }
  case SQLCOM_SLAVE_STOP:
  /*
    If the client thread has locked tables, a deadlock is possible.
    Assume that
    - the client thread does LOCK TABLE t READ.
    - then the master updates t.
    - then the SQL slave thread wants to update t,
      so it waits for the client thread because t is locked by it.
    - then the client thread does SLAVE STOP.
      SLAVE STOP waits for the SQL slave thread to terminate its
      update t, which waits for the client thread because t is locked by it.
    To prevent that, refuse SLAVE STOP if the
    client thread has locked tables
  */
  if (thd->locked_tables_mode ||
      thd->in_active_multi_stmt_transaction() || thd->global_read_lock.is_acquired())
  {
    my_message(ER_LOCK_OR_ACTIVE_TRANSACTION,
               ER(ER_LOCK_OR_ACTIVE_TRANSACTION), MYF(0));
    goto error;
  }
  {
    mysql_mutex_lock(&LOCK_active_mi);
    stop_slave(thd,active_mi,1/* net report*/);
    mysql_mutex_unlock(&LOCK_active_mi);
    break;
  }
#endif /* HAVE_REPLICATION */

  case SQLCOM_RENAME_TABLE:
  {
    DBUG_ASSERT(first_table == all_tables && first_table != 0);
    TABLE_LIST *table;
    for (table= first_table; table; table= table->next_local->next_local)
    {
      if (check_access(thd, ALTER_ACL | DROP_ACL, table->db,
                       &table->grant.privilege,
                       &table->grant.m_internal,
                       0, 0) ||
          check_access(thd, INSERT_ACL | CREATE_ACL, table->next_local->db,
                       &table->next_local->grant.privilege,
                       &table->next_local->grant.m_internal,
                       0, 0))
	goto error;
      TABLE_LIST old_list, new_list;
      /*
        we do not need initialize old_list and new_list because we will
        come table[0] and table->next[0] there
      */
      old_list= table[0];
      new_list= table->next_local[0];
      if (check_grant(thd, ALTER_ACL | DROP_ACL, &old_list, FALSE, 1, FALSE) ||
         (!test_all_bits(table->next_local->grant.privilege,
                         INSERT_ACL | CREATE_ACL) &&
          check_grant(thd, INSERT_ACL | CREATE_ACL, &new_list, FALSE, 1,
                      FALSE)))
        goto error;
    }

    if (mysql_rename_tables(thd, first_table, 0))
      goto error;
    break;
  }
#ifndef EMBEDDED_LIBRARY
  case SQLCOM_SHOW_BINLOGS:
#ifdef DONT_ALLOW_SHOW_COMMANDS
    my_message(ER_NOT_ALLOWED_COMMAND, ER(ER_NOT_ALLOWED_COMMAND),
               MYF(0)); /* purecov: inspected */
    goto error;
#else
    {
      if (check_global_access(thd, SUPER_ACL))
	goto error;
      res = show_binlogs(thd);
      break;
    }
#endif
#endif /* EMBEDDED_LIBRARY */
  case SQLCOM_SHOW_CREATE:
    DBUG_ASSERT(first_table == all_tables && first_table != 0);
#ifdef DONT_ALLOW_SHOW_COMMANDS
    my_message(ER_NOT_ALLOWED_COMMAND, ER(ER_NOT_ALLOWED_COMMAND),
               MYF(0)); /* purecov: inspected */
    goto error;
#else
    {
     /*
        Access check:
        SHOW CREATE TABLE require any privileges on the table level (ie
        effecting all columns in the table).
        SHOW CREATE VIEW require the SHOW_VIEW and SELECT ACLs on the table
        level.
        NOTE: SHOW_VIEW ACL is checked when the view is created.
      */

      DBUG_PRINT("debug", ("lex->only_view: %d, table: %s.%s",
                           lex->only_view,
                           first_table->db, first_table->table_name));
      if (lex->only_view)
      {
        if (check_table_access(thd, SELECT_ACL, first_table, FALSE, 1, FALSE))
        {
          DBUG_PRINT("debug", ("check_table_access failed"));
          my_error(ER_TABLEACCESS_DENIED_ERROR, MYF(0),
                  "SHOW", thd->security_ctx->priv_user,
                  thd->security_ctx->host_or_ip, first_table->alias);
          goto error;
        }
        DBUG_PRINT("debug", ("check_table_access succeeded"));

        /* Ignore temporary tables if this is "SHOW CREATE VIEW" */
        first_table->open_type= OT_BASE_ONLY;

      }
      else
      {
        /*
          Temporary tables should be opened for SHOW CREATE TABLE, but not
          for SHOW CREATE VIEW.
        */
        if (open_temporary_tables(thd, all_tables))
          goto error;

        /*
          The fact that check_some_access() returned FALSE does not mean that
          access is granted. We need to check if first_table->grant.privilege
          contains any table-specific privilege.
        */
        DBUG_PRINT("debug", ("first_table->grant.privilege: %lx",
                             first_table->grant.privilege));
        if (check_some_access(thd, SHOW_CREATE_TABLE_ACLS, first_table) ||
            (first_table->grant.privilege & SHOW_CREATE_TABLE_ACLS) == 0)
        {
          my_error(ER_TABLEACCESS_DENIED_ERROR, MYF(0),
                  "SHOW", thd->security_ctx->priv_user,
                  thd->security_ctx->host_or_ip, first_table->alias);
          goto error;
        }
      }

      /* Access is granted. Execute the command.  */
      res= mysqld_show_create(thd, first_table);
      break;
    }
#endif
  case SQLCOM_CHECKSUM:
  {
    DBUG_ASSERT(first_table == all_tables && first_table != 0);
    if (check_table_access(thd, SELECT_ACL, all_tables,
                           FALSE, UINT_MAX, FALSE))
      goto error; /* purecov: inspected */

    res = mysql_checksum_table(thd, first_table, &lex->check_opt);
    break;
  }
  case SQLCOM_UPDATE:
  {
    ha_rows found= 0, updated= 0;
    DBUG_ASSERT(first_table == all_tables && first_table != 0);
    if (update_precheck(thd, all_tables))
      break;
    DBUG_ASSERT(select_lex->offset_limit == 0);
    unit->set_limit(select_lex);
    MYSQL_UPDATE_START(thd->query());
    res= (up_result= mysql_update(thd, all_tables,
                                  select_lex->item_list,
                                  lex->value_list,
                                  select_lex->where,
                                  select_lex->order_list.elements,
                                  select_lex->order_list.first,
                                  unit->select_limit_cnt,
                                  lex->duplicates, lex->ignore,
                                  &found, &updated));
    MYSQL_UPDATE_DONE(res, found, updated);
    /* mysql_update return 2 if we need to switch to multi-update */
    if (up_result != 2)
      break;
    /* Fall through */
  }
  case SQLCOM_UPDATE_MULTI:
  {
    DBUG_ASSERT(first_table == all_tables && first_table != 0);
    /* if we switched from normal update, rights are checked */
    if (up_result != 2)
    {
      if ((res= multi_update_precheck(thd, all_tables)))
        break;
    }
    else
      res= 0;

    res= mysql_multi_update_prepare(thd);

#ifdef HAVE_REPLICATION
    /* Check slave filtering rules */
    if (unlikely(thd->slave_thread && !have_table_map_for_update))
    {
      if (all_tables_not_ok(thd, all_tables))
      {
        if (res!= 0)
        {
          res= 0;             /* don't care of prev failure  */
          thd->clear_error(); /* filters are of highest prior */
        }
        /* we warn the slave SQL thread */
        my_error(ER_SLAVE_IGNORED_TABLE, MYF(0));
        break;
      }
      if (res)
        break;
    }
    else
    {
#endif /* HAVE_REPLICATION */
      if (res)
        break;
      if (opt_readonly &&
	  !(thd->security_ctx->master_access & SUPER_ACL) &&
	  some_non_temp_table_to_be_updated(thd, all_tables))
      {
	my_error(ER_OPTION_PREVENTS_STATEMENT, MYF(0), "--read-only");
	break;
      }
#ifdef HAVE_REPLICATION
    }  /* unlikely */
#endif
    {
      multi_update *result_obj;
      MYSQL_MULTI_UPDATE_START(thd->query());
      res= mysql_multi_update(thd, all_tables,
                              &select_lex->item_list,
                              &lex->value_list,
                              select_lex->where,
                              select_lex->options,
                              lex->duplicates,
                              lex->ignore,
                              unit,
                              select_lex,
                              &result_obj);
      if (result_obj)
      {
        MYSQL_MULTI_UPDATE_DONE(res, result_obj->num_found(),
                                result_obj->num_updated());
        res= FALSE; /* Ignore errors here */
        delete result_obj;
      }
      else
      {
        MYSQL_MULTI_UPDATE_DONE(1, 0, 0);
      }
    }
    break;
  }
  case SQLCOM_REPLACE:
#ifndef DBUG_OFF
    if (mysql_bin_log.is_open())
    {
      /*
        Generate an incident log event before writing the real event
        to the binary log.  We put this event is before the statement
        since that makes it simpler to check that the statement was
        not executed on the slave (since incidents usually stop the
        slave).

        Observe that any row events that are generated will be
        generated before.

        This is only for testing purposes and will not be present in a
        release build.
      */

      Incident incident= INCIDENT_NONE;
      DBUG_PRINT("debug", ("Just before generate_incident()"));
      DBUG_EXECUTE_IF("incident_database_resync_on_replace",
                      incident= INCIDENT_LOST_EVENTS;);
      if (incident)
      {
        Incident_log_event ev(thd, incident);
        if (mysql_bin_log.write_incident(&ev, TRUE))
        {
          res= 1;
          break;
        }
      }
      DBUG_PRINT("debug", ("Just after generate_incident()"));
    }
#endif
  case SQLCOM_INSERT:
  {
    DBUG_ASSERT(first_table == all_tables && first_table != 0);
    if ((res= insert_precheck(thd, all_tables)))
      break;

    MYSQL_INSERT_START(thd->query());
    res= mysql_insert(thd, all_tables, lex->field_list, lex->many_values,
		      lex->update_list, lex->value_list,
                      lex->duplicates, lex->ignore);
    MYSQL_INSERT_DONE(res, (ulong) thd->get_row_count_func());
    /*
      If we have inserted into a VIEW, and the base table has
      AUTO_INCREMENT column, but this column is not accessible through
      a view, then we should restore LAST_INSERT_ID to the value it
      had before the statement.
    */
    if (first_table->view && !first_table->contain_auto_increment)
      thd->first_successful_insert_id_in_cur_stmt=
        thd->first_successful_insert_id_in_prev_stmt;

    DBUG_EXECUTE_IF("after_mysql_insert",
                    {
                      const char act[]=
                        "now "
                        "wait_for signal.continue";
                      DBUG_ASSERT(opt_debug_sync_timeout > 0);
                      DBUG_ASSERT(!debug_sync_set_action(current_thd,
                                                         STRING_WITH_LEN(act)));
                    };);
    break;
  }
  case SQLCOM_REPLACE_SELECT:
  case SQLCOM_INSERT_SELECT:
  {
    select_result *sel_result;
    DBUG_ASSERT(first_table == all_tables && first_table != 0);
    if ((res= insert_precheck(thd, all_tables)))
      break;

    /* Fix lock for first table */
    if (first_table->lock_type == TL_WRITE_DELAYED)
      first_table->lock_type= TL_WRITE;

    /* Don't unlock tables until command is written to binary log */
    select_lex->options|= SELECT_NO_UNLOCK;

    unit->set_limit(select_lex);

    if (!(res= open_and_lock_tables(thd, all_tables, TRUE, 0)))
    {
      MYSQL_INSERT_SELECT_START(thd->query());
      /* Skip first table, which is the table we are inserting in */
      TABLE_LIST *second_table= first_table->next_local;
      select_lex->table_list.first= second_table;
      select_lex->context.table_list= 
        select_lex->context.first_name_resolution_table= second_table;
      res= mysql_insert_select_prepare(thd);
      if (!res && (sel_result= new select_insert(first_table,
                                                 first_table->table,
                                                 &lex->field_list,
                                                 &lex->update_list,
                                                 &lex->value_list,
                                                 lex->duplicates,
                                                 lex->ignore)))
      {
	res= handle_select(thd, lex, sel_result, OPTION_SETUP_TABLES_DONE);
        /*
          Invalidate the table in the query cache if something changed
          after unlocking when changes become visible.
          TODO: this is workaround. right way will be move invalidating in
          the unlock procedure.
        */
        if (!res && first_table->lock_type ==  TL_WRITE_CONCURRENT_INSERT &&
            thd->lock)
        {
          /* INSERT ... SELECT should invalidate only the very first table */
          TABLE_LIST *save_table= first_table->next_local;
          first_table->next_local= 0;
          query_cache_invalidate3(thd, first_table, 1);
          first_table->next_local= save_table;
        }
        delete sel_result;
      }
      /* revert changes for SP */
      MYSQL_INSERT_SELECT_DONE(res, (ulong) thd->get_row_count_func());
      select_lex->table_list.first= first_table;
    }
    /*
      If we have inserted into a VIEW, and the base table has
      AUTO_INCREMENT column, but this column is not accessible through
      a view, then we should restore LAST_INSERT_ID to the value it
      had before the statement.
    */
    if (first_table->view && !first_table->contain_auto_increment)
      thd->first_successful_insert_id_in_cur_stmt=
        thd->first_successful_insert_id_in_prev_stmt;

    break;
  }
  case SQLCOM_DELETE:
  {
    DBUG_ASSERT(first_table == all_tables && first_table != 0);
    if ((res= delete_precheck(thd, all_tables)))
      break;
    DBUG_ASSERT(select_lex->offset_limit == 0);
    unit->set_limit(select_lex);

    MYSQL_DELETE_START(thd->query());
    res = mysql_delete(thd, all_tables, select_lex->where,
                       &select_lex->order_list,
                       unit->select_limit_cnt, select_lex->options);
    MYSQL_DELETE_DONE(res, (ulong) thd->get_row_count_func());
    break;
  }
  case SQLCOM_DELETE_MULTI:
  {
    DBUG_ASSERT(first_table == all_tables && first_table != 0);
    TABLE_LIST *aux_tables= thd->lex->auxiliary_table_list.first;
    multi_delete *del_result;

    if ((res= multi_delete_precheck(thd, all_tables)))
      break;

    /* condition will be TRUE on SP re-excuting */
    if (select_lex->item_list.elements != 0)
      select_lex->item_list.empty();
    if (add_item_to_list(thd, new Item_null()))
      goto error;

    THD_STAGE_INFO(thd, stage_init);
    if ((res= open_and_lock_tables(thd, all_tables, TRUE, 0)))
      break;

    MYSQL_MULTI_DELETE_START(thd->query());
    if ((res= mysql_multi_delete_prepare(thd)))
    {
      MYSQL_MULTI_DELETE_DONE(1, 0);
      goto error;
    }

    if (!thd->is_fatal_error &&
        (del_result= new multi_delete(aux_tables, lex->table_count)))
    {
      res= mysql_select(thd, &select_lex->ref_pointer_array,
			select_lex->get_table_list(),
			select_lex->with_wild,
			select_lex->item_list,
			select_lex->where,
			0, (ORDER *)NULL, (ORDER *)NULL, (Item *)NULL,
			(ORDER *)NULL,
			(select_lex->options | thd->variables.option_bits |
			SELECT_NO_JOIN_CACHE | SELECT_NO_UNLOCK |
                        OPTION_SETUP_TABLES_DONE) & ~OPTION_BUFFER_RESULT,
			del_result, unit, select_lex);
      res|= thd->is_error();
      MYSQL_MULTI_DELETE_DONE(res, del_result->num_deleted());
      if (res)
        del_result->abort_result_set();
      delete del_result;
    }
    else
    {
      res= TRUE;                                // Error
      MYSQL_MULTI_DELETE_DONE(1, 0);
    }
    break;
  }
  case SQLCOM_DROP_TABLE:
  {
    DBUG_ASSERT(first_table == all_tables && first_table != 0);
    if (!lex->drop_temporary)
    {
      if (check_table_access(thd, DROP_ACL, all_tables, FALSE, UINT_MAX, FALSE))
	goto error;				/* purecov: inspected */
    }
    /* DDL and binlog write order are protected by metadata locks. */
    res= mysql_rm_table(thd, first_table, lex->drop_if_exists,
			lex->drop_temporary);
  }
  break;
  case SQLCOM_SHOW_PROCESSLIST:
    if (!thd->security_ctx->priv_user[0] &&
        check_global_access(thd,PROCESS_ACL))
      break;
    mysqld_list_processes(thd,
			  (thd->security_ctx->master_access & PROCESS_ACL ?
                           NullS :
                           thd->security_ctx->priv_user),
                          lex->verbose);
    break;
  case SQLCOM_SHOW_AUTHORS:
    res= mysqld_show_authors(thd);
    break;
  case SQLCOM_SHOW_CONTRIBUTORS:
    res= mysqld_show_contributors(thd);
    break;
  case SQLCOM_SHOW_PRIVILEGES:
    res= mysqld_show_privileges(thd);
    break;
  case SQLCOM_SHOW_ENGINE_LOGS:
#ifdef DONT_ALLOW_SHOW_COMMANDS
    my_message(ER_NOT_ALLOWED_COMMAND, ER(ER_NOT_ALLOWED_COMMAND),
               MYF(0));	/* purecov: inspected */
    goto error;
#else
    {
      if (check_access(thd, FILE_ACL, any_db, NULL, NULL, 0, 0))
	goto error;
      res= ha_show_status(thd, lex->create_info.db_type, HA_ENGINE_LOGS);
      break;
    }
#endif
  case SQLCOM_CHANGE_DB:
  {
    LEX_STRING db_str= { (char *) select_lex->db, strlen(select_lex->db) };

    if (!mysql_change_db(thd, &db_str, FALSE))
      my_ok(thd);

    break;
  }

  case SQLCOM_LOAD:
  {
    DBUG_ASSERT(first_table == all_tables && first_table != 0);
    uint privilege= (lex->duplicates == DUP_REPLACE ?
		     INSERT_ACL | DELETE_ACL : INSERT_ACL) |
                    (lex->local_file ? 0 : FILE_ACL);

    if (lex->local_file)
    {
      if (!(thd->client_capabilities & CLIENT_LOCAL_FILES) ||
          !opt_local_infile)
      {
	my_message(ER_NOT_ALLOWED_COMMAND, ER(ER_NOT_ALLOWED_COMMAND), MYF(0));
	goto error;
      }
    }

    if (check_one_table_access(thd, privilege, all_tables))
      goto error;

    res= mysql_load(thd, lex->exchange, first_table, lex->field_list,
                    lex->update_list, lex->value_list, lex->duplicates,
                    lex->ignore, (bool) lex->local_file);
    break;
  }

  case SQLCOM_SET_OPTION:
  {
    List<set_var_base> *lex_var_list= &lex->var_list;

    if ((check_table_access(thd, SELECT_ACL, all_tables, FALSE, UINT_MAX, FALSE)
         || open_and_lock_tables(thd, all_tables, TRUE, 0)))
      goto error;
    if (!(res= sql_set_variables(thd, lex_var_list)))
    {
      /*
        If the previous command was a SET ONE_SHOT, we don't want to forget
        about the ONE_SHOT property of that SET. So we use a |= instead of = .
      */
      thd->one_shot_set|= lex->one_shot_set;
      my_ok(thd);
    }
    else
    {
      /*
        We encountered some sort of error, but no message was sent.
        Send something semi-generic here since we don't know which
        assignment in the list caused the error.
      */
      if (!thd->is_error())
        my_error(ER_WRONG_ARGUMENTS,MYF(0),"SET");
      goto error;
    }

    break;
  }

  case SQLCOM_UNLOCK_TABLES:
    /*
      It is critical for mysqldump --single-transaction --master-data that
      UNLOCK TABLES does not implicitely commit a connection which has only
      done FLUSH TABLES WITH READ LOCK + BEGIN. If this assumption becomes
      false, mysqldump will not work.
    */
    if (thd->variables.option_bits & OPTION_TABLE_LOCK)
    {
      res= trans_commit_implicit(thd);
      thd->locked_tables_list.unlock_locked_tables(thd);
      thd->mdl_context.release_transactional_locks();
      thd->variables.option_bits&= ~(OPTION_TABLE_LOCK);
    }
    if (thd->global_read_lock.is_acquired())
      thd->global_read_lock.unlock_global_read_lock(thd);
    if (res)
      goto error;
    my_ok(thd);
    break;
  case SQLCOM_LOCK_TABLES:
    /* We must end the transaction first, regardless of anything */
    res= trans_commit_implicit(thd);
    thd->locked_tables_list.unlock_locked_tables(thd);
    /* Release transactional metadata locks. */
    thd->mdl_context.release_transactional_locks();
    if (res)
      goto error;

    /*
      Here we have to pre-open temporary tables for LOCK TABLES.

      CF_PREOPEN_TMP_TABLES is not set for this SQL statement simply
      because LOCK TABLES calls close_thread_tables() as a first thing
      (it's called from unlock_locked_tables() above). So even if
      CF_PREOPEN_TMP_TABLES was set and the tables would be pre-opened
      in a usual way, they would have been closed.
    */

    if (open_temporary_tables(thd, all_tables))
      goto error;

    if (lock_tables_precheck(thd, all_tables))
      goto error;

    thd->variables.option_bits|= OPTION_TABLE_LOCK;

    res= lock_tables_open_and_lock_tables(thd, all_tables);

    if (res)
    {
      thd->variables.option_bits&= ~(OPTION_TABLE_LOCK);
    }
    else
    {
#ifdef HAVE_QUERY_CACHE
      if (thd->variables.query_cache_wlock_invalidate)
        query_cache.invalidate_locked_for_write(first_table);
#endif /*HAVE_QUERY_CACHE*/
      my_ok(thd);
    }
    break;
  case SQLCOM_CREATE_DB:
  {
    /*
      As mysql_create_db() may modify HA_CREATE_INFO structure passed to
      it, we need to use a copy of LEX::create_info to make execution
      prepared statement- safe.
    */
    HA_CREATE_INFO create_info(lex->create_info);
    char *alias;
    if (!(alias=thd->strmake(lex->name.str, lex->name.length)) ||
        check_and_convert_db_name(&lex->name, FALSE))
    {
      my_error(ER_WRONG_DB_NAME, MYF(0), lex->name.str);
      break;
    }
    /*
      If in a slave thread :
      CREATE DATABASE DB was certainly not preceded by USE DB.
      For that reason, db_ok() in sql/slave.cc did not check the
      do_db/ignore_db. And as this query involves no tables, tables_ok()
      above was not called. So we have to check rules again here.
    */
#ifdef HAVE_REPLICATION
    if (!db_stmt_db_ok(thd, lex->name.str))
    {
      my_message(ER_SLAVE_IGNORED_TABLE, ER(ER_SLAVE_IGNORED_TABLE), MYF(0));
      break;
    }
#endif
    if (check_access(thd, CREATE_ACL, lex->name.str, NULL, NULL, 1, 0))
      break;
    res= mysql_create_db(thd,(lower_case_table_names == 2 ? alias :
                              lex->name.str), &create_info, 0);
    break;
  }
  case SQLCOM_DROP_DB:
  {
    if (check_and_convert_db_name(&lex->name, FALSE))
    {
      my_error(ER_WRONG_DB_NAME, MYF(0), lex->name.str);
      break;
    }
    /*
      If in a slave thread :
      DROP DATABASE DB may not be preceded by USE DB.
      For that reason, maybe db_ok() in sql/slave.cc did not check the 
      do_db/ignore_db. And as this query involves no tables, tables_ok()
      above was not called. So we have to check rules again here.
    */
#ifdef HAVE_REPLICATION
    if (!db_stmt_db_ok(thd, lex->name.str))
    {
      my_message(ER_SLAVE_IGNORED_TABLE, ER(ER_SLAVE_IGNORED_TABLE), MYF(0));
      break;
    }
#endif
    if (check_access(thd, DROP_ACL, lex->name.str, NULL, NULL, 1, 0))
      break;
    res= mysql_rm_db(thd, lex->name.str, lex->drop_if_exists, 0);
    break;
  }
  case SQLCOM_ALTER_DB_UPGRADE:
  {
    LEX_STRING *db= & lex->name;
#ifdef HAVE_REPLICATION
    if (!db_stmt_db_ok(thd, lex->name.str))
    {
      res= 1;
      my_message(ER_SLAVE_IGNORED_TABLE, ER(ER_SLAVE_IGNORED_TABLE), MYF(0));
      break;
    }
#endif
    if (check_and_convert_db_name(db, FALSE))
    {
      my_error(ER_WRONG_DB_NAME, MYF(0), db->str);
      break;
    }
    if (check_access(thd, ALTER_ACL, db->str, NULL, NULL, 1, 0) ||
        check_access(thd, DROP_ACL, db->str, NULL, NULL, 1, 0) ||
        check_access(thd, CREATE_ACL, db->str, NULL, NULL, 1, 0))
    {
      res= 1;
      break;
    }
    res= mysql_upgrade_db(thd, db);
    if (!res)
      my_ok(thd);
    break;
  }
  case SQLCOM_ALTER_DB:
  {
    LEX_STRING *db= &lex->name;
    HA_CREATE_INFO create_info(lex->create_info);
    if (check_and_convert_db_name(db, FALSE))
    {
      my_error(ER_WRONG_DB_NAME, MYF(0), db->str);
      break;
    }
    /*
      If in a slave thread :
      ALTER DATABASE DB may not be preceded by USE DB.
      For that reason, maybe db_ok() in sql/slave.cc did not check the
      do_db/ignore_db. And as this query involves no tables, tables_ok()
      above was not called. So we have to check rules again here.
    */
#ifdef HAVE_REPLICATION
    if (!db_stmt_db_ok(thd, lex->name.str))
    {
      my_message(ER_SLAVE_IGNORED_TABLE, ER(ER_SLAVE_IGNORED_TABLE), MYF(0));
      break;
    }
#endif
    if (check_access(thd, ALTER_ACL, db->str, NULL, NULL, 1, 0))
      break;
    res= mysql_alter_db(thd, db->str, &create_info);
    break;
  }
  case SQLCOM_SHOW_CREATE_DB:
  {
    DBUG_EXECUTE_IF("4x_server_emul",
                    my_error(ER_UNKNOWN_ERROR, MYF(0)); goto error;);
    if (check_and_convert_db_name(&lex->name, TRUE))
    {
      my_error(ER_WRONG_DB_NAME, MYF(0), lex->name.str);
      break;
    }
    res= mysqld_show_create_db(thd, lex->name.str, &lex->create_info);
    break;
  }
  case SQLCOM_CREATE_EVENT:
  case SQLCOM_ALTER_EVENT:
  #ifdef HAVE_EVENT_SCHEDULER
  do
  {
    DBUG_ASSERT(lex->event_parse_data);
    if (lex->table_or_sp_used())
    {
      my_error(ER_NOT_SUPPORTED_YET, MYF(0), "Usage of subqueries or stored "
               "function calls as part of this statement");
      break;
    }

    res= sp_process_definer(thd);
    if (res)
      break;

    switch (lex->sql_command) {
    case SQLCOM_CREATE_EVENT:
    {
      bool if_not_exists= (lex->create_info.options &
                           HA_LEX_CREATE_IF_NOT_EXISTS);
      res= Events::create_event(thd, lex->event_parse_data, if_not_exists);
      break;
    }
    case SQLCOM_ALTER_EVENT:
      res= Events::update_event(thd, lex->event_parse_data,
                                lex->spname ? &lex->spname->m_db : NULL,
                                lex->spname ? &lex->spname->m_name : NULL);
      break;
    default:
      DBUG_ASSERT(0);
    }
    DBUG_PRINT("info",("DDL error code=%d", res));
    if (!res)
      my_ok(thd);

  } while (0);
  /* Don't do it, if we are inside a SP */
  if (!thd->spcont)
  {
    delete lex->sphead;
    lex->sphead= NULL;
  }
  /* lex->unit.cleanup() is called outside, no need to call it here */
  break;
  case SQLCOM_SHOW_CREATE_EVENT:
    res= Events::show_create_event(thd, lex->spname->m_db,
                                   lex->spname->m_name);
    break;
  case SQLCOM_DROP_EVENT:
    if (!(res= Events::drop_event(thd,
                                  lex->spname->m_db, lex->spname->m_name,
                                  lex->drop_if_exists)))
      my_ok(thd);
    break;
#else
    my_error(ER_NOT_SUPPORTED_YET,MYF(0),"embedded server");
    break;
#endif
  case SQLCOM_CREATE_FUNCTION:                  // UDF function
  {
    if (check_access(thd, INSERT_ACL, "mysql", NULL, NULL, 1, 0))
      break;
#ifdef HAVE_DLOPEN
    if (!(res = mysql_create_function(thd, &lex->udf)))
      my_ok(thd);
#else
    my_error(ER_CANT_OPEN_LIBRARY, MYF(0), lex->udf.dl, 0, "feature disabled");
    res= TRUE;
#endif
    break;
  }
#ifndef NO_EMBEDDED_ACCESS_CHECKS
  case SQLCOM_CREATE_USER:
  {
    if (check_access(thd, INSERT_ACL, "mysql", NULL, NULL, 1, 1) &&
        check_global_access(thd,CREATE_USER_ACL))
      break;
    /* Conditionally writes to binlog */
    if (!(res= mysql_create_user(thd, lex->users_list)))
      my_ok(thd);
    break;
  }
  case SQLCOM_DROP_USER:
  {
    if (check_access(thd, DELETE_ACL, "mysql", NULL, NULL, 1, 1) &&
        check_global_access(thd,CREATE_USER_ACL))
      break;
    /* Conditionally writes to binlog */
    if (!(res= mysql_drop_user(thd, lex->users_list)))
      my_ok(thd);
    break;
  }
  case SQLCOM_RENAME_USER:
  {
    if (check_access(thd, UPDATE_ACL, "mysql", NULL, NULL, 1, 1) &&
        check_global_access(thd,CREATE_USER_ACL))
      break;
    /* Conditionally writes to binlog */
    if (!(res= mysql_rename_user(thd, lex->users_list)))
      my_ok(thd);
    break;
  }
  case SQLCOM_REVOKE_ALL:
  {
    if (check_access(thd, UPDATE_ACL, "mysql", NULL, NULL, 1, 1) &&
        check_global_access(thd,CREATE_USER_ACL))
      break;

    /* Replicate current user as grantor */
    thd->binlog_invoker();

    /* Conditionally writes to binlog */
    if (!(res = mysql_revoke_all(thd, lex->users_list)))
      my_ok(thd);
    break;
  }
  case SQLCOM_REVOKE:
  case SQLCOM_GRANT:
  {
    if (lex->type != TYPE_ENUM_PROXY &&
        check_access(thd, lex->grant | lex->grant_tot_col | GRANT_ACL,
                     first_table ?  first_table->db : select_lex->db,
                     first_table ? &first_table->grant.privilege : NULL,
                     first_table ? &first_table->grant.m_internal : NULL,
                     first_table ? 0 : 1, 0))
      goto error;

    /* Replicate current user as grantor */
    thd->binlog_invoker();

    if (thd->security_ctx->user)              // If not replication
    {
      LEX_USER *user, *tmp_user;
      bool first_user= TRUE;

      List_iterator <LEX_USER> user_list(lex->users_list);
      while ((tmp_user= user_list++))
      {
        if (!(user= get_current_user(thd, tmp_user)))
          goto error;
        if (specialflag & SPECIAL_NO_RESOLVE &&
            hostname_requires_resolving(user->host.str))
          push_warning_printf(thd, MYSQL_ERROR::WARN_LEVEL_WARN,
                              ER_WARN_HOSTNAME_WONT_WORK,
                              ER(ER_WARN_HOSTNAME_WONT_WORK));
        // Are we trying to change a password of another user
        DBUG_ASSERT(user->host.str != 0);

        /*
          GRANT/REVOKE PROXY has the target user as a first entry in the list. 
         */
        if (lex->type == TYPE_ENUM_PROXY && first_user)
        {
          first_user= FALSE;
          if (acl_check_proxy_grant_access (thd, user->host.str, user->user.str,
                                        lex->grant & GRANT_ACL))
            goto error;
        } 
        else if (is_acl_user(user->host.str, user->user.str) &&
                 user->password.str &&
                 check_change_password (thd, user->host.str, user->user.str, 
                                        user->password.str, 
                                        user->password.length))
          goto error;
      }
    }
    if (first_table)
    {
      if (lex->type == TYPE_ENUM_PROCEDURE ||
          lex->type == TYPE_ENUM_FUNCTION)
      {
        uint grants= lex->all_privileges 
		   ? (PROC_ACLS & ~GRANT_ACL) | (lex->grant & GRANT_ACL)
		   : lex->grant;
        if (check_grant_routine(thd, grants | GRANT_ACL, all_tables,
                                lex->type == TYPE_ENUM_PROCEDURE, 0))
	  goto error;
        /* Conditionally writes to binlog */
        res= mysql_routine_grant(thd, all_tables,
                                 lex->type == TYPE_ENUM_PROCEDURE, 
                                 lex->users_list, grants,
                                 lex->sql_command == SQLCOM_REVOKE, TRUE);
        if (!res)
          my_ok(thd);
      }
      else
      {
	if (check_grant(thd,(lex->grant | lex->grant_tot_col | GRANT_ACL),
                        all_tables, FALSE, UINT_MAX, FALSE))
	  goto error;
        /* Conditionally writes to binlog */
        res= mysql_table_grant(thd, all_tables, lex->users_list,
			       lex->columns, lex->grant,
			       lex->sql_command == SQLCOM_REVOKE);
      }
    }
    else
    {
      if (lex->columns.elements || (lex->type && lex->type != TYPE_ENUM_PROXY))
      {
	my_message(ER_ILLEGAL_GRANT_FOR_TABLE, ER(ER_ILLEGAL_GRANT_FOR_TABLE),
                   MYF(0));
        goto error;
      }
      else
      {
        /* Conditionally writes to binlog */
        res = mysql_grant(thd, select_lex->db, lex->users_list, lex->grant,
                          lex->sql_command == SQLCOM_REVOKE,
                          lex->type == TYPE_ENUM_PROXY);
      }
      if (!res)
      {
	if (lex->sql_command == SQLCOM_GRANT)
	{
	  List_iterator <LEX_USER> str_list(lex->users_list);
	  LEX_USER *user, *tmp_user;
	  while ((tmp_user=str_list++))
          {
            if (!(user= get_current_user(thd, tmp_user)))
              goto error;
	    reset_mqh(user, 0);
          }
	}
      }
    }
    break;
  }
#endif /*!NO_EMBEDDED_ACCESS_CHECKS*/
  case SQLCOM_RESET:
    /*
      RESET commands are never written to the binary log, so we have to
      initialize this variable because RESET shares the same code as FLUSH
    */
    lex->no_write_to_binlog= 1;
  case SQLCOM_FLUSH:
  {
    int write_to_binlog;
    if (check_global_access(thd,RELOAD_ACL))
      goto error;

    if (first_table && lex->type & REFRESH_READ_LOCK)
    {
      /* Check table-level privileges. */
      if (check_table_access(thd, LOCK_TABLES_ACL | SELECT_ACL, all_tables,
                             FALSE, UINT_MAX, FALSE))
        goto error;
      if (flush_tables_with_read_lock(thd, all_tables))
        goto error;
      my_ok(thd);
      break;
    }

    /*
      reload_acl_and_cache() will tell us if we are allowed to write to the
      binlog or not.
    */
    if (!reload_acl_and_cache(thd, lex->type, first_table, &write_to_binlog))
    {
      /*
        We WANT to write and we CAN write.
        ! we write after unlocking the table.
      */
      /*
        Presumably, RESET and binlog writing doesn't require synchronization
      */

      if (write_to_binlog > 0)  // we should write
      { 
        if (!lex->no_write_to_binlog)
          res= write_bin_log(thd, FALSE, thd->query(), thd->query_length());
      } else if (write_to_binlog < 0) 
      {
        /* 
           We should not write, but rather report error because 
           reload_acl_and_cache binlog interactions failed 
         */
        res= 1;
      } 

      if (!res)
        my_ok(thd);
    } 
    
    break;
  }
  case SQLCOM_KILL:
  {
    Item *it= (Item *)lex->value_list.head();

    if (lex->table_or_sp_used())
    {
      my_error(ER_NOT_SUPPORTED_YET, MYF(0), "Usage of subqueries or stored "
               "function calls as part of this statement");
      break;
    }

    if ((!it->fixed && it->fix_fields(lex->thd, &it)) || it->check_cols(1))
    {
      my_message(ER_SET_CONSTANTS_ONLY, ER(ER_SET_CONSTANTS_ONLY),
		 MYF(0));
      goto error;
    }
    sql_kill(thd, (ulong)it->val_int(), lex->type & ONLY_KILL_QUERY);
    break;
  }
#ifndef NO_EMBEDDED_ACCESS_CHECKS
  case SQLCOM_SHOW_GRANTS:
  {
    LEX_USER *grant_user= get_current_user(thd, lex->grant_user);
    if (!grant_user)
      goto error;
    if ((thd->security_ctx->priv_user &&
	 !strcmp(thd->security_ctx->priv_user, grant_user->user.str)) ||
        !check_access(thd, SELECT_ACL, "mysql", NULL, NULL, 1, 0))
    {
      res = mysql_show_grants(thd, grant_user);
    }
    break;
  }
#endif
  case SQLCOM_BEGIN:
    if (trans_begin(thd, lex->start_transaction_opt))
      goto error;
    my_ok(thd);
    break;
  case SQLCOM_COMMIT:
  {
    DBUG_ASSERT(thd->lock == NULL ||
                thd->locked_tables_mode == LTM_LOCK_TABLES);
    bool tx_chain= (lex->tx_chain == TVL_YES ||
                    (thd->variables.completion_type == 1 &&
                     lex->tx_chain != TVL_NO));
    bool tx_release= (lex->tx_release == TVL_YES ||
                      (thd->variables.completion_type == 2 &&
                       lex->tx_release != TVL_NO));
    if (trans_commit(thd))
      goto error;
    thd->mdl_context.release_transactional_locks();
    /* Begin transaction with the same isolation level. */
    if (tx_chain)
    {
      if (trans_begin(thd))
      goto error;
    }
    else
    {
      /* Reset the isolation level if no chaining transaction. */
      thd->tx_isolation= (enum_tx_isolation) thd->variables.tx_isolation;
    }
    /* Disconnect the current client connection. */
    if (tx_release)
      thd->killed= THD::KILL_CONNECTION;
    my_ok(thd);
    break;
  }
  case SQLCOM_ROLLBACK:
  {
    DBUG_ASSERT(thd->lock == NULL ||
                thd->locked_tables_mode == LTM_LOCK_TABLES);
    bool tx_chain= (lex->tx_chain == TVL_YES ||
                    (thd->variables.completion_type == 1 &&
                     lex->tx_chain != TVL_NO));
    bool tx_release= (lex->tx_release == TVL_YES ||
                      (thd->variables.completion_type == 2 &&
                       lex->tx_release != TVL_NO));
    if (trans_rollback(thd))
      goto error;
    thd->mdl_context.release_transactional_locks();
    /* Begin transaction with the same isolation level. */
    if (tx_chain)
    {
      if (trans_begin(thd))
        goto error;
    }
    else
    {
      /* Reset the isolation level if no chaining transaction. */
      thd->tx_isolation= (enum_tx_isolation) thd->variables.tx_isolation;
    }
    /* Disconnect the current client connection. */
    if (tx_release)
      thd->killed= THD::KILL_CONNECTION;
    my_ok(thd);
    break;
  }
  case SQLCOM_RELEASE_SAVEPOINT:
    if (trans_release_savepoint(thd, lex->ident))
      goto error;
    my_ok(thd);
    break;
  case SQLCOM_ROLLBACK_TO_SAVEPOINT:
    if (trans_rollback_to_savepoint(thd, lex->ident))
      goto error;
    my_ok(thd);
    break;
  case SQLCOM_SAVEPOINT:
    if (trans_savepoint(thd, lex->ident))
      goto error;
    my_ok(thd);
    break;
  case SQLCOM_CREATE_PROCEDURE:
  case SQLCOM_CREATE_SPFUNCTION:
  {
    uint namelen;
    char *name;
    int sp_result= SP_INTERNAL_ERROR;

    DBUG_ASSERT(lex->sphead != 0);
    DBUG_ASSERT(lex->sphead->m_db.str); /* Must be initialized in the parser */
    /*
      Verify that the database name is allowed, optionally
      lowercase it.
    */
    if (check_and_convert_db_name(&lex->sphead->m_db, FALSE))
    {
      my_error(ER_WRONG_DB_NAME, MYF(0), lex->sphead->m_db.str);
      goto create_sp_error;
    }

    /*
      Check that a database directory with this name
      exists. Design note: This won't work on virtual databases
      like information_schema.
    */
    if (check_db_dir_existence(lex->sphead->m_db.str))
    {
      my_error(ER_BAD_DB_ERROR, MYF(0), lex->sphead->m_db.str);
      goto create_sp_error;
    }

    if (check_access(thd, CREATE_PROC_ACL, lex->sphead->m_db.str,
                     NULL, NULL, 0, 0))
      goto create_sp_error;

    name= lex->sphead->name(&namelen);
#ifdef HAVE_DLOPEN
    if (lex->sphead->m_type == TYPE_ENUM_FUNCTION)
    {
      udf_func *udf = find_udf(name, namelen);

      if (udf)
      {
        my_error(ER_UDF_EXISTS, MYF(0), name);
        goto create_sp_error;
      }
    }
#endif

    if (sp_process_definer(thd))
      goto create_sp_error;

    res= (sp_result= sp_create_routine(thd, lex->sphead->m_type, lex->sphead));
    switch (sp_result) {
    case SP_OK: {
#ifndef NO_EMBEDDED_ACCESS_CHECKS
      /* only add privileges if really neccessary */

      Security_context security_context;
      bool restore_backup_context= false;
      Security_context *backup= NULL;
      LEX_USER *definer= thd->lex->definer;
      /*
        We're going to issue an implicit GRANT statement so we close all
        open tables. We have to keep metadata locks as this ensures that
        this statement is atomic against concurent FLUSH TABLES WITH READ
        LOCK. Deadlocks which can arise due to fact that this implicit
        statement takes metadata locks should be detected by a deadlock
        detector in MDL subsystem and reported as errors.

        No need to commit/rollback statement transaction, it's not started.

        TODO: Long-term we should either ensure that implicit GRANT statement
              is written into binary log as a separate statement or make both
              creation of routine and implicit GRANT parts of one fully atomic
              statement.
      */
      DBUG_ASSERT(thd->transaction.stmt.is_empty());
      close_thread_tables(thd);
      /*
        Check if the definer exists on slave, 
        then use definer privilege to insert routine privileges to mysql.procs_priv.

        For current user of SQL thread has GLOBAL_ACL privilege, 
        which doesn't any check routine privileges, 
        so no routine privilege record  will insert into mysql.procs_priv.
      */
      if (thd->slave_thread && is_acl_user(definer->host.str, definer->user.str))
      {
        security_context.change_security_context(thd, 
                                                 &thd->lex->definer->user,
                                                 &thd->lex->definer->host,
                                                 &thd->lex->sphead->m_db,
                                                 &backup);
        restore_backup_context= true;
      }

      if (sp_automatic_privileges && !opt_noacl &&
          check_routine_access(thd, DEFAULT_CREATE_PROC_ACLS,
                               lex->sphead->m_db.str, name,
                               lex->sql_command == SQLCOM_CREATE_PROCEDURE, 1))
      {
        if (sp_grant_privileges(thd, lex->sphead->m_db.str, name,
                                lex->sql_command == SQLCOM_CREATE_PROCEDURE))
          push_warning(thd, MYSQL_ERROR::WARN_LEVEL_WARN,
                       ER_PROC_AUTO_GRANT_FAIL, ER(ER_PROC_AUTO_GRANT_FAIL));
        thd->clear_error();
      }

      /*
        Restore current user with GLOBAL_ACL privilege of SQL thread
      */ 
      if (restore_backup_context)
      {
        DBUG_ASSERT(thd->slave_thread == 1);
        thd->security_ctx->restore_security_context(thd, backup);
      }

#endif
    break;
    }
    case SP_WRITE_ROW_FAILED:
      my_error(ER_SP_ALREADY_EXISTS, MYF(0), SP_TYPE_STRING(lex), name);
    break;
    case SP_BAD_IDENTIFIER:
      my_error(ER_TOO_LONG_IDENT, MYF(0), name);
    break;
    case SP_BODY_TOO_LONG:
      my_error(ER_TOO_LONG_BODY, MYF(0), name);
    break;
    case SP_FLD_STORE_FAILED:
      my_error(ER_CANT_CREATE_SROUTINE, MYF(0), name);
      break;
    default:
      my_error(ER_SP_STORE_FAILED, MYF(0), SP_TYPE_STRING(lex), name);
    break;
    } /* end switch */

    /*
      Capture all errors within this CASE and
      clean up the environment.
    */
create_sp_error:
    if (sp_result != SP_OK )
      goto error;
    my_ok(thd);
    break; /* break super switch */
  } /* end case group bracket */
  case SQLCOM_CALL:
    {
      sp_head *sp;
      /*
        This will cache all SP and SF and open and lock all tables
        required for execution.
      */
      if (check_table_access(thd, SELECT_ACL, all_tables, FALSE,
                             UINT_MAX, FALSE) ||
          open_and_lock_tables(thd, all_tables, TRUE, 0))
       goto error;

      /*
        By this moment all needed SPs should be in cache so no need to look 
        into DB. 
      */
      if (!(sp= sp_find_routine(thd, TYPE_ENUM_PROCEDURE, lex->spname,
                                &thd->sp_proc_cache, TRUE)))
      {
	my_error(ER_SP_DOES_NOT_EXIST, MYF(0), "PROCEDURE",
                 lex->spname->m_qname.str);
	goto error;
      }
      else
      {
	ha_rows select_limit;
        /* bits that should be cleared in thd->server_status */
	uint bits_to_be_cleared= 0;
        /*
          Check that the stored procedure doesn't contain Dynamic SQL
          and doesn't return result sets: such stored procedures can't
          be called from a function or trigger.
        */
        if (thd->in_sub_stmt)
        {
          const char *where= (thd->in_sub_stmt & SUB_STMT_TRIGGER ?
                              "trigger" : "function");
          if (sp->is_not_allowed_in_function(where))
            goto error;
        }

	if (sp->m_flags & sp_head::MULTI_RESULTS)
	{
	  if (! (thd->client_capabilities & CLIENT_MULTI_RESULTS))
	  {
            /*
              The client does not support multiple result sets being sent
              back
            */
	    my_error(ER_SP_BADSELECT, MYF(0), sp->m_qname.str);
	    goto error;
	  }
          /*
            If SERVER_MORE_RESULTS_EXISTS is not set,
            then remember that it should be cleared
          */
	  bits_to_be_cleared= (~thd->server_status &
                               SERVER_MORE_RESULTS_EXISTS);
	  thd->server_status|= SERVER_MORE_RESULTS_EXISTS;
	}

	if (check_routine_access(thd, EXECUTE_ACL,
				 sp->m_db.str, sp->m_name.str, TRUE, FALSE))
	{
	  goto error;
	}
	select_limit= thd->variables.select_limit;
	thd->variables.select_limit= HA_POS_ERROR;

        /* 
          We never write CALL statements into binlog:
           - If the mode is non-prelocked, each statement will be logged
             separately.
           - If the mode is prelocked, the invoking statement will care
             about writing into binlog.
          So just execute the statement.
        */
	res= sp->execute_procedure(thd, &lex->value_list);

	thd->variables.select_limit= select_limit;

        thd->server_status&= ~bits_to_be_cleared;

	if (!res)
        {
          my_ok(thd, (thd->get_row_count_func() < 0) ? 0 : thd->get_row_count_func());
        }
	else
        {
          DBUG_ASSERT(thd->is_error() || thd->killed);
	  goto error;		// Substatement should already have sent error
        }
      }
      break;
    }
  case SQLCOM_ALTER_PROCEDURE:
  case SQLCOM_ALTER_FUNCTION:
    {
      int sp_result;
      int type= (lex->sql_command == SQLCOM_ALTER_PROCEDURE ?
                 TYPE_ENUM_PROCEDURE : TYPE_ENUM_FUNCTION);

      if (check_routine_access(thd, ALTER_PROC_ACL, lex->spname->m_db.str,
                               lex->spname->m_name.str,
                               lex->sql_command == SQLCOM_ALTER_PROCEDURE, 0))
        goto error;

      /*
        Note that if you implement the capability of ALTER FUNCTION to
        alter the body of the function, this command should be made to
        follow the restrictions that log-bin-trust-function-creators=0
        already puts on CREATE FUNCTION.
      */
      /* Conditionally writes to binlog */
      sp_result= sp_update_routine(thd, type, lex->spname, &lex->sp_chistics);
      switch (sp_result)
      {
      case SP_OK:
	my_ok(thd);
	break;
      case SP_KEY_NOT_FOUND:
	my_error(ER_SP_DOES_NOT_EXIST, MYF(0),
                 SP_COM_STRING(lex), lex->spname->m_qname.str);
	goto error;
      default:
	my_error(ER_SP_CANT_ALTER, MYF(0),
                 SP_COM_STRING(lex), lex->spname->m_qname.str);
	goto error;
      }
      break;
    }
  case SQLCOM_DROP_PROCEDURE:
  case SQLCOM_DROP_FUNCTION:
    {
#ifdef HAVE_DLOPEN
      if (lex->sql_command == SQLCOM_DROP_FUNCTION &&
          ! lex->spname->m_explicit_name)
      {
        /* DROP FUNCTION <non qualified name> */
        udf_func *udf = find_udf(lex->spname->m_name.str,
                                 lex->spname->m_name.length);
        if (udf)
        {
          if (check_access(thd, DELETE_ACL, "mysql", NULL, NULL, 1, 0))
            goto error;

          if (!(res = mysql_drop_function(thd, &lex->spname->m_name)))
          {
            my_ok(thd);
            break;
          }
          my_error(ER_SP_DROP_FAILED, MYF(0),
                   "FUNCTION (UDF)", lex->spname->m_name.str);
          goto error;
        }

        if (lex->spname->m_db.str == NULL)
        {
          if (lex->drop_if_exists)
          {
            push_warning_printf(thd, MYSQL_ERROR::WARN_LEVEL_NOTE,
                                ER_SP_DOES_NOT_EXIST, ER(ER_SP_DOES_NOT_EXIST),
                                "FUNCTION (UDF)", lex->spname->m_name.str);
            res= FALSE;
            my_ok(thd);
            break;
          }
          my_error(ER_SP_DOES_NOT_EXIST, MYF(0),
                   "FUNCTION (UDF)", lex->spname->m_name.str);
          goto error;
        }
        /* Fall thought to test for a stored function */
      }
#endif

      int sp_result;
      int type= (lex->sql_command == SQLCOM_DROP_PROCEDURE ?
                 TYPE_ENUM_PROCEDURE : TYPE_ENUM_FUNCTION);
      char *db= lex->spname->m_db.str;
      char *name= lex->spname->m_name.str;

      if (check_routine_access(thd, ALTER_PROC_ACL, db, name,
                               lex->sql_command == SQLCOM_DROP_PROCEDURE, 0))
        goto error;

      /* Conditionally writes to binlog */
      sp_result= sp_drop_routine(thd, type, lex->spname);

#ifndef NO_EMBEDDED_ACCESS_CHECKS
      /*
        We're going to issue an implicit REVOKE statement so we close all
        open tables. We have to keep metadata locks as this ensures that
        this statement is atomic against concurent FLUSH TABLES WITH READ
        LOCK. Deadlocks which can arise due to fact that this implicit
        statement takes metadata locks should be detected by a deadlock
        detector in MDL subsystem and reported as errors.

        No need to commit/rollback statement transaction, it's not started.

        TODO: Long-term we should either ensure that implicit REVOKE statement
              is written into binary log as a separate statement or make both
              dropping of routine and implicit REVOKE parts of one fully atomic
              statement.
      */
      DBUG_ASSERT(thd->transaction.stmt.is_empty());
      close_thread_tables(thd);

      if (sp_result != SP_KEY_NOT_FOUND &&
          sp_automatic_privileges && !opt_noacl &&
          sp_revoke_privileges(thd, db, name,
                               lex->sql_command == SQLCOM_DROP_PROCEDURE))
      {
        push_warning(thd, MYSQL_ERROR::WARN_LEVEL_WARN,
                     ER_PROC_AUTO_REVOKE_FAIL,
                     ER(ER_PROC_AUTO_REVOKE_FAIL));
        /* If this happens, an error should have been reported. */
        goto error;
      }
#endif

      res= sp_result;
      switch (sp_result) {
      case SP_OK:
	my_ok(thd);
	break;
      case SP_KEY_NOT_FOUND:
	if (lex->drop_if_exists)
	{
          res= write_bin_log(thd, TRUE, thd->query(), thd->query_length());
	  push_warning_printf(thd, MYSQL_ERROR::WARN_LEVEL_NOTE,
			      ER_SP_DOES_NOT_EXIST, ER(ER_SP_DOES_NOT_EXIST),
                              SP_COM_STRING(lex), lex->spname->m_qname.str);
          if (!res)
            my_ok(thd);
	  break;
	}
	my_error(ER_SP_DOES_NOT_EXIST, MYF(0),
                 SP_COM_STRING(lex), lex->spname->m_qname.str);
	goto error;
      default:
	my_error(ER_SP_DROP_FAILED, MYF(0),
                 SP_COM_STRING(lex), lex->spname->m_qname.str);
	goto error;
      }
      break;
    }
  case SQLCOM_SHOW_CREATE_PROC:
    {
      if (sp_show_create_routine(thd, TYPE_ENUM_PROCEDURE, lex->spname))
        goto error;
      break;
    }
  case SQLCOM_SHOW_CREATE_FUNC:
    {
      if (sp_show_create_routine(thd, TYPE_ENUM_FUNCTION, lex->spname))
	goto error;
      break;
    }
  case SQLCOM_SHOW_PROC_CODE:
  case SQLCOM_SHOW_FUNC_CODE:
    {
#ifndef DBUG_OFF
      sp_head *sp;
      int type= (lex->sql_command == SQLCOM_SHOW_PROC_CODE ?
                 TYPE_ENUM_PROCEDURE : TYPE_ENUM_FUNCTION);

      if (sp_cache_routine(thd, type, lex->spname, FALSE, &sp))
        goto error;
      if (!sp || sp->show_routine_code(thd))
      {
        /* We don't distinguish between errors for now */
        my_error(ER_SP_DOES_NOT_EXIST, MYF(0),
                 SP_COM_STRING(lex), lex->spname->m_name.str);
        goto error;
      }
      break;
#else
      my_error(ER_FEATURE_DISABLED, MYF(0),
               "SHOW PROCEDURE|FUNCTION CODE", "--with-debug");
      goto error;
#endif // ifndef DBUG_OFF
    }
  case SQLCOM_SHOW_CREATE_TRIGGER:
    {
      if (lex->spname->m_name.length > NAME_LEN)
      {
        my_error(ER_TOO_LONG_IDENT, MYF(0), lex->spname->m_name.str);
        goto error;
      }

      if (show_create_trigger(thd, lex->spname))
        goto error; /* Error has been already logged. */

      break;
    }
  case SQLCOM_CREATE_VIEW:
    {
      /*
        Note: SQLCOM_CREATE_VIEW also handles 'ALTER VIEW' commands
        as specified through the thd->lex->create_view_mode flag.
      */
      res= mysql_create_view(thd, first_table, thd->lex->create_view_mode);
      break;
    }
  case SQLCOM_DROP_VIEW:
    {
      if (check_table_access(thd, DROP_ACL, all_tables, FALSE, UINT_MAX, FALSE))
        goto error;
      /* Conditionally writes to binlog. */
      res= mysql_drop_view(thd, first_table, thd->lex->drop_mode);
      break;
    }
  case SQLCOM_CREATE_TRIGGER:
  {
    /* Conditionally writes to binlog. */
    res= mysql_create_or_drop_trigger(thd, all_tables, 1);

    break;
  }
  case SQLCOM_DROP_TRIGGER:
  {
    /* Conditionally writes to binlog. */
    res= mysql_create_or_drop_trigger(thd, all_tables, 0);
    break;
  }
  case SQLCOM_XA_START:
    if (trans_xa_start(thd))
      goto error;
    my_ok(thd);
    break;
  case SQLCOM_XA_END:
    if (trans_xa_end(thd))
      goto error;
    my_ok(thd);
    break;
  case SQLCOM_XA_PREPARE:
    if (trans_xa_prepare(thd))
      goto error;
    my_ok(thd);
    break;
  case SQLCOM_XA_COMMIT:
    if (trans_xa_commit(thd))
      goto error;
    thd->mdl_context.release_transactional_locks();
    /*
      We've just done a commit, reset transaction
      isolation level to the session default.
    */
    thd->tx_isolation= (enum_tx_isolation) thd->variables.tx_isolation;
    my_ok(thd);
    break;
  case SQLCOM_XA_ROLLBACK:
    if (trans_xa_rollback(thd))
      goto error;
    thd->mdl_context.release_transactional_locks();
    /*
      We've just done a rollback, reset transaction
      isolation level to the session default.
    */
    thd->tx_isolation= (enum_tx_isolation) thd->variables.tx_isolation;
    my_ok(thd);
    break;
  case SQLCOM_XA_RECOVER:
    res= mysql_xa_recover(thd);
    break;
  case SQLCOM_ALTER_TABLESPACE:
    if (check_global_access(thd, CREATE_TABLESPACE_ACL))
      break;
    if (!(res= mysql_alter_tablespace(thd, lex->alter_tablespace_info)))
      my_ok(thd);
    break;
  case SQLCOM_INSTALL_PLUGIN:
    if (! (res= mysql_install_plugin(thd, &thd->lex->comment,
                                     &thd->lex->ident)))
      my_ok(thd);
    break;
  case SQLCOM_UNINSTALL_PLUGIN:
    if (! (res= mysql_uninstall_plugin(thd, &thd->lex->comment)))
      my_ok(thd);
    break;
  case SQLCOM_BINLOG_BASE64_EVENT:
  {
#ifndef EMBEDDED_LIBRARY
    mysql_client_binlog_statement(thd);
#else /* EMBEDDED_LIBRARY */
    my_error(ER_OPTION_PREVENTS_STATEMENT, MYF(0), "embedded");
#endif /* EMBEDDED_LIBRARY */
    break;
  }
  case SQLCOM_CREATE_SERVER:
  {
    int error;
    LEX *lex= thd->lex;
    DBUG_PRINT("info", ("case SQLCOM_CREATE_SERVER"));

    if (check_global_access(thd, SUPER_ACL))
      break;

    if ((error= create_server(thd, &lex->server_options)))
    {
      DBUG_PRINT("info", ("problem creating server <%s>",
                          lex->server_options.server_name));
      my_error(error, MYF(0), lex->server_options.server_name);
      break;
    }
    my_ok(thd, 1);
    break;
  }
  case SQLCOM_ALTER_SERVER:
  {
    int error;
    LEX *lex= thd->lex;
    DBUG_PRINT("info", ("case SQLCOM_ALTER_SERVER"));

    if (check_global_access(thd, SUPER_ACL))
      break;

    if ((error= alter_server(thd, &lex->server_options)))
    {
      DBUG_PRINT("info", ("problem altering server <%s>",
                          lex->server_options.server_name));
      my_error(error, MYF(0), lex->server_options.server_name);
      break;
    }
    my_ok(thd, 1);
    break;
  }
  case SQLCOM_DROP_SERVER:
  {
    int err_code;
    LEX *lex= thd->lex;
    DBUG_PRINT("info", ("case SQLCOM_DROP_SERVER"));

    if (check_global_access(thd, SUPER_ACL))
      break;

    if ((err_code= drop_server(thd, &lex->server_options)))
    {
      if (! lex->drop_if_exists && err_code == ER_FOREIGN_SERVER_DOESNT_EXIST)
      {
        DBUG_PRINT("info", ("problem dropping server %s",
                            lex->server_options.server_name));
        my_error(err_code, MYF(0), lex->server_options.server_name);
      }
      else
      {
        my_ok(thd, 0);
      }
      break;
    }
    my_ok(thd, 1);
    break;
  }
  case SQLCOM_ANALYZE:
  case SQLCOM_CHECK:
  case SQLCOM_OPTIMIZE:
  case SQLCOM_REPAIR:
  case SQLCOM_TRUNCATE:
  case SQLCOM_ALTER_TABLE:
<<<<<<< HEAD
=======
  case SQLCOM_HA_OPEN:
  case SQLCOM_HA_READ:
  case SQLCOM_HA_CLOSE:
>>>>>>> 3b251cfb
    DBUG_ASSERT(first_table == all_tables && first_table != 0);
    /* fall through */
  case SQLCOM_SIGNAL:
  case SQLCOM_RESIGNAL:
    DBUG_ASSERT(lex->m_sql_cmd != NULL);
    res= lex->m_sql_cmd->execute(thd);
    break;
  default:
#ifndef EMBEDDED_LIBRARY
    DBUG_ASSERT(0);                             /* Impossible */
#endif
    my_ok(thd);
    break;
  }
  THD_STAGE_INFO(thd, stage_query_end);

  /*
    Binlog-related cleanup:
    Reset system variables temporarily modified by SET ONE SHOT.

    Exception: If this is a SET, do nothing. This is to allow
    mysqlbinlog to print many SET commands (in this case we want the
    charset temp setting to live until the real query). This is also
    needed so that SET CHARACTER_SET_CLIENT... does not cancel itself
    immediately.
  */
  if (thd->one_shot_set && lex->sql_command != SQLCOM_SET_OPTION)
    reset_one_shot_variables(thd);

  goto finish;

error:
  res= TRUE;

finish:

  DBUG_ASSERT(!thd->in_active_multi_stmt_transaction() ||
               thd->in_multi_stmt_transaction_mode());

  if (! thd->in_sub_stmt)
  {
    /* report error issued during command execution */
    if (thd->killed_errno())
    {
      if (! thd->get_stmt_da()->is_set())
        thd->send_kill_message();
    }
    if (thd->killed == THD::KILL_QUERY || thd->killed == THD::KILL_BAD_DATA)
    {
      thd->killed= THD::NOT_KILLED;
      thd->mysys_var->abort= 0;
    }
    if (thd->is_error() || (thd->variables.option_bits & OPTION_MASTER_SQL_ERROR))
      trans_rollback_stmt(thd);
    else
    {
      /* If commit fails, we should be able to reset the OK status. */
      thd->get_stmt_da()->can_overwrite_status= TRUE;
      trans_commit_stmt(thd);
      thd->get_stmt_da()->can_overwrite_status= FALSE;
    }
  }

  lex->unit.cleanup();
  /* Free tables */
  THD_STAGE_INFO(thd, stage_closing_tables);
  close_thread_tables(thd);

#ifndef DBUG_OFF
  if (lex->sql_command != SQLCOM_SET_OPTION && ! thd->in_sub_stmt)
    DEBUG_SYNC(thd, "execute_command_after_close_tables");
#endif

  if (stmt_causes_implicit_commit(thd, CF_IMPLICIT_COMMIT_END))
  {
    /* No transaction control allowed in sub-statements. */
    DBUG_ASSERT(! thd->in_sub_stmt);
    /* If commit fails, we should be able to reset the OK status. */
    thd->get_stmt_da()->can_overwrite_status= TRUE;
    /* Commit the normal transaction if one is active. */
    trans_commit_implicit(thd);
    thd->get_stmt_da()->can_overwrite_status= FALSE;
    thd->mdl_context.release_transactional_locks();
  }
  else if (! thd->in_sub_stmt && ! thd->in_multi_stmt_transaction_mode())
  {
    /*
      - If inside a multi-statement transaction,
      defer the release of metadata locks until the current
      transaction is either committed or rolled back. This prevents
      other statements from modifying the table for the entire
      duration of this transaction.  This provides commit ordering
      and guarantees serializability across multiple transactions.
      - If in autocommit mode, or outside a transactional context,
      automatically release metadata locks of the current statement.
    */
    thd->mdl_context.release_transactional_locks();
  }
  else if (! thd->in_sub_stmt)
  {
    thd->mdl_context.release_statement_locks();
  }

  DBUG_RETURN(res || thd->is_error());
}

static bool execute_sqlcom_select(THD *thd, TABLE_LIST *all_tables)
{
  LEX	*lex= thd->lex;
  select_result *result=lex->result;
  bool res;
  /* assign global limit variable if limit is not given */
  {
    SELECT_LEX *param= lex->unit.global_parameters;
    if (!param->explicit_limit)
      param->select_limit=
        new Item_int((ulonglong) thd->variables.select_limit);
  }
  thd->thd_marker.emb_on_expr_nest= NULL;
  if (!(res= open_and_lock_tables(thd, all_tables, TRUE, 0)))
  {
    if (lex->describe)
    {
      /*
        We always use select_send for EXPLAIN, even if it's an EXPLAIN
        for SELECT ... INTO OUTFILE: a user application should be able
        to prepend EXPLAIN to any query and receive output for it,
        even if the query itself redirects the output.
      */
      if (!(result= new select_send()))
        return 1;                               /* purecov: inspected */
      thd->send_explain_fields(result);
      res= mysql_explain_union(thd, &thd->lex->unit, result);
      /*
        The code which prints the extended description is not robust
        against malformed queries, so skip it if we have an error.
      */
      if (!res && (lex->describe & DESCRIBE_EXTENDED))
      {
        char buff[1024];
        String str(buff,(uint32) sizeof(buff), system_charset_info);
        str.length(0);
        /*
          The warnings system requires input in utf8, @see
          mysqld_show_warnings().
        */
        thd->lex->unit.print(&str, QT_TO_SYSTEM_CHARSET);
        str.append('\0');
        push_warning(thd, MYSQL_ERROR::WARN_LEVEL_NOTE,
                     ER_YES, str.ptr());
      }
      if (res)
        result->abort_result_set();
      else
        result->send_eof();
      delete result;
    }
    else
    {
      if (!result && !(result= new select_send()))
        return 1;                               /* purecov: inspected */
      query_cache_store_query(thd, all_tables);
      res= handle_select(thd, lex, result, 0);
      if (result != lex->result)
        delete result;
    }
  }
  return res;
}


#ifndef NO_EMBEDDED_ACCESS_CHECKS
/**
  Check grants for commands which work only with one table.

  @param thd                    Thread handler
  @param privilege              requested privilege
  @param all_tables             global table list of query
  @param no_errors              FALSE/TRUE - report/don't report error to
                            the client (using my_error() call).

  @retval
    0   OK
  @retval
    1   access denied, error is sent to client
*/

bool check_single_table_access(THD *thd, ulong privilege, 
                               TABLE_LIST *all_tables, bool no_errors)
{
  Security_context * backup_ctx= thd->security_ctx;

  /* we need to switch to the saved context (if any) */
  if (all_tables->security_ctx)
    thd->security_ctx= all_tables->security_ctx;

  const char *db_name;
  if ((all_tables->view || all_tables->field_translation) &&
      !all_tables->schema_table)
    db_name= all_tables->view_db.str;
  else
    db_name= all_tables->db;

  if (check_access(thd, privilege, db_name,
                   &all_tables->grant.privilege,
                   &all_tables->grant.m_internal,
                   0, no_errors))
    goto deny;

  /* Show only 1 table for check_grant */
  if (!(all_tables->belong_to_view &&
        (thd->lex->sql_command == SQLCOM_SHOW_FIELDS)) &&
      check_grant(thd, privilege, all_tables, FALSE, 1, no_errors))
    goto deny;

  thd->security_ctx= backup_ctx;
  return 0;

deny:
  thd->security_ctx= backup_ctx;
  return 1;
}

/**
  Check grants for commands which work only with one table and all other
  tables belonging to subselects or implicitly opened tables.

  @param thd			Thread handler
  @param privilege		requested privilege
  @param all_tables		global table list of query

  @retval
    0   OK
  @retval
    1   access denied, error is sent to client
*/

bool check_one_table_access(THD *thd, ulong privilege, TABLE_LIST *all_tables)
{
  if (check_single_table_access (thd,privilege,all_tables, FALSE))
    return 1;

  /* Check rights on tables of subselects and implictly opened tables */
  TABLE_LIST *subselects_tables, *view= all_tables->view ? all_tables : 0;
  if ((subselects_tables= all_tables->next_global))
  {
    /*
      Access rights asked for the first table of a view should be the same
      as for the view
    */
    if (view && subselects_tables->belong_to_view == view)
    {
      if (check_single_table_access (thd, privilege, subselects_tables, FALSE))
        return 1;
      subselects_tables= subselects_tables->next_global;
    }
    if (subselects_tables &&
        (check_table_access(thd, SELECT_ACL, subselects_tables, FALSE,
                            UINT_MAX, FALSE)))
      return 1;
  }
  return 0;
}


/**
  @brief Compare requested privileges with the privileges acquired from the
    User- and Db-tables.
  @param thd          Thread handler
  @param want_access  The requested access privileges.
  @param db           A pointer to the Db name.
  @param[out] save_priv A pointer to the granted privileges will be stored.
  @param grant_internal_info A pointer to the internal grant cache.
  @param dont_check_global_grants True if no global grants are checked.
  @param no_error     True if no errors should be sent to the client.

  'save_priv' is used to save the User-table (global) and Db-table grants for
  the supplied db name. Note that we don't store db level grants if the global
  grants is enough to satisfy the request AND the global grants contains a
  SELECT grant.

  For internal databases (INFORMATION_SCHEMA, PERFORMANCE_SCHEMA),
  additional rules apply, see ACL_internal_schema_access.

  @see check_grant

  @return Status of denial of access by exclusive ACLs.
    @retval FALSE Access can't exclusively be denied by Db- and User-table
      access unless Column- and Table-grants are checked too.
    @retval TRUE Access denied.
*/

bool
check_access(THD *thd, ulong want_access, const char *db, ulong *save_priv,
             GRANT_INTERNAL_INFO *grant_internal_info,
             bool dont_check_global_grants, bool no_errors)
{
  Security_context *sctx= thd->security_ctx;
  ulong db_access;

  /*
    GRANT command:
    In case of database level grant the database name may be a pattern,
    in case of table|column level grant the database name can not be a pattern.
    We use 'dont_check_global_grants' as a flag to determine
    if it's database level grant command
    (see SQLCOM_GRANT case, mysql_execute_command() function) and
    set db_is_pattern according to 'dont_check_global_grants' value.
  */
  bool  db_is_pattern= ((want_access & GRANT_ACL) && dont_check_global_grants);
  ulong dummy;
  DBUG_ENTER("check_access");
  DBUG_PRINT("enter",("db: %s  want_access: %lu  master_access: %lu",
                      db ? db : "", want_access, sctx->master_access));

  if (save_priv)
    *save_priv=0;
  else
  {
    save_priv= &dummy;
    dummy= 0;
  }

  THD_STAGE_INFO(thd, stage_checking_permissions);
  if ((!db || !db[0]) && !thd->db && !dont_check_global_grants)
  {
    DBUG_PRINT("error",("No database"));
    if (!no_errors)
      my_message(ER_NO_DB_ERROR, ER(ER_NO_DB_ERROR),
                 MYF(0));                       /* purecov: tested */
    DBUG_RETURN(TRUE);				/* purecov: tested */
  }

  if ((db != NULL) && (db != any_db))
  {
    const ACL_internal_schema_access *access;
    access= get_cached_schema_access(grant_internal_info, db);
    if (access)
    {
      switch (access->check(want_access, save_priv))
      {
      case ACL_INTERNAL_ACCESS_GRANTED:
        /*
          All the privileges requested have been granted internally.
          [out] *save_privileges= Internal privileges.
        */
        DBUG_RETURN(FALSE);
      case ACL_INTERNAL_ACCESS_DENIED:
        if (! no_errors)
        {
          my_error(ER_DBACCESS_DENIED_ERROR, MYF(0),
                   sctx->priv_user, sctx->priv_host, db);
        }
        DBUG_RETURN(TRUE);
      case ACL_INTERNAL_ACCESS_CHECK_GRANT:
        /*
          Only some of the privilege requested have been granted internally,
          proceed with the remaining bits of the request (want_access).
        */
        want_access&= ~(*save_priv);
        break;
      }
    }
  }

  if ((sctx->master_access & want_access) == want_access)
  {
    /*
      1. If we don't have a global SELECT privilege, we have to get the
      database specific access rights to be able to handle queries of type
      UPDATE t1 SET a=1 WHERE b > 0
      2. Change db access if it isn't current db which is being addressed
    */
    if (!(sctx->master_access & SELECT_ACL))
    {
      if (db && (!thd->db || db_is_pattern || strcmp(db, thd->db)))
        db_access= acl_get(sctx->host, sctx->ip, sctx->priv_user, db,
                           db_is_pattern);
      else
      {
        /* get access for current db */
        db_access= sctx->db_access;
      }
      /*
        The effective privileges are the union of the global privileges
        and the intersection of db- and host-privileges,
        plus the internal privileges.
      */
      *save_priv|= sctx->master_access | db_access;
    }
    else
      *save_priv|= sctx->master_access;
    DBUG_RETURN(FALSE);
  }
  if (((want_access & ~sctx->master_access) & ~DB_ACLS) ||
      (! db && dont_check_global_grants))
  {						// We can never grant this
    DBUG_PRINT("error",("No possible access"));
    if (!no_errors)
    {
      if (thd->password == 2)
        my_error(ER_ACCESS_DENIED_NO_PASSWORD_ERROR, MYF(0),
                 sctx->priv_user,
                 sctx->priv_host);
      else
        my_error(ER_ACCESS_DENIED_ERROR, MYF(0),
                 sctx->priv_user,
                 sctx->priv_host,
                 (thd->password ?
                  ER(ER_YES) :
                  ER(ER_NO)));                    /* purecov: tested */
    }
    DBUG_RETURN(TRUE);				/* purecov: tested */
  }

  if (db == any_db)
  {
    /*
      Access granted; Allow select on *any* db.
      [out] *save_privileges= 0
    */
    DBUG_RETURN(FALSE);
  }

  if (db && (!thd->db || db_is_pattern || strcmp(db,thd->db)))
    db_access= acl_get(sctx->host, sctx->ip, sctx->priv_user, db,
                       db_is_pattern);
  else
    db_access= sctx->db_access;
  DBUG_PRINT("info",("db_access: %lu  want_access: %lu",
                     db_access, want_access));

  /*
    Save the union of User-table and the intersection between Db-table and
    Host-table privileges, with the already saved internal privileges.
  */
  db_access= (db_access | sctx->master_access);
  *save_priv|= db_access;

  /*
    We need to investigate column- and table access if all requested privileges
    belongs to the bit set of .
  */
  bool need_table_or_column_check=
    (want_access & (TABLE_ACLS | PROC_ACLS | db_access)) == want_access;

  /*
    Grant access if the requested access is in the intersection of
    host- and db-privileges (as retrieved from the acl cache),
    also grant access if all the requested privileges are in the union of
    TABLES_ACLS and PROC_ACLS; see check_grant.
  */
  if ( (db_access & want_access) == want_access ||
      (!dont_check_global_grants &&
       need_table_or_column_check))
  {
    /*
       Ok; but need to check table- and column privileges.
       [out] *save_privileges is (User-priv | (Db-priv & Host-priv) | Internal-priv)
    */
    DBUG_RETURN(FALSE);
  }

  /*
    Access is denied;
    [out] *save_privileges is (User-priv | (Db-priv & Host-priv) | Internal-priv)
  */
  DBUG_PRINT("error",("Access denied"));
  if (!no_errors)
    my_error(ER_DBACCESS_DENIED_ERROR, MYF(0),
             sctx->priv_user, sctx->priv_host,
             (db ? db : (thd->db ?
                         thd->db :
                         "unknown")));
  DBUG_RETURN(TRUE);

}


/**
  Check if user has enough privileges for execution of SHOW statement,
  which was converted to query to one of I_S tables.

  @param thd    Thread context.
  @param table  Table list element for I_S table to be queried..

  @retval FALSE - Success.
  @retval TRUE  - Failure.
*/

static bool check_show_access(THD *thd, TABLE_LIST *table)
{
  switch (get_schema_table_idx(table->schema_table)) {
  case SCH_SCHEMATA:
    return (specialflag & SPECIAL_SKIP_SHOW_DB) &&
      check_global_access(thd, SHOW_DB_ACL);

  case SCH_TABLE_NAMES:
  case SCH_TABLES:
  case SCH_VIEWS:
  case SCH_TRIGGERS:
  case SCH_EVENTS:
  {
    const char *dst_db_name= table->schema_select_lex->db;

    DBUG_ASSERT(dst_db_name);

    if (check_access(thd, SELECT_ACL, dst_db_name,
                     &thd->col_access, NULL, FALSE, FALSE))
      return TRUE;

    if (!thd->col_access && check_grant_db(thd, dst_db_name))
    {
      my_error(ER_DBACCESS_DENIED_ERROR, MYF(0),
               thd->security_ctx->priv_user,
               thd->security_ctx->priv_host,
               dst_db_name);
      return TRUE;
    }

    return FALSE;
  }

  case SCH_COLUMNS:
  case SCH_STATISTICS:
  {
    TABLE_LIST *dst_table;
    dst_table= table->schema_select_lex->table_list.first;

    DBUG_ASSERT(dst_table);

    /*
      Open temporary tables to be able to detect them during privilege check.
    */
    if (open_temporary_tables(thd, dst_table))
      return TRUE;

    if (check_access(thd, SELECT_ACL, dst_table->db,
                     &dst_table->grant.privilege,
                     &dst_table->grant.m_internal,
                     FALSE, FALSE))
          return TRUE; /* Access denied */

    /*
      Check_grant will grant access if there is any column privileges on
      all of the tables thanks to the fourth parameter (bool show_table).
    */
    if (check_grant(thd, SELECT_ACL, dst_table, TRUE, UINT_MAX, FALSE))
      return TRUE; /* Access denied */

    close_thread_tables(thd);
    dst_table->table= NULL;

    /* Access granted */
    return FALSE;
  }
  default:
    break;
  }

  return FALSE;
}



/**
  @brief Check if the requested privileges exists in either User-, Host- or
    Db-tables.
  @param thd          Thread context
  @param want_access  Privileges requested
  @param tables       List of tables to be compared against
  @param no_errors    Don't report error to the client (using my_error() call).
  @param any_combination_of_privileges_will_do TRUE if any privileges on any
    column combination is enough.
  @param number       Only the first 'number' tables in the linked list are
                      relevant.

  The suppled table list contains cached privileges. This functions calls the
  help functions check_access and check_grant to verify the first three steps
  in the privileges check queue:
  1. Global privileges
  2. OR (db privileges AND host privileges)
  3. OR table privileges
  4. OR column privileges (not checked by this function!)
  5. OR routine privileges (not checked by this function!)

  @see check_access
  @see check_grant

  @note This functions assumes that table list used and
  thd->lex->query_tables_own_last value correspond to each other
  (the latter should be either 0 or point to next_global member
  of one of elements of this table list).

  @return
    @retval FALSE OK
    @retval TRUE  Access denied; But column or routine privileges might need to
      be checked also.
*/

bool
check_table_access(THD *thd, ulong requirements,TABLE_LIST *tables,
		   bool any_combination_of_privileges_will_do,
                   uint number, bool no_errors)
{
  TABLE_LIST *org_tables= tables;
  TABLE_LIST *first_not_own_table= thd->lex->first_not_own_table();
  uint i= 0;
  Security_context *sctx= thd->security_ctx, *backup_ctx= thd->security_ctx;
  /*
    The check that first_not_own_table is not reached is for the case when
    the given table list refers to the list for prelocking (contains tables
    of other queries). For simple queries first_not_own_table is 0.
  */
  for (; i < number && tables != first_not_own_table && tables;
       tables= tables->next_global, i++)
  {
    ulong want_access= requirements;
    if (tables->security_ctx)
      sctx= tables->security_ctx;
    else
      sctx= backup_ctx;

    /*
       Register access for view underlying table.
       Remove SHOW_VIEW_ACL, because it will be checked during making view
     */
    tables->grant.orig_want_privilege= (want_access & ~SHOW_VIEW_ACL);

    /*
      We should not encounter table list elements for reformed SHOW
      statements unless this is first table list element in the main
      select.
      Such table list elements require additional privilege check
      (see check_show_access()). This check is carried out by caller,
      but only for the first table list element from the main select.
    */
    DBUG_ASSERT(!tables->schema_table_reformed ||
                tables == thd->lex->select_lex.table_list.first);

    DBUG_PRINT("info", ("derived: %d  view: %d", tables->derived != 0,
                        tables->view != 0));

    if (tables->is_anonymous_derived_table())
      continue;

    thd->security_ctx= sctx;

    if (check_access(thd, want_access, tables->get_db_name(),
                     &tables->grant.privilege,
                     &tables->grant.m_internal,
                     0, no_errors))
      goto deny;
  }
  thd->security_ctx= backup_ctx;
  return check_grant(thd,requirements,org_tables,
                     any_combination_of_privileges_will_do,
                     number, no_errors);
deny:
  thd->security_ctx= backup_ctx;
  return TRUE;
}


bool
check_routine_access(THD *thd, ulong want_access,char *db, char *name,
		     bool is_proc, bool no_errors)
{
  TABLE_LIST tables[1];
  
  memset(tables, 0, sizeof(TABLE_LIST));
  tables->db= db;
  tables->table_name= tables->alias= name;
  
  /*
    The following test is just a shortcut for check_access() (to avoid
    calculating db_access) under the assumption that it's common to
    give persons global right to execute all stored SP (but not
    necessary to create them).
    Note that this effectively bypasses the ACL_internal_schema_access checks
    that are implemented for the INFORMATION_SCHEMA and PERFORMANCE_SCHEMA,
    which are located in check_access().
    Since the I_S and P_S do not contain routines, this bypass is ok,
    as long as this code path is not abused to create routines.
    The assert enforce that.
  */
  DBUG_ASSERT((want_access & CREATE_PROC_ACL) == 0);
  if ((thd->security_ctx->master_access & want_access) == want_access)
    tables->grant.privilege= want_access;
  else if (check_access(thd, want_access, db,
                        &tables->grant.privilege,
                        &tables->grant.m_internal,
                        0, no_errors))
    return TRUE;
  
  return check_grant_routine(thd, want_access, tables, is_proc, no_errors);
}


/**
  Check if the routine has any of the routine privileges.

  @param thd	       Thread handler
  @param db           Database name
  @param name         Routine name

  @retval
    0            ok
  @retval
    1            error
*/

bool check_some_routine_access(THD *thd, const char *db, const char *name,
                               bool is_proc)
{
  ulong save_priv;
  /*
    The following test is just a shortcut for check_access() (to avoid
    calculating db_access)
    Note that this effectively bypasses the ACL_internal_schema_access checks
    that are implemented for the INFORMATION_SCHEMA and PERFORMANCE_SCHEMA,
    which are located in check_access().
    Since the I_S and P_S do not contain routines, this bypass is ok,
    as it only opens SHOW_PROC_ACLS.
  */
  if (thd->security_ctx->master_access & SHOW_PROC_ACLS)
    return FALSE;
  if (!check_access(thd, SHOW_PROC_ACLS, db, &save_priv, NULL, 0, 1) ||
      (save_priv & SHOW_PROC_ACLS))
    return FALSE;
  return check_routine_level_acl(thd, db, name, is_proc);
}


/*
  Check if the given table has any of the asked privileges

  @param thd		 Thread handler
  @param want_access	 Bitmap of possible privileges to check for

  @retval
    0  ok
  @retval
    1  error
*/

bool check_some_access(THD *thd, ulong want_access, TABLE_LIST *table)
{
  ulong access;
  DBUG_ENTER("check_some_access");

  /* This loop will work as long as we have less than 32 privileges */
  for (access= 1; access < want_access ; access<<= 1)
  {
    if (access & want_access)
    {
      if (!check_access(thd, access, table->db,
                        &table->grant.privilege,
                        &table->grant.m_internal,
                        0, 1) &&
           !check_grant(thd, access, table, FALSE, 1, TRUE))
        DBUG_RETURN(0);
    }
  }
  DBUG_PRINT("exit",("no matching access rights"));
  DBUG_RETURN(1);
}

#else

static bool check_show_access(THD *thd, TABLE_LIST *table)
{
  return false;
}

#endif /*NO_EMBEDDED_ACCESS_CHECKS*/


/**
  check for global access and give descriptive error message if it fails.

  @param thd			Thread handler
  @param want_access		Use should have any of these global rights

  @warning
    One gets access right if one has ANY of the rights in want_access.
    This is useful as one in most cases only need one global right,
    but in some case we want to check if the user has SUPER or
    REPL_CLIENT_ACL rights.

  @retval
    0	ok
  @retval
    1	Access denied.  In this case an error is sent to the client
*/

bool check_global_access(THD *thd, ulong want_access)
{
#ifndef NO_EMBEDDED_ACCESS_CHECKS
  char command[128];
  if ((thd->security_ctx->master_access & want_access))
    return 0;
  get_privilege_desc(command, sizeof(command), want_access);
  my_error(ER_SPECIFIC_ACCESS_DENIED_ERROR, MYF(0), command);
  return 1;
#else
  return 0;
#endif
}

/****************************************************************************
	Check stack size; Send error if there isn't enough stack to continue
****************************************************************************/


#if STACK_DIRECTION < 0
#define used_stack(A,B) (long) (A - B)
#else
#define used_stack(A,B) (long) (B - A)
#endif

#ifndef DBUG_OFF
long max_stack_used;
#endif

/**
  @note
  Note: The 'buf' parameter is necessary, even if it is unused here.
  - fix_fields functions has a "dummy" buffer large enough for the
    corresponding exec. (Thus we only have to check in fix_fields.)
  - Passing to check_stack_overrun() prevents the compiler from removing it.
*/
bool check_stack_overrun(THD *thd, long margin,
			 uchar *buf __attribute__((unused)))
{
  long stack_used;
  DBUG_ASSERT(thd == current_thd);
  if ((stack_used=used_stack(thd->thread_stack,(char*) &stack_used)) >=
      (long) (my_thread_stack_size - margin))
  {
    /*
      Do not use stack for the message buffer to ensure correct
      behaviour in cases we have close to no stack left.
    */
    char* ebuff= new char[MYSQL_ERRMSG_SIZE];
    if (ebuff) {
      my_snprintf(ebuff, MYSQL_ERRMSG_SIZE, ER(ER_STACK_OVERRUN_NEED_MORE),
                  stack_used, my_thread_stack_size, margin);
      my_message(ER_STACK_OVERRUN_NEED_MORE, ebuff, MYF(ME_FATALERROR));
      delete [] ebuff;
    }
    return 1;
  }
#ifndef DBUG_OFF
  max_stack_used= max(max_stack_used, stack_used);
#endif
  return 0;
}


#define MY_YACC_INIT 1000			// Start with big alloc
#define MY_YACC_MAX  32000			// Because of 'short'

bool my_yyoverflow(short **yyss, YYSTYPE **yyvs, ulong *yystacksize)
{
  Yacc_state *state= & current_thd->m_parser_state->m_yacc;
  ulong old_info=0;
  DBUG_ASSERT(state);
  if ((uint) *yystacksize >= MY_YACC_MAX)
    return 1;
  if (!state->yacc_yyvs)
    old_info= *yystacksize;
  *yystacksize= set_zone((*yystacksize)*2,MY_YACC_INIT,MY_YACC_MAX);
  if (!(state->yacc_yyvs= (uchar*)
        my_realloc(state->yacc_yyvs,
                   *yystacksize*sizeof(**yyvs),
                   MYF(MY_ALLOW_ZERO_PTR | MY_FREE_ON_ERROR))) ||
      !(state->yacc_yyss= (uchar*)
        my_realloc(state->yacc_yyss,
                   *yystacksize*sizeof(**yyss),
                   MYF(MY_ALLOW_ZERO_PTR | MY_FREE_ON_ERROR))))
    return 1;
  if (old_info)
  {
    /*
      Only copy the old stack on the first call to my_yyoverflow(),
      when replacing a static stack (YYINITDEPTH) by a dynamic stack.
      For subsequent calls, my_realloc already did preserve the old stack.
    */
    memcpy(state->yacc_yyss, *yyss, old_info*sizeof(**yyss));
    memcpy(state->yacc_yyvs, *yyvs, old_info*sizeof(**yyvs));
  }
  *yyss= (short*) state->yacc_yyss;
  *yyvs= (YYSTYPE*) state->yacc_yyvs;
  return 0;
}


/**
  Reset the part of THD responsible for the state of command
  processing.

  This needs to be called before execution of every statement
  (prepared or conventional).  It is not called by substatements of
  routines.

  @todo Remove mysql_reset_thd_for_next_command and only use the
  member function.

  @todo Call it after we use THD for queries, not before.
*/
void mysql_reset_thd_for_next_command(THD *thd)
{
  thd->reset_for_next_command();
}

void THD::reset_for_next_command()
{
  THD *thd= this;
  DBUG_ENTER("mysql_reset_thd_for_next_command");
  DBUG_ASSERT(!thd->spcont); /* not for substatements of routines */
  DBUG_ASSERT(! thd->in_sub_stmt);
  thd->free_list= 0;
  thd->select_number= 1;
  /*
    Those two lines below are theoretically unneeded as
    THD::cleanup_after_query() should take care of this already.
  */
  thd->auto_inc_intervals_in_cur_stmt_for_binlog.empty();
  thd->stmt_depends_on_first_successful_insert_id_in_prev_stmt= 0;

  thd->query_start_used= 0;
  thd->is_fatal_error= thd->time_zone_used= 0;
  /*
    Clear the status flag that are expected to be cleared at the
    beginning of each SQL statement.
  */
  thd->server_status&= ~SERVER_STATUS_CLEAR_SET;
  /*
    If in autocommit mode and not in a transaction, reset flag
    that identifies if a transaction has done some operations
    that cannot be safely rolled back.

    If the flag is set an warning message is printed out in
    ha_rollback_trans() saying that some tables couldn't be
    rolled back.
  */
  if (!thd->in_multi_stmt_transaction_mode())
  {
    thd->transaction.all.reset_unsafe_rollback_flags();
  }
  DBUG_ASSERT(thd->security_ctx== &thd->main_security_ctx);
  thd->thread_specific_used= FALSE;

  if (opt_bin_log)
  {
    reset_dynamic(&thd->user_var_events);
    thd->user_var_events_alloc= thd->mem_root;
  }
  thd->clear_error();
  thd->get_stmt_da()->reset_diagnostics_area();
  thd->get_stmt_wi()->reset_for_next_command();
  thd->rand_used= 0;
<<<<<<< HEAD
  thd->sent_row_count= thd->examined_row_count= 0;
=======
  thd->m_sent_row_count= thd->m_examined_row_count= 0;
>>>>>>> 3b251cfb
  thd->thd_marker.emb_on_expr_nest= NULL;

  thd->reset_current_stmt_binlog_format_row();
  thd->binlog_unsafe_warning_flags= 0;

  DBUG_PRINT("debug",
             ("is_current_stmt_binlog_format_row(): %d",
              thd->is_current_stmt_binlog_format_row()));

  DBUG_VOID_RETURN;
}


/**
  Resets the lex->current_select object.
  @note It is assumed that lex->current_select != NULL

  This function is a wrapper around select_lex->init_select() with an added
  check for the special situation when using INTO OUTFILE and LOAD DATA.
*/

void
mysql_init_select(LEX *lex)
{
  SELECT_LEX *select_lex= lex->current_select;
  select_lex->init_select();
  lex->wild= 0;
  if (select_lex == &lex->select_lex)
  {
    DBUG_ASSERT(lex->result == 0);
    lex->exchange= 0;
  }
}


/**
  Used to allocate a new SELECT_LEX object on the current thd mem_root and
  link it into the relevant lists.

  This function is always followed by mysql_init_select.

  @see mysql_init_select

  @retval TRUE An error occurred
  @retval FALSE The new SELECT_LEX was successfully allocated.
*/

bool
mysql_new_select(LEX *lex, bool move_down)
{
  SELECT_LEX *select_lex;
  THD *thd= lex->thd;
  DBUG_ENTER("mysql_new_select");

  if (!(select_lex= new (thd->mem_root) SELECT_LEX()))
    DBUG_RETURN(1);
  select_lex->select_number= ++thd->select_number;
  select_lex->parent_lex= lex; /* Used in init_query. */
  select_lex->init_query();
  select_lex->init_select();
  lex->nest_level++;
  if (lex->nest_level > (int) MAX_SELECT_NESTING)
  {
    my_error(ER_TOO_HIGH_LEVEL_OF_NESTING_FOR_SELECT, MYF(0));
    DBUG_RETURN(1);
  }
  select_lex->nest_level= lex->nest_level;
  if (move_down)
  {
    SELECT_LEX_UNIT *unit;
    lex->subqueries= TRUE;
    /* first select_lex of subselect or derived table */
    if (!(unit= new (thd->mem_root) SELECT_LEX_UNIT()))
      DBUG_RETURN(1);

    unit->init_query();
    unit->init_select();
    unit->thd= thd;
    unit->include_down(lex->current_select);
    unit->link_next= 0;
    unit->link_prev= 0;
    select_lex->include_down(unit);
    /*
      By default we assume that it is usual subselect and we have outer name
      resolution context, if no we will assign it to 0 later
    */
    select_lex->context.outer_context= &select_lex->outer_select()->context;
  }
  else
  {
    if (lex->current_select->order_list.first && !lex->current_select->braces)
    {
      my_error(ER_WRONG_USAGE, MYF(0), "UNION", "ORDER BY");
      DBUG_RETURN(1);
    }
    select_lex->include_neighbour(lex->current_select);
    SELECT_LEX_UNIT *unit= select_lex->master_unit();                              
    if (!unit->fake_select_lex && unit->add_fake_select_lex(lex->thd))
      DBUG_RETURN(1);
    select_lex->context.outer_context= 
                unit->first_select()->context.outer_context;
  }

  select_lex->master_unit()->global_parameters= select_lex;
  select_lex->include_global((st_select_lex_node**)&lex->all_selects_list);
  lex->current_select= select_lex;
  /*
    in subquery is SELECT query and we allow resolution of names in SELECT
    list
  */
  select_lex->context.resolve_in_select_list= TRUE;
  DBUG_RETURN(0);
}

/**
  Create a select to return the same output as 'SELECT @@var_name'.

  Used for SHOW COUNT(*) [ WARNINGS | ERROR].

  This will crash with a core dump if the variable doesn't exists.

  @param var_name		Variable name
*/

void create_select_for_variable(const char *var_name)
{
  THD *thd;
  LEX *lex;
  LEX_STRING tmp, null_lex_string;
  Item *var;
  char buff[MAX_SYS_VAR_LENGTH*2+4+8], *end;
  DBUG_ENTER("create_select_for_variable");

  thd= current_thd;
  lex= thd->lex;
  mysql_init_select(lex);
  lex->sql_command= SQLCOM_SELECT;
  tmp.str= (char*) var_name;
  tmp.length=strlen(var_name);
  memset(&null_lex_string, 0, sizeof(null_lex_string));
  /*
    We set the name of Item to @@session.var_name because that then is used
    as the column name in the output.
  */
  if ((var= get_system_var(thd, OPT_SESSION, tmp, null_lex_string)))
  {
    end= strxmov(buff, "@@session.", var_name, NullS);
    var->set_name(buff, end-buff, system_charset_info);
    add_item_to_list(thd, var);
  }
  DBUG_VOID_RETURN;
}


void mysql_init_multi_delete(LEX *lex)
{
  lex->sql_command=  SQLCOM_DELETE_MULTI;
  mysql_init_select(lex);
  lex->select_lex.select_limit= 0;
  lex->unit.select_limit_cnt= HA_POS_ERROR;
  lex->select_lex.table_list.save_and_clear(&lex->auxiliary_table_list);
  lex->query_tables= 0;
  lex->query_tables_last= &lex->query_tables;
}


/*
  When you modify mysql_parse(), you may need to mofify
  mysql_test_parse_for_slave() in this same file.
*/

/**
  Parse a query.

  @param       thd     Current thread
  @param       rawbuf  Begining of the query text
  @param       length  Length of the query text
  @param[out]  found_semicolon For multi queries, position of the character of
                               the next query in the query text.
*/

void mysql_parse(THD *thd, char *rawbuf, uint length,
                 Parser_state *parser_state)
{
  int error __attribute__((unused));
  DBUG_ENTER("mysql_parse");

  DBUG_EXECUTE_IF("parser_debug", turn_parser_debug_on(););

  /*
    Warning.
    The purpose of query_cache_send_result_to_client() is to lookup the
    query in the query cache first, to avoid parsing and executing it.
    So, the natural implementation would be to:
    - first, call query_cache_send_result_to_client,
    - second, if caching failed, initialise the lexical and syntactic parser.
    The problem is that the query cache depends on a clean initialization
    of (among others) lex->safe_to_cache_query and thd->server_status,
    which are reset respectively in
    - lex_start()
    - mysql_reset_thd_for_next_command()
    So, initializing the lexical analyser *before* using the query cache
    is required for the cache to work properly.
    FIXME: cleanup the dependencies in the code to simplify this.
  */
  lex_start(thd);
  mysql_reset_thd_for_next_command(thd);

  if (query_cache_send_result_to_client(thd, rawbuf, length) <= 0)
  {
    LEX *lex= thd->lex;

    bool err= parse_sql(thd, parser_state, NULL);

    if (!err)
    {
      thd->m_statement_psi= MYSQL_REFINE_STATEMENT(thd->m_statement_psi,
                                                   sql_statement_info[thd->lex->sql_command].m_key);

#ifndef NO_EMBEDDED_ACCESS_CHECKS
      if (mqh_used && thd->user_connect &&
	  check_mqh(thd, lex->sql_command))
      {
	thd->net.error = 0;
      }
      else
#endif
      {
	if (! thd->is_error())
	{
          const char *found_semicolon= parser_state->m_lip.found_semicolon;
          /*
            Binlog logs a string starting from thd->query and having length
            thd->query_length; so we set thd->query_length correctly (to not
            log several statements in one event, when we executed only first).
            We set it to not see the ';' (otherwise it would get into binlog
            and Query_log_event::print() would give ';;' output).
            This also helps display only the current query in SHOW
            PROCESSLIST.
            Note that we don't need LOCK_thread_count to modify query_length.
          */
          if (found_semicolon && (ulong) (found_semicolon - thd->query()))
            thd->set_query_inner(thd->query(),
                                 (uint32) (found_semicolon -
                                           thd->query() - 1),
                                 thd->charset());
          /* Actually execute the query */
          if (found_semicolon)
          {
            lex->safe_to_cache_query= 0;
            thd->server_status|= SERVER_MORE_RESULTS_EXISTS;
          }
          lex->set_trg_event_type_for_tables();
          MYSQL_QUERY_EXEC_START(thd->query(),
                                 thd->thread_id,
                                 (char *) (thd->db ? thd->db : ""),
                                 &thd->security_ctx->priv_user[0],
                                 (char *) thd->security_ctx->host_or_ip,
                                 0);

          error= mysql_execute_command(thd);
          MYSQL_QUERY_EXEC_DONE(error);
	}
      }
    }
    else
    {
      /* Instrument this broken statement as "statement/sql/error" */
      thd->m_statement_psi= MYSQL_REFINE_STATEMENT(thd->m_statement_psi,
                                                   sql_statement_info[SQLCOM_END].m_key);

      DBUG_ASSERT(thd->is_error());
      DBUG_PRINT("info",("Command aborted. Fatal_error: %d",
			 thd->is_fatal_error));

      query_cache_abort(&thd->query_cache_tls);
    }
    THD_STAGE_INFO(thd, stage_freeing_items);
    thd->end_statement();
    thd->cleanup_after_query();
    DBUG_ASSERT(thd->change_list.is_empty());
  }
  else
  {
    /* Only SELECT are cached in the query cache. */
    thd->m_statement_psi= MYSQL_REFINE_STATEMENT(thd->m_statement_psi,
                                                 sql_statement_info[SQLCOM_SELECT].m_key);
  }

  DBUG_VOID_RETURN;
}


#ifdef HAVE_REPLICATION
/*
  Usable by the replication SQL thread only: just parse a query to know if it
  can be ignored because of replicate-*-table rules.

  @retval
    0	cannot be ignored
  @retval
    1	can be ignored
*/

bool mysql_test_parse_for_slave(THD *thd, char *rawbuf, uint length)
{
  LEX *lex= thd->lex;
  bool error= 0;
  DBUG_ENTER("mysql_test_parse_for_slave");

  Parser_state parser_state;
  if (!(error= parser_state.init(thd, rawbuf, length)))
  {
    lex_start(thd);
    mysql_reset_thd_for_next_command(thd);

    if (!parse_sql(thd, & parser_state, NULL) &&
        all_tables_not_ok(thd, lex->select_lex.table_list.first))
      error= 1;                  /* Ignore question */
    thd->end_statement();
  }
  thd->cleanup_after_query();
  DBUG_RETURN(error);
}
#endif



/**
  Store field definition for create.

  @return
    Return 0 if ok
*/

bool add_field_to_list(THD *thd, LEX_STRING *field_name, enum_field_types type,
		       char *length, char *decimals,
		       uint type_modifier,
		       Item *default_value, Item *on_update_value,
                       LEX_STRING *comment,
		       char *change,
                       List<String> *interval_list, const CHARSET_INFO *cs,
		       uint uint_geom_type)
{
  register Create_field *new_field;
  LEX  *lex= thd->lex;
  DBUG_ENTER("add_field_to_list");

  if (check_string_char_length(field_name, "", NAME_CHAR_LEN,
                               system_charset_info, 1))
  {
    my_error(ER_TOO_LONG_IDENT, MYF(0), field_name->str); /* purecov: inspected */
    DBUG_RETURN(1);				/* purecov: inspected */
  }
  if (type_modifier & PRI_KEY_FLAG)
  {
    Key *key;
    lex->col_list.push_back(new Key_part_spec(*field_name, 0));
    key= new Key(Key::PRIMARY, null_lex_str,
                      &default_key_create_info,
                      0, lex->col_list);
    lex->alter_info.key_list.push_back(key);
    lex->col_list.empty();
  }
  if (type_modifier & (UNIQUE_FLAG | UNIQUE_KEY_FLAG))
  {
    Key *key;
    lex->col_list.push_back(new Key_part_spec(*field_name, 0));
    key= new Key(Key::UNIQUE, null_lex_str,
                 &default_key_create_info, 0,
                 lex->col_list);
    lex->alter_info.key_list.push_back(key);
    lex->col_list.empty();
  }

  if (default_value)
  {
    /* 
      Default value should be literal => basic constants =>
      no need fix_fields()
      
      We allow only one function as part of default value - 
      NOW() as default for TIMESTAMP type.
    */
    if (default_value->type() == Item::FUNC_ITEM && 
        !(((Item_func*)default_value)->functype() == Item_func::NOW_FUNC &&
         type == MYSQL_TYPE_TIMESTAMP))
    {
      my_error(ER_INVALID_DEFAULT, MYF(0), field_name->str);
      DBUG_RETURN(1);
    }
    else if (default_value->type() == Item::NULL_ITEM)
    {
      default_value= 0;
      if ((type_modifier & (NOT_NULL_FLAG | AUTO_INCREMENT_FLAG)) ==
	  NOT_NULL_FLAG)
      {
	my_error(ER_INVALID_DEFAULT, MYF(0), field_name->str);
	DBUG_RETURN(1);
      }
    }
    else if (type_modifier & AUTO_INCREMENT_FLAG)
    {
      my_error(ER_INVALID_DEFAULT, MYF(0), field_name->str);
      DBUG_RETURN(1);
    }
  }

  if (on_update_value && type != MYSQL_TYPE_TIMESTAMP)
  {
    my_error(ER_INVALID_ON_UPDATE, MYF(0), field_name->str);
    DBUG_RETURN(1);
  }

  if (!(new_field= new Create_field()) ||
      new_field->init(thd, field_name->str, type, length, decimals, type_modifier,
                      default_value, on_update_value, comment, change,
                      interval_list, cs, uint_geom_type))
    DBUG_RETURN(1);

  lex->alter_info.create_list.push_back(new_field);
  lex->last_field=new_field;
  DBUG_RETURN(0);
}


/** Store position for column in ALTER TABLE .. ADD column. */

void store_position_for_column(const char *name)
{
  current_thd->lex->last_field->after=(char*) (name);
}

bool
add_proc_to_list(THD* thd, Item *item)
{
  ORDER *order;
  Item	**item_ptr;

  if (!(order = (ORDER *) thd->alloc(sizeof(ORDER)+sizeof(Item*))))
    return 1;
  item_ptr = (Item**) (order+1);
  *item_ptr= item;
  order->item=item_ptr;
  order->free_me=0;
  thd->lex->proc_list.link_in_list(order, &order->next);
  return 0;
}


/**
  save order by and tables in own lists.
*/

bool add_to_list(THD *thd, SQL_I_List<ORDER> &list, Item *item,bool asc)
{
  ORDER *order;
  DBUG_ENTER("add_to_list");
  if (!(order = (ORDER *) thd->alloc(sizeof(ORDER))))
    DBUG_RETURN(1);
  order->item_ptr= item;
  order->item= &order->item_ptr;
  order->direction= (asc ? ORDER::ORDER_ASC : ORDER::ORDER_DESC);
  order->free_me=0;
  order->used=0;
  order->counter_used= 0;
  list.link_in_list(order, &order->next);
  DBUG_RETURN(0);
}


/**
  Add a table to list of used tables.

  @param table		Table to add
  @param alias		alias for table (or null if no alias)
  @param table_options	A set of the following bits:
                         - TL_OPTION_UPDATING : Table will be updated
                         - TL_OPTION_FORCE_INDEX : Force usage of index
                         - TL_OPTION_ALIAS : an alias in multi table DELETE
  @param lock_type	How table should be locked
  @param mdl_type       Type of metadata lock to acquire on the table.
  @param use_index	List of indexed used in USE INDEX
  @param ignore_index	List of indexed used in IGNORE INDEX

  @retval
      0		Error
  @retval
    \#	Pointer to TABLE_LIST element added to the total table list
*/

TABLE_LIST *st_select_lex::add_table_to_list(THD *thd,
					     Table_ident *table,
					     LEX_STRING *alias,
					     ulong table_options,
					     thr_lock_type lock_type,
					     enum_mdl_type mdl_type,
					     List<Index_hint> *index_hints_arg,
                                             List<String> *partition_names,
                                             LEX_STRING *option)
{
  register TABLE_LIST *ptr;
  TABLE_LIST *previous_table_ref; /* The table preceding the current one. */
  char *alias_str;
  LEX *lex= thd->lex;
  DBUG_ENTER("add_table_to_list");
  LINT_INIT(previous_table_ref);

  if (!table)
    DBUG_RETURN(0);				// End of memory
  alias_str= alias ? alias->str : table->table.str;
  if (!test(table_options & TL_OPTION_ALIAS) && 
      check_table_name(table->table.str, table->table.length, FALSE))
  {
    my_error(ER_WRONG_TABLE_NAME, MYF(0), table->table.str);
    DBUG_RETURN(0);
  }

  if (table->is_derived_table() == FALSE && table->db.str &&
      check_and_convert_db_name(&table->db, FALSE))
  {
    my_error(ER_WRONG_DB_NAME, MYF(0), table->db.str);
    DBUG_RETURN(0);
  }

  if (!alias)					/* Alias is case sensitive */
  {
    if (table->sel)
    {
      my_message(ER_DERIVED_MUST_HAVE_ALIAS,
                 ER(ER_DERIVED_MUST_HAVE_ALIAS), MYF(0));
      DBUG_RETURN(0);
    }
    if (!(alias_str= (char*) thd->memdup(alias_str,table->table.length+1)))
      DBUG_RETURN(0);
  }
  if (!(ptr = (TABLE_LIST *) thd->calloc(sizeof(TABLE_LIST))))
    DBUG_RETURN(0);				/* purecov: inspected */
  if (table->db.str)
  {
    ptr->is_fqtn= TRUE;
    ptr->db= table->db.str;
    ptr->db_length= table->db.length;
  }
  else if (lex->copy_db_to(&ptr->db, &ptr->db_length))
    DBUG_RETURN(0);
  else
    ptr->is_fqtn= FALSE;

  ptr->alias= alias_str;
  ptr->is_alias= alias ? TRUE : FALSE;
  if (lower_case_table_names && table->table.length)
    table->table.length= my_casedn_str(files_charset_info, table->table.str);
  ptr->table_name=table->table.str;
  ptr->table_name_length=table->table.length;
  ptr->lock_type=   lock_type;
  ptr->updating=    test(table_options & TL_OPTION_UPDATING);
  /* TODO: remove TL_OPTION_FORCE_INDEX as it looks like it's not used */
  ptr->force_index= test(table_options & TL_OPTION_FORCE_INDEX);
  ptr->ignore_leaves= test(table_options & TL_OPTION_IGNORE_LEAVES);
  ptr->derived=	    table->sel;
  if (!ptr->derived && is_infoschema_db(ptr->db, ptr->db_length))
  {
    ST_SCHEMA_TABLE *schema_table;
    if (ptr->updating &&
        /* Special cases which are processed by commands itself */
        lex->sql_command != SQLCOM_CHECK &&
        lex->sql_command != SQLCOM_CHECKSUM)
    {
      my_error(ER_DBACCESS_DENIED_ERROR, MYF(0),
               thd->security_ctx->priv_user,
               thd->security_ctx->priv_host,
               INFORMATION_SCHEMA_NAME.str);
      DBUG_RETURN(0);
    }
    schema_table= find_schema_table(thd, ptr->table_name);
    if (!schema_table ||
        (schema_table->hidden && 
         ((sql_command_flags[lex->sql_command] & CF_STATUS_COMMAND) == 0 || 
          /*
            this check is used for show columns|keys from I_S hidden table
          */
          lex->sql_command == SQLCOM_SHOW_FIELDS ||
          lex->sql_command == SQLCOM_SHOW_KEYS)))
    {
      my_error(ER_UNKNOWN_TABLE, MYF(0),
               ptr->table_name, INFORMATION_SCHEMA_NAME.str);
      DBUG_RETURN(0);
    }
    ptr->schema_table_name= ptr->table_name;
    ptr->schema_table= schema_table;
  }
  ptr->select_lex=  lex->current_select;
  ptr->cacheable_table= 1;
  ptr->index_hints= index_hints_arg;
  ptr->option= option ? option->str : 0;
  /* check that used name is unique */
  if (lock_type != TL_IGNORE)
  {
    TABLE_LIST *first_table= table_list.first;
    if (lex->sql_command == SQLCOM_CREATE_VIEW)
      first_table= first_table ? first_table->next_local : NULL;
    for (TABLE_LIST *tables= first_table ;
	 tables ;
	 tables=tables->next_local)
    {
      if (!my_strcasecmp(table_alias_charset, alias_str, tables->alias) &&
	  !strcmp(ptr->db, tables->db))
      {
	my_error(ER_NONUNIQ_TABLE, MYF(0), alias_str); /* purecov: tested */
	DBUG_RETURN(0);				/* purecov: tested */
      }
    }
  }
  /* Store the table reference preceding the current one. */
  if (table_list.elements > 0)
  {
    /*
      table_list.next points to the last inserted TABLE_LIST->next_local'
      element
      We don't use the offsetof() macro here to avoid warnings from gcc
    */
    previous_table_ref= (TABLE_LIST*) ((char*) table_list.next -
                                       ((char*) &(ptr->next_local) -
                                        (char*) ptr));
    /*
      Set next_name_resolution_table of the previous table reference to point
      to the current table reference. In effect the list
      TABLE_LIST::next_name_resolution_table coincides with
      TABLE_LIST::next_local. Later this may be changed in
      store_top_level_join_columns() for NATURAL/USING joins.
    */
    previous_table_ref->next_name_resolution_table= ptr;
  }

  /*
    Link the current table reference in a local list (list for current select).
    Notice that as a side effect here we set the next_local field of the
    previous table reference to 'ptr'. Here we also add one element to the
    list 'table_list'.
  */
  table_list.link_in_list(ptr, &ptr->next_local);
  ptr->next_name_resolution_table= NULL;
#ifdef WITH_PARTITION_STORAGE_ENGINE
  ptr->partition_names= partition_names;
#endif /* WITH_PARTITION_STORAGE_ENGINE */
  /* Link table in global list (all used tables) */
  lex->add_to_query_tables(ptr);
  ptr->mdl_request.init(MDL_key::TABLE, ptr->db, ptr->table_name, mdl_type,
                        MDL_TRANSACTION);
  DBUG_RETURN(ptr);
}


/**
  Initialize a new table list for a nested join.

    The function initializes a structure of the TABLE_LIST type
    for a nested join. It sets up its nested join list as empty.
    The created structure is added to the front of the current
    join list in the st_select_lex object. Then the function
    changes the current nest level for joins to refer to the newly
    created empty list after having saved the info on the old level
    in the initialized structure.

  @param thd         current thread

  @retval
    0   if success
  @retval
    1   otherwise
*/

bool st_select_lex::init_nested_join(THD *thd)
{
  TABLE_LIST *ptr;
  NESTED_JOIN *nested_join;
  DBUG_ENTER("init_nested_join");

  if (!(ptr= (TABLE_LIST*) thd->calloc(ALIGN_SIZE(sizeof(TABLE_LIST))+
                                       sizeof(NESTED_JOIN))))
    DBUG_RETURN(1);
  nested_join= ptr->nested_join=
    ((NESTED_JOIN*) ((uchar*) ptr + ALIGN_SIZE(sizeof(TABLE_LIST))));

  join_list->push_front(ptr);
  ptr->embedding= embedding;
  ptr->join_list= join_list;
  ptr->alias= (char*) "(nested_join)";
  embedding= ptr;
  join_list= &nested_join->join_list;
  join_list->empty();
  DBUG_RETURN(0);
}


/**
  End a nested join table list.

    The function returns to the previous join nest level.
    If the current level contains only one member, the function
    moves it one level up, eliminating the nest.

  @param thd         current thread

  @return
    - Pointer to TABLE_LIST element added to the total table list, if success
    - 0, otherwise
*/

TABLE_LIST *st_select_lex::end_nested_join(THD *thd)
{
  TABLE_LIST *ptr;
  NESTED_JOIN *nested_join;
  DBUG_ENTER("end_nested_join");

  DBUG_ASSERT(embedding);
  ptr= embedding;
  join_list= ptr->join_list;
  embedding= ptr->embedding;
  nested_join= ptr->nested_join;
  if (nested_join->join_list.elements == 1)
  {
    TABLE_LIST *embedded= nested_join->join_list.head();
    join_list->pop();
    embedded->join_list= join_list;
    embedded->embedding= embedding;
    join_list->push_front(embedded);
    ptr= embedded;
  }
  else if (nested_join->join_list.elements == 0)
  {
    join_list->pop();
    ptr= 0;                                     // return value
  }
  DBUG_RETURN(ptr);
}


/**
  Nest last join operation.

    The function nest last join operation as if it was enclosed in braces.

  @param thd         current thread

  @retval
    0  Error
  @retval
    \#  Pointer to TABLE_LIST element created for the new nested join
*/

TABLE_LIST *st_select_lex::nest_last_join(THD *thd)
{
  TABLE_LIST *ptr;
  NESTED_JOIN *nested_join;
  List<TABLE_LIST> *embedded_list;
  DBUG_ENTER("nest_last_join");

  if (!(ptr= (TABLE_LIST*) thd->calloc(ALIGN_SIZE(sizeof(TABLE_LIST))+
                                       sizeof(NESTED_JOIN))))
    DBUG_RETURN(0);
  nested_join= ptr->nested_join=
    ((NESTED_JOIN*) ((uchar*) ptr + ALIGN_SIZE(sizeof(TABLE_LIST))));

  ptr->embedding= embedding;
  ptr->join_list= join_list;
  ptr->alias= (char*) "(nest_last_join)";
  embedded_list= &nested_join->join_list;
  embedded_list->empty();

  for (uint i=0; i < 2; i++)
  {
    TABLE_LIST *table= join_list->pop();
    table->join_list= embedded_list;
    table->embedding= ptr;
    embedded_list->push_back(table);
    if (table->natural_join)
    {
      ptr->is_natural_join= TRUE;
      /*
        If this is a JOIN ... USING, move the list of joined fields to the
        table reference that describes the join.
      */
      if (prev_join_using)
        ptr->join_using_fields= prev_join_using;
    }
  }
  join_list->push_front(ptr);
  nested_join->used_tables= nested_join->not_null_tables= (table_map) 0;
  DBUG_RETURN(ptr);
}


/**
  Add a table to the current join list.

    The function puts a table in front of the current join list
    of st_select_lex object.
    Thus, joined tables are put into this list in the reverse order
    (the most outer join operation follows first).

  @param table       the table to add

  @return
    None
*/

void st_select_lex::add_joined_table(TABLE_LIST *table)
{
  DBUG_ENTER("add_joined_table");
  join_list->push_front(table);
  table->join_list= join_list;
  table->embedding= embedding;
  DBUG_VOID_RETURN;
}


/**
  Convert a right join into equivalent left join.

    The function takes the current join list t[0],t[1] ... and
    effectively converts it into the list t[1],t[0] ...
    Although the outer_join flag for the new nested table contains
    JOIN_TYPE_RIGHT, it will be handled as the inner table of a left join
    operation.

  EXAMPLES
  @verbatim
    SELECT * FROM t1 RIGHT JOIN t2 ON on_expr =>
      SELECT * FROM t2 LEFT JOIN t1 ON on_expr

    SELECT * FROM t1,t2 RIGHT JOIN t3 ON on_expr =>
      SELECT * FROM t1,t3 LEFT JOIN t2 ON on_expr

    SELECT * FROM t1,t2 RIGHT JOIN (t3,t4) ON on_expr =>
      SELECT * FROM t1,(t3,t4) LEFT JOIN t2 ON on_expr

    SELECT * FROM t1 LEFT JOIN t2 ON on_expr1 RIGHT JOIN t3  ON on_expr2 =>
      SELECT * FROM t3 LEFT JOIN (t1 LEFT JOIN t2 ON on_expr2) ON on_expr1
   @endverbatim

  @param thd         current thread

  @return
    - Pointer to the table representing the inner table, if success
    - 0, otherwise
*/

TABLE_LIST *st_select_lex::convert_right_join()
{
  TABLE_LIST *tab2= join_list->pop();
  TABLE_LIST *tab1= join_list->pop();
  DBUG_ENTER("convert_right_join");

  join_list->push_front(tab2);
  join_list->push_front(tab1);
  tab1->outer_join|= JOIN_TYPE_RIGHT;

  DBUG_RETURN(tab1);
}

/**
  Set lock for all tables in current select level.

  @param lock_type			Lock to set for tables

  @note
    If lock is a write lock, then tables->updating is set 1
    This is to get tables_ok to know that the table is updated by the
    query
*/

void st_select_lex::set_lock_for_tables(thr_lock_type lock_type)
{
  bool for_update= lock_type >= TL_READ_NO_INSERT;
  DBUG_ENTER("set_lock_for_tables");
  DBUG_PRINT("enter", ("lock_type: %d  for_update: %d", lock_type,
		       for_update));
  for (TABLE_LIST *tables= table_list.first;
       tables;
       tables= tables->next_local)
  {
    tables->lock_type= lock_type;
    tables->updating=  for_update;
    tables->mdl_request.set_type((lock_type >= TL_WRITE_ALLOW_WRITE) ?
                                 MDL_SHARED_WRITE : MDL_SHARED_READ);
  }
  DBUG_VOID_RETURN;
}


/**
  Create a fake SELECT_LEX for a unit.

    The method create a fake SELECT_LEX object for a unit.
    This object is created for any union construct containing a union
    operation and also for any single select union construct of the form
    @verbatim
    (SELECT ... ORDER BY order_list [LIMIT n]) ORDER BY ... 
    @endvarbatim
    or of the form
    @varbatim
    (SELECT ... ORDER BY LIMIT n) ORDER BY ...
    @endvarbatim
  
  @param thd_arg		   thread handle

  @note
    The object is used to retrieve rows from the temporary table
    where the result on the union is obtained.

  @retval
    1     on failure to create the object
  @retval
    0     on success
*/

bool st_select_lex_unit::add_fake_select_lex(THD *thd_arg)
{
  SELECT_LEX *first_sl= first_select();
  DBUG_ENTER("add_fake_select_lex");
  DBUG_ASSERT(!fake_select_lex);

  if (!(fake_select_lex= new (thd_arg->mem_root) SELECT_LEX()))
      DBUG_RETURN(1);
  fake_select_lex->include_standalone(this, 
                                      (SELECT_LEX_NODE**)&fake_select_lex);
  fake_select_lex->select_number= INT_MAX;
  fake_select_lex->parent_lex= thd_arg->lex; /* Used in init_query. */
  fake_select_lex->make_empty_select();
  fake_select_lex->linkage= GLOBAL_OPTIONS_TYPE;
  fake_select_lex->select_limit= 0;

  fake_select_lex->context.outer_context=first_sl->context.outer_context;
  /* allow item list resolving in fake select for ORDER BY */
  fake_select_lex->context.resolve_in_select_list= TRUE;
  fake_select_lex->context.select_lex= fake_select_lex;

  if (!is_union())
  {
    /* 
      This works only for 
      (SELECT ... ORDER BY list [LIMIT n]) ORDER BY order_list [LIMIT m],
      (SELECT ... LIMIT n) ORDER BY order_list [LIMIT m]
      just before the parser starts processing order_list
    */ 
    global_parameters= fake_select_lex;
    fake_select_lex->no_table_names_allowed= 1;
    thd_arg->lex->current_select= fake_select_lex;
  }
  thd_arg->lex->pop_context();
  DBUG_RETURN(0);
}


/**
  Push a new name resolution context for a JOIN ... ON clause to the
  context stack of a query block.

    Create a new name resolution context for a JOIN ... ON clause,
    set the first and last leaves of the list of table references
    to be used for name resolution, and push the newly created
    context to the stack of contexts of the query.

  @param thd       pointer to current thread
  @param left_op   left  operand of the JOIN
  @param right_op  rigth operand of the JOIN

  @retval
    FALSE  if all is OK
  @retval
    TRUE   if a memory allocation error occured
*/

bool
push_new_name_resolution_context(THD *thd,
                                 TABLE_LIST *left_op, TABLE_LIST *right_op)
{
  Name_resolution_context *on_context;
  if (!(on_context= new (thd->mem_root) Name_resolution_context))
    return TRUE;
  on_context->init();
  on_context->first_name_resolution_table=
    left_op->first_leaf_for_name_resolution();
  on_context->last_name_resolution_table=
    right_op->last_leaf_for_name_resolution();
  return thd->lex->push_context(on_context);
}


/**
  Add an ON condition to the second operand of a JOIN ... ON.

    Add an ON condition to the right operand of a JOIN ... ON clause.

  @param b     the second operand of a JOIN ... ON
  @param expr  the condition to be added to the ON clause

  @retval
    FALSE  if there was some error
  @retval
    TRUE   if all is OK
*/

void add_join_on(TABLE_LIST *b, Item *expr)
{
  if (expr)
  {
    if (!b->on_expr)
      b->on_expr= expr;
    else
    {
      /*
        If called from the parser, this happens if you have both a
        right and left join. If called later, it happens if we add more
        than one condition to the ON clause.
      */
      b->on_expr= new Item_cond_and(b->on_expr,expr);
    }
    b->on_expr->top_level_item();
  }
}


/**
  Mark that there is a NATURAL JOIN or JOIN ... USING between two
  tables.

    This function marks that table b should be joined with a either via
    a NATURAL JOIN or via JOIN ... USING. Both join types are special
    cases of each other, so we treat them together. The function
    setup_conds() creates a list of equal condition between all fields
    of the same name for NATURAL JOIN or the fields in 'using_fields'
    for JOIN ... USING. The list of equality conditions is stored
    either in b->on_expr, or in JOIN::conds, depending on whether there
    was an outer join.

  EXAMPLE
  @verbatim
    SELECT * FROM t1 NATURAL LEFT JOIN t2
     <=>
    SELECT * FROM t1 LEFT JOIN t2 ON (t1.i=t2.i and t1.j=t2.j ... )

    SELECT * FROM t1 NATURAL JOIN t2 WHERE <some_cond>
     <=>
    SELECT * FROM t1, t2 WHERE (t1.i=t2.i and t1.j=t2.j and <some_cond>)

    SELECT * FROM t1 JOIN t2 USING(j) WHERE <some_cond>
     <=>
    SELECT * FROM t1, t2 WHERE (t1.j=t2.j and <some_cond>)
   @endverbatim

  @param a		  Left join argument
  @param b		  Right join argument
  @param using_fields    Field names from USING clause
*/

void add_join_natural(TABLE_LIST *a, TABLE_LIST *b, List<String> *using_fields,
                      SELECT_LEX *lex)
{
  b->natural_join= a;
  lex->prev_join_using= using_fields;
}


/**
  kill on thread.

  @param thd			Thread class
  @param id			Thread id
  @param only_kill_query        Should it kill the query or the connection

  @note
    This is written such that we have a short lock on LOCK_thread_count
*/

uint kill_one_thread(THD *thd, ulong id, bool only_kill_query)
{
  THD *tmp;
  uint error=ER_NO_SUCH_THREAD;
  DBUG_ENTER("kill_one_thread");
  DBUG_PRINT("enter", ("id=%lu only_kill=%d", id, only_kill_query));
  mysql_mutex_lock(&LOCK_thread_count); // For unlink from list
  I_List_iterator<THD> it(threads);
  while ((tmp=it++))
  {
    if (tmp->get_command() == COM_DAEMON)
      continue;
    if (tmp->thread_id == id)
    {
      mysql_mutex_lock(&tmp->LOCK_thd_data);    // Lock from delete
      break;
    }
  }
  mysql_mutex_unlock(&LOCK_thread_count);
  if (tmp)
  {

    /*
      If we're SUPER, we can KILL anything, including system-threads.
      No further checks.

      KILLer: thd->security_ctx->user could in theory be NULL while
      we're still in "unauthenticated" state. This is a theoretical
      case (the code suggests this could happen, so we play it safe).

      KILLee: tmp->security_ctx->user will be NULL for system threads.
      We need to check so Jane Random User doesn't crash the server
      when trying to kill a) system threads or b) unauthenticated users'
      threads (Bug#43748).

      If user of both killer and killee are non-NULL, proceed with
      slayage if both are string-equal.
    */

    if ((thd->security_ctx->master_access & SUPER_ACL) ||
        thd->security_ctx->user_matches(tmp->security_ctx))
    {
      tmp->awake(only_kill_query ? THD::KILL_QUERY : THD::KILL_CONNECTION);
      error=0;
    }
    else
      error=ER_KILL_DENIED_ERROR;
    mysql_mutex_unlock(&tmp->LOCK_thd_data);
  }
  DBUG_PRINT("exit", ("%d", error));
  DBUG_RETURN(error);
}


/*
  kills a thread and sends response

  SYNOPSIS
    sql_kill()
    thd			Thread class
    id			Thread id
    only_kill_query     Should it kill the query or the connection
*/

static
void sql_kill(THD *thd, ulong id, bool only_kill_query)
{
  uint error;
  if (!(error= kill_one_thread(thd, id, only_kill_query)))
  {
    if (! thd->killed)
      my_ok(thd);
  }
  else
    my_error(error, MYF(0), id);
}


/** If pointer is not a null pointer, append filename to it. */

bool append_file_to_dir(THD *thd, const char **filename_ptr,
                        const char *table_name)
{
  char buff[FN_REFLEN],*ptr, *end;
  if (!*filename_ptr)
    return 0;					// nothing to do

  /* Check that the filename is not too long and it's a hard path */
  if (strlen(*filename_ptr)+strlen(table_name) >= FN_REFLEN-1 ||
      !test_if_hard_path(*filename_ptr))
  {
    my_error(ER_WRONG_TABLE_NAME, MYF(0), *filename_ptr);
    return 1;
  }
  /* Fix is using unix filename format on dos */
  strmov(buff,*filename_ptr);
  end=convert_dirname(buff, *filename_ptr, NullS);
  if (!(ptr= (char*) thd->alloc((size_t) (end-buff) + strlen(table_name)+1)))
    return 1;					// End of memory
  *filename_ptr=ptr;
  strxmov(ptr,buff,table_name,NullS);
  return 0;
}


/**
  Check if the select is a simple select (not an union).

  @retval
    0	ok
  @retval
    1	error	; In this case the error messege is sent to the client
*/

bool check_simple_select()
{
  THD *thd= current_thd;
  LEX *lex= thd->lex;
  if (lex->current_select != &lex->select_lex)
  {
    char command[80];
    Lex_input_stream *lip= & thd->m_parser_state->m_lip;
    strmake(command, lip->yylval->symbol.str,
	    min(lip->yylval->symbol.length, sizeof(command)-1));
    my_error(ER_CANT_USE_OPTION_HERE, MYF(0), command);
    return 1;
  }
  return 0;
}


Comp_creator *comp_eq_creator(bool invert)
{
  return invert?(Comp_creator *)&ne_creator:(Comp_creator *)&eq_creator;
}


Comp_creator *comp_ge_creator(bool invert)
{
  return invert?(Comp_creator *)&lt_creator:(Comp_creator *)&ge_creator;
}


Comp_creator *comp_gt_creator(bool invert)
{
  return invert?(Comp_creator *)&le_creator:(Comp_creator *)&gt_creator;
}


Comp_creator *comp_le_creator(bool invert)
{
  return invert?(Comp_creator *)&gt_creator:(Comp_creator *)&le_creator;
}


Comp_creator *comp_lt_creator(bool invert)
{
  return invert?(Comp_creator *)&ge_creator:(Comp_creator *)&lt_creator;
}


Comp_creator *comp_ne_creator(bool invert)
{
  return invert?(Comp_creator *)&eq_creator:(Comp_creator *)&ne_creator;
}


/**
  Construct ALL/ANY/SOME subquery Item.

  @param left_expr   pointer to left expression
  @param cmp         compare function creator
  @param all         true if we create ALL subquery
  @param select_lex  pointer on parsed subquery structure

  @return
    constructed Item (or 0 if out of memory)
*/
Item * all_any_subquery_creator(Item *left_expr,
				chooser_compare_func_creator cmp,
				bool all,
				SELECT_LEX *select_lex)
{
  if ((cmp == &comp_eq_creator) && !all)       //  = ANY <=> IN
    return new Item_in_subselect(left_expr, select_lex);

  if ((cmp == &comp_ne_creator) && all)        // <> ALL <=> NOT IN
    return new Item_func_not(new Item_in_subselect(left_expr, select_lex));

  Item_allany_subselect *it=
    new Item_allany_subselect(left_expr, cmp, select_lex, all);
  if (all)
    return it->upper_item= new Item_func_not_all(it);	/* ALL */

  return it->upper_item= new Item_func_nop_all(it);      /* ANY/SOME */
}


/**
  Perform first stage of privilege checking for SELECT statement.

  @param thd          Thread context.
  @param lex          LEX for SELECT statement.
  @param tables       List of tables used by statement.
  @param first_table  First table in the main SELECT of the SELECT
                      statement.

  @retval FALSE - Success (column-level privilege checks might be required).
  @retval TRUE  - Failure, privileges are insufficient.
*/

bool select_precheck(THD *thd, LEX *lex, TABLE_LIST *tables,
                     TABLE_LIST *first_table)
{
  bool res;
  /*
    lex->exchange != NULL implies SELECT .. INTO OUTFILE and this
    requires FILE_ACL access.
  */
  ulong privileges_requested= lex->exchange ? SELECT_ACL | FILE_ACL :
                                              SELECT_ACL;

  if (tables)
  {
    res= check_table_access(thd,
                            privileges_requested,
                            tables, FALSE, UINT_MAX, FALSE) ||
         (first_table && first_table->schema_table_reformed &&
          check_show_access(thd, first_table));
  }
  else
    res= check_access(thd, privileges_requested, any_db, NULL, NULL, 0, 0);

  return res;
}


/**
  Multi update query pre-check.

  @param thd		Thread handler
  @param tables	Global/local table list (have to be the same)

  @retval
    FALSE OK
  @retval
    TRUE  Error
*/

bool multi_update_precheck(THD *thd, TABLE_LIST *tables)
{
  const char *msg= 0;
  TABLE_LIST *table;
  LEX *lex= thd->lex;
  SELECT_LEX *select_lex= &lex->select_lex;
  DBUG_ENTER("multi_update_precheck");

  if (select_lex->item_list.elements != lex->value_list.elements)
  {
    my_message(ER_WRONG_VALUE_COUNT, ER(ER_WRONG_VALUE_COUNT), MYF(0));
    DBUG_RETURN(TRUE);
  }
  /*
    Ensure that we have UPDATE or SELECT privilege for each table
    The exact privilege is checked in mysql_multi_update()
  */
  for (table= tables; table; table= table->next_local)
  {
    if (table->derived)
      table->grant.privilege= SELECT_ACL;
    else if ((check_access(thd, UPDATE_ACL, table->db,
                           &table->grant.privilege,
                           &table->grant.m_internal,
                           0, 1) ||
              check_grant(thd, UPDATE_ACL, table, FALSE, 1, TRUE)) &&
             (check_access(thd, SELECT_ACL, table->db,
                           &table->grant.privilege,
                           &table->grant.m_internal,
                           0, 0) ||
              check_grant(thd, SELECT_ACL, table, FALSE, 1, FALSE)))
      DBUG_RETURN(TRUE);

    table->table_in_first_from_clause= 1;
  }
  /*
    Is there tables of subqueries?
  */
  if (&lex->select_lex != lex->all_selects_list)
  {
    DBUG_PRINT("info",("Checking sub query list"));
    for (table= tables; table; table= table->next_global)
    {
      if (!table->table_in_first_from_clause)
      {
	if (check_access(thd, SELECT_ACL, table->db,
                         &table->grant.privilege,
                         &table->grant.m_internal,
                         0, 0) ||
	    check_grant(thd, SELECT_ACL, table, FALSE, 1, FALSE))
	  DBUG_RETURN(TRUE);
      }
    }
  }

  if (select_lex->order_list.elements)
    msg= "ORDER BY";
  else if (select_lex->select_limit)
    msg= "LIMIT";
  if (msg)
  {
    my_error(ER_WRONG_USAGE, MYF(0), "UPDATE", msg);
    DBUG_RETURN(TRUE);
  }
  DBUG_RETURN(FALSE);
}

/**
  Multi delete query pre-check.

  @param thd			Thread handler
  @param tables		Global/local table list

  @retval
    FALSE OK
  @retval
    TRUE  error
*/

bool multi_delete_precheck(THD *thd, TABLE_LIST *tables)
{
  SELECT_LEX *select_lex= &thd->lex->select_lex;
  TABLE_LIST *aux_tables= thd->lex->auxiliary_table_list.first;
  TABLE_LIST **save_query_tables_own_last= thd->lex->query_tables_own_last;
  DBUG_ENTER("multi_delete_precheck");

  /*
    Temporary tables are pre-opened in 'tables' list only. Here we need to
    initialize TABLE instances in 'aux_tables' list.
  */
  for (TABLE_LIST *tl= aux_tables; tl; tl= tl->next_global)
  {
    if (tl->table)
      continue;

    if (tl->correspondent_table)
      tl->table= tl->correspondent_table->table;
  }

  /* sql_yacc guarantees that tables and aux_tables are not zero */
  DBUG_ASSERT(aux_tables != 0);
  if (check_table_access(thd, SELECT_ACL, tables, FALSE, UINT_MAX, FALSE))
    DBUG_RETURN(TRUE);

  /*
    Since aux_tables list is not part of LEX::query_tables list we
    have to juggle with LEX::query_tables_own_last value to be able
    call check_table_access() safely.
  */
  thd->lex->query_tables_own_last= 0;
  if (check_table_access(thd, DELETE_ACL, aux_tables, FALSE, UINT_MAX, FALSE))
  {
    thd->lex->query_tables_own_last= save_query_tables_own_last;
    DBUG_RETURN(TRUE);
  }
  thd->lex->query_tables_own_last= save_query_tables_own_last;

  if ((thd->variables.option_bits & OPTION_SAFE_UPDATES) && !select_lex->where)
  {
    my_message(ER_UPDATE_WITHOUT_KEY_IN_SAFE_MODE,
               ER(ER_UPDATE_WITHOUT_KEY_IN_SAFE_MODE), MYF(0));
    DBUG_RETURN(TRUE);
  }
  DBUG_RETURN(FALSE);
}


/*
  Given a table in the source list, find a correspondent table in the
  table references list.

  @param lex Pointer to LEX representing multi-delete.
  @param src Source table to match.
  @param ref Table references list.

  @remark The source table list (tables listed before the FROM clause
  or tables listed in the FROM clause before the USING clause) may
  contain table names or aliases that must match unambiguously one,
  and only one, table in the target table list (table references list,
  after FROM/USING clause).

  @return Matching table, NULL otherwise.
*/

static TABLE_LIST *multi_delete_table_match(LEX *lex, TABLE_LIST *tbl,
                                            TABLE_LIST *tables)
{
  TABLE_LIST *match= NULL;
  DBUG_ENTER("multi_delete_table_match");

  for (TABLE_LIST *elem= tables; elem; elem= elem->next_local)
  {
    int cmp;

    if (tbl->is_fqtn && elem->is_alias)
      continue; /* no match */
    if (tbl->is_fqtn && elem->is_fqtn)
      cmp= my_strcasecmp(table_alias_charset, tbl->table_name, elem->table_name) ||
           strcmp(tbl->db, elem->db);
    else if (elem->is_alias)
      cmp= my_strcasecmp(table_alias_charset, tbl->alias, elem->alias);
    else
      cmp= my_strcasecmp(table_alias_charset, tbl->table_name, elem->table_name) ||
           strcmp(tbl->db, elem->db);

    if (cmp)
      continue;

    if (match)
    {
      my_error(ER_NONUNIQ_TABLE, MYF(0), elem->alias);
      DBUG_RETURN(NULL);
    }

    match= elem;
  }

  if (!match)
    my_error(ER_UNKNOWN_TABLE, MYF(0), tbl->table_name, "MULTI DELETE");

  DBUG_RETURN(match);
}


/**
  Link tables in auxilary table list of multi-delete with corresponding
  elements in main table list, and set proper locks for them.

  @param lex   pointer to LEX representing multi-delete

  @retval
    FALSE   success
  @retval
    TRUE    error
*/

bool multi_delete_set_locks_and_link_aux_tables(LEX *lex)
{
  TABLE_LIST *tables= lex->select_lex.table_list.first;
  TABLE_LIST *target_tbl;
  DBUG_ENTER("multi_delete_set_locks_and_link_aux_tables");

  lex->table_count= 0;

  for (target_tbl= lex->auxiliary_table_list.first;
       target_tbl; target_tbl= target_tbl->next_local)
  {
    lex->table_count++;
    /* All tables in aux_tables must be found in FROM PART */
    TABLE_LIST *walk= multi_delete_table_match(lex, target_tbl, tables);
    if (!walk)
      DBUG_RETURN(TRUE);
    if (!walk->derived)
    {
      target_tbl->table_name= walk->table_name;
      target_tbl->table_name_length= walk->table_name_length;
    }
    walk->updating= target_tbl->updating;
    walk->lock_type= target_tbl->lock_type;
    /* We can assume that tables to be deleted from are locked for write. */
    DBUG_ASSERT(walk->lock_type >= TL_WRITE_ALLOW_WRITE);
    walk->mdl_request.set_type(MDL_SHARED_WRITE);
    target_tbl->correspondent_table= walk;	// Remember corresponding table
  }
  DBUG_RETURN(FALSE);
}


/**
  simple UPDATE query pre-check.

  @param thd		Thread handler
  @param tables	Global table list

  @retval
    FALSE OK
  @retval
    TRUE  Error
*/

bool update_precheck(THD *thd, TABLE_LIST *tables)
{
  DBUG_ENTER("update_precheck");
  if (thd->lex->select_lex.item_list.elements != thd->lex->value_list.elements)
  {
    my_message(ER_WRONG_VALUE_COUNT, ER(ER_WRONG_VALUE_COUNT), MYF(0));
    DBUG_RETURN(TRUE);
  }
  DBUG_RETURN(check_one_table_access(thd, UPDATE_ACL, tables));
}


/**
  simple DELETE query pre-check.

  @param thd		Thread handler
  @param tables	Global table list

  @retval
    FALSE  OK
  @retval
    TRUE   error
*/

bool delete_precheck(THD *thd, TABLE_LIST *tables)
{
  DBUG_ENTER("delete_precheck");
  if (check_one_table_access(thd, DELETE_ACL, tables))
    DBUG_RETURN(TRUE);
  /* Set privilege for the WHERE clause */
  tables->grant.want_privilege=(SELECT_ACL & ~tables->grant.privilege);
  DBUG_RETURN(FALSE);
}


/**
  simple INSERT query pre-check.

  @param thd		Thread handler
  @param tables	Global table list

  @retval
    FALSE  OK
  @retval
    TRUE   error
*/

bool insert_precheck(THD *thd, TABLE_LIST *tables)
{
  LEX *lex= thd->lex;
  DBUG_ENTER("insert_precheck");

  /*
    Check that we have modify privileges for the first table and
    select privileges for the rest
  */
  ulong privilege= (INSERT_ACL |
                    (lex->duplicates == DUP_REPLACE ? DELETE_ACL : 0) |
                    (lex->value_list.elements ? UPDATE_ACL : 0));

  if (check_one_table_access(thd, privilege, tables))
    DBUG_RETURN(TRUE);

  if (lex->update_list.elements != lex->value_list.elements)
  {
    my_message(ER_WRONG_VALUE_COUNT, ER(ER_WRONG_VALUE_COUNT), MYF(0));
    DBUG_RETURN(TRUE);
  }
  DBUG_RETURN(FALSE);
}


/**
   Set proper open mode and table type for element representing target table
   of CREATE TABLE statement, also adjust statement table list if necessary.
*/

void create_table_set_open_action_and_adjust_tables(LEX *lex)
{
  TABLE_LIST *create_table= lex->query_tables;

  if (lex->create_info.options & HA_LEX_CREATE_TMP_TABLE)
    create_table->open_type= OT_TEMPORARY_ONLY;
  else
    create_table->open_type= OT_BASE_ONLY;

  if (!lex->select_lex.item_list.elements)
  {
    /*
      Avoid opening and locking target table for ordinary CREATE TABLE
      or CREATE TABLE LIKE for write (unlike in CREATE ... SELECT we
      won't do any insertions in it anyway). Not doing this causes
      problems when running CREATE TABLE IF NOT EXISTS for already
      existing log table.
    */
    create_table->lock_type= TL_READ;
  }
}


/**
  CREATE TABLE query pre-check.

  @param thd			Thread handler
  @param tables		Global table list
  @param create_table	        Table which will be created

  @retval
    FALSE   OK
  @retval
    TRUE   Error
*/

bool create_table_precheck(THD *thd, TABLE_LIST *tables,
                           TABLE_LIST *create_table)
{
  LEX *lex= thd->lex;
  SELECT_LEX *select_lex= &lex->select_lex;
  ulong want_priv;
  bool error= TRUE;                                 // Error message is given
  DBUG_ENTER("create_table_precheck");

  /*
    Require CREATE [TEMPORARY] privilege on new table; for
    CREATE TABLE ... SELECT, also require INSERT.
  */

  want_priv= (lex->create_info.options & HA_LEX_CREATE_TMP_TABLE) ?
             CREATE_TMP_ACL :
             (CREATE_ACL | (select_lex->item_list.elements ? INSERT_ACL : 0));

  if (check_access(thd, want_priv, create_table->db,
                   &create_table->grant.privilege,
                   &create_table->grant.m_internal,
                   0, 0))
    goto err;

  /* If it is a merge table, check privileges for merge children. */
  if (lex->create_info.merge_list.first)
  {
    TABLE_LIST *tl;
    /*
      Pre-open temporary tables from UNION clause to simplify privilege
      checking for them.
    */
    if (open_temporary_tables(thd, lex->create_info.merge_list.first))
      goto err;

    if (check_table_access(thd, SELECT_ACL | UPDATE_ACL | DELETE_ACL,
                           lex->create_info.merge_list.first,
                           FALSE, UINT_MAX, FALSE))
      goto err;

    /*
      Since the MERGE table in question might already exist with exactly
      the same definition we need to close all tables opened for underlying
      checking to allow normal open of table being created.
      To do this we simply close all tables and then open only tables from
      the main statement's table list.
    */
    close_thread_tables(thd);

    /*
      To make things safe for re-execution and upcoming open_temporary_tables()
      we need to reset TABLE_LIST::table pointers in both main table list and
      and UNION clause.
    */
    for (tl= lex->query_tables; tl; tl= tl->next_global)
      tl->table= NULL;
    for (tl= lex->create_info.merge_list.first; tl; tl= tl->next_global)
      tl->table= NULL;

    if (open_temporary_tables(thd, lex->query_tables))
      DBUG_RETURN(TRUE);
  }

  if (want_priv != CREATE_TMP_ACL &&
      check_grant(thd, want_priv, create_table, FALSE, 1, FALSE))
    goto err;

  if (select_lex->item_list.elements)
  {
    /* Check permissions for used tables in CREATE TABLE ... SELECT */
    if (tables && check_table_access(thd, SELECT_ACL, tables, FALSE,
                                     UINT_MAX, FALSE))
      goto err;
  }
  else if (lex->create_info.options & HA_LEX_CREATE_TABLE_LIKE)
  {
    if (check_table_access(thd, SELECT_ACL, tables, FALSE, UINT_MAX, FALSE))
      goto err;
  }
  error= FALSE;

err:
  DBUG_RETURN(error);
}


/**
  Check privileges for LOCK TABLES statement.

  @param thd     Thread context.
  @param tables  List of tables to be locked.

  @retval FALSE - Success.
  @retval TRUE  - Failure.
*/

static bool lock_tables_precheck(THD *thd, TABLE_LIST *tables)
{
  TABLE_LIST *first_not_own_table= thd->lex->first_not_own_table();

  for (TABLE_LIST *table= tables; table != first_not_own_table && table;
       table= table->next_global)
  {
    if (is_temporary_table(table))
      continue;

    if (check_table_access(thd, LOCK_TABLES_ACL | SELECT_ACL, table,
                           FALSE, 1, FALSE))
      return TRUE;
  }

  return FALSE;
}


/**
  negate given expression.

  @param thd  thread handler
  @param expr expression for negation

  @return
    negated expression
*/

Item *negate_expression(THD *thd, Item *expr)
{
  Item *negated;
  if (expr->type() == Item::FUNC_ITEM &&
      ((Item_func *) expr)->functype() == Item_func::NOT_FUNC)
  {
    /* it is NOT(NOT( ... )) */
    Item *arg= ((Item_func *) expr)->arguments()[0];
    enum_parsing_place place= thd->lex->current_select->parsing_place;
    if (arg->is_bool_func() || place == IN_WHERE || place == IN_HAVING)
      return arg;
    /*
      if it is not boolean function then we have to emulate value of
      not(not(a)), it will be a != 0
    */
    return new Item_func_ne(arg, new Item_int((char*) "0", 0, 1));
  }

  if ((negated= expr->neg_transformer(thd)) != 0)
    return negated;
  return new Item_func_not(expr);
}

/**
  Set the specified definer to the default value, which is the
  current user in the thread.
 
  @param[in]  thd       thread handler
  @param[out] definer   definer
*/
 
void get_default_definer(THD *thd, LEX_USER *definer)
{
  const Security_context *sctx= thd->security_ctx;

  definer->user.str= (char *) sctx->priv_user;
  definer->user.length= strlen(definer->user.str);

  definer->host.str= (char *) sctx->priv_host;
  definer->host.length= strlen(definer->host.str);

  definer->password= null_lex_str;
  definer->plugin= empty_lex_str;
  definer->auth= empty_lex_str;
}


/**
  Create default definer for the specified THD.

  @param[in] thd         thread handler

  @return
    - On success, return a valid pointer to the created and initialized
    LEX_USER, which contains definer information.
    - On error, return 0.
*/

LEX_USER *create_default_definer(THD *thd)
{
  LEX_USER *definer;

  if (! (definer= (LEX_USER*) thd->alloc(sizeof(LEX_USER))))
    return 0;

  thd->get_definer(definer);

  return definer;
}


/**
  Create definer with the given user and host names.

  @param[in] thd          thread handler
  @param[in] user_name    user name
  @param[in] host_name    host name

  @return
    - On success, return a valid pointer to the created and initialized
    LEX_USER, which contains definer information.
    - On error, return 0.
*/

LEX_USER *create_definer(THD *thd, LEX_STRING *user_name, LEX_STRING *host_name)
{
  LEX_USER *definer;

  /* Create and initialize. */

  if (! (definer= (LEX_USER*) thd->alloc(sizeof(LEX_USER))))
    return 0;

  definer->user= *user_name;
  definer->host= *host_name;
  definer->password.str= NULL;
  definer->password.length= 0;

  return definer;
}


/**
  Retuns information about user or current user.

  @param[in] thd          thread handler
  @param[in] user         user

  @return
    - On success, return a valid pointer to initialized
    LEX_USER, which contains user information.
    - On error, return 0.
*/

LEX_USER *get_current_user(THD *thd, LEX_USER *user)
{
  if (!user->user.str)  // current_user
    return create_default_definer(thd);

  return user;
}


/**
  Check that byte length of a string does not exceed some limit.

  @param str         string to be checked
  @param err_msg     error message to be displayed if the string is too long
  @param max_length  max length

  @retval
    FALSE   the passed string is not longer than max_length
  @retval
    TRUE    the passed string is longer than max_length

  NOTE
    The function is not used in existing code but can be useful later?
*/

bool check_string_byte_length(LEX_STRING *str, const char *err_msg,
                              uint max_byte_length)
{
  if (str->length <= max_byte_length)
    return FALSE;

  my_error(ER_WRONG_STRING_LENGTH, MYF(0), str->str, err_msg, max_byte_length);

  return TRUE;
}


/*
  Check that char length of a string does not exceed some limit.

  SYNOPSIS
  check_string_char_length()
      str              string to be checked
      err_msg          error message to be displayed if the string is too long
      max_char_length  max length in symbols
      cs               string charset

  RETURN
    FALSE   the passed string is not longer than max_char_length
    TRUE    the passed string is longer than max_char_length
*/


bool check_string_char_length(LEX_STRING *str, const char *err_msg,
                              uint max_char_length, const CHARSET_INFO *cs,
                              bool no_error)
{
  int well_formed_error;
  uint res= cs->cset->well_formed_len(cs, str->str, str->str + str->length,
                                      max_char_length, &well_formed_error);

  if (!well_formed_error &&  str->length == res)
    return FALSE;

  if (!no_error)
  {
    ErrConvString err(str->str, str->length, cs);
    my_error(ER_WRONG_STRING_LENGTH, MYF(0), err.ptr(), err_msg, max_char_length);
  }
  return TRUE;
}


/*
  Check if path does not contain mysql data home directory
  SYNOPSIS
    test_if_data_home_dir()
    dir                     directory
    conv_home_dir           converted data home directory
    home_dir_len            converted data home directory length

  RETURN VALUES
    0	ok
    1	error  
*/
C_MODE_START

int test_if_data_home_dir(const char *dir)
{
  char path[FN_REFLEN];
  int dir_len;
  DBUG_ENTER("test_if_data_home_dir");

  if (!dir)
    DBUG_RETURN(0);

  (void) fn_format(path, dir, "", "",
                   (MY_RETURN_REAL_PATH|MY_RESOLVE_SYMLINKS));
  dir_len= strlen(path);
  if (mysql_unpacked_real_data_home_len<= dir_len)
  {
    if (dir_len > mysql_unpacked_real_data_home_len &&
        path[mysql_unpacked_real_data_home_len] != FN_LIBCHAR)
      DBUG_RETURN(0);

    if (lower_case_file_system)
    {
      if (!my_strnncoll(default_charset_info, (const uchar*) path,
                        mysql_unpacked_real_data_home_len,
                        (const uchar*) mysql_unpacked_real_data_home,
                        mysql_unpacked_real_data_home_len))
        DBUG_RETURN(1);
    }
    else if (!memcmp(path, mysql_unpacked_real_data_home,
                     mysql_unpacked_real_data_home_len))
      DBUG_RETURN(1);
  }
  DBUG_RETURN(0);
}

C_MODE_END


/**
  Check that host name string is valid.

  @param[in] str string to be checked

  @return             Operation status
    @retval  FALSE    host name is ok
    @retval  TRUE     host name string is longer than max_length or
                      has invalid symbols
*/

bool check_host_name(LEX_STRING *str)
{
  const char *name= str->str;
  const char *end= str->str + str->length;
  if (check_string_byte_length(str, ER(ER_HOSTNAME), HOSTNAME_LENGTH))
    return TRUE;

  while (name != end)
  {
    if (*name == '@')
    {
      my_printf_error(ER_UNKNOWN_ERROR, 
                      "Malformed hostname (illegal symbol: '%c')", MYF(0),
                      *name);
      return TRUE;
    }
    name++;
  }
  return FALSE;
}


extern int MYSQLparse(void *thd); // from sql_yacc.cc


/**
  This is a wrapper of MYSQLparse(). All the code should call parse_sql()
  instead of MYSQLparse().

  @param thd Thread context.
  @param parser_state Parser state.
  @param creation_ctx Object creation context.

  @return Error status.
    @retval FALSE on success.
    @retval TRUE on parsing error.
*/

bool parse_sql(THD *thd,
               Parser_state *parser_state,
               Object_creation_ctx *creation_ctx)
{
  bool ret_value;
  DBUG_ASSERT(thd->m_parser_state == NULL);
  DBUG_ASSERT(thd->lex->m_sql_cmd == NULL);

  MYSQL_QUERY_PARSE_START(thd->query());
  /* Backup creation context. */

  Object_creation_ctx *backup_ctx= NULL;

  if (creation_ctx)
    backup_ctx= creation_ctx->set_n_backup(thd);

  /* Set parser state. */

  thd->m_parser_state= parser_state;

  /* Parse the query. */

  bool mysql_parse_status= MYSQLparse(thd) != 0;

  /*
    Check that if MYSQLparse() failed either thd->is_error() is set, or an
    internal error handler is set.

    The assert will not catch a situation where parsing fails without an
    error reported if an error handler exists. The problem is that the
    error handler might have intercepted the error, so thd->is_error() is
    not set. However, there is no way to be 100% sure here (the error
    handler might be for other errors than parsing one).
  */

  DBUG_ASSERT(!mysql_parse_status ||
              (mysql_parse_status && thd->is_error()) ||
              (mysql_parse_status && thd->get_internal_handler()));

  /* Reset parser state. */

  thd->m_parser_state= NULL;

  /* Restore creation context. */

  if (creation_ctx)
    creation_ctx->restore_env(thd, backup_ctx);

  /* That's it. */

  ret_value= mysql_parse_status || thd->is_fatal_error;
  MYSQL_QUERY_PARSE_DONE(ret_value);
  return ret_value;
}

/**
  @} (end of group Runtime_Environment)
*/



/**
  Check and merge "CHARACTER SET cs [ COLLATE cl ]" clause

  @param cs character set pointer.
  @param cl collation pointer.

  Check if collation "cl" is applicable to character set "cs".

  If "cl" is NULL (e.g. when COLLATE clause is not specified),
  then simply "cs" is returned.
  
  @return Error status.
    @retval NULL, if "cl" is not applicable to "cs".
    @retval pointer to merged CHARSET_INFO on success.
*/


const CHARSET_INFO*
merge_charset_and_collation(const CHARSET_INFO *cs, const CHARSET_INFO *cl)
{
  if (cl)
  {
    if (!my_charset_same(cs, cl))
    {
      my_error(ER_COLLATION_CHARSET_MISMATCH, MYF(0), cl->name, cs->csname);
      return NULL;
    }
    return cl;
  }
  return cs;
}<|MERGE_RESOLUTION|>--- conflicted
+++ resolved
@@ -10,13 +10,8 @@
    GNU General Public License for more details.
 
    You should have received a copy of the GNU General Public License
-<<<<<<< HEAD
-   along with this program; if not, write to the Free Software Foundation,
-   51 Franklin Street, Suite 500, Boston, MA 02110-1335 USA */
-=======
    along with this program; if not, write to the Free Software
    Foundation, Inc., 51 Franklin St, Fifth Floor, Boston, MA 02110-1301  USA */
->>>>>>> 3b251cfb
 
 #define MYSQL_LEX 1
 #include "my_global.h"
@@ -98,10 +93,7 @@
 #include "debug_sync.h"
 #include "probes_mysql.h"
 #include "set_var.h"
-<<<<<<< HEAD
-=======
 #include "mysql/psi/mysql_statement.h"
->>>>>>> 3b251cfb
 #include "sql_bootstrap.h"
 
 #define FLAGSTR(V,F) ((V)&(F)?#F" ":"")
@@ -2370,14 +2362,8 @@
   {
     if (check_global_access(thd, REPL_SLAVE_ACL))
       goto error;
-<<<<<<< HEAD
-    /* This query don't work now.*/
-    my_error(ER_NOT_SUPPORTED_YET, MYF(0), "SHOW NEW MASTER");
-    goto error;
-=======
     res = show_slave_hosts(thd);
     break;
->>>>>>> 3b251cfb
   }
   case SQLCOM_SHOW_RELAYLOG_EVENTS:
   {
@@ -2386,16 +2372,6 @@
     res = mysql_show_relaylog_events(thd);
     break;
   }
-<<<<<<< HEAD
-  case SQLCOM_SHOW_RELAYLOG_EVENTS:
-  {
-    if (check_global_access(thd, REPL_SLAVE_ACL))
-      goto error;
-    res = mysql_show_relaylog_events(thd);
-    break;
-  }
-=======
->>>>>>> 3b251cfb
   case SQLCOM_SHOW_BINLOG_EVENTS:
   {
     if (check_global_access(thd, REPL_SLAVE_ACL))
@@ -4504,12 +4480,9 @@
   case SQLCOM_REPAIR:
   case SQLCOM_TRUNCATE:
   case SQLCOM_ALTER_TABLE:
-<<<<<<< HEAD
-=======
   case SQLCOM_HA_OPEN:
   case SQLCOM_HA_READ:
   case SQLCOM_HA_CLOSE:
->>>>>>> 3b251cfb
     DBUG_ASSERT(first_table == all_tables && first_table != 0);
     /* fall through */
   case SQLCOM_SIGNAL:
@@ -5473,11 +5446,7 @@
   thd->get_stmt_da()->reset_diagnostics_area();
   thd->get_stmt_wi()->reset_for_next_command();
   thd->rand_used= 0;
-<<<<<<< HEAD
-  thd->sent_row_count= thd->examined_row_count= 0;
-=======
   thd->m_sent_row_count= thd->m_examined_row_count= 0;
->>>>>>> 3b251cfb
   thd->thd_marker.emb_on_expr_nest= NULL;
 
   thd->reset_current_stmt_binlog_format_row();
