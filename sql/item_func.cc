--- conflicted
+++ resolved
@@ -6942,23 +6942,11 @@
   context = lex->current_context();
   lex->safe_to_cache_query = false;
 
-<<<<<<< HEAD
-  if (m_name->m_db.str == NULL)  // use the default database name
-  {
-    /* Cannot match the function since no database is selected */
-    if (thd->db().str == NULL) {
+  if (m_name->m_db.str == NULL) {
+    if (thd->lex->copy_db_to(&m_name->m_db.str, &m_name->m_db.length)) {
       my_error(ER_NO_DB_ERROR, MYF(0));
       return true;
     }
-    m_name->m_db = thd->db();
-    m_name->m_db.str = thd->strmake(m_name->m_db.str, m_name->m_db.length);
-=======
-  if (m_name->m_db.str == NULL)
-  {
-    /* Cannot match the function since no database is selected */
-    my_error(ER_NO_DB_ERROR, MYF(0));
-    return true;
->>>>>>> 165178a3
   }
 
   m_name->init_qname(thd);
