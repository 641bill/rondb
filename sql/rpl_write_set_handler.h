--- conflicted
+++ resolved
@@ -23,11 +23,7 @@
 #ifndef RPL_WRITE_SET_HANDLER_INCLUDED
 #define RPL_WRITE_SET_HANDLER_INCLUDED
 
-<<<<<<< HEAD
 #include "my_inttypes.h"
-=======
-#include "my_global.h"
->>>>>>> db5c8748
 
 extern const char *transaction_write_set_hashing_algorithms[];
 
@@ -52,10 +48,6 @@
 
   @return true if an issues exists adding the pke, false otherwise
 */
-<<<<<<< HEAD
-bool add_pke(TABLE *table, THD *thd, uchar *record);
-=======
 bool add_pke(TABLE *table, THD *thd, const uchar *record);
->>>>>>> db5c8748
 
 #endif