--- conflicted
+++ resolved
@@ -130,12 +130,8 @@
   "DERIVED",
   "SUBQUERY",
   "UNION",
-<<<<<<< HEAD
-  "UNION RESULT"
-=======
   "UNION RESULT",
   "MATERIALIZED"
->>>>>>> 23ac7487
 };
 
 
@@ -2030,12 +2026,6 @@
           sl->uncacheable|= UNCACHEABLE_UNITED;
       }
     }
-<<<<<<< HEAD
-    Item_subselect *subquery_predicate= s->master_unit()->item;
-    if (subquery_predicate)
-      subquery_predicate->is_correlated= TRUE;
-=======
->>>>>>> 23ac7487
   }
 }
 
@@ -2279,24 +2269,7 @@
     if (subs_type == Item_subselect::EXISTS_SUBS ||
         subs_type == Item_subselect::IN_SUBS ||
         subs_type == Item_subselect::ALL_SUBS)
-<<<<<<< HEAD
-    {
-      DBUG_ASSERT(!item->fixed ||
-                  /*
-                    If not using materialization both:
-                    select_limit == 1, and there should be no offset_limit.
-                  */
-                  (((subs_type == Item_subselect::IN_SUBS) &&
-                    ((Item_in_subselect*)item)->exec_method ==
-                    Item_in_subselect::EXEC_MATERIALIZATION) ?
-                   TRUE :
-                   (select_limit->val_int() == LL(1)) &&
-                   offset_limit == 0));
       return;
-    }
-=======
-      return;
->>>>>>> 23ac7487
   }
   if (explicit_limit)
   {
@@ -2589,8 +2562,6 @@
   else
     str->append(STRING_WITH_LEN("select "));
 
-<<<<<<< HEAD
-=======
   if (!thd->lex->describe && join && join->need_tmp)
   {
     /*
@@ -2604,7 +2575,6 @@
     return;
   }
 
->>>>>>> 23ac7487
   /* First add options */
   if (options & SELECT_STRAIGHT_JOIN)
     str->append(STRING_WITH_LEN("straight_join "));
