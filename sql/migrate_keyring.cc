--- conflicted
+++ resolved
@@ -20,12 +20,8 @@
    along with this program; if not, write to the Free Software
    Foundation, Inc., 51 Franklin St, Fifth Floor, Boston, MA 02110-1301  USA */
 
-<<<<<<< HEAD
-=======
-#include "log.h"
-#include "my_default.h"                 // my_getopt_use_args_separator
->>>>>>> 1e87e844
 #include "migrate_keyring.h"
+#include "my_default.h"  // my_getopt_use_args_separator
 #include "mysql/components/services/log_builtins.h"
 #include "mysqld.h"
 #include "mysqld_error.h"
@@ -176,26 +172,19 @@
   m_argc--;
   m_argv++;
   /* check for invalid options */
-  if (m_argc > 1)
-  {
-    struct my_option no_opts[]=
-    {
-      {0, 0, 0, 0, 0, 0, GET_NO_ARG, NO_ARG, 0, 0, 0, 0, 0, 0}
-    };
-    my_getopt_skip_unknown= 0;
-    my_getopt_use_args_separator= true;
-    if (handle_options(&m_argc, &m_argv, no_opts, NULL))
-      unireg_abort(MYSQLD_ABORT_EXIT);
-
-    if (m_argc > 1)
-    {
-      sql_print_error("Please specify options specific to keyring migration. Any "
-                      "additional options can be ignored. NOTE: Although some options "
-                      "are valid, migration tool can still report error example: plugin "
-                      "variables for which plugin is not loaded yet.");
-      unireg_abort(MYSQLD_ABORT_EXIT);
+  if (m_argc > 1) {
+    struct my_option no_opts[] = {
+        {0, 0, 0, 0, 0, 0, GET_NO_ARG, NO_ARG, 0, 0, 0, 0, 0, 0}};
+    my_getopt_skip_unknown = 0;
+    my_getopt_use_args_separator = true;
+    if (handle_options(&m_argc, &m_argv, no_opts, NULL)) DBUG_RETURN(true);
+
+    if (m_argc > 1) {
+      LogErr(WARNING_LEVEL, ER_KEYRING_MIGRATION_EXTRA_OPTIONS);
+      DBUG_RETURN(true);
     }
   }
+
   /* Disable access to keyring service APIs */
   if (migrate_connect_options && disable_keyring_operations()) goto error;
 
