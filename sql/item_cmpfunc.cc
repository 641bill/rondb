/* Copyright (C) 2000-2006 MySQL AB

   This program is free software; you can redistribute it and/or modify
   it under the terms of the GNU General Public License as published by
   the Free Software Foundation; version 2 of the License.

   This program is distributed in the hope that it will be useful,
   but WITHOUT ANY WARRANTY; without even the implied warranty of
   MERCHANTABILITY or FITNESS FOR A PARTICULAR PURPOSE.  See the
   GNU General Public License for more details.

   You should have received a copy of the GNU General Public License
   along with this program; if not, write to the Free Software
   Foundation, Inc., 59 Temple Place, Suite 330, Boston, MA  02111-1307  USA */


/* This file defines all compare functions */

#ifdef USE_PRAGMA_IMPLEMENTATION
#pragma implementation				// gcc: Class implementation
#endif

#include "mysql_priv.h"
#include <m_ctype.h>
#include "sql_select.h"

static bool convert_constant_item(THD *thd, Field *field, Item **item);

static Item_result item_store_type(Item_result a, Item *item,
                                   my_bool unsigned_flag)
{
  Item_result b= item->result_type();

  if (a == STRING_RESULT || b == STRING_RESULT)
    return STRING_RESULT;
  else if (a == REAL_RESULT || b == REAL_RESULT)
    return REAL_RESULT;
  else if (a == DECIMAL_RESULT || b == DECIMAL_RESULT ||
           unsigned_flag != item->unsigned_flag)
    return DECIMAL_RESULT;
  else
    return INT_RESULT;
}

static void agg_result_type(Item_result *type, Item **items, uint nitems)
{
  Item **item, **item_end;
  my_bool unsigned_flag= 0;

  *type= STRING_RESULT;
  /* Skip beginning NULL items */
  for (item= items, item_end= item + nitems; item < item_end; item++)
  {
    if ((*item)->type() != Item::NULL_ITEM)
    {
      *type= (*item)->result_type();
      unsigned_flag= (*item)->unsigned_flag;
      item++;
      break;
    }
  }
  /* Combine result types. Note: NULL items don't affect the result */
  for (; item < item_end; item++)
  {
    if ((*item)->type() != Item::NULL_ITEM)
      *type= item_store_type(*type, *item, unsigned_flag);
  }
}


/*
  Compare row signature of two expressions

  SYNOPSIS:
    cmp_row_type()
    item1          the first expression
    item2         the second expression

  DESCRIPTION
    The function checks that two expressions have compatible row signatures
    i.e. that the number of columns they return are the same and that if they
    are both row expressions then each component from the first expression has 
    a row signature compatible with the signature of the corresponding component
    of the second expression.

  RETURN VALUES
    1  type incompatibility has been detected
    0  otherwise
*/

static int cmp_row_type(Item* item1, Item* item2)
{
  uint n= item1->cols();
  if (item2->check_cols(n))
    return 1;
  for (uint i=0; i<n; i++)
  {
    if (item2->element_index(i)->check_cols(item1->element_index(i)->cols()) ||
        (item1->element_index(i)->result_type() == ROW_RESULT &&
         cmp_row_type(item1->element_index(i), item2->element_index(i))))
      return 1;
  }
  return 0;
}


/*
  Aggregates result types from the array of items.

  SYNOPSIS:
    agg_cmp_type()
    type   [out] the aggregated type
    items        array of items to aggregate the type from
    nitems       number of items in the array

  DESCRIPTION
    This function aggregates result types from the array of items. Found type
    supposed to be used later for comparison of values of these items.
    Aggregation itself is performed by the item_cmp_type() function.
    The function also checks compatibility of row signatures for the
    submitted items (see the spec for the cmp_row_type function). 

  RETURN VALUES
    1  type incompatibility has been detected
    0  otherwise
*/

static int agg_cmp_type(Item_result *type, Item **items, uint nitems)
{
  uint i;
  type[0]= items[0]->result_type();
  for (i= 1 ; i < nitems ; i++)
  {
    type[0]= item_cmp_type(type[0], items[i]->result_type());
    /*
      When aggregating types of two row expressions we have to check
      that they have the same cardinality and that each component
      of the first row expression has a compatible row signature with
      the signature of the corresponding component of the second row
      expression.
    */ 
    if (type[0] == ROW_RESULT && cmp_row_type(items[0], items[i]))
      return 1;     // error found: invalid usage of rows
  }
  return 0;
}


/**
  @brief Aggregates field types from the array of items.

  @param[in] items  array of items to aggregate the type from
  @paran[in] nitems number of items in the array

  @details This function aggregates field types from the array of items.
    Found type is supposed to be used later as the result field type
    of a multi-argument function.
    Aggregation itself is performed by the Field::field_type_merge()
    function.

  @note The term "aggregation" is used here in the sense of inferring the
    result type of a function from its argument types.

  @return aggregated field type.
*/

enum_field_types agg_field_type(Item **items, uint nitems)
{
  uint i;
  if (!nitems || items[0]->result_type() == ROW_RESULT )
    return (enum_field_types)-1;
  enum_field_types res= items[0]->field_type();
  for (i= 1 ; i < nitems ; i++)
    res= Field::field_type_merge(res, items[i]->field_type());
  return res;
}

/*
  Collects different types for comparison of first item with each other items

  SYNOPSIS
    collect_cmp_types()
      items             Array of items to collect types from
      nitems            Number of items in the array

  DESCRIPTION
    This function collects different result types for comparison of the first
    item in the list with each of the remaining items in the 'items' array.

  RETURN
    0 - if row type incompatibility has been detected (see cmp_row_type)
    Bitmap of collected types - otherwise
*/

static uint collect_cmp_types(Item **items, uint nitems)
{
  uint i;
  uint found_types;
  Item_result left_result= items[0]->result_type();
  DBUG_ASSERT(nitems > 1);
  found_types= 0;
  for (i= 1; i < nitems ; i++)
  {
    if ((left_result == ROW_RESULT || 
         items[i]->result_type() == ROW_RESULT) &&
        cmp_row_type(items[0], items[i]))
      return 0;
    found_types|= 1<< (uint)item_cmp_type(left_result,
                                           items[i]->result_type());
  }
  return found_types;
}

static void my_coll_agg_error(DTCollation &c1, DTCollation &c2,
                              const char *fname)
{
  my_error(ER_CANT_AGGREGATE_2COLLATIONS, MYF(0),
           c1.collation->name,c1.derivation_name(),
           c2.collation->name,c2.derivation_name(),
           fname);
}


Item_bool_func2* Eq_creator::create(Item *a, Item *b) const
{
  return new Item_func_eq(a, b);
}


Item_bool_func2* Ne_creator::create(Item *a, Item *b) const
{
  return new Item_func_ne(a, b);
}


Item_bool_func2* Gt_creator::create(Item *a, Item *b) const
{
  return new Item_func_gt(a, b);
}


Item_bool_func2* Lt_creator::create(Item *a, Item *b) const
{
  return new Item_func_lt(a, b);
}


Item_bool_func2* Ge_creator::create(Item *a, Item *b) const
{
  return new Item_func_ge(a, b);
}


Item_bool_func2* Le_creator::create(Item *a, Item *b) const
{
  return new Item_func_le(a, b);
}

/*
  Test functions
  Most of these  returns 0LL if false and 1LL if true and
  NULL if some arg is NULL.
*/

longlong Item_func_not::val_int()
{
  DBUG_ASSERT(fixed == 1);
  bool value= args[0]->val_bool();
  null_value=args[0]->null_value;
  return ((!null_value && value == 0) ? 1 : 0);
}

/*
  We put any NOT expression into parenthesis to avoid
  possible problems with internal view representations where
  any '!' is converted to NOT. It may cause a problem if
  '!' is used in an expression together with other operators
  whose precedence is lower than the precedence of '!' yet
  higher than the precedence of NOT.
*/

void Item_func_not::print(String *str)
{
  str->append('(');
  Item_func::print(str);
  str->append(')');
}

/*
  special NOT for ALL subquery
*/

longlong Item_func_not_all::val_int()
{
  DBUG_ASSERT(fixed == 1);
  bool value= args[0]->val_bool();

  /*
    return TRUE if there was records in underlying select in max/min
    optimization (ALL subquery)
  */
  if (empty_underlying_subquery())
    return 1;

  null_value= args[0]->null_value;
  return ((!null_value && value == 0) ? 1 : 0);
}


bool Item_func_not_all::empty_underlying_subquery()
{
  return ((test_sum_item && !test_sum_item->any_value()) ||
          (test_sub_item && !test_sub_item->any_value()));
}

void Item_func_not_all::print(String *str)
{
  if (show)
    Item_func::print(str);
  else
    args[0]->print(str);
}


/*
  Special NOP (No OPeration) for ALL subquery it is like  Item_func_not_all
  (return TRUE if underlying subquery do not return rows) but if subquery
  returns some rows it return same value as argument (TRUE/FALSE).
*/

longlong Item_func_nop_all::val_int()
{
  DBUG_ASSERT(fixed == 1);
  longlong value= args[0]->val_int();

  /*
    return FALSE if there was records in underlying select in max/min
    optimization (SAME/ANY subquery)
  */
  if (empty_underlying_subquery())
    return 0;

  null_value= args[0]->null_value;
  return (null_value || value == 0) ? 0 : 1;
}


/*
  Convert a constant item to an int and replace the original item

  SYNOPSIS
    convert_constant_item()
    thd             thread handle
    field           item will be converted using the type of this field
    item  [in/out]  reference to the item to convert

  DESCRIPTION
    The function converts a constant expression or string to an integer.
    On successful conversion the original item is substituted for the
    result of the item evaluation.
    This is done when comparing DATE/TIME of different formats and
    also when comparing bigint to strings (in which case strings
    are converted to bigints).

  NOTES
    This function is called only at prepare stage.
    As all derived tables are filled only after all derived tables
    are prepared we do not evaluate items with subselects here because
    they can contain derived tables and thus we may attempt to use a
    table that has not been populated yet.

  RESULT VALUES
  0	Can't convert item
  1	Item was replaced with an integer version of the item
*/

static bool convert_constant_item(THD *thd, Field *field, Item **item)
{
  int result= 0;

  if (!(*item)->with_subselect && (*item)->const_item())
  {
    TABLE *table= field->table;
    ulong orig_sql_mode= thd->variables.sql_mode;
    enum_check_fields orig_count_cuted_fields= thd->count_cuted_fields;
    my_bitmap_map *old_write_map;
    my_bitmap_map *old_read_map;

    LINT_INIT(old_write_map);
    LINT_INIT(old_read_map);

    if (table)
    {
      old_write_map= dbug_tmp_use_all_columns(table, table->write_set);
      old_read_map= dbug_tmp_use_all_columns(table, table->read_set);
    }
    /* For comparison purposes allow invalid dates like 2000-01-32 */
    thd->variables.sql_mode= (orig_sql_mode & ~MODE_NO_ZERO_DATE) | 
                             MODE_INVALID_DATES;
    thd->count_cuted_fields= CHECK_FIELD_IGNORE;
    if (!(*item)->save_in_field(field, 1) && !((*item)->null_value))
    {
      Item *tmp= new Item_int_with_ref(field->val_int(), *item,
                                       test(field->flags & UNSIGNED_FLAG));
      if (tmp)
        thd->change_item_tree(item, tmp);
      result= 1;					// Item was replaced
    }
    thd->variables.sql_mode= orig_sql_mode;
    thd->count_cuted_fields= orig_count_cuted_fields;
    if (table)
    {
      dbug_tmp_restore_column_map(table->write_set, old_write_map);
      dbug_tmp_restore_column_map(table->read_set, old_read_map);
    }
  }
  return result;
}


void Item_bool_func2::fix_length_and_dec()
{
  max_length= 1;				     // Function returns 0 or 1
  THD *thd;

  /*
    As some compare functions are generated after sql_yacc,
    we have to check for out of memory conditions here
  */
  if (!args[0] || !args[1])
    return;

  /* 
    We allow to convert to Unicode character sets in some cases.
    The conditions when conversion is possible are:
    - arguments A and B have different charsets
    - A wins according to coercibility rules
    - character set of A is superset for character set of B
   
    If all of the above is true, then it's possible to convert
    B into the character set of A, and then compare according
    to the collation of A.
  */

  
  DTCollation coll;
  if (args[0]->result_type() == STRING_RESULT &&
      args[1]->result_type() == STRING_RESULT &&
      agg_arg_charsets(coll, args, 2, MY_COLL_CMP_CONV, 1))
    return;
    
  args[0]->cmp_context= args[1]->cmp_context=
    item_cmp_type(args[0]->result_type(), args[1]->result_type());
  // Make a special case of compare with fields to get nicer DATE comparisons

  if (functype() == LIKE_FUNC)  // Disable conversion in case of LIKE function.
  {
    set_cmp_func();
    return;
  }

  thd= current_thd;
  if (!thd->is_context_analysis_only())
  {
    Item *arg_real_item= args[0]->real_item();
    if (arg_real_item->type() == FIELD_ITEM)
    {
      Field *field=((Item_field*) arg_real_item)->field;
      if (field->can_be_compared_as_longlong() &&
          !(arg_real_item->is_datetime() &&
            args[1]->result_type() == STRING_RESULT))
      {
        if (convert_constant_item(thd, field,&args[1]))
        {
          cmp.set_cmp_func(this, tmp_arg, tmp_arg+1,
                           INT_RESULT);		// Works for all types.
          args[0]->cmp_context= args[1]->cmp_context= INT_RESULT;
          return;
        }
      }
    }
    arg_real_item= args[1]->real_item();
    if (arg_real_item->type() == FIELD_ITEM)
    {
      Field *field=((Item_field*) arg_real_item)->field;
      if (field->can_be_compared_as_longlong() &&
          !(arg_real_item->is_datetime() &&
            args[0]->result_type() == STRING_RESULT))
      {
        if (convert_constant_item(thd, field,&args[0]))
        {
          cmp.set_cmp_func(this, tmp_arg, tmp_arg+1,
                           INT_RESULT); // Works for all types.
          args[0]->cmp_context= args[1]->cmp_context= INT_RESULT;
          return;
        }
      }
    }
  }
  set_cmp_func();
}


int Arg_comparator::set_compare_func(Item_bool_func2 *item, Item_result type)
{
  owner= item;
  func= comparator_matrix[type]
                         [test(owner->functype() == Item_func::EQUAL_FUNC)];
  switch (type) {
  case ROW_RESULT:
  {
    uint n= (*a)->cols();
    if (n != (*b)->cols())
    {
      my_error(ER_OPERAND_COLUMNS, MYF(0), n);
      comparators= 0;
      return 1;
    }
    if (!(comparators= new Arg_comparator[n]))
      return 1;
    for (uint i=0; i < n; i++)
    {
      if ((*a)->element_index(i)->cols() != (*b)->element_index(i)->cols())
      {
	my_error(ER_OPERAND_COLUMNS, MYF(0), (*a)->element_index(i)->cols());
	return 1;
      }
      comparators[i].set_cmp_func(owner, (*a)->addr(i), (*b)->addr(i));
    }
    break;
  }
  case STRING_RESULT:
  {
    /*
      We must set cmp_charset here as we may be called from for an automatic
      generated item, like in natural join
    */
    if (cmp_collation.set((*a)->collation, (*b)->collation) || 
	cmp_collation.derivation == DERIVATION_NONE)
    {
      my_coll_agg_error((*a)->collation, (*b)->collation, owner->func_name());
      return 1;
    }
    if (cmp_collation.collation == &my_charset_bin)
    {
      /*
	We are using BLOB/BINARY/VARBINARY, change to compare byte by byte,
	without removing end space
      */
      if (func == &Arg_comparator::compare_string)
	func= &Arg_comparator::compare_binary_string;
      else if (func == &Arg_comparator::compare_e_string)
	func= &Arg_comparator::compare_e_binary_string;

      /*
        As this is binary compassion, mark all fields that they can't be
        transformed. Otherwise we would get into trouble with comparisons
        like:
        WHERE col= 'j' AND col LIKE BINARY 'j'
        which would be transformed to:
        WHERE col= 'j'
      */
      (*a)->walk(&Item::set_no_const_sub, FALSE, (uchar*) 0);
      (*b)->walk(&Item::set_no_const_sub, FALSE, (uchar*) 0);
    }
    break;
  }
  case INT_RESULT:
  {
    if (func == &Arg_comparator::compare_int_signed)
    {
      if ((*a)->unsigned_flag)
        func= (((*b)->unsigned_flag)?
               &Arg_comparator::compare_int_unsigned :
               &Arg_comparator::compare_int_unsigned_signed);
      else if ((*b)->unsigned_flag)
        func= &Arg_comparator::compare_int_signed_unsigned;
    }
    else if (func== &Arg_comparator::compare_e_int)
    {
      if ((*a)->unsigned_flag ^ (*b)->unsigned_flag)
        func= &Arg_comparator::compare_e_int_diff_signedness;
    }
    break;
  }
  case DECIMAL_RESULT:
    break;
  case REAL_RESULT:
  {
    if ((*a)->decimals < NOT_FIXED_DEC && (*b)->decimals < NOT_FIXED_DEC)
    {
      precision= 5 / log_10[max((*a)->decimals, (*b)->decimals) + 1];
      if (func == &Arg_comparator::compare_real)
        func= &Arg_comparator::compare_real_fixed;
      else if (func == &Arg_comparator::compare_e_real)
        func= &Arg_comparator::compare_e_real_fixed;
    }
    break;
  }
  default:
    DBUG_ASSERT(0);
  }
  return 0;
}


/*
  Convert date provided in a string to the int representation.

  SYNOPSIS
    get_date_from_str()
    thd              Thread handle
    str              a string to convert
    warn_type        type of the timestamp for issuing the warning
    warn_name        field name for issuing the warning
    error_arg  [out] TRUE if string isn't a DATETIME or clipping occur

  DESCRIPTION
    Convert date provided in the string str to the int representation.
    if the string contains wrong date or doesn't contain it at all
    then the warning is issued and TRUE returned in the error_arg argument.
    The warn_type and the warn_name arguments are used as the name and the
    type of the field when issuing the warning.

  RETURN
    converted value.
*/

static ulonglong
get_date_from_str(THD *thd, String *str, timestamp_type warn_type,
                  char *warn_name, bool *error_arg)
{
  ulonglong value= 0;
  int error;
  MYSQL_TIME l_time;
  enum_mysql_timestamp_type ret;
  *error_arg= TRUE;

  ret= str_to_datetime(str->ptr(), str->length(), &l_time,
                       (TIME_FUZZY_DATE | MODE_INVALID_DATES |
                        (thd->variables.sql_mode &
                         (MODE_NO_ZERO_IN_DATE | MODE_NO_ZERO_DATE))),
                       &error);
  if ((ret == MYSQL_TIMESTAMP_DATETIME || ret == MYSQL_TIMESTAMP_DATE))
  {
    value= TIME_to_ulonglong_datetime(&l_time);
    *error_arg= FALSE;
  }

  if (error || *error_arg)
  {
    make_truncated_value_warning(thd, MYSQL_ERROR::WARN_LEVEL_WARN,
                                 str->ptr(), str->length(),
                                 warn_type, warn_name);
    *error_arg= TRUE;
  }
  return value;
}


/*
  Check whether compare_datetime() can be used to compare items.

  SYNOPSIS
    Arg_comparator::can_compare_as_dates()
    a, b          [in]  items to be compared
    const_value   [out] converted value of the string constant, if any

  DESCRIPTION
    Check several cases when the DATE/DATETIME comparator should be used.
    The following cases are checked:
      1. Both a and b is a DATE/DATETIME field/function returning string or
         int result.
      2. Only a or b is a DATE/DATETIME field/function returning string or
         int result and the other item (b or a) is an item with string result.
         If the second item is a constant one then it's checked to be
         convertible to the DATE/DATETIME type. If the constant can't be
         converted to a DATE/DATETIME then the compare_datetime() comparator
         isn't used and the warning about wrong DATE/DATETIME value is issued.
      In all other cases (date-[int|real|decimal]/[int|real|decimal]-date)
      the comparison is handled by other comparators.
    If the datetime comparator can be used and one the operands of the
    comparison is a string constant that was successfully converted to a
    DATE/DATETIME type then the result of the conversion is returned in the
    const_value if it is provided.  If there is no constant or
    compare_datetime() isn't applicable then the *const_value remains
    unchanged.

  RETURN
    the found type of date comparison
*/

enum Arg_comparator::enum_date_cmp_type
Arg_comparator::can_compare_as_dates(Item *a, Item *b, ulonglong *const_value)
{
  enum enum_date_cmp_type cmp_type= CMP_DATE_DFLT;
  Item *str_arg= 0, *date_arg= 0;

  if (a->type() == Item::ROW_ITEM || b->type() == Item::ROW_ITEM)
    return CMP_DATE_DFLT;

  if (a->is_datetime())
  {
    if (b->is_datetime())
      cmp_type= CMP_DATE_WITH_DATE;
    else if (b->result_type() == STRING_RESULT)
    {
      cmp_type= CMP_DATE_WITH_STR;
      date_arg= a;
      str_arg= b;
    }
  }
  else if (b->is_datetime() && a->result_type() == STRING_RESULT)
  {
    cmp_type= CMP_STR_WITH_DATE;
    date_arg= b;
    str_arg= a;
  }

  if (cmp_type != CMP_DATE_DFLT)
  {
    /*
      Do not cache GET_USER_VAR() function as its const_item() may return TRUE
      for the current thread but it still may change during the execution.
    */
    if (cmp_type != CMP_DATE_WITH_DATE && str_arg->const_item() &&
        (str_arg->type() != Item::FUNC_ITEM ||
        ((Item_func*)str_arg)->functype() != Item_func::GUSERVAR_FUNC))
    {
      THD *thd= current_thd;
      ulonglong value;
      bool error;
      String tmp, *str_val= 0;
      timestamp_type t_type= (date_arg->field_type() == MYSQL_TYPE_DATE ?
                              MYSQL_TIMESTAMP_DATE : MYSQL_TIMESTAMP_DATETIME);

      str_val= str_arg->val_str(&tmp);
      if (str_arg->null_value)
        return CMP_DATE_DFLT;
      value= get_date_from_str(thd, str_val, t_type, date_arg->name, &error);
      if (error)
        return CMP_DATE_DFLT;
      if (const_value)
        *const_value= value;
    }
  }
  return cmp_type;
}


/*
  Retrieves correct TIME value from the given item.

  SYNOPSIS
    get_time_value()
    thd                 thread handle
    item_arg   [in/out] item to retrieve TIME value from
    cache_arg  [in/out] pointer to place to store the cache item to
    warn_item  [in]     unused
    is_null    [out]    TRUE <=> the item_arg is null

  DESCRIPTION
    Retrieves the correct TIME value from given item for comparison by the
    compare_datetime() function.
    If item's result can be compared as longlong then its int value is used
    and a value returned by get_time function is used otherwise.
    If an item is a constant one then its value is cached and it isn't
    get parsed again. An Item_cache_int object is used for for cached values.
    It seamlessly substitutes the original item.  The cache item is marked as
    non-constant to prevent re-caching it again.

  RETURN
    obtained value
*/

ulonglong
get_time_value(THD *thd, Item ***item_arg, Item **cache_arg,
               Item *warn_item, bool *is_null)
{
  ulonglong value;
  Item *item= **item_arg;
  MYSQL_TIME ltime;

  if (item->result_as_longlong())
  {
    value= item->val_int();
    *is_null= item->null_value;
  }
  else
  {
    *is_null= item->get_time(&ltime);
    value= !*is_null ? TIME_to_ulonglong_datetime(&ltime) : 0;
  }
  /*
    Do not cache GET_USER_VAR() function as its const_item() may return TRUE
    for the current thread but it still may change during the execution.
  */
  if (item->const_item() && cache_arg && (item->type() != Item::FUNC_ITEM ||
      ((Item_func*)item)->functype() != Item_func::GUSERVAR_FUNC))
  {
    Item_cache_int *cache= new Item_cache_int();
    /* Mark the cache as non-const to prevent re-caching. */
    cache->set_used_tables(1);
    cache->store(item, value);
    *cache_arg= cache;
    *item_arg= cache_arg;
  }
  return value;
}


int Arg_comparator::set_cmp_func(Item_bool_func2 *owner_arg,
                                        Item **a1, Item **a2,
                                        Item_result type)
{
  enum enum_date_cmp_type cmp_type;
  ulonglong const_value= (ulonglong)-1;
  a= a1;
  b= a2;

  if ((cmp_type= can_compare_as_dates(*a, *b, &const_value)))
  {
    thd= current_thd;
    owner= owner_arg;
    a_type= (*a)->field_type();
    b_type= (*b)->field_type();
    a_cache= 0;
    b_cache= 0;

    if (const_value != (ulonglong)-1)
    {
      Item_cache_int *cache= new Item_cache_int();
      /* Mark the cache as non-const to prevent re-caching. */
      cache->set_used_tables(1);
      if (!(*a)->is_datetime())
      {
        cache->store((*a), const_value);
        a_cache= cache;
        a= (Item **)&a_cache;
      }
      else
      {
        cache->store((*b), const_value);
        b_cache= cache;
        b= (Item **)&b_cache;
      }
    }
    is_nulls_eq= test(owner && owner->functype() == Item_func::EQUAL_FUNC);
    func= &Arg_comparator::compare_datetime;
    get_value_func= &get_datetime_value;
    return 0;
  }
  else if (type == STRING_RESULT && (*a)->field_type() == MYSQL_TYPE_TIME &&
           (*b)->field_type() == MYSQL_TYPE_TIME)
  {
    /* Compare TIME values as integers. */
    thd= current_thd;
    owner= owner_arg;
    a_cache= 0;
    b_cache= 0;
    is_nulls_eq= test(owner && owner->functype() == Item_func::EQUAL_FUNC);
    func= &Arg_comparator::compare_datetime;
    get_value_func= &get_time_value;
    return 0;
  }

  return set_compare_func(owner_arg, type);
}


void Arg_comparator::set_datetime_cmp_func(Item **a1, Item **b1)
{
  thd= current_thd;
  /* A caller will handle null values by itself. */
  owner= NULL;
  a= a1;
  b= b1;
  a_type= (*a)->field_type();
  b_type= (*b)->field_type();
  a_cache= 0;
  b_cache= 0;
  is_nulls_eq= FALSE;
  func= &Arg_comparator::compare_datetime;
  get_value_func= &get_datetime_value;
}


/*
  Retrieves correct DATETIME value from given item.

  SYNOPSIS
    get_datetime_value()
    thd                 thread handle
    item_arg   [in/out] item to retrieve DATETIME value from
    cache_arg  [in/out] pointer to place to store the caching item to
    warn_item  [in]     item for issuing the conversion warning
    is_null    [out]    TRUE <=> the item_arg is null

  DESCRIPTION
    Retrieves the correct DATETIME value from given item for comparison by the
    compare_datetime() function.
    If item's result can be compared as longlong then its int value is used
    and its string value is used otherwise. Strings are always parsed and
    converted to int values by the get_date_from_str() function.
    This allows us to compare correctly string dates with missed insignificant
    zeros. If an item is a constant one then its value is cached and it isn't
    get parsed again. An Item_cache_int object is used for caching values. It
    seamlessly substitutes the original item.  The cache item is marked as
    non-constant to prevent re-caching it again.  In order to compare
    correctly DATE and DATETIME items the result of the former are treated as
    a DATETIME with zero time (00:00:00).

  RETURN
    obtained value
*/

ulonglong
get_datetime_value(THD *thd, Item ***item_arg, Item **cache_arg,
                   Item *warn_item, bool *is_null)
{
  ulonglong value= 0;
  String buf, *str= 0;
  Item *item= **item_arg;

  if (item->result_as_longlong())
  {
    value= item->val_int();
    *is_null= item->null_value;
    /*
      Item_date_add_interval may return MYSQL_TYPE_STRING as the result
      field type. To detect that the DATE value has been returned we
      compare it with 1000000L - any DATE value should be less than it.
    */
    if (item->field_type() == MYSQL_TYPE_DATE || value < 100000000L)
      value*= 1000000L;
  }
  else
  {
    str= item->val_str(&buf);
    *is_null= item->null_value;
  }
  if (*is_null)
    return -1;
  /*
    Convert strings to the integer DATE/DATETIME representation.
    Even if both dates provided in strings we can't compare them directly as
    strings as there is no warranty that they are correct and do not miss
    some insignificant zeros.
  */
  if (str)
  {
    bool error;
    enum_field_types f_type= warn_item->field_type();
    timestamp_type t_type= f_type ==
      MYSQL_TYPE_DATE ? MYSQL_TIMESTAMP_DATE : MYSQL_TIMESTAMP_DATETIME;
    value= get_date_from_str(thd, str, t_type, warn_item->name, &error);
  }
  /*
    Do not cache GET_USER_VAR() function as its const_item() may return TRUE
    for the current thread but it still may change during the execution.
  */
  if (item->const_item() && cache_arg && (item->type() != Item::FUNC_ITEM ||
      ((Item_func*)item)->functype() != Item_func::GUSERVAR_FUNC))
  {
    Item_cache_int *cache= new Item_cache_int();
    /* Mark the cache as non-const to prevent re-caching. */
    cache->set_used_tables(1);
    cache->store(item, value);
    *cache_arg= cache;
    *item_arg= cache_arg;
  }
  return value;
}

/*
  Compare items values as dates.

  SYNOPSIS
    Arg_comparator::compare_datetime()

  DESCRIPTION
    Compare items values as DATE/DATETIME for both EQUAL_FUNC and from other
    comparison functions. The correct DATETIME values are obtained
    with help of the get_datetime_value() function.

  RETURN
    If is_nulls_eq is TRUE:
       1    if items are equal or both are null
       0    otherwise
    If is_nulls_eq is FALSE:
      -1   a < b or one of items is null
       0   a == b
       1   a > b
*/

int Arg_comparator::compare_datetime()
{
  bool is_null= FALSE;
  ulonglong a_value, b_value;

  /* Get DATE/DATETIME/TIME value of the 'a' item. */
  a_value= (*get_value_func)(thd, &a, &a_cache, *b, &is_null);
  if (!is_nulls_eq && is_null)
  {
    if (owner)
      owner->null_value= 1;
    return -1;
  }

  /* Get DATE/DATETIME/TIME value of the 'b' item. */
  b_value= (*get_value_func)(thd, &b, &b_cache, *a, &is_null);
  if (is_null)
  {
    if (owner)
      owner->null_value= is_nulls_eq ? 0 : 1;
    return is_nulls_eq ? 1 : -1;
  }

  if (owner)
    owner->null_value= 0;

  /* Compare values. */
  if (is_nulls_eq)
    return (a_value == b_value);
  return a_value < b_value ? -1 : (a_value > b_value ? 1 : 0);
}


int Arg_comparator::compare_string()
{
  String *res1,*res2;
  if ((res1= (*a)->val_str(&owner->tmp_value1)))
  {
    if ((res2= (*b)->val_str(&owner->tmp_value2)))
    {
      owner->null_value= 0;
      return sortcmp(res1,res2,cmp_collation.collation);
    }
  }
  owner->null_value= 1;
  return -1;
}


/*
  Compare strings byte by byte. End spaces are also compared.

  RETURN
   < 0	*a < *b
   0	*b == *b
   > 0	*a > *b
*/

int Arg_comparator::compare_binary_string()
{
  String *res1,*res2;
  if ((res1= (*a)->val_str(&owner->tmp_value1)))
  {
    if ((res2= (*b)->val_str(&owner->tmp_value2)))
    {
      owner->null_value= 0;
      uint res1_length= res1->length();
      uint res2_length= res2->length();
      int cmp= memcmp(res1->ptr(), res2->ptr(), min(res1_length,res2_length));
      return cmp ? cmp : (int) (res1_length - res2_length);
    }
  }
  owner->null_value= 1;
  return -1;
}


/*
  Compare strings, but take into account that NULL == NULL
*/

int Arg_comparator::compare_e_string()
{
  String *res1,*res2;
  res1= (*a)->val_str(&owner->tmp_value1);
  res2= (*b)->val_str(&owner->tmp_value2);
  if (!res1 || !res2)
    return test(res1 == res2);
  return test(sortcmp(res1, res2, cmp_collation.collation) == 0);
}


int Arg_comparator::compare_e_binary_string()
{
  String *res1,*res2;
  res1= (*a)->val_str(&owner->tmp_value1);
  res2= (*b)->val_str(&owner->tmp_value2);
  if (!res1 || !res2)
    return test(res1 == res2);
  return test(stringcmp(res1, res2) == 0);
}


int Arg_comparator::compare_real()
{
  /*
    Fix yet another manifestation of Bug#2338. 'Volatile' will instruct
    gcc to flush double values out of 80-bit Intel FPU registers before
    performing the comparison.
  */
  volatile double val1, val2;
  val1= (*a)->val_real();
  if (!(*a)->null_value)
  {
    val2= (*b)->val_real();
    if (!(*b)->null_value)
    {
      owner->null_value= 0;
      if (val1 < val2)	return -1;
      if (val1 == val2) return 0;
      return 1;
    }
  }
  owner->null_value= 1;
  return -1;
}

int Arg_comparator::compare_decimal()
{
  my_decimal value1;
  my_decimal *val1= (*a)->val_decimal(&value1);
  if (!(*a)->null_value)
  {
    my_decimal value2;
    my_decimal *val2= (*b)->val_decimal(&value2);
    if (!(*b)->null_value)
    {
      owner->null_value= 0;
      return my_decimal_cmp(val1, val2);
    }
  }
  owner->null_value= 1;
  return -1;
}

int Arg_comparator::compare_e_real()
{
  double val1= (*a)->val_real();
  double val2= (*b)->val_real();
  if ((*a)->null_value || (*b)->null_value)
    return test((*a)->null_value && (*b)->null_value);
  return test(val1 == val2);
}

int Arg_comparator::compare_e_decimal()
{
  my_decimal value1, value2;
  my_decimal *val1= (*a)->val_decimal(&value1);
  my_decimal *val2= (*b)->val_decimal(&value2);
  if ((*a)->null_value || (*b)->null_value)
    return test((*a)->null_value && (*b)->null_value);
  return test(my_decimal_cmp(val1, val2) == 0);
}


int Arg_comparator::compare_real_fixed()
{
  /*
    Fix yet another manifestation of Bug#2338. 'Volatile' will instruct
    gcc to flush double values out of 80-bit Intel FPU registers before
    performing the comparison.
  */
  volatile double val1, val2;
  val1= (*a)->val_real();
  if (!(*a)->null_value)
  {
    val2= (*b)->val_real();
    if (!(*b)->null_value)
    {
      owner->null_value= 0;
      if (val1 == val2 || fabs(val1 - val2) < precision)
        return 0;
      if (val1 < val2)
        return -1;
      return 1;
    }
  }
  owner->null_value= 1;
  return -1;
}


int Arg_comparator::compare_e_real_fixed()
{
  double val1= (*a)->val_real();
  double val2= (*b)->val_real();
  if ((*a)->null_value || (*b)->null_value)
    return test((*a)->null_value && (*b)->null_value);
  return test(val1 == val2 || fabs(val1 - val2) < precision);
}


int Arg_comparator::compare_int_signed()
{
  longlong val1= (*a)->val_int();
  if (!(*a)->null_value)
  {
    longlong val2= (*b)->val_int();
    if (!(*b)->null_value)
    {
      owner->null_value= 0;
      if (val1 < val2)	return -1;
      if (val1 == val2)   return 0;
      return 1;
    }
  }
  owner->null_value= 1;
  return -1;
}


/*
  Compare values as BIGINT UNSIGNED.
*/

int Arg_comparator::compare_int_unsigned()
{
  ulonglong val1= (*a)->val_int();
  if (!(*a)->null_value)
  {
    ulonglong val2= (*b)->val_int();
    if (!(*b)->null_value)
    {
      owner->null_value= 0;
      if (val1 < val2)	return -1;
      if (val1 == val2)   return 0;
      return 1;
    }
  }
  owner->null_value= 1;
  return -1;
}


/*
  Compare signed (*a) with unsigned (*B)
*/

int Arg_comparator::compare_int_signed_unsigned()
{
  longlong sval1= (*a)->val_int();
  if (!(*a)->null_value)
  {
    ulonglong uval2= (ulonglong)(*b)->val_int();
    if (!(*b)->null_value)
    {
      owner->null_value= 0;
      if (sval1 < 0 || (ulonglong)sval1 < uval2)
        return -1;
      if ((ulonglong)sval1 == uval2)
        return 0;
      return 1;
    }
  }
  owner->null_value= 1;
  return -1;
}


/*
  Compare unsigned (*a) with signed (*B)
*/

int Arg_comparator::compare_int_unsigned_signed()
{
  ulonglong uval1= (ulonglong)(*a)->val_int();
  if (!(*a)->null_value)
  {
    longlong sval2= (*b)->val_int();
    if (!(*b)->null_value)
    {
      owner->null_value= 0;
      if (sval2 < 0)
        return 1;
      if (uval1 < (ulonglong)sval2)
        return -1;
      if (uval1 == (ulonglong)sval2)
        return 0;
      return 1;
    }
  }
  owner->null_value= 1;
  return -1;
}


int Arg_comparator::compare_e_int()
{
  longlong val1= (*a)->val_int();
  longlong val2= (*b)->val_int();
  if ((*a)->null_value || (*b)->null_value)
    return test((*a)->null_value && (*b)->null_value);
  return test(val1 == val2);
}

/*
  Compare unsigned *a with signed *b or signed *a with unsigned *b.
*/
int Arg_comparator::compare_e_int_diff_signedness()
{
  longlong val1= (*a)->val_int();
  longlong val2= (*b)->val_int();
  if ((*a)->null_value || (*b)->null_value)
    return test((*a)->null_value && (*b)->null_value);
  return (val1 >= 0) && test(val1 == val2);
}

int Arg_comparator::compare_row()
{
  int res= 0;
  bool was_null= 0;
  (*a)->bring_value();
  (*b)->bring_value();
  uint n= (*a)->cols();
  for (uint i= 0; i<n; i++)
  {
    res= comparators[i].compare();
    if (owner->null_value)
    {
      // NULL was compared
      switch (owner->functype()) {
      case Item_func::NE_FUNC:
        break; // NE never aborts on NULL even if abort_on_null is set
      case Item_func::LT_FUNC:
      case Item_func::LE_FUNC:
      case Item_func::GT_FUNC:
      case Item_func::GE_FUNC:
        return -1; // <, <=, > and >= always fail on NULL
      default: // EQ_FUNC
        if (owner->abort_on_null)
          return -1; // We do not need correct NULL returning
      }
      was_null= 1;
      owner->null_value= 0;
      res= 0;  // continue comparison (maybe we will meet explicit difference)
    }
    else if (res)
      return res;
  }
  if (was_null)
  {
    /*
      There was NULL(s) in comparison in some parts, but there was no
      explicit difference in other parts, so we have to return NULL.
    */
    owner->null_value= 1;
    return -1;
  }
  return 0;
}


int Arg_comparator::compare_e_row()
{
  (*a)->bring_value();
  (*b)->bring_value();
  uint n= (*a)->cols();
  for (uint i= 0; i<n; i++)
  {
    if (!comparators[i].compare())
      return 0;
  }
  return 1;
}


void Item_func_truth::fix_length_and_dec()
{
  maybe_null= 0;
  null_value= 0;
  decimals= 0;
  max_length= 1;
}


void Item_func_truth::print(String *str)
{
  str->append('(');
  args[0]->print(str);
  str->append(STRING_WITH_LEN(" is "));
  if (! affirmative)
    str->append(STRING_WITH_LEN("not "));
  if (value)
    str->append(STRING_WITH_LEN("true"));
  else
    str->append(STRING_WITH_LEN("false"));
  str->append(')');
}


bool Item_func_truth::val_bool()
{
  bool val= args[0]->val_bool();
  if (args[0]->null_value)
  {
    /*
      NULL val IS {TRUE, FALSE} --> FALSE
      NULL val IS NOT {TRUE, FALSE} --> TRUE
    */
    return (! affirmative);
  }

  if (affirmative)
  {
    /* {TRUE, FALSE} val IS {TRUE, FALSE} value */
    return (val == value);
  }

  /* {TRUE, FALSE} val IS NOT {TRUE, FALSE} value */
  return (val != value);
}


longlong Item_func_truth::val_int()
{
  return (val_bool() ? 1 : 0);
}


bool Item_in_optimizer::fix_left(THD *thd, Item **ref)
{
  if (!args[0]->fixed && args[0]->fix_fields(thd, args) ||
      !cache && !(cache= Item_cache::get_cache(args[0]->result_type())))
    return 1;

  cache->setup(args[0]);
  if (cache->cols() == 1)
  {
    if ((used_tables_cache= args[0]->used_tables()))
      cache->set_used_tables(OUTER_REF_TABLE_BIT);
    else
      cache->set_used_tables(0);
  }
  else
  {
    uint n= cache->cols();
    for (uint i= 0; i < n; i++)
    {
      if (args[0]->element_index(i)->used_tables())
	((Item_cache *)cache->element_index(i))->set_used_tables(OUTER_REF_TABLE_BIT);
      else
	((Item_cache *)cache->element_index(i))->set_used_tables(0);
    }
    used_tables_cache= args[0]->used_tables();
  }
  not_null_tables_cache= args[0]->not_null_tables();
  with_sum_func= args[0]->with_sum_func;
  if ((const_item_cache= args[0]->const_item()))
    cache->store(args[0]);
  return 0;
}


bool Item_in_optimizer::fix_fields(THD *thd, Item **ref)
{
  DBUG_ASSERT(fixed == 0);
  if (fix_left(thd, ref))
    return TRUE;
  if (args[0]->maybe_null)
    maybe_null=1;

  if (!args[1]->fixed && args[1]->fix_fields(thd, args+1))
    return TRUE;
  Item_in_subselect * sub= (Item_in_subselect *)args[1];
  if (args[0]->cols() != sub->engine->cols())
  {
    my_error(ER_OPERAND_COLUMNS, MYF(0), args[0]->cols());
    return TRUE;
  }
  if (args[1]->maybe_null)
    maybe_null=1;
  with_sum_func= with_sum_func || args[1]->with_sum_func;
  used_tables_cache|= args[1]->used_tables();
  not_null_tables_cache|= args[1]->not_null_tables();
  const_item_cache&= args[1]->const_item();
  fixed= 1;
  return FALSE;
}


longlong Item_in_optimizer::val_int()
{
  bool tmp;
  DBUG_ASSERT(fixed == 1);
  cache->store(args[0]);
  
  if (cache->null_value)
  {
    if (((Item_in_subselect*)args[1])->is_top_level_item())
    {
      /*
        We're evaluating "NULL IN (SELECT ...)". The result can be NULL or
        FALSE, and we can return one instead of another. Just return NULL.
      */
      null_value= 1;
    }
    else
    {
      if (!((Item_in_subselect*)args[1])->is_correlated &&
          result_for_null_param != UNKNOWN)
      {
        /* Use cached value from previous execution */
        null_value= result_for_null_param;
      }
      else
      {
        /*
          We're evaluating "NULL IN (SELECT ...)". The result is:
             FALSE if SELECT produces an empty set, or
             NULL  otherwise.
          We disable the predicates we've pushed down into subselect, run the
          subselect and see if it has produced any rows.
        */
        Item_in_subselect *item_subs=(Item_in_subselect*)args[1]; 
        if (cache->cols() == 1)
        {
          item_subs->set_cond_guard_var(0, FALSE);
          (void) args[1]->val_bool_result();
          result_for_null_param= null_value= !item_subs->engine->no_rows();
          item_subs->set_cond_guard_var(0, TRUE);
        }
        else
        {
          uint i;
          uint ncols= cache->cols();
          /*
            Turn off the predicates that are based on column compares for
            which the left part is currently NULL
          */
          for (i= 0; i < ncols; i++)
          {
            if (cache->element_index(i)->null_value)
              item_subs->set_cond_guard_var(i, FALSE);
          }
          
          (void) args[1]->val_bool_result();
          result_for_null_param= null_value= !item_subs->engine->no_rows();
          
          /* Turn all predicates back on */
          for (i= 0; i < ncols; i++)
            item_subs->set_cond_guard_var(i, TRUE);
        }
      }
    }
    return 0;
  }
  tmp= args[1]->val_bool_result();
  null_value= args[1]->null_value;
  return tmp;
}


void Item_in_optimizer::keep_top_level_cache()
{
  cache->keep_array();
  save_cache= 1;
}


void Item_in_optimizer::cleanup()
{
  DBUG_ENTER("Item_in_optimizer::cleanup");
  Item_bool_func::cleanup();
  if (!save_cache)
    cache= 0;
  DBUG_VOID_RETURN;
}


bool Item_in_optimizer::is_null()
{
  cache->store(args[0]);
  return (null_value= (cache->null_value || args[1]->is_null()));
}


longlong Item_func_eq::val_int()
{
  DBUG_ASSERT(fixed == 1);
  int value= cmp.compare();
  return value == 0 ? 1 : 0;
}


/* Same as Item_func_eq, but NULL = NULL */

void Item_func_equal::fix_length_and_dec()
{
  Item_bool_func2::fix_length_and_dec();
  maybe_null=null_value=0;
}

longlong Item_func_equal::val_int()
{
  DBUG_ASSERT(fixed == 1);
  return cmp.compare();
}

longlong Item_func_ne::val_int()
{
  DBUG_ASSERT(fixed == 1);
  int value= cmp.compare();
  return value != 0 && !null_value ? 1 : 0;
}


longlong Item_func_ge::val_int()
{
  DBUG_ASSERT(fixed == 1);
  int value= cmp.compare();
  return value >= 0 ? 1 : 0;
}


longlong Item_func_gt::val_int()
{
  DBUG_ASSERT(fixed == 1);
  int value= cmp.compare();
  return value > 0 ? 1 : 0;
}

longlong Item_func_le::val_int()
{
  DBUG_ASSERT(fixed == 1);
  int value= cmp.compare();
  return value <= 0 && !null_value ? 1 : 0;
}


longlong Item_func_lt::val_int()
{
  DBUG_ASSERT(fixed == 1);
  int value= cmp.compare();
  return value < 0 && !null_value ? 1 : 0;
}


longlong Item_func_strcmp::val_int()
{
  DBUG_ASSERT(fixed == 1);
  String *a=args[0]->val_str(&tmp_value1);
  String *b=args[1]->val_str(&tmp_value2);
  if (!a || !b)
  {
    null_value=1;
    return 0;
  }
  int value= sortcmp(a,b,cmp.cmp_collation.collation);
  null_value=0;
  return !value ? 0 : (value < 0 ? (longlong) -1 : (longlong) 1);
}


bool Item_func_opt_neg::eq(const Item *item, bool binary_cmp) const
{
  /* Assume we don't have rtti */
  if (this == item)
    return 1;
  if (item->type() != FUNC_ITEM)
    return 0;
  Item_func *item_func=(Item_func*) item;
  if (arg_count != item_func->arg_count ||
      functype() != item_func->functype())
    return 0;
  if (negated != ((Item_func_opt_neg *) item_func)->negated)
    return 0;
  for (uint i=0; i < arg_count ; i++)
    if (!args[i]->eq(item_func->arguments()[i], binary_cmp))
      return 0;
  return 1;
}


void Item_func_interval::fix_length_and_dec()
{
  use_decimal_comparison= ((row->element_index(0)->result_type() ==
                            DECIMAL_RESULT) ||
                           (row->element_index(0)->result_type() ==
                            INT_RESULT));
  if (row->cols() > 8)
  {
    bool consts=1;

    for (uint i=1 ; consts && i < row->cols() ; i++)
    {
      consts&= row->element_index(i)->const_item();
    }

    if (consts &&
        (intervals=
          (interval_range*) sql_alloc(sizeof(interval_range)*(row->cols()-1))))
    {
      if (use_decimal_comparison)
      {
        for (uint i=1 ; i < row->cols(); i++)
        {
          Item *el= row->element_index(i);
          interval_range *range= intervals + (i-1);
          if ((el->result_type() == DECIMAL_RESULT) ||
              (el->result_type() == INT_RESULT))
          {
            range->type= DECIMAL_RESULT;
            range->dec.init();
            my_decimal *dec= el->val_decimal(&range->dec);
            if (dec != &range->dec)
            {
              range->dec= *dec;
              range->dec.fix_buffer_pointer();
            }
          }
          else
          {
            range->type= REAL_RESULT;
            range->dbl= el->val_real();
          }
        }
      }
      else
      {
        for (uint i=1 ; i < row->cols(); i++)
        {
          intervals[i-1].dbl= row->element_index(i)->val_real();
        }
      }
    }
  }
  maybe_null= 0;
  max_length= 2;
  used_tables_cache|= row->used_tables();
  not_null_tables_cache= row->not_null_tables();
  with_sum_func= with_sum_func || row->with_sum_func;
  const_item_cache&= row->const_item();
}


/*
  Execute Item_func_interval()

  SYNOPSIS
    Item_func_interval::val_int()

  NOTES
    If we are doing a decimal comparison, we are
    evaluating the first item twice.

  RETURN
    -1 if null value,
    0 if lower than lowest
    1 - arg_count-1 if between args[n] and args[n+1]
    arg_count if higher than biggest argument
*/

longlong Item_func_interval::val_int()
{
  DBUG_ASSERT(fixed == 1);
  double value;
  my_decimal dec_buf, *dec= NULL;
  uint i;

  if (use_decimal_comparison)
  {
    dec= row->element_index(0)->val_decimal(&dec_buf);
    if (row->element_index(0)->null_value)
      return -1;
    my_decimal2double(E_DEC_FATAL_ERROR, dec, &value);
  }
  else
  {
    value= row->element_index(0)->val_real();
    if (row->element_index(0)->null_value)
      return -1;
  }

  if (intervals)
  {					// Use binary search to find interval
    uint start,end;
    start= 0;
    end=   row->cols()-2;
    while (start != end)
    {
      uint mid= (start + end + 1) / 2;
      interval_range *range= intervals + mid;
      my_bool cmp_result;
      /*
        The values in the range intervall may have different types,
        Only do a decimal comparision of the first argument is a decimal
        and we are comparing against a decimal
      */
      if (dec && range->type == DECIMAL_RESULT)
        cmp_result= my_decimal_cmp(&range->dec, dec) <= 0;
      else
        cmp_result= (range->dbl <= value);
      if (cmp_result)
	start= mid;
      else
	end= mid - 1;
    }
    interval_range *range= intervals+start;
    return ((dec && range->type == DECIMAL_RESULT) ?
            my_decimal_cmp(dec, &range->dec) < 0 :
            value < range->dbl) ? 0 : start + 1;
  }

  for (i=1 ; i < row->cols() ; i++)
  {
    Item *el= row->element_index(i);
    if (use_decimal_comparison &&
        ((el->result_type() == DECIMAL_RESULT) ||
         (el->result_type() == INT_RESULT)))
    {
      my_decimal e_dec_buf, *e_dec= row->element_index(i)->val_decimal(&e_dec_buf);
      if (my_decimal_cmp(e_dec, dec) > 0)
        return i-1;
    }
    else if (row->element_index(i)->val_real() > value)
      return i-1;
  }
  return i-1;
}


/*
  Perform context analysis of a BETWEEN item tree

  SYNOPSIS:
    fix_fields()
    thd     reference to the global context of the query thread
    tables  list of all open tables involved in the query
    ref     pointer to Item* variable where pointer to resulting "fixed"
            item is to be assigned

  DESCRIPTION
    This function performs context analysis (name resolution) and calculates
    various attributes of the item tree with Item_func_between as its root.
    The function saves in ref the pointer to the item or to a newly created
    item that is considered as a replacement for the original one.

  NOTES
    Let T0(e)/T1(e) be the value of not_null_tables(e) when e is used on
    a predicate/function level. Then it's easy to show that:
      T0(e BETWEEN e1 AND e2)     = union(T1(e),T1(e1),T1(e2))
      T1(e BETWEEN e1 AND e2)     = union(T1(e),intersection(T1(e1),T1(e2)))
      T0(e NOT BETWEEN e1 AND e2) = union(T1(e),intersection(T1(e1),T1(e2)))
      T1(e NOT BETWEEN e1 AND e2) = union(T1(e),intersection(T1(e1),T1(e2)))

  RETURN
    0   ok
    1   got error
*/

bool Item_func_between::fix_fields(THD *thd, Item **ref)
{
  if (Item_func_opt_neg::fix_fields(thd, ref))
    return 1;

  thd->lex->current_select->between_count++;

  /* not_null_tables_cache == union(T1(e),T1(e1),T1(e2)) */
  if (pred_level && !negated)
    return 0;

  /* not_null_tables_cache == union(T1(e), intersection(T1(e1),T1(e2))) */
  not_null_tables_cache= (args[0]->not_null_tables() |
                          (args[1]->not_null_tables() &
                           args[2]->not_null_tables()));

  return 0;
}


void Item_func_between::fix_length_and_dec()
{
  max_length= 1;
  int i;
  bool datetime_found= FALSE;
  int time_items_found= 0;
  compare_as_dates= TRUE;
  THD *thd= current_thd;

  /*
    As some compare functions are generated after sql_yacc,
    we have to check for out of memory conditions here
  */
  if (!args[0] || !args[1] || !args[2])
    return;
  if ( agg_cmp_type(&cmp_type, args, 3))
    return;
  if (cmp_type == STRING_RESULT &&
      agg_arg_charsets(cmp_collation, args, 3, MY_COLL_CMP_CONV, 1))
   return;

  /*
    Detect the comparison of DATE/DATETIME items.
    At least one of items should be a DATE/DATETIME item and other items
    should return the STRING result.
  */
  if (cmp_type == STRING_RESULT)
  {
    for (i= 0; i < 3; i++)
    {
      if (args[i]->is_datetime())
      {
        datetime_found= TRUE;
        continue;
      }
      if (args[i]->field_type() == MYSQL_TYPE_TIME &&
          args[i]->result_as_longlong())
        time_items_found++;
    }
  }
  if (!datetime_found)
    compare_as_dates= FALSE;

  if (compare_as_dates)
  {
    ge_cmp.set_datetime_cmp_func(args, args + 1);
    le_cmp.set_datetime_cmp_func(args, args + 2);
  }
  else if (time_items_found == 3)
  {
    /* Compare TIME items as integers. */
    cmp_type= INT_RESULT;
  }
  else if (args[0]->real_item()->type() == FIELD_ITEM &&
           thd->lex->sql_command != SQLCOM_CREATE_VIEW &&
           thd->lex->sql_command != SQLCOM_SHOW_CREATE)
  {
    Field *field=((Item_field*) (args[0]->real_item()))->field;
    if (field->can_be_compared_as_longlong())
    {
      /*
        The following can't be recoded with || as convert_constant_item
        changes the argument
      */
      if (convert_constant_item(thd, field,&args[1]))
        cmp_type=INT_RESULT;			// Works for all types.
      if (convert_constant_item(thd, field,&args[2]))
        cmp_type=INT_RESULT;			// Works for all types.
    }
  }
}


longlong Item_func_between::val_int()
{						// ANSI BETWEEN
  DBUG_ASSERT(fixed == 1);
  if (compare_as_dates)
  {
    int ge_res, le_res;

    ge_res= ge_cmp.compare();
    if ((null_value= args[0]->null_value))
      return 0;
    le_res= le_cmp.compare();

    if (!args[1]->null_value && !args[2]->null_value)
      return (longlong) ((ge_res >= 0 && le_res <=0) != negated);
    else if (args[1]->null_value)
    {
      null_value= le_res > 0;			// not null if false range.
    }
    else
    {
      null_value= ge_res < 0;
    }
  }
  else if (cmp_type == STRING_RESULT)
  {
    String *value,*a,*b;
    value=args[0]->val_str(&value0);
    if ((null_value=args[0]->null_value))
      return 0;
    a=args[1]->val_str(&value1);
    b=args[2]->val_str(&value2);
    if (!args[1]->null_value && !args[2]->null_value)
      return (longlong) ((sortcmp(value,a,cmp_collation.collation) >= 0 &&
                          sortcmp(value,b,cmp_collation.collation) <= 0) !=
                         negated);
    if (args[1]->null_value && args[2]->null_value)
      null_value=1;
    else if (args[1]->null_value)
    {
      // Set to not null if false range.
      null_value= sortcmp(value,b,cmp_collation.collation) <= 0;
    }
    else
    {
      // Set to not null if false range.
      null_value= sortcmp(value,a,cmp_collation.collation) >= 0;
    }
  }
  else if (cmp_type == INT_RESULT)
  {
    longlong value=args[0]->val_int(), a, b;
    if ((null_value=args[0]->null_value))
      return 0;					/* purecov: inspected */
    a=args[1]->val_int();
    b=args[2]->val_int();
    if (!args[1]->null_value && !args[2]->null_value)
      return (longlong) ((value >= a && value <= b) != negated);
    if (args[1]->null_value && args[2]->null_value)
      null_value=1;
    else if (args[1]->null_value)
    {
      null_value= value <= b;			// not null if false range.
    }
    else
    {
      null_value= value >= a;
    }
  }
  else if (cmp_type == DECIMAL_RESULT)
  {
    my_decimal dec_buf, *dec= args[0]->val_decimal(&dec_buf),
               a_buf, *a_dec, b_buf, *b_dec;
    if ((null_value=args[0]->null_value))
      return 0;					/* purecov: inspected */
    a_dec= args[1]->val_decimal(&a_buf);
    b_dec= args[2]->val_decimal(&b_buf);
    if (!args[1]->null_value && !args[2]->null_value)
      return (longlong) ((my_decimal_cmp(dec, a_dec) >= 0 &&
                          my_decimal_cmp(dec, b_dec) <= 0) != negated);
    if (args[1]->null_value && args[2]->null_value)
      null_value=1;
    else if (args[1]->null_value)
      null_value= (my_decimal_cmp(dec, b_dec) <= 0);
    else
      null_value= (my_decimal_cmp(dec, a_dec) >= 0);
  }
  else
  {
    double value= args[0]->val_real(),a,b;
    if ((null_value=args[0]->null_value))
      return 0;					/* purecov: inspected */
    a= args[1]->val_real();
    b= args[2]->val_real();
    if (!args[1]->null_value && !args[2]->null_value)
      return (longlong) ((value >= a && value <= b) != negated);
    if (args[1]->null_value && args[2]->null_value)
      null_value=1;
    else if (args[1]->null_value)
    {
      null_value= value <= b;			// not null if false range.
    }
    else
    {
      null_value= value >= a;
    }
  }
  return (longlong) (!null_value && negated);
}


void Item_func_between::print(String *str)
{
  str->append('(');
  args[0]->print(str);
  if (negated)
    str->append(STRING_WITH_LEN(" not"));
  str->append(STRING_WITH_LEN(" between "));
  args[1]->print(str);
  str->append(STRING_WITH_LEN(" and "));
  args[2]->print(str);
  str->append(')');
}

void
Item_func_ifnull::fix_length_and_dec()
{
  agg_result_type(&hybrid_type, args, 2);
  maybe_null=args[1]->maybe_null;
  decimals= max(args[0]->decimals, args[1]->decimals);
  unsigned_flag= args[0]->unsigned_flag && args[1]->unsigned_flag;

  if (hybrid_type == DECIMAL_RESULT || hybrid_type == INT_RESULT) 
  {
    int len0= args[0]->max_length - args[0]->decimals
      - (args[0]->unsigned_flag ? 0 : 1);

    int len1= args[1]->max_length - args[1]->decimals
      - (args[1]->unsigned_flag ? 0 : 1);

    max_length= max(len0, len1) + decimals + (unsigned_flag ? 0 : 1);
  }
  else
    max_length= max(args[0]->max_length, args[1]->max_length);

  switch (hybrid_type) {
  case STRING_RESULT:
    agg_arg_charsets(collation, args, arg_count, MY_COLL_CMP_CONV, 1);
    break;
  case DECIMAL_RESULT:
  case REAL_RESULT:
    break;
  case INT_RESULT:
    decimals= 0;
    break;
  case ROW_RESULT:
  default:
    DBUG_ASSERT(0);
  }
  cached_field_type= agg_field_type(args, 2);
}


uint Item_func_ifnull::decimal_precision() const
{
  int max_int_part=max(args[0]->decimal_int_part(),args[1]->decimal_int_part());
  return min(max_int_part + decimals, DECIMAL_MAX_PRECISION);
}


enum_field_types Item_func_ifnull::field_type() const 
{
  return cached_field_type;
}

Field *Item_func_ifnull::tmp_table_field(TABLE *table)
{
  return tmp_table_field_from_field_type(table, 0);
}

double
Item_func_ifnull::real_op()
{
  DBUG_ASSERT(fixed == 1);
  double value= args[0]->val_real();
  if (!args[0]->null_value)
  {
    null_value=0;
    return value;
  }
  value= args[1]->val_real();
  if ((null_value=args[1]->null_value))
    return 0.0;
  return value;
}

longlong
Item_func_ifnull::int_op()
{
  DBUG_ASSERT(fixed == 1);
  longlong value=args[0]->val_int();
  if (!args[0]->null_value)
  {
    null_value=0;
    return value;
  }
  value=args[1]->val_int();
  if ((null_value=args[1]->null_value))
    return 0;
  return value;
}


my_decimal *Item_func_ifnull::decimal_op(my_decimal *decimal_value)
{
  DBUG_ASSERT(fixed == 1);
  my_decimal *value= args[0]->val_decimal(decimal_value);
  if (!args[0]->null_value)
  {
    null_value= 0;
    return value;
  }
  value= args[1]->val_decimal(decimal_value);
  if ((null_value= args[1]->null_value))
    return 0;
  return value;
}


String *
Item_func_ifnull::str_op(String *str)
{
  DBUG_ASSERT(fixed == 1);
  String *res  =args[0]->val_str(str);
  if (!args[0]->null_value)
  {
    null_value=0;
    res->set_charset(collation.collation);
    return res;
  }
  res=args[1]->val_str(str);
  if ((null_value=args[1]->null_value))
    return 0;
  res->set_charset(collation.collation);
  return res;
}


/*
  Perform context analysis of an IF item tree

  SYNOPSIS:
    fix_fields()
    thd     reference to the global context of the query thread
    tables  list of all open tables involved in the query
    ref     pointer to Item* variable where pointer to resulting "fixed"
            item is to be assigned

  DESCRIPTION
    This function performs context analysis (name resolution) and calculates
    various attributes of the item tree with Item_func_if as its root.
    The function saves in ref the pointer to the item or to a newly created
    item that is considered as a replacement for the original one.

  NOTES
    Let T0(e)/T1(e) be the value of not_null_tables(e) when e is used on
    a predicate/function level. Then it's easy to show that:
      T0(IF(e,e1,e2)  = T1(IF(e,e1,e2))
      T1(IF(e,e1,e2)) = intersection(T1(e1),T1(e2))

  RETURN
    0   ok
    1   got error
*/

bool
Item_func_if::fix_fields(THD *thd, Item **ref)
{
  DBUG_ASSERT(fixed == 0);
  args[0]->top_level_item();

  if (Item_func::fix_fields(thd, ref))
    return 1;

  not_null_tables_cache= (args[1]->not_null_tables() &
                          args[2]->not_null_tables());

  return 0;
}


void
Item_func_if::fix_length_and_dec()
{
  maybe_null=args[1]->maybe_null || args[2]->maybe_null;
  decimals= max(args[1]->decimals, args[2]->decimals);
  unsigned_flag=args[1]->unsigned_flag && args[2]->unsigned_flag;

  enum Item_result arg1_type=args[1]->result_type();
  enum Item_result arg2_type=args[2]->result_type();
  bool null1=args[1]->const_item() && args[1]->null_value;
  bool null2=args[2]->const_item() && args[2]->null_value;

  if (null1)
  {
    cached_result_type= arg2_type;
    collation.set(args[2]->collation.collation);
    cached_field_type= args[2]->field_type();
  }
  else if (null2)
  {
    cached_result_type= arg1_type;
    collation.set(args[1]->collation.collation);
    cached_field_type= args[1]->field_type();
  }
  else
  {
    agg_result_type(&cached_result_type, args+1, 2);
    if (cached_result_type == STRING_RESULT)
    {
      if (agg_arg_charsets(collation, args+1, 2, MY_COLL_ALLOW_CONV, 1))
        return;
    }
    else
    {
      collation.set(&my_charset_bin);	// Number
    }
    cached_field_type= agg_field_type(args + 1, 2);
  }

  if ((cached_result_type == DECIMAL_RESULT )
      || (cached_result_type == INT_RESULT))
  {
    int len1= args[1]->max_length - args[1]->decimals
      - (args[1]->unsigned_flag ? 0 : 1);

    int len2= args[2]->max_length - args[2]->decimals
      - (args[2]->unsigned_flag ? 0 : 1);

    max_length=max(len1, len2) + decimals + (unsigned_flag ? 0 : 1);
  }
  else
    max_length= max(args[1]->max_length, args[2]->max_length);
}


uint Item_func_if::decimal_precision() const
{
  int precision=(max(args[1]->decimal_int_part(),args[2]->decimal_int_part())+
                 decimals);
  return min(precision, DECIMAL_MAX_PRECISION);
}


double
Item_func_if::val_real()
{
  DBUG_ASSERT(fixed == 1);
  Item *arg= args[0]->val_bool() ? args[1] : args[2];
  double value= arg->val_real();
  null_value=arg->null_value;
  return value;
}

longlong
Item_func_if::val_int()
{
  DBUG_ASSERT(fixed == 1);
  Item *arg= args[0]->val_bool() ? args[1] : args[2];
  longlong value=arg->val_int();
  null_value=arg->null_value;
  return value;
}

String *
Item_func_if::val_str(String *str)
{
  DBUG_ASSERT(fixed == 1);
  Item *arg= args[0]->val_bool() ? args[1] : args[2];
  String *res=arg->val_str(str);
  if (res)
    res->set_charset(collation.collation);
  null_value=arg->null_value;
  return res;
}


my_decimal *
Item_func_if::val_decimal(my_decimal *decimal_value)
{
  DBUG_ASSERT(fixed == 1);
  Item *arg= args[0]->val_bool() ? args[1] : args[2];
  my_decimal *value= arg->val_decimal(decimal_value);
  null_value= arg->null_value;
  return value;
}


void
Item_func_nullif::fix_length_and_dec()
{
  Item_bool_func2::fix_length_and_dec();
  maybe_null=1;
  if (args[0])					// Only false if EOM
  {
    max_length=args[0]->max_length;
    decimals=args[0]->decimals;
    unsigned_flag= args[0]->unsigned_flag;
    cached_result_type= args[0]->result_type();
    if (cached_result_type == STRING_RESULT &&
        agg_arg_charsets(collation, args, arg_count, MY_COLL_CMP_CONV, 1))
      return;
  }
}


/*
  nullif () returns NULL if arguments are equal, else it returns the
  first argument.
  Note that we have to evaluate the first argument twice as the compare
  may have been done with a different type than return value
*/

double
Item_func_nullif::val_real()
{
  DBUG_ASSERT(fixed == 1);
  double value;
  if (!cmp.compare())
  {
    null_value=1;
    return 0.0;
  }
  value= args[0]->val_real();
  null_value=args[0]->null_value;
  return value;
}

longlong
Item_func_nullif::val_int()
{
  DBUG_ASSERT(fixed == 1);
  longlong value;
  if (!cmp.compare())
  {
    null_value=1;
    return 0;
  }
  value=args[0]->val_int();
  null_value=args[0]->null_value;
  return value;
}

String *
Item_func_nullif::val_str(String *str)
{
  DBUG_ASSERT(fixed == 1);
  String *res;
  if (!cmp.compare())
  {
    null_value=1;
    return 0;
  }
  res=args[0]->val_str(str);
  null_value=args[0]->null_value;
  return res;
}


my_decimal *
Item_func_nullif::val_decimal(my_decimal * decimal_value)
{
  DBUG_ASSERT(fixed == 1);
  my_decimal *res;
  if (!cmp.compare())
  {
    null_value=1;
    return 0;
  }
  res= args[0]->val_decimal(decimal_value);
  null_value= args[0]->null_value;
  return res;
}


bool
Item_func_nullif::is_null()
{
  return (null_value= (!cmp.compare() ? 1 : args[0]->null_value)); 
}


/*
  Return the matching ITEM or NULL if all compares (including else) failed

  SYNOPSIS
    find_item()
      str      Buffer string

  DESCRIPTION
    Find and return matching items for CASE or ELSE item if all compares
    are failed or NULL if ELSE item isn't defined.

  IMPLEMENTATION
    In order to do correct comparisons of the CASE expression (the expression
    between CASE and the first WHEN) with each WHEN expression several
    comparators are used. One for each result type. CASE expression can be
    evaluated up to # of different result types are used. To check whether
    the CASE expression already was evaluated for a particular result type
    a bit mapped variable value_added_map is used. Result types are mapped
    to it according to their int values i.e. STRING_RESULT is mapped to bit
    0, REAL_RESULT to bit 1, so on.

  RETURN
    NULL - Nothing found and there is no ELSE expression defined
    item - Found item or ELSE item if defined and all comparisons are
           failed
*/

Item *Item_func_case::find_item(String *str)
{
  uint value_added_map= 0;

  if (first_expr_num == -1)
  {
    for (uint i=0 ; i < ncases ; i+=2)
    {
      // No expression between CASE and the first WHEN
      if (args[i]->val_bool())
	return args[i+1];
      continue;
    }
  }
  else
  {
    /* Compare every WHEN argument with it and return the first match */
    for (uint i=0 ; i < ncases ; i+=2)
    {
      cmp_type= item_cmp_type(left_result_type, args[i]->result_type());
      DBUG_ASSERT(cmp_type != ROW_RESULT);
      DBUG_ASSERT(cmp_items[(uint)cmp_type]);
      if (!(value_added_map & (1<<(uint)cmp_type)))
      {
        cmp_items[(uint)cmp_type]->store_value(args[first_expr_num]);
        if ((null_value=args[first_expr_num]->null_value))
          return else_expr_num != -1 ? args[else_expr_num] : 0;
        value_added_map|= 1<<(uint)cmp_type;
      }
      if (!cmp_items[(uint)cmp_type]->cmp(args[i]) && !args[i]->null_value)
        return args[i + 1];
    }
  }
  // No, WHEN clauses all missed, return ELSE expression
  return else_expr_num != -1 ? args[else_expr_num] : 0;
}


String *Item_func_case::val_str(String *str)
{
  DBUG_ASSERT(fixed == 1);
  String *res;
  Item *item=find_item(str);

  if (!item)
  {
    null_value=1;
    return 0;
  }
  null_value= 0;
  if (!(res=item->val_str(str)))
    null_value= 1;
  return res;
}


longlong Item_func_case::val_int()
{
  DBUG_ASSERT(fixed == 1);
  char buff[MAX_FIELD_WIDTH];
  String dummy_str(buff,sizeof(buff),default_charset());
  Item *item=find_item(&dummy_str);
  longlong res;

  if (!item)
  {
    null_value=1;
    return 0;
  }
  res=item->val_int();
  null_value=item->null_value;
  return res;
}

double Item_func_case::val_real()
{
  DBUG_ASSERT(fixed == 1);
  char buff[MAX_FIELD_WIDTH];
  String dummy_str(buff,sizeof(buff),default_charset());
  Item *item=find_item(&dummy_str);
  double res;

  if (!item)
  {
    null_value=1;
    return 0;
  }
  res= item->val_real();
  null_value=item->null_value;
  return res;
}


my_decimal *Item_func_case::val_decimal(my_decimal *decimal_value)
{
  DBUG_ASSERT(fixed == 1);
  char buff[MAX_FIELD_WIDTH];
  String dummy_str(buff, sizeof(buff), default_charset());
  Item *item= find_item(&dummy_str);
  my_decimal *res;

  if (!item)
  {
    null_value=1;
    return 0;
  }

  res= item->val_decimal(decimal_value);
  null_value= item->null_value;
  return res;
}


bool Item_func_case::fix_fields(THD *thd, Item **ref)
{
  /*
    buff should match stack usage from
    Item_func_case::val_int() -> Item_func_case::find_item()
  */
#ifndef EMBEDDED_LIBRARY
  uchar buff[MAX_FIELD_WIDTH*2+sizeof(String)*2+sizeof(String*)*2+sizeof(double)*2+sizeof(longlong)*2];
#endif
  bool res= Item_func::fix_fields(thd, ref);
  /*
    Call check_stack_overrun after fix_fields to be sure that stack variable
    is not optimized away
  */
  if (check_stack_overrun(thd, STACK_MIN_SIZE, buff))
    return TRUE;				// Fatal error flag is set!
  return res;
}



void Item_func_case::fix_length_and_dec()
{
  Item **agg;
  uint nagg;
  uint found_types= 0;
  if (!(agg= (Item**) sql_alloc(sizeof(Item*)*(ncases+1))))
    return;
  
  /*
    Aggregate all THEN and ELSE expression types
    and collations when string result
  */
  
  for (nagg= 0 ; nagg < ncases/2 ; nagg++)
    agg[nagg]= args[nagg*2+1];
  
  if (else_expr_num != -1)
    agg[nagg++]= args[else_expr_num];
  
  agg_result_type(&cached_result_type, agg, nagg);
  if ((cached_result_type == STRING_RESULT) &&
      agg_arg_charsets(collation, agg, nagg, MY_COLL_ALLOW_CONV, 1))
    return;
  
  cached_field_type= agg_field_type(agg, nagg);
  /*
    Aggregate first expression and all THEN expression types
    and collations when string comparison
  */
  if (first_expr_num != -1)
  {
    uint i;
    agg[0]= args[first_expr_num];
    left_result_type= agg[0]->result_type();

    for (nagg= 0; nagg < ncases/2 ; nagg++)
      agg[nagg+1]= args[nagg*2];
    nagg++;
    if (!(found_types= collect_cmp_types(agg, nagg)))
      return;

    for (i= 0; i <= (uint)DECIMAL_RESULT; i++)
    {
      if (found_types & (1 << i) && !cmp_items[i])
      {
        DBUG_ASSERT((Item_result)i != ROW_RESULT);
        if ((Item_result)i == STRING_RESULT &&
            agg_arg_charsets(cmp_collation, agg, nagg, MY_COLL_CMP_CONV, 1))
          return;
        if (!(cmp_items[i]=
            cmp_item::get_comparator((Item_result)i,
                                     cmp_collation.collation)))
          return;
      }
    }
  }

  if (else_expr_num == -1 || args[else_expr_num]->maybe_null)
    maybe_null=1;
  
  max_length=0;
  decimals=0;
  for (uint i=0 ; i < ncases ; i+=2)
  {
    set_if_bigger(max_length,args[i+1]->max_length);
    set_if_bigger(decimals,args[i+1]->decimals);
  }
  if (else_expr_num != -1) 
  {
    set_if_bigger(max_length,args[else_expr_num]->max_length);
    set_if_bigger(decimals,args[else_expr_num]->decimals);
  }
}


uint Item_func_case::decimal_precision() const
{
  int max_int_part=0;
  for (uint i=0 ; i < ncases ; i+=2)
    set_if_bigger(max_int_part, args[i+1]->decimal_int_part());

  if (else_expr_num != -1) 
    set_if_bigger(max_int_part, args[else_expr_num]->decimal_int_part());
  return min(max_int_part + decimals, DECIMAL_MAX_PRECISION);
}


/* TODO:  Fix this so that it prints the whole CASE expression */

void Item_func_case::print(String *str)
{
  str->append(STRING_WITH_LEN("(case "));
  if (first_expr_num != -1)
  {
    args[first_expr_num]->print(str);
    str->append(' ');
  }
  for (uint i=0 ; i < ncases ; i+=2)
  {
    str->append(STRING_WITH_LEN("when "));
    args[i]->print(str);
    str->append(STRING_WITH_LEN(" then "));
    args[i+1]->print(str);
    str->append(' ');
  }
  if (else_expr_num != -1)
  {
    str->append(STRING_WITH_LEN("else "));
    args[else_expr_num]->print(str);
    str->append(' ');
  }
  str->append(STRING_WITH_LEN("end)"));
}


void Item_func_case::cleanup()
{
  uint i;
  DBUG_ENTER("Item_func_case::cleanup");
  Item_func::cleanup();
  for (i= 0; i <= (uint)DECIMAL_RESULT; i++)
  {
    delete cmp_items[i];
    cmp_items[i]= 0;
  }
  DBUG_VOID_RETURN;
}


/*
  Coalesce - return first not NULL argument.
*/

String *Item_func_coalesce::str_op(String *str)
{
  DBUG_ASSERT(fixed == 1);
  null_value=0;
  for (uint i=0 ; i < arg_count ; i++)
  {
    String *res;
    if ((res=args[i]->val_str(str)))
      return res;
  }
  null_value=1;
  return 0;
}

longlong Item_func_coalesce::int_op()
{
  DBUG_ASSERT(fixed == 1);
  null_value=0;
  for (uint i=0 ; i < arg_count ; i++)
  {
    longlong res=args[i]->val_int();
    if (!args[i]->null_value)
      return res;
  }
  null_value=1;
  return 0;
}

double Item_func_coalesce::real_op()
{
  DBUG_ASSERT(fixed == 1);
  null_value=0;
  for (uint i=0 ; i < arg_count ; i++)
  {
    double res= args[i]->val_real();
    if (!args[i]->null_value)
      return res;
  }
  null_value=1;
  return 0;
}


my_decimal *Item_func_coalesce::decimal_op(my_decimal *decimal_value)
{
  DBUG_ASSERT(fixed == 1);
  null_value= 0;
  for (uint i= 0; i < arg_count; i++)
  {
    my_decimal *res= args[i]->val_decimal(decimal_value);
    if (!args[i]->null_value)
      return res;
  }
  null_value=1;
  return 0;
}


void Item_func_coalesce::fix_length_and_dec()
{
  cached_field_type= agg_field_type(args, arg_count);
  agg_result_type(&hybrid_type, args, arg_count);
  switch (hybrid_type) {
  case STRING_RESULT:
    count_only_length();
    decimals= NOT_FIXED_DEC;
    agg_arg_charsets(collation, args, arg_count, MY_COLL_ALLOW_CONV, 1);
    break;
  case DECIMAL_RESULT:
    count_decimal_length();
    break;
  case REAL_RESULT:
    count_real_length();
    break;
  case INT_RESULT:
    count_only_length();
    decimals= 0;
    break;
  case ROW_RESULT:
  default:
    DBUG_ASSERT(0);
  }
}

/****************************************************************************
 Classes and function for the IN operator
****************************************************************************/

/*
  Determine which of the signed longlong arguments is bigger

  SYNOPSIS
    cmp_longs()
      a_val     left argument
      b_val     right argument

  DESCRIPTION
    This function will compare two signed longlong arguments
    and will return -1, 0, or 1 if left argument is smaller than,
    equal to or greater than the right argument.

  RETURN VALUE
    -1          left argument is smaller than the right argument.
    0           left argument is equal to the right argument.
    1           left argument is greater than the right argument.
*/
static inline int cmp_longs (longlong a_val, longlong b_val)
{
  return a_val < b_val ? -1 : a_val == b_val ? 0 : 1;
}


/*
  Determine which of the unsigned longlong arguments is bigger

  SYNOPSIS
    cmp_ulongs()
      a_val     left argument
      b_val     right argument

  DESCRIPTION
    This function will compare two unsigned longlong arguments
    and will return -1, 0, or 1 if left argument is smaller than,
    equal to or greater than the right argument.

  RETURN VALUE
    -1          left argument is smaller than the right argument.
    0           left argument is equal to the right argument.
    1           left argument is greater than the right argument.
*/
static inline int cmp_ulongs (ulonglong a_val, ulonglong b_val)
{
  return a_val < b_val ? -1 : a_val == b_val ? 0 : 1;
}


/*
  Compare two integers in IN value list format (packed_longlong) 

  SYNOPSIS
    cmp_longlong()
      cmp_arg   an argument passed to the calling function (qsort2)
      a         left argument
      b         right argument

  DESCRIPTION
    This function will compare two integer arguments in the IN value list
    format and will return -1, 0, or 1 if left argument is smaller than,
    equal to or greater than the right argument.
    It's used in sorting the IN values list and finding an element in it.
    Depending on the signedness of the arguments cmp_longlong() will
    compare them as either signed (using cmp_longs()) or unsigned (using
    cmp_ulongs()).

  RETURN VALUE
    -1          left argument is smaller than the right argument.
    0           left argument is equal to the right argument.
    1           left argument is greater than the right argument.
*/
int cmp_longlong(void *cmp_arg, 
                 in_longlong::packed_longlong *a,
                 in_longlong::packed_longlong *b)
{
  if (a->unsigned_flag != b->unsigned_flag)
  { 
    /* 
      One of the args is unsigned and is too big to fit into the 
      positive signed range. Report no match.
    */  
    if (a->unsigned_flag && ((ulonglong) a->val) > (ulonglong) LONGLONG_MAX ||
        b->unsigned_flag && ((ulonglong) b->val) > (ulonglong) LONGLONG_MAX)
      return a->unsigned_flag ? 1 : -1;
    /*
      Although the signedness differs both args can fit into the signed 
      positive range. Make them signed and compare as usual.
    */  
    return cmp_longs (a->val, b->val);
  }
  if (a->unsigned_flag)
    return cmp_ulongs ((ulonglong) a->val, (ulonglong) b->val);
  else
    return cmp_longs (a->val, b->val);
}

static int cmp_double(void *cmp_arg, double *a,double *b)
{
  return *a < *b ? -1 : *a == *b ? 0 : 1;
}

static int cmp_row(void *cmp_arg, cmp_item_row *a, cmp_item_row *b)
{
  return a->compare(b);
}


static int cmp_decimal(void *cmp_arg, my_decimal *a, my_decimal *b)
{
  /*
    We need call of fixing buffer pointer, because fast sort just copy
    decimal buffers in memory and pointers left pointing on old buffer place
  */
  a->fix_buffer_pointer();
  b->fix_buffer_pointer();
  return my_decimal_cmp(a, b);
}


int in_vector::find(Item *item)
{
  uchar *result=get_value(item);
  if (!result || !used_count)
    return 0;				// Null value

  uint start,end;
  start=0; end=used_count-1;
  while (start != end)
  {
    uint mid=(start+end+1)/2;
    int res;
    if ((res=(*compare)(collation, base+mid*size, result)) == 0)
      return 1;
    if (res < 0)
      start=mid;
    else
      end=mid-1;
  }
  return (int) ((*compare)(collation, base+start*size, result) == 0);
}

in_string::in_string(uint elements,qsort2_cmp cmp_func, CHARSET_INFO *cs)
  :in_vector(elements, sizeof(String), cmp_func, cs),
   tmp(buff, sizeof(buff), &my_charset_bin)
{}

in_string::~in_string()
{
  if (base)
  {
    // base was allocated with help of sql_alloc => following is OK
    for (uint i=0 ; i < count ; i++)
      ((String*) base)[i].free();
  }
}

void in_string::set(uint pos,Item *item)
{
  String *str=((String*) base)+pos;
  String *res=item->val_str(str);
  if (res && res != str)
  {
    if (res->uses_buffer_owned_by(str))
      res->copy();
    *str= *res;
  }
  if (!str->charset())
  {
    CHARSET_INFO *cs;
    if (!(cs= item->collation.collation))
      cs= &my_charset_bin;		// Should never happen for STR items
    str->set_charset(cs);
  }
}


uchar *in_string::get_value(Item *item)
{
  return (uchar*) item->val_str(&tmp);
}

in_row::in_row(uint elements, Item * item)
{
  base= (char*) new cmp_item_row[count= elements];
  size= sizeof(cmp_item_row);
  compare= (qsort2_cmp) cmp_row;
  /*
    We need to reset these as otherwise we will call sort() with
    uninitialized (even if not used) elements
  */
  used_count= elements;
  collation= 0;
}

in_row::~in_row()
{
  if (base)
    delete [] (cmp_item_row*) base;
}

uchar *in_row::get_value(Item *item)
{
  tmp.store_value(item);
  if (item->is_null())
    return 0;
  return (uchar *)&tmp;
}

void in_row::set(uint pos, Item *item)
{
  DBUG_ENTER("in_row::set");
  DBUG_PRINT("enter", ("pos: %u  item: 0x%lx", pos, (ulong) item));
  ((cmp_item_row*) base)[pos].store_value_by_template(&tmp, item);
  DBUG_VOID_RETURN;
}

in_longlong::in_longlong(uint elements)
  :in_vector(elements,sizeof(packed_longlong),(qsort2_cmp) cmp_longlong, 0)
{}

void in_longlong::set(uint pos,Item *item)
{
  struct packed_longlong *buff= &((packed_longlong*) base)[pos];
  
  buff->val= item->val_int();
  buff->unsigned_flag= item->unsigned_flag;
}

uchar *in_longlong::get_value(Item *item)
{
  tmp.val= item->val_int();
  if (item->null_value)
    return 0;
  tmp.unsigned_flag= item->unsigned_flag;
  return (uchar*) &tmp;
}

void in_datetime::set(uint pos,Item *item)
{
  Item **tmp_item= &item;
  bool is_null;
  struct packed_longlong *buff= &((packed_longlong*) base)[pos];

  buff->val= get_datetime_value(thd, &tmp_item, 0, warn_item, &is_null);
  buff->unsigned_flag= 1L;
}

uchar *in_datetime::get_value(Item *item)
{
  bool is_null;
  Item **tmp_item= lval_cache ? &lval_cache : &item;
  tmp.val= get_datetime_value(thd, &tmp_item, &lval_cache, warn_item, &is_null);
  if (item->null_value)
    return 0;
  tmp.unsigned_flag= 1L;
  return (uchar*) &tmp;
}

in_double::in_double(uint elements)
  :in_vector(elements,sizeof(double),(qsort2_cmp) cmp_double, 0)
{}

void in_double::set(uint pos,Item *item)
{
  ((double*) base)[pos]= item->val_real();
}

uchar *in_double::get_value(Item *item)
{
  tmp= item->val_real();
  if (item->null_value)
    return 0;					/* purecov: inspected */
  return (uchar*) &tmp;
}


in_decimal::in_decimal(uint elements)
  :in_vector(elements, sizeof(my_decimal),(qsort2_cmp) cmp_decimal, 0)
{}


void in_decimal::set(uint pos, Item *item)
{
  /* as far as 'item' is constant, we can store reference on my_decimal */
  my_decimal *dec= ((my_decimal *)base) + pos;
  dec->len= DECIMAL_BUFF_LENGTH;
  dec->fix_buffer_pointer();
  my_decimal *res= item->val_decimal(dec);
  /* if item->val_decimal() is evaluated to NULL then res == 0 */ 
  if (!item->null_value && res != dec)
    my_decimal2decimal(res, dec);
}


uchar *in_decimal::get_value(Item *item)
{
  my_decimal *result= item->val_decimal(&val);
  if (item->null_value)
    return 0;
  return (uchar *)result;
}


cmp_item* cmp_item::get_comparator(Item_result type,
                                   CHARSET_INFO *cs)
{
  switch (type) {
  case STRING_RESULT:
    return new cmp_item_sort_string(cs);
  case INT_RESULT:
    return new cmp_item_int;
  case REAL_RESULT:
    return new cmp_item_real;
  case ROW_RESULT:
    return new cmp_item_row;
  case DECIMAL_RESULT:
    return new cmp_item_decimal;
  default:
    DBUG_ASSERT(0);
    break;
  }
  return 0; // to satisfy compiler :)
}


cmp_item* cmp_item_sort_string::make_same()
{
  return new cmp_item_sort_string_in_static(cmp_charset);
}

cmp_item* cmp_item_int::make_same()
{
  return new cmp_item_int();
}

cmp_item* cmp_item_real::make_same()
{
  return new cmp_item_real();
}

cmp_item* cmp_item_row::make_same()
{
  return new cmp_item_row();
}


cmp_item_row::~cmp_item_row()
{
  DBUG_ENTER("~cmp_item_row");
  DBUG_PRINT("enter",("this: 0x%lx", (long) this));
  if (comparators)
  {
    for (uint i= 0; i < n; i++)
    {
      if (comparators[i])
	delete comparators[i];
    }
  }
  DBUG_VOID_RETURN;
}


void cmp_item_row::alloc_comparators()
{
  if (!comparators)
    comparators= (cmp_item **) current_thd->calloc(sizeof(cmp_item *)*n);
}


void cmp_item_row::store_value(Item *item)
{
  DBUG_ENTER("cmp_item_row::store_value");
  n= item->cols();
  alloc_comparators();
  if (comparators)
  {
    item->bring_value();
    item->null_value= 0;
    for (uint i=0; i < n; i++)
    {
      if (!comparators[i])
        if (!(comparators[i]=
              cmp_item::get_comparator(item->element_index(i)->result_type(),
                                       item->element_index(i)->collation.collation)))
	  break;					// new failed
      comparators[i]->store_value(item->element_index(i));
      item->null_value|= item->element_index(i)->null_value;
    }
  }
  DBUG_VOID_RETURN;
}


void cmp_item_row::store_value_by_template(cmp_item *t, Item *item)
{
  cmp_item_row *tmpl= (cmp_item_row*) t;
  if (tmpl->n != item->cols())
  {
    my_error(ER_OPERAND_COLUMNS, MYF(0), tmpl->n);
    return;
  }
  n= tmpl->n;
  if ((comparators= (cmp_item **) sql_alloc(sizeof(cmp_item *)*n)))
  {
    item->bring_value();
    item->null_value= 0;
    for (uint i=0; i < n; i++)
    {
      if (!(comparators[i]= tmpl->comparators[i]->make_same()))
	break;					// new failed
      comparators[i]->store_value_by_template(tmpl->comparators[i],
					      item->element_index(i));
      item->null_value|= item->element_index(i)->null_value;
    }
  }
}


int cmp_item_row::cmp(Item *arg)
{
  arg->null_value= 0;
  if (arg->cols() != n)
  {
    my_error(ER_OPERAND_COLUMNS, MYF(0), n);
    return 1;
  }
  bool was_null= 0;
  arg->bring_value();
  for (uint i=0; i < n; i++)
  {
    if (comparators[i]->cmp(arg->element_index(i)))
    {
      if (!arg->element_index(i)->null_value)
	return 1;
      was_null= 1;
    }
  }
  return (arg->null_value= was_null);
}


int cmp_item_row::compare(cmp_item *c)
{
  cmp_item_row *l_cmp= (cmp_item_row *) c;
  for (uint i=0; i < n; i++)
  {
    int res;
    if ((res= comparators[i]->compare(l_cmp->comparators[i])))
      return res;
  }
  return 0;
}


void cmp_item_decimal::store_value(Item *item)
{
  my_decimal *val= item->val_decimal(&value);
  /* val may be zero if item is nnull */
  if (val && val != &value)
    my_decimal2decimal(val, &value);
}


int cmp_item_decimal::cmp(Item *arg)
{
  my_decimal tmp_buf, *tmp= arg->val_decimal(&tmp_buf);
  if (arg->null_value)
    return 1;
  return my_decimal_cmp(&value, tmp);
}


int cmp_item_decimal::compare(cmp_item *arg)
{
  cmp_item_decimal *l_cmp= (cmp_item_decimal*) arg;
  return my_decimal_cmp(&value, &l_cmp->value);
}


cmp_item* cmp_item_decimal::make_same()
{
  return new cmp_item_decimal();
}


void cmp_item_datetime::store_value(Item *item)
{
  bool is_null;
  Item **tmp_item= lval_cache ? &lval_cache : &item;
  value= get_datetime_value(thd, &tmp_item, &lval_cache, warn_item, &is_null);
}


int cmp_item_datetime::cmp(Item *arg)
{
  bool is_null;
  Item **tmp_item= &arg;
  return value !=
    get_datetime_value(thd, &tmp_item, 0, warn_item, &is_null);
}


int cmp_item_datetime::compare(cmp_item *ci)
{
  cmp_item_datetime *l_cmp= (cmp_item_datetime *)ci;
  return (value < l_cmp->value) ? -1 : ((value == l_cmp->value) ? 0 : 1);
}


cmp_item *cmp_item_datetime::make_same()
{
  return new cmp_item_datetime(warn_item);
}


bool Item_func_in::nulls_in_row()
{
  Item **arg,**arg_end;
  for (arg= args+1, arg_end= args+arg_count; arg != arg_end ; arg++)
  {
    if ((*arg)->null_inside())
      return 1;
  }
  return 0;
}


/*
  Perform context analysis of an IN item tree

  SYNOPSIS:
    fix_fields()
    thd     reference to the global context of the query thread
    tables  list of all open tables involved in the query
    ref     pointer to Item* variable where pointer to resulting "fixed"
            item is to be assigned

  DESCRIPTION
    This function performs context analysis (name resolution) and calculates
    various attributes of the item tree with Item_func_in as its root.
    The function saves in ref the pointer to the item or to a newly created
    item that is considered as a replacement for the original one.

  NOTES
    Let T0(e)/T1(e) be the value of not_null_tables(e) when e is used on
    a predicate/function level. Then it's easy to show that:
      T0(e IN(e1,...,en))     = union(T1(e),intersection(T1(ei)))
      T1(e IN(e1,...,en))     = union(T1(e),intersection(T1(ei)))
      T0(e NOT IN(e1,...,en)) = union(T1(e),union(T1(ei)))
      T1(e NOT IN(e1,...,en)) = union(T1(e),intersection(T1(ei)))

  RETURN
    0   ok
    1   got error
*/

bool
Item_func_in::fix_fields(THD *thd, Item **ref)
{
  Item **arg, **arg_end;

  if (Item_func_opt_neg::fix_fields(thd, ref))
    return 1;

  /* not_null_tables_cache == union(T1(e),union(T1(ei))) */
  if (pred_level && negated)
    return 0;

  /* not_null_tables_cache = union(T1(e),intersection(T1(ei))) */
  not_null_tables_cache= ~(table_map) 0;
  for (arg= args + 1, arg_end= args + arg_count; arg != arg_end; arg++)
    not_null_tables_cache&= (*arg)->not_null_tables();
  not_null_tables_cache|= (*args)->not_null_tables();
  return 0;
}


static int srtcmp_in(CHARSET_INFO *cs, const String *x,const String *y)
{
  return cs->coll->strnncollsp(cs,
                               (uchar *) x->ptr(),x->length(),
                               (uchar *) y->ptr(),y->length(), 0);
}


void Item_func_in::fix_length_and_dec()
{
  Item **arg, **arg_end;
  bool const_itm= 1;
  THD *thd= current_thd;
  bool datetime_found= FALSE;
  /* TRUE <=> arguments values will be compared as DATETIMEs. */
  bool compare_as_datetime= FALSE;
  Item *date_arg= 0;
  uint found_types= 0;
  uint type_cnt= 0, i;
  Item_result cmp_type= STRING_RESULT;
  left_result_type= args[0]->result_type();
  if (!(found_types= collect_cmp_types(args, arg_count)))
    return;
  
  for (arg= args + 1, arg_end= args + arg_count; arg != arg_end ; arg++)
  {
    if (!arg[0]->const_item())
    {
      const_itm= 0;
      break;
    }
  }
  for (i= 0; i <= (uint)DECIMAL_RESULT; i++)
  {
    if (found_types & 1 << i)
    {
      (type_cnt)++;
      cmp_type= (Item_result) i;
    }
  }

  if (type_cnt == 1)
  {
    if (cmp_type == STRING_RESULT && 
        agg_arg_charsets(cmp_collation, args, arg_count, MY_COLL_CMP_CONV, 1))
      return;
    arg_types_compatible= TRUE;
  }
  if (type_cnt == 1)
  {
    /*
      When comparing rows create the row comparator object beforehand to ease
      the DATETIME comparison detection procedure.
    */
    if (cmp_type == ROW_RESULT)
    {
      cmp_item_row *cmp= 0;
      if (const_itm && !nulls_in_row())
      {
        array= new in_row(arg_count-1, 0);
        cmp= &((in_row*)array)->tmp;
      }
      else
      {
        if (!(cmp= new cmp_item_row))
          return;
        cmp_items[ROW_RESULT]= cmp;
      }
      cmp->n= args[0]->cols();
      cmp->alloc_comparators();
    }
    /* All DATE/DATETIME fields/functions has the STRING result type. */
    if (cmp_type == STRING_RESULT || cmp_type == ROW_RESULT)
    {
      uint col, cols= args[0]->cols();

      for (col= 0; col < cols; col++)
      {
        bool skip_column= FALSE;
        /*
          Check that all items to be compared has the STRING result type and at
          least one of them is a DATE/DATETIME item.
        */
        for (arg= args, arg_end= args + arg_count; arg != arg_end ; arg++)
        {
          Item *itm= ((cmp_type == STRING_RESULT) ? arg[0] :
                      arg[0]->element_index(col));
          if (itm->result_type() != STRING_RESULT)
          {
            skip_column= TRUE;
            break;
          }
          else if (itm->is_datetime())
          {
            datetime_found= TRUE;
            /*
              Internally all DATE/DATETIME values are converted to the DATETIME
              type. So try to find a DATETIME item to issue correct warnings.
            */
            if (!date_arg)
              date_arg= itm;
            else if (itm->field_type() == MYSQL_TYPE_DATETIME)
            {
              date_arg= itm;
              /* All arguments are already checked to have the STRING result. */
              if (cmp_type == STRING_RESULT)
                break;
            }
          }
        }
        if (skip_column)
          continue;
        if (datetime_found)
        {
          if (cmp_type == ROW_RESULT)
          {
            cmp_item **cmp= 0;
            if (array)
              cmp= ((in_row*)array)->tmp.comparators + col;
            else
              cmp= ((cmp_item_row*)cmp_items[ROW_RESULT])->comparators + col;
            *cmp= new cmp_item_datetime(date_arg);
            /* Reset variables for the next column. */
            date_arg= 0;
            datetime_found= FALSE;
          }
          else
            compare_as_datetime= TRUE;
        }
      }
    }
  }
  /*
    Row item with NULLs inside can return NULL or FALSE =>
    they can't be processed as static
  */
  if (type_cnt == 1 && const_itm && !nulls_in_row())
  {
    if (compare_as_datetime)
      array= new in_datetime(date_arg, arg_count - 1);
    else
    {
      /*
        IN must compare INT columns and constants as int values (the same
        way as equality does).
        So we must check here if the column on the left and all the constant 
        values on the right can be compared as integers and adjust the 
        comparison type accordingly.
      */  
      if (args[0]->real_item()->type() == FIELD_ITEM &&
          thd->lex->sql_command != SQLCOM_CREATE_VIEW &&
          thd->lex->sql_command != SQLCOM_SHOW_CREATE &&
          cmp_type != INT_RESULT)
      {
        Field *field= ((Item_field*) (args[0]->real_item()))->field;
        if (field->can_be_compared_as_longlong())
        {
          bool all_converted= TRUE;
          for (arg=args+1, arg_end=args+arg_count; arg != arg_end ; arg++)
          {
            if (!convert_constant_item (thd, field, &arg[0]))
              all_converted= FALSE;
          }
          if (all_converted)
            cmp_type= INT_RESULT;
        }
      }
      switch (cmp_type) {
      case STRING_RESULT:
        array=new in_string(arg_count-1,(qsort2_cmp) srtcmp_in, 
                            cmp_collation.collation);
        break;
      case INT_RESULT:
        array= new in_longlong(arg_count-1);
        break;
      case REAL_RESULT:
        array= new in_double(arg_count-1);
        break;
      case ROW_RESULT:
        /*
          The row comparator was created at the beginning but only DATETIME
          items comparators were initialized. Call store_value() to setup
          others.
        */
        ((in_row*)array)->tmp.store_value(args[0]);
        break;
      case DECIMAL_RESULT:
        array= new in_decimal(arg_count - 1);
        break;
      default:
        DBUG_ASSERT(0);
        return;
      }
    }
    if (array && !(thd->is_fatal_error))		// If not EOM
    {
      uint j=0;
      for (uint i=1 ; i < arg_count ; i++)
      {
	array->set(j,args[i]);
	if (!args[i]->null_value)			// Skip NULL values
	  j++;
	else
	  have_null= 1;
      }
      if ((array->used_count= j))
	array->sort();
    }
  }
  else
  {
    if (compare_as_datetime)
      cmp_items[STRING_RESULT]= new cmp_item_datetime(date_arg);
    else
    {
      for (i= 0; i <= (uint) DECIMAL_RESULT; i++)
      {
        if (found_types & (1 << i) && !cmp_items[i])
        {
          if ((Item_result)i == STRING_RESULT &&
              agg_arg_charsets(cmp_collation, args, arg_count,
                               MY_COLL_CMP_CONV, 1))
            return;
          if (!cmp_items[i] && !(cmp_items[i]=
              cmp_item::get_comparator((Item_result)i,
                                       cmp_collation.collation)))
            return;
        }
      }
    }
  }
  max_length= 1;
}


void Item_func_in::print(String *str)
{
  str->append('(');
  args[0]->print(str);
  if (negated)
    str->append(STRING_WITH_LEN(" not"));
  str->append(STRING_WITH_LEN(" in ("));
  print_args(str, 1);
  str->append(STRING_WITH_LEN("))"));
}


/*
  Evaluate the function and return its value.

  SYNOPSIS
    val_int()

  DESCRIPTION
    Evaluate the function and return its value.

  IMPLEMENTATION
    If the array object is defined then the value of the function is
    calculated by means of this array.
    Otherwise several cmp_item objects are used in order to do correct
    comparison of left expression and an expression from the values list.
    One cmp_item object correspond to one used comparison type. Left
    expression can be evaluated up to number of different used comparison
    types. A bit mapped variable value_added_map is used to check whether
    the left expression already was evaluated for a particular result type.
    Result types are mapped to it according to their integer values i.e.
    STRING_RESULT is mapped to bit 0, REAL_RESULT to bit 1, so on.

  RETURN
    Value of the function
*/

longlong Item_func_in::val_int()
{
  cmp_item *in_item;
  DBUG_ASSERT(fixed == 1);
  uint value_added_map= 0;
  if (array)
  {
    int tmp=array->find(args[0]);
    null_value=args[0]->null_value || (!tmp && have_null);
    return (longlong) (!null_value && tmp != negated);
  }

  for (uint i= 1 ; i < arg_count ; i++)
  {
    Item_result cmp_type= item_cmp_type(left_result_type, args[i]->result_type());
    in_item= cmp_items[(uint)cmp_type];
    DBUG_ASSERT(in_item);
    if (!(value_added_map & (1 << (uint)cmp_type)))
    {
      in_item->store_value(args[0]);
      if ((null_value=args[0]->null_value))
        return 0;
      have_null= 0;
      value_added_map|= 1 << (uint)cmp_type;
    }
    if (!in_item->cmp(args[i]) && !args[i]->null_value)
      return (longlong) (!negated);
    have_null|= args[i]->null_value;
  }

  null_value= have_null;
  return (longlong) (!null_value && negated);
}


longlong Item_func_bit_or::val_int()
{
  DBUG_ASSERT(fixed == 1);
  ulonglong arg1= (ulonglong) args[0]->val_int();
  if (args[0]->null_value)
  {
    null_value=1; /* purecov: inspected */
    return 0; /* purecov: inspected */
  }
  ulonglong arg2= (ulonglong) args[1]->val_int();
  if (args[1]->null_value)
  {
    null_value=1;
    return 0;
  }
  null_value=0;
  return (longlong) (arg1 | arg2);
}


longlong Item_func_bit_and::val_int()
{
  DBUG_ASSERT(fixed == 1);
  ulonglong arg1= (ulonglong) args[0]->val_int();
  if (args[0]->null_value)
  {
    null_value=1; /* purecov: inspected */
    return 0; /* purecov: inspected */
  }
  ulonglong arg2= (ulonglong) args[1]->val_int();
  if (args[1]->null_value)
  {
    null_value=1; /* purecov: inspected */
    return 0; /* purecov: inspected */
  }
  null_value=0;
  return (longlong) (arg1 & arg2);
}

Item_cond::Item_cond(THD *thd, Item_cond *item)
  :Item_bool_func(thd, item),
   abort_on_null(item->abort_on_null),
   and_tables_cache(item->and_tables_cache)
{
  /*
    item->list will be copied by copy_andor_arguments() call
  */
}


void Item_cond::copy_andor_arguments(THD *thd, Item_cond *item)
{
  List_iterator_fast<Item> li(item->list);
  while (Item *it= li++)
    list.push_back(it->copy_andor_structure(thd));
}


bool
Item_cond::fix_fields(THD *thd, Item **ref)
{
  DBUG_ASSERT(fixed == 0);
  List_iterator<Item> li(list);
  Item *item;
#ifndef EMBEDDED_LIBRARY
  uchar buff[sizeof(char*)];			// Max local vars in function
#endif
  not_null_tables_cache= used_tables_cache= 0;
  const_item_cache= 1;
  /*
    and_table_cache is the value that Item_cond_or() returns for
    not_null_tables()
  */
  and_tables_cache= ~(table_map) 0;

  if (check_stack_overrun(thd, STACK_MIN_SIZE, buff))
    return TRUE;				// Fatal error flag is set!
  /*
    The following optimization reduces the depth of an AND-OR tree.
    E.g. a WHERE clause like
      F1 AND (F2 AND (F2 AND F4))
    is parsed into a tree with the same nested structure as defined
    by braces. This optimization will transform such tree into
      AND (F1, F2, F3, F4).
    Trees of OR items are flattened as well:
      ((F1 OR F2) OR (F3 OR F4))   =>   OR (F1, F2, F3, F4)
    Items for removed AND/OR levels will dangle until the death of the
    entire statement.
    The optimization is currently prepared statements and stored procedures
    friendly as it doesn't allocate any memory and its effects are durable
    (i.e. do not depend on PS/SP arguments).
  */
  while ((item=li++))
  {
    table_map tmp_table_map;
    while (item->type() == Item::COND_ITEM &&
	   ((Item_cond*) item)->functype() == functype() &&
           !((Item_cond*) item)->list.is_empty())
    {						// Identical function
      li.replace(((Item_cond*) item)->list);
      ((Item_cond*) item)->list.empty();
      item= *li.ref();				// new current item
    }
    if (abort_on_null)
      item->top_level_item();

    // item can be substituted in fix_fields
    if ((!item->fixed &&
	 item->fix_fields(thd, li.ref())) ||
	(item= *li.ref())->check_cols(1))
      return TRUE; /* purecov: inspected */
    used_tables_cache|=     item->used_tables();
    if (item->const_item())
      and_tables_cache= (table_map) 0;
    else
    {
      tmp_table_map= item->not_null_tables();
      not_null_tables_cache|= tmp_table_map;
      and_tables_cache&= tmp_table_map;
      const_item_cache= FALSE;
    }  
    with_sum_func=	    with_sum_func || item->with_sum_func;
    with_subselect|=        item->with_subselect;
    if (item->maybe_null)
      maybe_null=1;
  }
  thd->lex->current_select->cond_count+= list.elements;
  fix_length_and_dec();
  fixed= 1;
  return FALSE;
}

bool Item_cond::walk(Item_processor processor, bool walk_subquery, uchar *arg)
{
  List_iterator_fast<Item> li(list);
  Item *item;
  while ((item= li++))
    if (item->walk(processor, walk_subquery, arg))
      return 1;
  return Item_func::walk(processor, walk_subquery, arg);
}


/*
  Transform an Item_cond object with a transformer callback function
   
  SYNOPSIS
    transform()
      transformer   the transformer callback function to be applied to the nodes
                    of the tree of the object
      arg           parameter to be passed to the transformer
  
  DESCRIPTION
    The function recursively applies the transform method to each
     member item of the condition list.
    If the call of the method for a member item returns a new item
    the old item is substituted for a new one.
    After this the transformer is applied to the root node
    of the Item_cond object. 
     
  RETURN VALUES
    Item returned as the result of transformation of the root node 
*/

Item *Item_cond::transform(Item_transformer transformer, uchar *arg)
{
  DBUG_ASSERT(!current_thd->is_stmt_prepare());

  List_iterator<Item> li(list);
  Item *item;
  while ((item= li++))
  {
    Item *new_item= item->transform(transformer, arg);
    if (!new_item)
      return 0;

    /*
      THD::change_item_tree() should be called only if the tree was
      really transformed, i.e. when a new item has been created.
      Otherwise we'll be allocating a lot of unnecessary memory for
      change records at each execution.
    */
    if (new_item != item)
      current_thd->change_item_tree(li.ref(), new_item);
  }
  return Item_func::transform(transformer, arg);
}


/*
  Compile Item_cond object with a processor and a transformer callback functions
   
  SYNOPSIS
    compile()
      analyzer      the analyzer callback function to be applied to the nodes
                    of the tree of the object
      arg_p         in/out parameter to be passed to the analyzer
      transformer   the transformer callback function to be applied to the nodes
                    of the tree of the object
      arg_t         parameter to be passed to the transformer
  
  DESCRIPTION
    First the function applies the analyzer to the root node of
    the Item_func object. Then if the analyzer succeeeds (returns TRUE)
    the function recursively applies the compile method to member
    item of the condition list.
    If the call of the method for a member item returns a new item
    the old item is substituted for a new one.
    After this the transformer is applied to the root node
    of the Item_cond object. 
     
  RETURN VALUES
    Item returned as the result of transformation of the root node 
*/

Item *Item_cond::compile(Item_analyzer analyzer, uchar **arg_p,
                         Item_transformer transformer, uchar *arg_t)
{
  if (!(this->*analyzer)(arg_p))
    return 0;
  
  List_iterator<Item> li(list);
  Item *item;
  while ((item= li++))
  {
    /* 
      The same parameter value of arg_p must be passed
      to analyze any argument of the condition formula.
    */   
    uchar *arg_v= *arg_p;
    Item *new_item= item->compile(analyzer, &arg_v, transformer, arg_t);
    if (new_item && new_item != item)
      li.replace(new_item);
  }
  return Item_func::transform(transformer, arg_t);
}

void Item_cond::traverse_cond(Cond_traverser traverser,
                              void *arg, traverse_order order)
{
  List_iterator<Item> li(list);
  Item *item;

  switch(order) {
  case(PREFIX):
    (*traverser)(this, arg);
    while ((item= li++))
    {
      item->traverse_cond(traverser, arg, order);
    }
    (*traverser)(NULL, arg);
    break;
  case(POSTFIX):
    while ((item= li++))
    {
      item->traverse_cond(traverser, arg, order);
    }
    (*traverser)(this, arg);
  }
}

/*
  Move SUM items out from item tree and replace with reference

  SYNOPSIS
    split_sum_func()
    thd			Thread handler
    ref_pointer_array	Pointer to array of reference fields
    fields		All fields in select

  NOTES
   This function is run on all expression (SELECT list, WHERE, HAVING etc)
   that have or refer (HAVING) to a SUM expression.

   The split is done to get an unique item for each SUM function
   so that we can easily find and calculate them.
   (Calculation done by update_sum_func() and copy_sum_funcs() in
   sql_select.cc)
*/

void Item_cond::split_sum_func(THD *thd, Item **ref_pointer_array,
                               List<Item> &fields)
{
  List_iterator<Item> li(list);
  Item *item;
  while ((item= li++))
    item->split_sum_func2(thd, ref_pointer_array, fields, li.ref(), TRUE);
}


table_map
Item_cond::used_tables() const
{						// This caches used_tables
  return used_tables_cache;
}


void Item_cond::update_used_tables()
{
  List_iterator_fast<Item> li(list);
  Item *item;

  used_tables_cache=0;
  const_item_cache=1;
  while ((item=li++))
  {
    item->update_used_tables();
    used_tables_cache|= item->used_tables();
    const_item_cache&= item->const_item();
  }
}


void Item_cond::print(String *str)
{
  str->append('(');
  List_iterator_fast<Item> li(list);
  Item *item;
  if ((item=li++))
    item->print(str);
  while ((item=li++))
  {
    str->append(' ');
    str->append(func_name());
    str->append(' ');
    item->print(str);
  }
  str->append(')');
}


void Item_cond::neg_arguments(THD *thd)
{
  List_iterator<Item> li(list);
  Item *item;
  while ((item= li++))		/* Apply not transformation to the arguments */
  {
    Item *new_item= item->neg_transformer(thd);
    if (!new_item)
    {
      if (!(new_item= new Item_func_not(item)))
	return;					// Fatal OEM error
    }
    VOID(li.replace(new_item));
  }
}


/*
  Evaluation of AND(expr, expr, expr ...)

  NOTES:
    abort_if_null is set for AND expressions for which we don't care if the
    result is NULL or 0. This is set for:
    - WHERE clause
    - HAVING clause
    - IF(expression)

  RETURN VALUES
    1  If all expressions are true
    0  If all expressions are false or if we find a NULL expression and
       'abort_on_null' is set.
    NULL if all expression are either 1 or NULL
*/


longlong Item_cond_and::val_int()
{
  DBUG_ASSERT(fixed == 1);
  List_iterator_fast<Item> li(list);
  Item *item;
  null_value= 0;
  while ((item=li++))
  {
    if (!item->val_bool())
    {
      if (abort_on_null || !(null_value= item->null_value))
	return 0;				// return FALSE
    }
  }
  return null_value ? 0 : 1;
}


longlong Item_cond_or::val_int()
{
  DBUG_ASSERT(fixed == 1);
  List_iterator_fast<Item> li(list);
  Item *item;
  null_value=0;
  while ((item=li++))
  {
    if (item->val_bool())
    {
      null_value=0;
      return 1;
    }
    if (item->null_value)
      null_value=1;
  }
  return 0;
}

/*
  Create an AND expression from two expressions

  SYNOPSIS
   and_expressions()
   a		expression or NULL
   b    	expression.
   org_item	Don't modify a if a == *org_item
		If a == NULL, org_item is set to point at b,
		to ensure that future calls will not modify b.

  NOTES
    This will not modify item pointed to by org_item or b
    The idea is that one can call this in a loop and create and
    'and' over all items without modifying any of the original items.

  RETURN
    NULL	Error
    Item
*/

Item *and_expressions(Item *a, Item *b, Item **org_item)
{
  if (!a)
    return (*org_item= (Item*) b);
  if (a == *org_item)
  {
    Item_cond *res;
    if ((res= new Item_cond_and(a, (Item*) b)))
    {
      res->used_tables_cache= a->used_tables() | b->used_tables();
      res->not_null_tables_cache= a->not_null_tables() | b->not_null_tables();
    }
    return res;
  }
  if (((Item_cond_and*) a)->add((Item*) b))
    return 0;
  ((Item_cond_and*) a)->used_tables_cache|= b->used_tables();
  ((Item_cond_and*) a)->not_null_tables_cache|= b->not_null_tables();
  return a;
}


longlong Item_func_isnull::val_int()
{
  DBUG_ASSERT(fixed == 1);
  /*
    Handle optimization if the argument can't be null
    This has to be here because of the test in update_used_tables().
  */
  if (!used_tables_cache && !with_subselect)
    return cached_value;
  return args[0]->is_null() ? 1: 0;
}

longlong Item_is_not_null_test::val_int()
{
  DBUG_ASSERT(fixed == 1);
  DBUG_ENTER("Item_is_not_null_test::val_int");
  if (!used_tables_cache && !with_subselect)
  {
    owner->was_null|= (!cached_value);
    DBUG_PRINT("info", ("cached: %ld", (long) cached_value));
    DBUG_RETURN(cached_value);
  }
  if (args[0]->is_null())
  {
    DBUG_PRINT("info", ("null"));
    owner->was_null|= 1;
    DBUG_RETURN(0);
  }
  else
    DBUG_RETURN(1);
}

/* Optimize case of not_null_column IS NULL */
void Item_is_not_null_test::update_used_tables()
{
  if (!args[0]->maybe_null)
  {
    used_tables_cache= 0;			/* is always true */
    cached_value= (longlong) 1;
  }
  else
  {
    args[0]->update_used_tables();
    if (!(used_tables_cache=args[0]->used_tables()) && !with_subselect)
    {
      /* Remember if the value is always NULL or never NULL */
      cached_value= (longlong) !args[0]->is_null();
    }
  }
}


longlong Item_func_isnotnull::val_int()
{
  DBUG_ASSERT(fixed == 1);
  return args[0]->is_null() ? 0 : 1;
}


void Item_func_isnotnull::print(String *str)
{
  str->append('(');
  args[0]->print(str);
  str->append(STRING_WITH_LEN(" is not null)"));
}


longlong Item_func_like::val_int()
{
  DBUG_ASSERT(fixed == 1);
  String* res = args[0]->val_str(&tmp_value1);
  if (args[0]->null_value)
  {
    null_value=1;
    return 0;
  }
  String* res2 = args[1]->val_str(&tmp_value2);
  if (args[1]->null_value)
  {
    null_value=1;
    return 0;
  }
  null_value=0;
  if (canDoTurboBM)
    return turboBM_matches(res->ptr(), res->length()) ? 1 : 0;
  return my_wildcmp(cmp.cmp_collation.collation,
		    res->ptr(),res->ptr()+res->length(),
		    res2->ptr(),res2->ptr()+res2->length(),
		    escape,wild_one,wild_many) ? 0 : 1;
}


/* We can optimize a where if first character isn't a wildcard */

Item_func::optimize_type Item_func_like::select_optimize() const
{
  if (args[1]->const_item())
  {
    String* res2= args[1]->val_str((String *)&tmp_value2);

    if (!res2)
      return OPTIMIZE_NONE;

    if (*res2->ptr() != wild_many)
    {
      if (args[0]->result_type() != STRING_RESULT || *res2->ptr() != wild_one)
	return OPTIMIZE_OP;
    }
  }
  return OPTIMIZE_NONE;
}


bool Item_func_like::fix_fields(THD *thd, Item **ref)
{
  DBUG_ASSERT(fixed == 0);
  if (Item_bool_func2::fix_fields(thd, ref) ||
      escape_item->fix_fields(thd, &escape_item))
    return TRUE;

  if (!escape_item->const_during_execution())
  {
    my_error(ER_WRONG_ARGUMENTS,MYF(0),"ESCAPE");
    return TRUE;
  }
  
  if (escape_item->const_item())
  {
    /* If we are on execution stage */
    String *escape_str= escape_item->val_str(&tmp_value1);
    if (escape_str)
    {
      if (escape_used_in_parsing && (
             (((thd->variables.sql_mode & MODE_NO_BACKSLASH_ESCAPES) &&
                escape_str->numchars() != 1) ||
               escape_str->numchars() > 1)))
      {
        my_error(ER_WRONG_ARGUMENTS,MYF(0),"ESCAPE");
        return TRUE;
      }

      if (use_mb(cmp.cmp_collation.collation))
      {
        CHARSET_INFO *cs= escape_str->charset();
        my_wc_t wc;
        int rc= cs->cset->mb_wc(cs, &wc,
                                (const uchar*) escape_str->ptr(),
                                (const uchar*) escape_str->ptr() +
                                               escape_str->length());
        escape= (int) (rc > 0 ? wc : '\\');
      }
      else
      {
        /*
          In the case of 8bit character set, we pass native
          code instead of Unicode code as "escape" argument.
          Convert to "cs" if charset of escape differs.
        */
        CHARSET_INFO *cs= cmp.cmp_collation.collation;
        uint32 unused;
        if (escape_str->needs_conversion(escape_str->length(),
                                         escape_str->charset(), cs, &unused))
        {
          char ch;
          uint errors;
          uint32 cnvlen= copy_and_convert(&ch, 1, cs, escape_str->ptr(),
                                          escape_str->length(),
                                          escape_str->charset(), &errors);
          escape= cnvlen ? ch : '\\';
        }
        else
          escape= *(escape_str->ptr());
      }
    }
    else
      escape= '\\';

    /*
      We could also do boyer-more for non-const items, but as we would have to
      recompute the tables for each row it's not worth it.
    */
    if (args[1]->const_item() && !use_strnxfrm(collation.collation) &&
       !(specialflag & SPECIAL_NO_NEW_FUNC))
    {
      String* res2 = args[1]->val_str(&tmp_value2);
      if (!res2)
        return FALSE;				// Null argument
      
      const size_t len   = res2->length();
      const char*  first = res2->ptr();
      const char*  last  = first + len - 1;
      /*
        len must be > 2 ('%pattern%')
        heuristic: only do TurboBM for pattern_len > 2
      */
      
      if (len > MIN_TURBOBM_PATTERN_LEN + 2 &&
          *first == wild_many &&
          *last  == wild_many)
      {
        const char* tmp = first + 1;
        for (; *tmp != wild_many && *tmp != wild_one && *tmp != escape; tmp++) ;
        canDoTurboBM = (tmp == last) && !use_mb(args[0]->collation.collation);
      }
      if (canDoTurboBM)
      {
        pattern     = first + 1;
        pattern_len = (int) len - 2;
        DBUG_PRINT("info", ("Initializing pattern: '%s'", first));
        int *suff = (int*) thd->alloc((int) (sizeof(int)*
                                      ((pattern_len + 1)*2+
                                      alphabet_size)));
        bmGs      = suff + pattern_len + 1;
        bmBc      = bmGs + pattern_len + 1;
        turboBM_compute_good_suffix_shifts(suff);
        turboBM_compute_bad_character_shifts();
        DBUG_PRINT("info",("done"));
      }
    }
  }
  return FALSE;
}

void Item_func_like::cleanup()
{
  canDoTurboBM= FALSE;
  Item_bool_func2::cleanup();
}

#ifdef USE_REGEX

bool
Item_func_regex::regcomp(bool send_error)
{
  char buff[MAX_FIELD_WIDTH];
  String tmp(buff,sizeof(buff),&my_charset_bin);
  String *res= args[1]->val_str(&tmp);
  int error;

  if (args[1]->null_value)
    return TRUE;

  if (regex_compiled)
  {
    if (!stringcmp(res, &prev_regexp))
      return FALSE;
    prev_regexp.copy(*res);
    my_regfree(&preg);
    regex_compiled= 0;
  }

  if (cmp_collation.collation != regex_lib_charset)
  {
    /* Convert UCS2 strings to UTF8 */
    uint dummy_errors;
    if (conv.copy(res->ptr(), res->length(), res->charset(),
                  regex_lib_charset, &dummy_errors))
      return TRUE;
    res= &conv;
  }

<<<<<<< HEAD
  if ((error= my_regcomp(&preg, res->c_ptr(),
=======
  if ((error= my_regcomp(&preg, res->c_ptr_safe(),
>>>>>>> f974872f
                         regex_lib_flags, regex_lib_charset)))
  {
    if (send_error)
    {
      (void) my_regerror(error, &preg, buff, sizeof(buff));
      my_error(ER_REGEXP_ERROR, MYF(0), buff);
    }
    return TRUE;
  }
  regex_compiled= 1;
  return FALSE;
}


bool
Item_func_regex::fix_fields(THD *thd, Item **ref)
{
  DBUG_ASSERT(fixed == 0);
  if ((!args[0]->fixed &&
       args[0]->fix_fields(thd, args)) || args[0]->check_cols(1) ||
      (!args[1]->fixed &&
       args[1]->fix_fields(thd, args + 1)) || args[1]->check_cols(1))
    return TRUE;				/* purecov: inspected */
  with_sum_func=args[0]->with_sum_func || args[1]->with_sum_func;
  max_length= 1;
  decimals= 0;

  if (agg_arg_charsets(cmp_collation, args, 2, MY_COLL_CMP_CONV, 1))
    return TRUE;

  regex_lib_flags= (cmp_collation.collation->state &
                    (MY_CS_BINSORT | MY_CS_CSSORT)) ?
                   REG_EXTENDED | REG_NOSUB :
                   REG_EXTENDED | REG_NOSUB | REG_ICASE;
  /*
    If the case of UCS2 and other non-ASCII character sets,
    we will convert patterns and strings to UTF8.
  */
  regex_lib_charset= (cmp_collation.collation->mbminlen > 1) ?
                     &my_charset_utf8_general_ci :
                     cmp_collation.collation;

  used_tables_cache=args[0]->used_tables() | args[1]->used_tables();
  not_null_tables_cache= (args[0]->not_null_tables() |
			  args[1]->not_null_tables());
  const_item_cache=args[0]->const_item() && args[1]->const_item();
  if (!regex_compiled && args[1]->const_item())
  {
    if (args[1]->null_value)
    {						// Will always return NULL
      maybe_null=1;
      fixed= 1;
      return FALSE;
    }
    if (regcomp(TRUE))
      return TRUE;
    regex_is_const= 1;
    maybe_null= args[0]->maybe_null;
  }
  else
    maybe_null=1;
  fixed= 1;
  return FALSE;
}


longlong Item_func_regex::val_int()
{
  DBUG_ASSERT(fixed == 1);
  char buff[MAX_FIELD_WIDTH];
  String tmp(buff,sizeof(buff),&my_charset_bin);
  String *res= args[0]->val_str(&tmp);

  if ((null_value= (args[0]->null_value ||
                    (!regex_is_const && regcomp(FALSE)))))
    return 0;

  if (cmp_collation.collation != regex_lib_charset)
  {
    /* Convert UCS2 strings to UTF8 */
    uint dummy_errors;
    if (conv.copy(res->ptr(), res->length(), res->charset(),
                  regex_lib_charset, &dummy_errors))
    {
      null_value= 1;
      return 0;
    }
    res= &conv;
  }
  return my_regexec(&preg,res->c_ptr_safe(),0,(my_regmatch_t*) 0,0) ? 0 : 1;
}


void Item_func_regex::cleanup()
{
  DBUG_ENTER("Item_func_regex::cleanup");
  Item_bool_func::cleanup();
  if (regex_compiled)
  {
    my_regfree(&preg);
    regex_compiled=0;
  }
  DBUG_VOID_RETURN;
}


#endif /* USE_REGEX */


#ifdef LIKE_CMP_TOUPPER
#define likeconv(cs,A) (uchar) (cs)->toupper(A)
#else
#define likeconv(cs,A) (uchar) (cs)->sort_order[(uchar) (A)]
#endif


/**********************************************************************
  turboBM_compute_suffixes()
  Precomputation dependent only on pattern_len.
**********************************************************************/

void Item_func_like::turboBM_compute_suffixes(int *suff)
{
  const int   plm1 = pattern_len - 1;
  int            f = 0;
  int            g = plm1;
  int *const splm1 = suff + plm1;
  CHARSET_INFO	*cs= cmp.cmp_collation.collation;

  *splm1 = pattern_len;

  if (!cs->sort_order)
  {
    int i;
    for (i = pattern_len - 2; i >= 0; i--)
    {
      int tmp = *(splm1 + i - f);
      if (g < i && tmp < i - g)
	suff[i] = tmp;
      else
      {
	if (i < g)
	  g = i; // g = min(i, g)
	f = i;
	while (g >= 0 && pattern[g] == pattern[g + plm1 - f])
	  g--;
	suff[i] = f - g;
      }
    }
  }
  else
  {
    int i;
    for (i = pattern_len - 2; 0 <= i; --i)
    {
      int tmp = *(splm1 + i - f);
      if (g < i && tmp < i - g)
	suff[i] = tmp;
      else
      {
	if (i < g)
	  g = i; // g = min(i, g)
	f = i;
	while (g >= 0 &&
	       likeconv(cs, pattern[g]) == likeconv(cs, pattern[g + plm1 - f]))
	  g--;
	suff[i] = f - g;
      }
    }
  }
}


/**********************************************************************
   turboBM_compute_good_suffix_shifts()
   Precomputation dependent only on pattern_len.
**********************************************************************/

void Item_func_like::turboBM_compute_good_suffix_shifts(int *suff)
{
  turboBM_compute_suffixes(suff);

  int *end = bmGs + pattern_len;
  int *k;
  for (k = bmGs; k < end; k++)
    *k = pattern_len;

  int tmp;
  int i;
  int j          = 0;
  const int plm1 = pattern_len - 1;
  for (i = plm1; i > -1; i--)
  {
    if (suff[i] == i + 1)
    {
      for (tmp = plm1 - i; j < tmp; j++)
      {
	int *tmp2 = bmGs + j;
	if (*tmp2 == pattern_len)
	  *tmp2 = tmp;
      }
    }
  }

  int *tmp2;
  for (tmp = plm1 - i; j < tmp; j++)
  {
    tmp2 = bmGs + j;
    if (*tmp2 == pattern_len)
      *tmp2 = tmp;
  }

  tmp2 = bmGs + plm1;
  for (i = 0; i <= pattern_len - 2; i++)
    *(tmp2 - suff[i]) = plm1 - i;
}


/**********************************************************************
   turboBM_compute_bad_character_shifts()
   Precomputation dependent on pattern_len.
**********************************************************************/

void Item_func_like::turboBM_compute_bad_character_shifts()
{
  int *i;
  int *end = bmBc + alphabet_size;
  int j;
  const int plm1 = pattern_len - 1;
  CHARSET_INFO	*cs= cmp.cmp_collation.collation;

  for (i = bmBc; i < end; i++)
    *i = pattern_len;

  if (!cs->sort_order)
  {
    for (j = 0; j < plm1; j++)
      bmBc[(uint) (uchar) pattern[j]] = plm1 - j;
  }
  else
  {
    for (j = 0; j < plm1; j++)
      bmBc[(uint) likeconv(cs,pattern[j])] = plm1 - j;
  }
}


/**********************************************************************
  turboBM_matches()
  Search for pattern in text, returns true/false for match/no match
**********************************************************************/

bool Item_func_like::turboBM_matches(const char* text, int text_len) const
{
  register int bcShift;
  register int turboShift;
  int shift = pattern_len;
  int j     = 0;
  int u     = 0;
  CHARSET_INFO	*cs= cmp.cmp_collation.collation;

  const int plm1=  pattern_len - 1;
  const int tlmpl= text_len - pattern_len;

  /* Searching */
  if (!cs->sort_order)
  {
    while (j <= tlmpl)
    {
      register int i= plm1;
      while (i >= 0 && pattern[i] == text[i + j])
      {
	i--;
	if (i == plm1 - shift)
	  i-= u;
      }
      if (i < 0)
	return 1;

      register const int v = plm1 - i;
      turboShift = u - v;
      bcShift    = bmBc[(uint) (uchar) text[i + j]] - plm1 + i;
      shift      = max(turboShift, bcShift);
      shift      = max(shift, bmGs[i]);
      if (shift == bmGs[i])
	u = min(pattern_len - shift, v);
      else
      {
	if (turboShift < bcShift)
	  shift = max(shift, u + 1);
	u = 0;
      }
      j+= shift;
    }
    return 0;
  }
  else
  {
    while (j <= tlmpl)
    {
      register int i = plm1;
      while (i >= 0 && likeconv(cs,pattern[i]) == likeconv(cs,text[i + j]))
      {
	i--;
	if (i == plm1 - shift)
	  i-= u;
      }
      if (i < 0)
	return 1;

      register const int v = plm1 - i;
      turboShift = u - v;
      bcShift    = bmBc[(uint) likeconv(cs, text[i + j])] - plm1 + i;
      shift      = max(turboShift, bcShift);
      shift      = max(shift, bmGs[i]);
      if (shift == bmGs[i])
	u = min(pattern_len - shift, v);
      else
      {
	if (turboShift < bcShift)
	  shift = max(shift, u + 1);
	u = 0;
      }
      j+= shift;
    }
    return 0;
  }
}


/*
  Make a logical XOR of the arguments.

  SYNOPSIS
    val_int()

  DESCRIPTION
  If either operator is NULL, return NULL.

  NOTE
    As we don't do any index optimization on XOR this is not going to be
    very fast to use.

  TODO (low priority)
    Change this to be optimized as:
      A XOR B   ->  (A) == 1 AND (B) <> 1) OR (A <> 1 AND (B) == 1)
    To be able to do this, we would however first have to extend the MySQL
    range optimizer to handle OR better.
*/

longlong Item_cond_xor::val_int()
{
  DBUG_ASSERT(fixed == 1);
  List_iterator<Item> li(list);
  Item *item;
  int result=0;	
  null_value=0;
  while ((item=li++))
  {
    result^= (item->val_int() != 0);
    if (item->null_value)
    {
      null_value=1;
      return 0;
    }
  }
  return (longlong) result;
}

/*
  Apply NOT transformation to the item and return a new one.

  SYNOPSIS
    neg_transformer()
    thd		thread handler

  DESCRIPTION
    Transform the item using next rules:
       a AND b AND ...    -> NOT(a) OR NOT(b) OR ...
       a OR b OR ...      -> NOT(a) AND NOT(b) AND ...
       NOT(a)             -> a
       a = b              -> a != b
       a != b             -> a = b
       a < b              -> a >= b
       a >= b             -> a < b
       a > b              -> a <= b
       a <= b             -> a > b
       IS NULL(a)         -> IS NOT NULL(a)
       IS NOT NULL(a)     -> IS NULL(a)

  RETURN
    New item or
    NULL if we cannot apply NOT transformation (see Item::neg_transformer()).
*/

Item *Item_func_not::neg_transformer(THD *thd)	/* NOT(x)  ->  x */
{
  return args[0];
}


Item *Item_bool_rowready_func2::neg_transformer(THD *thd)
{
  Item *item= negated_item();
  return item;
}


/* a IS NULL  ->  a IS NOT NULL */
Item *Item_func_isnull::neg_transformer(THD *thd)
{
  Item *item= new Item_func_isnotnull(args[0]);
  return item;
}


/* a IS NOT NULL  ->  a IS NULL */
Item *Item_func_isnotnull::neg_transformer(THD *thd)
{
  Item *item= new Item_func_isnull(args[0]);
  return item;
}


Item *Item_cond_and::neg_transformer(THD *thd)	/* NOT(a AND b AND ...)  -> */
					/* NOT a OR NOT b OR ... */
{
  neg_arguments(thd);
  Item *item= new Item_cond_or(list);
  return item;
}


Item *Item_cond_or::neg_transformer(THD *thd)	/* NOT(a OR b OR ...)  -> */
					/* NOT a AND NOT b AND ... */
{
  neg_arguments(thd);
  Item *item= new Item_cond_and(list);
  return item;
}


Item *Item_func_nop_all::neg_transformer(THD *thd)
{
  /* "NOT (e $cmp$ ANY (SELECT ...)) -> e $rev_cmp$" ALL (SELECT ...) */
  Item_func_not_all *new_item= new Item_func_not_all(args[0]);
  Item_allany_subselect *allany= (Item_allany_subselect*)args[0];
  allany->func= allany->func_creator(FALSE);
  allany->all= !allany->all;
  allany->upper_item= new_item;
  return new_item;
}

Item *Item_func_not_all::neg_transformer(THD *thd)
{
  /* "NOT (e $cmp$ ALL (SELECT ...)) -> e $rev_cmp$" ANY (SELECT ...) */
  Item_func_nop_all *new_item= new Item_func_nop_all(args[0]);
  Item_allany_subselect *allany= (Item_allany_subselect*)args[0];
  allany->all= !allany->all;
  allany->func= allany->func_creator(TRUE);
  allany->upper_item= new_item;
  return new_item;
}

Item *Item_func_eq::negated_item()		/* a = b  ->  a != b */
{
  return new Item_func_ne(args[0], args[1]);
}


Item *Item_func_ne::negated_item()		/* a != b  ->  a = b */
{
  return new Item_func_eq(args[0], args[1]);
}


Item *Item_func_lt::negated_item()		/* a < b  ->  a >= b */
{
  return new Item_func_ge(args[0], args[1]);
}


Item *Item_func_ge::negated_item()		/* a >= b  ->  a < b */
{
  return new Item_func_lt(args[0], args[1]);
}


Item *Item_func_gt::negated_item()		/* a > b  ->  a <= b */
{
  return new Item_func_le(args[0], args[1]);
}


Item *Item_func_le::negated_item()		/* a <= b  ->  a > b */
{
  return new Item_func_gt(args[0], args[1]);
}

// just fake method, should never be called
Item *Item_bool_rowready_func2::negated_item()
{
  DBUG_ASSERT(0);
  return 0;
}

Item_equal::Item_equal(Item_field *f1, Item_field *f2)
  : Item_bool_func(), const_item(0), eval_item(0), cond_false(0)
{
  const_item_cache= 0;
  fields.push_back(f1);
  fields.push_back(f2);
}

Item_equal::Item_equal(Item *c, Item_field *f)
  : Item_bool_func(), eval_item(0), cond_false(0)
{
  const_item_cache= 0;
  fields.push_back(f);
  const_item= c;
}


Item_equal::Item_equal(Item_equal *item_equal)
  : Item_bool_func(), eval_item(0), cond_false(0)
{
  const_item_cache= 0;
  List_iterator_fast<Item_field> li(item_equal->fields);
  Item_field *item;
  while ((item= li++))
  {
    fields.push_back(item);
  }
  const_item= item_equal->const_item;
  cond_false= item_equal->cond_false;
}

void Item_equal::add(Item *c)
{
  if (cond_false)
    return;
  if (!const_item)
  {
    const_item= c;
    return;
  }
  Item_func_eq *func= new Item_func_eq(c, const_item);
  func->set_cmp_func();
  func->quick_fix_field();
  if ((cond_false= !func->val_int()))
    const_item_cache= 1;
}

void Item_equal::add(Item_field *f)
{
  fields.push_back(f);
}

uint Item_equal::members()
{
  return fields.elements;
}


/*
  Check whether a field is referred in the multiple equality 

  SYNOPSIS
    contains()
    field   field whose occurrence is to be checked
  
  DESCRIPTION
    The function checks whether field is occurred in the Item_equal object 
    
  RETURN VALUES
    1       if nultiple equality contains a reference to field
    0       otherwise    
*/

bool Item_equal::contains(Field *field)
{
  List_iterator_fast<Item_field> it(fields);
  Item_field *item;
  while ((item= it++))
  {
    if (field->eq(item->field))
        return 1;
  }
  return 0;
}


/*
  Join members of another Item_equal object  

  SYNOPSIS
    merge()
    item    multiple equality whose members are to be joined
  
  DESCRIPTION
    The function actually merges two multiple equalities.
    After this operation the Item_equal object additionally contains
    the field items of another item of the type Item_equal.
    If the optional constant items are not equal the cond_false flag is
    set to 1.  
       
  RETURN VALUES
    none    
*/

void Item_equal::merge(Item_equal *item)
{
  fields.concat(&item->fields);
  Item *c= item->const_item;
  if (c)
  {
    /* 
      The flag cond_false will be set to 1 after this, if 
      the multiple equality already contains a constant and its 
      value is  not equal to the value of c.
    */
    add(c);
  }
  cond_false|= item->cond_false;
} 


/*
  Order field items in multiple equality according to a sorting criteria 

  SYNOPSIS
    sort()
    cmp          function to compare field item 
    arg          context extra parameter for the cmp function
  
  DESCRIPTION
    The function perform ordering of the field items in the Item_equal
    object according to the criteria determined by the cmp callback parameter.
    If cmp(item_field1,item_field2,arg)<0 than item_field1 must be
    placed after item_fiel2.

  IMPLEMENTATION
    The function sorts field items by the exchange sort algorithm.
    The list of field items is looked through and whenever two neighboring
    members follow in a wrong order they are swapped. This is performed
    again and again until we get all members in a right order.
         
  RETURN VALUES
    None    
*/

void Item_equal::sort(Item_field_cmpfunc cmp, void *arg)
{
  bool swap;
  List_iterator<Item_field> it(fields);
  do
  {
    Item_field *item1= it++;
    Item_field **ref1= it.ref();
    Item_field *item2;

    swap= FALSE;
    while ((item2= it++))
    {
      Item_field **ref2= it.ref();
      if (cmp(item1, item2, arg) < 0)
      {
        Item_field *item= *ref1;
        *ref1= *ref2;
        *ref2= item;
        swap= TRUE;
      }
      else
      {
        item1= item2;
        ref1= ref2;
      }
    }
    it.rewind();
  } while (swap);
}


/*
  Check appearance of new constant items in the multiple equality object

  SYNOPSIS
    update_const()
  
  DESCRIPTION
    The function checks appearance of new constant items among
    the members of multiple equalities. Each new constant item is
    compared with the designated constant item if there is any in the
    multiple equality. If there is none the first new constant item
    becomes designated.
      
  RETURN VALUES
    none    
*/

void Item_equal::update_const()
{
  List_iterator<Item_field> it(fields);
  Item *item;
  while ((item= it++))
  {
    if (item->const_item())
    {
      it.remove();
      add(item);
    }
  }
}

bool Item_equal::fix_fields(THD *thd, Item **ref)
{
  List_iterator_fast<Item_field> li(fields);
  Item *item;
  not_null_tables_cache= used_tables_cache= 0;
  const_item_cache= 0;
  while ((item= li++))
  {
    table_map tmp_table_map;
    used_tables_cache|= item->used_tables();
    tmp_table_map= item->not_null_tables();
    not_null_tables_cache|= tmp_table_map;
    if (item->maybe_null)
      maybe_null=1;
  }
  fix_length_and_dec();
  fixed= 1;
  return 0;
}

void Item_equal::update_used_tables()
{
  List_iterator_fast<Item_field> li(fields);
  Item *item;
  not_null_tables_cache= used_tables_cache= 0;
  if ((const_item_cache= cond_false))
    return;
  while ((item=li++))
  {
    item->update_used_tables();
    used_tables_cache|= item->used_tables();
    const_item_cache&= item->const_item();
  }
}

longlong Item_equal::val_int()
{
  Item_field *item_field;
  if (cond_false)
    return 0;
  List_iterator_fast<Item_field> it(fields);
  Item *item= const_item ? const_item : it++;
  if ((null_value= item->null_value))
    return 0;
  eval_item->store_value(item);
  while ((item_field= it++))
  {
    /* Skip fields of non-const tables. They haven't been read yet */
    if (item_field->field->table->const_table)
    {
      if ((null_value= item_field->null_value) || eval_item->cmp(item_field))
        return 0;
    }
  }
  return 1;
}

void Item_equal::fix_length_and_dec()
{
  Item *item= get_first();
  eval_item= cmp_item::get_comparator(item->result_type(),
                                      item->collation.collation);
}

bool Item_equal::walk(Item_processor processor, bool walk_subquery, uchar *arg)
{
  List_iterator_fast<Item_field> it(fields);
  Item *item;
  while ((item= it++))
  {
    if (item->walk(processor, walk_subquery, arg))
      return 1;
  }
  return Item_func::walk(processor, walk_subquery, arg);
}

Item *Item_equal::transform(Item_transformer transformer, uchar *arg)
{
  DBUG_ASSERT(!current_thd->is_stmt_prepare());

  List_iterator<Item_field> it(fields);
  Item *item;
  while ((item= it++))
  {
    Item *new_item= item->transform(transformer, arg);
    if (!new_item)
      return 0;

    /*
      THD::change_item_tree() should be called only if the tree was
      really transformed, i.e. when a new item has been created.
      Otherwise we'll be allocating a lot of unnecessary memory for
      change records at each execution.
    */
    if (new_item != item)
      current_thd->change_item_tree((Item **) it.ref(), new_item);
  }
  return Item_func::transform(transformer, arg);
}

void Item_equal::print(String *str)
{
  str->append(func_name());
  str->append('(');
  List_iterator_fast<Item_field> it(fields);
  Item *item;
  if (const_item)
    const_item->print(str);
  else
  {
    item= it++;
    item->print(str);
  }
  while ((item= it++))
  {
    str->append(',');
    str->append(' ');
    item->print(str);
  }
  str->append(')');
}
<|MERGE_RESOLUTION|>--- conflicted
+++ resolved
@@ -4410,11 +4410,7 @@
     res= &conv;
   }
 
-<<<<<<< HEAD
-  if ((error= my_regcomp(&preg, res->c_ptr(),
-=======
   if ((error= my_regcomp(&preg, res->c_ptr_safe(),
->>>>>>> f974872f
                          regex_lib_flags, regex_lib_charset)))
   {
     if (send_error)
