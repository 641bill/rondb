--- conflicted
+++ resolved
@@ -104,25 +104,15 @@
 
     if (open_and_lock_tables(ev_thd, rli->tables_to_lock, 0))
     {
-<<<<<<< HEAD
-      uint actual_error= ev_thd->get_stmt_da()->mysql_errno();
-      if (ev_thd->is_slave_error || ev_thd->is_fatal_error)
-=======
       if (ev_thd->is_error())
->>>>>>> c0a0c711
       {
         /*
           Error reporting borrowed from Query_log_event with many excessive
           simplifications (we don't honour --slave-skip-errors)
         */
-        rli->report(ERROR_LEVEL, ev_thd->get_stmt_da()->sql_errno(),
+        rli->report(ERROR_LEVEL, ev_thd->get_stmt_da()->mysql_errno(),
                     "Error '%s' on opening tables",
-<<<<<<< HEAD
-                    (actual_error ? ev_thd->get_stmt_da()->message_text() :
-                     "unexpected success or fatal error"));
-=======
-                    ev_thd->get_stmt_da()->message());
->>>>>>> c0a0c711
+                    ev_thd->get_stmt_da()->message_text());
         ev_thd->is_slave_error= 1;
       }
       DBUG_RETURN(1);
