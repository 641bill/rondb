/* Copyright (c) 2017, 2018, Oracle and/or its affiliates. All rights reserved.

   This program is free software; you can redistribute it and/or modify
   it under the terms of the GNU General Public License, version 2.0,
   as published by the Free Software Foundation.

   This program is also distributed with certain software (including
   but not limited to OpenSSL) that is licensed under separate terms,
   as designated in a particular file or component or in included license
   documentation.  The authors of MySQL hereby grant you an additional
   permission to link the program and your derivative works with the
   separately licensed software that they have included with MySQL.

   This program is distributed in the hope that it will be useful,
   but WITHOUT ANY WARRANTY; without even the implied warranty of
   MERCHANTABILITY or FITNESS FOR A PARTICULAR PURPOSE.  See the
   GNU General Public License, version 2.0, for more details.

   You should have received a copy of the GNU General Public License
   along with this program; if not, write to the Free Software
   Foundation, Inc., 51 Franklin St, Fifth Floor, Boston, MA 02110-1301  USA */

#ifndef MIGRATE_KEYRING_H_INCLUDED
#define MIGRATE_KEYRING_H_INCLUDED

#include <string>
#include "mysql.h"
#include "mysql/plugin_keyring.h"

class THD;

#define MAX_KEY_LEN 16384

enum class enum_plugin_type { SOURCE_PLUGIN = 0, DESTINATION_PLUGIN };

class Key_info {
 public:
  Key_info() {}
  Key_info(char *key_id, char *user_id) {
    m_key_id = key_id;
    m_user_id = user_id;
  }
  Key_info(const Key_info &ki) {
    this->m_key_id = ki.m_key_id;
    this->m_user_id = ki.m_user_id;
  }

 public:
  std::string m_key_id;
  std::string m_user_id;
};

class Migrate_keyring {
 public:
  /**
    Standard constructor.
  */
  Migrate_keyring();
  /**
    Initialize all needed parameters to proceed with migration process.
  */
  bool init(int argc, char **argv, char *source_plugin,
            char *destination_plugin, char *user, char *host, char *password,
            char *socket, ulong port);
  /**
    Migrate keys from source keyring to destination keyring.
  */
  bool execute();
  /**
    Standard destructor
  */
  ~Migrate_keyring();

 private:
  /**
    Load source or destination plugin.
  */
  bool load_plugin(enum_plugin_type plugin_type);
  /**
    Fetch keys from source plugin and store in destination plugin.
  */
  bool fetch_and_store_keys();
  /**
    Disable @@keyring_operations variable.
  */
  bool disable_keyring_operations();
  /**
    Enable @@keyring_operations variable.
  */
  bool enable_keyring_operations();

 private:
  int m_argc;
  char **m_argv;
<<<<<<< HEAD
  std::string m_source_plugin_option;
  std::string m_destination_plugin_option;
  std::string m_source_plugin_name;
  std::string m_destination_plugin_name;
=======
  string m_source_plugin_option;
  string m_destination_plugin_option;
  string m_source_plugin_name;
  string m_destination_plugin_name;
  string m_internal_option;
>>>>>>> 0783c594
  st_mysql_keyring *m_source_plugin_handle;
  st_mysql_keyring *m_destination_plugin_handle;
  std::vector<Key_info> m_source_keys;
  MYSQL *mysql;
};

#endif /* MIGRATE_KEYRING_H_INCLUDED */<|MERGE_RESOLUTION|>--- conflicted
+++ resolved
@@ -92,18 +92,11 @@
  private:
   int m_argc;
   char **m_argv;
-<<<<<<< HEAD
   std::string m_source_plugin_option;
   std::string m_destination_plugin_option;
   std::string m_source_plugin_name;
   std::string m_destination_plugin_name;
-=======
-  string m_source_plugin_option;
-  string m_destination_plugin_option;
-  string m_source_plugin_name;
-  string m_destination_plugin_name;
-  string m_internal_option;
->>>>>>> 0783c594
+  std::string m_internal_option;
   st_mysql_keyring *m_source_plugin_handle;
   st_mysql_keyring *m_destination_plugin_handle;
   std::vector<Key_info> m_source_keys;
