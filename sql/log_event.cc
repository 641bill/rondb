--- conflicted
+++ resolved
@@ -4246,21 +4246,15 @@
 {
   IO_CACHE *const head= &print_event_info->head_cache;
 
-<<<<<<< HEAD
-  print_query_header(head, print_event_info);
-  my_b_write(head, (uchar*) query, q_len);
-  my_b_printf(head, "\n%s\n", print_event_info->delimiter);
-=======
   /**
     reduce the size of io cache so that the write function is called
     for every call to my_b_write().
    */
   DBUG_EXECUTE_IF ("simulate_file_write_error",
-                   {(&cache)->write_pos= (&cache)->write_end- 500;});
-  print_query_header(&cache, print_event_info);
-  my_b_write(&cache, (uchar*) query, q_len);
-  my_b_printf(&cache, "\n%s\n", print_event_info->delimiter);
->>>>>>> 0202c601
+                   {head->write_pos= head->write_end- 500;});
+  print_query_header(head, print_event_info);
+  my_b_write(head, (uchar*) query, q_len);
+  my_b_printf(head, "\n%s\n", print_event_info->delimiter);
 }
 #endif /* MYSQL_CLIENT */
 
