/*
   Copyright (c) 2000, 2018, Oracle and/or its affiliates. All rights reserved.

   This program is free software; you can redistribute it and/or modify
   it under the terms of the GNU General Public License, version 2.0,
   as published by the Free Software Foundation.

   This program is also distributed with certain software (including
   but not limited to OpenSSL) that is licensed under separate terms,
   as designated in a particular file or component or in included license
   documentation.  The authors of MySQL hereby grant you an additional
   permission to link the program and your derivative works with the
   separately licensed software that they have included with MySQL.

   This program is distributed in the hope that it will be useful,
   but WITHOUT ANY WARRANTY; without even the implied warranty of
   MERCHANTABILITY or FITNESS FOR A PARTICULAR PURPOSE.  See the
   GNU General Public License, version 2.0, for more details.

   You should have received a copy of the GNU General Public License
   along with this program; if not, write to the Free Software
   Foundation, Inc., 51 Franklin St, Fifth Floor, Boston, MA 02110-1301  USA */

#include "sql/log_event.h"

#include "my_config.h"

#include <assert.h>
#include <stdio.h>
#include <stdlib.h>
#ifdef HAVE_SYS_TIME_H
#include <sys/time.h>
#endif
#include <algorithm>
#include <map>
#include <memory>
#include <string>
#include <utility>

#include "base64.h"
#include "binary_log_funcs.h"  // my_timestamp_binary_length
#include "binary_log_types.h"
#include "debug_vars.h"
#include "decimal.h"
#include "m_ctype.h"
#include "my_bitmap.h"
#include "my_byteorder.h"
#include "my_compiler.h"
#include "my_dbug.h"
#include "my_io.h"
#include "my_loglevel.h"
#include "my_macros.h"
#include "my_table_map.h"
#include "my_time.h"  // MAX_DATE_STRING_REP_LENGTH
#include "mysql.h"    // MYSQL_OPT_MAX_ALLOWED_PACKET
#include "mysql/components/services/log_builtins.h"
#include "mysql/components/services/log_shared.h"
#include "mysql/components/services/psi_statement_bits.h"
#include "mysql/psi/mysql_mutex.h"
#include "mysql/udf_registration_types.h"
#include "mysql_time.h"
#include "psi_memory_key.h"
#include "query_options.h"
#include "sql/my_decimal.h"   // my_decimal
#include "sql/rpl_handler.h"  // RUN_HOOK
#include "sql/rpl_tblmap.h"
#include "sql/system_variables.h"
#include "sql/tc_log.h"
#include "sql_const.h"
#include "sql_string.h"
#include "table_id.h"
#include "template_utils.h"
#include "wrapper_functions.h"

#ifndef MYSQL_SERVER
#include "client/mysqlbinlog.h"
#include "sql/json_binary.h"
#include "sql/json_diff.h"  // enum_json_diff_operation
#include "sql/json_dom.h"   // Json_wrapper
#endif

#ifdef MYSQL_SERVER

#include <errno.h>
#include <fcntl.h>
#include <cstdint>
#include <new>

#include "binary_log.h"  // binary_log
#include "my_base.h"
#include "my_command.h"
#include "my_dir.h"  // my_dir
#include "my_sqlcommand.h"
#include "mysql/plugin.h"
#include "mysql/psi/mysql_cond.h"
#include "mysql/psi/mysql_file.h"
#include "mysql/psi/mysql_stage.h"
#include "mysql/psi/mysql_statement.h"
#include "mysql/psi/mysql_transaction.h"
#include "mysql/psi/psi_statement.h"
#include "mysqld_error.h"
#include "prealloced_array.h"
#include "sql/auth/auth_common.h"
#include "sql/auth/sql_security_ctx.h"
#include "sql/binlog.h"
#include "sql/current_thd.h"
#include "sql/dd/types/abstract_table.h"  // dd::enum_table_type
#include "sql/debug_sync.h"               // debug_sync_set_action
#include "sql/derror.h"                   // ER_THD
#include "sql/enum_query_type.h"
#include "sql/field.h"
#include "sql/handler.h"
#include "sql/item.h"
#include "sql/item_func.h"  // Item_func_set_user_var
#include "sql/key.h"
#include "sql/log.h"  // Log_throttle
#include "sql/mdl.h"
#include "sql/mysqld.h"  // lower_case_table_names server_uuid ...
#include "sql/protocol.h"
#include "sql/rpl_msr.h"          // channel_map
#include "sql/rpl_mts_submode.h"  // Mts_submode
#include "sql/rpl_reporting.h"
#include "sql/rpl_rli.h"      // Relay_log_info
#include "sql/rpl_rli_pdb.h"  // Slave_job_group
#include "sql/rpl_slave.h"    // use_slave_mask
#include "sql/sp_head.h"      // sp_name
#include "sql/sql_base.h"     // close_thread_tables
#include "sql/sql_bitmap.h"
#include "sql/sql_class.h"
#include "sql/sql_cmd.h"
#include "sql/sql_data_change.h"
#include "sql/sql_db.h"  // load_db_opt_by_name
#include "sql/sql_digest_stream.h"
#include "sql/sql_error.h"
#include "sql/sql_exchange.h"  // sql_exchange
#include "sql/sql_lex.h"
#include "sql/sql_list.h"    // I_List
#include "sql/sql_load.h"    // Sql_cmd_load_table
#include "sql/sql_locale.h"  // my_locale_by_number
#include "sql/sql_parse.h"   // mysql_test_parse_for_slave
#include "sql/sql_plugin.h"  // plugin_foreach
#include "sql/sql_show.h"    // append_identifier
#include "sql/table.h"
#include "sql/transaction.h"  // trans_rollback_stmt
#include "sql/transaction_info.h"
#include "sql/tztime.h"  // Time_zone
#include "thr_lock.h"

#define window_size Log_throttle::LOG_THROTTLE_WINDOW_SIZE
Error_log_throttle slave_ignored_err_throttle(
    window_size, INFORMATION_LEVEL, ER_SLAVE_IGNORED_TABLE, "replication",
    "Error log throttle: %lu time(s) Error_code: 1237"
    " \"Slave SQL thread ignored the query because of"
    " replicate-*-table rules\" got suppressed.");
#endif /* MYSQL_SERVER */

#include "sql/rpl_gtid.h"
#include "sql/rpl_record.h"  // enum_row_image_type, Bit_reader
#include "sql/rpl_utility.h"
#include "sql/xa_aux.h"

struct mysql_mutex_t;

PSI_memory_key key_memory_log_event;
PSI_memory_key key_memory_Incident_log_event_message;
PSI_memory_key key_memory_Rows_query_log_event_rows_query;

using std::max;
using std::min;

/**
  BINLOG_CHECKSUM variable.
*/
const char *binlog_checksum_type_names[] = {"NONE", "CRC32", NullS};

unsigned int binlog_checksum_type_length[] = {sizeof("NONE") - 1,
                                              sizeof("CRC32") - 1, 0};

TYPELIB binlog_checksum_typelib = {
    array_elements(binlog_checksum_type_names) - 1, "",
    binlog_checksum_type_names, binlog_checksum_type_length};

#define log_cs &my_charset_latin1

/*
  Size of buffer for printing a double in format %.<PREC>g

  optional '-' + optional zero + '.'  + PREC digits + 'e' + sign +
  exponent digits + '\0'
*/
#define FMT_G_BUFSIZE(PREC) (3 + (PREC) + 5 + 1)

#if defined(MYSQL_SERVER)
static int rows_event_stmt_cleanup(Relay_log_info const *rli, THD *thd);

static const char *HA_ERR(int i) {
  /*
    This function should only be called in case of an error
    was detected
   */
  DBUG_ASSERT(i != 0);
  switch (i) {
    case HA_ERR_KEY_NOT_FOUND:
      return "HA_ERR_KEY_NOT_FOUND";
    case HA_ERR_FOUND_DUPP_KEY:
      return "HA_ERR_FOUND_DUPP_KEY";
    case HA_ERR_RECORD_CHANGED:
      return "HA_ERR_RECORD_CHANGED";
    case HA_ERR_WRONG_INDEX:
      return "HA_ERR_WRONG_INDEX";
    case HA_ERR_CRASHED:
      return "HA_ERR_CRASHED";
    case HA_ERR_WRONG_IN_RECORD:
      return "HA_ERR_WRONG_IN_RECORD";
    case HA_ERR_OUT_OF_MEM:
      return "HA_ERR_OUT_OF_MEM";
    case HA_ERR_NOT_A_TABLE:
      return "HA_ERR_NOT_A_TABLE";
    case HA_ERR_WRONG_COMMAND:
      return "HA_ERR_WRONG_COMMAND";
    case HA_ERR_OLD_FILE:
      return "HA_ERR_OLD_FILE";
    case HA_ERR_NO_ACTIVE_RECORD:
      return "HA_ERR_NO_ACTIVE_RECORD";
    case HA_ERR_RECORD_DELETED:
      return "HA_ERR_RECORD_DELETED";
    case HA_ERR_RECORD_FILE_FULL:
      return "HA_ERR_RECORD_FILE_FULL";
    case HA_ERR_INDEX_FILE_FULL:
      return "HA_ERR_INDEX_FILE_FULL";
    case HA_ERR_END_OF_FILE:
      return "HA_ERR_END_OF_FILE";
    case HA_ERR_UNSUPPORTED:
      return "HA_ERR_UNSUPPORTED";
    case HA_ERR_TOO_BIG_ROW:
      return "HA_ERR_TOO_BIG_ROW";
    case HA_WRONG_CREATE_OPTION:
      return "HA_WRONG_CREATE_OPTION";
    case HA_ERR_FOUND_DUPP_UNIQUE:
      return "HA_ERR_FOUND_DUPP_UNIQUE";
    case HA_ERR_UNKNOWN_CHARSET:
      return "HA_ERR_UNKNOWN_CHARSET";
    case HA_ERR_WRONG_MRG_TABLE_DEF:
      return "HA_ERR_WRONG_MRG_TABLE_DEF";
    case HA_ERR_CRASHED_ON_REPAIR:
      return "HA_ERR_CRASHED_ON_REPAIR";
    case HA_ERR_CRASHED_ON_USAGE:
      return "HA_ERR_CRASHED_ON_USAGE";
    case HA_ERR_LOCK_WAIT_TIMEOUT:
      return "HA_ERR_LOCK_WAIT_TIMEOUT";
    case HA_ERR_LOCK_TABLE_FULL:
      return "HA_ERR_LOCK_TABLE_FULL";
    case HA_ERR_READ_ONLY_TRANSACTION:
      return "HA_ERR_READ_ONLY_TRANSACTION";
    case HA_ERR_LOCK_DEADLOCK:
      return "HA_ERR_LOCK_DEADLOCK";
    case HA_ERR_CANNOT_ADD_FOREIGN:
      return "HA_ERR_CANNOT_ADD_FOREIGN";
    case HA_ERR_NO_REFERENCED_ROW:
      return "HA_ERR_NO_REFERENCED_ROW";
    case HA_ERR_ROW_IS_REFERENCED:
      return "HA_ERR_ROW_IS_REFERENCED";
    case HA_ERR_NO_SAVEPOINT:
      return "HA_ERR_NO_SAVEPOINT";
    case HA_ERR_NON_UNIQUE_BLOCK_SIZE:
      return "HA_ERR_NON_UNIQUE_BLOCK_SIZE";
    case HA_ERR_NO_SUCH_TABLE:
      return "HA_ERR_NO_SUCH_TABLE";
    case HA_ERR_TABLE_EXIST:
      return "HA_ERR_TABLE_EXIST";
    case HA_ERR_NO_CONNECTION:
      return "HA_ERR_NO_CONNECTION";
    case HA_ERR_NULL_IN_SPATIAL:
      return "HA_ERR_NULL_IN_SPATIAL";
    case HA_ERR_TABLE_DEF_CHANGED:
      return "HA_ERR_TABLE_DEF_CHANGED";
    case HA_ERR_NO_PARTITION_FOUND:
      return "HA_ERR_NO_PARTITION_FOUND";
    case HA_ERR_RBR_LOGGING_FAILED:
      return "HA_ERR_RBR_LOGGING_FAILED";
    case HA_ERR_DROP_INDEX_FK:
      return "HA_ERR_DROP_INDEX_FK";
    case HA_ERR_FOREIGN_DUPLICATE_KEY:
      return "HA_ERR_FOREIGN_DUPLICATE_KEY";
    case HA_ERR_TABLE_NEEDS_UPGRADE:
      return "HA_ERR_TABLE_NEEDS_UPGRADE";
    case HA_ERR_TABLE_READONLY:
      return "HA_ERR_TABLE_READONLY";
    case HA_ERR_AUTOINC_READ_FAILED:
      return "HA_ERR_AUTOINC_READ_FAILED";
    case HA_ERR_AUTOINC_ERANGE:
      return "HA_ERR_AUTOINC_ERANGE";
    case HA_ERR_GENERIC:
      return "HA_ERR_GENERIC";
    case HA_ERR_RECORD_IS_THE_SAME:
      return "HA_ERR_RECORD_IS_THE_SAME";
    case HA_ERR_LOGGING_IMPOSSIBLE:
      return "HA_ERR_LOGGING_IMPOSSIBLE";
    case HA_ERR_CORRUPT_EVENT:
      return "HA_ERR_CORRUPT_EVENT";
    case HA_ERR_ROWS_EVENT_APPLY:
      return "HA_ERR_ROWS_EVENT_APPLY";
    case HA_ERR_FK_DEPTH_EXCEEDED:
      return "HA_ERR_FK_DEPTH_EXCEEDED";
    case HA_ERR_INNODB_READ_ONLY:
      return "HA_ERR_INNODB_READ_ONLY";
    case HA_ERR_COMPUTE_FAILED:
      return "HA_ERR_COMPUTE_FAILED";
    case HA_ERR_NO_WAIT_LOCK:
      return "HA_ERR_NO_WAIT_LOCK";
  }
  return "No Error!";
}

/**
   Error reporting facility for Rows_log_event::do_apply_event

   @param level     error, warning or info
   @param ha_error  HA_ERR_ code
   @param rli       pointer to the active Relay_log_info instance
   @param thd       pointer to the slave thread's thd
   @param table     pointer to the event's table object
   @param type      the type of the event
   @param log_name  the master binlog file name
   @param pos       the master binlog file pos (the next after the event)

*/
static void inline slave_rows_error_report(enum loglevel level, int ha_error,
                                           Relay_log_info const *rli, THD *thd,
                                           TABLE *table, const char *type,
                                           const char *log_name, ulong pos) {
  const char *handler_error = (ha_error ? HA_ERR(ha_error) : NULL);
  char buff[MAX_SLAVE_ERRMSG], *slider;
  const char *buff_end = buff + sizeof(buff);
  size_t len;
  Diagnostics_area::Sql_condition_iterator it =
      thd->get_stmt_da()->sql_conditions();
  const Sql_condition *err;
  buff[0] = 0;

  for (err = it++, slider = buff; err && slider < buff_end - 1;
       slider += len, err = it++) {
    len = snprintf(slider, buff_end - slider, " %s, Error_code: %d;",
                   err->message_text(), err->mysql_errno());
  }

  if (ha_error != 0)
    rli->report(
        level,
        thd->is_error() ? thd->get_stmt_da()->mysql_errno() : ER_UNKNOWN_ERROR,
        "Could not execute %s event on table %s.%s;"
        "%s handler error %s; "
        "the event's master log %s, end_log_pos %lu",
        type, table->s->db.str, table->s->table_name.str, buff,
        handler_error == NULL ? "<unknown>" : handler_error, log_name, pos);
  else
    rli->report(
        level,
        thd->is_error() ? thd->get_stmt_da()->mysql_errno() : ER_UNKNOWN_ERROR,
        "Could not execute %s event on table %s.%s;"
        "%s the event's master log %s, end_log_pos %lu",
        type, table->s->db.str, table->s->table_name.str, buff, log_name, pos);
}

/**
  Set the rewritten database, or current database if it should not be
  rewritten, into THD.

  @param thd THD handle
  @param db database name
  @param db_len the length of database name

  @retval true if the passed db is rewritten.
  @retval false if the passed db is not rewritten.
*/
static bool set_thd_db(THD *thd, const char *db, size_t db_len) {
  bool need_increase_counter = false;
  char lcase_db_buf[NAME_LEN + 1];
  LEX_CSTRING new_db;
  new_db.length = db_len;
  if (lower_case_table_names) {
    my_stpcpy(lcase_db_buf, db);
    my_casedn_str(system_charset_info, lcase_db_buf);
    new_db.str = lcase_db_buf;
  } else
    new_db.str = (char *)db;

  /* This function is called by a slave thread. */
  DBUG_ASSERT(thd->rli_slave);

  Rpl_filter *rpl_filter = thd->rli_slave->rpl_filter;
  new_db.str = (char *)rpl_filter->get_rewrite_db(new_db.str, &new_db.length);

  if (lower_case_table_names) {
    /* lcase_db_buf != new_db.str means that lcase_db_buf is rewritten. */
    if (strcmp(lcase_db_buf, new_db.str)) need_increase_counter = true;
  } else {
    /* db != new_db.str means that db is rewritten. */
    if (strcmp(db, new_db.str)) need_increase_counter = true;
  }

  thd->set_db(new_db);

  return need_increase_counter;
}

#endif

  /*
    pretty_print_str()
  */

#ifndef MYSQL_SERVER
static inline void pretty_print_str(IO_CACHE *cache, const char *str,
                                    size_t len, bool identifier) {
  const char *end = str + len;
  my_b_printf(cache, identifier ? "`" : "\'");
  while (str < end) {
    char c;
    switch ((c = *str++)) {
      case '\n':
        my_b_printf(cache, "\\n");
        break;
      case '\r':
        my_b_printf(cache, "\\r");
        break;
      case '\\':
        my_b_printf(cache, "\\\\");
        break;
      case '\b':
        my_b_printf(cache, "\\b");
        break;
      case '\t':
        my_b_printf(cache, "\\t");
        break;
      case '\'':
        my_b_printf(cache, "\\'");
        break;
      case 0:
        my_b_printf(cache, "\\0");
        break;
      default:
        my_b_printf(cache, "%c", c);
        break;
    }
  }
  my_b_printf(cache, identifier ? "`" : "\'");
}

/**
  Print src as an string enclosed with "'"

  @param[out] cache  IO_CACHE where the string will be printed.
  @param[in] str  the string will be printed.
  @param[in] len  length of the string.
*/
static inline void pretty_print_str(IO_CACHE *cache, const char *str,
                                    size_t len) {
  pretty_print_str(cache, str, len, false);
}

/**
  Print src as an identifier enclosed with "`"

  @param[out] cache  IO_CACHE where the identifier will be printed.
  @param[in] str  the string will be printed.
  @param[in] len  length of the string.
 */
static inline void pretty_print_identifier(IO_CACHE *cache, const char *str,
                                           size_t len) {
  pretty_print_str(cache, str, len, true);
}

#endif /* !MYSQL_SERVER */

#if defined(MYSQL_SERVER)

static void clear_all_errors(THD *thd, Relay_log_info *rli) {
  thd->is_slave_error = 0;
  thd->clear_error();
  rli->clear_error();
  if (rli->workers_array_initialized) {
    for (size_t i = 0; i < rli->get_worker_count(); i++) {
      rli->get_worker(i)->clear_error();
    }
  }
}

inline int idempotent_error_code(int err_code) {
  int ret = 0;

  switch (err_code) {
    case 0:
      ret = 1;
      break;
    /*
      The following list of "idempotent" errors
      means that an error from the list might happen
      because of idempotent (more than once)
      applying of a binlog file.
      Notice, that binlog has a  ddl operation its
      second applying may cause

      case HA_ERR_TABLE_DEF_CHANGED:
      case HA_ERR_CANNOT_ADD_FOREIGN:

      which are not included into to the list.

      Note that HA_ERR_RECORD_DELETED is not in the list since
      do_exec_row() should not return that error code.
    */
    case HA_ERR_RECORD_CHANGED:
    case HA_ERR_KEY_NOT_FOUND:
    case HA_ERR_END_OF_FILE:
    case HA_ERR_FOUND_DUPP_KEY:
    case HA_ERR_FOUND_DUPP_UNIQUE:
    case HA_ERR_FOREIGN_DUPLICATE_KEY:
    case HA_ERR_NO_REFERENCED_ROW:
    case HA_ERR_ROW_IS_REFERENCED:
      ret = 1;
      break;
    default:
      ret = 0;
      break;
  }
  return (ret);
}

/**
  Ignore error code specified on command line.
*/

int ignored_error_code(int err_code) {
  return ((err_code == ER_SLAVE_IGNORED_TABLE) ||
          (use_slave_mask && bitmap_is_set(&slave_error_mask, err_code)));
}

/*
  This function converts an engine's error to a server error.

  If the thread does not have an error already reported, it tries to
  define it by calling the engine's method print_error. However, if a
  mapping is not found, it uses the ER_UNKNOWN_ERROR and prints out a
  warning message.
*/
static int convert_handler_error(int error, THD *thd, TABLE *table) {
  uint actual_error = (thd->is_error() ? thd->get_stmt_da()->mysql_errno() : 0);

  if (actual_error == 0) {
    table->file->print_error(error, MYF(0));
    actual_error = (thd->is_error() ? thd->get_stmt_da()->mysql_errno()
                                    : ER_UNKNOWN_ERROR);
    if (actual_error == ER_UNKNOWN_ERROR)
      LogErr(WARNING_LEVEL, ER_UNKNOWN_ERROR_DETECTED_IN_SE, error);
  }

  return (actual_error);
}

inline bool concurrency_error_code(int error) {
  switch (error) {
    case ER_LOCK_WAIT_TIMEOUT:
    case ER_LOCK_DEADLOCK:
    case ER_XA_RBDEADLOCK:
      return true;
    default:
      return (false);
  }
}

inline bool unexpected_error_code(int unexpected_error) {
  switch (unexpected_error) {
    case ER_NET_READ_ERROR:
    case ER_NET_ERROR_ON_WRITE:
    case ER_QUERY_INTERRUPTED:
    case ER_SERVER_SHUTDOWN:
    case ER_NEW_ABORTING_CONNECTION:
      return (true);
    default:
      return (false);
  }
}

/*
  pretty_print_str()
*/
static void pretty_print_str(String *packet, const char *str, size_t len) {
  packet->append('\'');

  for (size_t i = 0; i < len; i++) {
    switch (str[i]) {
      case '\n':
        packet->append("\\n");
        break;
      case '\r':
        packet->append("\\r");
        break;
      case '\\':
        packet->append("\\\\");
        break;
      case '\b':
        packet->append("\\b");
        break;
      case '\t':
        packet->append("\\t");
        break;
      case '\'':
        packet->append("\\'");
        break;
      case 0:
        packet->append("\\0");
        break;
      default:
        packet->append(str[i]);
        break;
    }
  }
  packet->append('\'');
}

static inline void pretty_print_str(String *packet, const String *str) {
  pretty_print_str(packet, str->ptr(), str->length());
}

/**
  Creates a temporary name for load data infile:.

  @param buf		      Store new filename here
  @param file_id	      File_id (part of file name)
  @param event_server_id     Event_id (part of file name)
  @param ext		      Extension for file name

  @return
    Pointer to start of extension
*/

static char *slave_load_file_stem(char *buf, uint file_id, int event_server_id,
                                  const char *ext) {
  char *res;
  fn_format(buf, PREFIX_SQL_LOAD, slave_load_tmpdir, "", MY_UNPACK_FILENAME);
  to_unix_path(buf);

  buf = strend(buf);
  int appended_length = sprintf(buf, "%s-%d-", server_uuid, event_server_id);
  buf += appended_length;
  res = int10_to_str(file_id, buf, 10);
  my_stpcpy(res, ext);  // Add extension last
  return res;           // Pointer to extension
}

/**
  Delete all temporary files used for SQL_LOAD.
*/

static void cleanup_load_tmpdir() {
  MY_DIR *dirp;
  FILEINFO *file;
  uint i;
  char fname[FN_REFLEN], prefbuf[TEMP_FILE_MAX_LEN], *p;

  if (!(dirp = my_dir(slave_load_tmpdir, MYF(0)))) return;

  /*
     When we are deleting temporary files, we should only remove
     the files associated with the server id of our server.
     We don't use event_server_id here because since we've disabled
     direct binlogging of Create_file/Append_file/Exec_load events
     we cannot meet Start_log event in the middle of events from one
     LOAD DATA.
  */
  p = strmake(prefbuf, STRING_WITH_LEN(PREFIX_SQL_LOAD));
  sprintf(p, "%s-", server_uuid);

  for (i = 0; i < dirp->number_off_files; i++) {
    file = dirp->dir_entry + i;
    if (is_prefix(file->name, prefbuf)) {
      fn_format(fname, file->name, slave_load_tmpdir, "", MY_UNPACK_FILENAME);
      mysql_file_delete(key_file_misc, fname, MYF(0));
    }
  }

  my_dirend(dirp);
}
#endif

template <typename T>
bool net_field_length_checked(const uchar **packet, size_t *max_length,
                              T *out) {
  if (*max_length < 1) return true;
  const uchar *pos = *packet;
  if (*pos < 251) {
    (*packet)++;
    (*max_length)--;
    *out = (T)*pos;
  } else if (*pos == 251) {
    (*packet)++;
    (*max_length)--;
    *out = (T)NULL_LENGTH;
  } else if (*pos == 252) {
    if (*max_length < 3) return true;
    (*packet) += 3;
    (*max_length) -= 3;
    *out = (T)uint2korr(pos + 1);
  } else if (*pos == 253) {
    if (*max_length < 4) return true;
    (*packet) += 4;
    (*max_length) -= 4;
    *out = (T)uint3korr(pos + 1);
  } else {
    if (*max_length < 9) return true;
    (*packet) += 9;
    (*max_length) -= 9;
    *out = (T)uint8korr(pos + 1);
  }
  return false;
}
template bool net_field_length_checked<size_t>(const uchar **packet,
                                               size_t *max_length, size_t *out);
template bool net_field_length_checked<ulonglong>(const uchar **packet,
                                                  size_t *max_length,
                                                  ulonglong *out);

/*
  Stores string to IO_CACHE file.

  Writes str to file in the following format:
   1. Stores length using only one byte (255 maximum value);
   2. Stores complete str.
*/

static bool write_str_at_most_255_bytes(IO_CACHE *file, const char *str,
                                        uint length) {
  uchar tmp[1];
  tmp[0] = (uchar)length;
  return (my_b_safe_write(file, tmp, sizeof(tmp)) ||
          (length > 0 && my_b_safe_write(file, (uchar *)str, length)));
}

/**
  Transforms a string into "" or its expression in 0x... form.
*/

char *str_to_hex(char *to, const char *from, size_t len) {
  if (len) {
    *to++ = '0';
    *to++ = 'x';
    to = octet2hex(to, from, len);
  } else
    to = my_stpcpy(to, "\"\"");
  return to;  // pointer to end 0 of 'to'
}

#ifdef MYSQL_SERVER

/**
  Append a version of the 'from' string suitable for use in a query to
  the 'to' string.  To generate a correct escaping, the character set
  information in 'csinfo' is used.
*/

int append_query_string(THD *thd, const CHARSET_INFO *csinfo,
                        String const *from, String *to) {
  char *beg, *ptr;
  size_t const orig_len = to->length();
  if (to->reserve(orig_len + from->length() * 2 + 3)) return 1;

  beg = to->c_ptr_quick() + to->length();
  ptr = beg;
  if (csinfo->escape_with_backslash_is_dangerous)
    ptr = str_to_hex(ptr, from->ptr(), from->length());
  else {
    *ptr++ = '\'';
    if (!(thd->variables.sql_mode & MODE_NO_BACKSLASH_ESCAPES)) {
      ptr +=
          escape_string_for_mysql(csinfo, ptr, 0, from->ptr(), from->length());
    } else {
      const char *frm_str = from->ptr();

      for (; frm_str < (from->ptr() + from->length()); frm_str++) {
        /* Using '' way to represent "'" */
        if (*frm_str == '\'') *ptr++ = *frm_str;

        *ptr++ = *frm_str;
      }
    }

    *ptr++ = '\'';
  }
  to->length(orig_len + ptr - beg);
  return 0;
}
#endif

  /**
    Prints a "session_var=value" string. Used by mysqlbinlog to print some SET
    commands just before it prints a query.
  */

#ifndef MYSQL_SERVER

static void print_set_option(IO_CACHE *file, uint32 bits_changed, uint32 option,
                             uint32 flags, const char *name, bool *need_comma) {
  if (bits_changed & option) {
    if (*need_comma) my_b_printf(file, ", ");
    my_b_printf(file, "%s=%d", name, static_cast<bool>(flags & option));
    *need_comma = 1;
  }
}
#endif
  /**************************************************************************
          Log_event methods (= the parent class of all events)
  **************************************************************************/

#ifdef MYSQL_SERVER

time_t Log_event::get_time() {
  /* Not previously initialized */
  if (!common_header->when.tv_sec && !common_header->when.tv_usec) {
    THD *tmp_thd = thd ? thd : current_thd;
    if (tmp_thd)
      common_header->when = tmp_thd->start_time;
    else
      my_micro_time_to_timeval(my_micro_time(), &(common_header->when));
  }
  return (time_t)common_header->when.tv_sec;
}

#endif

/**
  @return
  returns the human readable name of the event's type
*/

const char *Log_event::get_type_str(Log_event_type type) {
  switch (type) {
    case binary_log::STOP_EVENT:
      return "Stop";
    case binary_log::QUERY_EVENT:
      return "Query";
    case binary_log::ROTATE_EVENT:
      return "Rotate";
    case binary_log::INTVAR_EVENT:
      return "Intvar";
    case binary_log::APPEND_BLOCK_EVENT:
      return "Append_block";
    case binary_log::DELETE_FILE_EVENT:
      return "Delete_file";
    case binary_log::RAND_EVENT:
      return "RAND";
    case binary_log::XID_EVENT:
      return "Xid";
    case binary_log::USER_VAR_EVENT:
      return "User var";
    case binary_log::FORMAT_DESCRIPTION_EVENT:
      return "Format_desc";
    case binary_log::TABLE_MAP_EVENT:
      return "Table_map";
    case binary_log::WRITE_ROWS_EVENT_V1:
      return "Write_rows_v1";
    case binary_log::UPDATE_ROWS_EVENT_V1:
      return "Update_rows_v1";
    case binary_log::DELETE_ROWS_EVENT_V1:
      return "Delete_rows_v1";
    case binary_log::BEGIN_LOAD_QUERY_EVENT:
      return "Begin_load_query";
    case binary_log::EXECUTE_LOAD_QUERY_EVENT:
      return "Execute_load_query";
    case binary_log::INCIDENT_EVENT:
      return "Incident";
    case binary_log::IGNORABLE_LOG_EVENT:
      return "Ignorable";
    case binary_log::ROWS_QUERY_LOG_EVENT:
      return "Rows_query";
    case binary_log::WRITE_ROWS_EVENT:
      return "Write_rows";
    case binary_log::UPDATE_ROWS_EVENT:
      return "Update_rows";
    case binary_log::DELETE_ROWS_EVENT:
      return "Delete_rows";
    case binary_log::GTID_LOG_EVENT:
      return "Gtid";
    case binary_log::ANONYMOUS_GTID_LOG_EVENT:
      return "Anonymous_Gtid";
    case binary_log::PREVIOUS_GTIDS_LOG_EVENT:
      return "Previous_gtids";
    case binary_log::HEARTBEAT_LOG_EVENT:
      return "Heartbeat";
    case binary_log::TRANSACTION_CONTEXT_EVENT:
      return "Transaction_context";
    case binary_log::VIEW_CHANGE_EVENT:
      return "View_change";
    case binary_log::XA_PREPARE_LOG_EVENT:
      return "XA_prepare";
    case binary_log::PARTIAL_UPDATE_ROWS_EVENT:
      return "Update_rows_partial";
    default:
      return "Unknown"; /* impossible */
  }
}

const char *Log_event::get_type_str() { return get_type_str(get_type_code()); }

  /*
    Log_event::Log_event()
  */

#ifdef MYSQL_SERVER
Log_event::Log_event(THD *thd_arg, uint16 flags_arg,
                     enum_event_cache_type cache_type_arg,
                     enum_event_logging_type logging_type_arg,
                     Log_event_header *header, Log_event_footer *footer)
    : is_valid_param(false),
      temp_buf(0),
      m_free_temp_buf_in_destructor(true),
      exec_time(0),
      event_cache_type(cache_type_arg),
      event_logging_type(logging_type_arg),
      crc(0),
      common_header(header),
      common_footer(footer),
      thd(thd_arg) {
  server_id = thd->server_id;
  common_header->unmasked_server_id = server_id;
  common_header->when = thd->start_time;
  common_header->log_pos = 0;
  common_header->flags = flags_arg;
}

/**
  This minimal constructor is for when you are not even sure that there
  is a valid THD. For example in the server when we are shutting down or
  flushing logs after receiving a SIGHUP (then we must write a Rotate to
  the binlog but we have no THD, so we need this minimal constructor).
*/

Log_event::Log_event(Log_event_header *header, Log_event_footer *footer,
                     enum_event_cache_type cache_type_arg,
                     enum_event_logging_type logging_type_arg)
    : is_valid_param(false),
      temp_buf(0),
      m_free_temp_buf_in_destructor(true),
      exec_time(0),
      event_cache_type(cache_type_arg),
      event_logging_type(logging_type_arg),
      crc(0),
      common_header(header),
      common_footer(footer),
      thd(0) {
  server_id = ::server_id;
  common_header->unmasked_server_id = server_id;
}
#endif /* MYSQL_SERVER */

/*
  Log_event::Log_event()
*/

Log_event::Log_event(Log_event_header *header, Log_event_footer *footer)
    : is_valid_param(false),
      temp_buf(0),
      m_free_temp_buf_in_destructor(true),
      exec_time(0),
      event_cache_type(EVENT_INVALID_CACHE),
      event_logging_type(EVENT_INVALID_LOGGING),
      crc(0),
      common_header(header),
      common_footer(footer) {
#ifdef MYSQL_SERVER
  thd = 0;
#endif
  /*
     Mask out any irrelevant parts of the server_id
  */
  server_id = common_header->unmasked_server_id & opt_server_id_mask;
}

/*
  This method is not on header file to avoid using key_memory_log_event
  outside log_event.cc, allowing header file to be included on plugins.
*/
void *Log_event::operator new(size_t size) {
  return my_malloc(key_memory_log_event, size, MYF(MY_WME | MY_FAE));
}

#ifdef MYSQL_SERVER
inline int Log_event::do_apply_event_worker(Slave_worker *w) {
  DBUG_EXECUTE_IF("crash_in_a_worker", {
    /* we will crash a worker after waiting for
    2 seconds to make sure that other transactions are
    scheduled and completed */
    if (w->id == 2) {
      DBUG_SET("-d,crash_in_a_worker");
      my_sleep(2000000);
      DBUG_SUICIDE();
    }
  });
  return do_apply_event(w);
}

int Log_event::do_update_pos(Relay_log_info *rli) {
  int error = 0;
  DBUG_ASSERT(!rli->belongs_to_client());

  if (rli) error = rli->stmt_done(common_header->log_pos);
  return error;
}

Log_event::enum_skip_reason Log_event::do_shall_skip(Relay_log_info *rli) {
  /*
    The logic for slave_skip_counter is as follows:

    - Events that are skipped because they have the same server_id as
      the slave do not decrease slave_skip_counter.

    - Other events (that pass the server_id test) will decrease
      slave_skip_counter.

    - Except in one case: if slave_skip_counter==1, it will only
      decrease to 0 if we are at a so-called group boundary. Here, a
      group is defined as the range of events that represent a single
      transaction in the relay log: see comment for is_in_group in
      rpl_rli.h for a definition.

    The difficult part to implement is the logic to avoid decreasing
    the counter to 0.  Given that groups have the form described in
    is_in_group in rpl_rli.h, we implement the logic as follows:

    - Gtid, Rand, User_var, Int_var will never decrease the counter to
      0.

    - BEGIN will set thd->variables.option_bits & OPTION_BEGIN and
      COMMIT/Xid will clear it.  This happens regardless of whether
      the BEGIN/COMMIT/Xid is skipped itself.

    - Other events will decrease the counter unless OPTION_BEGIN is
      set.
  */
  DBUG_PRINT("info", ("ev->server_id=%lu, ::server_id=%lu,"
                      " rli->replicate_same_server_id=%d,"
                      " rli->slave_skip_counter=%d",
                      (ulong)server_id, (ulong)::server_id,
                      rli->replicate_same_server_id, rli->slave_skip_counter));
  if ((server_id == ::server_id && !rli->replicate_same_server_id) ||
      (rli->slave_skip_counter == 1 && rli->is_in_group()))
    return EVENT_SKIP_IGNORE;
  else if (rli->slave_skip_counter > 0)
    return EVENT_SKIP_COUNT;
  else
    return EVENT_SKIP_NOT;
}

/*
  Log_event::pack_info()
*/

int Log_event::pack_info(Protocol *protocol) {
  protocol->store("", &my_charset_bin);
  return 0;
}

/**
  Only called by SHOW BINLOG EVENTS
*/
int Log_event::net_send(Protocol *protocol, const char *log_name,
                        my_off_t pos) {
  const char *p = strrchr(log_name, FN_LIBCHAR);
  const char *event_type;
  if (p) log_name = p + 1;

  protocol->start_row();
  protocol->store(log_name, &my_charset_bin);
  protocol->store((ulonglong)pos);
  event_type = get_type_str();
  protocol->store(event_type, strlen(event_type), &my_charset_bin);
  protocol->store((uint32)server_id);
  protocol->store((ulonglong)common_header->log_pos);
  if (pack_info(protocol)) return 1;
  return protocol->end_row();
}

/**
  init_show_field_list() prepares the column names and types for the
  output of SHOW BINLOG EVENTS; it is used only by SHOW BINLOG
  EVENTS.
*/

void Log_event::init_show_field_list(List<Item> *field_list) {
  field_list->push_back(new Item_empty_string("Log_name", 20));
  field_list->push_back(new Item_return_int("Pos", MY_INT32_NUM_DECIMAL_DIGITS,
                                            MYSQL_TYPE_LONGLONG));
  field_list->push_back(new Item_empty_string("Event_type", 20));
  field_list->push_back(new Item_return_int("Server_id", 10, MYSQL_TYPE_LONG));
  field_list->push_back(new Item_return_int(
      "End_log_pos", MY_INT32_NUM_DECIMAL_DIGITS, MYSQL_TYPE_LONGLONG));
  field_list->push_back(new Item_empty_string("Info", 20));
}

/**
   A decider of whether to trigger checksum computation or not.
   To be invoked in Log_event::write() stack.
   The decision is positive

    S,M) if it's been marked for checksumming with @c checksum_alg

    M) otherwise, if @@global.binlog_checksum is not NONE and the event is
       directly written to the binlog file.
       The to-be-cached event decides at @c write_cache() time.

   Otherwise the decision is negative.

   @note   A side effect of the method is altering Log_event::checksum_alg
           it the latter was undefined at calling.

   @return true (positive) or false (negative)
*/
bool Log_event::need_checksum() {
  DBUG_ENTER("Log_event::need_checksum");
  bool ret = false;
  /*
     few callers of Log_event::write
     (incl FD::write, FD constructing code on the slave side, Rotate relay log
     and Stop event)
     provides their checksum alg preference through Log_event::checksum_alg.
  */
  if (common_footer->checksum_alg != binary_log::BINLOG_CHECKSUM_ALG_UNDEF)
    ret = (common_footer->checksum_alg != binary_log::BINLOG_CHECKSUM_ALG_OFF);
  else if (binlog_checksum_options != binary_log::BINLOG_CHECKSUM_ALG_OFF &&
           event_cache_type == Log_event::EVENT_NO_CACHE)
    ret = (binlog_checksum_options != 0);
  else
    ret = false;

  /*
    FD calls the methods before data_written has been calculated.
    The following invariant claims if the current is not the first
    call (and therefore data_written is not zero) then `ret' must be
    true. It may not be null because FD is always checksummed.
  */

  DBUG_ASSERT(get_type_code() != binary_log::FORMAT_DESCRIPTION_EVENT || ret ||
              common_header->data_written == 0);

  if (common_footer->checksum_alg == binary_log::BINLOG_CHECKSUM_ALG_UNDEF)
    common_footer->checksum_alg =
        ret ?  // calculated value stored
            static_cast<enum_binlog_checksum_alg>(binlog_checksum_options)
            : binary_log::BINLOG_CHECKSUM_ALG_OFF;

  DBUG_ASSERT(
      !ret ||
      ((common_footer->checksum_alg ==
            static_cast<enum_binlog_checksum_alg>(binlog_checksum_options) ||
        /*
           Stop event closes the relay-log and its checksum alg
           preference is set by the caller can be different
           from the server's binlog_checksum_options.
        */
        get_type_code() == binary_log::STOP_EVENT ||
        /*
           Rotate:s can be checksummed regardless of the server's
           binlog_checksum_options. That applies to both
           the local RL's Rotate and the master's Rotate
           which IO thread instantiates via queue_binlog_ver_3_event.
        */
        get_type_code() == binary_log::ROTATE_EVENT ||
        /*
           The previous event has its checksum option defined
           according to the format description event.
        */
        get_type_code() == binary_log::PREVIOUS_GTIDS_LOG_EVENT ||
        /* FD is always checksummed */
        get_type_code() == binary_log::FORMAT_DESCRIPTION_EVENT) &&
       common_footer->checksum_alg != binary_log::BINLOG_CHECKSUM_ALG_OFF));

  DBUG_ASSERT(common_footer->checksum_alg !=
              binary_log::BINLOG_CHECKSUM_ALG_UNDEF);
  DBUG_ASSERT(((get_type_code() != binary_log::ROTATE_EVENT &&
                get_type_code() != binary_log::STOP_EVENT) ||
               get_type_code() != binary_log::FORMAT_DESCRIPTION_EVENT) ||
              event_cache_type == Log_event::EVENT_NO_CACHE);

  DBUG_RETURN(ret);
}

bool Log_event::wrapper_my_b_safe_write(IO_CACHE *file, const uchar *buf,
                                        size_t size) {
  if (size == 0) return false;

  if (need_checksum() && size != 0) crc = checksum_crc32(crc, buf, size);

  return my_b_safe_write(file, buf, size);
}

bool Log_event::write_footer(IO_CACHE *file) {
  /*
     footer contains the checksum-algorithm descriptor
     followed by the checksum value
  */
  if (need_checksum()) {
    uchar buf[BINLOG_CHECKSUM_LEN];
    int4store(buf, crc);
    return (my_b_safe_write(file, (uchar *)buf, sizeof(buf)));
  }
  return 0;
}

uint32 Log_event::write_header_to_memory(uchar *buf) {
  // Query start time
  ulong timestamp = (ulong)get_time();

#ifndef DBUG_OFF
  if (DBUG_EVALUATE_IF("inc_event_time_by_1_hour", 1, 0) &&
      DBUG_EVALUATE_IF("dec_event_time_by_1_hour", 1, 0)) {
    /**
      This assertion guarantees that these debug flags are not
      used at the same time (they would cancel each other).
    */
    DBUG_ASSERT(0);
  } else {
    DBUG_EXECUTE_IF("inc_event_time_by_1_hour", timestamp = timestamp + 3600;);
    DBUG_EXECUTE_IF("dec_event_time_by_1_hour", timestamp = timestamp - 3600;);
  }
#endif

  /*
    Header will be of size LOG_EVENT_HEADER_LEN for all events, except for
    FORMAT_DESCRIPTION_EVENT and ROTATE_EVENT, where it will be
    LOG_EVENT_MINIMAL_HEADER_LEN (remember these 2 have a frozen header,
    because we read them before knowing the format).
  */

  int4store(buf, timestamp);
  buf[EVENT_TYPE_OFFSET] = get_type_code();
  int4store(buf + SERVER_ID_OFFSET, server_id);
  int4store(buf + EVENT_LEN_OFFSET,
            static_cast<uint32>(common_header->data_written));
  int4store(buf + LOG_POS_OFFSET, static_cast<uint32>(common_header->log_pos));
  int2store(buf + FLAGS_OFFSET, common_header->flags);

  return LOG_EVENT_HEADER_LEN;
}

bool Log_event::write_header(IO_CACHE *file, size_t event_data_length) {
  uchar header[LOG_EVENT_HEADER_LEN];
  bool ret;
  DBUG_ENTER("Log_event::write_header");

  /* Store number of bytes that will be written by this event */
  common_header->data_written = event_data_length + sizeof(header);

  if (need_checksum()) {
    crc = checksum_crc32(0L, NULL, 0);
    common_header->data_written += BINLOG_CHECKSUM_LEN;
  }

  /*
    log_pos != 0 if this is relay-log event. In this case we should not
    change the position
  */

  if (is_artificial_event()) {
    /*
      Artificial events are automatically generated and do not exist
      in master's binary log, so log_pos should be set to 0.
    */
    common_header->log_pos = 0;
  } else if (!common_header->log_pos) {
    /*
      Calculate position of end of event
    */

    common_header->log_pos = my_b_tell(file) + common_header->data_written;
  }

  write_header_to_memory(header);

  ret = my_b_safe_write(file, header, LOG_EVENT_HEADER_LEN);

  /*
    Update the checksum.

    In case this is a Format_description_log_event, we need to clear
    the LOG_EVENT_BINLOG_IN_USE_F flag before computing the checksum,
    since the flag will be cleared when the binlog is closed.  On
    verification, the flag is dropped before computing the checksum
    too.
  */
  if (need_checksum() &&
      (common_header->flags & LOG_EVENT_BINLOG_IN_USE_F) != 0) {
    common_header->flags &= ~LOG_EVENT_BINLOG_IN_USE_F;
    int2store(header + FLAGS_OFFSET, common_header->flags);
  }
  crc = my_checksum(crc, header, LOG_EVENT_HEADER_LEN);

  DBUG_RETURN(ret);
}

/**
  This needn't be format-tolerant, because we only read
  LOG_EVENT_MINIMAL_HEADER_LEN (we just want to read the event's length).

  The caller should allocate the packet buffer before calling this function.
*/

int Log_event::read_log_event(IO_CACHE *file, String *packet,
                              mysql_mutex_t *log_lock,
                              enum_binlog_checksum_alg checksum_alg_arg,
                              const char *log_file_name_arg,
                              bool *is_binlog_active, char *event_header) {
  ulong data_len;
  int result = 0;
  char local_buf[LOG_EVENT_MINIMAL_HEADER_LEN];
  char *buf = event_header != NULL ? event_header : local_buf;
  uchar ev_offset = packet->length();
  DBUG_ENTER(
      "Log_event::read_log_event(IO_CACHE *, String *, mysql_mutex_t, uint8)");

  if (log_lock) mysql_mutex_lock(log_lock);

  if (log_file_name_arg)
    *is_binlog_active = mysql_bin_log.is_active(log_file_name_arg);

  /* If the event header wasn't passed, we need to read it. */
  if (buf == local_buf) {
    if (my_b_read(file, (uchar *)buf, LOG_EVENT_MINIMAL_HEADER_LEN)) {
      /*
        If the read hits eof, we must report it as eof so the caller
        will know it can go into cond_wait to be woken up on the next
        update to the log.
      */
      DBUG_PRINT("error", ("my_b_read failed. file->error: %d", file->error));
      if (!file->error)
        result = LOG_READ_EOF;
      else
        result = (file->error > 0 ? LOG_READ_TRUNC : LOG_READ_IO);
      goto end;
    }
  } else
    DBUG_PRINT("info",
               ("Skipped reading the event header. Using the provided one."));

  data_len = uint4korr(buf + EVENT_LEN_OFFSET);
  if (data_len < LOG_EVENT_MINIMAL_HEADER_LEN ||
      data_len > max(current_thd->variables.max_allowed_packet,
                     opt_binlog_rows_event_max_size + MAX_LOG_EVENT_HEADER)) {
    DBUG_PRINT("error", ("data_len is out of bounds. data_len: %lu", data_len));
    result = ((data_len < LOG_EVENT_MINIMAL_HEADER_LEN) ? LOG_READ_BOGUS
                                                        : LOG_READ_TOO_LARGE);
    goto end;
  }

  /*
    If the event header wasn't passed, the caller doesn't know the event size
    yet, so the packet size may not have enough space to load the entire
    event. We need to adjust the packet size here since the call to my_b_read()
    below expects the buffer to be allocated.
  */
  if (buf == local_buf) {
    ulong new_alloc_len = packet->length() + data_len;
    if (new_alloc_len > packet->alloced_length() &&
        packet->mem_realloc(new_alloc_len)) {
      /* Failed to allocate packet */
      result = LOG_READ_MEM;
      goto end;
    }
  }

  /* Check packet buffer size and append the log event header to it */
  if (packet->alloced_length() - packet->length() < data_len ||
      packet->append(buf, LOG_EVENT_MINIMAL_HEADER_LEN)) {
    DBUG_PRINT("info", ("first packet->append failed (out of memory)"));
    /* Failed to allocate packet */
    result = LOG_READ_MEM;
    goto end;
  }
  data_len -= LOG_EVENT_MINIMAL_HEADER_LEN;
  if (data_len) {
    /*
      Append rest of event, read directly from file into packet.

      We are avoiding to call packet->append(IO_CACHE, size_t) at this point
      because the String::append logic will call String::mem_realloc() that
      might resize the buffer (changing its pointer) in order to reserve a
      space for a trailing '\0' that we don't need.
    */
    char *event_data_buffer =
        const_cast<char *>(packet->ptr() + packet->length());
    result =
        my_b_read(file, reinterpret_cast<uchar *>(event_data_buffer), data_len);
    if (result) {
      /*
        Fatal error occured when appending rest of the event
        to packet, possible failures:
        1. EOF occured when reading from file, it's really an error
           as data_len is >=0 there's supposed to be more bytes available.
           file->error will have been set to number of bytes left to read
        2. Read was interrupted, file->error would normally be set to -1
        3. Failed to allocate memory for packet, my_errno
           will be ENOMEM(file->error shuold be 0, but since the
           memory allocation occurs before the call to read it might
           be uninitialized)
      */
      DBUG_PRINT("info", ("second packet->append failed (out of memory)"));
      result = (my_errno() == ENOMEM
                    ? LOG_READ_MEM
                    : (file->error >= 0 ? LOG_READ_TRUNC : LOG_READ_IO));
      goto end;
    } else {
      packet->length(packet->length() + data_len);
      /*
        Corrupt the event for Dump thread.
        We also need to exclude Previous_gtids_log_event and Gtid_log_event
        events from injected corruption to allow dump thread to move forward
        on binary log until the missing transactions from slave when
        MASTER_AUTO_POSITION= 1.
      */
      DBUG_EXECUTE_IF(
          "corrupt_read_log_event",
          uchar *debug_event_buf_c = (uchar *)packet->ptr() + ev_offset;
          if (debug_event_buf_c[EVENT_TYPE_OFFSET] !=
                  binary_log::FORMAT_DESCRIPTION_EVENT &&
              debug_event_buf_c[EVENT_TYPE_OFFSET] !=
                  binary_log::PREVIOUS_GTIDS_LOG_EVENT &&
              debug_event_buf_c[EVENT_TYPE_OFFSET] !=
                  binary_log::GTID_LOG_EVENT) {
            int debug_cor_pos =
                rand() %
                (data_len + LOG_EVENT_MINIMAL_HEADER_LEN - BINLOG_CHECKSUM_LEN);
            debug_event_buf_c[debug_cor_pos] =
                ~debug_event_buf_c[debug_cor_pos];
            DBUG_PRINT("info",
                       ("Corrupt the event at Log_event::read_log_event: byte "
                        "on position %d",
                        debug_cor_pos));
          });
      /*
        CRC verification of the Dump thread
      */
      binary_log_debug::debug_checksum_test =
          DBUG_EVALUATE_IF("simulate_checksum_test_failure", true, false);

      if (opt_master_verify_checksum &&
          Log_event_footer::event_checksum_test(
              (uchar *)packet->ptr() + ev_offset,
              data_len + LOG_EVENT_MINIMAL_HEADER_LEN, checksum_alg_arg)) {
        DBUG_PRINT("info", ("checksum test failed"));
        result = LOG_READ_CHECKSUM_FAILURE;
        goto end;
      }
    }
  }

end:
  if (log_lock) mysql_mutex_unlock(log_lock);
  DBUG_PRINT("info", ("read_log_event returns %d", result));
  DBUG_RETURN(result);
}
#endif /* MYSQL_SERVER */

#ifdef MYSQL_SERVER
#define UNLOCK_MUTEX \
  if (log_lock) mysql_mutex_unlock(log_lock);
#define LOCK_MUTEX \
  if (log_lock) mysql_mutex_lock(log_lock);
#else
#define UNLOCK_MUTEX
#define LOCK_MUTEX
#endif

#ifdef MYSQL_SERVER
/**
  @note
    Allocates memory;  The caller is responsible for clean-up.
*/
Log_event *Log_event::read_log_event(
    IO_CACHE *file, mysql_mutex_t *log_lock,
    const Format_description_log_event *description_event, bool crc_check)
#else
Log_event *Log_event::read_log_event(
    IO_CACHE *file, const Format_description_log_event *description_event,
    bool crc_check, read_log_event_filter_function f)
#endif
{
  DBUG_ENTER(
      "Log_event::read_log_event(IO_CACHE *[, mysql_mutex_t *], "
      "Format_description_log_event *, bool)");
  DBUG_ASSERT(description_event != 0);
  char head[LOG_EVENT_MINIMAL_HEADER_LEN];
  /*
    First we only want to read at most LOG_EVENT_MINIMAL_HEADER_LEN, just to
    check the event for sanity and to know its length; no need to really parse
    it. We say "at most" because this could be a 3.23 master, which has header
    of 13 bytes, whereas LOG_EVENT_MINIMAL_HEADER_LEN is 19 bytes (it's
    "minimal" over the set {MySQL >=4.0}).
  */
  uint header_size = min<uint>(description_event->common_header_len,
                               LOG_EVENT_MINIMAL_HEADER_LEN);

  LOCK_MUTEX;
  DBUG_PRINT("info", ("my_b_tell: %lu", (ulong)my_b_tell(file)));
  if (my_b_read(file, (uchar *)head, header_size)) {
    DBUG_PRINT("info", ("Log_event::read_log_event(IO_CACHE*,Format_desc*) "
                        "failed in my_b_read((IO_CACHE*)%p, (uchar*)%p, %u)",
                        file, head, header_size));
    UNLOCK_MUTEX;
    /*
      No error here; it could be that we are at the file's end. However
      if the next my_b_read() fails (below), it will be an error as we
      were able to read the first bytes.
    */
    DBUG_RETURN(0);
  }
  ulong data_len = uint4korr(head + EVENT_LEN_OFFSET);
  char *buf = 0;
  const char *error = 0;
  Log_event *res = 0;
#if !defined(MYSQL_SERVER)
  ulong log_max_allowed_packet;
  mysql_get_option(NULL, MYSQL_OPT_MAX_ALLOWED_PACKET, &log_max_allowed_packet);
#else
  THD *thd = current_thd;
  uint log_max_allowed_packet = thd ? slave_max_allowed_packet : ~0U;
#endif

  ulong const max_size =
      max<ulong>(log_max_allowed_packet,
                 opt_binlog_rows_event_max_size + MAX_LOG_EVENT_HEADER);
  if (data_len > max_size) {
    error = "Event too big";
    goto err;
  }

  if (data_len < header_size) {
    error = "Event too small";
    goto err;
  }

  // some events use the extra byte to null-terminate strings
  if (!(buf = (char *)my_malloc(key_memory_log_event, data_len + 1,
                                MYF(MY_WME)))) {
    error = "Out of memory";
    goto err;
  }
  buf[data_len] = 0;
  memcpy(buf, head, header_size);
  if (my_b_read(file, (uchar *)buf + header_size, data_len - header_size)) {
    error = "read error";
    goto err;
  }

#if !defined(MYSQL_SERVER)
  if (f && f(&buf, &data_len, description_event)) {
    error = "Error applying filter while reading event";
    goto err;
  }
#endif
  if ((res =
           read_log_event(buf, data_len, &error, description_event, crc_check)))
    res->register_temp_buf(buf);

err:
  UNLOCK_MUTEX;
  if (!res) {
    DBUG_ASSERT(error != 0);
#if defined(MYSQL_SERVER)
    LogErr(ERROR_LEVEL, ER_READ_LOG_EVENT_FAILED, error, data_len,
           head[EVENT_TYPE_OFFSET]);
#else
    sql_print_error(
        "Error in Log_event::read_log_event(): "
        "'%s', data_len: %lu, event_type: %d",
        error, data_len, head[EVENT_TYPE_OFFSET]);
#endif
    my_free(buf);
    /*
      The SQL slave thread will check if file->error<0 to know
      if there was an I/O error. Even if there is no "low-level" I/O errors
      with 'file', any of the high-level above errors is worrying
      enough to stop the SQL thread now ; as we are skipping the current event,
      going on with reading and successfully executing other events can
      only corrupt the slave's databases. So stop.
      The file->error is also checked to record the position of
      the last valid event when master server recovers.
    */
    file->error = -1;
  }
  DBUG_RETURN(res);
}

/**
  Binlog format tolerance is in (buf, event_len, description_event)
  constructors.
*/

Log_event *Log_event::read_log_event(
    const char *buf, uint event_len, const char **error,
    const Format_description_log_event *description_event, bool crc_check) {
  Log_event *ev = NULL;
  enum_binlog_checksum_alg alg;
  DBUG_ENTER(
      "Log_event::read_log_event(char *, uint, char **, "
      "Format_description_log_event *, bool)");
  DBUG_ASSERT(description_event != 0);
  DBUG_PRINT("info", ("binlog_version: %d", description_event->binlog_version));
  DBUG_DUMP("data", (unsigned char *)buf, event_len);

  /* Check the integrity */
  if (event_len < EVENT_LEN_OFFSET ||
      event_len != uint4korr(buf + EVENT_LEN_OFFSET)) {
    DBUG_PRINT("error",
               ("event_len=%u EVENT_LEN_OFFSET=%d "
                "buf[EVENT_TYPE_OFFSET]=%d ENUM_END_EVENT=%d "
                "uint4korr(buf+EVENT_LEN_OFFSET)=%d",
                event_len, EVENT_LEN_OFFSET, buf[EVENT_TYPE_OFFSET],
                binary_log::ENUM_END_EVENT, uint4korr(buf + EVENT_LEN_OFFSET)));
    *error = "Sanity check failed";  // Needed to free buffer
    DBUG_RETURN(NULL);  // general sanity check - will fail on a partial read
  }

  uint event_type = buf[EVENT_TYPE_OFFSET];
  // Sanity check for Format description event
  if (event_type == binary_log::FORMAT_DESCRIPTION_EVENT) {
    if (event_len <
        LOG_EVENT_MINIMAL_HEADER_LEN + ST_COMMON_HEADER_LEN_OFFSET) {
      *error = "Found invalid Format description event in binary log";
      DBUG_RETURN(0);
    }
    uint tmp_header_len =
        buf[LOG_EVENT_MINIMAL_HEADER_LEN + ST_COMMON_HEADER_LEN_OFFSET];
    if (event_len < tmp_header_len + ST_SERVER_VER_OFFSET + ST_SERVER_VER_LEN) {
      *error = "Found invalid Format description event in binary log";
      DBUG_RETURN(0);
    }
  }
  /*
    CRC verification by SQL and Show-Binlog-Events master side.
    The caller has to provide @description_event->checksum_alg to
    be the last seen FD's (A) descriptor.
    If event is FD the descriptor is in it.
    Notice, FD of the binlog can be only in one instance and therefore
    Show-Binlog-Events executing master side thread needs just to know
    the only FD's (A) value -  whereas RL can contain more.
    In the RL case, the alg is kept in FD_e (@description_event) which is reset
    to the newer read-out event after its execution with possibly new alg
    descriptor. Therefore in a typical sequence of RL: {FD_s^0, FD_m, E_m^1}
    E_m^1 will be verified with (A) of FD_m.

    See legends definition on MYSQL_BIN_LOG::relay_log_checksum_alg docs
    lines (log.h).

    Notice, a pre-checksum FD version forces alg := BINLOG_CHECKSUM_ALG_UNDEF.
  */
  alg = (event_type != binary_log::FORMAT_DESCRIPTION_EVENT)
            ? description_event->common_footer->checksum_alg
            : Log_event_footer::get_checksum_alg(buf, event_len);
  // Emulate the corruption during reading an event
  DBUG_EXECUTE_IF(
      "corrupt_read_log_event_char",
      if (event_type != binary_log::FORMAT_DESCRIPTION_EVENT) {
        char *debug_event_buf_c = (char *)buf;
        int debug_cor_pos = rand() % (event_len - BINLOG_CHECKSUM_LEN);
        debug_event_buf_c[debug_cor_pos] = ~debug_event_buf_c[debug_cor_pos];
        DBUG_PRINT("info",
                   ("Corrupt the event at "
                    "Log_event::read_log_event(char*,...): byte on position %d",
                    debug_cor_pos));
        DBUG_SET("");
      });

#ifndef DBUG_OFF
  binary_log_debug::debug_checksum_test =
      DBUG_EVALUATE_IF("simulate_checksum_test_failure", true, false);
#endif
  if (crc_check &&
      Log_event_footer::event_checksum_test((uchar *)buf, event_len, alg) &&
      /* Skip the crc check when simulating an unknown ignorable log event. */
      !DBUG_EVALUATE_IF("simulate_unknown_ignorable_log_event", 1, 0)) {
    *error = "Event crc check failed! Most likely there is event corruption.";
#ifndef MYSQL_SERVER
    if (force_opt) {
      ev = new Unknown_log_event(buf, description_event);
      DBUG_RETURN(ev);
    }
#endif
    DBUG_RETURN(NULL);
  }

  if (event_type > description_event->number_of_event_types &&
      event_type != binary_log::FORMAT_DESCRIPTION_EVENT &&
      /*
        Skip the event type check when simulating an
        unknown ignorable log event.
      */
      !DBUG_EVALUATE_IF("simulate_unknown_ignorable_log_event", 1, 0)) {
    /*
      It is unsafe to use the description_event if its post_header_len
      array does not include the event type.
    */
    DBUG_PRINT("error", ("event type %d found, but the current "
                         "Format_description_log_event supports only %d event "
                         "types",
                         event_type, description_event->number_of_event_types));
    ev = NULL;
  } else {
    if (alg != binary_log::BINLOG_CHECKSUM_ALG_UNDEF &&
        (event_type == binary_log::FORMAT_DESCRIPTION_EVENT ||
         alg != binary_log::BINLOG_CHECKSUM_ALG_OFF))
      event_len = event_len - BINLOG_CHECKSUM_LEN;

    switch (event_type) {
      case binary_log::QUERY_EVENT:
#ifndef DBUG_OFF
        binary_log_debug::debug_query_mts_corrupt_db_names = DBUG_EVALUATE_IF(
            "query_log_event_mts_corrupt_db_names", true, false);
#endif
        ev = new Query_log_event(buf, event_len, description_event,
                                 binary_log::QUERY_EVENT);
        break;
      case binary_log::ROTATE_EVENT:
        ev = new Rotate_log_event(buf, event_len, description_event);
        break;
      case binary_log::APPEND_BLOCK_EVENT:
        ev = new Append_block_log_event(buf, event_len, description_event);
        break;
      case binary_log::DELETE_FILE_EVENT:
        ev = new Delete_file_log_event(buf, event_len, description_event);
        break;
      case binary_log::STOP_EVENT:
        ev = new Stop_log_event(buf, description_event);
        break;
      case binary_log::INTVAR_EVENT:
        ev = new Intvar_log_event(buf, description_event);
        break;
      case binary_log::XID_EVENT:
        ev = new Xid_log_event(buf, description_event);
        break;
      case binary_log::RAND_EVENT:
        ev = new Rand_log_event(buf, description_event);
        break;
      case binary_log::USER_VAR_EVENT:
        ev = new User_var_log_event(buf, event_len, description_event);
        break;
      case binary_log::FORMAT_DESCRIPTION_EVENT:
        ev =
            new Format_description_log_event(buf, event_len, description_event);
        break;
      case binary_log::WRITE_ROWS_EVENT_V1:
        if (!(description_event->post_header_len.empty()))
          ev = new Write_rows_log_event(buf, event_len, description_event);
        break;
      case binary_log::UPDATE_ROWS_EVENT_V1:
        if (!(description_event->post_header_len.empty()))
          ev = new Update_rows_log_event(buf, event_len, description_event);
        break;
      case binary_log::DELETE_ROWS_EVENT_V1:
        if (!(description_event->post_header_len.empty()))
          ev = new Delete_rows_log_event(buf, event_len, description_event);
        break;
      case binary_log::TABLE_MAP_EVENT:
        if (!(description_event->post_header_len.empty()))
          ev = new Table_map_log_event(buf, event_len, description_event);
        break;
      case binary_log::BEGIN_LOAD_QUERY_EVENT:
        ev = new Begin_load_query_log_event(buf, event_len, description_event);
        break;
      case binary_log::EXECUTE_LOAD_QUERY_EVENT:
        ev =
            new Execute_load_query_log_event(buf, event_len, description_event);
        break;
      case binary_log::INCIDENT_EVENT:
        ev = new Incident_log_event(buf, event_len, description_event);
        break;
      case binary_log::ROWS_QUERY_LOG_EVENT:
        ev = new Rows_query_log_event(buf, event_len, description_event);
        break;
      case binary_log::GTID_LOG_EVENT:
      case binary_log::ANONYMOUS_GTID_LOG_EVENT:
        ev = new Gtid_log_event(buf, event_len, description_event);
        break;
      case binary_log::PREVIOUS_GTIDS_LOG_EVENT:
        ev = new Previous_gtids_log_event(buf, event_len, description_event);
        break;
      case binary_log::WRITE_ROWS_EVENT:
        ev = new Write_rows_log_event(buf, event_len, description_event);
        break;
      case binary_log::UPDATE_ROWS_EVENT:
        ev = new Update_rows_log_event(buf, event_len, description_event);
        break;
      case binary_log::DELETE_ROWS_EVENT:
        ev = new Delete_rows_log_event(buf, event_len, description_event);
        break;
      case binary_log::TRANSACTION_CONTEXT_EVENT:
        ev = new Transaction_context_log_event(buf, event_len,
                                               description_event);
        break;
      case binary_log::VIEW_CHANGE_EVENT:
        ev = new View_change_log_event(buf, event_len, description_event);
        break;
      case binary_log::XA_PREPARE_LOG_EVENT:
        ev = new XA_prepare_log_event(buf, description_event);
        break;
      case binary_log::PARTIAL_UPDATE_ROWS_EVENT:
        ev = new Update_rows_log_event(buf, event_len, description_event);
        break;
      default:
        /*
          Create an object of Ignorable_log_event for unrecognized sub-class.
          So that SLAVE SQL THREAD will only update the position and continue.
        */
        if (uint2korr(buf + FLAGS_OFFSET) & LOG_EVENT_IGNORABLE_F) {
          ev = new Ignorable_log_event(buf, description_event);
        } else {
          DBUG_PRINT("error",
                     ("Unknown event code: %d", (int)buf[EVENT_TYPE_OFFSET]));
          ev = NULL;
        }
        break;
    }
  }

  if (ev) {
    ev->common_footer->checksum_alg = alg;
    if (ev->common_footer->checksum_alg !=
            binary_log::BINLOG_CHECKSUM_ALG_OFF &&
        ev->common_footer->checksum_alg !=
            binary_log::BINLOG_CHECKSUM_ALG_UNDEF)
      ev->crc = uint4korr(buf + (event_len));
  }

  DBUG_PRINT("read_event", ("%s(type_code: %d; event_len: %d)",
                            ev ? ev->get_type_str() : "<unknown>",
                            buf[EVENT_TYPE_OFFSET], event_len));
  /*
    is_valid is used for small event-specific sanity tests which are
    important; for example there are some my_malloc() in constructors
    (e.g. Query_log_event::Query_log_event(char*...)); when these
    my_malloc() fail we can't return an error out of the constructor
    (because constructor is "void") ; so instead we leave the pointer we
    wanted to allocate (e.g. 'query') to 0 and we test it and set the
    value of is_valid to true or false based on the test.
    Same for Format_description_log_event, member 'post_header_len'.

    SLAVE_EVENT is never used, so it should not be read ever.
  */
  if (!ev || !ev->is_valid() || (event_type == binary_log::SLAVE_EVENT)) {
    DBUG_PRINT("error", ("Found invalid event in binary log"));
    delete ev;
#ifndef MYSQL_SERVER
    if (!force_opt) /* then mysqlbinlog dies */
    {
      *error = "Found invalid event in binary log";
      DBUG_RETURN(0);
    }
    ev = new Unknown_log_event(buf, description_event);
#else
    *error = "Found invalid event in binary log";
    DBUG_RETURN(0);
#endif
  }
  DBUG_RETURN(ev);
}

#ifndef MYSQL_SERVER

/*
  Log_event::print_header()
*/

void Log_event::print_header(IO_CACHE *file, PRINT_EVENT_INFO *print_event_info,
                             bool is_more MY_ATTRIBUTE((unused))) {
  char llbuff[22];
  my_off_t hexdump_from = print_event_info->hexdump_from;
  DBUG_ENTER("Log_event::print_header");

  my_b_printf(file, "#");
  print_timestamp(file, NULL);
  my_b_printf(file, " server id %lu  end_log_pos %s ", (ulong)server_id,
              llstr(common_header->log_pos, llbuff));

  /* print the checksum */

  if (common_footer->checksum_alg != binary_log::BINLOG_CHECKSUM_ALG_OFF &&
      common_footer->checksum_alg != binary_log::BINLOG_CHECKSUM_ALG_UNDEF) {
    char checksum_buf[BINLOG_CHECKSUM_LEN * 2 + 4];  // to fit to "0x%lx "
    size_t const bytes_written =
        snprintf(checksum_buf, sizeof(checksum_buf), "0x%08lx ", (ulong)crc);
    my_b_printf(
        file, "%s ",
        get_type(&binlog_checksum_typelib, common_footer->checksum_alg));
    my_b_printf(file, checksum_buf, bytes_written);
  }

  /* mysqlbinlog --hexdump */
  if (print_event_info->hexdump_from) {
    my_b_printf(file, "\n");
    uchar *ptr = (uchar *)temp_buf;
    my_off_t size =
        uint4korr(ptr + EVENT_LEN_OFFSET) - LOG_EVENT_MINIMAL_HEADER_LEN;
    my_off_t i;

    /* Header len * 4 >= header len * (2 chars + space + extra space) */
    char *h, hex_string[49] = {0};
    char *c, char_string[16 + 1] = {0};

    /* Pretty-print event common header if header is exactly 19 bytes */
    if (print_event_info->common_header_len == LOG_EVENT_MINIMAL_HEADER_LEN) {
      char emit_buf[256];  // Enough for storing one line
      my_b_printf(file,
                  "# Position  Timestamp   Type   Master ID        "
                  "Size      Master Pos    Flags \n");
      size_t const bytes_written = snprintf(
          emit_buf, sizeof(emit_buf),
          "# %8.8lx %02x %02x %02x %02x   %02x   "
          "%02x %02x %02x %02x   %02x %02x %02x %02x   "
          "%02x %02x %02x %02x   %02x %02x\n",
          (unsigned long)hexdump_from, ptr[0], ptr[1], ptr[2], ptr[3], ptr[4],
          ptr[5], ptr[6], ptr[7], ptr[8], ptr[9], ptr[10], ptr[11], ptr[12],
          ptr[13], ptr[14], ptr[15], ptr[16], ptr[17], ptr[18]);
      DBUG_ASSERT(static_cast<size_t>(bytes_written) < sizeof(emit_buf));
      my_b_write(file, (uchar *)emit_buf, bytes_written);
      ptr += LOG_EVENT_MINIMAL_HEADER_LEN;
      hexdump_from += LOG_EVENT_MINIMAL_HEADER_LEN;
    }

    /* Rest of event (without common header) */
    for (i = 0, c = char_string, h = hex_string; i < size; i++, ptr++) {
      snprintf(h, 4, (i % 16 <= 7) ? "%02x " : " %02x", *ptr);
      h += 3;

      *c++ = my_isalnum(&my_charset_bin, *ptr) ? *ptr : '.';

      if (i % 16 == 15) {
        /*
          my_b_printf() does not support full printf() formats, so we
          have to do it this way.

          TODO: Rewrite my_b_printf() to support full printf() syntax.
         */
        char emit_buf[256];
        size_t const bytes_written =
            snprintf(emit_buf, sizeof(emit_buf), "# %8.8lx %-48.48s |%16s|\n",
                     (unsigned long)(hexdump_from + (i & 0xfffffff0)),
                     hex_string, char_string);
        DBUG_ASSERT(static_cast<size_t>(bytes_written) < sizeof(emit_buf));
        my_b_write(file, (uchar *)emit_buf, bytes_written);
        hex_string[0] = 0;
        char_string[0] = 0;
        c = char_string;
        h = hex_string;
      }
    }
    *c = '\0';
    DBUG_ASSERT(hex_string[48] == 0);

    if (hex_string[0]) {
      char emit_buf[256];
      // Right-pad hex_string with spaces, up to 48 characters.
      memset(h, ' ', (sizeof(hex_string) - 1) - (h - hex_string));
      size_t const bytes_written =
          snprintf(emit_buf, sizeof(emit_buf), "# %8.8lx %-48.48s |%s|\n",
                   (unsigned long)(hexdump_from + (i & 0xfffffff0)), hex_string,
                   char_string);
      DBUG_ASSERT(static_cast<size_t>(bytes_written) < sizeof(emit_buf));
      my_b_write(file, (uchar *)emit_buf, bytes_written);
    }
    /*
      need a # to prefix the rest of printouts for example those of
      Rows_log_event::print_helper().
    */
    my_b_write(file, reinterpret_cast<const uchar *>("# "), 2);
  }
  DBUG_VOID_RETURN;
}

/**
  Auxiliary function that sets up a conversion table for m_b_write_quoted.

  The table has 256 elements.  The i'th element is 5 characters, the
  first being the length (1..4) and the remaining containing character
  #i quoted and not null-terminated.  If character #i does not need
  quoting (it is >= 32 and not backslash or single-quote), the table
  only contains the character itself.  A quoted character needs at
  most 4 bytes ("\xXX"), plus the length byte, so each element is 5
  bytes.

  This function is called exactly once even in a multi-threaded
  environment, because it is only called in the initializer of a
  static variable.

  @return Pointer to the table, a 256*5 character array where
  character i quoted .
*/
static const uchar *get_quote_table() {
  static uchar buf[256][5];
  for (int i = 0; i < 256; i++) {
    char str[6];
    switch (i) {
      case '\b':
        strcpy(str, "\\b");
        break;
      case '\f':
        strcpy(str, "\\f");
        break;
      case '\n':
        strcpy(str, "\\n");
        break;
      case '\r':
        strcpy(str, "\\r");
        break;
      case '\t':
        strcpy(str, "\\t");
        break;
      case '\\':
        strcpy(str, "\\\\");
        break;
      case '\'':
        strcpy(str, "\\'");
        break;
      default:
        if (i < 32)
          sprintf(str, "\\x%02x", i);
        else {
          str[0] = i;
          str[1] = '\0';
        }
        break;
    }
    buf[i][0] = strlen(str);
    memcpy(buf[i] + 1, str, strlen(str));
  }
  return (const uchar *)(buf);
}

/**
  Prints a quoted string to io cache.
  Control characters are displayed as hex sequence, e.g. \x00

  @param[in] file              IO cache
  @param[in] prt               Pointer to string
  @param[in] length            String length

  @retval false Success
  @retval true Failure
*/
static bool my_b_write_quoted(IO_CACHE *file, const uchar *ptr, uint length) {
  const uchar *s;
  static const uchar *quote_table = get_quote_table();
  my_b_printf(file, "'");
  for (s = ptr; length > 0; s++, length--) {
    const uchar *len_and_str = quote_table + *s * 5;
    my_b_write(file, len_and_str + 1, len_and_str[0]);
  }
  if (my_b_printf(file, "'") == (size_t)-1) return true;
  return false;
}

/**
  Prints a bit string to io cache in format  b'1010'.

  @param[in] file              IO cache
  @param[in] ptr               Pointer to string
  @param[in] nbits             Number of bits
*/
static void my_b_write_bit(IO_CACHE *file, const uchar *ptr, uint nbits) {
  uint bitnum, nbits8 = ((nbits + 7) / 8) * 8, skip_bits = nbits8 - nbits;
  my_b_printf(file, "b'");
  for (bitnum = skip_bits; bitnum < nbits8; bitnum++) {
    int is_set = (ptr[(bitnum) / 8] >> (7 - bitnum % 8)) & 0x01;
    my_b_write(file, (const uchar *)(is_set ? "1" : "0"), 1);
  }
  my_b_printf(file, "'");
}

/**
  Prints a packed string to io cache.
  The string consists of length packed to 1 or 2 bytes,
  followed by string data itself.

  @param[in] file              IO cache
  @param[in] ptr               Pointer to string
  @param[in] length            String size

  @retval   - number of bytes scanned.
*/
static size_t my_b_write_quoted_with_length(IO_CACHE *file, const uchar *ptr,
                                            uint length) {
  if (length < 256) {
    length = *ptr;
    my_b_write_quoted(file, ptr + 1, length);
    return length + 1;
  } else {
    length = uint2korr(ptr);
    my_b_write_quoted(file, ptr + 2, length);
    return length + 2;
  }
}

/**
  Prints a 32-bit number in both signed and unsigned representation

  @param[in] file              IO cache
  @param[in] sl                Signed number
  @param[in] ul                Unsigned number
*/
static void my_b_write_sint32_and_uint32(IO_CACHE *file, int32 si, uint32 ui) {
  my_b_printf(file, "%d", si);
  if (si < 0) my_b_printf(file, " (%u)", ui);
}

#ifndef MYSQL_SERVER
static const char *json_diff_operation_name(enum_json_diff_operation op,
                                            int last_path_char) {
  switch (op) {
    case enum_json_diff_operation::REPLACE:
      return "JSON_REPLACE";
    case enum_json_diff_operation::INSERT:
      if (last_path_char == ']')
        return "JSON_ARRAY_INSERT";
      else
        return "JSON_INSERT";
    case enum_json_diff_operation::REMOVE:
      return "JSON_REMOVE";
  }
  /* NOTREACHED */
  /* purecov: begin deadcode */
  DBUG_ASSERT(0);
  return NULL;
  /* purecov: end */
}

static bool json_wrapper_to_string(IO_CACHE *out, String *buf,
                                   Json_wrapper *wrapper, bool json_type) {
  if (wrapper->to_string(buf, false, "json_wrapper_to_string"))
    return true; /* purecov: inspected */  // OOM
  if (json_type)
    return my_b_write_quoted(out, (uchar *)buf->ptr(), buf->length());
  switch (wrapper->type()) {
    case enum_json_type::J_NULL:
    case enum_json_type::J_DECIMAL:
    case enum_json_type::J_INT:
    case enum_json_type::J_UINT:
    case enum_json_type::J_DOUBLE:
    case enum_json_type::J_BOOLEAN:
      my_b_write(out, (uchar *)buf->ptr(), buf->length());
      break;
    case enum_json_type::J_STRING:
    case enum_json_type::J_DATE:
    case enum_json_type::J_TIME:
    case enum_json_type::J_DATETIME:
    case enum_json_type::J_TIMESTAMP:
    case enum_json_type::J_OPAQUE:
    case enum_json_type::J_ERROR:
      my_b_write_quoted(out, (uchar *)buf->ptr(), buf->length());
      break;
    case enum_json_type::J_OBJECT:
    case enum_json_type::J_ARRAY:
      my_b_printf(out, "CAST(");
      my_b_write_quoted(out, (uchar *)buf->ptr(), buf->length());
      my_b_printf(out, " AS JSON)");
      break;
    default:
      DBUG_ASSERT(0); /* purecov: deadcode */
  }
  return false;
}

static const char *print_json_diff(IO_CACHE *out, const uchar *data,
                                   size_t length, const char *col_name) {
  DBUG_ENTER("print_json_diff");

  static const char *line_separator = "\n###      ";

  // read length
  const uchar *p = data;

  const uchar *start_p = p;
  size_t start_length = length;

  // Read the list of operations.
  std::vector<const char *> operation_names;
  while (length) {
    // read operation
    int operation_int = *p;
    if (operation_int >= JSON_DIFF_OPERATION_COUNT)
      DBUG_RETURN("reading operation type (invalid operation code)");
    enum_json_diff_operation operation =
        static_cast<enum_json_diff_operation>(operation_int);
    p++;
    length--;

    // skip path
    size_t path_length;
    if (net_field_length_checked<size_t>(&p, &length, &path_length))
      DBUG_RETURN("reading path length to skip");
    if (path_length > length) DBUG_RETURN("skipping path");
    p += path_length;
    length -= path_length;

    // compute operation name
    const char *operation_name = json_diff_operation_name(operation, p[-1]);
    operation_names.push_back(operation_name);

    // skip value
    if (operation != enum_json_diff_operation::REMOVE) {
      size_t value_length;
      if (net_field_length_checked<size_t>(&p, &length, &value_length))
        DBUG_RETURN("reading value length to skip");
      if (value_length > length) DBUG_RETURN("skipping value");
      p += value_length;
      length -= value_length;
    }
  }

  // Print function names in reverse order.
  bool printed = false;
  for (int i = operation_names.size() - 1; i >= 0; i--) {
    if (i == 0 || operation_names[i - 1] != operation_names[i]) {
      if (printed)
        if (my_b_printf(out, "%s", line_separator) == (size_t)-1)
          DBUG_RETURN("printing line separator");
      /* purecov: inspected */  // error writing to output
      if (my_b_printf(out, "%s(", operation_names[i]) == (size_t)-1)
        DBUG_RETURN("printing function name");
      /* purecov: inspected */  // error writing to output
      printed = true;
    }
  }

  // Print column id
  if (my_b_printf(out, "%s", col_name) == (size_t)-1)
    DBUG_RETURN("printing column id");
  /* purecov: inspected */  // error writing to output

  // In case this vector is empty (a no-op), make an early return
  // after printing only the column name
  if (operation_names.size() == 0) DBUG_RETURN(nullptr);

  // Print comma between column name and next function argument
  if (my_b_printf(out, ", ") == (size_t)-1) DBUG_RETURN("printing comma");
  /* purecov: inspected */  // error writing to output

  // Print paths and values.
  p = start_p;
  length = start_length;
  StringBuffer<STRING_BUFFER_USUAL_SIZE> buf;
  int diff_i = 0;
  while (length) {
    // Read operation
    enum_json_diff_operation operation = (enum_json_diff_operation)*p;
    p++;
    length--;

    // Read path length
    size_t path_length;
    if (net_field_length_checked<size_t>(&p, &length, &path_length))
      DBUG_RETURN("reading path length");
    /* purecov: deadcode */  // already checked in loop above

    // Print path
    if (my_b_write_quoted(out, p, path_length)) DBUG_RETURN("printing path");
    /* purecov: inspected */  // error writing to output
    p += path_length;
    length -= path_length;

    if (operation != enum_json_diff_operation::REMOVE) {
      // Print comma between path and value
      if (my_b_printf(out, ", ") == (size_t)-1) DBUG_RETURN("printing comma");
      /* purecov: inspected */  // error writing to output

      // Read value length
      size_t value_length;
      if (net_field_length_checked<size_t>(&p, &length, &value_length))
        DBUG_RETURN("reading value length");
      /* purecov: deadcode */  // already checked in loop above

      // Read value
      json_binary::Value value =
          json_binary::parse_binary((const char *)p, value_length);
      p += value_length;
      length -= value_length;
      if (value.type() == json_binary::Value::ERROR)
        DBUG_RETURN("parsing json value");
      Json_wrapper wrapper(value);

      // Print value
      buf.length(0);
      if (json_wrapper_to_string(out, &buf, &wrapper, false))
        DBUG_RETURN("converting json to string");
      /* purecov: inspected */  // OOM
      buf.length(0);
    }

    // Print closing parenthesis
    if (length == 0 || operation_names[diff_i + 1] != operation_names[diff_i])
      if (my_b_printf(out, ")") == (size_t)-1)
        DBUG_RETURN("printing closing parenthesis");
    /* purecov: inspected */  // error writing to output

    // Print ending comma
    if (length != 0)
      if (my_b_printf(out, ",%s", line_separator) == (size_t)-1)
        DBUG_RETURN("printing comma");
    /* purecov: inspected */  // error writing to output

    diff_i++;
  }

  DBUG_RETURN(nullptr);
}
#endif  // ifndef MYSQL_SERVER

/**
  Print a packed value of the given SQL type into IO cache

  @param[in] file              IO cache
  @param[in] ptr               Pointer to string
  @param[in] type              Column type
  @param[in] meta              Column meta information
  @param[out] typestr          SQL type string buffer (for verbose output)
  @param[in] typestr_length    Size of typestr
  @param[in] col_name          Column name
  @param[in] is_partial        True if this is a JSON column that will be
                               read in partial format, false otherwise.

  @retval 0 on error
  @retval number of bytes scanned from ptr for non-NULL fields, or
  another positive number for NULL fields
*/
#ifndef MYSQL_SERVER
static size_t log_event_print_value(IO_CACHE *file, const uchar *ptr, uint type,
                                    uint meta, char *typestr,
                                    size_t typestr_length, char *col_name,
                                    bool is_partial) {
  uint32 length = 0;

  if (type == MYSQL_TYPE_STRING) {
    if (meta >= 256) {
      uint byte0 = meta >> 8;
      uint byte1 = meta & 0xFF;

      if ((byte0 & 0x30) != 0x30) {
        /* a long CHAR() field: see #37426 */
        length = byte1 | (((byte0 & 0x30) ^ 0x30) << 4);
        type = byte0 | 0x30;
      } else
        length = meta & 0xFF;
    } else
      length = meta;
  }

  switch (type) {
    case MYSQL_TYPE_LONG: {
      snprintf(typestr, typestr_length, "INT");
      if (!ptr) return my_b_printf(file, "NULL");
      int32 si = sint4korr(ptr);
      uint32 ui = uint4korr(ptr);
      my_b_write_sint32_and_uint32(file, si, ui);
      return 4;
    }

    case MYSQL_TYPE_TINY: {
      snprintf(typestr, typestr_length, "TINYINT");
      if (!ptr) return my_b_printf(file, "NULL");
      my_b_write_sint32_and_uint32(file, (int)(signed char)*ptr,
                                   (uint)(unsigned char)*ptr);
      return 1;
    }

    case MYSQL_TYPE_SHORT: {
      snprintf(typestr, typestr_length, "SHORTINT");
      if (!ptr) return my_b_printf(file, "NULL");
      int32 si = (int32)sint2korr(ptr);
      uint32 ui = (uint32)uint2korr(ptr);
      my_b_write_sint32_and_uint32(file, si, ui);
      return 2;
    }

    case MYSQL_TYPE_INT24: {
      snprintf(typestr, typestr_length, "MEDIUMINT");
      if (!ptr) return my_b_printf(file, "NULL");
      int32 si = sint3korr(ptr);
      uint32 ui = uint3korr(ptr);
      my_b_write_sint32_and_uint32(file, si, ui);
      return 3;
    }

    case MYSQL_TYPE_LONGLONG: {
      snprintf(typestr, typestr_length, "LONGINT");
      if (!ptr) return my_b_printf(file, "NULL");
      char tmp[64];
      longlong si = sint8korr(ptr);
      longlong10_to_str(si, tmp, -10);
      my_b_printf(file, "%s", tmp);
      if (si < 0) {
        ulonglong ui = uint8korr(ptr);
        longlong10_to_str((longlong)ui, tmp, 10);
        my_b_printf(file, " (%s)", tmp);
      }
      return 8;
    }

    case MYSQL_TYPE_NEWDECIMAL: {
      uint precision = meta >> 8;
      uint decimals = meta & 0xFF;
      snprintf(typestr, typestr_length, "DECIMAL(%d,%d)", precision, decimals);
      if (!ptr) return my_b_printf(file, "NULL");
      uint bin_size = my_decimal_get_binary_size(precision, decimals);
      my_decimal dec;
      binary2my_decimal(E_DEC_FATAL_ERROR, (uchar *)ptr, &dec, precision,
                        decimals);
      int len = DECIMAL_MAX_STR_LENGTH;
      char buff[DECIMAL_MAX_STR_LENGTH + 1];
      decimal2string(&dec, buff, &len, 0, 0, 0);
      my_b_printf(file, "%s", buff);
      return bin_size;
    }

    case MYSQL_TYPE_FLOAT: {
      snprintf(typestr, typestr_length, "FLOAT");
      if (!ptr) return my_b_printf(file, "NULL");
      float fl;
      float4get(&fl, ptr);
      char tmp[320];
      sprintf(tmp, "%-20g", (double)fl);
      my_b_printf(file, "%s", tmp); /* my_b_printf doesn't support %-20g */
      return 4;
    }

    case MYSQL_TYPE_DOUBLE: {
      strcpy(typestr, "DOUBLE");
      if (!ptr) return my_b_printf(file, "NULL");
      double dbl;
      float8get(&dbl, ptr);
      char tmp[320];
      sprintf(tmp, "%-.20g", dbl); /* my_b_printf doesn't support %-20g */
      my_b_printf(file, "%s", tmp);
      return 8;
    }

    case MYSQL_TYPE_BIT: {
      /* Meta-data: bit_len, bytes_in_rec, 2 bytes */
      uint nbits = ((meta >> 8) * 8) + (meta & 0xFF);
      snprintf(typestr, typestr_length, "BIT(%d)", nbits);
      if (!ptr) return my_b_printf(file, "NULL");
      length = (nbits + 7) / 8;
      my_b_write_bit(file, ptr, nbits);
      return length;
    }

    case MYSQL_TYPE_TIMESTAMP: {
      snprintf(typestr, typestr_length, "TIMESTAMP");
      if (!ptr) return my_b_printf(file, "NULL");
      uint32 i32 = uint4korr(ptr);
      my_b_printf(file, "%d", i32);
      return 4;
    }

    case MYSQL_TYPE_TIMESTAMP2: {
      snprintf(typestr, typestr_length, "TIMESTAMP(%d)", meta);
      if (!ptr) return my_b_printf(file, "NULL");
      char buf[MAX_DATE_STRING_REP_LENGTH];
      struct timeval tm;
      my_timestamp_from_binary(&tm, ptr, meta);
      int buflen = my_timeval_to_str(&tm, buf, meta);
      my_b_write(file, buf, buflen);
      return my_timestamp_binary_length(meta);
    }

    case MYSQL_TYPE_DATETIME: {
      snprintf(typestr, typestr_length, "DATETIME");
      if (!ptr) return my_b_printf(file, "NULL");
      size_t d, t;
      uint64 i64 = uint8korr(ptr); /* YYYYMMDDhhmmss */
      d = static_cast<size_t>(i64 / 1000000);
      t = i64 % 1000000;
      my_b_printf(file, "%04d-%02d-%02d %02d:%02d:%02d",
                  static_cast<int>(d / 10000),
                  static_cast<int>(d % 10000) / 100, static_cast<int>(d % 100),
                  static_cast<int>(t / 10000),
                  static_cast<int>(t % 10000) / 100, static_cast<int>(t % 100));
      return 8;
    }

    case MYSQL_TYPE_DATETIME2: {
      snprintf(typestr, typestr_length, "DATETIME(%d)", meta);
      if (!ptr) return my_b_printf(file, "NULL");
      char buf[MAX_DATE_STRING_REP_LENGTH];
      MYSQL_TIME ltime;
      longlong packed = my_datetime_packed_from_binary(ptr, meta);
      TIME_from_longlong_datetime_packed(&ltime, packed);
      int buflen = my_datetime_to_str(&ltime, buf, meta);
      my_b_write_quoted(file, (uchar *)buf, buflen);
      return my_datetime_binary_length(meta);
    }

    case MYSQL_TYPE_TIME: {
      snprintf(typestr, typestr_length, "TIME");
      if (!ptr) return my_b_printf(file, "NULL");
      uint32 i32 = uint3korr(ptr);
      my_b_printf(file, "'%02d:%02d:%02d'", i32 / 10000, (i32 % 10000) / 100,
                  i32 % 100);
      return 3;
    }

    case MYSQL_TYPE_TIME2: {
      snprintf(typestr, typestr_length, "TIME(%d)", meta);
      if (!ptr) return my_b_printf(file, "NULL");
      char buf[MAX_DATE_STRING_REP_LENGTH];
      MYSQL_TIME ltime;
      longlong packed = my_time_packed_from_binary(ptr, meta);
      TIME_from_longlong_time_packed(&ltime, packed);
      int buflen = my_time_to_str(&ltime, buf, meta);
      my_b_write_quoted(file, (uchar *)buf, buflen);
      return my_time_binary_length(meta);
    }

    case MYSQL_TYPE_NEWDATE: {
      snprintf(typestr, typestr_length, "DATE");
      if (!ptr) return my_b_printf(file, "NULL");
      uint32 tmp = uint3korr(ptr);
      int part;
      char buf[11];
      char *pos = &buf[10];  // start from '\0' to the beginning

      /* Copied from field.cc */
      *pos-- = 0;  // End NULL
      part = (int)(tmp & 31);
      *pos-- = (char)('0' + part % 10);
      *pos-- = (char)('0' + part / 10);
      *pos-- = ':';
      part = (int)(tmp >> 5 & 15);
      *pos-- = (char)('0' + part % 10);
      *pos-- = (char)('0' + part / 10);
      *pos-- = ':';
      part = (int)(tmp >> 9);
      *pos-- = (char)('0' + part % 10);
      part /= 10;
      *pos-- = (char)('0' + part % 10);
      part /= 10;
      *pos-- = (char)('0' + part % 10);
      part /= 10;
      *pos = (char)('0' + part);
      my_b_printf(file, "'%s'", buf);
      return 3;
    }

    case MYSQL_TYPE_YEAR: {
      snprintf(typestr, typestr_length, "YEAR");
      if (!ptr) return my_b_printf(file, "NULL");
      uint32 i32 = *ptr;
      my_b_printf(file, "%04d", i32 + 1900);
      return 1;
    }

    case MYSQL_TYPE_ENUM:
      switch (meta & 0xFF) {
        case 1:
          snprintf(typestr, typestr_length, "ENUM(1 byte)");
          if (!ptr) return my_b_printf(file, "NULL");
          my_b_printf(file, "%d", (int)*ptr);
          return 1;
        case 2: {
          snprintf(typestr, typestr_length, "ENUM(2 bytes)");
          if (!ptr) return my_b_printf(file, "NULL");
          int32 i32 = uint2korr(ptr);
          my_b_printf(file, "%d", i32);
          return 2;
        }
        default:
          my_b_printf(file, "!! Unknown ENUM packlen=%d", meta & 0xFF);
          return 0;
      }
      break;

    case MYSQL_TYPE_SET:
      snprintf(typestr, typestr_length, "SET(%d bytes)", meta & 0xFF);
      if (!ptr) return my_b_printf(file, "NULL");
      my_b_write_bit(file, ptr, (meta & 0xFF) * 8);
      return meta & 0xFF;

    case MYSQL_TYPE_BLOB:
      switch (meta) {
        case 1:
          snprintf(typestr, typestr_length, "TINYBLOB/TINYTEXT");
          if (!ptr) return my_b_printf(file, "NULL");
          length = *ptr;
          my_b_write_quoted(file, ptr + 1, length);
          return length + 1;
        case 2:
          snprintf(typestr, typestr_length, "BLOB/TEXT");
          if (!ptr) return my_b_printf(file, "NULL");
          length = uint2korr(ptr);
          my_b_write_quoted(file, ptr + 2, length);
          return length + 2;
        case 3:
          snprintf(typestr, typestr_length, "MEDIUMBLOB/MEDIUMTEXT");
          if (!ptr) return my_b_printf(file, "NULL");
          length = uint3korr(ptr);
          my_b_write_quoted(file, ptr + 3, length);
          return length + 3;
        case 4:
          snprintf(typestr, typestr_length, "LONGBLOB/LONGTEXT");
          if (!ptr) return my_b_printf(file, "NULL");
          length = uint4korr(ptr);
          my_b_write_quoted(file, ptr + 4, length);
          return length + 4;
        default:
          my_b_printf(file, "!! Unknown BLOB packlen=%d", length);
          return 0;
      }

    case MYSQL_TYPE_VARCHAR:
    case MYSQL_TYPE_VAR_STRING:
      length = meta;
      snprintf(typestr, typestr_length, "VARSTRING(%d)", length);
      if (!ptr) return my_b_printf(file, "NULL");
      return my_b_write_quoted_with_length(file, ptr, length);

    case MYSQL_TYPE_STRING:
      snprintf(typestr, typestr_length, "STRING(%d)", length);
      if (!ptr) return my_b_printf(file, "NULL");
      return my_b_write_quoted_with_length(file, ptr, length);

    case MYSQL_TYPE_JSON: {
      snprintf(typestr, typestr_length, "JSON");
      if (!ptr) return my_b_printf(file, "NULL");
      length = uint4korr(ptr);
      ptr += 4;
      if (is_partial) {
        const char *error = print_json_diff(file, ptr, length, col_name);
        if (error != nullptr)
          my_b_printf(file, "Error %s while printing JSON diff\n", error);
      } else {
        json_binary::Value value =
            json_binary::parse_binary((const char *)ptr, length);
        if (value.type() == json_binary::Value::ERROR) {
          if (my_b_printf(
                  file,
                  "Invalid JSON\n")) /* purecov: inspected */  // corrupted
                                                               // event
            return 0; /* purecov: inspected */  // error writing output
        } else {
          Json_wrapper wrapper(value);
          StringBuffer<STRING_BUFFER_USUAL_SIZE> s;
          if (json_wrapper_to_string(file, &s, &wrapper, true))
            my_b_printf(file, "Failed to format JSON object as string.\n");
          /* purecov: inspected */  // OOM
        }
      }
      return length + meta;
    }
    default: {
      char tmp[5];
      snprintf(tmp, sizeof(tmp), "%04x", meta);
      my_b_printf(file,
                  "!! Don't know how to handle column type=%d meta=%d (%s)\n",
                  type, meta, tmp);
    } break;
  }
  *typestr = 0;
  return 0;
}
#endif

/**
  Print a packed row into IO cache

  @param[in] file              IO cache
  @param[in] td                Table definition
  @param[in] print_event_info  Print parameters
  @param[in] cols_bitmap       Column bitmaps.
  @param[in] value             Pointer to packed row
  @param[in] prefix            Row's SQL clause ("SET", "WHERE", etc)

  @retval   - number of bytes scanned.
*/

size_t Rows_log_event::print_verbose_one_row(
    IO_CACHE *file, table_def *td, PRINT_EVENT_INFO *print_event_info,
    MY_BITMAP *cols_bitmap, const uchar *value, const uchar *prefix,
    enum_row_image_type row_image_type) {
  const uchar *value0 = value;
  char typestr[64] = "";

  // Read value_options if this is AI for PARTIAL_UPDATE_ROWS_EVENT
  ulonglong value_options = 0;
  Bit_reader partial_bits;
  if (get_type_code() == binary_log::PARTIAL_UPDATE_ROWS_EVENT &&
      row_image_type == enum_row_image_type::UPDATE_AI) {
    size_t length = m_rows_end - value;
    if (net_field_length_checked<ulonglong>(&value, &length, &value_options)) {
      my_b_printf(file,
                  "*** Error reading binlog_row_value_options from "
                  "Partial_update_rows_log_event\n");
      return 0;
    }
    if ((value_options & PARTIAL_JSON_UPDATES) != 0) {
      partial_bits.set_ptr(value);
      value += (td->json_column_count() + 7) / 8;
    }
  }

  /*
    Metadata bytes which gives the information about nullabity of
    master columns. Master writes one bit for each column in the
    image.
  */
  Bit_reader null_bits(value);
  value += (bitmap_bits_set(cols_bitmap) + 7) / 8;

  my_b_printf(file, "%s", prefix);

  for (size_t i = 0; i < td->size(); i++) {
    /*
      Note: need to read partial bit before reading cols_bitmap, since
      the partial_bits bitmap has a bit for every JSON column
      regardless of whether it is included in the bitmap or not.
    */
    bool is_partial = (value_options & PARTIAL_JSON_UPDATES) != 0 &&
                      row_image_type == enum_row_image_type::UPDATE_AI &&
                      td->type(i) == MYSQL_TYPE_JSON && partial_bits.get();

    if (bitmap_is_set(cols_bitmap, i) == 0) continue;

    bool is_null = null_bits.get();

    my_b_printf(file, "###   @%d=", static_cast<int>(i + 1));
    if (!is_null) {
      size_t fsize = td->calc_field_size((uint)i, (uchar *)value);
      if (fsize > (size_t)(m_rows_end - value)) {
        my_b_printf(file,
                    "***Corrupted replication event was detected: "
                    "field size is set to %u, but there are only %u bytes "
                    "left of the event. Not printing the value***\n",
                    (uint)fsize, (uint)(m_rows_end - value));
        return 0;
      }
    }
    char col_name[256];
    sprintf(col_name, "@%lu", (unsigned long)i + 1);
    size_t size = log_event_print_value(
        file, is_null ? NULL : value, td->type(i), td->field_metadata(i),
        typestr, sizeof(typestr), col_name, is_partial);
    if (!size) return 0;

    if (!is_null) value += size;

    if (print_event_info->verbose > 1) {
      my_b_printf(file, " /* ");

      my_b_printf(file, "%s ", typestr);

      my_b_printf(file, "meta=%d nullable=%d is_null=%d ",
                  td->field_metadata(i), td->maybe_null(i), is_null);
      my_b_printf(file, "*/");
    }

    my_b_printf(file, "\n");
  }
  return value - value0;
}

/**
  Print a row event into IO cache in human readable form (in SQL format)

  @param[in] file              IO cache
  @param[in] print_event_info  Print parameters
*/
void Rows_log_event::print_verbose(IO_CACHE *file,
                                   PRINT_EVENT_INFO *print_event_info) {
  // Quoted length of the identifier can be twice the original length
  char quoted_db[1 + NAME_LEN * 2 + 2];
  char quoted_table[1 + NAME_LEN * 2 + 2];
  size_t quoted_db_len, quoted_table_len;
  Table_map_log_event *map;
  table_def *td;
  const char *sql_command, *sql_clause1, *sql_clause2;
  Log_event_type general_type_code = get_general_type_code();

  enum_row_image_type row_image_type =
      get_general_type_code() == binary_log::WRITE_ROWS_EVENT
          ? enum_row_image_type::WRITE_AI
          : get_general_type_code() == binary_log::DELETE_ROWS_EVENT
                ? enum_row_image_type::DELETE_BI
                : enum_row_image_type::UPDATE_BI;

  if (m_extra_row_data) {
    uint8 extra_data_len = m_extra_row_data[EXTRA_ROW_INFO_LEN_OFFSET];
    uint8 extra_payload_len = extra_data_len - EXTRA_ROW_INFO_HDR_BYTES;
    assert(extra_data_len >= EXTRA_ROW_INFO_HDR_BYTES);

    my_b_printf(file, "### Extra row data format: %u, len: %u :",
                m_extra_row_data[EXTRA_ROW_INFO_FORMAT_OFFSET],
                extra_payload_len);
    if (extra_payload_len) {
      /*
         Buffer for hex view of string, including '0x' prefix,
         2 hex chars / byte and trailing 0
      */
      const int buff_len = 2 + (256 * 2) + 1;
      char buff[buff_len];
      str_to_hex(buff,
                 (const char *)&m_extra_row_data[EXTRA_ROW_INFO_HDR_BYTES],
                 extra_payload_len);
      my_b_printf(file, "%s", buff);
    }
    my_b_printf(file, "\n");
  }

  switch (general_type_code) {
    case binary_log::WRITE_ROWS_EVENT:
      sql_command = "INSERT INTO";
      sql_clause1 = "### SET\n";
      sql_clause2 = NULL;
      break;
    case binary_log::DELETE_ROWS_EVENT:
      sql_command = "DELETE FROM";
      sql_clause1 = "### WHERE\n";
      sql_clause2 = NULL;
      break;
    case binary_log::UPDATE_ROWS_EVENT:
    case binary_log::PARTIAL_UPDATE_ROWS_EVENT:
      sql_command = "UPDATE";
      sql_clause1 = "### WHERE\n";
      sql_clause2 = "### SET\n";
      break;
    default:
      sql_command = sql_clause1 = sql_clause2 = NULL;
      DBUG_ASSERT(0); /* Not possible */
  }

  if (!(map = print_event_info->m_table_map.get_table(m_table_id)) ||
      !(td = map->create_table_def())) {
    char llbuff[22];
    my_b_printf(file, "### Row event for unknown table #%s",
                llstr(m_table_id, llbuff));
    return;
  }

  /* If the write rows event contained no values for the AI */
  if (((general_type_code == binary_log::WRITE_ROWS_EVENT) &&
       (m_rows_buf == m_rows_end))) {
    my_b_printf(file, "### INSERT INTO `%s`.`%s` VALUES ()\n",
                map->get_db_name(), map->get_table_name());
    goto end;
  }

  for (const uchar *value = m_rows_buf; value < m_rows_end;) {
    size_t length;
    quoted_db_len =
        my_strmov_quoted_identifier((char *)quoted_db, map->get_db_name());
    quoted_table_len = my_strmov_quoted_identifier((char *)quoted_table,
                                                   map->get_table_name());
    quoted_db[quoted_db_len] = '\0';
    quoted_table[quoted_table_len] = '\0';
    my_b_printf(file, "### %s %s.%s\n", sql_command, quoted_db, quoted_table);
    /* Print the first image */
    if (!(length = print_verbose_one_row(file, td, print_event_info, &m_cols,
                                         value, (const uchar *)sql_clause1,
                                         row_image_type)))
      goto end;
    value += length;

    /* Print the second image (for UPDATE only) */
    if (sql_clause2) {
      if (!(length = print_verbose_one_row(
                file, td, print_event_info, &m_cols_ai, value,
                (const uchar *)sql_clause2, enum_row_image_type::UPDATE_AI)))
        goto end;
      value += length;
    }
  }

end:
  delete td;
}

void Log_event::print_base64(IO_CACHE *file, PRINT_EVENT_INFO *print_event_info,
                             bool more) {
  const uchar *ptr = (const uchar *)temp_buf;
  uint32 size = uint4korr(ptr + EVENT_LEN_OFFSET);
  DBUG_ENTER("Log_event::print_base64");

  uint64 const tmp_str_sz = base64_needed_encoded_length((uint64)size);
  char *const tmp_str =
      (char *)my_malloc(key_memory_log_event, tmp_str_sz, MYF(MY_WME));
  if (!tmp_str) {
    fprintf(stderr,
            "\nError: Out of memory. "
            "Could not print correct binlog event.\n");
    DBUG_VOID_RETURN;
  }

  if (base64_encode(ptr, (size_t)size, tmp_str)) {
    DBUG_ASSERT(0);
  }

  if (print_event_info->base64_output_mode != BASE64_OUTPUT_DECODE_ROWS) {
    if (my_b_tell(file) == 0) my_b_printf(file, "\nBINLOG '\n");

    my_b_printf(file, "%s\n", tmp_str);

    if (!more) my_b_printf(file, "'%s\n", print_event_info->delimiter);
  }

  if (print_event_info->verbose) {
    Rows_log_event *ev = NULL;
    Log_event_type et = (Log_event_type)ptr[EVENT_TYPE_OFFSET];

    if (common_footer->checksum_alg != binary_log::BINLOG_CHECKSUM_ALG_UNDEF &&
        common_footer->checksum_alg != binary_log::BINLOG_CHECKSUM_ALG_OFF)
      size -= BINLOG_CHECKSUM_LEN;  // checksum is displayed through the header

    const Format_description_event fd_evt =
        Format_description_event(BINLOG_VERSION, server_version);
    switch (et) {
      case binary_log::TABLE_MAP_EVENT: {
        Table_map_log_event *map;
        map = new Table_map_log_event((const char *)ptr, size, &fd_evt);
        print_event_info->m_table_map.set_table(map->get_table_id(), map);
        break;
      }
      case binary_log::WRITE_ROWS_EVENT:
      case binary_log::WRITE_ROWS_EVENT_V1: {
        ev = new Write_rows_log_event((const char *)ptr, size, &fd_evt);
        break;
      }
      case binary_log::DELETE_ROWS_EVENT:
      case binary_log::DELETE_ROWS_EVENT_V1: {
        ev = new Delete_rows_log_event((const char *)ptr, size, &fd_evt);
        break;
      }
      case binary_log::UPDATE_ROWS_EVENT:
      case binary_log::UPDATE_ROWS_EVENT_V1:
      case binary_log::PARTIAL_UPDATE_ROWS_EVENT: {
        ev = new Update_rows_log_event((const char *)ptr, size, &fd_evt);
        break;
      }
      default:
        break;
    }

    if (ev) {
      ev->print_verbose(&print_event_info->footer_cache, print_event_info);
      delete ev;
    }
  }

  my_free(tmp_str);
  DBUG_VOID_RETURN;
}

/*
  Log_event::print_timestamp()
*/

void Log_event::print_timestamp(IO_CACHE *file, time_t *ts) {
  struct tm *res;
  /*
    In some Windows versions timeval.tv_sec is defined as "long",
    not as "time_t" and can be of a different size.
    Let's use a temporary time_t variable to execute localtime()
    with a correct argument type.
  */
  time_t ts_tmp = ts ? *ts : (ulong)common_header->when.tv_sec;
  DBUG_ENTER("Log_event::print_timestamp");
  struct tm tm_tmp;
  localtime_r(&ts_tmp, (res = &tm_tmp));
  my_b_printf(file, "%02d%02d%02d %2d:%02d:%02d", res->tm_year % 100,
              res->tm_mon + 1, res->tm_mday, res->tm_hour, res->tm_min,
              res->tm_sec);
  DBUG_VOID_RETURN;
}

#endif /* !MYSQL_SERVER */

#if defined(MYSQL_SERVER)
inline Log_event::enum_skip_reason Log_event::continue_group(
    Relay_log_info *rli) {
  if (rli->slave_skip_counter == 1) return Log_event::EVENT_SKIP_IGNORE;
  return Log_event::do_shall_skip(rli);
}

/**
   @param end_group_sets_max_dbs  when true the group terminal event
                          can carry partition info, see a note below.
   @return true  in cases the current event
                 carries partition data,
           false otherwise

   @note Some events combination may force to adjust partition info.
         In particular BEGIN, BEGIN_LOAD_QUERY_EVENT, COMMIT
         where none of the events holds partitioning data
         causes the sequential applying of the group through
         assigning OVER_MAX_DBS_IN_EVENT_MTS to mts_accessed_dbs
         of the group terminator (e.g COMMIT query) event.
*/
bool Log_event::contains_partition_info(bool end_group_sets_max_dbs) {
  bool res;

  switch (get_type_code()) {
    case binary_log::TABLE_MAP_EVENT:
    case binary_log::EXECUTE_LOAD_QUERY_EVENT:
      res = true;

      break;

    case binary_log::QUERY_EVENT: {
      Query_log_event *qev = static_cast<Query_log_event *>(this);
      if ((ends_group() && end_group_sets_max_dbs) ||
          (qev->is_query_prefix_match(STRING_WITH_LEN("XA COMMIT")) ||
           qev->is_query_prefix_match(STRING_WITH_LEN("XA ROLLBACK")))) {
        res = true;
        qev->mts_accessed_dbs = OVER_MAX_DBS_IN_EVENT_MTS;
      } else
        res = (!ends_group() && !starts_group()) ? true : false;
      break;
    }
    default:
      res = false;
  }

  return res;
}
/*
  SYNOPSIS
    This function assigns a parent ID to the job group being scheduled in
  parallel. It also checks if we can schedule the new event in parallel with the
  previous ones being executed.

  @param        ev log event that has to be scheduled next.
  @param       rli Pointer to coordinator's relay log info.
  @return      true if error
               false otherwise
 */
static bool schedule_next_event(Log_event *ev, Relay_log_info *rli) {
  int error;
  // Check if we can schedule this event
  error = rli->current_mts_submode->schedule_next_event(rli, ev);
  switch (error) {
    char llbuff[22];
    case ER_MTS_CANT_PARALLEL:
      llstr(rli->get_event_relay_log_pos(), llbuff);
      my_error(ER_MTS_CANT_PARALLEL, MYF(0), ev->get_type_str(),
               rli->get_event_relay_log_name(), llbuff,
               "The master event is logically timestamped incorrectly.");
      return true;
    case ER_MTS_INCONSISTENT_DATA:
      llstr(rli->get_event_relay_log_pos(), llbuff);
      {
        char errfmt[] =
            "Coordinator experienced an error or was killed while scheduling "
            "an event at relay-log name %s position %s.";
        char errbuf[sizeof(errfmt) + FN_REFLEN + sizeof(llbuff)];
        sprintf(errbuf, errfmt, rli->get_event_relay_log_name(), llbuff);
        my_error(ER_MTS_INCONSISTENT_DATA, MYF(0), errbuf);
        return true;
      }
      /* Don't have to do anything. */
      return true;
    case -1:
      /* Unable to schedule: wait_for_last_committed_trx has failed */
      return true;
    default:
      return false;
  }
  /* Keep compiler happy */
  return false;
}

/**
   The method maps the event to a Worker and return a pointer to it.
   Sending the event to the Worker is done by the caller.

   Irrespective of the type of Group marking (DB partioned or BGC) the
   following holds true:

   - recognize the beginning of a group to allocate the group descriptor
     and queue it;
   - associate an event with a Worker (which also handles possible conflicts
     detection and waiting for their termination);
   - finalize the group assignement when the group closing event is met.

   When parallelization mode is BGC-based the partitioning info in the event
   is simply ignored. Thereby association with a Worker does not require
   Assigned Partition Hash of the partitioned method.
   This method is not interested in all the taxonomy of the event group
   property, what we care about is the boundaries of the group.

   As a part of the group, an event belongs to one of the following types:

   B - beginning of a group of events (BEGIN query_log_event)
   g - mini-group representative event containing the partition info
      (any Table_map, a Query_log_event)
   p - a mini-group internal event that *p*receeding its g-parent
      (int_, rand_, user_ var:s)
   r - a mini-group internal "regular" event that follows its g-parent
      (Delete, Update, Write -rows)
   T - terminator of the group (XID, COMMIT, ROLLBACK, auto-commit query)

   Only the first g-event computes the assigned Worker which once
   is determined remains to be for the rest of the group.
   That is the g-event solely carries partitioning info.
   For B-event the assigned Worker is NULL to indicate Coordinator
   has not yet decided. The same applies to p-event.

   Notice, these is a special group consisting of optionally multiple p-events
   terminating with a g-event.
   Such case is caused by old master binlog and a few corner-cases of
   the current master version (todo: to fix).

   In case of the event accesses more than OVER_MAX_DBS the method
   has to ensure sure previously assigned groups to all other workers are
   done.


   @note The function updates GAQ queue directly, updates APH hash
         plus relocates some temporary tables from Coordinator's list into
         involved entries of APH through @c map_db_to_worker.
         There's few memory allocations commented where to be freed.

   @return a pointer to the Worker struct or NULL.
*/

Slave_worker *Log_event::get_slave_worker(Relay_log_info *rli) {
  Slave_job_group group = Slave_job_group(), *ptr_group = NULL;
  bool is_s_event;
  Slave_worker *ret_worker = NULL;
  char llbuff[22];
  Slave_committed_queue *gaq = rli->gaq;
  DBUG_ENTER("Log_event::get_slave_worker");

  /* checking partioning properties and perform corresponding actions */

  // Beginning of a group designated explicitly with BEGIN or GTID
  if ((is_s_event = starts_group()) || is_gtid_event(this) ||
      // or DDL:s or autocommit queries possibly associated with own p-events
      (!rli->curr_group_seen_begin && !rli->curr_group_seen_gtid &&
       /*
         the following is a special case of B-free still multi-event group like
         { p_1,p_2,...,p_k, g }.
         In that case either GAQ is empty (the very first group is being
         assigned) or the last assigned group index points at one of
         mapped-to-a-worker.
       */
       (gaq->empty() ||
        gaq->get_job_group(rli->gaq->assigned_group_index)->worker_id !=
            MTS_WORKER_UNDEF))) {
    if (!rli->curr_group_seen_gtid && !rli->curr_group_seen_begin) {
      rli->mts_groups_assigned++;

      rli->curr_group_isolated = false;
      group.reset(common_header->log_pos, rli->mts_groups_assigned);
      // the last occupied GAQ's array index
      gaq->assigned_group_index = gaq->en_queue(&group);
      DBUG_PRINT("info", ("gaq_idx= %ld  gaq->size=%ld",
                          gaq->assigned_group_index, gaq->size));
      DBUG_ASSERT(gaq->assigned_group_index != MTS_WORKER_UNDEF);
      DBUG_ASSERT(gaq->assigned_group_index < gaq->size);
      DBUG_ASSERT(gaq->get_job_group(rli->gaq->assigned_group_index)
                      ->group_relay_log_name == NULL);
      DBUG_ASSERT(rli->last_assigned_worker == NULL ||
                  !is_mts_db_partitioned(rli));

      if (is_s_event || is_gtid_event(this)) {
        Slave_job_item job_item = {this, rli->get_event_relay_log_number(),
                                   rli->get_event_start_pos()};
        // B-event is appended to the Deferred Array associated with GCAP
        rli->curr_group_da.push_back(job_item);

        DBUG_ASSERT(rli->curr_group_da.size() == 1);

        if (starts_group()) {
          // mark the current group as started with explicit B-event
          rli->mts_end_group_sets_max_dbs = true;
          rli->curr_group_seen_begin = true;
        }

        if (is_gtid_event(this)) {
          // mark the current group as started with explicit Gtid-event
          rli->curr_group_seen_gtid = true;

          Gtid_log_event *gtid_log_ev = static_cast<Gtid_log_event *>(this);
          rli->started_processing(gtid_log_ev);
        }

        if (schedule_next_event(this, rli)) {
          rli->abort_slave = 1;
          if (is_gtid_event(this)) {
            rli->clear_processing_trx();
          }
          DBUG_RETURN(NULL);
        }
        DBUG_RETURN(ret_worker);
      }
    } else {
      /*
       The block is a result of not making GTID event as group starter.
       TODO: Make GITD event as B-event that is starts_group() to
       return true.
      */
      Slave_job_item job_item = {this, rli->get_event_relay_log_number(),
                                 rli->get_event_relay_log_pos()};

      // B-event is appended to the Deferred Array associated with GCAP
      rli->curr_group_da.push_back(job_item);
      rli->curr_group_seen_begin = true;
      rli->mts_end_group_sets_max_dbs = true;
      if (!rli->curr_group_seen_gtid && schedule_next_event(this, rli)) {
        rli->abort_slave = 1;
        DBUG_RETURN(NULL);
      }

      DBUG_ASSERT(rli->curr_group_da.size() == 2);
      DBUG_ASSERT(starts_group());
      DBUG_RETURN(ret_worker);
    }
    if (schedule_next_event(this, rli)) {
      rli->abort_slave = 1;
      DBUG_RETURN(NULL);
    }
  }

  ptr_group = gaq->get_job_group(rli->gaq->assigned_group_index);
  if (!is_mts_db_partitioned(rli)) {
    /* Get least occupied worker */
    ret_worker = rli->current_mts_submode->get_least_occupied_worker(
        rli, &rli->workers, this);
    if (ret_worker == NULL) {
      /* get_least_occupied_worker may return NULL if the thread is killed */
      Slave_job_item job_item = {this, rli->get_event_relay_log_number(),
                                 rli->get_event_start_pos()};
      rli->curr_group_da.push_back(job_item);

      DBUG_ASSERT(thd->killed);
      DBUG_RETURN(NULL);
    }
    ptr_group->worker_id = ret_worker->id;
  } else if (contains_partition_info(rli->mts_end_group_sets_max_dbs)) {
    int i = 0;
    Mts_db_names mts_dbs;

    get_mts_dbs(&mts_dbs, rli->rpl_filter);
    /*
      Bug 12982188 - MTS: SBR ABORTS WITH ERROR 1742 ON LOAD DATA
      Logging on master can create a group with no events holding
      the partition info.
      The following assert proves there's the only reason
      for such group.
    */
#ifndef DBUG_OFF
    {
      bool empty_group_with_gtids = rli->curr_group_seen_begin &&
                                    rli->curr_group_seen_gtid && ends_group();

      bool begin_load_query_event =
          ((rli->curr_group_da.size() == 3 && rli->curr_group_seen_gtid) ||
           (rli->curr_group_da.size() == 2 && !rli->curr_group_seen_gtid)) &&
          (rli->curr_group_da.back().data->get_type_code() ==
           binary_log::BEGIN_LOAD_QUERY_EVENT);

      bool delete_file_event =
          ((rli->curr_group_da.size() == 4 && rli->curr_group_seen_gtid) ||
           (rli->curr_group_da.size() == 3 && !rli->curr_group_seen_gtid)) &&
          (rli->curr_group_da.back().data->get_type_code() ==
           binary_log::DELETE_FILE_EVENT);

      DBUG_ASSERT((!ends_group() ||
                   (get_type_code() == binary_log::QUERY_EVENT &&
                    static_cast<Query_log_event *>(this)->is_query_prefix_match(
                        STRING_WITH_LEN("XA ROLLBACK")))) ||
                  empty_group_with_gtids ||
                  (rli->mts_end_group_sets_max_dbs &&
                   (begin_load_query_event || delete_file_event)));
    }
#endif

    // partioning info is found which drops the flag
    rli->mts_end_group_sets_max_dbs = false;
    ret_worker = rli->last_assigned_worker;
    if (mts_dbs.num == OVER_MAX_DBS_IN_EVENT_MTS) {
      // Worker with id 0 to handle serial execution
      if (!ret_worker) ret_worker = rli->workers.at(0);
      // No need to know a possible error out of synchronization call.
      (void)rli->current_mts_submode->wait_for_workers_to_finish(rli,
                                                                 ret_worker);
      /*
        this marking is transferred further into T-event of the current group.
      */
      rli->curr_group_isolated = true;
    }

    /* One run of the loop in the case of over-max-db:s */
    for (i = 0;
         i < ((mts_dbs.num != OVER_MAX_DBS_IN_EVENT_MTS) ? mts_dbs.num : 1);
         i++) {
      /*
        The over max db:s case handled through passing to map_db_to_worker
        such "all" db as encoded as  the "" empty string.
        Note, the empty string is allocated in a large buffer
        to satisfy hashcmp() implementation.
      */
      const char all_db[NAME_LEN] = {0};
      if (!(ret_worker = map_db_to_worker(
                mts_dbs.num == OVER_MAX_DBS_IN_EVENT_MTS ? all_db
                                                         : mts_dbs.name[i],
                rli, &mts_assigned_partitions[i],
                /*
                  todo: optimize it. Although pure
                  rows- event load in insensetive to the flag value
                */
                true, ret_worker))) {
        llstr(rli->get_event_relay_log_pos(), llbuff);
        my_error(ER_MTS_CANT_PARALLEL, MYF(0), get_type_str(),
                 rli->get_event_relay_log_name(), llbuff,
                 "could not distribute the event to a Worker");
        DBUG_RETURN(ret_worker);
      }
      // all temporary tables are transferred from Coordinator in over-max case
      DBUG_ASSERT(mts_dbs.num != OVER_MAX_DBS_IN_EVENT_MTS ||
                  !thd->temporary_tables);
      DBUG_ASSERT(!strcmp(
          mts_assigned_partitions[i]->db,
          mts_dbs.num != OVER_MAX_DBS_IN_EVENT_MTS ? mts_dbs.name[i] : all_db));
      DBUG_ASSERT(ret_worker == mts_assigned_partitions[i]->worker);
      DBUG_ASSERT(mts_assigned_partitions[i]->usage >= 0);
    }

    if ((ptr_group = gaq->get_job_group(rli->gaq->assigned_group_index))
            ->worker_id == MTS_WORKER_UNDEF) {
      ptr_group->worker_id = ret_worker->id;

      DBUG_ASSERT(ptr_group->group_relay_log_name == NULL);
    }

    DBUG_ASSERT(i == mts_dbs.num || mts_dbs.num == OVER_MAX_DBS_IN_EVENT_MTS);
  } else {
    // a mini-group internal "regular" event
    if (rli->last_assigned_worker) {
      ret_worker = rli->last_assigned_worker;

      DBUG_ASSERT(rli->curr_group_assigned_parts.size() > 0 ||
                  ret_worker->id == 0);
    } else  // int_, rand_, user_ var:s, load-data events
    {
      if (!(get_type_code() == binary_log::INTVAR_EVENT ||
            get_type_code() == binary_log::RAND_EVENT ||
            get_type_code() == binary_log::USER_VAR_EVENT ||
            get_type_code() == binary_log::BEGIN_LOAD_QUERY_EVENT ||
            get_type_code() == binary_log::APPEND_BLOCK_EVENT ||
            get_type_code() == binary_log::DELETE_FILE_EVENT ||
            is_ignorable_event())) {
        DBUG_ASSERT(!ret_worker);

        llstr(rli->get_event_relay_log_pos(), llbuff);
        my_error(ER_MTS_CANT_PARALLEL, MYF(0), get_type_str(),
                 rli->get_event_relay_log_name(), llbuff,
                 "the event is a part of a group that is unsupported in "
                 "the parallel execution mode");

        DBUG_RETURN(ret_worker);
      }
      /*
        In the logical clock scheduler any internal gets scheduled directly.
        That is Int_var, @User_var and Rand bypass the deferred array.
        Their association with relay-log physical coordinates is provided
        by the same mechanism that applies to a regular event.
      */
      Slave_job_item job_item = {this, rli->get_event_relay_log_number(),
                                 rli->get_event_start_pos()};
      rli->curr_group_da.push_back(job_item);

      DBUG_ASSERT(!ret_worker);
      DBUG_RETURN(ret_worker);
    }
  }

  DBUG_ASSERT(ret_worker);
  // T-event: Commit, Xid, a DDL query or dml query of B-less group.4

  /*
    Preparing event physical coordinates info for Worker before any
    event got scheduled so when Worker error-stopped at the first
    event it would be aware of where exactly in the event stream.
  */
  if (!ret_worker->master_log_change_notified) {
    if (!ptr_group)
      ptr_group = gaq->get_job_group(rli->gaq->assigned_group_index);
    ptr_group->group_master_log_name = my_strdup(
        key_memory_log_event, rli->get_group_master_log_name(), MYF(MY_WME));
    ret_worker->master_log_change_notified = true;

    DBUG_ASSERT(!ptr_group->notified);
#ifndef DBUG_OFF
    ptr_group->notified = true;
#endif
  }

  /* Notify the worker about new FD */
  if (!ret_worker->fd_change_notified) {
    if (!ptr_group)
      ptr_group = gaq->get_job_group(rli->gaq->assigned_group_index);
    /*
      Increment the usage counter on behalf of Worker.
      This avoids inadvertent FD deletion in a race case where Coordinator
      would install a next new FD before Worker has noticed the previous one.
    */
    ++rli->get_rli_description_event()->atomic_usage_counter;
    ptr_group->new_fd_event = rli->get_rli_description_event();
    ret_worker->fd_change_notified = true;
  }

  if (ends_group() ||
      (!rli->curr_group_seen_begin &&
       (get_type_code() == binary_log::QUERY_EVENT ||
        /*
          When applying an old binary log without Gtid_log_event and
          Anonymous_gtid_log_event, the logic of multi-threaded slave
          still need to require that an event (for example, Query_log_event,
          User_var_log_event, Intvar_log_event, and Rand_log_event) that
          appeared outside of BEGIN...COMMIT was treated as a transaction
          of its own. This was just a technicality in the code and did not
          cause a problem, since the event and the following Query_log_event
          would both be assigned to dedicated worker 0.
        */
        !rli->curr_group_seen_gtid))) {
    rli->mts_group_status = Relay_log_info::MTS_END_GROUP;
    if (rli->curr_group_isolated) set_mts_isolate_group();
    if (!ptr_group)
      ptr_group = gaq->get_job_group(rli->gaq->assigned_group_index);

    DBUG_ASSERT(ret_worker != NULL);

    // coordinator has ended buffering this group, update monitoring info
    if (rli->is_processing_trx()) {
      DBUG_EXECUTE_IF("rpl_ps_tables", {
        const char act[] =
            "now SIGNAL signal.rpl_ps_tables_process_before "
            "WAIT_FOR signal.rpl_ps_tables_process_finish";
        DBUG_ASSERT(opt_debug_sync_timeout > 0);
        DBUG_ASSERT(!debug_sync_set_action(current_thd, STRING_WITH_LEN(act)));
      };);
      rli->finished_processing();
      DBUG_EXECUTE_IF("rpl_ps_tables", {
        const char act[] =
            "now SIGNAL signal.rpl_ps_tables_process_after_finish "
            "WAIT_FOR signal.rpl_ps_tables_process_continue";
        DBUG_ASSERT(opt_debug_sync_timeout > 0);
        DBUG_ASSERT(!debug_sync_set_action(current_thd, STRING_WITH_LEN(act)));
      };);
    }

    /*
      The following two blocks are executed if the worker has not been
      notified about new relay-log or a new checkpoints.
      Relay-log string is freed by Coordinator, Worker deallocates
      strings in the checkpoint block.
      However if the worker exits earlier reclaiming for both happens anyway at
      GAQ delete.
    */
    if (!ret_worker->relay_log_change_notified) {
      /*
        Prior this event, C rotated the relay log to drop each
        Worker's notified flag. Now group terminating event initiates
        the new relay-log (where the current event is from) name
        delivery to Worker that will receive it in commit_positions().
      */
      DBUG_ASSERT(ptr_group->group_relay_log_name == NULL);

      ptr_group->group_relay_log_name = (char *)my_malloc(
          key_memory_log_event, strlen(rli->get_group_relay_log_name()) + 1,
          MYF(MY_WME));
      strcpy(ptr_group->group_relay_log_name, rli->get_event_relay_log_name());

      DBUG_ASSERT(ptr_group->group_relay_log_name != NULL);

      ret_worker->relay_log_change_notified = true;
    }

    if (!ret_worker->checkpoint_notified) {
      if (!ptr_group)
        ptr_group = gaq->get_job_group(rli->gaq->assigned_group_index);
      ptr_group->checkpoint_log_name = my_strdup(
          key_memory_log_event, rli->get_group_master_log_name(), MYF(MY_WME));
      ptr_group->checkpoint_log_pos = rli->get_group_master_log_pos();
      ptr_group->checkpoint_relay_log_name = my_strdup(
          key_memory_log_event, rli->get_group_relay_log_name(), MYF(MY_WME));
      ptr_group->checkpoint_relay_log_pos = rli->get_group_relay_log_pos();
      ptr_group->shifted = ret_worker->bitmap_shifted;
      ret_worker->bitmap_shifted = 0;
      ret_worker->checkpoint_notified = true;
    }
    ptr_group->checkpoint_seqno = rli->checkpoint_seqno;
    ptr_group->ts = common_header->when.tv_sec +
                    (time_t)exec_time;  // Seconds_behind_master related
    rli->checkpoint_seqno++;
    /*
      Coordinator should not use the main memroot however its not
      reset elsewhere either, so let's do it safe way.
      The main mem root is also reset by the SQL thread in at the end
      of applying which Coordinator does not do in this case.
      That concludes the memroot reset can't harm anything in SQL thread roles
      after Coordinator has finished its current scheduling.
    */
    free_root(thd->mem_root, MYF(MY_KEEP_PREALLOC));

#ifndef DBUG_OFF
    w_rr++;
#endif
  }

  DBUG_RETURN(ret_worker);
}

int Log_event::apply_gtid_event(Relay_log_info *rli) {
  DBUG_ENTER("LOG_EVENT:apply_gtid_event");

  int error = 0;
  if (rli->curr_group_da.size() < 1) DBUG_RETURN(1);

  Log_event *ev = rli->curr_group_da[0].data;
  DBUG_ASSERT(ev->get_type_code() == binary_log::GTID_LOG_EVENT ||
              ev->get_type_code() == binary_log::ANONYMOUS_GTID_LOG_EVENT);

  error = ev->do_apply_event(rli);
  /* Clean up */
  delete ev;
  rli->curr_group_da.clear();
  rli->curr_group_seen_gtid = false;
  /*
    Removes the job from the (G)lobal (A)ssigned (Q)ueue after
    applying it.
  */
  DBUG_ASSERT(rli->gaq->len > 0);
  Slave_job_group g = Slave_job_group();
  rli->gaq->de_tail(&g);
  /*
    The rli->mts_groups_assigned is increased when adding the slave job
    generated for the gtid into the (G)lobal (A)ssigned (Q)ueue. So we
    decrease it here.
  */
  rli->mts_groups_assigned--;

  DBUG_RETURN(error);
}

/**
   Scheduling event to execute in parallel or execute it directly.
   In MTS case the event gets associated with either Coordinator or a
   Worker.  A special case of the association is NULL when the Worker
   can't be decided yet.  In the single threaded sequential mode the
   event maps to SQL thread rli.

   @note in case of MTS failure Coordinator destroys all gathered
         deferred events.

   @return 0 as success, otherwise a failure.
*/
int Log_event::apply_event(Relay_log_info *rli) {
  DBUG_ENTER("LOG_EVENT:apply_event");
  DBUG_PRINT("info", ("event_type=%s", get_type_str()));
  bool parallel = false;
  enum enum_mts_event_exec_mode actual_exec_mode = EVENT_EXEC_PARALLEL;
  THD *rli_thd = rli->info_thd;

  worker = rli;

  if (rli->is_mts_recovery()) {
    bool skip = bitmap_is_set(&rli->recovery_groups, rli->mts_recovery_index) &&
                (get_mts_execution_mode(rli->mts_group_status ==
                                        Relay_log_info::MTS_IN_GROUP) ==
                 EVENT_EXEC_PARALLEL);
    if (skip) {
      DBUG_RETURN(0);
    } else {
      int error = do_apply_event(rli);
      if (rli->is_processing_trx()) {
        // needed to identify DDL's; uses the same logic as in
        // get_slave_worker()
        if (starts_group() && get_type_code() == binary_log::QUERY_EVENT) {
          rli->curr_group_seen_begin = true;
        }
        if (error == 0 &&
            (ends_group() || (get_type_code() == binary_log::QUERY_EVENT &&
                              !rli->curr_group_seen_begin))) {
          rli->finished_processing();
          rli->curr_group_seen_begin = false;
        }
      }
      DBUG_RETURN(error);
    }
  }

  if (!(parallel = rli->is_parallel_exec()) ||
      ((actual_exec_mode = get_mts_execution_mode(
            rli->mts_group_status == Relay_log_info::MTS_IN_GROUP)) !=
       EVENT_EXEC_PARALLEL)) {
    if (parallel) {
      /*
         There are two classes of events that Coordinator executes
         itself. One e.g the master Rotate requires all Workers to finish up
         their assignments. The other async class, e.g the slave Rotate,
         can't have this such synchronization because Worker might be waiting
         for terminal events to finish.
      */

      if (actual_exec_mode != EVENT_EXEC_ASYNC) {
        /*
          this  event does not split the current group but is indeed
          a separator beetwen two master's binlog therefore requiring
          Workers to sync.
        */
        if (rli->curr_group_da.size() > 0 && is_mts_db_partitioned(rli) &&
            get_type_code() != binary_log::INCIDENT_EVENT) {
          char llbuff[22];
          /*
             Possible reason is a old version binlog sequential event
             wrappped with BEGIN/COMMIT or preceeded by User|Int|Random- var.
             MTS has to stop to suggest restart in the permanent sequential
             mode.
          */
          llstr(rli->get_event_relay_log_pos(), llbuff);
          my_error(ER_MTS_CANT_PARALLEL, MYF(0), get_type_str(),
                   rli->get_event_relay_log_name(), llbuff,
                   "possible malformed group of events from an old master");

          /* Coordinator cant continue, it marks MTS group status accordingly */
          rli->mts_group_status = Relay_log_info::MTS_KILLED_GROUP;

          goto err;
        }

        if (get_type_code() == binary_log::INCIDENT_EVENT &&
            rli->curr_group_da.size() > 0 &&
            rli->current_mts_submode->get_type() ==
                MTS_PARALLEL_TYPE_LOGICAL_CLOCK) {
#ifndef DBUG_OFF
          DBUG_ASSERT(rli->curr_group_da.size() == 1);
          Log_event *ev = rli->curr_group_da[0].data;
          DBUG_ASSERT(ev->get_type_code() == binary_log::GTID_LOG_EVENT ||
                      ev->get_type_code() ==
                          binary_log::ANONYMOUS_GTID_LOG_EVENT);
#endif
          /*
            With MTS logical clock mode, when coordinator is applying an
            incident event, it must withdraw delegated_job increased by
            the incident's GTID before waiting for workers to finish.
            So that it can exit from mts_checkpoint_routine.
          */
          ((Mts_submode_logical_clock *)rli->current_mts_submode)
              ->withdraw_delegated_job();
        }
        /*
          Marking sure the event will be executed in sequential mode.
        */
        if (rli->current_mts_submode->wait_for_workers_to_finish(rli) == -1) {
          // handle synchronization error
          rli->report(WARNING_LEVEL, 0,
                      "Slave worker thread has failed to apply an event. As a "
                      "consequence, the coordinator thread is stopping "
                      "execution.");
          DBUG_RETURN(-1);
        }
        /*
          Given not in-group mark the event handler can invoke checkpoint
          update routine in the following course.
        */
        DBUG_ASSERT(rli->mts_group_status == Relay_log_info::MTS_NOT_IN_GROUP ||
                    !is_mts_db_partitioned(rli));

        if (get_type_code() == binary_log::INCIDENT_EVENT &&
            rli->curr_group_da.size() > 0) {
          DBUG_ASSERT(rli->curr_group_da.size() == 1);
          /*
            When MTS is enabled, the incident event must be applied by the
            coordinator. So the coordinator applies its GTID right before
            applying the incident event..
          */
          int error = apply_gtid_event(rli);
          if (error) DBUG_RETURN(-1);
        }

#ifndef DBUG_OFF
        /* all Workers are idle as done through wait_for_workers_to_finish */
        for (uint k = 0; k < rli->curr_group_da.size(); k++) {
          DBUG_ASSERT(!(rli->workers[k]->usage_partition));
          DBUG_ASSERT(!(rli->workers[k]->jobs.len));
        }
#endif
      } else {
        DBUG_ASSERT(actual_exec_mode == EVENT_EXEC_ASYNC);
      }
    }

    int error = do_apply_event(rli);
    if (rli->is_processing_trx()) {
      // needed to identify DDL's; uses the same logic as in get_slave_worker()
      if (starts_group() && get_type_code() == binary_log::QUERY_EVENT) {
        rli->curr_group_seen_begin = true;
      }
      if (error == 0 &&
          (ends_group() || (get_type_code() == binary_log::QUERY_EVENT &&
                            !rli->curr_group_seen_begin))) {
        DBUG_EXECUTE_IF("rpl_ps_tables", {
          const char act[] =
              "now SIGNAL signal.rpl_ps_tables_apply_before "
              "WAIT_FOR signal.rpl_ps_tables_apply_finish";
          DBUG_ASSERT(opt_debug_sync_timeout > 0);
          DBUG_ASSERT(
              !debug_sync_set_action(current_thd, STRING_WITH_LEN(act)));
        };);
        rli->finished_processing();
        rli->curr_group_seen_begin = false;
        DBUG_EXECUTE_IF("rpl_ps_tables", {
          const char act[] =
              "now SIGNAL signal.rpl_ps_tables_apply_after_finish "
              "WAIT_FOR signal.rpl_ps_tables_apply_continue";
          DBUG_ASSERT(opt_debug_sync_timeout > 0);
          DBUG_ASSERT(
              !debug_sync_set_action(current_thd, STRING_WITH_LEN(act)));
        };);
      }
    }
    DBUG_RETURN(error);
  }

  DBUG_ASSERT(actual_exec_mode == EVENT_EXEC_PARALLEL);
  DBUG_ASSERT(!(rli->curr_group_seen_begin && ends_group()) ||
              /*
                This is an empty group being processed due to gtids.
              */
              (rli->curr_group_seen_begin && rli->curr_group_seen_gtid &&
               ends_group()) ||
              is_mts_db_partitioned(rli) || rli->last_assigned_worker ||
              /*
                Begin_load_query can be logged w/o db info and within
                Begin/Commit. That's a pattern forcing sequential
                applying of LOAD-DATA.
              */
              (rli->curr_group_da.back().data->get_type_code() ==
               binary_log::BEGIN_LOAD_QUERY_EVENT) ||
              /*
                Delete_file can also be logged w/o db info and within
                Begin/Commit. That's a pattern forcing sequential
                applying of LOAD-DATA.
              */
              (rli->curr_group_da.back().data->get_type_code() ==
               binary_log::DELETE_FILE_EVENT));

  worker = NULL;
  rli->mts_group_status = Relay_log_info::MTS_IN_GROUP;

  worker =
      (Relay_log_info *)(rli->last_assigned_worker = get_slave_worker(rli));

#ifndef DBUG_OFF
  if (rli->last_assigned_worker)
    DBUG_PRINT("mts",
               ("Assigning job to worker %lu", rli->last_assigned_worker->id));
#endif

err:
  if (rli_thd->is_error() || (!worker && rli->abort_slave)) {
    DBUG_ASSERT(!worker);

    /*
      Destroy all deferred buffered events but the current prior to exit.
      The current one will be deleted as an event never destined/assigned
      to any Worker in Coordinator's regular execution path.
    */
    for (uint k = 0; k < rli->curr_group_da.size(); k++) {
      Log_event *ev_buf = rli->curr_group_da[k].data;
      if (this != ev_buf) delete ev_buf;
    }
    rli->curr_group_da.clear();
  } else {
    DBUG_ASSERT(worker || rli->curr_group_assigned_parts.size() == 0);
  }

  DBUG_RETURN((!(rli_thd->is_error() || (!worker && rli->abort_slave)) ||
               DBUG_EVALUATE_IF("fault_injection_get_slave_worker", 1, 0))
                  ? 0
                  : -1);
}

/**************************************************************************
        Query_log_event methods
**************************************************************************/

/**
  This (which is used only for SHOW BINLOG EVENTS) could be updated to
  print SET @@session_var=. But this is not urgent, as SHOW BINLOG EVENTS is
  only an information, it does not produce suitable queries to replay (for
  example it does not print LOAD DATA INFILE).
  @todo
    show the catalog ??
*/

int Query_log_event::pack_info(Protocol *protocol) {
  // TODO: show the catalog ??
  String str_buf;
  // Add use `DB` to the string if required
  if (!(common_header->flags & LOG_EVENT_SUPPRESS_USE_F) && db && db_len) {
    str_buf.append("use ");
    append_identifier(this->thd, &str_buf, db, db_len);
    str_buf.append("; ");
  }
  // Add the query to the string
  if (query && q_len) {
    str_buf.append(query);
    if (ddl_xid != binary_log::INVALID_XID) {
      char xid_buf[64];
      str_buf.append(" /* xid=");
      longlong10_to_str(ddl_xid, xid_buf, 10);
      str_buf.append(xid_buf);
      str_buf.append(" */");
    }
  }
  // persist the buffer in protocol
  protocol->store(str_buf.ptr(), str_buf.length(), &my_charset_bin);
  return 0;
}

/**
  Utility function for the next method (Query_log_event::write()) .
*/
static void write_str_with_code_and_len(uchar **dst, const char *src,
                                        size_t len, uint code) {
  /*
    only 1 byte to store the length of catalog, so it should not
    surpass 255
  */
  DBUG_ASSERT(len <= 255);
  DBUG_ASSERT(src);
  *((*dst)++) = code;
  *((*dst)++) = (uchar)len;
  memmove(*dst, src, len);
  (*dst) += len;
}

/**
  Query_log_event::write().

  @note
    In this event we have to modify the header to have the correct
    EVENT_LEN_OFFSET as we don't yet know how many status variables we
    will print!
*/

bool Query_log_event::write(IO_CACHE *file) {
  uchar buf[Binary_log_event::QUERY_HEADER_LEN + MAX_SIZE_LOG_EVENT_STATUS];
  uchar *start, *start_of_status;
  size_t event_length;

  if (!query) return 1;  // Something wrong with event

  /*
    We want to store the thread id:
    (- as an information for the user when he reads the binlog)
    - if the query uses temporary table: for the slave SQL thread to know to
    which master connection the temp table belongs.
    Now imagine we (write()) are called by the slave SQL thread (we are
    logging a query executed by this thread; the slave runs with
    --log-slave-updates). Then this query will be logged with
    thread_id=the_thread_id_of_the_SQL_thread. Imagine that 2 temp tables of
    the same name were created simultaneously on the master (in the masters
    binlog you have
    CREATE TEMPORARY TABLE t; (thread 1)
    CREATE TEMPORARY TABLE t; (thread 2)
    ...)
    then in the slave's binlog there will be
    CREATE TEMPORARY TABLE t; (thread_id_of_the_slave_SQL_thread)
    CREATE TEMPORARY TABLE t; (thread_id_of_the_slave_SQL_thread)
    which is bad (same thread id!).

    To avoid this, we log the thread's thread id EXCEPT for the SQL
    slave thread for which we log the original (master's) thread id.
    Now this moves the bug: what happens if the thread id on the
    master was 10 and when the slave replicates the query, a
    connection number 10 is opened by a normal client on the slave,
    and updates a temp table of the same name? We get a problem
    again. To avoid this, in the handling of temp tables (sql_base.cc)
    we use thread_id AND server_id.  TODO when this is merged into
    4.1: in 4.1, slave_proxy_id has been renamed to pseudo_thread_id
    and is a session variable: that's to make mysqlbinlog work with
    temp tables. We probably need to introduce

    SET PSEUDO_SERVER_ID
    for mysqlbinlog in 4.1. mysqlbinlog would print:
    SET PSEUDO_SERVER_ID=
    SET PSEUDO_THREAD_ID=
    for each query using temp tables.
  */
  int4store(buf + Q_THREAD_ID_OFFSET, slave_proxy_id);
  int4store(buf + Q_EXEC_TIME_OFFSET, exec_time);
  buf[Q_DB_LEN_OFFSET] = (char)db_len;
  int2store(buf + Q_ERR_CODE_OFFSET, error_code);

  /*
    You MUST always write status vars in increasing order of code. This
    guarantees that a slightly older slave will be able to parse those he
    knows.
  */
  start_of_status = start = buf + Binary_log_event::QUERY_HEADER_LEN;
  if (flags2_inited) {
    *start++ = Q_FLAGS2_CODE;
    int4store(start, flags2);
    start += 4;
  }
  if (sql_mode_inited) {
    *start++ = Q_SQL_MODE_CODE;
    int8store(start, sql_mode);
    start += 8;
  }
  if (catalog_len)  // i.e. this var is inited (false for 4.0 events)
  {
    write_str_with_code_and_len(&start, catalog, catalog_len,
                                Q_CATALOG_NZ_CODE);
    /*
      In 5.0.x where x<4 masters we used to store the end zero here. This was
      a waste of one byte so we don't do it in x>=4 masters. We change code to
      Q_CATALOG_NZ_CODE, because re-using the old code would make x<4 slaves
      of this x>=4 master segfault (expecting a zero when there is
      none). Remaining compatibility problems are: the older slave will not
      find the catalog; but it is will not crash, and it's not an issue
      that it does not find the catalog as catalogs were not used in these
      older MySQL versions (we store it in binlog and read it from relay log
      but do nothing useful with it). What is an issue is that the older slave
      will stop processing the Q_* blocks (and jumps to the db/query) as soon
      as it sees unknown Q_CATALOG_NZ_CODE; so it will not be able to read
      Q_AUTO_INCREMENT*, Q_CHARSET and so replication will fail silently in
      various ways. Documented that you should not mix alpha/beta versions if
      they are not exactly the same version, with example of 5.0.3->5.0.2 and
      5.0.4->5.0.3. If replication is from older to new, the new will
      recognize Q_CATALOG_CODE and have no problem.
    */
  }
  if (auto_increment_increment != 1 || auto_increment_offset != 1) {
    *start++ = Q_AUTO_INCREMENT;
    int2store(start, static_cast<uint16>(auto_increment_increment));
    int2store(start + 2, static_cast<uint16>(auto_increment_offset));
    start += 4;
  }
  if (charset_inited) {
    *start++ = Q_CHARSET_CODE;
    memcpy(start, charset, 6);
    start += 6;
  }
  if (time_zone_len) {
    /* In the TZ sys table, column Name is of length 64 so this should be ok */
    DBUG_ASSERT(time_zone_len <= MAX_TIME_ZONE_NAME_LENGTH);
    write_str_with_code_and_len(&start, time_zone_str, time_zone_len,
                                Q_TIME_ZONE_CODE);
  }
  if (lc_time_names_number) {
    DBUG_ASSERT(lc_time_names_number <= 0xFF);
    *start++ = Q_LC_TIME_NAMES_CODE;
    int2store(start, lc_time_names_number);
    start += 2;
  }
  if (charset_database_number) {
    DBUG_ASSERT(charset_database_number <= 0xFF);
    *start++ = Q_CHARSET_DATABASE_CODE;
    int2store(start, charset_database_number);
    start += 2;
  }
  if (table_map_for_update) {
    *start++ = Q_TABLE_MAP_FOR_UPDATE_CODE;
    int8store(start, table_map_for_update);
    start += 8;
  }

  if (thd && thd->need_binlog_invoker()) {
    LEX_CSTRING invoker_user;
    LEX_CSTRING invoker_host;
    memset(&invoker_user, 0, sizeof(invoker_user));
    memset(&invoker_host, 0, sizeof(invoker_host));

    if (thd->slave_thread && thd->has_invoker()) {
      /* user will be null, if master is older than this patch */
      invoker_user = thd->get_invoker_user();
      invoker_host = thd->get_invoker_host();
    } else {
      Security_context *ctx = thd->security_context();
      LEX_CSTRING priv_user = ctx->priv_user();
      LEX_CSTRING priv_host = ctx->priv_host();

      invoker_user.length = priv_user.length;
      invoker_user.str = (char *)priv_user.str;
      if (priv_host.str[0] != '\0') {
        invoker_host.str = (char *)priv_host.str;
        invoker_host.length = priv_host.length;
      }
    }

    *start++ = Q_INVOKER;

    /*
      Store user length and user. The max length of use is 16, so 1 byte is
      enough to store the user's length.
     */
    *start++ = (uchar)invoker_user.length;
    memcpy(start, invoker_user.str, invoker_user.length);
    start += invoker_user.length;

    /*
      Store host length and host. The max length of host is 60, so 1 byte is
      enough to store the host's length.
     */
    *start++ = (uchar)invoker_host.length;
    if (invoker_host.length > 0)
      memcpy(start, invoker_host.str, invoker_host.length);
    start += invoker_host.length;
  }

  if (thd && thd->get_binlog_accessed_db_names() != NULL) {
    uchar dbs;
    *start++ = Q_UPDATED_DB_NAMES;

    static_assert(MAX_DBS_IN_EVENT_MTS <= OVER_MAX_DBS_IN_EVENT_MTS, "");

    /*
       In case of the number of db:s exceeds MAX_DBS_IN_EVENT_MTS
       no db:s is written and event will require the sequential applying on
       slave.
    */
    dbs =
        (thd->get_binlog_accessed_db_names()->elements <= MAX_DBS_IN_EVENT_MTS)
            ? thd->get_binlog_accessed_db_names()->elements
            : OVER_MAX_DBS_IN_EVENT_MTS;

    DBUG_ASSERT(dbs != 0);

    if (dbs <= MAX_DBS_IN_EVENT_MTS) {
      List_iterator_fast<char> it(*thd->get_binlog_accessed_db_names());
      char *db_name = it++;
      /*
         the single "" db in the acccessed db list corresponds to the same as
         exceeds MAX_DBS_IN_EVENT_MTS case, so dbs is set to the over-max.
      */
      if (dbs == 1 && !strcmp(db_name, "")) dbs = OVER_MAX_DBS_IN_EVENT_MTS;
      *start++ = dbs;
      if (dbs != OVER_MAX_DBS_IN_EVENT_MTS) do {
          strcpy((char *)start, db_name);
          start += strlen(db_name) + 1;
        } while ((db_name = it++));
    } else {
      *start++ = dbs;
    }
  }

  if (thd && thd->query_start_usec_used) {
    *start++ = Q_MICROSECONDS;
    get_time();
    int3store(start, common_header->when.tv_usec);
    start += 3;
  }

  if (thd && thd->binlog_need_explicit_defaults_ts == true) {
    *start++ = Q_EXPLICIT_DEFAULTS_FOR_TIMESTAMP;
    *start++ = thd->variables.explicit_defaults_for_timestamp;
  }

  if (ddl_xid != binary_log::INVALID_XID) {
    *start++ = Q_DDL_LOGGED_WITH_XID;
    int8store(start, ddl_xid);
    start += 8;
  }

  /*
    NOTE: When adding new status vars, please don't forget to update
    the MAX_SIZE_LOG_EVENT_STATUS in log_event.h

    Here there could be code like
    if (command-line-option-which-says-"log_this_variable" && inited)
    {
    *start++= Q_THIS_VARIABLE_CODE;
    int4store(start, this_variable);
    start+= 4;
    }
  */

  /* Store length of status variables */
  status_vars_len = (uint)(start - start_of_status);
  DBUG_ASSERT(status_vars_len <= MAX_SIZE_LOG_EVENT_STATUS);
  int2store(buf + Q_STATUS_VARS_LEN_OFFSET, status_vars_len);

  /*
    Calculate length of whole event
    The "1" below is the \0 in the db's length
  */
  event_length = (uint)(start - buf) + get_post_header_size_for_derived() +
                 db_len + 1 + q_len;

  return (write_header(file, event_length) ||
          wrapper_my_b_safe_write(file, (uchar *)buf,
                                  Binary_log_event::QUERY_HEADER_LEN) ||
          write_post_header_for_derived(file) ||
          wrapper_my_b_safe_write(file, start_of_status,
                                  (uint)(start - start_of_status)) ||
          wrapper_my_b_safe_write(file, db ? (uchar *)db : (uchar *)"",
                                  db_len + 1) ||
          wrapper_my_b_safe_write(file, (uchar *)query, q_len) ||
          write_footer(file))
             ? 1
             : 0;
}

/**
  The simplest constructor that could possibly work.  This is used for
  creating static objects that have a special meaning and are invisible
  to the log.
*/
Query_log_event::Query_log_event()
    : binary_log::Query_event(),
      Log_event(header(), footer()),
      data_buf(NULL) {}

/**
  Returns true when the lex context determines an atomic DDL.
  The result is optimistic as there can be more properties to check out.

  @param lex  pointer to LEX object of being executed statement
*/
inline bool is_sql_command_atomic_ddl(const LEX *lex) {
  return ((sql_command_flags[lex->sql_command] & CF_POTENTIAL_ATOMIC_DDL) &&
          lex->sql_command != SQLCOM_OPTIMIZE &&
          lex->sql_command != SQLCOM_REPAIR &&
          lex->sql_command != SQLCOM_ANALYZE) ||
         (lex->sql_command == SQLCOM_CREATE_TABLE &&
          !(lex->create_info->options & HA_LEX_CREATE_TMP_TABLE)) ||
         (lex->sql_command == SQLCOM_DROP_TABLE && !lex->drop_temporary);
}

bool is_atomic_ddl(THD *thd, bool using_trans_arg) {
  LEX *lex = thd->lex;

#ifndef DBUG_OFF
  enum enum_sql_command cmd = lex->sql_command;
  switch (cmd) {
    case SQLCOM_CREATE_USER:
    case SQLCOM_RENAME_USER:
    case SQLCOM_DROP_USER:
    case SQLCOM_ALTER_USER:
    case SQLCOM_ALTER_USER_DEFAULT_ROLE:
    case SQLCOM_GRANT:
    case SQLCOM_GRANT_ROLE:
    case SQLCOM_REVOKE:
    case SQLCOM_REVOKE_ALL:
    case SQLCOM_REVOKE_ROLE:
    case SQLCOM_DROP_ROLE:
    case SQLCOM_CREATE_ROLE:
    case SQLCOM_SET_PASSWORD:
    case SQLCOM_CREATE_TRIGGER:
    case SQLCOM_DROP_TRIGGER:
    case SQLCOM_ALTER_FUNCTION:
    case SQLCOM_CREATE_SPFUNCTION:
    case SQLCOM_DROP_FUNCTION:
    case SQLCOM_CREATE_FUNCTION:
    case SQLCOM_CREATE_PROCEDURE:
    case SQLCOM_DROP_PROCEDURE:
    case SQLCOM_ALTER_PROCEDURE:
    case SQLCOM_ALTER_EVENT:
    case SQLCOM_DROP_EVENT:
    case SQLCOM_CREATE_VIEW:
    case SQLCOM_DROP_VIEW:

      DBUG_ASSERT(using_trans_arg || thd->slave_thread || lex->drop_if_exists);

      break;

    case SQLCOM_CREATE_EVENT:
      /*
        trx cache is *not* used if event already exists and IF NOT EXISTS clause
        is used in the statement or if call is from the slave applier.
      */
      DBUG_ASSERT(using_trans_arg || thd->slave_thread ||
                  (lex->create_info->options & HA_LEX_CREATE_IF_NOT_EXISTS));
      break;

    default:
      break;
  }
#endif

  return using_trans_arg && is_sql_command_atomic_ddl(lex);
}

/**
  Creates a Query Log Event.

  @param thd_arg      Thread handle
  @param query_arg    Array of char representing the query
  @param query_length Size of the 'query_arg' array
  @param using_trans  Indicates that there are transactional changes.
  @param immediate    After being written to the binary log, the event
                      must be flushed immediately. This indirectly implies
                      the stmt-cache.
  @param suppress_use Suppress the generation of 'USE' statements
  @param errcode      The error code of the query
  @param ignore_cmd_internals       Ignore user's statement, i.e. lex
  information, while deciding which cache must be used.
*/
Query_log_event::Query_log_event(THD *thd_arg, const char *query_arg,
                                 size_t query_length, bool using_trans,
                                 bool immediate, bool suppress_use, int errcode,
                                 bool ignore_cmd_internals)

    : binary_log::Query_event(
          query_arg, thd_arg->catalog().str, thd_arg->db().str, query_length,
          thd_arg->thread_id(), thd_arg->variables.sql_mode,
          thd_arg->variables.auto_increment_increment,
          thd_arg->variables.auto_increment_offset,
          thd_arg->variables.lc_time_names->number,
          (ulonglong)thd_arg->table_map_for_update, errcode),
      Log_event(
          thd_arg,
          (thd_arg->thread_specific_used ? LOG_EVENT_THREAD_SPECIFIC_F : 0) |
              (suppress_use ? LOG_EVENT_SUPPRESS_USE_F : 0),
          using_trans ? Log_event::EVENT_TRANSACTIONAL_CACHE
                      : Log_event::EVENT_STMT_CACHE,
          Log_event::EVENT_NORMAL_LOGGING, header(), footer()),
      data_buf(0) {
  /* save the original thread id; we already know the server id */
  slave_proxy_id = thd_arg->variables.pseudo_thread_id;
  if (query != 0) is_valid_param = true;

  /*
  exec_time calculation has changed to use the same method that is used
  to fill out "thd_arg->start_time"
  */

  struct timeval end_time;
  ulonglong micro_end_time = my_micro_time();
  my_micro_time_to_timeval(micro_end_time, &end_time);

  exec_time = end_time.tv_sec - thd_arg->query_start_in_secs();

  /**
    @todo this means that if we have no catalog, then it is replicated
    as an existing catalog of length zero. is that safe? /sven
  */
  catalog_len = (catalog) ? strlen(catalog) : 0;
  /* status_vars_len is set just before writing the event */
  db_len = (db) ? strlen(db) : 0;
  if (thd_arg->variables.collation_database != thd_arg->db_charset)
    charset_database_number = thd_arg->variables.collation_database->number;

  /*
    We only replicate over the bits of flags2 that we need: the rest
    are masked out by "& OPTIONS_WRITTEN_TO_BINLOG".

    We also force AUTOCOMMIT=1.  Rationale (cf. BUG#29288): After
    fixing BUG#26395, we always write BEGIN and COMMIT around all
    transactions (even single statements in autocommit mode).  This is
    so that replication from non-transactional to transactional table
    and error recovery from XA to non-XA table should work as
    expected.  The BEGIN/COMMIT are added in log.cc. However, there is
    one exception: MyISAM bypasses log.cc and writes directly to the
    binlog.  So if autocommit is off, master has MyISAM, and slave has
    a transactional engine, then the slave will just see one long
    never-ending transaction.  The only way to bypass explicit
    BEGIN/COMMIT in the binlog is by using a non-transactional table.
    So setting AUTOCOMMIT=1 will make this work as expected.

    Note: explicitly replicate AUTOCOMMIT=1 from master. We do not
    assume AUTOCOMMIT=1 on slave; the slave still reads the state of
    the autocommit flag as written by the master to the binlog. This
    behavior may change after WL#4162 has been implemented.
  */
  flags2 = (uint32)(thd_arg->variables.option_bits &
                    (OPTIONS_WRITTEN_TO_BIN_LOG & ~OPTION_NOT_AUTOCOMMIT));
  DBUG_ASSERT(thd_arg->variables.character_set_client->number < 256 * 256);
  DBUG_ASSERT(thd_arg->variables.collation_connection->number < 256 * 256);
  DBUG_ASSERT(thd_arg->variables.collation_server->number < 256 * 256);
  DBUG_ASSERT(thd_arg->variables.character_set_client->mbminlen == 1);
  int2store(charset, thd_arg->variables.character_set_client->number);
  int2store(charset + 2, thd_arg->variables.collation_connection->number);
  int2store(charset + 4, thd_arg->variables.collation_server->number);
  if (thd_arg->time_zone_used) {
    /*
      Note that our event becomes dependent on the Time_zone object
      representing the time zone. Fortunately such objects are never deleted
      or changed during mysqld's lifetime.
    */
    time_zone_len = thd_arg->variables.time_zone->get_name()->length();
    time_zone_str = thd_arg->variables.time_zone->get_name()->ptr();
  } else
    time_zone_len = 0;

  /*
    In what follows, we define in which cache, trx-cache or stmt-cache,
    this Query Log Event will be written to.

    If ignore_cmd_internals is defined, we rely on the is_trans flag to
    choose the cache and this is done in the base class Log_event. False
    means that the stmt-cache will be used and upon statement commit/rollback
    the cache will be flushed to disk. True means that the trx-cache will
    be used and upon transaction commit/rollback the cache will be flushed
    to disk.

    If set immediate cache is defined, for convenience, we automatically
    use the stmt-cache. This mean that the statement will be written
    to the stmt-cache and immediately flushed to disk without waiting
    for a commit/rollback notification.

    For example, the cluster/ndb captures a request to execute a DDL
    statement and synchronously propagate it to all available MySQL
    servers. Unfortunately, the current protocol assumes that the
    generated events are immediately written to diks and does not check
    for commit/rollback.

    Upon dropping a connection, DDLs (i.e. DROP TEMPORARY TABLE) are
    generated and in this case the statements have the immediate flag
    set because there is no commit/rollback.

    If the immediate flag is not set, the decision on the cache is based
    on the current statement and the flag is_trans, which indicates if
    a transactional engine was updated.

    Statements are classifed as row producers (i.e. can_generate_row_events())
    or non-row producers. Non-row producers, DDL in general, are treated
    as the immediate flag was set and for convenience are written to the
    stmt-cache and immediately flushed to disk.

    Row producers are handled in general according to the is_trans flag.
    False means that the stmt-cache will be used and upon statement
    commit/rollback the cache will be flushed to disk. True means that the
    trx-cache will be used and upon transaction commit/rollback the cache
    will be flushed to disk.

    Unfortunately, there are exceptions to this non-row and row producer
    rules:

      . The SAVEPOINT, ROLLBACK TO SAVEPOINT, RELEASE SAVEPOINT does not
        have the flag is_trans set because there is no updated engine but
        must be written to the trx-cache.

      . SET If auto-commit is on, it must not go through a cache.

      . CREATE TABLE is classfied as non-row producer but CREATE TEMPORARY
        must be handled as row producer.

      . DROP TABLE is classfied as non-row producer but DROP TEMPORARY
        must be handled as row producer.

    Finally, some statements that does not have the flag is_trans set may
    be written to the trx-cache based on the following criteria:

      . updated both a transactional and a non-transactional engine (i.e.
        stmt_has_updated_trans_table()).

      . accessed both a transactional and a non-transactional engine and
        is classified as unsafe (i.e. is_mixed_stmt_unsafe()).

      . is executed within a transaction and previously a transactional
        engine was updated and the flag binlog_direct_non_trans_update
        is set.
  */
  if (ignore_cmd_internals) return;

  /*
    true defines that the trx-cache must be used.
  */
  bool cmd_can_generate_row_events = false;
  /*
    true defines that the trx-cache must be used.
  */
  bool cmd_must_go_to_trx_cache = false;

  LEX *lex = thd->lex;
  if (!immediate) {
    switch (lex->sql_command) {
      case SQLCOM_DROP_TABLE:
        cmd_can_generate_row_events =
            lex->drop_temporary && thd->in_multi_stmt_transaction_mode();
        break;
      case SQLCOM_CREATE_TABLE:
        cmd_must_go_to_trx_cache = lex->select_lex->item_list.elements &&
                                   thd->is_current_stmt_binlog_format_row();
        cmd_can_generate_row_events =
            ((lex->create_info->options & HA_LEX_CREATE_TMP_TABLE) &&
             thd->in_multi_stmt_transaction_mode()) ||
            cmd_must_go_to_trx_cache;
        break;
      case SQLCOM_SET_OPTION:
        if (lex->autocommit)
          cmd_can_generate_row_events = cmd_must_go_to_trx_cache = false;
        else
          cmd_can_generate_row_events = true;
        break;
      case SQLCOM_RELEASE_SAVEPOINT:
      case SQLCOM_ROLLBACK_TO_SAVEPOINT:
      case SQLCOM_SAVEPOINT:
      case SQLCOM_XA_PREPARE:
        cmd_can_generate_row_events = cmd_must_go_to_trx_cache = true;
        break;
      default:
        cmd_can_generate_row_events =
            sqlcom_can_generate_row_events(thd->lex->sql_command);
        break;
    }
  } else {
    DBUG_ASSERT(!using_trans);  // immediate is imcompatible with using_trans
  }

  /*
    Drop the flag as sort of reset right before the being logged query
    gets classified as possibly not atomic DDL.
  */
  if (thd->rli_slave) thd->rli_slave->ddl_not_atomic = false;

  if (cmd_can_generate_row_events) {
    cmd_must_go_to_trx_cache = cmd_must_go_to_trx_cache || using_trans;
    if (cmd_must_go_to_trx_cache ||
        stmt_has_updated_trans_table(
            thd->get_transaction()->ha_trx_info(Transaction_ctx::STMT)) ||
        thd->lex->is_mixed_stmt_unsafe(
            thd->in_multi_stmt_transaction_mode(),
            thd->variables.binlog_direct_non_trans_update,
            trans_has_updated_trans_table(thd), thd->tx_isolation) ||
        (!thd->variables.binlog_direct_non_trans_update &&
         trans_has_updated_trans_table(thd))) {
      event_logging_type = Log_event::EVENT_NORMAL_LOGGING;
      event_cache_type = Log_event::EVENT_TRANSACTIONAL_CACHE;
    } else {
      event_logging_type = Log_event::EVENT_NORMAL_LOGGING;
      event_cache_type = Log_event::EVENT_STMT_CACHE;
    }
  } else if (is_atomic_ddl(thd, using_trans)) {
    DBUG_ASSERT(stmt_causes_implicit_commit(thd, CF_IMPLICIT_COMMIT_END));
    /*
      Event creation is normally followed by its logging.
      Todo: add exceptions if any.
    */
    DBUG_ASSERT(!thd->is_operating_substatement_implicitly);

    Transaction_ctx *trn_ctx = thd->get_transaction();

    /* Transaction needs to be active for xid to be assigned, */
    DBUG_ASSERT(trn_ctx->is_active(Transaction_ctx::SESSION));
    /* and the transaction's xid has been already computed. */
    DBUG_ASSERT(!trn_ctx->xid_state()->get_xid()->is_null());

    my_xid xid = trn_ctx->xid_state()->get_xid()->get_my_xid();

    /*
      xid uniqueness: the last time used not equal to the current one
    */
    DBUG_ASSERT(thd->debug_binlog_xid_last.is_null() ||
                thd->debug_binlog_xid_last.get_my_xid() != xid);

    ddl_xid = xid;
#ifndef DBUG_OFF
    thd->debug_binlog_xid_last = *trn_ctx->xid_state()->get_xid();
#endif
    event_logging_type = Log_event::EVENT_NORMAL_LOGGING;
    event_cache_type = Log_event::EVENT_TRANSACTIONAL_CACHE;
  } else {
    /*
      Note SQLCOM_XA_COMMIT, SQLCOM_XA_ROLLBACK fall into this block.
      Even though CREATE-TABLE sub-statement of CREATE-TABLE-SELECT in
      RBR makes a turn here it is logged atomically with the SELECT
      Rows-log event part that determines the xid of the entire group.
    */
    event_logging_type = Log_event::EVENT_IMMEDIATE_LOGGING;
    event_cache_type = Log_event::EVENT_STMT_CACHE;

    DBUG_ASSERT(ddl_xid == binary_log::INVALID_XID);

    if (thd->rli_slave) thd->rli_slave->ddl_not_atomic = true;
  }

  DBUG_ASSERT(event_cache_type != Log_event::EVENT_INVALID_CACHE);
  DBUG_ASSERT(event_logging_type != Log_event::EVENT_INVALID_LOGGING);
  DBUG_PRINT("info", ("Query_log_event has flags2: %lu  sql_mode: %llu",
                      (ulong)flags2, (ulonglong)sql_mode));
}
#endif /* MYSQL_SERVER */

/**
  This is used by the SQL slave thread to prepare the event before execution.
*/
Query_log_event::Query_log_event(
    const char *buf, uint event_len,
    const Format_description_event *description_event,
    Log_event_type event_type)
    : binary_log::Query_event(buf, event_len, description_event, event_type),
      Log_event(header(), footer()),
      has_ddl_committed(false) {
  DBUG_ENTER("Query_log_event::Query_log_event(char*,...)");
  slave_proxy_id = thread_id;
  exec_time = query_exec_time;

  ulong buf_len = catalog_len + 1 + time_zone_len + 1 + user_len + 1 +
                  host_len + 1 + data_len + 1;

  if (!(data_buf = (Log_event_header::Byte *)my_malloc(key_memory_log_event,
                                                       buf_len, MYF(MY_WME))))
    DBUG_VOID_RETURN;
  /*
    The data buffer is used by the slave SQL thread while applying
    the event. The catalog, time_zone)str, user, host, db, query
    are pointers to this data_buf. The function call below, points these
    const pointers to the data buffer.
  */
  if (!(fill_data_buf(data_buf, buf_len))) DBUG_VOID_RETURN;

  if (query != 0 && q_len > 0) is_valid_param = true;

  DBUG_VOID_RETURN;
}

#ifndef MYSQL_SERVER
/**
  Given a timestamp (microseconds since epoch), generate a string
  of the form YYYY-MM-DD HH:MM:SS.UUUUUU and return the length.

  @param timestamp timestamp to convert to string.
  @param buf Buffer to which timestamp will be written as a string.
  @return The length of the string containing the converted timestamp
*/
inline size_t microsecond_timestamp_to_str(ulonglong timestamp, char *buf) {
  time_t seconds = (time_t)(timestamp / 1000000);
  int useconds = (int)(timestamp % 1000000);
  struct tm time_struct;
  localtime_r(&seconds, &time_struct);
  size_t length = strftime(buf, 255, "%F %T", &time_struct);
  length += sprintf(buf + length, ".%06d", useconds);
  length += strftime(buf + length, 255, " %Z", &time_struct);
  return length;
}

/**
  Query_log_event::print().

  @todo
    print the catalog ??
*/
void Query_log_event::print_query_header(IO_CACHE *file,
                                         PRINT_EVENT_INFO *print_event_info) {
  // TODO: print the catalog ??
  char buff[48], *end;  // Enough for "SET TIMESTAMP=1305535348.123456"
  char quoted_id[1 + 2 * FN_REFLEN + 2];
  size_t quoted_len = 0;
  bool different_db = true;
  uint32 tmp;

  if (!print_event_info->short_form) {
    const char xid_assign[] = "\tXid = ";
    char xid_buf[64 + sizeof(xid_assign) - 1] = {0};
    if (ddl_xid != binary_log::INVALID_XID) {
      strcpy(xid_buf, xid_assign);
      longlong10_to_str(ddl_xid, xid_buf + strlen(xid_assign), 10);
    }
    print_header(file, print_event_info, false);
    my_b_printf(file, "\t%s\tthread_id=%lu\texec_time=%lu\terror_code=%d%s\n",
                get_type_str(), (ulong)thread_id, (ulong)exec_time, error_code,
                xid_buf);
  }

  if ((common_header->flags & LOG_EVENT_SUPPRESS_USE_F)) {
    if (!is_trans_keyword()) print_event_info->db[0] = '\0';
  } else if (db) {
    quoted_len = my_strmov_quoted_identifier((char *)quoted_id, db);
    quoted_id[quoted_len] = '\0';
    different_db = memcmp(print_event_info->db, db, db_len + 1);
    if (different_db) memcpy(print_event_info->db, db, db_len + 1);
    if (db[0] && different_db)
      my_b_printf(file, "use %s%s\n", quoted_id, print_event_info->delimiter);
  }

  end = int10_to_str((long)common_header->when.tv_sec,
                     my_stpcpy(buff, "SET TIMESTAMP="), 10);
  if (common_header->when.tv_usec)
    end += sprintf(end, ".%06d", (int)common_header->when.tv_usec);
  end = my_stpcpy(end, print_event_info->delimiter);
  *end++ = '\n';
  DBUG_ASSERT(end < buff + sizeof(buff));
  my_b_write(file, (uchar *)buff, (uint)(end - buff));
  if ((!print_event_info->thread_id_printed ||
       ((common_header->flags & LOG_EVENT_THREAD_SPECIFIC_F) &&
        thread_id != print_event_info->thread_id))) {
    // If --short-form, print deterministic value instead of pseudo_thread_id.
    my_b_printf(file, "SET @@session.pseudo_thread_id=%lu%s\n",
                short_form ? 999999999 : (ulong)thread_id,
                print_event_info->delimiter);
    print_event_info->thread_id = thread_id;
    print_event_info->thread_id_printed = 1;
  }

  /*
    If flags2_inited==0, this is an event from 3.23 or 4.0; nothing to
    print (remember we don't produce mixed relay logs so there cannot be
    5.0 events before that one so there is nothing to reset).
  */
  if (likely(flags2_inited)) /* likely as this will mainly read 5.0 logs */
  {
    /* tmp is a bitmask of bits which have changed. */
    if (likely(print_event_info->flags2_inited))
      /* All bits which have changed */
      tmp = (print_event_info->flags2) ^ flags2;
    else /* that's the first Query event we read */
    {
      print_event_info->flags2_inited = 1;
      tmp = ~((uint32)0); /* all bits have changed */
    }

    if (unlikely(tmp)) /* some bits have changed */
    {
      bool need_comma = 0;
      my_b_printf(file, "SET ");
      print_set_option(file, tmp, OPTION_NO_FOREIGN_KEY_CHECKS, ~flags2,
                       "@@session.foreign_key_checks", &need_comma);
      print_set_option(file, tmp, OPTION_AUTO_IS_NULL, flags2,
                       "@@session.sql_auto_is_null", &need_comma);
      print_set_option(file, tmp, OPTION_RELAXED_UNIQUE_CHECKS, ~flags2,
                       "@@session.unique_checks", &need_comma);
      print_set_option(file, tmp, OPTION_NOT_AUTOCOMMIT, ~flags2,
                       "@@session.autocommit", &need_comma);
      my_b_printf(file, "%s\n", print_event_info->delimiter);
      print_event_info->flags2 = flags2;
    }
  }

  /*
    Now the session variables;
    it's more efficient to pass SQL_MODE as a number instead of a
    comma-separated list.
    FOREIGN_KEY_CHECKS, SQL_AUTO_IS_NULL, UNIQUE_CHECKS are session-only
    variables (they have no global version; they're not listed in
    sql_class.h), The tests below work for pure binlogs or pure relay
    logs. Won't work for mixed relay logs but we don't create mixed
    relay logs (that is, there is no relay log with a format change
    except within the 3 first events, which mysqlbinlog handles
    gracefully). So this code should always be good.
  */

  if (likely(sql_mode_inited) &&
      (unlikely(print_event_info->sql_mode != sql_mode ||
                !print_event_info->sql_mode_inited))) {
    /*
      All the SQL_MODEs included in 0x1003ff00 were removed in 8.0.5. The
      upgrade procedure clears these bits. So the bits can only be set on older
      binlogs. Therefore, we generate this version-conditioned expression that
      masks out the removed modes in case this is executed on 8.0.5 or later.
    */
    const char *mask = "";
    if (sql_mode & 0x1003ff00) mask = "/*!80005 &~0x1003ff00*/";
    my_b_printf(file, "SET @@session.sql_mode=%lu%s%s\n", (ulong)sql_mode, mask,
                print_event_info->delimiter);
    print_event_info->sql_mode = sql_mode;
    print_event_info->sql_mode_inited = 1;
  }
  if (print_event_info->auto_increment_increment != auto_increment_increment ||
      print_event_info->auto_increment_offset != auto_increment_offset) {
    my_b_printf(file,
                "SET @@session.auto_increment_increment=%u, "
                "@@session.auto_increment_offset=%u%s\n",
                auto_increment_increment, auto_increment_offset,
                print_event_info->delimiter);
    print_event_info->auto_increment_increment = auto_increment_increment;
    print_event_info->auto_increment_offset = auto_increment_offset;
  }

  /* TODO: print the catalog when we feature SET CATALOG */

  if (likely(charset_inited) &&
      (unlikely(!print_event_info->charset_inited ||
                memcmp(print_event_info->charset, charset, 6)))) {
    char *charset_p = charset;  // Avoid type-punning warning.
    CHARSET_INFO *cs_info = get_charset(uint2korr(charset_p), MYF(MY_WME));
    if (cs_info) {
      /* for mysql client */
      my_b_printf(file, "/*!\\C %s */%s\n", cs_info->csname,
                  print_event_info->delimiter);
    }
    my_b_printf(file,
                "SET "
                "@@session.character_set_client=%d,"
                "@@session.collation_connection=%d,"
                "@@session.collation_server=%d"
                "%s\n",
                uint2korr(charset_p), uint2korr(charset + 2),
                uint2korr(charset + 4), print_event_info->delimiter);
    memcpy(print_event_info->charset, charset, 6);
    print_event_info->charset_inited = 1;
  }
  if (time_zone_len) {
    if (memcmp(print_event_info->time_zone_str, time_zone_str,
               time_zone_len + 1)) {
      my_b_printf(file, "SET @@session.time_zone='%s'%s\n", time_zone_str,
                  print_event_info->delimiter);
      memcpy(print_event_info->time_zone_str, time_zone_str, time_zone_len + 1);
    }
  }
  if (lc_time_names_number != print_event_info->lc_time_names_number) {
    my_b_printf(file, "SET @@session.lc_time_names=%d%s\n",
                lc_time_names_number, print_event_info->delimiter);
    print_event_info->lc_time_names_number = lc_time_names_number;
  }
  if (charset_database_number != print_event_info->charset_database_number) {
    if (charset_database_number)
      my_b_printf(file, "SET @@session.collation_database=%d%s\n",
                  charset_database_number, print_event_info->delimiter);
    else
      my_b_printf(file, "SET @@session.collation_database=DEFAULT%s\n",
                  print_event_info->delimiter);
    print_event_info->charset_database_number = charset_database_number;
  }
  if (explicit_defaults_ts != TERNARY_UNSET)
    my_b_printf(file, "SET @@session.explicit_defaults_for_timestamp=%d%s\n",
                explicit_defaults_ts == TERNARY_OFF ? 0 : 1,
                print_event_info->delimiter);
}

void Query_log_event::print(FILE *, PRINT_EVENT_INFO *print_event_info) {
  IO_CACHE *const head = &print_event_info->head_cache;

  /**
    reduce the size of io cache so that the write function is called
    for every call to my_b_write().
   */
  DBUG_EXECUTE_IF("simulate_file_write_error",
                  { head->write_pos = head->write_end - 500; });
  print_query_header(head, print_event_info);
  my_b_write(head, (uchar *)query, q_len);
  my_b_printf(head, "\n%s\n", print_event_info->delimiter);
}
#endif /* !MYSQL_SERVER */

#if defined(MYSQL_SERVER)

/**
   Associating slave Worker thread to a subset of temporary tables.

   @param thd_arg THD instance pointer
   @param rli     Relay_log_info of the worker
*/
void Query_log_event::attach_temp_tables_worker(THD *thd_arg,
                                                const Relay_log_info *rli) {
  rli->current_mts_submode->attach_temp_tables(thd_arg, rli, this);
}

/**
   Dissociating slave Worker thread from its thd->temporary_tables
   to possibly update the involved entries of db-to-worker hash
   with new values of temporary_tables.

   @param thd_arg THD instance pointer
   @param rli     relay log info of the worker thread
*/
void Query_log_event::detach_temp_tables_worker(THD *thd_arg,
                                                const Relay_log_info *rli) {
  rli->current_mts_submode->detach_temp_tables(thd_arg, rli, this);
}

/*
  Query_log_event::do_apply_event()
*/
int Query_log_event::do_apply_event(Relay_log_info const *rli) {
  return do_apply_event(rli, query, q_len);
}

/*
  is_silent_error

  Return true if the thread has an error which should be
  handled silently
*/

static bool is_silent_error(THD *thd) {
  DBUG_ENTER("is_silent_error");
  Diagnostics_area::Sql_condition_iterator it =
      thd->get_stmt_da()->sql_conditions();
  const Sql_condition *err;
  while ((err = it++)) {
    DBUG_PRINT("info", ("has condition %d %s", err->mysql_errno(),
                        err->message_text()));
    switch (err->mysql_errno()) {
      case ER_SLAVE_SILENT_RETRY_TRANSACTION: {
        DBUG_RETURN(true);
      }
      default:
        break;
    }
  }
  DBUG_RETURN(false);
}

/**
  @todo
  Compare the values of "affected rows" around here. Something
  like:
  @code
     if ((uint32) affected_in_event != (uint32) affected_on_slave)
     {
     sql_print_error("Slave: did not get the expected number of affected \
     rows running query from master - expected %d, got %d (this numbers \
     should have matched modulo 4294967296).", 0, ...);
     thd->query_error = 1;
     }
  @endcode
  We may also want an option to tell the slave to ignore "affected"
  mismatch. This mismatch could be implemented with a new ER_ code, and
  to ignore it you would use --slave-skip-errors...
*/
int Query_log_event::do_apply_event(Relay_log_info const *rli,
                                    const char *query_arg, size_t q_len_arg) {
  DBUG_ENTER("Query_log_event::do_apply_event");
  int expected_error, actual_error = 0;

  DBUG_PRINT("info", ("query=%s, q_len_arg=%lu", query,
                      static_cast<unsigned long>(q_len_arg)));

  /*
    Colleagues: please never free(thd->catalog) in MySQL. This would
    lead to bugs as here thd->catalog is a part of an alloced block,
    not an entire alloced block (see
    Query_log_event::do_apply_event()). Same for thd->db().str.  Thank
    you.
  */

  if (catalog_len) {
    LEX_CSTRING catalog_lex_cstr = {catalog, catalog_len};
    thd->set_catalog(catalog_lex_cstr);
  } else
    thd->set_catalog(EMPTY_CSTR);

  bool need_inc_rewrite_db_filter_counter;
  size_t valid_len;
  bool len_error;
  bool is_invalid_db_name =
      validate_string(system_charset_info, db, db_len, &valid_len, &len_error);

  DBUG_PRINT("debug", ("is_invalid_db_name= %s, valid_len=%zu, len_error=%s",
                       is_invalid_db_name ? "true" : "false", valid_len,
                       len_error ? "true" : "false"));

  if (is_invalid_db_name || len_error) {
    rli->report(ERROR_LEVEL, ER_SLAVE_FATAL_ERROR,
                ER_THD(thd, ER_SLAVE_FATAL_ERROR),
                "Invalid database name in Query event.");
    thd->is_slave_error = true;
    goto end;
  }

  need_inc_rewrite_db_filter_counter = set_thd_db(thd, db, db_len);

  /*
    Setting the character set and collation of the current database thd->db.
   */
  if (get_default_db_collation(thd, thd->db().str, &thd->db_charset)) {
    DBUG_ASSERT(thd->is_error() || thd->killed);
    rli->report(ERROR_LEVEL, thd->get_stmt_da()->mysql_errno(),
                "Error in get_default_db_collation: %s",
                thd->get_stmt_da()->message_text());
    thd->is_slave_error = true;
    goto end;
  }

  thd->db_charset = thd->db_charset ? thd->db_charset : thd->collation();

  thd->variables.auto_increment_increment = auto_increment_increment;
  thd->variables.auto_increment_offset = auto_increment_offset;
  if (explicit_defaults_ts != TERNARY_UNSET)
    thd->variables.explicit_defaults_for_timestamp =
        explicit_defaults_ts == TERNARY_OFF ? 0 : 1;

  /*
    todo: such cleanup should not be specific to Query event and therefore
          is preferable at a common with other event pre-execution point
  */
  clear_all_errors(thd, const_cast<Relay_log_info *>(rli));
  if (strcmp("COMMIT", query) == 0 && rli->tables_to_lock != NULL) {
    /*
      Cleaning-up the last statement context:
      the terminal event of the current statement flagged with
      STMT_END_F got filtered out in ndb circular replication.
    */
    int error;
    char llbuff[22];
    if ((error =
             rows_event_stmt_cleanup(const_cast<Relay_log_info *>(rli), thd))) {
      const_cast<Relay_log_info *>(rli)->report(
          ERROR_LEVEL, error,
          "Error in cleaning up after an event preceding the commit; "
          "the group log file/position: %s %s",
          const_cast<Relay_log_info *>(rli)->get_group_master_log_name(),
          llstr(const_cast<Relay_log_info *>(rli)->get_group_master_log_pos(),
                llbuff));
    }
    /*
      Executing a part of rli->stmt_done() logics that does not deal
      with group position change. The part is redundant now but is
      future-change-proof addon, e.g if COMMIT handling will start checking
      invariants like IN_STMT flag must be off at committing the transaction.
    */
    const_cast<Relay_log_info *>(rli)->inc_event_relay_log_pos();
    const_cast<Relay_log_info *>(rli)->clear_flag(Relay_log_info::IN_STMT);
  } else {
    const_cast<Relay_log_info *>(rli)->slave_close_thread_tables(thd);
  }

  {
    thd->set_time(&(common_header->when));
    thd->set_query(query_arg, q_len_arg);
    thd->set_query_id(next_query_id());
    thd->variables.pseudo_thread_id = thread_id;  // for temp tables
    attach_temp_tables_worker(thd, rli);
    DBUG_PRINT("query", ("%s", thd->query().str));

    DBUG_EXECUTE_IF("simulate_error_in_ddl", error_code = 1051;);

    if (ignored_error_code((expected_error = error_code)) ||
        !unexpected_error_code(expected_error)) {
      if (flags2_inited)
        /*
          all bits of thd->variables.option_bits which are 1 in
          OPTIONS_WRITTEN_TO_BIN_LOG must take their value from flags2.
        */
        thd->variables.option_bits =
            flags2 | (thd->variables.option_bits & ~OPTIONS_WRITTEN_TO_BIN_LOG);
      /*
        else, we are in a 3.23/4.0 binlog; we previously received a
        Rotate_log_event which reset thd->variables.option_bits and sql_mode
        etc, so nothing to do.
      */
      /*
        We do not replicate MODE_NO_DIR_IN_CREATE. That is, if the master is a
        slave which runs with SQL_MODE=MODE_NO_DIR_IN_CREATE, this should not
        force us to ignore the dir too. Imagine you are a ring of machines, and
        one has a disk problem so that you temporarily need
        MODE_NO_DIR_IN_CREATE on this machine; you don't want it to propagate
        elsewhere (you don't want all slaves to start ignoring the dirs).
      */
      if (sql_mode_inited) {
        /*
          All the SQL_MODEs included in 0x1003ff00 were removed in 8.0.5.
          The upgrade procedure clears these bits. So the bits can only be set
          when replicating from an older server. We consider it safe to clear
          the bits, because:
          (1) all these bits except MAXDB has zero impact on replicated
          statements, and MAXDB has minimal impact only;
          (2) the upgrade-pre-check script warns when the bit is set, so we
          assume users have verified that it is safe to ignore the bit.
        */
        if (sql_mode & ~(MODE_ALLOWED_MASK | MODE_IGNORED_MASK)) {
          my_error(ER_UNSUPPORTED_SQL_MODE, MYF(0),
                   sql_mode & ~(MODE_ALLOWED_MASK | MODE_IGNORED_MASK));
          goto compare_errors;
        }
        sql_mode &= MODE_ALLOWED_MASK;
        thd->variables.sql_mode =
            (sql_mode_t)((thd->variables.sql_mode & MODE_NO_DIR_IN_CREATE) |
                         (sql_mode & ~(ulonglong)MODE_NO_DIR_IN_CREATE));
      }
      if (charset_inited) {
        if (rli->cached_charset_compare(charset)) {
          char *charset_p = charset;  // Avoid type-punning warning.
          /* Verify that we support the charsets found in the event. */
          if (!(thd->variables.character_set_client =
                    get_charset(uint2korr(charset_p), MYF(MY_WME))) ||
              !(thd->variables.collation_connection =
                    get_charset(uint2korr(charset + 2), MYF(MY_WME))) ||
              !(thd->variables.collation_server =
                    get_charset(uint2korr(charset + 4), MYF(MY_WME)))) {
            /*
              We updated the thd->variables with nonsensical values (0). Let's
              set them to something safe (i.e. which avoids crash), and we'll
              stop with EE_UNKNOWN_CHARSET in compare_errors (unless set to
              ignore this error).
            */
            set_slave_thread_default_charset(thd, rli);
            goto compare_errors;
          }
          thd->update_charset();  // for the charset change to take effect
          /*
            We cannot ask for parsing a statement using a character set
            without state_maps (parser internal data).
          */
          if (!thd->variables.character_set_client->state_maps) {
            rli->report(ERROR_LEVEL, ER_SLAVE_FATAL_ERROR,
                        ER_THD(thd, ER_SLAVE_FATAL_ERROR),
                        "character_set cannot be parsed");
            thd->is_slave_error = true;
            goto end;
          }
          /*
            Reset thd->query_string.cs to the newly set value.
            Note, there is a small flaw here. For a very short time frame
            if the new charset is different from the old charset and
            if another thread executes "SHOW PROCESSLIST" after
            the above thd->set_query() and before this thd->set_query(),
            and if the current query has some non-ASCII characters,
            the another thread may see some '?' marks in the PROCESSLIST
            result. This should be acceptable now. This is a reminder
            to fix this if any refactoring happens here sometime.
          */
          thd->set_query(query_arg, q_len_arg);
        }
      }
      if (time_zone_len) {
        String tmp(time_zone_str, time_zone_len, &my_charset_bin);
        if (!(thd->variables.time_zone = my_tz_find(thd, &tmp))) {
          my_error(ER_UNKNOWN_TIME_ZONE, MYF(0), tmp.c_ptr());
          thd->variables.time_zone = global_system_variables.time_zone;
          goto compare_errors;
        }
      }
      if (lc_time_names_number) {
        if (!(thd->variables.lc_time_names =
                  my_locale_by_number(lc_time_names_number))) {
          my_printf_error(ER_UNKNOWN_ERROR, "Unknown locale: '%d'", MYF(0),
                          lc_time_names_number);
          thd->variables.lc_time_names = &my_locale_en_US;
          goto compare_errors;
        }
      } else
        thd->variables.lc_time_names = &my_locale_en_US;
      if (charset_database_number) {
        CHARSET_INFO *cs;
        if (!(cs = get_charset(charset_database_number, MYF(0)))) {
          char buf[20];
          int10_to_str((int)charset_database_number, buf, -10);
          my_error(ER_UNKNOWN_COLLATION, MYF(0), buf);
          goto compare_errors;
        }
        thd->variables.collation_database = cs;
      } else
        thd->variables.collation_database = thd->db_charset;

      thd->table_map_for_update = (table_map)table_map_for_update;

      LEX_STRING user_lex = LEX_STRING();
      LEX_STRING host_lex = LEX_STRING();
      if (user) {
        user_lex.str = const_cast<char *>(user);
        user_lex.length = strlen(user);
      }
      if (host) {
        host_lex.str = const_cast<char *>(host);
        host_lex.length = strlen(host);
      }
      thd->set_invoker(&user_lex, &host_lex);
      /*
        Flag if we need to rollback the statement transaction on
        slave if it by chance succeeds.
        If we expected a non-zero error code and get nothing and,
        it is a concurrency issue or ignorable issue, effects
        of the statement should be rolled back.
      */
      if (expected_error && (ignored_error_code(expected_error) ||
                             concurrency_error_code(expected_error))) {
        thd->variables.option_bits |= OPTION_MASTER_SQL_ERROR;
      }
      /* Execute the query (note that we bypass dispatch_command()) */
      Parser_state parser_state;
      if (!parser_state.init(thd, thd->query().str, thd->query().length)) {
        DBUG_ASSERT(thd->m_digest == NULL);
        thd->m_digest = &thd->m_digest_state;
        DBUG_ASSERT(thd->m_statement_psi == NULL);
        thd->m_statement_psi = MYSQL_START_STATEMENT(
            &thd->m_statement_state, stmt_info_rpl.m_key, thd->db().str,
            thd->db().length, thd->charset(), NULL);
        THD_STAGE_INFO(thd, stage_starting);

        if (thd->m_digest != NULL)
          thd->m_digest->reset(thd->m_token_array, max_digest_length);

        mysql_parse(thd, &parser_state);

        enum_sql_command command = thd->lex->sql_command;

        /*
          Transaction isolation level of pure row based replicated transactions
          can be optimized to ISO_READ_COMMITTED by the applier when applying
          the Gtid_log_event.

          If we are applying a statement other than transaction control ones
          after having optimized the transactions isolation level, we must warn
          about the non-standard situation we have found.
        */
        if (is_sbr_logging_format() &&
            thd->variables.transaction_isolation > ISO_READ_COMMITTED &&
            thd->tx_isolation == ISO_READ_COMMITTED) {
          String message;
          message.append(
              "The isolation level for the current transaction "
              "was changed to READ_COMMITTED based on the "
              "assumption that it had only row events and was "
              "not mixed with statements. "
              "However, an unexpected statement was found in "
              "the middle of the transaction."
              "Query: '");
          message.append(thd->query().str);
          message.append("'");
          rli->report(ERROR_LEVEL, ER_SLAVE_FATAL_ERROR,
                      ER_THD(thd, ER_SLAVE_FATAL_ERROR), message.c_ptr());
          thd->is_slave_error = true;
          goto end;
        }

        /*
          Do not need to increase rewrite_db_filter counter for
          SQLCOM_CREATE_DB, SQLCOM_DROP_DB, SQLCOM_BEGIN and
          SQLCOM_COMMIT.
        */
        if (need_inc_rewrite_db_filter_counter && command != SQLCOM_CREATE_DB &&
            command != SQLCOM_DROP_DB && command != SQLCOM_BEGIN &&
            command != SQLCOM_COMMIT) {
          Rpl_filter *rpl_filter = thd->rli_slave->rpl_filter;
          if (rpl_filter)
            rpl_filter->get_rewrite_db_statistics()->increase_counter();
        }
        /* Finalize server status flags after executing a statement. */
        thd->update_slow_query_status();
        log_slow_statement(thd);
      }

      thd->variables.option_bits &= ~OPTION_MASTER_SQL_ERROR;

      /*
        Resetting the enable_slow_log thd variable.

        We need to reset it back to the opt_log_slow_slave_statements
        value after the statement execution (and slow logging
        is done). It might have changed if the statement was an
        admin statement (in which case, down in mysql_parse execution
        thd->enable_slow_log is set to the value of
        opt_log_slow_admin_statements).
      */
      thd->enable_slow_log = opt_log_slow_slave_statements;
    } else {
      /*
        The query got a really bad error on the master (thread killed etc),
        which could be inconsistent. Parse it to test the table names: if the
        replicate-*-do|ignore-table rules say "this query must be ignored" then
        we exit gracefully; otherwise we warn about the bad error and tell DBA
        to check/fix it.
      */
      if (mysql_test_parse_for_slave(thd))
        clear_all_errors(
            thd, const_cast<Relay_log_info *>(rli)); /* Can ignore query */
      else {
        rli->report(ERROR_LEVEL, ER_ERROR_ON_MASTER,
                    ER_THD(thd, ER_ERROR_ON_MASTER), expected_error,
                    thd->query().str);
        thd->is_slave_error = 1;
      }
      goto end;
    }

    /* If the query was not ignored, it is printed to the general log */
    if (!thd->is_error() ||
        thd->get_stmt_da()->mysql_errno() != ER_SLAVE_IGNORED_TABLE) {
      /* log the rewritten query if the query was rewritten
         and the option to log raw was not set.

         There is an assumption here. We assume that query log
         events can never have multi-statement queries, thus the
         parsed statement is the same as the raw one.
       */
      if (opt_general_log_raw || thd->rewritten_query.length() == 0)
        query_logger.general_log_write(thd, COM_QUERY, thd->query().str,
                                       thd->query().length);
      else
        query_logger.general_log_write(thd, COM_QUERY,
                                       thd->rewritten_query.c_ptr_safe(),
                                       thd->rewritten_query.length());
    }

  compare_errors:
    /*
      In the slave thread, we may sometimes execute some DROP / * 40005
      TEMPORARY * / TABLE that come from parts of binlogs (likely if we
      use RESET SLAVE or CHANGE MASTER TO), while the temporary table
      has already been dropped. To ignore such irrelevant "table does
      not exist errors", we silently clear the error if TEMPORARY was used.
    */
    if (thd->lex->sql_command == SQLCOM_DROP_TABLE &&
        thd->lex->drop_temporary && thd->is_error() &&
        thd->get_stmt_da()->mysql_errno() == ER_BAD_TABLE_ERROR &&
        !expected_error) {
      thd->get_stmt_da()->reset_diagnostics_area();
      // Flag drops for error-ignored DDL to advance execution coordinates.
      has_ddl_committed = false;
    }
    /*
      If we expected a non-zero error code, and we don't get the same error
      code, and it should be ignored or is related to a concurrency issue.
    */
    actual_error = thd->is_error() ? thd->get_stmt_da()->mysql_errno() : 0;
    DBUG_PRINT("info", ("expected_error: %d  sql_errno: %d", expected_error,
                        actual_error));

    if (actual_error != 0 && expected_error == actual_error) {
      if (!has_ddl_committed &&                  // Slave didn't commit a DDL
          ddl_xid == binary_log::INVALID_XID &&  // The event was not logged as
                                                 // atomic DDL on master
          !thd->rli_slave->ddl_not_atomic &&  // The DDL was considered atomic
                                              // by the slave
          is_atomic_ddl(thd, true))  // The DDL is atomic for the local server
      {
        thd->get_stmt_da()->reset_diagnostics_area();
        my_error(ER_SLAVE_POSSIBLY_DIVERGED_AFTER_DDL, MYF(0), 0);
        actual_error = ER_SLAVE_POSSIBLY_DIVERGED_AFTER_DDL;
      }
    }

    /*
      If a statement with expected error is received on slave and if the
      statement is not filtered on the slave, only then compare the expected
      error with the actual error that happened on slave.
    */
    if ((expected_error && rli->rpl_filter->db_ok(thd->db().str) &&
         expected_error != actual_error &&
         !concurrency_error_code(expected_error)) &&
        !ignored_error_code(actual_error) &&
        !ignored_error_code(expected_error)) {
      if (!ignored_error_code(ER_INCONSISTENT_ERROR)) {
        rli->report(
            ERROR_LEVEL, ER_INCONSISTENT_ERROR,
            ER_THD(thd, ER_INCONSISTENT_ERROR), ER_THD(thd, expected_error),
            expected_error,
            (actual_error ? thd->get_stmt_da()->message_text() : "no error"),
            actual_error, print_slave_db_safe(db), query_arg);
        thd->is_slave_error = 1;
      } else {
        rli->report(INFORMATION_LEVEL, actual_error,
                    "The actual error and expected error on slave are"
                    " different that will result in ER_INCONSISTENT_ERROR but"
                    " that is passed as an argument to slave_skip_errors so no"
                    " error is thrown. "
                    "The expected error was %s with, Error_code: %d. "
                    "The actual error is %s with ",
                    ER_THD(thd, expected_error), expected_error,
                    thd->get_stmt_da()->message_text());
        clear_all_errors(thd, const_cast<Relay_log_info *>(rli));
      }
    }
    /*
      If we get the same error code as expected and it is not a concurrency
      issue, or should be ignored.
    */
    else if ((expected_error == actual_error &&
              !concurrency_error_code(expected_error)) ||
             ignored_error_code(actual_error)) {
      DBUG_PRINT("info", ("error ignored"));
      if (actual_error && ignored_error_code(actual_error)) {
        if (actual_error == ER_SLAVE_IGNORED_TABLE) {
          if (!slave_ignored_err_throttle.log())
            rli->report(INFORMATION_LEVEL, actual_error,
                        "Could not execute %s event. Detailed error: %s;"
                        " Error log throttle is enabled. This error will not be"
                        " displayed for next %lu secs. It will be suppressed",
                        get_type_str(), thd->get_stmt_da()->message_text(),
                        (window_size / 1000000));
        } else
          rli->report(INFORMATION_LEVEL, actual_error,
                      "Could not execute %s event. Detailed error: %s;",
                      get_type_str(), thd->get_stmt_da()->message_text());
      }
      has_ddl_committed = false;  // The same comments as above.
      clear_all_errors(thd, const_cast<Relay_log_info *>(rli));
      thd->killed = THD::NOT_KILLED;
    }
    /*
      Other cases: mostly we expected no error and get one.
    */
    else if (thd->is_slave_error || thd->is_fatal_error) {
      if (!is_silent_error(thd)) {
        rli->report(ERROR_LEVEL, actual_error,
                    "Error '%s' on query. Default database: '%s'. Query: '%s'",
                    (actual_error ? thd->get_stmt_da()->message_text()
                                  : "unexpected success or fatal error"),
                    print_slave_db_safe(thd->db().str), query_arg);
      }
      thd->is_slave_error = 1;
    }

    /*
      TODO: compare the values of "affected rows" around here. Something
      like:
      if ((uint32) affected_in_event != (uint32) affected_on_slave)
      {
      sql_print_error("Slave: did not get the expected number of affected \
      rows running query from master - expected %d, got %d (this numbers \
      should have matched modulo 4294967296).", 0, ...);
      thd->is_slave_error = 1;
      }
      We may also want an option to tell the slave to ignore "affected"
      mismatch. This mismatch could be implemented with a new ER_ code, and
      to ignore it you would use --slave-skip-errors...

      To do the comparison we need to know the value of "affected" which the
      above mysql_parse() computed. And we need to know the value of
      "affected" in the master's binlog. Both will be implemented later. The
      important thing is that we now have the format ready to log the values
      of "affected" in the binlog. So we can release 5.0.0 before effectively
      logging "affected" and effectively comparing it.
    */
  } /* End of if (db_ok(... */

  {
    /**
      The following failure injecion works in cooperation with tests
      setting @@global.debug= 'd,stop_slave_middle_group'.
      The sql thread receives the killed status and will proceed
      to shutdown trying to finish incomplete events group.
    */

    // TODO: address the middle-group killing in MTS case

    DBUG_EXECUTE_IF(
        "stop_slave_middle_group",
        if (strcmp("COMMIT", query) != 0 && strcmp("BEGIN", query) != 0) {
          if (thd->get_transaction()->cannot_safely_rollback(
                  Transaction_ctx::SESSION))
            const_cast<Relay_log_info *>(rli)->abort_slave = 1;
        };);
  }

end:

  if (thd->temporary_tables) detach_temp_tables_worker(thd, rli);
  /*
    Probably we have set thd->query, thd->db, thd->catalog to point to places
    in the data_buf of this event. Now the event is going to be deleted
    probably, so data_buf will be freed, so the thd->... listed above will be
    pointers to freed memory.
    So we must set them to 0, so that those bad pointers values are not later
    used. Note that "cleanup" queries like automatic DROP TEMPORARY TABLE
    don't suffer from these assignments to 0 as DROP TEMPORARY
    TABLE uses the db.table syntax.
  */
  thd->set_catalog(NULL_CSTR);
  thd->set_db(NULL_CSTR); /* will free the current database */
  thd->reset_query();
  thd->lex->sql_command = SQLCOM_END;
  DBUG_PRINT("info", ("end: query= 0"));

  /* Mark the statement completed. */
  MYSQL_END_STATEMENT(thd->m_statement_psi, thd->get_stmt_da());
  thd->m_statement_psi = NULL;
  thd->m_digest = NULL;

  /*
    As a disk space optimization, future masters will not log an event for
    LAST_INSERT_ID() if that function returned 0 (and thus they will be able
    to replace the THD::stmt_depends_on_first_successful_insert_id_in_prev_stmt
    variable by (THD->first_successful_insert_id_in_prev_stmt > 0) ; with the
    resetting below we are ready to support that.
  */
  thd->first_successful_insert_id_in_prev_stmt_for_binlog = 0;
  thd->first_successful_insert_id_in_prev_stmt = 0;
  thd->stmt_depends_on_first_successful_insert_id_in_prev_stmt = 0;
  free_root(thd->mem_root, MYF(MY_KEEP_PREALLOC));
  DBUG_RETURN(thd->is_slave_error);
}

int Query_log_event::do_update_pos(Relay_log_info *rli) {
  int ret = Log_event::do_update_pos(rli);

  DBUG_EXECUTE_IF(
      "crash_after_commit_and_update_pos", if (!strcmp("COMMIT", query)) {
        sql_print_information("Crashing crash_after_commit_and_update_pos.");
        rli->flush_info(true);
        ha_flush_logs(0);
        DBUG_SUICIDE();
      });

  return ret;
}

Log_event::enum_skip_reason Query_log_event::do_shall_skip(
    Relay_log_info *rli) {
  DBUG_ENTER("Query_log_event::do_shall_skip");
  DBUG_PRINT("debug", ("query: %s; q_len: %d", query, static_cast<int>(q_len)));
  DBUG_ASSERT(query && q_len > 0);

  if (rli->slave_skip_counter > 0) {
    if (strcmp("BEGIN", query) == 0) {
      thd->variables.option_bits |= OPTION_BEGIN;
      DBUG_RETURN(Log_event::continue_group(rli));
    }

    if (strcmp("COMMIT", query) == 0 || strcmp("ROLLBACK", query) == 0) {
      thd->variables.option_bits &= ~OPTION_BEGIN;
      DBUG_RETURN(Log_event::EVENT_SKIP_COUNT);
    }
  }
  Log_event::enum_skip_reason ret = Log_event::do_shall_skip(rli);
  DBUG_RETURN(ret);
}

#endif

/**
   Return the query string pointer (and its size) from a Query log event
   using only the event buffer (we don't instantiate a Query_log_event
   object for this).

   @param buf               Pointer to the event buffer.
   @param length            The size of the event buffer.
   @param fd_event          The description event of the master which logged
                            the event.
   @param[out] query        The pointer to receive the query pointer.

   @return                  The size of the query.
*/
size_t Query_log_event::get_query(const char *buf, size_t length,
                                  const Format_description_log_event *fd_event,
                                  char **query) {
  DBUG_ASSERT((Log_event_type)buf[EVENT_TYPE_OFFSET] ==
              binary_log::QUERY_EVENT);

  char db_len;              /* size of db name */
  uint status_vars_len = 0; /* size of status_vars */
  size_t qlen;              /* size of the query */
  int checksum_size = 0;    /* size of trailing checksum */
  const char *end_of_query;

  uint common_header_len = fd_event->common_header_len;
  uint query_header_len =
      fd_event->post_header_len[binary_log::QUERY_EVENT - 1];

  /* Error if the event content is too small */
  if (length < (common_header_len + query_header_len)) goto err;

  /* Skip the header */
  buf += common_header_len;

  /* Check if there are status variables in the event */
  if ((query_header_len - QUERY_HEADER_MINIMAL_LEN) > 0) {
    status_vars_len = uint2korr(buf + Q_STATUS_VARS_LEN_OFFSET);
  }

  /* Check if the event has trailing checksum */
  if (fd_event->common_footer->checksum_alg !=
      binary_log::BINLOG_CHECKSUM_ALG_OFF)
    checksum_size = 4;

  db_len = (uchar)buf[Q_DB_LEN_OFFSET];

  /* Error if the event content is too small */
  if (length < (common_header_len + query_header_len + db_len + 1 +
                status_vars_len + checksum_size))
    goto err;

  *query = (char *)buf + query_header_len + db_len + 1 + status_vars_len;

  /* Calculate the query length */
  end_of_query = buf +
                 (length - common_header_len) - /* we skipped the header */
                 checksum_size;
  qlen = end_of_query - *query;
  return qlen;

err:
  *query = NULL;
  return 0;
}

/***************************************************************************
       Format_description_log_event methods
****************************************************************************/

/**
  Format_description_log_event 1st ctor.

    Ctor. Can be used to create the event to write to the binary log (when the
    server starts or when FLUSH LOGS).
*/
Format_description_log_event::Format_description_log_event()
    : Format_description_event(BINLOG_VERSION, ::server_version),
#ifdef MYSQL_SERVER
      Log_event(header(), footer(), Log_event::EVENT_INVALID_CACHE,
                Log_event::EVENT_INVALID_LOGGING)
#else
      Log_event(header(), footer())
#endif
{
  is_valid_param = true;
}

/**
  The problem with this constructor is that the fixed header may have a
  length different from this version, but we don't know this length as we
  have not read the Format_description_log_event which says it, yet. This
  length is in the post-header of the event, but we don't know where the
  post-header starts.

  So this type of event HAS to:
  - either have the header's length at the beginning (in the header, at a
  fixed position which will never be changed), not in the post-header. That
  would make the header be "shifted" compared to other events.
  - or have a header of size LOG_EVENT_MINIMAL_HEADER_LEN (19), in all future
  versions, so that we know for sure.

  I (Guilhem) chose the 2nd solution. Rotate has the same constraint (because
  it is sent before Format_description_log_event).
*/

Format_description_log_event::Format_description_log_event(
    const char *buf, uint event_len,
    const Format_description_event *description_event)
    : Format_description_event(buf, event_len, description_event),
      Log_event(header(), footer()) {
  is_valid_param = header_is_valid() && version_is_valid();
  common_header->type_code = binary_log::FORMAT_DESCRIPTION_EVENT;
}

#ifndef MYSQL_SERVER
void Format_description_log_event::print(FILE *,
                                         PRINT_EVENT_INFO *print_event_info) {
  DBUG_ENTER("Format_description_log_event::print");

  IO_CACHE *const head = &print_event_info->head_cache;

  if (!print_event_info->short_form) {
    print_header(head, print_event_info, false);
    my_b_printf(head, "\tStart: binlog v %d, server v %s created ",
                binlog_version, server_version);
    print_timestamp(head, NULL);
    if (created) my_b_printf(head, " at startup");
    my_b_printf(head, "\n");
    if (common_header->flags & LOG_EVENT_BINLOG_IN_USE_F)
      my_b_printf(head,
                  "# Warning: this binlog is either in use or was not "
                  "closed properly.\n");
  }

  if (is_relay_log_event()) {
    my_b_printf(head,
                "# This Format_description_event appears in a relay log "
                "and was generated by the slave thread.\n");
    DBUG_VOID_RETURN;
  }

  if (!is_artificial_event() && created) {
#ifdef WHEN_WE_HAVE_THE_RESET_CONNECTION_SQL_COMMAND
    /*
      This is for mysqlbinlog: like in replication, we want to delete the stale
      tmp files left by an unclean shutdown of mysqld (temporary tables)
      and rollback unfinished transaction.
      Probably this can be done with RESET CONNECTION (syntax to be defined).
    */
    my_b_printf(head, "RESET CONNECTION%s\n", print_event_info->delimiter);
#else
    my_b_printf(head, "ROLLBACK%s\n", print_event_info->delimiter);
#endif
  }
  if (temp_buf && print_event_info->base64_output_mode != BASE64_OUTPUT_NEVER &&
      !print_event_info->short_form) {
    if (print_event_info->base64_output_mode != BASE64_OUTPUT_DECODE_ROWS)
      my_b_printf(head, "BINLOG '\n");
    print_base64(head, print_event_info, false);
    print_event_info->printed_fd_event = true;

    /*
      If --skip-gtids is given, the server when it replays the output
      should generate a new GTID if gtid_mode=ON.  However, when the
      server reads the base64-encoded Format_description_log_event, it
      will cleverly detect that this is a binlog to be replayed, and
      act a little bit like the replication thread, in the following
      sense: if the thread does not see any 'SET GTID_NEXT' statement,
      it will assume the binlog was created by an old server and try
      to preserve transactions as anonymous.  This is the opposite of
      what we want when passing the --skip-gtids flag, so therefore we
      output the following statement.

      The behavior where the client preserves transactions following a
      Format_description_log_event as anonymous was introduced in
      5.6.16.
    */
    if (print_event_info->skip_gtids)
      my_b_printf(head, "/*!50616 SET @@SESSION.GTID_NEXT='AUTOMATIC'*/%s\n",
                  print_event_info->delimiter);
  }
  DBUG_VOID_RETURN;
}
#endif /* !MYSQL_SERVER */

#ifdef MYSQL_SERVER
int Format_description_log_event::pack_info(Protocol *protocol) {
  char buf[12 + ST_SERVER_VER_LEN + 14 + 22], *pos;
  pos = my_stpcpy(buf, "Server ver: ");
  pos = my_stpcpy(pos, server_version);
  pos = my_stpcpy(pos, ", Binlog ver: ");
  pos = int10_to_str(binlog_version, pos, 10);
  protocol->store(buf, (uint)(pos - buf), &my_charset_bin);
  return 0;
}

bool Format_description_log_event::write(IO_CACHE *file) {
  bool ret;
  bool no_checksum;
  uchar buff[Binary_log_event::FORMAT_DESCRIPTION_HEADER_LEN +
             BINLOG_CHECKSUM_ALG_DESC_LEN];
  size_t rec_size = sizeof(buff);
  int2store(buff + ST_BINLOG_VER_OFFSET, binlog_version);
  memcpy((char *)buff + ST_SERVER_VER_OFFSET, server_version,
         ST_SERVER_VER_LEN);
  if (!dont_set_created) created = get_time();
  int4store(buff + ST_CREATED_OFFSET, static_cast<uint32>(created));
  buff[ST_COMMON_HEADER_LEN_OFFSET] = LOG_EVENT_HEADER_LEN;
  memcpy((char *)buff + ST_COMMON_HEADER_LEN_OFFSET + 1,
         &post_header_len.front(), Binary_log_event::LOG_EVENT_TYPES);
  /*
    if checksum is requested
    record the checksum-algorithm descriptor next to
    post_header_len vector which will be followed by the checksum value.
    Master is supposed to trigger checksum computing by binlog_checksum_options,
    slave does it via marking the event according to
    FD_queue checksum_alg value.
  */
  static_assert(BINLOG_CHECKSUM_ALG_DESC_LEN == 1, "");
#ifndef DBUG_OFF
  common_header->data_written = 0;  // to prepare for need_checksum assert
#endif
  buff[Binary_log_event::FORMAT_DESCRIPTION_HEADER_LEN] =
      need_checksum() ? (uint8)common_footer->checksum_alg
                      : (uint8)binary_log::BINLOG_CHECKSUM_ALG_OFF;
  /*
     FD of checksum-aware server is always checksum-equipped, (V) is in,
     regardless of @@global.binlog_checksum policy.
     Thereby a combination of (A) == 0, (V) != 0 means
     it's the checksum-aware server's FD event that heads checksum-free binlog
     file.
     Here 0 stands for checksumming OFF to evaluate (V) as 0 is that case.
     A combination of (A) != 0, (V) != 0 denotes FD of the checksum-aware server
     heading the checksummed binlog.
     (A), (V) presence in FD of the checksum-aware server makes the event
     1 + 4 bytes bigger comparing to the former FD.
  */

  if ((no_checksum = (common_footer->checksum_alg ==
                      binary_log::BINLOG_CHECKSUM_ALG_OFF))) {
    // Forcing (V) room to fill anyway
    common_footer->checksum_alg = binary_log::BINLOG_CHECKSUM_ALG_CRC32;
  }
  ret = (write_header(file, rec_size) ||
         wrapper_my_b_safe_write(file, buff, rec_size) || write_footer(file));
  if (no_checksum)
    common_footer->checksum_alg = binary_log::BINLOG_CHECKSUM_ALG_OFF;
  return ret;
}

int Format_description_log_event::do_apply_event(Relay_log_info const *rli) {
  int ret = 0;
  DBUG_ENTER("Format_description_log_event::do_apply_event");

  /*
    As a transaction NEVER spans on 2 or more binlogs:
    if we have an active transaction at this point, the master died
    while writing the transaction to the binary log, i.e. while
    flushing the binlog cache to the binlog. XA guarantees that master has
    rolled back. So we roll back.
    Note: this event could be sent by the master to inform us of the
    format of its binlog; in other words maybe it is not at its
    original place when it comes to us; we'll know this by checking
    log_pos ("artificial" events have log_pos == 0).
  */
  if (!thd->rli_fake && !is_artificial_event() && created &&
      thd->get_transaction()->is_active(Transaction_ctx::SESSION)) {
    /* This is not an error (XA is safe), just an information */
    rli->report(INFORMATION_LEVEL, 0,
                "Rolling back unfinished transaction (no COMMIT "
                "or ROLLBACK in relay log). A probable cause is that "
                "the master died while writing the transaction to "
                "its binary log, thus rolled back too.");
    const_cast<Relay_log_info *>(rli)->cleanup_context(thd, 1);
  }

  /* If this event comes from ourself, there is no cleaning task to perform. */
  if (server_id != (uint32)::server_id) {
    if (created) {
      ret = close_temporary_tables(thd);
      cleanup_load_tmpdir();
    } else {
      /*
        Set all temporary tables thread references to the current thread
        as they may point to the "old" SQL slave thread in case of its
        restart.
      */
      TABLE *table;
      for (table = thd->temporary_tables; table; table = table->next)
        table->in_use = thd;
    }
  }

  if (!ret) {
    /* Save the information describing this binlog */
    const_cast<Relay_log_info *>(rli)->set_rli_description_event(this);
  }

  DBUG_RETURN(ret);
}

int Format_description_log_event::do_update_pos(Relay_log_info *rli) {
  if (server_id == (uint32)::server_id) {
    /*
      We only increase the relay log position if we are skipping
      events and do not touch any group_* variables, nor flush the
      relay log info.  If there is a crash, we will have to re-skip
      the events again, but that is a minor issue.

      If we do not skip stepping the group log position (and the
      server id was changed when restarting the server), it might well
      be that we start executing at a position that is invalid, e.g.,
      at a Rows_log_event or a Query_log_event preceeded by a
      Intvar_log_event instead of starting at a Table_map_log_event or
      the Intvar_log_event respectively.
     */
    rli->inc_event_relay_log_pos();
    return 0;
  } else {
    return Log_event::do_update_pos(rli);
  }
}

Log_event::enum_skip_reason Format_description_log_event::do_shall_skip(
    Relay_log_info *) {
  return Log_event::EVENT_SKIP_NOT;
}

/**************************************************************************
  Rotate_log_event methods
**************************************************************************/

/*
  Rotate_log_event::pack_info()
*/

int Rotate_log_event::pack_info(Protocol *protocol) {
  char buf1[256], buf[22];
  String tmp(buf1, sizeof(buf1), log_cs);
  tmp.length(0);
  tmp.append(new_log_ident, ident_len);
  tmp.append(STRING_WITH_LEN(";pos="));
  tmp.append(llstr(pos, buf));
  protocol->store(tmp.ptr(), tmp.length(), &my_charset_bin);
  return 0;
}
#endif  // MYSQL_SERVER

  /*
    Rotate_log_event::print()
  */

#ifndef MYSQL_SERVER
void Rotate_log_event::print(FILE *, PRINT_EVENT_INFO *print_event_info) {
  char buf[22];
  IO_CACHE *const head = &print_event_info->head_cache;

  if (print_event_info->short_form) return;
  print_header(head, print_event_info, false);
  my_b_printf(head, "\tRotate to ");
  if (new_log_ident) my_b_write(head, (uchar *)new_log_ident, (uint)ident_len);
  my_b_printf(head, "  pos: %s\n", llstr(pos, buf));
}
#endif /* !MYSQL_SERVER */

  /*
    Rotate_log_event::Rotate_log_event() (2 constructors)
  */

#ifdef MYSQL_SERVER
Rotate_log_event::Rotate_log_event(const char *new_log_ident_arg,
                                   size_t ident_len_arg, ulonglong pos_arg,
                                   uint flags_arg)
    : binary_log::Rotate_event(new_log_ident_arg, ident_len_arg, flags_arg,
                               pos_arg),
      Log_event(header(), footer(), Log_event::EVENT_NO_CACHE,
                Log_event::EVENT_IMMEDIATE_LOGGING) {
#ifndef DBUG_OFF
  DBUG_ENTER("Rotate_log_event::Rotate_log_event(...,flags)");
#endif
  new_log_ident = new_log_ident_arg;
  pos = pos_arg;
  ident_len = ident_len_arg ? ident_len_arg : (uint)strlen(new_log_ident_arg);
  flags = flags_arg;

#ifndef DBUG_OFF
  char buff[22];
  DBUG_PRINT("enter", ("new_log_ident: %s  pos: %s  flags: %lu",
                       new_log_ident_arg, llstr(pos_arg, buff), (ulong)flags));
#endif
  if (flags & DUP_NAME)
    new_log_ident = my_strndup(key_memory_log_event, new_log_ident_arg,
                               ident_len, MYF(MY_WME));
  if (new_log_ident != 0) is_valid_param = true;
  if (flags & RELAY_LOG) set_relay_log_event();
  DBUG_VOID_RETURN;
}
#endif  // MYSQL_SERVER

Rotate_log_event::Rotate_log_event(
    const char *buf, uint event_len,
    const Format_description_event *description_event)
    : binary_log::Rotate_event(buf, event_len, description_event),
      Log_event(header(), footer()) {
  DBUG_ENTER("Rotate_log_event::Rotate_log_event(char*,...)");

  if (new_log_ident != 0) is_valid_param = true;
  DBUG_PRINT("debug", ("new_log_ident: '%s'", new_log_ident));
  DBUG_VOID_RETURN;
}

  /*
    Rotate_log_event::write()
  */

#ifdef MYSQL_SERVER
bool Rotate_log_event::write(IO_CACHE *file) {
  char buf[Binary_log_event::ROTATE_HEADER_LEN];
  int8store(buf + R_POS_OFFSET, pos);
  return (
      write_header(file, Binary_log_event::ROTATE_HEADER_LEN + ident_len) ||
      wrapper_my_b_safe_write(file, (uchar *)buf,
                              Binary_log_event::ROTATE_HEADER_LEN) ||
      wrapper_my_b_safe_write(file, (uchar *)new_log_ident, (uint)ident_len) ||
      write_footer(file));
}

/*
  Got a rotate log event from the master.

  This is mainly used so that we can later figure out the logname and
  position for the master.

  We can't rotate the slave's BINlog as this will cause infinitive rotations
  in a A -> B -> A setup.
  The NOTES below is a wrong comment which will disappear when 4.1 is merged.

  This must only be called from the Slave SQL thread, since it calls
  flush_relay_log_info().

  @retval
    0	ok
*/
int Rotate_log_event::do_update_pos(Relay_log_info *rli) {
  int error = 0;
  DBUG_ENTER("Rotate_log_event::do_update_pos");
#ifndef DBUG_OFF
  char buf[32];
#endif

  DBUG_PRINT("info", ("server_id=%lu; ::server_id=%lu", (ulong)this->server_id,
                      (ulong)::server_id));
  DBUG_PRINT("info", ("new_log_ident: %s", this->new_log_ident));
  DBUG_PRINT("info", ("pos: %s", llstr(this->pos, buf)));

  /*
    If we are in a transaction or in a group: the only normal case is
    when the I/O thread was copying a big transaction, then it was
    stopped and restarted: we have this in the relay log:

    BEGIN
    ...
    ROTATE (a fake one)
    ...
    COMMIT or ROLLBACK

    In that case, we don't want to touch the coordinates which
    correspond to the beginning of the transaction.  Starting from
    5.0.0, there also are some rotates from the slave itself, in the
    relay log, which shall not change the group positions.
  */

  /*
    The way we check if SQL thread is currently in a group is different
    for STS and MTS.
  */
  bool in_group = rli->is_parallel_exec()
                      ? (rli->mts_group_status == Relay_log_info::MTS_IN_GROUP)
                      : rli->is_in_group();

  if ((server_id != ::server_id || rli->replicate_same_server_id) &&
      !is_relay_log_event() && !in_group) {
    if (!is_mts_db_partitioned(rli) && server_id != ::server_id) {
      // force the coordinator to start a new binlog segment.
      static_cast<Mts_submode_logical_clock *>(rli->current_mts_submode)
          ->start_new_group();
    }
    if (rli->is_parallel_exec()) {
      /*
        Rotate events are special events that are handled as a
        synchronization point. For that reason, the checkpoint
        routine is being called here.
      */
      if ((error = mts_checkpoint_routine(rli, 0, false,
                                          true /*need_data_lock=true*/)))
        goto err;
    }

    mysql_mutex_lock(&rli->data_lock);
    DBUG_PRINT("info", ("old group_master_log_name: '%s'  "
                        "old group_master_log_pos: %lu",
                        rli->get_group_master_log_name(),
                        (ulong)rli->get_group_master_log_pos()));

    memcpy((void *)rli->get_group_master_log_name(), new_log_ident,
           ident_len + 1);
    rli->notify_group_master_log_name_update();
    /*
      Execution coordinate update by Rotate itself needs forced flush
      otherwise in crash case MTS won't be able to find the starting point
      for recovery.
      It is safe to update the last executed coordinates because all Worker
      assignments prior to Rotate has been already processed (as well as
      above call to @c mts_checkpoint_routine has harvested their
      contribution to the last executed coordinates).
    */
    if ((error = rli->inc_group_relay_log_pos(
             pos, false /* need_data_lock=false */, true /* force flush */))) {
      mysql_mutex_unlock(&rli->data_lock);
      goto err;
    }

    DBUG_PRINT("info", ("new group_master_log_name: '%s'  "
                        "new group_master_log_pos: %lu",
                        rli->get_group_master_log_name(),
                        (ulong)rli->get_group_master_log_pos()));
    mysql_mutex_unlock(&rli->data_lock);
<<<<<<< HEAD
    if (rli->is_parallel_exec()) {
      bool real_event = server_id && !is_artificial_event();
      rli->reset_notified_checkpoint(
          0, real_event ? common_header->when.tv_sec + (time_t)exec_time : 0,
          true /*need_data_lock=true*/);
=======
    if (rli->is_parallel_exec())
    {
      bool real_event= server_id && !is_artificial_event();
      rli->reset_notified_checkpoint(0,
                                     real_event ?
                                     common_header->when.tv_sec +
                                     (time_t) exec_time : 0,
                                     true/*need_data_lock=true*/,
                                     real_event? true : false);
>>>>>>> 81de505a
    }

    /*
      Reset thd->variables.option_bits and sql_mode etc, because this could be
      the signal of a master's downgrade from 5.0 to 4.0. However, no need to
      reset rli_description_event: indeed, if the next master is 5.0
      (even 5.0.1) we will soon get a Format_desc; if the next master is 4.0
      then the events are in the slave's format (conversion).
    */
    set_slave_thread_options(thd);
    set_slave_thread_default_charset(thd, rli);
    thd->variables.sql_mode = global_system_variables.sql_mode;
    thd->variables.auto_increment_increment =
        thd->variables.auto_increment_offset = 1;
    /*
      Rotate_log_events are generated on Slaves with server_id=0
      for all the ignored events, so that the positions in the repository
      is updated properly even for ignored events.

      This kind of Rotate_log_event is generated when

        1) the event is generated on the same host and reached due
           to circular replication (server_id == ::server_id)

        2) the event is from the host which is listed in ignore_server_ids

        3) IO thread is receiving HEARTBEAT event from the master

        4) IO thread is receiving PREVIOUS_GTID_LOG_EVENT from the master.

      We have to free thd's mem_root here after we update the positions
      in the repository table. Otherwise, imagine a situation where
      Slave is keep getting ignored events only and no other (non-ignored)
      events from the Master, Slave never executes free_root (that generally
      happens from Query_log_event::do_apply_event or
      Rows_log_event::do_apply_event when they find end of the group event).
    */
    if (server_id == 0) free_root(thd->mem_root, MYF(MY_KEEP_PREALLOC));
  } else
    rli->inc_event_relay_log_pos();

err:
  DBUG_RETURN(error);
}

Log_event::enum_skip_reason Rotate_log_event::do_shall_skip(
    Relay_log_info *rli) {
  enum_skip_reason reason = Log_event::do_shall_skip(rli);

  switch (reason) {
    case Log_event::EVENT_SKIP_NOT:
    case Log_event::EVENT_SKIP_COUNT:
      return Log_event::EVENT_SKIP_NOT;

    case Log_event::EVENT_SKIP_IGNORE:
      return Log_event::EVENT_SKIP_IGNORE;
  }
  DBUG_ASSERT(0);
  return Log_event::EVENT_SKIP_NOT;  // To keep compiler happy
}

/**************************************************************************
        Intvar_log_event methods
**************************************************************************/

/*
  Intvar_log_event::pack_info()
*/

int Intvar_log_event::pack_info(Protocol *protocol) {
  char buf[256], *pos;
  pos = strmake(buf, (get_var_type_string()).c_str(), sizeof(buf) - 23);
  *pos++ = '=';
  pos = longlong10_to_str(val, pos, -10);
  protocol->store(buf, (uint)(pos - buf), &my_charset_bin);
  return 0;
}
#endif  // MYSQL_SERVER

/*
  Intvar_log_event::Intvar_log_event()
*/
Intvar_log_event::Intvar_log_event(
    const char *buf, const Format_description_event *description_event)
    : binary_log::Intvar_event(buf, description_event),
      Log_event(header(), footer()) {
  is_valid_param = true;
}

  /*
    Intvar_log_event::write()
  */

#ifdef MYSQL_SERVER
bool Intvar_log_event::write(IO_CACHE *file) {
  uchar buf[9];
  buf[I_TYPE_OFFSET] = (uchar)type;
  int8store(buf + I_VAL_OFFSET, val);
  return (write_header(file, sizeof(buf)) ||
          wrapper_my_b_safe_write(file, buf, sizeof(buf)) ||
          write_footer(file));
}
#endif

  /*
    Intvar_log_event::print()
  */

#ifndef MYSQL_SERVER
void Intvar_log_event::print(FILE *, PRINT_EVENT_INFO *print_event_info) {
  char llbuff[22];
  const char *msg = NULL;
  IO_CACHE *const head = &print_event_info->head_cache;

  if (!print_event_info->short_form) {
    print_header(head, print_event_info, false);
    my_b_printf(head, "\tIntvar\n");
  }

  my_b_printf(head, "SET ");
  switch (type) {
    case LAST_INSERT_ID_EVENT:
      msg = "LAST_INSERT_ID";
      break;
    case INSERT_ID_EVENT:
      msg = "INSERT_ID";
      break;
    case INVALID_INT_EVENT:
    default:  // cannot happen
      msg = "INVALID_INT";
      break;
  }
  my_b_printf(head, "%s=%s%s\n", msg, llstr(val, llbuff),
              print_event_info->delimiter);
}
#endif

#if defined(MYSQL_SERVER)

/*
  Intvar_log_event::do_apply_event()
*/

int Intvar_log_event::do_apply_event(Relay_log_info const *rli) {
  /*
    We are now in a statement until the associated query log event has
    been processed.
   */
  const_cast<Relay_log_info *>(rli)->set_flag(Relay_log_info::IN_STMT);

  if (rli->deferred_events_collecting) return rli->deferred_events->add(this);

  switch (type) {
    case LAST_INSERT_ID_EVENT:
      thd->first_successful_insert_id_in_prev_stmt = val;
      thd->substitute_null_with_insert_id = true;
      break;
    case INSERT_ID_EVENT:
      thd->force_one_auto_inc_interval(val);
      break;
  }
  return 0;
}

int Intvar_log_event::do_update_pos(Relay_log_info *rli) {
  rli->inc_event_relay_log_pos();
  return 0;
}

Log_event::enum_skip_reason Intvar_log_event::do_shall_skip(
    Relay_log_info *rli) {
  /*
    It is a common error to set the slave skip counter to 1 instead of
    2 when recovering from an insert which used a auto increment,
    rand, or user var.  Therefore, if the slave skip counter is 1, we
    just say that this event should be skipped by ignoring it, meaning
    that we do not change the value of the slave skip counter since it
    will be decreased by the following insert event.
  */
  return continue_group(rli);
}

/**************************************************************************
  Rand_log_event methods
**************************************************************************/

int Rand_log_event::pack_info(Protocol *protocol) {
  char buf1[256], *pos;
  pos = my_stpcpy(buf1, "rand_seed1=");
  pos = int10_to_str((long)seed1, pos, 10);
  pos = my_stpcpy(pos, ",rand_seed2=");
  pos = int10_to_str((long)seed2, pos, 10);
  protocol->store(buf1, (uint)(pos - buf1), &my_charset_bin);
  return 0;
}
#endif  // MYSQL_SERVER

Rand_log_event::Rand_log_event(
    const char *buf, const Format_description_event *description_event)
    : binary_log::Rand_event(buf, description_event),
      Log_event(header(), footer()) {
  is_valid_param = true;
}

#ifdef MYSQL_SERVER
bool Rand_log_event::write(IO_CACHE *file) {
  uchar buf[16];
  int8store(buf + RAND_SEED1_OFFSET, seed1);
  int8store(buf + RAND_SEED2_OFFSET, seed2);
  return (write_header(file, sizeof(buf)) ||
          wrapper_my_b_safe_write(file, buf, sizeof(buf)) ||
          write_footer(file));
}
#endif

#ifndef MYSQL_SERVER
void Rand_log_event::print(FILE *, PRINT_EVENT_INFO *print_event_info) {
  IO_CACHE *const head = &print_event_info->head_cache;

  char llbuff[22], llbuff2[22];
  if (!print_event_info->short_form) {
    print_header(head, print_event_info, false);
    my_b_printf(head, "\tRand\n");
  }
  my_b_printf(head, "SET @@RAND_SEED1=%s, @@RAND_SEED2=%s%s\n",
              llstr(seed1, llbuff), llstr(seed2, llbuff2),
              print_event_info->delimiter);
}
#endif /* !MYSQL_SERVER */

#if defined(MYSQL_SERVER)
int Rand_log_event::do_apply_event(Relay_log_info const *rli) {
  /*
    We are now in a statement until the associated query log event has
    been processed.
   */
  const_cast<Relay_log_info *>(rli)->set_flag(Relay_log_info::IN_STMT);

  if (rli->deferred_events_collecting) return rli->deferred_events->add(this);

  thd->rand.seed1 = (ulong)seed1;
  thd->rand.seed2 = (ulong)seed2;
  return 0;
}

int Rand_log_event::do_update_pos(Relay_log_info *rli) {
  rli->inc_event_relay_log_pos();
  return 0;
}

Log_event::enum_skip_reason Rand_log_event::do_shall_skip(Relay_log_info *rli) {
  /*
    It is a common error to set the slave skip counter to 1 instead of
    2 when recovering from an insert which used a auto increment,
    rand, or user var.  Therefore, if the slave skip counter is 1, we
    just say that this event should be skipped by ignoring it, meaning
    that we do not change the value of the slave skip counter since it
    will be decreased by the following insert event.
  */
  return continue_group(rli);
}

/**
   Exec deferred Int-, Rand- and User- var events prefixing
   a Query-log-event event.

   @param thd THD handle

   @return false on success, true if a failure in an event applying occurred.
*/
bool slave_execute_deferred_events(THD *thd) {
  bool res = false;
  Relay_log_info *rli = thd->rli_slave;

  DBUG_ASSERT(rli &&
              (!rli->deferred_events_collecting || rli->deferred_events));

  if (!rli->deferred_events_collecting || rli->deferred_events->is_empty())
    return res;

  res = rli->deferred_events->execute(rli);
  rli->deferred_events->rewind();
  return res;
}

/**************************************************************************
  Xid_log_event methods
**************************************************************************/

int Xid_log_event::pack_info(Protocol *protocol) {
  char buf[128], *pos;
  pos = my_stpcpy(buf, "COMMIT /* xid=");
  pos = longlong10_to_str(xid, pos, 10);
  pos = my_stpcpy(pos, " */");
  protocol->store(buf, (uint)(pos - buf), &my_charset_bin);
  return 0;
}
#endif  // MYSQL_SERVER

Xid_log_event::Xid_log_event(const char *buf,
                             const Format_description_event *description_event)
    : binary_log::Xid_event(buf, description_event),
      Xid_apply_log_event(header(), footer()) {
  is_valid_param = true;
}

#ifdef MYSQL_SERVER
bool Xid_log_event::write(IO_CACHE *file) {
  DBUG_EXECUTE_IF("do_not_write_xid", return 0;);
  return (write_header(file, sizeof(xid)) ||
          wrapper_my_b_safe_write(file, (uchar *)&xid, sizeof(xid)) ||
          write_footer(file));
}
#endif

#ifndef MYSQL_SERVER
void Xid_log_event::print(FILE *, PRINT_EVENT_INFO *print_event_info) {
  IO_CACHE *const head = &print_event_info->head_cache;

  if (!print_event_info->short_form) {
    char buf[64];
    longlong10_to_str(xid, buf, 10);

    print_header(head, print_event_info, false);
    my_b_printf(head, "\tXid = %s\n", buf);
  }
  my_b_printf(head, "COMMIT%s\n", print_event_info->delimiter);
}
#endif /* !MYSQL_SERVER */

#if defined(MYSQL_SERVER)
/**
   The methods combines few commit actions to make it useable
   as in the single- so multi- threaded case.

   @param  thd_arg a pointer to THD handle
   @return false  as success and
           true   as an error
*/

bool Xid_log_event::do_commit(THD *thd_arg) {
  DBUG_EXECUTE_IF("dbug.reached_commit",
                  { DBUG_SET("+d,dbug.enabled_commit"); });
  bool error = trans_commit(thd_arg); /* Automatically rolls back on error. */
  DBUG_EXECUTE_IF("crash_after_apply",
                  sql_print_information("Crashing crash_after_apply.");
                  DBUG_SUICIDE(););
  thd_arg->mdl_context.release_transactional_locks();

  error |= mysql_bin_log.gtid_end_transaction(thd_arg);

  /*
    The parser executing a SQLCOM_COMMIT or SQLCOM_ROLLBACK will reset the
    tx isolation level and access mode when the statement is finishing a
    transaction.

    For replicated workload, when dealing with pure transactional workloads,
    there will be no QUERY(COMMIT) finishing a transaction, but a
    Xid_log_event instead.

    So, if the slave applier changed the current transaction isolation level,
    it needs to be restored to the session default value once the current
    transaction has been committed.
  */
  trans_reset_one_shot_chistics(thd);

  /*
    Increment the global status commit count variable
  */
  if (!error) thd_arg->status_var.com_stat[SQLCOM_COMMIT]++;

  return error;
}

/**
   Worker commits Xid transaction and in case of its transactional
   info table marks the current group as done in the Coordinator's
   Group Assigned Queue.

   @return zero as success or non-zero as an error
*/
int Xid_apply_log_event::do_apply_event_worker(Slave_worker *w) {
  int error = 0;
  bool skipped_commit_pos = true;

  lex_start(thd);
  mysql_reset_thd_for_next_command(thd);
  Slave_committed_queue *coordinator_gaq = w->c_rli->gaq;

  /* For a slave Xid_log_event is COMMIT */
  query_logger.general_log_print(thd, COM_QUERY,
                                 "COMMIT /* implicit, from Xid_log_event */");

  DBUG_PRINT(
      "mts",
      ("do_apply group master %s %llu  group relay %s %llu event %s %llu.",
       w->get_group_master_log_name(), w->get_group_master_log_pos(),
       w->get_group_relay_log_name(), w->get_group_relay_log_pos(),
       w->get_event_relay_log_name(), w->get_event_relay_log_pos()));

  DBUG_EXECUTE_IF("crash_before_update_pos",
                  sql_print_information("Crashing crash_before_update_pos.");
                  DBUG_SUICIDE(););

  ulong gaq_idx = mts_group_idx;
  Slave_job_group *ptr_group = coordinator_gaq->get_job_group(gaq_idx);

  if (!thd->get_transaction()->xid_state()->check_in_xa(false) &&
      w->is_transactional()) {
    /*
      Regular (not XA) transaction updates the transactional info table
      along with the main transaction. Otherwise, the local flag turned
      and given its value the info table is updated after do_commit.
      todo: the flag won't be need upon the full xa crash-safety bug76233
            gets fixed.
    */
    skipped_commit_pos = false;
    if ((error = w->commit_positions(this, ptr_group, w->is_transactional())))
      goto err;
  }

  DBUG_PRINT(
      "mts",
      ("do_apply group master %s %llu  group relay %s %llu event %s %llu.",
       w->get_group_master_log_name(), w->get_group_master_log_pos(),
       w->get_group_relay_log_name(), w->get_group_relay_log_pos(),
       w->get_event_relay_log_name(), w->get_event_relay_log_pos()));

  DBUG_EXECUTE_IF(
      "crash_after_update_pos_before_apply",
      sql_print_information("Crashing crash_after_update_pos_before_apply.");
      DBUG_SUICIDE(););

  error = do_commit(thd);
  if (error) {
    if (!skipped_commit_pos) w->rollback_positions(ptr_group);
  } else if (skipped_commit_pos)
    error = w->commit_positions(this, ptr_group, w->is_transactional());
err:
  return error;
}

int Xid_apply_log_event::do_apply_event(Relay_log_info const *rli) {
  DBUG_ENTER("Xid_log_event::do_apply_event");
  int error = 0;
  char saved_group_master_log_name[FN_REFLEN];
  char saved_group_relay_log_name[FN_REFLEN];
  volatile my_off_t saved_group_master_log_pos;
  volatile my_off_t saved_group_relay_log_pos;

  char new_group_master_log_name[FN_REFLEN];
  char new_group_relay_log_name[FN_REFLEN];
  volatile my_off_t new_group_master_log_pos;
  volatile my_off_t new_group_relay_log_pos;

  lex_start(thd);
  mysql_reset_thd_for_next_command(thd);
  /*
    Anonymous GTID ownership may be released here if the last
    statement before XID updated a non-transactional table and was
    written to the binary log as a separate transaction (either
    because binlog_format=row or because
    binlog_direct_non_transactional_updates=1).  So we need to
    re-acquire anonymous ownership.
  */
  gtid_reacquire_ownership_if_anonymous(thd);
  Relay_log_info *rli_ptr = const_cast<Relay_log_info *>(rli);

  /* For a slave Xid_log_event is COMMIT */
  query_logger.general_log_print(thd, COM_QUERY,
                                 "COMMIT /* implicit, from Xid_log_event */");

  mysql_mutex_lock(&rli_ptr->data_lock);

  /*
    Save the rli positions. We need them to temporarily reset the positions
    just before the commit.
   */
  strmake(saved_group_master_log_name, rli_ptr->get_group_master_log_name(),
          FN_REFLEN - 1);
  saved_group_master_log_pos = rli_ptr->get_group_master_log_pos();
  strmake(saved_group_relay_log_name, rli_ptr->get_group_relay_log_name(),
          FN_REFLEN - 1);
  saved_group_relay_log_pos = rli_ptr->get_group_relay_log_pos();

  DBUG_PRINT(
      "info",
      ("do_apply group master %s %llu  group relay %s %llu event %s %llu\n",
       rli_ptr->get_group_master_log_name(),
       rli_ptr->get_group_master_log_pos(), rli_ptr->get_group_relay_log_name(),
       rli_ptr->get_group_relay_log_pos(), rli_ptr->get_event_relay_log_name(),
       rli_ptr->get_event_relay_log_pos()));

  DBUG_EXECUTE_IF("crash_before_update_pos",
                  sql_print_information("Crashing crash_before_update_pos.");
                  DBUG_SUICIDE(););

  /*
    We need to update the positions in here to make it transactional.
  */
  rli_ptr->inc_event_relay_log_pos();
  rli_ptr->set_group_relay_log_pos(rli_ptr->get_event_relay_log_pos());
  rli_ptr->set_group_relay_log_name(rli_ptr->get_event_relay_log_name());

  if (common_header->log_pos)  // 3.23 binlogs don't have log_posx
    rli_ptr->set_group_master_log_pos(common_header->log_pos);

  /*
    rli repository being transactional means replication is crash safe.
    Positions are written into transactional tables ahead of commit and the
    changes are made permanent during commit.
    XA transactional does not actually commit so has to defer its flush_info().
   */
  if (!thd->get_transaction()->xid_state()->check_in_xa(false) &&
      rli_ptr->is_transactional()) {
    if ((error = rli_ptr->flush_info(true))) goto err;
  }

  DBUG_PRINT(
      "info",
      ("do_apply group master %s %llu  group relay %s %llu event %s %llu\n",
       rli_ptr->get_group_master_log_name(),
       rli_ptr->get_group_master_log_pos(), rli_ptr->get_group_relay_log_name(),
       rli_ptr->get_group_relay_log_pos(), rli_ptr->get_event_relay_log_name(),
       rli_ptr->get_event_relay_log_pos()));

  DBUG_EXECUTE_IF(
      "crash_after_update_pos_before_apply",
      sql_print_information("Crashing crash_after_update_pos_before_apply.");
      DBUG_SUICIDE(););

  /**
    Commit operation expects the global transaction state variable 'xa_state'to
    be set to 'XA_NOTR'. In order to simulate commit failure we set
    the 'xa_state' to 'XA_IDLE' so that the commit reports 'ER_XAER_RMFAIL'
    error.
   */
  DBUG_EXECUTE_IF("simulate_commit_failure", {
    thd->get_transaction()->xid_state()->set_state(XID_STATE::XA_IDLE);
  });

  /*
    Save the new rli positions. These positions will be set back to group*
    positions on successful completion of the commit operation.
   */
  strmake(new_group_master_log_name, rli_ptr->get_group_master_log_name(),
          FN_REFLEN - 1);
  new_group_master_log_pos = rli_ptr->get_group_master_log_pos();
  strmake(new_group_relay_log_name, rli_ptr->get_group_relay_log_name(),
          FN_REFLEN - 1);
  new_group_relay_log_pos = rli_ptr->get_group_relay_log_pos();
  /*
    Rollback positions in memory just before commit. Position values will be
    reset to their new values only on successful commit operation.
   */
  rli_ptr->set_group_master_log_name(saved_group_master_log_name);
  rli_ptr->set_group_master_log_pos(saved_group_master_log_pos);
  rli_ptr->notify_group_master_log_name_update();
  rli_ptr->set_group_relay_log_name(saved_group_relay_log_name);
  rli_ptr->set_group_relay_log_pos(saved_group_relay_log_pos);

  DBUG_PRINT("info", ("Rolling back to group master %s %llu  group relay %s"
                      " %llu\n",
                      rli_ptr->get_group_master_log_name(),
                      rli_ptr->get_group_master_log_pos(),
                      rli_ptr->get_group_relay_log_name(),
                      rli_ptr->get_group_relay_log_pos()));
  mysql_mutex_unlock(&rli_ptr->data_lock);
  error = do_commit(thd);
  mysql_mutex_lock(&rli_ptr->data_lock);
  if (error) {
    rli->report(ERROR_LEVEL, thd->get_stmt_da()->mysql_errno(),
                "Error in Xid_log_event: Commit could not be completed, '%s'",
                thd->get_stmt_da()->message_text());
  } else {
    DBUG_EXECUTE_IF(
        "crash_after_commit_before_update_pos",
        sql_print_information("Crashing "
                              "crash_after_commit_before_update_pos.");
        DBUG_SUICIDE(););
    /* Update positions on successful commit */
    rli_ptr->set_group_master_log_name(new_group_master_log_name);
    rli_ptr->set_group_master_log_pos(new_group_master_log_pos);
    rli_ptr->notify_group_master_log_name_update();
    rli_ptr->set_group_relay_log_name(new_group_relay_log_name);
    rli_ptr->set_group_relay_log_pos(new_group_relay_log_pos);

    DBUG_PRINT("info", ("Updating positions on succesful commit to group master"
                        " %s %llu  group relay %s %llu\n",
                        rli_ptr->get_group_master_log_name(),
                        rli_ptr->get_group_master_log_pos(),
                        rli_ptr->get_group_relay_log_name(),
                        rli_ptr->get_group_relay_log_pos()));

    /*
      For transactional repository the positions are flushed ahead of commit.
      Where as for non transactional rli repository the positions are flushed
      only on succesful commit.
     */
    if (!rli_ptr->is_transactional()) rli_ptr->flush_info(false);
  }
err:
  // This is Bug#24588741 fix:
  if (rli_ptr->is_group_master_log_pos_invalid)
    rli_ptr->is_group_master_log_pos_invalid = false;
  mysql_cond_broadcast(&rli_ptr->data_cond);
  mysql_mutex_unlock(&rli_ptr->data_lock);

  DBUG_RETURN(error);
}

Log_event::enum_skip_reason Xid_apply_log_event::do_shall_skip(
    Relay_log_info *rli) {
  DBUG_ENTER("Xid_log_event::do_shall_skip");
  if (rli->slave_skip_counter > 0) {
    thd->variables.option_bits &= ~OPTION_BEGIN;
    DBUG_RETURN(Log_event::EVENT_SKIP_COUNT);
  }
  DBUG_RETURN(Log_event::do_shall_skip(rli));
}

/**************************************************************************
  XA_prepare_log_event methods
**************************************************************************/

int XA_prepare_log_event::pack_info(Protocol *protocol) {
  char buf[ser_buf_size];
  char query[sizeof("XA COMMIT ONE PHASE") + 1 + sizeof(buf)];

  /* RHS of the following assert is unknown to client sources */
  static_assert(ser_buf_size == XID::ser_buf_size, "");
  serialize_xid(buf, my_xid.formatID, my_xid.gtrid_length, my_xid.bqual_length,
                my_xid.data);
  sprintf(query, (one_phase ? "XA COMMIT %s ONE PHASE" : "XA PREPARE %s"), buf);

  protocol->store(query, strlen(query), &my_charset_bin);
  return 0;
}

bool XA_prepare_log_event::write(IO_CACHE *file) {
  uint8 one_byte = one_phase;
  uchar buf_f[4];
  uchar buf_g[4];
  uchar buf_b[4];
  int4store(buf_f, static_cast<XID *>(xid)->get_format_id());
  int4store(buf_g, static_cast<XID *>(xid)->get_gtrid_length());
  int4store(buf_b, static_cast<XID *>(xid)->get_bqual_length());

  DBUG_ASSERT(xid_bufs_size == sizeof(buf_f) + sizeof(buf_g) + sizeof(buf_b));

  return write_header(file, sizeof(one_byte) + xid_bufs_size +
                                static_cast<XID *>(xid)->get_gtrid_length() +
                                static_cast<XID *>(xid)->get_bqual_length()) ||
         wrapper_my_b_safe_write(file, &one_byte, sizeof(one_byte)) ||
         wrapper_my_b_safe_write(file, buf_f, sizeof(buf_f)) ||
         wrapper_my_b_safe_write(file, buf_g, sizeof(buf_g)) ||
         wrapper_my_b_safe_write(file, buf_b, sizeof(buf_b)) ||
         wrapper_my_b_safe_write(
             file, (uchar *)static_cast<XID *>(xid)->get_data(),
             static_cast<XID *>(xid)->get_gtrid_length() +
                 static_cast<XID *>(xid)->get_bqual_length()) ||
         write_footer(file);
}
#endif  // MYSQL_SERVER

#ifndef MYSQL_SERVER
void XA_prepare_log_event::print(FILE *, PRINT_EVENT_INFO *print_event_info) {
  IO_CACHE *const head = &print_event_info->head_cache;
  char buf[ser_buf_size];

  print_header(head, print_event_info, false);
  serialize_xid(buf, my_xid.formatID, my_xid.gtrid_length, my_xid.bqual_length,
                my_xid.data);
  my_b_printf(head, "\tXA PREPARE %s\n", buf);
  my_b_printf(
      head, one_phase ? "XA COMMIT %s ONE PHASE\n%s\n" : "XA PREPARE %s\n%s\n",
      buf, print_event_info->delimiter);
}
#endif /* !MYSQL_SERVER */

#if defined(MYSQL_SERVER)

/**
  Differs from Xid_log_event::do_commit in that it carries out
  XA prepare (not the commit).
  It also can commit on one phase when the event's member @c one_phase
  set to true.

  @param  thd    a pointer to THD handle
  @return false  as success and
          true   as an error
*/

bool XA_prepare_log_event::do_commit(THD *thd) {
  bool error = false;
  xid_t xid;

  enum_gtid_statement_status state = gtid_pre_statement_checks(thd);
  if (state == GTID_STATEMENT_EXECUTE) {
    if (gtid_pre_statement_post_implicit_commit_checks(thd))
      state = GTID_STATEMENT_CANCEL;
  }
  if (state == GTID_STATEMENT_CANCEL) {
    uint error = thd->get_stmt_da()->mysql_errno();
    DBUG_ASSERT(error != 0);
    thd->rli_slave->report(ERROR_LEVEL, error,
                           "Error executing XA PREPARE event: '%s'",
                           thd->get_stmt_da()->message_text());
    thd->is_slave_error = 1;
    return true;
  } else if (state == GTID_STATEMENT_SKIP)
    return false;

  xid.set(my_xid.formatID, my_xid.data, my_xid.gtrid_length,
          my_xid.data + my_xid.gtrid_length, my_xid.bqual_length);
  if (!one_phase) {
    /*
      This is XA-prepare branch.
    */
    thd->lex->sql_command = SQLCOM_XA_PREPARE;
    thd->lex->m_sql_cmd = new (*THR_MALLOC) Sql_cmd_xa_prepare(&xid);
    error = thd->lex->m_sql_cmd->execute(thd);
  } else {
    thd->lex->sql_command = SQLCOM_XA_COMMIT;
    thd->lex->m_sql_cmd =
        new (*THR_MALLOC) Sql_cmd_xa_commit(&xid, XA_ONE_PHASE);
    error = thd->lex->m_sql_cmd->execute(thd);
  }
  error |= mysql_bin_log.gtid_end_transaction(thd);

  return error;
}

/**************************************************************************
  User_var_log_event methods
**************************************************************************/

int User_var_log_event::pack_info(Protocol *protocol) {
  char *buf = 0;
  char quoted_id[1 + FN_REFLEN * 2 + 2];  // quoted identifier
  size_t id_len =
      my_strmov_quoted_identifier(this->thd, quoted_id, name, name_len);
  quoted_id[id_len] = '\0';
  size_t val_offset = 2 + id_len;
  size_t event_len = val_offset;

  if (is_null) {
    if (!(buf = (char *)my_malloc(key_memory_log_event, val_offset + 5,
                                  MYF(MY_WME))))
      return 1;
    my_stpcpy(buf + val_offset, "NULL");
    event_len = val_offset + 4;
  } else {
    switch (type) {
      case REAL_RESULT:
        double real_val;
        float8get(&real_val, val);
        if (!(buf = (char *)my_malloc(key_memory_log_event,
                                      val_offset + MY_GCVT_MAX_FIELD_WIDTH + 1,
                                      MYF(MY_WME))))
          return 1;
        event_len += my_gcvt(real_val, MY_GCVT_ARG_DOUBLE,
                             MY_GCVT_MAX_FIELD_WIDTH, buf + val_offset, NULL);
        break;
      case INT_RESULT:
        if (!(buf = (char *)my_malloc(key_memory_log_event, val_offset + 22,
                                      MYF(MY_WME))))
          return 1;
        event_len = longlong10_to_str(
                        uint8korr(val), buf + val_offset,
                        ((flags & User_var_log_event::UNSIGNED_F) ? 10 : -10)) -
                    buf;
        break;
      case DECIMAL_RESULT: {
        if (!(buf = (char *)my_malloc(key_memory_log_event,
                                      val_offset + DECIMAL_MAX_STR_LENGTH + 1,
                                      MYF(MY_WME))))
          return 1;
        String str(buf + val_offset, DECIMAL_MAX_STR_LENGTH + 1,
                   &my_charset_bin);
        my_decimal dec;
        binary2my_decimal(E_DEC_FATAL_ERROR, (uchar *)(val + 2), &dec, val[0],
                          val[1]);
        my_decimal2string(E_DEC_FATAL_ERROR, &dec, 0, 0, 0, &str);
        event_len = str.length() + val_offset;
        break;
      }
      case STRING_RESULT:
        /* 15 is for 'COLLATE' and other chars */
        buf = (char *)my_malloc(
            key_memory_log_event,
            event_len + val_len * 2 + 1 + 2 * MY_CS_NAME_SIZE + 15,
            MYF(MY_WME));
        CHARSET_INFO *cs;
        if (!buf) return 1;
        if (!(cs = get_charset(charset_number, MYF(0)))) {
          my_stpcpy(buf + val_offset, "???");
          event_len += 3;
        } else {
          char *p = strxmov(buf + val_offset, "_", cs->csname, " ", NullS);
          p = str_to_hex(p, val, val_len);
          p = strxmov(p, " COLLATE ", cs->name, NullS);
          event_len = p - buf;
        }
        break;
      case ROW_RESULT:
      default:
        DBUG_ASSERT(false);
        return 1;
    }
  }
  buf[0] = '@';
  memcpy(buf + 1, quoted_id, id_len);
  buf[1 + id_len] = '=';
  protocol->store(buf, event_len, &my_charset_bin);
  my_free(buf);
  return 0;
}
#endif /* MYSQL_SERVER */

User_var_log_event::User_var_log_event(
    const char *buf, uint event_len,
    const Format_description_event *description_event)
    : binary_log::User_var_event(buf, event_len, description_event),
      Log_event(header(), footer())
#ifdef MYSQL_SERVER
      ,
      deferred(false),
      query_id(0)
#endif
{
  if (name != 0) is_valid_param = true;
}

#ifdef MYSQL_SERVER
bool User_var_log_event::write(IO_CACHE *file) {
  char buf[UV_NAME_LEN_SIZE];
  char buf1[UV_VAL_IS_NULL + UV_VAL_TYPE_SIZE + UV_CHARSET_NUMBER_SIZE +
            UV_VAL_LEN_SIZE];
  uchar buf2[MY_MAX(8, DECIMAL_MAX_FIELD_SIZE + 2)], *pos = buf2;
  uint unsigned_len = 0;
  uint buf1_length;
  ulong event_length;

  int4store(buf, name_len);

  if ((buf1[0] = is_null)) {
    buf1_length = 1;
    val_len = 0;  // Length of 'pos'
  } else {
    buf1[1] = type;
    int4store(buf1 + 2, charset_number);

    switch (type) {
      case REAL_RESULT:
        float8store(buf2, *(double *)val);
        break;
      case INT_RESULT:
        int8store(buf2, *(longlong *)val);
        unsigned_len = 1;
        break;
      case DECIMAL_RESULT: {
        my_decimal *dec = (my_decimal *)val;
        dec->sanity_check();
        buf2[0] = (char)(dec->intg + dec->frac);
        buf2[1] = (char)dec->frac;
        decimal2bin(dec, buf2 + 2, buf2[0], buf2[1]);
        val_len = decimal_bin_size(buf2[0], buf2[1]) + 2;
        break;
      }
      case STRING_RESULT:
        pos = (uchar *)val;
        break;
      case ROW_RESULT:
      default:
        DBUG_ASSERT(false);
        return 0;
    }
    int4store(buf1 + 2 + UV_CHARSET_NUMBER_SIZE, val_len);
    buf1_length = 10;
  }

  /* Length of the whole event */
  event_length = sizeof(buf) + name_len + buf1_length + val_len + unsigned_len;

  return (write_header(file, event_length) ||
          wrapper_my_b_safe_write(file, (uchar *)buf, sizeof(buf)) ||
          wrapper_my_b_safe_write(file, (uchar *)name, name_len) ||
          wrapper_my_b_safe_write(file, (uchar *)buf1, buf1_length) ||
          wrapper_my_b_safe_write(file, pos, val_len) ||
          wrapper_my_b_safe_write(file, &flags, unsigned_len) ||
          write_footer(file));
}
#endif

  /*
    User_var_log_event::print()
  */

#ifndef MYSQL_SERVER
void User_var_log_event::print(FILE *, PRINT_EVENT_INFO *print_event_info) {
  IO_CACHE *const head = &print_event_info->head_cache;
  char quoted_id[1 + NAME_LEN * 2 + 2];  // quoted length of the identifier
  char name_id[NAME_LEN];
  size_t quoted_len = 0;

  if (!print_event_info->short_form) {
    print_header(head, print_event_info, false);
    my_b_printf(head, "\tUser_var\n");
  }
  my_stpcpy(name_id, name);
  name_id[name_len] = '\0';
  my_b_printf(head, "SET @");
  quoted_len =
      my_strmov_quoted_identifier((char *)quoted_id, (const char *)name_id);
  quoted_id[quoted_len] = '\0';
  my_b_write(head, (uchar *)quoted_id, quoted_len);

  if (is_null) {
    my_b_printf(head, ":=NULL%s\n", print_event_info->delimiter);
  } else {
    switch (type) {
      case REAL_RESULT:
        double real_val;
        char real_buf[FMT_G_BUFSIZE(14)];
        float8get(&real_val, val);
        sprintf(real_buf, "%.14g", real_val);
        my_b_printf(head, ":=%s%s\n", real_buf, print_event_info->delimiter);
        break;
      case INT_RESULT:
        char int_buf[22];
        longlong10_to_str(
            uint8korr(val), int_buf,
            ((flags & User_var_log_event::UNSIGNED_F) ? 10 : -10));
        my_b_printf(head, ":=%s%s\n", int_buf, print_event_info->delimiter);
        break;
      case DECIMAL_RESULT: {
        char str_buf[200];
        int str_len = sizeof(str_buf) - 1;
        int precision = (int)val[0];
        int scale = (int)val[1];
        decimal_digit_t dec_buf[10];
        decimal_t dec;
        dec.len = 10;
        dec.buf = dec_buf;

        bin2decimal((uchar *)val + 2, &dec, precision, scale);
        decimal2string(&dec, str_buf, &str_len, 0, 0, 0);
        str_buf[str_len] = 0;
        my_b_printf(head, ":=%s%s\n", str_buf, print_event_info->delimiter);
        break;
      }
      case STRING_RESULT: {
        /*
          Let's express the string in hex. That's the most robust way. If we
          print it in character form instead, we need to escape it with
          character_set_client which we don't know (we will know it in 5.0, but
          in 4.1 we don't know it easily when we are printing
          User_var_log_event). Explanation why we would need to bother with
          character_set_client (quoting Bar):
          > Note, the parser doesn't switch to another unescaping mode after
          > it has met a character set introducer.
          > For example, if an SJIS client says something like:
          > SET @a= _ucs2 \0a\0b'
          > the string constant is still unescaped according to SJIS, not
          > according to UCS2.
        */
        char *hex_str;
        CHARSET_INFO *cs;

        hex_str = (char *)my_malloc(key_memory_log_event, 2 * val_len + 1 + 2,
                                    MYF(MY_WME));  // 2 hex digits / byte
        if (!hex_str) return;
        str_to_hex(hex_str, val, val_len);
        /*
          For proper behaviour when mysqlbinlog|mysql, we need to explicitely
          specify the variable's collation. It will however cause problems when
          people want to mysqlbinlog|mysql into another server not supporting
          the character set. But there's not much to do about this and it's
          unlikely.
        */
        if (!(cs = get_charset(charset_number, MYF(0))))
          /*
            Generate an unusable command (=> syntax error) is probably the best
            thing we can do here.
          */
          my_b_printf(head, ":=???%s\n", print_event_info->delimiter);
        else
          my_b_printf(head, ":=_%s %s COLLATE `%s`%s\n", cs->csname, hex_str,
                      cs->name, print_event_info->delimiter);
        my_free(hex_str);
      } break;
      case ROW_RESULT:
      default:
        DBUG_ASSERT(false);
        return;
    }
  }
}
#endif

  /*
    User_var_log_event::do_apply_event()
  */

#if defined(MYSQL_SERVER)
int User_var_log_event::do_apply_event(Relay_log_info const *rli) {
  DBUG_ENTER("User_var_log_event::do_apply_event");
  Item *it = 0;
  CHARSET_INFO *charset;
  query_id_t sav_query_id = 0; /* memorize orig id when deferred applying */

  if (rli->deferred_events_collecting) {
    set_deferred(current_thd->query_id);
    int ret = rli->deferred_events->add(this);
    DBUG_RETURN(ret);
  } else if (is_deferred()) {
    sav_query_id = current_thd->query_id;
    current_thd->query_id = query_id; /* recreating original time context */
  }

  if (!(charset = get_charset(charset_number, MYF(MY_WME)))) {
    rli->report(ERROR_LEVEL, ER_SLAVE_FATAL_ERROR,
                ER_THD(thd, ER_SLAVE_FATAL_ERROR),
                "Invalid character set for User var event");
    DBUG_RETURN(1);
  }
  double real_val;
  longlong int_val;

  /*
    We are now in a statement until the associated query log event has
    been processed.
   */
  const_cast<Relay_log_info *>(rli)->set_flag(Relay_log_info::IN_STMT);

  if (is_null) {
    it = new Item_null();
  } else {
    switch (type) {
      case REAL_RESULT:
        if (val_len != 8) {
          rli->report(ERROR_LEVEL, ER_SLAVE_FATAL_ERROR,
                      ER_THD(thd, ER_SLAVE_FATAL_ERROR),
                      "Invalid variable length at User var event");
          DBUG_RETURN(1);
        }
        float8get(&real_val, val);
        it = new Item_float(real_val, 0);
        val = (char *)&real_val;  // Pointer to value in native format
        val_len = 8;
        break;
      case INT_RESULT:
        if (val_len != 8) {
          rli->report(ERROR_LEVEL, ER_SLAVE_FATAL_ERROR,
                      ER_THD(thd, ER_SLAVE_FATAL_ERROR),
                      "Invalid variable length at User var event");
          DBUG_RETURN(1);
        }
        int_val = (longlong)uint8korr(val);
        it = new Item_int(int_val);
        val = (char *)&int_val;  // Pointer to value in native format
        val_len = 8;
        break;
      case DECIMAL_RESULT: {
        if (val_len < 3) {
          rli->report(ERROR_LEVEL, ER_SLAVE_FATAL_ERROR,
                      ER_THD(thd, ER_SLAVE_FATAL_ERROR),
                      "Invalid variable length at User var event");
          DBUG_RETURN(1);
        }
        Item_decimal *dec = new Item_decimal((uchar *)val + 2, val[0], val[1]);
        it = dec;
        val = (char *)dec->val_decimal(NULL);
        val_len = sizeof(my_decimal);
        break;
      }
      case STRING_RESULT:
        it = new Item_string(val, val_len, charset);
        break;
      case ROW_RESULT:
      default:
        DBUG_ASSERT(false);
        DBUG_RETURN(0);
    }
  }
  Item_func_set_user_var *e =
      new Item_func_set_user_var(Name_string(name, name_len, false), it, false);
  /*
    Item_func_set_user_var can't substitute something else on its place =>
    0 can be passed as last argument (reference on item)

    Fix_fields() can fail, in which case a call of update_hash() might
    crash the server, so if fix fields fails, we just return with an
    error.
  */
  if (e->fix_fields(thd, 0)) DBUG_RETURN(1);

  /*
    A variable can just be considered as a table with
    a single record and with a single column. Thus, like
    a column value, it could always have IMPLICIT derivation.
   */
  e->update_hash(val, val_len, (Item_result)type, charset, DERIVATION_IMPLICIT,
                 (flags & binary_log::User_var_event::UNSIGNED_F));
  if (!is_deferred())
    free_root(thd->mem_root, 0);
  else
    current_thd->query_id = sav_query_id; /* restore current query's context */

  DBUG_RETURN(0);
}

int User_var_log_event::do_update_pos(Relay_log_info *rli) {
  rli->inc_event_relay_log_pos();
  return 0;
}

Log_event::enum_skip_reason User_var_log_event::do_shall_skip(
    Relay_log_info *rli) {
  /*
    It is a common error to set the slave skip counter to 1 instead
    of 2 when recovering from an insert which used a auto increment,
    rand, or user var.  Therefore, if the slave skip counter is 1, we
    just say that this event should be skipped by ignoring it, meaning
    that we do not change the value of the slave skip counter since it
    will be decreased by the following insert event.
  */
  return continue_group(rli);
}
#endif /* MYSQL_SERVER */

  /**************************************************************************
    Unknown_log_event methods
  **************************************************************************/

#ifndef MYSQL_SERVER
void Unknown_log_event::print(FILE *, PRINT_EVENT_INFO *print_event_info) {
  if (print_event_info->short_form) return;
  print_header(&print_event_info->head_cache, print_event_info, false);
  my_b_printf(&print_event_info->head_cache, "\n# %s", "Unknown event\n");
}

/**************************************************************************
        Stop_log_event methods
**************************************************************************/

/*
  Stop_log_event::print()
*/

void Stop_log_event::print(FILE *, PRINT_EVENT_INFO *print_event_info) {
  if (print_event_info->short_form) return;

  print_header(&print_event_info->head_cache, print_event_info, false);
  my_b_printf(&print_event_info->head_cache, "\tStop\n");
}
#endif /* !MYSQL_SERVER */

#ifdef MYSQL_SERVER
/*
  The master stopped.  We used to clean up all temporary tables but
  this is useless as, as the master has shut down properly, it has
  written all DROP TEMPORARY TABLE (prepared statements' deletion is
  TODO only when we binlog prep stmts).  We used to clean up
  slave_load_tmpdir, but this is useless as it has been cleared at the
  end of LOAD DATA INFILE.  So we have nothing to do here.  The place
  were we must do this cleaning is in
  Start_log_event_v3::do_apply_event(), not here. Because if we come
  here, the master was sane.

  This must only be called from the Slave SQL thread, since it calls
  flush_relay_log_info().
*/
int Stop_log_event::do_update_pos(Relay_log_info *rli) {
  int error_inc = 0;
  int error_flush = 0;
  /*
    We do not want to update master_log pos because we get a rotate event
    before stop, so by now group_master_log_name is set to the next log.
    If we updated it, we will have incorrect master coordinates and this
    could give false triggers in MASTER_POS_WAIT() that we have reached
    the target position when in fact we have not.
    The group position is always unchanged in MTS mode because the event
    is never executed so can't be scheduled to a Worker.
  */
  if ((thd->variables.option_bits & OPTION_BEGIN) || rli->is_parallel_exec())
    rli->inc_event_relay_log_pos();
  else {
    error_inc = rli->inc_group_relay_log_pos(0, true /*need_data_lock=true*/);
    error_flush = rli->flush_info(true);
  }
  return (error_inc || error_flush);
}

/**************************************************************************
        Append_block_log_event methods
**************************************************************************/

/*
  Append_block_log_event ctor
*/

Append_block_log_event::Append_block_log_event(THD *thd_arg, const char *db_arg,
                                               uchar *block_arg,
                                               uint block_len_arg,
                                               bool using_trans)
    : binary_log::Append_block_event(db_arg, block_arg, block_len_arg,
                                     thd_arg->file_id),
      Log_event(thd_arg, 0,
                using_trans ? Log_event::EVENT_TRANSACTIONAL_CACHE
                            : Log_event::EVENT_STMT_CACHE,
                Log_event::EVENT_NORMAL_LOGGING, header(), footer()) {
  if (block != 0) is_valid_param = true;
}
#endif  // MYSQL_SERVER

/*
  Append_block_log_event ctor
*/

Append_block_log_event::Append_block_log_event(
    const char *buf, uint len,
    const Format_description_event *description_event)
    : binary_log::Append_block_event(buf, len, description_event),
      Log_event(header(), footer()) {
  DBUG_ENTER("Append_block_log_event::Append_block_log_event(char*,...)");
  if (block != 0) is_valid_param = true;
  DBUG_VOID_RETURN;
}

  /*
    Append_block_log_event::write()
  */

#ifdef MYSQL_SERVER
bool Append_block_log_event::write(IO_CACHE *file) {
  uchar buf[Binary_log_event::APPEND_BLOCK_HEADER_LEN];
  int4store(buf + AB_FILE_ID_OFFSET, file_id);
  return (write_header(file,
                       Binary_log_event::APPEND_BLOCK_HEADER_LEN + block_len) ||
          wrapper_my_b_safe_write(file, buf,
                                  Binary_log_event::APPEND_BLOCK_HEADER_LEN) ||
          wrapper_my_b_safe_write(file, block, block_len) ||
          write_footer(file));
}
#endif

  /*
    Append_block_log_event::print()
  */

#ifndef MYSQL_SERVER
void Append_block_log_event::print(FILE *, PRINT_EVENT_INFO *print_event_info) {
  if (print_event_info->short_form) return;
  print_header(&print_event_info->head_cache, print_event_info, false);
  my_b_printf(&print_event_info->head_cache,
              "\n#%s: file_id: %d  block_len: %d\n", get_type_str(), file_id,
              block_len);
}
#endif /* !MYSQL_SERVER */

  /*
    Append_block_log_event::pack_info()
  */

#if defined(MYSQL_SERVER)
int Append_block_log_event::pack_info(Protocol *protocol) {
  char buf[256];
  size_t length;
  length = snprintf(buf, sizeof(buf), ";file_id=%u;block_len=%u", file_id,
                    block_len);
  protocol->store(buf, length, &my_charset_bin);
  return 0;
}

/*
  Append_block_log_event::get_create_or_append()
*/

int Append_block_log_event::get_create_or_append() const {
  return 0; /* append to the file, fail if not exists */
}

/*
  Append_block_log_event::do_apply_event()
*/

int Append_block_log_event::do_apply_event(Relay_log_info const *rli) {
  char fname[FN_REFLEN + TEMP_FILE_MAX_LEN];
  int fd;
  int error = 1;
  DBUG_ENTER("Append_block_log_event::do_apply_event");

  THD_STAGE_INFO(thd, stage_making_temp_file_append_before_load_data);
  slave_load_file_stem(fname, file_id, server_id, ".data");
  if (get_create_or_append()) {
    /*
      Usually lex_start() is called by mysql_parse(), but we need it here
      as the present method does not call mysql_parse().
    */
    lex_start(thd);
    mysql_reset_thd_for_next_command(thd);
    /* old copy may exist already */
    mysql_file_delete(key_file_log_event_data, fname, MYF(0));
    DBUG_EXECUTE_IF("simulate_file_create_error_Append_block_event",
                    { strcat(fname, "/"); });
    if ((fd = mysql_file_create(key_file_log_event_data, fname, CREATE_MODE,
                                O_WRONLY | O_EXCL | O_NOFOLLOW, MYF(MY_WME))) <
        0) {
      rli->report(ERROR_LEVEL, thd->get_stmt_da()->mysql_errno(),
                  "Error in %s event: could not create file '%s', '%s'",
                  get_type_str(), fname, thd->get_stmt_da()->message_text());
      goto err;
    }
  } else if ((fd = mysql_file_open(key_file_log_event_data, fname,
                                   O_WRONLY | O_APPEND | O_NOFOLLOW,
                                   MYF(MY_WME))) < 0) {
    rli->report(ERROR_LEVEL, thd->get_stmt_da()->mysql_errno(),
                "Error in %s event: could not open file '%s', '%s'",
                get_type_str(), fname, thd->get_stmt_da()->message_text());
    goto err;
  }
  DBUG_EXECUTE_IF("remove_slave_load_file_before_write",
                  { my_delete_allow_opened(fname, MYF(0)); });

  DBUG_EXECUTE_IF("simulate_file_write_error_Append_block_event",
                  { mysql_file_close(fd, MYF(0)); });
  if (mysql_file_write(fd, block, block_len, MYF(MY_WME + MY_NABP))) {
    rli->report(ERROR_LEVEL, thd->get_stmt_da()->mysql_errno(),
                "Error in %s event: write to '%s' failed, '%s'", get_type_str(),
                fname, thd->get_stmt_da()->message_text());
    goto err;
  }
  error = 0;

err:
  if (fd >= 0) mysql_file_close(fd, MYF(0));
  DBUG_RETURN(error);
}

/**************************************************************************
        Delete_file_log_event methods
**************************************************************************/

/*
  Delete_file_log_event ctor
*/

Delete_file_log_event::Delete_file_log_event(THD *thd_arg, const char *db_arg,
                                             bool using_trans)
    : binary_log::Delete_file_event(thd_arg->file_id, db_arg),
      Log_event(thd_arg, 0,
                using_trans ? Log_event::EVENT_TRANSACTIONAL_CACHE
                            : Log_event::EVENT_STMT_CACHE,
                Log_event::EVENT_NORMAL_LOGGING, header(), footer()) {
  if (file_id != 0) is_valid_param = true;
}
#endif  // MYSQL_SERVER

/*
  Delete_file_log_event ctor
*/

Delete_file_log_event::Delete_file_log_event(
    const char *buf, uint len,
    const Format_description_event *description_event)
    : binary_log::Delete_file_event(buf, len, description_event),
      Log_event(header(), footer()) {
  if (file_id != 0) is_valid_param = true;
}

  /*
    Delete_file_log_event::write()
  */

#ifdef MYSQL_SERVER
bool Delete_file_log_event::write(IO_CACHE *file) {
  uchar buf[Binary_log_event::DELETE_FILE_HEADER_LEN];
  int4store(buf + DF_FILE_ID_OFFSET, file_id);
  return (write_header(file, sizeof(buf)) ||
          wrapper_my_b_safe_write(file, buf, sizeof(buf)) ||
          write_footer(file));
}
#endif

  /*
    Delete_file_log_event::print()
  */

#ifndef MYSQL_SERVER
void Delete_file_log_event::print(FILE *, PRINT_EVENT_INFO *print_event_info) {
  if (print_event_info->short_form) return;
  print_header(&print_event_info->head_cache, print_event_info, false);
  my_b_printf(&print_event_info->head_cache, "\n#Delete_file: file_id=%u\n",
              file_id);
}
#endif /* !MYSQL_SERVER */

  /*
    Delete_file_log_event::pack_info()
  */

#if defined(MYSQL_SERVER)
int Delete_file_log_event::pack_info(Protocol *protocol) {
  char buf[64];
  size_t length;
  length = snprintf(buf, sizeof(buf), ";file_id=%u", (uint)file_id);
  protocol->store(buf, length, &my_charset_bin);
  return 0;
}

/*
  Delete_file_log_event::do_apply_event()
*/

int Delete_file_log_event::do_apply_event(Relay_log_info const *) {
  char fname[FN_REFLEN + TEMP_FILE_MAX_LEN];
  lex_start(thd);
  mysql_reset_thd_for_next_command(thd);
  char *ext = slave_load_file_stem(fname, file_id, server_id, ".data");
  mysql_file_delete(key_file_log_event_data, fname, MYF(MY_WME));
  my_stpcpy(ext, ".info");
  mysql_file_delete(key_file_log_event_info, fname, MYF(MY_WME));
  return 0;
}

/**************************************************************************
        Begin_load_query_log_event methods
**************************************************************************/

Begin_load_query_log_event::Begin_load_query_log_event(THD *thd_arg,
                                                       const char *db_arg,
                                                       uchar *block_arg,
                                                       uint block_len_arg,
                                                       bool using_trans)
    : binary_log::Append_block_event(db_arg, block_arg, block_len_arg,
                                     thd_arg->file_id),
      Append_block_log_event(thd_arg, db_arg, block_arg, block_len_arg,
                             using_trans),
      binary_log::Begin_load_query_event() {
  common_header->type_code = binary_log::BEGIN_LOAD_QUERY_EVENT;
  file_id = thd_arg->file_id = mysql_bin_log.next_file_id();
}
#endif  // MYSQL_SERVER

Begin_load_query_log_event::Begin_load_query_log_event(
    const char *buf, uint len, const Format_description_event *desc_event)
    : binary_log::Append_block_event(buf, len, desc_event),
      Append_block_log_event(buf, len, desc_event),
      binary_log::Begin_load_query_event(buf, len, desc_event) {}

#if defined(MYSQL_SERVER)
int Begin_load_query_log_event::get_create_or_append() const {
  return 1; /* create the file */
}

Log_event::enum_skip_reason Begin_load_query_log_event::do_shall_skip(
    Relay_log_info *rli) {
  /*
    If the slave skip counter is 1, then we should not start executing
    on the next event.
  */
  return continue_group(rli);
}

/**************************************************************************
        Execute_load_query_log_event methods
**************************************************************************/

Execute_load_query_log_event::Execute_load_query_log_event(
    THD *thd_arg, const char *query_arg, ulong query_length_arg,
    uint fn_pos_start_arg, uint fn_pos_end_arg,
    binary_log::enum_load_dup_handling dup_handling_arg, bool using_trans,
    bool immediate, bool suppress_use, int errcode)
    : binary_log::Query_event(
          query_arg, thd_arg->catalog().str, thd_arg->db().str,
          query_length_arg, thd_arg->thread_id(), thd_arg->variables.sql_mode,
          thd_arg->variables.auto_increment_increment,
          thd_arg->variables.auto_increment_offset,
          thd_arg->variables.lc_time_names->number,
          (ulonglong)thd_arg->table_map_for_update, errcode),
      Query_log_event(thd_arg, query_arg, query_length_arg, using_trans,
                      immediate, suppress_use, errcode),
      binary_log::Execute_load_query_event(thd_arg->file_id, fn_pos_start_arg,
                                           fn_pos_end_arg, dup_handling_arg) {
  if (Query_log_event::is_valid() && file_id != 0) is_valid_param = true;
  common_header->type_code = binary_log::EXECUTE_LOAD_QUERY_EVENT;
}
#endif /* MYSQL_SERVER */

Execute_load_query_log_event::Execute_load_query_log_event(
    const char *buf, uint event_len, const Format_description_event *desc_event)
    : binary_log::Query_event(buf, event_len, desc_event,
                              binary_log::EXECUTE_LOAD_QUERY_EVENT),
      Query_log_event(buf, event_len, desc_event,
                      binary_log::EXECUTE_LOAD_QUERY_EVENT),
      binary_log::Execute_load_query_event(buf, event_len, desc_event) {
  if (!Query_log_event::is_valid()) {
    // clear all the variables set in execute_load_query_event
    file_id = 0;
    fn_pos_start = 0;
    fn_pos_end = 0;
    dup_handling = binary_log::LOAD_DUP_ERROR;
  }
  if (Query_log_event::is_valid() && file_id != 0) is_valid_param = true;
}

ulong Execute_load_query_log_event::get_post_header_size_for_derived() {
  return Binary_log_event::EXECUTE_LOAD_QUERY_EXTRA_HEADER_LEN;
}

#ifdef MYSQL_SERVER
bool Execute_load_query_log_event::write_post_header_for_derived(
    IO_CACHE *file) {
  uchar buf[Binary_log_event::EXECUTE_LOAD_QUERY_EXTRA_HEADER_LEN];
  int4store(buf, file_id);
  int4store(buf + 4, fn_pos_start);
  int4store(buf + 4 + 4, fn_pos_end);
  *(buf + 4 + 4 + 4) = (uchar)dup_handling;
  return wrapper_my_b_safe_write(
      file, buf, Binary_log_event::EXECUTE_LOAD_QUERY_EXTRA_HEADER_LEN);
}
#endif

#ifndef MYSQL_SERVER
void Execute_load_query_log_event::print(FILE *file,
                                         PRINT_EVENT_INFO *print_event_info) {
  print(file, print_event_info, 0);
}

/**
  Prints the query as LOAD DATA LOCAL and with rewritten filename.
*/
void Execute_load_query_log_event::print(FILE *,
                                         PRINT_EVENT_INFO *print_event_info,
                                         const char *local_fname) {
  IO_CACHE *const head = &print_event_info->head_cache;

  print_query_header(head, print_event_info);
  /**
    reduce the size of io cache so that the write function is called
    for every call to my_b_printf().
   */
  DBUG_EXECUTE_IF("simulate_execute_event_write_error", {
    head->write_pos = head->write_end;
    DBUG_SET("+d,simulate_file_write_error");
  });

  if (local_fname) {
    my_b_write(head, (uchar *)query, fn_pos_start);
    my_b_printf(head, " LOCAL INFILE ");
    pretty_print_str(head, local_fname, strlen(local_fname));

    if (dup_handling == binary_log::LOAD_DUP_REPLACE)
      my_b_printf(head, " REPLACE");
    my_b_printf(head, " INTO");
    my_b_write(head, (uchar *)query + fn_pos_end, q_len - fn_pos_end);
    my_b_printf(head, "\n%s\n", print_event_info->delimiter);
  } else {
    my_b_write(head, (uchar *)query, q_len);
    my_b_printf(head, "\n%s\n", print_event_info->delimiter);
  }

  if (!print_event_info->short_form)
    my_b_printf(head, "# file_id: %d \n", file_id);
}
#endif

#if defined(MYSQL_SERVER)
int Execute_load_query_log_event::pack_info(Protocol *protocol) {
  char *buf, *pos;
  if (!(buf = (char *)my_malloc(key_memory_log_event,
                                9 + (db_len * 2) + 2 + q_len + 10 + 21,
                                MYF(MY_WME))))
    return 1;
  pos = buf;
  if (db && db_len) {
    /*
      Statically allocates room to store '\0' and an identifier
      that may have NAME_LEN * 2 due to quoting and there are
      two quoting characters that wrap them.
    */
    char quoted_db[1 + NAME_LEN * 2 + 2];  // quoted length of the identifier
    size_t size = 0;
    size = my_strmov_quoted_identifier(this->thd, quoted_db, db, 0);
    pos = my_stpcpy(buf, "use ");
    memcpy(pos, quoted_db, size);
    pos = my_stpcpy(pos + size, "; ");
  }
  if (query && q_len) {
    memcpy(pos, query, q_len);
    pos += q_len;
  }
  pos = my_stpcpy(pos, " ;file_id=");
  pos = int10_to_str((long)file_id, pos, 10);
  protocol->store(buf, pos - buf, &my_charset_bin);
  my_free(buf);
  return 0;
}

int Execute_load_query_log_event::do_apply_event(Relay_log_info const *rli) {
  char *p;
  char *buf;
  char *fname;
  char *fname_end;
  int error;

  buf = (char *)my_malloc(key_memory_log_event,
                          q_len + 1 - (fn_pos_end - fn_pos_start) +
                              (FN_REFLEN + TEMP_FILE_MAX_LEN) + 10 + 8 + 5,
                          MYF(MY_WME));

  DBUG_EXECUTE_IF("LOAD_DATA_INFILE_has_fatal_error", my_free(buf);
                  buf = NULL;);

  /* Replace filename and LOCAL keyword in query before executing it */
  if (buf == NULL) {
    rli->report(ERROR_LEVEL, ER_SLAVE_FATAL_ERROR,
                ER_THD(thd, ER_SLAVE_FATAL_ERROR), "Not enough memory");
    return 1;
  }

  p = buf;
  memcpy(p, query, fn_pos_start);
  p += fn_pos_start;
  fname = (p = strmake(p, STRING_WITH_LEN(" INFILE \'")));
  p = slave_load_file_stem(p, file_id, server_id, ".data");
  fname_end = p = strend(p);  // Safer than p=p+5
  *(p++) = '\'';
  switch (dup_handling) {
    case binary_log::LOAD_DUP_IGNORE:
      p = strmake(p, STRING_WITH_LEN(" IGNORE"));
      break;
    case binary_log::LOAD_DUP_REPLACE:
      p = strmake(p, STRING_WITH_LEN(" REPLACE"));
      break;
    default:
      /* Ordinary load data */
      break;
  }
  p = strmake(p, STRING_WITH_LEN(" INTO "));
  p = strmake(p, query + fn_pos_end, q_len - fn_pos_end);

  error = Query_log_event::do_apply_event(rli, buf, p - buf);

  /* Forging file name for deletion in same buffer */
  *fname_end = 0;

  /*
    If there was an error the slave is going to stop, leave the
    file so that we can re-execute this event at START SLAVE.
  */
  if (!error) mysql_file_delete(key_file_log_event_data, fname, MYF(MY_WME));

  my_free(buf);
  return error;
}

/*****************************************************************************
   Load_query_generator is used to generate the LOAD DATA statement for binlog
******************************************************************************/

Load_query_generator::Load_query_generator(THD *thd_arg, const sql_exchange *ex,
                                           const char *db_arg,
                                           const char *table_name_arg,
                                           bool is_concurrent_arg, bool replace,
                                           bool ignore)
    : str((char *)buf, BUF_SIZE, &my_charset_bin),
      thd(thd_arg),
      sql_ex(ex),
      db(db_arg),
      table_name(table_name_arg ? table_name_arg : ""),
      fname(ex->file_name),
      is_concurrent(is_concurrent_arg),
      has_replace(replace),
      has_ignore(ignore) {
  str.length(0);
}

const String *Load_query_generator::generate(size_t *fn_start, size_t *fn_end) {
  DBUG_ASSERT(thd->lex->sql_command == SQLCOM_LOAD);
  auto cmd = down_cast<Sql_cmd_load_table *>(thd->lex->m_sql_cmd);

  str.append("LOAD DATA ");

  if (is_concurrent) str.append("CONCURRENT ");

  if (fn_start) *fn_start = str.length() - 1;

  if (cmd->m_is_local_file) str.append("LOCAL ");
  str.append("INFILE ");
  pretty_print_str(&str, fname, strlen(fname));
  str.append(" ");

  if (has_replace)
    str.append("REPLACE ");
  else if (has_ignore)
    str.append("IGNORE ");

  str.append("INTO");
  if (fn_end) *fn_end = str.length();

  str.append(" TABLE ");
  str.append(table_name);

  if (sql_ex->cs != NULL) {
    str.append(" CHARACTER SET ");
    str.append(sql_ex->cs->csname);
  }

  /* We have to create all optional fields as the default is not empty */
  str.append(" FIELDS TERMINATED BY ");
  pretty_print_str(&str, sql_ex->field.field_term);

  if (sql_ex->field.opt_enclosed) str.append(" OPTIONALLY ");
  str.append(" ENCLOSED BY ");
  pretty_print_str(&str, sql_ex->field.enclosed);

  str.append(" ESCAPED BY ");
  pretty_print_str(&str, sql_ex->field.escaped);

  str.append(" LINES TERMINATED BY ");
  pretty_print_str(&str, sql_ex->line.line_term);
  if (sql_ex->line.line_start->length() > 0) {
    str.append(" STARTING BY ");
    pretty_print_str(&str, sql_ex->line.line_start);
  }

  if (sql_ex->skip_lines > 0) {
    str.append(" IGNORE ");
    str.append_ulonglong(sql_ex->skip_lines);
    str.append(" LINES ");
  }

  /* prepare fields-list */
  if (!cmd->m_opt_fields_or_vars.is_empty()) {
    List_iterator<Item> li(cmd->m_opt_fields_or_vars);
    Item *item;
    str.append(" (");

    while ((item = li++)) {
      if (item->type() == Item::FIELD_ITEM || item->type() == Item::REF_ITEM)
        append_identifier(thd, &str, item->item_name.ptr(),
                          strlen(item->item_name.ptr()));
      else
        item->print(&str, QT_ORDINARY);
      str.append(", ");
    }
    // remvoe the last ", "
    str.length(str.length() - 2);
    str.append(')');
  }

  if (!cmd->m_opt_set_fields.is_empty()) {
    List_iterator<Item> lu(cmd->m_opt_set_fields);
    List_iterator<String> ls(*cmd->m_opt_set_expr_strings);
    Item *item;

    str.append(" SET ");

    while ((item = lu++)) {
      String *s = ls++;

      append_identifier(thd, &str, item->item_name.ptr(),
                        strlen(item->item_name.ptr()));
      str.append(*s);
      str.append(", ");
    }
    // remvoe the last ", "
    str.length(str.length() - 2);
  }

  return &str;
}

#endif  // MYSQL_SERVER
#ifndef DBUG_OFF
#ifdef MYSQL_SERVER
static uchar dbug_extra_row_data_val = 0;

/**
   set_extra_data

   Called during self-test to generate various
   self-consistent binlog row event extra
   thread data structures which can be checked
   when reading the binlog.

   @param arr  Buffer to use
*/
static const uchar *set_extra_data(uchar *arr) {
  uchar val = (dbug_extra_row_data_val++) %
              (EXTRA_ROW_INFO_MAX_PAYLOAD + 1); /* 0 .. MAX_PAYLOAD + 1 */
  arr[EXTRA_ROW_INFO_LEN_OFFSET] = val + EXTRA_ROW_INFO_HDR_BYTES;
  arr[EXTRA_ROW_INFO_FORMAT_OFFSET] = val;
  for (uchar i = 0; i < val; i++) arr[EXTRA_ROW_INFO_HDR_BYTES + i] = val;

  return arr;
}

#endif  // #ifdef MYSQL_SERVER

/**
   check_extra_data

   Called during self-test to check that
   binlog row event extra data is self-
   consistent as defined by the set_extra_data
   function above.

   Will assert(false) if not.

   @param extra_row_data
*/
static void check_extra_data(uchar *extra_row_data) {
  assert(extra_row_data);
  uint16 len = extra_row_data[EXTRA_ROW_INFO_LEN_OFFSET];
  uint8 val = len - EXTRA_ROW_INFO_HDR_BYTES;
  assert(extra_row_data[EXTRA_ROW_INFO_FORMAT_OFFSET] == val);
  for (uint16 i = 0; i < val; i++) {
    assert(extra_row_data[EXTRA_ROW_INFO_HDR_BYTES + i] == val);
  }
}

#endif  // #ifndef DBUG_OFF

  /**************************************************************************
          Rows_log_event member functions
  **************************************************************************/

#ifdef MYSQL_SERVER
Rows_log_event::Rows_log_event(THD *thd_arg, TABLE *tbl_arg,
                               const Table_id &tid, MY_BITMAP const *cols,
                               bool using_trans, Log_event_type event_type,
                               const uchar *extra_row_info)
    : binary_log::Rows_event(event_type),
      Log_event(thd_arg, 0,
                using_trans ? Log_event::EVENT_TRANSACTIONAL_CACHE
                            : Log_event::EVENT_STMT_CACHE,
                Log_event::EVENT_NORMAL_LOGGING, header(), footer()),
      m_curr_row(NULL),
      m_curr_row_end(NULL),
      m_key(NULL),
      m_key_info(NULL),
      m_distinct_keys(Key_compare(&m_key_info)),
      m_distinct_key_spare_buf(NULL) {
  DBUG_ENTER("Rows_log_event::Rows_log_event(THD*,...)");
  common_header->type_code = event_type;
  m_row_count = 0;
  m_table_id = tid;
  m_width = tbl_arg ? tbl_arg->s->fields : 1;
  m_rows_buf = 0;
  m_rows_cur = 0;
  m_rows_end = 0;
  m_flags = 0;
  m_type = event_type;
  m_extra_row_data = 0;

  DBUG_ASSERT(tbl_arg && tbl_arg->s && tid.is_valid());

  if (thd_arg->variables.option_bits & OPTION_NO_FOREIGN_KEY_CHECKS)
    set_flags(NO_FOREIGN_KEY_CHECKS_F);
  if (thd_arg->variables.option_bits & OPTION_RELAXED_UNIQUE_CHECKS)
    set_flags(RELAXED_UNIQUE_CHECKS_F);
#ifndef DBUG_OFF
  uchar extra_data[255];
  DBUG_EXECUTE_IF("extra_row_data_set",
                  /* Set extra row data to a known value */
                  extra_row_info = set_extra_data(extra_data););
#endif
  if (extra_row_info) {
    /* Copy Extra data from thd into new event */
    uint8 extra_data_len = extra_row_info[EXTRA_ROW_INFO_LEN_OFFSET];
    assert(extra_data_len >= EXTRA_ROW_INFO_HDR_BYTES);

    m_extra_row_data =
        (uchar *)my_malloc(key_memory_log_event, extra_data_len, MYF(MY_WME));

    if (likely(m_extra_row_data != NULL)) {
      memcpy(m_extra_row_data, extra_row_info, extra_data_len);
    }
  }

  /* if bitmap_init fails, caught in is_valid() */
  if (likely(!bitmap_init(&m_cols,
                          m_width <= sizeof(m_bitbuf) * 8 ? m_bitbuf : NULL,
                          m_width, false))) {
    /* Cols can be zero if this is a dummy binrows event */
    if (likely(cols != NULL)) {
      memcpy(m_cols.bitmap, cols->bitmap, no_bytes_in_map(cols));
      create_last_word_mask(&m_cols);
    }
  } else {
    // Needed because bitmap_init() does not set it to null on failure
    m_cols.bitmap = 0;
  }
  /*
   -Check that malloc() succeeded in allocating memory for the rows
    buffer and the COLS vector.
   -Checking that an Update_rows_log_event
    is valid is done while setting the Update_rows_log_event::is_valid
  */
  if (m_rows_buf && m_cols.bitmap) is_valid_param = true;

  DBUG_VOID_RETURN;
}
#endif

Rows_log_event::Rows_log_event(
    const char *buf, uint event_len,
    const Format_description_event *description_event)
    : binary_log::Rows_event(buf, event_len, description_event),
      Log_event(header(), footer()),
      m_row_count(0),
#ifdef MYSQL_SERVER
      m_table(NULL),
#endif
      m_rows_buf(0),
      m_rows_cur(0),
      m_rows_end(0)
#if defined(MYSQL_SERVER)
      ,
      m_curr_row(NULL),
      m_curr_row_end(NULL),
      m_key(NULL),
      m_key_info(NULL),
      m_distinct_keys(Key_compare(&m_key_info)),
      m_distinct_key_spare_buf(NULL)
#endif
{
  DBUG_ENTER("Rows_log_event::Rows_log_event(const char*,...)");

  DBUG_ASSERT(header()->type_code == m_type);

  if (m_extra_row_data)
    DBUG_EXECUTE_IF("extra_row_data_check",
                    /* Check extra data has expected value */
                    check_extra_data(m_extra_row_data););

  /*
     m_cols and m_cols_ai are of the type MY_BITMAP, which are members of
     class Rows_log_event, and are used while applying the row events on
     the slave.
     The bitmap integer is initialized by copying the contents of the
     vector column_before_image for m_cols.bitamp, and vector
     column_after_image for m_cols_ai.bitmap. m_cols_ai is only initialized
     for UPDATE_ROWS_EVENTS, else it is equal to the before image.
  */
  /* if bitmap_init fails, is_valid will be set to false */
  if (likely(!bitmap_init(&m_cols,
                          m_width <= sizeof(m_bitbuf) * 8 ? m_bitbuf : NULL,
                          m_width, false))) {
    if (!columns_before_image.empty()) {
      memcpy(m_cols.bitmap, &columns_before_image[0], (m_width + 7) / 8);
      create_last_word_mask(&m_cols);
      DBUG_DUMP("m_cols", (uchar *)m_cols.bitmap, no_bytes_in_map(&m_cols));
    }  // end if columns_before_image.empty()
    else
      m_cols.bitmap = NULL;
  } else {
    // Needed because bitmap_init() does not set it to null on failure
    m_cols.bitmap = NULL;
    DBUG_VOID_RETURN;
  }
  m_cols_ai.bitmap =
      m_cols.bitmap;  // See explanation below while setting is_valid.

  if (m_type == binary_log::UPDATE_ROWS_EVENT ||
      m_type == binary_log::UPDATE_ROWS_EVENT_V1 ||
      m_type == binary_log::PARTIAL_UPDATE_ROWS_EVENT) {
    /* if bitmap_init fails, is_valid will be set to false*/
    if (likely(!bitmap_init(
            &m_cols_ai, m_width <= sizeof(m_bitbuf_ai) * 8 ? m_bitbuf_ai : NULL,
            m_width, false))) {
      if (!columns_after_image.empty()) {
        memcpy(m_cols_ai.bitmap, &columns_after_image[0], (m_width + 7) / 8);
        create_last_word_mask(&m_cols_ai);
        DBUG_DUMP("m_cols_ai", (uchar *)m_cols_ai.bitmap,
                  no_bytes_in_map(&m_cols_ai));
      } else
        m_cols_ai.bitmap = NULL;
    } else {
      // Needed because bitmap_init() does not set it to null on failure
      m_cols_ai.bitmap = 0;
      DBUG_VOID_RETURN;
    }
  }

  /*
    m_rows_buf, m_curr_row and m_rows_end are pointers to the vector rows.
    m_rows_buf is the pointer to the first byte of first row in the event.
    m_curr_row points to current row being applied on the slave. Initially,
    this points to the same element as m_rows_buf in the vector.
    m_rows_end points to the last byte in the last row in the event.

    These pointers are used while applying the events on to the slave, and
    are not required for decoding.
  */
  if (likely(!row.empty())) {
    m_rows_buf = &row[0];
#if defined(MYSQL_SERVER)
    m_curr_row = m_rows_buf;
#endif
    m_rows_end = m_rows_buf + row.size() - 1;
    m_rows_cur = m_rows_end;
  }
  /*
    -Check that malloc() succeeded in allocating memory for the row
     buffer and the COLS vector.
    -Checking that an Update_rows_log_event
     is valid is done while setting the Update_rows_log_event::is_valid
  */
  if (m_rows_buf && m_cols.bitmap) is_valid_param = true;
  DBUG_VOID_RETURN;
}

Rows_log_event::~Rows_log_event() {
  if (m_cols.bitmap) {
    if (m_cols.bitmap == m_bitbuf)  // no my_malloc happened
      m_cols.bitmap = 0;            // so no my_free in bitmap_free
    bitmap_free(&m_cols);           // To pair with bitmap_init().
  }
}

#ifdef MYSQL_SERVER
int Rows_log_event::unpack_current_row(const Relay_log_info *const rli,
                                       MY_BITMAP const *cols,
                                       bool is_after_image, bool only_seek) {
  DBUG_ASSERT(m_table);

  enum_row_image_type row_image_type;
  if (is_after_image) {
    DBUG_ASSERT(get_general_type_code() != binary_log::DELETE_ROWS_EVENT);
    row_image_type = (get_general_type_code() == binary_log::UPDATE_ROWS_EVENT)
                         ? enum_row_image_type::UPDATE_AI
                         : enum_row_image_type::WRITE_AI;
  } else {
    DBUG_ASSERT(get_general_type_code() != binary_log::WRITE_ROWS_EVENT);
    row_image_type = (get_general_type_code() == binary_log::UPDATE_ROWS_EVENT)
                         ? enum_row_image_type::UPDATE_BI
                         : enum_row_image_type::DELETE_BI;
  }
  bool has_value_options =
      (get_type_code() == binary_log::PARTIAL_UPDATE_ROWS_EVENT);
  ASSERT_OR_RETURN_ERROR(m_curr_row <= m_rows_end, HA_ERR_CORRUPT_EVENT);
  if (::unpack_row(rli, m_table, m_width, m_curr_row, cols, &m_curr_row_end,
                   m_rows_end, row_image_type, has_value_options, only_seek)) {
    int error = thd->get_stmt_da()->mysql_errno();
    DBUG_ASSERT(error);
    return error;
  }
  return 0;
}
#endif  // ifdef MYSQL_SERVER

size_t Rows_log_event::get_data_size() {
  int const general_type_code = get_general_type_code();

  uchar buf[sizeof(m_width) + 1];
  uchar *end = net_store_length(buf, m_width);

  DBUG_EXECUTE_IF("old_row_based_repl_4_byte_map_id_master",
                  return 6 + no_bytes_in_map(&m_cols) + (end - buf) +
                         (general_type_code == binary_log::UPDATE_ROWS_EVENT
                              ? no_bytes_in_map(&m_cols_ai)
                              : 0) +
                         (m_rows_cur - m_rows_buf););

  int data_size = 0;
  bool is_v2_event =
      common_header->type_code > binary_log::DELETE_ROWS_EVENT_V1;
  if (is_v2_event) {
    data_size =
        Binary_log_event::ROWS_HEADER_LEN_V2 +
        (m_extra_row_data
             ? ROWS_V_TAG_LEN + m_extra_row_data[EXTRA_ROW_INFO_LEN_OFFSET]
             : 0);
  } else {
    data_size = Binary_log_event::ROWS_HEADER_LEN_V1;
  }
  data_size += no_bytes_in_map(&m_cols);
  data_size += (uint)(end - buf);

  if (general_type_code == binary_log::UPDATE_ROWS_EVENT)
    data_size += no_bytes_in_map(&m_cols_ai);

  data_size += (uint)(m_rows_cur - m_rows_buf);
  return data_size;
}

#ifdef MYSQL_SERVER
int Rows_log_event::do_add_row_data(uchar *row_data, size_t length) {
  /*
    When the table has a primary key, we would probably want, by default, to
    log only the primary key value instead of the entire "before image". This
    would save binlog space. TODO
  */
  DBUG_ENTER("Rows_log_event::do_add_row_data");
  DBUG_PRINT("enter", ("row_data: %p  length: %lu", row_data, (ulong)length));

  /*
    If length is zero, there is nothing to write, so we just
    return. Note that this is not an optimization, since calling
    realloc() with size 0 means free().
   */
  if (length == 0) {
    m_row_count++;
    DBUG_RETURN(0);
  }

  DBUG_DUMP("row_data", row_data, min<size_t>(length, 32));

  DBUG_ASSERT(m_rows_buf <= m_rows_cur);
  DBUG_ASSERT(!m_rows_buf || (m_rows_end && m_rows_buf < m_rows_end));
  DBUG_ASSERT(m_rows_cur <= m_rows_end);

  /* The cast will always work since m_rows_cur <= m_rows_end */
  if (static_cast<size_t>(m_rows_end - m_rows_cur) <= length) {
    size_t const block_size = 1024;
    ulong cur_size = m_rows_cur - m_rows_buf;
    DBUG_EXECUTE_IF("simulate_too_big_row_case1",
                    cur_size = UINT_MAX32 - (block_size * 10);
                    length = UINT_MAX32 - (block_size * 10););
    DBUG_EXECUTE_IF("simulate_too_big_row_case2",
                    cur_size = UINT_MAX32 - (block_size * 10);
                    length = block_size * 10;);
    DBUG_EXECUTE_IF("simulate_too_big_row_case3", cur_size = block_size * 10;
                    length = UINT_MAX32 - (block_size * 10););
    DBUG_EXECUTE_IF("simulate_too_big_row_case4",
                    cur_size = UINT_MAX32 - (block_size * 10);
                    length = (block_size * 10) - block_size + 1;);
    ulong remaining_space = UINT_MAX32 - cur_size;
    /* Check that the new data fits within remaining space and we can add
       block_size without wrapping.
     */
    if (length > remaining_space || ((length + block_size) > remaining_space)) {
      LogErr(ERROR_LEVEL, ER_ROW_DATA_TOO_BIG_TO_WRITE_IN_BINLOG);
      DBUG_RETURN(ER_BINLOG_ROW_LOGGING_FAILED);
    }
    const size_t new_alloc =
        block_size * ((cur_size + length + block_size - 1) / block_size);
    if (new_alloc) row.resize(new_alloc);

    /* If the memory moved, we need to move the pointers */
    if (new_alloc && &row[0] != m_rows_buf) {
      m_rows_buf = &row[0];
      if (m_rows_buf && m_cols.bitmap) is_valid_param = true;
      m_rows_cur = m_rows_buf + cur_size;
    }

    /*
       The end pointer should always be changed to point to the end of
       the allocated memory.
    */
    m_rows_end = m_rows_buf + new_alloc;
  }

  DBUG_ASSERT(m_rows_cur + length <= m_rows_end);
  memcpy(m_rows_cur, row_data, length);
  m_rows_cur += length;
  m_row_count++;
  DBUG_RETURN(0);
}

/**
  Checks if any of the columns in the given table is
  signaled in the bitmap.

  For each column in the given table checks if it is
  signaled in the bitmap. This is most useful when deciding
  whether a before image (BI) can be used or not for
  searching a row. If no column is signaled, then the
  image cannot be used for searching a record (regardless
  of using position(), index scan or table scan). Here is
  an example:

  MASTER> SET @@binlog_row_image='MINIMAL';
  MASTER> CREATE TABLE t1 (a int, b int, c int, primary key(c));
  SLAVE>  CREATE TABLE t1 (a int, b int);
  MASTER> INSERT INTO t1 VALUES (1,2,3);
  MASTER> UPDATE t1 SET a=2 WHERE b=2;

  For the update statement only the PK (column c) is
  logged in the before image (BI). As such, given that
  the slave has no column c, it will not be able to
  find the row, because BI has no values for the columns
  the slave knows about (column a and b).

  @param table   the table reference on the slave.
  @param cols the bitmap signaling columns available in
                 the BI.

  @return true if BI contains usable colums for searching,
          false otherwise.
*/
static bool is_any_column_signaled_for_table(TABLE *table, MY_BITMAP *cols) {
  DBUG_ENTER("is_any_column_signaled_for_table");

  for (Field **ptr = table->field; *ptr && ((*ptr)->field_index < cols->n_bits);
       ptr++) {
    if (bitmap_is_set(cols, (*ptr)->field_index)) DBUG_RETURN(true);
  }

  DBUG_RETURN(false);
}

/**
  Checks if the fields in the given key are signaled in
  the bitmap.

  Validates whether the before image is usable for the
  given key. It can be the case that the before image
  does not contain values for the key (eg, master was
  using 'minimal' option for image logging and slave has
  different index structure on the table). Here is an
  example:

  MASTER> SET @@binlog_row_image='MINIMAL';
  MASTER> CREATE TABLE t1 (a int, b int, c int, primary key(c));
  SLAVE> CREATE TABLE t1 (a int, b int, c int, key(a,c));
  MASTER> INSERT INTO t1 VALUES (1,2,3);
  MASTER> UPDATE t1 SET a=2 WHERE b=2;

  When finding the row on the slave, one cannot use the
  index (a,c) to search for the row, because there is only
  data in the before image for column c. This function
  checks the fields needed for a given key and searches
  the bitmap to see if all the fields required are
  signaled.

  @param keyinfo  reference to key.
  @param cols     the bitmap signaling which columns
                  have available data.

  @return true if all fields are signaled in the bitmap
          for the given key, false otherwise.
*/
static bool are_all_columns_signaled_for_key(KEY *keyinfo, MY_BITMAP *cols) {
  DBUG_ENTER("are_all_columns_signaled_for_key");

  for (uint i = 0; i < keyinfo->user_defined_key_parts; i++) {
    uint fieldnr = keyinfo->key_part[i].fieldnr - 1;
    if (fieldnr >= cols->n_bits || !bitmap_is_set(cols, fieldnr))
      DBUG_RETURN(false);
  }

  DBUG_RETURN(true);
}

/**
  Searches the table for a given key that can be used
  according to the existing values, ie, columns set
  in the bitmap.

  The caller can specify which type of key to find by
  setting the following flags in the key_type parameter:

    - PRI_KEY_FLAG
      Returns the primary key.

    - UNIQUE_KEY_FLAG
      Returns a unique key (flagged with HA_NOSAME)

    - MULTIPLE_KEY_FLAG
      Returns a key that is not unique (flagged with HA_NOSAME
      and without HA_NULL_PART_KEY) nor PK.

  The above flags can be used together, in which case, the
  search is conducted in the above listed order. Eg, the
  following flag:

    (PRI_KEY_FLAG | UNIQUE_KEY_FLAG | MULTIPLE_KEY_FLAG)

  means that a primary key is returned if it is suitable. If
  not then the unique keys are searched. If no unique key is
  suitable, then the keys are searched. Finally, if no key
  is suitable, MAX_KEY is returned.

  @param table    reference to the table.
  @param bi_cols  a bitmap that filters out columns that should
                  not be considered while searching the key.
                  Columns that should be considered are set.
  @param key_type the type of key to search for.

  @return MAX_KEY if no key, according to the key_type specified
          is suitable. Returns the key otherwise.

*/
static uint search_key_in_table(TABLE *table, MY_BITMAP *bi_cols,
                                uint key_type) {
  DBUG_ENTER("search_key_in_table");

  KEY *keyinfo;
  uint res = MAX_KEY;
  uint key;

  if (key_type & PRI_KEY_FLAG && (table->s->primary_key < MAX_KEY)) {
    DBUG_PRINT("debug", ("Searching for PK"));
    keyinfo = table->s->key_info + table->s->primary_key;
    if (are_all_columns_signaled_for_key(keyinfo, bi_cols))
      DBUG_RETURN(table->s->primary_key);
  }

#if 0  // see bug#23311892
  DBUG_PRINT("debug", ("Unique keys count: %u", table->s->uniques));

  if (key_type & UNIQUE_KEY_FLAG && table->s->uniques)
  {
    DBUG_PRINT("debug", ("Searching for UK"));
    for (key=0,keyinfo= table->key_info ;
         (key < table->s->keys) && (res == MAX_KEY);
         key++,keyinfo++)
    {
      /*
        - Unique keys cannot be disabled, thence we skip the check.
        - Skip unique keys with nullable parts
        - Skip primary keys
      */
      if (!((keyinfo->flags & (HA_NOSAME | HA_NULL_PART_KEY)) == HA_NOSAME) ||
          (key == table->s->primary_key))
        continue;
      res= are_all_columns_signaled_for_key(keyinfo, bi_cols) ?
           key : MAX_KEY;

      if (res < MAX_KEY)
        DBUG_RETURN(res);
    }
    DBUG_PRINT("debug", ("UK has NULLABLE parts or not all columns signaled."));
  }
#endif

  if (key_type & MULTIPLE_KEY_FLAG && table->s->keys) {
    DBUG_PRINT("debug", ("Searching for K."));
    for (key = 0, keyinfo = table->key_info;
         (key < table->s->keys) && (res == MAX_KEY); key++, keyinfo++) {
      /*
        The following indexes are skipped:
        - Inactive/invisible indexes.
        - UNIQUE NOT NULL indexes.
        - Indexes that do not support ha_index_next() e.g. full-text.
        - Primary key indexes.
      */
      if (!(table->s->usable_indexes(current_thd).is_set(key)) ||
          ((keyinfo->flags & (HA_NOSAME | HA_NULL_PART_KEY)) == HA_NOSAME) ||
          !(table->file->index_flags(key, 0, true) & HA_READ_NEXT) ||
          (key == table->s->primary_key))
        continue;

      res = are_all_columns_signaled_for_key(keyinfo, bi_cols) ? key : MAX_KEY;

      if (res < MAX_KEY) DBUG_RETURN(res);
    }
    DBUG_PRINT("debug", ("Not all columns signaled for K."));
  }

  DBUG_RETURN(res);
}

void Rows_log_event::decide_row_lookup_algorithm_and_key() {
  DBUG_ENTER("decide_row_lookup_algorithm_and_key");

  /*
    Decision table:
    - I  --> Index scan / search
    - T  --> Table scan
    - Hi --> Hash over index
    - Ht --> Hash over the entire table

    |--------------+-----------+------+------+------|
    | Index\Option | I , T , H | I, T | I, H | T, H |
    |--------------+-----------+------+------+------|
    | PK / UK      | I         | I    | I    | Hi   |
    | K            | Hi        | I    | Hi   | Hi   |
    | No Index     | Ht        | T    | Ht   | Ht   |
    |--------------+-----------+------+------+------|

  */

  TABLE *table = this->m_table;
  uint event_type = this->get_general_type_code();
  MY_BITMAP *cols = &this->m_cols;
  this->m_rows_lookup_algorithm = ROW_LOOKUP_NOT_NEEDED;
  this->m_key_index = MAX_KEY;
  this->m_key_info = NULL;

  if (event_type == binary_log::WRITE_ROWS_EVENT)  // row lookup not needed
    DBUG_VOID_RETURN;

  if (!(slave_rows_search_algorithms_options & SLAVE_ROWS_INDEX_SCAN))
    goto TABLE_OR_INDEX_HASH_SCAN;

  /* PK or UK => use LOOKUP_INDEX_SCAN */
  this->m_key_index =
      search_key_in_table(table, cols, (PRI_KEY_FLAG | UNIQUE_KEY_FLAG));
  if (this->m_key_index != MAX_KEY) {
    DBUG_PRINT("info",
               ("decide_row_lookup_algorithm_and_key: decided - INDEX_SCAN"));
    this->m_rows_lookup_algorithm = ROW_LOOKUP_INDEX_SCAN;
    goto end;
  }

TABLE_OR_INDEX_HASH_SCAN:

  /*
     NOTE: Engines like Blackhole cannot use HASH_SCAN, because
           they do not syncronize reads .
   */
  if (!(slave_rows_search_algorithms_options & SLAVE_ROWS_HASH_SCAN) ||
      (table->file->ha_table_flags() & HA_READ_OUT_OF_SYNC))
    goto TABLE_OR_INDEX_FULL_SCAN;

  /* search for a key to see if we can narrow the lookup domain further. */
  this->m_key_index = search_key_in_table(
      table, cols, (PRI_KEY_FLAG | UNIQUE_KEY_FLAG | MULTIPLE_KEY_FLAG));
  this->m_rows_lookup_algorithm = ROW_LOOKUP_HASH_SCAN;
  if (m_key_index < MAX_KEY)
    m_distinct_key_spare_buf =
        (uchar *)thd->alloc(table->key_info[m_key_index].key_length);
  DBUG_PRINT("info",
             ("decide_row_lookup_algorithm_and_key: decided - HASH_SCAN"));
  goto end;

TABLE_OR_INDEX_FULL_SCAN:

  this->m_key_index = MAX_KEY;

  /* If we can use an index, try to narrow the scan a bit further. */
  if (slave_rows_search_algorithms_options & SLAVE_ROWS_INDEX_SCAN)
    this->m_key_index = search_key_in_table(
        table, cols, (PRI_KEY_FLAG | UNIQUE_KEY_FLAG | MULTIPLE_KEY_FLAG));

  if (this->m_key_index != MAX_KEY) {
    DBUG_PRINT("info",
               ("decide_row_lookup_algorithm_and_key: decided - INDEX_SCAN"));
    this->m_rows_lookup_algorithm = ROW_LOOKUP_INDEX_SCAN;
  } else {
    DBUG_PRINT("info",
               ("decide_row_lookup_algorithm_and_key: decided - TABLE_SCAN"));
    this->m_rows_lookup_algorithm = ROW_LOOKUP_TABLE_SCAN;
  }

end:

  /* m_key_index is ready, set m_key_info now. */
  m_key_info = m_table->key_info + m_key_index;
  /*
    m_key_info will influence key comparison code in HASH_SCAN mode,
    so the m_distinct_keys set should still be empty.
  */
  DBUG_ASSERT(m_distinct_keys.empty());

#ifndef DBUG_OFF
  const char *s =
      ((m_rows_lookup_algorithm == Rows_log_event::ROW_LOOKUP_TABLE_SCAN)
           ? "TABLE_SCAN"
           : ((m_rows_lookup_algorithm == Rows_log_event::ROW_LOOKUP_HASH_SCAN)
                  ? "HASH_SCAN"
                  : "INDEX_SCAN"));

  // only for testing purposes
  slave_rows_last_search_algorithm_used = m_rows_lookup_algorithm;
  DBUG_PRINT("debug", ("Row lookup method: %s", s));
#endif

  DBUG_VOID_RETURN;
}

/*
  Encapsulates the  operations to be done before applying
  row events for update and delete.

  @ret value error code
             0 success
*/
int Rows_log_event::row_operations_scan_and_key_setup() {
  int error = 0;
  DBUG_ENTER("Row_log_event::row_operations_scan_and_key_setup");

  /*
     Prepare memory structures for search operations. If
     search is performed:

     1. using hash search => initialize the hash
     2. using key => decide on key to use and allocate mem structures
     3. using table scan => do nothing
   */
  decide_row_lookup_algorithm_and_key();

  switch (m_rows_lookup_algorithm) {
    case ROW_LOOKUP_HASH_SCAN: {
      if (m_hash.init()) error = HA_ERR_OUT_OF_MEM;
      goto err;
    }
    case ROW_LOOKUP_INDEX_SCAN: {
      DBUG_ASSERT(m_key_index < MAX_KEY);
      // Allocate buffer for key searches
      m_key =
          (uchar *)my_malloc(key_memory_log_event, MAX_KEY_LENGTH, MYF(MY_WME));
      if (!m_key) error = HA_ERR_OUT_OF_MEM;
      goto err;
    }
    case ROW_LOOKUP_TABLE_SCAN:
    default:
      break;
  }
err:
  DBUG_RETURN(error);
}

/*
  Encapsulates the  operations to be done after applying
  row events for update and delete.

  @ret value error code
             0 success
*/

int Rows_log_event::row_operations_scan_and_key_teardown(int error) {
  DBUG_ENTER("Rows_log_event::row_operations_scan_and_key_teardown");

  DBUG_ASSERT(!m_table->file->inited);
  switch (m_rows_lookup_algorithm) {
    case ROW_LOOKUP_HASH_SCAN: {
      m_hash.deinit();  // we don't need the hash anymore.
      goto err;
    }

    case ROW_LOOKUP_INDEX_SCAN: {
      if (m_table->s->keys > 0) {
        my_free(m_key);  // Free for multi_malloc
        m_key = NULL;
        m_key_index = MAX_KEY;
        m_key_info = NULL;
      }
      goto err;
    }

    case ROW_LOOKUP_TABLE_SCAN:
    default:
      break;
  }

err:
  m_rows_lookup_algorithm = ROW_LOOKUP_UNDEFINED;
  DBUG_RETURN(error);
}

/*
  Compares table->record[0] and table->record[1]

  Returns true if different.
*/
static bool record_compare(TABLE *table, MY_BITMAP *cols) {
  DBUG_ENTER("record_compare");

  /*
    Need to set the X bit and the filler bits in both records since
    there are engines that do not set it correctly.

    In addition, since MyISAM checks that one hasn't tampered with the
    record, it is necessary to restore the old bytes into the record
    after doing the comparison.

    TODO[record format ndb]: Remove it once NDB returns correct
    records. Check that the other engines also return correct records.
   */

  DBUG_DUMP("record[0]", table->record[0], table->s->reclength);
  DBUG_DUMP("record[1]", table->record[1], table->s->reclength);

  bool result = false;
  uchar saved_x[2] = {0, 0}, saved_filler[2] = {0, 0};

  if (table->s->null_bytes > 0) {
    for (int i = 0; i < 2; ++i) {
      /*
        If we have an X bit then we need to take care of it.
      */
      if (!(table->s->db_options_in_use & HA_OPTION_PACK_RECORD)) {
        saved_x[i] = table->record[i][0];
        table->record[i][0] |= 1U;
      }

      /*
         If (last_null_bit_pos == 0 && null_bytes > 1), then:

         X bit (if any) + N nullable fields + M Field_bit fields = 8 bits

         Ie, the entire byte is used.
      */
      if (table->s->last_null_bit_pos > 0) {
        saved_filler[i] = table->record[i][table->s->null_bytes - 1];
        table->record[i][table->s->null_bytes - 1] |=
            256U - (1U << table->s->last_null_bit_pos);
      }
    }
  }

  /**
    Compare full record only if:
    - there are no blob fields (otherwise we would also need
      to compare blobs contents as well);
    - there are no varchar fields (otherwise we would also need
      to compare varchar contents as well);
    - there are no null fields, otherwise NULLed fields
      contents (i.e., the don't care bytes) may show arbitrary
      values, depending on how each engine handles internally.
    - if all the bitmap is set (both are full rows)
    */
  if ((table->s->blob_fields + table->s->varchar_fields +
       table->s->null_fields) == 0 &&
      bitmap_is_set_all(cols)) {
    result = cmp_record(table, record[1]);
  }

  /*
    Fallback to field-by-field comparison:
    1. start by checking if the field is signaled:
    2. if it is, first compare the null bit if the field is nullable
    3. then compare the contents of the field, if it is not
       set to null
   */
  else {
    for (Field **ptr = table->field;
         *ptr && ((*ptr)->field_index < cols->n_bits) && !result; ptr++) {
      Field *field = *ptr;
      if (bitmap_is_set(cols, field->field_index) &&
          !field->is_virtual_gcol()) {
        /* compare null bit */
        if (field->is_null() != field->is_null_in_record(table->record[1]))
          result = true;

        /* compare content, only if fields are not set to NULL */
        else if (!field->is_null())
          result = field->cmp_binary_offset(table->s->rec_buff_length);
      }
    }
  }

  /*
    Restore the saved bytes.

    TODO[record format ndb]: Remove this code once NDB returns the
    correct record format.
  */
  if (table->s->null_bytes > 0) {
    for (int i = 0; i < 2; ++i) {
      if (!(table->s->db_options_in_use & HA_OPTION_PACK_RECORD))
        table->record[i][0] = saved_x[i];

      if (table->s->last_null_bit_pos)
        table->record[i][table->s->null_bytes - 1] = saved_filler[i];
    }
  }

  DBUG_RETURN(result);
}

void Rows_log_event::do_post_row_operations(Relay_log_info const *rli,
                                            int error) {
  /*
    If m_curr_row_end  was not set during event execution (e.g., because
    of errors) we can't proceed to the next row. If the error is transient
    (i.e., error==0 at this point) we must call unpack_current_row() to set
    m_curr_row_end.
  */

  DBUG_PRINT("info", ("curr_row: %p; curr_row_end: %p; rows_end: %p",
                      m_curr_row, m_curr_row_end, m_rows_end));

  if (!m_curr_row_end && !error) {
    /*
      This function is always called immediately following a call to
      handle_idempotent_and_ignored_errors which returns 0.  And
      handle_idempotent_and_ignored_errors can only return 0 when
      error==0.  And when error==0, it means that the previous call to
      unpack_currrent_row was successful.  And that means
      m_curr_row_end has been set to a valid pointer.  So it is
      impossible that both error==0 and m_curr_row_end==0 under normal
      conditions. So this is probably a case of a corrupt event.
    */
    const uchar *previous_m_curr_row = m_curr_row;
    error = unpack_current_row(rli, &m_cols, true /*is AI*/);

    if (!error && previous_m_curr_row == m_curr_row) {
      error = 1;
    }
  }

  // at this moment m_curr_row_end should be set
  DBUG_ASSERT(error || m_curr_row_end != NULL);
  DBUG_ASSERT(error || m_curr_row <= m_curr_row_end);
  DBUG_ASSERT(error || m_curr_row_end <= m_rows_end);

  m_curr_row = m_curr_row_end;

  if (error == 0 && !m_table->file->has_transactions()) {
    thd->get_transaction()->set_unsafe_rollback_flags(Transaction_ctx::SESSION,
                                                      true);
    thd->get_transaction()->set_unsafe_rollback_flags(Transaction_ctx::STMT,
                                                      true);
  }

#ifdef HAVE_PSI_STAGE_INTERFACE
  /*
   Count the number of rows processed unconditionally. Needed instrumentation
   may be toggled while a rows event is being processed.
  */
  m_psi_progress.inc_n_rows_applied(1);

  if (m_curr_row > m_rows_buf) {
    /* Report progress. */
    m_psi_progress.update_work_estimated_and_completed(m_curr_row, m_rows_buf,
                                                       m_rows_end);
  } else if (m_curr_row == m_rows_buf) {
    /*
      Master can generate an empty row, in the following situation:
      mysql> SET SESSION binlog_row_image=MINIMAL;
      mysql> CREATE TABLE t1 (c1 INT DEFAULT 100);
      mysql> INSERT INTO t1 VALUES ();

      Otherwise, m_curr_row must be ahead of m_rows_buf, since we
      have processed the first row already.

      No point in reporting progress, since this would show for a
      very small fraction of time - thence no point in speding extra
      CPU cycles for this.

      Nevertheless assert that the event is a write event, otherwise,
      this should not happen.
    */
    DBUG_ASSERT(get_general_type_code() == binary_log::WRITE_ROWS_EVENT);
  } else
    /* Impossible */
    DBUG_ASSERT(false);

  DBUG_EXECUTE_IF("dbug.rpl_apply_sync_barrier", {
    const char act[] =
        "now SIGNAL signal.rpl_row_apply_progress_updated "
        "WAIT_FOR signal.rpl_row_apply_process_next_row";
    DBUG_ASSERT(opt_debug_sync_timeout > 0);
    DBUG_ASSERT(!debug_sync_set_action(thd, STRING_WITH_LEN(act)));
  };);
#endif /* HAVE_PSI_STAGE_INTERFACE */
}

int Rows_log_event::handle_idempotent_and_ignored_errors(
    Relay_log_info const *rli, int *err) {
  int error = *err;
  if (error) {
    int actual_error = convert_handler_error(error, thd, m_table);
    bool idempotent_error = (idempotent_error_code(error) &&
                             (rbr_exec_mode == RBR_EXEC_MODE_IDEMPOTENT));
    bool ignored_error =
        (idempotent_error == 0 ? ignored_error_code(actual_error) : 0);

    if (idempotent_error || ignored_error) {
      loglevel ll;
      if (idempotent_error)
        ll = WARNING_LEVEL;
      else
        ll = INFORMATION_LEVEL;
      slave_rows_error_report(
          ll, error, rli, thd, m_table, get_type_str(),
          const_cast<Relay_log_info *>(rli)->get_rpl_log_name(),
          (ulong)common_header->log_pos);
      thd->get_stmt_da()->reset_condition_info(thd);
      clear_all_errors(thd, const_cast<Relay_log_info *>(rli));
      *err = 0;
      if (idempotent_error == 0) return ignored_error;
    }
  }

  return *err;
}

int Rows_log_event::do_apply_row(Relay_log_info const *rli) {
  DBUG_ENTER("Rows_log_event::do_apply_row");

  int error = 0;

  /* in_use can have been set to NULL in close_tables_for_reopen */
  THD *old_thd = m_table->in_use;
  if (!m_table->in_use) m_table->in_use = thd;

  error = do_exec_row(rli);

  if (error) {
    DBUG_PRINT("info", ("error: %s", HA_ERR(error)));
    DBUG_ASSERT(error != HA_ERR_RECORD_DELETED);
  }
  m_table->in_use = old_thd;

  DBUG_RETURN(error);
}

/**
   Does the cleanup
     -  closes the index if opened by open_record_scan
     -  closes the table if opened for scanning.
*/
int Rows_log_event::close_record_scan() {
  DBUG_ENTER("Rows_log_event::close_record_scan");
  int error = 0;

  // if there is something to actually close
  if (m_key_index < MAX_KEY) {
    if (m_table->file->inited) error = m_table->file->ha_index_end();
  } else if (m_table->file->inited)
    error = m_table->file->ha_rnd_end();

  DBUG_RETURN(error);
}

/**
  Fetches next row. If it is a HASH_SCAN over an index, it populates
  table->record[0] with the next row corresponding to the index. If
  the indexes are in non-contiguous ranges it fetches record corresponding
  to the key value in the next range.

  @param first_read Signifying if this is the first time we are reading a row
          over an index.
  @retval error code when there are no more records to be fetched or some other
                    error occurred
  @retval 0 otherwise.
*/
int Rows_log_event::next_record_scan(bool first_read) {
  DBUG_ENTER("Rows_log_event::next_record_scan");
  DBUG_ASSERT(m_table->file->inited);
  TABLE *table = m_table;
  int error = 0;

  if (m_key_index >= MAX_KEY)
    error = table->file->ha_rnd_next(table->record[0]);
  else {
    /*
      We need to set the null bytes to ensure that the filler bit are
      all set when returning.  There are storage engines that just set
      the necessary bits on the bytes and don't set the filler bits
      correctly.
    */
    if (table->s->null_bytes > 0)
      table->record[0][table->s->null_bytes - 1] |=
          256U - (1U << table->s->last_null_bit_pos);

    if (!first_read) {
      /*
        if we fail to fetch next record corresponding to a key value, we
        move to the next key value. If we are out of key values as well an error
        will be returned.
       */
      error = table->file->ha_index_next_same(table->record[0], m_key,
                                              m_key_info->key_length);
      if (m_rows_lookup_algorithm == ROW_LOOKUP_HASH_SCAN) {
        /*
          if we are out of rows for this particular key value, we reposition the
          marker according to the next key value that we have in the list.
         */
        if (error) {
          if (m_itr != m_distinct_keys.end()) {
            m_key = *m_itr;
            m_itr++;
            first_read = true;
          } else
            error = HA_ERR_KEY_NOT_FOUND;
        }
      }
    }

    if (first_read)
      if ((error = table->file->ha_index_read_map(
               table->record[0], m_key, HA_WHOLE_KEY, HA_READ_KEY_EXACT))) {
        DBUG_PRINT("info", ("no record matching the key found in the table"));
        error = HA_ERR_KEY_NOT_FOUND;
      }
  }

  DBUG_RETURN(error);
}

/**
  Initializes scanning of rows. Opens an index and initializes an iterator
  over a list of distinct keys (m_distinct_keys) if it is a HASH_SCAN
  over an index or the table if its a HASH_SCAN over the table.
*/
int Rows_log_event::open_record_scan() {
  int error = 0;
  TABLE *table = m_table;
  DBUG_ENTER("Rows_log_event::open_record_scan");

  if (m_key_index < MAX_KEY) {
    if (m_rows_lookup_algorithm == ROW_LOOKUP_HASH_SCAN) {
      /* initialize the iterator over the list of distinct keys that we have */
      m_itr = m_distinct_keys.begin();

      /* get the first element from the list of keys and increment the
         iterator
       */
      m_key = *m_itr;
      m_itr++;
    } else {
      /* this is an INDEX_SCAN we need to store the key in m_key */
      DBUG_ASSERT((m_rows_lookup_algorithm == ROW_LOOKUP_INDEX_SCAN) && m_key);
      key_copy(m_key, m_table->record[0], m_key_info, 0);
    }

    /*
      Save copy of the record in table->record[1]. It might be needed
      later if linear search is used to find exact match.
     */
    store_record(table, record[1]);

    DBUG_PRINT("info", ("locating record using a key (index_read)"));

    /* The m_key_index'th key is active and usable: search the table using the
     * index */
    if (!table->file->inited &&
        (error = table->file->ha_index_init(m_key_index, false))) {
      DBUG_PRINT("info", ("ha_index_init returns error %d", error));
      goto end;
    }

    DBUG_DUMP("key data", m_key, m_key_info->key_length);
  } else {
    if ((error = table->file->ha_rnd_init(1))) {
      DBUG_PRINT("info", ("error initializing table scan"
                          " (ha_rnd_init returns %d)",
                          error));
      table->file->print_error(error, MYF(0));
    }
  }

end:
  DBUG_RETURN(error);
}

/**
  Populates the m_distinct_keys with unique keys to be modified
  during HASH_SCAN over keys.
  @retval 0 success
*/
int Rows_log_event::add_key_to_distinct_keyset() {
  int error = 0;
  DBUG_ENTER("Rows_log_event::add_key_to_distinct_keyset");
  DBUG_ASSERT(m_key_index < MAX_KEY);
  key_copy(m_distinct_key_spare_buf, m_table->record[0], m_key_info, 0);
  std::pair<std::set<uchar *, Key_compare>::iterator, bool> ret =
      m_distinct_keys.insert(m_distinct_key_spare_buf);
  if (ret.second) {
    /* Insert is successful, so allocate a new buffer for next key */
    m_distinct_key_spare_buf = (uchar *)thd->alloc(m_key_info->key_length);
    if (!m_distinct_key_spare_buf) {
      error = HA_ERR_OUT_OF_MEM;
      goto err;
    }
  }

err:
  DBUG_RETURN(error);
}

int Rows_log_event::do_index_scan_and_update(Relay_log_info const *rli) {
  DBUG_ENTER("Rows_log_event::do_index_scan_and_update");
  DBUG_ASSERT(m_table && m_table->in_use != NULL);

  int error = 0;
  const uchar *saved_m_curr_row = m_curr_row;

  /*
    rpl_row_tabledefs.test specifies that
    if the extra field on the slave does not have a default value
    and this is okay with Delete or Update events.
    Todo: fix wl3228 hld that requires defaults for all types of events
  */

  prepare_record(m_table, &m_cols, false);
  if ((error = unpack_current_row(rli, &m_cols, false /*is not AI*/))) goto end;

  /*
    Trying to do an index scan without a usable key
    This is a valid state because we allow the user
    to set Slave_rows_search_algorithm= 'INDEX_SCAN'.

    Therefore on tables with no indexes we will end
    up here.
   */
  if (m_key_index >= MAX_KEY) {
    error = HA_ERR_END_OF_FILE;
    goto end;
  }

#ifndef DBUG_OFF
  DBUG_PRINT("info", ("looking for the following record"));
  DBUG_DUMP("record[0]", m_table->record[0], m_table->s->reclength);
#endif

  if (m_key_index != m_table->s->primary_key)
    /* we dont have a PK, or PK is not usable */
    goto INDEX_SCAN;

  if ((m_table->file->ha_table_flags() & HA_READ_BEFORE_WRITE_REMOVAL)) {
    /*
      Read removal is possible since the engine supports write without
      previous read using full primary key
    */
    DBUG_PRINT("info", ("using read before write removal"));
    DBUG_ASSERT(m_key_index == m_table->s->primary_key);

    /*
      Tell the handler to ignore if key exists or not, since it's
      not yet known if the key does exist(when using rbwr)
    */
    m_table->file->extra(HA_EXTRA_IGNORE_NO_KEY);

    goto end;
  }

  if ((m_table->file->ha_table_flags() &
       HA_PRIMARY_KEY_REQUIRED_FOR_POSITION)) {
    /*
      Use a more efficient method to fetch the record given by
      table->record[0] if the engine allows it.  We first compute a
      row reference using the position() member function (it will be
      stored in table->file->ref) and then use rnd_pos() to position
      the "cursor" (i.e., record[0] in this case) at the correct row.

      TODO: Check that the correct record has been fetched by
      comparing it with the original record. Take into account that the
      record on the master and slave can be of different
      length. Something along these lines should work:

      ADD>>>  store_record(table,record[1]);
              int error= table->file->rnd_pos(table->record[0],
      table->file->ref); ADD>>>  DBUG_ASSERT(memcmp(table->record[1],
      table->record[0], table->s->reclength) == 0);

    */

    DBUG_PRINT("info", ("locating record using primary key (position)"));
    if (m_table->file->inited && (error = m_table->file->ha_index_end()))
      goto end;

    error = m_table->file->rnd_pos_by_record(m_table->record[0]);

    if (error) {
      DBUG_PRINT("info", ("rnd_pos returns error %d", error));
      if (error == HA_ERR_RECORD_DELETED) error = HA_ERR_KEY_NOT_FOUND;
    }

    goto end;
  }

  // We can't use position() - try other methods.

INDEX_SCAN:

  /* Use the m_key_index'th key */

  if ((error = open_record_scan())) goto end;

  error = next_record_scan(true);
  if (error) {
    DBUG_PRINT("info", ("no record matching the key found in the table"));
    if (error == HA_ERR_RECORD_DELETED) error = HA_ERR_KEY_NOT_FOUND;
    goto end;
  }

  DBUG_PRINT("info", ("found first matching record"));
  DBUG_DUMP("record[0]", m_table->record[0], m_table->s->reclength);
  /*
    Below is a minor "optimization".  If the key (i.e., key number
    0) has the HA_NOSAME flag set, we know that we have found the
    correct record (since there can be no duplicates); otherwise, we
    have to compare the record with the one found to see if it is
    the correct one.

    CAVEAT! This behaviour is essential for the replication of,
    e.g., the mysql.proc table since the correct record *shall* be
    found using the primary key *only*.  There shall be no
    comparison of non-PK columns to decide if the correct record is
    found.  I can see no scenario where it would be incorrect to
    chose the row to change only using a PK or an UNNI.
  */
  if (m_key_info->flags & HA_NOSAME || m_key_index == m_table->s->primary_key) {
    /* Unique does not have non nullable part */
    if (!(m_key_info->flags & (HA_NULL_PART_KEY)))
      goto end;  // record found
    else {
      /*
        Unique has nullable part. We need to check if there is any field in the
        BI image that is null and part of UNNI.
      */
      bool null_found = false;
      for (uint i = 0; i < m_key_info->user_defined_key_parts && !null_found;
           i++) {
        uint fieldnr = m_key_info->key_part[i].fieldnr - 1;
        Field **f = m_table->field + fieldnr;
        null_found = (*f)->is_null();
      }

      if (!null_found) goto end;  // record found

      /* else fall through to index scan */
    }
  }

  /*
    In case key is not unique, we still have to iterate over records found
    and find the one which is identical to the row given. A copy of the
    record we are looking for is stored in record[1].
   */
  DBUG_PRINT("info", ("non-unique index, scanning it to find matching record"));

  while (record_compare(m_table, &m_cols)) {
    while ((error = next_record_scan(false))) {
      /* We just skip records that has already been deleted */
      if (error == HA_ERR_RECORD_DELETED) continue;
      DBUG_PRINT("info", ("no record matching the given row found"));
      goto end;
    }
  }

end:

  DBUG_ASSERT(error != HA_ERR_RECORD_DELETED);

  if (error && error != HA_ERR_RECORD_DELETED)
    m_table->file->print_error(error, MYF(0));
  else
    error = do_apply_row(rli);

  if (!error)
    error = close_record_scan();
  else
    /*
      we are already with errors. Keep the error code and
      try to close the scan anyway.
    */
    (void)close_record_scan();

  int unpack_error = skip_after_image_for_update_event(rli, saved_m_curr_row);
  if (!error) error = unpack_error;

  m_table->default_column_bitmaps();
  DBUG_RETURN(error);
}

int Update_rows_log_event::skip_after_image_for_update_event(
    const Relay_log_info *rli, const uchar *curr_bi_start) {
  if (m_curr_row == curr_bi_start && m_curr_row_end != nullptr) {
    /*
      This handles the case that the BI was read successfully, but an
      error happened while looking up the row.  In this case, the AI
      has not been read, so the read position is between the two
      images.  In case the error is idempotent, we need to move the
      position to the end of the row, and therefore we skip past the
      AI.

      The normal behavior is:

      When unpack_row reads a row image, and there is no error,
      unpack_row sets m_curr_row_end to point to the end of the image,
      and leaves m_curr_row to point at the beginning.

      The AI is read from Update_rows_log_event::do_exec_row. Before
      calling unpack_row, do_exec_row sets m_curr_row=m_curr_row_end,
      so that it actually reads the AI. And again, if there is no
      error, unpack_row sets m_curr_row_end to point to the end of the
      AI.

      Thus, the positions are moved as follows:

                          +--------------+--------------+
                          | BI           | AI           |  NULL
                          +--------------+--------------+
      0. Initial values   ^m_curr_row                      ^m_curr_row_end
      1. Read BI, no error
                          ^m_curr_row    ^m_curr_row_end
      2. Lookup BI
      3. Set m_curr_row
                                         ^m_curr_row
                                         ^m_curr_row_end
      4. Read AI, no error
                                         ^m_curr_row    ^m_curr_row_end

      If an error happened while reading the BI (e.g. corruption),
      then we should not try to read the AI here.  Therefore we do not
      read the AI if m_curr_row_end==NULL.

      If an error happened while looking up BI, then we should try to
      read AI here. Then we know m_curr_row_end points to beginning of
      AI, so we come here, set m_curr_row=m_curr_row_end, and read the
      AI.

      If an error happened while reading the AI, then we should not
      try to read the AI again.  Therefore we do not read the AI if
      m_curr_row==curr_bi_start.
    */
    m_curr_row = m_curr_row_end;
    return unpack_current_row(rli, &m_cols_ai, true /*is AI*/,
                              true /*only_seek*/);
  }
  return 0;
}

int Rows_log_event::do_hash_row(Relay_log_info const *rli) {
  DBUG_ENTER("Rows_log_event::do_hash_row");
  DBUG_ASSERT(m_table && m_table->in_use != NULL);
  int error = 0;

  /* create an empty entry to add to the hash table */
  HASH_ROW_ENTRY *entry = m_hash.make_entry();

  /* Prepare the record, unpack and save positions. */
  entry->positions->bi_start = m_curr_row;  // save the bi start pos
  prepare_record(m_table, &m_cols, false);
  if ((error = unpack_current_row(rli, &m_cols, false /*is not AI*/))) {
    hash_slave_rows_free_entry freer;
    freer(entry);
    goto end;
  }
  entry->positions->bi_ends = m_curr_row_end;  // save the bi end pos

  /*
    Now that m_table->record[0] is filled in, we can add the entry
    to the hash table. Note that the put operation calculates the
    key based on record[0] contents (including BLOB fields).
   */
  m_hash.put(m_table, &m_cols, entry);

  if (m_key_index < MAX_KEY) add_key_to_distinct_keyset();

  /*
    We need to unpack the AI to advance the positions, so we
    know when we have reached m_rows_end and that we do not
    unpack the AI in the next iteration as if it was a BI.
  */
  if (get_general_type_code() == binary_log::UPDATE_ROWS_EVENT) {
    /* Save a copy of the BI. */
    store_record(m_table, record[1]);

    /*
     This is the situation after hashing the BI:

     ===|=== before image ====|=== after image ===|===
        ^                     ^
        m_curr_row            m_curr_row_end
   */

    /* Set the position to the start of the record to be unpacked. */
    m_curr_row = m_curr_row_end;

    /* We shouldn't need this, but lets not leave loose ends */
    prepare_record(m_table, &m_cols, false);
    error =
        unpack_current_row(rli, &m_cols_ai, true /*is AI*/, true /*only_seek*/);

    /*
      This is the situation after unpacking the AI:

      ===|=== before image ====|=== after image ===|===
                               ^                   ^
                               m_curr_row          m_curr_row_end
    */

    /* Restore back the copy of the BI. */
    restore_record(m_table, record[1]);
  }

end:
  DBUG_RETURN(error);
}

int Rows_log_event::do_scan_and_update(Relay_log_info const *rli) {
  DBUG_ENTER("Rows_log_event::do_scan_and_update");
  DBUG_ASSERT(m_table && m_table->in_use != NULL);
  DBUG_ASSERT(m_hash.is_empty() == false);
  TABLE *table = m_table;
  int error = 0;
  const uchar *saved_last_m_curr_row = NULL;
  const uchar *saved_last_m_curr_row_end = NULL;
  /* create an empty entry to add to the hash table */
  HASH_ROW_ENTRY *entry = NULL;
  int idempotent_errors = 0;
  int i = 0;

  saved_last_m_curr_row = m_curr_row;
  saved_last_m_curr_row_end = m_curr_row_end;

  DBUG_PRINT("info", ("Hash was populated with %d records!", m_hash.size()));

  /* open table or index depending on whether we have set m_key_index or not. */
  if ((error = open_record_scan())) goto err;

  /*
     Scan the table only once and compare against entries in hash.
     When a match is found, apply the changes.
   */
  do {
    /* get the next record from the table */
    error = next_record_scan(i == 0);
    i++;

    if (error) DBUG_PRINT("info", ("error: %s", HA_ERR(error)));
    switch (error) {
      case 0: {
        entry = m_hash.get(table, &m_cols);
        store_record(table, record[1]);

        /**
           If there are collisions we need to be sure that this is
           indeed the record we want.  Loop through all records for
           the given key and explicitly compare them against the
           record we got from the storage engine.
         */
        while (entry) {
          m_curr_row = entry->positions->bi_start;
          m_curr_row_end = entry->positions->bi_ends;

          prepare_record(table, &m_cols, false);
          if ((error = unpack_current_row(rli, &m_cols, false /*is not AI*/)))
            goto close_table;

          if (record_compare(table, &m_cols))
            m_hash.next(&entry);
          else
            break;  // we found a match
        }

        /**
           We found the entry we needed, just apply the changes.
         */
        if (entry) {
          // just to be safe, copy the record from the SE to table->record[0]
          restore_record(table, record[1]);

          /**
             At this point, both table->record[0] and
             table->record[1] have the SE row that matched the one
             in the hash table.

             Thence if this is a DELETE we wouldn't need to mess
             around with positions anymore, but since this can be an
             update, we need to provide positions so that AI is
             unpacked correctly to table->record[0] in UPDATE
             implementation of do_exec_row().
          */
          m_curr_row = entry->positions->bi_start;
          m_curr_row_end = entry->positions->bi_ends;

          /* we don't need this entry anymore, just delete it */
          if ((error = m_hash.del(entry))) goto err;

          if ((error = do_apply_row(rli))) {
            if (handle_idempotent_and_ignored_errors(rli, &error))
              goto close_table;

            do_post_row_operations(rli, error);
          }
        }
      } break;

      case HA_ERR_RECORD_DELETED:
        // get next
        continue;

      case HA_ERR_KEY_NOT_FOUND:
        /* If the slave exec mode is idempotent or the error is
            skipped error, then don't break */
        if (handle_idempotent_and_ignored_errors(rli, &error)) goto close_table;
        idempotent_errors++;
        continue;

      case HA_ERR_END_OF_FILE:
      default:
        // exception (hash is not empty and we have reached EOF or
        // other error happened)
        goto close_table;
    }
  }
  /**
    if the rbr_exec_mode is set to Idempotent, we cannot expect the hash to
    be empty. In such cases we count the number of idempotent errors and check
    if it is equal to or greater than the number of rows left in the hash.
   */
  while (((idempotent_errors < m_hash.size()) && !m_hash.is_empty()) &&
         (!error || (error == HA_ERR_RECORD_DELETED)));

close_table:
  DBUG_PRINT("info", ("m_hash.size()=%d error=%d idempotent_errors=%d",
                      m_hash.size(), error, idempotent_errors));
  if (error == HA_ERR_RECORD_DELETED) error = 0;

  if (error) {
    table->file->print_error(error, MYF(0));
    DBUG_PRINT("info", ("Failed to get next record"
                        " (ha_rnd_next returns %d)",
                        error));
    /*
      we are already with errors. Keep the error code and
      try to close the scan anyway.
    */
    (void)close_record_scan();
  } else
    error = close_record_scan();

err:

  if ((m_hash.is_empty() && !error) || (idempotent_errors >= m_hash.size())) {
    /**
       Reset the last positions, because the positions are lost while
       handling entries in the hash.
     */
    m_curr_row = saved_last_m_curr_row;
    m_curr_row_end = saved_last_m_curr_row_end;
  }

  DBUG_RETURN(error);
}

int Rows_log_event::do_hash_scan_and_update(Relay_log_info const *rli) {
  DBUG_ENTER("Rows_log_event::do_hash_scan_and_update");
  DBUG_ASSERT(m_table && m_table->in_use != NULL);

  // HASHING PART

  /* unpack the BI (and AI, if it exists) and add it to the hash map. */
  if (int error = this->do_hash_row(rli)) DBUG_RETURN(error);

  /* We have not yet hashed all rows in the buffer. Do not proceed to the SCAN
   * part. */
  if (m_curr_row_end < m_rows_end) DBUG_RETURN(0);

  DBUG_PRINT("info", ("Hash was populated with %d records!", m_hash.size()));
  DBUG_ASSERT(m_curr_row_end == m_rows_end);

  // SCANNING & UPDATE PART

  DBUG_RETURN(this->do_scan_and_update(rli));
}

int Rows_log_event::do_table_scan_and_update(Relay_log_info const *rli) {
  int error = 0;
  const uchar *saved_m_curr_row = m_curr_row;
  TABLE *table = m_table;

  DBUG_ENTER("Rows_log_event::do_table_scan_and_update");
  DBUG_ASSERT(m_curr_row != m_rows_end);
  DBUG_PRINT("info", ("locating record using table scan (ha_rnd_next)"));

  saved_m_curr_row = m_curr_row;

  /** unpack the before image */
  prepare_record(table, &m_cols, false);
  if (!(error = unpack_current_row(rli, &m_cols, false /*is not AI*/))) {
    /** save a copy so that we can compare against it later */
    store_record(m_table, record[1]);

    int restart_count = 0;  // Number of times scanning has restarted from top

    if ((error = m_table->file->ha_rnd_init(1))) {
      DBUG_PRINT("info", ("error initializing table scan"
                          " (ha_rnd_init returns %d)",
                          error));
      goto end;
    }

    /* Continue until we find the right record or have made a full loop */
    do {
    restart_ha_rnd_next:
      error = m_table->file->ha_rnd_next(m_table->record[0]);
      if (error) DBUG_PRINT("info", ("error: %s", HA_ERR(error)));
      switch (error) {
        case HA_ERR_END_OF_FILE:
          // restart scan from top
          if (++restart_count < 2) {
            if ((error = m_table->file->ha_rnd_init(1))) goto end;
            goto restart_ha_rnd_next;
          }
          break;

        case HA_ERR_RECORD_DELETED:
          // fetch next
          goto restart_ha_rnd_next;
        case 0:
          // we're good, check if record matches
          break;

        default:
          // exception
          goto end;
      }
    } while (restart_count < 2 && record_compare(m_table, &m_cols));
  }

end:

  DBUG_ASSERT(error != HA_ERR_RECORD_DELETED);

  /* either we report error or apply the changes */
  if (error && error != HA_ERR_RECORD_DELETED) {
    DBUG_PRINT("info", ("Failed to get next record"
                        " (ha_rnd_next returns %d)",
                        error));
    m_table->file->print_error(error, MYF(0));
  } else
    error = do_apply_row(rli);

  if (!error)
    error = close_record_scan();
  else
    /*
      we are already with errors. Keep the error code and
      try to close the scan anyway.
    */
    (void)close_record_scan();

  int unpack_error = skip_after_image_for_update_event(rli, saved_m_curr_row);
  if (!error) error = unpack_error;

  table->default_column_bitmaps();
  DBUG_RETURN(error);
}

int Rows_log_event::do_apply_event(Relay_log_info const *rli) {
  DBUG_ENTER("Rows_log_event::do_apply_event(Relay_log_info*)");
  TABLE *table = NULL;
  int error = 0;

  /*
    'thd' has been set by exec_relay_log_event(), just before calling
    do_apply_event(). We still check here to prevent future coding
    errors.
  */
  DBUG_ASSERT(rli->info_thd == thd);

  /*
    If there is no locks taken, this is the first binrow event seen
    after the table map events.  We should then lock all the tables
    used in the transaction and proceed with execution of the actual
    event.
  */
  if (!thd->lock) {
    /*
      Lock_tables() reads the contents of thd->lex, so they must be
      initialized.

      We also call the mysql_reset_thd_for_next_command(), since this
      is the logical start of the next "statement". Note that this
      call might reset the value of current_stmt_binlog_format, so
      we need to do any changes to that value after this function.
    */
    lex_start(thd);
    mysql_reset_thd_for_next_command(thd);

    enum_gtid_statement_status state = gtid_pre_statement_checks(thd);
    if (state == GTID_STATEMENT_EXECUTE) {
      if (gtid_pre_statement_post_implicit_commit_checks(thd))
        state = GTID_STATEMENT_CANCEL;
    }

    if (state == GTID_STATEMENT_CANCEL) {
      uint error = thd->get_stmt_da()->mysql_errno();
      DBUG_ASSERT(error != 0);
      rli->report(ERROR_LEVEL, error, "Error executing row event: '%s'",
                  thd->get_stmt_da()->message_text());
      thd->is_slave_error = 1;
      DBUG_RETURN(-1);
    } else if (state == GTID_STATEMENT_SKIP)
      goto end;

    /*
      The current statement is just about to begin and
      has not yet modified anything. Note, all.modified is reset
      by mysql_reset_thd_for_next_command.
    */
    thd->get_transaction()->reset_unsafe_rollback_flags(Transaction_ctx::STMT);
    /*
      This is a row injection, so we flag the "statement" as
      such. Note that this code is called both when the slave does row
      injections and when the BINLOG statement is used to do row
      injections.
    */
    thd->lex->set_stmt_row_injection();

    /*
      There are a few flags that are replicated with each row event.
      Make sure to set/clear them before executing the main body of
      the event.
    */
    if (get_flags(NO_FOREIGN_KEY_CHECKS_F))
      thd->variables.option_bits |= OPTION_NO_FOREIGN_KEY_CHECKS;
    else
      thd->variables.option_bits &= ~OPTION_NO_FOREIGN_KEY_CHECKS;

    if (get_flags(RELAXED_UNIQUE_CHECKS_F))
      thd->variables.option_bits |= OPTION_RELAXED_UNIQUE_CHECKS;
    else
      thd->variables.option_bits &= ~OPTION_RELAXED_UNIQUE_CHECKS;

    thd->binlog_row_event_extra_data = m_extra_row_data;

    /* A small test to verify that objects have consistent types */
    DBUG_ASSERT(sizeof(thd->variables.option_bits) ==
                sizeof(OPTION_RELAXED_UNIQUE_CHECKS));

    if (open_and_lock_tables(thd, rli->tables_to_lock, 0)) {
      uint actual_error = thd->get_stmt_da()->mysql_errno();
      if (thd->is_slave_error || thd->is_fatal_error) {
        if (ignored_error_code(actual_error)) {
          if (log_error_verbosity > 2)
            rli->report(WARNING_LEVEL, actual_error,
                        "Error executing row event: '%s'",
                        (actual_error ? thd->get_stmt_da()->message_text()
                                      : "unexpected success or fatal error"));
          thd->get_stmt_da()->reset_condition_info(thd);
          clear_all_errors(thd, const_cast<Relay_log_info *>(rli));
          error = 0;
          goto end;
        } else {
          rli->report(ERROR_LEVEL, actual_error,
                      "Error executing row event: '%s'",
                      (actual_error ? thd->get_stmt_da()->message_text()
                                    : "unexpected success or fatal error"));
          thd->is_slave_error = 1;
          const_cast<Relay_log_info *>(rli)->slave_close_thread_tables(thd);
          DBUG_RETURN(actual_error);
        }
      }
    }

    /*
      When the open and locking succeeded, we check all tables to
      ensure that they still have the correct type.
    */

    {
      DBUG_PRINT("debug",
                 ("Checking compability of tables to lock - tables_to_lock: %p",
                  rli->tables_to_lock));

      /**
        When using RBR and MyISAM MERGE tables the base tables that make
        up the MERGE table can be appended to the list of tables to lock.

        Thus, we just check compatibility for those that tables that have
        a correspondent table map event (ie, those that are actually going
        to be accessed while applying the event). That's why the loop stops
        at rli->tables_to_lock_count .

        NOTE: The base tables are added here are removed when
              close_thread_tables is called.
       */
      TABLE_LIST *table_list_ptr = rli->tables_to_lock;
      for (uint i = 0; table_list_ptr && (i < rli->tables_to_lock_count);
           table_list_ptr = table_list_ptr->next_global, i++) {
        /*
          Below if condition takes care of skipping base tables that
          make up the MERGE table (which are added by open_tables()
          call). They are added next to the merge table in the list.
          For eg: If RPL_TABLE_LIST is t3->t1->t2 (where t1 and t2
          are base tables for merge table 't3'), open_tables will modify
          the list by adding t1 and t2 again immediately after t3 in the
          list (*not at the end of the list*). New table_to_lock list will
          look like t3->t1'->t2'->t1->t2 (where t1' and t2' are TABLE_LIST
          objects added by open_tables() call). There is no flag(or logic) in
          open_tables() that can skip adding these base tables to the list.
          So the logic here should take care of skipping them.

          tables_to_lock_count logic will take care of skipping base tables
          that are added at the end of the list.
          For eg: If RPL_TABLE_LIST is t1->t2->t3, open_tables will modify
          the list into t1->t2->t3->t1'->t2'. t1' and t2' will be skipped
          because tables_to_lock_count logic in this for loop.
        */
        if (table_list_ptr->parent_l) continue;
        /*
          We can use a down cast here since we know that every table added
          to the tables_to_lock is a RPL_TABLE_LIST (or child table which is
          skipped above).
        */
        RPL_TABLE_LIST *ptr = static_cast<RPL_TABLE_LIST *>(table_list_ptr);
        DBUG_ASSERT(ptr->m_tabledef_valid);
        TABLE *conv_table;
        if (!ptr->m_tabledef.compatible_with(thd,
                                             const_cast<Relay_log_info *>(rli),
                                             ptr->table, &conv_table)) {
          DBUG_PRINT("debug",
                     ("Table: %s.%s is not compatible with master",
                      ptr->table->s->db.str, ptr->table->s->table_name.str));
          if (thd->is_slave_error) {
            const_cast<Relay_log_info *>(rli)->slave_close_thread_tables(thd);
            DBUG_RETURN(ERR_BAD_TABLE_DEF);
          } else {
            thd->get_stmt_da()->reset_condition_info(thd);
            clear_all_errors(thd, const_cast<Relay_log_info *>(rli));
            error = 0;
            goto end;
          }
        }
        DBUG_PRINT("debug", ("Table: %s.%s is compatible with master"
                             " - conv_table: %p",
                             ptr->table->s->db.str,
                             ptr->table->s->table_name.str, conv_table));
        ptr->m_conv_table = conv_table;
      }
    }

    /*
      ... and then we add all the tables to the table map and but keep
      them in the tables to lock list.
     */
    TABLE_LIST *ptr = rli->tables_to_lock;
    for (uint i = 0; ptr && (i < rli->tables_to_lock_count);
         ptr = ptr->next_global, i++) {
      /*
        Please see comment in above 'for' loop to know the reason
        for this if condition
      */
      if (ptr->parent_l) continue;
      const_cast<Relay_log_info *>(rli)->m_table_map.set_table(ptr->table_id,
                                                               ptr->table);
    }

    /*
      Validate applied binlog events with plugin requirements.
    */
    int out_value = 0;
    int hook_error =
        RUN_HOOK(binlog_relay_io, applier_log_event, (thd, out_value));
    if (hook_error || out_value) {
      char buf[256];
      uint error = ER_APPLIER_LOG_EVENT_VALIDATION_ERROR;

      if (hook_error) {
        error = ER_RUN_HOOK_ERROR;
        strcpy(buf, "applier_log_event");
      } else {
        if (!thd->owned_gtid.is_empty() && thd->owned_gtid.sidno > 0) {
          thd->owned_gtid.to_string(thd->owned_sid, buf);
        } else {
          strcpy(buf, "ANONYMOUS");
        }
      }

      if (thd->slave_thread) {
        rli->report(ERROR_LEVEL, error, ER_THD(thd, error), buf);
        thd->is_slave_error = 1;
        const_cast<Relay_log_info *>(rli)->slave_close_thread_tables(thd);
      } else {
        /*
          For the cases in which a 'BINLOG' statement is set to
          execute in a user session
        */
        my_printf_error(error, ER_THD(thd, error), MYF(0), buf);
      }
      DBUG_RETURN(error);
    }
  }

  table = m_table =
      const_cast<Relay_log_info *>(rli)->m_table_map.get_table(m_table_id);

  DBUG_PRINT("debug",
             ("m_table: %p, m_table_id: %llu", m_table, m_table_id.id()));

  /*
    A row event comprising of a P_S table
    - should not be replicated (i.e executed) by the slave SQL thread.
    - should not be executed by the client in the  form BINLOG '...' stmts.
  */
  if (table && table->s->table_category == TABLE_CATEGORY_PERFORMANCE)
    table = NULL;

  if (table) {
    /*
      table == NULL means that this table should not be replicated
      (this was set up by Table_map_log_event::do_apply_event()
      which tested replicate-* rules).
    */

    bool no_columns_to_update = false;
    // set the database
    LEX_CSTRING thd_db;
    LEX_CSTRING current_db_name_saved = thd->db();
    thd_db.str = table->s->db.str;
    thd_db.length = table->s->db.length;
    thd->reset_db(thd_db);
    thd->set_command(COM_QUERY);
    PSI_stage_info *stage = NULL;

    /*
      It's not needed to set_time() but
      1) it continues the property that "Time" in SHOW PROCESSLIST shows how
      much slave is behind
      2) it will be needed when we allow replication from a table with no
      TIMESTAMP column to a table with one.
      So we call set_time(), like in SBR. Presently it changes nothing.
    */
    thd->set_time(&(common_header->when));

    thd->binlog_row_event_extra_data = m_extra_row_data;

    /*
      Now we are in a statement and will stay in a statement until we
      see a STMT_END_F.

      We set this flag here, before actually applying any rows, in
      case the SQL thread is stopped and we need to detect that we're
      inside a statement and halting abruptly might cause problems
      when restarting.
     */
    const_cast<Relay_log_info *>(rli)->set_flag(Relay_log_info::IN_STMT);

    if (m_width == table->s->fields && bitmap_is_set_all(&m_cols))
      set_flags(COMPLETE_ROWS_F);

    /*
      Set tables write and read sets.

      Read_set contains all slave columns (in case we are going to fetch
      a complete record from slave)

      Write_set equals the m_cols bitmap sent from master but it can be
      longer if slave has extra columns.
    */

    bitmap_set_all(table->read_set);
    bitmap_set_all(table->write_set);

    /*
      Call mark_generated_columns() to set read_set/write_set bits of the
      virtual generated columns as required in order to get these computed.
      This is needed since all columns need to have a value in the before
      image for the record when doing the update (some storage engines will
      use this for maintaining of secondary indexes). This call is required
      even for DELETE events to set write_set bit in order to satisfy
      ASSERTs in Field_*::store functions.

      binlog_prepare_row_image() function, which will be called from
      binlogging functions (binlog_update_row() and binlog_delete_row())
      will take care of removing these spurious fields required during
      execution but not needed for binlogging. In case of inserts, there
      are no spurious fields (all generated columns are required to be written
      into the binlog).
    */
    switch (get_general_type_code()) {
      case binary_log::DELETE_ROWS_EVENT:
        bitmap_intersect(table->read_set, &m_cols);
        stage = &stage_rpl_apply_row_evt_delete;
        if (m_table->vfield) m_table->mark_generated_columns(false);
        break;
      case binary_log::UPDATE_ROWS_EVENT:
        bitmap_intersect(table->read_set, &m_cols);
        bitmap_intersect(table->write_set, &m_cols_ai);
        if (m_table->vfield) m_table->mark_generated_columns(true);
        /* Skip update rows events that don't have data for this server's table.
         */
        if (!is_any_column_signaled_for_table(table, &m_cols_ai))
          no_columns_to_update = true;
        stage = &stage_rpl_apply_row_evt_update;
        break;
      case binary_log::WRITE_ROWS_EVENT:
        /*
          For 'WRITE_ROWS_EVENT, the execution order for 'mark_generated_rows()'
          and bitset intersection between 'write_set' and 'm_cols', is inverted.
          This behaviour is necessary due to an inconsistency, between storage
          engines, regarding the 'm_cols' bitset and generated columns: while
          non-NDB engines always include the generated columns for write-rows
          events, NDB doesnot if not necessary. The previous execution order
          would set all generated columns bits to '1' in 'write_set', since
          'mark_generated_columns()' is expecting that every column is present
          in the log event. This would break replication of generated columns
          for NDB.

          For engines that include every column in write-rows events, this order
          makes no difference, assuming that the master uses the same engine,
          since the master will include all the bits in the image.

          For use-cases that use different storage engines, specifically NDB
          and some other, this order may break replication due to the
          differences in behaviour regarding generated columns bits, in
          wrote-rows event bitsets. This issue should be further addressed by
          storage engines handlers, by converging behaviour regarding such use
          cases.
        */
        /* WRITE ROWS EVENTS store the bitmap in the m_cols bitmap */
        if (m_table->vfield) m_table->mark_generated_columns(false);
        bitmap_intersect(table->write_set, &m_cols);
        stage = &stage_rpl_apply_row_evt_write;
        break;
      default:
        DBUG_ASSERT(false);
    }

    if (thd->slave_thread)  // set the mode for slave
      this->rbr_exec_mode = slave_exec_mode_options;
    else  // set the mode for user thread
      this->rbr_exec_mode = thd->variables.rbr_exec_mode_options;

    // Do event specific preparations
    error = do_before_row_operations(rli);

    /*
      Bug#56662 Assertion failed: next_insert_id == 0, file handler.cc
      Don't allow generation of auto_increment value when processing
      rows event by setting 'MODE_NO_AUTO_VALUE_ON_ZERO'. The exception
      to this rule happens when the auto_inc column exists on some
      extra columns on the slave. In that case, do not force
      MODE_NO_AUTO_VALUE_ON_ZERO.
    */
    sql_mode_t saved_sql_mode = thd->variables.sql_mode;
    if (!is_auto_inc_in_extra_columns())
      thd->variables.sql_mode = MODE_NO_AUTO_VALUE_ON_ZERO;

    // row processing loop

    /*
      set the initial time of this ROWS statement if it was not done
      before in some other ROWS event.
     */
    const_cast<Relay_log_info *>(rli)->set_row_stmt_start_timestamp();

    const uchar *saved_m_curr_row = m_curr_row;

    int (Rows_log_event::*do_apply_row_ptr)(Relay_log_info const *) = NULL;

    /**
       Skip update rows events that don't have data for this slave's
       table.
     */
    if (no_columns_to_update) goto AFTER_MAIN_EXEC_ROW_LOOP;

    /**
       If there are no columns marked in the read_set for this table,
       that means that we cannot lookup any row using the available BI
       in the binarr log. Thence, we immediatly raise an error:
       HA_ERR_END_OF_FILE.
     */

    if ((m_rows_lookup_algorithm != ROW_LOOKUP_NOT_NEEDED) &&
        !is_any_column_signaled_for_table(table, &m_cols)) {
      error = HA_ERR_END_OF_FILE;
      goto AFTER_MAIN_EXEC_ROW_LOOP;
    }
    switch (m_rows_lookup_algorithm) {
      case ROW_LOOKUP_HASH_SCAN:
        do_apply_row_ptr = &Rows_log_event::do_hash_scan_and_update;
        break;

      case ROW_LOOKUP_INDEX_SCAN:
        do_apply_row_ptr = &Rows_log_event::do_index_scan_and_update;
        break;

      case ROW_LOOKUP_TABLE_SCAN:
        do_apply_row_ptr = &Rows_log_event::do_table_scan_and_update;
        break;

      case ROW_LOOKUP_NOT_NEEDED:
        DBUG_ASSERT(get_general_type_code() == binary_log::WRITE_ROWS_EVENT);

        /* No need to scan for rows, just apply it */
        do_apply_row_ptr = &Rows_log_event::do_apply_row;
        break;

      default:
        DBUG_ASSERT(0);
        error = 1;
        goto AFTER_MAIN_EXEC_ROW_LOOP;
        break;
    }

    DBUG_ASSERT(stage != NULL);
    THD_STAGE_INFO(thd, *stage);

#ifdef HAVE_PSI_STAGE_INTERFACE
    m_psi_progress.set_progress(mysql_set_stage(stage->m_key));
#endif

    do {
      DBUG_PRINT("info", ("calling do_apply_row_ptr"));

      error = (this->*do_apply_row_ptr)(rli);

      if (handle_idempotent_and_ignored_errors(rli, &error)) break;

      /* this advances m_curr_row */
      do_post_row_operations(rli, error);

    } while (!error && (m_curr_row != m_rows_end));

#ifdef HAVE_PSI_STAGE_INTERFACE
    m_psi_progress.end_work();
#endif

  AFTER_MAIN_EXEC_ROW_LOOP:

    if (saved_m_curr_row != m_curr_row && !table->file->has_transactions()) {
      /*
        Usually, the trans_commit_stmt() propagates unsafe_rollback_flags
        from statement to transaction level. However, we cannot rely on
        this when row format is in use as several events can be processed
        before calling this function. This happens because it is called
        only when the latest event generated by a statement is processed.

        There are however upper level functions that execute per event
        and check transaction's status. So if the unsafe_rollback_flags
        are not propagated here, this can lead to errors.

        For example, a transaction that updates non-transactional tables
        may be stopped in the middle thus leading to inconsistencies
        after a restart.
      */
      thd->get_transaction()->mark_modified_non_trans_table(
          Transaction_ctx::STMT);
      thd->get_transaction()->merge_unsafe_rollback_flags();
    }

    /*
      Restore the sql_mode after the rows event is processed.
    */
    thd->variables.sql_mode = saved_sql_mode;

    { /*
          The following failure injecion works in cooperation with tests
          setting @@global.debug= 'd,stop_slave_middle_group'.
          The sql thread receives the killed status and will proceed
          to shutdown trying to finish incomplete events group.
      */
      DBUG_EXECUTE_IF(
          "stop_slave_middle_group",
          if (thd->get_transaction()->cannot_safely_rollback(
                  Transaction_ctx::SESSION)) const_cast<Relay_log_info *>(rli)
              ->abort_slave = 1;);
    }

    if ((error = do_after_row_operations(rli, error)) &&
        ignored_error_code(convert_handler_error(error, thd, table))) {
      slave_rows_error_report(
          INFORMATION_LEVEL, error, rli, thd, table, get_type_str(),
          const_cast<Relay_log_info *>(rli)->get_rpl_log_name(),
          (ulong)common_header->log_pos);
      thd->get_stmt_da()->reset_condition_info(thd);
      clear_all_errors(thd, const_cast<Relay_log_info *>(rli));
      error = 0;
    }

    // reset back the db
    thd->reset_db(current_db_name_saved);
  }  // if (table)

  if (error) {
    slave_rows_error_report(
        ERROR_LEVEL, error, rli, thd, table, get_type_str(),
        const_cast<Relay_log_info *>(rli)->get_rpl_log_name(),
        (ulong)common_header->log_pos);
    /*
      @todo We should probably not call
      reset_current_stmt_binlog_format_row() from here.
      /Sven
    */
    thd->reset_current_stmt_binlog_format_row();
    thd->is_slave_error = 1;
    DBUG_RETURN(error);
  }

end:
  if (get_flags(STMT_END_F)) {
    if ((error = rows_event_stmt_cleanup(rli, thd))) {
      if (table)
        slave_rows_error_report(
            ERROR_LEVEL, thd->is_error() ? 0 : error, rli, thd, table,
            get_type_str(),
            const_cast<Relay_log_info *>(rli)->get_rpl_log_name(),
            (ulong)common_header->log_pos);
      else {
        rli->report(
            ERROR_LEVEL,
            thd->is_error() ? thd->get_stmt_da()->mysql_errno() : error,
            "Error in cleaning up after an event of type:%s; %s; the group"
            " log file/position: %s %lu",
            get_type_str(),
            thd->is_error() ? thd->get_stmt_da()->message_text()
                            : "unexpected error",
            const_cast<Relay_log_info *>(rli)->get_rpl_log_name(),
            (ulong)common_header->log_pos);
      }
    }
    /* We are at end of the statement (STMT_END_F flag), lets clean
      the memory which was used from thd's mem_root now.
      This needs to be done only if we are here in SQL thread context.
      In other flow ( in case of a regular thread which can happen
      when the thread is applying BINLOG'...' row event) we should
      *not* try to free the memory here. It will be done latter
      in dispatch_command() after command execution is completed.
     */
    if (thd->slave_thread) free_root(thd->mem_root, MYF(MY_KEEP_PREALLOC));
  }
  DBUG_RETURN(error);
}

Log_event::enum_skip_reason Rows_log_event::do_shall_skip(Relay_log_info *rli) {
  /*
    If the slave skip counter is 1 and this event does not end a
    statement, then we should not start executing on the next event.
    Otherwise, we defer the decision to the normal skipping logic.
  */
  if (rli->slave_skip_counter == 1 && !get_flags(STMT_END_F))
    return Log_event::EVENT_SKIP_IGNORE;
  else
    return Log_event::do_shall_skip(rli);
}

/**
   The function is called at Rows_log_event statement commit time,
   normally from Rows_log_event::do_update_pos() and possibly from
   Query_log_event::do_apply_event() of the COMMIT.
   The function commits the last statement for engines, binlog and
   releases resources have been allocated for the statement.

   @retval  0         Ok.
   @retval  non-zero  Error at the commit.
 */

static int rows_event_stmt_cleanup(Relay_log_info const *rli, THD *thd) {
  DBUG_ENTER("rows_event_stmt_cleanup");
  DBUG_EXECUTE_IF("simulate_rows_event_cleanup_failure", {
    char errbuf[MYSQL_ERRMSG_SIZE];
    int err = 149;
    my_error(ER_ERROR_DURING_COMMIT, MYF(0), err,
             my_strerror(errbuf, MYSQL_ERRMSG_SIZE, err));
    DBUG_RETURN(1);
  });
  int error;
  {
    /*
      This is the end of a statement or transaction, so close (and
      unlock) the tables we opened when processing the
      Table_map_log_event starting the statement.

      OBSERVER.  This will clear *all* mappings, not only those that
      are open for the table. There is not good handle for on-close
      actions for tables.

      NOTE. Even if we have no table ('table' == 0) we still need to be
      here, so that we increase the group relay log position. If we didn't, we
      could have a group relay log position which lags behind "forever"
      (assume the last master's transaction is ignored by the slave because of
      replicate-ignore rules).
    */
    error = thd->binlog_flush_pending_rows_event(true);

    /*
      If this event is not in a transaction, the call below will, if some
      transactional storage engines are involved, commit the statement into
      them and flush the pending event to binlog.
      If this event is in a transaction, the call will do nothing, but a
      Xid_log_event will come next which will, if some transactional engines
      are involved, commit the transaction and flush the pending event to the
      binlog.
      If there was a deadlock the transaction should have been rolled back
      already. So there should be no need to rollback the transaction.
    */
    DBUG_ASSERT(!thd->transaction_rollback_request);
    error |= (error ? trans_rollback_stmt(thd) : trans_commit_stmt(thd));

    /*
      Now what if this is not a transactional engine? we still need to
      flush the pending event to the binlog; we did it with
      thd->binlog_flush_pending_rows_event(). Note that we imitate
      what is done for real queries: a call to
      ha_autocommit_or_rollback() (sometimes only if involves a
      transactional engine), and a call to be sure to have the pending
      event flushed.
    */

    /*
      @todo We should probably not call
      reset_current_stmt_binlog_format_row() from here.

      Btw, the previous comment about transactional engines does not
      seem related to anything that happens here.
      /Sven
    */
    thd->reset_current_stmt_binlog_format_row();

    const_cast<Relay_log_info *>(rli)->cleanup_context(thd, 0);

    /*
      Clean sql_command value
    */
    thd->lex->sql_command = SQLCOM_END;
  }
  DBUG_RETURN(error);
}

/**
   The method either increments the relay log position or
   commits the current statement and increments the master group
   possition if the event is STMT_END_F flagged and
   the statement corresponds to the autocommit query (i.e replicated
   without wrapping in BEGIN/COMMIT)

   @retval 0         Success
   @retval non-zero  Error in the statement commit
 */
int Rows_log_event::do_update_pos(Relay_log_info *rli) {
  DBUG_ENTER("Rows_log_event::do_update_pos");
  int error = 0;

  DBUG_PRINT("info", ("flags: %s", get_flags(STMT_END_F) ? "STMT_END_F " : ""));

  /* Worker does not execute binlog update position logics */
  DBUG_ASSERT(!is_mts_worker(rli->info_thd));

  if (get_flags(STMT_END_F)) {
    /*
      Indicate that a statement is finished.
      Step the group log position if we are not in a transaction,
      otherwise increase the event log position.
    */
    error = rli->stmt_done(common_header->log_pos);
  } else {
    rli->inc_event_relay_log_pos();
  }

  DBUG_RETURN(error);
}

bool Rows_log_event::write_data_header(IO_CACHE *file) {
  uchar
      buf[Binary_log_event::ROWS_HEADER_LEN_V2];  // No need to init the buffer
  DBUG_ASSERT(m_table_id.is_valid());
  DBUG_EXECUTE_IF("old_row_based_repl_4_byte_map_id_master", {
    int4store(buf + 0, (ulong)m_table_id.id());
    int2store(buf + 4, m_flags);
    return (wrapper_my_b_safe_write(file, buf, 6));
  });
  int6store(buf + ROWS_MAPID_OFFSET, m_table_id.id());
  int2store(buf + ROWS_FLAGS_OFFSET, m_flags);
  int rc = 0;
  if (likely(!log_bin_use_v1_row_events)) {
    /*
       v2 event, with variable header portion.
       Determine length of variable header payload
    */
    uint16 vhlen = 2;
    uint16 vhpayloadlen = 0;
    uint16 extra_data_len = 0;
    if (m_extra_row_data) {
      extra_data_len = m_extra_row_data[EXTRA_ROW_INFO_LEN_OFFSET];
      vhpayloadlen = ROWS_V_TAG_LEN + extra_data_len;
    }

    /* Var-size header len includes len itself */
    int2store(buf + ROWS_VHLEN_OFFSET, vhlen + vhpayloadlen);
    rc = wrapper_my_b_safe_write(file, buf,
                                 Binary_log_event::ROWS_HEADER_LEN_V2);

    /* Write var-sized payload, if any */
    if ((vhpayloadlen > 0) && (rc == 0)) {
      /* Add tag and extra row info */
      uchar type_code = ROWS_V_EXTRAINFO_TAG;
      rc = wrapper_my_b_safe_write(file, &type_code, ROWS_V_TAG_LEN);
      if (rc == 0)
        rc = wrapper_my_b_safe_write(file, m_extra_row_data, extra_data_len);
    }
  } else {
    rc = wrapper_my_b_safe_write(file, buf,
                                 Binary_log_event::ROWS_HEADER_LEN_V1);
  }

  return (rc != 0);
}

bool Rows_log_event::write_data_body(IO_CACHE *file) {
  /*
     Note that this should be the number of *bits*, not the number of
     bytes.
  */
  uchar sbuf[sizeof(m_width) + 1];
  my_ptrdiff_t const data_size = m_rows_cur - m_rows_buf;
  bool res = false;
  uchar *const sbuf_end = net_store_length(sbuf, (size_t)m_width);
  DBUG_ASSERT(static_cast<size_t>(sbuf_end - sbuf) <= sizeof(sbuf));

  DBUG_DUMP("m_width", sbuf, (size_t)(sbuf_end - sbuf));
  res = res || wrapper_my_b_safe_write(file, sbuf, (size_t)(sbuf_end - sbuf));

  DBUG_DUMP("m_cols", (uchar *)m_cols.bitmap, no_bytes_in_map(&m_cols));
  res = res || wrapper_my_b_safe_write(file, (uchar *)m_cols.bitmap,
                                       no_bytes_in_map(&m_cols));
  /*
    TODO[refactor write]: Remove the "down cast" here (and elsewhere).
   */
  if (get_general_type_code() == binary_log::UPDATE_ROWS_EVENT) {
    DBUG_DUMP("m_cols_ai", (uchar *)m_cols_ai.bitmap,
              no_bytes_in_map(&m_cols_ai));
    res = res || wrapper_my_b_safe_write(file, (uchar *)m_cols_ai.bitmap,
                                         no_bytes_in_map(&m_cols_ai));
  }
  DBUG_DUMP("rows", m_rows_buf, data_size);
  res = res || wrapper_my_b_safe_write(file, m_rows_buf, (size_t)data_size);

  return res;
}

int Rows_log_event::pack_info(Protocol *protocol) {
  char buf[256];
  char const *const flagstr = get_flags(STMT_END_F) ? " flags: STMT_END_F" : "";
  size_t bytes =
      snprintf(buf, sizeof(buf), "table_id: %llu%s", m_table_id.id(), flagstr);
  protocol->store(buf, bytes, &my_charset_bin);
  return 0;
}
#endif  // MYSQL_SERVER

#ifndef MYSQL_SERVER
void Rows_log_event::print_helper(FILE *, PRINT_EVENT_INFO *print_event_info) {
  IO_CACHE *const head = &print_event_info->head_cache;
  IO_CACHE *const body = &print_event_info->body_cache;
  if (!print_event_info->short_form) {
    bool const last_stmt_event = get_flags(STMT_END_F);
    print_header(head, print_event_info, !last_stmt_event);
    my_b_printf(head, "\t%s: table id %llu%s\n", get_type_str(),
                m_table_id.id(), last_stmt_event ? " flags: STMT_END_F" : "");
    print_base64(body, print_event_info, !last_stmt_event);
  }
}
#endif

  /**************************************************************************
          Table_map_log_event member functions and support functions
  **************************************************************************/

  /**
    @page PAGE_RPL_FIELD_METADATA How replication of field metadata works.

    When a table map is created, the master first calls
    Table_map_log_event::save_field_metadata() which calculates how many
    values will be in the field metadata. Only those fields that require the
    extra data are added. The method also loops through all of the fields in
    the table calling the method Field::save_field_metadata() which returns the
    values for the field that will be saved in the metadata and replicated to
    the slave. Once all fields have been processed, the table map is written to
    the binlog adding the size of the field metadata and the field metadata to
    the end of the body of the table map.

    When a table map is read on the slave, the field metadata is read from the
    table map and passed to the table_def class constructor which saves the
    field metadata from the table map into an array based on the type of the
    field. Field metadata values not present (those fields that do not use extra
    data) in the table map are initialized as zero (0). The array size is the
    same as the columns for the table on the slave.

    Additionally, values saved for field metadata on the master are saved as a
    string of bytes (uchar) in the binlog. A field may require 1 or more bytes
    to store the information. In cases where values require multiple bytes
    (e.g. values > 255), the endian-safe methods are used to properly encode
    the values on the master and decode them on the slave. When the field
    metadata values are captured on the slave, they are stored in an array of
    type uint16. This allows the least number of casts to prevent casting bugs
    when the field metadata is used in comparisons of field attributes. When
    the field metadata is used for calculating addresses in pointer math, the
    type used is uint32.
  */

#if defined(MYSQL_SERVER)
/**
  Save the field metadata based on the real_type of the field.
  The metadata saved depends on the type of the field. Some fields
  store a single byte for pack_length() while others store two bytes
  for field_length (max length).

  @retval  0  Ok.

  @todo
  We may want to consider changing the encoding of the information.
  Currently, the code attempts to minimize the number of bytes written to
  the tablemap. There are at least two other alternatives; 1) using
  net_store_length() to store the data allowing it to choose the number of
  bytes that are appropriate thereby making the code much easier to
  maintain (only 1 place to change the encoding), or 2) use a fixed number
  of bytes for each field. The problem with option 1 is that net_store_length()
  will use one byte if the value < 251, but 3 bytes if it is > 250. Thus,
  for fields like CHAR which can be no larger than 255 characters, the method
  will use 3 bytes when the value is > 250. Further, every value that is
  encoded using 2 parts (e.g., pack_length, field_length) will be numerically
  > 250 therefore will use 3 bytes for eah value. The problem with option 2
  is less wasteful for space but does waste 1 byte for every field that does
  not encode 2 parts.
*/
int Table_map_log_event::save_field_metadata() {
  DBUG_ENTER("Table_map_log_event::save_field_metadata");
  int index = 0;
  for (unsigned int i = 0; i < m_table->s->fields; i++) {
    DBUG_PRINT("debug", ("field_type: %d", m_coltype[i]));
    index +=
        m_table->s->field[i]->save_field_metadata(&m_field_metadata[index]);

    DBUG_EXECUTE_IF("inject_invalid_blob_size", {
      if (m_coltype[i] == MYSQL_TYPE_BLOB) m_field_metadata[index - 1] = 5;
    });
  }
  DBUG_RETURN(index);
}

/*
  Constructor used to build an event for writing to the binary log.
  Mats says tbl->s lives longer than this event so it's ok to copy pointers
  (tbl->s->db etc) and not pointer content.
 */

Table_map_log_event::Table_map_log_event(THD *thd_arg, TABLE *tbl,
                                         const Table_id &tid, bool using_trans)
    : binary_log::Table_map_event(
          tid,
          tbl->s->fields +
              DBUG_EVALUATE_IF("binlog_omit_last_column_from_table_map_event",
                               -1, 0),
          (tbl->s->db.str), ((tbl->s->db.str) ? tbl->s->db.length : 0),
          (tbl->s->table_name.str), (tbl->s->table_name.length)),
      Log_event(thd_arg, 0,
                using_trans ? Log_event::EVENT_TRANSACTIONAL_CACHE
                            : Log_event::EVENT_STMT_CACHE,
                Log_event::EVENT_NORMAL_LOGGING, header(), footer()) {
  common_header->type_code = binary_log::TABLE_MAP_EVENT;
  m_table = tbl;
  m_flags = TM_BIT_LEN_EXACT_F;

  uchar cbuf[sizeof(m_colcnt) + 1];
  uchar *cbuf_end;
  DBUG_ASSERT(m_table_id.is_valid());
  /*
    In TABLE_SHARE, "db" and "table_name" are 0-terminated (see this comment in
    table.cc / alloc_table_share():
      Use the fact the key is db/0/table_name/0
    As we rely on this let's assert it.
  */
  DBUG_ASSERT((tbl->s->db.str == 0) ||
              (tbl->s->db.str[tbl->s->db.length] == 0));
  DBUG_ASSERT(tbl->s->table_name.str[tbl->s->table_name.length] == 0);

  m_data_size = Binary_log_event::TABLE_MAP_HEADER_LEN;
  DBUG_EXECUTE_IF("old_row_based_repl_4_byte_map_id_master", m_data_size = 6;);
  m_data_size += m_dblen + 2;   // Include length and terminating \0
  m_data_size += m_tbllen + 2;  // Include length and terminating \0
  cbuf_end = net_store_length(cbuf, (size_t)m_colcnt);
  DBUG_ASSERT(static_cast<size_t>(cbuf_end - cbuf) <= sizeof(cbuf));
  m_data_size += (cbuf_end - cbuf) + m_colcnt;  // COLCNT and column types

  m_coltype = (uchar *)my_malloc(key_memory_log_event, m_colcnt, MYF(MY_WME));

  DBUG_ASSERT(m_colcnt ==
              m_table->s->fields +
                  DBUG_EVALUATE_IF(
                      "binlog_omit_last_column_from_table_map_event", -1, 0));
  for (unsigned int i = 0; i < m_colcnt; ++i)
    m_coltype[i] = m_table->field[i]->binlog_type();

  DBUG_EXECUTE_IF("inject_invalid_column_type", m_coltype[1] = 230;);

  /*
    Calculate a bitmap for the results of maybe_null() for all columns.
    The bitmap is used to determine when there is a column from the master
    that is not on the slave and is null and thus not in the row data during
    replication.
  */
  uint num_null_bytes = (m_colcnt + 7) / 8;
  m_data_size += num_null_bytes;
  /*
    m_null_bits is a pointer indicating which columns can have a null value
    in a particular table.
  */
  m_null_bits =
      (uchar *)my_malloc(key_memory_log_event, num_null_bytes, MYF(MY_WME));

  m_field_metadata =
      (uchar *)my_malloc(key_memory_log_event, (m_colcnt * 2), MYF(MY_WME));
  memset(m_field_metadata, 0, (m_colcnt * 2));

  if (m_null_bits != NULL && m_field_metadata != NULL && m_coltype != NULL)
    is_valid_param = true;
  /*
    Create an array for the field metadata and store it.
  */
  m_field_metadata_size = save_field_metadata();
  DBUG_ASSERT(m_field_metadata_size <= (m_colcnt * 2));

  /*
    Now set the size of the data to the size of the field metadata array
    plus one or three bytes (see pack.c:net_store_length) for number of
    elements in the field metadata array.
  */
  if (m_field_metadata_size < 251)
    m_data_size += m_field_metadata_size + 1;
  else
    m_data_size += m_field_metadata_size + 3;

  memset(m_null_bits, 0, num_null_bytes);
  for (unsigned int i = 0; i < m_colcnt; ++i)
    if (m_table->field[i]->maybe_null()) m_null_bits[(i / 8)] += 1 << (i % 8);
  /*
    Marking event to require sequential execution in MTS
    if the query might have updated FK-referenced db.
    Unlike Query_log_event where this fact is encoded through
    the accessed db list in the Table_map case m_flags is exploited.
  */
  uchar dbs = thd_arg->get_binlog_accessed_db_names()
                  ? thd_arg->get_binlog_accessed_db_names()->elements
                  : 0;
  if (dbs == 1) {
    char *db_name = thd_arg->get_binlog_accessed_db_names()->head();
    if (!strcmp(db_name, "")) m_flags |= TM_REFERRED_FK_DB_F;
  }

  init_metadata_fields();
  m_data_size += m_metadata_buf.length();
}
#endif /* defined(MYSQL_SERVER) */

/*
  Constructor used by slave to read the event from the binary log.
 */
Table_map_log_event::Table_map_log_event(
    const char *buf, uint event_len,
    const Format_description_event *description_event)

    : binary_log::Table_map_event(buf, event_len, description_event),
      Log_event(header(), footer())
#ifdef MYSQL_SERVER
      ,
      m_table(NULL)
#endif
{
  DBUG_ENTER("Table_map_log_event::Table_map_log_event(const char*,uint,...)");
  if (m_null_bits != NULL && m_field_metadata != NULL && m_coltype != NULL)
    is_valid_param = true;
  DBUG_ASSERT(header()->type_code == binary_log::TABLE_MAP_EVENT);
  DBUG_VOID_RETURN;
}

Table_map_log_event::~Table_map_log_event() {
  if (m_null_bits) {
    my_free(m_null_bits);
    m_null_bits = NULL;
  }
  if (m_field_metadata) {
    my_free(m_field_metadata);
    m_field_metadata = NULL;
  }
}

  /*
    Return value is an error code, one of:

        -1     Failure to open table   [from open_tables()]
         0     Success
         1     No room for more tables [from set_table()]
         2     Out of memory           [from set_table()]
         3     Wrong table definition
         4     Daisy-chaining RBR with SBR not possible
   */

#if defined(MYSQL_SERVER)

enum enum_tbl_map_status {
  /* no duplicate identifier found */
  OK_TO_PROCESS = 0,

  /* this table map must be filtered out */
  FILTERED_OUT = 1,

  /* identifier mapping table with different properties */
  SAME_ID_MAPPING_DIFFERENT_TABLE = 2,

  /* a duplicate identifier was found mapping the same table */
  SAME_ID_MAPPING_SAME_TABLE = 3
};

/*
  Checks if this table map event should be processed or not. First
  it checks the filtering rules, and then looks for duplicate identifiers
  in the existing list of rli->tables_to_lock.

  It checks that there hasn't been any corruption by verifying that there
  are no duplicate entries with different properties.

  In some cases, some binary logs could get corrupted, showing several
  tables mapped to the same table_id, 0 (see: BUG#56226). Thus we do this
  early sanity check for such cases and avoid that the server crashes
  later.

  In some corner cases, the master logs duplicate table map events, i.e.,
  same id, same database name, same table name (see: BUG#37137). This is
  different from the above as it's the same table that is mapped again
  to the same identifier. Thus we cannot just check for same ids and
  assume that the event is corrupted we need to check every property.

  NOTE: in the event that BUG#37137 ever gets fixed, this extra check
        will still be valid because we would need to support old binary
        logs anyway.

  @param rli The relay log info reference.
  @param table_list A list element containing the table to check against.
  @return OK_TO_PROCESS
            if there was no identifier already in rli->tables_to_lock

          FILTERED_OUT
            if the event is filtered according to the filtering rules

          SAME_ID_MAPPING_DIFFERENT_TABLE
            if the same identifier already maps a different table in
            rli->tables_to_lock

          SAME_ID_MAPPING_SAME_TABLE
            if the same identifier already maps the same table in
            rli->tables_to_lock.
*/
static enum_tbl_map_status check_table_map(Relay_log_info const *rli,
                                           RPL_TABLE_LIST *table_list) {
  DBUG_ENTER("check_table_map");
  enum_tbl_map_status res = OK_TO_PROCESS;

  if (rli->info_thd->slave_thread /* filtering is for slave only */ &&
      (!rli->rpl_filter->db_ok(table_list->db) ||
       (rli->rpl_filter->is_on() &&
        !rli->rpl_filter->tables_ok("", table_list))))
    res = FILTERED_OUT;
  else {
    RPL_TABLE_LIST *ptr = static_cast<RPL_TABLE_LIST *>(rli->tables_to_lock);
    for (uint i = 0; ptr && (i < rli->tables_to_lock_count);
         ptr = static_cast<RPL_TABLE_LIST *>(ptr->next_local), i++) {
      if (ptr->table_id == table_list->table_id) {
        if (strcmp(ptr->db, table_list->db) ||
            strcmp(ptr->alias, table_list->table_name) ||
            ptr->lock_descriptor().type !=
                TL_WRITE)  // the ::do_apply_event always sets TL_WRITE
          res = SAME_ID_MAPPING_DIFFERENT_TABLE;
        else
          res = SAME_ID_MAPPING_SAME_TABLE;

        break;
      }
    }
  }

  DBUG_PRINT("debug", ("check of table map ended up with: %u", res));

  DBUG_RETURN(res);
}

int Table_map_log_event::do_apply_event(Relay_log_info const *rli) {
  RPL_TABLE_LIST *table_list;
  char *db_mem, *tname_mem, *ptr;
  size_t dummy_len;
  void *memory;
  DBUG_ENTER("Table_map_log_event::do_apply_event(Relay_log_info*)");
  DBUG_ASSERT(rli->info_thd == thd);

  /* Step the query id to mark what columns that are actually used. */
  thd->set_query_id(next_query_id());

  if (!(memory =
            my_multi_malloc(key_memory_log_event, MYF(MY_WME), &table_list,
                            sizeof(RPL_TABLE_LIST), &db_mem, (uint)NAME_LEN + 1,
                            &tname_mem, (uint)NAME_LEN + 1, NullS)))
    DBUG_RETURN(HA_ERR_OUT_OF_MEM);

  my_stpcpy(db_mem, m_dbnam.c_str());
  my_stpcpy(tname_mem, m_tblnam.c_str());

  if (lower_case_table_names) {
    my_casedn_str(system_charset_info, db_mem);
    my_casedn_str(system_charset_info, tname_mem);
  }

  /* rewrite rules changed the database */
  if (rli->rpl_filter != NULL &&
      ((ptr = (char *)rli->rpl_filter->get_rewrite_db(db_mem, &dummy_len)) !=
       db_mem)) {
    rli->rpl_filter->get_rewrite_db_statistics()->increase_counter();
    my_stpcpy(db_mem, ptr);
  }

  new (table_list) RPL_TABLE_LIST(db_mem, strlen(db_mem), tname_mem,
                                  strlen(tname_mem), tname_mem, TL_WRITE);

  table_list->table_id = DBUG_EVALUATE_IF(
      "inject_tblmap_same_id_maps_diff_table", 0, m_table_id.id());
  table_list->updating = 1;
  table_list->required_type = dd::enum_table_type::BASE_TABLE;
  DBUG_PRINT("debug", ("table: %s is mapped to %llu", table_list->table_name,
                       table_list->table_id.id()));

  enum_tbl_map_status tblmap_status = check_table_map(rli, table_list);
  if (tblmap_status == OK_TO_PROCESS) {
    DBUG_ASSERT(thd->lex->query_tables != table_list);

    /*
      Use placement new to construct the table_def instance in the
      memory allocated for it inside table_list.

      The memory allocated by the table_def structure (i.e., not the
      memory allocated *for* the table_def structure) is released
      inside Relay_log_info::clear_tables_to_lock() by calling the
      table_def destructor explicitly.
    */
    new (&table_list->m_tabledef)
        table_def(m_coltype, m_colcnt, m_field_metadata, m_field_metadata_size,
                  m_null_bits, m_flags);

    table_list->m_tabledef_valid = true;
    table_list->m_conv_table = NULL;
    table_list->open_type = OT_BASE_ONLY;

    /*
      We record in the slave's information that the table should be
      locked by linking the table into the list of tables to lock.
    */
    table_list->next_global = table_list->next_local = rli->tables_to_lock;
    const_cast<Relay_log_info *>(rli)->tables_to_lock = table_list;
    const_cast<Relay_log_info *>(rli)->tables_to_lock_count++;
    /* 'memory' is freed in clear_tables_to_lock */
  } else  // FILTERED_OUT, SAME_ID_MAPPING_*
  {
    /*
      If mapped already but with different properties, we raise an
      error.
      If mapped already but with same properties we skip the event.
      If filtered out we skip the event.

      In all three cases, we need to free the memory previously
      allocated.
     */
    if (tblmap_status == SAME_ID_MAPPING_DIFFERENT_TABLE) {
      /*
        Something bad has happened. We need to stop the slave as strange things
        could happen if we proceed: slave crash, wrong table being updated, ...
        As a consequence we push an error in this case.
       */

      char buf[256];

      snprintf(buf, sizeof(buf),
               "Found table map event mapping table id %llu which "
               "was already mapped but with different settings.",
               table_list->table_id.id());

      if (thd->slave_thread)
        rli->report(ERROR_LEVEL, ER_SLAVE_FATAL_ERROR,
                    ER_THD(thd, ER_SLAVE_FATAL_ERROR), buf);
      else
        /*
          For the cases in which a 'BINLOG' statement is set to
          execute in a user session
         */
        my_printf_error(ER_SLAVE_FATAL_ERROR, ER_THD(thd, ER_SLAVE_FATAL_ERROR),
                        MYF(0), buf);
    }

    my_free(memory);
  }

  DBUG_RETURN(tblmap_status == SAME_ID_MAPPING_DIFFERENT_TABLE);
}

Log_event::enum_skip_reason Table_map_log_event::do_shall_skip(
    Relay_log_info *rli) {
  /*
    If the slave skip counter is 1, then we should not start executing
    on the next event.
  */
  return continue_group(rli);
}

int Table_map_log_event::do_update_pos(Relay_log_info *rli) {
  rli->inc_event_relay_log_pos();
  return 0;
}

bool Table_map_log_event::write_data_header(IO_CACHE *file) {
  DBUG_ASSERT(m_table_id.is_valid());
  uchar buf[Binary_log_event::TABLE_MAP_HEADER_LEN];
  DBUG_EXECUTE_IF("old_row_based_repl_4_byte_map_id_master", {
    int4store(buf + 0, static_cast<uint32>(m_table_id.id()));
    int2store(buf + 4, m_flags);
    return (wrapper_my_b_safe_write(file, buf, 6));
  });
  int6store(buf + TM_MAPID_OFFSET, m_table_id.id());
  int2store(buf + TM_FLAGS_OFFSET, m_flags);
  return (wrapper_my_b_safe_write(file, buf,
                                  Binary_log_event::TABLE_MAP_HEADER_LEN));
}

bool Table_map_log_event::write_data_body(IO_CACHE *file) {
  DBUG_ASSERT(!m_dbnam.empty());
  DBUG_ASSERT(!m_tblnam.empty());
  /* We use only one byte per length for storage in event: */
  DBUG_ASSERT(m_dblen <= 128);
  DBUG_ASSERT(m_tbllen <= 128);

  uchar const dbuf[] = {(uchar)m_dblen};
  uchar const tbuf[] = {(uchar)m_tbllen};

  uchar cbuf[sizeof(m_colcnt) + 1];
  uchar *const cbuf_end = net_store_length(cbuf, (size_t)m_colcnt);
  DBUG_ASSERT(static_cast<size_t>(cbuf_end - cbuf) <= sizeof(cbuf));

  /*
    Store the size of the field metadata.
  */
  uchar mbuf[sizeof(m_field_metadata_size)];
  uchar *const mbuf_end = net_store_length(mbuf, m_field_metadata_size);

  return (
      wrapper_my_b_safe_write(file, dbuf, sizeof(dbuf)) ||
      wrapper_my_b_safe_write(file, (const uchar *)m_dbnam.c_str(),
                              m_dblen + 1) ||
      wrapper_my_b_safe_write(file, tbuf, sizeof(tbuf)) ||
      wrapper_my_b_safe_write(file, (const uchar *)m_tblnam.c_str(),
                              m_tbllen + 1) ||
      wrapper_my_b_safe_write(file, cbuf, (size_t)(cbuf_end - cbuf)) ||
      wrapper_my_b_safe_write(file, m_coltype, m_colcnt) ||
      wrapper_my_b_safe_write(file, mbuf, (size_t)(mbuf_end - mbuf)) ||
      wrapper_my_b_safe_write(file, m_field_metadata, m_field_metadata_size) ||
      wrapper_my_b_safe_write(file, m_null_bits, (m_colcnt + 7) / 8) ||
      wrapper_my_b_safe_write(file, (const uchar *)m_metadata_buf.ptr(),
                              m_metadata_buf.length()));
}

/**
   stores an integer into packed format.

   @param[out] str_buf  a buffer where the packed integer will be stored.
   @param[in] length  the integer will be packed.
 */
static inline void store_compressed_length(String &str_buf, ulonglong length) {
  // Store Type and packed length
  uchar buf[4];
  uchar *buf_ptr = net_store_length(buf, length);

  str_buf.append(reinterpret_cast<char *>(buf), buf_ptr - buf);
}

/**
  Write data into str_buf with Type|Length|Value(TLV) format.

  @param[out] str_buf a buffer where the field is stored.
  @param[in] type  type of the field
  @param[in] length  length of the field value
  @param[in] value  value of the field
*/
static inline bool write_tlv_field(
    String &str_buf,
    enum Table_map_log_event::Optional_metadata_field_type type, uint length,
    const uchar *value) {
  /* type is stored in one byte, so it should never bigger than 255. */
  DBUG_ASSERT(static_cast<int>(type) <= 255);
  str_buf.append((char)type);
  store_compressed_length(str_buf, length);
  return str_buf.append(reinterpret_cast<const char *>(value), length);
}

/**
  Write data into str_buf with Type|Length|Value(TLV) format.

  @param[out] str_buf a buffer where the field is stored.
  @param[in] type  type of the field
  @param[in] value  value of the field
*/
static inline bool write_tlv_field(
    String &str_buf,
    enum Table_map_log_event::Optional_metadata_field_type type,
    const String &value) {
  return write_tlv_field(str_buf, type, value.length(),
                         reinterpret_cast<const uchar *>(value.ptr()));
}
#endif  // MYSQL_SERVER

#ifndef MYSQL_SERVER
// For MYSQL_SERVER, the version in field.h is used.
static inline bool is_numeric_type(uint type) {
  switch (type) {
    case MYSQL_TYPE_TINY:
    case MYSQL_TYPE_SHORT:
    case MYSQL_TYPE_INT24:
    case MYSQL_TYPE_LONG:
    case MYSQL_TYPE_LONGLONG:
    case MYSQL_TYPE_NEWDECIMAL:
    case MYSQL_TYPE_FLOAT:
    case MYSQL_TYPE_DOUBLE:
      return true;
    default:
      return false;
  }
  return false;
}
#endif  // !MYSQL_SERVER

static inline bool is_character_type(uint type) {
  switch (type) {
    case MYSQL_TYPE_STRING:
    case MYSQL_TYPE_VAR_STRING:
    case MYSQL_TYPE_VARCHAR:
    case MYSQL_TYPE_BLOB:
      return true;
    default:
      return false;
  }
}

#ifdef MYSQL_SERVER
static inline bool is_numeric_field(const Field *field) {
  return is_numeric_type(field->binlog_type());
}

static inline bool is_character_field(const Field *field) {
  return is_character_type(field->real_type());
}

static inline bool is_enum_field(const Field *field) {
  return field->real_type() == MYSQL_TYPE_ENUM;
}

static inline bool is_set_field(const Field *field) {
  return field->real_type() == MYSQL_TYPE_SET;
}

static inline bool is_geometry_field(const Field *field) {
  return field->real_type() == MYSQL_TYPE_GEOMETRY;
}

void Table_map_log_event::init_metadata_fields() {
  DBUG_EXECUTE_IF("simulate_no_optional_metadata", return;);

  if (init_signedness_field() || init_charset_field() ||
      init_geometry_type_field()) {
    m_metadata_buf.length(0);
    return;
  }

  if (binlog_row_metadata == BINLOG_ROW_METADATA_FULL) {
    if (DBUG_EVALUATE_IF("dont_log_column_name", 0, init_column_name_field()) ||
        init_set_str_value_field() || init_enum_str_value_field() ||
        init_primary_key_field()) {
      m_metadata_buf.length(0);
    }
  }
}

bool Table_map_log_event::init_signedness_field() {
  /* use it to store signed flags, each numeric column take a bit. */
  StringBuffer<128> buf;
  unsigned char flag = 0;
  unsigned char mask = 0x80;

  for (unsigned int i = 0; i < m_table->s->fields; ++i) {
    if (is_numeric_field(m_table->field[i])) {
      Field_num *field = dynamic_cast<Field_num *>(m_table->field[i]);

      if (field->unsigned_flag) flag |= mask;

      mask >>= 1;

      // 8 fields are tested, store the result and clear the flag.
      if (mask == 0) {
        buf.append(flag);
        flag = 0;
        mask = 0x80;
      }
    }
  }

  // Stores the signedness flags of last few columns
  if (mask != 0x80) buf.append(flag);

  // The table has no numeric column, so don't log SIGNEDNESS field
  if (buf.is_empty()) return false;

  return write_tlv_field(m_metadata_buf, SIGNEDNESS, buf);
}

bool Table_map_log_event::init_charset_field() {
  DBUG_EXECUTE_IF("simulate_init_charset_field_error", return true;);

  std::map<uint, uint> collation_map;
  // For counting characters columns
  uint char_col_cnt = 0;

  /* Find the collation number used by most fields */
  for (unsigned int i = 0; i < m_table->s->fields; ++i) {
    if (is_character_field(m_table->field[i])) {
      Field_str *field = dynamic_cast<Field_str *>(m_table->field[i]);

      collation_map[field->charset()->number]++;
      char_col_cnt++;
    }
  }

  if (char_col_cnt == 0) return false;

  /* Find the most used collation */
  uint most_used_collation = 0;
  uint most_used_count = 0;
  for (std::map<uint, uint>::iterator it = collation_map.begin();
       it != collation_map.end(); it++) {
    if (it->second > most_used_count) {
      most_used_count = it->second;
      most_used_collation = it->first;
    }
  }

  /*
    Comparing length of COLUMN_CHARSET field and COLUMN_CHARSET_WITH_DEFAULT
    field to decide which field should be logged.

    Length of COLUMN_CHARSET = character column count * collation id size.
    Length of COLUMN_CHARSET_WITH_DEFAULT =
     default collation_id size + count of columns not use default charset *
     (column index size + collation id size)

    Assume column index just uses 1 byte and collation number also uses 1 byte.
  */
  if (char_col_cnt * 1 < (1 + (char_col_cnt - most_used_count) * 2)) {
    StringBuffer<512> buf;

    /*
      Stores character set information into COLUMN_CHARSET format,
      character sets of all columns are stored one by one.
      -----------------------------------------
      | Charset number | .... |Charset number |
      -----------------------------------------
    */
    for (unsigned int i = 0; i < m_table->s->fields; ++i) {
      if (is_character_field(m_table->field[i])) {
        Field_str *field = dynamic_cast<Field_str *>(m_table->field[i]);

        store_compressed_length(buf, field->charset()->number);
      }
    }
    return write_tlv_field(m_metadata_buf, COLUMN_CHARSET, buf);
  } else {
    StringBuffer<512> buf;
    uint char_column_index = 0;
    uint default_collation = most_used_collation;

    /*
      Stores character set information into DEFAULT_CHARSET format,
      First stores the default character set, and then stores the character
      sets different to default character with their column index one by one.
      --------------------------------------------------------
      | Default Charset | Col Index | Charset number | ...   |
      --------------------------------------------------------
    */

    // Store the default collation number
    store_compressed_length(buf, default_collation);

    for (unsigned int i = 0; i < m_table->s->fields; ++i) {
      if (is_character_field(m_table->field[i])) {
        Field_str *field = dynamic_cast<Field_str *>(m_table->field[i]);

        if (field->charset()->number != default_collation) {
          store_compressed_length(buf, char_column_index);
          store_compressed_length(buf, field->charset()->number);
        }
        char_column_index++;
      }
    }
    return write_tlv_field(m_metadata_buf, DEFAULT_CHARSET, buf);
  }
}

bool Table_map_log_event::init_column_name_field() {
  StringBuffer<2048> buf;

  for (unsigned int i = 0; i < m_table->s->fields; ++i) {
    size_t len = strlen(m_table->field[i]->field_name);

    store_compressed_length(buf, len);
    buf.append(m_table->field[i]->field_name, len);
  }
  return write_tlv_field(m_metadata_buf, COLUMN_NAME, buf);
}

bool Table_map_log_event::init_set_str_value_field() {
  StringBuffer<1024> buf;

  /*
    SET string values are stored in the same format:
    ----------------------------------------------
    | Value number | value1 len | value 1|  .... |  // first SET column
    ----------------------------------------------
    | Value number | value1 len | value 1|  .... |  // second SET column
    ----------------------------------------------
   */
  for (unsigned int i = 0; i < m_table->s->fields; ++i) {
    if (is_set_field(m_table->field[i])) {
      TYPELIB *typelib = dynamic_cast<Field_set *>(m_table->field[i])->typelib;

      store_compressed_length(buf, typelib->count);
      for (unsigned int i = 0; i < typelib->count; i++) {
        store_compressed_length(buf, typelib->type_lengths[i]);
        buf.append(typelib->type_names[i], typelib->type_lengths[i]);
      }
    }
  }
  if (buf.length() > 0)
    return write_tlv_field(m_metadata_buf, SET_STR_VALUE, buf);
  return false;
}

bool Table_map_log_event::init_enum_str_value_field() {
  StringBuffer<1024> buf;

  /* ENUM is same to SET columns, see comment in init_set_str_value_field */
  for (unsigned int i = 0; i < m_table->s->fields; ++i) {
    if (is_enum_field(m_table->field[i])) {
      TYPELIB *typelib = dynamic_cast<Field_enum *>(m_table->field[i])->typelib;

      store_compressed_length(buf, typelib->count);
      for (unsigned int i = 0; i < typelib->count; i++) {
        store_compressed_length(buf, typelib->type_lengths[i]);
        buf.append(typelib->type_names[i], typelib->type_lengths[i]);
      }
    }
  }

  if (buf.length() > 0)
    return write_tlv_field(m_metadata_buf, ENUM_STR_VALUE, buf);
  return false;
}

bool Table_map_log_event::init_geometry_type_field() {
  StringBuffer<256> buf;

  /* Geometry type of geometry columns is stored one by one as packed length */
  for (unsigned int i = 0; i < m_table->s->fields; ++i) {
    if (is_geometry_field(m_table->field[i])) {
      int type = dynamic_cast<Field_geom *>(m_table->field[i])->geom_type;
      DBUG_EXECUTE_IF("inject_invalid_geometry_type", type = 100;);
      store_compressed_length(buf, type);
    }
  }

  if (buf.length() > 0)
    return write_tlv_field(m_metadata_buf, GEOMETRY_TYPE, buf);
  return false;
}

bool Table_map_log_event::init_primary_key_field() {
  DBUG_EXECUTE_IF("simulate_init_primary_key_field_error", return true;);

  if (unlikely(m_table->s->is_missing_primary_key())) return false;

  // If any key column uses prefix like KEY(c1(10)) */
  bool has_prefix = false;
  KEY *pk = m_table->key_info + m_table->s->primary_key;

  DBUG_ASSERT(pk->user_defined_key_parts > 0);

  /* Check if any key column uses prefix */
  for (uint i = 0; i < pk->user_defined_key_parts; i++) {
    KEY_PART_INFO *key_part = pk->key_part + i;
    if (key_part->length !=
        m_table->field[key_part->fieldnr - 1]->key_length()) {
      has_prefix = true;
      break;
    }
  }

  StringBuffer<128> buf;

  if (!has_prefix) {
    /* Index of PK columns are stored one by one. */
    for (uint i = 0; i < pk->user_defined_key_parts; i++) {
      KEY_PART_INFO *key_part = pk->key_part + i;
      store_compressed_length(buf, key_part->fieldnr - 1);
    }
    return write_tlv_field(m_metadata_buf, SIMPLE_PRIMARY_KEY, buf);
  } else {
    /* Index of PK columns are stored with a prefix length one by one. */
    for (uint i = 0; i < pk->user_defined_key_parts; i++) {
      KEY_PART_INFO *key_part = pk->key_part + i;
      size_t prefix = 0;

      store_compressed_length(buf, key_part->fieldnr - 1);

      // Store character length but not octet length
      if (key_part->length !=
          m_table->field[key_part->fieldnr - 1]->key_length())
        prefix = key_part->length / key_part->field->charset()->mbmaxlen;
      store_compressed_length(buf, prefix);
    }
    return write_tlv_field(m_metadata_buf, PRIMARY_KEY_WITH_PREFIX, buf);
  }
}

/*
  Print some useful information for the SHOW BINARY LOG information
  field.
 */

int Table_map_log_event::pack_info(Protocol *protocol) {
  char buf[256];
  size_t bytes = snprintf(buf, sizeof(buf), "table_id: %llu (%s.%s)",
                          m_table_id.id(), m_dbnam.c_str(), m_tblnam.c_str());
  protocol->store(buf, bytes, &my_charset_bin);
  return 0;
}
#endif  // MYSQL_SERVER

#ifndef MYSQL_SERVER
void Table_map_log_event::print(FILE *, PRINT_EVENT_INFO *print_event_info) {
  if (!print_event_info->short_form) {
    print_header(&print_event_info->head_cache, print_event_info, true);
    my_b_printf(&print_event_info->head_cache,
                "\tTable_map: `%s`.`%s` mapped to number %llu\n",
                m_dbnam.c_str(), m_tblnam.c_str(), m_table_id.id());

    if (print_event_info->print_table_metadata) {
      Optional_metadata_fields fields(m_optional_metadata,
                                      m_optional_metadata_len);

      print_columns(&print_event_info->head_cache, fields);
      print_primary_key(&print_event_info->head_cache, fields);
    }

    print_base64(&print_event_info->body_cache, print_event_info, true);
  }
}

/**
   return the string name of a type.

   @param[in] type  type of a column
   @param[in|out] meta_ptr  the meta_ptr of the column. If the type doesn't have
                            metadata, it will not change  meta_ptr, otherwise
                            meta_ptr will be moved to the end of the column's
                            metadat.
   @param[in] cs charset of the column if it is a character column.
   @param[out] typestr  buffer to storing the string name of the type
   @param[in] typestr_length  length of typestr
   @param[in] geometry_type  internal geometry_type
 */
static void get_type_name(uint type, unsigned char **meta_ptr,
                          const CHARSET_INFO *cs, char *typestr,
                          uint typestr_length, unsigned int geometry_type) {
  switch (type) {
    case MYSQL_TYPE_LONG:
      snprintf(typestr, typestr_length, "%s", "INT");
      break;
    case MYSQL_TYPE_TINY:
      snprintf(typestr, typestr_length, "TINYINT");
      break;
    case MYSQL_TYPE_SHORT:
      snprintf(typestr, typestr_length, "SMALLINT");
      break;
    case MYSQL_TYPE_INT24:
      snprintf(typestr, typestr_length, "MEDIUMINT");
      break;
    case MYSQL_TYPE_LONGLONG:
      snprintf(typestr, typestr_length, "BIGINT");
      break;
    case MYSQL_TYPE_NEWDECIMAL:
      snprintf(typestr, typestr_length, "DECIMAL(%d,%d)", (*meta_ptr)[0],
               (*meta_ptr)[1]);
      (*meta_ptr) += 2;
      break;
    case MYSQL_TYPE_FLOAT:
      snprintf(typestr, typestr_length, "FLOAT");
      (*meta_ptr)++;
      break;
    case MYSQL_TYPE_DOUBLE:
      snprintf(typestr, typestr_length, "DOUBLE");
      (*meta_ptr)++;
      break;
    case MYSQL_TYPE_BIT:
      snprintf(typestr, typestr_length, "BIT(%d)",
               (((*meta_ptr)[0])) + (*meta_ptr)[1] * 8);
      (*meta_ptr) += 2;
      break;
    case MYSQL_TYPE_TIMESTAMP2:
      if (**meta_ptr != 0)
        snprintf(typestr, typestr_length, "TIMESTAMP(%d)", **meta_ptr);
      else
        snprintf(typestr, typestr_length, "TIMESTAMP");
      (*meta_ptr)++;
      break;
    case MYSQL_TYPE_DATETIME2:
      if (**meta_ptr != 0)
        snprintf(typestr, typestr_length, "DATETIME(%d)", **meta_ptr);
      else
        snprintf(typestr, typestr_length, "DATETIME");
      (*meta_ptr)++;
      break;
    case MYSQL_TYPE_TIME2:
      if (**meta_ptr != 0)
        snprintf(typestr, typestr_length, "TIME(%d)", **meta_ptr);
      else
        snprintf(typestr, typestr_length, "TIME");
      (*meta_ptr)++;
      break;
    case MYSQL_TYPE_NEWDATE:
    case MYSQL_TYPE_DATE:
      snprintf(typestr, typestr_length, "DATE");
      break;
    case MYSQL_TYPE_YEAR:
      snprintf(typestr, typestr_length, "YEAR");
      break;
    case MYSQL_TYPE_ENUM:
      snprintf(typestr, typestr_length, "ENUM");
      (*meta_ptr) += 2;
      break;
    case MYSQL_TYPE_SET:
      snprintf(typestr, typestr_length, "SET");
      (*meta_ptr) += 2;
      break;
    case MYSQL_TYPE_BLOB: {
      bool is_text = (cs && cs->number != my_charset_bin.number);
      const char *names[5][2] = {{"INVALID_BLOB(%d)", "INVALID_TEXT(%d)"},
                                 {"TINYBLOB", "TINYTEXT"},
                                 {"BLOB", "TEXT"},
                                 {"MEDIUMBLOB", "MEDIUMTEXT"},
                                 {"LONGBLOB", "LONGTEXT"}};
      unsigned char size = **meta_ptr;

      if (size == 0 || size > 4)
        snprintf(typestr, typestr_length, names[0][is_text], size);
      else
        snprintf(typestr, typestr_length, "%s", names[**meta_ptr][is_text]);

      (*meta_ptr)++;
    } break;
    case MYSQL_TYPE_VARCHAR:
    case MYSQL_TYPE_VAR_STRING:
      if (cs && cs->number != my_charset_bin.number)
        snprintf(typestr, typestr_length, "VARCHAR(%d)",
                 uint2korr(*meta_ptr) / cs->mbmaxlen);
      else
        snprintf(typestr, typestr_length, "VARBINARY(%d)",
                 uint2korr(*meta_ptr));

      (*meta_ptr) += 2;
      break;
    case MYSQL_TYPE_STRING: {
      uint byte0 = (*meta_ptr)[0];
      uint byte1 = (*meta_ptr)[1];
      uint len = (((byte0 & 0x30) ^ 0x30) << 4) | byte1;

      if (cs && cs->number != my_charset_bin.number)
        snprintf(typestr, typestr_length, "CHAR(%d)", len / cs->mbmaxlen);
      else
        snprintf(typestr, typestr_length, "BINARY(%d)", len);

      (*meta_ptr) += 2;
    } break;
    case MYSQL_TYPE_JSON:
      snprintf(typestr, typestr_length, "JSON");
      (*meta_ptr)++;
      break;
    case MYSQL_TYPE_GEOMETRY: {
      const char *names[8] = {
          "GEOMETRY",   "POINT",           "LINESTRING",   "POLYGON",
          "MULTIPOINT", "MULTILINESTRING", "MULTIPOLYGON", "GEOMCOLLECTION"};
      if (geometry_type < 8)
        snprintf(typestr, typestr_length, "%s", names[geometry_type]);
      else
        snprintf(typestr, typestr_length, "INVALID_GEOMETRY_TYPE(%u)",
                 geometry_type);
      (*meta_ptr)++;
    } break;
    default:
      *typestr = 0;
      break;
  }
}

void Table_map_log_event::print_columns(
    IO_CACHE *file, const Optional_metadata_fields &fields) {
  uint char_col_index = 0;
  unsigned char *field_metadata_ptr = m_field_metadata;
  std::vector<bool>::const_iterator signedness_it = fields.m_signedness.begin();
  std::vector<Optional_metadata_fields::uint_pair>::const_iterator
      charset_pairs_it = fields.m_default_charset.charset_pairs.begin();
  std::vector<uint>::const_iterator col_charsets_it =
      fields.m_column_charset.begin();
  std::vector<std::string>::const_iterator col_names_it =
      fields.m_column_name.begin();
  std::vector<Optional_metadata_fields::str_vector>::const_iterator
      set_str_values_it = fields.m_set_str_value.begin();
  std::vector<Optional_metadata_fields::str_vector>::const_iterator
      enum_str_values_it = fields.m_enum_str_value.begin();
  std::vector<unsigned int>::const_iterator geometry_type_it =
      fields.m_geometry_type.begin();

  uint geometry_type = 0;

  my_b_printf(file, "# Columns(");

  for (unsigned long i = 0; i < m_colcnt; i++) {
    CHARSET_INFO *cs = NULL;
    uint real_type = 0;
    const uint TYPE_NAME_LEN = 100;
    char type_name[TYPE_NAME_LEN];
    bool is_default_cs = false;

    real_type = m_coltype[i];
    if (real_type == MYSQL_TYPE_STRING &&
        (*field_metadata_ptr == MYSQL_TYPE_ENUM ||
         *field_metadata_ptr == MYSQL_TYPE_SET))
      real_type = *field_metadata_ptr;

    // Get current column's collation id if it is a character column
    if (is_character_type(real_type)) {
      if (!fields.m_default_charset.empty()) {
        if (charset_pairs_it != fields.m_default_charset.charset_pairs.end() &&
            charset_pairs_it->first == char_col_index) {
          cs = get_charset(charset_pairs_it->second, 0);
          charset_pairs_it++;
        } else {
          is_default_cs = true;
          cs = get_charset(fields.m_default_charset.default_charset, 0);
        }
        char_col_index++;
      } else if (col_charsets_it != fields.m_column_charset.end()) {
        cs = get_charset(*col_charsets_it++, 0);
      }
    }

    // Print column name
    if (col_names_it != fields.m_column_name.end()) {
      pretty_print_identifier(file, col_names_it->c_str(),
                              col_names_it->size());
      my_b_printf(file, " ");
      col_names_it++;
    }

    // update geometry_type for geometry columns
    if (real_type == MYSQL_TYPE_GEOMETRY) {
      geometry_type = (geometry_type_it != fields.m_geometry_type.end())
                          ? *geometry_type_it++
                          : 0;
    }

    // print column type
    get_type_name(real_type, &field_metadata_ptr, cs, type_name, TYPE_NAME_LEN,
                  geometry_type);

    if (type_name[0] == '\0') {
      my_b_printf(file, "INVALID_TYPE(%d)", real_type);
      continue;
    }
    my_b_printf(file, "%s", type_name);

    // Print UNSIGNED for numeric column
    if (is_numeric_type(real_type) &&
        signedness_it != fields.m_signedness.end()) {
      if (*signedness_it == true) my_b_printf(file, " UNSIGNED");
      signedness_it++;
    }

    // if the column is not marked as 'null', print 'not null'
    if (!(m_null_bits[(i / 8)] & (1 << (i % 8))))
      my_b_printf(file, " NOT NULL");

    // Print column character set
    if (cs != NULL && cs->number != my_charset_bin.number && !is_default_cs)
      my_b_printf(file, " CHARSET %s COLLATE %s", cs->csname, cs->name);

    // Print string values of SET and ENUM column
    const Optional_metadata_fields::str_vector *str_values = NULL;
    if (real_type == MYSQL_TYPE_ENUM &&
        enum_str_values_it != fields.m_enum_str_value.end()) {
      str_values = &(*enum_str_values_it);
      enum_str_values_it++;
    } else if (real_type == MYSQL_TYPE_SET &&
               set_str_values_it != fields.m_set_str_value.end()) {
      str_values = &(*set_str_values_it);
      set_str_values_it++;
    }

    if (str_values != NULL) {
      const char *separator = "(";
      for (Optional_metadata_fields::str_vector::const_iterator it =
               str_values->begin();
           it != str_values->end(); it++) {
        my_b_printf(file, "%s", separator);
        pretty_print_str(file, it->c_str(), it->size());
        separator = ", ";
      }
      my_b_printf(file, ")");
    }

    if (i != m_colcnt - 1) my_b_printf(file, ", ");
  }
  my_b_printf(file, ")");

  if (!fields.m_default_charset.empty() &&
      fields.m_default_charset.default_charset != my_charset_bin.number) {
    CHARSET_INFO *cs = get_charset(fields.m_default_charset.default_charset, 0);
    my_b_printf(file, " DEFAULT CHARSET %s COLLATE %s", cs->csname, cs->name);
  }
  my_b_printf(file, "\n");
}

void Table_map_log_event::print_primary_key(
    IO_CACHE *file, const Optional_metadata_fields &fields) {
  if (!fields.m_primary_key.empty()) {
    my_b_printf(file, "# Primary Key(");

    std::vector<Optional_metadata_fields::uint_pair>::const_iterator it =
        fields.m_primary_key.begin();

    for (; it != fields.m_primary_key.end(); it++) {
      if (it != fields.m_primary_key.begin()) my_b_printf(file, ", ");

      // Print column name or column index
      if (it->first >= fields.m_column_name.size())
        my_b_printf(file, "%u", it->first);
      else
        my_b_printf(file, "%s", fields.m_column_name[it->first].c_str());

      // Print prefix length
      if (it->second != 0) my_b_printf(file, "(%u)", it->second);
    }

    my_b_printf(file, ")\n");
  }
}
#endif

/**************************************************************************
        Write_rows_log_event member functions
**************************************************************************/

/*
  Constructor used to build an event for writing to the binary log.
 */
#if defined(MYSQL_SERVER)
Write_rows_log_event::Write_rows_log_event(THD *thd_arg, TABLE *tbl_arg,
                                           const Table_id &tid_arg,
                                           bool is_transactional,
                                           const uchar *extra_row_info)
    : binary_log::Rows_event(log_bin_use_v1_row_events
                                 ? binary_log::WRITE_ROWS_EVENT_V1
                                 : binary_log::WRITE_ROWS_EVENT),
      Rows_log_event(thd_arg, tbl_arg, tid_arg, tbl_arg->write_set,
                     is_transactional,
                     log_bin_use_v1_row_events ? binary_log::WRITE_ROWS_EVENT_V1
                                               : binary_log::WRITE_ROWS_EVENT,
                     extra_row_info) {
  common_header->type_code = m_type;
}
#endif

/*
  Constructor used by slave to read the event from the binary log.
 */
Write_rows_log_event::Write_rows_log_event(
    const char *buf, uint event_len,
    const Format_description_event *description_event)
    : binary_log::Rows_event(buf, event_len, description_event),
      Rows_log_event(buf, event_len, description_event),
      binary_log::Write_rows_event(buf, event_len, description_event) {
  DBUG_ASSERT(header()->type_code == m_type);
}

#if defined(MYSQL_SERVER)
int Write_rows_log_event::do_before_row_operations(
    const Slave_reporting_capability *const) {
  int error = 0;

  /*
    Increment the global status insert count variable
  */
  if (get_flags(STMT_END_F)) thd->status_var.com_stat[SQLCOM_INSERT]++;

  /*
    Let storage engines treat this event as an INSERT command.

    Set 'sql_command' as SQLCOM_INSERT after the tables are locked.
    When locking the tables, it should be SQLCOM_END.
    THD::decide_logging_format which is called from "lock tables"
    assumes that row_events will have 'sql_command' as SQLCOM_END.
  */
  thd->lex->sql_command = SQLCOM_INSERT;

  /**
     todo: to introduce a property for the event (handler?) which forces
     applying the event in the replace (idempotent) fashion.
  */
  if ((rbr_exec_mode == RBR_EXEC_MODE_IDEMPOTENT) ||
      (m_table->s->db_type()->db_type == DB_TYPE_NDBCLUSTER)) {
    /*
      We are using REPLACE semantics and not INSERT IGNORE semantics
      when writing rows, that is: new rows replace old rows.  We need to
      inform the storage engine that it should use this behaviour.
    */

    /* Tell the storage engine that we are using REPLACE semantics. */
    thd->lex->duplicates = DUP_REPLACE;

    /*
      Pretend we're executing a REPLACE command: this is needed for
      InnoDB and NDB Cluster since they are not (properly) checking the
      lex->duplicates flag.
    */
    thd->lex->sql_command = SQLCOM_REPLACE;
    /*
       Do not raise the error flag in case of hitting to an unique attribute
    */
    m_table->file->extra(HA_EXTRA_IGNORE_DUP_KEY);
    /*
       NDB specific: update from ndb master wrapped as Write_rows
       so that the event should be applied to replace slave's row
    */
    m_table->file->extra(HA_EXTRA_WRITE_CAN_REPLACE);
    /*
       NDB specific: if update from ndb master wrapped as Write_rows
       does not find the row it's assumed idempotent binlog applying
       is taking place; don't raise the error.
    */
    m_table->file->extra(HA_EXTRA_IGNORE_NO_KEY);
    /*
      TODO: the cluster team (Tomas?) says that it's better if the engine knows
      how many rows are going to be inserted, then it can allocate needed memory
      from the start.
    */
  }

  /* Honor next number column if present */
  m_table->next_number_field = m_table->found_next_number_field;
  /*
   * Fixed Bug#45999, In RBR, Store engine of Slave auto-generates new
   * sequence numbers for auto_increment fields if the values of them are 0.
   * If generateing a sequence number is decided by the values of
   * table->auto_increment_field_not_null and SQL_MODE(if includes
   * MODE_NO_AUTO_VALUE_ON_ZERO) in update_auto_increment function.
   * SQL_MODE of slave sql thread is always consistency with master's.
   * In RBR, auto_increment fields never are NULL, except if the auto_inc
   * column exists only on the slave side (i.e., in an extra column
   * on the slave's table).
   */
  if (!is_auto_inc_in_extra_columns())
    m_table->auto_increment_field_not_null = true;
  else {
    /*
      Here we have checked that there is an extra field
      on this server's table that has an auto_inc column.

      Mark that the auto_increment field is null and mark
      the read and write set bits.

      (There can only be one AUTO_INC column, it is always
       indexed and it cannot have a DEFAULT value).
    */
    m_table->auto_increment_field_not_null = false;
    m_table->mark_auto_increment_column();
  }

  /**
     Sets it to ROW_LOOKUP_NOT_NEEDED.
   */
  decide_row_lookup_algorithm_and_key();
  DBUG_ASSERT(m_rows_lookup_algorithm == ROW_LOOKUP_NOT_NEEDED);

  return error;
}

int Write_rows_log_event::do_after_row_operations(
    const Slave_reporting_capability *const, int error) {
  int local_error = 0;

  /**
    Clear the write_set bit for auto_inc field that only
    existed on the destination table as an extra column.
   */
  if (is_auto_inc_in_extra_columns()) {
    bitmap_clear_bit(m_table->write_set,
                     m_table->next_number_field->field_index);
    bitmap_clear_bit(m_table->read_set,
                     m_table->next_number_field->field_index);

    if (get_flags(STMT_END_F)) m_table->file->ha_release_auto_increment();
  }
  m_table->next_number_field = 0;
  m_table->auto_increment_field_not_null = false;
  if ((local_error = m_table->file->ha_end_bulk_insert())) {
    m_table->file->print_error(local_error, MYF(0));
  }

  m_rows_lookup_algorithm = ROW_LOOKUP_UNDEFINED;

  return error ? error : local_error;
}

/*
  Check if there are more UNIQUE keys after the given key.
*/
static int last_uniq_key(TABLE *table, uint keyno) {
  while (++keyno < table->s->keys)
    if (table->key_info[keyno].flags & HA_NOSAME) return 0;
  return 1;
}

/**
  Write the current row into event's table.

  The row is located in the row buffer, pointed by @c m_curr_row member.
  Number of columns of the row is stored in @c m_width member (it can be
  different from the number of columns in the table to which we insert).
  Bitmap @c m_cols indicates which columns are present in the row. It is assumed
  that event's table is already open and pointed by @c m_table.

  If the same record already exists in the table it can be either overwritten
  or an error is reported depending on the value of @c overwrite flag
  (error reporting not yet implemented). Note that the matching record can be
  different from the row we insert if we use primary keys to identify records in
  the table.

  The row to be inserted can contain values only for selected columns. The
  missing columns are filled with default values using @c prepare_record()
  function. If a matching record is found in the table and @c overwritte is
  true, the missing columns are taken from it.

  @param  rli   Relay log info (needed for row unpacking).
  @param  overwrite
                Shall we overwrite if the row already exists or signal
                error (currently ignored).

  @returns Error code on failure, 0 on success.

  This method, if successful, sets @c m_curr_row_end pointer to point at the
  next row in the rows buffer. This is done when unpacking the row to be
  inserted.

  @note If a matching record is found, it is either updated using
  @c ha_update_row() or first deleted and then new record written.
*/

int Write_rows_log_event::write_row(const Relay_log_info *const rli,
                                    const bool overwrite) {
  DBUG_ENTER("write_row");
  DBUG_ASSERT(m_table != NULL && thd != NULL);

  TABLE *table = m_table;  // pointer to event's table
  int error;
  int keynum = 0;
  char *key = NULL;

  prepare_record(table, &m_cols,
                 table->file->ht->db_type != DB_TYPE_NDBCLUSTER);

  /* unpack row into table->record[0] */
  if ((error = unpack_current_row(rli, &m_cols, true /*is AI*/)))
    DBUG_RETURN(error);

  /*
    When m_curr_row == m_curr_row_end, it means a row that contains nothing,
    so all the pointers shall be pointing to the same address, or else
    we have corrupt data and shall throw the error.
  */
  DBUG_PRINT("debug", ("m_rows_buf= %p, m_rows_cur= %p, m_rows_end= %p",
                       m_rows_buf, m_rows_cur, m_rows_end));
  DBUG_PRINT("debug", ("m_curr_row= %p, m_curr_row_end= %p", m_curr_row,
                       m_curr_row_end));
  if (m_curr_row == m_curr_row_end &&
      !((m_rows_buf == m_rows_cur) && (m_rows_cur == m_rows_end))) {
    my_error(ER_SLAVE_CORRUPT_EVENT, MYF(0));
    DBUG_RETURN(ER_SLAVE_CORRUPT_EVENT);
  }

  if (m_curr_row == m_rows_buf) {
    /* this is the first row to be inserted, we estimate the rows with
       the size of the first row and use that value to initialize
       storage engine for bulk insertion */
    DBUG_ASSERT(!(m_curr_row > m_curr_row_end));
    ulong estimated_rows = 0;
    if (m_curr_row < m_curr_row_end)
      estimated_rows =
          (m_rows_end - m_curr_row) / (m_curr_row_end - m_curr_row);
    else if (m_curr_row == m_curr_row_end)
      estimated_rows = 1;

    m_table->file->ha_start_bulk_insert(estimated_rows);
  }

  /*
    Explicitly set the auto_inc to null to make sure that
    it gets an auto_generated value.
  */
  if (is_auto_inc_in_extra_columns()) m_table->next_number_field->set_null();

#ifndef DBUG_OFF
  DBUG_DUMP("record[0]", table->record[0], table->s->reclength);
  DBUG_PRINT_BITSET("debug", "write_set = %s", table->write_set);
  DBUG_PRINT_BITSET("debug", "read_set = %s", table->read_set);
#endif

  /*
    Try to write record. If a corresponding record already exists in the table,
    we try to change it using ha_update_row() if possible. Otherwise we delete
    it and repeat the whole process again.

    TODO: Add safety measures against infinite looping.
   */

  m_table->mark_columns_per_binlog_row_image(thd);

  while ((error = table->file->ha_write_row(table->record[0]))) {
    if (error == HA_ERR_LOCK_DEADLOCK || error == HA_ERR_LOCK_WAIT_TIMEOUT ||
        (keynum = table->file->get_dup_key(error)) < 0 || !overwrite) {
      DBUG_PRINT("info", ("get_dup_key returns %d)", keynum));
      /*
        Deadlock, waiting for lock or just an error from the handler
        such as HA_ERR_FOUND_DUPP_KEY when overwrite is false.
        Retrieval of the duplicate key number may fail
        - either because the error was not "duplicate key" error
        - or because the information which key is not available
      */
      table->file->print_error(error, MYF(0));
      goto error;
    }
    /*
      key index value is either valid in the range [0-MAX_KEY) or
      has value MAX_KEY as a marker for the case when no information
      about key can be found. In the last case we have to require
      that storage engine has the flag HA_DUPLICATE_POS turned on.
      If this invariant is false then DBUG_ASSERT will crash
      the server built in debug mode. For the server that was built
      without DEBUG we have additional check for the value of key index
      in the code below in order to report about error in any case.
    */
    DBUG_ASSERT(keynum != MAX_KEY ||
                (keynum == MAX_KEY &&
                 (table->file->ha_table_flags() & HA_DUPLICATE_POS)));
    /*
       We need to retrieve the old row into record[1] to be able to
       either update or delete the offending record.  We either:

       - use ha_rnd_pos() with a row-id (available as dupp_row) to the
         offending row, if that is possible (MyISAM and Blackhole), or else

       - use ha_index_read_idx_map() with the key that is duplicated, to
         retrieve the offending row.
     */
    if (table->file->ha_table_flags() & HA_DUPLICATE_POS) {
      DBUG_PRINT("info", ("Locating offending record using ha_rnd_pos()"));

      if (table->file->inited && (error = table->file->ha_index_end())) {
        table->file->print_error(error, MYF(0));
        goto error;
      }
      if ((error = table->file->ha_rnd_init(false))) {
        table->file->print_error(error, MYF(0));
        goto error;
      }

      error = table->file->ha_rnd_pos(table->record[1], table->file->dup_ref);

      table->file->ha_rnd_end();
      if (error) {
        DBUG_PRINT("info", ("ha_rnd_pos() returns error %d", error));
        if (error == HA_ERR_RECORD_DELETED) error = HA_ERR_KEY_NOT_FOUND;
        table->file->print_error(error, MYF(0));
        goto error;
      }
    } else {
      DBUG_PRINT("info", ("Locating offending record using index_read_idx()"));

      if (table->file->extra(HA_EXTRA_FLUSH_CACHE)) {
        DBUG_PRINT("info", ("Error when setting HA_EXTRA_FLUSH_CACHE"));
        error = my_errno();
        goto error;
      }

      if (key == NULL) {
        key = static_cast<char *>(my_alloca(table->s->max_unique_length));
        if (key == NULL) {
          DBUG_PRINT("info", ("Can't allocate key buffer"));
          error = ENOMEM;
          goto error;
        }
      }

      if ((uint)keynum < MAX_KEY) {
        key_copy((uchar *)key, table->record[0], table->key_info + keynum, 0);
        error = table->file->ha_index_read_idx_map(
            table->record[1], keynum, (const uchar *)key, HA_WHOLE_KEY,
            HA_READ_KEY_EXACT);
      } else
        /*
          For the server built in non-debug mode returns error if
          handler::get_dup_key() returned MAX_KEY as the value of key index.
        */
        error = HA_ERR_FOUND_DUPP_KEY;

      if (error) {
        DBUG_PRINT("info",
                   ("ha_index_read_idx_map() returns %s", HA_ERR(error)));
        if (error == HA_ERR_RECORD_DELETED) error = HA_ERR_KEY_NOT_FOUND;
        table->file->print_error(error, MYF(0));
        goto error;
      }
    }

    /*
       Now, record[1] should contain the offending row.  That
       will enable us to update it or, alternatively, delete it (so
       that we can insert the new row afterwards).
     */

    /*
      If row is incomplete we will use the record found to fill
      missing columns.
    */
    if (!get_flags(COMPLETE_ROWS_F)) {
      restore_record(table, record[1]);
      error = unpack_current_row(rli, &m_cols, true /*is AI*/);
    }

#ifndef DBUG_OFF
    DBUG_PRINT("debug", ("preparing for update: before and after image"));
    DBUG_DUMP("record[1] (before)", table->record[1], table->s->reclength);
    DBUG_DUMP("record[0] (after)", table->record[0], table->s->reclength);
#endif

    /*
       REPLACE is defined as either INSERT or DELETE + INSERT.  If
       possible, we can replace it with an UPDATE, but that will not
       work on InnoDB if FOREIGN KEY checks are necessary.

       I (Matz) am not sure of the reason for the last_uniq_key()
       check as, but I'm guessing that it's something along the
       following lines.

       Suppose that we got the duplicate key to be a key that is not
       the last unique key for the table and we perform an update:
       then there might be another key for which the unique check will
       fail, so we're better off just deleting the row and inserting
       the correct row.
     */
    if (last_uniq_key(table, keynum) &&
        !table->file->referenced_by_foreign_key()) {
      DBUG_PRINT("info", ("Updating row using ha_update_row()"));
      error = table->file->ha_update_row(table->record[1], table->record[0]);
      switch (error) {
        case HA_ERR_RECORD_IS_THE_SAME:
          DBUG_PRINT("info", ("ignoring HA_ERR_RECORD_IS_THE_SAME error from"
                              " ha_update_row()"));
          error = 0;

        case 0:
          break;

        default:
          DBUG_PRINT("info", ("ha_update_row() returns error %d", error));
          table->file->print_error(error, MYF(0));
      }

      goto error;
    } else {
      DBUG_PRINT("info",
                 ("Deleting offending row and trying to write new one again"));
      if ((error = table->file->ha_delete_row(table->record[1]))) {
        DBUG_PRINT("info", ("ha_delete_row() returns error %d", error));
        table->file->print_error(error, MYF(0));
        goto error;
      }
      /* Will retry ha_write_row() with the offending row removed. */
    }
  }

error:
  m_table->default_column_bitmaps();
  DBUG_RETURN(error);
}

int Write_rows_log_event::do_exec_row(const Relay_log_info *const rli) {
  DBUG_ASSERT(m_table != NULL);
  int error = write_row(rli, rbr_exec_mode == RBR_EXEC_MODE_IDEMPOTENT);

  if (error && !thd->is_error()) {
    DBUG_ASSERT(0);
    my_error(ER_UNKNOWN_ERROR, MYF(0));
  }

  return error;
}

#endif /* defined(MYSQL_SERVER) */

#ifndef MYSQL_SERVER
void Write_rows_log_event::print(FILE *file,
                                 PRINT_EVENT_INFO *print_event_info) {
  DBUG_EXECUTE_IF("simulate_cache_read_error",
                  { DBUG_SET("+d,simulate_my_b_fill_error"); });
  Rows_log_event::print_helper(file, print_event_info);
}
#endif

  /**************************************************************************
          Delete_rows_log_event member functions
  **************************************************************************/

  /*
    Constructor used to build an event for writing to the binary log.
   */

#ifdef MYSQL_SERVER
Delete_rows_log_event::Delete_rows_log_event(THD *thd_arg, TABLE *tbl_arg,
                                             const Table_id &tid,
                                             bool is_transactional,
                                             const uchar *extra_row_info)
    : binary_log::Rows_event(log_bin_use_v1_row_events
                                 ? binary_log::DELETE_ROWS_EVENT_V1
                                 : binary_log::DELETE_ROWS_EVENT),
      Rows_log_event(thd_arg, tbl_arg, tid, tbl_arg->read_set, is_transactional,
                     log_bin_use_v1_row_events
                         ? binary_log::DELETE_ROWS_EVENT_V1
                         : binary_log::DELETE_ROWS_EVENT,
                     extra_row_info),
      binary_log::Delete_rows_event() {
  common_header->type_code = m_type;
}
#endif /* #if defined(MYSQL_SERVER) */

/*
  Constructor used by slave to read the event from the binary log.
 */
Delete_rows_log_event::Delete_rows_log_event(
    const char *buf, uint event_len,
    const Format_description_event *description_event)
    : binary_log::Rows_event(buf, event_len, description_event),
      Rows_log_event(buf, event_len, description_event),
      binary_log::Delete_rows_event(buf, event_len, description_event) {
  DBUG_ASSERT(header()->type_code == m_type);
}

#if defined(MYSQL_SERVER)

int Delete_rows_log_event::do_before_row_operations(
    const Slave_reporting_capability *const) {
  int error = 0;
  DBUG_ENTER("Delete_rows_log_event::do_before_row_operations");
  /*
    Increment the global status delete count variable
   */
  if (get_flags(STMT_END_F)) thd->status_var.com_stat[SQLCOM_DELETE]++;

  /*
    Let storage engines treat this event as a DELETE command.

    Set 'sql_command' as SQLCOM_UPDATE after the tables are locked.
    When locking the tables, it should be SQLCOM_END.
    THD::decide_logging_format which is called from "lock tables"
    assumes that row_events will have 'sql_command' as SQLCOM_END.
  */
  thd->lex->sql_command = SQLCOM_DELETE;

  error = row_operations_scan_and_key_setup();
  DBUG_RETURN(error);
}

int Delete_rows_log_event::do_after_row_operations(
    const Slave_reporting_capability *const, int error) {
  DBUG_ENTER("Delete_rows_log_event::do_after_row_operations");
  error = row_operations_scan_and_key_teardown(error);
  DBUG_RETURN(error);
}

int Delete_rows_log_event::do_exec_row(const Relay_log_info *const) {
  int error;
  DBUG_ASSERT(m_table != NULL);
  /* m_table->record[0] contains the BI */
  m_table->mark_columns_per_binlog_row_image(thd);
  error = m_table->file->ha_delete_row(m_table->record[0]);
  m_table->default_column_bitmaps();
  return error;
}

#endif /* defined(MYSQL_SERVER) */

#ifndef MYSQL_SERVER
void Delete_rows_log_event::print(FILE *file,
                                  PRINT_EVENT_INFO *print_event_info) {
  Rows_log_event::print_helper(file, print_event_info);
}
#endif

  /**************************************************************************
          Update_rows_log_event member functions
  **************************************************************************/

#if defined(MYSQL_SERVER)
binary_log::Log_event_type Update_rows_log_event::get_update_rows_event_type(
    const THD *thd_arg) {
  DBUG_ENTER("Update_rows_log_event::get_update_rows_event_type");
  binary_log::Log_event_type type =
      (thd_arg->variables.binlog_row_value_options != 0
           ? binary_log::PARTIAL_UPDATE_ROWS_EVENT
           : (log_bin_use_v1_row_events ? binary_log::UPDATE_ROWS_EVENT_V1
                                        : binary_log::UPDATE_ROWS_EVENT));
  DBUG_PRINT("info", ("update_rows event_type: %s", get_type_str(type)));
  DBUG_RETURN(type);
}

/*
  Constructor used to build an event for writing to the binary log.
 */
Update_rows_log_event::Update_rows_log_event(THD *thd_arg, TABLE *tbl_arg,
                                             const Table_id &tid,
                                             bool is_transactional,
                                             const uchar *extra_row_info)
    : binary_log::Rows_event(get_update_rows_event_type(thd_arg)),
      Rows_log_event(thd_arg, tbl_arg, tid, tbl_arg->read_set, is_transactional,
                     get_update_rows_event_type(thd_arg), extra_row_info),
      binary_log::Update_rows_event(get_update_rows_event_type(thd_arg)) {
  DBUG_ENTER("Update_rows_log_event::Update_rows_log_event");
  DBUG_PRINT("info", ("update_rows event_type: %s", get_type_str()));
  common_header->type_code = m_type;
  init(tbl_arg->write_set);
  if (Rows_log_event::is_valid() && m_cols_ai.bitmap) is_valid_param = true;
  DBUG_VOID_RETURN;
}

void Update_rows_log_event::init(MY_BITMAP const *cols) {
  /* if bitmap_init fails, caught in is_valid() */
  if (likely(!bitmap_init(
          &m_cols_ai, m_width <= sizeof(m_bitbuf_ai) * 8 ? m_bitbuf_ai : NULL,
          m_width, false))) {
    /* Cols can be zero if this is a dummy binrows event */
    if (likely(cols != NULL)) {
      memcpy(m_cols_ai.bitmap, cols->bitmap, no_bytes_in_map(cols));
      create_last_word_mask(&m_cols_ai);
    }
  }
}
#endif /* defined(MYSQL_SERVER) */

Update_rows_log_event::~Update_rows_log_event() {
  if (m_cols_ai.bitmap) {
    if (m_cols_ai.bitmap == m_bitbuf_ai)  // no my_malloc happened
      m_cols_ai.bitmap = 0;               // so no my_free in bitmap_free
    bitmap_free(&m_cols_ai);              // To pair with bitmap_init().
  }
}

/*
  Constructor used by slave to read the event from the binary log.
 */
Update_rows_log_event::Update_rows_log_event(
    const char *buf, uint event_len,
    const Format_description_event *description_event)
    : binary_log::Rows_event(buf, event_len, description_event),
      Rows_log_event(buf, event_len, description_event),
      binary_log::Update_rows_event(buf, event_len, description_event) {
  if (Rows_log_event::is_valid() && m_cols_ai.bitmap) is_valid_param = true;
  DBUG_ASSERT(header()->type_code == m_type);
}

#if defined(MYSQL_SERVER)

int Update_rows_log_event::do_before_row_operations(
    const Slave_reporting_capability *const) {
  int error = 0;
  DBUG_ENTER("Update_rows_log_event::do_before_row_operations");
  /*
    Increment the global status update count variable
  */
  if (get_flags(STMT_END_F)) thd->status_var.com_stat[SQLCOM_UPDATE]++;

  /*
    Let storage engines treat this event as an UPDATE command.

    Set 'sql_command' as SQLCOM_UPDATE after the tables are locked.
    When locking the tables, it should be SQLCOM_END.
    THD::decide_logging_format which is called from "lock tables"
    assumes that row_events will have 'sql_command' as SQLCOM_END.
   */
  thd->lex->sql_command = SQLCOM_UPDATE;

  error = row_operations_scan_and_key_setup();
  DBUG_RETURN(error);
}

int Update_rows_log_event::do_after_row_operations(
    const Slave_reporting_capability *const, int error) {
  DBUG_ENTER("Update_rows_log_event::do_after_row_operations");
  error = row_operations_scan_and_key_teardown(error);
  DBUG_RETURN(error);
}

int Update_rows_log_event::do_exec_row(const Relay_log_info *const rli) {
  DBUG_ASSERT(m_table != NULL);
  int error = 0;

  /*
    This is the situation after locating BI:

    ===|=== before image ====|=== after image ===|===
       ^                     ^
       m_curr_row            m_curr_row_end

    BI found in the table is stored in record[0]. We copy it to record[1]
    and unpack AI to record[0].
   */

  store_record(m_table, record[1]);

  m_curr_row = m_curr_row_end;
  /* this also updates m_curr_row_end */
  if ((error = unpack_current_row(rli, &m_cols_ai, true /*is AI*/)))
    return error;

  /*
    Now we have the right row to update.  The old row (the one we're
    looking for) is in record[1] and the new row is in record[0].
  */
  DBUG_PRINT("info", ("Updating row in table"));
  DBUG_DUMP("old record", m_table->record[1], m_table->s->reclength);
  DBUG_DUMP("new values", m_table->record[0], m_table->s->reclength);

  m_table->mark_columns_per_binlog_row_image(thd);
  error = m_table->file->ha_update_row(m_table->record[1], m_table->record[0]);
  if (error == HA_ERR_RECORD_IS_THE_SAME) error = 0;
  m_table->default_column_bitmaps();

  return error;
}

#endif /* defined(MYSQL_SERVER) */

#ifndef MYSQL_SERVER
void Update_rows_log_event::print(FILE *file,
                                  PRINT_EVENT_INFO *print_event_info) {
  Rows_log_event::print_helper(file, print_event_info);
}
#endif

Incident_log_event::Incident_log_event(
    const char *buf, uint event_len,
    const Format_description_event *description_event)
    : binary_log::Incident_event(buf, event_len, description_event),
      Log_event(header(), footer()) {
  DBUG_ENTER("Incident_log_event::Incident_log_event");
  if (incident > INCIDENT_NONE && incident < INCIDENT_COUNT)
    is_valid_param = true;
  DBUG_VOID_RETURN;
}

Incident_log_event::~Incident_log_event() {
  if (message) bapi_free(message);
}

const char *Incident_log_event::description() const {
  static const char *const description[] = {"NOTHING",  // Not used
                                            "LOST_EVENTS"};

  DBUG_PRINT("info", ("incident: %d", incident));

  return description[incident];
}

#ifdef MYSQL_SERVER
int Incident_log_event::pack_info(Protocol *protocol) {
  char buf[256];
  size_t bytes;
  if (message_length > 0)
    bytes = snprintf(buf, sizeof(buf), "#%d (%s)", incident, description());
  else
    bytes = snprintf(buf, sizeof(buf), "#%d (%s): %s", incident, description(),
                     message);
  protocol->store(buf, bytes, &my_charset_bin);
  return 0;
}
#endif

#ifndef MYSQL_SERVER
void Incident_log_event::print(FILE *, PRINT_EVENT_INFO *print_event_info) {
  if (print_event_info->short_form) return;

  print_header(&print_event_info->head_cache, print_event_info, false);
  my_b_printf(
      &print_event_info->head_cache,
      "\n# Incident: %s\nRELOAD DATABASE; # Shall generate syntax error\n",
      description());
}
#endif

#if defined(MYSQL_SERVER)
int Incident_log_event::do_apply_event(Relay_log_info const *rli) {
  DBUG_ENTER("Incident_log_event::do_apply_event");

  /*
    It is not necessary to do GTID related check if the error
    'ER_SLAVE_INCIDENT' is ignored.
  */
  if (ignored_error_code(ER_SLAVE_INCIDENT)) {
    DBUG_PRINT("info", ("Ignoring Incident"));
    mysql_bin_log.gtid_end_transaction(thd);
    DBUG_RETURN(0);
  }

  enum_gtid_statement_status state = gtid_pre_statement_checks(thd);
  if (state == GTID_STATEMENT_EXECUTE) {
    if (gtid_pre_statement_post_implicit_commit_checks(thd))
      state = GTID_STATEMENT_CANCEL;
  }

  if (state == GTID_STATEMENT_CANCEL) {
    uint error = thd->get_stmt_da()->mysql_errno();
    DBUG_ASSERT(error != 0);
    rli->report(ERROR_LEVEL, error, "Error executing incident event: '%s'",
                thd->get_stmt_da()->message_text());
    thd->is_slave_error = 1;
    DBUG_RETURN(-1);
  } else if (state == GTID_STATEMENT_SKIP) {
    /*
      Make slave skip the Incident event through general commands of GTID
      i.e. 'set gtid_next=<GTID>; begin; commit;'.
    */
    DBUG_RETURN(0);
  }

  rli->report(ERROR_LEVEL, ER_SLAVE_INCIDENT, ER_THD(thd, ER_SLAVE_INCIDENT),
              description(), message_length > 0 ? message : "<none>");
  DBUG_RETURN(1);
}
#endif

bool Incident_log_event::write_data_header(IO_CACHE *file) {
  DBUG_ENTER("Incident_log_event::write_data_header");
  DBUG_PRINT("enter", ("incident: %d", incident));
  uchar buf[sizeof(int16)];
  int2store(buf, (int16)incident);
#ifdef MYSQL_SERVER
  DBUG_RETURN(wrapper_my_b_safe_write(file, buf, sizeof(buf)));
#else
  DBUG_RETURN(my_b_safe_write(file, buf, sizeof(buf)));
#endif
}

bool Incident_log_event::write_data_body(IO_CACHE *file) {
  uchar tmp[1];
  DBUG_ENTER("Incident_log_event::write_data_body");
  tmp[0] = (uchar)message_length;
  crc = checksum_crc32(crc, (uchar *)tmp, 1);
  if (message_length > 0) {
    crc = checksum_crc32(crc, (uchar *)message, message_length);
    // todo: report a bug on write_str accepts uint but treats it as uchar
  }
  DBUG_RETURN(write_str_at_most_255_bytes(file, message, (uint)message_length));
}

Ignorable_log_event::Ignorable_log_event(
    const char *buf, const Format_description_event *descr_event)
    : binary_log::Ignorable_event(buf, descr_event),
      Log_event(header(), footer()) {
  DBUG_ENTER("Ignorable_log_event::Ignorable_log_event");

  is_valid_param = true;
  DBUG_VOID_RETURN;
}

Ignorable_log_event::~Ignorable_log_event() {}

#ifdef MYSQL_SERVER
/* Pack info for its unrecognized ignorable event */
int Ignorable_log_event::pack_info(Protocol *protocol) {
  char buf[256];
  size_t bytes;
  bytes = snprintf(buf, sizeof(buf), "# Unrecognized ignorable event");
  protocol->store(buf, bytes, &my_charset_bin);
  return 0;
}
#endif

#ifndef MYSQL_SERVER
/* Print for its unrecognized ignorable event */
void Ignorable_log_event::print(FILE *, PRINT_EVENT_INFO *print_event_info) {
  if (print_event_info->short_form) return;

  print_header(&print_event_info->head_cache, print_event_info, false);
  my_b_printf(&print_event_info->head_cache, "\tIgnorable\n");
  my_b_printf(&print_event_info->head_cache,
              "# Unrecognized ignorable event\n");
}
#endif

Rows_query_log_event::Rows_query_log_event(
    const char *buf, uint event_len,
    const Format_description_event *descr_event)
    : binary_log::Ignorable_event(buf, descr_event),
      Ignorable_log_event(buf, descr_event),
      binary_log::Rows_query_event(buf, event_len, descr_event) {
  is_valid_param = (m_rows_query != NULL);
}

#ifdef MYSQL_SERVER
int Rows_query_log_event::pack_info(Protocol *protocol) {
  char *buf;
  size_t bytes;
  size_t len = sizeof("# ") + strlen(m_rows_query);
  if (!(buf = (char *)my_malloc(key_memory_log_event, len, MYF(MY_WME))))
    return 1;
  bytes = snprintf(buf, len, "# %s", m_rows_query);
  protocol->store(buf, bytes, &my_charset_bin);
  my_free(buf);
  return 0;
}
#endif

#ifndef MYSQL_SERVER
void Rows_query_log_event::print(FILE *, PRINT_EVENT_INFO *print_event_info) {
  if (!print_event_info->short_form && print_event_info->verbose > 1) {
    IO_CACHE *const head = &print_event_info->head_cache;
    IO_CACHE *const body = &print_event_info->body_cache;
    char *token = NULL, *saveptr = NULL;
    char *rows_query_copy = NULL;
    if (!(rows_query_copy =
              my_strdup(key_memory_log_event, m_rows_query, MYF(MY_WME))))
      return;

    print_header(head, print_event_info, false);
    my_b_printf(head, "\tRows_query\n");
    /*
      Prefix every line of a multi-line query with '#' to prevent the
      statement from being executed when binary log will be processed
      using 'mysqlbinlog --verbose --verbose'.
    */
    for (token = my_strtok_r(rows_query_copy, "\n", &saveptr); token;
         token = my_strtok_r(NULL, "\n", &saveptr))
      my_b_printf(head, "# %s\n", token);
    my_free(rows_query_copy);
    print_base64(body, print_event_info, true);
  }
}
#endif

bool Rows_query_log_event::write_data_body(IO_CACHE *file) {
  DBUG_ENTER("Rows_query_log_event::write_data_body");
  /*
   m_rows_query length will be stored using only one byte, but on read
   that length will be ignored and the complete query will be read.
  */
  DBUG_RETURN(
      write_str_at_most_255_bytes(file, m_rows_query, strlen(m_rows_query)));
}

#if defined(MYSQL_SERVER)
int Rows_query_log_event::do_apply_event(Relay_log_info const *rli) {
  DBUG_ENTER("Rows_query_log_event::do_apply_event");
  DBUG_ASSERT(rli->info_thd == thd);
  /* Set query for writing Rows_query log event into binlog later.*/
  thd->set_query(m_rows_query, strlen(m_rows_query));

  DBUG_ASSERT(rli->rows_query_ev == NULL);

  const_cast<Relay_log_info *>(rli)->rows_query_ev = this;
  /* Tell worker not to free the event */
  worker = NULL;
  DBUG_RETURN(0);
}
#endif

const char *Gtid_log_event::SET_STRING_PREFIX = "SET @@SESSION.GTID_NEXT= '";

Gtid_log_event::Gtid_log_event(
    const char *buffer, uint event_len,
    const Format_description_event *description_event)
    : binary_log::Gtid_event(buffer, event_len, description_event),
      Log_event(header(), footer()) {
  DBUG_ENTER(
      "Gtid_log_event::Gtid_log_event(const char *,"
      " uint, const Format_description_log_event *");

#ifndef DBUG_OFF
  uint8_t const common_header_len = description_event->common_header_len;
  uint8 const post_header_len =
      buffer[EVENT_TYPE_OFFSET] == binary_log::ANONYMOUS_GTID_LOG_EVENT
          ? description_event
                ->post_header_len[binary_log::ANONYMOUS_GTID_LOG_EVENT - 1]
          : description_event->post_header_len[binary_log::GTID_LOG_EVENT - 1];
  DBUG_PRINT("info",
             ("event_len: %u; common_header_len: %d; post_header_len: %d",
              event_len, common_header_len, post_header_len));
#endif

  is_valid_param = true;
  spec.type = get_type_code() == binary_log::ANONYMOUS_GTID_LOG_EVENT
                  ? ANONYMOUS_GTID
                  : ASSIGNED_GTID;
  sid.copy_from((uchar *)Uuid_parent_struct.bytes);
  spec.gtid.sidno = gtid_info_struct.rpl_gtid_sidno;
  spec.gtid.gno = gtid_info_struct.rpl_gtid_gno;
  DBUG_VOID_RETURN;
}

#ifdef MYSQL_SERVER
Gtid_log_event::Gtid_log_event(THD *thd_arg, bool using_trans,
                               int64 last_committed_arg,
                               int64 sequence_number_arg,
                               bool may_have_sbr_stmts_arg,
                               ulonglong original_commit_timestamp_arg,
                               ulonglong immediate_commit_timestamp_arg)
    : binary_log::Gtid_event(
          last_committed_arg, sequence_number_arg, may_have_sbr_stmts_arg,
          original_commit_timestamp_arg, immediate_commit_timestamp_arg),
      Log_event(thd_arg,
                thd_arg->variables.gtid_next.type == ANONYMOUS_GTID
                    ? LOG_EVENT_IGNORABLE_F
                    : 0,
                using_trans ? Log_event::EVENT_TRANSACTIONAL_CACHE
                            : Log_event::EVENT_STMT_CACHE,
                Log_event::EVENT_NORMAL_LOGGING, header(), footer()) {
  DBUG_ENTER("Gtid_log_event::Gtid_log_event(THD *)");
  if (thd->owned_gtid.sidno > 0) {
    spec.set(thd->owned_gtid);
    sid = thd->owned_sid;
  } else {
    DBUG_ASSERT(thd->owned_gtid.sidno == THD::OWNED_SIDNO_ANONYMOUS);
    spec.set_anonymous();
    spec.gtid.clear();
    sid.clear();
  }

  Log_event_type event_type =
      (spec.type == ANONYMOUS_GTID ? binary_log::ANONYMOUS_GTID_LOG_EVENT
                                   : binary_log::GTID_LOG_EVENT);
  common_header->type_code = event_type;

#ifndef DBUG_OFF
  char buf[MAX_SET_STRING_LENGTH + 1];
  to_string(buf);
  DBUG_PRINT("info", ("%s", buf));
#endif
  is_valid_param = true;
  DBUG_VOID_RETURN;
}

Gtid_log_event::Gtid_log_event(uint32 server_id_arg, bool using_trans,
                               int64 last_committed_arg,
                               int64 sequence_number_arg,
                               bool may_have_sbr_stmts_arg,
                               ulonglong original_commit_timestamp_arg,
                               ulonglong immediate_commit_timestamp_arg,
                               const Gtid_specification spec_arg)
    : binary_log::Gtid_event(
          last_committed_arg, sequence_number_arg, may_have_sbr_stmts_arg,
          original_commit_timestamp_arg, immediate_commit_timestamp_arg),
      Log_event(header(), footer(),
                using_trans ? Log_event::EVENT_TRANSACTIONAL_CACHE
                            : Log_event::EVENT_STMT_CACHE,
                Log_event::EVENT_NORMAL_LOGGING) {
  DBUG_ENTER(
      "Gtid_log_event::Gtid_log_event(uint32, bool, int64, int64, uint64,"
      " uint64, const Gtid_specification)");
  server_id = server_id_arg;
  common_header->unmasked_server_id = server_id_arg;

  if (spec_arg.type == ASSIGNED_GTID) {
    DBUG_ASSERT(spec_arg.gtid.sidno > 0 && spec_arg.gtid.gno > 0);
    spec.set(spec_arg.gtid);
    global_sid_lock->rdlock();
    sid = global_sid_map->sidno_to_sid(spec_arg.gtid.sidno);
    global_sid_lock->unlock();
  } else {
    DBUG_ASSERT(spec_arg.type == ANONYMOUS_GTID);
    spec.set_anonymous();
    spec.gtid.clear();
    sid.clear();
    common_header->flags |= LOG_EVENT_IGNORABLE_F;
  }

  Log_event_type event_type =
      (spec.type == ANONYMOUS_GTID ? binary_log::ANONYMOUS_GTID_LOG_EVENT
                                   : binary_log::GTID_LOG_EVENT);
  common_header->type_code = event_type;

#ifndef DBUG_OFF
  char buf[MAX_SET_STRING_LENGTH + 1];
  to_string(buf);
  DBUG_PRINT("info", ("%s", buf));
#endif
  is_valid_param = true;
  DBUG_VOID_RETURN;
}

int Gtid_log_event::pack_info(Protocol *protocol) {
  char buffer[MAX_SET_STRING_LENGTH + 1];
  size_t len = to_string(buffer);
  protocol->store(buffer, len, &my_charset_bin);
  return 0;
}
#endif  // MYSQL_SERVER

size_t Gtid_log_event::to_string(char *buf) const {
  char *p = buf;
  DBUG_ASSERT(strlen(SET_STRING_PREFIX) == SET_STRING_PREFIX_LENGTH);
  strcpy(p, SET_STRING_PREFIX);
  p += SET_STRING_PREFIX_LENGTH;
  p += spec.to_string(&sid, p);
  *p++ = '\'';
  *p = '\0';
  return p - buf;
}

#ifndef MYSQL_SERVER
void Gtid_log_event::print(FILE *, PRINT_EVENT_INFO *print_event_info) {
  char buffer[MAX_SET_STRING_LENGTH + 1];
  IO_CACHE *const head = &print_event_info->head_cache;
  if (!print_event_info->short_form) {
    print_header(head, print_event_info, false);
    my_b_printf(head,
                "\t%s\tlast_committed=%llu\tsequence_number=%llu\t"
                "rbr_only=%s\t"
                "original_committed_timestamp=%llu\t"
                "immediate_commit_timestamp=%llu\t"
                "transaction_length=%llu\n",
                get_type_code() == binary_log::GTID_LOG_EVENT
                    ? "GTID"
                    : "Anonymous_GTID",
                last_committed, sequence_number,
                may_have_sbr_stmts ? "no" : "yes", original_commit_timestamp,
                immediate_commit_timestamp, transaction_length);
  }

  /*
    The applier thread can always use "READ COMMITTED" isolation for
    transactions containing only RBR events (Table_map + Rows).

    This would prevent some deadlock issues because InnoDB doesn't
    acquire GAP locks in "READ COMMITTED" isolation level since
    MySQL 5.7.18.
  */
  if (!may_have_sbr_stmts) {
    my_b_printf(head,
                "/*!50718 SET TRANSACTION ISOLATION LEVEL "
                "READ COMMITTED*/%s\n",
                print_event_info->delimiter);
  }

  /*
    We always print the original commit timestamp in order to make
    dumps from binary logs generated on servers without this info on
    GTID events to print "0" (not known) as the session value.
  */
  char llbuf[22];

  char immediate_commit_timestamp_str[256];
  char original_commit_timestamp_str[256];

  microsecond_timestamp_to_str(immediate_commit_timestamp,
                               immediate_commit_timestamp_str);
  microsecond_timestamp_to_str(original_commit_timestamp,
                               original_commit_timestamp_str);

  my_b_printf(head, "# original_commit_timestamp=%s (%s)\n",
              llstr(original_commit_timestamp, llbuf),
              original_commit_timestamp_str);
  my_b_printf(head, "# immediate_commit_timestamp=%s (%s)\n",
              llstr(immediate_commit_timestamp, llbuf),
              immediate_commit_timestamp_str);

  if (DBUG_EVALUATE_IF("do_not_write_rpl_OCT", false, true)) {
    my_b_printf(
        head, "/*!80001 SET @@session.original_commit_timestamp=%s*/%s\n",
        llstr(original_commit_timestamp, llbuf), print_event_info->delimiter);
  }

  to_string(buffer);
  my_b_printf(head, "%s%s\n", buffer, print_event_info->delimiter);
}
#endif

#ifdef MYSQL_SERVER
uint32 Gtid_log_event::write_post_header_to_memory(uchar *buffer) {
  DBUG_ENTER("Gtid_log_event::write_data_header_to_memory");
  uchar *ptr_buffer = buffer;

  /* Encode the GTID flags */
  uchar gtid_flags = 0;
  gtid_flags |=
      may_have_sbr_stmts ? binary_log::Gtid_event::FLAG_MAY_HAVE_SBR : 0;
  *ptr_buffer = gtid_flags;
  ptr_buffer += ENCODED_FLAG_LENGTH;

#ifndef DBUG_OFF
  char buf[binary_log::Uuid::TEXT_LENGTH + 1];
  sid.to_string(buf);
  DBUG_PRINT("info",
             ("sid=%s sidno=%d gno=%lld", buf, spec.gtid.sidno, spec.gtid.gno));
#endif

  sid.copy_to(ptr_buffer);
  ptr_buffer += ENCODED_SID_LENGTH;

  int8store(ptr_buffer, spec.gtid.gno);
  ptr_buffer += ENCODED_GNO_LENGTH;

  *ptr_buffer = LOGICAL_TIMESTAMP_TYPECODE;
  ptr_buffer += LOGICAL_TIMESTAMP_TYPECODE_LENGTH;

  DBUG_ASSERT((sequence_number == 0 && last_committed == 0) ||
              (sequence_number > last_committed));
  DBUG_EXECUTE_IF("set_commit_parent_100", {
    last_committed =
        max<int64>(sequence_number > 1 ? 1 : 0, sequence_number - 100);
  });
  DBUG_EXECUTE_IF("set_commit_parent_150", {
    last_committed =
        max<int64>(sequence_number > 1 ? 1 : 0, sequence_number - 150);
  });
  DBUG_EXECUTE_IF("feign_commit_parent", { last_committed = sequence_number; });
  int8store(ptr_buffer, last_committed);
  int8store(ptr_buffer + 8, sequence_number);
  ptr_buffer += LOGICAL_TIMESTAMP_LENGTH;

  DBUG_ASSERT(ptr_buffer == (buffer + POST_HEADER_LENGTH));

  DBUG_RETURN(POST_HEADER_LENGTH);
}

#ifdef MYSQL_SERVER
bool Gtid_log_event::write_data_header(IO_CACHE *file) {
  DBUG_ENTER("Gtid_log_event::write_data_header");
  uchar buffer[POST_HEADER_LENGTH];
  write_post_header_to_memory(buffer);
  DBUG_RETURN(
      wrapper_my_b_safe_write(file, (uchar *)buffer, POST_HEADER_LENGTH));
}

uint32 Gtid_log_event::write_body_to_memory(uchar *buffer) {
  DBUG_ENTER("Gtid_log_event::write_body_to_memory");
  DBUG_EXECUTE_IF("do_not_write_rpl_timestamps", DBUG_RETURN(0););
  uchar *ptr_buffer = buffer;

  /*
    We want to modify immediate_commit_timestamp with the flag written
    in the highest bit(MSB). At the same time, we also want to have the original
    value to be able to use in if() later, so we use a temporary variable here.
  */
  ulonglong immediate_commit_timestamp_with_flag = immediate_commit_timestamp;

  // Transaction did not originate at this server, set highest bit to hint this.
  if (immediate_commit_timestamp != original_commit_timestamp)
    immediate_commit_timestamp_with_flag |=
        (1ULL << ENCODED_COMMIT_TIMESTAMP_LENGTH);
  else  // Clear highest bit(MSB)
    immediate_commit_timestamp_with_flag &=
        ~(1ULL << ENCODED_COMMIT_TIMESTAMP_LENGTH);

  int7store(ptr_buffer, immediate_commit_timestamp_with_flag);
  ptr_buffer += IMMEDIATE_COMMIT_TIMESTAMP_LENGTH;

  if (immediate_commit_timestamp != original_commit_timestamp) {
    int7store(ptr_buffer, original_commit_timestamp);
    ptr_buffer += ORIGINAL_COMMIT_TIMESTAMP_LENGTH;
  }

  // Write the transaction length information
  uchar *ptr_after_length = net_store_length(ptr_buffer, transaction_length);
  ptr_buffer = ptr_after_length;

  DBUG_RETURN(ptr_buffer - buffer);
}

bool Gtid_log_event::write_data_body(IO_CACHE *file) {
  DBUG_ENTER("Gtid_log_event::write_body_header");
  uchar buffer[MAX_DATA_LENGTH];
  uint32 len = write_body_to_memory(buffer);
  DBUG_RETURN(wrapper_my_b_safe_write(file, (uchar *)buffer, len));
}

#endif  // MYSQL_SERVER

int Gtid_log_event::do_apply_event(Relay_log_info const *rli) {
  DBUG_ENTER("Gtid_log_event::do_apply_event");
  DBUG_ASSERT(rli->info_thd == thd);

  /*
    In rare cases it is possible that we already own a GTID (either
    ANONYMOUS or ASSIGNED_GTID). This can happen if a transaction was truncated
    in the middle in the relay log and then next relay log begins with a
    Gtid_log_events without closing the transaction context from the previous
    relay log. In this case the only sensible thing to do is to discard the
    truncated transaction and move on.

    Note that when the applier is "GTID skipping" a transactions it
    owns nothing, but its gtid_next->type == ASSIGNED_GTID.
  */
  const Gtid_specification *gtid_next = &thd->variables.gtid_next;
  if (!thd->owned_gtid.is_empty() ||
      (thd->owned_gtid.is_empty() && gtid_next->type == ASSIGNED_GTID)) {
    /*
      Slave will execute this code if a previous Gtid_log_event was applied
      but the GTID wasn't consumed yet (the transaction was not committed,
      nor rolled back, nor skipped).
      On a client session we cannot do consecutive SET GTID_NEXT without
      a COMMIT or a ROLLBACK in the middle.
      Applying this event without rolling back the current transaction may
      lead to problems, as a "BEGIN" event following this GTID will
      implicitly commit the "partial transaction" and will consume the
      GTID. If this "partial transaction" was left in the relay log by the
      IO thread restarting in the middle of a transaction, you could have
      the partial transaction being logged with the GTID on the slave,
      causing data corruption on replication.
    */
    if (thd->server_status & SERVER_STATUS_IN_TRANS) {
      /* This is not an error (XA is safe), just an information */
      rli->report(INFORMATION_LEVEL, 0,
                  "Rolling back unfinished transaction (no COMMIT "
                  "or ROLLBACK in relay log). A probable cause is partial "
                  "transaction left on relay log because of restarting IO "
                  "thread with auto-positioning protocol.");
      const_cast<Relay_log_info *>(rli)->cleanup_context(thd, 1);
    }
    gtid_state->update_on_rollback(thd);
  }

  global_sid_lock->rdlock();

  // make sure that sid has been converted to sidno
  if (spec.type == ASSIGNED_GTID) {
    if (get_sidno(false) < 0) {
      global_sid_lock->unlock();
      DBUG_RETURN(1);  // out of memory
    }
  }

  // set_gtid_next releases global_sid_lock
  if (set_gtid_next(thd, spec))
    // This can happen e.g. if gtid_mode is incompatible with spec.
    DBUG_RETURN(1);

  /*
    Set the original_commit_timestamp.
    0 will be used if this event does not contain such information.
  */
  enum_gtid_statement_status state = gtid_pre_statement_checks(thd);
  thd->variables.original_commit_timestamp = original_commit_timestamp;
  thd->set_original_commit_timestamp_for_slave_thread();
  const_cast<Relay_log_info *>(rli)->started_processing(
      thd->variables.gtid_next.gtid, original_commit_timestamp,
      immediate_commit_timestamp, state == GTID_STATEMENT_SKIP);

  /*
    If the current transaction contains no changes logged with SBR
    we can assume this transaction as a pure row based replicated one.

    Based on this assumption, we can set current transaction tx_isolation to
    READ COMMITTED in order to avoid concurrent transactions to be blocked by
    InnoDB gap locks.

    The session tx_isolation will be restored:
    - When the transaction finishes with QUERY(COMMIT|ROLLBACK),
      as the MySQL server does for ordinary user sessions;
    - When applying a Xid_log_event, after committing the transaction;
    - When applying a XA_prepare_log_event, after preparing the transaction;
    - When the applier needs to abort a transaction execution.

    Notice that when a transaction is being "gtid skipped", its statements are
    not actually executed (see mysql_execute_command()). So, the call to the
    function that would restore the tx_isolation after finishing the transaction
    may not happen.
  */
  if (DBUG_EVALUATE_IF(
          "force_trx_as_rbr_only", true,
          !may_have_sbr_stmts && thd->tx_isolation > ISO_READ_COMMITTED &&
              gtid_pre_statement_checks(thd) != GTID_STATEMENT_SKIP)) {
    DBUG_ASSERT(thd->get_transaction()->is_empty(Transaction_ctx::STMT));
    DBUG_ASSERT(thd->get_transaction()->is_empty(Transaction_ctx::SESSION));
    DBUG_ASSERT(!thd->lock);
    DBUG_PRINT("info", ("setting tx_isolation to READ COMMITTED"));
    set_tx_isolation(thd, ISO_READ_COMMITTED, true /*one_shot*/);
  }

  DBUG_RETURN(0);
}

int Gtid_log_event::do_update_pos(Relay_log_info *rli) {
  /*
    This event does not increment group positions. This means
    that if there is a failure after it has been processed,
    it will be automatically re-executed.
  */
  rli->inc_event_relay_log_pos();
  DBUG_EXECUTE_IF(
      "crash_after_update_pos_gtid",
      sql_print_information("Crashing crash_after_update_pos_gtid.");
      DBUG_SUICIDE(););
  return 0;
}

Log_event::enum_skip_reason Gtid_log_event::do_shall_skip(Relay_log_info *rli) {
  return Log_event::continue_group(rli);
}
#endif  // MYSQL_SERVER

void Gtid_log_event::set_trx_length_by_cache_size(ulonglong cache_size,
                                                  bool is_checksum_enabled,
                                                  int event_counter) {
  // Transaction content length
  transaction_length = cache_size;
  if (is_checksum_enabled)
    transaction_length += event_counter * BINLOG_CHECKSUM_LEN;

  // GTID length
  transaction_length += LOG_EVENT_HEADER_LEN;
  transaction_length += POST_HEADER_LENGTH;
  transaction_length += get_commit_timestamp_length();
  transaction_length += is_checksum_enabled ? BINLOG_CHECKSUM_LEN : 0;
  /*
    Notice that it is not possible to determine the transaction_length field
    size using pack.cc:net_length_size() since the length of the field itself
    must be added to the value.

    Example: Suppose transaction_length is 250 without considering the
    transaction_length field. Using net_length_size(250) would return 1, but
    when adding the transaction_length field size to it (+1), the
    transaction_length becomes 251, and the field must be represented using two
    more bytes, so the correct transaction length must be in fact 253.
  */
#ifndef DBUG_OFF
  ulonglong size_without_transaction_length = transaction_length;
#endif
  // transaction_length will use at least TRANSACTION_LENGTH_MIN_LENGTH
  transaction_length += TRANSACTION_LENGTH_MIN_LENGTH;
  DBUG_ASSERT(transaction_length - size_without_transaction_length == 1);
  if (transaction_length >= 251ULL) {
    // transaction_length will use at least 3 bytes
    transaction_length += 2;
    DBUG_ASSERT(transaction_length - size_without_transaction_length == 3);
    if (transaction_length >= 65536ULL) {
      // transaction_length will use at least 4 bytes
      transaction_length += 1;
      DBUG_ASSERT(transaction_length - size_without_transaction_length == 4);
      if (transaction_length >= 16777216ULL) {
        // transaction_length will use 9 bytes
        transaction_length += 5;
        DBUG_ASSERT(transaction_length - size_without_transaction_length == 9);
      }
    }
  }
}

Previous_gtids_log_event::Previous_gtids_log_event(
    const char *buf, uint event_len,
    const Format_description_event *description_event)
    : binary_log::Previous_gtids_event(buf, event_len, description_event),
      Log_event(header(), footer()) {
  DBUG_ENTER("Previous_gtids_log_event::Previous_gtids_log_event");
  if (buf != NULL) is_valid_param = true;
  DBUG_VOID_RETURN;
}

#ifdef MYSQL_SERVER
Previous_gtids_log_event::Previous_gtids_log_event(const Gtid_set *set)
    : binary_log::Previous_gtids_event(),
      Log_event(header(), footer(), Log_event::EVENT_NO_CACHE,
                Log_event::EVENT_IMMEDIATE_LOGGING) {
  DBUG_ENTER(
      "Previous_gtids_log_event::Previous_gtids_log_event(THD *, const "
      "Gtid_set *)");
  common_header->type_code = binary_log::PREVIOUS_GTIDS_LOG_EVENT;
  common_header->flags |= LOG_EVENT_IGNORABLE_F;
  set->get_sid_map()->get_sid_lock()->assert_some_lock();
  buf_size = set->get_encoded_length();
  uchar *buffer =
      (uchar *)my_malloc(key_memory_log_event, buf_size, MYF(MY_WME));
  if (buffer != NULL) {
    set->encode(buffer);
    register_temp_buf((char *)buffer);
  }
  buf = buffer;
  // if buf is empty, is_valid will be false
  if (buf != 0) is_valid_param = true;
  DBUG_VOID_RETURN;
}

int Previous_gtids_log_event::pack_info(Protocol *protocol) {
  size_t length = 0;
  char *str = get_str(&length, &Gtid_set::default_string_format);
  if (str == NULL) return 1;
  protocol->store(str, length, &my_charset_bin);
  my_free(str);
  return 0;
}
#endif  // MYSQL_SERVER

#ifndef MYSQL_SERVER
void Previous_gtids_log_event::print(FILE *,
                                     PRINT_EVENT_INFO *print_event_info) {
  IO_CACHE *const head = &print_event_info->head_cache;
  char *str = get_str(NULL, &Gtid_set::commented_string_format);
  if (str != NULL) {
    if (!print_event_info->short_form) {
      print_header(head, print_event_info, false);
      my_b_printf(head, "\tPrevious-GTIDs\n");
    }
    my_b_printf(head, "%s\n", str);
    my_free(str);
  }
}
#endif

int Previous_gtids_log_event::add_to_set(Gtid_set *target) const {
  DBUG_ENTER("Previous_gtids_log_event::add_to_set(Gtid_set *)");
  size_t end_pos = 0;
  size_t add_size = DBUG_EVALUATE_IF("gtid_has_extra_data", 10, 0);
  /* Silently ignore additional unknown data at the end of the encoding */
  PROPAGATE_REPORTED_ERROR_INT(
      target->add_gtid_encoding(buf, buf_size + add_size, &end_pos));
  DBUG_ASSERT(end_pos <= buf_size);
  DBUG_RETURN(0);
}

char *Previous_gtids_log_event::get_str(
    size_t *length_p, const Gtid_set::String_format *string_format) const {
  DBUG_ENTER(
      "Previous_gtids_log_event::get_str(size_t *, const "
      "Gtid_set::String_format *)");
  Sid_map sid_map(NULL);
  Gtid_set set(&sid_map, NULL);
  DBUG_PRINT("info", ("temp_buf=%p buf=%p", temp_buf, buf));
  if (set.add_gtid_encoding(buf, buf_size) != RETURN_STATUS_OK)
    DBUG_RETURN(NULL);
  set.dbug_print("set");
  size_t length = set.get_string_length(string_format);
  DBUG_PRINT("info", ("string length= %lu", (ulong)length));
  char *str = (char *)my_malloc(key_memory_log_event, length + 1, MYF(MY_WME));
  if (str != NULL) {
    set.to_string(str, false /*need_lock*/, string_format);
    if (length_p != NULL) *length_p = length;
  }
  DBUG_RETURN(str);
}

#ifdef MYSQL_SERVER
bool Previous_gtids_log_event::write_data_body(IO_CACHE *file) {
  DBUG_ENTER("Previous_gtids_log_event::write_data_body");
  DBUG_PRINT("info", ("size=%d", static_cast<int>(buf_size)));
  bool ret = wrapper_my_b_safe_write(file, buf, buf_size);
  DBUG_RETURN(ret);
}

int Previous_gtids_log_event::do_update_pos(Relay_log_info *rli) {
  rli->inc_event_relay_log_pos();
  return 0;
}

/**************************************************************************
        Transaction_context_log_event methods
**************************************************************************/

Transaction_context_log_event::Transaction_context_log_event(
    const char *server_uuid_arg, bool using_trans, my_thread_id thread_id_arg,
    bool is_gtid_specified_arg)
    : binary_log::Transaction_context_event(thread_id_arg,
                                            is_gtid_specified_arg),
      Log_event(header(), footer(),
                using_trans ? Log_event::EVENT_TRANSACTIONAL_CACHE
                            : Log_event::EVENT_STMT_CACHE,
                Log_event::EVENT_NORMAL_LOGGING) {
  DBUG_ENTER(
      "Transaction_context_log_event::Transaction_context_log_event(THD *, "
      "const char *, ulonglong)");
  common_header->flags |= LOG_EVENT_IGNORABLE_F;
  server_uuid = NULL;
  sid_map = new Sid_map(NULL);
  snapshot_version = new Gtid_set(sid_map);

  /*
    Copy global_sid_map to a local copy to avoid the acquisition
    of the global_sid_lock for operations on top of this snapshot
    version.
    The Sid_map and Gtid_executed must be read under the protection
    of MYSQL_BIN_LOG.LOCK_commit to avoid race conditions between
    ordered commits in the storage engine and gtid_state update.
  */
  if (mysql_bin_log.get_gtid_executed(sid_map, snapshot_version)) goto err;

  server_uuid = my_strdup(key_memory_log_event, server_uuid_arg, MYF(MY_WME));
  if (server_uuid == NULL) goto err;

  // These two fields are only populated on event decoding.
  // Encoding is done directly from snapshot_version field.
  encoded_snapshot_version = NULL;
  encoded_snapshot_version_length = 0;

  // Debug sync point for SQL threads.
  DBUG_EXECUTE_IF(
      "debug.wait_after_set_snapshot_version_on_transaction_context_log_event",
      {
        const char act[] =
            "now wait_for "
            "signal.resume_after_set_snapshot_version_on_transaction_context_"
            "log_event";
        DBUG_ASSERT(opt_debug_sync_timeout > 0);
        DBUG_ASSERT(!debug_sync_set_action(current_thd, STRING_WITH_LEN(act)));
      };);

  is_valid_param = true;
  DBUG_VOID_RETURN;

err:
  is_valid_param = false;
  DBUG_VOID_RETURN;
}
#endif  // MYSQL_SERVER

Transaction_context_log_event::Transaction_context_log_event(
    const char *buffer, uint event_len,
    const Format_description_event *descr_event)
    : binary_log::Transaction_context_event(buffer, event_len, descr_event),
      Log_event(header(), footer()) {
  DBUG_ENTER(
      "Transaction_context_log_event::Transaction_context_log_event (const "
      "char *, uint, const Format_description_event*)");
  common_header->flags |= LOG_EVENT_IGNORABLE_F;

  sid_map = new Sid_map(NULL);
  snapshot_version = new Gtid_set(sid_map);

  if (server_uuid == NULL || encoded_snapshot_version == NULL) goto err;

  is_valid_param = true;
  DBUG_VOID_RETURN;

err:
  is_valid_param = false;
  DBUG_VOID_RETURN;
}

Transaction_context_log_event::~Transaction_context_log_event() {
  DBUG_ENTER("Transaction_context_log_event::~Transaction_context_log_event");
  if (server_uuid) my_free((void *)server_uuid);
  server_uuid = NULL;
  if (encoded_snapshot_version) my_free((void *)encoded_snapshot_version);
  encoded_snapshot_version = NULL;
  delete snapshot_version;
  delete sid_map;
  DBUG_VOID_RETURN;
}

size_t Transaction_context_log_event::to_string(char *buf, ulong len) const {
  DBUG_ENTER("Transaction_context_log_event::to_string");
  DBUG_RETURN(snprintf(buf, len, "server_uuid=%s\tthread_id=%u", server_uuid,
                       thread_id));
}

#ifdef MYSQL_SERVER
int Transaction_context_log_event::pack_info(Protocol *protocol) {
  DBUG_ENTER("Transaction_context_log_event::pack_info");
  char buf[256];
  size_t bytes = to_string(buf, 256);
  protocol->store(buf, bytes, &my_charset_bin);
  DBUG_RETURN(0);
}
#endif

#ifndef MYSQL_SERVER
void Transaction_context_log_event::print(FILE *,
                                          PRINT_EVENT_INFO *print_event_info) {
  DBUG_ENTER("Transaction_context_log_event::print");
  char buf[256];
  IO_CACHE *const head = &print_event_info->head_cache;

  if (!print_event_info->short_form) {
    to_string(buf, 256);
    print_header(head, print_event_info, false);
    my_b_printf(head, "Transaction_context: %s\n", buf);
  }
  DBUG_VOID_RETURN;
}
#endif

#if defined(MYSQL_SERVER)
int Transaction_context_log_event::do_update_pos(Relay_log_info *rli) {
  DBUG_ENTER("Transaction_context_log_event::do_update_pos");
  rli->inc_event_relay_log_pos();
  DBUG_RETURN(0);
}
#endif

size_t Transaction_context_log_event::get_data_size() {
  DBUG_ENTER("Transaction_context_log_event::get_data_size");

  size_t size = Binary_log_event::TRANSACTION_CONTEXT_HEADER_LEN;
  size += strlen(server_uuid);
  size += get_snapshot_version_size();
  size += get_data_set_size(&write_set);
  size += get_data_set_size(&read_set);

  DBUG_RETURN(size);
}

#ifdef MYSQL_SERVER
bool Transaction_context_log_event::write_data_header(IO_CACHE *file) {
  DBUG_ENTER("Transaction_context_log_event::write_data_header");
  char buf[Binary_log_event::TRANSACTION_CONTEXT_HEADER_LEN];

  buf[ENCODED_SERVER_UUID_LEN_OFFSET] = (char)strlen(server_uuid);
  int4store(buf + ENCODED_THREAD_ID_OFFSET, thread_id);
  buf[ENCODED_GTID_SPECIFIED_OFFSET] = gtid_specified;
  int4store(buf + ENCODED_SNAPSHOT_VERSION_LEN_OFFSET,
            get_snapshot_version_size());
  int4store(buf + ENCODED_WRITE_SET_ITEMS_OFFSET, write_set.size());
  int4store(buf + ENCODED_READ_SET_ITEMS_OFFSET, read_set.size());
  DBUG_RETURN(wrapper_my_b_safe_write(
      file, (const uchar *)buf,
      Binary_log_event::TRANSACTION_CONTEXT_HEADER_LEN));
}

bool Transaction_context_log_event::write_data_body(IO_CACHE *file) {
  DBUG_ENTER("Transaction_context_log_event::write_data_body");

  if (wrapper_my_b_safe_write(file, (const uchar *)server_uuid,
                              strlen(server_uuid)) ||
      write_snapshot_version(file) || write_data_set(file, &write_set) ||
      write_data_set(file, &read_set))
    DBUG_RETURN(true);

  DBUG_RETURN(false);
}

bool Transaction_context_log_event::write_snapshot_version(IO_CACHE *file) {
  DBUG_ENTER("Transaction_context_log_event::write_snapshot_version");
  bool result = false;

  uint32 len = get_snapshot_version_size();
  uchar *buffer = (uchar *)my_malloc(key_memory_log_event, len, MYF(MY_WME));
  if (buffer == NULL) DBUG_RETURN(true);

  snapshot_version->encode(buffer);
  if (wrapper_my_b_safe_write(file, buffer, len)) result = true;

  my_free(buffer);
  DBUG_RETURN(result);
}

bool Transaction_context_log_event::write_data_set(
    IO_CACHE *file, std::list<const char *> *set) {
  DBUG_ENTER("Transaction_context_log_event::write_data_set");
  for (std::list<const char *>::iterator it = set->begin(); it != set->end();
       ++it) {
    char buf[ENCODED_READ_WRITE_SET_ITEM_LEN];
    const char *hash = *it;
    uint16 len = strlen(hash);

    int2store(buf, len);
    if (wrapper_my_b_safe_write(file, (const uchar *)buf,
                                ENCODED_READ_WRITE_SET_ITEM_LEN) ||
        wrapper_my_b_safe_write(file, (const uchar *)hash, len))
      DBUG_RETURN(true);
  }

  DBUG_RETURN(false);
}
#endif

bool Transaction_context_log_event::read_snapshot_version() {
  DBUG_ENTER("Transaction_context_log_event::read_snapshot_version");
  DBUG_ASSERT(snapshot_version->is_empty());

  global_sid_lock->wrlock();
  enum_return_status return_status = global_sid_map->copy(sid_map);
  global_sid_lock->unlock();
  if (return_status != RETURN_STATUS_OK) DBUG_RETURN(true);

  DBUG_RETURN(snapshot_version->add_gtid_encoding(
                  encoded_snapshot_version, encoded_snapshot_version_length) !=
              RETURN_STATUS_OK);
}

size_t Transaction_context_log_event::get_snapshot_version_size() {
  DBUG_ENTER("Transaction_context_log_event::get_snapshot_version_size");
  size_t result = snapshot_version->get_encoded_length();
  DBUG_RETURN(result);
}

int Transaction_context_log_event::get_data_set_size(
    std::list<const char *> *set) {
  DBUG_ENTER("Transaction_context_log_event::get_data_set_size");
  int size = 0;

  for (std::list<const char *>::iterator it = set->begin(); it != set->end();
       ++it)
    size += ENCODED_READ_WRITE_SET_ITEM_LEN + strlen(*it);

  DBUG_RETURN(size);
}

void Transaction_context_log_event::add_write_set(const char *hash) {
  DBUG_ENTER("Transaction_context_log_event::add_write_set");
  write_set.push_back(hash);
  DBUG_VOID_RETURN;
}

void Transaction_context_log_event::add_read_set(const char *hash) {
  DBUG_ENTER("Transaction_context_log_event::add_read_set");
  read_set.push_back(hash);
  DBUG_VOID_RETURN;
}

  /**************************************************************************
          View_change_log_event methods
  **************************************************************************/

#ifdef MYSQL_SERVER
View_change_log_event::View_change_log_event(char *raw_view_id)
    : binary_log::View_change_event(raw_view_id),
      Log_event(header(), footer(), Log_event::EVENT_TRANSACTIONAL_CACHE,
                Log_event::EVENT_NORMAL_LOGGING) {
  DBUG_ENTER("View_change_log_event::View_change_log_event(char*)");
  common_header->flags |= LOG_EVENT_IGNORABLE_F;

  if (strlen(view_id) != 0) is_valid_param = true;

  DBUG_VOID_RETURN;
}
#endif

View_change_log_event::View_change_log_event(
    const char *buffer, uint event_len,
    const Format_description_event *descr_event)
    : binary_log::View_change_event(buffer, event_len, descr_event),
      Log_event(header(), footer()) {
  DBUG_ENTER(
      "View_change_log_event::View_change_log_event(const char *,"
      " uint, const Format_description_event*)");
  common_header->flags |= LOG_EVENT_IGNORABLE_F;

  if (strlen(view_id) != 0) is_valid_param = true;

  // Change the cache/logging types to allow writing to the binary log cache
  event_cache_type = EVENT_TRANSACTIONAL_CACHE;
  event_logging_type = EVENT_NORMAL_LOGGING;

  DBUG_VOID_RETURN;
}

View_change_log_event::~View_change_log_event() {
  DBUG_ENTER("View_change_log_event::~View_change_log_event");
  certification_info.clear();
  DBUG_VOID_RETURN;
}

size_t View_change_log_event::get_data_size() {
  DBUG_ENTER("View_change_log_event::get_data_size");

  size_t size = Binary_log_event::VIEW_CHANGE_HEADER_LEN;
  size += get_size_data_map(&certification_info);

  DBUG_RETURN(size);
}

size_t View_change_log_event::get_size_data_map(
    std::map<std::string, std::string> *map) {
  DBUG_ENTER("View_change_log_event::get_size_data_map");
  size_t size = 0;

  std::map<std::string, std::string>::iterator iter;
  size += (ENCODED_CERT_INFO_KEY_SIZE_LEN + ENCODED_CERT_INFO_VALUE_LEN) *
          map->size();
  for (iter = map->begin(); iter != map->end(); iter++)
    size += iter->first.length() + iter->second.length();

  DBUG_RETURN(size);
}

size_t View_change_log_event::to_string(char *buf, ulong len) const {
  DBUG_ENTER("View_change_log_event::to_string");
  DBUG_RETURN(snprintf(buf, len, "view_id=%s", view_id));
}

#ifdef MYSQL_SERVER
int View_change_log_event::pack_info(Protocol *protocol) {
  DBUG_ENTER("View_change_log_event::pack_info");
  char buf[256];
  size_t bytes = to_string(buf, 256);
  protocol->store(buf, bytes, &my_charset_bin);
  DBUG_RETURN(0);
}
#endif

#ifndef MYSQL_SERVER
void View_change_log_event::print(FILE *, PRINT_EVENT_INFO *print_event_info) {
  DBUG_ENTER("View_change_log_event::print");
  char buf[256];
  IO_CACHE *const head = &print_event_info->head_cache;

  if (!print_event_info->short_form) {
    to_string(buf, 256);
    print_header(head, print_event_info, false);
    my_b_printf(head, "View_change_log_event: %s\n", buf);
  }
  DBUG_VOID_RETURN;
}
#endif

#if defined(MYSQL_SERVER)

int View_change_log_event::do_apply_event(Relay_log_info const *rli) {
  enum_gtid_statement_status state = gtid_pre_statement_checks(thd);
  if (state == GTID_STATEMENT_SKIP) return 0;

  if (state == GTID_STATEMENT_CANCEL ||
      (state == GTID_STATEMENT_EXECUTE &&
       gtid_pre_statement_post_implicit_commit_checks(thd))) {
    uint error = thd->get_stmt_da()->mysql_errno();
    DBUG_ASSERT(error != 0);
    rli->report(ERROR_LEVEL, error, "Error executing View Change event: '%s'",
                thd->get_stmt_da()->message_text());
    thd->is_slave_error = 1;
    return -1;
  }

  if (!opt_bin_log) {
    return 0;
  }

  int error = mysql_bin_log.write_event(this);
  if (error)
    rli->report(ERROR_LEVEL, ER_SLAVE_FATAL_ERROR,
                ER_THD(thd, ER_SLAVE_FATAL_ERROR),
                "Could not write the VIEW CHANGE event in the binary log.");

  return (error);
}

int View_change_log_event::do_update_pos(Relay_log_info *rli) {
  DBUG_ENTER("View_change_log_event::do_update_pos");
  rli->inc_event_relay_log_pos();
  DBUG_RETURN(0);
}

bool View_change_log_event::write_data_header(IO_CACHE *file) {
  DBUG_ENTER("View_change_log_event::write_data_header");
  char buf[Binary_log_event::VIEW_CHANGE_HEADER_LEN];

  memcpy(buf, view_id, ENCODED_VIEW_ID_MAX_LEN);
  int8store(buf + ENCODED_SEQ_NUMBER_OFFSET, seq_number);
  int4store(buf + ENCODED_CERT_INFO_SIZE_OFFSET, certification_info.size());
  DBUG_RETURN(wrapper_my_b_safe_write(
      file, (const uchar *)buf, Binary_log_event::VIEW_CHANGE_HEADER_LEN));
}

bool View_change_log_event::write_data_body(IO_CACHE *file) {
  DBUG_ENTER("Transaction_context_log_event::write_data_body");

  if (write_data_map(file, &certification_info)) DBUG_RETURN(true);

  DBUG_RETURN(false);
}

bool View_change_log_event::write_data_map(
    IO_CACHE *file, std::map<std::string, std::string> *map) {
  DBUG_ENTER("View_change_log_event::write_data_set");
  bool result = false;

  std::map<std::string, std::string>::iterator iter;
  for (iter = map->begin(); iter != map->end(); iter++) {
    uchar buf_key_len[ENCODED_CERT_INFO_KEY_SIZE_LEN];
    uint16 key_len = iter->first.length();
    int2store(buf_key_len, key_len);

    const char *key = iter->first.c_str();

    uchar buf_value_len[ENCODED_CERT_INFO_VALUE_LEN];
    uint32 value_len = iter->second.length();
    int4store(buf_value_len, value_len);

    const char *value = iter->second.c_str();

    if (wrapper_my_b_safe_write(file, buf_key_len,
                                ENCODED_CERT_INFO_KEY_SIZE_LEN) ||
        wrapper_my_b_safe_write(file, (const uchar *)key, key_len) ||
        wrapper_my_b_safe_write(file, buf_value_len,
                                ENCODED_CERT_INFO_VALUE_LEN) ||
        wrapper_my_b_safe_write(file, (const uchar *)value, value_len))
      DBUG_RETURN(result);
  }

  DBUG_RETURN(false);
}

#endif  // MYSQL_SERVER

/*
  Updates the certification info map.
*/
void View_change_log_event::set_certification_info(
    std::map<std::string, std::string> *info) {
  DBUG_ENTER("View_change_log_event::set_certification_database_snapshot");
  certification_info.clear();

  std::map<std::string, std::string>::iterator it;
  for (it = info->begin(); it != info->end(); ++it) {
    std::string key = it->first;
    std::string value = it->second;
    certification_info[key] = value;
  }

  DBUG_VOID_RETURN;
}

#ifndef MYSQL_SERVER
/**
  The default values for these variables should be values that are
  *incorrect*, i.e., values that cannot occur in an event.  This way,
  they will always be printed for the first event.
*/
PRINT_EVENT_INFO::PRINT_EVENT_INFO()
    : flags2_inited(0),
      sql_mode_inited(0),
      sql_mode(0),
      auto_increment_increment(0),
      auto_increment_offset(0),
      charset_inited(0),
      lc_time_names_number(~0),
      charset_database_number(ILLEGAL_CHARSET_INFO_NUMBER),
      thread_id(0),
      thread_id_printed(false),
      base64_output_mode(BASE64_OUTPUT_UNSPEC),
      printed_fd_event(false),
      have_unflushed_events(false),
      skipped_event_in_transaction(false) {
  /*
    Currently we only use static PRINT_EVENT_INFO objects, so zeroed at
    program's startup, but these explicit memset() is for the day someone
    creates dynamic instances.
  */
  memset(db, 0, sizeof(db));
  memset(charset, 0, sizeof(charset));
  memset(time_zone_str, 0, sizeof(time_zone_str));
  delimiter[0] = ';';
  delimiter[1] = 0;
  myf const flags = MYF(MY_WME | MY_NABP);
  open_cached_file(&head_cache, NULL, NULL, 0, flags);
  open_cached_file(&body_cache, NULL, NULL, 0, flags);
  open_cached_file(&footer_cache, NULL, NULL, 0, flags);
}
#endif

#if defined(MYSQL_SERVER)
Heartbeat_log_event::Heartbeat_log_event(
    const char *buf, uint event_len,
    const Format_description_event *description_event)
    : binary_log::Heartbeat_event(buf, event_len, description_event),
      Log_event(header(), footer()) {
  if ((log_ident != NULL && header()->log_pos >= BIN_LOG_HEADER_SIZE))
    is_valid_param = true;
}
#endif

#ifdef MYSQL_SERVER
/*
  This is a utility function that adds a quoted identifier into the a buffer.
  This also escapes any existance of the quote string inside the identifier.

  SYNOPSIS
    my_strmov_quoted_identifier
    thd                   thread handler
    buffer                target buffer
    identifier            the identifier to be quoted
    length                length of the identifier
*/
size_t my_strmov_quoted_identifier(THD *thd, char *buffer,
                                   const char *identifier, size_t length) {
  int q = thd ? get_quote_char_for_identifier(thd, identifier, length) : '`';
  return my_strmov_quoted_identifier_helper(q, buffer, identifier, length);
}
#else
size_t my_strmov_quoted_identifier(char *buffer, const char *identifier) {
  int q = '`';
  return my_strmov_quoted_identifier_helper(q, buffer, identifier, 0);
}

#endif

size_t my_strmov_quoted_identifier_helper(int q, char *buffer,
                                          const char *identifier,
                                          size_t length) {
  size_t written = 0;
  char quote_char;
  size_t id_length = (length) ? length : strlen(identifier);

  if (q == EOF) {
    (void)strncpy(buffer, identifier, id_length);
    return id_length;
  }
  quote_char = (char)q;
  *buffer++ = quote_char;
  written++;
  while (id_length--) {
    if (*identifier == quote_char) {
      *buffer++ = quote_char;
      written++;
    }
    *buffer++ = *identifier++;
    written++;
  }
  *buffer++ = quote_char;
  return ++written;
}<|MERGE_RESOLUTION|>--- conflicted
+++ resolved
@@ -5925,23 +5925,11 @@
                         rli->get_group_master_log_name(),
                         (ulong)rli->get_group_master_log_pos()));
     mysql_mutex_unlock(&rli->data_lock);
-<<<<<<< HEAD
     if (rli->is_parallel_exec()) {
       bool real_event = server_id && !is_artificial_event();
       rli->reset_notified_checkpoint(
           0, real_event ? common_header->when.tv_sec + (time_t)exec_time : 0,
-          true /*need_data_lock=true*/);
-=======
-    if (rli->is_parallel_exec())
-    {
-      bool real_event= server_id && !is_artificial_event();
-      rli->reset_notified_checkpoint(0,
-                                     real_event ?
-                                     common_header->when.tv_sec +
-                                     (time_t) exec_time : 0,
-                                     true/*need_data_lock=true*/,
-                                     real_event? true : false);
->>>>>>> 81de505a
+          true /*need_data_lock = true*/, real_event ? true : false);
     }
 
     /*
