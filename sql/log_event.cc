	/*
   Copyright (c) 2000, 2013, Oracle and/or its affiliates. All rights reserved.

   This program is free software; you can redistribute it and/or modify
   it under the terms of the GNU General Public License as published by
   the Free Software Foundation; version 2 of the License.

   This program is distributed in the hope that it will be useful,
   but WITHOUT ANY WARRANTY; without even the implied warranty of
   MERCHANTABILITY or FITNESS FOR A PARTICULAR PURPOSE.  See the
   GNU General Public License for more details.

   You should have received a copy of the GNU General Public License
   along with this program; if not, write to the Free Software
   Foundation, Inc., 51 Franklin St, Fifth Floor, Boston, MA 02110-1301  USA */


#ifdef MYSQL_CLIENT

#include "sql_priv.h"

#else

#include "binlog.h"
#include "sql_priv.h"
#include "unireg.h"
#include "my_global.h" // REQUIRED by log_event.h > m_string.h > my_bitmap.h
#include "log_event.h"
#include "sql_base.h"                           // close_thread_tables
#include "sql_cache.h"                       // QUERY_CACHE_FLAGS_SIZE
#include "sql_locale.h" // MY_LOCALE, my_locale_by_number, my_locale_en_US
#include "key.h"        // key_copy
#include "lock.h"       // mysql_unlock_tables
#include "sql_parse.h"  // mysql_test_parse_for_slave
#include "tztime.h"     // struct Time_zone
#include "sql_load.h"   // mysql_load
#include "sql_db.h"     // load_db_opt_by_name
#include "rpl_slave.h"
#include "rpl_rli.h"
#include "rpl_mi.h"
#include "rpl_filter.h"
#include "rpl_record.h"
#include "transaction.h"
#include <my_dir.h>
#include "rpl_rli_pdb.h"
#include "sql_show.h"    // append_identifier
#include <mysql/psi/mysql_statement.h>

#endif /* MYSQL_CLIENT */

#include <base64.h>
#include <my_bitmap.h>
#include "rpl_utility.h"
/* This is necessary for the List manipuation */
#include "sql_list.h"                           /* I_List */
#include "hash.h"
#include <map>

using std::min;
using std::max;
using binary_log::checksum_crc32;
using binary_log::Binary_log_event;
PSI_memory_key key_memory_log_event;
PSI_memory_key key_memory_Incident_log_event_message;
PSI_memory_key key_memory_Rows_query_log_event_rows_query;

#if defined(MYSQL_CLIENT)

/*
  A I_List variable to store the string pair for rewriting the database
  name for an event that is read from the binlog using mysqlbinlog, so
  it can be applied to the new database.
 */
I_List<i_string_pair> binlog_rewrite_db;
/*
  A constant character pointer to store the to_db name from the
  "from_db->to_db" during the transformation of the database name
  of the event read from the binlog.
*/
const char* rewrite_to_db;

#endif

/**
  BINLOG_CHECKSUM variable.
*/
const char *binlog_checksum_type_names[]= {
  "NONE",
  "CRC32",
  NullS
};

unsigned int binlog_checksum_type_length[]= {
  sizeof("NONE") - 1,
  sizeof("CRC32") - 1,
  0
};

TYPELIB binlog_checksum_typelib=
{
  array_elements(binlog_checksum_type_names) - 1, "",
  binlog_checksum_type_names,
  binlog_checksum_type_length
};


#define log_cs	&my_charset_latin1

#define FLAGSTR(V,F) ((V)&(F)?#F" ":"")

/*
  Size of buffer for printing a double in format %.<PREC>g

  optional '-' + optional zero + '.'  + PREC digits + 'e' + sign +
  exponent digits + '\0'
*/
#define FMT_G_BUFSIZE(PREC) (3 + (PREC) + 5 + 1)

#if defined(MYSQL_CLIENT)

/*
  Function to check whether the database name provided as an input
  parameter is a part of the list of database that needs to be
  rewritten.

  @param[in] db   The database that needs to be checked in the list.

  @retval   true  The database mentioned as input is in the list of
                  database that needs to be rewriten.
  @retval   false The database mentioned as input is not in the list
                  of databases the needs to be rewritten.
*/
bool is_binlog_rewrite_db(const char* db)
{
  if (binlog_rewrite_db.is_empty() || !db)
    return false;
  I_List_iterator<i_string_pair> it(binlog_rewrite_db);
  i_string_pair* tmp;
  while ((tmp= it++))
  {
    if (!strncmp(tmp->key, db, NAME_LEN+1))
      return true;
  }
  return false;
}

/**
  Function to extract the to_db name from the list of the
  from_db and to_db pairs.

  from_db1 -> to_db1
  from_db2 -> to_db2

  stored in the I_List (binlog_rewrite_db).

  At the same time it also sets the option_rewrite_db to 1
  if the to_db value is found for the supplied from_db name.

  @param[in] db     The database name to be replaced.

  @retval    true   success that a the to_db name is found from the list.
  @retval    false  the to_db name for the corresponding db is not found.

*/
bool get_binlog_rewrite_db(const char* db)
{
  if (binlog_rewrite_db.is_empty() || !db)
    return false;
  I_List_iterator<i_string_pair> it(binlog_rewrite_db);
  i_string_pair* tmp;

  while ((tmp=it++))
  {
    if (!strncmp(tmp->key, db, NAME_LEN+1))
    {
      rewrite_to_db= (const char*) my_malloc(PSI_NOT_INSTRUMENTED,
                                             strlen(tmp->val)+1, MYF(MY_WME));
      strncpy(const_cast<char*>(rewrite_to_db), tmp->val, strlen(tmp->val)+1);
      return true;
    }
  }
  return false;
}

/**
  Function to rewrite the buffer to a new temorary buffer so that the ROW event can
  be written on to the new database.

  The TABLE_MAP event buffer structure :

  Before Rewriting :

    +-------------+-----------+-------------+----------+----------+
    |common_header|post_header|database_info|table_info|extra_info|
    +-------------+-----------+-------------+----------+----------+

  After Rewriting :

    +-------------+-----------+-----------------+----------+----------+
    |common_header|post_header|new_database_info|table_info|extra_info|
    +-------------+-----------+-----------------+----------+----------+

    @param[in,out] buf                event buffer to be processes
    @param[in]     event_len          length of the event
    @param[in]     description_event  error, warning or info

    @retval        0                  incase of no change to the event length
    @retval        -1                 incase of memory full error.
    @retval        >0                 return the new length of the event.

*/
int rewrite_buffer(char **buf, int event_len,
                    const Format_description_log_event
                    *description_event)
{
  uint8 common_header_len= description_event->common_header_len;
  uint8 post_header_len= description_event->post_header_len[TABLE_MAP_EVENT -1];
  char* temp_rewrite_buf= 0;
  const char *const temp_vpart= *buf + common_header_len + post_header_len;
  uchar const *const ptr_dblen= (uchar const*)temp_vpart + 0;

  if(!(get_binlog_rewrite_db((const char*)ptr_dblen + 1)))
    return 0;
  int temp_length_l= common_header_len + post_header_len;
  size_t old_db_len= *(uchar*) ptr_dblen;
  size_t rewrite_db_len= strlen(rewrite_to_db);

  uchar const *const ptr_tbllen= ptr_dblen + old_db_len + 2;
  int replace_segment= rewrite_db_len - old_db_len;
  if (!(temp_rewrite_buf= (char*) my_malloc(PSI_NOT_INSTRUMENTED,
                                            event_len + replace_segment,
                                            MYF(MY_WME))))
    return -1;

  memcpy(temp_rewrite_buf, *buf, temp_length_l);
  char* temp_ptr=temp_rewrite_buf + temp_length_l + 0;

  *temp_ptr++= strlen(rewrite_to_db);
  strncpy(temp_ptr, (const char*)rewrite_to_db, rewrite_db_len + 1);
  char* temp_ptr_tbllen= temp_ptr + rewrite_db_len + 1;
  uint8 temp_length= event_len - (temp_length_l + old_db_len +2);
  memcpy(temp_ptr_tbllen, ptr_tbllen, temp_length);

  *buf= temp_rewrite_buf;
  return (event_len + replace_segment);
}

#endif

#if !defined(MYSQL_CLIENT) && defined(HAVE_REPLICATION)
static int rows_event_stmt_cleanup(Relay_log_info const *rli, THD* thd);

static const char *HA_ERR(int i)
{
  /* 
    This function should only be called in case of an error
    was detected 
   */
  DBUG_ASSERT(i != 0);
  switch (i) {
  case HA_ERR_KEY_NOT_FOUND: return "HA_ERR_KEY_NOT_FOUND";
  case HA_ERR_FOUND_DUPP_KEY: return "HA_ERR_FOUND_DUPP_KEY";
  case HA_ERR_RECORD_CHANGED: return "HA_ERR_RECORD_CHANGED";
  case HA_ERR_WRONG_INDEX: return "HA_ERR_WRONG_INDEX";
  case HA_ERR_CRASHED: return "HA_ERR_CRASHED";
  case HA_ERR_WRONG_IN_RECORD: return "HA_ERR_WRONG_IN_RECORD";
  case HA_ERR_OUT_OF_MEM: return "HA_ERR_OUT_OF_MEM";
  case HA_ERR_NOT_A_TABLE: return "HA_ERR_NOT_A_TABLE";
  case HA_ERR_WRONG_COMMAND: return "HA_ERR_WRONG_COMMAND";
  case HA_ERR_OLD_FILE: return "HA_ERR_OLD_FILE";
  case HA_ERR_NO_ACTIVE_RECORD: return "HA_ERR_NO_ACTIVE_RECORD";
  case HA_ERR_RECORD_DELETED: return "HA_ERR_RECORD_DELETED";
  case HA_ERR_RECORD_FILE_FULL: return "HA_ERR_RECORD_FILE_FULL";
  case HA_ERR_INDEX_FILE_FULL: return "HA_ERR_INDEX_FILE_FULL";
  case HA_ERR_END_OF_FILE: return "HA_ERR_END_OF_FILE";
  case HA_ERR_UNSUPPORTED: return "HA_ERR_UNSUPPORTED";
  case HA_ERR_TO_BIG_ROW: return "HA_ERR_TO_BIG_ROW";
  case HA_WRONG_CREATE_OPTION: return "HA_WRONG_CREATE_OPTION";
  case HA_ERR_FOUND_DUPP_UNIQUE: return "HA_ERR_FOUND_DUPP_UNIQUE";
  case HA_ERR_UNKNOWN_CHARSET: return "HA_ERR_UNKNOWN_CHARSET";
  case HA_ERR_WRONG_MRG_TABLE_DEF: return "HA_ERR_WRONG_MRG_TABLE_DEF";
  case HA_ERR_CRASHED_ON_REPAIR: return "HA_ERR_CRASHED_ON_REPAIR";
  case HA_ERR_CRASHED_ON_USAGE: return "HA_ERR_CRASHED_ON_USAGE";
  case HA_ERR_LOCK_WAIT_TIMEOUT: return "HA_ERR_LOCK_WAIT_TIMEOUT";
  case HA_ERR_LOCK_TABLE_FULL: return "HA_ERR_LOCK_TABLE_FULL";
  case HA_ERR_READ_ONLY_TRANSACTION: return "HA_ERR_READ_ONLY_TRANSACTION";
  case HA_ERR_LOCK_DEADLOCK: return "HA_ERR_LOCK_DEADLOCK";
  case HA_ERR_CANNOT_ADD_FOREIGN: return "HA_ERR_CANNOT_ADD_FOREIGN";
  case HA_ERR_NO_REFERENCED_ROW: return "HA_ERR_NO_REFERENCED_ROW";
  case HA_ERR_ROW_IS_REFERENCED: return "HA_ERR_ROW_IS_REFERENCED";
  case HA_ERR_NO_SAVEPOINT: return "HA_ERR_NO_SAVEPOINT";
  case HA_ERR_NON_UNIQUE_BLOCK_SIZE: return "HA_ERR_NON_UNIQUE_BLOCK_SIZE";
  case HA_ERR_NO_SUCH_TABLE: return "HA_ERR_NO_SUCH_TABLE";
  case HA_ERR_TABLE_EXIST: return "HA_ERR_TABLE_EXIST";
  case HA_ERR_NO_CONNECTION: return "HA_ERR_NO_CONNECTION";
  case HA_ERR_NULL_IN_SPATIAL: return "HA_ERR_NULL_IN_SPATIAL";
  case HA_ERR_TABLE_DEF_CHANGED: return "HA_ERR_TABLE_DEF_CHANGED";
  case HA_ERR_NO_PARTITION_FOUND: return "HA_ERR_NO_PARTITION_FOUND";
  case HA_ERR_RBR_LOGGING_FAILED: return "HA_ERR_RBR_LOGGING_FAILED";
  case HA_ERR_DROP_INDEX_FK: return "HA_ERR_DROP_INDEX_FK";
  case HA_ERR_FOREIGN_DUPLICATE_KEY: return "HA_ERR_FOREIGN_DUPLICATE_KEY";
  case HA_ERR_TABLE_NEEDS_UPGRADE: return "HA_ERR_TABLE_NEEDS_UPGRADE";
  case HA_ERR_TABLE_READONLY: return "HA_ERR_TABLE_READONLY";
  case HA_ERR_AUTOINC_READ_FAILED: return "HA_ERR_AUTOINC_READ_FAILED";
  case HA_ERR_AUTOINC_ERANGE: return "HA_ERR_AUTOINC_ERANGE";
  case HA_ERR_GENERIC: return "HA_ERR_GENERIC";
  case HA_ERR_RECORD_IS_THE_SAME: return "HA_ERR_RECORD_IS_THE_SAME";
  case HA_ERR_LOGGING_IMPOSSIBLE: return "HA_ERR_LOGGING_IMPOSSIBLE";
  case HA_ERR_CORRUPT_EVENT: return "HA_ERR_CORRUPT_EVENT";
  case HA_ERR_ROWS_EVENT_APPLY : return "HA_ERR_ROWS_EVENT_APPLY";
  case HA_ERR_FK_DEPTH_EXCEEDED : return "HA_ERR_FK_DEPTH_EXCEEDED";
  case HA_ERR_INNODB_READ_ONLY: return "HA_ERR_INNODB_READ_ONLY";
  }
  return "No Error!";
}

/**
   Error reporting facility for Rows_log_event::do_apply_event

   @param level     error, warning or info
   @param ha_error  HA_ERR_ code
   @param rli       pointer to the active Relay_log_info instance
   @param thd       pointer to the slave thread's thd
   @param table     pointer to the event's table object
   @param type      the type of the event
   @param log_name  the master binlog file name
   @param pos       the master binlog file pos (the next after the event)

*/
static void inline slave_rows_error_report(enum loglevel level, int ha_error,
                                           Relay_log_info const *rli, THD *thd,
                                           TABLE *table, const char * type,
                                           const char *log_name, ulong pos)
{
  const char *handler_error= (ha_error ? HA_ERR(ha_error) : NULL);
  char buff[MAX_SLAVE_ERRMSG], *slider;
  const char *buff_end= buff + sizeof(buff);
  uint len;
  Diagnostics_area::Sql_condition_iterator it=
    thd->get_stmt_da()->sql_conditions();
  const Sql_condition *err;
  buff[0]= 0;

  for (err= it++, slider= buff; err && slider < buff_end - 1;
       slider += len, err= it++)
  {
    len= my_snprintf(slider, buff_end - slider,
                     " %s, Error_code: %d;", err->message_text(),
                     err->mysql_errno());
  }

  if (ha_error != 0)
    rli->report(level, thd->is_error() ? thd->get_stmt_da()->mysql_errno() :
                ER_UNKNOWN_ERROR, "Could not execute %s event on table %s.%s;"
                "%s handler error %s; "
                "the event's master log %s, end_log_pos %lu",
                type, table->s->db.str, table->s->table_name.str,
                buff, handler_error == NULL ? "<unknown>" : handler_error,
                log_name, pos);
  else
    rli->report(level, thd->is_error() ? thd->get_stmt_da()->mysql_errno() :
                ER_UNKNOWN_ERROR, "Could not execute %s event on table %s.%s;"
                "%s the event's master log %s, end_log_pos %lu",
                type, table->s->db.str, table->s->table_name.str,
                buff, log_name, pos);
}

static void set_thd_db(THD *thd, const char *db, uint32 db_len)
{
  char lcase_db_buf[NAME_LEN +1]; 
  LEX_STRING new_db;
  new_db.length= db_len;
  if (lower_case_table_names)
  {
    my_stpcpy(lcase_db_buf, db); 
    my_casedn_str(system_charset_info, lcase_db_buf);
    new_db.str= lcase_db_buf;
  }
  else 
    new_db.str= (char*) db;

  new_db.str= (char*) rpl_filter->get_rewrite_db(new_db.str,
                                                 &new_db.length);
  thd->set_db(new_db.str, new_db.length);
}

#endif


/*
  pretty_print_str()
*/

#ifdef MYSQL_CLIENT
static void pretty_print_str(IO_CACHE* cache, const char* str, int len)
{
  const char* end = str + len;
  my_b_printf(cache, "\'");
  while (str < end)
  {
    char c;
    switch ((c=*str++)) {
    case '\n': my_b_printf(cache, "\\n"); break;
    case '\r': my_b_printf(cache, "\\r"); break;
    case '\\': my_b_printf(cache, "\\\\"); break;
    case '\b': my_b_printf(cache, "\\b"); break;
    case '\t': my_b_printf(cache, "\\t"); break;
    case '\'': my_b_printf(cache, "\\'"); break;
    case 0   : my_b_printf(cache, "\\0"); break;
    default:
      my_b_printf(cache, "%c", c);
      break;
    }
  }
  my_b_printf(cache, "\'");
}
#endif /* MYSQL_CLIENT */

#if defined(HAVE_REPLICATION) && !defined(MYSQL_CLIENT)

static void clear_all_errors(THD *thd, Relay_log_info *rli)
{
  thd->is_slave_error = 0;
  thd->clear_error();
  rli->clear_error();
  if (rli->workers_array_initialized)
  {
    for(uint i= 0; i<rli->get_worker_count(); i++)
    {
      rli->get_worker(i)->clear_error();
    }
  }
}

inline int idempotent_error_code(int err_code)
{
  int ret= 0;

  switch (err_code)
  {
    case 0:
      ret= 1;
    break;
    /*
      The following list of "idempotent" errors
      means that an error from the list might happen
      because of idempotent (more than once)
      applying of a binlog file.
      Notice, that binlog has a  ddl operation its
      second applying may cause

      case HA_ERR_TABLE_DEF_CHANGED:
      case HA_ERR_CANNOT_ADD_FOREIGN:

      which are not included into to the list.

      Note that HA_ERR_RECORD_DELETED is not in the list since
      do_exec_row() should not return that error code.
    */
    case HA_ERR_RECORD_CHANGED:
    case HA_ERR_KEY_NOT_FOUND:
    case HA_ERR_END_OF_FILE:
    case HA_ERR_FOUND_DUPP_KEY:
    case HA_ERR_FOUND_DUPP_UNIQUE:
    case HA_ERR_FOREIGN_DUPLICATE_KEY:
    case HA_ERR_NO_REFERENCED_ROW:
    case HA_ERR_ROW_IS_REFERENCED:
      ret= 1;
    break;
    default:
      ret= 0;
    break;
  }
  return (ret);
}

/**
  Ignore error code specified on command line.
*/

inline int ignored_error_code(int err_code)
{
  return ((err_code == ER_SLAVE_IGNORED_TABLE) ||
          (use_slave_mask && bitmap_is_set(&slave_error_mask, err_code)));
}

/*
  This function converts an engine's error to a server error.
   
  If the thread does not have an error already reported, it tries to 
  define it by calling the engine's method print_error. However, if a 
  mapping is not found, it uses the ER_UNKNOWN_ERROR and prints out a 
  warning message.
*/ 
int convert_handler_error(int error, THD* thd, TABLE *table)
{
  uint actual_error= (thd->is_error() ? thd->get_stmt_da()->mysql_errno() :
                           0);

  if (actual_error == 0)
  {
    table->file->print_error(error, MYF(0));
    actual_error= (thd->is_error() ? thd->get_stmt_da()->mysql_errno() :
                        ER_UNKNOWN_ERROR);
    if (actual_error == ER_UNKNOWN_ERROR)
      sql_print_warning("Unknown error detected %d in handler", error);
  }

  return (actual_error);
}

inline bool concurrency_error_code(int error)
{
  switch (error)
  {
  case ER_LOCK_WAIT_TIMEOUT:
  case ER_LOCK_DEADLOCK:
  case ER_XA_RBDEADLOCK:
    return TRUE;
  default: 
    return (FALSE);
  }
}

inline bool unexpected_error_code(int unexpected_error)
{
  switch (unexpected_error) 
  {
  case ER_NET_READ_ERROR:
  case ER_NET_ERROR_ON_WRITE:
  case ER_QUERY_INTERRUPTED:
  case ER_SERVER_SHUTDOWN:
  case ER_NEW_ABORTING_CONNECTION:
    return(TRUE);
  default:
    return(FALSE);
  }
}

/*
  pretty_print_str()
*/

static char *pretty_print_str(char *packet, const char *str, int len)
{
  const char *end= str + len;
  char *pos= packet;
  *pos++= '\'';
  while (str < end)
  {
    char c;
    switch ((c=*str++)) {
    case '\n': *pos++= '\\'; *pos++= 'n'; break;
    case '\r': *pos++= '\\'; *pos++= 'r'; break;
    case '\\': *pos++= '\\'; *pos++= '\\'; break;
    case '\b': *pos++= '\\'; *pos++= 'b'; break;
    case '\t': *pos++= '\\'; *pos++= 't'; break;
    case '\'': *pos++= '\\'; *pos++= '\''; break;
    case 0   : *pos++= '\\'; *pos++= '0'; break;
    default:
      *pos++= c;
      break;
    }
  }
  *pos++= '\'';
  return pos;
}
#endif /* !MYSQL_CLIENT */


#if defined(HAVE_REPLICATION) && !defined(MYSQL_CLIENT)

/**
  Creates a temporary name for load data infile:.

  @param buf		      Store new filename here
  @param file_id	      File_id (part of file name)
  @param event_server_id     Event_id (part of file name)
  @param ext		      Extension for file name

  @return
    Pointer to start of extension
*/

static char *slave_load_file_stem(char *buf, uint file_id,
                                  int event_server_id, const char *ext)
{
  char *res;
  fn_format(buf,PREFIX_SQL_LOAD,slave_load_tmpdir, "", MY_UNPACK_FILENAME);
  to_unix_path(buf);

  buf= strend(buf);
  int appended_length= sprintf(buf, "%s-%d-", server_uuid, event_server_id);
  buf+= appended_length;
  res= int10_to_str(file_id, buf, 10);
  my_stpcpy(res, ext);                             // Add extension last
  return res;                                   // Pointer to extension
}
#endif


#if defined(HAVE_REPLICATION) && !defined(MYSQL_CLIENT)

/**
  Delete all temporary files used for SQL_LOAD.
*/

static void cleanup_load_tmpdir()
{
  MY_DIR *dirp;
  FILEINFO *file;
  uint i;
  char fname[FN_REFLEN], prefbuf[TEMP_FILE_MAX_LEN], *p;

  if (!(dirp=my_dir(slave_load_tmpdir,MYF(0))))
    return;

  /* 
     When we are deleting temporary files, we should only remove
     the files associated with the server id of our server.
     We don't use event_server_id here because since we've disabled
     direct binlogging of Create_file/Append_file/Exec_load events
     we cannot meet Start_log event in the middle of events from one 
     LOAD DATA.
  */
  p= strmake(prefbuf, STRING_WITH_LEN(PREFIX_SQL_LOAD));
  sprintf(p,"%s-",server_uuid);

  for (i=0 ; i < (uint)dirp->number_off_files; i++)
  {
    file=dirp->dir_entry+i;
    if (is_prefix(file->name, prefbuf))
    {
      fn_format(fname,file->name,slave_load_tmpdir,"",MY_UNPACK_FILENAME);
      mysql_file_delete(key_file_misc, fname, MYF(0));
    }
  }

  my_dirend(dirp);
}
#endif


/*
  Stores string to IO_CACHE file.

  Writes str to file in the following format:
   1. Stores length using only one byte (255 maximum value);
   2. Stores complete str.
*/

static bool write_str_at_most_255_bytes(IO_CACHE *file, const char *str,
                                        uint length)
{
  uchar tmp[1];
  tmp[0]= (uchar) length;
  return (my_b_safe_write(file, tmp, sizeof(tmp)) ||
	  my_b_safe_write(file, (uchar*) str, length));
}

/**
  Transforms a string into "" or its expression in 0x... form.
*/

char *str_to_hex(char *to, const char *from, uint len)
{
  if (len)
  {
    *to++= '0';
    *to++= 'x';
    to= octet2hex(to, from, len);
  }
  else
    to= my_stpcpy(to, "\"\"");
  return to;                               // pointer to end 0 of 'to'
}

#ifndef MYSQL_CLIENT

/**
  Append a version of the 'from' string suitable for use in a query to
  the 'to' string.  To generate a correct escaping, the character set
  information in 'csinfo' is used.
*/

int
append_query_string(THD *thd, const CHARSET_INFO *csinfo,
                    String const *from, String *to)
{
  char *beg, *ptr;
  uint32 const orig_len= to->length();
  if (to->reserve(orig_len + from->length()*2+3))
    return 1;

  beg= to->c_ptr_quick() + to->length();
  ptr= beg;
  if (csinfo->escape_with_backslash_is_dangerous)
    ptr= str_to_hex(ptr, from->ptr(), from->length());
  else
  {
    *ptr++= '\'';
    if (!(thd->variables.sql_mode & MODE_NO_BACKSLASH_ESCAPES))
    {
      ptr+= escape_string_for_mysql(csinfo, ptr, 0,
                                    from->ptr(), from->length());
    }
    else
    {
      const char *frm_str= from->ptr();

      for (; frm_str < (from->ptr() + from->length()); frm_str++)
      {
        /* Using '' way to represent "'" */
        if (*frm_str == '\'')
          *ptr++= *frm_str;

        *ptr++= *frm_str;
      }
    }

    *ptr++= '\'';
  }
  to->length(orig_len + ptr - beg);
  return 0;
}
#endif


/**
  Prints a "session_var=value" string. Used by mysqlbinlog to print some SET
  commands just before it prints a query.
*/

#ifdef MYSQL_CLIENT

static void print_set_option(IO_CACHE* file, uint32 bits_changed,
                             uint32 option, uint32 flags, const char* name,
                             bool* need_comma)
{
  if (bits_changed & option)
  {
    if (*need_comma)
      my_b_printf(file,", ");
    my_b_printf(file,"%s=%d", name, MY_TEST(flags & option));
    *need_comma= 1;
  }
}
#endif
/**************************************************************************
	Log_event methods (= the parent class of all events)
**************************************************************************/

/**
  @return
  returns the human readable name of the event's type
*/

const char* Log_event::get_type_str(Log_event_type type)
{
  switch(type) {
  case START_EVENT_V3:  return "Start_v3";
  case STOP_EVENT:   return "Stop";
  case QUERY_EVENT:  return "Query";
  case ROTATE_EVENT: return "Rotate";
  case INTVAR_EVENT: return "Intvar";
  case LOAD_EVENT:   return "Load";
  case NEW_LOAD_EVENT:   return "New_load";
  case CREATE_FILE_EVENT: return "Create_file";
  case APPEND_BLOCK_EVENT: return "Append_block";
  case DELETE_FILE_EVENT: return "Delete_file";
  case EXEC_LOAD_EVENT: return "Exec_load";
  case RAND_EVENT: return "RAND";
  case XID_EVENT: return "Xid";
  case USER_VAR_EVENT: return "User var";
  case FORMAT_DESCRIPTION_EVENT: return "Format_desc";
  case TABLE_MAP_EVENT: return "Table_map";
  case PRE_GA_WRITE_ROWS_EVENT: return "Write_rows_event_old";
  case PRE_GA_UPDATE_ROWS_EVENT: return "Update_rows_event_old";
  case PRE_GA_DELETE_ROWS_EVENT: return "Delete_rows_event_old";
  case WRITE_ROWS_EVENT_V1: return "Write_rows_v1";
  case UPDATE_ROWS_EVENT_V1: return "Update_rows_v1";
  case DELETE_ROWS_EVENT_V1: return "Delete_rows_v1";
  case BEGIN_LOAD_QUERY_EVENT: return "Begin_load_query";
  case EXECUTE_LOAD_QUERY_EVENT: return "Execute_load_query";
  case INCIDENT_EVENT: return "Incident";
  case IGNORABLE_LOG_EVENT: return "Ignorable";
  case ROWS_QUERY_LOG_EVENT: return "Rows_query";
  case WRITE_ROWS_EVENT: return "Write_rows";
  case UPDATE_ROWS_EVENT: return "Update_rows";
  case DELETE_ROWS_EVENT: return "Delete_rows";
  case GTID_LOG_EVENT: return "Gtid";
  case ANONYMOUS_GTID_LOG_EVENT: return "Anonymous_Gtid";
  case PREVIOUS_GTIDS_LOG_EVENT: return "Previous_gtids";
  case HEARTBEAT_LOG_EVENT: return "Heartbeat";
  default: return "Unknown";				/* impossible */
  }
}

const char* Log_event::get_type_str()
{
  return get_type_str(get_type_code());
}


/*
  Log_event::Log_event()
*/

#ifndef MYSQL_CLIENT
Log_event::Log_event(THD* thd_arg, uint16 flags_arg,
                     enum_event_cache_type cache_type_arg,
                     enum_event_logging_type logging_type_arg,
                     Log_event_header *header, Log_event_footer *footer)
  :temp_buf(0), exec_time(0), event_cache_type(cache_type_arg),
  event_logging_type(logging_type_arg),
  crc(0), common_header(0), thd(thd_arg)
{
  common_header= header;
  common_footer= footer;
  server_id= thd->server_id;
  common_header->unmasked_server_id= server_id;
  struct timeval temp= thd->start_time;
  common_header->when= temp;
  common_header->log_pos= 0;
  common_header->flags= flags_arg;
}
/**
  This minimal constructor is for when you are not even sure that there
  is a valid THD. For example in the server when we are shutting down or
  flushing logs after receiving a SIGHUP (then we must write a Rotate to
  the binlog but we have no THD, so we need this minimal constructor).
*/

Log_event::Log_event(Log_event_header* header, Log_event_footer *footer,
                     enum_event_cache_type cache_type_arg,
                     enum_event_logging_type logging_type_arg)
  :temp_buf(0), exec_time(0), event_cache_type(cache_type_arg),
   event_logging_type(logging_type_arg), crc(0), common_header(0), thd(0)
{
  common_header= header;
  common_footer= footer;
  server_id=	::server_id;
  common_header->unmasked_server_id= server_id;
}
#endif /* !MYSQL_CLIENT */


/**
 * This is the permamnent ctor TODO: add more comments
*/
Log_event::Log_event(Log_event_header *header,
                     Log_event_footer *footer,  bool flag_moved)
  :temp_buf(0), exec_time(0),
   event_cache_type(EVENT_INVALID_CACHE),
   event_logging_type(EVENT_INVALID_LOGGING),
   crc(0), common_header(0)
{
#ifndef MYSQL_CLIENT
  thd = 0;
#endif
  common_header= header;
  common_footer= footer;
  /*
     Mask out any irrelevant parts of the server_id
  */
#ifdef HAVE_REPLICATION
  server_id = common_header->unmasked_server_id & opt_server_id_mask;
#else
  server_id = common_header->unmasked_server_id;
#endif
}

#ifndef MYSQL_CLIENT
#ifdef HAVE_REPLICATION
inline int Log_event::do_apply_event_worker(Slave_worker *w)
{
  DBUG_EXECUTE_IF("crash_in_a_worker",
                  {
                    /* we will crash a worker after waiting for
                    2 seconds to make sure that other transactions are
                    scheduled and completed */
                    if (w->id == 2)
                    {
                      DBUG_SET("-d,crash_in_a_worker");
                      my_sleep((w->id)*2000000);
                      DBUG_SUICIDE();
                    }
                  });
  return do_apply_event(w);
}

int Log_event::do_update_pos(Relay_log_info *rli)
{
  int error= 0;
  DBUG_ASSERT(!rli->belongs_to_client());
  /*
    rli is null when (as far as I (Guilhem) know) the caller is
    Load_log_event::do_apply_event *and* that one is called from
    Execute_load_log_event::do_apply_event.  In this case, we don't
    do anything here ; Execute_load_log_event::do_apply_event will
    call Log_event::do_apply_event again later with the proper rli.
    Strictly speaking, if we were sure that rli is null only in the
    case discussed above, 'if (rli)' is useless here.  But as we are
    not 100% sure, keep it for now.

    Matz: I don't think we will need this check with this refactoring.
  */

  DBUG_ASSERT(!is_mts_worker(rli->info_thd));

  if (rli)
    error= rli->stmt_done(common_header->log_pos);
  return error;
}


Log_event::enum_skip_reason
Log_event::do_shall_skip(Relay_log_info *rli)
{
  DBUG_PRINT("info", ("ev->server_id=%lu, ::server_id=%lu,"
                      " rli->replicate_same_server_id=%d,"
                      " rli->slave_skip_counter=%d",
                      (ulong) server_id, (ulong) ::server_id,
                      rli->replicate_same_server_id,
                      rli->slave_skip_counter));
  if ((server_id == ::server_id && !rli->replicate_same_server_id) ||
      (rli->slave_skip_counter == 1 && rli->is_in_group()))
    return EVENT_SKIP_IGNORE;
  else if (rli->slave_skip_counter > 0)
    return EVENT_SKIP_COUNT;
  else
    return EVENT_SKIP_NOT;
}


/*
  Log_event::pack_info()
*/

int Log_event::pack_info(Protocol *protocol)
{
  protocol->store("", &my_charset_bin);
  return 0;
}


/**
  Only called by SHOW BINLOG EVENTS
*/
int Log_event::net_send(Protocol *protocol, const char* log_name, my_off_t pos)
{
  const char *p= strrchr(log_name, FN_LIBCHAR);
  const char *event_type;
  if (p)
    log_name = p + 1;

  protocol->prepare_for_resend();
  protocol->store(log_name, &my_charset_bin);
  protocol->store((ulonglong) pos);
  event_type = get_type_str();
  protocol->store(event_type, strlen(event_type), &my_charset_bin);
  protocol->store((uint32) server_id);
  protocol->store((ulonglong) common_header->log_pos);
  if (pack_info(protocol))
    return 1;
  return protocol->write();
}
#endif /* HAVE_REPLICATION */


/**
  init_show_field_list() prepares the column names and types for the
  output of SHOW BINLOG EVENTS; it is used only by SHOW BINLOG
  EVENTS.
*/

void Log_event::init_show_field_list(List<Item>* field_list)
{
  field_list->push_back(new Item_empty_string("Log_name", 20));
  field_list->push_back(new Item_return_int("Pos", MY_INT32_NUM_DECIMAL_DIGITS,
					    MYSQL_TYPE_LONGLONG));
  field_list->push_back(new Item_empty_string("Event_type", 20));
  field_list->push_back(new Item_return_int("Server_id", 10,
					    MYSQL_TYPE_LONG));
  field_list->push_back(new Item_return_int("End_log_pos",
                                            MY_INT32_NUM_DECIMAL_DIGITS,
					    MYSQL_TYPE_LONGLONG));
  field_list->push_back(new Item_empty_string("Info", 20));
}

/**
   A decider of whether to trigger checksum computation or not.
   To be invoked in Log_event::write() stack.
   The decision is positive 

    S,M) if it's been marked for checksumming with @c checksum_alg
    
    M) otherwise, if @@global.binlog_checksum is not NONE and the event is 
       directly written to the binlog file.
       The to-be-cached event decides at @c write_cache() time.

   Otherwise the decision is negative.

   @note   A side effect of the method is altering Log_event::checksum_alg
           it the latter was undefined at calling.

   @return true (positive) or false (negative)
*/
my_bool Log_event::need_checksum()
{
  DBUG_ENTER("Log_event::need_checksum");
  my_bool ret= FALSE;
  /* 
     few callers of Log_event::write
     (incl FD::write, FD constructing code on the slave side, Rotate relay log
     and Stop event)
     provides their checksum alg preference through Log_event::checksum_alg.
  */
  if (common_footer->checksum_alg != BINLOG_CHECKSUM_ALG_UNDEF)
    ret= (common_footer->checksum_alg != BINLOG_CHECKSUM_ALG_OFF);
  else if (binlog_checksum_options != BINLOG_CHECKSUM_ALG_OFF &&
           event_cache_type == Log_event::EVENT_NO_CACHE)
    ret= binlog_checksum_options;
  else
    ret= FALSE;

  /*
    FD calls the methods before data_written has been calculated.
    The following invariant claims if the current is not the first
    call (and therefore data_written is not zero) then `ret' must be
    TRUE. It may not be null because FD is always checksummed.
  */

  DBUG_ASSERT(get_type_code() != FORMAT_DESCRIPTION_EVENT || ret ||
              common_header->data_written == 0);

  if (common_footer->checksum_alg == BINLOG_CHECKSUM_ALG_UNDEF)
    common_footer->checksum_alg= ret ? // calculated value stored
      static_cast<enum_binlog_checksum_alg>(binlog_checksum_options) : BINLOG_CHECKSUM_ALG_OFF;

  DBUG_ASSERT(!ret ||
              ((common_footer->checksum_alg ==
                static_cast<enum_binlog_checksum_alg>(binlog_checksum_options) ||
               /*
                  Stop event closes the relay-log and its checksum alg
                  preference is set by the caller can be different
                  from the server's binlog_checksum_options.
               */
               get_type_code() == STOP_EVENT ||
               /* 
                  Rotate:s can be checksummed regardless of the server's
                  binlog_checksum_options. That applies to both
                  the local RL's Rotate and the master's Rotate
                  which IO thread instantiates via queue_binlog_ver_3_event.
               */
               get_type_code() == ROTATE_EVENT ||
               /*
                  The previous event has its checksum option defined
                  according to the format description event.
               */
               get_type_code() == PREVIOUS_GTIDS_LOG_EVENT ||
               /* FD is always checksummed */
               get_type_code() == FORMAT_DESCRIPTION_EVENT) &&
               common_footer->checksum_alg != BINLOG_CHECKSUM_ALG_OFF));

  DBUG_ASSERT(common_footer->checksum_alg != BINLOG_CHECKSUM_ALG_UNDEF);
  DBUG_ASSERT(((get_type_code() != ROTATE_EVENT &&
                get_type_code() != STOP_EVENT) ||
                get_type_code() != FORMAT_DESCRIPTION_EVENT) ||
              event_cache_type == Log_event::EVENT_NO_CACHE);

  DBUG_RETURN(ret);
}

bool Log_event::wrapper_my_b_safe_write(IO_CACHE* file, const uchar* buf, ulong size)
{
  if (need_checksum() && size != 0)
    crc= checksum_crc32(crc, buf, size);

  return my_b_safe_write(file, buf, size);
}

bool Log_event::write_footer(IO_CACHE* file) 
{
  /*
     footer contains the checksum-algorithm descriptor 
     followed by the checksum value
  */
  if (need_checksum())
  {
    uchar buf[BINLOG_CHECKSUM_LEN];
    int4store(buf, crc);
    return (my_b_safe_write(file, (uchar*) buf, sizeof(buf)));
  }
  return 0;
}

/*
  Log_event::write()
*/

bool Log_event::write_header(IO_CACHE* file, ulong event_data_length)
{
  uchar header[LOG_EVENT_HEADER_LEN];
  ulong now;
  bool ret;
  DBUG_ENTER("Log_event::write_header");

  /* Store number of bytes that will be written by this event */
  common_header->data_written= event_data_length + sizeof(header);

  if (need_checksum())
  {
    crc= checksum_crc32(0L, NULL, 0);
    common_header->data_written += BINLOG_CHECKSUM_LEN;
  }

  /*
    log_pos != 0 if this is relay-log event. In this case we should not
    change the position
  */

  if (is_artificial_event())
  {
    /*
      Artificial events are automatically generated and do not exist
      in master's binary log, so log_pos should be set to 0.
    */
    common_header->log_pos= 0;
  }
  else  if (!common_header->log_pos)
  {
    /*
      Calculate position of end of event

      Note that with a SEQ_READ_APPEND cache, my_b_tell() does not
      work well.  So this will give slightly wrong positions for the
      Format_desc/Rotate/Stop events which the slave writes to its
      relay log. For example, the initial Format_desc will have
      end_log_pos=91 instead of 95. Because after writing the first 4
      bytes of the relay log, my_b_tell() still reports 0. Because
      my_b_append() does not update the counter which my_b_tell()
      later uses (one should probably use my_b_append_tell() to work
      around this).  To get right positions even when writing to the
      relay log, we use the (new) my_b_safe_tell().

      Note that this raises a question on the correctness of all these
      DBUG_ASSERT(my_b_tell()=rli->event_relay_log_pos).

      If in a transaction, the log_pos which we calculate below is not
      very good (because then my_b_safe_tell() returns start position
      of the BEGIN, so it's like the statement was at the BEGIN's
      place), but it's not a very serious problem (as the slave, when
      it is in a transaction, does not take those end_log_pos into
      account (as it calls inc_event_relay_log_pos()). To be fixed
      later, so that it looks less strange. But not bug.
    */

    common_header->log_pos= my_b_safe_tell(file) + common_header->data_written;
  }

  now= (ulong) get_time();                              // Query start time
  if (DBUG_EVALUATE_IF("inc_event_time_by_1_hour",1,0)  &&
      DBUG_EVALUATE_IF("dec_event_time_by_1_hour",1,0))
  {
    /** 
       This assertion guarantees that these debug flags are not
       used at the same time (they would cancel each other).
    */
    DBUG_ASSERT(0);
  } 
  else
  {
    DBUG_EXECUTE_IF("inc_event_time_by_1_hour", now= now + 3600;);
    DBUG_EXECUTE_IF("dec_event_time_by_1_hour", now= now - 3600;);
  }

  /*
    Header will be of size LOG_EVENT_HEADER_LEN for all events, except for
    FORMAT_DESCRIPTION_EVENT and ROTATE_EVENT, where it will be
    LOG_EVENT_MINIMAL_HEADER_LEN (remember these 2 have a frozen header,
    because we read them before knowing the format).
  */

  int4store(header, now);              // timestamp
  header[EVENT_TYPE_OFFSET]= get_type_code();
  int4store(header+ SERVER_ID_OFFSET, server_id);
  int4store(header+ EVENT_LEN_OFFSET, common_header->data_written);
  int4store(header+ LOG_POS_OFFSET, common_header->log_pos);
  /*
    recording checksum of FD event computed with dropped
    possibly active LOG_EVENT_BINLOG_IN_USE_F flag.
    Similar step at verication: the active flag is dropped before
    checksum computing.
  */
  if (header[EVENT_TYPE_OFFSET] != FORMAT_DESCRIPTION_EVENT ||
      !need_checksum() || !(common_header->flags & LOG_EVENT_BINLOG_IN_USE_F))
  {
    int2store(header + FLAGS_OFFSET, common_header->flags);
    ret= wrapper_my_b_safe_write(file, header, sizeof(header)) != 0;
  }
  else
  {
    ret= (wrapper_my_b_safe_write(file, header, FLAGS_OFFSET) != 0);
    if (!ret)
    {
      common_header->flags &= ~LOG_EVENT_BINLOG_IN_USE_F;
      int2store(header + FLAGS_OFFSET, common_header->flags);
      crc= binary_log::checksum_crc32(crc, header + FLAGS_OFFSET,
                                   sizeof(common_header->flags));
      common_header->flags|= LOG_EVENT_BINLOG_IN_USE_F;
      int2store(header + FLAGS_OFFSET, common_header->flags);
      ret= (my_b_safe_write(file, header + FLAGS_OFFSET,
                            sizeof(common_header->flags)) != 0);
    }
    if (!ret)
      ret= (wrapper_my_b_safe_write(file, header + FLAGS_OFFSET +
                                    sizeof(common_header->flags), sizeof(header)
                                    - (FLAGS_OFFSET +
                                    sizeof(common_header->flags))) != 0);
  }
  DBUG_RETURN( ret);
}


/**
  This needn't be format-tolerant, because we only read
  LOG_EVENT_MINIMAL_HEADER_LEN (we just want to read the event's length).
*/

int Log_event::read_log_event(IO_CACHE* file, String* packet,
                              mysql_mutex_t* log_lock,
                              enum_binlog_checksum_alg checksum_alg_arg,
                              const char *log_file_name_arg,
                              bool* is_binlog_active)
{

  ulong data_len;
  int result=0;
  char buf[LOG_EVENT_MINIMAL_HEADER_LEN];
  uchar ev_offset= packet->length();
  DBUG_ENTER("Log_event::read_log_event(IO_CACHE *, String *, mysql_mutex_t, uint8)");

  if (log_lock)
    mysql_mutex_lock(log_lock);

  if (log_file_name_arg)
    *is_binlog_active= mysql_bin_log.is_active(log_file_name_arg);

  if (my_b_read(file, (uchar*) buf, sizeof(buf)))
  {
    /*
      If the read hits eof, we must report it as eof so the caller
      will know it can go into cond_wait to be woken up on the next
      update to the log.
    */
    DBUG_PRINT("error",("my_b_read failed. file->error: %d", file->error));
    if (!file->error)
      result= LOG_READ_EOF;
    else
      result= (file->error > 0 ? LOG_READ_TRUNC : LOG_READ_IO);
    goto end;
  }
  data_len= uint4korr(buf + EVENT_LEN_OFFSET);
  if (data_len < LOG_EVENT_MINIMAL_HEADER_LEN ||
      data_len > max(current_thd->variables.max_allowed_packet,
                     opt_binlog_rows_event_max_size + MAX_LOG_EVENT_HEADER))
  {
    DBUG_PRINT("error",("data_len is out of bounds. data_len: %lu", data_len));
    result= ((data_len < LOG_EVENT_MINIMAL_HEADER_LEN) ? LOG_READ_BOGUS :
	     LOG_READ_TOO_LARGE);
    goto end;
  }

  /* Append the log event header to packet */
  if (packet->append(buf, sizeof(buf)))
  {
    DBUG_PRINT("info", ("first packet->append failed (out of memory)"));
    /* Failed to allocate packet */
    result= LOG_READ_MEM;
    goto end;
  }
  data_len-= LOG_EVENT_MINIMAL_HEADER_LEN;
  if (data_len)
  {
    /* Append rest of event, read directly from file into packet */
    if (packet->append(file, data_len))
    {
      /*
        Fatal error occured when appending rest of the event
        to packet, possible failures:
	1. EOF occured when reading from file, it's really an error
           as data_len is >=0 there's supposed to be more bytes available.
           file->error will have been set to number of bytes left to read
        2. Read was interrupted, file->error would normally be set to -1
        3. Failed to allocate memory for packet, my_errno
           will be ENOMEM(file->error shuold be 0, but since the
           memory allocation occurs before the call to read it might
           be uninitialized)
      */
      DBUG_PRINT("info", ("second packet->append failed (out of memory)"));
      result= (my_errno == ENOMEM ? LOG_READ_MEM :
               (file->error >= 0 ? LOG_READ_TRUNC: LOG_READ_IO));
      goto end;
    }
    else
    {
      /* Corrupt the event for Dump thread*/
      DBUG_EXECUTE_IF("corrupt_read_log_event",
	uchar *debug_event_buf_c = (uchar*) packet->ptr() + ev_offset;
        if (debug_event_buf_c[EVENT_TYPE_OFFSET] != FORMAT_DESCRIPTION_EVENT)
        {
          int debug_cor_pos = rand() % (data_len + sizeof(buf) - BINLOG_CHECKSUM_LEN);
          debug_event_buf_c[debug_cor_pos] =~ debug_event_buf_c[debug_cor_pos];
          DBUG_PRINT("info", ("Corrupt the event at Log_event::read_log_event: byte on position %d", debug_cor_pos));
          DBUG_SET("-d,corrupt_read_log_event");
	}
      );
      /*
        CRC verification of the Dump thread
      */
      binary_log_debug::debug_checksum_test= DBUG_EVALUATE_IF("simulate_checksum_test_failure", true, false);

      if (opt_master_verify_checksum &&
        Log_event_footer::event_checksum_test((uchar*)packet->ptr() + ev_offset,
                                              data_len + sizeof(buf),
                                              checksum_alg_arg))
      {
        DBUG_PRINT("info", ("checksum test failed"));
        result= LOG_READ_CHECKSUM_FAILURE;
        goto end;
      }
    }
  }

end:
  if (log_lock)
    mysql_mutex_unlock(log_lock);
  DBUG_PRINT("info", ("read_log_event returns %d", result));
  DBUG_RETURN(result);
}
#endif /* !MYSQL_CLIENT */

#ifndef MYSQL_CLIENT
#define UNLOCK_MUTEX if (log_lock) mysql_mutex_unlock(log_lock);
#define LOCK_MUTEX if (log_lock) mysql_mutex_lock(log_lock);
#else
#define UNLOCK_MUTEX
#define LOCK_MUTEX
#endif

#ifndef MYSQL_CLIENT
/**
  @note
    Allocates memory;  The caller is responsible for clean-up.
*/
Log_event* Log_event::read_log_event(IO_CACHE* file,
                                     mysql_mutex_t* log_lock,
                                     const Format_description_log_event
                                     *description_event,
                                     my_bool crc_check)
#else
Log_event* Log_event::read_log_event(IO_CACHE* file,
                                     const Format_description_log_event
                                     *description_event,
                                     my_bool crc_check)
#endif
{
  DBUG_ENTER("Log_event::read_log_event(IO_CACHE *[, mysql_mutex_t *], Format_description_log_event *, my_bool)");
  DBUG_ASSERT(description_event != 0);
  char head[LOG_EVENT_MINIMAL_HEADER_LEN];
  /*
    First we only want to read at most LOG_EVENT_MINIMAL_HEADER_LEN, just to
    check the event for sanity and to know its length; no need to really parse
    it. We say "at most" because this could be a 3.23 master, which has header
    of 13 bytes, whereas LOG_EVENT_MINIMAL_HEADER_LEN is 19 bytes (it's
    "minimal" over the set {MySQL >=4.0}).
  */
  uint header_size= min<uint>(description_event->common_header_len,
                              LOG_EVENT_MINIMAL_HEADER_LEN);

  LOCK_MUTEX;
  DBUG_PRINT("info", ("my_b_tell: %lu", (ulong) my_b_tell(file)));
  if (my_b_read(file, (uchar *) head, header_size))
  {
    DBUG_PRINT("info", ("Log_event::read_log_event(IO_CACHE*,Format_desc*) "
                        "failed in my_b_read((IO_CACHE*)%p, (uchar*)%p, %u)",
                        file, head, header_size));
    UNLOCK_MUTEX;
    /*
      No error here; it could be that we are at the file's end. However
      if the next my_b_read() fails (below), it will be an error as we
      were able to read the first bytes.
    */
    DBUG_RETURN(0);
  }
  ulong data_len = uint4korr(head + EVENT_LEN_OFFSET);
  char *buf= 0;
  const char *error= 0;
  Log_event *res=  0;
#ifndef max_allowed_packet
  THD *thd=current_thd;
  uint max_allowed_packet= thd ? slave_max_allowed_packet : ~0U;
#endif

  ulong const max_size=
    max<ulong>(max_allowed_packet,
               opt_binlog_rows_event_max_size + MAX_LOG_EVENT_HEADER);
  if (data_len > max_size)
  {
    error = "Event too big";
    goto err;
  }

  if (data_len < header_size)
  {
    error = "Event too small";
    goto err;
  }

  // some events use the extra byte to null-terminate strings
  if (!(buf = (char*) my_malloc(key_memory_log_event,
                                data_len+1, MYF(MY_WME))))
  {
    error = "Out of memory";
    goto err;
  }
  buf[data_len] = 0;
  memcpy(buf, head, header_size);
  if (my_b_read(file, (uchar*) buf + header_size, data_len - header_size))
  {
    error = "read error";
    goto err;
  }

#if defined(MYSQL_CLIENT)
  if(option_rewrite_set && buf[EVENT_TYPE_OFFSET] == TABLE_MAP_EVENT)
  {
    int rewrite= rewrite_buffer(&buf, data_len, description_event);
    if(rewrite == -1)
    {
      error= "Out of memory";
      goto err;
    }
    else if(rewrite > 0)
    {
      *(buf+EVENT_LEN_OFFSET)= rewrite;
      data_len= uint4korr(buf+EVENT_LEN_OFFSET);
    }
  }
#endif

  if ((res= read_log_event(buf, data_len, &error, description_event, crc_check)))
    res->register_temp_buf(buf);

err:
  UNLOCK_MUTEX;
  if (!res)
  {
    DBUG_ASSERT(error != 0);
    sql_print_error("Error in Log_event::read_log_event(): "
                    "'%s', data_len: %lu, event_type: %d",
		    error,data_len,head[EVENT_TYPE_OFFSET]);
    my_free(buf);
    /*
      The SQL slave thread will check if file->error<0 to know
      if there was an I/O error. Even if there is no "low-level" I/O errors
      with 'file', any of the high-level above errors is worrying
      enough to stop the SQL thread now ; as we are skipping the current event,
      going on with reading and successfully executing other events can
      only corrupt the slave's databases. So stop.
      The file->error is also checked to record the position of
      the last valid event when master server recovers.
    */
    file->error= -1;
  }
  DBUG_RETURN(res);
}


/**
  Binlog format tolerance is in (buf, event_len, description_event)
  constructors.
*/

Log_event* Log_event::read_log_event(const char* buf, uint event_len,
				     const char **error,
                                     const Format_description_log_event *description_event,
                                     my_bool crc_check)
{
  Log_event* ev;
  enum_binlog_checksum_alg  alg;
  DBUG_ENTER("Log_event::read_log_event(char *, uint, char **, Format_description_log_event *, my_bool)");
  DBUG_ASSERT(description_event != 0);
  DBUG_PRINT("info", ("binlog_version: %d", description_event->binlog_version));
  DBUG_DUMP("data", (unsigned char*) buf, event_len);

  /* Check the integrity */
  if (event_len < EVENT_LEN_OFFSET ||
      buf[EVENT_TYPE_OFFSET] >= ENUM_END_EVENT ||
      (uint) event_len != uint4korr(buf+EVENT_LEN_OFFSET))
  {
    DBUG_PRINT("error", ("event_len=%u EVENT_LEN_OFFSET=%d "
                         "buf[EVENT_TYPE_OFFSET]=%d ENUM_END_EVENT=%d "
                         "uint4korr(buf+EVENT_LEN_OFFSET)=%d",
                         event_len, EVENT_LEN_OFFSET,
                         buf[EVENT_TYPE_OFFSET], ENUM_END_EVENT,
                         uint4korr(buf+EVENT_LEN_OFFSET)));
    *error="Sanity check failed";		// Needed to free buffer
    DBUG_RETURN(NULL); // general sanity check - will fail on a partial read
  }

  uint event_type= buf[EVENT_TYPE_OFFSET];
  // all following START events in the current file are without checksum
  if (event_type == START_EVENT_V3)
    (const_cast< Format_description_log_event *>(description_event))->common_footer->checksum_alg= BINLOG_CHECKSUM_ALG_OFF;
  /*
    CRC verification by SQL and Show-Binlog-Events master side.
    The caller has to provide @description_event->checksum_alg to
    be the last seen FD's (A) descriptor.
    If event is FD the descriptor is in it.
    Notice, FD of the binlog can be only in one instance and therefore
    Show-Binlog-Events executing master side thread needs just to know
    the only FD's (A) value -  whereas RL can contain more.
    In the RL case, the alg is kept in FD_e (@description_event) which is reset 
    to the newer read-out event after its execution with possibly new alg descriptor.
    Therefore in a typical sequence of RL:
    {FD_s^0, FD_m, E_m^1} E_m^1 
    will be verified with (A) of FD_m.

    See legends definition on MYSQL_BIN_LOG::relay_log_checksum_alg docs
    lines (log.h).

    Notice, a pre-checksum FD version forces alg := BINLOG_CHECKSUM_ALG_UNDEF.
  */
  alg= (event_type != FORMAT_DESCRIPTION_EVENT) ?
    description_event->common_footer->checksum_alg :
    Log_event_footer::get_checksum_alg(buf, event_len);
  // Emulate the corruption during reading an event
  DBUG_EXECUTE_IF("corrupt_read_log_event_char",
    if (event_type != FORMAT_DESCRIPTION_EVENT)
    {
      char *debug_event_buf_c = (char *)buf;
      int debug_cor_pos = rand() % (event_len - BINLOG_CHECKSUM_LEN);
      debug_event_buf_c[debug_cor_pos] =~ debug_event_buf_c[debug_cor_pos];
      DBUG_PRINT("info", ("Corrupt the event at Log_event::read_log_event(char*,...): byte on position %d", debug_cor_pos));
      DBUG_SET("");
    }
  );

  binary_log_debug::debug_checksum_test= DBUG_EVALUATE_IF("simulate_checksum_test_failure", true, false);
  binary_log::
  Format_description_event des_ev(description_event->binlog_version,
                                  description_event->server_version);
  if (crc_check &&
      Log_event_footer::event_checksum_test((uchar *) buf, event_len, alg))
  {
    *error= "Event crc check failed! Most likely there is event corruption.";
#ifdef MYSQL_CLIENT
    if (force_opt)
    {
      ev= new Unknown_log_event(buf, description_event);
      DBUG_RETURN(ev);
    }
#endif
    DBUG_RETURN(NULL);
  }

  if (event_type > description_event->number_of_event_types &&
      event_type != FORMAT_DESCRIPTION_EVENT)
  {
    /*
      It is unsafe to use the description_event if its post_header_len
      array does not include the event type.
    */
    DBUG_PRINT("error", ("event type %d found, but the current "
                         "Format_description_log_event supports only %d event "
                         "types", event_type,
                         description_event->number_of_event_types));
    ev= NULL;
  }
  else
  {
    /*
      In some previuos versions (see comment in
      Format_description_log_event::Format_description_log_event(char*,...)),
      event types were assigned different id numbers than in the
      present version. In order to replicate from such versions to the
      present version, we must map those event type id's to our event
      type id's.  The mapping is done with the event_type_permutation
      array, which was set up when the Format_description_log_event
      was read.
    */
    if (description_event->event_type_permutation)
    {
      int new_event_type= description_event->event_type_permutation[event_type];
      DBUG_PRINT("info", ("converting event type %d to %d (%s)",
                   event_type, new_event_type,
                   get_type_str((Log_event_type)new_event_type)));
      event_type= new_event_type;
    }

    if (alg != BINLOG_CHECKSUM_ALG_UNDEF &&
        (event_type == FORMAT_DESCRIPTION_EVENT ||
         alg != BINLOG_CHECKSUM_ALG_OFF))
      event_len= event_len - BINLOG_CHECKSUM_LEN;

    switch(event_type) {
    case QUERY_EVENT:
      binary_log_debug::debug_query_mts_corrupt_db_names=
         DBUG_EVALUATE_IF("query_log_event_mts_corrupt_db_names", true, false);
      ev  = new Query_log_event(buf, event_len, &des_ev, QUERY_EVENT);
      break;
    case LOAD_EVENT:
      ev = new Load_log_event(buf, event_len, &des_ev);
      break;
    case NEW_LOAD_EVENT:
      ev = new Load_log_event(buf, event_len, &des_ev);
      break;
    case ROTATE_EVENT:
      ev = new Rotate_log_event(buf, event_len, &des_ev);
      break;
    case CREATE_FILE_EVENT:
      ev = new Create_file_log_event(buf, event_len, &des_ev);
      break;
    case APPEND_BLOCK_EVENT:
      ev = new Append_block_log_event(buf, event_len, &des_ev);
      break;
    case DELETE_FILE_EVENT:
      ev = new Delete_file_log_event(buf, event_len, &des_ev);
      break;
    case EXEC_LOAD_EVENT:
      ev = new Execute_load_log_event(buf, event_len, &des_ev);
      break;
    case START_EVENT_V3: /* this is sent only by MySQL <=4.x */
      ev = new Start_log_event_v3(buf, &des_ev);
      break;
    case STOP_EVENT:
      ev = new Stop_log_event(buf, &des_ev);
      break;
    case INTVAR_EVENT:
      ev = new Intvar_log_event(buf, &des_ev);
      break;
    case XID_EVENT:
      ev = new Xid_log_event(buf, &des_ev);
      break;
    case RAND_EVENT:
      ev = new Rand_log_event(buf, &des_ev);
      break;
    case USER_VAR_EVENT:
      ev = new User_var_log_event(buf, event_len, &des_ev);
      break;
    case FORMAT_DESCRIPTION_EVENT:
      ev = new Format_description_log_event(buf, event_len, &des_ev);
      break;
#if defined(HAVE_REPLICATION) 
    case PRE_GA_WRITE_ROWS_EVENT:
      ev = new Write_rows_log_event_old(buf, event_len, description_event);
      break;
    case PRE_GA_UPDATE_ROWS_EVENT:
      ev = new Update_rows_log_event_old(buf, event_len, description_event);
      break;
    case PRE_GA_DELETE_ROWS_EVENT:
      ev = new Delete_rows_log_event_old(buf, event_len, description_event);
      break;
    case WRITE_ROWS_EVENT_V1:
  if (des_ev.post_header_len && description_event->post_header_len)
     /*
        We here have the possibility to simulate a master of before we changed
        the table map id to be stored in 6 bytes: when it was stored in 4
        bytes (=> post_header_len was 6). This is used to test backward
        compatibility.
      */
      des_ev.post_header_len[WRITE_ROWS_EVENT_V1-1]=
            description_event->post_header_len[WRITE_ROWS_EVENT_V1-1];
      ev = new Write_rows_log_event(buf, event_len, &des_ev);
      break;
    case UPDATE_ROWS_EVENT_V1:
  if (des_ev.post_header_len && description_event->post_header_len)
     /*
        We here have the possibility to simulate a master of before we changed
        the table map id to be stored in 6 bytes: when it was stored in 4
        bytes (=> post_header_len was 6). This is used to test backward
        compatibility.
      */
      des_ev.post_header_len[UPDATE_ROWS_EVENT_V1-1]=
             description_event->post_header_len[UPDATE_ROWS_EVENT_V1-1];
      ev = new Update_rows_log_event(buf, event_len, &des_ev);
      break;
    case DELETE_ROWS_EVENT_V1:
  if (des_ev.post_header_len && description_event->post_header_len)
     /*
        We here have the possibility to simulate a master of before we changed
        the table map id to be stored in 6 bytes: when it was stored in 4
        bytes (=> post_header_len was 6). This is used to test backward
        compatibility.
      */
      des_ev.post_header_len[DELETE_ROWS_EVENT_V1-1]=
             description_event->post_header_len[DELETE_ROWS_EVENT_V1-1];
      ev = new Delete_rows_log_event(buf, event_len, &des_ev);
      break;
    case TABLE_MAP_EVENT:
  if (des_ev.post_header_len && description_event->post_header_len)
     /*
        We here have the possibility to simulate a master of before we changed
        the table map id to be stored in 6 bytes: when it was stored in 4
        bytes (=> post_header_len was 6). This is used to test backward
        compatibility.
      */
      des_ev.post_header_len[TABLE_MAP_EVENT-1]=
             description_event->post_header_len[TABLE_MAP_EVENT-1];
      ev = new Table_map_log_event(buf, event_len, &des_ev);
      break;
#endif
    case BEGIN_LOAD_QUERY_EVENT:
      ev = new Begin_load_query_log_event(buf, event_len, &des_ev);
      break;
    case EXECUTE_LOAD_QUERY_EVENT:
      ev= new Execute_load_query_log_event(buf, event_len, &des_ev);
      break;
    case INCIDENT_EVENT:
      ev = new Incident_log_event(buf, event_len, &des_ev);
      break;
    case ROWS_QUERY_LOG_EVENT:
      ev= new Rows_query_log_event(buf, event_len, &des_ev);
      break;
    case GTID_LOG_EVENT:
    case ANONYMOUS_GTID_LOG_EVENT:
      ev= new Gtid_log_event(buf, event_len, &des_ev);
      break;
    case PREVIOUS_GTIDS_LOG_EVENT:
      ev= new Previous_gtids_log_event(buf, event_len, &des_ev);
      break;
#if defined(HAVE_REPLICATION)
    case WRITE_ROWS_EVENT:
      ev = new Write_rows_log_event(buf, event_len, &des_ev);
      break;
    case UPDATE_ROWS_EVENT:
      ev = new Update_rows_log_event(buf, event_len, &des_ev);
      break;
    case DELETE_ROWS_EVENT:
      ev = new Delete_rows_log_event(buf, event_len, &des_ev);
      break;
#endif
    default:
      /*
        Create an object of Ignorable_log_event for unrecognized sub-class.
        So that SLAVE SQL THREAD will only update the position and continue.
      */
      if (uint2korr(buf + FLAGS_OFFSET) & LOG_EVENT_IGNORABLE_F)
      {
        ev= new Ignorable_log_event(buf, &des_ev);
      }
      else
      {
        DBUG_PRINT("error",("Unknown event code: %d",
                            (int) buf[EVENT_TYPE_OFFSET]));
        ev= NULL;
      }
      break;
    }
  }

  if (ev)
  {
    ev->common_footer->checksum_alg= alg;
    if (ev->common_footer->checksum_alg != BINLOG_CHECKSUM_ALG_OFF &&
        ev->common_footer->checksum_alg != BINLOG_CHECKSUM_ALG_UNDEF)
      ev->crc= uint4korr(buf + (event_len));
  }

  DBUG_PRINT("read_event", ("%s(type_code: %d; event_len: %d)",
                            ev ? ev->get_type_str() : "<unknown>",
                            buf[EVENT_TYPE_OFFSET],
                            event_len));
  /*
    is_valid() are small event-specific sanity tests which are
    important; for example there are some my_malloc() in constructors
    (e.g. Query_log_event::Query_log_event(char*...)); when these
    my_malloc() fail we can't return an error out of the constructor
    (because constructor is "void") ; so instead we leave the pointer we
    wanted to allocate (e.g. 'query') to 0 and we test it in is_valid().
    Same for Format_description_log_event, member 'post_header_len'.

    SLAVE_EVENT is never used, so it should not be read ever.
  */
  if (!ev || !ev->is_valid() || (event_type == SLAVE_EVENT))
  {
    DBUG_PRINT("error",("Found invalid event in binary log"));
    delete ev;
#ifdef MYSQL_CLIENT
    if (!force_opt) /* then mysqlbinlog dies */
    {
      *error= "Found invalid event in binary log";
      DBUG_RETURN(0);
    }
    ev= new Unknown_log_event(buf, &des_ev);
#else
    *error= "Found invalid event in binary log";
    DBUG_RETURN(0);
#endif
  }

  DBUG_RETURN(ev);
}

#ifdef MYSQL_CLIENT

/*
  Log_event::print_header()
*/

void Log_event::print_header(IO_CACHE* file,
                             PRINT_EVENT_INFO* print_event_info,
                             bool is_more __attribute__((unused)))
{
  char llbuff[22];
  my_off_t hexdump_from= print_event_info->hexdump_from;
  DBUG_ENTER("Log_event::print_header");

  my_b_printf(file, "#");
  print_timestamp(file, NULL);
  my_b_printf(file, " server id %lu  end_log_pos %s ", (ulong) server_id,
              llstr(common_header->log_pos,llbuff));

  /* print the checksum */

  if (common_footer->checksum_alg != BINLOG_CHECKSUM_ALG_OFF &&
      common_footer->checksum_alg != BINLOG_CHECKSUM_ALG_UNDEF)
  {
    char checksum_buf[BINLOG_CHECKSUM_LEN * 2 + 4]; // to fit to "0x%lx "
    size_t const bytes_written=
      my_snprintf(checksum_buf, sizeof(checksum_buf), "0x%08lx ", (ulong) crc);
    my_b_printf(file, "%s ", get_type(&binlog_checksum_typelib,
                                      common_footer->checksum_alg));
    my_b_printf(file, checksum_buf, bytes_written);
  }

  /* mysqlbinlog --hexdump */
  if (print_event_info->hexdump_from)
  {
    my_b_printf(file, "\n");
    uchar *ptr= (uchar*)temp_buf;
    my_off_t size=
      uint4korr(ptr + EVENT_LEN_OFFSET) - LOG_EVENT_MINIMAL_HEADER_LEN;
    my_off_t i;

    /* Header len * 4 >= header len * (2 chars + space + extra space) */
    char *h, hex_string[49]= {0};
    char *c, char_string[16+1]= {0};

    /* Pretty-print event common header if header is exactly 19 bytes */
    if (print_event_info->common_header_len == LOG_EVENT_MINIMAL_HEADER_LEN)
    {
      char emit_buf[256];               // Enough for storing one line
      my_b_printf(file, "# Position  Timestamp   Type   Master ID        "
                  "Size      Master Pos    Flags \n");
      size_t const bytes_written=
        my_snprintf(emit_buf, sizeof(emit_buf),
                    "# %8.8lx %02x %02x %02x %02x   %02x   "
                    "%02x %02x %02x %02x   %02x %02x %02x %02x   "
                    "%02x %02x %02x %02x   %02x %02x\n",
                    (unsigned long) hexdump_from,
                    ptr[0], ptr[1], ptr[2], ptr[3], ptr[4], ptr[5], ptr[6],
                    ptr[7], ptr[8], ptr[9], ptr[10], ptr[11], ptr[12], ptr[13],
                    ptr[14], ptr[15], ptr[16], ptr[17], ptr[18]);
      DBUG_ASSERT(static_cast<size_t>(bytes_written) < sizeof(emit_buf));
      my_b_write(file, (uchar*) emit_buf, bytes_written);
      ptr += LOG_EVENT_MINIMAL_HEADER_LEN;
      hexdump_from += LOG_EVENT_MINIMAL_HEADER_LEN;
    }

    /* Rest of event (without common header) */
    for (i= 0, c= char_string, h=hex_string;
	 i < size;
	 i++, ptr++)
    {
      my_snprintf(h, 4, (i % 16 <= 7) ? "%02x " : " %02x", *ptr);
      h += 3;

      *c++= my_isalnum(&my_charset_bin, *ptr) ? *ptr : '.';

      if (i % 16 == 15)
      {
        /*
          my_b_printf() does not support full printf() formats, so we
          have to do it this way.

          TODO: Rewrite my_b_printf() to support full printf() syntax.
         */
        char emit_buf[256];
        size_t const bytes_written=
          my_snprintf(emit_buf, sizeof(emit_buf),
                      "# %8.8lx %-48.48s |%16s|\n",
                      (unsigned long) (hexdump_from + (i & 0xfffffff0)),
                      hex_string, char_string);
        DBUG_ASSERT(static_cast<size_t>(bytes_written) < sizeof(emit_buf));
	my_b_write(file, (uchar*) emit_buf, bytes_written);
	hex_string[0]= 0;
	char_string[0]= 0;
	c= char_string;
	h= hex_string;
      }
    }
    *c= '\0';
    DBUG_ASSERT(hex_string[48] == 0);
    
    if (hex_string[0])
    {
      char emit_buf[256];
      // Right-pad hex_string with spaces, up to 48 characters.
      memset(h, ' ', (sizeof(hex_string) -1) - (h - hex_string));
      size_t const bytes_written=
        my_snprintf(emit_buf, sizeof(emit_buf),
                    "# %8.8lx %-48.48s |%s|\n",
                    (unsigned long) (hexdump_from + (i & 0xfffffff0)),
                    hex_string, char_string);
      DBUG_ASSERT(static_cast<size_t>(bytes_written) < sizeof(emit_buf));
      my_b_write(file, (uchar*) emit_buf, bytes_written);
    }
    /*
      need a # to prefix the rest of printouts for example those of
      Rows_log_event::print_helper().
    */
    my_b_write(file, reinterpret_cast<const uchar*>("# "), 2);
  }
  DBUG_VOID_RETURN;
}


/**
  Prints a quoted string to io cache.
  Control characters are displayed as hex sequence, e.g. \x00
  
  @param[in] file              IO cache
  @param[in] prt               Pointer to string
  @param[in] length            String length
  @param[in] esc_all        Whether to escape all characters
*/

static void
my_b_write_quoted(IO_CACHE *file, const uchar *ptr, uint length, bool esc_all)
{
  const uchar *s;
  my_b_printf(file, "'");
  for (s= ptr; length > 0 ; s++, length--)
  {
    if (*s > 0x1F && !esc_all)
      my_b_write(file, s, 1);
    else
    {
      uchar hex[10];
      size_t len= my_snprintf((char*) hex, sizeof(hex), "%s%02x", "\\x", *s);
      my_b_write(file, hex, len);
    }
  }
  my_b_printf(file, "'");
}


static void
my_b_write_quoted(IO_CACHE *file, const uchar *ptr, uint length)
{
  my_b_write_quoted(file, ptr, length, false);
}


/**
  Prints a bit string to io cache in format  b'1010'.
  
  @param[in] file              IO cache
  @param[in] ptr               Pointer to string
  @param[in] nbits             Number of bits
*/
static void
my_b_write_bit(IO_CACHE *file, const uchar *ptr, uint nbits)
{
  uint bitnum, nbits8= ((nbits + 7) / 8) * 8, skip_bits= nbits8 - nbits;
  my_b_printf(file, "b'");
  for (bitnum= skip_bits ; bitnum < nbits8; bitnum++)
  {
    int is_set= (ptr[(bitnum) / 8] >> (7 - bitnum % 8))  & 0x01;
    my_b_write(file, (const uchar*) (is_set ? "1" : "0"), 1);
  }
  my_b_printf(file, "'");
}


/**
  Prints a packed string to io cache.
  The string consists of length packed to 1 or 2 bytes,
  followed by string data itself.
  
  @param[in] file              IO cache
  @param[in] ptr               Pointer to string
  @param[in] length            String size
  
  @retval   - number of bytes scanned.
*/
static size_t
my_b_write_quoted_with_length(IO_CACHE *file, const uchar *ptr, uint length)
{
  if (length < 256)
  {
    length= *ptr;
    my_b_write_quoted(file, ptr + 1, length);
    return length + 1;
  }
  else
  {
    length= uint2korr(ptr);
    my_b_write_quoted(file, ptr + 2, length);
    return length + 2;
  }
}


/**
  Prints a 32-bit number in both signed and unsigned representation
  
  @param[in] file              IO cache
  @param[in] sl                Signed number
  @param[in] ul                Unsigned number
*/
static void
my_b_write_sint32_and_uint32(IO_CACHE *file, int32 si, uint32 ui)
{
  my_b_printf(file, "%d", si);
  if (si < 0)
    my_b_printf(file, " (%u)", ui);
}


/**
  Print a packed value of the given SQL type into IO cache
  
  @param[in] file              IO cache
  @param[in] ptr               Pointer to string
  @param[in] type              Column type
  @param[in] meta              Column meta information
  @param[out] typestr          SQL type string buffer (for verbose output)
  @param[out] typestr_length   Size of typestr
  
  @retval   - number of bytes scanned from ptr.
*/
static size_t
log_event_print_value(IO_CACHE *file, const uchar *ptr,
                      uint type, uint meta,
                      char *typestr, size_t typestr_length)
{
  uint32 length= 0;

  if (type == MYSQL_TYPE_STRING)
  {
    if (meta >= 256)
    {
      uint byte0= meta >> 8;
      uint byte1= meta & 0xFF;
      
      if ((byte0 & 0x30) != 0x30)
      {
        /* a long CHAR() field: see #37426 */
        length= byte1 | (((byte0 & 0x30) ^ 0x30) << 4);
        type= byte0 | 0x30;
      }
      else
        length = meta & 0xFF;
    }
    else
      length= meta;
  }

  switch (type) {
  case MYSQL_TYPE_LONG:
    {
      my_snprintf(typestr, typestr_length, "INT");
      if(!ptr)
        return my_b_printf(file, "NULL");
      int32 si= sint4korr(ptr);
      uint32 ui= uint4korr(ptr);
      my_b_write_sint32_and_uint32(file, si, ui);
      return 4;
    }

  case MYSQL_TYPE_TINY:
    {
      my_snprintf(typestr, typestr_length, "TINYINT");
      if(!ptr)
        return my_b_printf(file, "NULL");
      my_b_write_sint32_and_uint32(file, (int) (signed char) *ptr,
                                  (uint) (unsigned char) *ptr);
      return 1;
    }

  case MYSQL_TYPE_SHORT:
    {
      my_snprintf(typestr, typestr_length, "SHORTINT");
      if(!ptr)
        return my_b_printf(file, "NULL");
      int32 si= (int32) sint2korr(ptr);
      uint32 ui= (uint32) uint2korr(ptr);
      my_b_write_sint32_and_uint32(file, si, ui);
      return 2;
    }
  
  case MYSQL_TYPE_INT24:
    {
      my_snprintf(typestr, typestr_length, "MEDIUMINT");
      if(!ptr)
        return my_b_printf(file, "NULL");
      int32 si= sint3korr(ptr);
      uint32 ui= uint3korr(ptr);
      my_b_write_sint32_and_uint32(file, si, ui);
      return 3;
    }

  case MYSQL_TYPE_LONGLONG:
    {
      my_snprintf(typestr, typestr_length, "LONGINT");
      if(!ptr)
        return my_b_printf(file, "NULL");
      char tmp[64];
      longlong si= sint8korr(ptr);
      longlong10_to_str(si, tmp, -10);
      my_b_printf(file, "%s", tmp);
      if (si < 0)
      {
        ulonglong ui= uint8korr(ptr);
        longlong10_to_str((longlong) ui, tmp, 10);
        my_b_printf(file, " (%s)", tmp);        
      }
      return 8;
    }

  case MYSQL_TYPE_NEWDECIMAL:
    {
      uint precision= meta >> 8;
      uint decimals= meta & 0xFF;
      my_snprintf(typestr, typestr_length, "DECIMAL(%d,%d)",
                  precision, decimals);
      if(!ptr)
        return my_b_printf(file, "NULL");
      uint bin_size= my_decimal_get_binary_size(precision, decimals);
      my_decimal dec;
      binary2my_decimal(E_DEC_FATAL_ERROR, (uchar*) ptr, &dec,
                        precision, decimals);
      int i;
      char buff[512], *pos;
      pos= buff;
      pos+= sprintf(buff, "%s", dec.sign() ? "-" : "");
      /*Print integral part, decimal point, fractional part*/
      for (i= 0; i < ROUND_UP(dec.intg); i ++)
        pos+= sprintf(pos, "%09d", dec.buf[i]);
      if(ROUND_UP(dec.frac)>0)
        pos+= sprintf(pos, "%s", ".");
      for (i= ROUND_UP(dec.intg); i < ROUND_UP(dec.intg) + ROUND_UP(dec.frac); i ++)
        pos+= sprintf(pos, "%09d", dec.buf[i]);
      my_b_printf(file, "%s", buff);
      return bin_size;
    }

  case MYSQL_TYPE_FLOAT:
    {
      my_snprintf(typestr, typestr_length, "FLOAT");
      if(!ptr)
        return my_b_printf(file, "NULL");
      float fl;
      float4get(fl, ptr);
      char tmp[320];
      sprintf(tmp, "%-20g", (double) fl);
      my_b_printf(file, "%s", tmp); /* my_snprintf doesn't support %-20g */
      return 4;
    }

  case MYSQL_TYPE_DOUBLE:
    {
      strcpy(typestr, "DOUBLE");
      if(!ptr)
        return my_b_printf(file, "NULL");
      double dbl;
      float8get(dbl, ptr);
      char tmp[320];
      sprintf(tmp, "%-.20g", dbl); /* my_snprintf doesn't support %-20g */
      my_b_printf(file, "%s", tmp);
      return 8;
    }
  
  case MYSQL_TYPE_BIT:
    {
      /* Meta-data: bit_len, bytes_in_rec, 2 bytes */
      uint nbits= ((meta >> 8) * 8) + (meta & 0xFF);
      my_snprintf(typestr, typestr_length, "BIT(%d)", nbits);
      if(!ptr)
        return my_b_printf(file, "NULL");
      length= (nbits + 7) / 8;
      my_b_write_bit(file, ptr, nbits);
      return length;
    }

  case MYSQL_TYPE_TIMESTAMP:
    {
      my_snprintf(typestr, typestr_length, "TIMESTAMP");
      if(!ptr)
        return my_b_printf(file, "NULL");
      uint32 i32= uint4korr(ptr);
      my_b_printf(file, "%d", i32);
      return 4;
    }

  case MYSQL_TYPE_TIMESTAMP2:
    {
      my_snprintf(typestr, typestr_length, "TIMESTAMP(%d)", meta);
      if(!ptr)
        return my_b_printf(file, "NULL");
      char buf[MAX_DATE_STRING_REP_LENGTH];
      struct timeval tm;
      my_timestamp_from_binary(&tm, ptr, meta);
      int buflen= my_timeval_to_str(&tm, buf, meta);
      my_b_write(file, buf, buflen);
      return my_timestamp_binary_length(meta);
    }

  case MYSQL_TYPE_DATETIME:
    {
      my_snprintf(typestr, typestr_length, "DATETIME");
      if(!ptr)
        return my_b_printf(file, "NULL");
      size_t d, t;
      uint64 i64= uint8korr(ptr); /* YYYYMMDDhhmmss */
      d= i64 / 1000000;
      t= i64 % 1000000;
      my_b_printf(file, "%04d-%02d-%02d %02d:%02d:%02d",
                  static_cast<int>(d / 10000),
                  static_cast<int>(d % 10000) / 100,
                  static_cast<int>(d % 100),
                  static_cast<int>(t / 10000),
                  static_cast<int>(t % 10000) / 100,
                  static_cast<int>(t % 100));
      return 8;
    }

  case MYSQL_TYPE_DATETIME2:
    {
      my_snprintf(typestr, typestr_length, "DATETIME(%d)", meta);
      if(!ptr)
        return my_b_printf(file, "NULL");
      char buf[MAX_DATE_STRING_REP_LENGTH];
      MYSQL_TIME ltime;
      longlong packed= my_datetime_packed_from_binary(ptr, meta);
      TIME_from_longlong_datetime_packed(&ltime, packed);
      int buflen= my_datetime_to_str(&ltime, buf, meta);
      my_b_write_quoted(file, (uchar *) buf, buflen);
      return my_datetime_binary_length(meta);
    }

  case MYSQL_TYPE_TIME:
    {
      my_snprintf(typestr, typestr_length, "TIME");
      if(!ptr)
        return my_b_printf(file, "NULL");
      uint32 i32= uint3korr(ptr);
      my_b_printf(file, "'%02d:%02d:%02d'",
                  i32 / 10000, (i32 % 10000) / 100, i32 % 100);
      return 3;
    }

  case MYSQL_TYPE_TIME2:
    {
      my_snprintf(typestr, typestr_length, "TIME(%d)", meta);
      if(!ptr)
        return my_b_printf(file, "NULL");
      char buf[MAX_DATE_STRING_REP_LENGTH];
      MYSQL_TIME ltime;
      longlong packed= my_time_packed_from_binary(ptr, meta);
      TIME_from_longlong_time_packed(&ltime, packed);
      int buflen= my_time_to_str(&ltime, buf, meta);
      my_b_write_quoted(file, (uchar *) buf, buflen);
      return my_time_binary_length(meta);
    }

  case MYSQL_TYPE_NEWDATE:
    {
      my_snprintf(typestr, typestr_length, "DATE");
      if(!ptr)
        return my_b_printf(file, "NULL");
      uint32 tmp= uint3korr(ptr);
      int part;
      char buf[11];
      char *pos= &buf[10];  // start from '\0' to the beginning

      /* Copied from field.cc */
      *pos--=0;					// End NULL
      part=(int) (tmp & 31);
      *pos--= (char) ('0'+part%10);
      *pos--= (char) ('0'+part/10);
      *pos--= ':';
      part=(int) (tmp >> 5 & 15);
      *pos--= (char) ('0'+part%10);
      *pos--= (char) ('0'+part/10);
      *pos--= ':';
      part=(int) (tmp >> 9);
      *pos--= (char) ('0'+part%10); part/=10;
      *pos--= (char) ('0'+part%10); part/=10;
      *pos--= (char) ('0'+part%10); part/=10;
      *pos=   (char) ('0'+part);
      my_b_printf(file , "'%s'", buf);
      return 3;
    }

  case MYSQL_TYPE_YEAR:
    {
      my_snprintf(typestr, typestr_length, "YEAR");
      if(!ptr)
        return my_b_printf(file, "NULL");
      uint32 i32= *ptr;
      my_b_printf(file, "%04d", i32+ 1900);
      return 1;
    }
  
  case MYSQL_TYPE_ENUM:
    switch (meta & 0xFF) {
    case 1:
      my_snprintf(typestr, typestr_length, "ENUM(1 byte)");
      if(!ptr)
        return my_b_printf(file, "NULL");
      my_b_printf(file, "%d", (int) *ptr);
      return 1;
    case 2:
      {
        my_snprintf(typestr, typestr_length, "ENUM(2 bytes)");
        if(!ptr)
          return my_b_printf(file, "NULL");
        int32 i32= uint2korr(ptr);
        my_b_printf(file, "%d", i32);
        return 2;
      }
    default:
      my_b_printf(file, "!! Unknown ENUM packlen=%d", meta & 0xFF); 
      return 0;
    }
    break;
    
  case MYSQL_TYPE_SET:
    my_snprintf(typestr, typestr_length, "SET(%d bytes)", meta & 0xFF);
    if(!ptr)
      return my_b_printf(file, "NULL");
    my_b_write_bit(file, ptr , (meta & 0xFF) * 8);
    return meta & 0xFF;
  
  case MYSQL_TYPE_BLOB:
    switch (meta) {
    case 1:
      my_snprintf(typestr, typestr_length, "TINYBLOB/TINYTEXT");
      if(!ptr)
        return my_b_printf(file, "NULL");
      length= *ptr;
      my_b_write_quoted(file, ptr + 1, length);
      return length + 1;
    case 2:
      my_snprintf(typestr, typestr_length, "BLOB/TEXT");
      if(!ptr)
        return my_b_printf(file, "NULL");
      length= uint2korr(ptr);
      my_b_write_quoted(file, ptr + 2, length);
      return length + 2;
    case 3:
      my_snprintf(typestr, typestr_length, "MEDIUMBLOB/MEDIUMTEXT");
      if(!ptr)
        return my_b_printf(file, "NULL");
      length= uint3korr(ptr);
      my_b_write_quoted(file, ptr + 3, length);
      return length + 3;
    case 4:
      my_snprintf(typestr, typestr_length, "LONGBLOB/LONGTEXT");
      if(!ptr)
        return my_b_printf(file, "NULL");
      length= uint4korr(ptr);
      my_b_write_quoted(file, ptr + 4, length);
      return length + 4;
    default:
      my_b_printf(file, "!! Unknown BLOB packlen=%d", length);
      return 0;
    }

  case MYSQL_TYPE_VARCHAR:
  case MYSQL_TYPE_VAR_STRING:
    length= meta;
    my_snprintf(typestr, typestr_length, "VARSTRING(%d)", length);
    if(!ptr) 
      return my_b_printf(file, "NULL");
    return my_b_write_quoted_with_length(file, ptr, length);

  case MYSQL_TYPE_STRING:
    my_snprintf(typestr, typestr_length, "STRING(%d)", length);
    if(!ptr)
      return my_b_printf(file, "NULL");
    return my_b_write_quoted_with_length(file, ptr, length);

  default:
    {
      char tmp[5];
      my_snprintf(tmp, sizeof(tmp), "%04x", meta);
      my_b_printf(file,
                  "!! Don't know how to handle column type=%d meta=%d (%s)",
                  type, meta, tmp);
    }
    break;
  }
  *typestr= 0;
  return 0;
}


/**
  Print a packed row into IO cache
  
  @param[in] file              IO cache
  @param[in] td                Table definition
  @param[in] print_event_into  Print parameters
  @param[in] cols_bitmap       Column bitmaps.
  @param[in] value             Pointer to packed row
  @param[in] prefix            Row's SQL clause ("SET", "WHERE", etc)
  
  @retval   - number of bytes scanned.
*/


size_t
Rows_log_event::print_verbose_one_row(IO_CACHE *file, table_def *td,
                                      PRINT_EVENT_INFO *print_event_info,
                                      MY_BITMAP *cols_bitmap,
                                      const uchar *value, const uchar *prefix)
{
  const uchar *value0= value;
  const uchar *null_bits= value;
  uint null_bit_index= 0;
  char typestr[64]= "";

  /*
    Skip metadata bytes which gives the information about nullabity of master
    columns. Master writes one bit for each affected column.
   */
  value+= (bitmap_bits_set(cols_bitmap) + 7) / 8;
  
  my_b_printf(file, "%s", prefix);
  
  for (size_t i= 0; i < td->size(); i ++)
  {
    int is_null= (null_bits[null_bit_index / 8] 
                  >> (null_bit_index % 8))  & 0x01;

    if (bitmap_is_set(cols_bitmap, i) == 0)
      continue;
    
    my_b_printf(file, "###   @%d=", static_cast<int>(i + 1));
    size_t size= log_event_print_value(file,is_null? NULL: value,
                                         td->type(i), td->field_metadata(i),
                                         typestr, sizeof(typestr));
    if (!size)
      return 0;

    if(!is_null)
      value+= size;

    if (print_event_info->verbose > 1)
    {
      my_b_printf(file, " /* ");

      my_b_printf(file, "%s ", typestr);
      
      my_b_printf(file, "meta=%d nullable=%d is_null=%d ",
                  td->field_metadata(i),
                  td->maybe_null(i), is_null);
      my_b_printf(file, "*/");
    }
    
    my_b_printf(file, "\n");
    
    null_bit_index++;
  }
  return value - value0;
}


/**
  Print a row event into IO cache in human readable form (in SQL format)
  
  @param[in] file              IO cache
  @param[in] print_event_into  Print parameters
*/
void Rows_log_event::print_verbose(IO_CACHE *file,
                                   PRINT_EVENT_INFO *print_event_info)
{
  // Quoted length of the identifier can be twice the original length
  char quoted_db[1 + NAME_LEN * 2 + 2];
  char quoted_table[1 + NAME_LEN * 2 + 2];
  int quoted_db_len, quoted_table_len;
  Table_map_log_event *map;
  table_def *td;
  const char *sql_command, *sql_clause1, *sql_clause2;
  Log_event_type general_type_code= get_general_type_code();
  
  if (m_extra_row_data)
  {
    uint8 extra_data_len= m_extra_row_data[EXTRA_ROW_INFO_LEN_OFFSET];
    uint8 extra_payload_len= extra_data_len - EXTRA_ROW_INFO_HDR_BYTES;
    assert(extra_data_len >= EXTRA_ROW_INFO_HDR_BYTES);

    my_b_printf(file, "### Extra row data format: %u, len: %u :",
                m_extra_row_data[EXTRA_ROW_INFO_FORMAT_OFFSET],
                extra_payload_len);
    if (extra_payload_len)
    {
      /*
         Buffer for hex view of string, including '0x' prefix,
         2 hex chars / byte and trailing 0
      */
      const int buff_len= 2 + (256 * 2) + 1;
      char buff[buff_len];
      str_to_hex(buff, (const char*) &m_extra_row_data[EXTRA_ROW_INFO_HDR_BYTES],
                 extra_payload_len);
      my_b_printf(file, "%s", buff);
    }
    my_b_printf(file, "\n");
  }

  switch (general_type_code) {
  case WRITE_ROWS_EVENT:
    sql_command= "INSERT INTO";
    sql_clause1= "### SET\n";
    sql_clause2= NULL;
    break;
  case DELETE_ROWS_EVENT:
    sql_command= "DELETE FROM";
    sql_clause1= "### WHERE\n";
    sql_clause2= NULL;
    break;
  case UPDATE_ROWS_EVENT:
    sql_command= "UPDATE";
    sql_clause1= "### WHERE\n";
    sql_clause2= "### SET\n";
    break;
  default:
    sql_command= sql_clause1= sql_clause2= NULL;
    DBUG_ASSERT(0); /* Not possible */
  }
  
  if (!(map= print_event_info->m_table_map.get_table(m_table_id)) ||
      !(td= map->create_table_def()))
  {
    char llbuff[22];
    my_b_printf(file, "### Row event for unknown table #%s",
                llstr(m_table_id, llbuff));
    return;
  }

  /* If the write rows event contained no values for the AI */
  if (((general_type_code == WRITE_ROWS_EVENT) && (m_rows_buf==m_rows_end)))
  {
    my_b_printf(file, "### INSERT INTO `%s`.`%s` VALUES ()\n", 
                      map->get_db_name(), map->get_table_name());
    goto end;
  }

  for (const uchar *value= m_rows_buf; value < m_rows_end; )
  {
    size_t length;
#ifdef MYSQL_SERVER
    quoted_db_len= my_strmov_quoted_identifier(this->thd, (char *) quoted_db,
                                        map->get_db_name(), 0);
    quoted_table_len= my_strmov_quoted_identifier(this->thd,
                                                  (char *) quoted_table,
                                                  map->get_table_name(), 0);
#else
    quoted_db_len= my_strmov_quoted_identifier((char *) quoted_db,
                                               map->get_db_name());
    quoted_table_len= my_strmov_quoted_identifier((char *) quoted_table,
                                          map->get_table_name());
#endif
    quoted_db[quoted_db_len]= '\0';
    quoted_table[quoted_table_len]= '\0';
    my_b_printf(file, "### %s %s.%s\n",
                      sql_command,
                      quoted_db, quoted_table);
    /* Print the first image */
    if (!(length= print_verbose_one_row(file, td, print_event_info,
                                  &m_cols, value,
                                  (const uchar*) sql_clause1)))
      goto end;
    value+= length;

    /* Print the second image (for UPDATE only) */
    if (sql_clause2)
    {
      if (!(length= print_verbose_one_row(file, td, print_event_info,
                                      &m_cols_ai, value,
                                      (const uchar*) sql_clause2)))
        goto end;
      value+= length;
    }
  }

end:
  delete td;
}

#ifdef MYSQL_CLIENT
void free_table_map_log_event(Table_map_log_event *event)
{
  delete event;
}
#endif

void Log_event::print_base64(IO_CACHE* file,
                             PRINT_EVENT_INFO* print_event_info,
                             bool more)
{
  const uchar *ptr= (const uchar *)temp_buf;
  uint32 size= uint4korr(ptr + EVENT_LEN_OFFSET);
  DBUG_ENTER("Log_event::print_base64");

  size_t const tmp_str_sz= base64_needed_encoded_length((int) size);
  char *const tmp_str= (char *) my_malloc(key_memory_log_event,
                                          tmp_str_sz, MYF(MY_WME));
  if (!tmp_str) {
    fprintf(stderr, "\nError: Out of memory. "
            "Could not print correct binlog event.\n");
    DBUG_VOID_RETURN;
  }

  if (base64_encode(ptr, (size_t) size, tmp_str))
  {
    DBUG_ASSERT(0);
  }

  if (print_event_info->base64_output_mode != BASE64_OUTPUT_DECODE_ROWS)
  {
    if (my_b_tell(file) == 0)
      my_b_printf(file, "\nBINLOG '\n");

    my_b_printf(file, "%s\n", tmp_str);

    if (!more)
      my_b_printf(file, "'%s\n", print_event_info->delimiter);
  }
  
  if (print_event_info->verbose)
  {
    Rows_log_event *ev= NULL;
    Log_event_type et= (Log_event_type) ptr[EVENT_TYPE_OFFSET];

    if (common_footer->checksum_alg != BINLOG_CHECKSUM_ALG_UNDEF &&
        common_footer->checksum_alg != BINLOG_CHECKSUM_ALG_OFF)
      size-= BINLOG_CHECKSUM_LEN; // checksum is displayed through the header

    const Format_description_event des_ev=
          Format_description_event(glob_description_event->binlog_version,
                                   server_version);
    switch(et)
    {
    case TABLE_MAP_EVENT:
    {
      Table_map_log_event *map;
      map= new Table_map_log_event((const char*) ptr, size,
                                   &des_ev);
      print_event_info->m_table_map.set_table(map->get_table_id(), map);
      break;
    }
    case WRITE_ROWS_EVENT:
    case WRITE_ROWS_EVENT_V1:
    {
      ev= new Write_rows_log_event((const char*) ptr, size,
                                   &des_ev);
      break;
    }
    case DELETE_ROWS_EVENT:
    case DELETE_ROWS_EVENT_V1:
    {
      ev= new Delete_rows_log_event((const char*) ptr, size,
                                    &des_ev);
      break;
    }
    case UPDATE_ROWS_EVENT:
    case UPDATE_ROWS_EVENT_V1:
    {
      ev= new Update_rows_log_event((const char*) ptr, size,
                                    &des_ev);
      break;
    }
    default:
      break;
    }
   //delete des_ev ;
    if (ev)
    {
      ev->print_verbose(&print_event_info->footer_cache, print_event_info);
      delete ev;
    }
  }
  my_free(tmp_str);
  DBUG_VOID_RETURN;
}


/*
  Log_event::print_timestamp()
*/

void Log_event::print_timestamp(IO_CACHE* file, time_t *ts)
{
  struct tm *res;
  /*
    In some Windows versions timeval.tv_sec is defined as "long",
    not as "time_t" and can be of a different size.
    Let's use a temporary time_t variable to execute localtime()
    with a correct argument type.
  */
  time_t ts_tmp= ts ? *ts : (ulong)common_header->when.tv_sec;
  DBUG_ENTER("Log_event::print_timestamp");
#ifdef MYSQL_SERVER				// This is always false
  struct tm tm_tmp;
  localtime_r(&ts_tmp, (res= &tm_tmp));
#else
  res= localtime(&ts_tmp);
#endif

  my_b_printf(file,"%02d%02d%02d %2d:%02d:%02d",
              res->tm_year % 100,
              res->tm_mon+1,
              res->tm_mday,
              res->tm_hour,
              res->tm_min,
              res->tm_sec);
  DBUG_VOID_RETURN;
}

#endif /* MYSQL_CLIENT */


#if !defined(MYSQL_CLIENT) && defined(HAVE_REPLICATION)
inline Log_event::enum_skip_reason
Log_event::continue_group(Relay_log_info *rli)
{
  if (rli->slave_skip_counter == 1)
    return Log_event::EVENT_SKIP_IGNORE;
  return Log_event::do_shall_skip(rli);
}

/**
   @param end_group_sets_max_dbs  when true the group terminal event 
                          can carry partition info, see a note below.
   @return true  in cases the current event
                 carries partition data,
           false otherwise

   @note Some events combination may force to adjust partition info.
         In particular BEGIN, BEGIN_LOAD_QUERY_EVENT, COMMIT
         where none of the events holds partitioning data
         causes the sequential applying of the group through
         assigning OVER_MAX_DBS_IN_EVENT_MTS to mts_accessed_dbs
         of COMMIT query event.
*/
bool Log_event::contains_partition_info(bool end_group_sets_max_dbs)
{
  bool res;

  switch (get_type_code()) {
  case TABLE_MAP_EVENT:
  case EXECUTE_LOAD_QUERY_EVENT:
    res= true;

    break;
    
  case QUERY_EVENT:
    if (ends_group() && end_group_sets_max_dbs)
    {
      res= true;
      static_cast<Query_log_event*>(this)->mts_accessed_dbs=
        OVER_MAX_DBS_IN_EVENT_MTS;
    }
    else
      res= (!ends_group() && !starts_group()) ? true : false;

    break;

  default:
    res= false;
  }

  return res;
}
/*
  SYNOPSIS
    This function assigns a parent ID to the job group being scheduled in parallel.
    It also checks if we can schedule the new event in parallel with the previous ones
    being executed.

  @param        ev log event that has to be scheduled next.
  @param       rli Pointer to coordinato's relay log info.
  @return      true if error
               false otherwise
 */
bool schedule_next_event(Log_event* ev, Relay_log_info* rli)
{
  int error;
  // Check if we can schedule this event
  error= rli->current_mts_submode->schedule_next_event(rli, ev);
  switch (error)
  {
  case ER_MTS_CANT_PARALLEL:
    char llbuff[22];
    llstr(rli->get_event_relay_log_pos(), llbuff);
    my_error(ER_MTS_CANT_PARALLEL, MYF(0),
    ev->get_type_str(), rli->get_event_relay_log_name(), llbuff,
    "The master does not support the selected parallelization mode. "
    "It may be too old, or replication was started from an event internal "
    "to a transaaction.");
  case ER_MTS_INCONSISTENT_DATA:
    /* Don't have to do anything. */
    return true;
  default:
    return false;
  }
  /* Keep compiler happy */
  return false;
}


/**
   The method maps the event to a Worker and return a pointer to it.
   Sending the event to the Worker is done by the caller.

   Irrespective of the type of Group marking (DB partioned or BGC) the
   following holds true:

   - recognize the beginning of a group to allocate the group descriptor
     and queue it;
   - associate an event with a Worker (which also handles possible conflicts
     detection and waiting for their termination);
   - finalize the group assignement when the group closing event is met.

   When parallelization mode is BGC-based the partitioning info in the event
   is simply ignored. Thereby association with a Worker does not require
   Assigned Partition Hash of the partitioned method.
   This method is not interested in all the taxonomy of the event group
   property, what we care about is the boundaries of the group.

   As a part of the group, an event belongs to one of the following types:

   B - beginning of a group of events (BEGIN query_log_event)
   g - mini-group representative event containing the partition info
      (any Table_map, a Query_log_event)
   p - a mini-group internal event that *p*receeding its g-parent
      (int_, rand_, user_ var:s) 
   r - a mini-group internal "regular" event that follows its g-parent
      (Delete, Update, Write -rows)
   T - terminator of the group (XID, COMMIT, ROLLBACK, auto-commit query)

   Only the first g-event computes the assigned Worker which once 
   is determined remains to be for the rest of the group.
   That is the g-event solely carries partitioning info.
   For B-event the assigned Worker is NULL to indicate Coordinator 
   has not yet decided. The same applies to p-event.
   
   Notice, these is a special group consisting of optionally multiple p-events
   terminating with a g-event.
   Such case is caused by old master binlog and a few corner-cases of
   the current master version (todo: to fix). 

   In case of the event accesses more than OVER_MAX_DBS the method
   has to ensure sure previously assigned groups to all other workers are
   done.


   @note The function updates GAQ queue directly, updates APH hash 
         plus relocates some temporary tables from Coordinator's list into
         involved entries of APH through @c map_db_to_worker.
         There's few memory allocations commented where to be freed.
   
   @return a pointer to the Worker struct or NULL.
*/

Slave_worker *Log_event::get_slave_worker(Relay_log_info *rli)
{
  Slave_job_group group, *ptr_group= NULL;
  bool is_s_event;
  int  num_dbs= 0;
  Slave_worker *ret_worker= NULL;
  char llbuff[22];
#ifndef DBUG_OFF
  THD *rli_thd= rli->info_thd;
#endif
  Slave_committed_queue *gaq= rli->gaq;
  DBUG_ENTER("Log_event::get_slave_worker");

  /* checking partioning properties and perform corresponding actions */

  // Beginning of a group designated explicitly with BEGIN or GTID
  if ((is_s_event= starts_group()) || is_gtid_event(this) ||
      // or DDL:s or autocommit queries possibly associated with own p-events
      (!rli->curr_group_seen_begin && !rli->curr_group_seen_gtid &&
       /*
         the following is a special case of B-free still multi-event group like
         { p_1,p_2,...,p_k, g }.
         In that case either GAQ is empty (the very first group is being
         assigned) or the last assigned group index points at one of
         mapped-to-a-worker.
       */
       (gaq->empty() ||
        gaq->get_job_group(rli->gaq->assigned_group_index)->
        worker_id != MTS_WORKER_UNDEF)))
  {
    if (!rli->curr_group_seen_gtid && !rli->curr_group_seen_begin)
    {
      rli->mts_groups_assigned++;

      rli->curr_group_isolated= FALSE;
      group.reset(common_header->log_pos, rli->mts_groups_assigned);
      // the last occupied GAQ's array index
      gaq->assigned_group_index= gaq->en_queue((void *) &group);
      DBUG_PRINT("info",("gaq_idx= %ld  gaq->size=%ld",
                         gaq->assigned_group_index,
                         gaq->size));
      DBUG_ASSERT(gaq->assigned_group_index != MTS_WORKER_UNDEF);
      DBUG_ASSERT(gaq->assigned_group_index < gaq->size);
      DBUG_ASSERT(gaq->get_job_group(rli->gaq->assigned_group_index)->
                  group_relay_log_name == NULL);
      DBUG_ASSERT(rli->last_assigned_worker == NULL ||
                  !is_mts_db_partitioned(rli));

      if (is_s_event || is_gtid_event(this))
      {
        Log_event *ptr_curr_ev= this;
        // B-event is appended to the Deferred Array associated with GCAP
        insert_dynamic(&rli->curr_group_da,
                       (uchar*) &ptr_curr_ev);

        DBUG_ASSERT(rli->curr_group_da.elements == 1);

        if (starts_group())
        {
          // mark the current group as started with explicit B-event
          rli->mts_end_group_sets_max_dbs= true;
          rli->curr_group_seen_begin= true;
        }
     
        if (is_gtid_event(this))
          // mark the current group as started with explicit Gtid-event
          rli->curr_group_seen_gtid= true;
        if (schedule_next_event(this, rli))
        {
          rli->abort_slave= 1;
          DBUG_RETURN(NULL);
        }
        DBUG_RETURN(ret_worker);
      }
    }
    else
    {
      /*
       The block is a result of not making GTID event as group starter.
       TODO: Make GITD event as B-event that is starts_group() to
       return true.
      */

      Log_event *ptr_curr_ev= this;
      // B-event is appended to the Deferred Array associated with GCAP
      insert_dynamic(&rli->curr_group_da, (uchar*) &ptr_curr_ev);
      rli->curr_group_seen_begin= true;
      rli->mts_end_group_sets_max_dbs= true;
      if (!rli->curr_group_seen_gtid && schedule_next_event(this, rli))
      {
        rli->abort_slave= 1;
        DBUG_RETURN(NULL);
      }

      DBUG_ASSERT(rli->curr_group_da.elements == 2);
      DBUG_ASSERT(starts_group());
      DBUG_RETURN (ret_worker);
    }
    if (schedule_next_event(this, rli))
    {
      rli->abort_slave= 1;
      DBUG_RETURN(NULL);
    }
  }

  ptr_group= gaq->get_job_group(rli->gaq->assigned_group_index);
  if (!is_mts_db_partitioned(rli))
  {
    mts_group_idx= gaq->assigned_group_index;
    /* Get least occupied worker */
    ret_worker=
      rli->current_mts_submode->get_least_occupied_worker(rli, &rli->workers,
                                                          this);
    ptr_group->worker_id= ret_worker->id;
  }
  else if (contains_partition_info(rli->mts_end_group_sets_max_dbs))
  {
    int i= 0;
    num_dbs= mts_number_dbs();
    List_iterator<char> it(*get_mts_dbs(&rli->mts_coor_mem_root));
    it++;

    /*
      Bug 12982188 - MTS: SBR ABORTS WITH ERROR 1742 ON LOAD DATA
      Logging on master can create a group with no events holding
      the partition info.
      The following assert proves there's the only reason
      for such group.
    */
    DBUG_ASSERT(!ends_group() ||
                /*
                  This is an empty group being processed due to gtids.
                */
                (rli->curr_group_seen_begin && rli->curr_group_seen_gtid &&
                 ends_group()) ||
                (rli->mts_end_group_sets_max_dbs &&
                 ((rli->curr_group_da.elements == 3 && rli->curr_group_seen_gtid) ||
                 (rli->curr_group_da.elements == 2 && !rli->curr_group_seen_gtid)) &&
                 ((*(Log_event **) dynamic_array_ptr(&rli->curr_group_da,
                                     rli->curr_group_da.elements - 1))->
                                get_type_code() == BEGIN_LOAD_QUERY_EVENT)));

    // partioning info is found which drops the flag
    rli->mts_end_group_sets_max_dbs= false;
    ret_worker= rli->last_assigned_worker;
    if (num_dbs == OVER_MAX_DBS_IN_EVENT_MTS)
    {
      // Worker with id 0 to handle serial execution
      if (!ret_worker)
        ret_worker= *(Slave_worker**) dynamic_array_ptr(&rli->workers, 0);
      // No need to know a possible error out of synchronization call.
      (void)rli->current_mts_submode-> wait_for_workers_to_finish(rli,
                                                                  ret_worker);
      /*
        this marking is transferred further into T-event of the current group.
      */
      rli->curr_group_isolated= TRUE;
    }

    do
    {
      char **ref_cur_db= it.ref();
      
      if (!(ret_worker=
            map_db_to_worker(*ref_cur_db, rli,
                             &mts_assigned_partitions[i],
                             /*
                               todo: optimize it. Although pure 
                               rows- event load in insensetive to the flag value
                             */
                             TRUE,
                             ret_worker)))
      {
        llstr(rli->get_event_relay_log_pos(), llbuff);
        my_error(ER_MTS_CANT_PARALLEL, MYF(0),
                 get_type_str(), rli->get_event_relay_log_name(), llbuff,
                 "could not distribute the event to a Worker");
        DBUG_RETURN(ret_worker);
      }
      // all temporary tables are transferred from Coordinator in over-max case
      DBUG_ASSERT(num_dbs != OVER_MAX_DBS_IN_EVENT_MTS || !rli_thd->temporary_tables);
      DBUG_ASSERT(!strcmp(mts_assigned_partitions[i]->db, *ref_cur_db));
      DBUG_ASSERT(ret_worker == mts_assigned_partitions[i]->worker);
      DBUG_ASSERT(mts_assigned_partitions[i]->usage >= 0);

      i++;
    } while (it++);

    if ((ptr_group= gaq->get_job_group(rli->gaq->assigned_group_index))->
        worker_id == MTS_WORKER_UNDEF)
    {
      ptr_group->worker_id= ret_worker->id;
      
      DBUG_ASSERT(ptr_group->group_relay_log_name == NULL);
    }

    DBUG_ASSERT(i == num_dbs || num_dbs == OVER_MAX_DBS_IN_EVENT_MTS);
  }
  else 
  {
    // a mini-group internal "regular" event
    if (rli->last_assigned_worker)
    {
      ret_worker= rli->last_assigned_worker;
      
      DBUG_ASSERT(rli->curr_group_assigned_parts.elements > 0 ||
                  ret_worker->id == 0);
    }
    else // int_, rand_, user_ var:s, load-data events
    {
      Log_event *ptr_curr_ev= this;

      if (!(get_type_code() == INTVAR_EVENT ||
            get_type_code() == RAND_EVENT ||
            get_type_code() == USER_VAR_EVENT ||
            get_type_code() == ROWS_QUERY_LOG_EVENT ||
            get_type_code() == BEGIN_LOAD_QUERY_EVENT ||
            get_type_code() == APPEND_BLOCK_EVENT))
      {
        DBUG_ASSERT(!ret_worker);
        
        llstr(rli->get_event_relay_log_pos(), llbuff);
        my_error(ER_MTS_CANT_PARALLEL, MYF(0),
                 get_type_str(), rli->get_event_relay_log_name(), llbuff,
                 "the event is a part of a group that is unsupported in "
                 "the parallel execution mode");

        DBUG_RETURN(ret_worker);
      }

      insert_dynamic(&rli->curr_group_da, (uchar*) &ptr_curr_ev);
      
      DBUG_ASSERT(!ret_worker);
      DBUG_RETURN (ret_worker);
    }
  }

  DBUG_ASSERT(ret_worker);
  // T-event: Commit, Xid, a DDL query or dml query of B-less group.4

  /*
    Preparing event physical coordinates info for Worker before any
    event got scheduled so when Worker error-stopped at the first
    event it would be aware of where exactly in the event stream.
  */
  if (!ret_worker->master_log_change_notified)
  {
    if (!ptr_group)
      ptr_group= gaq->get_job_group(rli->gaq->assigned_group_index);
    ptr_group->group_master_log_name=
      my_strdup(key_memory_log_event, rli->get_group_master_log_name(), MYF(MY_WME));
    ret_worker->master_log_change_notified= true;

    DBUG_ASSERT(!ptr_group->notified);
#ifndef DBUG_OFF
    ptr_group->notified= true;
#endif
  }

  if (ends_group() || !rli->curr_group_seen_begin)
  {
    rli->mts_group_status= Relay_log_info::MTS_END_GROUP;
    if (rli->curr_group_isolated)
      set_mts_isolate_group();
    if (!ptr_group)
      ptr_group= gaq->get_job_group(rli->gaq->assigned_group_index);

    DBUG_ASSERT(ret_worker != NULL);
    
    /*
      The following two blocks are executed if the worker has not been
      notified about new relay-log or a new checkpoints. 
      Relay-log string is freed by Coordinator, Worker deallocates
      strings in the checkpoint block.
      However if the worker exits earlier reclaiming for both happens anyway at
      GAQ delete.
    */
    if (!ret_worker->relay_log_change_notified)
    {
      /*
        Prior this event, C rotated the relay log to drop each
        Worker's notified flag. Now group terminating event initiates
        the new relay-log (where the current event is from) name
        delivery to Worker that will receive it in commit_positions().
      */
      DBUG_ASSERT(ptr_group->group_relay_log_name == NULL);

      ptr_group->group_relay_log_name= (char *)
        my_malloc(key_memory_log_event,
                  strlen(rli->
                         get_group_relay_log_name()) + 1, MYF(MY_WME));
      strcpy(ptr_group->group_relay_log_name,
             rli->get_event_relay_log_name());

      DBUG_ASSERT(ptr_group->group_relay_log_name != NULL);

      ret_worker->relay_log_change_notified= TRUE;
    }

    if (!ret_worker->checkpoint_notified)
    {
      if (!ptr_group)
        ptr_group= gaq->get_job_group(rli->gaq->assigned_group_index);
      ptr_group->checkpoint_log_name=
        my_strdup(key_memory_log_event, rli->get_group_master_log_name(), MYF(MY_WME));
      ptr_group->checkpoint_log_pos= rli->get_group_master_log_pos();
      ptr_group->checkpoint_relay_log_name=
        my_strdup(key_memory_log_event, rli->get_group_relay_log_name(), MYF(MY_WME));
      ptr_group->checkpoint_relay_log_pos= rli->get_group_relay_log_pos();
      ptr_group->shifted= ret_worker->bitmap_shifted;
      ret_worker->bitmap_shifted= 0;
      ret_worker->checkpoint_notified= TRUE;
    }
    ptr_group->checkpoint_seqno= rli->checkpoint_seqno;
    ptr_group->ts= common_header->when.tv_sec + (time_t) exec_time; // Seconds_behind_master related
    rli->checkpoint_seqno++;

    // reclaiming resources allocated during the group scheduling
    free_root(&rli->mts_coor_mem_root, MYF(MY_KEEP_PREALLOC));

#ifndef DBUG_OFF
    w_rr++;
#endif

  }

  DBUG_RETURN (ret_worker);
}

/**
   Scheduling event to execute in parallel or execute it directly.
   In MTS case the event gets associated with either Coordinator or a
   Worker.  A special case of the association is NULL when the Worker
   can't be decided yet.  In the single threaded sequential mode the
   event maps to SQL thread rli.

   @note in case of MTS failure Coordinator destroys all gathered
         deferred events.

   @return 0 as success, otherwise a failure.
*/
int Log_event::apply_event(Relay_log_info *rli)
{
  DBUG_ENTER("LOG_EVENT:apply_event");
  bool parallel= FALSE;
  enum enum_mts_event_exec_mode actual_exec_mode= EVENT_EXEC_PARALLEL;
  THD *rli_thd= rli->info_thd;

  worker= rli;

  if (rli->is_mts_recovery())
  {
    bool skip= 
      bitmap_is_set(&rli->recovery_groups, rli->mts_recovery_index) &&
      (get_mts_execution_mode(::server_id,
       rli->mts_group_status == Relay_log_info::MTS_IN_GROUP)
       == EVENT_EXEC_PARALLEL);
    if (skip)
    {
      DBUG_RETURN(0);
    }
    else
    { 
      DBUG_RETURN(do_apply_event(rli));
    }
  }

  if (!(parallel= rli->is_parallel_exec()) ||
      ((actual_exec_mode= 
        get_mts_execution_mode(::server_id, 
                           rli->mts_group_status == Relay_log_info::MTS_IN_GROUP))
       != EVENT_EXEC_PARALLEL))
  {
    if (parallel)
    {
      /* 
         There are two classes of events that Coordinator executes
         itself. One e.g the master Rotate requires all Workers to finish up 
         their assignments. The other async class, e.g the slave Rotate,
         can't have this such synchronization because Worker might be waiting
         for terminal events to finish.
      */

      if (actual_exec_mode != EVENT_EXEC_ASYNC)
      {     
        /*
          this  event does not split the current group but is indeed
          a separator beetwen two master's binlog therefore requiring
          Workers to sync.
        */
        if (rli->curr_group_da.elements > 0 &&
            is_mts_db_partitioned(rli))
        {
          char llbuff[22];
          /* 
             Possible reason is a old version binlog sequential event
             wrappped with BEGIN/COMMIT or preceeded by User|Int|Random- var.
             MTS has to stop to suggest restart in the permanent sequential mode.
          */
          llstr(rli->get_event_relay_log_pos(), llbuff);
          my_error(ER_MTS_CANT_PARALLEL, MYF(0),
                   get_type_str(), rli->get_event_relay_log_name(), llbuff,
                   "possible malformed group of events from an old master");

          /* Coordinator cant continue, it marks MTS group status accordingly */
          rli->mts_group_status= Relay_log_info::MTS_KILLED_GROUP;

          goto err;
        }
        /*
          Marking sure the event will be executed in sequential mode.
        */
        if (rli->current_mts_submode->wait_for_workers_to_finish(rli) == -1)
        {
          // handle synchronization error
          rli->report(WARNING_LEVEL, 0,
                      "Slave worker thread has failed to apply an event. As a "
                      "consequence, the coordinator thread is stopping "
                      "execution.");
          DBUG_RETURN(-1);
        }
        /*
          Given not in-group mark the event handler can invoke checkpoint
          update routine in the following course.
        */
        DBUG_ASSERT(rli->mts_group_status == Relay_log_info::MTS_NOT_IN_GROUP
                    || !is_mts_db_partitioned(rli));

#ifndef DBUG_OFF
        /* all Workers are idle as done through wait_for_workers_to_finish */
        for (uint k= 0; k < rli->curr_group_da.elements; k++)
        {
          DBUG_ASSERT(!(*(Slave_worker **)
                        dynamic_array_ptr(&rli->workers, k))->usage_partition);
          DBUG_ASSERT(!(*(Slave_worker **)
                        dynamic_array_ptr(&rli->workers, k))->jobs.len);
        }
#endif
      }
      else
      {
        DBUG_ASSERT(actual_exec_mode == EVENT_EXEC_ASYNC);
      }
    }
    DBUG_RETURN(do_apply_event(rli));
  }

  DBUG_ASSERT(actual_exec_mode == EVENT_EXEC_PARALLEL);
  DBUG_ASSERT(!(rli->curr_group_seen_begin && ends_group()) ||
              /*
                This is an empty group being processed due to gtids.
              */
              (rli->curr_group_seen_begin && rli->curr_group_seen_gtid
              && ends_group()) || is_mts_db_partitioned(rli) ||
              rli->last_assigned_worker ||
              /*
                Begin_load_query can be logged w/o db info and within
                Begin/Commit. That's a pattern forcing sequential
                applying of LOAD-DATA.
              */
              (*(Log_event **)
               dynamic_array_ptr(&rli->curr_group_da,
                                 rli->curr_group_da.elements - 1))-> 
              get_type_code() == BEGIN_LOAD_QUERY_EVENT);

  worker= NULL;
  rli->mts_group_status= Relay_log_info::MTS_IN_GROUP;

  worker= (Relay_log_info*)
    (rli->last_assigned_worker= get_slave_worker(rli));

#ifndef DBUG_OFF
  if (rli->last_assigned_worker)
    DBUG_PRINT("mts", ("Assigning job to worker %lu",
               rli->last_assigned_worker->id));
#endif

err:
  if (rli_thd->is_error())
  {
    DBUG_ASSERT(!worker);

    /*
      Destroy all deferred buffered events but the current prior to exit.
      The current one will be deleted as an event never destined/assigned
      to any Worker in Coordinator's regular execution path.
    */
    for (uint k= 0; k < rli->curr_group_da.elements; k++)
    {
      Log_event *ev_buf=
        *(Log_event**) dynamic_array_ptr(&rli->curr_group_da, k);
      if (this != ev_buf)
        delete ev_buf;
    }
    rli->curr_group_da.elements= 0;
  }
  else
  {
    DBUG_ASSERT(worker || rli->curr_group_assigned_parts.elements == 0);
  }

  DBUG_RETURN((!rli_thd->is_error() ||
               DBUG_EVALUATE_IF("fault_injection_get_slave_worker", 1, 0)) ?
              0 : -1);
}

#endif

/**************************************************************************
	Query_log_event methods
**************************************************************************/

#if defined(HAVE_REPLICATION) && !defined(MYSQL_CLIENT)

/**
  This (which is used only for SHOW BINLOG EVENTS) could be updated to
  print SET @@session_var=. But this is not urgent, as SHOW BINLOG EVENTS is
  only an information, it does not produce suitable queries to replay (for
  example it does not print LOAD DATA INFILE).
  @todo
    show the catalog ??
*/

int Query_log_event::pack_info(Protocol *protocol)
{
  // TODO: show the catalog ??
  String str_buf;
  // Add use `DB` to the string if required
  if (!(common_header->flags & LOG_EVENT_SUPPRESS_USE_F)
      && db && db_len)
  {
    str_buf.append("use ");
    append_identifier(this->thd, &str_buf, db, db_len);
    str_buf.append("; ");
  }
  // Add the query to the string
  if (query && q_len)
    str_buf.append(query);
 // persist the buffer in protocol
  protocol->store(str_buf.ptr(), str_buf.length(), &my_charset_bin);
  return 0;
}
#endif

#ifndef MYSQL_CLIENT

/**
  Utility function for the next method (Query_log_event::write()) .
*/
static void write_str_with_code_and_len(uchar **dst, const char *src,
                                        uint len, uint code)
{
  /*
    only 1 byte to store the length of catalog, so it should not
    surpass 255
  */
  DBUG_ASSERT(len <= 255);
  DBUG_ASSERT(src);
  *((*dst)++)= code;
  *((*dst)++)= (uchar) len;
  memmove(*dst, src, len);
  (*dst)+= len;
}


/**
  Query_log_event::write().

  @note
    In this event we have to modify the header to have the correct
    EVENT_LEN_OFFSET as we don't yet know how many status variables we
    will print!
*/

bool Query_log_event::write(IO_CACHE* file)
{
  uchar buf[Binary_log_event::QUERY_HEADER_LEN + MAX_SIZE_LOG_EVENT_STATUS];
  uchar *start, *start_of_status;
  ulong event_length;

  if (!query)
    return 1;                                   // Something wrong with event

  /*
    We want to store the thread id:
    (- as an information for the user when he reads the binlog)
    - if the query uses temporary table: for the slave SQL thread to know to
    which master connection the temp table belongs.
    Now imagine we (write()) are called by the slave SQL thread (we are
    logging a query executed by this thread; the slave runs with
    --log-slave-updates). Then this query will be logged with
    thread_id=the_thread_id_of_the_SQL_thread. Imagine that 2 temp tables of
    the same name were created simultaneously on the master (in the master
    binlog you have
    CREATE TEMPORARY TABLE t; (thread 1)
    CREATE TEMPORARY TABLE t; (thread 2)
    ...)
    then in the slave's binlog there will be
    CREATE TEMPORARY TABLE t; (thread_id_of_the_slave_SQL_thread)
    CREATE TEMPORARY TABLE t; (thread_id_of_the_slave_SQL_thread)
    which is bad (same thread id!).

    To avoid this, we log the thread's thread id EXCEPT for the SQL
    slave thread for which we log the original (master's) thread id.
    Now this moves the bug: what happens if the thread id on the
    master was 10 and when the slave replicates the query, a
    connection number 10 is opened by a normal client on the slave,
    and updates a temp table of the same name? We get a problem
    again. To avoid this, in the handling of temp tables (sql_base.cc)
    we use thread_id AND server_id.  TODO when this is merged into
    4.1: in 4.1, slave_proxy_id has been renamed to pseudo_thread_id
    and is a session variable: that's to make mysqlbinlog work with
    temp tables. We probably need to introduce

    SET PSEUDO_SERVER_ID
    for mysqlbinlog in 4.1. mysqlbinlog would print:
    SET PSEUDO_SERVER_ID=
    SET PSEUDO_THREAD_ID=
    for each query using temp tables.
  */
  int4store(buf + Q_THREAD_ID_OFFSET, slave_proxy_id);
  int4store(buf + Q_EXEC_TIME_OFFSET, exec_time);
  buf[Q_DB_LEN_OFFSET] = (char) db_len;
  int2store(buf + Q_ERR_CODE_OFFSET, error_code);

  /*
    You MUST always write status vars in increasing order of code. This
    guarantees that a slightly older slave will be able to parse those he
    knows.
  */
  start_of_status= start= buf+Binary_log_event::QUERY_HEADER_LEN;
  if (flags2_inited)
  {
    *start++= Q_FLAGS2_CODE;
    int4store(start, flags2);
    start+= 4;
  }
  if (sql_mode_inited)
  {
    *start++= Q_SQL_MODE_CODE;
    int8store(start, sql_mode);
    start+= 8;
  }
  if (catalog_len) // i.e. this var is inited (false for 4.0 events)
  {
    write_str_with_code_and_len(&start,
                                catalog, catalog_len, Q_CATALOG_NZ_CODE);
    /*
      In 5.0.x where x<4 masters we used to store the end zero here. This was
      a waste of one byte so we don't do it in x>=4 masters. We change code to
      Q_CATALOG_NZ_CODE, because re-using the old code would make x<4 slaves
      of this x>=4 master segfault (expecting a zero when there is
      none). Remaining compatibility problems are: the older slave will not
      find the catalog; but it is will not crash, and it's not an issue
      that it does not find the catalog as catalogs were not used in these
      older MySQL versions (we store it in binlog and read it from relay log
      but do nothing useful with it). What is an issue is that the older slave
      will stop processing the Q_* blocks (and jumps to the db/query) as soon
      as it sees unknown Q_CATALOG_NZ_CODE; so it will not be able to read
      Q_AUTO_INCREMENT*, Q_CHARSET and so replication will fail silently in
      various ways. Documented that you should not mix alpha/beta versions if
      they are not exactly the same version, with example of 5.0.3->5.0.2 and
      5.0.4->5.0.3. If replication is from older to new, the new will
      recognize Q_CATALOG_CODE and have no problem.
    */
  }
  if (auto_increment_increment != 1 || auto_increment_offset != 1)
  {
    *start++= Q_AUTO_INCREMENT;
    int2store(start, auto_increment_increment);
    int2store(start+2, auto_increment_offset);
    start+= 4;
  }
  if (charset_inited)
  {
    *start++= Q_CHARSET_CODE;
    memcpy(start, charset, 6);
    start+= 6;
  }
  if (time_zone_len)
  {
    /* In the TZ sys table, column Name is of length 64 so this should be ok */
    DBUG_ASSERT(time_zone_len <= MAX_TIME_ZONE_NAME_LENGTH);
    write_str_with_code_and_len(&start,
                                time_zone_str, time_zone_len, Q_TIME_ZONE_CODE);
  }
  if (lc_time_names_number)
  {
    *start++= Q_LC_TIME_NAMES_CODE;
    int2store(start, lc_time_names_number);
    start+= 2;
  }
  if (charset_database_number)
  {
    *start++= Q_CHARSET_DATABASE_CODE;
    int2store(start, charset_database_number);
    start+= 2;
  }
  if (table_map_for_update)
  {
    *start++= Q_TABLE_MAP_FOR_UPDATE_CODE;
    int8store(start, table_map_for_update);
    start+= 8;
  }
  if (master_data_written != 0)
  {
    /*
      Q_MASTER_DATA_WRITTEN_CODE only exists in relay logs where the master
      has binlog_version<4 and the slave has binlog_version=4. See comment
      for master_data_written in log_event.h for details.
    */
    *start++= Q_MASTER_DATA_WRITTEN_CODE;
    int4store(start, master_data_written);
    start+= 4;
  }

  if (thd && thd->need_binlog_invoker())
  {
    LEX_STRING invoker_user;
    LEX_STRING invoker_host;
    memset(&invoker_user, 0, sizeof(invoker_user));
    memset(&invoker_host, 0, sizeof(invoker_host));

    if (thd->slave_thread && thd->has_invoker())
    {
      /* user will be null, if master is older than this patch */
      invoker_user= thd->get_invoker_user();
      invoker_host= thd->get_invoker_host();
    }
    else if (thd->security_ctx->priv_user)
    {
      Security_context *ctx= thd->security_ctx;

      invoker_user.length= strlen(ctx->priv_user);
      invoker_user.str= ctx->priv_user;
      if (ctx->priv_host[0] != '\0')
      {
        invoker_host.str= ctx->priv_host;
        invoker_host.length= strlen(ctx->priv_host);
      }
    }

    if (invoker_user.length > 0)
    {
      *start++= Q_INVOKER;

      /*
        Store user length and user. The max length of use is 16, so 1 byte is
        enough to store the user's length.
       */
      *start++= (uchar)invoker_user.length;
      memcpy(start, invoker_user.str, invoker_user.length);
      start+= invoker_user.length;

      /*
        Store host length and host. The max length of host is 60, so 1 byte is
        enough to store the host's length.
       */
      *start++= (uchar)invoker_host.length;
      memcpy(start, invoker_host.str, invoker_host.length);
      start+= invoker_host.length;
    }
  }

  if (thd && thd->get_binlog_accessed_db_names() != NULL)
  {
    uchar dbs;
    *start++= Q_UPDATED_DB_NAMES;

    compile_time_assert(MAX_DBS_IN_EVENT_MTS <= OVER_MAX_DBS_IN_EVENT_MTS);

    /* 
       In case of the number of db:s exceeds MAX_DBS_IN_EVENT_MTS
       no db:s is written and event will require the sequential applying on slave.
    */
    dbs=
      (thd->get_binlog_accessed_db_names()->elements <= MAX_DBS_IN_EVENT_MTS) ?
      thd->get_binlog_accessed_db_names()->elements : OVER_MAX_DBS_IN_EVENT_MTS;

    DBUG_ASSERT(dbs != 0);

    if (dbs <= MAX_DBS_IN_EVENT_MTS)
    {
      List_iterator_fast<char> it(*thd->get_binlog_accessed_db_names());
      char *db_name= it++;
      /* 
         the single "" db in the acccessed db list corresponds to the same as
         exceeds MAX_DBS_IN_EVENT_MTS case, so dbs is set to the over-max.
      */
      if (dbs == 1 && !strcmp(db_name, ""))
        dbs= OVER_MAX_DBS_IN_EVENT_MTS;
      *start++= dbs;
      if (dbs != OVER_MAX_DBS_IN_EVENT_MTS)
        do
        {
          strcpy((char*) start, db_name);
          start += strlen(db_name) + 1;
        } while ((db_name= it++));
    }
    else
    {
      *start++= dbs;
    }
  }

  if (thd && thd->query_start_usec_used)
  {
    *start++= Q_MICROSECONDS;
    get_time();
    int3store(start, common_header->when.tv_usec);
    start+= 3;
  }

  /*
    We store -1 in the following status var since we don't have the
    commit timestamp. The logical timestamp will be updated in the
    do_write_cache.
  */
  if (file->commit_seq_offset == 0)
  {
    file->commit_seq_offset= Binary_log_event::QUERY_HEADER_LEN +
                             (uint)(start-start_of_status);
    *start++= Q_COMMIT_TS;
    int8store(start, SEQ_UNINIT);
    start+= COMMIT_SEQ_LEN;
  }
  /*
    NOTE: When adding new status vars, please don't forget to update
    the MAX_SIZE_LOG_EVENT_STATUS in log_event.h and update the function
    code_name() in this file.
   
    Here there could be code like
    if (command-line-option-which-says-"log_this_variable" && inited)
    {
    *start++= Q_THIS_VARIABLE_CODE;
    int4store(start, this_variable);
    start+= 4;
    }
  */
  
  /* Store length of status variables */
  status_vars_len= (uint) (start-start_of_status);
  DBUG_ASSERT(status_vars_len <= MAX_SIZE_LOG_EVENT_STATUS);
  int2store(buf + Q_STATUS_VARS_LEN_OFFSET, status_vars_len);

  /*
    Calculate length of whole event
    The "1" below is the \0 in the db's length
  */
  event_length= (uint) (start-buf) + get_post_header_size_for_derived() + db_len + 1 + q_len;

  return (write_header(file, event_length) ||
          wrapper_my_b_safe_write(file, (uchar*) buf, Binary_log_event::QUERY_HEADER_LEN) ||
          write_post_header_for_derived(file) ||
          wrapper_my_b_safe_write(file, (uchar*) start_of_status,
                          (uint) (start-start_of_status)) ||
          wrapper_my_b_safe_write(file,
                                  db ? (uchar*) db : (uchar*)"", db_len + 1) ||
          wrapper_my_b_safe_write(file, (uchar*) query, q_len) ||
	  write_footer(file)) ? 1 : 0;
}

/**
  The simplest constructor that could possibly work.  This is used for
  creating static objects that have a special meaning and are invisible
  to the log.
*/
Query_log_event::Query_log_event()
  :Query_event(), Log_event(this->header(), this->footer()),
   user(0), host(0)
{
}


/**
  Creates a Query Log Event.

  @param thd_arg      Thread handle
  @param query_arg    Array of char representing the query
  @param query_length Size of the 'query_arg' array
  @param using_trans  Indicates that there are transactional changes.
  @param immediate    After being written to the binary log, the event
                      must be flushed immediately. This indirectly implies
                      the stmt-cache.
  @param suppress_use Suppress the generation of 'USE' statements
  @param errcode      The error code of the query
  @param ignore       Ignore user's statement, i.e. lex information, while
                      deciding which cache must be used.
*/
Query_log_event::Query_log_event(THD* thd_arg, const char* query_arg,
<<<<<<< HEAD
                                 ulong query_length, bool using_trans,
                                 bool immediate, bool suppress_use,
=======
				 size_t query_length, bool using_trans,
				 bool immediate, bool suppress_use,
>>>>>>> b3f7485a
                                 int errcode, bool ignore_cmd_internals)

  :Log_event(thd_arg,
             (thd_arg->thread_specific_used ? LOG_EVENT_THREAD_SPECIFIC_F :
              0) |
             (suppress_use ? LOG_EVENT_SUPPRESS_USE_F : 0),
             using_trans ? Log_event::EVENT_TRANSACTIONAL_CACHE :
                          Log_event::EVENT_STMT_CACHE,
             Log_event::EVENT_NORMAL_LOGGING,
             this->header(), this->footer()),
   user(0), host(0), data_buf(0), query(query_arg), catalog(thd_arg->catalog),
   db(thd_arg->db)
{
  q_len= (uint32) query_length;
  thread_id= thd_arg->thread_id;
  /* save the original thread id; we already know the server id */
  slave_proxy_id= thd_arg->variables.pseudo_thread_id;
  flags2_inited= 1;
  sql_mode_inited= 1;
  charset_inited= 1;
  sql_mode= thd_arg->variables.sql_mode;
  auto_increment_increment= thd_arg->variables.auto_increment_increment;
  auto_increment_offset= thd_arg->variables.auto_increment_offset;
  lc_time_names_number= thd_arg->variables.lc_time_names->number;
  charset_database_number= 0;
  table_map_for_update= (ulonglong)thd_arg->table_map_for_update;
  master_data_written= 0;
  mts_accessed_dbs= 0;

  error_code= errcode;

  /*
  exec_time calculation has changed to use the same method that is used
  to fill out "thd_arg->start_time"
  */

  struct timeval end_time;
  ulonglong micro_end_time= my_micro_time();
  my_micro_time_to_timeval(micro_end_time, &end_time);

  exec_time= end_time.tv_sec - thd_arg->start_time.tv_sec;

  /**
    @todo this means that if we have no catalog, then it is replicated
    as an existing catalog of length zero. is that safe? /sven
  */
  catalog_len = (catalog) ? (uint32) strlen(catalog) : 0;
  /* status_vars_len is set just before writing the event */
  db_len = (db) ? (uint32) strlen(db) : 0;
  if (thd_arg->variables.collation_database != thd_arg->db_charset)
    charset_database_number= thd_arg->variables.collation_database->number;

  /*
    We only replicate over the bits of flags2 that we need: the rest
    are masked out by "& OPTIONS_WRITTEN_TO_BINLOG".

    We also force AUTOCOMMIT=1.  Rationale (cf. BUG#29288): After
    fixing BUG#26395, we always write BEGIN and COMMIT around all
    transactions (even single statements in autocommit mode).  This is
    so that replication from non-transactional to transactional table
    and error recovery from XA to non-XA table should work as
    expected.  The BEGIN/COMMIT are added in log.cc. However, there is
    one exception: MyISAM bypasses log.cc and writes directly to the
    binlog.  So if autocommit is off, master has MyISAM, and slave has
    a transactional engine, then the slave will just see one long
    never-ending transaction.  The only way to bypass explicit
    BEGIN/COMMIT in the binlog is by using a non-transactional table.
    So setting AUTOCOMMIT=1 will make this work as expected.

    Note: explicitly replicate AUTOCOMMIT=1 from master. We do not
    assume AUTOCOMMIT=1 on slave; the slave still reads the state of
    the autocommit flag as written by the master to the binlog. This
    behavior may change after WL#4162 has been implemented.
  */
  flags2= (uint32) (thd_arg->variables.option_bits &
                    (OPTIONS_WRITTEN_TO_BIN_LOG & ~OPTION_NOT_AUTOCOMMIT));
  DBUG_ASSERT(thd_arg->variables.character_set_client->number < 256*256);
  DBUG_ASSERT(thd_arg->variables.collation_connection->number < 256*256);
  DBUG_ASSERT(thd_arg->variables.collation_server->number < 256*256);
  DBUG_ASSERT(thd_arg->variables.character_set_client->mbminlen == 1);
  int2store(charset, thd_arg->variables.character_set_client->number);
  int2store(charset+2, thd_arg->variables.collation_connection->number);
  int2store(charset+4, thd_arg->variables.collation_server->number);
  if (thd_arg->time_zone_used)
  {
    /*
      Note that our event becomes dependent on the Time_zone object
      representing the time zone. Fortunately such objects are never deleted
      or changed during mysqld's lifetime.
    */
    time_zone_len= thd_arg->variables.time_zone->get_name()->length();
    time_zone_str= thd_arg->variables.time_zone->get_name()->ptr();
  }
  else
    time_zone_len= 0;

  /*
    In what follows, we define in which cache, trx-cache or stmt-cache,
    this Query Log Event will be written to.

    If ignore_cmd_internals is defined, we rely on the is_trans flag to
    choose the cache and this is done in the base class Log_event. False
    means that the stmt-cache will be used and upon statement commit/rollback
    the cache will be flushed to disk. True means that the trx-cache will
    be used and upon transaction commit/rollback the cache will be flushed
    to disk.

    If set immediate cache is defined, for convenience, we automatically
    use the stmt-cache. This mean that the statement will be written
    to the stmt-cache and immediately flushed to disk without waiting
    for a commit/rollback notification.

    For example, the cluster/ndb captures a request to execute a DDL
    statement and synchronously propagate it to all available MySQL
    servers. Unfortunately, the current protocol assumes that the
    generated events are immediately written to diks and does not check
    for commit/rollback.

    Upon dropping a connection, DDLs (i.e. DROP TEMPORARY TABLE) are
    generated and in this case the statements have the immediate flag
    set because there is no commit/rollback.

    If the immediate flag is not set, the decision on the cache is based
    on the current statement and the flag is_trans, which indicates if
    a transactional engine was updated. 

    Statements are classifed as row producers (i.e. can_generate_row_events())
    or non-row producers. Non-row producers, DDL in general, are treated
    as the immediate flag was set and for convenience are written to the
    stmt-cache and immediately flushed to disk. 

    Row producers are handled in general according to the is_trans flag.
    False means that the stmt-cache will be used and upon statement
    commit/rollback the cache will be flushed to disk. True means that the
    trx-cache will be used and upon transaction commit/rollback the cache
    will be flushed to disk.

    Unfortunately, there are exceptions to this non-row and row producer
    rules:

      . The SAVEPOINT, ROLLBACK TO SAVEPOINT, RELEASE SAVEPOINT does not
        have the flag is_trans set because there is no updated engine but
        must be written to the trx-cache.

      . SET If auto-commit is on, it must not go through a cache.

      . CREATE TABLE is classfied as non-row producer but CREATE TEMPORARY
        must be handled as row producer.

      . DROP TABLE is classfied as non-row producer but DROP TEMPORARY
        must be handled as row producer.

    Finally, some statements that does not have the flag is_trans set may
    be written to the trx-cache based on the following criteria:

      . updated both a transactional and a non-transactional engine (i.e.
        stmt_has_updated_trans_table()).

      . accessed both a transactional and a non-transactional engine and
        is classified as unsafe (i.e. is_mixed_stmt_unsafe()).

      . is executed within a transaction and previously a transactional
        engine was updated and the flag binlog_direct_non_trans_update
        is set.
  */
  if (ignore_cmd_internals)
    return;

  /*
    TRUE defines that the trx-cache must be used.
  */
  bool cmd_can_generate_row_events= FALSE;
  /*
    TRUE defines that the trx-cache must be used.
  */
  bool cmd_must_go_to_trx_cache= FALSE;
   
  LEX *lex= thd->lex;
  if (!immediate)
  {
    switch (lex->sql_command)
    {
      case SQLCOM_DROP_TABLE:
        cmd_can_generate_row_events= lex->drop_temporary &&
                                     thd->in_multi_stmt_transaction_mode();
      break;
      case SQLCOM_CREATE_TABLE:
        cmd_must_go_to_trx_cache= lex->select_lex->item_list.elements &&
                                  thd->is_current_stmt_binlog_format_row();
        cmd_can_generate_row_events= 
          ((lex->create_info.options & HA_LEX_CREATE_TMP_TABLE) &&
            thd->in_multi_stmt_transaction_mode()) || cmd_must_go_to_trx_cache;
        break;
      case SQLCOM_SET_OPTION:
        if (lex->autocommit)
          cmd_can_generate_row_events= cmd_must_go_to_trx_cache= FALSE;
        else
          cmd_can_generate_row_events= TRUE;
        break;
      case SQLCOM_RELEASE_SAVEPOINT:
      case SQLCOM_ROLLBACK_TO_SAVEPOINT:
      case SQLCOM_SAVEPOINT:
        cmd_can_generate_row_events= cmd_must_go_to_trx_cache= TRUE;
        break;
      default:
        cmd_can_generate_row_events= sqlcom_can_generate_row_events(thd);
        break;
    }
  }
  
  if (cmd_can_generate_row_events)
  {
    cmd_must_go_to_trx_cache= cmd_must_go_to_trx_cache || using_trans;
    if (cmd_must_go_to_trx_cache || stmt_has_updated_trans_table(thd) ||
        thd->lex->is_mixed_stmt_unsafe(thd->in_multi_stmt_transaction_mode(),
                                       thd->variables.binlog_direct_non_trans_update,
                                       trans_has_updated_trans_table(thd),
                                       thd->tx_isolation) ||
        (!thd->variables.binlog_direct_non_trans_update && trans_has_updated_trans_table(thd)))
    {
      event_logging_type= Log_event::EVENT_NORMAL_LOGGING; 
      event_cache_type= Log_event::EVENT_TRANSACTIONAL_CACHE;
    }
    else
    {
      event_logging_type= Log_event::EVENT_NORMAL_LOGGING; 
      event_cache_type= Log_event::EVENT_STMT_CACHE;
    }
  }
  else
  {
    event_logging_type= Log_event::EVENT_IMMEDIATE_LOGGING;
    event_cache_type= Log_event::EVENT_STMT_CACHE;
  }

  DBUG_ASSERT(event_cache_type != Log_event::EVENT_INVALID_CACHE);
  DBUG_ASSERT(event_logging_type != Log_event::EVENT_INVALID_LOGGING);
  DBUG_PRINT("info",("Query_log_event has flags2: %lu  sql_mode: %llu",
                     (ulong) flags2, (ulonglong) sql_mode));
}
#endif /* MYSQL_CLIENT */


/**
  This is used by the SQL slave thread to prepare the event before execution.
*/
Query_log_event::Query_log_event(const char* buf, uint event_len,
                                 const Format_description_event
                                 *description_event,
                                 Log_event_type event_type)
  :Query_event(buf, event_len, description_event, event_type),
   Log_event(this->header(), this->footer(), true),
   user(0), host(0), catalog(0), db(0), time_zone_str(0)
{
  DBUG_ENTER("Query_log_event::Query_log_event(char*,...)");

  slave_proxy_id= thread_id;
  exec_time= query_exec_time;

#if !defined(MYSQL_CLIENT)
  if(!(data_buf= (Log_event_header::Byte*) my_malloc(key_memory_log_event,
                                                      catalog_len + 1
                                                   +  time_zone_len + 1
                                                   +  get_user().length() + 1
                                                   +  get_host().length() + 1
                                                   +  data_len + 1
                                                   +  sizeof(size_t)//for db_len
                                                   +  db_len + 1
                                                   +  QUERY_CACHE_FLAGS_SIZE,
                                                      MYF(MY_WME))))
#else
  if (!(data_buf = (Log_event_header::Byte*) my_malloc(key_memory_log_event,
                                                      catalog_len + 1
                                                   +  time_zone_len + 1
                                                   +  get_user().length() + 1
                                                   +  get_host().length() + 1
                                                   +  data_len + 1,
                                                      MYF(MY_WME))))
#endif
    DBUG_VOID_RETURN;
  if (!(fill_data_buf(data_buf)))
    DBUG_VOID_RETURN;

  /*
    The data buffer is used by the slave SQL thread while applying
    the event. The catalog, time_zone)str, user, host, db, query
    are pointers to this data_buf. Below, we initialize these
    const pointers to the data buffer.

    Please Note: Any changes to this data_buf will not be reflected
    to the string variables in binlogapi library which was used to
    populate the data buffer. This is not a requirement right now.
  */
  //TODO: define a separate func for this?
  unsigned long tmp_catalog_len, tmp_time_zone_len,
                tmp_user_length, tmp_host_length, tmp_data_len;
  tmp_catalog_len= (catalog_len) ? (catalog_len+1) : 0;
  tmp_time_zone_len= (time_zone_len) ? (time_zone_len + 1) : 0;
  tmp_user_length= (get_user().length()) ? (get_user().length() + 1) : 0;
  tmp_host_length= (get_host().length()) ? (get_host().length() + 1) : 0;
  tmp_data_len= (data_len) ? (data_len + 1) : 0;

  if (tmp_catalog_len > 1)
    catalog= (const char*)data_buf + 0;
  if (tmp_time_zone_len > 1)
    time_zone_str= (const char*)(data_buf + tmp_catalog_len);
  if (tmp_user_length > 1)
    user= (const char*)(data_buf + tmp_time_zone_len
                                 + tmp_catalog_len);
  if (tmp_host_length > 1)
    host= (const char*)(data_buf + tmp_user_length
                                 + tmp_time_zone_len
                                 + tmp_catalog_len);
  if (tmp_data_len > 1)
  {
    db= (const char*)(data_buf + tmp_host_length
                               + tmp_user_length
                               + tmp_time_zone_len
                               + tmp_catalog_len);
    query= (const char*)(data_buf + tmp_host_length
                                  + tmp_user_length
                                  + tmp_time_zone_len
                                  + tmp_catalog_len
                                  + db_len + 1);
  }

  /**
    The buffer contains the following:
    +--------+-----------+------+------+---------+----+-------+
    | catlog | time_zone | user | host | db name | \0 | Query |
    +--------+-----------+------+------+---------+----+-------+

    To support the query cache we append the following buffer to the above
    +-------+----------------------------------------+-------+
    |db len | uninitiatlized space of size of db len | FLAGS |
    +-------+----------------------------------------+-------+

    The area of buffer starting from Query field all the way to the end belongs
    to the Query buffer and its structure is described in alloc_query() in
    sql_parse.cc

    We append the db length at the end of the buffer. This will be used by
    Query_cache::send_result_to_client() in case the query cache is On.
   */
#if !defined(MYSQL_CLIENT)
  size_t db_length= (size_t)db_len;
  memcpy(data_buf + query_data_written, &db_length, sizeof(db_length));
#endif
  DBUG_VOID_RETURN;
}


#ifdef MYSQL_CLIENT
/**
  Query_log_event::print().

  @todo
    print the catalog ??
*/
void Query_log_event::print_query_header(IO_CACHE* file,
					 PRINT_EVENT_INFO* print_event_info)
{
  // TODO: print the catalog ??
  char buff[48], *end;  // Enough for "SET TIMESTAMP=1305535348.123456"
  char quoted_id[1+ 2*FN_REFLEN+ 2];
  int quoted_len= 0;
  bool different_db= 1;
  uint32 tmp;

  if (!print_event_info->short_form)
  {
    print_header(file, print_event_info, FALSE);
    my_b_printf(file, "\t%s\tthread_id=%lu\texec_time=%lu\terror_code=%d\n",
                get_type_str(), (ulong) thread_id, (ulong) exec_time,
                error_code);
  }

  bool suppress_use_flag= is_binlog_rewrite_db(db);
  if ((common_header->flags & LOG_EVENT_SUPPRESS_USE_F))
  {
    if (!is_trans_keyword())
      print_event_info->db[0]= '\0';
  }

/*
  option_rewrite_set is used to check whether the USE DATABASE command needs
  to be suppressed or not.
  Suppress if the database being processed is in the list of database that
  needs to be rewritten. Skip otherwise.
*/
  else if (db && !suppress_use_flag)
  {
#ifdef MYSQL_SERVER
    quoted_len= my_strmov_quoted_identifier(this->thd, (char*)quoted_id, db, 0);
#else
    quoted_len= my_strmov_quoted_identifier((char*)quoted_id, db);
#endif
    quoted_id[quoted_len]= '\0';
    different_db= memcmp(print_event_info->db, db, db_len + 1);
    if (different_db)
      memcpy(print_event_info->db, db, db_len + 1);
    if (db[0] && different_db) 
      my_b_printf(file, "use %s%s\n", quoted_id, print_event_info->delimiter);
  }

  end= int10_to_str((long)common_header->when.tv_sec,
                    my_stpcpy(buff,"SET TIMESTAMP="),10);
  if (common_header->when.tv_usec)
    end+= sprintf(end, ".%06d", (int) common_header->when.tv_usec);
  end= my_stpcpy(end, print_event_info->delimiter);
  *end++='\n';
  DBUG_ASSERT(end < buff + sizeof(buff));
  my_b_write(file, (uchar*) buff, (uint) (end-buff));
  if ((!print_event_info->thread_id_printed ||
       ((common_header->flags & LOG_EVENT_THREAD_SPECIFIC_F) &&
        thread_id != print_event_info->thread_id)))
  {
    // If --short-form, print deterministic value instead of pseudo_thread_id.
    my_b_printf(file,"SET @@session.pseudo_thread_id=%lu%s\n",
                short_form ? 999999999 : (ulong)thread_id,
                print_event_info->delimiter);
    print_event_info->thread_id= thread_id;
    print_event_info->thread_id_printed= 1;
  }

  /*
    If flags2_inited==0, this is an event from 3.23 or 4.0; nothing to
    print (remember we don't produce mixed relay logs so there cannot be
    5.0 events before that one so there is nothing to reset).
  */
  if (likely(flags2_inited)) /* likely as this will mainly read 5.0 logs */
  {
    /* tmp is a bitmask of bits which have changed. */
    if (likely(print_event_info->flags2_inited)) 
      /* All bits which have changed */
      tmp= (print_event_info->flags2) ^ flags2;
    else /* that's the first Query event we read */
    {
      print_event_info->flags2_inited= 1;
      tmp= ~((uint32)0); /* all bits have changed */
    }

    if (unlikely(tmp)) /* some bits have changed */
    {
      bool need_comma= 0;
      my_b_printf(file, "SET ");
      print_set_option(file, tmp, OPTION_NO_FOREIGN_KEY_CHECKS, ~flags2,
                       "@@session.foreign_key_checks", &need_comma);
      print_set_option(file, tmp, OPTION_AUTO_IS_NULL, flags2,
                       "@@session.sql_auto_is_null", &need_comma);
      print_set_option(file, tmp, OPTION_RELAXED_UNIQUE_CHECKS, ~flags2,
                       "@@session.unique_checks", &need_comma);
      print_set_option(file, tmp, OPTION_NOT_AUTOCOMMIT, ~flags2,
                       "@@session.autocommit", &need_comma);
      my_b_printf(file,"%s\n", print_event_info->delimiter);
      print_event_info->flags2= flags2;
    }
  }

  /*
    Now the session variables;
    it's more efficient to pass SQL_MODE as a number instead of a
    comma-separated list.
    FOREIGN_KEY_CHECKS, SQL_AUTO_IS_NULL, UNIQUE_CHECKS are session-only
    variables (they have no global version; they're not listed in
    sql_class.h), The tests below work for pure binlogs or pure relay
    logs. Won't work for mixed relay logs but we don't create mixed
    relay logs (that is, there is no relay log with a format change
    except within the 3 first events, which mysqlbinlog handles
    gracefully). So this code should always be good.
  */

  if (likely(sql_mode_inited) &&
      (unlikely(print_event_info->sql_mode != sql_mode ||
                !print_event_info->sql_mode_inited)))
  {
    my_b_printf(file,"SET @@session.sql_mode=%lu%s\n",
                (ulong)sql_mode, print_event_info->delimiter);
    print_event_info->sql_mode= sql_mode;
    print_event_info->sql_mode_inited= 1;
  }
  if (print_event_info->auto_increment_increment != auto_increment_increment ||
      print_event_info->auto_increment_offset != auto_increment_offset)
  {
    my_b_printf(file,"SET @@session.auto_increment_increment=%hu, @@session.auto_increment_offset=%hu%s\n",
                auto_increment_increment,auto_increment_offset,
                print_event_info->delimiter);
    print_event_info->auto_increment_increment= auto_increment_increment;
    print_event_info->auto_increment_offset=    auto_increment_offset;
  }

  /* TODO: print the catalog when we feature SET CATALOG */

  if (likely(charset_inited) &&
      (unlikely(!print_event_info->charset_inited ||
                memcmp(print_event_info->charset, charset, 6))))
  {
    char *charset_p= charset; // Avoid type-punning warning.
    CHARSET_INFO *cs_info= get_charset(uint2korr(charset_p), MYF(MY_WME));
    if (cs_info)
    {
      /* for mysql client */
      my_b_printf(file, "/*!\\C %s */%s\n",
                  cs_info->csname, print_event_info->delimiter);
    }
    my_b_printf(file,"SET "
                "@@session.character_set_client=%d,"
                "@@session.collation_connection=%d,"
                "@@session.collation_server=%d"
                "%s\n",
                uint2korr(charset_p),
                uint2korr(charset+2),
                uint2korr(charset+4),
                print_event_info->delimiter);
    memcpy(print_event_info->charset, charset, 6);
    print_event_info->charset_inited= 1;
  }
  if (time_zone_len)
  {
    if (memcmp(print_event_info->time_zone_str,
               time_zone_str, time_zone_len+1))
    {
      my_b_printf(file,"SET @@session.time_zone='%s'%s\n",
                  time_zone_str, print_event_info->delimiter);
      memcpy(print_event_info->time_zone_str, time_zone_str, time_zone_len+1);
    }
  }
  if (lc_time_names_number != print_event_info->lc_time_names_number)
  {
    my_b_printf(file, "SET @@session.lc_time_names=%d%s\n",
                lc_time_names_number, print_event_info->delimiter);
    print_event_info->lc_time_names_number= lc_time_names_number;
  }
  if (charset_database_number != print_event_info->charset_database_number)
  {
    if (charset_database_number)
      my_b_printf(file, "SET @@session.collation_database=%d%s\n",
                  charset_database_number, print_event_info->delimiter);
    else
      my_b_printf(file, "SET @@session.collation_database=DEFAULT%s\n",
                  print_event_info->delimiter);
    print_event_info->charset_database_number= charset_database_number;
  }
}


void Query_log_event::print(FILE* file, PRINT_EVENT_INFO* print_event_info)
{
  IO_CACHE *const head= &print_event_info->head_cache;

  /**
    reduce the size of io cache so that the write function is called
    for every call to my_b_write().
   */
  DBUG_EXECUTE_IF ("simulate_file_write_error",
                   {head->write_pos= head->write_end- 500;});
  print_query_header(head, print_event_info);
  my_b_write(head, (uchar*) query, q_len);
  my_b_printf(head, "\n%s\n", print_event_info->delimiter);
}
#endif /* MYSQL_CLIENT */

#if defined(HAVE_REPLICATION) && !defined(MYSQL_CLIENT)

/**
   Associating slave Worker thread to a subset of temporary tables.

   @param thd_arg THD instance pointer
   @param rli     Relay_log_info of the worker
*/
void Query_log_event::attach_temp_tables_worker(THD *thd_arg,
                                                const Relay_log_info* rli)
{
  rli->current_mts_submode->attach_temp_tables(thd_arg, rli, this);
}

/**
   Dissociating slave Worker thread from its thd->temporary_tables
   to possibly update the involved entries of db-to-worker hash
   with new values of temporary_tables.

   @param thd_arg THD instance pointer
   @param rli     relay log info of the worker thread
*/
void Query_log_event::detach_temp_tables_worker(THD *thd_arg,
                                                const Relay_log_info *rli)
{
  rli->current_mts_submode->detach_temp_tables(thd_arg, rli, this);
}

/*
  Query_log_event::do_apply_event()
*/
int Query_log_event::do_apply_event(Relay_log_info const *rli)
{
  return do_apply_event(rli, query, q_len);
}

/*
  is_silent_error

  Return true if the thread has an error which should be
  handled silently
*/
  
static bool is_silent_error(THD* thd)
{
  DBUG_ENTER("is_silent_error");
  Diagnostics_area::Sql_condition_iterator it=
    thd->get_stmt_da()->sql_conditions();
  const Sql_condition *err;
  while ((err= it++))
  {
    DBUG_PRINT("info", ("has condition %d %s", err->mysql_errno(),
                        err->message_text()));
    switch (err->mysql_errno())
    {
    case ER_SLAVE_SILENT_RETRY_TRANSACTION:
    {
      DBUG_RETURN(true);
    }
    default:
      break;
    }
  }
  DBUG_RETURN(false);
}

/**
  @todo
  Compare the values of "affected rows" around here. Something
  like:
  @code
     if ((uint32) affected_in_event != (uint32) affected_on_slave)
     {
     sql_print_error("Slave: did not get the expected number of affected \
     rows running query from master - expected %d, got %d (this numbers \
     should have matched modulo 4294967296).", 0, ...);
     thd->query_error = 1;
     }
  @endcode
  We may also want an option to tell the slave to ignore "affected"
  mismatch. This mismatch could be implemented with a new ER_ code, and
  to ignore it you would use --slave-skip-errors...
*/
int Query_log_event::do_apply_event(Relay_log_info const *rli,
                                      const char *query_arg, uint32 q_len_arg)
{
  int expected_error,actual_error= 0;
  HA_CREATE_INFO db_options;

  /*
    Colleagues: please never free(thd->catalog) in MySQL. This would
    lead to bugs as here thd->catalog is a part of an alloced block,
    not an entire alloced block (see
    Query_log_event::do_apply_event()). Same for thd->db.  Thank
    you.
  */
  thd->catalog= catalog_len ? (char *) catalog : (char *)"";
  set_thd_db(thd, db, db_len);

  /*
    Setting the character set and collation of the current database thd->db.
   */
  load_db_opt_by_name(thd, thd->db, &db_options);
  if (db_options.default_table_charset)
    thd->db_charset= db_options.default_table_charset;
  thd->variables.auto_increment_increment= auto_increment_increment;
  thd->variables.auto_increment_offset=    auto_increment_offset;

  /*
    InnoDB internally stores the master log position it has executed so far,
    i.e. the position just after the COMMIT event.
    When InnoDB will want to store, the positions in rli won't have
    been updated yet, so group_master_log_* will point to old BEGIN
    and event_master_log* will point to the beginning of current COMMIT.
    But log_pos of the COMMIT Query event is what we want, i.e. the pos of the
    END of the current log event (COMMIT). We save it in rli so that InnoDB can
    access it.
  */
  const_cast<Relay_log_info*>(rli)->set_future_group_master_log_pos(
                                   common_header->log_pos);
  DBUG_PRINT("info", ("log_pos: %lu", (ulong) common_header->log_pos));

  /*
    todo: such cleanup should not be specific to Query event and therefore
          is preferable at a common with other event pre-execution point
  */
  clear_all_errors(thd, const_cast<Relay_log_info*>(rli));
  if (strcmp("COMMIT", query) == 0 && rli->tables_to_lock != NULL)
  {
    /*
      Cleaning-up the last statement context:
      the terminal event of the current statement flagged with
      STMT_END_F got filtered out in ndb circular replication.
    */
    int error;
    char llbuff[22];
    if ((error= rows_event_stmt_cleanup(const_cast<Relay_log_info*>(rli), thd)))
    {
      const_cast<Relay_log_info*>(rli)->report(ERROR_LEVEL, error,
                  "Error in cleaning up after an event preceeding the commit; "
                  "the group log file/position: %s %s",
                  const_cast<Relay_log_info*>(rli)->get_group_master_log_name(),
                  llstr(const_cast<Relay_log_info*>(rli)->get_group_master_log_pos(),
                        llbuff));
    }
    /*
      Executing a part of rli->stmt_done() logics that does not deal
      with group position change. The part is redundant now but is 
      future-change-proof addon, e.g if COMMIT handling will start checking
      invariants like IN_STMT flag must be off at committing the transaction.
    */
    const_cast<Relay_log_info*>(rli)->inc_event_relay_log_pos();
    const_cast<Relay_log_info*>(rli)->clear_flag(Relay_log_info::IN_STMT);
  }
  else
  {
    const_cast<Relay_log_info*>(rli)->slave_close_thread_tables(thd);
  }

  /*
    Note:   We do not need to execute reset_one_shot_variables() if this
            db_ok() test fails.
    Reason: The db stored in binlog events is the same for SET and for
            its companion query.  If the SET is ignored because of
            db_ok(), the companion query will also be ignored, and if
            the companion query is ignored in the db_ok() test of
            ::do_apply_event(), then the companion SET also have so
            we don't need to reset_one_shot_variables().
  */
  if (is_trans_keyword() || rpl_filter->db_ok(thd->db))
  {
<<<<<<< HEAD
    thd->set_time(&(common_header->when));
    thd->set_query_and_id((char*)query_arg, q_len_arg,
                          thd->charset(), next_query_id());
=======
    thd->set_time(&when);
    thd->set_query_and_id(query_arg, q_len_arg, next_query_id());
>>>>>>> b3f7485a
    thd->variables.pseudo_thread_id= thread_id;		// for temp tables
    attach_temp_tables_worker(thd, rli);
    DBUG_PRINT("query",("%s", thd->query().str));

    if (ignored_error_code((expected_error= error_code)) ||
	!unexpected_error_code(expected_error))
    {
      if (flags2_inited)
        /*
          all bits of thd->variables.option_bits which are 1 in OPTIONS_WRITTEN_TO_BIN_LOG
          must take their value from flags2.
        */
        thd->variables.option_bits= flags2|(thd->variables.option_bits & ~OPTIONS_WRITTEN_TO_BIN_LOG);
      /*
        else, we are in a 3.23/4.0 binlog; we previously received a
        Rotate_log_event which reset thd->variables.option_bits and sql_mode etc, so
        nothing to do.
      */
      /*
        We do not replicate MODE_NO_DIR_IN_CREATE. That is, if the master is a
        slave which runs with SQL_MODE=MODE_NO_DIR_IN_CREATE, this should not
        force us to ignore the dir too. Imagine you are a ring of machines, and
        one has a disk problem so that you temporarily need
        MODE_NO_DIR_IN_CREATE on this machine; you don't want it to propagate
        elsewhere (you don't want all slaves to start ignoring the dirs).
      */
      if (sql_mode_inited)
        thd->variables.sql_mode=
          (sql_mode_t) ((thd->variables.sql_mode & MODE_NO_DIR_IN_CREATE) |
                       (sql_mode & ~(ulonglong) MODE_NO_DIR_IN_CREATE));
      if (charset_inited)
      {
        if (rli->cached_charset_compare(charset))
        {
          char *charset_p= charset; // Avoid type-punning warning.
          /* Verify that we support the charsets found in the event. */
          if (!(thd->variables.character_set_client=
                get_charset(uint2korr(charset_p), MYF(MY_WME))) ||
              !(thd->variables.collation_connection=
                get_charset(uint2korr(charset+2), MYF(MY_WME))) ||
              !(thd->variables.collation_server=
                get_charset(uint2korr(charset+4), MYF(MY_WME))))
          {
            /*
              We updated the thd->variables with nonsensical values (0). Let's
              set them to something safe (i.e. which avoids crash), and we'll
              stop with EE_UNKNOWN_CHARSET in compare_errors (unless set to
              ignore this error).
            */
            set_slave_thread_default_charset(thd, rli);
            goto compare_errors;
          }
          thd->update_charset(); // for the charset change to take effect
          /*
            Reset thd->query_string.cs to the newly set value.
            Note, there is a small flaw here. For a very short time frame
            if the new charset is different from the old charset and
            if another thread executes "SHOW PROCESSLIST" after
            the above thd->set_query_and_id() and before this thd->set_query(),
            and if the current query has some non-ASCII characters,
            the another thread may see some '?' marks in the PROCESSLIST
            result. This should be acceptable now. This is a reminder
            to fix this if any refactoring happens here sometime.
          */
          thd->set_query(query_arg, q_len_arg);
        }
      }
      if (time_zone_len)
      {
        String tmp(time_zone_str, time_zone_len, &my_charset_bin);
        if (!(thd->variables.time_zone= my_tz_find(thd, &tmp)))
        {
          my_error(ER_UNKNOWN_TIME_ZONE, MYF(0), tmp.c_ptr());
          thd->variables.time_zone= global_system_variables.time_zone;
          goto compare_errors;
        }
      }
      if (lc_time_names_number)
      {
        if (!(thd->variables.lc_time_names=
              my_locale_by_number(lc_time_names_number)))
        {
          my_printf_error(ER_UNKNOWN_ERROR,
                      "Unknown locale: '%d'", MYF(0), lc_time_names_number);
          thd->variables.lc_time_names= &my_locale_en_US;
          goto compare_errors;
        }
      }
      else
        thd->variables.lc_time_names= &my_locale_en_US;
      if (charset_database_number)
      {
        CHARSET_INFO *cs;
        if (!(cs= get_charset(charset_database_number, MYF(0))))
        {
          char buf[20];
          int10_to_str((int) charset_database_number, buf, -10);
          my_error(ER_UNKNOWN_COLLATION, MYF(0), buf);
          goto compare_errors;
        }
        thd->variables.collation_database= cs;
      }
      else
        thd->variables.collation_database= thd->db_charset;

      thd->table_map_for_update= (table_map)table_map_for_update;

      LEX_STRING user_lex;
      LEX_STRING host_lex;
      memset(&user_lex, 0, sizeof(user_lex));
      memset(&host_lex, 0, sizeof(host_lex));
      if (user)
      {
        user_lex.str= (char*)user;
        user_lex.length= strlen(user);
      }
      if (host)
      {
        host_lex.str= (char*)host;
        host_lex.length= strlen(host);
      }
      thd->set_invoker(&user_lex, &host_lex);
      /*
        Flag if we need to rollback the statement transaction on
        slave if it by chance succeeds.
        If we expected a non-zero error code and get nothing and,
        it is a concurrency issue or ignorable issue, effects
        of the statement should be rolled back.
      */
      if (expected_error &&
          (ignored_error_code(expected_error) ||
           concurrency_error_code(expected_error)))
      {
        thd->variables.option_bits|= OPTION_MASTER_SQL_ERROR;
      }
      /* Execute the query (note that we bypass dispatch_command()) */
      Parser_state parser_state;
      if (!parser_state.init(thd, thd->query().str, thd->query().length))
      {
        thd->m_statement_psi= MYSQL_START_STATEMENT(&thd->m_statement_state,
                                                    stmt_info_rpl.m_key,
                                                    thd->db, thd->db_length,
                                                    thd->charset(), NULL);
        THD_STAGE_INFO(thd, stage_init);
        MYSQL_SET_STATEMENT_TEXT(thd->m_statement_psi, thd->query().str,
                                 thd->query().length);

        mysql_parse(thd, &parser_state);
        /* Finalize server status flags after executing a statement. */
        thd->update_server_status();
        log_slow_statement(thd);
      }

      thd->variables.option_bits&= ~OPTION_MASTER_SQL_ERROR;

      /*
        Resetting the enable_slow_log thd variable.

        We need to reset it back to the opt_log_slow_slave_statements
        value after the statement execution (and slow logging
        is done). It might have changed if the statement was an
        admin statement (in which case, down in mysql_parse execution
        thd->enable_slow_log is set to the value of
        opt_log_slow_admin_statements).
      */
      thd->enable_slow_log= opt_log_slow_slave_statements;
    }
    else
    {
      /*
        The query got a really bad error on the master (thread killed etc),
        which could be inconsistent. Parse it to test the table names: if the
        replicate-*-do|ignore-table rules say "this query must be ignored" then
        we exit gracefully; otherwise we warn about the bad error and tell DBA
        to check/fix it.
      */
      if (mysql_test_parse_for_slave(thd))
        clear_all_errors(thd, const_cast<Relay_log_info*>(rli)); /* Can ignore query */
      else
      {
        rli->report(ERROR_LEVEL, ER_ERROR_ON_MASTER, ER(ER_ERROR_ON_MASTER),
                    expected_error, thd->query().str);
        thd->is_slave_error= 1;
      }
      goto end;
    }

    /* If the query was not ignored, it is printed to the general log */
    if (!thd->is_error() ||
        thd->get_stmt_da()->mysql_errno() != ER_SLAVE_IGNORED_TABLE)
    {
      /* log the rewritten query if the query was rewritten 
         and the option to log raw was not set.
        
         There is an assumption here. We assume that query log
         events can never have multi-statement queries, thus the
         parsed statement is the same as the raw one.
       */
      if (opt_general_log_raw || thd->rewritten_query.length() == 0)
        query_logger.general_log_write(thd, COM_QUERY, thd->query().str,
                                       thd->query().length);
      else
        query_logger.general_log_write(thd, COM_QUERY,
                                       thd->rewritten_query.c_ptr_safe(),
                                       thd->rewritten_query.length());
    }

compare_errors:
    /*
      In the slave thread, we may sometimes execute some DROP / * 40005
      TEMPORARY * / TABLE that come from parts of binlogs (likely if we
      use RESET SLAVE or CHANGE MASTER TO), while the temporary table
      has already been dropped. To ignore such irrelevant "table does
      not exist errors", we silently clear the error if TEMPORARY was used.
    */
    if (thd->lex->sql_command == SQLCOM_DROP_TABLE &&
        thd->lex->drop_temporary &&
        thd->is_error() &&
        thd->get_stmt_da()->mysql_errno() == ER_BAD_TABLE_ERROR &&
        !expected_error)
      thd->get_stmt_da()->reset_diagnostics_area();
    /*
      If we expected a non-zero error code, and we don't get the same error
      code, and it should be ignored or is related to a concurrency issue.
    */
    actual_error= thd->is_error() ? thd->get_stmt_da()->mysql_errno() : 0;
    DBUG_PRINT("info",("expected_error: %d  sql_errno: %d",
                       expected_error, actual_error));

    if ((expected_error && expected_error != actual_error &&
         !concurrency_error_code(expected_error)) &&
        !ignored_error_code(actual_error) &&
        !ignored_error_code(expected_error))
    {
      rli->report(ERROR_LEVEL, ER_INCONSISTENT_ERROR, ER(ER_INCONSISTENT_ERROR),
                  ER_SAFE(expected_error), expected_error,
                  (actual_error ?
                   thd->get_stmt_da()->message_text() :
                   "no error"),
                  actual_error, print_slave_db_safe(db), query_arg);
      thd->is_slave_error= 1;
    }
    /*
      If we get the same error code as expected and it is not a concurrency
      issue, or should be ignored.
    */
    else if ((expected_error == actual_error &&
              !concurrency_error_code(expected_error)) ||
             ignored_error_code(actual_error))
    {
      DBUG_PRINT("info",("error ignored"));
      if (ignored_error_code(actual_error))
      {
        rli->report(INFORMATION_LEVEL, actual_error,
                    "Could not execute %s event. Detailed error: %s;",
                    get_type_str(), thd->get_stmt_da()->message_text());
      }
      clear_all_errors(thd, const_cast<Relay_log_info*>(rli));
      thd->killed= THD::NOT_KILLED;
    }
    /*
      Other cases: mostly we expected no error and get one.
    */
    else if (thd->is_slave_error || thd->is_fatal_error)
    {
      if (!is_silent_error(thd))
      {
        rli->report(ERROR_LEVEL, actual_error,
                    "Error '%s' on query. Default database: '%s'. Query: '%s'",
                    (actual_error ?
                     thd->get_stmt_da()->message_text() :
                     "unexpected success or fatal error"),
                    print_slave_db_safe(thd->db), query_arg);
      }
      thd->is_slave_error= 1;
    }

    /*
      TODO: compare the values of "affected rows" around here. Something
      like:
      if ((uint32) affected_in_event != (uint32) affected_on_slave)
      {
      sql_print_error("Slave: did not get the expected number of affected \
      rows running query from master - expected %d, got %d (this numbers \
      should have matched modulo 4294967296).", 0, ...);
      thd->is_slave_error = 1;
      }
      We may also want an option to tell the slave to ignore "affected"
      mismatch. This mismatch could be implemented with a new ER_ code, and
      to ignore it you would use --slave-skip-errors...

      To do the comparison we need to know the value of "affected" which the
      above mysql_parse() computed. And we need to know the value of
      "affected" in the master's binlog. Both will be implemented later. The
      important thing is that we now have the format ready to log the values
      of "affected" in the binlog. So we can release 5.0.0 before effectively
      logging "affected" and effectively comparing it.
    */
  } /* End of if (db_ok(... */

  {
    /**
      The following failure injecion works in cooperation with tests
      setting @@global.debug= 'd,stop_slave_middle_group'.
      The sql thread receives the killed status and will proceed
      to shutdown trying to finish incomplete events group.
    */

    // TODO: address the middle-group killing in MTS case

    DBUG_EXECUTE_IF("stop_slave_middle_group",
                    if (strcmp("COMMIT", query) != 0 &&
                        strcmp("BEGIN", query) != 0)
                    {
                      if (thd->transaction.all.cannot_safely_rollback())
                        const_cast<Relay_log_info*>(rli)->abort_slave= 1;
                    };);
  }

end:

  if (thd->temporary_tables)
    detach_temp_tables_worker(thd, rli);
  /*
    Probably we have set thd->query, thd->db, thd->catalog to point to places
    in the data_buf of this event. Now the event is going to be deleted
    probably, so data_buf will be freed, so the thd->... listed above will be
    pointers to freed memory.
    So we must set them to 0, so that those bad pointers values are not later
    used. Note that "cleanup" queries like automatic DROP TEMPORARY TABLE
    don't suffer from these assignments to 0 as DROP TEMPORARY
    TABLE uses the db.table syntax.
  */
  thd->catalog= 0;
  thd->set_db(NULL, 0);                 /* will free the current database */
  thd->reset_query();
  thd->lex->sql_command= SQLCOM_END;
  DBUG_PRINT("info", ("end: query= 0"));

  /* Mark the statement completed. */
  MYSQL_END_STATEMENT(thd->m_statement_psi, thd->get_stmt_da());
  thd->m_statement_psi= NULL;

  /*
    As a disk space optimization, future masters will not log an event for
    LAST_INSERT_ID() if that function returned 0 (and thus they will be able
    to replace the THD::stmt_depends_on_first_successful_insert_id_in_prev_stmt
    variable by (THD->first_successful_insert_id_in_prev_stmt > 0) ; with the
    resetting below we are ready to support that.
  */
  thd->first_successful_insert_id_in_prev_stmt_for_binlog= 0;
  thd->first_successful_insert_id_in_prev_stmt= 0;
  thd->stmt_depends_on_first_successful_insert_id_in_prev_stmt= 0;
  free_root(thd->mem_root,MYF(MY_KEEP_PREALLOC));
  return thd->is_slave_error;
}

int Query_log_event::do_update_pos(Relay_log_info *rli)
{
  /*
    Note that we will not increment group* positions if we are just
    after a SET ONE_SHOT, because SET ONE_SHOT should not be separated
    from its following updating query.
  */
  int ret= 0;
  if (thd->one_shot_set)
  {
    rli->inc_event_relay_log_pos();
  }
  else
    ret= Log_event::do_update_pos(rli);

  DBUG_EXECUTE_IF("crash_after_commit_and_update_pos",
       if (!strcmp("COMMIT", query))
       {
         sql_print_information("Crashing crash_after_commit_and_update_pos.");
         rli->flush_info(true);
         ha_flush_logs(0); 
         DBUG_SUICIDE();
       }
  );
  
  return ret;
}


Log_event::enum_skip_reason
Query_log_event::do_shall_skip(Relay_log_info *rli)
{
  DBUG_ENTER("Query_log_event::do_shall_skip");
  DBUG_PRINT("debug", ("query: %s; q_len: %d", query, q_len));
  DBUG_ASSERT(query && q_len > 0);

  if (rli->slave_skip_counter > 0)
  {
    if (strcmp("BEGIN", query) == 0)
    {
      thd->variables.option_bits|= OPTION_BEGIN;
      DBUG_RETURN(Log_event::continue_group(rli));
    }

    if (strcmp("COMMIT", query) == 0 || strcmp("ROLLBACK", query) == 0)
    {
      thd->variables.option_bits&= ~OPTION_BEGIN;
      DBUG_RETURN(Log_event::EVENT_SKIP_COUNT);
    }
  }
  DBUG_RETURN(Log_event::do_shall_skip(rli));
}

#endif


/**************************************************************************
	Start_log_event_v3 methods
**************************************************************************/

#ifndef MYSQL_CLIENT
Start_log_event_v3::Start_log_event_v3()
  :Start_event_v3(),
   Log_event(this->header(), this->footer())
{
}
#endif

/*
  Start_log_event_v3::pack_info()
*/

#if defined(HAVE_REPLICATION) && !defined(MYSQL_CLIENT)
int Start_log_event_v3::pack_info(Protocol *protocol)
{
  char buf[12 + ST_SERVER_VER_LEN + 14 + 22], *pos;
  pos= my_stpcpy(buf, "Server ver: ");
  pos= my_stpcpy(pos, server_version);
  pos= my_stpcpy(pos, ", Binlog ver: ");
  pos= int10_to_str(binlog_version, pos, 10);
  protocol->store(buf, (uint) (pos-buf), &my_charset_bin);
  return 0;
}
#endif


/*
  Start_log_event_v3::print()
*/

#ifdef MYSQL_CLIENT
void Start_log_event_v3::print(FILE* file, PRINT_EVENT_INFO* print_event_info)
{
  DBUG_ENTER("Start_log_event_v3::print");

  IO_CACHE *const head= &print_event_info->head_cache;

  if (!print_event_info->short_form)
  {
    print_header(head, print_event_info, FALSE);
    my_b_printf(head, "\tStart: binlog v %d, server v %s created ",
                binlog_version, server_version);
    print_timestamp(head, NULL);
    if (created)
      my_b_printf(head," at startup");
    my_b_printf(head, "\n");
    if (common_header->flags & LOG_EVENT_BINLOG_IN_USE_F)
      my_b_printf(head, "# Warning: this binlog is either in use or was not "
                  "closed properly.\n");
  }
  if (!is_artificial_event() && created)
  {
#ifdef WHEN_WE_HAVE_THE_RESET_CONNECTION_SQL_COMMAND
    /*
      This is for mysqlbinlog: like in replication, we want to delete the stale
      tmp files left by an unclean shutdown of mysqld (temporary tables)
      and rollback unfinished transaction.
      Probably this can be done with RESET CONNECTION (syntax to be defined).
    */
    my_b_printf(head,"RESET CONNECTION%s\n", print_event_info->delimiter);
#else
    my_b_printf(head,"ROLLBACK%s\n", print_event_info->delimiter);
#endif
  }
  if (temp_buf &&
      print_event_info->base64_output_mode != BASE64_OUTPUT_NEVER &&
      !print_event_info->short_form)
  {
    if (print_event_info->base64_output_mode != BASE64_OUTPUT_DECODE_ROWS)
      my_b_printf(head, "BINLOG '\n");
    print_base64(head, print_event_info, FALSE);
    print_event_info->printed_fd_event= TRUE;
  }
  DBUG_VOID_RETURN;
}
#endif /* MYSQL_CLIENT */

/*
  Start_log_event_v3::Start_log_event_v3()
*/

Start_log_event_v3::Start_log_event_v3(const char* buf,
                                       const Format_description_event
                                       *description_event)
  :Start_event_v3(buf, description_event),
   Log_event(this->header(), this->footer(), true)
{
}


/*
  Start_log_event_v3::write()
*/

#ifndef MYSQL_CLIENT
bool Start_log_event_v3::write(IO_CACHE* file)
{
  char buff[Binary_log_event::START_V3_HEADER_LEN];
  int2store(buff + ST_BINLOG_VER_OFFSET,binlog_version);
  memcpy(buff + ST_SERVER_VER_OFFSET,server_version,ST_SERVER_VER_LEN);
  if (!dont_set_created)
    created= get_time();
  int4store(buff + ST_CREATED_OFFSET,created);
  return (write_header(file, sizeof(buff)) ||
          wrapper_my_b_safe_write(file, (uchar*) buff, sizeof(buff)) ||
	  write_footer(file));
}
#endif


#if defined(HAVE_REPLICATION) && !defined(MYSQL_CLIENT)

/**
  Start_log_event_v3::do_apply_event() .
  The master started

    IMPLEMENTATION
    - To handle the case where the master died without having time to write
    DROP TEMPORARY TABLE, DO RELEASE_LOCK (prepared statements' deletion is
    TODO), we clean up all temporary tables that we got, if we are sure we
    can (see below).

  @todo
    - Remove all active user locks.
    Guilhem 2003-06: this is true but not urgent: the worst it can cause is
    the use of a bit of memory for a user lock which will not be used
    anymore. If the user lock is later used, the old one will be released. In
    other words, no deadlock problem.
*/

int Start_log_event_v3::do_apply_event(Relay_log_info const *rli)
{
  DBUG_ENTER("Start_log_event_v3::do_apply_event");
  int error= 0;
  switch (binlog_version)
  {
  case 3:
  case 4:
    /*
      This can either be 4.x (then a Start_log_event_v3 is only at master
      startup so we are sure the master has restarted and cleared his temp
      tables; the event always has 'created'>0) or 5.0 (then we have to test
      'created').
    */
    if (created)
    {
      error= close_temporary_tables(thd);
      cleanup_load_tmpdir();
    }
    else
    {
      /*
        Set all temporary tables thread references to the current thread
        as they may point to the "old" SQL slave thread in case of its
        restart.
      */
      TABLE *table;
      for (table= thd->temporary_tables; table; table= table->next)
        table->in_use= thd;
    }
    break;

    /*
       Now the older formats; in that case load_tmpdir is cleaned up by the I/O
       thread.
    */
  case 1:
    if (strncmp(rli->get_rli_description_event()->server_version,
                "3.23.57",7) >= 0 && created)
    {
      /*
        Can distinguish, based on the value of 'created': this event was
        generated at master startup.
      */
      error= close_temporary_tables(thd);
    }
    /*
      Otherwise, can't distinguish a Start_log_event generated at
      master startup and one generated by master FLUSH LOGS, so cannot
      be sure temp tables have to be dropped. So do nothing.
    */
    break;
  default:
    /* this case is impossible */
    DBUG_RETURN(1);
  }
  DBUG_RETURN(error);
}
#endif /* defined(HAVE_REPLICATION) && !defined(MYSQL_CLIENT) */

/***************************************************************************
       Format_description_log_event methods
****************************************************************************/

/**
  Format_description_log_event 1st ctor.

    Ctor. Can be used to create the event to write to the binary log (when the
    server starts or when FLUSH LOGS), or to create artificial events to parse
    binlogs from MySQL 3.23 or 4.x.
    When in a client, only the 2nd use is possible.

  @param binlog_version         the binlog version for which we want to build
                                an event. Can be 1 (=MySQL 3.23), 3 (=4.0.x
                                x>=2 and 4.1) or 4 (MySQL 5.0). Note that the
                                old 4.0 (binlog version 2) is not supported;
                                it should not be used for replication with
                                5.0.
  @param server_ver             a string containing the server version.
*/

Format_description_log_event::
Format_description_log_event(uint8_t binlog_ver, const char* server_ver)
  :Format_description_event(binlog_ver, ::server_version)
{
}


/**
  The problem with this constructor is that the fixed header may have a
  length different from this version, but we don't know this length as we
  have not read the Format_description_log_event which says it, yet. This
  length is in the post-header of the event, but we don't know where the
  post-header starts.

  So this type of event HAS to:
  - either have the header's length at the beginning (in the header, at a
  fixed position which will never be changed), not in the post-header. That
  would make the header be "shifted" compared to other events.
  - or have a header of size LOG_EVENT_MINIMAL_HEADER_LEN (19), in all future
  versions, so that we know for sure.

  I (Guilhem) chose the 2nd solution. Rotate has the same constraint (because
  it is sent before Format_description_log_event).
*/

Format_description_log_event::
Format_description_log_event(const char* buf, uint event_len,
                             const Format_description_event
                             *description_event)
  :Start_event_v3(buf, description_event),
   Format_description_event(buf, event_len, description_event),
   Start_log_event_v3(buf, description_event)
{
}

#ifndef MYSQL_CLIENT
bool Format_description_log_event::write(IO_CACHE* file)
{
  bool ret;
  bool no_checksum;
  /*
    We don't call Start_log_event_v3::write() because this would make 2
    my_b_safe_write().
  */
  uchar buff[Binary_log_event::FORMAT_DESCRIPTION_HEADER_LEN + BINLOG_CHECKSUM_ALG_DESC_LEN];
  size_t rec_size= sizeof(buff);
  int2store(buff + ST_BINLOG_VER_OFFSET,binlog_version);
  memcpy((char*) buff + ST_SERVER_VER_OFFSET,server_version,ST_SERVER_VER_LEN);
  if (!dont_set_created)
    created= get_time();
  int4store(buff + ST_CREATED_OFFSET,created);
  buff[ST_COMMON_HEADER_LEN_OFFSET]= LOG_EVENT_HEADER_LEN;
  memcpy((char*) buff+ST_COMMON_HEADER_LEN_OFFSET + 1, (uchar*) post_header_len,
         Binary_log_event::LOG_EVENT_TYPES);
  /*
    if checksum is requested
    record the checksum-algorithm descriptor next to
    post_header_len vector which will be followed by the checksum value.
    Master is supposed to trigger checksum computing by binlog_checksum_options,
    slave does it via marking the event according to
    FD_queue checksum_alg value.
  */
  compile_time_assert(sizeof(BINLOG_CHECKSUM_ALG_DESC_LEN == 1));
#ifndef DBUG_OFF
  common_header->data_written= 0; // to prepare for need_checksum assert
#endif
  buff[Binary_log_event::FORMAT_DESCRIPTION_HEADER_LEN]= need_checksum() ?
    (uint8) common_footer->checksum_alg : (uint8) BINLOG_CHECKSUM_ALG_OFF;
  /*
     FD of checksum-aware server is always checksum-equipped, (V) is in,
     regardless of @@global.binlog_checksum policy.
     Thereby a combination of (A) == 0, (V) != 0 means
     it's the checksum-aware server's FD event that heads checksum-free binlog
     file.
     Here 0 stands for checksumming OFF to evaluate (V) as 0 is that case.
     A combination of (A) != 0, (V) != 0 denotes FD of the checksum-aware server
     heading the checksummed binlog.
     (A), (V) presence in FD of the checksum-aware server makes the event
     1 + 4 bytes bigger comparing to the former FD.
  */

  if ((no_checksum= (common_footer->checksum_alg == BINLOG_CHECKSUM_ALG_OFF)))
  {
    // Forcing (V) room to fill anyway
    common_footer->checksum_alg= BINLOG_CHECKSUM_ALG_CRC32;
  }
  ret= (write_header(file, rec_size) ||
        wrapper_my_b_safe_write(file, buff, rec_size) ||
        write_footer(file));
  if (no_checksum)
    common_footer->checksum_alg= BINLOG_CHECKSUM_ALG_OFF;
  return ret;
}
#endif

#if defined(HAVE_REPLICATION) && !defined(MYSQL_CLIENT)
int Format_description_log_event::do_apply_event(Relay_log_info const *rli)
{
  int ret= 0;
  DBUG_ENTER("Format_description_log_event::do_apply_event");

  /*
    As a transaction NEVER spans on 2 or more binlogs:
    if we have an active transaction at this point, the master died
    while writing the transaction to the binary log, i.e. while
    flushing the binlog cache to the binlog. XA guarantees that master has
    rolled back. So we roll back.
    Note: this event could be sent by the master to inform us of the
    format of its binlog; in other words maybe it is not at its
    original place when it comes to us; we'll know this by checking
    log_pos ("artificial" events have log_pos == 0).
  */
  if (!is_artificial_event() && created && thd->transaction.all.ha_list)
  {
    /* This is not an error (XA is safe), just an information */
    rli->report(INFORMATION_LEVEL, 0,
                "Rolling back unfinished transaction (no COMMIT "
                "or ROLLBACK in relay log). A probable cause is that "
                "the master died while writing the transaction to "
                "its binary log, thus rolled back too."); 
    const_cast<Relay_log_info*>(rli)->cleanup_context(thd, 1);
  }

  /*
    If this event comes from ourselves, there is no cleaning task to
    perform, we don't call Start_log_event_v3::do_apply_event()
    (this was just to update the log's description event).
  */
  if (server_id != (uint32) ::server_id)
  {
    /*
      If the event was not requested by the slave i.e. the master sent
      it while the slave asked for a position >4, the event will make
      rli->group_master_log_pos advance. Say that the slave asked for
      position 1000, and the Format_desc event's end is 96. Then in
      the beginning of replication rli->group_master_log_pos will be
      0, then 96, then jump to first really asked event (which is
      >96). So this is ok.
    */
    ret= Start_log_event_v3::do_apply_event(rli);
  }

  if (!ret)
  {
    /* Save the information describing this binlog */
    const_cast<Relay_log_info *>(rli)->set_rli_description_event(this);
  }

  DBUG_RETURN(ret);
}

int Format_description_log_event::do_update_pos(Relay_log_info *rli)
{
  if (server_id == (uint32) ::server_id)
  {
    /*
      We only increase the relay log position if we are skipping
      events and do not touch any group_* variables, nor flush the
      relay log info.  If there is a crash, we will have to re-skip
      the events again, but that is a minor issue.

      If we do not skip stepping the group log position (and the
      server id was changed when restarting the server), it might well
      be that we start executing at a position that is invalid, e.g.,
      at a Rows_log_event or a Query_log_event preceeded by a
      Intvar_log_event instead of starting at a Table_map_log_event or
      the Intvar_log_event respectively.
     */
    rli->inc_event_relay_log_pos();
    return 0;
  }
  else
  {
    return Log_event::do_update_pos(rli);
  }
}

Log_event::enum_skip_reason
Format_description_log_event::do_shall_skip(Relay_log_info *rli)
{
  return Log_event::EVENT_SKIP_NOT;
}

#endif



  /**************************************************************************
        Load_log_event methods
   General note about Load_log_event: the binlogging of LOAD DATA INFILE is
   going to be changed in 5.0 (or maybe in 5.1; not decided yet).
   However, the 5.0 slave could still have to read such events (from a 4.x
   master), convert them (which just means maybe expand the header, when 5.0
   servers have a UID in events) (remember that whatever is after the header
   will be like in 4.x, as this event's format is not modified in 5.0 as we
   will use new types of events to log the new LOAD DATA INFILE features).
   To be able to read/convert, we just need to not assume that the common
   header is of length LOG_EVENT_HEADER_LEN (we must use the description
   event).
   Note that I (Guilhem) manually tested replication of a big LOAD DATA INFILE
   between 3.23 and 5.0, and between 4.0 and 5.0, and it works fine (and the
   positions displayed in SHOW SLAVE STATUS then are fine too).
  **************************************************************************/

#if defined(HAVE_REPLICATION) && !defined(MYSQL_CLIENT)
uint Load_log_event::get_query_buffer_length()
{
  return
    //the DB name may double if we escape the quote character
    5 + 2*db_len + 3 +
    18 + fname_len + 2 +                    // "LOAD DATA INFILE 'file''"
    11 +                                    // "CONCURRENT "
    7 +					    // LOCAL
    9 +                                     // " REPLACE or IGNORE "
    13 + table_name_len*2 +                 // "INTO TABLE `table`"
    21 + sql_ex.data_info.field_term_len*4 + 2 +
                                            // " FIELDS TERMINATED BY 'str'"
    23 + sql_ex.data_info.enclosed_len*4 + 2 +
                                            // " OPTIONALLY ENCLOSED BY 'str'"
    12 + sql_ex.data_info.escaped_len*4 + 2 +         // " ESCAPED BY 'str'"
    21 + sql_ex.data_info.line_term_len*4 + 2 +
                                            // " LINES TERMINATED BY 'str'"
    19 + sql_ex.data_info.line_start_len*4 + 2 +
                                            // " LINES STARTING BY 'str'"
    15 + 22 +                               // " IGNORE xxx  LINES"
    3 + (num_fields-1)*2 + field_block_len; // " (field1, field2, ...)"
}


void Load_log_event::print_query(bool need_db, const char *cs, char *buf,
                                 char **end, char **fn_start, char **fn_end)
{
  char quoted_id[1 + NAME_LEN * 2 + 2];//quoted  length
  int  quoted_id_len= 0;
  char *pos= buf;

  if (need_db && db && db_len)
  {
    pos= my_stpcpy(pos, "use ");
#ifdef MYSQL_SERVER
    quoted_id_len= my_strmov_quoted_identifier(this->thd, (char *) quoted_id,
                                               db, 0);
#else
    quoted_id_len= my_strmov_quoted_identifier((char *) quoted_id, db);
#endif
    quoted_id[quoted_id_len]= '\0';
    pos= my_stpcpy(pos, quoted_id);
    pos= my_stpcpy(pos, "; ");
  }

  pos= my_stpcpy(pos, "LOAD DATA ");

  if (is_concurrent)
    pos= my_stpcpy(pos, "CONCURRENT ");

  if (fn_start)
    *fn_start= pos;

  if (check_fname_outside_temp_buf())
    pos= my_stpcpy(pos, "LOCAL ");
  pos= my_stpcpy(pos, "INFILE '");
  memcpy(pos, fname, fname_len);
  pos= my_stpcpy(pos+fname_len, "' ");

  if (sql_ex.data_info.opt_flags & REPLACE_FLAG)
    pos= my_stpcpy(pos, "REPLACE ");
  else if (sql_ex.data_info.opt_flags & IGNORE_FLAG)
    pos= my_stpcpy(pos, "IGNORE ");

  pos= my_stpcpy(pos ,"INTO");

  if (fn_end)
    *fn_end= pos;

  pos= my_stpcpy(pos ," TABLE ");
  memcpy(pos, table_name, table_name_len);
  pos+= table_name_len;

  if (cs != NULL)
  {
    pos= my_stpcpy(pos ," CHARACTER SET ");
    pos= my_stpcpy(pos ,  cs);
  }

  /* We have to create all optional fields as the default is not empty */
  pos= my_stpcpy(pos, " FIELDS TERMINATED BY ");
  pos= pretty_print_str(pos, sql_ex.data_info.field_term,
                        sql_ex.data_info.field_term_len);
  if (sql_ex.data_info.opt_flags & OPT_ENCLOSED_FLAG)
    pos= my_stpcpy(pos, " OPTIONALLY ");
  pos= my_stpcpy(pos, " ENCLOSED BY ");
  pos= pretty_print_str(pos, sql_ex.data_info.enclosed,
                        sql_ex.data_info.enclosed_len);

  pos= my_stpcpy(pos, " ESCAPED BY ");
  pos= pretty_print_str(pos, sql_ex.data_info.escaped,
                        sql_ex.data_info.escaped_len);

  pos= my_stpcpy(pos, " LINES TERMINATED BY ");
  pos= pretty_print_str(pos, sql_ex.data_info.line_term,
                        sql_ex.data_info.line_term_len);
  if (sql_ex.data_info.line_start_len)
  {
    pos= my_stpcpy(pos, " STARTING BY ");
    pos= pretty_print_str(pos, sql_ex.data_info.line_start,
                          sql_ex.data_info.line_start_len);
  }

  if ((long) skip_lines > 0)
  {
    pos= my_stpcpy(pos, " IGNORE ");
    pos= longlong10_to_str((longlong) skip_lines, pos, 10);
    pos= my_stpcpy(pos," LINES ");    
  }

  if (num_fields)
  {
    uint i;
    const char *field= fields;
    pos= my_stpcpy(pos, " (");
    for (i = 0; i < num_fields; i++)
    {
      if (i)
      {
        *pos++= ' ';
        *pos++= ',';
      }
      quoted_id_len= my_strmov_quoted_identifier(this->thd, quoted_id, field,
                                                 0);
      memcpy(pos, quoted_id, quoted_id_len-1);
    }
    *pos++= ')';
  }

  *end= pos;
}


int Load_log_event::pack_info(Protocol *protocol)
{
  char *buf, *end;

  if (!(buf= (char*) my_malloc(key_memory_log_event,
                               get_query_buffer_length(), MYF(MY_WME))))
    return 1;
  print_query(TRUE, NULL, buf, &end, 0, 0);
  protocol->store(buf, end-buf, &my_charset_bin);
  my_free(buf);
  return 0;
}
#endif /* defined(HAVE_REPLICATION) && !defined(MYSQL_CLIENT) */


#ifndef MYSQL_CLIENT

/*
  Load_log_event::write_data_header()
*/

bool Load_log_event::write_data_header(IO_CACHE* file)
{
  char buf[Binary_log_event::LOAD_HEADER_LEN];
  int4store(buf + L_THREAD_ID_OFFSET, slave_proxy_id);
  int4store(buf + L_EXEC_TIME_OFFSET, exec_time);
  int4store(buf + L_SKIP_LINES_OFFSET, skip_lines);
  buf[L_TBL_LEN_OFFSET] = (char)table_name_len;
  buf[L_DB_LEN_OFFSET] = (char)db_len;
  int4store(buf + L_NUM_FIELDS_OFFSET, num_fields);
  return my_b_safe_write(file, (uchar*)buf, Binary_log_event::LOAD_HEADER_LEN) != 0;
}


/*
  Load_log_event::write_data_body()
*/

bool Load_log_event::write_data_body(IO_CACHE* file)
{
  if (sql_ex.write_data(file))
    return 1;
  if (num_fields && fields && field_lens)
  {
    if (my_b_safe_write(file, (uchar*)field_lens, num_fields) ||
	my_b_safe_write(file, (uchar*)fields, field_block_len))
      return 1;
  }
  return (my_b_safe_write(file, (uchar*)table_name, table_name_len + 1) ||
	  my_b_safe_write(file, (uchar*)db, db_len + 1) ||
	  my_b_safe_write(file, (uchar*)fname, fname_len));
}


/*
  Load_log_event::Load_log_event()
*/

Load_log_event::Load_log_event(THD *thd_arg, sql_exchange *ex,
			       const char *db_arg, const char *table_name_arg,
			       List<Item> &fields_arg,
                               bool is_concurrent_arg,
			       enum enum_duplicates handle_dup,
			       bool ignore, bool using_trans)
  :Load_event(),
   Log_event(thd_arg,
             thd_arg->thread_specific_used ? LOG_EVENT_THREAD_SPECIFIC_F : 0,
             using_trans ? Log_event::EVENT_TRANSACTIONAL_CACHE :
                           Log_event::EVENT_STMT_CACHE,
             Log_event::EVENT_NORMAL_LOGGING,
             this->header(), this->footer())
{
  thread_id= thd_arg->thread_id;
  slave_proxy_id= thd_arg->variables.pseudo_thread_id;
  table_name= table_name_arg ? table_name_arg : "";
  db= db_arg;
  fname= ex->file_name;
  local_fname= FALSE;
  is_concurrent= is_concurrent_arg;

  /*
  exec_time calculation has changed to use the same method that is used
  to fill out "thd_arg->start_time"
  */

  struct timeval end_time;
  ulonglong micro_end_time= my_micro_time();
  my_micro_time_to_timeval(micro_end_time, &end_time);

  exec_time= end_time.tv_sec - thd_arg->start_time.tv_sec;

  /* db can never be a zero pointer in 4.0 */
  db_len = (uint32) strlen(db);
  table_name_len = (uint32) strlen(table_name);
  fname_len = (fname) ? (uint) strlen(fname) : 0;

  sql_ex.data_info.field_term = (char*) ex->field_term->ptr();
  sql_ex.data_info.field_term_len = (uint8) ex->field_term->length();
  sql_ex.data_info.enclosed = (char*) ex->enclosed->ptr();
  sql_ex.data_info.enclosed_len = (uint8) ex->enclosed->length();
  sql_ex.data_info.line_term = (char*) ex->line_term->ptr();
  sql_ex.data_info.line_term_len = (uint8) ex->line_term->length();
  sql_ex.data_info.line_start = (char*) ex->line_start->ptr();
  sql_ex.data_info.line_start_len = (uint8) ex->line_start->length();
  sql_ex.data_info.escaped = (char*) ex->escaped->ptr();
  sql_ex.data_info.escaped_len = (uint8) ex->escaped->length();
  sql_ex.data_info.opt_flags = 0;
  sql_ex.data_info.cached_new_format = -1;

  if (ex->dumpfile)
    sql_ex.data_info.opt_flags|= DUMPFILE_FLAG;
  if (ex->opt_enclosed)
    sql_ex.data_info.opt_flags|= OPT_ENCLOSED_FLAG;

  sql_ex.data_info.empty_flags= 0;

  switch (handle_dup) {
  case DUP_REPLACE:
    sql_ex.data_info.opt_flags|= REPLACE_FLAG;
    break;
  case DUP_UPDATE:				// Impossible here
  case DUP_ERROR:
    break;
  }
  if (ignore)
    sql_ex.data_info.opt_flags|= IGNORE_FLAG;

  if (!ex->field_term->length())
    sql_ex.data_info.empty_flags |= FIELD_TERM_EMPTY;
  if (!ex->enclosed->length())
    sql_ex.data_info.empty_flags |= ENCLOSED_EMPTY;
  if (!ex->line_term->length())
    sql_ex.data_info.empty_flags |= LINE_TERM_EMPTY;
  if (!ex->line_start->length())
    sql_ex.data_info.empty_flags |= LINE_START_EMPTY;
  if (!ex->escaped->length())
    sql_ex.data_info.empty_flags |= ESCAPED_EMPTY;

  skip_lines = ex->skip_lines;

  List_iterator<Item> li(fields_arg);
  field_lens_buf.length(0);
  fields_buf.length(0);
  Item* item;
  while ((item = li++))
  {
    num_fields++;
    uchar len= (uchar) item->item_name.length();
    field_block_len += len + 1;
    fields_buf.append(item->item_name.ptr(), len + 1);
    field_lens_buf.append((char*)&len, 1);
  }

  field_lens = (const uchar*)field_lens_buf.ptr();
  fields = fields_buf.ptr();
}
#endif /* !MYSQL_CLIENT */


/**
  @note
    The caller must do buf[event_len] = 0 before he starts using the
    constructed event.
*/
Load_log_event::Load_log_event(const char *buf, uint event_len,
                               const Format_description_event *description_event)
:Load_event(buf, event_len, description_event),
 Log_event(this->header(), this->footer(), true)
{
  DBUG_ENTER("Load_log_event");
  if (event_len)
  {
    /**
      We need to set exec_time here, which is ued to calcutate seconds behind
      master on the slave.
    */
    exec_time= load_exec_time;
    /*
      I (Guilhem) manually tested replication of LOAD DATA INFILE for 3.23->5.0,
      4.0->5.0 and 5.0->5.0 and it works.
    */
    sql_ex.data_info= sql_ex_data;
  }
  DBUG_VOID_RETURN;
}


/*
  Load_log_event::print()
*/

#ifdef MYSQL_CLIENT
void Load_log_event::print(FILE* file, PRINT_EVENT_INFO* print_event_info)
{
  print(file, print_event_info, 0);
}


void Load_log_event::print(FILE* file_arg, PRINT_EVENT_INFO* print_event_info,
			   bool commented)
{
  IO_CACHE *const head= &print_event_info->head_cache;
  size_t id_len= 0;
  char str_buf[1 + 2*FN_REFLEN + 2];

  DBUG_ENTER("Load_log_event::print");
  if (!print_event_info->short_form)
  {
    print_header(head, print_event_info, FALSE);
    my_b_printf(head, "\tQuery\tthread_id=%ld\texec_time=%ld\n",
                thread_id, exec_time);
  }

  bool different_db= 1;
  if (db)
  {
    /*
      If the database is different from the one of the previous statement, we
      need to print the "use" command, and we update the last_db.
      But if commented, the "use" is going to be commented so we should not
      update the last_db.
    */
    if ((different_db= memcmp(print_event_info->db, db, db_len + 1)) &&
        !commented)
      memcpy(print_event_info->db, db, db_len + 1);
  }
  
  if (db && db[0] && different_db)
  {
#ifdef MYSQL_SERVER
    id_len= my_strmov_quoted_identifier(this->thd, str_buf, db, 0);
#else
    id_len= my_strmov_quoted_identifier(str_buf, db);
#endif
    str_buf[id_len]= '\0';
    my_b_printf(head, "%suse %s%s\n",
                commented ? "# " : "", str_buf, print_event_info->delimiter);
  }
  if (common_header->flags & LOG_EVENT_THREAD_SPECIFIC_F)
    my_b_printf(head,"%sSET @@session.pseudo_thread_id=%lu%s\n",
            commented ? "# " : "", (ulong)thread_id,
            print_event_info->delimiter);
  my_b_printf(head, "%sLOAD DATA ",
              commented ? "# " : "");
  if (check_fname_outside_temp_buf())
    my_b_printf(head, "LOCAL ");
  my_b_printf(head, "INFILE '%-*s' ", fname_len, fname);

  if (sql_ex.data_info.opt_flags & REPLACE_FLAG)
    my_b_printf(head,"REPLACE ");
  else if (sql_ex.data_info.opt_flags & IGNORE_FLAG)
    my_b_printf(head,"IGNORE ");

#ifdef MYSQL_SERVER
    id_len= my_strmov_quoted_identifier(this->thd, str_buf, table_name, 0);
#else
    id_len= my_strmov_quoted_identifier(str_buf, table_name);
#endif
  str_buf[id_len]= '\0';
  my_b_printf(head, "INTO TABLE %s", str_buf);

  my_b_printf(head, " FIELDS TERMINATED BY ");
  pretty_print_str(head, sql_ex.data_info.field_term,
                   sql_ex.data_info.field_term_len);

  if (sql_ex.data_info.opt_flags & OPT_ENCLOSED_FLAG)
    my_b_printf(head," OPTIONALLY ");
  my_b_printf(head, " ENCLOSED BY ");
  pretty_print_str(head, sql_ex.data_info.enclosed,
                   sql_ex.data_info.enclosed_len);

  my_b_printf(head, " ESCAPED BY ");
  pretty_print_str(head, sql_ex.data_info.escaped,
                   sql_ex.data_info.escaped_len);

  my_b_printf(head," LINES TERMINATED BY ");
  pretty_print_str(head, sql_ex.data_info.line_term,
                   sql_ex.data_info.line_term_len);


  if (sql_ex.data_info.line_start)
  {
    my_b_printf(head," STARTING BY ");
    pretty_print_str(head, sql_ex.data_info.line_start,
                     sql_ex.data_info.line_start_len);
  }
  if ((long) skip_lines > 0)
    my_b_printf(head, " IGNORE %ld LINES", (long) skip_lines);

  if (num_fields)
  {
    uint i;
    const char* field = fields;
    my_b_printf(head, " (");
    for (i = 0; i < num_fields; i++)
    {
      if (i)
        my_b_printf(head, ",");
      id_len= my_strmov_quoted_identifier((char *) str_buf, field);
      str_buf[id_len]= '\0';
      my_b_printf(head, "%s", str_buf);

      field += field_lens[i]  + 1;
    }
    my_b_printf(head, ")");
  }

  my_b_printf(head, "%s\n", print_event_info->delimiter);
  DBUG_VOID_RETURN;
}
#endif /* MYSQL_CLIENT */

#ifndef MYSQL_CLIENT

/**
  Load_log_event::set_fields()

  @note
    This function can not use the member variable 
    for the database, since LOAD DATA INFILE on the slave
    can be for a different database than the current one.
    This is the reason for the affected_db argument to this method.
*/

void Load_log_event::set_fields(const char* affected_db, 
				List<Item> &field_list,
                                Name_resolution_context *context)
{
  uint i;
  const char* field = fields;
  for (i= 0; i < num_fields; i++)
  {
    field_list.push_back(new Item_field(context,
                                        affected_db, table_name, field));
    field+= field_lens[i]  + 1;
  }
}
#endif /* !MYSQL_CLIENT */


#if defined(HAVE_REPLICATION) && !defined(MYSQL_CLIENT)
/**
  Does the data loading job when executing a LOAD DATA on the slave.

  @param net
  @param rli
  @param use_rli_only_for_errors     If set to 1, rli is provided to
                                     Load_log_event::exec_event only for this
                                     function to have rli->get_rpl_log_name and
                                     rli->last_slave_error, both being used by
                                     error reports. rli's position advancing
                                     is skipped (done by the caller which is
                                     Execute_load_log_event::exec_event).
                                     If set to 0, rli is provided for full use,
                                     i.e. for error reports and position
                                     advancing.

  @todo
    fix this; this can be done by testing rules in
    Create_file_log_event::exec_event() and then discarding Append_block and
    al.
  @todo
    this is a bug - this needs to be moved to the I/O thread

  @retval
    0           Success
  @retval
    1           Failure
*/

int Load_log_event::do_apply_event(NET* net, Relay_log_info const *rli,
                                   bool use_rli_only_for_errors)
{
  DBUG_ASSERT(thd->query().str == NULL);
  thd->reset_query();                    // Should not be needed
  set_thd_db(thd, db, db_len);
  thd->is_slave_error= 0;
  clear_all_errors(thd, const_cast<Relay_log_info*>(rli));

  /* see Query_log_event::do_apply_event() and BUG#13360 */
  DBUG_ASSERT(!rli->m_table_map.count());
  /*
    Usually lex_start() is called by mysql_parse(), but we need it here
    as the present method does not call mysql_parse().
  */
  lex_start(thd);
  thd->lex->local_file= local_fname;
  mysql_reset_thd_for_next_command(thd);

  if (!use_rli_only_for_errors)
  {
    /*
      Saved for InnoDB, see comment in
      Query_log_event::do_apply_event()
    */
    const_cast<Relay_log_info*>(rli)->set_future_group_master_log_pos(
                                      common_header->log_pos);
    DBUG_PRINT("info", ("log_pos: %lu", (ulong) common_header->log_pos));
  }
 
   /*
    We test replicate_*_db rules. Note that we have already prepared
    the file to load, even if we are going to ignore and delete it
    now. So it is possible that we did a lot of disk writes for
    nothing. In other words, a big LOAD DATA INFILE on the master will
    still consume a lot of space on the slave (space in the relay log
    + space of temp files: twice the space of the file to load...)
    even if it will finally be ignored.  TODO: fix this; this can be
    done by testing rules in Create_file_log_event::do_apply_event()
    and then discarding Append_block and al. Another way is do the
    filtering in the I/O thread (more efficient: no disk writes at
    all).


    Note:   We do not need to execute reset_one_shot_variables() if this
            db_ok() test fails.
    Reason: The db stored in binlog events is the same for SET and for
            its companion query.  If the SET is ignored because of
            db_ok(), the companion query will also be ignored, and if
            the companion query is ignored in the db_ok() test of
            ::do_apply_event(), then the companion SET also have so
            we don't need to reset_one_shot_variables().
  */
  if (rpl_filter->db_ok(thd->db))
  {
    thd->set_time(&(common_header->when));
    thd->set_query_id(next_query_id());
    DBUG_ASSERT(!thd->get_stmt_da()->is_set());

    TABLE_LIST tables;
    char table_buf[NAME_LEN + 1];
    my_stpcpy(table_buf, table_name);
    if (lower_case_table_names)
      my_casedn_str(system_charset_info, table_buf);
    tables.init_one_table(thd->strmake(thd->db, thd->db_length),
                          thd->db_length,
                          table_buf, strlen(table_buf),
                          table_buf, TL_WRITE);
    tables.updating= 1;

    // the table will be opened in mysql_load    
    if (rpl_filter->is_on() && !rpl_filter->tables_ok(thd->db, &tables))
    {
      // TODO: this is a bug - this needs to be moved to the I/O thread
      if (net)
        skip_load_data_infile(net);
    }
    else
    {
      char llbuff[22];
      char *end;
      enum enum_duplicates handle_dup;
      bool ignore= 0;
      char *load_data_query;

      /*
        Forge LOAD DATA INFILE query which will be used in SHOW PROCESS LIST
        and written to slave's binlog if binlogging is on.
      */
      if (!(load_data_query= (char *)thd->alloc(get_query_buffer_length() + 1)))
      {
        /*
          This will set thd->fatal_error in case of OOM. So we surely will notice
          that something is wrong.
        */
        goto error;
      }

      print_query(FALSE, NULL, load_data_query, &end, NULL, NULL);
      *end= 0;
      thd->set_query(load_data_query, static_cast<size_t>(end - load_data_query));

      if (sql_ex.data_info.opt_flags & REPLACE_FLAG)
        handle_dup= DUP_REPLACE;
      else if (sql_ex.data_info.opt_flags & IGNORE_FLAG)
      {
        ignore= 1;
        handle_dup= DUP_ERROR;
      }
      else
      {
        /*
          When replication is running fine, if it was DUP_ERROR on the
          master then we could choose IGNORE here, because if DUP_ERROR
          suceeded on master, and data is identical on the master and slave,
          then there should be no uniqueness errors on slave, so IGNORE is
          the same as DUP_ERROR. But in the unlikely case of uniqueness errors
          (because the data on the master and slave happen to be different
          (user error or bug), we want LOAD DATA to print an error message on
          the slave to discover the problem.

          If reading from net (a 3.23 master), mysql_load() will change this
          to IGNORE.
        */
        handle_dup= DUP_ERROR;
      }
      /*
        We need to set thd->lex->sql_command and thd->lex->duplicates
        since InnoDB tests these variables to decide if this is a LOAD
        DATA ... REPLACE INTO ... statement even though mysql_parse()
        is not called.  This is not needed in 5.0 since there the LOAD
        DATA ... statement is replicated using mysql_parse(), which
        sets the thd->lex fields correctly.
      */
      thd->lex->sql_command= SQLCOM_LOAD;
      thd->lex->duplicates= handle_dup;

      sql_exchange ex((char*)fname, sql_ex.data_info.opt_flags & DUMPFILE_FLAG);
      String field_term(sql_ex.data_info.field_term,
                        sql_ex.data_info.field_term_len,log_cs);
      String enclosed(sql_ex.data_info.enclosed,
                      sql_ex.data_info.enclosed_len,log_cs);
      String line_term(sql_ex.data_info.line_term,
                       sql_ex.data_info.line_term_len,log_cs);
      String line_start(sql_ex.data_info.line_start,
                        sql_ex.data_info.line_start_len,log_cs);
      String escaped(sql_ex.data_info.escaped,
                     sql_ex.data_info.escaped_len, log_cs);
      const String empty_str("", 0, log_cs);
      ex.field_term= &field_term;
      ex.enclosed= &enclosed;
      ex.line_term= &line_term;
      ex.line_start= &line_start;
      ex.escaped= &escaped;

      ex.opt_enclosed= (sql_ex.data_info.opt_flags & OPT_ENCLOSED_FLAG);
      if (sql_ex.data_info.empty_flags & FIELD_TERM_EMPTY)
        ex.field_term= &empty_str;

      ex.skip_lines= skip_lines;
      List<Item> field_list;
      thd->lex->select_lex->context.resolve_in_table_list_only(&tables);
      set_fields(tables.db, field_list, &thd->lex->select_lex->context);
      thd->variables.pseudo_thread_id= thread_id;
      if (net)
      {
        // mysql_load will use thd->net to read the file
        thd->net.vio = net->vio;
        // Make sure the client does not get confused about the packet sequence
        thd->net.pkt_nr = net->pkt_nr;
      }
      /*
        It is safe to use tmp_list twice because we are not going to
        update it inside mysql_load().
      */
      List<Item> tmp_list;
      if (open_temporary_tables(thd, &tables) ||
          mysql_load(thd, &ex, &tables, field_list, tmp_list, tmp_list,
                     handle_dup, ignore, net != 0))
        thd->is_slave_error= 1;
      if (thd->cuted_fields)
      {
        /* log_pos is the position of the LOAD event in the master log */
        sql_print_warning("Slave: load data infile on table '%s' at "
                          "log position %s in log '%s' produced %ld "
                          "warning(s). Default database: '%s'",
                          (char*) table_name,
                          llstr(common_header->log_pos,llbuff),
                          const_cast<Relay_log_info*>(rli)->get_rpl_log_name(),
                          (ulong) thd->cuted_fields,
                          print_slave_db_safe(thd->db));
      }
      if (net)
        net->pkt_nr= thd->net.pkt_nr;
    }
  }
  else
  {
    /*
      We will just ask the master to send us /dev/null if we do not
      want to load the data.
      TODO: this a bug - needs to be done in I/O thread
    */
    if (net)
      skip_load_data_infile(net);
  }

error:
  thd->net.vio = 0; 
  const char *remember_db= thd->db;
  thd->catalog= 0;
  thd->set_db(NULL, 0);                   /* will free the current database */
  thd->reset_query();
  thd->get_stmt_da()->set_overwrite_status(true);
  thd->is_error() ? trans_rollback_stmt(thd) : trans_commit_stmt(thd);
  thd->get_stmt_da()->set_overwrite_status(false);
  close_thread_tables(thd);
  /*
    - If transaction rollback was requested due to deadlock
      perform it and release metadata locks.
    - If inside a multi-statement transaction,
    defer the release of metadata locks until the current
    transaction is either committed or rolled back. This prevents
    other statements from modifying the table for the entire
    duration of this transaction.  This provides commit ordering
    and guarantees serializability across multiple transactions.
    - If in autocommit mode, or outside a transactional context,
    automatically release metadata locks of the current statement.
  */
  if (thd->transaction_rollback_request)
  {
    trans_rollback_implicit(thd);
    thd->mdl_context.release_transactional_locks();
  }
  else if (! thd->in_multi_stmt_transaction_mode())
    thd->mdl_context.release_transactional_locks();
  else
    thd->mdl_context.release_statement_locks();

  DBUG_EXECUTE_IF("LOAD_DATA_INFILE_has_fatal_error",
                  thd->is_slave_error= 0; thd->is_fatal_error= 1;);

  if (thd->is_slave_error)
  {
    /* this err/sql_errno code is copy-paste from net_send_error() */
    const char *err;
    int sql_errno;
    if (thd->is_error())
    {
      err= thd->get_stmt_da()->message_text();
      sql_errno= thd->get_stmt_da()->mysql_errno();
    }
    else
    {
      sql_errno=ER_UNKNOWN_ERROR;
      err=ER(sql_errno);       
    }
    rli->report(ERROR_LEVEL, sql_errno,"\
Error '%s' running LOAD DATA INFILE on table '%s'. Default database: '%s'",
                    err, (char*)table_name, print_slave_db_safe(remember_db));
    free_root(thd->mem_root,MYF(MY_KEEP_PREALLOC));
    return 1;
  }
  free_root(thd->mem_root,MYF(MY_KEEP_PREALLOC));

  if (thd->is_fatal_error)
  {
    char buf[256];
    my_snprintf(buf, sizeof(buf),
                "Running LOAD DATA INFILE on table '%-.64s'."
                " Default database: '%-.64s'",
                (char*)table_name,
                print_slave_db_safe(remember_db));

    rli->report(ERROR_LEVEL, ER_SLAVE_FATAL_ERROR,
                ER(ER_SLAVE_FATAL_ERROR), buf);
    return 1;
  }

  return ( use_rli_only_for_errors ? 0 : Log_event::do_apply_event(rli) ); 
}
#endif


/**************************************************************************
  Rotate_log_event methods
**************************************************************************/

/*
  Rotate_log_event::pack_info()
*/

#if defined(HAVE_REPLICATION) && !defined(MYSQL_CLIENT)
int Rotate_log_event::pack_info(Protocol *protocol)
{
  char buf1[256], buf[22];
  String tmp(buf1, sizeof(buf1), log_cs);
  tmp.length(0);
  tmp.append(new_log_ident, ident_len);
  tmp.append(STRING_WITH_LEN(";pos="));
  tmp.append(llstr(pos,buf));
  protocol->store(tmp.ptr(), tmp.length(), &my_charset_bin);
  return 0;
}
#endif


/*
  Rotate_log_event::print()
*/

#ifdef MYSQL_CLIENT
void Rotate_log_event::print(FILE* file, PRINT_EVENT_INFO* print_event_info)
{
  char buf[22];
  IO_CACHE *const head= &print_event_info->head_cache;

  if (print_event_info->short_form)
    return;
  print_header(head, print_event_info, FALSE);
  my_b_printf(head, "\tRotate to ");
  if (new_log_ident)
    my_b_write(head, (uchar*) new_log_ident, (uint)ident_len);
  my_b_printf(head, "  pos: %s\n", llstr(pos, buf));
}
#endif /* MYSQL_CLIENT */



/*
  Rotate_log_event::Rotate_log_event() (2 constructors)
*/


#ifndef MYSQL_CLIENT
Rotate_log_event::Rotate_log_event(const char* new_log_ident_arg,
                                   uint ident_len_arg, ulonglong pos_arg,
                                   uint flags_arg)
  :Log_event(this->header(), this->footer(),
             Log_event::EVENT_NO_CACHE, Log_event::EVENT_IMMEDIATE_LOGGING)
{
  DBUG_ENTER("Rotate_log_event::Rotate_log_event(...,flags)");
  new_log_ident= new_log_ident_arg;
  pos= pos_arg;
  ident_len= ident_len_arg ?
             ident_len_arg : (uint) strlen(new_log_ident_arg);
  flags= flags_arg;

#ifndef DBUG_OFF
  char buff[22];
  DBUG_PRINT("enter",("new_log_ident: %s  pos: %s  flags: %lu", new_log_ident_arg,
                      llstr(pos_arg, buff), (ulong) flags));
#endif
  if (flags & DUP_NAME)
    new_log_ident= my_strndup(key_memory_log_event,
                              new_log_ident_arg, ident_len, MYF(MY_WME));
  if (flags & RELAY_LOG)
    set_relay_log_event();
  DBUG_VOID_RETURN;
}
#endif


Rotate_log_event::Rotate_log_event(const char* buf, uint event_len,
                                   const Format_description_event* description_event)
  :Rotate_event(buf, event_len, description_event),
   Log_event(this->header(), this->footer(), true)
{
  DBUG_ENTER("Rotate_log_event::Rotate_log_event(char*,...)");

  DBUG_PRINT("debug", ("new_log_ident: '%s'", new_log_ident));
  DBUG_VOID_RETURN;
}


/*
  Rotate_log_event::write()
*/

#ifndef MYSQL_CLIENT
bool Rotate_log_event::write(IO_CACHE* file)
{
  char buf[Binary_log_event::ROTATE_HEADER_LEN];
  int8store(buf + R_POS_OFFSET, pos);
  return (write_header(file, Binary_log_event::ROTATE_HEADER_LEN + ident_len) || 
          wrapper_my_b_safe_write(file, (uchar*) buf, Binary_log_event::ROTATE_HEADER_LEN) ||
          wrapper_my_b_safe_write(file, (uchar*) new_log_ident,
                                     (uint) ident_len) ||
          write_footer(file));
}
#endif


#if defined(HAVE_REPLICATION) && !defined(MYSQL_CLIENT)

/*
  Got a rotate log event from the master.

  This is mainly used so that we can later figure out the logname and
  position for the master.

  We can't rotate the slave's BINlog as this will cause infinitive rotations
  in a A -> B -> A setup.
  The NOTES below is a wrong comment which will disappear when 4.1 is merged.

  This must only be called from the Slave SQL thread, since it calls
  flush_relay_log_info().

  @retval
    0	ok
*/
int Rotate_log_event::do_update_pos(Relay_log_info *rli)
{
  int error= 0;
  DBUG_ENTER("Rotate_log_event::do_update_pos");
#ifndef DBUG_OFF
  char buf[32];
#endif

  DBUG_PRINT("info", ("server_id=%lu; ::server_id=%lu",
                      (ulong) this->server_id, (ulong) ::server_id));
  DBUG_PRINT("info", ("new_log_ident: %s", this->new_log_ident));
  DBUG_PRINT("info", ("pos: %s", llstr(this->pos, buf)));

  /*
    If we are in a transaction or in a group: the only normal case is
    when the I/O thread was copying a big transaction, then it was
    stopped and restarted: we have this in the relay log:

    BEGIN
    ...
    ROTATE (a fake one)
    ...
    COMMIT or ROLLBACK

    In that case, we don't want to touch the coordinates which
    correspond to the beginning of the transaction.  Starting from
    5.0.0, there also are some rotates from the slave itself, in the
    relay log, which shall not change the group positions.
  */
  if ((server_id != ::server_id || rli->replicate_same_server_id) &&
      !is_relay_log_event() &&
      ((!rli->is_parallel_exec() && !rli->is_in_group()) ||
       rli->mts_group_status != Relay_log_info::MTS_IN_GROUP))
  {
    if (!is_mts_db_partitioned(rli) && server_id != ::server_id &&
                                                    common_header->log_pos )
    {
      // force the coordinator to start a new group.
      static_cast<Mts_submode_logical_clock*>
        (rli->current_mts_submode)->start_new_group();
    }
    if (rli->is_parallel_exec())
    {
      /*
        Rotate events are special events that are handled as a
        synchronization point. For that reason, the checkpoint
        routine is being called here.
      */
      if ((error= mts_checkpoint_routine(rli, 0, false,
                                         true/*need_data_lock=true*/)))
        goto err;
    }

    mysql_mutex_lock(&rli->data_lock);
    DBUG_PRINT("info", ("old group_master_log_name: '%s'  "
                        "old group_master_log_pos: %lu",
                        rli->get_group_master_log_name(),
                        (ulong) rli->get_group_master_log_pos()));

    memcpy((void *)rli->get_group_master_log_name(),
           new_log_ident, ident_len + 1);
    rli->notify_group_master_log_name_update();
    if ((error= rli->inc_group_relay_log_pos(pos,
                                             false/*need_data_lock=false*/)))
    {
      mysql_mutex_unlock(&rli->data_lock);
      goto err;
    }

    DBUG_PRINT("info", ("new group_master_log_name: '%s'  "
                        "new group_master_log_pos: %lu",
                        rli->get_group_master_log_name(),
                        (ulong) rli->get_group_master_log_pos()));
    mysql_mutex_unlock(&rli->data_lock);
    if (rli->is_parallel_exec())
      rli->reset_notified_checkpoint(0, common_header->when.tv_sec +
                                    (time_t) exec_time,
                                     true/*need_data_lock=true*/);

    /*
      Reset thd->variables.option_bits and sql_mode etc, because this could be the signal of
      a master's downgrade from 5.0 to 4.0.
      However, no need to reset rli_description_event: indeed, if the next
      master is 5.0 (even 5.0.1) we will soon get a Format_desc; if the next
      master is 4.0 then the events are in the slave's format (conversion).
    */
    set_slave_thread_options(thd);
    set_slave_thread_default_charset(thd, rli);
    thd->variables.sql_mode= global_system_variables.sql_mode;
    thd->variables.auto_increment_increment=
      thd->variables.auto_increment_offset= 1;
  }
  else
    rli->inc_event_relay_log_pos();

err:
  DBUG_RETURN(error);
}


Log_event::enum_skip_reason
Rotate_log_event::do_shall_skip(Relay_log_info *rli)
{
  enum_skip_reason reason= Log_event::do_shall_skip(rli);

  switch (reason) {
  case Log_event::EVENT_SKIP_NOT:
  case Log_event::EVENT_SKIP_COUNT:
    return Log_event::EVENT_SKIP_NOT;

  case Log_event::EVENT_SKIP_IGNORE:
    return Log_event::EVENT_SKIP_IGNORE;
  }
  DBUG_ASSERT(0);
  return Log_event::EVENT_SKIP_NOT;             // To keep compiler happy
}

#endif


/**************************************************************************
	Intvar_log_event methods
**************************************************************************/

/*
  Intvar_log_event::pack_info()
*/

#if defined(HAVE_REPLICATION) && !defined(MYSQL_CLIENT)
int Intvar_log_event::pack_info(Protocol *protocol)
{
  char buf[256], *pos;
  pos= strmake(buf, (get_var_type_string()).c_str(), sizeof(buf)-23);
  *pos++= '=';
  pos= longlong10_to_str(val, pos, -10);
  protocol->store(buf, (uint) (pos-buf), &my_charset_bin);
  return 0;
}
#endif


/*
  Intvar_log_event::Intvar_log_event()
*/
Intvar_log_event::Intvar_log_event(const char* buf,
                                   const Format_description_event*
                                   description_event)
  :Int_var_event(buf, description_event),
   Log_event(this->header(), this->footer(), true)
{
}

/*
  Intvar_log_event::write()
*/

#ifndef MYSQL_CLIENT
bool Intvar_log_event::write(IO_CACHE* file)
{
  uchar buf[9];
  buf[I_TYPE_OFFSET]= (uchar) type;
  int8store(buf + I_VAL_OFFSET, val);
  return (write_header(file, sizeof(buf)) ||
          wrapper_my_b_safe_write(file, buf, sizeof(buf)) ||
	  write_footer(file));
}
#endif


/*
  Intvar_log_event::print()
*/

#ifdef MYSQL_CLIENT
void Intvar_log_event::print(FILE* file, PRINT_EVENT_INFO* print_event_info)
{
  char llbuff[22];
  const char *msg;
  LINT_INIT(msg);
  IO_CACHE *const head= &print_event_info->head_cache;

  if (!print_event_info->short_form)
  {
    print_header(head, print_event_info, FALSE);
    my_b_printf(head, "\tIntvar\n");
  }

  my_b_printf(head, "SET ");
  switch (type) {
  case LAST_INSERT_ID_EVENT:
    msg="LAST_INSERT_ID";
    break;
  case INSERT_ID_EVENT:
    msg="INSERT_ID";
    break;
  case INVALID_INT_EVENT:
  default: // cannot happen
    msg="INVALID_INT";
    break;
  }
  my_b_printf(head, "%s=%s%s\n",
              msg, llstr(val,llbuff), print_event_info->delimiter);
}
#endif


#if defined(HAVE_REPLICATION)&& !defined(MYSQL_CLIENT)

/*
  Intvar_log_event::do_apply_event()
*/

int Intvar_log_event::do_apply_event(Relay_log_info const *rli)
{
  /*
    We are now in a statement until the associated query log event has
    been processed.
   */
  const_cast<Relay_log_info*>(rli)->set_flag(Relay_log_info::IN_STMT);

  if (rli->deferred_events_collecting)
    return rli->deferred_events->add(this);

  switch (type) {
  case LAST_INSERT_ID_EVENT:
    thd->first_successful_insert_id_in_prev_stmt= val;
    break;
  case INSERT_ID_EVENT:
    thd->force_one_auto_inc_interval(val);
    break;
  }
  return 0;
}

int Intvar_log_event::do_update_pos(Relay_log_info *rli)
{
  rli->inc_event_relay_log_pos();
  return 0;
}


Log_event::enum_skip_reason
Intvar_log_event::do_shall_skip(Relay_log_info *rli)
{
  /*
    It is a common error to set the slave skip counter to 1 instead of
    2 when recovering from an insert which used a auto increment,
    rand, or user var.  Therefore, if the slave skip counter is 1, we
    just say that this event should be skipped by ignoring it, meaning
    that we do not change the value of the slave skip counter since it
    will be decreased by the following insert event.
  */
  return continue_group(rli);
}

#endif


/**************************************************************************
  Rand_log_event methods
**************************************************************************/

#if defined(HAVE_REPLICATION) && !defined(MYSQL_CLIENT)
int Rand_log_event::pack_info(Protocol *protocol)
{
  char buf1[256], *pos;
  pos= my_stpcpy(buf1,"rand_seed1=");
  pos= int10_to_str((long) seed1, pos, 10);
  pos= my_stpcpy(pos, ",rand_seed2=");
  pos= int10_to_str((long) seed2, pos, 10);
  protocol->store(buf1, (uint) (pos-buf1), &my_charset_bin);
  return 0;
}
#endif


Rand_log_event::Rand_log_event(const char* buf,
                               const Format_description_event* description_event)
  :Rand_event(buf, description_event),
   Log_event(this->header(), this->footer(), true)
{
}


#ifndef MYSQL_CLIENT
bool Rand_log_event::write(IO_CACHE* file)
{
  uchar buf[16];
  int8store(buf + RAND_SEED1_OFFSET, seed1);
  int8store(buf + RAND_SEED2_OFFSET, seed2);
  return (write_header(file, sizeof(buf)) ||
          wrapper_my_b_safe_write(file, buf, sizeof(buf)) ||
	  write_footer(file));
}
#endif


#ifdef MYSQL_CLIENT
void Rand_log_event::print(FILE* file, PRINT_EVENT_INFO* print_event_info)
{
  IO_CACHE *const head= &print_event_info->head_cache;

  char llbuff[22],llbuff2[22];
  if (!print_event_info->short_form)
  {
    print_header(head, print_event_info, FALSE);
    my_b_printf(head, "\tRand\n");
  }
  my_b_printf(head, "SET @@RAND_SEED1=%s, @@RAND_SEED2=%s%s\n",
              llstr(seed1, llbuff),llstr(seed2, llbuff2),
              print_event_info->delimiter);
}
#endif /* MYSQL_CLIENT */


#if defined(HAVE_REPLICATION) && !defined(MYSQL_CLIENT)
int Rand_log_event::do_apply_event(Relay_log_info const *rli)
{
  /*
    We are now in a statement until the associated query log event has
    been processed.
   */
  const_cast<Relay_log_info*>(rli)->set_flag(Relay_log_info::IN_STMT);

  if (rli->deferred_events_collecting)
    return rli->deferred_events->add(this);

  thd->rand.seed1= (ulong) seed1;
  thd->rand.seed2= (ulong) seed2;
  return 0;
}

int Rand_log_event::do_update_pos(Relay_log_info *rli)
{
  rli->inc_event_relay_log_pos();
  return 0;
}


Log_event::enum_skip_reason
Rand_log_event::do_shall_skip(Relay_log_info *rli)
{
  /*
    It is a common error to set the slave skip counter to 1 instead of
    2 when recovering from an insert which used a auto increment,
    rand, or user var.  Therefore, if the slave skip counter is 1, we
    just say that this event should be skipped by ignoring it, meaning
    that we do not change the value of the slave skip counter since it
    will be decreased by the following insert event.
  */
  return continue_group(rli);
}

/**
   Exec deferred Int-, Rand- and User- var events prefixing
   a Query-log-event event.

   @param thd THD handle

   @return false on success, true if a failure in an event applying occurred.
*/
bool slave_execute_deferred_events(THD *thd)
{
  bool res= false;
  Relay_log_info *rli= thd->rli_slave;

  DBUG_ASSERT(rli && (!rli->deferred_events_collecting || rli->deferred_events));

  if (!rli->deferred_events_collecting || rli->deferred_events->is_empty())
    return res;

  res= rli->deferred_events->execute(rli);
  rli->deferred_events->rewind();
  return res;
}

#endif /* !MYSQL_CLIENT */


/**************************************************************************
  Xid_log_event methods
**************************************************************************/

#if defined(HAVE_REPLICATION) && !defined(MYSQL_CLIENT)
int Xid_log_event::pack_info(Protocol *protocol)
{
  char buf[128], *pos;
  pos= my_stpcpy(buf, "COMMIT /* xid=");
  pos= longlong10_to_str(xid, pos, 10);
  pos= my_stpcpy(pos, " */");
  protocol->store(buf, (uint) (pos-buf), &my_charset_bin);
  return 0;
}
#endif

Xid_log_event::
Xid_log_event(const char* buf,
              const Format_description_event *description_event)
  :Xid_event(buf, description_event),
   Log_event(this->header(), this->footer(), true)
{ }


#ifndef MYSQL_CLIENT
bool Xid_log_event::write(IO_CACHE* file)
{
  DBUG_EXECUTE_IF("do_not_write_xid", return 0;);
  return (write_header(file, sizeof(xid)) ||
	  wrapper_my_b_safe_write(file, (uchar*) &xid, sizeof(xid)) ||
	  write_footer(file));
}
#endif


#ifdef MYSQL_CLIENT
void Xid_log_event::print(FILE* file, PRINT_EVENT_INFO* print_event_info)
{
  IO_CACHE *const head= &print_event_info->head_cache;

  if (!print_event_info->short_form)
  {
    char buf[64];
    longlong10_to_str(xid, buf, 10);

    print_header(head, print_event_info, FALSE);
    my_b_printf(head, "\tXid = %s\n", buf);
  }
  my_b_printf(head, "COMMIT%s\n", print_event_info->delimiter);
}
#endif /* MYSQL_CLIENT */


#if defined(HAVE_REPLICATION) && !defined(MYSQL_CLIENT)
/**
   The methods combines few commit actions to make it useable
   as in the single- so multi- threaded case.

   @param  thd_arg a pointer to THD handle
   @return false  as success and
           true   as an error 
*/

bool Xid_log_event::do_commit(THD *thd_arg)
{
  DBUG_EXECUTE_IF("dbug.reached_commit",
                  {DBUG_SET("+d,dbug.enabled_commit");});
  bool error= trans_commit(thd_arg); /* Automatically rolls back on error. */
  DBUG_EXECUTE_IF("crash_after_apply", 
                  sql_print_information("Crashing crash_after_apply.");
                  DBUG_SUICIDE(););
  thd_arg->mdl_context.release_transactional_locks();

  if (thd_arg->variables.gtid_next.type == GTID_GROUP &&
      thd_arg->owned_gtid.sidno != 0)
  {
    // GTID logging and cleanup runs regardless of the current res
    error |= gtid_empty_group_log_and_cleanup(thd_arg);
  }

  /*
    Increment the global status commit count variable
  */
  if (!error)
    thd_arg->status_var.com_stat[SQLCOM_COMMIT]++;

  return error;
}

/**
   Worker commits Xid transaction and in case of its transactional
   info table marks the current group as done in the Coordnator's 
   Group Assigned Queue.

   @return zero as success or non-zero as an error 
*/
int Xid_log_event::do_apply_event_worker(Slave_worker *w)
{
  int error= 0;
  Slave_committed_queue *coordinator_gaq= w->c_rli->gaq;

  /* For a slave Xid_log_event is COMMIT */
  query_logger.general_log_print(thd, COM_QUERY,
                                 "COMMIT /* implicit, from Xid_log_event */");

  DBUG_PRINT("mts", ("do_apply group master %s %llu  group relay %s %llu event %s %llu.",
                     w->get_group_master_log_name(),
                     w->get_group_master_log_pos(),
                     w->get_group_relay_log_name(),
                     w->get_group_relay_log_pos(),
                     w->get_event_relay_log_name(),
                     w->get_event_relay_log_pos()));

  DBUG_EXECUTE_IF("crash_before_update_pos",
                  sql_print_information("Crashing crash_before_update_pos.");
                  DBUG_SUICIDE(););

  ulong gaq_idx= mts_group_idx;
  Slave_job_group *ptr_group= coordinator_gaq->get_job_group(gaq_idx);

  if ((error= w->commit_positions(this, ptr_group,
                                  w->c_rli->is_transactional())))
    goto err;

  DBUG_PRINT("mts", ("do_apply group master %s %llu  group relay %s %llu event %s %llu.",
                     w->get_group_master_log_name(),
                     w->get_group_master_log_pos(),
                     w->get_group_relay_log_name(),
                     w->get_group_relay_log_pos(),
                     w->get_event_relay_log_name(),
                     w->get_event_relay_log_pos()));

  DBUG_EXECUTE_IF("crash_after_update_pos_before_apply",
                  sql_print_information("Crashing crash_after_update_pos_before_apply.");
                  DBUG_SUICIDE(););

  error= do_commit(thd);
err:
  return error;
}

int Xid_log_event::do_apply_event(Relay_log_info const *rli)
{
  int error= 0;
  lex_start(thd);
  mysql_reset_thd_for_next_command(thd);
  Relay_log_info *rli_ptr= const_cast<Relay_log_info *>(rli);

  /* For a slave Xid_log_event is COMMIT */
  query_logger.general_log_print(thd, COM_QUERY,
                                 "COMMIT /* implicit, from Xid_log_event */");

  mysql_mutex_lock(&rli_ptr->data_lock);

  DBUG_PRINT("info", ("do_apply group master %s %llu  group relay %s %llu event %s %llu\n",
    rli_ptr->get_group_master_log_name(),
    rli_ptr->get_group_master_log_pos(),
    rli_ptr->get_group_relay_log_name(),
    rli_ptr->get_group_relay_log_pos(),
    rli_ptr->get_event_relay_log_name(),
    rli_ptr->get_event_relay_log_pos()));

  DBUG_EXECUTE_IF("crash_before_update_pos",
                  sql_print_information("Crashing crash_before_update_pos.");
                  DBUG_SUICIDE(););

  /*
    We need to update the positions in here to make it transactional.  
  */
  rli_ptr->inc_event_relay_log_pos();
  rli_ptr->set_group_relay_log_pos(rli_ptr->get_event_relay_log_pos());
  rli_ptr->set_group_relay_log_name(rli_ptr->get_event_relay_log_name());

  rli_ptr->notify_group_relay_log_name_update();

  if (common_header->log_pos) // 3.23 binlogs don't have log_posx
    rli_ptr->set_group_master_log_pos(common_header->log_pos);
  
  if ((error= rli_ptr->flush_info(rli_ptr->is_transactional())))
    goto err;

  DBUG_PRINT("info", ("do_apply group master %s %llu  group relay %s %llu event %s %llu\n",
    rli_ptr->get_group_master_log_name(),
    rli_ptr->get_group_master_log_pos(),
    rli_ptr->get_group_relay_log_name(),
    rli_ptr->get_group_relay_log_pos(),
    rli_ptr->get_event_relay_log_name(),
    rli_ptr->get_event_relay_log_pos()));

  DBUG_EXECUTE_IF("crash_after_update_pos_before_apply",
                  sql_print_information("Crashing crash_after_update_pos_before_apply.");
                  DBUG_SUICIDE(););

  /**
    Commit operation expects the global transaction state variable 'xa_state'to
    be set to 'XA_NOTR'. In order to simulate commit failure we set
    the 'xa_state' to 'XA_IDLE' so that the commit reports 'ER_XAER_RMFAIL'
    error.
   */
  DBUG_EXECUTE_IF("simulate_commit_failure",
                  {
                    thd->transaction.xid_state.set_state(XID_STATE::XA_IDLE);
                  });
  error= do_commit(thd);
  if(error)
    rli->report(ERROR_LEVEL, thd->get_stmt_da()->mysql_errno(),
                "Error in Xid_log_event: Commit could not be completed, '%s'",
                thd->get_stmt_da()->message_text());
err:
  mysql_cond_broadcast(&rli_ptr->data_cond);
  mysql_mutex_unlock(&rli_ptr->data_lock);

  return error;
}

Log_event::enum_skip_reason
Xid_log_event::do_shall_skip(Relay_log_info *rli)
{
  DBUG_ENTER("Xid_log_event::do_shall_skip");
  if (rli->slave_skip_counter > 0) {
    thd->variables.option_bits&= ~OPTION_BEGIN;
    DBUG_RETURN(Log_event::EVENT_SKIP_COUNT);
  }
  DBUG_RETURN(Log_event::do_shall_skip(rli));
}
#endif /* !MYSQL_CLIENT */


/**************************************************************************
  User_var_log_event methods
**************************************************************************/

#if defined(HAVE_REPLICATION) && !defined(MYSQL_CLIENT)
int User_var_log_event::pack_info(Protocol* protocol)
{
  char *buf= 0;
  char quoted_id[1 + FN_REFLEN * 2 + 2];// quoted identifier
  int id_len= my_strmov_quoted_identifier(this->thd, quoted_id, name, name_len);
  quoted_id[id_len]= '\0';
  uint val_offset= 2 + id_len;
  uint event_len= val_offset;

  if (is_null)
  {
    if (!(buf= (char*) my_malloc(key_memory_log_event,
                                 val_offset + 5, MYF(MY_WME))))
      return 1;
    my_stpcpy(buf + val_offset, "NULL");
    event_len= val_offset + 4;
  }
  else
  {
    switch (type) {
    case REAL_RESULT:
      double real_val;
      float8get(real_val, val);
      if (!(buf= (char*) my_malloc(key_memory_log_event,
                                   val_offset + MY_GCVT_MAX_FIELD_WIDTH + 1,
                                   MYF(MY_WME))))
        return 1;
      event_len+= my_gcvt(real_val, MY_GCVT_ARG_DOUBLE, MY_GCVT_MAX_FIELD_WIDTH,
                          buf + val_offset, NULL);
      break;
    case INT_RESULT:
      if (!(buf= (char*) my_malloc(key_memory_log_event,
                                   val_offset + 22, MYF(MY_WME))))
        return 1;
      event_len= longlong10_to_str(uint8korr(val), buf + val_offset, 
                                   ((flags & User_var_log_event::UNSIGNED_F) ? 
                                    10 : -10))-buf;
      break;
    case DECIMAL_RESULT:
    {
      if (!(buf= (char*) my_malloc(key_memory_log_event,
                                   val_offset + DECIMAL_MAX_STR_LENGTH + 1,
                                   MYF(MY_WME))))
        return 1;
      String str(buf+val_offset, DECIMAL_MAX_STR_LENGTH + 1, &my_charset_bin);
      my_decimal dec;
      binary2my_decimal(E_DEC_FATAL_ERROR, (uchar*) (val+2), &dec, val[0],
                        val[1]);
      my_decimal2string(E_DEC_FATAL_ERROR, &dec, 0, 0, 0, &str);
      event_len= str.length() + val_offset;
      break;
    } 
    case STRING_RESULT:
      /* 15 is for 'COLLATE' and other chars */
      buf= (char*) my_malloc(key_memory_log_event,
                             event_len+val_len*2+1+2*MY_CS_NAME_SIZE+15,
                             MYF(MY_WME));
      CHARSET_INFO *cs;
      if (!buf)
        return 1;
      if (!(cs= get_charset(charset_number, MYF(0))))
      {
        my_stpcpy(buf+val_offset, "???");
        event_len+= 3;
      }
      else
      {
        char *p= strxmov(buf + val_offset, "_", cs->csname, " ", NullS);
        p= str_to_hex(p, val, val_len);
        p= strxmov(p, " COLLATE ", cs->name, NullS);
        event_len= p-buf;
      }
      break;
    case ROW_RESULT:
    default:
      DBUG_ASSERT(1);
      return 1;
    }
  }
  buf[0]= '@';
  memcpy(buf + 1, quoted_id, id_len);
  buf[1 + id_len]= '=';
  protocol->store(buf, event_len, &my_charset_bin);
  my_free(buf);
  return 0;
}
#endif /* !MYSQL_CLIENT */


User_var_log_event::
	User_var_log_event(const char* buf, uint event_len,
			   const Format_description_event* description_event)
  :User_var_event(buf, event_len, description_event),
   Log_event(this->header(), this->footer(), true)
#ifndef MYSQL_CLIENT
  , deferred(false), query_id(0)
#endif
{
}


#ifndef MYSQL_CLIENT
bool User_var_log_event::write(IO_CACHE* file)
{
  char buf[UV_NAME_LEN_SIZE];
  char buf1[UV_VAL_IS_NULL + UV_VAL_TYPE_SIZE + 
	    UV_CHARSET_NUMBER_SIZE + UV_VAL_LEN_SIZE];
  uchar buf2[MY_MAX(8, DECIMAL_MAX_FIELD_SIZE + 2)], *pos= buf2;
  uint unsigned_len= 0;
  uint buf1_length;
  ulong event_length;

  int4store(buf, name_len);
  
  if ((buf1[0]= is_null))
  {
    buf1_length= 1;
    val_len= 0;                                 // Length of 'pos'
  }    
  else
  {
    buf1[1]= type;
    int4store(buf1 + 2, charset_number);

    switch (type) {
    case REAL_RESULT:
      float8store(buf2, *(double*) val);
      break;
    case INT_RESULT:
      int8store(buf2, *(longlong*) val);
      unsigned_len= 1;
      break;
    case DECIMAL_RESULT:
    {
      my_decimal *dec= (my_decimal *)val;
      dec->fix_buffer_pointer();
      buf2[0]= (char)(dec->intg + dec->frac);
      buf2[1]= (char)dec->frac;
      decimal2bin((decimal_t*)val, buf2+2, buf2[0], buf2[1]);
      val_len= decimal_bin_size(buf2[0], buf2[1]) + 2;
      break;
    }
    case STRING_RESULT:
      pos= (uchar*) val;
      break;
    case ROW_RESULT:
    default:
      DBUG_ASSERT(1);
      return 0;
    }
    int4store(buf1 + 2 + UV_CHARSET_NUMBER_SIZE, val_len);
    buf1_length= 10;
  }

  /* Length of the whole event */
  event_length= sizeof(buf)+ name_len + buf1_length + val_len + unsigned_len;

  return (write_header(file, event_length) ||
          wrapper_my_b_safe_write(file, (uchar*) buf, sizeof(buf))   ||
	  wrapper_my_b_safe_write(file, (uchar*) name, name_len)     ||
	  wrapper_my_b_safe_write(file, (uchar*) buf1, buf1_length) ||
	  wrapper_my_b_safe_write(file, pos, val_len) ||
          wrapper_my_b_safe_write(file, &flags, unsigned_len) ||
	  write_footer(file));
}
#endif


/*
  User_var_log_event::print()
*/

#ifdef MYSQL_CLIENT
void User_var_log_event::print(FILE* file, PRINT_EVENT_INFO* print_event_info)
{
  IO_CACHE *const head= &print_event_info->head_cache;
  char quoted_id[1 + NAME_LEN * 2 + 2];// quoted length of the identifier
  char name_id[NAME_LEN];
  int quoted_len= 0;

  if (!print_event_info->short_form)
  {
    print_header(head, print_event_info, FALSE);
    my_b_printf(head, "\tUser_var\n");
  }
  my_stpcpy(name_id, name);
  name_id[name_len]= '\0';
  my_b_printf(head, "SET @");
  quoted_len= my_strmov_quoted_identifier((char *) quoted_id,
                                          (const char *) name_id);
  quoted_id[quoted_len]= '\0';
  my_b_write(head, (uchar*) quoted_id, quoted_len);

  if (is_null)
  {
    my_b_printf(head, ":=NULL%s\n", print_event_info->delimiter);
  }
  else
  {
    switch (type) {
    case REAL_RESULT:
      double real_val;
      char real_buf[FMT_G_BUFSIZE(14)];
      float8get(real_val, val);
      sprintf(real_buf, "%.14g", real_val);
      my_b_printf(head, ":=%s%s\n", real_buf, print_event_info->delimiter);
      break;
    case INT_RESULT:
      char int_buf[22];
      longlong10_to_str(uint8korr(val), int_buf, 
                        ((flags & User_var_log_event::UNSIGNED_F) ? 10 : -10));
      my_b_printf(head, ":=%s%s\n", int_buf, print_event_info->delimiter);
      break;
    case DECIMAL_RESULT:
    {
      char str_buf[200];
      int str_len= sizeof(str_buf) - 1;
      int precision= (int)val[0];
      int scale= (int)val[1];
      decimal_digit_t dec_buf[10];
      decimal_t dec;
      dec.len= 10;
      dec.buf= dec_buf;

      bin2decimal((uchar*) val+2, &dec, precision, scale);
      decimal2string(&dec, str_buf, &str_len, 0, 0, 0);
      str_buf[str_len]= 0;
      my_b_printf(head, ":=%s%s\n", str_buf, print_event_info->delimiter);
      break;
    }
    case STRING_RESULT:
    {
      /*
        Let's express the string in hex. That's the most robust way. If we
        print it in character form instead, we need to escape it with
        character_set_client which we don't know (we will know it in 5.0, but
        in 4.1 we don't know it easily when we are printing
        User_var_log_event). Explanation why we would need to bother with
        character_set_client (quoting Bar):
        > Note, the parser doesn't switch to another unescaping mode after
        > it has met a character set introducer.
        > For example, if an SJIS client says something like:
        > SET @a= _ucs2 \0a\0b'
        > the string constant is still unescaped according to SJIS, not
        > according to UCS2.
      */
      char *hex_str;
      CHARSET_INFO *cs;

      hex_str= (char *)my_malloc(key_memory_log_event,
                                 2*val_len+1+2,MYF(MY_WME)); // 2 hex digits / byte
      if (!hex_str)
        return;
      str_to_hex(hex_str, val, val_len);
      /*
        For proper behaviour when mysqlbinlog|mysql, we need to explicitely
        specify the variable's collation. It will however cause problems when
        people want to mysqlbinlog|mysql into another server not supporting the
        character set. But there's not much to do about this and it's unlikely.
      */
      if (!(cs= get_charset(charset_number, MYF(0))))
        /*
          Generate an unusable command (=> syntax error) is probably the best
          thing we can do here.
        */
        my_b_printf(head, ":=???%s\n", print_event_info->delimiter);
      else
        my_b_printf(head, ":=_%s %s COLLATE `%s`%s\n",
                    cs->csname, hex_str, cs->name,
                    print_event_info->delimiter);
      my_free(hex_str);
    }
      break;
    case ROW_RESULT:
    default:
      DBUG_ASSERT(1);
      return;
    }
  }
}
#endif


/*
  User_var_log_event::do_apply_event()
*/

#if defined(HAVE_REPLICATION) && !defined(MYSQL_CLIENT)
int User_var_log_event::do_apply_event(Relay_log_info const *rli)
{
  Item *it= 0;
  CHARSET_INFO *charset;
  query_id_t sav_query_id= 0; /* memorize orig id when deferred applying */

  if (rli->deferred_events_collecting)
  {
    set_deferred(current_thd->query_id);
    return rli->deferred_events->add(this);
  } else if (is_deferred())
  {
    sav_query_id= current_thd->query_id;
    current_thd->query_id= query_id; /* recreating original time context */
  }

  if (!(charset= get_charset(charset_number, MYF(MY_WME))))
    return 1;
  double real_val;
  longlong int_val;

  /*
    We are now in a statement until the associated query log event has
    been processed.
   */
  const_cast<Relay_log_info*>(rli)->set_flag(Relay_log_info::IN_STMT);

  if (is_null)
  {
    it= new Item_null();
  }
  else
  {
    switch (type) {
    case REAL_RESULT:
      float8get(real_val, val);
      it= new Item_float(real_val, 0);
      val= (char*) &real_val;		// Pointer to value in native format
      val_len= 8;
      break;
    case INT_RESULT:
      int_val= (longlong) uint8korr(val);
      it= new Item_int(int_val);
      val= (char*) &int_val;		// Pointer to value in native format
      val_len= 8;
      break;
    case DECIMAL_RESULT:
    {
      Item_decimal *dec= new Item_decimal((uchar*) val+2, val[0], val[1]);
      it= dec;
      val= (char *)dec->val_decimal(NULL);
      val_len= sizeof(my_decimal);
      break;
    }
    case STRING_RESULT:
      it= new Item_string(val, val_len, charset);
      break;
    case ROW_RESULT:
    default:
      DBUG_ASSERT(1);
      return 0;
    }
  }
  Item_func_set_user_var *e=
    new Item_func_set_user_var(Name_string(name, name_len, false), it, false);
  /*
    Item_func_set_user_var can't substitute something else on its place =>
    0 can be passed as last argument (reference on item)

    Fix_fields() can fail, in which case a call of update_hash() might
    crash the server, so if fix fields fails, we just return with an
    error.
  */
  if (e->fix_fields(thd, 0))
    return 1;

  /*
    A variable can just be considered as a table with
    a single record and with a single column. Thus, like
    a column value, it could always have IMPLICIT derivation.
   */
  e->update_hash(val, val_len, (Item_result)type, charset, DERIVATION_IMPLICIT,
                 (flags & User_var_event::UNSIGNED_F));
  if (!is_deferred())
    free_root(thd->mem_root, 0);
  else
    current_thd->query_id= sav_query_id; /* restore current query's context */

  return 0;
}

int User_var_log_event::do_update_pos(Relay_log_info *rli)
{
  rli->inc_event_relay_log_pos();
  return 0;
}

Log_event::enum_skip_reason
User_var_log_event::do_shall_skip(Relay_log_info *rli)
{
  /*
    It is a common error to set the slave skip counter to 1 instead
    of 2 when recovering from an insert which used a auto increment,
    rand, or user var.  Therefore, if the slave skip counter is 1, we
    just say that this event should be skipped by ignoring it, meaning
    that we do not change the value of the slave skip counter since it
    will be decreased by the following insert event.
  */
  return continue_group(rli);
}
#endif /* !MYSQL_CLIENT */


/**************************************************************************
  Unknown_log_event methods
**************************************************************************/

#ifdef HAVE_REPLICATION
#ifdef MYSQL_CLIENT
void Unknown_log_event::print(FILE* file_arg, PRINT_EVENT_INFO* print_event_info)
{
  if (print_event_info->short_form)
    return;
  print_header(&print_event_info->head_cache, print_event_info, FALSE);
  my_b_printf(&print_event_info->head_cache, "\n# %s", "Unknown event\n");
}
#endif  

/**************************************************************************
	Stop_log_event methods
**************************************************************************/

/*
  Stop_log_event::print()
*/

#ifdef MYSQL_CLIENT
void Stop_log_event::print(FILE* file, PRINT_EVENT_INFO* print_event_info)
{
  if (print_event_info->short_form)
    return;

  print_header(&print_event_info->head_cache, print_event_info, FALSE);
  my_b_printf(&print_event_info->head_cache, "\tStop\n");
}
#endif /* MYSQL_CLIENT */


#ifndef MYSQL_CLIENT
/*
  The master stopped.  We used to clean up all temporary tables but
  this is useless as, as the master has shut down properly, it has
  written all DROP TEMPORARY TABLE (prepared statements' deletion is
  TODO only when we binlog prep stmts).  We used to clean up
  slave_load_tmpdir, but this is useless as it has been cleared at the
  end of LOAD DATA INFILE.  So we have nothing to do here.  The place
  were we must do this cleaning is in
  Start_log_event_v3::do_apply_event(), not here. Because if we come
  here, the master was sane.

  This must only be called from the Slave SQL thread, since it calls
  flush_relay_log_info().
*/
int Stop_log_event::do_update_pos(Relay_log_info *rli)
{
  int error_inc= 0;
  int error_flush= 0;
  /*
    We do not want to update master_log pos because we get a rotate event
    before stop, so by now group_master_log_name is set to the next log.
    If we updated it, we will have incorrect master coordinates and this
    could give false triggers in MASTER_POS_WAIT() that we have reached
    the target position when in fact we have not.
    The group position is always unchanged in MTS mode because the event
    is never executed so can't be scheduled to a Worker.
  */
  if ((thd->variables.option_bits & OPTION_BEGIN) || rli->is_parallel_exec())
    rli->inc_event_relay_log_pos();
  else
  {
    error_inc= rli->inc_group_relay_log_pos(0, true/*need_data_lock=true*/);
    error_flush= rli->flush_info(TRUE);
  }
  return (error_inc || error_flush);
}

#endif /* !MYSQL_CLIENT */
#endif /* HAVE_REPLICATION */


/**************************************************************************
	Create_file_log_event methods
**************************************************************************/

/*
  Create_file_log_event ctor
*/

#ifndef MYSQL_CLIENT
Create_file_log_event::
Create_file_log_event(THD* thd_arg, sql_exchange* ex,
		      const char* db_arg, const char* table_name_arg,
                      List<Item>& fields_arg,
                      bool is_concurrent_arg,
                      enum enum_duplicates handle_dup,
                      bool ignore,
		      uchar* block_arg, uint block_len_arg, bool using_trans)
   :Load_event(),
    Load_log_event(thd_arg, ex, db_arg,
                   table_name_arg, fields_arg,
                   is_concurrent_arg, handle_dup, ignore, using_trans),
   Create_file_event(block_arg, block_len_arg,
                     (thd_arg->file_id = mysql_bin_log.next_file_id()))
{
  DBUG_ENTER("Create_file_log_event");
  sql_ex.data_info= sql_ex_data;
  DBUG_VOID_RETURN;
}


/*
  Create_file_log_event::write_data_body()
*/

bool Create_file_log_event::write_data_body(IO_CACHE* file)
{
  bool res;
  if ((res= Load_log_event::write_data_body(file)) || fake_base)
    return res;
  return (my_b_safe_write(file, (uchar*) "", 1) ||
          my_b_safe_write(file, (uchar*) block, block_len));
}


/*
  Create_file_log_event::write_data_header()
*/

bool Create_file_log_event::write_data_header(IO_CACHE* file)
{
  bool res;
  uchar buf[Binary_log_event::CREATE_FILE_HEADER_LEN];
  if ((res= Load_log_event::write_data_header(file)) || fake_base)
    return res;
  int4store(buf + CF_FILE_ID_OFFSET, file_id);
  return my_b_safe_write(file, buf, Binary_log_event::CREATE_FILE_HEADER_LEN) != 0;
}


/*
  Create_file_log_event::write_base()
*/

bool Create_file_log_event::write_base(IO_CACHE* file)
{
  bool res;
  fake_base= 1;                                 // pretend we are Load event
  DBUG_EXECUTE_IF("simulate_cache_write_failure",
                  {
                  res= TRUE;
                  my_error(ER_UNKNOWN_ERROR, MYF(0));
                  return res;
                  });
  res= write(file);
  fake_base= 0;
  return res;
}

#endif /* !MYSQL_CLIENT */

/*
  Create_file_log_event ctor
*/

Create_file_log_event::
Create_file_log_event(const char* buf, uint len,
                      const Format_description_event* description_event)
 :Load_event(buf, 0, description_event),
  Load_log_event(buf,0,description_event),
  Create_file_event(buf,len, description_event)
{
  DBUG_ENTER("Create_file_log_event::Create_file_log_event(char*,...)");
  /**
    We need to set exec_time here, which is ued to calcutate seconds behind
    master on the slave.
  */
  exec_time= load_exec_time;
  sql_ex.data_info= sql_ex_data;
  DBUG_VOID_RETURN;
}


/*
  Create_file_log_event::print()
*/

#ifdef MYSQL_CLIENT
void Create_file_log_event::print(FILE* file, PRINT_EVENT_INFO* print_event_info,
				  bool enable_local)
{
  if (print_event_info->short_form)
  {
    if (enable_local && check_fname_outside_temp_buf())
      Load_log_event::print(file, print_event_info);
    return;
  }

  if (enable_local)
  {
    Load_log_event::print(file, print_event_info,
			  !check_fname_outside_temp_buf());
    /**
      reduce the size of io cache so that the write function is called
      for every call to my_b_printf().
     */
    DBUG_EXECUTE_IF ("simulate_create_event_write_error",
                     {(&print_event_info->head_cache)->write_pos=
                     (&print_event_info->head_cache)->write_end;
                     DBUG_SET("+d,simulate_file_write_error");});
    /* 
       That one is for "file_id: etc" below: in mysqlbinlog we want the #, in
       SHOW BINLOG EVENTS we don't.
    */
    my_b_printf(&print_event_info->head_cache, "#");
  }

  my_b_printf(&print_event_info->head_cache,
              " file_id: %d  block_len: %d\n", file_id, block_len);
}


void Create_file_log_event::print(FILE* file, PRINT_EVENT_INFO* print_event_info)
{
  print(file, print_event_info, 0);
}
#endif /* MYSQL_CLIENT */


/*
  Create_file_log_event::pack_info()
*/

#if defined(HAVE_REPLICATION) && !defined(MYSQL_CLIENT)
int Create_file_log_event::pack_info(Protocol *protocol)
{
  char buf[NAME_LEN*2 + 30 + 21*2], *pos;
  pos= my_stpcpy(buf, "db=");
  memcpy(pos, db, db_len);
  pos= my_stpcpy(pos + db_len, ";table=");
  memcpy(pos, table_name, table_name_len);
  pos= my_stpcpy(pos + table_name_len, ";file_id=");
  pos= int10_to_str((long) file_id, pos, 10);
  pos= my_stpcpy(pos, ";block_len=");
  pos= int10_to_str((long) block_len, pos, 10);
  protocol->store(buf, (uint) (pos-buf), &my_charset_bin);
  return 0;
}
#endif /* defined(HAVE_REPLICATION) && !defined(MYSQL_CLIENT) */


/**
  Create_file_log_event::do_apply_event()
  Constructor for Create_file_log_event to intantiate an event
  from the relay log on the slave.

  @retval
    0           Success
  @retval
    1           Failure
*/

#if defined(HAVE_REPLICATION) && !defined(MYSQL_CLIENT)
int Create_file_log_event::do_apply_event(Relay_log_info const *rli)
{
  char fname_buf[FN_REFLEN+TEMP_FILE_MAX_LEN];
  char *ext;
  int fd = -1;
  IO_CACHE file;
  int error = 1;

  lex_start(thd);
  mysql_reset_thd_for_next_command(thd);
  THD_STAGE_INFO(thd, stage_making_temp_file_create_before_load_data);
  memset(&file, 0, sizeof(file));
  ext= slave_load_file_stem(fname_buf, file_id, server_id, ".info");
  /* old copy may exist already */
  mysql_file_delete(key_file_log_event_info, fname_buf, MYF(0));
  /**
    To simulate file creation failure, convert the file name to a
    directory by appending a "/" to the file name.
   */
  DBUG_EXECUTE_IF("simulate_file_create_error_create_log_event",
                  {
                  strcat(fname_buf,"/");
                  });
  if ((fd= mysql_file_create(key_file_log_event_info,
                             fname_buf, CREATE_MODE,
                             O_WRONLY | O_BINARY | O_EXCL | O_NOFOLLOW,
                             MYF(MY_WME))) < 0 ||
      init_io_cache(&file, fd, IO_SIZE, WRITE_CACHE, (my_off_t)0, 0,
		    MYF(MY_WME|MY_NABP)))
  {
    rli->report(ERROR_LEVEL, thd->get_stmt_da()->mysql_errno(),
                "Error in Create_file event: could not open file '%s', '%s'",
                fname_buf, thd->get_stmt_da()->message_text());
    goto err;
  }
  
  // a trick to avoid allocating another buffer
  fname= fname_buf;
  fname_len= (uint) (my_stpcpy(ext, ".data") - fname);
  if (write_base(&file))
  {
    my_stpcpy(ext, ".info"); // to have it right in the error message
    rli->report(ERROR_LEVEL, thd->get_stmt_da()->mysql_errno(),
                "Error in Create_file event: could not write to file '%s', '%s'",
                fname_buf, thd->get_stmt_da()->message_text());
    goto err;
  }
  end_io_cache(&file);
  mysql_file_close(fd, MYF(0));
  
  // fname_buf now already has .data, not .info, because we did our trick
  /* old copy may exist already */
  mysql_file_delete(key_file_log_event_data, fname_buf, MYF(0));
  DBUG_EXECUTE_IF("simulate_file_create_error_create_log_event_2",
                  {
                  strcat(fname_buf, "/");
                  });
  if ((fd= mysql_file_create(key_file_log_event_data,
                             fname_buf, CREATE_MODE,
                             O_WRONLY | O_BINARY | O_EXCL | O_NOFOLLOW,
                             MYF(MY_WME))) < 0)
  {
    rli->report(ERROR_LEVEL, thd->get_stmt_da()->mysql_errno(),
                "Error in Create_file event: could not open file '%s', '%s'",
                fname_buf, thd->get_stmt_da()->message_text());
    goto err;
  }
  /**
    To simulate file write failure,close the file before the write operation.
    Write will fail with an error reporting file is UNOPENED. 
   */
  DBUG_EXECUTE_IF("simulate_file_write_error_create_log_event",
                  {
                  mysql_file_close(fd, MYF(0));
                  });
  if (mysql_file_write(fd, (uchar*) block, block_len, MYF(MY_WME+MY_NABP)))
  {
    rli->report(ERROR_LEVEL, thd->get_stmt_da()->mysql_errno(),
                "Error in Create_file event: write to '%s' failed, '%s'",
                fname_buf, thd->get_stmt_da()->message_text());
    goto err;
  }
  error=0;					// Everything is ok

err:
  if (error)
  {
    end_io_cache(&file);
    /*
      Error occured. Delete .info and .data files if they are created.
    */
    my_stpcpy(ext,".info");
    mysql_file_delete(key_file_log_event_info, fname_buf, MYF(0));
    my_stpcpy(ext,".data");
    mysql_file_delete(key_file_log_event_data, fname_buf, MYF(0));
  }
  if (fd >= 0)
    mysql_file_close(fd, MYF(0));
  return error != 0;
}
#endif /* defined(HAVE_REPLICATION) && !defined(MYSQL_CLIENT) */


/**************************************************************************
	Append_block_log_event methods
**************************************************************************/

/*
  Append_block_log_event ctor
*/

#ifndef MYSQL_CLIENT  
Append_block_log_event::Append_block_log_event(THD *thd_arg,
                                               const char *db_arg,
					       uchar *block_arg,
					       uint block_len_arg,
					       bool using_trans)
  :Append_block_event(db_arg, block_arg, block_len_arg, thd_arg->file_id),
   Log_event(thd_arg, 0,
             using_trans ? Log_event::EVENT_TRANSACTIONAL_CACHE :
                           Log_event::EVENT_STMT_CACHE,
             Log_event::EVENT_NORMAL_LOGGING,
             this->header(), this->footer())
{
}
#endif


/*
  Append_block_log_event ctor
*/

Append_block_log_event::Append_block_log_event(const char* buf, uint len,
                                               const Format_description_event*
                                               description_event)
  :Append_block_event(buf, len, description_event),
   Log_event(this->header(), this->footer(), true)
{

  DBUG_ENTER("Append_block_log_event::Append_block_log_event(char*,...)");
  DBUG_VOID_RETURN;
}


/*
  Append_block_log_event::write()
*/

#ifndef MYSQL_CLIENT
bool Append_block_log_event::write(IO_CACHE* file)
{
  uchar buf[Binary_log_event::APPEND_BLOCK_HEADER_LEN];
  int4store(buf + AB_FILE_ID_OFFSET, file_id);
  return (write_header(file, Binary_log_event::APPEND_BLOCK_HEADER_LEN + block_len) ||
          wrapper_my_b_safe_write(file, buf, Binary_log_event::APPEND_BLOCK_HEADER_LEN) ||
	  wrapper_my_b_safe_write(file, (uchar*) block, block_len) ||
	  write_footer(file));
}
#endif


/*
  Append_block_log_event::print()
*/

#ifdef MYSQL_CLIENT  
void Append_block_log_event::print(FILE* file,
				   PRINT_EVENT_INFO* print_event_info)
{
  if (print_event_info->short_form)
    return;
  print_header(&print_event_info->head_cache, print_event_info, FALSE);
  my_b_printf(&print_event_info->head_cache,
              "\n#%s: file_id: %d  block_len: %d\n",
              get_type_str(), file_id, block_len);
}
#endif /* MYSQL_CLIENT */


/*
  Append_block_log_event::pack_info()
*/

#if defined(HAVE_REPLICATION) && !defined(MYSQL_CLIENT)
int Append_block_log_event::pack_info(Protocol *protocol)
{
  char buf[256];
  size_t length;
  length= my_snprintf(buf, sizeof(buf), ";file_id=%u;block_len=%u",
                      file_id, block_len);
  protocol->store(buf, length, &my_charset_bin);
  return 0;
}


/*
  Append_block_log_event::get_create_or_append()
*/

int Append_block_log_event::get_create_or_append() const
{
  return 0; /* append to the file, fail if not exists */
}

/*
  Append_block_log_event::do_apply_event()
*/

int Append_block_log_event::do_apply_event(Relay_log_info const *rli)
{
  char fname[FN_REFLEN+TEMP_FILE_MAX_LEN];
  int fd;
  int error = 1;
  DBUG_ENTER("Append_block_log_event::do_apply_event");

  THD_STAGE_INFO(thd, stage_making_temp_file_append_before_load_data);
  slave_load_file_stem(fname, file_id, server_id, ".data");
  if (get_create_or_append())
  {
    /*
      Usually lex_start() is called by mysql_parse(), but we need it here
      as the present method does not call mysql_parse().
    */
    lex_start(thd);
    mysql_reset_thd_for_next_command(thd);
    /* old copy may exist already */
    mysql_file_delete(key_file_log_event_data, fname, MYF(0));
    DBUG_EXECUTE_IF("simulate_file_create_error_Append_block_event",
                    {
                    strcat(fname, "/");
                    });
    if ((fd= mysql_file_create(key_file_log_event_data,
                               fname, CREATE_MODE,
                               O_WRONLY | O_BINARY | O_EXCL | O_NOFOLLOW,
                               MYF(MY_WME))) < 0)
    {
      rli->report(ERROR_LEVEL, thd->get_stmt_da()->mysql_errno(),
                  "Error in %s event: could not create file '%s', '%s'",
                  get_type_str(), fname,
                  thd->get_stmt_da()->message_text());
      goto err;
    }
  }
  else if ((fd= mysql_file_open(key_file_log_event_data,
                                fname,
                                O_WRONLY | O_APPEND | O_BINARY | O_NOFOLLOW,
                                MYF(MY_WME))) < 0)
  {
    rli->report(ERROR_LEVEL, thd->get_stmt_da()->mysql_errno(),
                "Error in %s event: could not open file '%s', '%s'",
                get_type_str(), fname, thd->get_stmt_da()->message_text());
    goto err;
  }
  DBUG_EXECUTE_IF("remove_slave_load_file_before_write",
                  {
                    my_delete_allow_opened(fname, MYF(0));
                  });

  DBUG_EXECUTE_IF("simulate_file_write_error_Append_block_event",
                  {
                    mysql_file_close(fd, MYF(0));
                  });
  if (mysql_file_write(fd, (uchar*) block, block_len, MYF(MY_WME+MY_NABP)))
  {
    rli->report(ERROR_LEVEL, thd->get_stmt_da()->mysql_errno(),
                "Error in %s event: write to '%s' failed, '%s'",
                get_type_str(), fname, thd->get_stmt_da()->message_text());
    goto err;
  }
  error=0;

err:
  if (fd >= 0)
    mysql_file_close(fd, MYF(0));
  DBUG_RETURN(error);
}
#endif


/**************************************************************************
	Delete_file_log_event methods
**************************************************************************/

/*
  Delete_file_log_event ctor
*/

#ifndef MYSQL_CLIENT
Delete_file_log_event::Delete_file_log_event(THD *thd_arg, const char* db_arg,
					     bool using_trans)
  :Delete_file_event(thd_arg->file_id, db_arg),
   Log_event(thd_arg, 0,
             using_trans ? Log_event::EVENT_TRANSACTIONAL_CACHE :
                           Log_event::EVENT_STMT_CACHE,
             Log_event::EVENT_NORMAL_LOGGING,
             this->header(), this->footer())
{
}
#endif

/*
  Delete_file_log_event ctor
*/

Delete_file_log_event::Delete_file_log_event(const char* buf, uint len,
                                             const Format_description_event*
                                             description_event)
  :Delete_file_event(buf, len, description_event),
   Log_event(this->header(), this->footer(), true)
{
}


/*
  Delete_file_log_event::write()
*/

#ifndef MYSQL_CLIENT
bool Delete_file_log_event::write(IO_CACHE* file)
{
 uchar buf[Binary_log_event::DELETE_FILE_HEADER_LEN];
 int4store(buf + DF_FILE_ID_OFFSET, file_id);
 return (write_header(file, sizeof(buf)) ||
         wrapper_my_b_safe_write(file, buf, sizeof(buf)) ||
	 write_footer(file));
}
#endif


/*
  Delete_file_log_event::print()
*/

#ifdef MYSQL_CLIENT  
void Delete_file_log_event::print(FILE* file,
				  PRINT_EVENT_INFO* print_event_info)
{
  if (print_event_info->short_form)
    return;
  print_header(&print_event_info->head_cache, print_event_info, FALSE);
  my_b_printf(&print_event_info->head_cache,
              "\n#Delete_file: file_id=%u\n", file_id);
}
#endif /* MYSQL_CLIENT */

/*
  Delete_file_log_event::pack_info()
*/

#if defined(HAVE_REPLICATION) && !defined(MYSQL_CLIENT)
int Delete_file_log_event::pack_info(Protocol *protocol)
{
  char buf[64];
  size_t length;
  length= my_snprintf(buf, sizeof(buf), ";file_id=%u", (uint) file_id);
  protocol->store(buf, length, &my_charset_bin);
  return 0;
}
#endif

/*
  Delete_file_log_event::do_apply_event()
*/

#if defined(HAVE_REPLICATION) && !defined(MYSQL_CLIENT)
int Delete_file_log_event::do_apply_event(Relay_log_info const *rli)
{
  char fname[FN_REFLEN+TEMP_FILE_MAX_LEN];
  lex_start(thd);
  mysql_reset_thd_for_next_command(thd);
  char *ext= slave_load_file_stem(fname, file_id, server_id, ".data");
  mysql_file_delete(key_file_log_event_data, fname, MYF(MY_WME));
  my_stpcpy(ext, ".info");
  mysql_file_delete(key_file_log_event_info, fname, MYF(MY_WME));
  return 0;
}
#endif /* defined(HAVE_REPLICATION) && !defined(MYSQL_CLIENT) */


/**************************************************************************
	Execute_load_log_event methods
**************************************************************************/

/*
  Execute_load_log_event ctor
*/

#ifndef MYSQL_CLIENT  
Execute_load_log_event::Execute_load_log_event(THD *thd_arg,
                                               const char* db_arg,
					       bool using_trans)
  :Log_event(thd_arg, 0,
             using_trans ? Log_event::EVENT_TRANSACTIONAL_CACHE :
                           Log_event::EVENT_STMT_CACHE,
             Log_event::EVENT_NORMAL_LOGGING,
             this->header(), this->footer())
{
  file_id= thd_arg->file_id;
  db= db_arg;
}
#endif


/*
  Execute_load_log_event ctor
*/

Execute_load_log_event::Execute_load_log_event(const char* buf, uint len,
                                               const Format_description_event*
                                               description_event)
  ://Binary_log_event(&buf, description_event->binlog_version,
     //               description_event->server_version),
   Execute_load_event(buf, len, description_event),
   Log_event(this->header(), this->footer(), true)
{
}


/*
  Execute_load_log_event::write()
*/

#ifndef MYSQL_CLIENT
bool Execute_load_log_event::write(IO_CACHE* file)
{
  uchar buf[Binary_log_event::EXEC_LOAD_HEADER_LEN];
  int4store(buf + EL_FILE_ID_OFFSET, file_id);
  return (write_header(file, sizeof(buf)) || 
          wrapper_my_b_safe_write(file, buf, sizeof(buf)) ||
	  write_footer(file));
}
#endif


/*
  Execute_load_log_event::print()
*/

#ifdef MYSQL_CLIENT  
void Execute_load_log_event::print(FILE* file,
				   PRINT_EVENT_INFO* print_event_info)
{
  if (print_event_info->short_form)
    return;
  print_header(&print_event_info->head_cache, print_event_info, FALSE);
  my_b_printf(&print_event_info->head_cache, "\n#Exec_load: file_id=%d\n",
              file_id);
}
#endif

/*
  Execute_load_log_event::pack_info()
*/

#if defined(HAVE_REPLICATION) && !defined(MYSQL_CLIENT)
int Execute_load_log_event::pack_info(Protocol *protocol)
{
  char buf[64];
  size_t length;
  length= my_snprintf(buf, sizeof(buf), ";file_id=%u", (uint) file_id);
  protocol->store(buf, length, &my_charset_bin);
  return 0;
}


/*
  Execute_load_log_event::do_apply_event()
*/

int Execute_load_log_event::do_apply_event(Relay_log_info const *rli)
{
  char fname[FN_REFLEN+TEMP_FILE_MAX_LEN];
  char *ext;
  int fd;
  int error= 1;
  IO_CACHE file;
  Load_log_event *lev= 0;

  lex_start(thd);
  mysql_reset_thd_for_next_command(thd);
  ext= slave_load_file_stem(fname, file_id, server_id, ".info");
  /**
    To simulate file open failure, convert the file name to a
    directory by appending a "/" to the file name. File open
    will fail with an error reporting it is not a directory.
   */
  DBUG_EXECUTE_IF("simulate_file_open_error_exec_event",
                  {
                  strcat(fname,"/");
                  });
  if ((fd= mysql_file_open(key_file_log_event_info,
                           fname, O_RDONLY | O_BINARY | O_NOFOLLOW,
                           MYF(MY_WME))) < 0 ||
      init_io_cache(&file, fd, IO_SIZE, READ_CACHE, (my_off_t)0, 0,
		    MYF(MY_WME|MY_NABP)))
  {
    rli->report(ERROR_LEVEL, thd->get_stmt_da()->mysql_errno(),
                "Error in Exec_load event: could not open file, '%s'",
                thd->get_stmt_da()->message_text());
    goto err;
  }
  if (!(lev= (Load_log_event*)
        Log_event::read_log_event(&file,
                                  (mysql_mutex_t*) 0,
                                  rli->get_rli_description_event(),
                                  opt_slave_sql_verify_checksum)) ||
      lev->get_type_code() != NEW_LOAD_EVENT)
  {
    rli->report(ERROR_LEVEL, ER_FILE_CORRUPT, ER(ER_FILE_CORRUPT),
                fname);
    goto err;
  }
  lev->thd = thd;
  /*
    lev->do_apply_event should use rli only for errors i.e. should
    not advance rli's position.

    lev->do_apply_event is the place where the table is loaded (it
    calls mysql_load()).
  */
  const_cast<Relay_log_info*>(rli)->set_future_group_master_log_pos(
                                   common_header->log_pos);
  if (lev->do_apply_event(0,rli,1)) 
  {
    /*
      We want to indicate the name of the file that could not be loaded
      (SQL_LOADxxx).
      But as we are here we are sure the error is in rli->last_slave_error and
      rli->last_slave_errno (example of error: duplicate entry for key), so we
      don't want to overwrite it with the filename.
      What we want instead is add the filename to the current error message.
    */
    char *tmp= my_strdup(key_memory_log_event,
                         rli->last_error().message, MYF(MY_WME));
    if (tmp)
    {
      rli->report(ERROR_LEVEL, rli->last_error().number,
                  "%s. Failed executing load from '%s'", tmp, fname);
      my_free(tmp);
    }
    goto err;
  }
  /*
    We have an open file descriptor to the .info file; we need to close it
    or Windows will refuse to delete the file in mysql_file_delete().
  */
  if (fd >= 0)
  {
    mysql_file_close(fd, MYF(0));
    end_io_cache(&file);
    fd= -1;
  }
  error = 0;

err:
  DBUG_EXECUTE_IF("simulate_file_open_error_exec_event",
                  {
                     my_stpcpy(ext, ".info");
                  });
  mysql_file_delete(key_file_log_event_info, fname, MYF(MY_WME));
  my_stpcpy(ext, ".data");
  mysql_file_delete(key_file_log_event_data, fname, MYF(MY_WME));
  delete lev;
  if (fd >= 0)
  {
    mysql_file_close(fd, MYF(0));
    end_io_cache(&file);
  }
  return error;
}

#endif /* defined(HAVE_REPLICATION) && !defined(MYSQL_CLIENT) */


/**************************************************************************
	Begin_load_query_log_event methods
**************************************************************************/

#ifndef MYSQL_CLIENT
Begin_load_query_log_event::
Begin_load_query_log_event(THD* thd_arg, const char* db_arg, uchar* block_arg,
                           uint block_len_arg, bool using_trans)
 :Append_block_event(db_arg, block_arg, block_len_arg,
                     thd_arg->file_id),
  Append_block_log_event(thd_arg, db_arg, block_arg, block_len_arg,
                          using_trans),
  Begin_load_query_event()
{
   file_id= thd_arg->file_id= mysql_bin_log.next_file_id();
}
#endif


Begin_load_query_log_event::
Begin_load_query_log_event(const char* buf, uint len,
                           const Format_description_event* desc_event)
  :Append_block_event(buf, len, desc_event),
   Append_block_log_event(buf, len, desc_event),
   Begin_load_query_event(buf, len, desc_event)
{
}


#if defined( HAVE_REPLICATION) && !defined(MYSQL_CLIENT)
int Begin_load_query_log_event::get_create_or_append() const
{
  return 1; /* create the file */
}
#endif /* defined( HAVE_REPLICATION) && !defined(MYSQL_CLIENT) */


#if !defined(MYSQL_CLIENT) && defined(HAVE_REPLICATION)
Log_event::enum_skip_reason
Begin_load_query_log_event::do_shall_skip(Relay_log_info *rli)
{
  /*
    If the slave skip counter is 1, then we should not start executing
    on the next event.
  */
  return continue_group(rli);
}
#endif


/**************************************************************************
	Execute_load_query_log_event methods
**************************************************************************/


#ifndef MYSQL_CLIENT
Execute_load_query_log_event::
Execute_load_query_log_event(THD *thd_arg, const char* query_arg,
                             ulong query_length_arg, uint fn_pos_start_arg,
                             uint fn_pos_end_arg,
                             enum_load_dup_handling dup_handling_arg,
                             bool using_trans, bool immediate, bool suppress_use,
                             int errcode)
: Query_log_event(thd_arg, query_arg, query_length_arg, using_trans, immediate,
                  suppress_use, errcode)
{
  file_id= thd_arg->file_id;
  fn_pos_start= fn_pos_start_arg;
  fn_pos_end= fn_pos_end_arg;
  dup_handling= dup_handling_arg;

}
#endif /* !MYSQL_CLIENT */


Execute_load_query_log_event::
Execute_load_query_log_event(const char* buf, uint event_len,
                             const Format_description_event* desc_event):
  Query_event(buf, event_len, desc_event, EXECUTE_LOAD_QUERY_EVENT),
  Query_log_event(buf, event_len, desc_event, EXECUTE_LOAD_QUERY_EVENT),
  Execute_load_query_event(buf, event_len, desc_event)
{
  if (!Query_event::is_valid())
  {
    //clear all the variables set in execute_load_query_event
    file_id= 0; fn_pos_start= 0; fn_pos_end= 0; dup_handling= LOAD_DUP_ERROR;
  }
}


ulong Execute_load_query_log_event::get_post_header_size_for_derived()
{
  return Binary_log_event::EXECUTE_LOAD_QUERY_EXTRA_HEADER_LEN;
}


#ifndef MYSQL_CLIENT
bool
Execute_load_query_log_event::write_post_header_for_derived(IO_CACHE* file)
{
  uchar buf[Binary_log_event::EXECUTE_LOAD_QUERY_EXTRA_HEADER_LEN];
  int4store(buf, file_id);
  int4store(buf + 4, fn_pos_start);
  int4store(buf + 4 + 4, fn_pos_end);
  *(buf + 4 + 4 + 4)= (uchar) dup_handling;
  return wrapper_my_b_safe_write(file, buf, Binary_log_event::EXECUTE_LOAD_QUERY_EXTRA_HEADER_LEN);
}
#endif


#ifdef MYSQL_CLIENT
void Execute_load_query_log_event::print(FILE* file,
                                         PRINT_EVENT_INFO* print_event_info)
{
  print(file, print_event_info, 0);
}

/**
  Prints the query as LOAD DATA LOCAL and with rewritten filename.
*/
void Execute_load_query_log_event::print(FILE* file,
                                         PRINT_EVENT_INFO* print_event_info,
                                         const char *local_fname)
{
  IO_CACHE *const head= &print_event_info->head_cache;

  print_query_header(head, print_event_info);
  /**
    reduce the size of io cache so that the write function is called
    for every call to my_b_printf().
   */
  DBUG_EXECUTE_IF ("simulate_execute_event_write_error",
                   {head->write_pos= head->write_end;
                   DBUG_SET("+d,simulate_file_write_error");});

  if (local_fname)
  {
    my_b_write(head, (uchar*) query, fn_pos_start);
    my_b_printf(head, " LOCAL INFILE \'");
    my_b_printf(head, "%s", local_fname);
    my_b_printf(head, "\'");
    if (dup_handling == LOAD_DUP_REPLACE)
      my_b_printf(head, " REPLACE");
    my_b_printf(head, " INTO");
    my_b_write(head, (uchar*) query + fn_pos_end, q_len-fn_pos_end);
    my_b_printf(head, "\n%s\n", print_event_info->delimiter);
  }
  else
  {
    my_b_write(head, (uchar*) query, q_len);
    my_b_printf(head, "\n%s\n", print_event_info->delimiter);
  }

  if (!print_event_info->short_form)
    my_b_printf(head, "# file_id: %d \n", file_id);
}
#endif


#if defined(HAVE_REPLICATION) && !defined(MYSQL_CLIENT)
int Execute_load_query_log_event::pack_info(Protocol *protocol)
{
  char *buf, *pos;
  if (!(buf= (char*) my_malloc(key_memory_log_event,
                               9 + (db_len * 2) + 2 + q_len + 10 + 21,
                               MYF(MY_WME))))
    return 1;
  pos= buf;
  if (db && db_len)
  {
    /*
      Statically allocates room to store '\0' and an identifier
      that may have NAME_LEN * 2 due to quoting and there are
      two quoting characters that wrap them.
    */
    char quoted_db[1 + NAME_LEN * 2 + 2];// quoted length of the identifier
    size_t size= 0;
    size= my_strmov_quoted_identifier(this->thd, quoted_db, db, 0);
    pos= my_stpcpy(buf, "use ");
    memcpy(pos, quoted_db, size);
    pos= my_stpcpy(pos + size, "; ");
  }
  if (query && q_len)
  {
    memcpy(pos, query, q_len);
    pos+= q_len;
  }
  pos= my_stpcpy(pos, " ;file_id=");
  pos= int10_to_str((long) file_id, pos, 10);
  protocol->store(buf, pos-buf, &my_charset_bin);
  my_free(buf);
  return 0;
}


int
Execute_load_query_log_event::do_apply_event(Relay_log_info const *rli)
{
  char *p;
  char *buf;
  char *fname;
  char *fname_end;
  int error;

  buf= (char*) my_malloc(key_memory_log_event,
                         q_len + 1 - (fn_pos_end - fn_pos_start) +
                         (FN_REFLEN + TEMP_FILE_MAX_LEN) + 10 + 8 + 5, MYF(MY_WME));

  DBUG_EXECUTE_IF("LOAD_DATA_INFILE_has_fatal_error", my_free(buf); buf= NULL;);

  /* Replace filename and LOCAL keyword in query before executing it */
  if (buf == NULL)
  {
    rli->report(ERROR_LEVEL, ER_SLAVE_FATAL_ERROR,
                ER(ER_SLAVE_FATAL_ERROR), "Not enough memory");
    return 1;
  }

  p= buf;
  memcpy(p, query, fn_pos_start);
  p+= fn_pos_start;
  fname= (p= strmake(p, STRING_WITH_LEN(" INFILE \'")));
  p= slave_load_file_stem(p, file_id, server_id, ".data");
  fname_end= p= strend(p);                      // Safer than p=p+5
  *(p++)='\'';
  switch (dup_handling) {
  case LOAD_DUP_IGNORE:
    p= strmake(p, STRING_WITH_LEN(" IGNORE"));
    break;
  case LOAD_DUP_REPLACE:
    p= strmake(p, STRING_WITH_LEN(" REPLACE"));
    break;
  default:
    /* Ordinary load data */
    break;
  }
  p= strmake(p, STRING_WITH_LEN(" INTO "));
  p= strmake(p, query+fn_pos_end, q_len-fn_pos_end);

  error= Query_log_event::do_apply_event(rli, buf, p-buf);

  /* Forging file name for deletion in same buffer */
  *fname_end= 0;

  /*
    If there was an error the slave is going to stop, leave the
    file so that we can re-execute this event at START SLAVE.
  */
  if (!error)
    mysql_file_delete(key_file_log_event_data, fname, MYF(MY_WME));

  my_free(buf);
  return error;
}
#endif


/**************************************************************************
	sql_ex_info methods
**************************************************************************/

/*
  sql_ex_info::write_data()
*/

bool sql_ex_info::write_data(IO_CACHE* file)
{
  if (data_info.new_format())
  {
    return (write_str_at_most_255_bytes(file, data_info.field_term,
                                        (uint) data_info.field_term_len) ||
	    write_str_at_most_255_bytes(file, data_info.enclosed,
                                        (uint) data_info.enclosed_len) ||
	    write_str_at_most_255_bytes(file, data_info.line_term,
                                        (uint) data_info.line_term_len) ||
	    write_str_at_most_255_bytes(file, data_info.line_start,
                                        (uint) data_info.line_start_len) ||
	    write_str_at_most_255_bytes(file, data_info.escaped,
                                        (uint) data_info.escaped_len) ||
	    my_b_safe_write(file,(uchar*) &(data_info.opt_flags), 1));
  }
  else
  {
    /**
      @todo This is sensitive to field padding. We should write a
      char[7], not an old_sql_ex. /sven
    */
    old_sql_ex old_ex;
    old_ex.field_term= *(data_info.field_term);
    old_ex.enclosed=   *(data_info.enclosed);
    old_ex.line_term=  *(data_info.line_term);
    old_ex.line_start= *(data_info.line_start);
    old_ex.escaped=    *(data_info.escaped);
    old_ex.opt_flags=  data_info.opt_flags;
    old_ex.empty_flags= data_info.empty_flags;
    return my_b_safe_write(file, (uchar*) &old_ex, sizeof(old_ex)) != 0;
  }
}

/**
  sql_ex_info::init()
  This method initializes the members of strcuture variable sql_ex_info,
  defined in a Load_log_event. The structure, initializes the sub struct
  data_info, with the subclause characters in a LOAD_DATA_INFILE query.

*/
const char *sql_ex_info::init(const char *buf, const char *buf_end,
                              bool use_new_format)
{
  return data_info.init(buf, buf_end, use_new_format);
}
#ifndef DBUG_OFF
#ifndef MYSQL_CLIENT
static uchar dbug_extra_row_data_val= 0;

/**
   set_extra_data

   Called during self-test to generate various
   self-consistent binlog row event extra
   thread data structures which can be checked
   when reading the binlog.

   @param arr  Buffer to use
*/
const uchar* set_extra_data(uchar* arr)
{
  uchar val= (dbug_extra_row_data_val++) %
    (EXTRA_ROW_INFO_MAX_PAYLOAD + 1); /* 0 .. MAX_PAYLOAD + 1 */
  arr[EXTRA_ROW_INFO_LEN_OFFSET]= val + EXTRA_ROW_INFO_HDR_BYTES;
  arr[EXTRA_ROW_INFO_FORMAT_OFFSET]= val;
  for (uchar i=0; i<val; i++)
    arr[EXTRA_ROW_INFO_HDR_BYTES+i]= val;

  return arr;
}

#endif // #ifndef MYSQL_CLIENT

/**
   check_extra_data

   Called during self-test to check that
   binlog row event extra data is self-
   consistent as defined by the set_extra_data
   function above.

   Will assert(false) if not.

   @param extra_row_data
*/
void check_extra_data(uchar* extra_row_data)
{
  assert(extra_row_data);
  uint16 len= extra_row_data[EXTRA_ROW_INFO_LEN_OFFSET];
  uint8 val= len - EXTRA_ROW_INFO_HDR_BYTES;
  assert(extra_row_data[EXTRA_ROW_INFO_FORMAT_OFFSET] == val);
  for (uint16 i= 0; i < val; i++)
  {
    assert(extra_row_data[EXTRA_ROW_INFO_HDR_BYTES + i] == val);
  }
}

#endif  // #ifndef DBUG_OFF

/**************************************************************************
	Rows_log_event member functions
**************************************************************************/

#ifndef MYSQL_CLIENT
Rows_log_event::Rows_log_event(THD *thd_arg, TABLE *tbl_arg, const Table_id& tid,
                               MY_BITMAP const *cols, bool using_trans,
                               Log_event_type event_type,
                               const uchar* extra_row_info)
 :  Log_event(thd_arg, 0,
              using_trans ? Log_event::EVENT_TRANSACTIONAL_CACHE :
                            Log_event::EVENT_STMT_CACHE,
              Log_event::EVENT_NORMAL_LOGGING,
              this->header(), this->footer())
#ifdef HAVE_REPLICATION
    , m_curr_row(NULL), m_curr_row_end(NULL), m_key(NULL), last_hashed_key(NULL)
#endif
{
  common_header->type_code= m_type;
  m_row_count= 0;
  m_table_id= tid;
  m_width= tbl_arg ? tbl_arg->s->fields : 1;
  m_rows_buf= 0; m_rows_cur= 0; m_rows_end= 0; m_flags= 0;                      
  m_type= event_type; m_extra_row_data=0;                                       
  
  DBUG_ASSERT(tbl_arg && tbl_arg->s && tid.is_valid());

  if (thd_arg->variables.option_bits & OPTION_NO_FOREIGN_KEY_CHECKS)
      set_flags(NO_FOREIGN_KEY_CHECKS_F);
  if (thd_arg->variables.option_bits & OPTION_RELAXED_UNIQUE_CHECKS)
      set_flags(RELAXED_UNIQUE_CHECKS_F);
#ifndef DBUG_OFF
  uchar extra_data[255];
  DBUG_EXECUTE_IF("extra_row_data_set",
                  /* Set extra row data to a known value */
                  extra_row_info = set_extra_data(extra_data););
#endif
  if (extra_row_info)
  {
    /* Copy Extra data from thd into new event */
    uint8 extra_data_len= extra_row_info[EXTRA_ROW_INFO_LEN_OFFSET];
    assert(extra_data_len >= EXTRA_ROW_INFO_HDR_BYTES);

    m_extra_row_data= (uchar*) my_malloc(key_memory_log_event,
                                         extra_data_len, MYF(MY_WME));

    if (likely(m_extra_row_data != NULL))
    {
      memcpy(m_extra_row_data, extra_row_info,
             extra_data_len);
    }
  }

  /* if bitmap_init fails, caught in is_valid() */
  if (likely(!bitmap_init(&m_cols,
                          m_width <= sizeof(m_bitbuf)*8 ? m_bitbuf : NULL,
                          m_width,
                          false)))
  {
    /* Cols can be zero if this is a dummy binrows event */
    if (likely(cols != NULL))
    {
      memcpy(m_cols.bitmap, cols->bitmap, no_bytes_in_map(cols));
      create_last_word_mask(&m_cols);
    }
  }
  else
  {
    // Needed because bitmap_init() does not set it to null on failure
    m_cols.bitmap= 0;
  }
}
#endif

Rows_log_event::Rows_log_event(const char *buf, uint event_len,
                               const Format_description_event
                               *description_event)
  : Binary_log_event(&buf, description_event->binlog_version,
                     description_event->server_version),
    Rows_event(buf, event_len, description_event),
    Log_event(this->header(), this->footer(), true),
    m_row_count(0),
#ifndef MYSQL_CLIENT
    m_table(NULL),
#endif
    m_rows_buf(0), m_rows_cur(0), m_rows_end(0)
#if !defined(MYSQL_CLIENT) && defined(HAVE_REPLICATION)
    , m_curr_row(NULL), m_curr_row_end(NULL), m_key(NULL), last_hashed_key(NULL)
#endif
{
  DBUG_ENTER("Rows_log_event::Rows_log_event(const char*,...)");

  DBUG_ASSERT(this->header()->type_code == m_type);


  if (m_extra_row_data)
    DBUG_EXECUTE_IF("extra_row_data_check",
                    /* Check extra data has expected value */
                    check_extra_data(m_extra_row_data););


  /*
     m_cols and m_cols_ai are of the type MY_BITMAP, which are members of
     class Rows_log_event, and are used while applying the row events on
     the slave.
     The bitmap integer is initialized by copying the contents of the
     vector column_before_image for m_cols.bitamp, and vector
     column_after_image for m_cols_ai.bitmap. m_cols_ai is only initialized
     for UPDATE_ROWS_EVENTS, else it is equal to the before image.
  */
  memset(&m_cols, 0, sizeof(m_cols));
  /* if bitmap_init fails, catched in is_valid() */
  if (likely(!bitmap_init(&m_cols,
                          m_width <= sizeof(m_bitbuf) * 8 ? m_bitbuf : NULL,
                          m_width,
                          false)))
  {
    if (!columns_before_image.empty())
    {
      memcpy(m_cols.bitmap, &columns_before_image[0], (m_width + 7) / 8);
      create_last_word_mask(&m_cols);
      DBUG_DUMP("m_cols", (uchar*) m_cols.bitmap, no_bytes_in_map(&m_cols));
    } //end if columns_before_image.empty()
    else
    m_cols.bitmap= NULL;
  }
  else
  {
    // Needed because bitmap_init() does not set it to null on failure
    m_cols.bitmap= NULL;
    DBUG_VOID_RETURN;
  }
  m_cols_ai.bitmap= m_cols.bitmap; /* See explanation in is_valid() */

  if ((m_type == UPDATE_ROWS_EVENT) ||
      (m_type == UPDATE_ROWS_EVENT_V1))
  {
    /* if bitmap_init fails, caught in is_valid() */
    if (likely(!bitmap_init(&m_cols_ai,
                            m_width <= sizeof(m_bitbuf_ai) * 8 ?
                                        m_bitbuf_ai : NULL,
                            m_width,
                            false)))
    {
      if (!columns_after_image.empty())
      {
        memcpy(m_cols_ai.bitmap, &columns_after_image[0], (m_width + 7) / 8);
        create_last_word_mask(&m_cols_ai);
       DBUG_DUMP("m_cols_ai", (uchar*) m_cols_ai.bitmap,
                  no_bytes_in_map(&m_cols_ai));
      }
      else
        m_cols_ai.bitmap= NULL;
    }
    else
    {
      // Needed because bitmap_init() does not set it to null on failure
      m_cols_ai.bitmap= 0;
      DBUG_VOID_RETURN;
    }
  }


  /*
    m_rows_buf, m_cur_row and m_rows_end are pointers to the vector rows.
    m_rows_buf is the pointer to the first byte of first row in the event.
    m_curr_row points to current row being applied on the slave. Initially,
    this points to the same element as m_rows_buf in the vector.
    m_rows_end points to the last byte in the last row in the event.

    These pointers are used while applying the events on to the slave, and
    are not required for decoding.
  */
  if (likely(!row.empty()))
  {
    m_rows_buf= &row[0];
#if !defined(MYSQL_CLIENT) && defined(HAVE_REPLICATION)
    m_curr_row= m_rows_buf;
#endif
    m_rows_end= m_rows_buf + row.size() - 1;   //since we allocate one extra byte
                                               // to std::vector<uint8_t> row
                                               //TODO: check with Mats if extra byte req
    m_rows_cur= m_rows_end;
  }
  DBUG_VOID_RETURN;
}

Rows_log_event::~Rows_log_event()
{
  if (m_cols.bitmap == m_bitbuf) // no my_malloc happened
    m_cols.bitmap= 0; // so no my_free in bitmap_free
  bitmap_free(&m_cols); // To pair with bitmap_init().
}


int Rows_log_event::get_data_size()
{
  int const general_type_code= get_general_type_code();

  uchar buf[sizeof(m_width) + 1];
  uchar *end= net_store_length(buf, m_width);

  DBUG_EXECUTE_IF("old_row_based_repl_4_byte_map_id_master",
                  return 6 + no_bytes_in_map(&m_cols) + (end - buf) +
                  (general_type_code == UPDATE_ROWS_EVENT ?
                                        no_bytes_in_map(&m_cols_ai) : 0) +
                  (m_rows_cur - m_rows_buf););

  int data_size= 0;
  bool is_v2_event= get_type_code() > DELETE_ROWS_EVENT_V1;
  if (is_v2_event)
  {
    data_size= Binary_log_event::ROWS_HEADER_LEN_V2 +
      (m_extra_row_data ?
       RW_V_TAG_LEN + m_extra_row_data[EXTRA_ROW_INFO_LEN_OFFSET]:
       0);
  }
  else
  {
    data_size= Binary_log_event::ROWS_HEADER_LEN_V1;
  }
  data_size+= no_bytes_in_map(&m_cols);
  data_size+= (uint) (end - buf);

  if (general_type_code == UPDATE_ROWS_EVENT)
    data_size+= no_bytes_in_map(&m_cols_ai);

  data_size+= (uint) (m_rows_cur - m_rows_buf);
  return data_size; 
}


#ifndef MYSQL_CLIENT
int Rows_log_event::do_add_row_data(uchar *row_data, size_t length)
{
  /*
    When the table has a primary key, we would probably want, by default, to
    log only the primary key value instead of the entire "before image". This
    would save binlog space. TODO
  */
  DBUG_ENTER("Rows_log_event::do_add_row_data");
  DBUG_PRINT("enter", ("row_data: 0x%lx  length: %lu", (ulong) row_data,
                       (ulong) length));

  /*
    If length is zero, there is nothing to write, so we just
    return. Note that this is not an optimization, since calling
    realloc() with size 0 means free().
   */
  if (length == 0)
  {
    m_row_count++;
    DBUG_RETURN(0);
  }

  /*
    Don't print debug messages when running valgrind since they can
    trigger false warnings.
   */
#ifndef HAVE_purify
  DBUG_DUMP("row_data", row_data, min<size_t>(length, 32));
#endif

  DBUG_ASSERT(m_rows_buf <= m_rows_cur);
  DBUG_ASSERT(!m_rows_buf || (m_rows_end && m_rows_buf < m_rows_end));
  DBUG_ASSERT(m_rows_cur <= m_rows_end);

  /* The cast will always work since m_rows_cur <= m_rows_end */
  if (static_cast<size_t>(m_rows_end - m_rows_cur) <= length)
  {
    size_t const block_size= 1024;
    my_ptrdiff_t const cur_size= m_rows_cur - m_rows_buf;
    my_ptrdiff_t const new_alloc=
        block_size * ((cur_size + length + block_size - 1) / block_size);

    if (new_alloc)
      // Allocate one extra byte, in case we have to do uint3korr!
      row.resize((uint)new_alloc + 1);

    /* If the memory moved, we need to move the pointers */
    if (new_alloc && &row[0] != m_rows_buf)
    {
      m_rows_buf= &row[0];
      m_rows_cur= m_rows_buf + cur_size;
    }

    /*
       The end pointer should always be changed to point to the end of
       the allocated memory.
    */
    m_rows_end= m_rows_buf + new_alloc;
  }

  DBUG_ASSERT(m_rows_cur + length <= m_rows_end);
  memcpy(m_rows_cur, row_data, length);
  m_rows_cur+= length;
  m_row_count++;
  DBUG_RETURN(0);
}
#endif

#if !defined(MYSQL_CLIENT) && defined(HAVE_REPLICATION)

/**
  Checks if any of the columns in the given table is
  signaled in the bitmap.

  For each column in the given table checks if it is
  signaled in the bitmap. This is most useful when deciding
  whether a before image (BI) can be used or not for
  searching a row. If no column is signaled, then the
  image cannot be used for searching a record (regardless
  of using position(), index scan or table scan). Here is
  an example:

  MASTER> SET @@binlog_row_image='MINIMAL';
  MASTER> CREATE TABLE t1 (a int, b int, c int, primary key(c));
  SLAVE>  CREATE TABLE t1 (a int, b int);
  MASTER> INSERT INTO t1 VALUES (1,2,3);
  MASTER> UPDATE t1 SET a=2 WHERE b=2;

  For the update statement only the PK (column c) is
  logged in the before image (BI). As such, given that
  the slave has no column c, it will not be able to
  find the row, because BI has no values for the columns
  the slave knows about (column a and b).

  @param table   the table reference on the slave.
  @param cols the bitmap signaling columns available in
                 the BI.

  @return TRUE if BI contains usable colums for searching,
          FALSE otherwise.
*/
static
my_bool is_any_column_signaled_for_table(TABLE *table, MY_BITMAP *cols)
{
  DBUG_ENTER("is_any_column_signaled_for_table");

  for (Field **ptr= table->field ;
       *ptr && ((*ptr)->field_index < cols->n_bits);
       ptr++)
  {
    if (bitmap_is_set(cols, (*ptr)->field_index))
      DBUG_RETURN(TRUE);
  }

  DBUG_RETURN (FALSE);
}

/**
  Checks if the fields in the given key are signaled in
  the bitmap.

  Validates whether the before image is usable for the
  given key. It can be the case that the before image
  does not contain values for the key (eg, master was
  using 'minimal' option for image logging and slave has
  different index structure on the table). Here is an
  example:

  MASTER> SET @@binlog_row_image='MINIMAL';
  MASTER> CREATE TABLE t1 (a int, b int, c int, primary key(c));
  SLAVE> CREATE TABLE t1 (a int, b int, c int, key(a,c));
  MASTER> INSERT INTO t1 VALUES (1,2,3);
  MASTER> UPDATE t1 SET a=2 WHERE b=2;

  When finding the row on the slave, one cannot use the
  index (a,c) to search for the row, because there is only
  data in the before image for column c. This function
  checks the fields needed for a given key and searches
  the bitmap to see if all the fields required are
  signaled.

  @param keyinfo  reference to key.
  @param cols     the bitmap signaling which columns
                  have available data.

  @return TRUE if all fields are signaled in the bitmap
          for the given key, FALSE otherwise.
*/
static
my_bool are_all_columns_signaled_for_key(KEY *keyinfo, MY_BITMAP *cols)
{
  DBUG_ENTER("are_all_columns_signaled_for_key");

  for (uint i=0 ; i < keyinfo->user_defined_key_parts ;i++)
  {
    uint fieldnr= keyinfo->key_part[i].fieldnr - 1;
    if (fieldnr >= cols->n_bits ||
        !bitmap_is_set(cols, fieldnr))
      DBUG_RETURN(FALSE);
  }

  DBUG_RETURN(TRUE);
}

/**
  Searches the table for a given key that can be used
  according to the existing values, ie, columns set
  in the bitmap.

  The caller can specify which type of key to find by
  setting the following flags in the key_type parameter:

    - PRI_KEY_FLAG
      Returns the primary key.

    - UNIQUE_KEY_FLAG
      Returns a unique key (flagged with HA_NOSAME)

    - MULTIPLE_KEY_FLAG
      Returns a key that is not unique (flagged with HA_NOSAME
      and without HA_NULL_PART_KEY) nor PK.

  The above flags can be used together, in which case, the
  search is conducted in the above listed order. Eg, the
  following flag:

    (PRI_KEY_FLAG | UNIQUE_KEY_FLAG | MULTIPLE_KEY_FLAG)

  means that a primary key is returned if it is suitable. If
  not then the unique keys are searched. If no unique key is
  suitable, then the keys are searched. Finally, if no key
  is suitable, MAX_KEY is returned.

  @param table    reference to the table.
  @param bi_cols  a bitmap that filters out columns that should
                  not be considered while searching the key.
                  Columns that should be considered are set.
  @param key_type the type of key to search for.

  @return MAX_KEY if no key, according to the key_type specified
          is suitable. Returns the key otherwise.

*/
static
uint
search_key_in_table(TABLE *table, MY_BITMAP *bi_cols, uint key_type)
{
  DBUG_ENTER("search_key_in_table");

  KEY *keyinfo;
  uint res= MAX_KEY;
  uint key;

  if (key_type & PRI_KEY_FLAG &&
      (table->s->primary_key < MAX_KEY))
  {
    DBUG_PRINT("debug", ("Searching for PK"));
    keyinfo= table->s->key_info + (uint) table->s->primary_key;
    if (are_all_columns_signaled_for_key(keyinfo, bi_cols))
      DBUG_RETURN(table->s->primary_key);
  }

  DBUG_PRINT("debug", ("Unique keys count: %u", table->s->uniques));

  if (key_type & UNIQUE_KEY_FLAG && table->s->uniques)
  {
    DBUG_PRINT("debug", ("Searching for UK"));
    for (key=0,keyinfo= table->key_info ;
         (key < table->s->keys) && (res == MAX_KEY);
         key++,keyinfo++)
    {
      /*
        - Unique keys cannot be disabled, thence we skip the check.
        - Skip unique keys with nullable parts
        - Skip primary keys
      */
      if (!((keyinfo->flags & (HA_NOSAME | HA_NULL_PART_KEY)) == HA_NOSAME) ||
          (key == table->s->primary_key))
        continue;
      res= are_all_columns_signaled_for_key(keyinfo, bi_cols) ?
           key : MAX_KEY;

      if (res < MAX_KEY)
        DBUG_RETURN(res);
    }
    DBUG_PRINT("debug", ("UK has NULLABLE parts or not all columns signaled."));
  }

  if (key_type & MULTIPLE_KEY_FLAG && table->s->keys)
  {
    DBUG_PRINT("debug", ("Searching for K."));
    for (key=0,keyinfo= table->key_info ;
         (key < table->s->keys) && (res == MAX_KEY);
         key++,keyinfo++)
    {
      /*
        - Skip innactive keys
        - Skip unique keys without nullable parts
        - Skip indices that do not support ha_index_next() e.g. full-text
        - Skip primary keys
      */
      if (!(table->s->keys_in_use.is_set(key)) ||
          ((keyinfo->flags & (HA_NOSAME | HA_NULL_PART_KEY)) == HA_NOSAME) ||
          !(table->file->index_flags(key, 0, true) & HA_READ_NEXT) ||
          (key == table->s->primary_key))
        continue;

      res= are_all_columns_signaled_for_key(keyinfo, bi_cols) ?
           key : MAX_KEY;

      if (res < MAX_KEY)
        DBUG_RETURN(res);
    }
    DBUG_PRINT("debug", ("Not all columns signaled for K."));
  }

  DBUG_RETURN(res);
}

void
Rows_log_event::decide_row_lookup_algorithm_and_key()
{

  DBUG_ENTER("decide_row_lookup_algorithm_and_key");

  /*
    Decision table:
    - I  --> Index scan / search
    - T  --> Table scan
    - Hi --> Hash over index
    - Ht --> Hash over the entire table

    |--------------+-----------+------+------+------|
    | Index\Option | I , T , H | I, T | I, H | T, H |
    |--------------+-----------+------+------+------|
    | PK / UK      | I         | I    | I    | Hi   |
    | K            | Hi        | I    | Hi   | Hi   |
    | No Index     | Ht        | T    | Ht   | Ht   |
    |--------------+-----------+------+------+------|

  */

  TABLE *table= this->m_table;
  uint event_type= this->get_general_type_code();
  MY_BITMAP *cols= &this->m_cols;
  this->m_rows_lookup_algorithm= ROW_LOOKUP_NOT_NEEDED;
  this->m_key_index= MAX_KEY;

  if (event_type == WRITE_ROWS_EVENT)  // row lookup not needed
    DBUG_VOID_RETURN;

  if (!(slave_rows_search_algorithms_options & SLAVE_ROWS_INDEX_SCAN))
    goto TABLE_OR_INDEX_HASH_SCAN;

  /* PK or UK => use LOOKUP_INDEX_SCAN */
  this->m_key_index= search_key_in_table(table, cols, (PRI_KEY_FLAG | UNIQUE_KEY_FLAG));
  if (this->m_key_index != MAX_KEY)
  {
    DBUG_PRINT("info", ("decide_row_lookup_algorithm_and_key: decided - INDEX_SCAN"));
    this->m_rows_lookup_algorithm= ROW_LOOKUP_INDEX_SCAN;
    goto end;
  }

TABLE_OR_INDEX_HASH_SCAN:

  /*
     NOTE: Engines like Blackhole cannot use HASH_SCAN, because
           they do not syncronize reads .
   */
  if (!(slave_rows_search_algorithms_options & SLAVE_ROWS_HASH_SCAN) ||
      (table->file->ha_table_flags() & HA_READ_OUT_OF_SYNC))
    goto TABLE_OR_INDEX_FULL_SCAN;

  /* search for a key to see if we can narrow the lookup domain further. */
  this->m_key_index= search_key_in_table(table, cols, (PRI_KEY_FLAG | UNIQUE_KEY_FLAG | MULTIPLE_KEY_FLAG));
  this->m_rows_lookup_algorithm= ROW_LOOKUP_HASH_SCAN;
  DBUG_PRINT("info", ("decide_row_lookup_algorithm_and_key: decided - HASH_SCAN"));
  goto end;

TABLE_OR_INDEX_FULL_SCAN:

  this->m_key_index= MAX_KEY;

  /* If we can use an index, try to narrow the scan a bit further. */
  if (slave_rows_search_algorithms_options & SLAVE_ROWS_INDEX_SCAN)
    this->m_key_index= search_key_in_table(table, cols, (PRI_KEY_FLAG | UNIQUE_KEY_FLAG | MULTIPLE_KEY_FLAG));

  if (this->m_key_index != MAX_KEY)
  {
    DBUG_PRINT("info", ("decide_row_lookup_algorithm_and_key: decided - INDEX_SCAN"));
    this->m_rows_lookup_algorithm= ROW_LOOKUP_INDEX_SCAN;
  }
  else
  {
    DBUG_PRINT("info", ("decide_row_lookup_algorithm_and_key: decided - TABLE_SCAN"));
    this->m_rows_lookup_algorithm= ROW_LOOKUP_TABLE_SCAN;
  }

end:
#ifndef DBUG_OFF
  const char* s= ((m_rows_lookup_algorithm == Rows_log_event::ROW_LOOKUP_TABLE_SCAN) ? "TABLE_SCAN" :
                  ((m_rows_lookup_algorithm == Rows_log_event::ROW_LOOKUP_HASH_SCAN) ? "HASH_SCAN" :
                   "INDEX_SCAN"));

  // only for testing purposes
  slave_rows_last_search_algorithm_used= m_rows_lookup_algorithm;
  DBUG_PRINT("debug", ("Row lookup method: %s", s));
#endif

  DBUG_VOID_RETURN;
}

/*
  Encapsulates the  operations to be done before applying
  row events for update and delete.

  @ret value error code
             0 success
*/
int
Rows_log_event::row_operations_scan_and_key_setup()
{
  int error= 0;
  DBUG_ENTER("Row_log_event::row_operations_scan_and_key_setup");

  /*
     Prepare memory structures for search operations. If
     search is performed:

     1. using hash search => initialize the hash
     2. using key => decide on key to use and allocate mem structures
     3. using table scan => do nothing
   */
  decide_row_lookup_algorithm_and_key();

  switch (m_rows_lookup_algorithm)
  {
  case ROW_LOOKUP_HASH_SCAN:
    {
      if (m_hash.init())
        error= HA_ERR_OUT_OF_MEM;
      goto err;
    }
  case ROW_LOOKUP_INDEX_SCAN:
    {
      DBUG_ASSERT (m_key_index < MAX_KEY);
      // Allocate buffer for key searches
      m_key= (uchar*)my_malloc(key_memory_log_event,
                               MAX_KEY_LENGTH, MYF(MY_WME));
      if (!m_key)
        error= HA_ERR_OUT_OF_MEM;
      goto err;
    }
  case ROW_LOOKUP_TABLE_SCAN:
  default: break;
  }
err:
  DBUG_RETURN(error);
}

/*
  Encapsulates the  operations to be done after applying
  row events for update and delete.

  @ret value error code
             0 success
*/

int
Rows_log_event::row_operations_scan_and_key_teardown(int error)
{
  DBUG_ENTER("Rows_log_event::row_operations_scan_and_key_teardown");

  DBUG_ASSERT(!m_table->file->inited);
  switch (m_rows_lookup_algorithm)
  {
  case ROW_LOOKUP_HASH_SCAN:
    {
      m_hash.deinit(); // we don't need the hash anymore.
      goto err;
    }

  case ROW_LOOKUP_INDEX_SCAN:
    {
      if (m_table->s->keys > 0)
      {
        my_free(m_key); // Free for multi_malloc
        m_key= NULL;
        m_key_index= MAX_KEY;
      }
     goto err;
    }

  case ROW_LOOKUP_TABLE_SCAN:
  default: break;
  }

err:
  m_rows_lookup_algorithm= ROW_LOOKUP_UNDEFINED;
  DBUG_RETURN(error);
}

/*
  Compares table->record[0] and table->record[1]

  Returns TRUE if different.
*/
static bool record_compare(TABLE *table, MY_BITMAP *cols)
{
  DBUG_ENTER("record_compare");

  /*
    Need to set the X bit and the filler bits in both records since
    there are engines that do not set it correctly.

    In addition, since MyISAM checks that one hasn't tampered with the
    record, it is necessary to restore the old bytes into the record
    after doing the comparison.

    TODO[record format ndb]: Remove it once NDB returns correct
    records. Check that the other engines also return correct records.
   */

  DBUG_DUMP("record[0]", table->record[0], table->s->reclength);
  DBUG_DUMP("record[1]", table->record[1], table->s->reclength);

  bool result= false;
  uchar saved_x[2]= {0, 0}, saved_filler[2]= {0, 0};

  if (table->s->null_bytes > 0)
  {
    for (int i = 0 ; i < 2 ; ++i)
    {
      /*
        If we have an X bit then we need to take care of it.
      */
      if (!(table->s->db_options_in_use & HA_OPTION_PACK_RECORD))
      {
        saved_x[i]= table->record[i][0];
        table->record[i][0]|= 1U;
      }

      /*
         If (last_null_bit_pos == 0 && null_bytes > 1), then:

         X bit (if any) + N nullable fields + M Field_bit fields = 8 bits

         Ie, the entire byte is used.
      */
      if (table->s->last_null_bit_pos > 0)
      {
        saved_filler[i]= table->record[i][table->s->null_bytes - 1];
        table->record[i][table->s->null_bytes - 1]|=
          256U - (1U << table->s->last_null_bit_pos);
      }
    }
  }

  /**
    Compare full record only if:
    - there are no blob fields (otherwise we would also need
      to compare blobs contents as well);
    - there are no varchar fields (otherwise we would also need
      to compare varchar contents as well);
    - there are no null fields, otherwise NULLed fields
      contents (i.e., the don't care bytes) may show arbitrary
      values, depending on how each engine handles internally.
    - if all the bitmap is set (both are full rows)
    */
  if ((table->s->blob_fields +
       table->s->varchar_fields +
       table->s->null_fields) == 0 &&
      bitmap_is_set_all(cols))
  {
    result= cmp_record(table,record[1]);
  }

  /*
    Fallback to field-by-field comparison:
    1. start by checking if the field is signaled:
    2. if it is, first compare the null bit if the field is nullable
    3. then compare the contents of the field, if it is not
       set to null
   */
  else
  {
    for (Field **ptr=table->field ;
         *ptr && ((*ptr)->field_index < cols->n_bits) && !result;
         ptr++)
    {
      Field *field= *ptr;
      if (bitmap_is_set(cols, field->field_index))
      {
        /* compare null bit */
        if (field->is_null() != field->is_null_in_record(table->record[1]))
          result= true;

        /* compare content, only if fields are not set to NULL */
        else if (!field->is_null())
          result= field->cmp_binary_offset(table->s->rec_buff_length);
      }
    }
  }

  /*
    Restore the saved bytes.

    TODO[record format ndb]: Remove this code once NDB returns the
    correct record format.
  */
  if (table->s->null_bytes > 0)
  {
    for (int i = 0 ; i < 2 ; ++i)
    {
      if (!(table->s->db_options_in_use & HA_OPTION_PACK_RECORD))
        table->record[i][0]= saved_x[i];

      if (table->s->last_null_bit_pos)
        table->record[i][table->s->null_bytes - 1]= saved_filler[i];
    }
  }

  DBUG_RETURN(result);
}

void Rows_log_event::do_post_row_operations(Relay_log_info const *rli, int error)
{

  /*
    If m_curr_row_end  was not set during event execution (e.g., because
    of errors) we can't proceed to the next row. If the error is transient
    (i.e., error==0 at this point) we must call unpack_current_row() to set
    m_curr_row_end.
  */

  DBUG_PRINT("info", ("curr_row: 0x%lu; curr_row_end: 0x%lu; rows_end: 0x%lu",
                      (ulong) m_curr_row, (ulong) m_curr_row_end, (ulong) m_rows_end));

  if (!m_curr_row_end && !error)
  {
    error= unpack_current_row(rli, &m_cols);
  }

  // at this moment m_curr_row_end should be set
  DBUG_ASSERT(error || m_curr_row_end != NULL);
  DBUG_ASSERT(error || m_curr_row <= m_curr_row_end);
  DBUG_ASSERT(error || m_curr_row_end <= m_rows_end);

  m_curr_row= m_curr_row_end;

  if (error == 0 && !m_table->file->has_transactions())
  {
    thd->transaction.all.set_unsafe_rollback_flags(TRUE);
    thd->transaction.stmt.set_unsafe_rollback_flags(TRUE);
  }
}

int Rows_log_event::handle_idempotent_and_ignored_errors(Relay_log_info const *rli, int *err)
{
  int error= *err;
  if (error)
  {
    int actual_error= convert_handler_error(error, thd, m_table);
    bool idempotent_error= (idempotent_error_code(error) &&
                           (rbr_exec_mode == RBR_EXEC_MODE_IDEMPOTENT));
    bool ignored_error= (idempotent_error == 0 ?
                         ignored_error_code(actual_error) : 0);

    if (idempotent_error || ignored_error)
    {
      loglevel ll;
      if (idempotent_error)
        ll= WARNING_LEVEL;
      else
        ll= INFORMATION_LEVEL;
      slave_rows_error_report(ll, error, rli, thd, m_table,
                              get_type_str(),
                              const_cast<Relay_log_info*>(rli)->get_rpl_log_name(),
                              (ulong) common_header->log_pos);
      thd->get_stmt_da()->reset_condition_info(thd);
      clear_all_errors(thd, const_cast<Relay_log_info*>(rli));
      *err= 0;
      if (idempotent_error == 0)
        return ignored_error;
    }
  }

  return *err;
}

int Rows_log_event::do_apply_row(Relay_log_info const *rli)
{
  DBUG_ENTER("Rows_log_event::do_apply_row");

  int error= 0;

  /* in_use can have been set to NULL in close_tables_for_reopen */
  THD* old_thd= m_table->in_use;
  if (!m_table->in_use)
    m_table->in_use= thd;

  error= do_exec_row(rli);

  if(error)
  {
    DBUG_PRINT("info", ("error: %s", HA_ERR(error)));
    DBUG_ASSERT(error != HA_ERR_RECORD_DELETED);
  }

  m_table->in_use = old_thd;

  DBUG_RETURN(error);
}

/**
   Does the cleanup
     -  deallocates all the elements in m_distinct_key_list if any
     -  closes the index if opened by open_record_scan
     -  closes the table if opened for scanning.
*/
int
Rows_log_event::close_record_scan()
{
  DBUG_ENTER("Rows_log_event::close_record_scan");
  int error= 0;

  // if there is something to actually close
  if (m_key_index < MAX_KEY)
  {
    if (m_table->file->inited)
      error= m_table->file->ha_index_end();

    if(m_rows_lookup_algorithm == ROW_LOOKUP_HASH_SCAN)
    {
      uchar *key_val;
      /* free the allocated memory for each key values */
      List_iterator_fast<uchar> it(m_distinct_key_list);
      while((key_val= it++) && (key_val))
        my_free(key_val);
    }
  }
  else if (m_table->file->inited)
    error= m_table->file->ha_rnd_end();

  DBUG_RETURN(error);
}

/**
  Fetches next row. If it is a HASH_SCAN over an index, it populates
  table->record[0] with the next row corresponding to the index. If
  the indexes are in non-contigous ranges it fetches record corresponding
  to the key value in the next range.

  @parms: bool first_read : signifying if this is the first time we are reading a row
          over an index.
  @return_value: -  error code when there are no more reeords to be fetched or some other
                    error occured,
                 -  0 otherwise.
*/
int
Rows_log_event::next_record_scan(bool first_read)
{
  DBUG_ENTER("Rows_log_event::next_record_scan");
  DBUG_ASSERT(m_table->file->inited);
  TABLE *table= m_table;
  int error= 0;

  if (m_key_index >= MAX_KEY)
    error= table->file->ha_rnd_next(table->record[0]);
  else
  {
    KEY *keyinfo= m_table->key_info + m_key_index;
    /*
      We need to set the null bytes to ensure that the filler bit are
      all set when returning.  There are storage engines that just set
      the necessary bits on the bytes and don't set the filler bits
      correctly.
    */
    if (table->s->null_bytes > 0)
      table->record[0][table->s->null_bytes - 1]|=
        256U - (1U << table->s->last_null_bit_pos);

    if (!first_read)
    {
      /*
        if we fail to fetch next record corresponding to an index value, we
        move to the next key value. If we are out of key values as well an error
        will be returned.
       */
      error= table->file->ha_index_next(table->record[0]);
      if(m_rows_lookup_algorithm == ROW_LOOKUP_HASH_SCAN)
        /*
          if we are out of rows for this particular key value
          or we have jumped to the next key value, we reposition the
          marker according to the next key value that we have in the
          list.
         */
        if ((error) ||
            (key_cmp(keyinfo->key_part, m_key, keyinfo->key_length) != 0))
        {
          if ((m_key= m_itr++))
            first_read= true;
          else
            error= HA_ERR_KEY_NOT_FOUND;
        }
    }

    if (first_read)
      if ((error= table->file->ha_index_read_map(table->record[0], m_key,
                                                 HA_WHOLE_KEY,
                                                 HA_READ_KEY_EXACT)))
      {
        DBUG_PRINT("info",("no record matching the key found in the table"));
        if (error == HA_ERR_RECORD_DELETED)
          error= HA_ERR_KEY_NOT_FOUND;
      }
  }

  DBUG_RETURN(error);
}

/**
  Initializes scanning of rows. Opens an index and initializes an iterator
  over a list of distinct keys (m_distinct_key_list) if it is a HASH_SCAN
  over an index or the table if its a HASH_SCAN over the table.
*/
int
Rows_log_event::open_record_scan()
{
  int error= 0;
  TABLE *table= m_table;
  DBUG_ENTER("Rows_log_event::open_record_scan");

  if (m_key_index < MAX_KEY )
  {
    KEY *keyinfo= m_table->key_info + m_key_index;
    if(m_rows_lookup_algorithm == ROW_LOOKUP_HASH_SCAN)
    {
      /* initialize the iterator over the list of distinct keys that we have */
      m_itr.init(m_distinct_key_list);

      /* get the first element from the list of keys and increment the
         iterator
       */
      m_key= m_itr++;
    }
    else {
      /* this is an INDEX_SCAN we need to store the key in m_key */
      DBUG_ASSERT((m_rows_lookup_algorithm == ROW_LOOKUP_INDEX_SCAN) && m_key);
      key_copy(m_key, m_table->record[0], keyinfo, 0);
    }

    /*
      Save copy of the record in table->record[1]. It might be needed
      later if linear search is used to find exact match.
     */
    store_record(table,record[1]);

    DBUG_PRINT("info",("locating record using a key (index_read)"));

    /* The m_key_index'th key is active and usable: search the table using the index */
    if (!table->file->inited && (error= table->file->ha_index_init(m_key_index, FALSE)))
    {
      DBUG_PRINT("info",("ha_index_init returns error %d",error));
      goto end;
    }

    /*
      Don't print debug messages when running valgrind since they can
      trigger false warnings.
     */
#ifndef HAVE_purify
    DBUG_DUMP("key data", m_key, keyinfo->key_length);
#endif
  }
  else
  {
    if ((error= table->file->ha_rnd_init(1)))
    {
      DBUG_PRINT("info",("error initializing table scan"
          " (ha_rnd_init returns %d)",error));
      table->file->print_error(error, MYF(0));
    }
  }

end:
  DBUG_RETURN(error);
}

/**
  Populates the m_distinct_key_list with unique keys to be modified
  during HASH_SCAN over keys.
  @return_value -0 success
                -Err_code
*/
int
Rows_log_event::add_key_to_distinct_keyset()
{
  int error= 0;
  bool distinct= true;
  DBUG_ENTER("Rows_log_event::add_key_to_distinct_keyset");
  DBUG_ASSERT(m_key_index < MAX_KEY);
  KEY *cur_key_info= m_table->key_info + m_key_index;

  if ((last_hashed_key))
    distinct= key_cmp(cur_key_info->key_part, last_hashed_key,
                      cur_key_info->key_length);

  if (distinct)
  {
    uchar *cur_key= (uchar *)my_malloc(key_memory_log_event,
                                       cur_key_info->key_length,
                                       MYF(MY_WME));
    if (!cur_key )
    {
      error= HA_ERR_OUT_OF_MEM;
      goto err;
    }
    m_distinct_key_list.push_back(cur_key);
    last_hashed_key= cur_key;
    key_copy(cur_key, m_table->record[0], cur_key_info, 0);
  }

err:
  DBUG_RETURN(error);
}


int Rows_log_event::do_index_scan_and_update(Relay_log_info const *rli)
{
  DBUG_ENTER("Rows_log_event::do_index_scan_and_update");
  DBUG_ASSERT(m_table && m_table->in_use != NULL);

  KEY *keyinfo= NULL;
  TABLE *table= m_table;
  int error= 0;
  const uchar *saved_m_curr_row= m_curr_row;

  /*
    rpl_row_tabledefs.test specifies that
    if the extra field on the slave does not have a default value
    and this is okay with Delete or Update events.
    Todo: fix wl3228 hld that requires defaults for all types of events
  */

  prepare_record(table, &m_cols, FALSE);
  if ((error= unpack_current_row(rli, &m_cols)))
    goto end;

  // Temporary fix to find out why it fails [/Matz]
  memcpy(m_table->read_set->bitmap, m_cols.bitmap, (m_table->read_set->n_bits + 7) / 8);

  /*
    Trying to do an index scan without a usable key
    This is a valid state because we allow the user
    to set Slave_rows_search_algorithm= 'INDEX_SCAN'.

    Therefore on tables with no indexes we will end
    up here.
   */
  if (m_key_index >= MAX_KEY)
  {
    error= HA_ERR_END_OF_FILE;
    goto end;
  }

#ifndef DBUG_OFF
  DBUG_PRINT("info",("looking for the following record"));
  DBUG_DUMP("record[0]", table->record[0], table->s->reclength);
#endif

  if (m_key_index != m_table->s->primary_key)
    /* we dont have a PK, or PK is not usable */
    goto INDEX_SCAN;

  if ((table->file->ha_table_flags() & HA_READ_BEFORE_WRITE_REMOVAL))
  {
    /*
      Read removal is possible since the engine supports write without
      previous read using full primary key
    */
    DBUG_PRINT("info", ("using read before write removal"));
    DBUG_ASSERT(m_key_index == m_table->s->primary_key);

    /*
      Tell the handler to ignore if key exists or not, since it's
      not yet known if the key does exist(when using rbwr)
    */
    table->file->extra(HA_EXTRA_IGNORE_NO_KEY);

    goto end;
  }

  if ((table->file->ha_table_flags() & HA_PRIMARY_KEY_REQUIRED_FOR_POSITION))
  {
    /*
      Use a more efficient method to fetch the record given by
      table->record[0] if the engine allows it.  We first compute a
      row reference using the position() member function (it will be
      stored in table->file->ref) and then use rnd_pos() to position
      the "cursor" (i.e., record[0] in this case) at the correct row.

      TODO: Check that the correct record has been fetched by
      comparing it with the original record. Take into account that the
      record on the master and slave can be of different
      length. Something along these lines should work:

      ADD>>>  store_record(table,record[1]);
              int error= table->file->rnd_pos(table->record[0], table->file->ref);
      ADD>>>  DBUG_ASSERT(memcmp(table->record[1], table->record[0],
                                 table->s->reclength) == 0);

    */

    DBUG_PRINT("info",("locating record using primary key (position)"));
    if (table->file->inited && (error= table->file->ha_index_end()))
      goto end;

    if ((error= table->file->ha_rnd_init(FALSE)))
      goto end;

    error= table->file->rnd_pos_by_record(table->record[0]);

    table->file->ha_rnd_end();
    if (error)
    {
      DBUG_PRINT("info",("rnd_pos returns error %d",error));
      if (error == HA_ERR_RECORD_DELETED)
        error= HA_ERR_KEY_NOT_FOUND;
    }

    goto end;
  }

  // We can't use position() - try other methods.

INDEX_SCAN:

  /* Use the m_key_index'th key */
  keyinfo= table->key_info + m_key_index;

  if ((error= open_record_scan()))
    goto end;

  error= next_record_scan(true);
  if (error)
  {
    DBUG_PRINT("info",("no record matching the key found in the table"));
    if (error == HA_ERR_RECORD_DELETED)
      error= HA_ERR_KEY_NOT_FOUND;
    goto end;
  }


  /*
    Don't print debug messages when running valgrind since they can
    trigger false warnings.
   */
#ifndef HAVE_purify
  DBUG_PRINT("info",("found first matching record"));
  DBUG_DUMP("record[0]", table->record[0], table->s->reclength);
#endif
  /*
    Below is a minor "optimization".  If the key (i.e., key number
    0) has the HA_NOSAME flag set, we know that we have found the
    correct record (since there can be no duplicates); otherwise, we
    have to compare the record with the one found to see if it is
    the correct one.

    CAVEAT! This behaviour is essential for the replication of,
    e.g., the mysql.proc table since the correct record *shall* be
    found using the primary key *only*.  There shall be no
    comparison of non-PK columns to decide if the correct record is
    found.  I can see no scenario where it would be incorrect to
    chose the row to change only using a PK or an UNNI.
  */
  if (keyinfo->flags & HA_NOSAME || m_key_index == table->s->primary_key)
  {
    /* Unique does not have non nullable part */
    if (!(keyinfo->flags & (HA_NULL_PART_KEY)))
      goto end;  // record found
    else
    {
      /*
        Unique has nullable part. We need to check if there is any field in the
        BI image that is null and part of UNNI.
      */
      bool null_found= FALSE;
      for (uint i=0; i < keyinfo->user_defined_key_parts && !null_found; i++)
      {
        uint fieldnr= keyinfo->key_part[i].fieldnr - 1;
        Field **f= table->field+fieldnr;
        null_found= (*f)->is_null();
      }

      if (!null_found)
        goto end;           // record found

      /* else fall through to index scan */
    }
  }

  /*
    In case key is not unique, we still have to iterate over records found
    and find the one which is identical to the row given. A copy of the
    record we are looking for is stored in record[1].
   */
  DBUG_PRINT("info",("non-unique index, scanning it to find matching record"));

  while (record_compare(table, &m_cols))
  {
    while((error= next_record_scan(false)))
    {
      /* We just skip records that has already been deleted */
      if (error == HA_ERR_RECORD_DELETED)
        continue;
      DBUG_PRINT("info",("no record matching the given row found"));
      goto end;
    }
  }

end:

  DBUG_ASSERT(error != HA_ERR_RECORD_DELETED);

  if (error && error != HA_ERR_RECORD_DELETED)
    table->file->print_error(error, MYF(0));
  else
    error= do_apply_row(rli);

  if (!error)
    error= close_record_scan();  
  else
    /* 
      we are already with errors. Keep the error code and 
      try to close the scan anyway.
    */
    (void) close_record_scan(); 

  if ((get_general_type_code() == UPDATE_ROWS_EVENT) &&
      (saved_m_curr_row == m_curr_row))
  {
    /* we need to unpack the AI so that positions get updated */
    m_curr_row= m_curr_row_end;
    unpack_current_row(rli, &m_cols);
  }
  table->default_column_bitmaps();
  DBUG_RETURN(error);

}

int Rows_log_event::do_hash_row(Relay_log_info const *rli)
{
  DBUG_ENTER("Rows_log_event::do_hash_row");
  DBUG_ASSERT(m_table && m_table->in_use != NULL);
  int error= 0;

  /* create an empty entry to add to the hash table */
  HASH_ROW_ENTRY* entry= m_hash.make_entry();

  /* Prepare the record, unpack and save positions. */
  entry->positions->bi_start= m_curr_row;        // save the bi start pos
  prepare_record(m_table, &m_cols, false);
  if ((error= unpack_current_row(rli, &m_cols)))
    goto end;
  entry->positions->bi_ends= m_curr_row_end;    // save the bi end pos

  /*
    Now that m_table->record[0] is filled in, we can add the entry
    to the hash table. Note that the put operation calculates the
    key based on record[0] contents (including BLOB fields).
   */
  m_hash.put(m_table, &m_cols, entry);

  if (m_key_index < MAX_KEY)
    add_key_to_distinct_keyset();

  /*
    We need to unpack the AI to advance the positions, so we
    know when we have reached m_rows_end and that we do not
    unpack the AI in the next iteration as if it was a BI.
  */
  if (get_general_type_code() == UPDATE_ROWS_EVENT)
  {
    /* Save a copy of the BI. */
    store_record(m_table, record[1]);

     /*
      This is the situation after hashing the BI:

      ===|=== before image ====|=== after image ===|===
         ^                     ^
         m_curr_row            m_curr_row_end
    */

    /* Set the position to the start of the record to be unpacked. */
    m_curr_row= m_curr_row_end;

    /* We shouldn't need this, but lets not leave loose ends */
    prepare_record(m_table, &m_cols, false);
    error= unpack_current_row(rli, &m_cols_ai);

    /*
      This is the situation after unpacking the AI:

      ===|=== before image ====|=== after image ===|===
                               ^                   ^
                               m_curr_row          m_curr_row_end
    */

    /* Restore back the copy of the BI. */
    restore_record(m_table, record[1]);
  }

end:
  DBUG_RETURN(error);
}

int Rows_log_event::do_scan_and_update(Relay_log_info const *rli)
{
  DBUG_ENTER("Rows_log_event::do_scan_and_update");
  DBUG_ASSERT(m_table && m_table->in_use != NULL);
  DBUG_ASSERT(m_hash.is_empty() == false);
  TABLE *table= m_table;
  int error= 0;
  const uchar *saved_last_m_curr_row= NULL;
  const uchar *saved_last_m_curr_row_end= NULL;
  /* create an empty entry to add to the hash table */
  HASH_ROW_ENTRY* entry= NULL;
  int idempotent_errors= 0;
  int i= 0;

  saved_last_m_curr_row=m_curr_row;
  saved_last_m_curr_row_end=m_curr_row_end;

  DBUG_PRINT("info",("Hash was populated with %d records!", m_hash.size()));

  /* open table or index depending on whether we have set m_key_index or not. */
  if ((error= open_record_scan()))
    goto err;

  /*
     Scan the table only once and compare against entries in hash.
     When a match is found, apply the changes.
   */
  do
  {
    /* get the next record from the table */
    error= next_record_scan(i == 0);
    i++;

    if(error)
      DBUG_PRINT("info", ("error: %s", HA_ERR(error)));
    switch (error) {
      case 0:
      {
        entry= m_hash.get(table, &m_cols);
        store_record(table, record[1]);

        /**
           If there are collisions we need to be sure that this is
           indeed the record we want.  Loop through all records for
           the given key and explicitly compare them against the
           record we got from the storage engine.
         */
        while(entry)
        {
          m_curr_row= entry->positions->bi_start;
          m_curr_row_end= entry->positions->bi_ends;

          prepare_record(table, &m_cols, false);
          if ((error= unpack_current_row(rli, &m_cols)))
            goto close_table;

          if (record_compare(table, &m_cols))
            m_hash.next(&entry);
          else
            break;   // we found a match
        }

        /**
           We found the entry we needed, just apply the changes.
         */
        if (entry)
        {
          // just to be safe, copy the record from the SE to table->record[0]
          restore_record(table, record[1]);

          /**
             At this point, both table->record[0] and
             table->record[1] have the SE row that matched the one
             in the hash table.

             Thence if this is a DELETE we wouldn't need to mess
             around with positions anymore, but since this can be an
             update, we need to provide positions so that AI is
             unpacked correctly to table->record[0] in UPDATE
             implementation of do_exec_row().
          */
          m_curr_row= entry->positions->bi_start;
          m_curr_row_end= entry->positions->bi_ends;

          /* we don't need this entry anymore, just delete it */
          if ((error= m_hash.del(entry)))
            goto err;

          if ((error= do_apply_row(rli)))
          {
            if (handle_idempotent_and_ignored_errors(rli, &error))
              goto close_table;

            do_post_row_operations(rli, error);
          }
        }
      }
      break;

      case HA_ERR_RECORD_DELETED:
        // get next
        continue;

      case HA_ERR_KEY_NOT_FOUND:
        /* If the slave exec mode is idempotent or the error is
            skipped error, then don't break */
        if (handle_idempotent_and_ignored_errors(rli, &error))
          goto close_table;
        idempotent_errors++;
        continue;

      case HA_ERR_END_OF_FILE:
      default:
        // exception (hash is not empty and we have reached EOF or
        // other error happened)
        goto close_table;
    }
  }
  /**
    if the rbr_exec_mode is set to Idempotent, we cannot expect the hash to
    be empty. In such cases we count the number of idempotent errors and check
    if it is equal to or greater than the number of rows left in the hash.
   */
  while (((idempotent_errors < m_hash.size()) && !m_hash.is_empty()) &&
         (!error || (error == HA_ERR_RECORD_DELETED)));

close_table:
  if (error == HA_ERR_RECORD_DELETED)
    error= 0;

  if (error)
  {
    table->file->print_error(error, MYF(0));
    DBUG_PRINT("info", ("Failed to get next record"
                        " (ha_rnd_next returns %d)",error));
    /*
      we are already with errors. Keep the error code and
      try to close the scan anyway.
    */
    (void) close_record_scan();
  }
  else
    error= close_record_scan();

  DBUG_ASSERT((m_hash.is_empty() && !error) ||
              (!m_hash.is_empty() &&
               ((error) || (idempotent_errors >= m_hash.size()))));

err:

  if ((m_hash.is_empty() && !error) || (idempotent_errors >= m_hash.size()))
  {
    /**
       Reset the last positions, because the positions are lost while
       handling entries in the hash.
     */
    m_curr_row= saved_last_m_curr_row;
    m_curr_row_end= saved_last_m_curr_row_end;
  }

  DBUG_RETURN(error);
}

int Rows_log_event::do_hash_scan_and_update(Relay_log_info const *rli)
{
  DBUG_ENTER("Rows_log_event::do_hash_scan_and_update");
  DBUG_ASSERT(m_table && m_table->in_use != NULL);

  // HASHING PART

  /* unpack the BI (and AI, if it exists) and add it to the hash map. */
  if (int error= this->do_hash_row(rli))
    DBUG_RETURN(error);

  /* We have not yet hashed all rows in the buffer. Do not proceed to the SCAN part. */
  if (m_curr_row_end < m_rows_end)
    DBUG_RETURN (0);

  DBUG_PRINT("info",("Hash was populated with %d records!", m_hash.size()));
  DBUG_ASSERT(m_curr_row_end == m_rows_end);

  // SCANNING & UPDATE PART

  DBUG_RETURN(this->do_scan_and_update(rli));
}

int Rows_log_event::do_table_scan_and_update(Relay_log_info const *rli)
{
  int error= 0;
  const uchar* saved_m_curr_row= m_curr_row;
  TABLE* table= m_table;

  DBUG_ENTER("Rows_log_event::do_table_scan_and_update");
  DBUG_ASSERT(m_curr_row != m_rows_end);
  DBUG_PRINT("info",("locating record using table scan (ha_rnd_next)"));

  saved_m_curr_row= m_curr_row;

  /** unpack the before image */
  prepare_record(table, &m_cols, FALSE);
  if (!(error= unpack_current_row(rli, &m_cols)))
  {
    // Temporary fix to find out why it fails [/Matz]
    memcpy(m_table->read_set->bitmap, m_cols.bitmap, (m_table->read_set->n_bits + 7) / 8);

    /** save a copy so that we can compare against it later */
    store_record(m_table, record[1]);

    int restart_count= 0; // Number of times scanning has restarted from top

    if ((error= m_table->file->ha_rnd_init(1)))
    {
      DBUG_PRINT("info",("error initializing table scan"
                         " (ha_rnd_init returns %d)",error));
      goto end;
    }

    /* Continue until we find the right record or have made a full loop */
    do
    {
      error= m_table->file->ha_rnd_next(m_table->record[0]);
      if (error)
        DBUG_PRINT("info", ("error: %s", HA_ERR(error)));
      switch (error) {
      case HA_ERR_END_OF_FILE:
        // restart scan from top
        if (++restart_count < 2)
          error= m_table->file->ha_rnd_init(1);
        break;

      case HA_ERR_RECORD_DELETED:
        // fetch next
      case 0:
        // we're good, check if record matches
        break;

      default:
        // exception
        goto end;
      }
    }
    while ((error == HA_ERR_END_OF_FILE && restart_count < 2) ||
           (error == HA_ERR_RECORD_DELETED) ||
           (!error && record_compare(m_table, &m_cols)));
  }

end:

  DBUG_ASSERT(error != HA_ERR_RECORD_DELETED);

  /* either we report error or apply the changes */
  if (error && error != HA_ERR_RECORD_DELETED)
  {
    DBUG_PRINT("info", ("Failed to get next record"
                        " (ha_rnd_next returns %d)",error));
    m_table->file->print_error(error, MYF(0));
  }
  else
    error= do_apply_row(rli);


  if (!error)
    error= close_record_scan();  
  else
    /* 
      we are already with errors. Keep the error code and 
      try to close the scan anyway.
    */
    (void) close_record_scan(); 

  if ((get_general_type_code() == UPDATE_ROWS_EVENT) &&
      (saved_m_curr_row == m_curr_row)) // we need to unpack the AI
  {
    m_curr_row= m_curr_row_end;
    unpack_current_row(rli, &m_cols);
  }

  table->default_column_bitmaps();
  DBUG_RETURN(error);
}

int Rows_log_event::do_apply_event(Relay_log_info const *rli)
{
  DBUG_ENTER("Rows_log_event::do_apply_event(Relay_log_info*)");
  int error= 0;

  if (opt_bin_log)
  {
    enum_gtid_statement_status state= gtid_pre_statement_checks(thd);
    if (state == GTID_STATEMENT_CANCEL)
      // error has already been printed; don't print anything more here
      DBUG_RETURN(-1);
    else if (state == GTID_STATEMENT_SKIP)
      DBUG_RETURN(0);
  }

  /*
    'thd' has been set by exec_relay_log_event(), just before calling
    do_apply_event(). We still check here to prevent future coding
    errors.
  */
  DBUG_ASSERT(rli->info_thd == thd);

  /*
    If there is no locks taken, this is the first binrow event seen
    after the table map events.  We should then lock all the tables
    used in the transaction and proceed with execution of the actual
    event.
  */
  if (!thd->lock)
  {
    /*
      Lock_tables() reads the contents of thd->lex, so they must be
      initialized.

      We also call the mysql_reset_thd_for_next_command(), since this
      is the logical start of the next "statement". Note that this
      call might reset the value of current_stmt_binlog_format, so
      we need to do any changes to that value after this function.
    */
    lex_start(thd);
    mysql_reset_thd_for_next_command(thd);
    /*
      The current statement is just about to begin and 
      has not yet modified anything. Note, all.modified is reset
      by mysql_reset_thd_for_next_command.
    */
    thd->transaction.stmt.reset_unsafe_rollback_flags();
    /*
      This is a row injection, so we flag the "statement" as
      such. Note that this code is called both when the slave does row
      injections and when the BINLOG statement is used to do row
      injections.
    */
    thd->lex->set_stmt_row_injection();

    /*
      There are a few flags that are replicated with each row event.
      Make sure to set/clear them before executing the main body of
      the event.
    */
    if (get_flags(NO_FOREIGN_KEY_CHECKS_F))
        thd->variables.option_bits|= OPTION_NO_FOREIGN_KEY_CHECKS;
    else
        thd->variables.option_bits&= ~OPTION_NO_FOREIGN_KEY_CHECKS;

    if (get_flags(RELAXED_UNIQUE_CHECKS_F))
        thd->variables.option_bits|= OPTION_RELAXED_UNIQUE_CHECKS;
    else
        thd->variables.option_bits&= ~OPTION_RELAXED_UNIQUE_CHECKS;

    thd->binlog_row_event_extra_data = m_extra_row_data;

    /* A small test to verify that objects have consistent types */
    DBUG_ASSERT(sizeof(thd->variables.option_bits) == sizeof(OPTION_RELAXED_UNIQUE_CHECKS));

    if (open_and_lock_tables(thd, rli->tables_to_lock, FALSE, 0))
    {
      uint actual_error= thd->get_stmt_da()->mysql_errno();
      if (thd->is_slave_error || thd->is_fatal_error)
      {
        /*
          Error reporting borrowed from Query_log_event with many excessive
          simplifications. 
          We should not honour --slave-skip-errors at this point as we are
          having severe errors which should not be skiped.
        */
        rli->report(ERROR_LEVEL, actual_error,
                    "Error executing row event: '%s'",
                    (actual_error ? thd->get_stmt_da()->message_text() :
                     "unexpected success or fatal error"));
        thd->is_slave_error= 1;
      }
      const_cast<Relay_log_info*>(rli)->slave_close_thread_tables(thd);
      DBUG_RETURN(actual_error);
    }

    /*
      When the open and locking succeeded, we check all tables to
      ensure that they still have the correct type.

      We can use a down cast here since we know that every table added
      to the tables_to_lock is a RPL_TABLE_LIST.
    */

    {
      DBUG_PRINT("debug", ("Checking compability of tables to lock - tables_to_lock: %p",
                           rli->tables_to_lock));

      /**
        When using RBR and MyISAM MERGE tables the base tables that make
        up the MERGE table can be appended to the list of tables to lock.
  
        Thus, we just check compatibility for those that tables that have
        a correspondent table map event (ie, those that are actually going
        to be accessed while applying the event). That's why the loop stops
        at rli->tables_to_lock_count .

        NOTE: The base tables are added here are removed when 
              close_thread_tables is called.
       */
      RPL_TABLE_LIST *ptr= rli->tables_to_lock;
      for (uint i= 0 ; ptr && (i < rli->tables_to_lock_count);
           ptr= static_cast<RPL_TABLE_LIST*>(ptr->next_global), i++)
      {
        DBUG_ASSERT(ptr->m_tabledef_valid);
        TABLE *conv_table;
        if (!ptr->m_tabledef.compatible_with(thd, const_cast<Relay_log_info*>(rli),
                                             ptr->table, &conv_table))
        {
          DBUG_PRINT("debug", ("Table: %s.%s is not compatible with master",
                               ptr->table->s->db.str,
                               ptr->table->s->table_name.str));
          /*
            We should not honour --slave-skip-errors at this point as we are
            having severe errors which should not be skiped.
          */
          thd->is_slave_error= 1;
          const_cast<Relay_log_info*>(rli)->slave_close_thread_tables(thd);
          DBUG_RETURN(ERR_BAD_TABLE_DEF);
        }
        DBUG_PRINT("debug", ("Table: %s.%s is compatible with master"
                             " - conv_table: %p",
                             ptr->table->s->db.str,
                             ptr->table->s->table_name.str, conv_table));
        ptr->m_conv_table= conv_table;
      }
    }

    /*
      ... and then we add all the tables to the table map and but keep
      them in the tables to lock list.

      We also invalidate the query cache for all the tables, since
      they will now be changed.

      TODO [/Matz]: Maybe the query cache should not be invalidated
      here? It might be that a table is not changed, even though it
      was locked for the statement.  We do know that each
      Rows_log_event contain at least one row, so after processing one
      Rows_log_event, we can invalidate the query cache for the
      associated table.
     */
    TABLE_LIST *ptr= rli->tables_to_lock;
    for (uint i=0 ;  ptr && (i < rli->tables_to_lock_count); ptr= ptr->next_global, i++)
      const_cast<Relay_log_info*>(rli)->m_table_map.set_table(ptr->table_id, ptr->table);

    query_cache.invalidate_locked_for_write(rli->tables_to_lock);
  }

  TABLE* 
    table= 
    m_table= const_cast<Relay_log_info*>(rli)->m_table_map.get_table(m_table_id);

  DBUG_PRINT("debug", ("m_table: 0x%lx, m_table_id: %llu", (ulong) m_table,
                       m_table_id.id()));

  if (table)
  {
    /*
      table == NULL means that this table should not be replicated
      (this was set up by Table_map_log_event::do_apply_event()
      which tested replicate-* rules).
    */

    /*
      It's not needed to set_time() but
      1) it continues the property that "Time" in SHOW PROCESSLIST shows how
      much slave is behind
      2) it will be needed when we allow replication from a table with no
      TIMESTAMP column to a table with one.
      So we call set_time(), like in SBR. Presently it changes nothing.
    */
    thd->set_time(&(common_header->when));

    thd->binlog_row_event_extra_data = m_extra_row_data;

    /*
      Now we are in a statement and will stay in a statement until we
      see a STMT_END_F.

      We set this flag here, before actually applying any rows, in
      case the SQL thread is stopped and we need to detect that we're
      inside a statement and halting abruptly might cause problems
      when restarting.
     */
    const_cast<Relay_log_info*>(rli)->set_flag(Relay_log_info::IN_STMT);

     if ( m_width == table->s->fields && bitmap_is_set_all(&m_cols))
      set_flags(COMPLETE_ROWS_F);

    /*
      Set tables write and read sets.

      Read_set contains all slave columns (in case we are going to fetch
      a complete record from slave)

      Write_set equals the m_cols bitmap sent from master but it can be
      longer if slave has extra columns.
     */

    DBUG_PRINT_BITSET("debug", "Setting table's read_set from: %s", &m_cols);

    bitmap_set_all(table->read_set);
    if (get_general_type_code() == DELETE_ROWS_EVENT ||
        get_general_type_code() == UPDATE_ROWS_EVENT)
        bitmap_intersect(table->read_set,&m_cols);

    bitmap_set_all(table->write_set);

    /* WRITE ROWS EVENTS store the bitmap in m_cols instead of m_cols_ai */
    MY_BITMAP *after_image= ((get_general_type_code() == UPDATE_ROWS_EVENT) ?
                             &m_cols_ai : &m_cols);
    bitmap_intersect(table->write_set, after_image);

    if (thd->slave_thread) // set the mode for slave
      this->rbr_exec_mode= slave_exec_mode_options;
    else //set the mode for user thread
      this->rbr_exec_mode= thd->variables.rbr_exec_mode_options;

    // Do event specific preparations
    error= do_before_row_operations(rli);

    /*
      Bug#56662 Assertion failed: next_insert_id == 0, file handler.cc
      Don't allow generation of auto_increment value when processing
      rows event by setting 'MODE_NO_AUTO_VALUE_ON_ZERO'.
    */
    ulong saved_sql_mode= thd->variables.sql_mode;
    thd->variables.sql_mode= MODE_NO_AUTO_VALUE_ON_ZERO;

    // row processing loop

    /*
      set the initial time of this ROWS statement if it was not done
      before in some other ROWS event.
     */
    const_cast<Relay_log_info*>(rli)->set_row_stmt_start_timestamp();

    const uchar *saved_m_curr_row= m_curr_row;

    int (Rows_log_event::*do_apply_row_ptr)(Relay_log_info const *)= NULL;

    /**
       Skip update rows events that don't have data for this slave's
       table.
     */
    if ((get_general_type_code() == UPDATE_ROWS_EVENT) &&
        !is_any_column_signaled_for_table(table, &m_cols_ai))
      goto AFTER_MAIN_EXEC_ROW_LOOP;

    /**
       If there are no columns marked in the read_set for this table,
       that means that we cannot lookup any row using the available BI
       in the binarr log. Thence, we immediatly raise an error:
       HA_ERR_END_OF_FILE.
     */

    if ((m_rows_lookup_algorithm != ROW_LOOKUP_NOT_NEEDED) &&
        !is_any_column_signaled_for_table(table, &m_cols))
    {
      error= HA_ERR_END_OF_FILE;
      goto AFTER_MAIN_EXEC_ROW_LOOP;
    }
    switch (m_rows_lookup_algorithm)
    {
      case ROW_LOOKUP_HASH_SCAN:
        do_apply_row_ptr= &Rows_log_event::do_hash_scan_and_update;
        break;

      case ROW_LOOKUP_INDEX_SCAN:
        do_apply_row_ptr= &Rows_log_event::do_index_scan_and_update;
        break;

      case ROW_LOOKUP_TABLE_SCAN:
        do_apply_row_ptr= &Rows_log_event::do_table_scan_and_update;
        break;

      case ROW_LOOKUP_NOT_NEEDED:
        DBUG_ASSERT(get_general_type_code() == WRITE_ROWS_EVENT);

        /* No need to scan for rows, just apply it */
        do_apply_row_ptr= &Rows_log_event::do_apply_row;
        break;

      default:
        DBUG_ASSERT(0);
        error= 1;
        goto AFTER_MAIN_EXEC_ROW_LOOP;
        break;
    }

    do {

      error= (this->*do_apply_row_ptr)(rli);

      if (handle_idempotent_and_ignored_errors(rli, &error))
        break;

      /* this advances m_curr_row */
      do_post_row_operations(rli, error);

    } while (!error && (m_curr_row != m_rows_end));

AFTER_MAIN_EXEC_ROW_LOOP:

    if (saved_m_curr_row != m_curr_row && !table->file->has_transactions())
    {
      /*
        Usually, the trans_commit_stmt() propagates unsafe_rollback_flags
        from statement to transaction level. However, we cannot rely on
        this when row format is in use as several events can be processed
        before calling this function. This happens because it is called
        only when the latest event generated by a statement is processed.

        There are however upper level functions that execute per event
        and check transaction's status. So if the unsafe_rollback_flags
        are not propagated here, this can lead to errors.

        For example, a transaction that updates non-transactional tables
        may be stopped in the middle thus leading to inconsistencies
        after a restart.
      */
      thd->transaction.stmt.mark_modified_non_trans_table();
      thd->transaction.merge_unsafe_rollback_flags();
    }

    /*
      Restore the sql_mode after the rows event is processed.
    */
    thd->variables.sql_mode= saved_sql_mode;

    {/*
         The following failure injecion works in cooperation with tests
         setting @@global.debug= 'd,stop_slave_middle_group'.
         The sql thread receives the killed status and will proceed
         to shutdown trying to finish incomplete events group.
     */
      DBUG_EXECUTE_IF("stop_slave_middle_group",
                      if (thd->transaction.all.cannot_safely_rollback())
                        const_cast<Relay_log_info*>(rli)->abort_slave= 1;);
    }

    if ((error= do_after_row_operations(rli, error)) &&
        ignored_error_code(convert_handler_error(error, thd, table)))
    {
      slave_rows_error_report(INFORMATION_LEVEL, error, rli, thd, table,
                              get_type_str(),
                              const_cast<Relay_log_info*>(rli)->get_rpl_log_name(),
                              (ulong) common_header->log_pos);
      thd->get_stmt_da()->reset_condition_info(thd);
      clear_all_errors(thd, const_cast<Relay_log_info*>(rli));
      error= 0;
    }
  } // if (table)

  if (error)
  {
    slave_rows_error_report(ERROR_LEVEL, error, rli, thd, table,
                             get_type_str(),
                             const_cast<Relay_log_info*>(rli)->get_rpl_log_name(),
                             (ulong) common_header->log_pos);
    /*
      @todo We should probably not call
      reset_current_stmt_binlog_format_row() from here.

      Note: this applies to log_event_old.cc too.
      /Sven
    */
    thd->reset_current_stmt_binlog_format_row();
    thd->is_slave_error= 1;
    DBUG_RETURN(error);
  }

  if (get_flags(STMT_END_F) && (error= rows_event_stmt_cleanup(rli, thd)))
    slave_rows_error_report(ERROR_LEVEL,
                            thd->is_error() ? 0 : error,
                            rli, thd, table,
                            get_type_str(),
                            const_cast<Relay_log_info*>(rli)->get_rpl_log_name(),
                            (ulong) common_header->log_pos);
  DBUG_RETURN(error);
}

Log_event::enum_skip_reason
Rows_log_event::do_shall_skip(Relay_log_info *rli)
{
  /*
    If the slave skip counter is 1 and this event does not end a
    statement, then we should not start executing on the next event.
    Otherwise, we defer the decision to the normal skipping logic.
  */
  if (rli->slave_skip_counter == 1 && !get_flags(STMT_END_F))
    return Log_event::EVENT_SKIP_IGNORE;
  else
    return Log_event::do_shall_skip(rli);
}

/**
   The function is called at Rows_log_event statement commit time,
   normally from Rows_log_event::do_update_pos() and possibly from
   Query_log_event::do_apply_event() of the COMMIT.
   The function commits the last statement for engines, binlog and
   releases resources have been allocated for the statement.

   @retval  0         Ok.
   @retval  non-zero  Error at the commit.
 */

static int rows_event_stmt_cleanup(Relay_log_info const *rli, THD * thd)
{
  int error;
  {
    /*
      This is the end of a statement or transaction, so close (and
      unlock) the tables we opened when processing the
      Table_map_log_event starting the statement.

      OBSERVER.  This will clear *all* mappings, not only those that
      are open for the table. There is not good handle for on-close
      actions for tables.

      NOTE. Even if we have no table ('table' == 0) we still need to be
      here, so that we increase the group relay log position. If we didn't, we
      could have a group relay log position which lags behind "forever"
      (assume the last master's transaction is ignored by the slave because of
      replicate-ignore rules).
    */
    error= thd->binlog_flush_pending_rows_event(TRUE);

    /*
      If this event is not in a transaction, the call below will, if some
      transactional storage engines are involved, commit the statement into
      them and flush the pending event to binlog.
      If this event is in a transaction, the call will do nothing, but a
      Xid_log_event will come next which will, if some transactional engines
      are involved, commit the transaction and flush the pending event to the
      binlog.
      If there was a deadlock the transaction should have been rolled back
      already. So there should be no need to rollback the transaction.
    */
    DBUG_ASSERT(! thd->transaction_rollback_request);
    error|= (error ? trans_rollback_stmt(thd) : trans_commit_stmt(thd));

    /*
      Now what if this is not a transactional engine? we still need to
      flush the pending event to the binlog; we did it with
      thd->binlog_flush_pending_rows_event(). Note that we imitate
      what is done for real queries: a call to
      ha_autocommit_or_rollback() (sometimes only if involves a
      transactional engine), and a call to be sure to have the pending
      event flushed.
    */

    /*
      @todo We should probably not call
      reset_current_stmt_binlog_format_row() from here.

      Note: this applies to log_event_old.cc too

      Btw, the previous comment about transactional engines does not
      seem related to anything that happens here.
      /Sven
    */
    thd->reset_current_stmt_binlog_format_row();

    const_cast<Relay_log_info*>(rli)->cleanup_context(thd, 0);
  }
  return error;
}

/**
   The method either increments the relay log position or
   commits the current statement and increments the master group
   possition if the event is STMT_END_F flagged and
   the statement corresponds to the autocommit query (i.e replicated
   without wrapping in BEGIN/COMMIT)

   @retval 0         Success
   @retval non-zero  Error in the statement commit
 */
int
Rows_log_event::do_update_pos(Relay_log_info *rli)
{
  DBUG_ENTER("Rows_log_event::do_update_pos");
  int error= 0;

  DBUG_PRINT("info", ("flags: %s",
                      get_flags(STMT_END_F) ? "STMT_END_F " : ""));

  /* Worker does not execute binlog update position logics */
  DBUG_ASSERT(!is_mts_worker(rli->info_thd));

  if (get_flags(STMT_END_F))
  {
    /*
      Indicate that a statement is finished.
      Step the group log position if we are not in a transaction,
      otherwise increase the event log position.
    */
    error= rli->stmt_done(common_header->log_pos);
  }
  else
  {
    rli->inc_event_relay_log_pos();
  }

  DBUG_RETURN(error);
}

#endif /* !defined(MYSQL_CLIENT) && defined(HAVE_REPLICATION) */

#ifndef MYSQL_CLIENT
bool Rows_log_event::write_data_header(IO_CACHE *file)
{
  uchar buf[Binary_log_event::ROWS_HEADER_LEN_V2];	// No need to init the buffer
  DBUG_ASSERT(m_table_id.is_valid());
  DBUG_EXECUTE_IF("old_row_based_repl_4_byte_map_id_master",
                  {
                    int4store(buf + 0, (ulong) m_table_id.id());
                    int2store(buf + 4, m_flags);
                    return (wrapper_my_b_safe_write(file, buf, 6));
                  });
  int6store(buf + RW_MAPID_OFFSET, m_table_id.id());
  int2store(buf + RW_FLAGS_OFFSET, m_flags);
  int rc = 0;
  if (likely(!log_bin_use_v1_row_events))
  {
    /*
       v2 event, with variable header portion.
       Determine length of variable header payload
    */
    uint16 vhlen= 2;
    uint16 vhpayloadlen= 0;
    uint16 extra_data_len= 0;
    if (m_extra_row_data)
    {
      extra_data_len= m_extra_row_data[EXTRA_ROW_INFO_LEN_OFFSET];
      vhpayloadlen= RW_V_TAG_LEN + extra_data_len;
    }

    /* Var-size header len includes len itself */
    int2store(buf + RW_VHLEN_OFFSET, vhlen + vhpayloadlen);
    rc= wrapper_my_b_safe_write(file, buf, Binary_log_event::ROWS_HEADER_LEN_V2);

    /* Write var-sized payload, if any */
    if ((vhpayloadlen > 0) &&
        (rc == 0))
    {
      /* Add tag and extra row info */
      uchar type_code= RW_V_EXTRAINFO_TAG;
      rc= wrapper_my_b_safe_write(file, &type_code, RW_V_TAG_LEN);
      if (rc==0)
        rc= wrapper_my_b_safe_write(file, m_extra_row_data, extra_data_len);
    }
  }
  else
  {
    rc= wrapper_my_b_safe_write(file, buf, Binary_log_event::ROWS_HEADER_LEN_V1);
  }

  return (rc != 0);
}

bool Rows_log_event::write_data_body(IO_CACHE*file)
{
  /*
     Note that this should be the number of *bits*, not the number of
     bytes.
  */
  uchar sbuf[sizeof(m_width) + 1];
  my_ptrdiff_t const data_size= m_rows_cur - m_rows_buf;
  bool res= false;
  uchar *const sbuf_end= net_store_length(sbuf, (size_t) m_width);
  DBUG_ASSERT(static_cast<size_t>(sbuf_end - sbuf) <= sizeof(sbuf));

  DBUG_DUMP("m_width", sbuf, (size_t) (sbuf_end - sbuf));
  res= res || wrapper_my_b_safe_write(file, sbuf, (size_t) (sbuf_end - sbuf));

  DBUG_DUMP("m_cols", (uchar*) m_cols.bitmap, no_bytes_in_map(&m_cols));
  res= res || wrapper_my_b_safe_write(file, (uchar*) m_cols.bitmap,
                              no_bytes_in_map(&m_cols));
  /*
    TODO[refactor write]: Remove the "down cast" here (and elsewhere).
   */
  if (get_general_type_code() == UPDATE_ROWS_EVENT)
  {
    DBUG_DUMP("m_cols_ai", (uchar*) m_cols_ai.bitmap,
              no_bytes_in_map(&m_cols_ai));
    res= res || wrapper_my_b_safe_write(file, (uchar*) m_cols_ai.bitmap,
                                no_bytes_in_map(&m_cols_ai));
  }
  DBUG_DUMP("rows", m_rows_buf, data_size);
  res= res || wrapper_my_b_safe_write(file, m_rows_buf, (size_t) data_size);

  return res;

}
#endif

#if defined(HAVE_REPLICATION) && !defined(MYSQL_CLIENT)
int Rows_log_event::pack_info(Protocol *protocol)
{
  char buf[256];
  char const *const flagstr=
    get_flags(STMT_END_F) ? " flags: STMT_END_F" : "";
  size_t bytes= my_snprintf(buf, sizeof(buf),
                            "table_id: %llu%s", m_table_id.id(), flagstr);
  protocol->store(buf, bytes, &my_charset_bin);
  return 0;
}
#endif

#ifdef MYSQL_CLIENT
void Rows_log_event::print_helper(FILE *file,
                                  PRINT_EVENT_INFO *print_event_info,
                                  char const *const name)
{
  IO_CACHE *const head= &print_event_info->head_cache;
  IO_CACHE *const body= &print_event_info->body_cache;
  if (!print_event_info->short_form)
  {
    bool const last_stmt_event= get_flags(STMT_END_F);
    print_header(head, print_event_info, !last_stmt_event);
    my_b_printf(head, "\t%s: table id %llu%s\n",
                name, m_table_id.id(),
                last_stmt_event ? " flags: STMT_END_F" : "");
    print_base64(body, print_event_info, !last_stmt_event);
  }
}
#endif

/**************************************************************************
	Table_map_log_event member functions and support functions
**************************************************************************/

/**
  @page How replication of field metadata works.
  
  When a table map is created, the master first calls 
  Table_map_log_event::save_field_metadata() which calculates how many 
  values will be in the field metadata. Only those fields that require the 
  extra data are added. The method also loops through all of the fields in 
  the table calling the method Field::save_field_metadata() which returns the
  values for the field that will be saved in the metadata and replicated to
  the slave. Once all fields have been processed, the table map is written to
  the binlog adding the size of the field metadata and the field metadata to
  the end of the body of the table map.

  When a table map is read on the slave, the field metadata is read from the 
  table map and passed to the table_def class constructor which saves the 
  field metadata from the table map into an array based on the type of the 
  field. Field metadata values not present (those fields that do not use extra 
  data) in the table map are initialized as zero (0). The array size is the 
  same as the columns for the table on the slave.

  Additionally, values saved for field metadata on the master are saved as a 
  string of bytes (uchar) in the binlog. A field may require 1 or more bytes
  to store the information. In cases where values require multiple bytes 
  (e.g. values > 255), the endian-safe methods are used to properly encode 
  the values on the master and decode them on the slave. When the field
  metadata values are captured on the slave, they are stored in an array of
  type uint16. This allows the least number of casts to prevent casting bugs
  when the field metadata is used in comparisons of field attributes. When
  the field metadata is used for calculating addresses in pointer math, the
  type used is uint32. 
*/

#if !defined(MYSQL_CLIENT)
/**
  Save the field metadata based on the real_type of the field.
  The metadata saved depends on the type of the field. Some fields
  store a single byte for pack_length() while others store two bytes
  for field_length (max length).
  
  @retval  0  Ok.

  @todo
  We may want to consider changing the encoding of the information.
  Currently, the code attempts to minimize the number of bytes written to 
  the tablemap. There are at least two other alternatives; 1) using 
  net_store_length() to store the data allowing it to choose the number of
  bytes that are appropriate thereby making the code much easier to 
  maintain (only 1 place to change the encoding), or 2) use a fixed number
  of bytes for each field. The problem with option 1 is that net_store_length()
  will use one byte if the value < 251, but 3 bytes if it is > 250. Thus,
  for fields like CHAR which can be no larger than 255 characters, the method
  will use 3 bytes when the value is > 250. Further, every value that is
  encoded using 2 parts (e.g., pack_length, field_length) will be numerically
  > 250 therefore will use 3 bytes for eah value. The problem with option 2
  is less wasteful for space but does waste 1 byte for every field that does
  not encode 2 parts. 
*/
int Table_map_log_event::save_field_metadata()
{
  DBUG_ENTER("Table_map_log_event::save_field_metadata");
  int index= 0;
  for (unsigned int i= 0; i < m_table->s->fields ; i++)
  {
    DBUG_PRINT("debug", ("field_type: %d", m_coltype[i]));
    index+= m_table->s->field[i]->save_field_metadata(&m_field_metadata[index]);
  }
  DBUG_RETURN(index);
}
#endif /* !defined(MYSQL_CLIENT) */

/*
  Constructor used to build an event for writing to the binary log.
  Mats says tbl->s lives longer than this event so it's ok to copy pointers
  (tbl->s->db etc) and not pointer content.
 */
#if !defined(MYSQL_CLIENT)
Table_map_log_event::Table_map_log_event(THD *thd_arg, TABLE *tbl,
                                         const Table_id& tid,
                                         bool using_trans)
  : Table_map_event(tbl->s->fields),
    Log_event(thd_arg, 0,
              using_trans ? Log_event::EVENT_TRANSACTIONAL_CACHE :
                            Log_event::EVENT_STMT_CACHE,
              Log_event::EVENT_NORMAL_LOGGING,
              this->header(), this->footer())
{
  common_header->type_code= TABLE_MAP_EVENT;
  m_table= tbl;
  m_dblen= (tbl->s->db.str) ? tbl->s->db.length : 0;
  if (tbl->s->db.str)
    m_dbnam= std::string(tbl->s->db.str, m_dblen);
  m_tbllen= tbl->s->table_name.length;
  if (tbl->s->table_name.str)
    m_tblnam= std::string(tbl->s->table_name.str, m_tbllen);
  m_colcnt= tbl->s->fields;
  m_table_id= tid;
  m_flags= TM_BIT_LEN_EXACT_F;
  m_data_size= 0;
  m_field_metadata_size= 0;
  m_null_bits= NULL;

  uchar cbuf[sizeof(m_colcnt) + 1];
  uchar *cbuf_end;
  DBUG_ASSERT(m_table_id.is_valid());
  /*
    In TABLE_SHARE, "db" and "table_name" are 0-terminated (see this comment in
    table.cc / alloc_table_share():
      Use the fact the key is db/0/table_name/0
    As we rely on this let's assert it.
  */
  DBUG_ASSERT((tbl->s->db.str == 0) ||
              (tbl->s->db.str[tbl->s->db.length] == 0));
  DBUG_ASSERT(tbl->s->table_name.str[tbl->s->table_name.length] == 0);


  m_data_size=  Binary_log_event::TABLE_MAP_HEADER_LEN;
  DBUG_EXECUTE_IF("old_row_based_repl_4_byte_map_id_master", m_data_size= 6;);
  m_data_size+= m_dblen + 2;	// Include length and terminating \0
  m_data_size+= m_tbllen + 2;	// Include length and terminating \0
  cbuf_end= net_store_length(cbuf, (size_t) m_colcnt);
  DBUG_ASSERT(static_cast<size_t>(cbuf_end - cbuf) <= sizeof(cbuf));
  m_data_size+= (cbuf_end - cbuf) + m_colcnt;	// COLCNT and column types

  m_coltype= (uchar *)my_malloc(key_memory_log_event,
                                m_colcnt, MYF(MY_WME));

  DBUG_ASSERT(m_colcnt == m_table->s->fields);
  for (unsigned int i= 0; i < m_table->s->fields; ++i)
    m_coltype[i]= m_table->field[i]->binlog_type();


  /*
    Calculate a bitmap for the results of maybe_null() for all columns.
    The bitmap is used to determine when there is a column from the master
    that is not on the slave and is null and thus not in the row data during
    replication.
  */
  uint num_null_bytes= (m_table->s->fields + 7) / 8;
  m_data_size+= num_null_bytes;
  /*
    m_null_bits is a pointer indicating which columns can have a null value
    in a particular table.
  */
  m_null_bits= (uchar *)my_malloc(key_memory_log_event,
                                  num_null_bytes, MYF(MY_WME));

  m_field_metadata= (uchar*)my_malloc(key_memory_log_event,
                                      (m_colcnt * 2), MYF(MY_WME));
  memset(m_field_metadata, 0, (m_colcnt * 2));

  /*
    Create an array for the field metadata and store it.
  */
  m_field_metadata_size= save_field_metadata();
  DBUG_ASSERT(m_field_metadata_size <= (m_colcnt * 2));

  /*
    Now set the size of the data to the size of the field metadata array
    plus one or three bytes (see pack.c:net_store_length) for number of 
    elements in the field metadata array.
  */
  if (m_field_metadata_size < 251)
    m_data_size+= m_field_metadata_size + 1; 
  else
    m_data_size+= m_field_metadata_size + 3; 

  memset(m_null_bits, 0, num_null_bytes);
  for (unsigned int i= 0 ; i < m_table->s->fields ; ++i)
    if (m_table->field[i]->maybe_null())
      m_null_bits[(i / 8)]+= 1 << (i % 8);
  /*
    Marking event to require sequential execution in MTS
    if the query might have updated FK-referenced db.
    Unlike Query_log_event where this fact is encoded through 
    the accessed db list in the Table_map case m_flags is exploited.
  */
  uchar dbs= thd_arg->get_binlog_accessed_db_names() ?
    thd_arg->get_binlog_accessed_db_names()->elements : 0;
  if (dbs == 1)
  {
    char *db_name= thd_arg->get_binlog_accessed_db_names()->head();
    if (!strcmp(db_name, ""))
      m_flags |= TM_REFERRED_FK_DB_F;
  }
}
#endif /* !defined(MYSQL_CLIENT) */

/*
  Constructor used by slave to read the event from the binary log.
 */
#if defined(HAVE_REPLICATION)
Table_map_log_event::Table_map_log_event(const char *buf, uint event_len,
                                         const Format_description_event
                                         *description_event)

   :Table_map_event(buf, event_len, description_event),
    Log_event(this->header(), this->footer(), true)
#ifndef MYSQL_CLIENT
    ,m_table(NULL)
#endif
{
  DBUG_ENTER("Table_map_log_event::Table_map_log_event(const char*,uint,...)");
  DBUG_ASSERT(this->header()->type_code == TABLE_MAP_EVENT);
  DBUG_VOID_RETURN;
}
#endif

Table_map_log_event::~Table_map_log_event()
{
  if(m_null_bits)
  {
    my_free(m_null_bits);
    m_null_bits= NULL;
  }
  if(m_field_metadata)
  {
    my_free(m_field_metadata);
    m_field_metadata= NULL;
  }
}

/*
  Return value is an error code, one of:

      -1     Failure to open table   [from open_tables()]
       0     Success
       1     No room for more tables [from set_table()]
       2     Out of memory           [from set_table()]
       3     Wrong table definition
       4     Daisy-chaining RBR with SBR not possible
 */

#if !defined(MYSQL_CLIENT) && defined(HAVE_REPLICATION)

enum enum_tbl_map_status
{
  /* no duplicate identifier found */
  OK_TO_PROCESS= 0,

  /* this table map must be filtered out */
  FILTERED_OUT= 1,

  /* identifier mapping table with different properties */
  SAME_ID_MAPPING_DIFFERENT_TABLE= 2,
  
  /* a duplicate identifier was found mapping the same table */
  SAME_ID_MAPPING_SAME_TABLE= 3
};

/*
  Checks if this table map event should be processed or not. First
  it checks the filtering rules, and then looks for duplicate identifiers
  in the existing list of rli->tables_to_lock.

  It checks that there hasn't been any corruption by verifying that there
  are no duplicate entries with different properties.

  In some cases, some binary logs could get corrupted, showing several
  tables mapped to the same table_id, 0 (see: BUG#56226). Thus we do this
  early sanity check for such cases and avoid that the server crashes 
  later.

  In some corner cases, the master logs duplicate table map events, i.e.,
  same id, same database name, same table name (see: BUG#37137). This is
  different from the above as it's the same table that is mapped again 
  to the same identifier. Thus we cannot just check for same ids and 
  assume that the event is corrupted we need to check every property. 

  NOTE: in the event that BUG#37137 ever gets fixed, this extra check 
        will still be valid because we would need to support old binary 
        logs anyway.

  @param rli The relay log info reference.
  @param table_list A list element containing the table to check against.
  @return OK_TO_PROCESS 
            if there was no identifier already in rli->tables_to_lock 
            
          FILTERED_OUT
            if the event is filtered according to the filtering rules

          SAME_ID_MAPPING_DIFFERENT_TABLE 
            if the same identifier already maps a different table in 
            rli->tables_to_lock

          SAME_ID_MAPPING_SAME_TABLE 
            if the same identifier already maps the same table in 
            rli->tables_to_lock.
*/
static enum_tbl_map_status
check_table_map(Relay_log_info const *rli, RPL_TABLE_LIST *table_list)
{
  DBUG_ENTER("check_table_map");
  enum_tbl_map_status res= OK_TO_PROCESS;

  if (rli->info_thd->slave_thread /* filtering is for slave only */ &&
      (!rpl_filter->db_ok(table_list->db) ||
       (rpl_filter->is_on() && !rpl_filter->tables_ok("", table_list))))
    res= FILTERED_OUT;
  else
  {
    RPL_TABLE_LIST *ptr= static_cast<RPL_TABLE_LIST*>(rli->tables_to_lock);
    for(uint i=0 ; ptr && (i< rli->tables_to_lock_count); 
        ptr= static_cast<RPL_TABLE_LIST*>(ptr->next_local), i++)
    {
      if (ptr->table_id == table_list->table_id)
      {

        if (strcmp(ptr->db, table_list->db) || 
            strcmp(ptr->alias, table_list->table_name) || 
            ptr->lock_type != TL_WRITE) // the ::do_apply_event always sets TL_WRITE
          res= SAME_ID_MAPPING_DIFFERENT_TABLE;
        else
          res= SAME_ID_MAPPING_SAME_TABLE;

        break;
      }
    }
  }

  DBUG_PRINT("debug", ("check of table map ended up with: %u", res));

  DBUG_RETURN(res);
}

int Table_map_log_event::do_apply_event(Relay_log_info const *rli)
{
  RPL_TABLE_LIST *table_list;
  char *db_mem, *tname_mem, *ptr;
  size_t dummy_len;
  void *memory;
  DBUG_ENTER("Table_map_log_event::do_apply_event(Relay_log_info*)");
  DBUG_ASSERT(rli->info_thd == thd);

  /* Step the query id to mark what columns that are actually used. */
  thd->set_query_id(next_query_id());

  if (!(memory= my_multi_malloc(key_memory_log_event,
                                MYF(MY_WME),
                                &table_list, (uint) sizeof(RPL_TABLE_LIST),
                                &db_mem, (uint) NAME_LEN + 1,
                                &tname_mem, (uint) NAME_LEN + 1,
                                NullS)))
    DBUG_RETURN(HA_ERR_OUT_OF_MEM);

  my_stpcpy(db_mem, m_dbnam.c_str());
  my_stpcpy(tname_mem, m_tblnam.c_str());

  if (lower_case_table_names)
  {
    my_casedn_str(system_charset_info, db_mem);
    my_casedn_str(system_charset_info, tname_mem);
  }

  /* rewrite rules changed the database */
  if (((ptr= (char*) rpl_filter->get_rewrite_db(db_mem, &dummy_len)) != db_mem))
    my_stpcpy(db_mem, ptr);

  table_list->init_one_table(db_mem, strlen(db_mem),
                             tname_mem, strlen(tname_mem),
                             tname_mem, TL_WRITE);

  table_list->table_id=
    DBUG_EVALUATE_IF("inject_tblmap_same_id_maps_diff_table", 0, m_table_id.id());
  table_list->updating= 1;
  table_list->required_type= FRMTYPE_TABLE;
  DBUG_PRINT("debug", ("table: %s is mapped to %llu", table_list->table_name,
                       table_list->table_id.id()));

  enum_tbl_map_status tblmap_status= check_table_map(rli, table_list);
  if (tblmap_status == OK_TO_PROCESS)
  {
    DBUG_ASSERT(thd->lex->query_tables != table_list);

    /*
      Use placement new to construct the table_def instance in the
      memory allocated for it inside table_list.

      The memory allocated by the table_def structure (i.e., not the
      memory allocated *for* the table_def structure) is released
      inside Relay_log_info::clear_tables_to_lock() by calling the
      table_def destructor explicitly.
    */
    new (&table_list->m_tabledef)
        table_def(m_coltype, m_colcnt,
                  m_field_metadata, m_field_metadata_size,
                  m_null_bits, m_flags);

    table_list->m_tabledef_valid= TRUE;
    table_list->m_conv_table= NULL;
    table_list->open_type= OT_BASE_ONLY;

    /*
      We record in the slave's information that the table should be
      locked by linking the table into the list of tables to lock.
    */
    table_list->next_global= table_list->next_local= rli->tables_to_lock;
    const_cast<Relay_log_info*>(rli)->tables_to_lock= table_list;
    const_cast<Relay_log_info*>(rli)->tables_to_lock_count++;
    /* 'memory' is freed in clear_tables_to_lock */
  }
  else  // FILTERED_OUT, SAME_ID_MAPPING_*
  {
    /*
      If mapped already but with different properties, we raise an
      error.
      If mapped already but with same properties we skip the event.
      If filtered out we skip the event.

      In all three cases, we need to free the memory previously 
      allocated.
     */
    if (tblmap_status == SAME_ID_MAPPING_DIFFERENT_TABLE)
    {
      /*
        Something bad has happened. We need to stop the slave as strange things
        could happen if we proceed: slave crash, wrong table being updated, ...
        As a consequence we push an error in this case.
       */

      char buf[256];

      my_snprintf(buf, sizeof(buf), 
                  "Found table map event mapping table id %llu which "
                  "was already mapped but with different settings.",
                  table_list->table_id.id());

      if (thd->slave_thread)
        rli->report(ERROR_LEVEL, ER_SLAVE_FATAL_ERROR, 
                    ER(ER_SLAVE_FATAL_ERROR), buf);
      else
        /* 
          For the cases in which a 'BINLOG' statement is set to 
          execute in a user session 
         */
        my_printf_error(ER_SLAVE_FATAL_ERROR, ER(ER_SLAVE_FATAL_ERROR), 
                        MYF(0), buf);
    } 
    
    my_free(memory);
  }

  DBUG_RETURN(tblmap_status == SAME_ID_MAPPING_DIFFERENT_TABLE);
}

Log_event::enum_skip_reason
Table_map_log_event::do_shall_skip(Relay_log_info *rli)
{
  /*
    If the slave skip counter is 1, then we should not start executing
    on the next event.
  */
  return continue_group(rli);
}

int Table_map_log_event::do_update_pos(Relay_log_info *rli)
{
  rli->inc_event_relay_log_pos();
  return 0;
}

#endif /* !defined(MYSQL_CLIENT) && defined(HAVE_REPLICATION) */

#ifndef MYSQL_CLIENT
bool Table_map_log_event::write_data_header(IO_CACHE *file)
{
  DBUG_ASSERT(m_table_id.is_valid());
  uchar buf[Binary_log_event::TABLE_MAP_HEADER_LEN];
  DBUG_EXECUTE_IF("old_row_based_repl_4_byte_map_id_master",
                  {
                    int4store(buf + 0, m_table_id.id());
                    int2store(buf + 4, m_flags);
                    return (wrapper_my_b_safe_write(file, buf, 6));
                  });
  int6store(buf + TM_MAPID_OFFSET, m_table_id.id());
  int2store(buf + TM_FLAGS_OFFSET, m_flags);
  return (wrapper_my_b_safe_write(file, buf, Binary_log_event::TABLE_MAP_HEADER_LEN));
}

bool Table_map_log_event::write_data_body(IO_CACHE *file)
{
  DBUG_ASSERT(!m_dbnam.empty());
  DBUG_ASSERT(!m_tblnam.empty());
  /* We use only one byte per length for storage in event: */
  DBUG_ASSERT(m_dblen <= 128);
  DBUG_ASSERT(m_tbllen <= 128);

  uchar const dbuf[]= { (uchar) m_dblen };
  uchar const tbuf[]= { (uchar) m_tbllen };

  uchar cbuf[sizeof(m_colcnt) + 1];
  uchar *const cbuf_end= net_store_length(cbuf, (size_t) m_colcnt);
  DBUG_ASSERT(static_cast<size_t>(cbuf_end - cbuf) <= sizeof(cbuf));

  /*
    Store the size of the field metadata.
  */
  uchar mbuf[sizeof(m_field_metadata_size)];
  uchar *const mbuf_end= net_store_length(mbuf, m_field_metadata_size);

  return (wrapper_my_b_safe_write(file, dbuf, sizeof(dbuf)) ||
          wrapper_my_b_safe_write(file,
                                  (const uchar*)m_dbnam.c_str(),
                                  m_dblen+1) ||
          wrapper_my_b_safe_write(file, tbuf, sizeof(tbuf)) ||
          wrapper_my_b_safe_write(file,
                                 (const uchar*)m_tblnam.c_str(),
                                  m_tbllen+1) ||
          wrapper_my_b_safe_write(file, cbuf, (size_t) (cbuf_end - cbuf)) ||
          wrapper_my_b_safe_write(file, m_coltype, m_colcnt) ||
          wrapper_my_b_safe_write(file, mbuf, (size_t) (mbuf_end - mbuf)) ||
          wrapper_my_b_safe_write(file,
                                  m_field_metadata, m_field_metadata_size),
          wrapper_my_b_safe_write(file, m_null_bits, (m_colcnt + 7) / 8));
 }
#endif

#if defined(HAVE_REPLICATION) && !defined(MYSQL_CLIENT)

/*
  Print some useful information for the SHOW BINARY LOG information
  field.
 */

#if defined(HAVE_REPLICATION) && !defined(MYSQL_CLIENT)
int Table_map_log_event::pack_info(Protocol *protocol)
{
  char buf[256];
  size_t bytes= my_snprintf(buf, sizeof(buf),
                            "table_id: %llu (%s.%s)",
                            m_table_id.id(), m_dbnam.c_str(), m_tblnam.c_str());
  protocol->store(buf, bytes, &my_charset_bin);
  return 0;
}
#endif


#endif


#ifdef MYSQL_CLIENT
void Table_map_log_event::print(FILE *, PRINT_EVENT_INFO *print_event_info)
{
  if (!print_event_info->short_form)
  {
    print_header(&print_event_info->head_cache, print_event_info, TRUE);
    my_b_printf(&print_event_info->head_cache,
                "\tTable_map: `%s`.`%s` mapped to number %llu\n",
                m_dbnam.c_str(), m_tblnam.c_str(), m_table_id.id());
    print_base64(&print_event_info->body_cache, print_event_info, TRUE);
  }
}
#endif

/**************************************************************************
	Write_rows_log_event member functions
**************************************************************************/

/*
  Constructor used to build an event for writing to the binary log.
 */
#if !defined(MYSQL_CLIENT)
Write_rows_log_event::Write_rows_log_event(THD *thd_arg, TABLE *tbl_arg,
                                           const Table_id& tid_arg,
                                           bool is_transactional,
                                           const uchar* extra_row_info)
:Rows_log_event(thd_arg, tbl_arg, tid_arg, tbl_arg->write_set, is_transactional,
                   log_bin_use_v1_row_events?
                   WRITE_ROWS_EVENT_V1:
                   WRITE_ROWS_EVENT,
                   extra_row_info)
{
  common_header->type_code= m_type;
}
#endif

/*
  Constructor used by slave to read the event from the binary log.
 */
#ifdef HAVE_REPLICATION
Write_rows_log_event::Write_rows_log_event(const char *buf, uint event_len,
                                           const Format_description_event
                                           *description_event)
: Binary_log_event(&buf, description_event->binlog_version,
                   description_event->server_version),
  Rows_event(buf, event_len, description_event),
  Rows_log_event(buf, event_len, description_event),
  Write_rows_event(buf, event_len, description_event)
{
  DBUG_ASSERT(this->header()->type_code == m_type);
}
#endif

#if !defined(MYSQL_CLIENT) && defined(HAVE_REPLICATION)
int 
Write_rows_log_event::do_before_row_operations(const Slave_reporting_capability *const)
{
  int error= 0;

  /*
    Increment the global status insert count variable
  */
  if (get_flags(STMT_END_F))
    thd->status_var.com_stat[SQLCOM_INSERT]++;

  /**
     todo: to introduce a property for the event (handler?) which forces
     applying the event in the replace (idempotent) fashion.
  */
  if ((rbr_exec_mode == RBR_EXEC_MODE_IDEMPOTENT) ||
      (m_table->s->db_type()->db_type == DB_TYPE_NDBCLUSTER))
  {
    /*
      We are using REPLACE semantics and not INSERT IGNORE semantics
      when writing rows, that is: new rows replace old rows.  We need to
      inform the storage engine that it should use this behaviour.
    */
    
    /* Tell the storage engine that we are using REPLACE semantics. */
    thd->lex->duplicates= DUP_REPLACE;
    
    /*
      Pretend we're executing a REPLACE command: this is needed for
      InnoDB and NDB Cluster since they are not (properly) checking the
      lex->duplicates flag.
    */
    thd->lex->sql_command= SQLCOM_REPLACE;
    /* 
       Do not raise the error flag in case of hitting to an unique attribute
    */
    m_table->file->extra(HA_EXTRA_IGNORE_DUP_KEY);
    /* 
       NDB specific: update from ndb master wrapped as Write_rows
       so that the event should be applied to replace slave's row
    */
    m_table->file->extra(HA_EXTRA_WRITE_CAN_REPLACE);
    /* 
       NDB specific: if update from ndb master wrapped as Write_rows
       does not find the row it's assumed idempotent binlog applying
       is taking place; don't raise the error.
    */
    m_table->file->extra(HA_EXTRA_IGNORE_NO_KEY);
    /*
      TODO: the cluster team (Tomas?) says that it's better if the engine knows
      how many rows are going to be inserted, then it can allocate needed memory
      from the start.
    */
  }

 
  /* Honor next number column if present */
  m_table->next_number_field= m_table->found_next_number_field;
  /*
   * Fixed Bug#45999, In RBR, Store engine of Slave auto-generates new
   * sequence numbers for auto_increment fields if the values of them are 0.
   * If generateing a sequence number is decided by the values of
   * table->auto_increment_field_not_null and SQL_MODE(if includes
   * MODE_NO_AUTO_VALUE_ON_ZERO) in update_auto_increment function.
   * SQL_MODE of slave sql thread is always consistency with master's.
   * In RBR, auto_increment fields never are NULL.
   */
  m_table->auto_increment_field_not_null= TRUE;

  /**
     Sets it to ROW_LOOKUP_NOT_NEEDED.
   */
  decide_row_lookup_algorithm_and_key();
  DBUG_ASSERT(m_rows_lookup_algorithm==ROW_LOOKUP_NOT_NEEDED);
  return error;
}

int 
Write_rows_log_event::do_after_row_operations(const Slave_reporting_capability *const,
                                              int error)
{
  int local_error= 0;
  m_table->next_number_field=0;
  m_table->auto_increment_field_not_null= FALSE;
  if ((rbr_exec_mode == RBR_EXEC_MODE_IDEMPOTENT) ||
      m_table->s->db_type()->db_type == DB_TYPE_NDBCLUSTER)
  {
    m_table->file->extra(HA_EXTRA_NO_IGNORE_DUP_KEY);
    m_table->file->extra(HA_EXTRA_WRITE_CANNOT_REPLACE);
    /*
      resetting the extra with 
      table->file->extra(HA_EXTRA_NO_IGNORE_NO_KEY); 
      fires bug#27077
      explanation: file->reset() performs this duty
      ultimately. Still todo: fix
    */
  }
  if ((local_error= m_table->file->ha_end_bulk_insert()))
  {
    m_table->file->print_error(local_error, MYF(0));
  }

  m_rows_lookup_algorithm= ROW_LOOKUP_UNDEFINED;

  return error? error : local_error;
}

#if !defined(MYSQL_CLIENT) && defined(HAVE_REPLICATION)

/*
  Check if there are more UNIQUE keys after the given key.
*/
static int
last_uniq_key(TABLE *table, uint keyno)
{
  while (++keyno < table->s->keys)
    if (table->key_info[keyno].flags & HA_NOSAME)
      return 0;
  return 1;
}

/**
   Check if an error is a duplicate key error.

   This function is used to check if an error code is one of the
   duplicate key error, i.e., and error code for which it is sensible
   to do a <code>get_dup_key()</code> to retrieve the duplicate key.

   @param errcode The error code to check.

   @return <code>true</code> if the error code is such that
   <code>get_dup_key()</code> will return true, <code>false</code>
   otherwise.
 */
bool
is_duplicate_key_error(int errcode)
{
  switch (errcode)
  {
  case HA_ERR_FOUND_DUPP_KEY:
  case HA_ERR_FOUND_DUPP_UNIQUE:
    return true;
  }
  return false;
}

/**
  Write the current row into event's table.

  The row is located in the row buffer, pointed by @c m_curr_row member.
  Number of columns of the row is stored in @c m_width member (it can be 
  different from the number of columns in the table to which we insert). 
  Bitmap @c m_cols indicates which columns are present in the row. It is assumed 
  that event's table is already open and pointed by @c m_table.

  If the same record already exists in the table it can be either overwritten 
  or an error is reported depending on the value of @c overwrite flag 
  (error reporting not yet implemented). Note that the matching record can be
  different from the row we insert if we use primary keys to identify records in
  the table.

  The row to be inserted can contain values only for selected columns. The 
  missing columns are filled with default values using @c prepare_record() 
  function. If a matching record is found in the table and @c overwritte is
  true, the missing columns are taken from it.

  @param  rli   Relay log info (needed for row unpacking).
  @param  overwrite  
                Shall we overwrite if the row already exists or signal 
                error (currently ignored).

  @returns Error code on failure, 0 on success.

  This method, if successful, sets @c m_curr_row_end pointer to point at the
  next row in the rows buffer. This is done when unpacking the row to be 
  inserted.

  @note If a matching record is found, it is either updated using 
  @c ha_update_row() or first deleted and then new record written.
*/ 

int
Write_rows_log_event::write_row(const Relay_log_info *const rli,
                                const bool overwrite)
{
  DBUG_ENTER("write_row");
  DBUG_ASSERT(m_table != NULL && thd != NULL);

  TABLE *table= m_table;  // pointer to event's table
  int error;
  int UNINIT_VAR(keynum);
  auto_afree_ptr<char> key(NULL);

  prepare_record(table, &m_cols,
                 table->file->ht->db_type != DB_TYPE_NDBCLUSTER);

  /* unpack row into table->record[0] */
  if ((error= unpack_current_row(rli, &m_cols)))
    DBUG_RETURN(error);

  if (m_curr_row == m_rows_buf)
  {
    /* this is the first row to be inserted, we estimate the rows with
       the size of the first row and use that value to initialize
       storage engine for bulk insertion */
    DBUG_ASSERT(!(m_curr_row > m_curr_row_end));
    ulong estimated_rows= 0;
    if (m_curr_row < m_curr_row_end)
      estimated_rows= (m_rows_end - m_curr_row) / (m_curr_row_end - m_curr_row);
    else if (m_curr_row == m_curr_row_end)
      estimated_rows= 1;

    m_table->file->ha_start_bulk_insert(estimated_rows);
  }
  
  
#ifndef DBUG_OFF
  DBUG_DUMP("record[0]", table->record[0], table->s->reclength);
  DBUG_PRINT_BITSET("debug", "write_set = %s", table->write_set);
  DBUG_PRINT_BITSET("debug", "read_set = %s", table->read_set);
#endif

  /* 
    Try to write record. If a corresponding record already exists in the table,
    we try to change it using ha_update_row() if possible. Otherwise we delete
    it and repeat the whole process again. 

    TODO: Add safety measures against infinite looping. 
   */

  m_table->mark_columns_per_binlog_row_image();

  while ((error= table->file->ha_write_row(table->record[0])))
  {
    if (error == HA_ERR_LOCK_DEADLOCK ||
        error == HA_ERR_LOCK_WAIT_TIMEOUT ||
        (keynum= table->file->get_dup_key(error)) < 0 ||
        !overwrite)
    {
      DBUG_PRINT("info",("get_dup_key returns %d)", keynum));
      /*
        Deadlock, waiting for lock or just an error from the handler
        such as HA_ERR_FOUND_DUPP_KEY when overwrite is false.
        Retrieval of the duplicate key number may fail
        - either because the error was not "duplicate key" error
        - or because the information which key is not available
      */
      table->file->print_error(error, MYF(0));
      goto error;
    }
    /*
      key index value is either valid in the range [0-MAX_KEY) or
      has value MAX_KEY as a marker for the case when no information
      about key can be found. In the last case we have to require
      that storage engine has the flag HA_DUPLICATE_POS turned on.
      If this invariant is false then DBUG_ASSERT will crash
      the server built in debug mode. For the server that was built
      without DEBUG we have additional check for the value of key index
      in the code below in order to report about error in any case.
    */
    DBUG_ASSERT(keynum != MAX_KEY ||
                (keynum == MAX_KEY &&
                 (table->file->ha_table_flags() & HA_DUPLICATE_POS)));
    /*
       We need to retrieve the old row into record[1] to be able to
       either update or delete the offending record.  We either:

       - use ha_rnd_pos() with a row-id (available as dupp_row) to the
         offending row, if that is possible (MyISAM and Blackhole), or else

       - use ha_index_read_idx_map() with the key that is duplicated, to
         retrieve the offending row.
     */
    if (table->file->ha_table_flags() & HA_DUPLICATE_POS)
    {
      DBUG_PRINT("info",("Locating offending record using ha_rnd_pos()"));

      if (table->file->inited && (error= table->file->ha_index_end()))
      {
        table->file->print_error(error, MYF(0));
        goto error;
      }
      if ((error= table->file->ha_rnd_init(FALSE)))
      {
        table->file->print_error(error, MYF(0));
        goto error;
      }

      error= table->file->ha_rnd_pos(table->record[1], table->file->dup_ref);

      table->file->ha_rnd_end();
      if (error)
      {
        DBUG_PRINT("info",("ha_rnd_pos() returns error %d",error));
        if (error == HA_ERR_RECORD_DELETED)
          error= HA_ERR_KEY_NOT_FOUND;
        table->file->print_error(error, MYF(0));
        goto error;
      }
    }
    else
    {
      DBUG_PRINT("info",("Locating offending record using index_read_idx()"));

      if (table->file->extra(HA_EXTRA_FLUSH_CACHE))
      {
        DBUG_PRINT("info",("Error when setting HA_EXTRA_FLUSH_CACHE"));
        error= my_errno;
        goto error;
      }

      if (key.get() == NULL)
      {
        key.assign(static_cast<char*>(my_alloca(table->s->max_unique_length)));
        if (key.get() == NULL)
        {
          DBUG_PRINT("info",("Can't allocate key buffer"));
          error= ENOMEM;
          goto error;
        }
      }

      if ((uint)keynum < MAX_KEY)
      {
        key_copy((uchar*)key.get(), table->record[0], table->key_info + keynum,
                 0);
        error= table->file->ha_index_read_idx_map(table->record[1], keynum,
                                                  (const uchar*)key.get(),
                                                  HA_WHOLE_KEY,
                                                  HA_READ_KEY_EXACT);
      }
      else
        /*
          For the server built in non-debug mode returns error if
          handler::get_dup_key() returned MAX_KEY as the value of key index.
        */
        error= HA_ERR_FOUND_DUPP_KEY;

      if (error)
      {
        DBUG_PRINT("info",("ha_index_read_idx_map() returns %s", HA_ERR(error)));
        if (error == HA_ERR_RECORD_DELETED)
          error= HA_ERR_KEY_NOT_FOUND;
        table->file->print_error(error, MYF(0));
        goto error;
      }
    }

    /*
       Now, record[1] should contain the offending row.  That
       will enable us to update it or, alternatively, delete it (so
       that we can insert the new row afterwards).
     */

    /*
      If row is incomplete we will use the record found to fill
      missing columns.
    */
    if (!get_flags(COMPLETE_ROWS_F))
    {
      restore_record(table,record[1]);
      error= unpack_current_row(rli, &m_cols);
    }

#ifndef DBUG_OFF
    DBUG_PRINT("debug",("preparing for update: before and after image"));
    DBUG_DUMP("record[1] (before)", table->record[1], table->s->reclength);
    DBUG_DUMP("record[0] (after)", table->record[0], table->s->reclength);
#endif

    /*
       REPLACE is defined as either INSERT or DELETE + INSERT.  If
       possible, we can replace it with an UPDATE, but that will not
       work on InnoDB if FOREIGN KEY checks are necessary.

       I (Matz) am not sure of the reason for the last_uniq_key()
       check as, but I'm guessing that it's something along the
       following lines.

       Suppose that we got the duplicate key to be a key that is not
       the last unique key for the table and we perform an update:
       then there might be another key for which the unique check will
       fail, so we're better off just deleting the row and inserting
       the correct row.
     */
    if (last_uniq_key(table, keynum) &&
        !table->file->referenced_by_foreign_key())
    {
      DBUG_PRINT("info",("Updating row using ha_update_row()"));
      error=table->file->ha_update_row(table->record[1],
                                       table->record[0]);
      switch (error) {
                
      case HA_ERR_RECORD_IS_THE_SAME:
        DBUG_PRINT("info",("ignoring HA_ERR_RECORD_IS_THE_SAME error from"
                           " ha_update_row()"));
        error= 0;
      
      case 0:
        break;
        
      default:    
        DBUG_PRINT("info",("ha_update_row() returns error %d",error));
        table->file->print_error(error, MYF(0));
      }
      
      goto error;
    }
    else
    {
      DBUG_PRINT("info",("Deleting offending row and trying to write new one again"));
      if ((error= table->file->ha_delete_row(table->record[1])))
      {
        DBUG_PRINT("info",("ha_delete_row() returns error %d",error));
        table->file->print_error(error, MYF(0));
        goto error;
      }
      /* Will retry ha_write_row() with the offending row removed. */
    }
  }

error:
  m_table->default_column_bitmaps();
  DBUG_RETURN(error);
}

#endif

int
Write_rows_log_event::do_exec_row(const Relay_log_info *const rli)
{
  DBUG_ASSERT(m_table != NULL);
  int error= write_row(rli, rbr_exec_mode == RBR_EXEC_MODE_IDEMPOTENT);

  if (error && !thd->is_error())
  {
    DBUG_ASSERT(0);
    my_error(ER_UNKNOWN_ERROR, MYF(0));
  }

  return error;
}

#endif /* !defined(MYSQL_CLIENT) && defined(HAVE_REPLICATION) */

#ifdef MYSQL_CLIENT
void Write_rows_log_event::print(FILE *file, PRINT_EVENT_INFO* print_event_info)
{
  DBUG_EXECUTE_IF("simulate_cache_read_error",
                  {DBUG_SET("+d,simulate_my_b_fill_error");});
  Rows_log_event::print_helper(file, print_event_info, "Write_rows");
}
#endif

/**************************************************************************
	Delete_rows_log_event member functions
**************************************************************************/

/*
  Constructor used to build an event for writing to the binary log.
 */

#ifndef MYSQL_CLIENT
Delete_rows_log_event::Delete_rows_log_event(THD *thd_arg, TABLE *tbl_arg,
                                             const Table_id& tid,
                                             bool is_transactional,
                                             const uchar* extra_row_info)
: Rows_log_event(thd_arg, tbl_arg, tid, tbl_arg->read_set, is_transactional,
                 log_bin_use_v1_row_events?
                 DELETE_ROWS_EVENT_V1:
                 DELETE_ROWS_EVENT,
                 extra_row_info),
    Delete_rows_event()
{
  common_header->type_code= m_type;
}
#endif /* #if !defined(MYSQL_CLIENT) */

/*
  Constructor used by slave to read the event from the binary log.
 */
#ifdef HAVE_REPLICATION
Delete_rows_log_event::Delete_rows_log_event(const char *buf, uint event_len,
                                             const Format_description_event
                                             *description_event)
  : Binary_log_event(&buf, description_event->binlog_version,
                     description_event->server_version),
    Rows_event(buf, event_len, description_event),
    Rows_log_event(buf, event_len, description_event),
    Delete_rows_event(buf, event_len, description_event)
{
  DBUG_ASSERT(this->header()->type_code == m_type);
}
#endif

#if !defined(MYSQL_CLIENT) && defined(HAVE_REPLICATION)

int
Delete_rows_log_event::do_before_row_operations(const Slave_reporting_capability *const)
{
  int error= 0;
  DBUG_ENTER("Delete_rows_log_event::do_before_row_operations");
  /*
    Increment the global status delete count variable
   */
  if (get_flags(STMT_END_F))
    thd->status_var.com_stat[SQLCOM_DELETE]++;
  error= row_operations_scan_and_key_setup();
  DBUG_RETURN(error);

}

int
Delete_rows_log_event::do_after_row_operations(const Slave_reporting_capability *const,
                                               int error)
{
  DBUG_ENTER("Delete_rows_log_event::do_after_row_operations");
  error= row_operations_scan_and_key_teardown(error);
  DBUG_RETURN(error);
}

int Delete_rows_log_event::do_exec_row(const Relay_log_info *const rli)
{
  int error;
  DBUG_ASSERT(m_table != NULL);
  /* m_table->record[0] contains the BI */
  m_table->mark_columns_per_binlog_row_image();
  error= m_table->file->ha_delete_row(m_table->record[0]);
  m_table->default_column_bitmaps();
  return error;
}

#endif /* !defined(MYSQL_CLIENT) && defined(HAVE_REPLICATION) */

#ifdef MYSQL_CLIENT
void Delete_rows_log_event::print(FILE *file,
                                  PRINT_EVENT_INFO* print_event_info)
{
  Rows_log_event::print_helper(file, print_event_info, "Delete_rows");
}
#endif


/**************************************************************************
	Update_rows_log_event member functions
**************************************************************************/

/*
  Constructor used to build an event for writing to the binary log.
 */
#if !defined(MYSQL_CLIENT)
Update_rows_log_event::Update_rows_log_event(THD *thd_arg, TABLE *tbl_arg,
                                             const Table_id& tid,
                                             bool is_transactional,
                                             const uchar* extra_row_info)
: Rows_log_event(thd_arg, tbl_arg, tid, tbl_arg->read_set, is_transactional,
                 log_bin_use_v1_row_events?
                 UPDATE_ROWS_EVENT_V1:
                 UPDATE_ROWS_EVENT,
                 extra_row_info)
{
  common_header->type_code= m_type;
  init(tbl_arg->write_set);
}

void Update_rows_log_event::init(MY_BITMAP const *cols)
{
  /* if bitmap_init fails, caught in is_valid() */
  if (likely(!bitmap_init(&m_cols_ai,
                          m_width <= sizeof(m_bitbuf_ai)*8 ? m_bitbuf_ai : NULL,
                          m_width,
                          false)))
  {
    /* Cols can be zero if this is a dummy binrows event */
    if (likely(cols != NULL))
    {
      memcpy(m_cols_ai.bitmap, cols->bitmap, no_bytes_in_map(cols));
      create_last_word_mask(&m_cols_ai);
    }
  }
}
#endif /* !defined(MYSQL_CLIENT) */


Update_rows_log_event::~Update_rows_log_event()
{
  if (m_cols_ai.bitmap == m_bitbuf_ai) // no my_malloc happened
    m_cols_ai.bitmap= 0; // so no my_free in bitmap_free
  bitmap_free(&m_cols_ai); // To pair with bitmap_init().
}


/*
  Constructor used by slave to read the event from the binary log.
 */
#ifdef HAVE_REPLICATION
Update_rows_log_event::Update_rows_log_event(const char *buf, uint event_len,
                                             const Format_description_event
                                             *description_event)
  : Binary_log_event(&buf, description_event->binlog_version,
                     description_event->server_version),
    Rows_event(buf, event_len, description_event),
    Rows_log_event(buf, event_len, description_event),
    Update_rows_event(buf, event_len, description_event)
{
  DBUG_ASSERT(this->header()->type_code== m_type);
}
#endif

#if !defined(MYSQL_CLIENT) && defined(HAVE_REPLICATION)

int
Update_rows_log_event::do_before_row_operations(const Slave_reporting_capability *const)
{
  int error= 0;
  DBUG_ENTER("Update_rows_log_event::do_before_row_operations");
  /*
    Increment the global status update count variable
  */
  if (get_flags(STMT_END_F))
    thd->status_var.com_stat[SQLCOM_UPDATE]++;
  error= row_operations_scan_and_key_setup();
  DBUG_RETURN(error);

}

int
Update_rows_log_event::do_after_row_operations(const Slave_reporting_capability *const,
                                               int error)
{
  DBUG_ENTER("Update_rows_log_event::do_after_row_operations");
  error= row_operations_scan_and_key_teardown(error);
  DBUG_RETURN(error);
}

int
Update_rows_log_event::do_exec_row(const Relay_log_info *const rli)
{
  DBUG_ASSERT(m_table != NULL);
  int error= 0;

  /*
    This is the situation after locating BI:

    ===|=== before image ====|=== after image ===|===
       ^                     ^
       m_curr_row            m_curr_row_end

    BI found in the table is stored in record[0]. We copy it to record[1]
    and unpack AI to record[0].
   */

  store_record(m_table,record[1]);

  m_curr_row= m_curr_row_end;
  /* this also updates m_curr_row_end */
  if ((error= unpack_current_row(rli, &m_cols_ai)))
    return error;

  /*
    Now we have the right row to update.  The old row (the one we're
    looking for) is in record[1] and the new row is in record[0].
  */
#ifndef HAVE_purify
  /*
    Don't print debug messages when running valgrind since they can
    trigger false warnings.
   */
  DBUG_PRINT("info",("Updating row in table"));
  DBUG_DUMP("old record", m_table->record[1], m_table->s->reclength);
  DBUG_DUMP("new values", m_table->record[0], m_table->s->reclength);
#endif

  // Temporary fix to find out why it fails [/Matz]
  memcpy(m_table->read_set->bitmap, m_cols.bitmap, (m_table->read_set->n_bits + 7) / 8);
  memcpy(m_table->write_set->bitmap, m_cols_ai.bitmap, (m_table->write_set->n_bits + 7) / 8);

  m_table->mark_columns_per_binlog_row_image();
  error= m_table->file->ha_update_row(m_table->record[1], m_table->record[0]);
  if (error == HA_ERR_RECORD_IS_THE_SAME)
    error= 0;
  m_table->default_column_bitmaps();

  return error;
}

#endif /* !defined(MYSQL_CLIENT) && defined(HAVE_REPLICATION) */

#ifdef MYSQL_CLIENT
void Update_rows_log_event::print(FILE *file,
				  PRINT_EVENT_INFO* print_event_info)
{
  Rows_log_event::print_helper(file, print_event_info, "Update_rows");
}
#endif


Incident_log_event::
Incident_log_event(const char *buf, uint event_len,
                   const Format_description_event *description_event)
   :Incident_event(buf, event_len, description_event),
    Log_event(this->header(), this->footer(), true)
{
  DBUG_ENTER("Incident_log_event::Incident_log_event");

  DBUG_VOID_RETURN;
}


Incident_log_event::~Incident_log_event()
{
  if (m_message)
    bapi_free(m_message);
}


const char *
Incident_log_event::description() const
{
  static const char *const description[]= {
    "NOTHING",                                  // Not used
    "LOST_EVENTS"
  };

  DBUG_PRINT("info", ("m_incident: %d", m_incident));

  return description[m_incident];
}


#ifndef MYSQL_CLIENT
int Incident_log_event::pack_info(Protocol *protocol)
{
  char buf[256];
  size_t bytes;
  if (m_message_length > 0)
    bytes= my_snprintf(buf, sizeof(buf), "#%d (%s)",
                       m_incident, description());
  else
    bytes= my_snprintf(buf, sizeof(buf), "#%d (%s): %s",
                       m_incident, description(), m_message);
  protocol->store(buf, bytes, &my_charset_bin);
  return 0;
}
#endif


#ifdef MYSQL_CLIENT
void
Incident_log_event::print(FILE *file,
                          PRINT_EVENT_INFO *print_event_info)
{
  if (print_event_info->short_form)
    return;

  print_header(&print_event_info->head_cache, print_event_info, FALSE);
  my_b_printf(&print_event_info->head_cache,
              "\n# Incident: %s\nRELOAD DATABASE; # Shall generate syntax error\n",
              description());
}
#endif

#if defined(HAVE_REPLICATION) && !defined(MYSQL_CLIENT)
int
Incident_log_event::do_apply_event(Relay_log_info const *rli)
{
  DBUG_ENTER("Incident_log_event::do_apply_event");

  if (ignored_error_code(ER_SLAVE_INCIDENT))
  {
    DBUG_PRINT("info", ("Ignoring Incident"));
    DBUG_RETURN(0);
  }
   
  rli->report(ERROR_LEVEL, ER_SLAVE_INCIDENT,
              ER(ER_SLAVE_INCIDENT),
              description(),
              m_message_length > 0 ? m_message : "<none>");
  DBUG_RETURN(1);
}
#endif

bool
Incident_log_event::write_data_header(IO_CACHE *file)
{
  DBUG_ENTER("Incident_log_event::write_data_header");
  DBUG_PRINT("enter", ("m_incident: %d", m_incident));
  uchar buf[sizeof(int16)];
  int2store(buf, (int16) m_incident);
#ifndef MYSQL_CLIENT
  DBUG_RETURN(wrapper_my_b_safe_write(file, buf, sizeof(buf)));
#else
   DBUG_RETURN(my_b_safe_write(file, buf, sizeof(buf)));
#endif
}

bool
Incident_log_event::write_data_body(IO_CACHE *file)
{
  uchar tmp[1];
  DBUG_ENTER("Incident_log_event::write_data_body");
  tmp[0]= (uchar) m_message_length;
  crc= checksum_crc32(crc, (uchar*) tmp, 1);
  if (m_message_length > 0)
  {
    crc= checksum_crc32(crc, (uchar*) m_message, m_message_length);
    // todo: report a bug on write_str accepts uint but treats it as uchar
  }
  DBUG_RETURN(write_str_at_most_255_bytes(file, m_message, (uint) m_message_length));
}


Ignorable_log_event::Ignorable_log_event(const char *buf,
                                         const Format_description_event *descr_event)
  :Ignorable_event(buf, descr_event),
   Log_event(this->header(), this->footer(), true)
{
  DBUG_ENTER("Ignorable_log_event::Ignorable_log_event");

  DBUG_VOID_RETURN;
}

Ignorable_log_event::~Ignorable_log_event()
{
}

#ifndef MYSQL_CLIENT
/* Pack info for its unrecognized ignorable event */
int Ignorable_log_event::pack_info(Protocol *protocol)
{
  char buf[256];
  size_t bytes;
  bytes= my_snprintf(buf, sizeof(buf), "# Unrecognized ignorable event");
  protocol->store(buf, bytes, &my_charset_bin);
  return 0;
}
#endif

#ifdef MYSQL_CLIENT
/* Print for its unrecognized ignorable event */
void
Ignorable_log_event::print(FILE *file,
                           PRINT_EVENT_INFO *print_event_info)
{
  if (print_event_info->short_form)
    return;

  print_header(&print_event_info->head_cache, print_event_info, FALSE);
  my_b_printf(&print_event_info->head_cache, "\tIgnorable\n");
  my_b_printf(&print_event_info->head_cache,
              "# Unrecognized ignorable event\n");
}
#endif


Rows_query_log_event::Rows_query_log_event(const char *buf, uint event_len,
                                           const Format_description_event
                                           *descr_event)
  :Ignorable_event(buf, descr_event),
   Ignorable_log_event(buf, descr_event),
   Rows_query_event(buf, event_len, descr_event)
{
}

#ifndef MYSQL_CLIENT
int Rows_query_log_event::pack_info(Protocol *protocol)
{
  char *buf;
  size_t bytes;
  ulong len= sizeof("# ") + (ulong) strlen(m_rows_query);
  if (!(buf= (char*) my_malloc(key_memory_log_event,
                               len, MYF(MY_WME))))
    return 1;
  bytes= my_snprintf(buf, len, "# %s", m_rows_query);
  protocol->store(buf, bytes, &my_charset_bin);
  my_free(buf);
  return 0;
}
#endif

#ifdef MYSQL_CLIENT
void
Rows_query_log_event::print(FILE *file,
                            PRINT_EVENT_INFO *print_event_info)
{
  if (!print_event_info->short_form && print_event_info->verbose > 1)
  {
    IO_CACHE *const head= &print_event_info->head_cache;
    IO_CACHE *const body= &print_event_info->body_cache;
    char *token= NULL, *saveptr= NULL;
    char *rows_query_copy= NULL;
    if (!(rows_query_copy= my_strdup(key_memory_log_event,
                                     m_rows_query, MYF(MY_WME))))
      return;

    print_header(head, print_event_info, FALSE);
    my_b_printf(head, "\tRows_query\n");
    /*
      Prefix every line of a multi-line query with '#' to prevent the
      statement from being executed when binary log will be processed
      using 'mysqlbinlog --verbose --verbose'.
    */
    for (token= strtok_r(rows_query_copy, "\n", &saveptr); token;
         token= strtok_r(NULL, "\n", &saveptr))
      my_b_printf(head, "# %s\n", token);
    my_free(rows_query_copy);
    print_base64(body, print_event_info, true);
  }
}
#endif

bool
Rows_query_log_event::write_data_body(IO_CACHE *file)
{
  DBUG_ENTER("Rows_query_log_event::write_data_body");
  /*
   m_rows_query length will be stored using only one byte, but on read
   that length will be ignored and the complete query will be read.
  */
  DBUG_RETURN(write_str_at_most_255_bytes(file, m_rows_query,
              (uint) strlen(m_rows_query)));
}

#if defined(MYSQL_SERVER) && defined(HAVE_REPLICATION)
int Rows_query_log_event::do_apply_event(Relay_log_info const *rli)
{
  DBUG_ENTER("Rows_query_log_event::do_apply_event");
  DBUG_ASSERT(rli->info_thd == thd);
  /* Set query for writing Rows_query log event into binlog later.*/
  thd->set_query(m_rows_query, strlen(m_rows_query));

  DBUG_ASSERT(rli->rows_query_ev == NULL);

  const_cast<Relay_log_info*>(rli)->rows_query_ev= this;

  DBUG_RETURN(0);
}
#endif


const char *Gtid_log_event::SET_STRING_PREFIX= "SET @@SESSION.GTID_NEXT= '";


Gtid_log_event::Gtid_log_event(const char *buffer, uint event_len,
                               const Format_description_event *description_event)
   :Gtid_event(buffer, event_len, description_event),
    Log_event(this->header(), this->footer(), true)
{
  DBUG_ENTER("Gtid_log_event::Gtid_log_event(const char *, uint, const Format_description_log_event *");
  spec.type=(enum_group_type)gtid_info_struct.type;
  sid.copy_from((uchar *)gtid_info_struct.uuid_buf);
  spec.gtid.sidno= gtid_info_struct.rpl_gtid_sidno;
  spec.gtid.gno= gtid_info_struct.rpl_gtid_gno;
  DBUG_VOID_RETURN;
}

#ifndef MYSQL_CLIENT
Gtid_log_event::Gtid_log_event(THD* thd_arg, bool using_trans,
                               const Gtid_specification *spec_arg)
 :Gtid_event(true),
  Log_event(thd_arg, thd_arg->variables.gtid_next.type == ANONYMOUS_GROUP ?
            LOG_EVENT_IGNORABLE_F : 0,
            using_trans ? Log_event::EVENT_TRANSACTIONAL_CACHE :
            Log_event::EVENT_STMT_CACHE, Log_event::EVENT_NORMAL_LOGGING,
            this->header(), this->footer())
{
  DBUG_ENTER("Gtid_log_event::Gtid_log_event(THD *)");
  spec= spec_arg ? *spec_arg : thd_arg->variables.gtid_next;
  if (spec.type == GTID_GROUP)
  {
    global_sid_lock->rdlock();
    sid= global_sid_map->sidno_to_sid(spec.gtid.sidno);
    global_sid_lock->unlock();
  }
  else
    sid.clear();
#ifndef DBUG_OFF
  char buf[MAX_SET_STRING_LENGTH + 1];
  to_string(buf);
  DBUG_PRINT("info", ("%s", buf));
#endif
  DBUG_VOID_RETURN;
}
#endif

#ifndef MYSQL_CLIENT
int Gtid_log_event::pack_info(Protocol *protocol)
{
  char buffer[MAX_SET_STRING_LENGTH + 1];
  size_t len= to_string(buffer);
  protocol->store(buffer, len, &my_charset_bin);
  return 0;
}
#endif

size_t Gtid_log_event::to_string(char *buf) const
{
  char *p= buf;
  DBUG_ASSERT(strlen(SET_STRING_PREFIX) == SET_STRING_PREFIX_LENGTH);
  strcpy(p, SET_STRING_PREFIX);
  p+= SET_STRING_PREFIX_LENGTH;
  p+= spec.to_string(&sid, p);
  *p++= '\'';
  *p= '\0';
  return p - buf;
}

#ifdef MYSQL_CLIENT
void
Gtid_log_event::print(FILE *file, PRINT_EVENT_INFO *print_event_info)
{
  char buffer[MAX_SET_STRING_LENGTH + 1];
  IO_CACHE *const head= &print_event_info->head_cache;
  if (!print_event_info->short_form)
  {
    print_header(head, print_event_info, FALSE);
    my_b_printf(head, "\tGTID [commit=%s]\n", commit_flag ? "yes" : "no");
  }
  to_string(buffer);
  my_b_printf(head, "%s%s\n", buffer, print_event_info->delimiter);
}
#endif

#ifdef MYSQL_SERVER
bool Gtid_log_event::write_data_header(IO_CACHE *file)
{
  DBUG_ENTER("Gtid_log_event::write_data_header");
  char buffer[POST_HEADER_LENGTH];
  char* ptr_buffer= buffer;

  *ptr_buffer= commit_flag ? 1 : 0;
  ptr_buffer+= ENCODED_FLAG_LENGTH;

#ifndef DBUG_OFF
  char buf[rpl_sid::TEXT_LENGTH + 1];
  sid.to_string(buf);
  DBUG_PRINT("info", ("sid=%s sidno=%d gno=%lld",
                      buf, spec.gtid.sidno, spec.gtid.gno));
#endif

  sid.copy_to((uchar *)ptr_buffer);
  ptr_buffer+= ENCODED_SID_LENGTH;

  int8store(ptr_buffer, spec.gtid.gno);
  ptr_buffer+= ENCODED_GNO_LENGTH;
  file->commit_seq_offset= ptr_buffer- buffer;
  *ptr_buffer++= G_COMMIT_TS;
  int8store(ptr_buffer, SEQ_UNINIT);
  ptr_buffer+= COMMIT_SEQ_LEN;

  DBUG_ASSERT(ptr_buffer == (buffer + sizeof(buffer)));
  DBUG_RETURN(wrapper_my_b_safe_write(file, (uchar *) buffer, sizeof(buffer)));
}
#endif // MYSQL_SERVER

#if defined(MYSQL_SERVER) && defined(HAVE_REPLICATION)
int Gtid_log_event::do_apply_event(Relay_log_info const *rli)
{
  DBUG_ENTER("Gtid_log_event::do_apply_event");
  DBUG_ASSERT(rli->info_thd == thd);

  // Gtid_log_events should be filtered out at earlier stages if gtid_mode == 0
  DBUG_ASSERT(gtid_mode > 0);

  rpl_sidno sidno= get_sidno(true);
  if (sidno < 0)
    DBUG_RETURN(1); // out of memory
  if (thd->owned_gtid.sidno)
  {
    gtid_rollback(thd);
  }
  thd->variables.gtid_next.set(sidno, spec.gtid.gno);

  /*
    The variable 'currently_executing_gtid' is used to fill
    last_seen_transaction column of the table
    performance_schema.replication_execute_status_by_worker
    to show the GTID of last transaction picked up by this worker thread.
  */
  const Slave_worker* my_worker;
  my_worker= dynamic_cast<const Slave_worker* >(rli);
  if (is_mts_worker(thd))
    my_worker->currently_executing_gtid= thd->variables.gtid_next.gtid;
  DBUG_PRINT("info", ("setting gtid_next=%d:%lld",
                      sidno, spec.gtid.gno));

  if (gtid_acquire_ownership_single(thd))
    DBUG_RETURN(1);

  DBUG_RETURN(0);
}

int Gtid_log_event::do_update_pos(Relay_log_info *rli)
{
  /*
    This event does not increment group positions. This means
    that if there is a failure after it has been processed,
    it will be automatically re-executed.
  */
  rli->inc_event_relay_log_pos();
  DBUG_EXECUTE_IF("crash_after_update_pos_gtid",
                  sql_print_information("Crashing crash_after_update_pos_gtid.");
                  DBUG_SUICIDE(););
  return 0;
}
#endif

Previous_gtids_log_event::
Previous_gtids_log_event(const char *buf, uint event_len,
                         const Format_description_event *description_event)
   :Previous_gtids_event(buf, event_len, description_event),
    Log_event(this->header(), this->footer(), true)
{
  DBUG_ENTER("Previous_gtids_log_event::Previous_gtids_log_event");
  DBUG_VOID_RETURN;
}

#ifndef MYSQL_CLIENT
Previous_gtids_log_event::Previous_gtids_log_event(const Gtid_set *set)
: Log_event(this->header(),
            this->footer(),
            Log_event::EVENT_NO_CACHE,
            Log_event::EVENT_IMMEDIATE_LOGGING)
{
  DBUG_ENTER("Previous_gtids_log_event::Previous_gtids_log_event(THD *, const Gtid_set *)");
  global_sid_lock->assert_some_lock();
  buf_size= set->get_encoded_length();
  uchar *buffer= (uchar *) my_malloc(key_memory_log_event,
                                     buf_size, MYF(MY_WME));
  if (buffer != NULL)
  {
    set->encode(buffer);
    register_temp_buf((char *)buffer);
  }
  this->buf= buffer;
  // if buf == NULL, is_valid will return false
  DBUG_VOID_RETURN;
}
#endif

#ifndef MYSQL_CLIENT
int Previous_gtids_log_event::pack_info(Protocol *protocol)
{
  size_t length= 0;
  global_sid_lock->rdlock();
  char *str= get_str(&length, &Gtid_set::default_string_format);
  global_sid_lock->unlock();
  if (str == NULL)
    return 1;
  protocol->store(str, length, &my_charset_bin);
  my_free(str);
  return 0;
}
#endif

#ifdef MYSQL_CLIENT
void Previous_gtids_log_event::print(FILE *file,
                                     PRINT_EVENT_INFO *print_event_info)
{
  IO_CACHE *const head= &print_event_info->head_cache;

  global_sid_lock->rdlock();
  char *str= get_str(NULL, &Gtid_set::commented_string_format);
  global_sid_lock->unlock();
  if (str != NULL)
  {
    if (!print_event_info->short_form)
    {
      print_header(head, print_event_info, FALSE);
      my_b_printf(head, "\tPrevious-GTIDs\n");
    }
    my_b_printf(head, "%s\n", str);
    my_free(str);
  }
}
#endif

int Previous_gtids_log_event::add_to_set(Gtid_set *target) const
{
  DBUG_ENTER("Previous_gtids_log_event::add_to_set(Gtid_set *)");
  size_t end_pos= 0;
  size_t add_size= DBUG_EVALUATE_IF("gtid_has_extra_data", 10, 0);
  /* Silently ignore additional unknown data at the end of the encoding */
  PROPAGATE_REPORTED_ERROR_INT(target->add_gtid_encoding(buf,
                                                         buf_size + add_size,
                                                         &end_pos));
  DBUG_ASSERT(end_pos <= (size_t) buf_size);
  DBUG_RETURN(0);
}

char *Previous_gtids_log_event::get_str(
  size_t *length_p, const Gtid_set::String_format *string_format) const
{
  DBUG_ENTER("Previous_gtids_log_event::get_str(size_t *)");
  Sid_map sid_map(NULL);
  Gtid_set set(&sid_map, NULL);
  DBUG_PRINT("info", ("temp_buf=%p buf=%p", temp_buf, buf));
  if (set.add_gtid_encoding(buf, buf_size) != RETURN_STATUS_OK)
    DBUG_RETURN(NULL);
  set.dbug_print("set");
  size_t length= set.get_string_length(string_format);
  DBUG_PRINT("info", ("string length= %lu", (ulong) length));
  char* str= (char *)my_malloc(key_memory_log_event,
                               length + 1, MYF(MY_WME));
  if (str != NULL)
  {
    set.to_string(str, string_format);
    if (length_p != NULL)
      *length_p= length;
  }
  DBUG_RETURN(str);
}

#ifndef MYSQL_CLIENT
bool Previous_gtids_log_event::write_data_body(IO_CACHE *file)
{
  DBUG_ENTER("Previous_gtids_log_event::write_data_body");
  DBUG_PRINT("info", ("size=%d", buf_size));
  bool ret= wrapper_my_b_safe_write(file, buf, buf_size);
  DBUG_RETURN(ret);
}
#endif

#if defined(MYSQL_SERVER) && defined(HAVE_REPLICATION)
int Previous_gtids_log_event::do_update_pos(Relay_log_info *rli)
{
  rli->inc_event_relay_log_pos();
  return 0;
}
#endif


#ifdef MYSQL_CLIENT
/**
  The default values for these variables should be values that are
  *incorrect*, i.e., values that cannot occur in an event.  This way,
  they will always be printed for the first event.
*/
st_print_event_info::st_print_event_info()
  :flags2_inited(0), sql_mode_inited(0), sql_mode(0),
   auto_increment_increment(0),auto_increment_offset(0), charset_inited(0),
   lc_time_names_number(~0),
   charset_database_number(ILLEGAL_CHARSET_INFO_NUMBER),
   thread_id(0), thread_id_printed(false),
   base64_output_mode(BASE64_OUTPUT_UNSPEC), printed_fd_event(FALSE),
   have_unflushed_events(FALSE), skipped_event_in_transaction(false)
{
  /*
    Currently we only use static PRINT_EVENT_INFO objects, so zeroed at
    program's startup, but these explicit memset() is for the day someone
    creates dynamic instances.
  */
  memset(db, 0, sizeof(db));
  memset(charset, 0, sizeof(charset));
  memset(time_zone_str, 0, sizeof(time_zone_str));
  delimiter[0]= ';';
  delimiter[1]= 0;
  myf const flags = MYF(MY_WME | MY_NABP);
  open_cached_file(&head_cache, NULL, NULL, 0, flags);
  open_cached_file(&body_cache, NULL, NULL, 0, flags);
  open_cached_file(&footer_cache, NULL, NULL, 0, flags);
}
#endif


#if defined(HAVE_REPLICATION) && !defined(MYSQL_CLIENT)
Heartbeat_log_event::Heartbeat_log_event(const char* buf, uint event_len,
                                         const Format_description_event*
                                         description_event)
  :Heartbeat_event(buf, event_len, description_event),
   Log_event(this->header(), this->footer(), true)
{
}
#endif

#ifdef MYSQL_SERVER
/*
  This is a utility function that adds a quoted identifier into the a buffer.
  This also escapes any existance of the quote string inside the identifier.

  SYNOPSIS
    my_strmov_quoted_identifier
    thd                   thread handler
    buffer                target buffer
    identifier            the identifier to be quoted
    length                length of the identifier
*/
size_t my_strmov_quoted_identifier(THD* thd, char *buffer,
                                   const char* identifier,
                                   uint length)
{
  int q= thd ? get_quote_char_for_identifier(thd, identifier, length) : '`';
  return my_strmov_quoted_identifier_helper(q, buffer, identifier, length);
}
#else
size_t my_strmov_quoted_identifier(char *buffer,  const char* identifier)
{
  int q= '`';
  return my_strmov_quoted_identifier_helper(q, buffer, identifier, 0);
}

#endif

size_t my_strmov_quoted_identifier_helper(int q, char *buffer,
                                          const char* identifier,
                                          uint length)
{
  size_t written= 0;
  char quote_char;
  uint id_length= (length) ? length : strlen(identifier);

  if (q == EOF)
  {
    (void) strncpy(buffer, identifier, id_length);
    return id_length;
  }
  quote_char= (char) q;
  *buffer++= quote_char;
  written++;
  while (id_length--)
  {
    if (*identifier == quote_char)
    {
      *buffer++= quote_char;
      written++;
    }
    *buffer++= *identifier++;
    written++;
  }
  *buffer++= quote_char;
  return ++written;
}
<|MERGE_RESOLUTION|>--- conflicted
+++ resolved
@@ -3770,13 +3770,8 @@
                       deciding which cache must be used.
 */
 Query_log_event::Query_log_event(THD* thd_arg, const char* query_arg,
-<<<<<<< HEAD
-                                 ulong query_length, bool using_trans,
-                                 bool immediate, bool suppress_use,
-=======
 				 size_t query_length, bool using_trans,
 				 bool immediate, bool suppress_use,
->>>>>>> b3f7485a
                                  int errcode, bool ignore_cmd_internals)
 
   :Log_event(thd_arg,
@@ -4510,14 +4505,8 @@
   */
   if (is_trans_keyword() || rpl_filter->db_ok(thd->db))
   {
-<<<<<<< HEAD
     thd->set_time(&(common_header->when));
-    thd->set_query_and_id((char*)query_arg, q_len_arg,
-                          thd->charset(), next_query_id());
-=======
-    thd->set_time(&when);
     thd->set_query_and_id(query_arg, q_len_arg, next_query_id());
->>>>>>> b3f7485a
     thd->variables.pseudo_thread_id= thread_id;		// for temp tables
     attach_temp_tables_worker(thd, rli);
     DBUG_PRINT("query",("%s", thd->query().str));
