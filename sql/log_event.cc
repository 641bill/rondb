--- conflicted
+++ resolved
@@ -11719,119 +11719,12 @@
 }
 
 #ifndef MYSQL_CLIENT
-<<<<<<< HEAD
 Previous_gtids_log_event::Previous_gtids_log_event(THD* thd_arg,
-                                                   MYSQL_BIN_LOG* log)
+                                                   const Gtid_set *set)
 : Ignorable_log_event(thd_arg),
   gtid_set(&global_sid_map), gtid_set_inited(false)
 {
-  global_sid_lock.rdlock();
-  get_buf_from_set(gtid_state.get_logged_groups());
-  global_sid_lock.unlock();
-=======
-GtidSet_log_event::GtidSet_log_event(THD* thd_arg, Sid_map* sid_map,
-                                     const GTID_set* grp_set)
-: Ignorable_log_event(thd_arg)
-{
-  size_t size= 0;
-  uint64 count_ngnos= 0;
-  uchar* ptr_buffer= NULL;
-  rpl_sidno max_sidno= sid_map->get_max_sidno();
-  nsids= max_sidno;
-  /*
-    We statically assume that there will be at most 2 intervals
-    (ini, end) per sidno. So we need to keep track of the total
-    number of intervals and if this happens to be wrong we need to
-    increase the buffer's size.
-  */
-  ngnos= nsids * 2;
-  size= GTID_NTH_INFO_LEN + GTID_NTH_INFO_LEN +
-        ((GTID_SID_INFO_LEN + GTID_NTH_INFO_LEN) * nsids) +
-        ((GTID_GNO_INFO_LEN + GTID_GNO_INFO_LEN) * ngnos);
-  if ((encoded_buffer= (uchar *) my_malloc(size, MYF(0))))
-  {
-    DBUG_PRINT("info", ("SRC HEADER memory %p nsids %lld size %d, memory %p "
-               "ngnos %d size %d", encoded_buffer, nsids, GTID_NTH_INFO_LEN,
-               encoded_buffer + GTID_NTH_INFO_LEN, 0, GTID_NTH_INFO_LEN));
-
-    ptr_buffer= encoded_buffer + GTID_NTH_INFO_LEN + GTID_NTH_INFO_LEN;
-    for (rpl_sidno sidno= 1; sidno <= max_sidno; sidno++)
-    {
-      GTID_set::Const_interval_iterator ivit(grp_set, sidno);
-      GTID_set::Interval *iv= NULL;
-      uchar* ptr_intervals= NULL;
-      uint64 n_intervals= 0;
-      const rpl_sid* sid= sid_map->sidno_to_sid(sidno);
-      
-      DBUG_PRINT("info", ("SRC SID memory %p sidno %d size %d",
-                 ptr_buffer, sidno, GTID_SID_INFO_LEN));
-
-      memcpy(ptr_buffer, sid, GTID_SID_INFO_LEN);
-      ptr_buffer+= GTID_SID_INFO_LEN;
-
-      DBUG_PRINT("info", ("SRC N-INTERVALS memory %p interval %lld size %d",
-                         ptr_buffer, n_intervals, GTID_NTH_INFO_LEN));
-      ptr_intervals= ptr_buffer;
-      ptr_buffer+= GTID_NTH_INFO_LEN;
-      while ((iv= ivit.get()) != NULL)
-      {
-        int8store(ptr_buffer, iv->start);
-        ptr_buffer+= GTID_GNO_INFO_LEN;
-      
-        int8store(ptr_buffer, iv->end - 1);
-        ptr_buffer+= GTID_GNO_INFO_LEN;
-
-        DBUG_PRINT("info", ("SRC INTERVALS memory %p start %lld end %lld size %d",
-                   ptr_buffer - GTID_GNO_INFO_LEN - GTID_GNO_INFO_LEN,
-                   iv->start, iv->end, GTID_GNO_INFO_LEN + GTID_GNO_INFO_LEN));
-        if (count_ngnos > ngnos && (nsids - sidno) != 0)
-        {
-          size_t increase_size= (nsids - sidno) *
-                                (GTID_GNO_INFO_LEN + GTID_GNO_INFO_LEN) * 2;
-          size_t used_size= ptr_buffer - encoded_buffer;
-          uchar* new_encoded_buffer= NULL;
-          if (!(new_encoded_buffer= (uchar *)
-               my_realloc(encoded_buffer, size + increase_size, MYF(0))))
-          {
-            nsids= 0; ngnos= 0;
-            goto err;
-          }
-          encoded_buffer= new_encoded_buffer;
-          ptr_buffer= encoded_buffer + used_size;
-          ngnos+= (nsids - sidno) * 2;
-          size+= increase_size;
-        }
-        count_ngnos++;
-        n_intervals++;
-        ivit.next();
-      }
-      int8store(ptr_intervals, n_intervals);
-      if (n_intervals == 0) count_ngnos++;
-      DBUG_PRINT("info", ("SRC N-INTERVALS memory %p interval %lld size %d",
-                 ptr_intervals, n_intervals, GTID_NTH_INFO_LEN));
-    }
-  }
-  else
-  {
-    /* This is not implemented yet. */
-    DBUG_ASSERT(0);
-  }
-  ngnos= count_ngnos;
-
-  DBUG_PRINT("info", ("SRC HEADER memory %p nsids %lld size %d, memory %p "
-             "ngnos %lld size %d", encoded_buffer, nsids, GTID_NTH_INFO_LEN,
-             encoded_buffer + GTID_NTH_INFO_LEN, ngnos, GTID_NTH_INFO_LEN));
-  DBUG_PRINT("info", ("SRC FINAL SIZE real %ld calc %lld",
-             ptr_buffer - encoded_buffer,
-             GTID_NTH_INFO_LEN + GTID_NTH_INFO_LEN +
-             ((GTID_SID_INFO_LEN + GTID_NTH_INFO_LEN) * nsids) +
-             ((GTID_GNO_INFO_LEN + GTID_GNO_INFO_LEN) * ngnos)));
-err:
-  ptr_buffer= encoded_buffer;
-  int8store(ptr_buffer, nsids);
-  ptr_buffer+= GTID_NTH_INFO_LEN;
-  int8store(ptr_buffer, ngnos);
->>>>>>> 631c2439
+  get_buf_from_set(set);
 }
 #endif
 
@@ -11878,7 +11771,6 @@
 }
 #endif
 
-<<<<<<< HEAD
 void Previous_gtids_log_event::get_buf_from_set(const Gtid_set *gtid_set)
 {
   global_sid_lock.assert_some_lock();
@@ -11887,65 +11779,6 @@
   if (encoded_buf != NULL)
     gtid_set->encode(encoded_buf);
 }
-=======
-#ifndef MYSQL_CLIENT
-GTID_set* GtidSet_log_event::get_group_rep(Sid_map* sid_map_arg)
-{
-  return(GtidSet_log_event::get_group_rep(sid_map_arg, encoded_buffer, nsids));
-}
-
-GTID_set* GtidSet_log_event::get_group_rep(Sid_map* sid_map_arg,
-                                           const uchar* encoded_buffer_arg)
-{
-  uint64 nsids_arg= uint8korr(encoded_buffer_arg);
-  return (GtidSet_log_event::get_group_rep(sid_map_arg, encoded_buffer_arg,
-                                           nsids_arg));
-}
-
-GTID_set* GtidSet_log_event::get_group_rep(Sid_map* sid_map_arg,
-                                           const uchar* encoded_buffer_arg,
-                                           uint64 nsids_arg)
-{
-  DBUG_ENTER("GtidSet_log_event::get_group_representation");
-  GTID_set* grp_set= new GTID_set(sid_map_arg);
-  char *src_buffer= (char *) (encoded_buffer_arg +
-                              GTID_NTH_INFO_LEN + GTID_NTH_INFO_LEN);
-
-  if (grp_set)
-  { 
-    for (uint64 sidno_count= 1; sidno_count <= nsids_arg; sidno_count++)
-    {
-      rpl_sid sid_decode;
-      const uchar* sid= (const uchar*) src_buffer;
-      sid_decode.copy_from(sid);
-      rpl_sidno sidno= sid_map_arg->add_permanent(&sid_decode);
-      grp_set->ensure_sidno(sidno);
-
-      DBUG_PRINT("info", ("DST memory %p sid %d size %d",
-                 src_buffer, sidno, GTID_SID_INFO_LEN));
-      src_buffer+= GTID_SID_INFO_LEN;
-      
-      uint64 interval= 0; 
-      uint64 n_intervals= uint8korr(src_buffer);
-      src_buffer+= GTID_NTH_INFO_LEN;
-      DBUG_PRINT("info", ("DST N-INTERVALS memory %p interval %lld size %d",
-                 src_buffer - GTID_NTH_INFO_LEN, n_intervals, GTID_NTH_INFO_LEN));
-      if (n_intervals)
-      {
-        while (interval < n_intervals)
-        {
-          uint64 gno_start= uint8korr(src_buffer);
-          src_buffer+= GTID_GNO_INFO_LEN;
-          uint64 gno_end= uint8korr(src_buffer);
-          src_buffer+= GTID_GNO_INFO_LEN;
-
-          GTID_set::Interval_iterator ivit(grp_set, sidno);
-          if (grp_set->add(&ivit, gno_start, gno_end + 1) != RETURN_STATUS_OK)
-          {
-            delete grp_set;
-            DBUG_RETURN(NULL);
-          }
->>>>>>> 631c2439
 
 void Previous_gtids_log_event::get_set_from_buf(const uchar *buf, size_t size)
 {
