--- conflicted
+++ resolved
@@ -3239,7 +3239,6 @@
 struct st_table_ref;
 
 
-<<<<<<< HEAD
 /**
   Executor structure for the materialized semi-join info, which contains
    - The sj-materialization temporary table
@@ -3266,65 +3265,6 @@
   Item *in_equality;            // See create_subquery_equalities()
   Item *join_cond;              // See comments in make_join_select()
   Copy_field *copy_field;       // Needed for materialization scan
-=======
-/*
-  Optimizer and executor structure for the materialized semi-join info. This
-  structure contains
-   - The sj-materialization temporary table
-   - Members needed to make index lookup or a full scan of the temptable.
-*/
-class SJ_MATERIALIZATION_INFO : public Sql_alloc
-{
-public:
-  /* Optimal join sub-order */
-  struct st_position *positions;
-
-  uint tables; /* Number of tables in the sj-nest */
-
-  /* Expected #rows in the materialized table */
-  double rows;
-
-  /* 
-    Cost to materialize - execute the sub-join and write rows into temp.table
-  */
-  COST_VECT materialization_cost;
-
-  /* Cost to make one lookup in the temptable */
-  COST_VECT lookup_cost;
-  
-  /* Cost of scanning the materialized table */
-  COST_VECT scan_cost;
-
-  /* --- Execution structures ---------- */
-  
-  /*
-    TRUE <=> This structure is used for execution. We don't necessarily pick
-    sj-materialization, so some of SJ_MATERIALIZATION_INFO structures are not
-    used by materialization
-  */
-  bool is_used;
-  
-  bool materialized; /* TRUE <=> materialization already performed */
-  /*
-    TRUE  - the temptable is read with full scan
-    FALSE - we use the temptable for index lookups
-  */
-  bool is_sj_scan; 
-  
-  /* The temptable and its related info */
-  TMP_TABLE_PARAM sjm_table_param;
-  List<Item> sjm_table_cols;
-  TABLE *table;
-
-  /* Structure used to make index lookups */
-  struct st_table_ref *tab_ref;
-  Item *in_equality; /* See create_subquery_equalities() */
-  /* True if data types allow the MaterializeScan semijoin strategy */
-  bool sjm_scan_allowed;
-
-  Item *join_cond; /* See comments in make_join_select() */
-  Copy_field *copy_field; /* Needed for SJ_Materialization scan */
->>>>>>> 0dcdc6ff
 };
 
 
