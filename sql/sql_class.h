--- conflicted
+++ resolved
@@ -1884,22 +1884,12 @@
   /**@}*/
   // NOTE: Ideally those two should be in Protocol,
   // but currently its design doesn't allow that.
-<<<<<<< HEAD
   NET net;        // client connection descriptor
   String packet;  // dynamic buffer for network I/O
  public:
+  const NET *get_net() const { return &net; }
+
   void set_skip_readonly_check() { skip_readonly_check = true; }
-=======
-  NET     net;                          // client connection descriptor
-  String  packet;                       // dynamic buffer for network I/O
-public:
-  const NET *get_net() const { return &net; }
-
-  void set_skip_readonly_check()
-  {
-    skip_readonly_check= true;
-  }
->>>>>>> 1c930fd7
 
   bool is_cmd_skip_readonly() const { return skip_readonly_check; }
 
