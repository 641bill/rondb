/* Copyright (c) 2000, 2023, Oracle and/or its affiliates.

   This program is free software; you can redistribute it and/or modify
   it under the terms of the GNU General Public License, version 2.0,
   as published by the Free Software Foundation.

   This program is also distributed with certain software (including
   but not limited to OpenSSL) that is licensed under separate terms,
   as designated in a particular file or component or in included license
   documentation.  The authors of MySQL hereby grant you an additional
   permission to link the program and your derivative works with the
   separately licensed software that they have included with MySQL.

   This program is distributed in the hope that it will be useful,
   but WITHOUT ANY WARRANTY; without even the implied warranty of
   MERCHANTABILITY or FITNESS FOR A PARTICULAR PURPOSE.  See the
   GNU General Public License, version 2.0, for more details.

   You should have received a copy of the GNU General Public License
   along with this program; if not, write to the Free Software
   Foundation, Inc., 51 Franklin St, Fifth Floor, Boston, MA 02110-1301  USA */

#ifndef SQL_CLASS_INCLUDED
#define SQL_CLASS_INCLUDED

/*
  This file contains the declaration of the THD class and classes which THD
  depends on. It should contain as little else as possible to increase
  cohesion and reduce coupling. Since THD is used in many places, many files
  are dependent on this header and thus require recompilation if it changes.
  Historically this file contained "Classes in mysql".
*/

#include "my_config.h"

#include <limits.h>
#include <stdarg.h>
#include <stdio.h>
#include <string.h>
#ifdef HAVE_SYS_TIME_H
#include <sys/time.h>
#endif
#include <sys/types.h>
#include <atomic>
#include <bitset>
#include <memory>
#include <new>
#include <string>

#include "dur_prop.h"  // durability_properties
#include "lex_string.h"
#include "m_ctype.h"
#include "map_helpers.h"
#include "my_alloc.h"
#include "my_base.h"
#include "my_command.h"
#include "my_compiler.h"
#include "my_dbug.h"
#include "my_inttypes.h"
#include "my_io.h"
#include "my_psi_config.h"
#include "my_sqlcommand.h"
#include "my_sys.h"
#include "my_table_map.h"
#include "my_thread_local.h"
#include "my_time_t.h"
#include "mysql/components/services/bits/my_thread_bits.h"
#include "mysql/components/services/bits/mysql_cond_bits.h"
#include "mysql/components/services/bits/mysql_mutex_bits.h"
#include "mysql/components/services/bits/psi_bits.h"
#include "mysql/components/services/bits/psi_idle_bits.h"
#include "mysql/components/services/bits/psi_stage_bits.h"
#include "mysql/components/services/bits/psi_statement_bits.h"
#include "mysql/components/services/bits/psi_thread_bits.h"
#include "mysql/components/services/bits/psi_transaction_bits.h"
#include "mysql/psi/mysql_mutex.h"
#include "mysql/psi/mysql_statement.h"
#include "mysql/psi/mysql_thread.h"
#include "mysql/thread_type.h"
#include "mysql_com.h"
#include "mysql_com_server.h"  // NET_SERVER
#include "mysqld_error.h"
#include "pfs_thread_provider.h"
#include "prealloced_array.h"
#include "sql/auth/sql_security_ctx.h"  // Security_context
#include "sql/current_thd.h"
#include "sql/dd/string_type.h"      // dd::string_type
#include "sql/discrete_interval.h"   // Discrete_interval
#include "sql/locked_tables_list.h"  // enum_locked_tables_mode
#include "sql/mdl.h"
#include "sql/opt_costmodel.h"
#include "sql/opt_trace_context.h"  // Opt_trace_context
#include "sql/psi_memory_key.h"
#include "sql/query_options.h"
#include "sql/resourcegroups/resource_group_basic_types.h"
#include "sql/rpl_context.h"  // Rpl_thd_context
#include "sql/rpl_gtid.h"
#include "sql/session_tracker.h"  // Session_tracker
#include "sql/sql_connect.h"
#include "sql/sql_const.h"
#include "sql/sql_digest_stream.h"  // sql_digest_state
#include "sql/sql_error.h"
#include "sql/sql_list.h"
#include "sql/sql_plugin_ref.h"
#include "sql/sys_vars_resource_mgr.h"  // Session_sysvar_resource_manager
#include "sql/system_variables.h"       // system_variables
#include "sql/transaction_info.h"       // Ha_trx_info
#include "sql/xa.h"
#include "sql_string.h"
#include "template_utils.h"
#include "thr_lock.h"
#include "violite.h"

enum enum_check_fields : int;
enum enum_tx_isolation : int;
enum ha_notification_type : int;
class Item;
class Parser_state;
class PROFILING;
class Query_tables_list;
class Relay_log_info;
class THD;
class partition_info;
class Protocol;
class Protocol_binary;
class Protocol_classic;
class Protocol_text;
template <class T>
class mem_root_deque;
class sp_rcontext;
class user_var_entry;
struct LEX;
struct LEX_USER;
struct TABLE;
class Table_ref;
struct timeval;
struct User_level_lock;
struct YYLTYPE;

namespace dd {
namespace cache {
class Dictionary_client;
}

class DD_kill_immunizer;
}  // namespace dd

class Internal_error_handler;
class Modification_plan;
class Query_result;
class Reprepare_observer;
class Rows_log_event;
class Time_zone;
class sp_cache;
struct Binlog_user_var_event;
struct LOG_INFO;

typedef struct user_conn USER_CONN;
struct MYSQL_LOCK;

extern "C" void thd_enter_cond(void *opaque_thd, mysql_cond_t *cond,
                               mysql_mutex_t *mutex,
                               const PSI_stage_info *stage,
                               PSI_stage_info *old_stage,
                               const char *src_function, const char *src_file,
                               int src_line);
extern "C" void thd_exit_cond(void *opaque_thd, const PSI_stage_info *stage,
                              const char *src_function, const char *src_file,
                              int src_line);

extern "C" void thd_enter_stage(void *opaque_thd,
                                const PSI_stage_info *new_stage,
                                PSI_stage_info *old_stage,
                                const char *src_function, const char *src_file,
                                int src_line);

extern "C" void thd_set_waiting_for_disk_space(void *opaque_thd,
                                               const bool waiting);

#define THD_STAGE_INFO(thd, stage) \
  (thd)->enter_stage(&stage, NULL, __func__, __FILE__, __LINE__)

extern char empty_c_string[1];

/*
  We preallocate data for several storage engine plugins.
  so: innodb + bdb + ndb + binlog + myisam + myisammrg + archive +
      example + csv + heap + blackhole + federated + 0
  (yes, the sum is deliberately inaccurate)
*/
constexpr size_t PREALLOC_NUM_HA = 15;

#ifndef NDEBUG
// Used to sample certain debug flags when a query is read but before the reply
// is sent.
enum class TDM { ANY, ON, ZERO, NOT_AVAILABLE };
inline thread_local TDM expected_from_debug_flag = TDM::ANY;
#endif /* not defined NDEBUG */

/**
  To be used for pool-of-threads (implemented differently on various OSs)
*/
class thd_scheduler {
 public:
  void *data; /* scheduler-specific data structure */

  thd_scheduler() : data(nullptr) {}

  ~thd_scheduler() = default;
};

PSI_thread *thd_get_psi(THD *thd);
void thd_set_psi(THD *thd, PSI_thread *psi);

/**
  Return @@session.terminology_use_previous for the current THD.

  @return the integer value of one of the enumeration values in
  terminology_use_previous::enum_compatibility_version.
*/
extern "C" unsigned int thd_get_current_thd_terminology_use_previous();

enum enum_mem_cnt_mode {
  /**
    Memory counter object doesn't update global memory counter and doesn't throw
    OOM error.
  */
  MEM_CNT_DEFAULT = 0U,
  /**
    if MEM_CNT_UPDATE_GLOBAL_COUNTER is set, memory counter object updates
    global memory counter.
  */
  MEM_CNT_UPDATE_GLOBAL_COUNTER = (1U << 0),
  /**
  if MEM_CNT_GENERATE_ERROR is set, memory counter object generates OOM error if
  any.
*/
  MEM_CNT_GENERATE_ERROR = (1U << 1),
  /**
  if MEM_CNT_GENERATE_LOG_ERROR is set, memory counter object generates OOM
  error to error log if any.
*/
  MEM_CNT_GENERATE_LOG_ERROR = (1U << 2)
};

class Thd_mem_cnt {
 private:
  bool m_enabled{false};
  THD *m_thd{nullptr};              // Pointer to THD object.
  Diagnostics_area m_da{false};     // Diagnostics area.
  ulonglong mem_counter{0};         // Amount of memory consumed by thread.
  ulonglong max_conn_mem{0};        // Max amount memory consumed by thread.
  ulonglong glob_mem_counter{0};    // Amount of memory added to global
                                    // memory counter.
  uint curr_mode{MEM_CNT_DEFAULT};  // Current memory counter mode.
  uint orig_mode{MEM_CNT_DEFAULT};  // Original memory counter mode
                                    // (sets at init_mode() stage).
  bool is_connection_stage{true};   // True on connection stage,
                                    // resets to false after successful
                                    // connection.
 public:
  Thd_mem_cnt() {}
  ~Thd_mem_cnt() {
    assert(!m_enabled);
    assert(glob_mem_counter == 0);
  }
  void set_thd(THD *thd) { m_thd = thd; }
  void enable() { m_enabled = true; }
  void disable();

  void alloc_cnt(size_t size);
  void free_cnt(size_t size);
  int reset();
  void flush();
  /**
    Restore original memory counter mode.
  */
  void restore_mode() { curr_mode = orig_mode; }
  /**
    Set NO ERROR memory counter mode.
  */
  void no_error_mode() {
    curr_mode &= ~(MEM_CNT_GENERATE_ERROR | MEM_CNT_GENERATE_LOG_ERROR);
  }
  /**
     Function sets current memory counter mode.

     @param mode_arg         current memory counter mode.
  */
  void set_curr_mode(uint mode_arg) { curr_mode = mode_arg; }
  /**
     Function sets original memory counter mode.

     @param mode_arg         original memory counter mode.
  */
  void set_orig_mode(uint mode_arg) { orig_mode = mode_arg; }
  /**
    Check if memory counter error is issued.

    @retval true if memory counter error is issued, false otherwise.
  */
  bool is_error() const { return m_da.is_error(); }
  void set_thd_error_status() const;

 private:
  int generate_error(int err_no, ulonglong mem_limit, ulonglong mem_size);
  /**
    Check if memory counter is in error mode.

    @retval true if memory counter is in error mode, false otherwise.
  */
  bool is_error_mode() const { return (curr_mode & MEM_CNT_GENERATE_ERROR); }
  /**
    Check if memory counter is in error log  mode.

    @retval true if memory counter is in error log mode, false otherwise.
  */
  bool is_error_log_mode() const {
    return (curr_mode & MEM_CNT_GENERATE_LOG_ERROR);
  }
};

/**
  the struct aggregates two parameters that identify an event
  uniquely in scope of communication of a particular master and slave couple.
  I.e there can not be 2 events from the same staying connected master which
  have the same coordinates.
  @note
  Such identifier is not yet unique generally as the event originating master
  is resettable. Also the crashed master can be replaced with some other.
*/
typedef struct rpl_event_coordinates {
  char *file_name;  // binlog file name (directories stripped)
  my_off_t pos;     // event's position in the binlog file
} LOG_POS_COORD;

#define THD_SENTRY_MAGIC 0xfeedd1ff
#define THD_SENTRY_GONE 0xdeadbeef

#define THD_CHECK_SENTRY(thd) assert(thd->dbug_sentry == THD_SENTRY_MAGIC)

class Query_arena {
 private:
  /*
    List of items created for this query. Every item adds itself to the list
    on creation (see Item::Item() for details)
  */
  Item *m_item_list;

 public:
  MEM_ROOT *mem_root;  // Pointer to current memroot
  /// To check whether a reprepare operation is active
  bool is_repreparing{false};
  /*
    The states reflects three different life cycles for three
    different types of statements:
    Prepared statement: STMT_INITIALIZED -> STMT_PREPARED -> STMT_EXECUTED.
    Stored procedure:   STMT_INITIALIZED_FOR_SP -> STMT_EXECUTED.
    Other statements:   STMT_REGULAR_EXECUTION never changes.
  */
  enum enum_state {
    STMT_INITIALIZED = 0,
    STMT_INITIALIZED_FOR_SP = 1,
    STMT_PREPARED = 2,
    STMT_REGULAR_EXECUTION = 3,
    STMT_EXECUTED = 4,
    STMT_ERROR = -1
  };

  /*
    State and state changes in SP:
    1) When state is STMT_INITIALIZED_FOR_SP, objects in the item tree are
       created on the statement memroot. This is enforced through
       ps_arena_holder checking the state.
    2) After the first execute (call p1()), this state should change to
       STMT_EXECUTED. Objects will be created on the execution memroot and will
       be destroyed at the end of each execution.
    3) In case an ER_NEED_REPREPARE error occurs, state should be changed to
       STMT_INITIALIZED_FOR_SP and objects will again be created on the
       statement memroot. At the end of this execution, state should change to
       STMT_EXECUTED.
  */
 private:
  enum_state state;

 public:
  Query_arena(MEM_ROOT *mem_root_arg, enum enum_state state_arg)
      : m_item_list(nullptr), mem_root(mem_root_arg), state(state_arg) {}

  /*
    This constructor is used only when Query_arena is created as
    backup storage for another instance of Query_arena.
  */
  Query_arena()
      : m_item_list(nullptr), mem_root(nullptr), state(STMT_INITIALIZED) {}

  virtual ~Query_arena() = default;

  Item *item_list() const { return m_item_list; }
  void reset_item_list() { m_item_list = nullptr; }
  void set_item_list(Item *item) { m_item_list = item; }
  void add_item(Item *item);
  void free_items();
  void set_state(enum_state state_arg) { state = state_arg; }
  enum_state get_state() const { return state; }
  bool is_stmt_prepare() const { return state == STMT_INITIALIZED; }
  bool is_stmt_prepare_or_first_sp_execute() const {
    return (int)state < (int)STMT_PREPARED;
  }
  bool is_stmt_prepare_or_first_stmt_execute() const {
    return (int)state <= (int)STMT_PREPARED;
  }
  /// @returns true if a regular statement, ie not prepared and not stored proc
  bool is_regular() const { return state == STMT_REGULAR_EXECUTION; }

  void *alloc(size_t size) { return mem_root->Alloc(size); }
  void *mem_calloc(size_t size) {
    void *ptr;
    if ((ptr = mem_root->Alloc(size))) memset(ptr, 0, size);
    return ptr;
  }
  template <typename T>
  T *alloc_typed() {
    void *m = alloc(sizeof(T));
    return m == nullptr ? nullptr : new (m) T;
  }
  template <typename T>
  T *memdup_typed(const T *mem) {
    return static_cast<T *>(memdup_root(mem_root, mem, sizeof(T)));
  }
  char *mem_strdup(const char *str) { return strdup_root(mem_root, str); }
  char *strmake(const char *str, size_t size) const {
    return strmake_root(mem_root, str, size);
  }
  LEX_CSTRING strmake(LEX_CSTRING str) {
    LEX_CSTRING ret;
    ret.str = strmake(str.str, str.length);
    ret.length = ret.str ? str.length : 0;
    return ret;
  }
  void *memdup(const void *str, size_t size) {
    return memdup_root(mem_root, str, size);
  }

  /**
    Copies memory-managing members from `set`. No references are kept to it.

    @param set A Query_arena from which members are copied.
  */
  void set_query_arena(const Query_arena &set);

  /**
    Copy the current arena to `backup` and set the current
    arena to match `source`

    @param source A Query_arena from which members are copied.
    @param backup A Query_arena to which members are first saved.
  */
  void swap_query_arena(const Query_arena &source, Query_arena *backup);
};

class Prepared_statement;

/**
  Container for all prepared statements created/used in a connection.

  Prepared statements in Prepared_statement_map have unique id
  (guaranteed by id assignment in Prepared_statement::Prepared_statement).

  Non-empty statement names are unique too: attempt to insert a new statement
  with duplicate name causes older statement to be deleted.

  Prepared statements are auto-deleted when they are removed from the map
  and when the map is deleted.
*/

class Prepared_statement_map {
 public:
  Prepared_statement_map();

  /**
    Insert a new statement to the thread-local prepared statement map.

    If there was an old statement with the same name, replace it with the
    new one. Otherwise, check if max_prepared_stmt_count is not reached yet,
    increase prepared_stmt_count, and insert the new statement. It's okay
    to delete an old statement and fail to insert the new one.

    All named prepared statements are also present in names_hash.
    Prepared statement names in names_hash are unique.
    The statement is added only if prepared_stmt_count < max_prepard_stmt_count
    m_last_found_statement always points to a valid statement or is 0

    @retval 0  success
    @retval 1  error: out of resources or max_prepared_stmt_count limit has been
                      reached. An error is sent to the client, the statement
                      is deleted.
  */
  int insert(Prepared_statement *statement);

  /** Find prepared statement by name. */
  Prepared_statement *find_by_name(const LEX_CSTRING &name);

  /** Find prepared statement by ID. */
  Prepared_statement *find(ulong id);

  /** Erase all prepared statements (calls Prepared_statement destructor). */
  void erase(Prepared_statement *statement);

  void claim_memory_ownership(bool claim);

  void reset();

  ~Prepared_statement_map();

 private:
  malloc_unordered_map<ulong, std::unique_ptr<Prepared_statement>> st_hash;
  collation_unordered_map<std::string, Prepared_statement *> names_hash;
  Prepared_statement *m_last_found_statement;
};

/**
  A registry for item tree transformations performed during
  query optimization. We register only those changes which require
  a rollback to re-execute a prepared statement or stored procedure
  yet another time.
*/

class Item_change_record : public ilink<Item_change_record> {
 private:
  // not used
  Item_change_record() = default;

 public:
  Item_change_record(Item **place, Item *new_value)
      : place(place), old_value(*place), new_value(new_value) {}
  Item **place;
  Item *old_value;
  Item *new_value;
  bool m_cancel{false};
};

typedef I_List<Item_change_record> Item_change_list;

/**
  Class that holds information about tables which were opened and locked
  by the thread. It is also used to save/restore this information in
  push_open_tables_state()/pop_open_tables_state().
*/

class Open_tables_state {
 private:
  /**
    A stack of Reprepare_observer-instances. The top most instance is the
    currently active one. This stack is used during execution of prepared
    statements and stored programs in order to detect metadata changes.
    The locking subsystem reports a metadata change if the top-most item is not
    NULL.

    When Open_tables_state part of THD is reset to open a system or
    INFORMATION_SCHEMA table, NULL is temporarily pushed to avoid spurious
    ER_NEED_REPREPARE errors -- system and INFORMATION_SCHEMA tables are not
    subject to metadata version tracking.

    A stack is used here for the convenience -- in some cases we need to
    temporarily override/disable current Reprepare_observer-instance.

    NOTE: This is not a list of observers, only the top-most element will be
    notified in case of a metadata change.

    @sa check_and_update_table_version()
  */
  Prealloced_array<Reprepare_observer *, 4> m_reprepare_observers;

 public:
  Reprepare_observer *get_reprepare_observer() const {
    return m_reprepare_observers.size() > 0 ? m_reprepare_observers.back()
                                            : NULL;
  }

  void push_reprepare_observer(Reprepare_observer *o) {
    m_reprepare_observers.push_back(o);
  }

  Reprepare_observer *pop_reprepare_observer() {
    Reprepare_observer *retval = m_reprepare_observers.back();
    m_reprepare_observers.pop_back();
    return retval;
  }

  void reset_reprepare_observers() { m_reprepare_observers.clear(); }

 public:
  /**
    List of regular tables in use by this thread. Contains persistent base
    tables that were opened with @see open_tables().
  */
  TABLE *open_tables;
  /**
    List of temporary tables used by this thread. Contains user-level
    temporary tables, created with CREATE TEMPORARY TABLE, and
    intermediate tables used in ALTER TABLE implementation.
  */
  TABLE *temporary_tables;
  /*
    During a MySQL session, one can lock tables in two modes: automatic
    or manual. In automatic mode all necessary tables are locked just before
    statement execution, and all acquired locks are stored in 'lock'
    member. Unlocking takes place automatically as well, when the
    statement ends.
    Manual mode comes into play when a user issues a 'LOCK TABLES'
    statement. In this mode the user can only use the locked tables.
    Trying to use any other tables will give an error.
    The locked tables are also stored in this member, however,
    thd->locked_tables_mode is turned on.  Manual locking is described in
    the 'LOCK_TABLES' chapter of the MySQL manual.
    See also lock_tables() for details.
  */
  MYSQL_LOCK *lock;

  /*
    CREATE-SELECT keeps an extra lock for the table being
    created. This field is used to keep the extra lock available for
    lower level routines, which would otherwise miss that lock.
   */
  MYSQL_LOCK *extra_lock;

  /*
    Enum enum_locked_tables_mode and locked_tables_mode member are
    used to indicate whether the so-called "locked tables mode" is on,
    and what kind of mode is active.

    Locked tables mode is used when it's necessary to open and
    lock many tables at once, for usage across multiple
    (sub-)statements.
    This may be necessary either for queries that use stored functions
    and triggers, in which case the statements inside functions and
    triggers may be executed many times, or for implementation of
    LOCK TABLES, in which case the opened tables are reused by all
    subsequent statements until a call to UNLOCK TABLES.

    The kind of locked tables mode employed for stored functions and
    triggers is also called "prelocked mode".
    In this mode, first open_tables() call to open the tables used
    in a statement analyses all functions used by the statement
    and adds all indirectly used tables to the list of tables to
    open and lock.
    It also marks the parse tree of the statement as requiring
    prelocking. After that, lock_tables() locks the entire list
    of tables and changes THD::locked_tables_modeto LTM_PRELOCKED.
    All statements executed inside functions or triggers
    use the prelocked tables, instead of opening their own ones.
    Prelocked mode is turned off automatically once close_thread_tables()
    of the main statement is called.
  */
  enum enum_locked_tables_mode locked_tables_mode;

  enum enum_flags {
    BACKUPS_AVAIL = (1U << 0), /* There are backups available. */
    SYSTEM_TABLES = (1U << 1)  /* We are opening system tables. */
  };

  /*
    Flags with information about the open tables state.
  */
  uint state_flags;
  /**
     This constructor initializes Open_tables_state instance which can only
     be used as backup storage. To prepare Open_tables_state instance for
     operations which open/lock/close tables (e.g. open_table()) one has to
     call init_open_tables_state().
  */
  Open_tables_state()
      : m_reprepare_observers(PSI_INSTRUMENT_ME), state_flags(0U) {}

  void set_open_tables_state(Open_tables_state *state);

  void reset_open_tables_state();
};

/**
  Storage for backup of Open_tables_state. Must
  be used only to open system tables (TABLE_CATEGORY_SYSTEM
  and TABLE_CATEGORY_LOG).
*/

class Open_tables_backup : public Open_tables_state {
 public:
  /**
    When we backup the open tables state to open a system
    table or tables, we want to save state of metadata
    locks which were acquired before the backup. It is used
    to release metadata locks on system tables after they are
    no longer used.
  */
  MDL_savepoint mdl_system_tables_svp;
};

/**
  Enum that represents which phase of secondary engine optimization
  the current statement is in.
*/
enum class Secondary_engine_optimization {
  /**
    The current statement should only use tables from primary storage
    engines. Use of secondary storage engines is disabled.
  */
  PRIMARY_ONLY,

  /**
    The current statement should only use tables from the primary
    storage engine. However, use of secondary storage engines is not
    disabled, so the optimizer may choose to trigger a repreparation
    against the secondary storage engine if it believes that use of a
    secondary storage engine is beneficial.
  */
  PRIMARY_TENTATIVELY,

  /**
    The current statement should use tables from a secondary storage
    engine if possible. Otherwise, fall back to using tables from
    primary storage engine only.
  */
  SECONDARY,
};

/**
  @class Sub_statement_state
  @brief Used to save context when executing a function or trigger
*/

/* Defines used for Sub_statement_state::in_sub_stmt */

#define SUB_STMT_TRIGGER 1
#define SUB_STMT_FUNCTION 2

class Sub_statement_state {
 public:
  ulonglong option_bits;
  ulonglong first_successful_insert_id_in_prev_stmt;
  ulonglong first_successful_insert_id_in_cur_stmt;
  Discrete_intervals_list auto_inc_intervals_forced;
  ulonglong current_found_rows;
  ulonglong previous_found_rows;
  ha_rows num_truncated_fields, sent_row_count, examined_row_count;
  ulong client_capabilities;
  uint in_sub_stmt;
  bool enable_slow_log;
  SAVEPOINT *savepoints;
  enum enum_check_fields check_for_truncated_fields;
};

inline char const *show_system_thread(enum_thread_type thread) {
#define RETURN_NAME_AS_STRING(NAME) \
  case (NAME):                      \
    return #NAME
  switch (thread) {
    static char buf[64];
    RETURN_NAME_AS_STRING(NON_SYSTEM_THREAD);
    RETURN_NAME_AS_STRING(SYSTEM_THREAD_SLAVE_IO);
    RETURN_NAME_AS_STRING(SYSTEM_THREAD_SLAVE_SQL);
    RETURN_NAME_AS_STRING(SYSTEM_THREAD_NDBCLUSTER_BINLOG);
    RETURN_NAME_AS_STRING(SYSTEM_THREAD_EVENT_SCHEDULER);
    RETURN_NAME_AS_STRING(SYSTEM_THREAD_EVENT_WORKER);
    RETURN_NAME_AS_STRING(SYSTEM_THREAD_INFO_REPOSITORY);
    RETURN_NAME_AS_STRING(SYSTEM_THREAD_SLAVE_WORKER);
    RETURN_NAME_AS_STRING(SYSTEM_THREAD_COMPRESS_GTID_TABLE);
    RETURN_NAME_AS_STRING(SYSTEM_THREAD_BACKGROUND);
    RETURN_NAME_AS_STRING(SYSTEM_THREAD_DD_INITIALIZE);
    RETURN_NAME_AS_STRING(SYSTEM_THREAD_DD_RESTART);
    RETURN_NAME_AS_STRING(SYSTEM_THREAD_SERVER_INITIALIZE);
    RETURN_NAME_AS_STRING(SYSTEM_THREAD_INIT_FILE);
    default:
      sprintf(buf, "<UNKNOWN SYSTEM THREAD: %d>", thread);
      return buf;
  }
#undef RETURN_NAME_AS_STRING
}

/**
  Storage engine specific thread local data.
*/

struct Ha_data {
  /**
    Storage engine specific thread local data.
    Lifetime: one user connection.
  */
  void *ha_ptr;
  /**
    A memorizer to engine specific "native" transaction object to provide
    storage engine detach-re-attach facility.
    The server level transaction object can dissociate from storage engine
    transactions. The released "native" transaction reference
    can be hold in the member until it is reconciled later.
    Lifetime: Depends on caller of @c hton::replace_native_transaction_in_thd.
    For instance in the case of slave server applier handling XA transaction
    it is from XA START to XA PREPARE.
  */
  void *ha_ptr_backup;
  /**
    0: Life time: one statement within a transaction. If @@autocommit is
    on, also represents the entire transaction.
    @sa trans_register_ha()

    1: Life time: one transaction within a connection.
    If the storage engine does not participate in a transaction,
    this should not be used.
    @sa trans_register_ha()
  */
  Ha_trx_info ha_info[2];

  /**
    NULL: engine is not bound to this thread
    non-NULL: engine is bound to this thread, engine shutdown forbidden
  */
  plugin_ref lock;

  Ha_data() : ha_ptr(nullptr), ha_ptr_backup(nullptr), lock(nullptr) {}
};

/**
  An instance of the global read lock in a connection.
  Implemented in lock.cc.
*/

class Global_read_lock {
 public:
  enum enum_grl_state {
    GRL_NONE,
    GRL_ACQUIRED,
    GRL_ACQUIRED_AND_BLOCKS_COMMIT
  };

  Global_read_lock()
      : m_state(GRL_NONE),
        m_mdl_global_shared_lock(nullptr),
        m_mdl_blocks_commits_lock(nullptr) {}

  bool lock_global_read_lock(THD *thd);
  void unlock_global_read_lock(THD *thd);

  /**
    Used by innodb memcached server to check if any connections
    have global read lock
  */
  static bool global_read_lock_active() { return m_atomic_active_requests > 0; }

  /**
    Check if this connection can acquire protection against GRL and
    emit error if otherwise.
  */
  bool can_acquire_protection() const {
    if (m_state) {
      my_error(ER_CANT_UPDATE_WITH_READLOCK, MYF(0));
      return true;
    }
    return false;
  }
  bool make_global_read_lock_block_commit(THD *thd);
  bool is_acquired() const { return m_state != GRL_NONE; }
  void set_explicit_lock_duration(THD *thd);

 private:
  static std::atomic<int32> m_atomic_active_requests;
  enum_grl_state m_state;
  /**
    In order to acquire the global read lock, the connection must
    acquire shared metadata lock in GLOBAL namespace, to prohibit
    all DDL.
  */
  MDL_ticket *m_mdl_global_shared_lock;
  /**
    Also in order to acquire the global read lock, the connection
    must acquire a shared metadata lock in COMMIT namespace, to
    prohibit commits.
  */
  MDL_ticket *m_mdl_blocks_commits_lock;
};

extern "C" void my_message_sql(uint error, const char *str, myf MyFlags);

/**
  This class keeps the context of transactional DDL statements. Currently only
  CREATE TABLE with START TRANSACTION uses this context.
*/
class Transactional_ddl_context {
 public:
  explicit Transactional_ddl_context(THD *thd) : m_thd(thd) {
    assert(m_thd != nullptr);
  }

  ~Transactional_ddl_context() {
    assert(!m_hton);
    post_ddl();
  }

  void init(dd::String_type db, dd::String_type tablename,
            const handlerton *hton);

  bool inited() { return m_hton != nullptr; }

  void rollback();

  void post_ddl();

 private:
  // The current thread.
  THD *m_thd{nullptr};

  // Handlerton pointer to table's engine begin created.
  const handlerton *m_hton{nullptr};

  // Schema and table name being created.
  dd::String_type m_db{};
  dd::String_type m_tablename{};
};

struct PS_PARAM;

/**
  @class THD
  For each client connection we create a separate thread with THD serving as
  a thread/connection descriptor
*/

class THD : public MDL_context_owner,
            public Query_arena,
            public Open_tables_state {
 public:
  /**
    Controlled memory stats for this session.
    This member is the first in THD,
    to initialize Thd_mem_cnt() before allocating more memory.
  */
  Thd_mem_cnt m_mem_cnt;

 private:
  bool is_stmt_prepare() const = delete;
  bool is_stmt_prepare_or_first_sp_execute() const = delete;
  bool is_stmt_prepare_or_first_stmt_execute() const = delete;
  inline bool is_regular() const = delete;

 public:
  MDL_context mdl_context;

  /**
    MARK_COLUMNS_NONE:  Means mark_used_columns is not set and no indicator to
                        handler of fields used is set
    MARK_COLUMNS_READ:  Means a bit in read set is set to inform handler
                        that the field is to be read. Update covering_keys
                        and merge_keys too.
    MARK_COLUMNS_WRITE: Means a bit is set in write set to inform handler
                        that it needs to update this field in write_row
                        and update_row.
    MARK_COLUMNS_TEMP:  Mark bit in read set, but ignore key sets.
                        Used by filesort().
  */
  enum enum_mark_columns mark_used_columns;
  /**
    Used by Item::check_column_privileges() to tell which privileges
    to check for.
    Set to ~0ULL before starting to resolve a statement.
    Set to desired privilege mask before calling a resolver function that will
    call Item::check_column_privileges().
    After use, restore previous value as current value.
  */
  ulong want_privilege;

 private:
  /**
    The lex to hold the parsed tree of conventional (non-prepared) queries.
    Whereas for prepared and stored procedure statements we use an own lex
    instance for each new query, for conventional statements we reuse
    the same lex. (@see dispatch_sql_command for details).
  */
  std::unique_ptr<LEX> main_lex;

 public:
  LEX *lex;                                        // parse tree descriptor
  dd::cache::Dictionary_client *dd_client() const  // Get the dictionary client.
  {
    return m_dd_client.get();
  }

 private:
  std::unique_ptr<dd::cache::Dictionary_client> m_dd_client;

  /**
    The query associated with this statement.
  */
  LEX_CSTRING m_query_string;
  String m_normalized_query;
  std::atomic<bool> m_safe_to_display;

  /**
    Currently selected catalog.
  */

  LEX_CSTRING m_catalog;
  /**
    Name of the current (default) database.

    If there is the current (default) database, "db" contains its name. If
    there is no current (default) database, "db" is NULL and "db_length" is
    0. In other words, "db", "db_length" must either be NULL, or contain a
    valid database name.

    @note this attribute is set and allocated by the slave SQL thread (for
    the THD of that thread); that thread is (and must remain, for now) the
    only responsible for freeing this member.
  */
  LEX_CSTRING m_db;

  /**
    Resource group context indicating the current resource group
    and the name of the resource group to switch to during execution
    of a query.
  */
  resourcegroups::Resource_group_ctx m_resource_group_ctx;

  /**
    In some cases, we may want to modify the query (i.e. replace
    passwords with their hashes before logging the statement etc.).

    In case the query was rewritten, the original query will live in
    m_query_string, while the rewritten query lives in rewritten_query.
    If rewritten_query is empty, m_query_string should be logged.
    If rewritten_query is non-empty, the rewritten query it contains
    should be used in logs (general log, slow query log, binary log).

    Currently, password obfuscation is the only rewriting we do; more
    may follow at a later date, both pre- and post parsing of the query.
    Rewriting of binloggable statements must preserve all pertinent
    information.

    Similar restrictions as for m_query_string (see there) hold for locking:
    - Value may only be (re)set from owning thread (current_thd)
    - Value must be modified using (reset|swap)_rewritten_query().
      Doing so will protect the update with LOCK_thd_query.
    - The owner (current_thd) may read the value without holding the lock.
    - Other threads may read the value, but must hold LOCK_thd_query to do so.
  */
  String m_rewritten_query;

 public:
  /* Used to execute base64 coded binlog events in MySQL server */
  Relay_log_info *rli_fake;
  /* Slave applier execution context */
  Relay_log_info *rli_slave;

  /* Is transaction commit still pending */
  bool tx_commit_pending;

  /**
    The function checks whether the thread is processing queries from binlog,
    as automatically generated by mysqlbinlog.

    @return true  when the thread is a binlog applier
  */
  bool is_binlog_applier() const {
    return rli_fake && variables.pseudo_replica_mode;
  }

  /**
    When the thread is a binlog or slave applier it detaches the engine
    ha_data associated with it and memorizes the fact of that.
  */
  void rpl_detach_engine_ha_data();

  /**
    When the thread is a binlog or slave applier it reattaches the engine
    ha_data associated with it and memorizes the fact of that.
  */
  void rpl_reattach_engine_ha_data();

  /**
    @return true   when the current binlog (rli_fake) or slave (rli_slave)
                   applier thread has detached the engine ha_data,
                   see @c rpl_detach_engine_ha_data.
    @note The detached transaction applier resets a memo
          mark at once with this check.
  */
  bool is_engine_ha_data_detached() const;

  void reset_for_next_command();
  /*
    Constant for THD::where initialization in the beginning of every query.

    It's needed because we do not save/restore THD::where normally during
    primary (non subselect) query execution.
  */
  static const char *const DEFAULT_WHERE;

  /** Additional network instrumentation for the server only. */
  NET_SERVER m_net_server_extension;
  /**
    Hash for user variables.
    User variables are per session,
    but can also be monitored outside of the session,
    so a lock is needed to prevent race conditions.
    Protected by @c LOCK_thd_data.
  */
  collation_unordered_map<std::string, unique_ptr_with_deleter<user_var_entry>>
      user_vars{system_charset_info, key_memory_user_var_entry};
  struct rand_struct rand;              // used for authentication
  struct System_variables variables;    // Changeable local variables
  struct System_status_var status_var;  // Per thread statistic vars
  struct System_status_var
      *copy_status_var_ptr;  // A copy of the statistic vars asof the start of
                             // the query
  struct System_status_var *initial_status_var; /* used by show status */
  // has status_var already been added to global_status_var?
  bool status_var_aggregated;

  /**
    Session's connection attributes for the connected client
  */
  std::vector<char> m_connection_attributes;

  /**
    Current query cost.
    @sa system_status_var::last_query_cost
  */
  double m_current_query_cost;
  /**
    Current query partial plans.
    @sa system_status_var::last_query_partial_plans
  */
  ulonglong m_current_query_partial_plans;

  /**
    Clear the query costs attributes for the current query.
  */
  void clear_current_query_costs() {
    m_current_query_cost = 0.0;
    m_current_query_partial_plans = 0;
  }

  /**
    Save the current query costs attributes in
    the thread session status.
    Use this method only after the query execution is completed,
    so that
      @code SHOW SESSION STATUS like 'last_query_%' @endcode
      @code SELECT * from performance_schema.session_status
      WHERE VARIABLE_NAME like 'last_query_%' @endcode
    actually reports the previous query, not itself.
  */
  void save_current_query_costs() {
    assert(!status_var_aggregated);
    status_var.last_query_cost = m_current_query_cost;
    status_var.last_query_partial_plans = m_current_query_partial_plans;
  }

  /**
    Clear copy of the status variables.
  */
  void clear_copy_status_var() { copy_status_var_ptr = nullptr; }

  /**
    Copy status variables into a structure pointed by the specified pointer and
    keep track of the pointer internally.

    @param dst_var status variable structure pointer, where internal status
                   variables are copied into.
  */
  void copy_status_var(System_status_var *dst_var) {
    *dst_var = status_var;
    copy_status_var_ptr = dst_var;
  }

  /**
    Copy status variables into a structure pointed by the specified pointer
    passed into copy_status_var method call.
  */
  void reset_copy_status_var() {
    if (copy_status_var_ptr) {
      /* Reset for values at start of next statement */
      *copy_status_var_ptr = status_var;
    }
  }

  THR_LOCK_INFO lock_info;  // Locking info of this thread
  /**
    Protects THD data accessed from other threads.
    The attributes protected are:
    - thd->is_killable (used by KILL statement and shutdown).
    - thd->user_vars (user variables, inspected by monitoring)
    Is locked when THD is deleted.
  */
  mysql_mutex_t LOCK_thd_data;

  /**
    Protects THD::m_query_string. No other mutexes should be locked
    while having this mutex locked.
  */
  mysql_mutex_t LOCK_thd_query;

  /**
    Protects THD::variables while being updated. This should be taken inside
    of LOCK_thd_data and outside of LOCK_global_system_variables.
  */
  mysql_mutex_t LOCK_thd_sysvar;

#ifndef NDEBUG
  bool for_debug_only_is_set_persist_options{false};
#endif

  /**
    Protects THD::m_protocol when it gets removed in x plugin.
  */
  mysql_mutex_t LOCK_thd_protocol;

  /**
    Protects THD::m_security_ctx from inspection (e.g. by old-style
    SHOW PROCESSLIST) while COM_CHANGE_USER changes the context.
  */
  mysql_mutex_t LOCK_thd_security_ctx;

  /**
    Protects query plan (SELECT/UPDATE/DELETE's) from being freed/changed
    while another thread explains it. Following structures are protected by
    this mutex:
      THD::Query_plan
      Modification_plan
      Query_block::join
      JOIN::plan_state
      Tree of Query_expression after THD::Query_plan was set till
        THD::Query_plan cleanup
      JOIN_TAB::select->quick
    Code that changes objects above should take this mutex.
    Explain code takes this mutex to block changes to named structures to
    avoid crashes in following functions:
      explain_single_table_modification
      explain_query
      Sql_cmd_explain_other_thread::execute
    When doing EXPLAIN CONNECTION:
      all explain code assumes that this mutex is already taken.
    When doing ordinary EXPLAIN:
      the mutex does need to be taken (no need to protect reading my own data,
      moreover EXPLAIN CONNECTION can't run on an ordinary EXPLAIN).
  */
 private:
  mysql_mutex_t LOCK_query_plan;

 public:
  /// Locks the query plan of this THD
  void lock_query_plan() { mysql_mutex_lock(&LOCK_query_plan); }
  void unlock_query_plan() { mysql_mutex_unlock(&LOCK_query_plan); }

  /** All prepared statements of this connection. */
  Prepared_statement_map stmt_map;
  /*
    A pointer to the stack frame of handle_one_connection(),
    which is called first in the thread for handling a client
  */
  const char *thread_stack;

  /**
    @note
    Some members of THD (currently 'Statement::db',
    'catalog' and 'query')  are set and allocated by the slave SQL thread
    (for the THD of that thread); that thread is (and must remain, for now)
    the only responsible for freeing these 3 members. If you add members
    here, and you add code to set them in replication, don't forget to
    free_them_and_set_them_to_0 in replication properly. For details see
    the 'err:' label of the handle_slave_sql() in sql/slave.cc.

    @see handle_slave_sql
  */

  Security_context m_main_security_ctx;
  Security_context *m_security_ctx;

  Security_context *security_context() const { return m_security_ctx; }
  void set_security_context(Security_context *sctx) { m_security_ctx = sctx; }
  List<Security_context> m_view_ctx_list;

  /**
    @note
    The optional password validation plugin doesn't have any API for
    temporally disable its functionality for a particular session.
    To get around this issue we introduce a boolean variable in the THD
    which we check before each call to the password validation plugin.
    Password validation is invoked from within the authentication plugin
    in the generate_authentication_string() method.

    @see generate_authentication_string
  */
  bool m_disable_password_validation;

  std::unique_ptr<Protocol_text> protocol_text;      // Normal protocol
  std::unique_ptr<Protocol_binary> protocol_binary;  // Binary protocol

  const Protocol *get_protocol() const { return m_protocol; }

  Protocol *get_protocol() { return m_protocol; }

  SSL_handle get_ssl() const {
#ifndef NDEBUG
    if (current_thd != this) {
      /*
        When inspecting this thread from monitoring,
        the monitoring thread MUST lock LOCK_thd_data,
        to be allowed to safely inspect SSL status variables.
      */
      mysql_mutex_assert_owner(&LOCK_thd_data);
    }
#endif
    return m_SSL;
  }

  /**
    Asserts that the protocol is of type text or binary and then
    returns the m_protocol casted to Protocol_classic. This method
    is needed to prevent misuse of pluggable protocols by legacy code
  */
  const Protocol_classic *get_protocol_classic() const {
    assert(is_classic_protocol());
    return pointer_cast<const Protocol_classic *>(m_protocol);
  }

  Protocol_classic *get_protocol_classic() {
    assert(is_classic_protocol());
    return pointer_cast<Protocol_classic *>(m_protocol);
  }

 private:
  Protocol *m_protocol;  // Current protocol
  /**
    SSL data attached to this connection.
    This is an opaque pointer,
    When building with SSL, this pointer is non NULL
    only if the connection is using SSL.
    When building without SSL, this pointer is always NULL.
    The SSL data can be inspected to read per thread
    status variables,
    and this can be inspected while the thread is running.
  */
  SSL_handle m_SSL = {nullptr};

 public:
  /**
     Query plan for EXPLAINable commands, should be locked with
     LOCK_query_plan before using.
  */
  class Query_plan {
   private:
    THD *const thd;
    /// Original sql_command;
    enum_sql_command sql_command;
    /// LEX of topmost statement
    LEX *lex;
    /// Query plan for UPDATE/DELETE/INSERT/REPLACE
    const Modification_plan *modification_plan;
    /// True if query is run in prepared statement
    bool is_ps;

    explicit Query_plan(const Query_plan &);    ///< not defined
    Query_plan &operator=(const Query_plan &);  ///< not defined

   public:
    /// Asserts that current_thd has locked this plan, if it does not own it.
    void assert_plan_is_locked_if_other() const
#ifdef NDEBUG
    {
    }
#else
        ;
#endif

    explicit Query_plan(THD *thd_arg)
        : thd(thd_arg),
          sql_command(SQLCOM_END),
          lex(nullptr),
          modification_plan(nullptr),
          is_ps(false) {}

    /**
      Set query plan.

      @note This function takes THD::LOCK_query_plan mutex.
    */
    void set_query_plan(enum_sql_command sql_cmd, LEX *lex_arg, bool ps);

    /*
      The 4 getters below expect THD::LOCK_query_plan to be already taken
      if called from another thread.
    */
    enum_sql_command get_command() const {
      assert_plan_is_locked_if_other();
      return sql_command;
    }
    LEX *get_lex() const {
      assert_plan_is_locked_if_other();
      return lex;
    }
    Modification_plan const *get_modification_plan() const {
      assert_plan_is_locked_if_other();
      return modification_plan;
    }
    bool is_ps_query() const {
      assert_plan_is_locked_if_other();
      return is_ps;
    }
    bool is_single_table_plan() const;
    void set_modification_plan(Modification_plan *plan_arg);

  } query_plan;

  const LEX_CSTRING &catalog() const { return m_catalog; }

  void set_catalog(const LEX_CSTRING &catalog) { m_catalog = catalog; }

 private:
  PSI_stage_key m_current_stage_key;

  /*
    Points to info-string that we show in SHOW PROCESSLIST
    You are supposed to update thd->proc_info only if you have coded
    a time-consuming piece that MySQL can get stuck in for a long time.

    Set it using the  thd_proc_info(THD *thread, const char *message)
    macro/function.

    This member is accessed and assigned without any synchronization.
    Therefore, it may point only to constant (statically
    allocated) strings, which memory won't go away over time.
  */
  const char *m_proc_info;
  /**
    Return the m_proc_info, possibly using the string of an older
    server release, according to @@terminology_use_previous.

    @param sysvars Use the value of
    @@terminology_use_previous stored in this
    System_variables object.

    @return The "proc_info", also known as "stage", of this thread.
  */
  const char *proc_info(const System_variables &sysvars) const;

 public:
  // See comment in THD::enter_cond about why SUPPRESS_TSAN is needed.
  void enter_stage(const PSI_stage_info *stage, PSI_stage_info *old_stage,
                   const char *calling_func, const char *calling_file,
                   const unsigned int calling_line) SUPPRESS_TSAN;
  const char *proc_info() const { return m_proc_info; }
  /**
    Return the m_proc_info, possibly using the string of an older
    server release, according to
    @@session.terminology_use_previous.

    @param invoking_thd Use
    @@session.terminology_use_previous of this session.

    @return The "proc_info", also known as "stage", of this thread.
  */
  const char *proc_info_session(THD *invoking_thd) const {
    return proc_info(invoking_thd->variables);
  }
  void set_proc_info(const char *proc_info) { m_proc_info = proc_info; }
  PSI_stage_key get_current_stage_key() const { return m_current_stage_key; }

  /*
    Used in error messages to tell user in what part of MySQL we found an
    error. E. g. when where= "having clause", if fix_fields() fails, user
    will know that the error was in having clause.
  */
  const char *where;

  ulong max_client_packet_length;

  collation_unordered_map<std::string, unique_ptr_my_free<Table_ref>>
      handler_tables_hash{&my_charset_latin1,
                          key_memory_THD_handler_tables_hash};
  /*
    A thread can hold named user-level locks. This variable
    contains granted tickets if a lock is present. See item_func.cc and
    chapter 'Miscellaneous functions', for functions GET_LOCK, RELEASE_LOCK.
  */
  malloc_unordered_map<std::string, User_level_lock *> ull_hash{
      key_memory_User_level_lock};
#ifndef NDEBUG
  uint dbug_sentry;  // watch out for memory corruption
#endif
  bool is_killable;
  /**
    Mutex protecting access to current_mutex and current_cond.
  */
  mysql_mutex_t LOCK_current_cond;
  /**
    The mutex used with current_cond.
    @see current_cond
  */
  std::atomic<mysql_mutex_t *> current_mutex;
  /**
    Pointer to the condition variable the thread owning this THD
    is currently waiting for. If the thread is not waiting, the
    value is NULL. Set by THD::enter_cond().

    If this thread is killed (shutdown or KILL stmt), another
    thread will broadcast on this condition variable so that the
    thread can be unstuck.
  */
  std::atomic<mysql_cond_t *> current_cond;
  /**
    Condition variable used for waiting by the THR_LOCK.c subsystem.
  */
  mysql_cond_t COND_thr_lock;

  /// @brief Enables ordering in ha_commit_low. Used in binlog::commit
  /// @note Additional requirements need to be met
  /// in order to invoke commit ordering in ha_commit_low
  /// @see is_ha_commit_low_invoking_commit_order
  void enable_low_level_commit_ordering();

  /// @brief Enables ordering in ha_commit_low. Used in binlog::commit
  /// @note Additional requirements need to be met
  /// in order to invoke commit ordering in ha_commit_low
  /// @see is_ha_commit_low_invoking_commit_order
  void disable_low_level_commit_ordering();

  /// @brief Obtains flag indicating whether additional ordering in the
  /// ha_commit_low function is enabled. If not, ordering will take place in
  /// binlog::commit
  /// @details Accessor for the m_is_low_level_commit_ordering_enabled
  /// @return When true, ha_commit_low may order this transaction
  bool is_low_level_commit_ordering_enabled() const;

 private:
  /// @brief Flag indicating whether additional ordering in the ha_commit_low
  /// function is enabled. If disabled, ordering will take place in
  /// binlog::commit. It is set up in binlog::commit
  bool m_is_low_level_commit_ordering_enabled = false;

  /**
    Type of current query: COM_STMT_PREPARE, COM_QUERY, etc.
    Set from first byte of the packet in do_command()
  */
  enum enum_server_command m_command;

 private:
  bool m_is_admin_conn;

 public:
  void set_admin_connection(bool admin) { m_is_admin_conn = admin; }
  bool is_admin_connection() const { return m_is_admin_conn; }

  uint32 unmasked_server_id;
  uint32 server_id;
  uint32 file_id;  // for LOAD DATA INFILE
  /* remote (peer) port */
  uint16 peer_port;
  struct timeval start_time;
  struct timeval user_time;
  /**
    Query start time, expressed in microseconds.
  */
  ulonglong start_utime;

 private:
  /**
    Time spent waiting for TABLE locks and DATA locks.
    Expressed in microseconds.
  */
  ulonglong m_lock_usec;

 public:
  ulonglong get_lock_usec() { return m_lock_usec; }
  void inc_lock_usec(ulonglong usec);
  void push_lock_usec(ulonglong &top) {
    top = m_lock_usec;
    m_lock_usec = 0;
  }
  void pop_lock_usec(ulonglong top) { m_lock_usec = top; }

  /**
    Type of lock to be used for all DML statements, except INSERT, in cases
    when lock is not specified explicitly.  Set to TL_WRITE or
    TL_WRITE_LOW_PRIORITY depending on whether low_priority_updates option is
    off or on.
  */
  thr_lock_type update_lock_default;
  /**
    Type of lock to be used for INSERT statement if lock is not specified
    explicitly. Set to TL_WRITE_CONCURRENT_INSERT or TL_WRITE_LOW_PRIORITY
    depending on whether low_priority_updates option is off or on.
  */
  thr_lock_type insert_lock_default;

  /* <> 0 if we are inside of trigger or stored function. */
  uint in_sub_stmt;

  /**
    Used by fill_status() to avoid acquiring LOCK_status mutex twice
    when this function is called recursively (e.g. queries
    that contains SELECT on I_S.GLOBAL_STATUS with subquery on the
    same I_S table).
    Incremented each time fill_status() function is entered and
    decremented each time before it returns from the function.
  */
  uint fill_status_recursion_level;
  uint fill_variables_recursion_level;

 private:
  /* container for handler's private per-connection data */
  Prealloced_array<Ha_data, PREALLOC_NUM_HA> ha_data;

 public:
  /**
    Retrieve Ha_data for a given slot. Each handler has a fixed slot nr.
  */
  Ha_data *get_ha_data(int slot) { return &ha_data[slot]; }

  /**
    Copy ha_data into the provided argument. Used by Attachble_transaction.
  */
  void backup_ha_data(Prealloced_array<Ha_data, PREALLOC_NUM_HA> *backup) {
    /*
      Protect with LOCK_thd_data avoid accessing ha_data while it
      is being modified.
    */
    mysql_mutex_lock(&this->LOCK_thd_data);
    *backup = ha_data;
    mysql_mutex_unlock(&this->LOCK_thd_data);
  }

  /**
    Restore ha_data from the provided backup copy.
    Used by Attachable_Transaction.
  */
  void restore_ha_data(
      const Prealloced_array<Ha_data, PREALLOC_NUM_HA> &backup) {
    /*
      Protect with LOCK_thd_data to avoid e.g. KILL CONNECTION
      reading ha_data while it is being modified.
    */
    mysql_mutex_lock(&this->LOCK_thd_data);
    ha_data = backup;
    mysql_mutex_unlock(&this->LOCK_thd_data);
  }

  /*
    Position of first event in Binlog
    *after* last event written by this
    thread.
  */
  rpl_event_coordinates binlog_next_event_pos;
  void set_next_event_pos(const char *_filename, ulonglong _pos);
  void clear_next_event_pos();

  /*
     Ptr to row event extra data to be written to Binlog /
     received from Binlog.

   */
  uchar *binlog_row_event_extra_data;

  int binlog_setup_trx_data();

  /*
    Public interface to write RBR events to the binlog
  */
  int binlog_write_table_map(TABLE *table, bool is_transactional,
                             bool binlog_rows_query);
  int binlog_write_row(TABLE *table, bool is_transactional,
                       const uchar *new_data,
                       const unsigned char *extra_row_info);
  int binlog_delete_row(TABLE *table, bool is_transactional,
                        const uchar *old_data,
                        const unsigned char *extra_row_info);
  int binlog_update_row(TABLE *table, bool is_transactional,
                        const uchar *old_data, const uchar *new_data,
                        const uchar *extra_row_info);
  void set_server_id(uint32 sid) { server_id = sid; }

  /*
    Member functions to handle pending event for row-level logging.
  */
  template <class RowsEventT>
  Rows_log_event *binlog_prepare_pending_rows_event(
      TABLE *table, uint32 serv_id, size_t needed, bool is_transactional,
      const unsigned char *extra_row_info, uint32 source_part_id = INT_MAX);
  Rows_log_event *binlog_get_pending_rows_event(bool is_transactional) const;
  inline int binlog_flush_pending_rows_event(bool stmt_end) {
    return (binlog_flush_pending_rows_event(stmt_end, false) ||
            binlog_flush_pending_rows_event(stmt_end, true));
  }
  int binlog_flush_pending_rows_event(bool stmt_end, bool is_transactional);

  /**
    Determine the binlog format of the current statement.

    @retval 0 if the current statement will be logged in statement
    format.
    @retval nonzero if the current statement will be logged in row
    format.
   */
  int is_current_stmt_binlog_format_row() const {
    assert(current_stmt_binlog_format == BINLOG_FORMAT_STMT ||
           current_stmt_binlog_format == BINLOG_FORMAT_ROW);
    return current_stmt_binlog_format == BINLOG_FORMAT_ROW;
  }

  /**
    Determine if binlogging is currently disabled for this session.

    There are two ways that binlogging can be disabled:

     1. The binary log file is closed (globally). This can happen for
        two reasons: either --skip-log-bin was used on the command line,
        or a binlog write error happened when binlog_error_action=IGNORE_ERROR.

     2. The binary log is disabled on session level. This can happen for
        two reasons: either the user has set @@session.sql_log_bin = 0,
        or the server code has internally disabled the binary log (by
        either setting thd->variables.option_bits &= ~OPTION_BIN_LOG or
        creating a Disable_binlog_guard object).

    Even if this function returns true and the binary log is disabled,
    it is possible that the statement will be written to the binary log,
    in the cases where the server has merely temporarily disabled binary
    logging.

    And even if this function returns false and the binary log is
    enabled, it is possible that the statement will not be written to
    the binary log, e.g. in case it is a no-op, it fails, it gets rolled
    back, or some other session closes the binary log due to a write
    error when using binlog_error_action=IGNORE_ERROR.

    @retval true The binary log is currently disabled for the statement.

    @retval false The binary log is currently enabled for the statement.
  */
  bool is_current_stmt_binlog_disabled() const;

  /**
    Determine if binlogging is currently disabled for this session.
    If the binary log is disabled for this thread (either by log_bin=0 or
    sql_log_bin=0 or by log_replica_updates=0 for a slave thread), then the
    statement will not be written to the binary log.

    @retval true The binary log is currently disabled for the statement.

    @retval false The binary log is currently enabled for the statement.
  */
  bool is_current_stmt_binlog_log_replica_updates_disabled() const;

  /**
    Checks whether binlog caches are disabled (binlog does not cache data) or
    empty in case binloggging is enabled in the current call to this function.
    This function may be safely called in case binlogging is disabled.
    @retval true binlog local caches are empty or disabled and binlogging is
    enabled
    @retval false binlog local caches are enabled and contain data or binlogging
    is disabled
  */
  bool is_current_stmt_binlog_enabled_and_caches_empty() const;

  /**
    Determine if binloging is enabled in row format and write set extraction is
    enabled for this session
    @retval true  if is enable
    @retval false otherwise
  */
  bool is_current_stmt_binlog_row_enabled_with_write_set_extraction() const;

  /** Tells whether the given optimizer_switch flag is on */
  inline bool optimizer_switch_flag(ulonglong flag) const {
    return (variables.optimizer_switch & flag);
  }

  enum binlog_filter_state {
    BINLOG_FILTER_UNKNOWN,
    BINLOG_FILTER_CLEAR,
    BINLOG_FILTER_SET
  };

  inline void reset_binlog_local_stmt_filter() {
    m_binlog_filter_state = BINLOG_FILTER_UNKNOWN;
  }

  inline void clear_binlog_local_stmt_filter() {
    assert(m_binlog_filter_state == BINLOG_FILTER_UNKNOWN);
    m_binlog_filter_state = BINLOG_FILTER_CLEAR;
  }

  inline void set_binlog_local_stmt_filter() {
    assert(m_binlog_filter_state == BINLOG_FILTER_UNKNOWN);
    m_binlog_filter_state = BINLOG_FILTER_SET;
  }

  binlog_filter_state get_binlog_local_stmt_filter() const {
    return m_binlog_filter_state;
  }

  /** Holds active timer object */
  struct THD_timer_info *timer;
  /**
    After resetting(cancelling) timer, current timer object is cached
    with timer_cache timer to reuse.
  */
  struct THD_timer_info *timer_cache;

 private:
  /*
    Indicates that the command which is under execution should ignore the
    'read_only' and 'super_read_only' options.
  */
  bool skip_readonly_check;
  /**
    Indicate if the current statement should be discarded
    instead of written to the binlog.
    This is used to discard special statements, such as
    DML or DDL that affects only 'local' (non replicated)
    tables, such as performance_schema.*
  */
  binlog_filter_state m_binlog_filter_state;

  /**
    Indicates the format in which the current statement will be
    logged.  This can only be set from @c decide_logging_format().
  */
  enum_binlog_format current_stmt_binlog_format;

  /**
    Bit field for the state of binlog warnings.

    The first Lex::BINLOG_STMT_UNSAFE_COUNT bits list all types of
    unsafeness that the current statement has.

    This must be a member of THD and not of LEX, because warnings are
    detected and issued in different places (@c
    decide_logging_format() and @c binlog_query(), respectively).
    Between these calls, the THD->lex object may change; e.g., if a
    stored routine is invoked.  Only THD persists between the calls.
  */
  uint32 binlog_unsafe_warning_flags;

  /*
    Number of outstanding table maps, i.e., table maps in the
    transaction cache.
  */
  uint binlog_table_maps;
  /*
    MTS: db names listing to be updated by the query databases
  */
  List<char> *binlog_accessed_db_names;

  /**
    The binary log position of the transaction.

    The file and position are zero if the current transaction has not
    been written to the binary log.

    @see set_trans_pos
    @see get_trans_pos

    @todo Similar information is kept in the patch for BUG#11762277
    and by the master/slave heartbeat implementation.  We should merge
    these positions instead of maintaining three different ones.
   */
  /**@{*/
  const char *m_trans_log_file;
  char *m_trans_fixed_log_file;
  my_off_t m_trans_end_pos;
  /**@}*/
  // NOTE: Ideally those two should be in Protocol,
  // but currently its design doesn't allow that.
  NET net;        // client connection descriptor
  String packet;  // dynamic buffer for network I/O
 public:
  const NET *get_net() const { return &net; }

  void set_skip_readonly_check() { skip_readonly_check = true; }

  bool is_cmd_skip_readonly() const { return skip_readonly_check; }

  void reset_skip_readonly_check() {
    if (skip_readonly_check) skip_readonly_check = false;
  }

  void issue_unsafe_warnings();

  uint get_binlog_table_maps() const { return binlog_table_maps; }
  void clear_binlog_table_maps() { binlog_table_maps = 0; }

  /*
    MTS: accessor to binlog_accessed_db_names list
  */
  List<char> *get_binlog_accessed_db_names() const {
    return binlog_accessed_db_names;
  }

  /* MTS: method inserts a new unique name into binlog_updated_dbs */
  void add_to_binlog_accessed_dbs(const char *db);

  bool is_applier_thread() const {
    return system_thread == SYSTEM_THREAD_SLAVE_SQL ||
           system_thread == SYSTEM_THREAD_SLAVE_WORKER;
  }

 private:
  std::unique_ptr<Transaction_ctx> m_transaction;

  /** An utility struct for @c Attachable_trx */
  struct Transaction_state {
    Transaction_state();
    ~Transaction_state();
    void backup(THD *thd);
    void restore(THD *thd);

    /// SQL-command.
    enum_sql_command m_sql_command;

    Query_tables_list *m_query_tables_list;

    /// Open-tables state.
    Open_tables_backup m_open_tables_state;

    /// SQL_MODE.
    sql_mode_t m_sql_mode;

    /// Transaction isolation level.
    enum_tx_isolation m_tx_isolation;

    /// Ha_data array.
    Prealloced_array<Ha_data, PREALLOC_NUM_HA> m_ha_data;

    /// Transaction_ctx instance.
    Transaction_ctx *m_trx;

    /// Transaction read-only state.
    bool m_tx_read_only;

    /// THD options.
    ulonglong m_thd_option_bits;

    /// Current transaction instrumentation.
    PSI_transaction_locker *m_transaction_psi;

    /// Server status flags.
    uint m_server_status;

    /// THD::in_lock_tables value.
    bool m_in_lock_tables;

    /**
      Current time zone (i.e. @@session.time_zone) usage indicator.

      Saving it allows data-dictionary code to read timestamp values
      as datetimes from system tables without disturbing user's statement.

      TODO: We need to change DD code not to use @@session.time_zone at all and
      stick to UTC for internal storage of timestamps in DD objects.
    */
    bool m_time_zone_used;

    /**
      Transaction rollback request flag.

      InnoDB can try to access table definition while rolling back regular
      transaction. So we need to be able to start attachable transaction
      without being affected by, and affecting, the rollback state of regular
      transaction.
    */
    bool m_transaction_rollback_request;
  };

 public:
  enum enum_reset_lex { RESET_LEX, DO_NOT_RESET_LEX };

 private:
  /**
    Class representing read-only attachable transaction, encapsulates
    knowledge how to backup state of current transaction, start
    read-only attachable transaction in SE, finalize it and then restore
    state of original transaction back. Also serves as a base class for
    read-write attachable transaction implementation.
  */
  class Attachable_trx {
   public:
    Attachable_trx(THD *thd, Attachable_trx *prev_trx);
    virtual ~Attachable_trx();
    Attachable_trx *get_prev_attachable_trx() const {
      return m_prev_attachable_trx;
    }
    virtual bool is_read_only() const { return true; }

   protected:
    /// THD instance.
    THD *m_thd;

    enum_reset_lex m_reset_lex;

    /**
      Attachable_trx which was active for the THD before when this
      transaction was started (NULL in most cases).
    */
    Attachable_trx *m_prev_attachable_trx;

    /// Transaction state data.
    Transaction_state m_trx_state;

   private:
    Attachable_trx(const Attachable_trx &);
    Attachable_trx &operator=(const Attachable_trx &);
  };

  /**
    A derived from THD::Attachable_trx class allows updates in
    the attachable transaction. Callers of the class methods must
    make sure the attachable_rw won't cause deadlock with the main transaction.
    The destructor does not invoke ha_commit_{stmt,trans} nor ha_rollback_trans
    on purpose.
    Burden to terminate the read-write instance also lies on the caller!
    In order to use this interface it *MUST* prove that no side effect to
    the global transaction state can be inflicted by a chosen method.

    This class is being used only by class Gtid_table_access_context by
    replication and by dd::info_schema::Table_statistics.
  */

  class Attachable_trx_rw : public Attachable_trx {
   public:
    bool is_read_only() const override { return false; }
    explicit Attachable_trx_rw(THD *thd);

   private:
    Attachable_trx_rw(const Attachable_trx_rw &);
    Attachable_trx_rw &operator=(const Attachable_trx_rw &);
  };

  Attachable_trx *m_attachable_trx;

 public:
  Transaction_ctx *get_transaction() { return m_transaction.get(); }

  const Transaction_ctx *get_transaction() const { return m_transaction.get(); }

  /**
    Changes the Transaction_ctx instance within THD-object. The previous
    Transaction_ctx instance is destroyed.

    @note this is a THD-internal operation which MUST NOT be used outside.

    @param transaction_ctx new Transaction_ctx instance to be associated with
    the THD-object.
  */
  void set_transaction(Transaction_ctx *transaction_ctx);

  Global_read_lock global_read_lock;

  Vio *active_vio = {nullptr};

  /* Active network vio for clone remote connection. */
  Vio *clone_vio = {nullptr};

  /**
    This is used to track transient changes to items during optimization of a
    prepared statement/stored procedure. Change objects are created by
    change_item_tree() in memory root of THD, and freed by
    rollback_item_tree_changes(). Changes recorded here are rolled back at
    the end of execution.

    Transient changes require the following conditions:
    - The statement is not regular (ie. it is prepared or part of SP).
    - The change is performed outside preparation code (ie. it is
      performed during the optimization phase).
    - The change is applied to non-transient items (ie. items that have
      been created before or during preparation, not items that have been
      created in the optimization phase. Notice that the tree of AND/OR
      conditions is always as transient objects during optimization.
      Doing this should be quite harmless, though.)
    change_item_tree() only records changes to non-regular statements.
    It is also ensured that no changes are applied in preparation phase by
    asserting that the list of items is empty (see Sql_cmd_dml::prepare()).
    Other constraints are not enforced, in particular care must be taken
    so that all changes made during optimization to non-transient Items in
    non-regular statements must be recorded.
  */
  Item_change_list change_list;

  /*
    A permanent memory area of the statement. For conventional
    execution, the parsed tree and execution runtime reside in the same
    memory root. In this case stmt_arena points to THD. In case of
    a prepared statement or a stored procedure statement, thd->mem_root
    conventionally points to runtime memory, and thd->stmt_arena
    points to the memory of the PS/SP, where the parsed tree of the
    statement resides. Whenever you need to perform a permanent
    transformation of a parsed tree, you should allocate new memory in
    stmt_arena, to allow correct re-execution of PS/SP.
    Note: in the parser, stmt_arena == thd, even for PS/SP.
  */
  Query_arena *stmt_arena;

  /*
    map for tables that will be updated for a multi-table update query
    statement, for other query statements, this will be zero.
  */
  table_map table_map_for_update;

  /* Tells if LAST_INSERT_ID(#) was called for the current statement */
  bool arg_of_last_insert_id_function;
  /*
    ALL OVER THIS FILE, "insert_id" means "*automatically generated* value for
    insertion into an auto_increment column".
  */
  /*
    This is the first autogenerated insert id which was *successfully*
    inserted by the previous statement (exactly, if the previous statement
    didn't successfully insert an autogenerated insert id, then it's the one
    of the statement before, etc).
    It can also be set by SET LAST_INSERT_ID=# or SELECT LAST_INSERT_ID(#).
    It is returned by LAST_INSERT_ID().
  */
  ulonglong first_successful_insert_id_in_prev_stmt;
  /*
    Variant of the above, used for storing in statement-based binlog. The
    difference is that the one above can change as the execution of a stored
    function progresses, while the one below is set once and then does not
    change (which is the value which statement-based binlog needs).
  */
  ulonglong first_successful_insert_id_in_prev_stmt_for_binlog;
  /*
    This is the first autogenerated insert id which was *successfully*
    inserted by the current statement. It is maintained only to set
    first_successful_insert_id_in_prev_stmt when statement ends.
  */
  ulonglong first_successful_insert_id_in_cur_stmt;
  /*
    We follow this logic:
    - when stmt starts, first_successful_insert_id_in_prev_stmt contains the
    first insert id successfully inserted by the previous stmt.
    - as stmt makes progress, handler::insert_id_for_cur_row changes;
    every time get_auto_increment() is called,
    auto_inc_intervals_in_cur_stmt_for_binlog is augmented with the
    reserved interval (if statement-based binlogging).
    - at first successful insertion of an autogenerated value,
    first_successful_insert_id_in_cur_stmt is set to
    handler::insert_id_for_cur_row.
    - when stmt goes to binlog,
    auto_inc_intervals_in_cur_stmt_for_binlog is binlogged if
    non-empty.
    - when stmt ends, first_successful_insert_id_in_prev_stmt is set to
    first_successful_insert_id_in_cur_stmt.
  */
  /*
    stmt_depends_on_first_successful_insert_id_in_prev_stmt is set when
    LAST_INSERT_ID() is used by a statement.
    If it is set, first_successful_insert_id_in_prev_stmt_for_binlog will be
    stored in the statement-based binlog.
    This variable is CUMULATIVE along the execution of a stored function or
    trigger: if one substatement sets it to 1 it will stay 1 until the
    function/trigger ends, thus making sure that
    first_successful_insert_id_in_prev_stmt_for_binlog does not change anymore
    and is propagated to the caller for binlogging.
  */
  bool stmt_depends_on_first_successful_insert_id_in_prev_stmt;
  /*
    List of auto_increment intervals reserved by the thread so far, for
    storage in the statement-based binlog.
    Note that its minimum is not first_successful_insert_id_in_cur_stmt:
    assuming a table with an autoinc column, and this happens:
    INSERT INTO ... VALUES(3);
    SET INSERT_ID=3; INSERT IGNORE ... VALUES (NULL);
    then the latter INSERT will insert no rows
    (first_successful_insert_id_in_cur_stmt == 0), but storing "INSERT_ID=3"
    in the binlog is still needed; the list's minimum will contain 3.
    This variable is cumulative: if several statements are written to binlog
    as one (stored functions or triggers are used) this list is the
    concatenation of all intervals reserved by all statements.
  */
  Discrete_intervals_list auto_inc_intervals_in_cur_stmt_for_binlog;
  /* Used by replication and SET INSERT_ID */
  Discrete_intervals_list auto_inc_intervals_forced;
  /*
    There is BUG#19630 where statement-based replication of stored
    functions/triggers with two auto_increment columns breaks.
    We however ensure that it works when there is 0 or 1 auto_increment
    column; our rules are
    a) on master, while executing a top statement involving substatements,
    first top- or sub- statement to generate auto_increment values wins the
    exclusive right to see its values be written to binlog (the write
    will be done by the statement or its caller), and the losers won't see
    their values be written to binlog.
    b) on slave, while replicating a top statement involving substatements,
    first top- or sub- statement to need to read auto_increment values from
    the master's binlog wins the exclusive right to read them (so the losers
    won't read their values from binlog but instead generate on their own).
    a) implies that we mustn't backup/restore
    auto_inc_intervals_in_cur_stmt_for_binlog.
    b) implies that we mustn't backup/restore auto_inc_intervals_forced.

    If there are more than 1 auto_increment columns, then intervals for
    different columns may mix into the
    auto_inc_intervals_in_cur_stmt_for_binlog list, which is logically wrong,
    but there is no point in preventing this mixing by preventing intervals
    from the secondly inserted column to come into the list, as such
    prevention would be wrong too.
    What will happen in the case of
    INSERT INTO t1 (auto_inc) VALUES(NULL);
    where t1 has a trigger which inserts into an auto_inc column of t2, is
    that in binlog we'll store the interval of t1 and the interval of t2 (when
    we store intervals, soon), then in slave, t1 will use both intervals, t2
    will use none; if t1 inserts the same number of rows as on master,
    normally the 2nd interval will not be used by t1, which is fine. t2's
    values will be wrong if t2's internal auto_increment counter is different
    from what it was on master (which is likely). In 5.1, in mixed binlogging
    mode, row-based binlogging is used for such cases where two
    auto_increment columns are inserted.
  */
  inline void record_first_successful_insert_id_in_cur_stmt(ulonglong id_arg) {
    if (first_successful_insert_id_in_cur_stmt == 0)
      first_successful_insert_id_in_cur_stmt = id_arg;
  }
  inline ulonglong read_first_successful_insert_id_in_prev_stmt(void) {
    if (!stmt_depends_on_first_successful_insert_id_in_prev_stmt) {
      /* It's the first time we read it */
      first_successful_insert_id_in_prev_stmt_for_binlog =
          first_successful_insert_id_in_prev_stmt;
      stmt_depends_on_first_successful_insert_id_in_prev_stmt = true;
    }
    return first_successful_insert_id_in_prev_stmt;
  }
  inline void reset_first_successful_insert_id() {
    arg_of_last_insert_id_function = false;
    first_successful_insert_id_in_prev_stmt = 0;
    first_successful_insert_id_in_cur_stmt = 0;
    first_successful_insert_id_in_prev_stmt_for_binlog = 0;
    stmt_depends_on_first_successful_insert_id_in_prev_stmt = false;
  }

  /*
    Used by Intvar_log_event::do_apply_event() and by "SET INSERT_ID=#"
    (mysqlbinlog). We'll soon add a variant which can take many intervals in
    argument.
  */
  inline void force_one_auto_inc_interval(ulonglong next_id) {
    auto_inc_intervals_forced.clear();  // in case of multiple SET INSERT_ID
    auto_inc_intervals_forced.append(next_id, ULLONG_MAX, 0);
  }

  /**
    Stores the result of the FOUND_ROWS() function.  Set at query end, stable
    throughout the query.
  */
  ulonglong previous_found_rows;
  /**
    Dynamic, collected and set also in subqueries. Not stable throughout query.
    previous_found_rows is a snapshot of this take at query end making it
    stable throughout the next query, see update_previous_found_rows.
  */
  ulonglong current_found_rows;

  /*
    Indicate if the gtid_executed table is being operated implicitly
    within current transaction. This happens because we are inserting
    a GTID specified through SET GTID_NEXT by user client or
    slave SQL thread/workers.
  */
  bool is_operating_gtid_table_implicitly;
  /*
    Indicate that a sub-statement is being operated implicitly
    within current transaction.
    As we don't want that this implicit sub-statement to consume the
    GTID of the actual transaction, we set it true at the beginning of
    the sub-statement and set it false again after "committing" the
    sub-statement.
    When it is true, the applier will not save the transaction owned
    gtid into mysql.gtid_executed table before transaction prepare, as
    it does when binlog is disabled, or binlog is enabled and
    log_replica_updates is disabled.
    Also the flag is made to defer updates to the slave info table from
    intermediate commits by non-atomic DDL.
    Rpl_info_table::do_flush_info(), rpl_rli.h::is_atomic_ddl_commit_on_slave()
    uses this flag.
  */
  bool is_operating_substatement_implicitly;

 private:
  /**
    Stores the result of ROW_COUNT() function.

    ROW_COUNT() function is a MySQL extension, but we try to keep it
    similar to ROW_COUNT member of the GET DIAGNOSTICS stack of the SQL
    standard (see SQL99, part 2, search for ROW_COUNT). Its value is
    implementation defined for anything except INSERT, DELETE, UPDATE.

    ROW_COUNT is assigned according to the following rules:

      - In my_ok():
        - for DML statements: to the number of affected rows;
        - for DDL statements: to 0.

      - In my_eof(): to -1 to indicate that there was a result set.

        We derive this semantics from the JDBC specification, where int
        java.sql.Statement.getUpdateCount() is defined to (sic) "return the
        current result as an update count; if the result is a ResultSet
        object or there are no more results, -1 is returned".

      - In my_error(): to -1 to be compatible with the MySQL C API and
        MySQL ODBC driver.

      - For SIGNAL statements: to 0 per WL#2110 specification (see also
        sql_signal.cc comment). Zero is used since that's the "default"
        value of ROW_COUNT in the Diagnostics Area.
  */

  longlong m_row_count_func; /* For the ROW_COUNT() function */

 public:
  inline longlong get_row_count_func() const { return m_row_count_func; }

  inline void set_row_count_func(longlong row_count_func) {
    m_row_count_func = row_count_func;
  }

  ha_rows num_truncated_fields;

 private:
  /**
    Number of rows we actually sent to the client, including "synthetic"
    rows in ROLLUP etc.
  */
  ha_rows m_sent_row_count;

  /**
    Number of rows read and/or evaluated for a statement. Used for
    slow log reporting.

    An examined row is defined as a row that is read and/or evaluated
    according to a statement condition, including in
    create_sort_index(). Rows may be counted more than once, e.g., a
    statement including ORDER BY could possibly evaluate the row in
    filesort() before reading it for e.g. update.
  */
  ha_rows m_examined_row_count;

 private:
  USER_CONN *m_user_connect;

 public:
  void set_user_connect(USER_CONN *uc);
  const USER_CONN *get_user_connect() const { return m_user_connect; }

  void increment_user_connections_counter();
  void decrement_user_connections_counter();

  void increment_con_per_hour_counter();

  void increment_updates_counter();

  void increment_questions_counter();

  void time_out_user_resource_limits();

 public:
  ha_rows get_sent_row_count() const { return m_sent_row_count; }

  ha_rows get_examined_row_count() const { return m_examined_row_count; }

  void set_sent_row_count(ha_rows count);

  void inc_sent_row_count(ha_rows count);
  void inc_examined_row_count(ha_rows count);

  void inc_status_created_tmp_disk_tables();
  void inc_status_created_tmp_tables();
  void inc_status_select_full_join();
  void inc_status_select_full_range_join();
  void inc_status_select_range();
  void inc_status_select_range_check();
  void inc_status_select_scan();
  void inc_status_sort_merge_passes();
  void inc_status_sort_range();
  void inc_status_sort_rows(ha_rows count);
  void inc_status_sort_scan();
  void set_status_no_index_used();
  void set_status_no_good_index_used();

  const CHARSET_INFO *db_charset;
#if defined(ENABLED_PROFILING)
  std::unique_ptr<PROFILING> profiling;
#endif

  /** Current stage progress instrumentation. */
  PSI_stage_progress *m_stage_progress_psi;
  /** Current statement digest. */
  sql_digest_state *m_digest;
  /** Current statement digest token array. */
  unsigned char *m_token_array;
  /** Top level statement digest. */
  sql_digest_state m_digest_state;

  /** Current statement instrumentation. */
  PSI_statement_locker *m_statement_psi;
#ifdef HAVE_PSI_STATEMENT_INTERFACE
  /** Current statement instrumentation state. */
  PSI_statement_locker_state m_statement_state;
#endif /* HAVE_PSI_STATEMENT_INTERFACE */

  /** Current transaction instrumentation. */
  PSI_transaction_locker *m_transaction_psi;
#ifdef HAVE_PSI_TRANSACTION_INTERFACE
  /** Current transaction instrumentation state. */
  PSI_transaction_locker_state m_transaction_state;
#endif /* HAVE_PSI_TRANSACTION_INTERFACE */

  /** Idle instrumentation. */
  PSI_idle_locker *m_idle_psi;
#ifdef HAVE_PSI_IDLE_INTERFACE
  /** Idle instrumentation state. */
  PSI_idle_locker_state m_idle_state;
#endif /* HAVE_PSI_IDLE_INTERFACE */
  /** True if the server code is IDLE for this connection. */
  bool m_server_idle;

  /*
    Id of current query. Statement can be reused to execute several queries
    query_id is global in context of the whole MySQL server.
    ID is automatically generated from mutex-protected counter.
    It's used in handler code for various purposes: to check which columns
    from table are necessary for this select, to check if it's necessary to
    update auto-updatable fields (like auto_increment and timestamp).
  */
  query_id_t query_id;

  /* Statement id is thread-wide. This counter is used to generate ids */
  ulong statement_id_counter;
  ulong rand_saved_seed1, rand_saved_seed2;
  my_thread_t real_id;
  /**
    This counter is 32 bit because of the client protocol.

    @note It is not meant to be used for my_thread_self(), see @c real_id for
    this.

    @note Set to reserved_thread_id on initialization. This is a magic
    value that is only to be used for temporary THDs not present in
    the global THD list.
  */
 private:
  my_thread_id m_thread_id;

 public:
  /**
    Assign a value to m_thread_id by calling
    Global_THD_manager::get_new_thread_id().
  */
  void set_new_thread_id();
  my_thread_id thread_id() const { return m_thread_id; }
  uint tmp_table;
  uint server_status, open_options;
  enum enum_thread_type system_thread;

  // Check if this THD belongs to a system thread.
  bool is_system_thread() const { return system_thread != NON_SYSTEM_THREAD; }

  // Check if this THD belongs to a dd bootstrap system thread.
  bool is_dd_system_thread() const {
    return system_thread == SYSTEM_THREAD_DD_INITIALIZE ||
           system_thread == SYSTEM_THREAD_DD_RESTART;
  }

  // Check if this THD belongs to the initialize system thread. The
  // initialize thread executes statements that are compiled into the
  // server.
  bool is_initialize_system_thread() const {
    return system_thread == SYSTEM_THREAD_SERVER_INITIALIZE;
  }

  // Check if this THD is executing statements passed through a init file.
  bool is_init_file_system_thread() const {
    return system_thread == SYSTEM_THREAD_INIT_FILE;
  }

  // Check if this THD belongs to a bootstrap system thread. Note that
  // this thread type may execute statements submitted by the user.
  bool is_bootstrap_system_thread() const {
    return is_dd_system_thread() || is_initialize_system_thread() ||
           is_init_file_system_thread();
  }

  // Check if this THD belongs to a server upgrade thread. Server upgrade
  // threads execute statements that are compiled into the server.
  bool is_server_upgrade_thread() const {
    return system_thread == SYSTEM_THREAD_SERVER_UPGRADE;
  }

  /*
    Current or next transaction isolation level.
    When a connection is established, the value is taken from
    @@session.tx_isolation (default transaction isolation for
    the session), which is in turn taken from @@global.tx_isolation
    (the global value).
    If there is no transaction started, this variable
    holds the value of the next transaction's isolation level.
    When a transaction starts, the value stored in this variable
    becomes "actual".
    At transaction commit or rollback, we assign this variable
    again from @@session.tx_isolation.
    The only statement that can otherwise change the value
    of this variable is SET TRANSACTION ISOLATION LEVEL.
    Its purpose is to effect the isolation level of the next
    transaction in this session. When this statement is executed,
    the value in this variable is changed. However, since
    this statement is only allowed when there is no active
    transaction, this assignment (naturally) only affects the
    upcoming transaction.
    At the end of the current active transaction the value is
    be reset again from @@session.tx_isolation, as described
    above.
  */
  enum_tx_isolation tx_isolation;
  /*
    Current or next transaction access mode.
    See comment above regarding tx_isolation.
  */
  bool tx_read_only;
  /*
    Transaction cannot be rolled back must be given priority.
    When two transactions conflict inside InnoDB, the one with
    greater priority wins.
  */
  int tx_priority;
  /*
    All transactions executed by this thread will have high
    priority mode, independent of tx_priority value.
  */
  int thd_tx_priority;

  enum_check_fields check_for_truncated_fields;

  // For user variables replication
  Prealloced_array<Binlog_user_var_event *, 2> user_var_events;
  MEM_ROOT *user_var_events_alloc; /* Allocate above array elements here */

  /**
    Used by MYSQL_BIN_LOG to maintain the commit queue for binary log
    group commit.
  */
  THD *next_to_commit;

  /**
    The member is served for marking a query that CREATEs or ALTERs
    a table declared with a TIMESTAMP column as dependent on
    @@session.explicit_defaults_for_timestamp.
    Is set to true by parser, unset at the end of the query.
    Possible marking in checked by binary logger.
  */
  bool binlog_need_explicit_defaults_ts;

  /**
     Functions to set and get transaction position.

     These functions are used to set the transaction position for the
     transaction written when committing this transaction.
   */
  /**@{*/
  void set_trans_pos(const char *file, my_off_t pos) {
    DBUG_TRACE;
    assert(((file == nullptr) && (pos == 0)) ||
           ((file != nullptr) && (pos != 0)));
    if (file) {
      DBUG_PRINT("enter", ("file: %s, pos: %llu", file, pos));
      // Only the file name should be used, not the full path
      m_trans_log_file = file + dirname_length(file);
      if (!m_trans_fixed_log_file)
        m_trans_fixed_log_file = (char *)main_mem_root.Alloc(FN_REFLEN + 1);
      assert(strlen(m_trans_log_file) <= FN_REFLEN);
      strcpy(m_trans_fixed_log_file, m_trans_log_file);
    } else {
      m_trans_log_file = nullptr;
      m_trans_fixed_log_file = nullptr;
    }

    m_trans_end_pos = pos;
    DBUG_PRINT("return",
               ("m_trans_log_file: %s, m_trans_fixed_log_file: %s, "
                "m_trans_end_pos: %llu",
                m_trans_log_file, m_trans_fixed_log_file, m_trans_end_pos));
    return;
  }

  void get_trans_pos(const char **file_var, my_off_t *pos_var) const {
    DBUG_TRACE;
    if (file_var) *file_var = m_trans_log_file;
    if (pos_var) *pos_var = m_trans_end_pos;
    DBUG_PRINT("return",
               ("file: %s, pos: %llu", file_var ? *file_var : "<none>",
                pos_var ? *pos_var : 0));
    return;
  }

  void get_trans_fixed_pos(const char **file_var, my_off_t *pos_var) const {
    DBUG_TRACE;
    if (file_var) *file_var = m_trans_fixed_log_file;
    if (pos_var) *pos_var = m_trans_end_pos;
    DBUG_PRINT("return",
               ("file: %s, pos: %llu", file_var ? *file_var : "<none>",
                pos_var ? *pos_var : 0));
    return;
  }

  /**@}*/

  /*
    Error code from committing or rolling back the transaction.
  */
  enum Commit_error {
    CE_NONE = 0,
    CE_FLUSH_ERROR,
    CE_FLUSH_GNO_EXHAUSTED_ERROR,
    CE_SYNC_ERROR,
    CE_COMMIT_ERROR,
    CE_ERROR_COUNT
  } commit_error;

  /*
    Define durability properties that engines may check to
    improve performance.
  */
  enum durability_properties durability_property;

  /*
    If checking this in conjunction with a wait condition, please
    include a check after enter_cond() if you want to avoid a race
    condition. For details see the implementation of awake(),
    especially the "broadcast" part.
  */
  enum killed_state {
    NOT_KILLED = 0,
    KILL_CONNECTION = ER_SERVER_SHUTDOWN,
    KILL_QUERY = ER_QUERY_INTERRUPTED,
    KILL_TIMEOUT = ER_QUERY_TIMEOUT,
    KILLED_NO_VALUE /* means neither of the states */
  };
  std::atomic<killed_state> killed;

  /**
    Whether we are currently in the execution phase of an EXPLAIN ANALYZE query.
    If so, send_kill_message() won't actually set an error; we will add a
    warning near the end of the execution instead.
   */
  bool running_explain_analyze = false;

  /**
    When operation on DD tables is in progress then THD is set to kill immune
    mode.
    This member holds DD_kill_immunizer object created to make DD operations
    immune from the kill operations. Member also indicated whether THD is in
    kill immune mode or not.
  */
  dd::DD_kill_immunizer *kill_immunizer;

  /* scramble - random string sent to client on handshake */
  char scramble[SCRAMBLE_LENGTH + 1];

  /// @todo: slave_thread is completely redundant, we should use 'system_thread'
  /// instead /sven
  bool slave_thread;

  uchar password;

 private:
  /**
    Set to true if execution of the current compound statement
    can not continue. In particular, disables activation of
    CONTINUE or EXIT handlers of stored routines.
    Reset in the end of processing of the current user request, in
    @see mysql_reset_thd_for_next_command().
  */
  bool m_is_fatal_error;

 public:
  /**
    Set by a storage engine to request the entire
    transaction (that possibly spans multiple engines) to
    rollback. Reset in ha_rollback.
  */
  bool transaction_rollback_request;
  /**
    true if we are in a sub-statement and the current error can
    not be safely recovered until we left the sub-statement mode.
    In particular, disables activation of CONTINUE and EXIT
    handlers inside sub-statements. E.g. if it is a deadlock
    error and requires a transaction-wide rollback, this flag is
    raised (traditionally, MySQL first has to close all the reads
    via @see handler::ha_index_or_rnd_end() and only then perform
    the rollback).
    Reset to false when we leave the sub-statement mode.
  */
  bool is_fatal_sub_stmt_error;
  bool query_start_usec_used;
  bool rand_used, time_zone_used;
  bool in_lock_tables;
  /**
    True if a slave error. Causes the slave to stop. Not the same
    as the statement execution error (is_error()), since
    a statement may be expected to return an error, e.g. because
    it returned an error on master, and this is OK on the slave.
  */
  bool is_slave_error;

  /**  is set if some thread specific value(s) used in a statement. */
  bool thread_specific_used;
  /**
    is set if a statement accesses a temporary table created through
    CREATE TEMPORARY TABLE.
  */
  bool charset_is_system_charset, charset_is_collation_connection;
  bool charset_is_character_set_filesystem;
  bool enable_slow_log; /* enable slow log for current statement */
  /* set during loop of derived table processing */
  bool derived_tables_processing;
  // Set while parsing INFORMATION_SCHEMA system views.
  bool parsing_system_view;

  /** Current SP-runtime context. */
  sp_rcontext *sp_runtime_ctx;
  sp_cache *sp_proc_cache;
  sp_cache *sp_func_cache;

  /** number of name_const() substitutions, see sp_head.cc:subst_spvars() */
  uint query_name_consts;

  /* Used by the sys_var class to store temporary values */
  union {
    bool bool_value;
    long long_value;
    ulong ulong_value;
    ulonglong ulonglong_value;
    double double_value;
  } sys_var_tmp;

  struct {
    /*
      If true, mysql_bin_log::write(Log_event) call will not write events to
      binlog, and maintain 2 below variables instead (use
      mysql_bin_log.start_union_events to turn this on)
    */
    bool do_union;
    /*
      If true, at least one mysql_bin_log::write(Log_event) call has been
      made after last mysql_bin_log.start_union_events() call.
    */
    bool unioned_events;
    /*
      If true, at least one mysql_bin_log::write(Log_event e), where
      e.cache_stmt == true call has been made after last
      mysql_bin_log.start_union_events() call.
    */
    bool unioned_events_trans;

    /*
      'queries' (actually SP statements) that run under inside this binlog
      union have thd->query_id >= first_query_id.
    */
    query_id_t first_query_id;
  } binlog_evt_union;

  /**
    Internal parser state.
    Note that since the parser is not re-entrant, we keep only one parser
    state here. This member is valid only when executing code during parsing.
  */
  Parser_state *m_parser_state;

  Locked_tables_list locked_tables_list;

  partition_info *work_part_info;

  /**
    Array of active audit plugins which have been used by this THD.
    This list is later iterated to invoke release_thd() on those
    plugins.
  */
  Plugin_array audit_class_plugins;
  /**
    Array of bits indicating which audit classes have already been
    added to the list of audit plugins which are currently in use.
  */
  Prealloced_array<unsigned long, 11> audit_class_mask;

#if defined(ENABLED_DEBUG_SYNC)
  /* Debug Sync facility. See debug_sync.cc. */
  struct st_debug_sync_control *debug_sync_control;
#endif /* defined(ENABLED_DEBUG_SYNC) */

  // We don't want to load/unload plugins for unit tests.
  bool m_enable_plugins;

  /*
    Audit API events are generated, when this flag is true. The flag
    is initially true, but it can be set false in some cases, e.g.
    Session Service's THDs are created with auditing disabled. Auditing
    is enabled on MYSQL_AUDIT_CONNECTION_CONNECT event.
  */
  bool m_audited;

  explicit THD(bool enable_plugins = true);

  /*
    The THD dtor is effectively split in two:
      THD::release_resources() and ~THD().

    We want to minimize the time we hold LOCK_thd_list,
    so when destroying a global thread, do:

    thd->release_resources()
    Global_THD_manager::get_instance()->remove_thd();
    delete thd;
   */
  ~THD() override;

  void release_resources();
  /**
    @returns true if THD resources are released.
  */
  bool release_resources_done() const;
  /**
    Check if THD is being disposed (i.e. m_thd_life_cycle_stage >=
    SCHEDULED_FOR_DISPOSAL)

    Non-owner thread should acquire LOCK_thd_data to check THD state without
    getting into races.

    @returns true of THD is being disposed.
  */
  bool is_being_disposed() const;

 private:
  /**
    Represents life cycle stages of THD instance.
    Stage transition in THD clean up:
     1. ACTIVE -> ACTIVE_AND_CLEAN

    Stage transition in THD disposal:
     1. ACTIVE -> SCHEDULED_FOR_DISPOSAL -> CLEANED_UP -> RESOURCES_RELEASED
                                                             -> DISPOSED.
     2. ACTIVE_AND_CLEAN -> CLEANED_UP -> RESOURCES_RELEASED -> DISPOSED.
  */
  enum enum_thd_life_cycle_stages {
    ACTIVE = 0,
    ACTIVE_AND_CLEAN,
    SCHEDULED_FOR_DISPOSAL,
    CLEANED_UP,
    RESOURCES_RELEASED,
    DISPOSED
  };
  enum_thd_life_cycle_stages m_thd_life_cycle_stage{
      enum_thd_life_cycle_stages::ACTIVE};

  /**
    Set THD in ACTIVE life stage to disposal stage.

    To avoid race conditions with non-owner thread checking THD disposal state,
    LOCK_thd_data should be acquired before changing THD stage to disposal
    stage.
  */
  void start_disposal();

  /**
    @returns true if THD is cleaned up.
  */
  bool is_cleanup_done();
  void cleanup(void);

  void init(void);

 public:
  /**
    Initialize memory roots necessary for query processing and (!)
    pre-allocate memory for it. We can't do that in THD constructor because
    there are use cases (acl_init, watcher threads,
    killing mysqld) where it's vital to not allocate excessive and not used
    memory. Note, that we still don't return error from init_query_mem_roots()
    if preallocation fails, we should notice that at the first call to
    alloc_root.
  */
  void init_query_mem_roots();
  void cleanup_connection(void);
  void cleanup_after_query();
  void store_globals();
  void restore_globals();

  inline void set_active_vio(Vio *vio) {
    mysql_mutex_lock(&LOCK_thd_data);
    active_vio = vio;
    mysql_mutex_unlock(&LOCK_thd_data);
  }

  inline void set_ssl(Vio *vio) {
    mysql_mutex_lock(&LOCK_thd_data);
    m_SSL = (SSL *)vio->ssl_arg;
    mysql_mutex_unlock(&LOCK_thd_data);
  }

  inline void clear_active_vio() {
    mysql_mutex_lock(&LOCK_thd_data);
    active_vio = nullptr;
    m_SSL = nullptr;
    mysql_mutex_unlock(&LOCK_thd_data);
  }

  /** Set active clone network Vio for remote clone.
  @param[in] vio network vio */
  inline void set_clone_vio(Vio *vio) {
    mysql_mutex_lock(&LOCK_thd_data);
    clone_vio = vio;
    mysql_mutex_unlock(&LOCK_thd_data);
  }

  /** Clear clone network Vio for remote clone. */
  inline void clear_clone_vio() {
    mysql_mutex_lock(&LOCK_thd_data);
    clone_vio = nullptr;
    mysql_mutex_unlock(&LOCK_thd_data);
  }

  /** Check if clone network Vio is active. */
  inline bool check_clone_vio() {
    mysql_mutex_lock(&LOCK_thd_data);
    bool is_active = (clone_vio != nullptr);
    mysql_mutex_unlock(&LOCK_thd_data);
    return (is_active);
  }

  /** Shutdown clone vio, if active. */
  void shutdown_clone_vio();

  enum_vio_type get_vio_type() const;

  void shutdown_active_vio();
  void awake(THD::killed_state state_to_set);

  /** Disconnect the associated communication endpoint. */
  void disconnect(bool server_shutdown = false);

  enum enum_binlog_query_type {
    /* The query can be logged in row format or in statement format. */
    ROW_QUERY_TYPE,

    /* The query has to be logged in statement format. */
    STMT_QUERY_TYPE,

    QUERY_TYPE_COUNT
  };

  int binlog_query(enum_binlog_query_type qtype, const char *query,
                   size_t query_len, bool is_trans, bool direct,
                   bool suppress_use, int errcode);

  // Begin implementation of MDL_context_owner interface.

  void enter_cond(mysql_cond_t *cond, mysql_mutex_t *mutex,
                  const PSI_stage_info *stage, PSI_stage_info *old_stage,
                  const char *src_function, const char *src_file,
                  int src_line) override {
    DBUG_TRACE;
    mysql_mutex_assert_owner(mutex);
    /*
      Sic: We don't lock LOCK_current_cond here.
      If we did, we could end up in deadlock with THD::awake()
      which locks current_mutex while LOCK_current_cond is locked.
    */
    current_mutex = mutex;
    current_cond = cond;
    enter_stage(stage, old_stage, src_function, src_file, src_line);
    return;
  }

  void exit_cond(const PSI_stage_info *stage, const char *src_function,
                 const char *src_file, int src_line) override {
    DBUG_TRACE;
    /*
      current_mutex must be unlocked _before_ LOCK_current_cond is
      locked (if that would not be the case, you'll get a deadlock if someone
      does a THD::awake() on you).
    */
    mysql_mutex_assert_not_owner(current_mutex.load());
    mysql_mutex_lock(&LOCK_current_cond);
    current_mutex = nullptr;
    current_cond = nullptr;
    mysql_mutex_unlock(&LOCK_current_cond);
    enter_stage(stage, nullptr, src_function, src_file, src_line);
    return;
  }

  int is_killed() const final { return killed; }
  bool might_have_commit_order_waiters() const final {
    /*
      We need to return if this thread can have any commit order waiters
      which are still accounted by MDL deadlock detector (even in absence
      of any MDL locks). We approximate this check by testing whether
      this thread is replication applier. Doing more precise check is going
      to be more expensive and possibly racy.
    */
    return slave_thread;
  }

  THD *get_thd() override { return this; }

  /**
    A callback to the server internals that is used to address
    special cases of the locking protocol.
    Invoked when acquiring an exclusive lock, for each thread that
    has a conflicting shared metadata lock.

    This function aborts waiting of the thread on a data lock, to make
    it notice the pending exclusive lock and back off.

    @note This function does not wait for the thread to give away its
          locks. Waiting is done outside for all threads at once.

    @param ctx_in_use           The MDL context owner (thread) to wake up.
    @param needs_thr_lock_abort Indicates that to wake up thread
                                this call needs to abort its waiting
                                on table-level lock.
   */
  void notify_shared_lock(MDL_context_owner *ctx_in_use,
                          bool needs_thr_lock_abort) override;

  bool notify_hton_pre_acquire_exclusive(const MDL_key *mdl_key,
                                         bool *victimized) override;

  void notify_hton_post_release_exclusive(const MDL_key *mdl_key) override;

  /**
    Provide thread specific random seed for MDL_context's PRNG.

    Note that even if two connections will request seed during handling of
    statements which were started at exactly the same time, and thus will
    get the same values in PRNG at the start, they will naturally diverge
    soon, since calls to PRNG in MDL subsystem are affected by many factors
    making process quite random. OTOH the fact that we use time as a seed
    gives more randomness and thus better coverage in tests as opposed to
    using thread_id for the same purpose.
  */
  uint get_rand_seed() const override { return (uint)start_utime; }

  // End implementation of MDL_context_owner interface.

  inline bool is_strict_mode() const {
    return (variables.sql_mode &
            (MODE_STRICT_TRANS_TABLES | MODE_STRICT_ALL_TABLES));
  }
  inline const CHARSET_INFO *collation() {
    return variables.collation_server ? variables.collation_server
                                      : default_charset_info;
  }
  inline Time_zone *time_zone() {
    time_zone_used = true;
    return variables.time_zone;
  }
  time_t query_start_in_secs() const { return start_time.tv_sec; }
  my_timeval query_start_timeval_trunc(uint decimals);
  void set_time();
  void set_time(const struct timeval *t) {
    user_time = *t;
    set_time();
  }
  inline bool is_fsp_truncate_mode() const {
    return (variables.sql_mode & MODE_TIME_TRUNCATE_FRACTIONAL);
  }

  /**
   Evaluate the current time, and if it exceeds the long-query-time
   setting, mark the query as slow.
  */
  void update_slow_query_status();

  ulonglong found_rows() const { return previous_found_rows; }

  /*
    Call when it is clear that the query is ended and we have collected the
    right value for current_found_rows. Calling this method makes a snapshot of
    that value and makes it ready and stable for subsequent FOUND_ROWS() call
    in the next statement.
  */
  inline void update_previous_found_rows() {
    previous_found_rows = current_found_rows;
  }

  /**
    Returns true if session is in a multi-statement transaction mode.

    OPTION_NOT_AUTOCOMMIT: When autocommit is off, a multi-statement
    transaction is implicitly started on the first statement after a
    previous transaction has been ended.

    OPTION_BEGIN: Regardless of the autocommit status, a multi-statement
    transaction can be explicitly started with the statements "START
    TRANSACTION", "BEGIN [WORK]", "[COMMIT | ROLLBACK] AND CHAIN", etc.

    Note: this doesn't tell you whether a transaction is active.
    A session can be in multi-statement transaction mode, and yet
    have no active transaction, e.g., in case of:
    set \@\@autocommit=0;
    set \@a= 3;                                    <-- these statements don't
    set transaction isolation level serializable;  <-- start an active
    flush tables;                                  <-- transaction

    I.e. for the above scenario this function returns true, even
    though no active transaction has begun.
    @sa in_active_multi_stmt_transaction()
  */
  inline bool in_multi_stmt_transaction_mode() const {
    return variables.option_bits & (OPTION_NOT_AUTOCOMMIT | OPTION_BEGIN);
  }
  /**
    true if the session is in a multi-statement transaction mode
    (@sa in_multi_stmt_transaction_mode()) *and* there is an
    active transaction, i.e. there is an explicit start of a
    transaction with BEGIN statement, or implicit with a
    statement that uses a transactional engine.

    For example, these scenarios don't start an active transaction
    (even though the server is in multi-statement transaction mode):

    @verbatim
    set @@autocommit=0;
    select * from nontrans_table;
    set @var = true;
    flush tables;
    @endverbatim

    Note, that even for a statement that starts a multi-statement
    transaction (i.e. select * from trans_table), this
    flag won't be set until we open the statement's tables
    and the engines register themselves for the transaction
    (see trans_register_ha()),
    hence this method is reliable to use only after
    open_tables() has completed.

    Why do we need a flag?
    ----------------------
    We need to maintain a (at first glance redundant)
    session flag, rather than looking at thd->transaction.all.ha_list
    because of explicit start of a transaction with BEGIN.

    I.e. in case of
    BEGIN;
    select * from nontrans_t1; <-- in_active_multi_stmt_transaction() is true
  */
  inline bool in_active_multi_stmt_transaction() const {
    return server_status & SERVER_STATUS_IN_TRANS;
  }
  bool fill_information_schema_tables() const {
    return !stmt_arena->is_stmt_prepare();
  }

  bool convert_string(LEX_STRING *to, const CHARSET_INFO *to_cs,
                      const char *from, size_t from_length,
                      const CHARSET_INFO *from_cs, bool report_error = false);

  int send_explain_fields(Query_result *result);

  /**
    Clear the current error, if any.
    We do not clear is_fatal_error or is_fatal_sub_stmt_error since we
    assume this is never called if the fatal error is set.
    @todo: To silence an error, one should use Internal_error_handler
    mechanism. In future this function will be removed.
  */
  inline void clear_error() {
    DBUG_TRACE;
    if (get_stmt_da()->is_error()) get_stmt_da()->reset_diagnostics_area();
    is_slave_error = false;
    return;
  }

  bool is_classic_protocol() const;

  /** Return false if connection to client is broken. */
  bool is_connected() final;

  /**
    Mark the current error as fatal. Warning: this does not
    set any error, it sets a property of the error, so must be
    followed or prefixed with my_error().
  */
  void fatal_error() { m_is_fatal_error = true; }
  bool is_fatal_error() const { return m_is_fatal_error; }
  /**
    true if there is an error in the error stack.

    Please use this method instead of direct access to
    net.report_error.

    If true, the current (sub)-statement should be aborted.
    The main difference between this member and is_fatal_error
    is that a fatal error can not be handled by a stored
    procedure continue handler, whereas a normal error can.

    To raise this flag, use my_error().
  */
  inline bool is_error() const { return get_stmt_da()->is_error(); }

  /// Returns first Diagnostics Area for the current statement.
  Diagnostics_area *get_stmt_da() { return m_stmt_da; }

  /// Returns first Diagnostics Area for the current statement.
  const Diagnostics_area *get_stmt_da() const { return m_stmt_da; }

  /// Returns the second Diagnostics Area for the current statement.
  const Diagnostics_area *get_stacked_da() const {
    return get_stmt_da()->stacked_da();
  }

  /**
    Returns thread-local Diagnostics Area for parsing.
    We need to have a clean DA in case errors or warnings are thrown
    during parsing, but we can't just reset the main DA in case we
    have a diagnostic statement on our hand that needs the old DA
    to answer questions about the previous execution.
    Keeping a static per-thread DA for parsing is less costly than
    allocating a temporary one for each statement we parse.
  */
  Diagnostics_area *get_parser_da() { return &m_parser_da; }

  /**
    Returns thread-local Diagnostics Area to be used by query rewrite plugins.
    Query rewrite plugins use their own diagnostics area. The reason is that
    they are invoked right before and right after parsing, and we don't want
    conditions raised by plugins in either statement nor parser DA until we
    know which type of statement we have parsed.

    @note The diagnostics area is instantiated the first time it is asked for.
  */
  Diagnostics_area *get_query_rewrite_plugin_da() {
    return m_query_rewrite_plugin_da_ptr;
  }

  /**
    Push the given Diagnostics Area on top of the stack, making
    it the new first Diagnostics Area. Conditions in the new second
    Diagnostics Area will be copied to the new first Diagnostics Area.

    @param da   Diagnostics Area to be come the top of
                the Diagnostics Area stack.
    @param copy_conditions
                Copy the conditions from the new second Diagnostics Area
                to the new first Diagnostics Area, as per SQL standard.
  */
  void push_diagnostics_area(Diagnostics_area *da,
                             bool copy_conditions = true) {
    get_stmt_da()->push_diagnostics_area(this, da, copy_conditions);
    m_stmt_da = da;
  }

  /// Pop the top DA off the Diagnostics Area stack.
  void pop_diagnostics_area() {
    m_stmt_da = get_stmt_da()->pop_diagnostics_area();
  }

  /**
    Inserts the new protocol at the top of the protocol stack, and make it
    the current protocol for this thd.

    @param protocol Protocol to be inserted.
  */
  void push_protocol(Protocol *protocol);

  template <typename ProtocolClass>
  void push_protocol(const std::unique_ptr<ProtocolClass> &protocol) {
    push_protocol(protocol.get());
  }

  /**
    Pops the top protocol of the Protocol stack and sets the previous one
    as the current protocol.
  */
  void pop_protocol();

 public:
  const CHARSET_INFO *charset() const { return variables.character_set_client; }
  void update_charset();

  /**
    Record a transient change to a pointer to an Item within another Item.
  */
  void change_item_tree(Item **place, Item *new_value) {
    /* TODO: check for OOM condition here */
    if (!stmt_arena->is_regular()) {
      DBUG_PRINT("info", ("change_item_tree place %p old_value %p new_value %p",
                          place, *place, new_value));
      nocheck_register_item_tree_change(place, new_value);
    }
    *place = new_value;
  }

  /**
    Remember that place was updated with new_value so it can be restored
    by rollback_item_tree_changes().

    @param[in] place the location that will change, and whose old value
               we need to remember for restoration
    @param[in] new_value new value about to be inserted into *place
  */
  void nocheck_register_item_tree_change(Item **place, Item *new_value);

  /**
    Restore locations set by calls to nocheck_register_item_tree_change().
  */
  void rollback_item_tree_changes();

  /*
    Cleanup statement parse state (parse tree, lex) and execution
    state after execution of a non-prepared SQL statement.
  */
  void end_statement();
  void send_kill_message() const;

  void reset_n_backup_open_tables_state(Open_tables_backup *backup,
                                        uint add_state_flags);
  void restore_backup_open_tables_state(Open_tables_backup *backup);
  void reset_sub_statement_state(Sub_statement_state *backup, uint new_state);
  void restore_sub_statement_state(Sub_statement_state *backup);

 public:
  /**
    Start a read-only attachable transaction.
    There must be no active attachable transactions (in other words, there can
    be only one active attachable transaction at a time).
  */
  void begin_attachable_ro_transaction();

  /**
    Start a read-write attachable transaction.
    All the read-only class' requirements apply.
    Additional requirements are documented along the class
    declaration.
  */
  void begin_attachable_rw_transaction();

  /**
    End an active attachable transaction. Applies to both the read-only
    and the read-write versions.
    Note, that the read-write attachable transaction won't be terminated
    inside this method.
    To invoke the function there must be active attachable transaction.
  */
  void end_attachable_transaction();

  /**
    @return true if there is an active attachable transaction.
  */
  bool is_attachable_ro_transaction_active() const {
    return m_attachable_trx != nullptr && m_attachable_trx->is_read_only();
  }

  /**
    @return true if there is an active attachable transaction.
  */
  bool is_attachable_transaction_active() const {
    return m_attachable_trx != nullptr;
  }

  /**
    @return true if there is an active rw attachable transaction.
  */
  bool is_attachable_rw_transaction_active() const {
    return m_attachable_trx != nullptr && !m_attachable_trx->is_read_only();
  }

 public:
  /*
    @todo Make these methods private or remove them completely.  Only
    decide_logging_format should call them. /Sven
  */
  inline void set_current_stmt_binlog_format_row_if_mixed() {
    DBUG_TRACE;
    /*
      This should only be called from decide_logging_format.

      @todo Once we have ensured this, uncomment the following
      statement, remove the big comment below that, and remove the
      in_sub_stmt==0 condition from the following 'if'.
    */
    /* assert(in_sub_stmt == 0); */
    /*
      If in a stored/function trigger, the caller should already have done the
      change. We test in_sub_stmt to prevent introducing bugs where people
      wouldn't ensure that, and would switch to row-based mode in the middle
      of executing a stored function/trigger (which is too late, see also
      reset_current_stmt_binlog_format_row()); this condition will make their
      tests fail and so force them to propagate the
      lex->binlog_row_based_if_mixed upwards to the caller.
    */
    if ((variables.binlog_format == BINLOG_FORMAT_MIXED) && (in_sub_stmt == 0))
      set_current_stmt_binlog_format_row();

    return;
  }
  inline void set_current_stmt_binlog_format_row() {
    DBUG_TRACE;
    current_stmt_binlog_format = BINLOG_FORMAT_ROW;
    return;
  }
  inline void clear_current_stmt_binlog_format_row() {
    DBUG_TRACE;
    current_stmt_binlog_format = BINLOG_FORMAT_STMT;
    return;
  }
  inline void reset_current_stmt_binlog_format_row() {
    DBUG_TRACE;
    DBUG_PRINT("debug", ("in_sub_stmt: %d, system_thread: %s", in_sub_stmt != 0,
                         show_system_thread(system_thread)));
    if (in_sub_stmt == 0) {
      if (variables.binlog_format == BINLOG_FORMAT_ROW)
        set_current_stmt_binlog_format_row();
      else
        clear_current_stmt_binlog_format_row();
    }
    return;
  }

  /**
    Copies variables.original_commit_timestamp to
    ((Slave_worker *)rli_slave)->original_commit_timestamp,
    if this is a slave thread.
  */
  void set_original_commit_timestamp_for_slave_thread();

  /// Return the value of @@gtid_next_list: either a Gtid_set or NULL.
  Gtid_set *get_gtid_next_list() {
    return variables.gtid_next_list.is_non_null
               ? variables.gtid_next_list.gtid_set
               : nullptr;
  }

  /// Return the value of @@gtid_next_list: either a Gtid_set or NULL.
  const Gtid_set *get_gtid_next_list_const() const {
    return const_cast<THD *>(this)->get_gtid_next_list();
  }

  /**
    Return true if the statement/transaction cache is currently empty,
    false otherwise.

    @param is_transactional if true, check the transaction cache.
    If false, check the statement cache.
  */
  bool is_binlog_cache_empty(bool is_transactional) const;

  /**
    The GTID of the currently owned transaction.

    ==== Modes of ownership ====

    The following modes of ownership are possible:

    - owned_gtid.sidno==0: the thread does not own any transaction.

    - owned_gtid.sidno==THD::OWNED_SIDNO_ANONYMOUS(==-2): the thread
      owns an anonymous transaction

    - owned_gtid.sidno>0 and owned_gtid.gno>0: the thread owns a GTID
      transaction.

    - (owned_gtid.sidno==THD::OWNED_SIDNO_GTID_SET(==-1): this is
      currently not used.  It was reserved for the case where multiple
      GTIDs are owned (using gtid_next_list).  This was one idea to
      make GTIDs work with NDB: due to the epoch concept, multiple
      transactions can be combined into one in NDB, and therefore a
      single transaction on a slave can have multiple GTIDs.)

    ==== Life cycle of ownership ====

    Generally, transaction ownership starts when the transaction is
    assigned its GTID and ends when the transaction commits or rolls
    back.  On a master (GTID_NEXT=AUTOMATIC), the GTID is assigned
    just before binlog flush; on a slave (GTID_NEXT=UUID:NUMBER or
    GTID_NEXT=ANONYMOUS) it is assigned before starting the
    transaction.

    A new client always starts with owned_gtid.sidno=0.

    Ownership can be acquired in the following ways:

    A1. If GTID_NEXT = 'AUTOMATIC' and GTID_MODE = OFF/OFF_PERMISSIVE:
        The thread acquires anonymous ownership in
        gtid_state->generate_automatic_gtid called from
        MYSQL_BIN_LOG::write_transaction.

    A2. If GTID_NEXT = 'AUTOMATIC' and GTID_MODE = ON/ON_PERMISSIVE:
        The thread generates the GTID and acquires ownership in
        gtid_state->generate_automatic_gtid called from
        MYSQL_BIN_LOG::write_transaction.

    A3. If GTID_NEXT = 'UUID:NUMBER': The thread acquires ownership in
        the following ways:

        - In a client, the SET GTID_NEXT statement acquires ownership.

        - The slave's analogy to a clients SET GTID_NEXT statement is
          Gtid_log_event::do_apply_event.  So the slave acquires
          ownership in this function.

        Note: if the GTID UUID:NUMBER is already included in
        GTID_EXECUTED, then the transaction must be skipped (the GTID
        auto-skip feature).  Thus, ownership is *not* acquired in this
        case and owned_gtid.sidno==0.

    A4. If GTID_NEXT = 'ANONYMOUS':

        - In a client, the SET GTID_NEXT statement acquires ownership.

        - In a slave thread, Gtid_log_event::do_apply_event acquires
          ownership.

        - Contrary to the case of GTID_NEXT='UUID:NUMBER', it is
          allowed to execute two transactions in sequence without
          changing GTID_NEXT (cf. R1 and R2 below).  Both transactions
          should be executed as anonymous transactions.  But ownership
          is released when the first transaction commits.  Therefore,
          when GTID_NEXT='ANONYMOUS', we also acquire anonymous
          ownership when starting to execute a statement, in
          gtid_reacquire_ownership_if_anonymous called from
          gtid_pre_statement_checks (usually called from
          mysql_execute_command).

    A5. Slave applier threads start in a special mode, having
        GTID_NEXT='NOT_YET_DETERMINED'.  This mode cannot be set in a
        regular client.  When GTID_NEXT=NOT_YET_DETERMINED, the slave
        thread is postponing the decision of the value of GTID_NEXT
        until it has more information.  There are three cases:

        - If the first transaction of the relay log has a
          Gtid_log_event, then it will set GTID_NEXT=GTID:NUMBER and
          acquire GTID ownership in Gtid_log_event::do_apply_event.

        - If the first transaction of the relay log has a
          Anonymous_gtid_log_event, then it will set
          GTID_NEXT=ANONYMOUS and acquire anonymous ownership in
          Gtid_log_event::do_apply_event.

        - If the relay log was received from a pre-5.7.6 master with
          GTID_MODE=OFF (or a pre-5.6 master), then there are neither
          Gtid_log_events nor Anonymous_log_events in the relay log.
          In this case, the slave sets GTID_NEXT=ANONYMOUS and
          acquires anonymous ownership when executing a
          Query_log_event (Query_log_event::do_apply_event calls
          dispatch_sql_command which calls gtid_pre_statement_checks which
          calls gtid_reacquire_ownership_if_anonymous).

    Ownership is released in the following ways:

    R1. A thread that holds GTID ownership releases ownership at
        transaction commit or rollback.  If GTID_NEXT=AUTOMATIC, all
        is fine. If GTID_NEXT=UUID:NUMBER, the UUID:NUMBER cannot be
        used for another transaction, since only one transaction can
        have any given GTID.  To avoid the user mistake of forgetting
        to set back GTID_NEXT, on commit we set
        thd->variables.gtid_next.type=UNDEFINED_GTID.  Then, any
        statement that user tries to execute other than SET GTID_NEXT
        will generate an error.

    R2. A thread that holds anonymous ownership releases ownership at
        transaction commit or rollback.  In this case there is no harm
        in leaving GTID_NEXT='ANONYMOUS', so
        thd->variables.gtid_next.type will remain ANONYMOUS_GTID and
        not UNDEFINED_GTID.

    There are statements that generate multiple transactions in the
    binary log. This includes the following:

    M1. DROP TABLE that is used with multiple tables, and the tables
        belong to more than one of the following groups: non-temporary
        table, temporary transactional table, temporary
        non-transactional table.  DROP TABLE is split into one
        transaction for each of these groups of tables.

    M2. DROP DATABASE that fails e.g. because rmdir fails. Then a
        single DROP TABLE is generated, which lists all tables that
        were dropped before the failure happened. But if the list of
        tables is big, and grows over a limit, the statement will be
        split into multiple statements.

    M3. CREATE TABLE ... SELECT that is logged in row format.  Then
        the server generates a single CREATE statement, followed by a
        BEGIN ... row events ... COMMIT transaction.

    M4. A statement that updates both transactional and
        non-transactional tables in the same statement, and is logged
        in row format.  Then it generates one transaction for the
        non-transactional row updates, followed by one transaction for
        the transactional row updates.

    M5. CALL is executed as multiple transactions and logged as
        multiple transactions.

    The general rules for multi-transaction statements are:

    - If GTID_NEXT=AUTOMATIC and GTID_MODE=ON or ON_PERMISSIVE, one
      GTID should be generated for each transaction within the
      statement. Therefore, ownership must be released after each
      commit so that a new GTID can be generated by the next
      transaction. Typically mysql_bin_log.commit() is called to
      achieve this. (Note that some of these statements are currently
      disallowed when GTID_MODE=ON.)

    - If GTID_NEXT=AUTOMATIC and GTID_MODE=OFF or OFF_PERMISSIVE, one
      Anonymous_gtid_log_event should be generated for each
      transaction within the statement. Similar to the case above, we
      call mysql_bin_log.commit() and release ownership between
      transactions within the statement.

      This works for all the special cases M1-M5 except M4.  When a
      statement writes both non-transactional and transactional
      updates to the binary log, both the transaction cache and the
      statement cache are flushed within the same call to
      flush_thread_caches(THD) from within the binary log group commit
      code.  At that point we cannot use mysql_bin_log.commit().
      Instead we release ownership using direct calls to
      gtid_state->release_anonymous_ownership() and
      thd->clear_owned_gtids() from binlog_cache_mngr::flush.

    - If GTID_NEXT=ANONYMOUS, anonymous ownership must be *preserved*
      between transactions within the statement, to prevent that a
      concurrent SET GTID_MODE=ON makes it impossible to log the
      statement. To avoid that ownership is released if
      mysql_bin_log.commit() is called, we set
      thd->is_commit_in_middle_of_statement before calling
      mysql_bin_log.commit.  Note that we must set this flag only if
      GTID_NEXT=ANONYMOUS, not if the transaction is anonymous when
      GTID_NEXT=AUTOMATIC and GTID_MODE=OFF.

      This works for all the special cases M1-M5 except M4.  When a
      statement writes non-transactional updates in the middle of a
      transaction, but keeps some transactional updates in the
      transaction cache, then it is not easy to know at the time of
      calling mysql_bin_log.commit() whether anonymous ownership needs
      to be preserved or not.  Instead, we directly check if the
      transaction cache is nonempty before releasing anonymous
      ownership inside Gtid_state::update_gtids_impl.

    - If GTID_NEXT='UUID:NUMBER', it is impossible to log a
      multi-transaction statement, since each GTID can only be used by
      one transaction. Therefore, an error must be generated in this
      case.  Errors are generated in different ways for the different
      statement types:

      - DROP TABLE: we can detect the situation before it happens,
        since the table type is known once the tables are opened. So
        we generate an error before even executing the statement.

      - DROP DATABASE: we can't detect the situation until it is too
        late; the tables have already been dropped and we cannot log
        anything meaningful.  So we don't log at all.

      - CREATE TABLE ... SELECT: this is not allowed when
        enforce_gtid_consistency is ON; the statement will be
        forbidden in is_ddl_gtid_compatible.

      - Statements that update both transactional and
        non-transactional tables are disallowed when GTID_MODE=ON, so
        this normally does not happen. However, it can happen if the
        slave uses a different engine type than the master, so that a
        statement that updates InnoDB+InnoDB on master updates
        InnoDB+MyISAM on slave.  In this case the statement will be
        forbidden in is_dml_gtid_compatible and will not be allowed to
        execute.

      - CALL: the second statement will generate an error because
        GTID_NEXT is 'undefined'.  Note that this situation can only
        happen if user does it on purpose: A CALL on master is logged
        as multiple statements, so a slave never executes CALL with
        GTID_NEXT='UUID:NUMBER'.

    Finally, ownership release is suppressed in one more corner case:

    C1. Administration statements including OPTIMIZE TABLE, REPAIR
        TABLE, or ANALYZE TABLE are written to the binary log even if
        they fail.  This means that the thread first calls
        trans_rollack, and then writes the statement to the binlog.
        Rollback normally releases ownership.  But ownership must be
        kept until writing the binlog.  The solution is that these
        statements set thd->skip_gtid_rollback=true before calling
        trans_rollback, and Gtid_state::update_on_rollback does not
        release ownership if the flag is set.

    @todo It would probably be better to encapsulate this more, maybe
    use Gtid_specification instead of Gtid.
  */
  Gtid owned_gtid;
  static const int OWNED_SIDNO_GTID_SET = -1;
  static const int OWNED_SIDNO_ANONYMOUS = -2;

  /**
    For convenience, this contains the SID component of the GTID
    stored in owned_gtid.
  */
  rpl_sid owned_sid;

  /** SE GTID persistence flag types. */
  enum Se_GTID_flag : size_t {
    /** Pin owned GTID */
    SE_GTID_PIN = 0,
    /** Cleanup GTID during unpin. */
    SE_GTID_CLEANUP,
    /** SE would persist GTID for current transaction. */
    SE_GTID_PERSIST,
    /** If RESET log in progress. */
    SE_GTID_RESET_LOG,
    /** Explicit request for SE to persist GTID for current transaction. */
    SE_GTID_PERSIST_EXPLICIT,
    /** Max element holding the biset size. */
    SE_GTID_MAX
  };

  using Se_GTID_flagset = std::bitset<SE_GTID_MAX>;

  /** Flags for SE GTID persistence. */
  Se_GTID_flagset m_se_gtid_flags;

  /** Defer freeing owned GTID and SID till unpinned. */
  void pin_gtid() { m_se_gtid_flags.set(SE_GTID_PIN); }

  /** Unpin and free GTID and SID. */
  void unpin_gtid() {
    m_se_gtid_flags.reset(SE_GTID_PIN);
    /* Do any deferred cleanup */
    if (m_se_gtid_flags[SE_GTID_CLEANUP]) {
      clear_owned_gtids();
      m_se_gtid_flags.reset(SE_GTID_CLEANUP);
    }
  }

  /** @return true, if single phase XA commit operation. */
  bool is_one_phase_commit();

  /** Set when binlog reset operation is started. */
  void set_log_reset() { m_se_gtid_flags.set(SE_GTID_RESET_LOG); }

  /** Cleared after flushing SE logs during binlog reset. */
  void clear_log_reset() { m_se_gtid_flags.reset(SE_GTID_RESET_LOG); }

  /** @return true, if binlog reset operation. */
  bool is_log_reset() const { return (m_se_gtid_flags[SE_GTID_RESET_LOG]); }

  /** Set by SE when it guarantees GTID persistence. */
  void set_gtid_persisted_by_se() { m_se_gtid_flags.set(SE_GTID_PERSIST); }

  /** Request SE to persist GTID explicitly. */
  void request_persist_gtid_by_se() {
    m_se_gtid_flags.set(SE_GTID_PERSIST_EXPLICIT);
    m_se_gtid_flags.set(SE_GTID_PERSIST);
  }

  /** Reset by SE at transaction end after persisting GTID. */
  void reset_gtid_persisted_by_se() {
    m_se_gtid_flags.reset(SE_GTID_PERSIST);
    m_se_gtid_flags.reset(SE_GTID_PERSIST_EXPLICIT);
  }

  /** @return true, if SE persists GTID for current transaction. */
  bool se_persists_gtid() const {
    DBUG_EXECUTE_IF("disable_se_persists_gtid", return (false););
    auto trx = get_transaction();
    auto xid_state = trx->xid_state();
    /* XA transactions are always persisted by Innodb. */
    return (!xid_state->has_state(XID_STATE::XA_NOTR) ||
            m_se_gtid_flags[SE_GTID_PERSIST]);
  }

  /** @return true, if SE is explicitly set to persists GTID. */
  bool se_persists_gtid_explicit() const {
    DBUG_EXECUTE_IF("disable_se_persists_gtid", return (false););
    return (m_se_gtid_flags[SE_GTID_PERSIST_EXPLICIT]);
  }

  /** @return true, if external XA transaction is in progress. */
  bool is_extrenal_xa() const {
    auto trx = get_transaction();
    auto xid_state = trx->xid_state();
    return !xid_state->has_state(XID_STATE::XA_NOTR);
  }

#ifdef HAVE_GTID_NEXT_LIST
  /**
    If this thread owns a set of GTIDs (i.e., GTID_NEXT_LIST != NULL),
    then this member variable contains the subset of those GTIDs that
    are owned by this thread.
  */
  Gtid_set owned_gtid_set;
#endif

  /*
   Replication related context.

   @todo: move more parts of replication related fields in THD to inside this
          class.
  */
  Rpl_thd_context rpl_thd_ctx;

  void clear_owned_gtids() {
    /* Defer GTID cleanup if pinned. Used for XA transactions where
    SE(Innodb) needs to read GTID. */
    if (m_se_gtid_flags[SE_GTID_PIN]) {
      m_se_gtid_flags.set(SE_GTID_CLEANUP);
      return;
    }
    if (owned_gtid.sidno == OWNED_SIDNO_GTID_SET) {
#ifdef HAVE_GTID_NEXT_LIST
      owned_gtid_set.clear();
#else
      assert(0);
#endif
    }
    owned_gtid.clear();
    owned_sid.clear();
    owned_gtid.dbug_print(nullptr, "set owned_gtid in clear_owned_gtids");
  }

  /** @return true, if owned GTID is empty or waiting for deferred cleanup. */
  bool owned_gtid_is_empty() {
    if (m_se_gtid_flags[SE_GTID_CLEANUP]) {
      return (true);
    }
    return (owned_gtid.is_empty());
  }

  /*
    There are some statements (like OPTIMIZE TABLE, ANALYZE TABLE and
    REPAIR TABLE) that might call trans_rollback_stmt() and also will be
    successfully executed and will have to go to the binary log.
    For these statements, the skip_gtid_rollback flag must be set to avoid
    problems when the statement is executed with a GTID_NEXT set to
    ASSIGNED_GTID (like the SQL thread do when applying events from other
    server). When this flag is set, a call to gtid_rollback() will do nothing.
  */
  bool skip_gtid_rollback;
  /*
    There are some statements (like DROP DATABASE that fails on rmdir
    and gets rewritten to multiple DROP TABLE statements) that may
    call trans_commit_stmt() before it has written all statements to
    the binlog.  When using GTID_NEXT = ANONYMOUS, such statements
    should not release ownership of the anonymous transaction until
    all statements have been written to the binlog.  To prevent that
    update_gtid_impl releases ownership, such statements must set this
    flag.
  */
  bool is_commit_in_middle_of_statement;

  /*
    True while the transaction is executing, if one of
    is_ddl_gtid_consistent or is_dml_gtid_consistent returned false.
  */
  bool has_gtid_consistency_violation;

  const LEX_CSTRING &db() const { return m_db; }

  /**
    Set the current database; use deep copy of C-string.

    @param new_db     the new database name.

    Initialize the current database from a NULL-terminated string with
    length. If we run out of memory, we free the current database and
    return true.  This way the user will notice the error as there will be
    no current database selected (in addition to the error message set by
    malloc).

    @note This operation just sets {db, db_length}. Switching the current
    database usually involves other actions, like switching other database
    attributes including security context. In the future, this operation
    will be made private and more convenient interface will be provided.

    @return Operation status
      @retval false Success
      @retval true  Out-of-memory error
  */
  bool set_db(const LEX_CSTRING &new_db);

  /**
    Set the current database; use shallow copy of C-string.

    @param new_db     the new database name.

    @note This operation just sets {db, db_length}. Switching the current
    database usually involves other actions, like switching other database
    attributes including security context. In the future, this operation
    will be made private and more convenient interface will be provided.
  */
  void reset_db(const LEX_CSTRING &new_db) {
    m_db.str = new_db.str;
    m_db.length = new_db.length;
#ifdef HAVE_PSI_THREAD_INTERFACE
    PSI_THREAD_CALL(set_thread_db)(new_db.str, static_cast<int>(new_db.length));
#endif
  }
  /*
    Copy the current database to the argument. Use the current arena to
    allocate memory for a deep copy: current database may be freed after
    a statement is parsed but before it's executed.
  */
  bool copy_db_to(char const **p_db, size_t *p_db_length) const {
    if (m_db.str == nullptr) {
      my_error(ER_NO_DB_ERROR, MYF(0));
      return true;
    }
    *p_db = strmake(m_db.str, m_db.length);
    *p_db_length = m_db.length;
    return false;
  }

  bool copy_db_to(char **p_db, size_t *p_db_length) const {
    return copy_db_to(const_cast<char const **>(p_db), p_db_length);
  }

  thd_scheduler scheduler;

  /**
    Get resource group context.

    @returns pointer to resource group context.
  */

  resourcegroups::Resource_group_ctx *resource_group_ctx() {
    return &m_resource_group_ctx;
  }

 public:
  /**
    Save the performance schema thread instrumentation
    associated with this user session.
    @param psi Performance schema thread instrumentation
  */
  void set_psi(PSI_thread *psi) { m_psi = psi; }

  /**
    Read the performance schema thread instrumentation
    associated with this user session.
    This method is safe to use from a different thread.
  */
  PSI_thread *get_psi() const { return m_psi; }

 private:
  /**
    Performance schema thread instrumentation for this session.
    This member is maintained using atomic operations,
    do not access it directly.
    @sa set_psi
    @sa get_psi
  */
  std::atomic<PSI_thread *> m_psi;

 public:
  const Internal_error_handler *get_internal_handler() const {
    return m_internal_handler;
  }

  /**
    Add an internal error handler to the thread execution context.
    @param handler the exception handler to add
  */
  void push_internal_handler(Internal_error_handler *handler);

 private:
  /**
    Handle a sql condition.
    @param sql_errno the condition error number
    @param sqlstate the condition sqlstate
    @param level the condition level
    @param msg the condition message text
    @return true if the condition is handled
  */
  bool handle_condition(uint sql_errno, const char *sqlstate,
                        Sql_condition::enum_severity_level *level,
                        const char *msg);

 public:
  /**
    Remove the error handler last pushed.
  */
  Internal_error_handler *pop_internal_handler();

  Opt_trace_context opt_trace;  ///< optimizer trace of current statement
  /**
    Raise an exception condition.
    @param code the MYSQL_ERRNO error code of the error
  */
  void raise_error(uint code);

  /**
    Raise an exception condition, with a formatted message.
    @param code the MYSQL_ERRNO error code of the error
  */
  void raise_error_printf(uint code, ...);

  /**
    Raise a completion condition (warning).
    @param code the MYSQL_ERRNO error code of the warning
  */
  void raise_warning(uint code);

  /**
    Raise a completion condition (warning), with a formatted message.
    @param code the MYSQL_ERRNO error code of the warning
  */
  void raise_warning_printf(uint code, ...);

  /**
    Raise a completion condition (note), with a fixed message.
    @param code the MYSQL_ERRNO error code of the note
  */
  void raise_note(uint code);

  /**
    Raise an completion condition (note), with a formatted message.
    @param code the MYSQL_ERRNO error code of the note
  */
  void raise_note_printf(uint code, ...);

 private:
  /*
    Only the implementation of the SIGNAL and RESIGNAL statements
    is permitted to raise SQL conditions in a generic way,
    or to raise them by bypassing handlers (RESIGNAL).
    To raise a SQL condition, the code should use the public
    raise_error() or raise_warning() methods provided by class THD.
  */
  friend class Sql_cmd_common_signal;
  friend class Sql_cmd_signal;
  friend class Sql_cmd_resignal;
  friend void push_warning(THD *thd,
                           Sql_condition::enum_severity_level severity,
                           uint code, const char *message_text);
  friend void my_message_sql(uint, const char *, myf);

  /**
    Raise a generic SQL condition. Also calls mysql_audit_notify() unless
    the condition is handled by a SQL condition handler.

    @param sql_errno the condition error number
    @param sqlstate the condition SQLSTATE
    @param level the condition level
    @param msg the condition message text
    @param fatal_error should the fatal_error flag be set?
    @return The condition raised, or NULL
  */
  Sql_condition *raise_condition(uint sql_errno, const char *sqlstate,
                                 Sql_condition::enum_severity_level level,
                                 const char *msg, bool fatal_error = false);

 public:
  void set_command(enum enum_server_command command);

  inline enum enum_server_command get_command() const { return m_command; }

  /**
    For safe and protected access to the query string, the following
    rules should be followed:
    1: Only the owner (current_thd) can set the query string.
       This will be protected by LOCK_thd_query.
    2: The owner (current_thd) can read the query string without
       locking LOCK_thd_query.
    3: Other threads must lock LOCK_thd_query before reading
       the query string.

    This means that write-write conflicts are avoided by LOCK_thd_query.
    Read(by owner or other thread)-write(other thread) are disallowed.
    Read(other thread)-write(by owner) conflicts are avoided by LOCK_thd_query.
    Read(by owner)-write(by owner) won't happen as THD=thread.

    We want to keep current_thd out of header files, so the debug assert,
    is moved to the .cc file. In optimized mode, we want this getter to
    be fast, so we inline it.
  */
  void debug_assert_query_locked() const;
  const LEX_CSTRING &query() const {
#ifndef NDEBUG
    debug_assert_query_locked();
#endif
    return m_query_string;
  }

  /**
    The current query in normalized form. The format is intended to be
    identical to the digest text of performance_schema, but not limited in
    size. In this case the parse tree is traversed as opposed to a (limited)
    token buffer. The string is allocated by this Statement and will be
    available until the next call to this function or this object is deleted.

    @note We have no protection against out-of-memory errors as this function
    relies on the Item::print() interface which does not propagate errors.

    @return The current query in normalized form.
  */
  const String normalized_query();

  /**
    Set query to be displayed in performance schema (threads table etc.). Also
    mark the query safe to display for information_schema.process_list.
  */
  void set_query_for_display(const char *query_arg [[maybe_unused]],
                             size_t query_length_arg [[maybe_unused]]) {
    // Set in pfs events statements table
    MYSQL_SET_STATEMENT_TEXT(m_statement_psi, query_arg,
                             static_cast<uint>(query_length_arg));
#ifdef HAVE_PSI_THREAD_INTERFACE
    // Set in pfs threads table
    PSI_THREAD_CALL(set_thread_info)
    (query_arg, static_cast<uint>(query_length_arg));
#endif
    set_safe_display(true);
  }

  /**
    Reset query string to be displayed in PFS. Also reset the safety flag
    for information_schema.process_list for next query.
  */
  void reset_query_for_display() {
    set_query_for_display(nullptr, 0);
    m_safe_to_display.store(false);
  }

  /** @return true, if safe to display the query string. */
  bool safe_to_display() const { return m_safe_to_display.load(); }

  /** Set if the query string to be safe to display.
  @param[in]  safe  if it is safe to display query string */
  void set_safe_display(bool safe) { m_safe_to_display.store(safe); }

  /**
    Assign a new value to thd->m_query_string.
    Protected with the LOCK_thd_query mutex.
  */
  void set_query(const char *query_arg, size_t query_length_arg) {
    LEX_CSTRING tmp = {query_arg, query_length_arg};
    set_query(tmp);
  }
  void set_query(LEX_CSTRING query_arg);
  void reset_query() { set_query(LEX_CSTRING()); }

  /**
    Set the rewritten query (with passwords obfuscated etc.) on the THD.
    Wraps this in the LOCK_thd_query mutex to protect against race conditions
    with SHOW PROCESSLIST inspecting that string.

    This uses swap() and therefore "steals" the argument from the caller;
    the caller MUST take care not to try to use its own string after calling
    this function! This is an optimization for mysql_rewrite_query() so we
    don't copy its temporary string (which may get very long, up to
    @@max_allowed_packet).

    Using this outside of mysql_rewrite_query() is almost certainly wrong;
    please check with the runtime team!

    @param query_arg  The rewritten query to use for slow/bin/general logging.
                      The value will be released in the caller and MUST NOT
                      be used there after calling this function.
  */
  void swap_rewritten_query(String &query_arg);

  /**
    Get the rewritten query (with passwords obfuscated etc.) from the THD.
    If done from a different thread (from the one that the rewritten_query
    is set on), the caller must hold LOCK_thd_query while calling this!
  */
  const String &rewritten_query() const {
#ifndef NDEBUG
    if (current_thd != this) mysql_mutex_assert_owner(&LOCK_thd_query);
#endif
    return m_rewritten_query;
  }

  /**
    Reset thd->m_rewritten_query. Protected with the LOCK_thd_query mutex.
   */
  void reset_rewritten_query() {
    if (rewritten_query().length()) {
      String empty;
      swap_rewritten_query(empty);
    }
  }

  /**
    Assign a new value to thd->query_id.
    Protected with the LOCK_thd_data mutex.
  */
  void set_query_id(query_id_t new_query_id) {
    mysql_mutex_lock(&LOCK_thd_data);
    query_id = new_query_id;
    mysql_mutex_unlock(&LOCK_thd_data);
    MYSQL_SET_STATEMENT_QUERY_ID(m_statement_psi, new_query_id);
  }

  /**
    Assign a new value to open_tables.
    Protected with the LOCK_thd_data mutex.
  */
  void set_open_tables(TABLE *open_tables_arg) {
    mysql_mutex_lock(&LOCK_thd_data);
    open_tables = open_tables_arg;
    mysql_mutex_unlock(&LOCK_thd_data);
  }

  /**
    Assign a new value to is_killable
    Protected with the LOCK_thd_data mutex.
  */
  void set_is_killable(bool is_killable_arg) {
    mysql_mutex_lock(&LOCK_thd_data);
    is_killable = is_killable_arg;
    mysql_mutex_unlock(&LOCK_thd_data);
  }

  void enter_locked_tables_mode(enum_locked_tables_mode mode_arg) {
    assert(locked_tables_mode == LTM_NONE);

    if (mode_arg == LTM_LOCK_TABLES) {
      /*
        When entering LOCK TABLES mode we should set explicit duration
        for all metadata locks acquired so far in order to avoid releasing
        them till UNLOCK TABLES statement.
        We don't do this when entering prelocked mode since sub-statements
        don't release metadata locks and restoring status-quo after leaving
        prelocking mode gets complicated.
      */
      mdl_context.set_explicit_duration_for_all_locks();
    }

    locked_tables_mode = mode_arg;
  }
  void leave_locked_tables_mode();
  int decide_logging_format(Table_ref *tables);
  /**
    is_dml_gtid_compatible() and is_ddl_gtid_compatible() check if the
    statement that is about to be processed will safely get a
    GTID. Currently, the following cases may lead to errors
    (e.g. duplicated GTIDs) and as such are forbidden:

     1. DML statements that mix non-transactional updates with
        transactional updates.

     2. Transactions that use non-transactional tables after
        having used transactional tables.

     3. CREATE...SELECT statement;

     4. CREATE TEMPORARY TABLE or DROP TEMPORARY TABLE within a
        transaction

    The first two conditions have to be checked in
    decide_logging_format, because that's where we know if the table
    is transactional or not.  These are implemented in
    is_dml_gtid_compatible().

    The third and fourth conditions have to be checked in
    mysql_execute_command because (1) that prevents implicit commit
    from being executed if the statement fails; (2) DROP TEMPORARY
    TABLE does not invoke decide_logging_format.  These are
    implemented in is_ddl_gtid_compatible().

    In the cases where GTID violations generate errors,
    is_ddl_gtid_compatible() needs to be called before the implicit
    pre-commit, so that there is no implicit commit if the statement
    fails.

    In the cases where GTID violations do not generate errors,
    is_ddl_gtid_compatible() needs to be called after the implicit
    pre-commit, because in these cases the function will increase the
    global counter automatic_gtid_violating_transaction_count or
    anonymous_gtid_violating_transaction_count.  If there is an
    ongoing transaction, the implicit commit will commit the
    transaction, which will call update_gtids_impl, which should
    decrease the counters depending on whether the *old* was violating
    GTID-consistency or not.  Thus, we should increase the counters
    only after the old transaction is committed.

    @param some_transactional_table true if the statement updates some
    transactional table; false otherwise.

    @param some_non_transactional_table true if the statement updates
    some non-transactional table; false otherwise.

    @param non_transactional_tables_are_tmp true if all updated
    non-transactional tables are temporary.

    @retval true if the statement is compatible;
    @retval false if the statement is not compatible.
  */
  bool is_dml_gtid_compatible(bool some_transactional_table,
                              bool some_non_transactional_table,
                              bool non_transactional_tables_are_tmp);
  bool is_ddl_gtid_compatible();
  void binlog_invoker() { m_binlog_invoker = true; }
  bool need_binlog_invoker() const { return m_binlog_invoker; }
  void get_definer(LEX_USER *definer);
  void set_invoker(const LEX_STRING *user, const LEX_STRING *host) {
    m_invoker_user.str = user->str;
    m_invoker_user.length = user->length;
    m_invoker_host.str = host->str;
    m_invoker_host.length = host->length;
  }
  LEX_CSTRING get_invoker_user() const { return m_invoker_user; }
  LEX_CSTRING get_invoker_host() const { return m_invoker_host; }
  bool has_invoker() const { return m_invoker_user.str != nullptr; }

  void mark_transaction_to_rollback(bool all);

 private:
  /** The current internal error handler for this thread, or NULL. */
  Internal_error_handler *m_internal_handler;

  /**
    This memory root is used for two purposes:
    - for conventional queries, to allocate structures stored in main_lex
    during parsing, and allocate runtime data (execution plan, etc.)
    during execution.
    - for prepared queries, only to allocate runtime data. The parsed
    tree itself is reused between executions and thus is stored elsewhere.
  */
  MEM_ROOT main_mem_root;
  Diagnostics_area main_da;
  Diagnostics_area m_parser_da; /**< cf. get_parser_da() */
  Diagnostics_area m_query_rewrite_plugin_da;
  Diagnostics_area *m_query_rewrite_plugin_da_ptr;

  Diagnostics_area *m_stmt_da;

  /**
    It will be set TRUE if CURRENT_USER() is called in account management
    statements or default definer is set in CREATE/ALTER SP, SF, Event,
    TRIGGER or VIEW statements.

    Current user will be binlogged into Query_log_event if current_user_used
    is true; It will be stored into m_invoker_host and m_invoker_user by SQL
    thread.
   */
  bool m_binlog_invoker;

  /**
    It points to the invoker in the Query_log_event.
    SQL thread use it as the default definer in CREATE/ALTER SP, SF, Event,
    TRIGGER or VIEW statements or current user in account management
    statements if it is not NULL.
   */
  LEX_CSTRING m_invoker_user;
  LEX_CSTRING m_invoker_host;

  friend class Protocol_classic;

 private:
  /**
    Optimizer cost model for server operations.
  */
  Cost_model_server m_cost_model;

 public:
  /**
    Initialize the optimizer cost model.

    This function should be called each time a new query is started.
  */
  void init_cost_model() { m_cost_model.init(); }

  /**
    Retrieve the optimizer cost model for this connection.
  */
  const Cost_model_server *cost_model() const { return &m_cost_model; }

  Session_tracker session_tracker;
  Session_sysvar_resource_manager session_sysvar_res_mgr;

  void syntax_error() { syntax_error(ER_SYNTAX_ERROR); }
  void syntax_error(const char *format, ...)
      MY_ATTRIBUTE((format(printf, 2, 3)));
  void syntax_error(int mysql_errno, ...);

  void syntax_error_at(const YYLTYPE &location) {
    syntax_error_at(location, ER_SYNTAX_ERROR);
  }
  void syntax_error_at(const YYLTYPE &location, const char *format, ...)
      MY_ATTRIBUTE((format(printf, 3, 4)));
  void syntax_error_at(const YYLTYPE &location, int mysql_errno, ...);

  void vsyntax_error_at(const YYLTYPE &location, const char *format,
                        va_list args) MY_ATTRIBUTE((format(printf, 3, 0)));
  void vsyntax_error_at(const char *pos_in_lexer_raw_buffer, const char *format,
                        va_list args) MY_ATTRIBUTE((format(printf, 3, 0)));

  /**
    Send name and type of result to client.

    Sum fields has table name empty and field_name.

    @param list         List of items to send to client
    @param flags        Bit mask with the following functions:
                          - 1 send number of rows
                          - 2 send default values
                          - 4 don't write eof packet

    @retval
      false ok
    @retval
      true Error  (Note that in this case the error is not sent to the client)
  */

  bool send_result_metadata(const mem_root_deque<Item *> &list, uint flags);

  /**
    Send one result set row.

    @param row_items a collection of column values for that row

    @return Error status.
    @retval true  Error.
    @retval false Success.
  */

  bool send_result_set_row(const mem_root_deque<Item *> &row_items);

  /*
    Send the status of the current statement execution over network.

    In MySQL, there are two types of SQL statements: those that return
    a result set and those that return status information only.

    If a statement returns a result set, it consists of 3 parts:
    - result set meta-data
    - variable number of result set rows (can be 0)
    - followed and terminated by EOF or ERROR packet

    Once the  client has seen the meta-data information, it always
    expects an EOF or ERROR to terminate the result set. If ERROR is
    received, the result set rows are normally discarded (this is up
    to the client implementation, libmysql at least does discard them).
    EOF, on the contrary, means "successfully evaluated the entire
    result set". Since we don't know how many rows belong to a result
    set until it's evaluated, EOF/ERROR is the indicator of the end
    of the row stream. Note, that we can not buffer result set rows
    on the server -- there may be an arbitrary number of rows. But
    we do buffer the last packet (EOF/ERROR) in the Diagnostics_area and
    delay sending it till the very end of execution (here), to be able to
    change EOF to an ERROR if commit failed or some other error occurred
    during the last cleanup steps taken after execution.

    A statement that does not return a result set doesn't send result
    set meta-data either. Instead it returns one of:
    - OK packet
    - ERROR packet.
    Similarly to the EOF/ERROR of the previous statement type, OK/ERROR
    packet is "buffered" in the Diagnostics Area and sent to the client
    in the end of statement.

    @note This method defines a template, but delegates actual
    sending of data to virtual Protocol::send_{ok,eof,error}. This
    allows for implementation of protocols that "intercept" ok/eof/error
    messages, and store them in memory, etc, instead of sending to
    the client.

    @pre  The Diagnostics Area is assigned or disabled. It can not be empty
          -- we assume that every SQL statement or COM_* command
          generates OK, ERROR, or EOF status.

    @post The status information is encoded to protocol format and sent to the
          client.

    @return We conventionally return void, since the only type of error
            that can happen here is a NET (transport) error, and that one
            will become visible when we attempt to read from the NET the
            next command.
            Diagnostics_area::is_sent is set for debugging purposes only.
  */

  void send_statement_status();

  /**
    This is only used by master dump threads.
    When the master receives a new connection from a slave with a
    UUID (for slave versions >= 5.6)/server_id(for slave versions < 5.6)
    that is already connected, it will set this flag true
    before killing the old slave connection.
  */
  bool duplicate_slave_id;

  /**
    Claim all the memory used by the THD object.
    This method is to keep memory instrumentation statistics
    updated, when an object is transferred across threads.
  */
  void claim_memory_ownership(bool claim);

  bool is_a_srv_session() const { return is_a_srv_session_thd; }
  void mark_as_srv_session() { is_a_srv_session_thd = true; }

  /**
    Returns the plugin, the thd belongs to.
    @return pointer to the plugin id
   */
  const st_plugin_int *get_plugin() const { return m_plugin; }
  /**
    Sets the plugin id to the value provided as parameter
    @param plugin the id of the plugin the thd belongs to
   */
  void set_plugin(const st_plugin_int *plugin) { m_plugin = plugin; }
#ifndef NDEBUG
  uint get_tmp_table_seq_id() { return tmp_table_seq_id++; }
  void set_tmp_table_seq_id(uint arg) { tmp_table_seq_id = arg; }
#endif

  bool is_plugin_fake_ddl() const { return m_is_plugin_fake_ddl; }
  void mark_plugin_fake_ddl(bool flag) { m_is_plugin_fake_ddl = flag; }

 private:
  /**
    Variable to mark if the object is part of a Srv_session object, which
    aggregates THD.
  */
  bool is_a_srv_session_thd;

  /// Stores the plugin id it is attached to (if any).
  const st_plugin_int *m_plugin{nullptr};

  /**
    Creating or dropping plugin native table through a plugin service.
    This variable enables the DDL command execution from
    dd::create_native_table() to be executed without committing the
    transaction.
  */
  bool m_is_plugin_fake_ddl;

#ifndef NDEBUG
  /**
    Sequential number of internal tmp table created in the statement. Useful for
    tracking tmp tables when number of them is involved in a query.
  */
  uint tmp_table_seq_id;

 public:
  /*
    The member serves to guard against duplicate use of the same xid
    at binary logging.
  */
  XID debug_binlog_xid_last;
#endif
 private:
  /*
    Flag set by my_write before waiting for disk space.

    This is used by replication to decide if the I/O thread should be
    killed or not when stopping the replication threads.

    In ordinary STOP SLAVE case, the I/O thread will wait for disk space
    or to be killed regardless of this flag value.

    In server shutdown case, if this flag is true, the I/O thread will be
    signaled with KILL_CONNECTION to abort the waiting, letting the server
    to shutdown promptly.
  */
  bool waiting_for_disk_space = false;

 public:
  /**
    Set the waiting_for_disk_space flag.

    @param waiting The value to set in the flag.
  */
  void set_waiting_for_disk_space(bool waiting) {
    waiting_for_disk_space = waiting;
  }
  /**
    Returns the current waiting_for_disk_space flag value.
  */
  bool is_waiting_for_disk_space() const { return waiting_for_disk_space; }

  bool sql_parser();

  /// Enables or disables use of secondary storage engines in this session.
  void set_secondary_engine_optimization(Secondary_engine_optimization state) {
    m_secondary_engine_optimization = state;
  }

  /**
    Can secondary storage engines be used for query execution in
    this session?
  */
  Secondary_engine_optimization secondary_engine_optimization() const {
    return m_secondary_engine_optimization;
  }

  /**
    Checks if queries in this session can use a secondary storage engine for
    execution.

    @return true if secondary storage engines can be used in this
    session, or false otherwise
  */
  bool is_secondary_storage_engine_eligible() const;

 private:
  /**
    This flag tells if a secondary storage engine can be used to
    execute a query in this session.
  */
  Secondary_engine_optimization m_secondary_engine_optimization =
      Secondary_engine_optimization::PRIMARY_ONLY;

  void cleanup_after_parse_error();
  /**
    Flag that indicates if the user of current session has SYSTEM_USER privilege
  */
  std::atomic<bool> m_is_system_user;
  /**
    Flag that indicates if the user of current session has CONNECTION_ADMIN
    privilege
  */
  std::atomic<bool> m_is_connection_admin;

 public:
  bool is_system_user();
  void set_system_user(bool system_user_flag);

  bool is_connection_admin();
  void set_connection_admin(bool connection_admin_flag);

 public:
  Transactional_ddl_context m_transactional_ddl{this};

  /**
    Flag to indicate this thread is executing
    @ref sys_var::update for a @ref OPT_GLOBAL variable.

    This flag imply the thread already holds @ref LOCK_global_system_variables.
    Knowing this is required to resolve reentrancy issues
    in the system variable code, when callers
    read system variable Y while inside an update function
    for system variable X.
    Executing table io while inside a system variable update function
    will indirectly cause this.
    @todo Clean up callers and remove m_inside_system_variable_global_update.
  */
  bool m_inside_system_variable_global_update;

 public:
  /** The parameter value bindings for the current query. Allocated on the THD
   * memroot. Can be empty */
  PS_PARAM *bind_parameter_values;
  /** the number of elements in parameters */
  unsigned long bind_parameter_values_count;

 public:
  /**
    Copy session properties that affect table access
    from the parent session to the current session.

    The following properties:
    - the OPTION_BIN_LOG flag,
    - the skip_readonly_check flag,
    - the transaction isolation (tx_isolation)
    are copied from the parent to the current THD.

    This is useful to execute an isolated, internal THD session
    to access tables, while leaving tables in the parent session
    unchanged.

    @param thd parent session
  */
  void copy_table_access_properties(THD *thd);
  mysql_mutex_t LOCK_group_replication_connection_mutex;
  mysql_cond_t COND_group_replication_connection_cond_var;

  void enable_mem_cnt() { m_mem_cnt.enable(); }
  void disable_mem_cnt() { m_mem_cnt.disable(); }

#ifndef NDEBUG
  const char *current_key_name;
  ulonglong conn_mem_alloc_number;
  bool is_mem_cnt_error_issued;
  bool is_mem_cnt_error() {
    return (is_error() &&
            (get_stmt_da()->mysql_errno() == ER_DA_GLOBAL_CONN_LIMIT ||
             get_stmt_da()->mysql_errno() == ER_DA_CONN_LIMIT));
  }
#endif

 public:
  bool add_external(unsigned int slot, void *data);
  void *fetch_external(unsigned int slot);

 private:
  std::unordered_map<unsigned int, void *> external_store_;
<<<<<<< HEAD
};
=======
};  // End of class THD
>>>>>>> 057f5c95

/**
   Return lock_tables_mode for secondary engine.
   @param cthd thread context
   @retval true if lock_tables_mode is on
   @retval false, otherwise
 */
inline bool secondary_engine_lock_tables_mode(const THD &cthd) {
  return (cthd.locked_tables_mode == LTM_LOCK_TABLES ||
          cthd.locked_tables_mode == LTM_PRELOCKED_UNDER_LOCK_TABLES);
}

/** A short cut for thd->get_stmt_da()->set_ok_status(). */
void my_ok(THD *thd, ulonglong affected_rows = 0, ulonglong id = 0,
           const char *message = nullptr);

/** A short cut for thd->get_stmt_da()->set_eof_status(). */
void my_eof(THD *thd);

bool add_item_to_list(THD *thd, Item *item);

/*************************************************************************/

/**
  Check if engine substitution is allowed in the current thread context.

  @param thd         thread context
  @retval            true if engine substitution is allowed
  @retval            false otherwise
*/

inline bool is_engine_substitution_allowed(const THD *thd) {
  return !(thd->variables.sql_mode & MODE_NO_ENGINE_SUBSTITUTION);
}

/**
  Returns if the user of the session has the SYSTEM_USER privilege or not.

  @retval true  User has SYSTEM_USER privilege
  @retval false Otherwise
*/
inline bool THD::is_system_user() {
  return m_is_system_user.load(std::memory_order_seq_cst);
}

/**
  Sets the system_user flag atomically for the current session.

  @param [in] system_user_flag  boolean flag that indicates value to set.
*/
inline void THD::set_system_user(bool system_user_flag) {
  m_is_system_user.store(system_user_flag, std::memory_order_seq_cst);
}

/**
  Returns if the user of the session has the CONNECTION_ADMIN privilege or not.

  @retval true  User has CONNECTION_ADMIN privilege
  @retval false Otherwise
*/
inline bool THD::is_connection_admin() {
  return m_is_connection_admin.load(std::memory_order_seq_cst);
}

/**
  Sets the connection_admin flag atomically for the current session.

  @param [in] connection_admin_flag  boolean flag that indicates value to set.
*/
inline void THD::set_connection_admin(bool connection_admin_flag) {
  m_is_connection_admin.store(connection_admin_flag, std::memory_order_seq_cst);
}

/**
  Returns true if xa transactions are detached as part of executing XA PREPARE.
*/
inline bool is_xa_tran_detached_on_prepare(const THD *thd) {
  return thd->variables.xa_detach_on_prepare;
}

#endif /* SQL_CLASS_INCLUDED */<|MERGE_RESOLUTION|>--- conflicted
+++ resolved
@@ -4689,11 +4689,7 @@
 
  private:
   std::unordered_map<unsigned int, void *> external_store_;
-<<<<<<< HEAD
-};
-=======
 };  // End of class THD
->>>>>>> 057f5c95
 
 /**
    Return lock_tables_mode for secondary engine.
