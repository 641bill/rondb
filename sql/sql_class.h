/* Copyright (c) 2000, 2010, Oracle and/or its affiliates. All rights reserved.

   This program is free software; you can redistribute it and/or modify
   it under the terms of the GNU General Public License as published by
   the Free Software Foundation; version 2 of the License.

   This program is distributed in the hope that it will be useful,
   but WITHOUT ANY WARRANTY; without even the implied warranty of
   MERCHANTABILITY or FITNESS FOR A PARTICULAR PURPOSE.  See the
   GNU General Public License for more details.

   You should have received a copy of the GNU General Public License
   along with this program; if not, write to the Free Software Foundation,
   51 Franklin Street, Suite 500, Boston, MA 02110-1335 USA */


#ifndef SQL_CLASS_INCLUDED
#define SQL_CLASS_INCLUDED

/* Classes in mysql */

#ifdef USE_PRAGMA_INTERFACE
#pragma interface			/* gcc class implementation */
#endif

#include "my_global.h"                          /* NO_EMBEDDED_ACCESS_CHECKS */
#ifdef MYSQL_SERVER
#include "unireg.h"                    // REQUIRED: for other includes
#endif
#include "sql_const.h"
#include <mysql/plugin_audit.h>
#include "log.h"
#include "rpl_tblmap.h"
#include "mdl.h"
#include "sql_locale.h"                         /* my_locale_st */
#include "sql_profile.h"                   /* PROFILING */
#include "scheduler.h"                     /* thd_scheduler */
#include "protocol.h"             /* Protocol_text, Protocol_binary */
#include "violite.h"              /* vio_is_connected */
#include "thr_lock.h"             /* thr_lock_type, THR_LOCK_DATA,
                                     THR_LOCK_INFO */


class Reprepare_observer;
class Relay_log_info;

class Query_log_event;
class Load_log_event;
class sp_rcontext;
class sp_cache;
class Parser_state;
class Rows_log_event;
class Sroutine_hash_entry;
class User_level_lock;
class user_var_entry;

enum enum_enable_or_disable { LEAVE_AS_IS, ENABLE, DISABLE };
enum enum_ha_read_modes { RFIRST, RNEXT, RPREV, RLAST, RKEY, RNEXT_SAME };
enum enum_duplicates { DUP_ERROR, DUP_REPLACE, DUP_UPDATE };
enum enum_delay_key_write { DELAY_KEY_WRITE_NONE, DELAY_KEY_WRITE_ON,
			    DELAY_KEY_WRITE_ALL };
enum enum_slave_exec_mode { SLAVE_EXEC_MODE_STRICT,
                            SLAVE_EXEC_MODE_IDEMPOTENT,
                            SLAVE_EXEC_MODE_LAST_BIT};
enum enum_slave_type_conversions { SLAVE_TYPE_CONVERSIONS_ALL_LOSSY,
                                   SLAVE_TYPE_CONVERSIONS_ALL_NON_LOSSY};
enum enum_mark_columns
{ MARK_COLUMNS_NONE, MARK_COLUMNS_READ, MARK_COLUMNS_WRITE};
enum enum_filetype { FILETYPE_CSV, FILETYPE_XML };

/* Bits for different SQL modes modes (including ANSI mode) */
#define MODE_REAL_AS_FLOAT              1
#define MODE_PIPES_AS_CONCAT            2
#define MODE_ANSI_QUOTES                4
#define MODE_IGNORE_SPACE               8
#define MODE_NOT_USED                   16
#define MODE_ONLY_FULL_GROUP_BY         32
#define MODE_NO_UNSIGNED_SUBTRACTION    64
#define MODE_NO_DIR_IN_CREATE           128
#define MODE_POSTGRESQL                 256
#define MODE_ORACLE                     512
#define MODE_MSSQL                      1024
#define MODE_DB2                        2048
#define MODE_MAXDB                      4096
#define MODE_NO_KEY_OPTIONS             8192
#define MODE_NO_TABLE_OPTIONS           16384
#define MODE_NO_FIELD_OPTIONS           32768
#define MODE_MYSQL323                   65536L
#define MODE_MYSQL40                    (MODE_MYSQL323*2)
#define MODE_ANSI                       (MODE_MYSQL40*2)
#define MODE_NO_AUTO_VALUE_ON_ZERO      (MODE_ANSI*2)
#define MODE_NO_BACKSLASH_ESCAPES       (MODE_NO_AUTO_VALUE_ON_ZERO*2)
#define MODE_STRICT_TRANS_TABLES        (MODE_NO_BACKSLASH_ESCAPES*2)
#define MODE_STRICT_ALL_TABLES          (MODE_STRICT_TRANS_TABLES*2)
#define MODE_NO_ZERO_IN_DATE            (MODE_STRICT_ALL_TABLES*2)
#define MODE_NO_ZERO_DATE               (MODE_NO_ZERO_IN_DATE*2)
#define MODE_INVALID_DATES              (MODE_NO_ZERO_DATE*2)
#define MODE_ERROR_FOR_DIVISION_BY_ZERO (MODE_INVALID_DATES*2)
#define MODE_TRADITIONAL                (MODE_ERROR_FOR_DIVISION_BY_ZERO*2)
#define MODE_NO_AUTO_CREATE_USER        (MODE_TRADITIONAL*2)
#define MODE_HIGH_NOT_PRECEDENCE        (MODE_NO_AUTO_CREATE_USER*2)
#define MODE_NO_ENGINE_SUBSTITUTION     (MODE_HIGH_NOT_PRECEDENCE*2)
#define MODE_PAD_CHAR_TO_FULL_LENGTH    (ULL(1) << 31)

extern char internal_table_name[2];
extern char empty_c_string[1];
extern MYSQL_PLUGIN_IMPORT const char **errmesg;

extern bool volatile shutdown_in_progress;

extern "C" LEX_STRING * thd_query_string (MYSQL_THD thd);
extern "C" char **thd_query(MYSQL_THD thd);

/**
  @class CSET_STRING
  @brief Character set armed LEX_STRING
*/
class CSET_STRING
{
private:
  LEX_STRING string;
  CHARSET_INFO *cs;
public:
  CSET_STRING() : cs(&my_charset_bin)
  {
    string.str= NULL;
    string.length= 0;
  }
  CSET_STRING(char *str_arg, size_t length_arg, CHARSET_INFO *cs_arg) :
  cs(cs_arg)
  {
    DBUG_ASSERT(cs_arg != NULL);
    string.str= str_arg;
    string.length= length_arg;
  }

  inline char *str() const { return string.str; }
  inline uint32 length() const { return string.length; }
  CHARSET_INFO *charset() const { return cs; }

  friend LEX_STRING * thd_query_string (MYSQL_THD thd);
  friend char **thd_query(MYSQL_THD thd);
};


#define TC_LOG_PAGE_SIZE   8192
#define TC_LOG_MIN_SIZE    (3*TC_LOG_PAGE_SIZE)

#define TC_HEURISTIC_RECOVER_COMMIT   1
#define TC_HEURISTIC_RECOVER_ROLLBACK 2
extern ulong tc_heuristic_recover;

typedef struct st_user_var_events
{
  user_var_entry *user_var_event;
  char *value;
  ulong length;
  Item_result type;
  uint charset_number;
  bool unsigned_flag;
} BINLOG_USER_VAR_EVENT;

#define RP_LOCK_LOG_IS_ALREADY_LOCKED 1
#define RP_FORCE_ROTATE               2
#define RP_BINLOG_CHECKSUM_ALG_CHANGE 4
/*
  The COPY_INFO structure is used by INSERT/REPLACE code.
  The schema of the row counting by the INSERT/INSERT ... ON DUPLICATE KEY
  UPDATE code:
    If a row is inserted then the copied variable is incremented.
    If a row is updated by the INSERT ... ON DUPLICATE KEY UPDATE and the
      new data differs from the old one then the copied and the updated
      variables are incremented.
    The touched variable is incremented if a row was touched by the update part
      of the INSERT ... ON DUPLICATE KEY UPDATE no matter whether the row
      was actually changed or not.
*/
typedef struct st_copy_info {
  ha_rows records; /**< Number of processed records */
  ha_rows deleted; /**< Number of deleted records */
  ha_rows updated; /**< Number of updated records */
  ha_rows copied;  /**< Number of copied records */
  ha_rows error_count;
  ha_rows touched; /* Number of touched records */
  enum enum_duplicates handle_duplicates;
  int escape_char, last_errno;
  bool ignore;
  /* for INSERT ... UPDATE */
  List<Item> *update_fields;
  List<Item> *update_values;
  /* for VIEW ... WITH CHECK OPTION */
  TABLE_LIST *view;
} COPY_INFO;


class Key_part_spec :public Sql_alloc {
public:
  LEX_STRING field_name;
  uint length;
  Key_part_spec(const LEX_STRING &name, uint len)
    : field_name(name), length(len)
  {}
  Key_part_spec(const char *name, const size_t name_len, uint len)
    : length(len)
  { field_name.str= (char *)name; field_name.length= name_len; }
  bool operator==(const Key_part_spec& other) const;
  /**
    Construct a copy of this Key_part_spec. field_name is copied
    by-pointer as it is known to never change. At the same time
    'length' may be reset in mysql_prepare_create_table, and this
    is why we supply it with a copy.

    @return If out of memory, 0 is returned and an error is set in
    THD.
  */
  Key_part_spec *clone(MEM_ROOT *mem_root) const
  { return new (mem_root) Key_part_spec(*this); }
};


class Alter_drop :public Sql_alloc {
public:
  enum drop_type {KEY, COLUMN };
  const char *name;
  enum drop_type type;
  Alter_drop(enum drop_type par_type,const char *par_name)
    :name(par_name), type(par_type) {}
  /**
    Used to make a clone of this object for ALTER/CREATE TABLE
    @sa comment for Key_part_spec::clone
  */
  Alter_drop *clone(MEM_ROOT *mem_root) const
    { return new (mem_root) Alter_drop(*this); }
};


class Alter_column :public Sql_alloc {
public:
  const char *name;
  Item *def;
  Alter_column(const char *par_name,Item *literal)
    :name(par_name), def(literal) {}
  /**
    Used to make a clone of this object for ALTER/CREATE TABLE
    @sa comment for Key_part_spec::clone
  */
  Alter_column *clone(MEM_ROOT *mem_root) const
    { return new (mem_root) Alter_column(*this); }
};


class Key :public Sql_alloc {
public:
  enum Keytype { PRIMARY, UNIQUE, MULTIPLE, FULLTEXT, SPATIAL, FOREIGN_KEY};
  enum Keytype type;
  KEY_CREATE_INFO key_create_info;
  List<Key_part_spec> columns;
  LEX_STRING name;
  bool generated;

  Key(enum Keytype type_par, const LEX_STRING &name_arg,
      KEY_CREATE_INFO *key_info_arg,
      bool generated_arg, List<Key_part_spec> &cols)
    :type(type_par), key_create_info(*key_info_arg), columns(cols),
    name(name_arg), generated(generated_arg)
  {}
  Key(enum Keytype type_par, const char *name_arg, size_t name_len_arg,
      KEY_CREATE_INFO *key_info_arg, bool generated_arg,
      List<Key_part_spec> &cols)
    :type(type_par), key_create_info(*key_info_arg), columns(cols),
    generated(generated_arg)
  {
    name.str= (char *)name_arg;
    name.length= name_len_arg;
  }
  Key(const Key &rhs, MEM_ROOT *mem_root);
  virtual ~Key() {}
  /* Equality comparison of keys (ignoring name) */
  friend bool foreign_key_prefix(Key *a, Key *b);
  /**
    Used to make a clone of this object for ALTER/CREATE TABLE
    @sa comment for Key_part_spec::clone
  */
  virtual Key *clone(MEM_ROOT *mem_root) const
    { return new (mem_root) Key(*this, mem_root); }
};

class Table_ident;

class Foreign_key: public Key {
public:
  enum fk_match_opt { FK_MATCH_UNDEF, FK_MATCH_FULL,
		      FK_MATCH_PARTIAL, FK_MATCH_SIMPLE};
  enum fk_option { FK_OPTION_UNDEF, FK_OPTION_RESTRICT, FK_OPTION_CASCADE,
		   FK_OPTION_SET_NULL, FK_OPTION_NO_ACTION, FK_OPTION_DEFAULT};

  Table_ident *ref_table;
  List<Key_part_spec> ref_columns;
  uint delete_opt, update_opt, match_opt;
  Foreign_key(const LEX_STRING &name_arg, List<Key_part_spec> &cols,
	      Table_ident *table,   List<Key_part_spec> &ref_cols,
	      uint delete_opt_arg, uint update_opt_arg, uint match_opt_arg)
    :Key(FOREIGN_KEY, name_arg, &default_key_create_info, 0, cols),
    ref_table(table), ref_columns(ref_cols),
    delete_opt(delete_opt_arg), update_opt(update_opt_arg),
    match_opt(match_opt_arg)
  {}
  Foreign_key(const Foreign_key &rhs, MEM_ROOT *mem_root);
  /**
    Used to make a clone of this object for ALTER/CREATE TABLE
    @sa comment for Key_part_spec::clone
  */
  virtual Key *clone(MEM_ROOT *mem_root) const
  { return new (mem_root) Foreign_key(*this, mem_root); }
};

typedef struct st_mysql_lock
{
  TABLE **table;
  uint table_count,lock_count;
  THR_LOCK_DATA **locks;
} MYSQL_LOCK;


class LEX_COLUMN : public Sql_alloc
{
public:
  String column;
  uint rights;
  LEX_COLUMN (const String& x,const  uint& y ): column (x),rights (y) {}
};

class MY_LOCALE;

/**
  Query_cache_tls -- query cache thread local data.
*/

struct Query_cache_block;

struct Query_cache_tls
{
  /*
    'first_query_block' should be accessed only via query cache
    functions and methods to maintain proper locking.
  */
  Query_cache_block *first_query_block;
  void set_first_query_block(Query_cache_block *first_query_block_arg)
  {
    first_query_block= first_query_block_arg;
  }

  Query_cache_tls() :first_query_block(NULL) {}
};

/* SIGNAL / RESIGNAL / GET DIAGNOSTICS */

/**
  This enumeration list all the condition item names of a condition in the
  SQL condition area.
*/
typedef enum enum_diag_condition_item_name
{
  /*
    Conditions that can be set by the user (SIGNAL/RESIGNAL),
    and by the server implementation.
  */

  DIAG_CLASS_ORIGIN= 0,
  FIRST_DIAG_SET_PROPERTY= DIAG_CLASS_ORIGIN,
  DIAG_SUBCLASS_ORIGIN= 1,
  DIAG_CONSTRAINT_CATALOG= 2,
  DIAG_CONSTRAINT_SCHEMA= 3,
  DIAG_CONSTRAINT_NAME= 4,
  DIAG_CATALOG_NAME= 5,
  DIAG_SCHEMA_NAME= 6,
  DIAG_TABLE_NAME= 7,
  DIAG_COLUMN_NAME= 8,
  DIAG_CURSOR_NAME= 9,
  DIAG_MESSAGE_TEXT= 10,
  DIAG_MYSQL_ERRNO= 11,
  LAST_DIAG_SET_PROPERTY= DIAG_MYSQL_ERRNO
} Diag_condition_item_name;

/**
  Name of each diagnostic condition item.
  This array is indexed by Diag_condition_item_name.
*/
extern const LEX_STRING Diag_condition_item_names[];

#include "sql_lex.h"				/* Must be here */

class Delayed_insert;
class select_result;
class Time_zone;

#define THD_SENTRY_MAGIC 0xfeedd1ff
#define THD_SENTRY_GONE  0xdeadbeef

#define THD_CHECK_SENTRY(thd) DBUG_ASSERT(thd->dbug_sentry == THD_SENTRY_MAGIC)

typedef ulonglong sql_mode_t;

typedef struct system_variables
{
  /*
    How dynamically allocated system variables are handled:
    
    The global_system_variables and max_system_variables are "authoritative"
    They both should have the same 'version' and 'size'.
    When attempting to access a dynamic variable, if the session version
    is out of date, then the session version is updated and realloced if
    neccessary and bytes copied from global to make up for missing data.
  */ 
  ulong dynamic_variables_version;
  char* dynamic_variables_ptr;
  uint dynamic_variables_head;  /* largest valid variable offset */
  uint dynamic_variables_size;  /* how many bytes are in use */
  
  ulonglong max_heap_table_size;
  ulonglong tmp_table_size;
  ulonglong long_query_time;
  /* A bitmap for switching optimizations on/off */
  ulonglong optimizer_switch;
  sql_mode_t sql_mode; ///< which non-standard SQL behaviour should be enabled
  ulonglong option_bits; ///< OPTION_xxx constants, e.g. OPTION_PROFILING
  ha_rows select_limit;
  ha_rows max_join_size;
  ulong auto_increment_increment, auto_increment_offset;
  ulong bulk_insert_buff_size;
  ulong join_buff_size;
  ulong optimizer_join_cache_level;
  ulong lock_wait_timeout;
  ulong max_allowed_packet;
  ulong max_error_count;
  ulong max_length_for_sort_data;
  ulong max_sort_length;
  ulong max_tmp_tables;
  ulong max_insert_delayed_threads;
  ulong min_examined_row_limit;
  ulong multi_range_count;
  ulong myisam_repair_threads;
  ulong myisam_sort_buff_size;
  ulong myisam_stats_method;
  ulong net_buffer_length;
  ulong net_interactive_timeout;
  ulong net_read_timeout;
  ulong net_retry_count;
  ulong net_wait_timeout;
  ulong net_write_timeout;
  ulong optimizer_prune_level;
  ulong optimizer_search_depth;
  ulong preload_buff_size;
  ulong profiling_history_size;
  ulong read_buff_size;
  ulong read_rnd_buff_size;
  ulong div_precincrement;
  ulong sortbuff_size;
  ulong max_sp_recursion_depth;
  ulong default_week_format;
  ulong max_seeks_for_key;
  ulong range_alloc_block_size;
  ulong query_alloc_block_size;
  ulong query_prealloc_size;
  ulong trans_alloc_block_size;
  ulong trans_prealloc_size;
  ulong log_warnings;
  ulong group_concat_max_len;

  ulong binlog_format; ///< binlog format for this thd (see enum_binlog_format)
  my_bool binlog_direct_non_trans_update;
  ulong binlog_row_image; 
  my_bool sql_log_bin;
  ulong completion_type;
  ulong query_cache_type;
  ulong tx_isolation;
  ulong updatable_views_with_limit;
  uint max_user_connections;
  /**
    In slave thread we need to know in behalf of which
    thread the query is being run to replicate temp tables properly
  */
  my_thread_id pseudo_thread_id;

  my_bool low_priority_updates;
  my_bool new_mode;
  my_bool query_cache_wlock_invalidate;
  my_bool engine_condition_pushdown;
  my_bool keep_files_on_create;

  my_bool old_alter_table;
  my_bool old_passwords;
  my_bool big_tables;

  plugin_ref table_plugin;

  /* Only charset part of these variables is sensible */
  CHARSET_INFO  *character_set_filesystem;
  CHARSET_INFO  *character_set_client;
  CHARSET_INFO  *character_set_results;

  /* Both charset and collation parts of these variables are important */
  CHARSET_INFO	*collation_server;
  CHARSET_INFO	*collation_database;
  CHARSET_INFO  *collation_connection;

  /* Error messages */
  MY_LOCALE *lc_messages;
  /* Locale Support */
  MY_LOCALE *lc_time_names;

  Time_zone *time_zone;

  my_bool sysdate_is_now;
  my_bool binlog_rows_query_log_events;

  double long_query_time_double;

} SV;


/**
  Per thread status variables.
  Must be long/ulong up to last_system_status_var so that
  add_to_status/add_diff_to_status can work.
*/

typedef struct system_status_var
{
  ulong com_other;
  ulong com_stat[(uint) SQLCOM_END];
  ulong created_tmp_disk_tables;
  ulong created_tmp_tables;
  ulong ha_commit_count;
  ulong ha_delete_count;
  ulong ha_read_first_count;
  ulong ha_read_last_count;
  ulong ha_read_key_count;
  ulong ha_read_next_count;
  ulong ha_read_prev_count;
  ulong ha_read_rnd_count;
  ulong ha_read_rnd_next_count;
  /*
    This number doesn't include calls to the default implementation and
    calls made by range access. The intent is to count only calls made by
    BatchedKeyAccess.
  */
  ulong ha_multi_range_read_init_count;
  ulong ha_rollback_count;
  ulong ha_update_count;
  ulong ha_write_count;
  ulong ha_prepare_count;
  ulong ha_discover_count;
  ulong ha_savepoint_count;
  ulong ha_savepoint_rollback_count;

  /* KEY_CACHE parts. These are copies of the original */
  ulong key_blocks_changed;
  ulong key_blocks_used;
  ulong key_cache_r_requests;
  ulong key_cache_read;
  ulong key_cache_w_requests;
  ulong key_cache_write;
  /* END OF KEY_CACHE parts */

  ulong net_big_packet_count;
  ulong opened_tables;
  ulong opened_shares;
  ulong select_full_join_count;
  ulong select_full_range_join_count;
  ulong select_range_count;
  ulong select_range_check_count;
  ulong select_scan_count;
  ulong long_query_count;
  ulong filesort_merge_passes;
  ulong filesort_range_count;
  ulong filesort_rows;
  ulong filesort_scan_count;
  /* Prepared statements and binary protocol */
  ulong com_stmt_prepare;
  ulong com_stmt_reprepare;
  ulong com_stmt_execute;
  ulong com_stmt_send_long_data;
  ulong com_stmt_fetch;
  ulong com_stmt_reset;
  ulong com_stmt_close;
  /*
    Number of statements sent from the client
  */
  ulong questions;

  ulonglong bytes_received;
  ulonglong bytes_sent;
  /*
    IMPORTANT!
    SEE last_system_status_var DEFINITION BELOW.
    Below 'last_system_status_var' are all variables that cannot be handled
    automatically by add_to_status()/add_diff_to_status().
  */
  double last_query_cost;
} STATUS_VAR;

/*
  This is used for 'SHOW STATUS'. It must be updated to the last ulong
  variable in system_status_var which is makes sens to add to the global
  counter
*/

#define last_system_status_var questions

void mark_transaction_to_rollback(THD *thd, bool all);

#ifdef MYSQL_SERVER

void free_tmp_table(THD *thd, TABLE *entry);


/* The following macro is to make init of Query_arena simpler */
#ifndef DBUG_OFF
#define INIT_ARENA_DBUG_INFO is_backup_arena= 0; is_reprepared= FALSE;
#else
#define INIT_ARENA_DBUG_INFO
#endif

class Query_arena
{
public:
  /*
    List of items created in the parser for this query. Every item puts
    itself to the list on creation (see Item::Item() for details))
  */
  Item *free_list;
  MEM_ROOT *mem_root;                   // Pointer to current memroot
#ifndef DBUG_OFF
  bool is_backup_arena; /* True if this arena is used for backup. */
  bool is_reprepared;
#endif
  /*
    The states relfects three diffrent life cycles for three
    different types of statements:
    Prepared statement: INITIALIZED -> PREPARED -> EXECUTED.
    Stored procedure:   INITIALIZED_FOR_SP -> EXECUTED.
    Other statements:   CONVENTIONAL_EXECUTION never changes.
  */
  enum enum_state
  {
    INITIALIZED= 0, INITIALIZED_FOR_SP= 1, PREPARED= 2,
    CONVENTIONAL_EXECUTION= 3, EXECUTED= 4, ERROR= -1
  };

  enum_state state;

  /* We build without RTTI, so dynamic_cast can't be used. */
  enum Type
  {
    STATEMENT, PREPARED_STATEMENT, STORED_PROCEDURE
  };

  Query_arena(MEM_ROOT *mem_root_arg, enum enum_state state_arg) :
    free_list(0), mem_root(mem_root_arg), state(state_arg)
  { INIT_ARENA_DBUG_INFO; }
  /*
    This constructor is used only when Query_arena is created as
    backup storage for another instance of Query_arena.
  */
  Query_arena() { INIT_ARENA_DBUG_INFO; }

  virtual Type type() const;
  virtual ~Query_arena() {};

  inline bool is_stmt_prepare() const { return state == INITIALIZED; }
  inline bool is_first_sp_execute() const
  { return state == INITIALIZED_FOR_SP; }
  inline bool is_stmt_prepare_or_first_sp_execute() const
  { return (int)state < (int)PREPARED; }
  inline bool is_stmt_prepare_or_first_stmt_execute() const
  { return (int)state <= (int)PREPARED; }
  inline bool is_first_stmt_execute() const { return state == PREPARED; }
  inline bool is_stmt_execute() const
  { return state == PREPARED || state == EXECUTED; }
  inline bool is_conventional() const
  { return state == CONVENTIONAL_EXECUTION; }

  inline void* alloc(size_t size) { return alloc_root(mem_root,size); }
  inline void* calloc(size_t size)
  {
    void *ptr;
    if ((ptr=alloc_root(mem_root,size)))
      bzero(ptr, size);
    return ptr;
  }
  inline char *strdup(const char *str)
  { return strdup_root(mem_root,str); }
  inline char *strmake(const char *str, size_t size)
  { return strmake_root(mem_root,str,size); }
  inline void *memdup(const void *str, size_t size)
  { return memdup_root(mem_root,str,size); }
  inline void *memdup_w_gap(const void *str, size_t size, uint gap)
  {
    void *ptr;
    if ((ptr= alloc_root(mem_root,size+gap)))
      memcpy(ptr,str,size);
    return ptr;
  }

  void set_query_arena(Query_arena *set);

  void free_items();
  /* Close the active state associated with execution of this statement */
  virtual void cleanup_stmt();
};


class Server_side_cursor;

/**
  @class Statement
  @brief State of a single command executed against this connection.

  One connection can contain a lot of simultaneously running statements,
  some of which could be:
   - prepared, that is, contain placeholders,
   - opened as cursors. We maintain 1 to 1 relationship between
     statement and cursor - if user wants to create another cursor for his
     query, we create another statement for it. 
  To perform some action with statement we reset THD part to the state  of
  that statement, do the action, and then save back modified state from THD
  to the statement. It will be changed in near future, and Statement will
  be used explicitly.
*/

class Statement: public ilink, public Query_arena
{
  Statement(const Statement &rhs);              /* not implemented: */
  Statement &operator=(const Statement &rhs);   /* non-copyable */
public:
  /*
    Uniquely identifies each statement object in thread scope; change during
    statement lifetime. FIXME: must be const
  */
   ulong id;

  /*
    MARK_COLUMNS_NONE:  Means mark_used_colums is not set and no indicator to
                        handler of fields used is set
    MARK_COLUMNS_READ:  Means a bit in read set is set to inform handler
	                that the field is to be read. If field list contains
                        duplicates, then thd->dup_field is set to point
                        to the last found duplicate.
    MARK_COLUMNS_WRITE: Means a bit is set in write set to inform handler
			that it needs to update this field in write_row
                        and update_row.
  */
  enum enum_mark_columns mark_used_columns;

  LEX_STRING name; /* name for named prepared statements */
  LEX *lex;                                     // parse tree descriptor
  /*
    Points to the query associated with this statement. It's const, but
    we need to declare it char * because all table handlers are written
    in C and need to point to it.

    Note that if we set query = NULL, we must at the same time set
    query_length = 0, and protect the whole operation with
    LOCK_thd_data mutex. To avoid crashes in races, if we do not
    know that thd->query cannot change at the moment, we should print
    thd->query like this:
      (1) reserve the LOCK_thd_data mutex;
      (2) print or copy the value of query and query_length
      (3) release LOCK_thd_data mutex.
    This printing is needed at least in SHOW PROCESSLIST and SHOW
    ENGINE INNODB STATUS.
  */
  CSET_STRING query_string;

  inline char *query() const { return query_string.str(); }
  inline uint32 query_length() const { return query_string.length(); }
  CHARSET_INFO *query_charset() const { return query_string.charset(); }
  void set_query_inner(const CSET_STRING &string_arg)
  {
    query_string= string_arg;
  }
  void set_query_inner(char *query_arg, uint32 query_length_arg,
                       CHARSET_INFO *cs_arg)
  {
    set_query_inner(CSET_STRING(query_arg, query_length_arg, cs_arg));
  }
  void reset_query_inner()
  {
    set_query_inner(CSET_STRING());
  }
  /**
    Name of the current (default) database.

    If there is the current (default) database, "db" contains its name. If
    there is no current (default) database, "db" is NULL and "db_length" is
    0. In other words, "db", "db_length" must either be NULL, or contain a
    valid database name.

    @note this attribute is set and alloced by the slave SQL thread (for
    the THD of that thread); that thread is (and must remain, for now) the
    only responsible for freeing this member.
  */

  char *db;
  size_t db_length;

public:

  /* This constructor is called for backup statements */
  Statement() {}

  Statement(LEX *lex_arg, MEM_ROOT *mem_root_arg,
            enum enum_state state_arg, ulong id_arg);
  virtual ~Statement();

  /* Assign execution context (note: not all members) of given stmt to self */
  virtual void set_statement(Statement *stmt);
  void set_n_backup_statement(Statement *stmt, Statement *backup);
  void restore_backup_statement(Statement *stmt, Statement *backup);
  /* return class type */
  virtual Type type() const;
};


/**
  Container for all statements created/used in a connection.
  Statements in Statement_map have unique Statement::id (guaranteed by id
  assignment in Statement::Statement)
  Non-empty statement names are unique too: attempt to insert a new statement
  with duplicate name causes older statement to be deleted

  Statements are auto-deleted when they are removed from the map and when the
  map is deleted.
*/

class Statement_map
{
public:
  Statement_map();

  int insert(THD *thd, Statement *statement);

  Statement *find_by_name(LEX_STRING *name)
  {
    Statement *stmt;
    stmt= (Statement*)my_hash_search(&names_hash, (uchar*)name->str,
                                     name->length);
    return stmt;
  }

  Statement *find(ulong id)
  {
    if (last_found_statement == 0 || id != last_found_statement->id)
    {
      Statement *stmt;
      stmt= (Statement *) my_hash_search(&st_hash, (uchar *) &id, sizeof(id));
      if (stmt && stmt->name.str)
        return NULL;
      last_found_statement= stmt;
    }
    return last_found_statement;
  }
  /*
    Close all cursors of this connection that use tables of a storage
    engine that has transaction-specific state and therefore can not
    survive COMMIT or ROLLBACK. Currently all but MyISAM cursors are closed.
  */
  void close_transient_cursors();
  void erase(Statement *statement);
  /* Erase all statements (calls Statement destructor) */
  void reset();
  ~Statement_map();
private:
  HASH st_hash;
  HASH names_hash;
  I_List<Statement> transient_cursor_list;
  Statement *last_found_statement;
};

struct st_savepoint {
  struct st_savepoint *prev;
  char                *name;
  uint                 length;
  Ha_trx_info         *ha_list;
  /** State of metadata locks before this savepoint was set. */
  MDL_savepoint        mdl_savepoint;
};

enum xa_states {XA_NOTR=0, XA_ACTIVE, XA_IDLE, XA_PREPARED, XA_ROLLBACK_ONLY};
extern const char *xa_state_names[];

typedef struct st_xid_state {
  /* For now, this is only used to catch duplicated external xids */
  XID  xid;                           // transaction identifier
  enum xa_states xa_state;            // used by external XA only
  bool in_thd;
  /* Error reported by the Resource Manager (RM) to the Transaction Manager. */
  uint rm_error;
} XID_STATE;

extern mysql_mutex_t LOCK_xid_cache;
extern HASH xid_cache;
bool xid_cache_init(void);
void xid_cache_free(void);
XID_STATE *xid_cache_search(XID *xid);
bool xid_cache_insert(XID *xid, enum xa_states xa_state);
bool xid_cache_insert(XID_STATE *xid_state);
void xid_cache_delete(XID_STATE *xid_state);

/**
  @class Security_context
  @brief A set of THD members describing the current authenticated user.
*/

class Security_context {
public:
  Security_context() {}                       /* Remove gcc warning */
  /*
    host - host of the client
    user - user of the client, set to NULL until the user has been read from
    the connection
    priv_user - The user privilege we are using. May be "" for anonymous user.
    ip - client IP
  */
  char   *host, *user, *ip;
  char   priv_user[USERNAME_LENGTH];
  char   proxy_user[USERNAME_LENGTH + MAX_HOSTNAME + 5];
  /* The host privilege we are using */
  char   priv_host[MAX_HOSTNAME];
  /* The external user (if available) */
  char   *external_user;
  /* points to host if host is available, otherwise points to ip */
  const char *host_or_ip;
  ulong master_access;                 /* Global privileges from mysql.user */
  ulong db_access;                     /* Privileges for current db */

  void init();
  void destroy();
  void skip_grants();
  inline char *priv_host_name()
  {
    return (*priv_host ? priv_host : (char *)"%");
  }
  
  bool set_user(char *user_arg);

#ifndef NO_EMBEDDED_ACCESS_CHECKS
  bool
  change_security_context(THD *thd,
                          LEX_STRING *definer_user,
                          LEX_STRING *definer_host,
                          LEX_STRING *db,
                          Security_context **backup);

  void
  restore_security_context(THD *thd, Security_context *backup);
#endif
  bool user_matches(Security_context *);
};


/**
  A registry for item tree transformations performed during
  query optimization. We register only those changes which require
  a rollback to re-execute a prepared statement or stored procedure
  yet another time.
*/

struct Item_change_record;
typedef I_List<Item_change_record> Item_change_list;


/**
  Type of locked tables mode.
  See comment for THD::locked_tables_mode for complete description.
*/

enum enum_locked_tables_mode
{
  LTM_NONE= 0,
  LTM_LOCK_TABLES,
  LTM_PRELOCKED,
  LTM_PRELOCKED_UNDER_LOCK_TABLES
};


/**
  Class that holds information about tables which were opened and locked
  by the thread. It is also used to save/restore this information in
  push_open_tables_state()/pop_open_tables_state().
*/

class Open_tables_state
{
public:
  /**
    As part of class THD, this member is set during execution
    of a prepared statement. When it is set, it is used
    by the locking subsystem to report a change in table metadata.

    When Open_tables_state part of THD is reset to open
    a system or INFORMATION_SCHEMA table, the member is cleared
    to avoid spurious ER_NEED_REPREPARE errors -- system and
    INFORMATION_SCHEMA tables are not subject to metadata version
    tracking.
    @sa check_and_update_table_version()
  */
  Reprepare_observer *m_reprepare_observer;

  /**
    List of regular tables in use by this thread. Contains temporary and
    base tables that were opened with @see open_tables().
  */
  TABLE *open_tables;
  /**
    List of temporary tables used by this thread. Contains user-level
    temporary tables, created with CREATE TEMPORARY TABLE, and
    internal temporary tables, created, e.g., to resolve a SELECT,
    or for an intermediate table used in ALTER.
    XXX Why are internal temporary tables added to this list?
  */
  TABLE *temporary_tables;
  TABLE *derived_tables;
  /*
    During a MySQL session, one can lock tables in two modes: automatic
    or manual. In automatic mode all necessary tables are locked just before
    statement execution, and all acquired locks are stored in 'lock'
    member. Unlocking takes place automatically as well, when the
    statement ends.
    Manual mode comes into play when a user issues a 'LOCK TABLES'
    statement. In this mode the user can only use the locked tables.
    Trying to use any other tables will give an error.
    The locked tables are also stored in this member, however,
    thd->locked_tables_mode is turned on.  Manual locking is described in
    the 'LOCK_TABLES' chapter of the MySQL manual.
    See also lock_tables() for details.
  */
  MYSQL_LOCK *lock;

  /*
    CREATE-SELECT keeps an extra lock for the table being
    created. This field is used to keep the extra lock available for
    lower level routines, which would otherwise miss that lock.
   */
  MYSQL_LOCK *extra_lock;

  /*
    Enum enum_locked_tables_mode and locked_tables_mode member are
    used to indicate whether the so-called "locked tables mode" is on,
    and what kind of mode is active.

    Locked tables mode is used when it's necessary to open and
    lock many tables at once, for usage across multiple
    (sub-)statements.
    This may be necessary either for queries that use stored functions
    and triggers, in which case the statements inside functions and
    triggers may be executed many times, or for implementation of
    LOCK TABLES, in which case the opened tables are reused by all
    subsequent statements until a call to UNLOCK TABLES.

    The kind of locked tables mode employed for stored functions and
    triggers is also called "prelocked mode".
    In this mode, first open_tables() call to open the tables used
    in a statement analyses all functions used by the statement
    and adds all indirectly used tables to the list of tables to
    open and lock.
    It also marks the parse tree of the statement as requiring
    prelocking. After that, lock_tables() locks the entire list
    of tables and changes THD::locked_tables_modeto LTM_PRELOCKED.
    All statements executed inside functions or triggers
    use the prelocked tables, instead of opening their own ones.
    Prelocked mode is turned off automatically once close_thread_tables()
    of the main statement is called.
  */
  enum enum_locked_tables_mode locked_tables_mode;
  uint current_tablenr;

  enum enum_flags {
    BACKUPS_AVAIL = (1U << 0)     /* There are backups available */
  };

  /*
    Flags with information about the open tables state.
  */
  uint state_flags;
  /**
     This constructor initializes Open_tables_state instance which can only
     be used as backup storage. To prepare Open_tables_state instance for
     operations which open/lock/close tables (e.g. open_table()) one has to
     call init_open_tables_state().
  */
  Open_tables_state() : state_flags(0U) { }

  void set_open_tables_state(Open_tables_state *state)
  {
    *this= *state;
  }

  void reset_open_tables_state(THD *thd)
  {
    open_tables= temporary_tables= derived_tables= 0;
    extra_lock= lock= 0;
    locked_tables_mode= LTM_NONE;
    state_flags= 0U;
    m_reprepare_observer= NULL;
  }
};


/**
  Storage for backup of Open_tables_state. Must
  be used only to open system tables (TABLE_CATEGORY_SYSTEM
  and TABLE_CATEGORY_LOG).
*/

class Open_tables_backup: public Open_tables_state
{
public:
  /**
    When we backup the open tables state to open a system
    table or tables, we want to save state of metadata
    locks which were acquired before the backup. It is used
    to release metadata locks on system tables after they are
    no longer used.
  */
  MDL_savepoint mdl_system_tables_svp;
};

/**
  @class Sub_statement_state
  @brief Used to save context when executing a function or trigger
*/

/* Defines used for Sub_statement_state::in_sub_stmt */

#define SUB_STMT_TRIGGER 1
#define SUB_STMT_FUNCTION 2


class Sub_statement_state
{
public:
  ulonglong option_bits;
  ulonglong first_successful_insert_id_in_prev_stmt;
  ulonglong first_successful_insert_id_in_cur_stmt, insert_id_for_cur_row;
  Discrete_interval auto_inc_interval_for_cur_row;
  Discrete_intervals_list auto_inc_intervals_forced;
  ulonglong limit_found_rows;
  ha_rows    cuted_fields, sent_row_count, examined_row_count;
  ulong client_capabilities;
  uint in_sub_stmt;
  bool enable_slow_log;
  bool last_insert_id_used;
  SAVEPOINT *savepoints;
  enum enum_check_fields count_cuted_fields;
};


/* Flags for the THD::system_thread variable */
enum enum_thread_type
{
  NON_SYSTEM_THREAD= 0,
  SYSTEM_THREAD_DELAYED_INSERT= 1,
  SYSTEM_THREAD_SLAVE_IO= 2,
  SYSTEM_THREAD_SLAVE_SQL= 4,
  SYSTEM_THREAD_NDBCLUSTER_BINLOG= 8,
  SYSTEM_THREAD_EVENT_SCHEDULER= 16,
  SYSTEM_THREAD_EVENT_WORKER= 32
};

inline char const *
show_system_thread(enum_thread_type thread)
{
#define RETURN_NAME_AS_STRING(NAME) case (NAME): return #NAME
  switch (thread) {
    static char buf[64];
    RETURN_NAME_AS_STRING(NON_SYSTEM_THREAD);
    RETURN_NAME_AS_STRING(SYSTEM_THREAD_DELAYED_INSERT);
    RETURN_NAME_AS_STRING(SYSTEM_THREAD_SLAVE_IO);
    RETURN_NAME_AS_STRING(SYSTEM_THREAD_SLAVE_SQL);
    RETURN_NAME_AS_STRING(SYSTEM_THREAD_NDBCLUSTER_BINLOG);
    RETURN_NAME_AS_STRING(SYSTEM_THREAD_EVENT_SCHEDULER);
    RETURN_NAME_AS_STRING(SYSTEM_THREAD_EVENT_WORKER);
  default:
    sprintf(buf, "<UNKNOWN SYSTEM THREAD: %d>", thread);
    return buf;
  }
#undef RETURN_NAME_AS_STRING
}

/**
  This class represents the interface for internal error handlers.
  Internal error handlers are exception handlers used by the server
  implementation.
*/
class Internal_error_handler
{
protected:
  Internal_error_handler() :
    m_prev_internal_handler(NULL)
  {}

  virtual ~Internal_error_handler() {}

public:
  /**
    Handle a sql condition.
    This method can be implemented by a subclass to achieve any of the
    following:
    - mask a warning/error internally, prevent exposing it to the user,
    - mask a warning/error and throw another one instead.
    When this method returns true, the sql condition is considered
    'handled', and will not be propagated to upper layers.
    It is the responsability of the code installing an internal handler
    to then check for trapped conditions, and implement logic to recover
    from the anticipated conditions trapped during runtime.

    This mechanism is similar to C++ try/throw/catch:
    - 'try' correspond to <code>THD::push_internal_handler()</code>,
    - 'throw' correspond to <code>my_error()</code>,
    which invokes <code>my_message_sql()</code>,
    - 'catch' correspond to checking how/if an internal handler was invoked,
    before removing it from the exception stack with
    <code>THD::pop_internal_handler()</code>.

    @param thd the calling thread
    @param cond the condition raised.
    @return true if the condition is handled
  */
  virtual bool handle_condition(THD *thd,
                                uint sql_errno,
                                const char* sqlstate,
                                MYSQL_ERROR::enum_warning_level level,
                                const char* msg,
                                MYSQL_ERROR ** cond_hdl) = 0;

private:
  Internal_error_handler *m_prev_internal_handler;
  friend class THD;
};


/**
  Implements the trivial error handler which cancels all error states
  and prevents an SQLSTATE to be set.
*/

class Dummy_error_handler : public Internal_error_handler
{
public:
  bool handle_condition(THD *thd,
                        uint sql_errno,
                        const char* sqlstate,
                        MYSQL_ERROR::enum_warning_level level,
                        const char* msg,
                        MYSQL_ERROR ** cond_hdl)
  {
    /* Ignore error */
    return TRUE;
  }
};


/**
  This class is an internal error handler implementation for
  DROP TABLE statements. The thing is that there may be warnings during
  execution of these statements, which should not be exposed to the user.
  This class is intended to silence such warnings.
*/

class Drop_table_error_handler : public Internal_error_handler
{
public:
  Drop_table_error_handler() {}

public:
  bool handle_condition(THD *thd,
                        uint sql_errno,
                        const char* sqlstate,
                        MYSQL_ERROR::enum_warning_level level,
                        const char* msg,
                        MYSQL_ERROR ** cond_hdl);

private:
};


/**
  Tables that were locked with LOCK TABLES statement.

  Encapsulates a list of TABLE_LIST instances for tables
  locked by LOCK TABLES statement, memory root for metadata locks,
  and, generally, the context of LOCK TABLES statement.

  In LOCK TABLES mode, the locked tables are kept open between
  statements.
  Therefore, we can't allocate metadata locks on execution memory
  root -- as well as tables, the locks need to stay around till
  UNLOCK TABLES is called.
  The locks are allocated in the memory root encapsulated in this
  class.

  Some SQL commands, like FLUSH TABLE or ALTER TABLE, demand that
  the tables they operate on are closed, at least temporarily.
  This class encapsulates a list of TABLE_LIST instances, one
  for each base table from LOCK TABLES list,
  which helps conveniently close the TABLEs when it's necessary
  and later reopen them.

  Implemented in sql_base.cc
*/

class Locked_tables_list
{
private:
  MEM_ROOT m_locked_tables_root;
  TABLE_LIST *m_locked_tables;
  TABLE_LIST **m_locked_tables_last;
  /** An auxiliary array used only in reopen_tables(). */
  TABLE **m_reopen_array;
  /**
    Count the number of tables in m_locked_tables list. We can't
    rely on thd->lock->table_count because it excludes
    non-transactional temporary tables. We need to know
    an exact number of TABLE objects.
  */
  size_t m_locked_tables_count;
public:
  Locked_tables_list()
    :m_locked_tables(NULL),
    m_locked_tables_last(&m_locked_tables),
    m_reopen_array(NULL),
    m_locked_tables_count(0)
  {
    init_sql_alloc(&m_locked_tables_root, MEM_ROOT_BLOCK_SIZE, 0);
  }
  void unlock_locked_tables(THD *thd);
  ~Locked_tables_list()
  {
    unlock_locked_tables(0);
  }
  bool init_locked_tables(THD *thd);
  TABLE_LIST *locked_tables() { return m_locked_tables; }
  void unlink_from_list(THD *thd, TABLE_LIST *table_list,
                        bool remove_from_locked_tables);
  void unlink_all_closed_tables(THD *thd,
                                MYSQL_LOCK *lock,
                                size_t reopen_count);
  bool reopen_tables(THD *thd);
};


/**
  Storage engine specific thread local data.
*/

struct Ha_data
{
  /**
    Storage engine specific thread local data.
    Lifetime: one user connection.
  */
  void *ha_ptr;
  /**
    0: Life time: one statement within a transaction. If @@autocommit is
    on, also represents the entire transaction.
    @sa trans_register_ha()

    1: Life time: one transaction within a connection.
    If the storage engine does not participate in a transaction,
    this should not be used.
    @sa trans_register_ha()
  */
  Ha_trx_info ha_info[2];
  /**
    NULL: engine is not bound to this thread
    non-NULL: engine is bound to this thread, engine shutdown forbidden
  */
  plugin_ref lock;
  Ha_data() :ha_ptr(NULL) {}
};

/**
  An instance of the global read lock in a connection.
  Implemented in lock.cc.
*/

class Global_read_lock
{
public:
  enum enum_grl_state
  {
    GRL_NONE,
    GRL_ACQUIRED,
    GRL_ACQUIRED_AND_BLOCKS_COMMIT
  };

  Global_read_lock()
    : m_state(GRL_NONE),
      m_mdl_global_shared_lock(NULL),
      m_mdl_blocks_commits_lock(NULL)
  {}

  bool lock_global_read_lock(THD *thd);
  void unlock_global_read_lock(THD *thd);
  /**
    Check if this connection can acquire protection against GRL and
    emit error if otherwise.
  */
  bool can_acquire_protection() const
  {
    if (m_state)
    {
      my_error(ER_CANT_UPDATE_WITH_READLOCK, MYF(0));
      return TRUE;
    }
    return FALSE;
  }
  bool make_global_read_lock_block_commit(THD *thd);
  bool is_acquired() const { return m_state != GRL_NONE; }
  void set_explicit_lock_duration(THD *thd);
private:
  enum_grl_state m_state;
  /**
    In order to acquire the global read lock, the connection must
    acquire shared metadata lock in GLOBAL namespace, to prohibit
    all DDL.
  */
  MDL_ticket *m_mdl_global_shared_lock;
  /**
    Also in order to acquire the global read lock, the connection
    must acquire a shared metadata lock in COMMIT namespace, to
    prohibit commits.
  */
  MDL_ticket *m_mdl_blocks_commits_lock;
};


extern "C" void my_message_sql(uint error, const char *str, myf MyFlags);

/**
  @class THD
  For each client connection we create a separate thread with THD serving as
  a thread/connection descriptor
*/

class THD :public Statement,
           public Open_tables_state
{
public:
  MDL_context mdl_context;

  /* Used to execute base64 coded binlog events in MySQL server */
  Relay_log_info* rli_fake;

  void reset_for_next_command();
  /*
    Constant for THD::where initialization in the beginning of every query.

    It's needed because we do not save/restore THD::where normally during
    primary (non subselect) query execution.
  */
  static const char * const DEFAULT_WHERE;

#ifdef EMBEDDED_LIBRARY
  struct st_mysql  *mysql;
  unsigned long	 client_stmt_id;
  unsigned long  client_param_count;
  struct st_mysql_bind *client_params;
  char *extra_data;
  ulong extra_length;
  struct st_mysql_data *cur_data;
  struct st_mysql_data *first_data;
  struct st_mysql_data **data_tail;
  void clear_data_list();
  struct st_mysql_data *alloc_new_dataset();
  /*
    In embedded server it points to the statement that is processed
    in the current query. We store some results directly in statement
    fields then.
  */
  struct st_mysql_stmt *current_stmt;
#endif
#ifdef HAVE_QUERY_CACHE
  Query_cache_tls query_cache_tls;
#endif
  NET	  net;				// client connection descriptor
  Protocol *protocol;			// Current protocol
  Protocol_text   protocol_text;	// Normal protocol
  Protocol_binary protocol_binary;	// Binary protocol
  HASH    user_vars;			// hash for user variables
  String  packet;			// dynamic buffer for network I/O
  String  convert_buffer;               // buffer for charset conversions
  struct  rand_struct rand;		// used for authentication
  struct  system_variables variables;	// Changeable local variables
  struct  system_status_var status_var; // Per thread statistic vars
  struct  system_status_var *initial_status_var; /* used by show status */
  THR_LOCK_INFO lock_info;              // Locking info of this thread
  /**
    Protects THD data accessed from other threads:
    - thd->query and thd->query_length (used by SHOW ENGINE
      INNODB STATUS and SHOW PROCESSLIST
    - thd->mysys_var (used by KILL statement and shutdown).
    Is locked when THD is deleted.
  */
  mysql_mutex_t LOCK_thd_data;

  /* all prepared statements and cursors of this connection */
  Statement_map stmt_map;
  /*
    A pointer to the stack frame of handle_one_connection(),
    which is called first in the thread for handling a client
  */
  char	  *thread_stack;

  /**
    Currently selected catalog.
  */
  char *catalog;

  /**
    @note
    Some members of THD (currently 'Statement::db',
    'catalog' and 'query')  are set and alloced by the slave SQL thread
    (for the THD of that thread); that thread is (and must remain, for now)
    the only responsible for freeing these 3 members. If you add members
    here, and you add code to set them in replication, don't forget to
    free_them_and_set_them_to_0 in replication properly. For details see
    the 'err:' label of the handle_slave_sql() in sql/slave.cc.

    @see handle_slave_sql
  */

  Security_context main_security_ctx;
  Security_context *security_ctx;

  /*
    Points to info-string that we show in SHOW PROCESSLIST
    You are supposed to update thd->proc_info only if you have coded
    a time-consuming piece that MySQL can get stuck in for a long time.

    Set it using the  thd_proc_info(THD *thread, const char *message)
    macro/function.

    This member is accessed and assigned without any synchronization.
    Therefore, it may point only to constant (statically
    allocated) strings, which memory won't go away over time.
  */
  const char *proc_info;

  /*
    Used in error messages to tell user in what part of MySQL we found an
    error. E. g. when where= "having clause", if fix_fields() fails, user
    will know that the error was in having clause.
  */
  const char *where;

  ulong client_capabilities;		/* What the client supports */
  ulong max_client_packet_length;

  HASH		handler_tables_hash;
  /*
    One thread can hold up to one named user-level lock. This variable
    points to a lock object if the lock is present. See item_func.cc and
    chapter 'Miscellaneous functions', for functions GET_LOCK, RELEASE_LOCK. 
  */
  User_level_lock *ull;
#ifndef DBUG_OFF
  uint dbug_sentry; // watch out for memory corruption
#endif
  struct st_my_thread_var *mysys_var;

private:
  /**
    Type of current query: COM_STMT_PREPARE, COM_QUERY, etc.
    Set from first byte of the packet in do_command()
  */
  enum enum_server_command m_command;

public:
  uint32     server_id;
  uint32     file_id;			// for LOAD DATA INFILE
  /* remote (peer) port */
  uint16 peer_port;
  time_t     start_time, user_time;
  // track down slow pthread_create
  ulonglong  prior_thr_create_utime, thr_create_utime;
  ulonglong  start_utime, utime_after_lock;

  thr_lock_type update_lock_default;
  Delayed_insert *di;

  /* <> 0 if we are inside of trigger or stored function. */
  uint in_sub_stmt;

  /* container for handler's private per-connection data */
  Ha_data ha_data[MAX_HA];

  /* Place to store various things */
  union 
  { 
    /*
      Used by subquery optimizations, see
      Item_exists_subselect::embedding_join_nest.
    */
    TABLE_LIST *emb_on_expr_nest;
  } thd_marker;
#ifndef MYSQL_CLIENT
  int binlog_setup_trx_data();

  /*
    Public interface to write RBR events to the binlog
  */
  void binlog_start_trans_and_stmt();
  void binlog_set_stmt_begin();
  int binlog_write_table_map(TABLE *table, bool is_transactional,
                             bool binlog_rows_query);
  int binlog_write_row(TABLE* table, bool is_transactional,
                       const uchar *new_data);
  int binlog_delete_row(TABLE* table, bool is_transactional,
                        const uchar *old_data);
  int binlog_update_row(TABLE* table, bool is_transactional,
                        const uchar *old_data, const uchar *new_data);
  void binlog_prepare_row_images(TABLE* table);

  void set_server_id(uint32 sid) { server_id = sid; }

  /*
    Member functions to handle pending event for row-level logging.
  */
  template <class RowsEventT> Rows_log_event*
    binlog_prepare_pending_rows_event(TABLE* table, uint32 serv_id,
                                      size_t needed,
                                      bool is_transactional,
				      RowsEventT* hint);
  Rows_log_event* binlog_get_pending_rows_event(bool is_transactional) const;
  void binlog_set_pending_rows_event(Rows_log_event* ev, bool is_transactional);
  inline int binlog_flush_pending_rows_event(bool stmt_end)
  {
    return (binlog_flush_pending_rows_event(stmt_end, FALSE) || 
            binlog_flush_pending_rows_event(stmt_end, TRUE));
  }
  int binlog_flush_pending_rows_event(bool stmt_end, bool is_transactional);
  int binlog_remove_pending_rows_event(bool clear_maps, bool is_transactional);

  /**
    Determine the binlog format of the current statement.

    @retval 0 if the current statement will be logged in statement
    format.
    @retval nonzero if the current statement will be logged in row
    format.
   */
  int is_current_stmt_binlog_format_row() const {
    DBUG_ASSERT(current_stmt_binlog_format == BINLOG_FORMAT_STMT ||
                current_stmt_binlog_format == BINLOG_FORMAT_ROW);
    return current_stmt_binlog_format == BINLOG_FORMAT_ROW;
  }
  /** Tells whether the given optimizer_switch flag is on */
  inline bool optimizer_switch_flag(ulonglong flag)
  {
    return (variables.optimizer_switch & flag);
  }

private:
  /**
    Indicates the format in which the current statement will be
    logged.  This can only be set from @c decide_logging_format().
  */
  enum_binlog_format current_stmt_binlog_format;

  /**
    Bit field for the state of binlog warnings.

    The first Lex::BINLOG_STMT_UNSAFE_COUNT bits list all types of
    unsafeness that the current statement has.

    This must be a member of THD and not of LEX, because warnings are
    detected and issued in different places (@c
    decide_logging_format() and @c binlog_query(), respectively).
    Between these calls, the THD->lex object may change; e.g., if a
    stored routine is invoked.  Only THD persists between the calls.
  */
  uint32 binlog_unsafe_warning_flags;

  /*
    Number of outstanding table maps, i.e., table maps in the
    transaction cache.
  */
  uint binlog_table_maps;
public:
  void issue_unsafe_warnings();

  uint get_binlog_table_maps() const {
    return binlog_table_maps;
  }
  void clear_binlog_table_maps() {
    binlog_table_maps= 0;
  }
#endif /* MYSQL_CLIENT */

public:

  struct st_transactions {
    SAVEPOINT *savepoints;
    THD_TRANS all;			// Trans since BEGIN WORK
    THD_TRANS stmt;			// Trans for current statement
    bool on;                            // see ha_enable_transaction()
    XID_STATE xid_state;
    Rows_log_event *m_pending_rows_event;

    /*
       Tables changed in transaction (that must be invalidated in query cache).
       List contain only transactional tables, that not invalidated in query
       cache (instead of full list of changed in transaction tables).
    */
    CHANGED_TABLE_LIST* changed_tables;
    MEM_ROOT mem_root; // Transaction-life memory allocation pool
    void cleanup()
    {
      changed_tables= 0;
      savepoints= 0;
      /*
        If rm_error is raised, it means that this piece of a distributed
        transaction has failed and must be rolled back. But the user must
        rollback it explicitly, so don't start a new distributed XA until
        then.
      */
      if (!xid_state.rm_error)
        xid_state.xid.null();
      free_root(&mem_root,MYF(MY_KEEP_PREALLOC));
    }
    my_bool is_active()
    {
      return (all.ha_list != NULL);
    }
    st_transactions()
    {
      bzero((char*)this, sizeof(*this));
      xid_state.xid.null();
      init_sql_alloc(&mem_root, ALLOC_ROOT_MIN_BLOCK_SIZE, 0);
    }
  } transaction;
  Global_read_lock global_read_lock;
  Field      *dup_field;
#ifndef __WIN__
  sigset_t signals;
#endif
#ifdef SIGNAL_WITH_VIO_CLOSE
  Vio* active_vio;
#endif
  /*
    This is to track items changed during execution of a prepared
    statement/stored procedure. It's created by
    register_item_tree_change() in memory root of THD, and freed in
    rollback_item_tree_changes(). For conventional execution it's always
    empty.
  */
  Item_change_list change_list;

  /*
    A permanent memory area of the statement. For conventional
    execution, the parsed tree and execution runtime reside in the same
    memory root. In this case stmt_arena points to THD. In case of
    a prepared statement or a stored procedure statement, thd->mem_root
    conventionally points to runtime memory, and thd->stmt_arena
    points to the memory of the PS/SP, where the parsed tree of the
    statement resides. Whenever you need to perform a permanent
    transformation of a parsed tree, you should allocate new memory in
    stmt_arena, to allow correct re-execution of PS/SP.
    Note: in the parser, stmt_arena == thd, even for PS/SP.
  */
  Query_arena *stmt_arena;

  /*
    map for tables that will be updated for a multi-table update query
    statement, for other query statements, this will be zero.
  */
  table_map table_map_for_update;

  /* Tells if LAST_INSERT_ID(#) was called for the current statement */
  bool arg_of_last_insert_id_function;
  /*
    ALL OVER THIS FILE, "insert_id" means "*automatically generated* value for
    insertion into an auto_increment column".
  */
  /*
    This is the first autogenerated insert id which was *successfully*
    inserted by the previous statement (exactly, if the previous statement
    didn't successfully insert an autogenerated insert id, then it's the one
    of the statement before, etc).
    It can also be set by SET LAST_INSERT_ID=# or SELECT LAST_INSERT_ID(#).
    It is returned by LAST_INSERT_ID().
  */
  ulonglong  first_successful_insert_id_in_prev_stmt;
  /*
    Variant of the above, used for storing in statement-based binlog. The
    difference is that the one above can change as the execution of a stored
    function progresses, while the one below is set once and then does not
    change (which is the value which statement-based binlog needs).
  */
  ulonglong  first_successful_insert_id_in_prev_stmt_for_binlog;
  /*
    This is the first autogenerated insert id which was *successfully*
    inserted by the current statement. It is maintained only to set
    first_successful_insert_id_in_prev_stmt when statement ends.
  */
  ulonglong  first_successful_insert_id_in_cur_stmt;
  /*
    We follow this logic:
    - when stmt starts, first_successful_insert_id_in_prev_stmt contains the
    first insert id successfully inserted by the previous stmt.
    - as stmt makes progress, handler::insert_id_for_cur_row changes;
    every time get_auto_increment() is called,
    auto_inc_intervals_in_cur_stmt_for_binlog is augmented with the
    reserved interval (if statement-based binlogging).
    - at first successful insertion of an autogenerated value,
    first_successful_insert_id_in_cur_stmt is set to
    handler::insert_id_for_cur_row.
    - when stmt goes to binlog,
    auto_inc_intervals_in_cur_stmt_for_binlog is binlogged if
    non-empty.
    - when stmt ends, first_successful_insert_id_in_prev_stmt is set to
    first_successful_insert_id_in_cur_stmt.
  */
  /*
    stmt_depends_on_first_successful_insert_id_in_prev_stmt is set when
    LAST_INSERT_ID() is used by a statement.
    If it is set, first_successful_insert_id_in_prev_stmt_for_binlog will be
    stored in the statement-based binlog.
    This variable is CUMULATIVE along the execution of a stored function or
    trigger: if one substatement sets it to 1 it will stay 1 until the
    function/trigger ends, thus making sure that
    first_successful_insert_id_in_prev_stmt_for_binlog does not change anymore
    and is propagated to the caller for binlogging.
  */
  bool       stmt_depends_on_first_successful_insert_id_in_prev_stmt;
  /*
    List of auto_increment intervals reserved by the thread so far, for
    storage in the statement-based binlog.
    Note that its minimum is not first_successful_insert_id_in_cur_stmt:
    assuming a table with an autoinc column, and this happens:
    INSERT INTO ... VALUES(3);
    SET INSERT_ID=3; INSERT IGNORE ... VALUES (NULL);
    then the latter INSERT will insert no rows
    (first_successful_insert_id_in_cur_stmt == 0), but storing "INSERT_ID=3"
    in the binlog is still needed; the list's minimum will contain 3.
    This variable is cumulative: if several statements are written to binlog
    as one (stored functions or triggers are used) this list is the
    concatenation of all intervals reserved by all statements.
  */
  Discrete_intervals_list auto_inc_intervals_in_cur_stmt_for_binlog;
  /* Used by replication and SET INSERT_ID */
  Discrete_intervals_list auto_inc_intervals_forced;
  /*
    There is BUG#19630 where statement-based replication of stored
    functions/triggers with two auto_increment columns breaks.
    We however ensure that it works when there is 0 or 1 auto_increment
    column; our rules are
    a) on master, while executing a top statement involving substatements,
    first top- or sub- statement to generate auto_increment values wins the
    exclusive right to see its values be written to binlog (the write
    will be done by the statement or its caller), and the losers won't see
    their values be written to binlog.
    b) on slave, while replicating a top statement involving substatements,
    first top- or sub- statement to need to read auto_increment values from
    the master's binlog wins the exclusive right to read them (so the losers
    won't read their values from binlog but instead generate on their own).
    a) implies that we mustn't backup/restore
    auto_inc_intervals_in_cur_stmt_for_binlog.
    b) implies that we mustn't backup/restore auto_inc_intervals_forced.

    If there are more than 1 auto_increment columns, then intervals for
    different columns may mix into the
    auto_inc_intervals_in_cur_stmt_for_binlog list, which is logically wrong,
    but there is no point in preventing this mixing by preventing intervals
    from the secondly inserted column to come into the list, as such
    prevention would be wrong too.
    What will happen in the case of
    INSERT INTO t1 (auto_inc) VALUES(NULL);
    where t1 has a trigger which inserts into an auto_inc column of t2, is
    that in binlog we'll store the interval of t1 and the interval of t2 (when
    we store intervals, soon), then in slave, t1 will use both intervals, t2
    will use none; if t1 inserts the same number of rows as on master,
    normally the 2nd interval will not be used by t1, which is fine. t2's
    values will be wrong if t2's internal auto_increment counter is different
    from what it was on master (which is likely). In 5.1, in mixed binlogging
    mode, row-based binlogging is used for such cases where two
    auto_increment columns are inserted.
  */
  inline void record_first_successful_insert_id_in_cur_stmt(ulonglong id_arg)
  {
    if (first_successful_insert_id_in_cur_stmt == 0)
      first_successful_insert_id_in_cur_stmt= id_arg;
  }
  inline ulonglong read_first_successful_insert_id_in_prev_stmt(void)
  {
    if (!stmt_depends_on_first_successful_insert_id_in_prev_stmt)
    {
      /* It's the first time we read it */
      first_successful_insert_id_in_prev_stmt_for_binlog=
        first_successful_insert_id_in_prev_stmt;
      stmt_depends_on_first_successful_insert_id_in_prev_stmt= 1;
    }
    return first_successful_insert_id_in_prev_stmt;
  }
  /*
    Used by Intvar_log_event::do_apply_event() and by "SET INSERT_ID=#"
    (mysqlbinlog). We'll soon add a variant which can take many intervals in
    argument.
  */
  inline void force_one_auto_inc_interval(ulonglong next_id)
  {
    auto_inc_intervals_forced.empty(); // in case of multiple SET INSERT_ID
    auto_inc_intervals_forced.append(next_id, ULONGLONG_MAX, 0);
  }

  ulonglong  limit_found_rows;

private:
  /**
    Stores the result of ROW_COUNT() function.

    ROW_COUNT() function is a MySQL extention, but we try to keep it
    similar to ROW_COUNT member of the GET DIAGNOSTICS stack of the SQL
    standard (see SQL99, part 2, search for ROW_COUNT). It's value is
    implementation defined for anything except INSERT, DELETE, UPDATE.

    ROW_COUNT is assigned according to the following rules:

      - In my_ok():
        - for DML statements: to the number of affected rows;
        - for DDL statements: to 0.

      - In my_eof(): to -1 to indicate that there was a result set.

        We derive this semantics from the JDBC specification, where int
        java.sql.Statement.getUpdateCount() is defined to (sic) "return the
        current result as an update count; if the result is a ResultSet
        object or there are no more results, -1 is returned".

      - In my_error(): to -1 to be compatible with the MySQL C API and
        MySQL ODBC driver.

      - For SIGNAL statements: to 0 per WL#2110 specification (see also
        sql_signal.cc comment). Zero is used since that's the "default"
        value of ROW_COUNT in the diagnostics area.
  */

  longlong m_row_count_func;    /* For the ROW_COUNT() function */

public:
  inline longlong get_row_count_func() const
  {
    return m_row_count_func;
  }

  inline void set_row_count_func(longlong row_count_func)
  {
    m_row_count_func= row_count_func;
  }

  ha_rows    cuted_fields;

  /*
    number of rows we actually sent to the client, including "synthetic"
    rows in ROLLUP etc.
  */
  ha_rows    sent_row_count;

  /**
    Number of rows read and/or evaluated for a statement. Used for
    slow log reporting.

    An examined row is defined as a row that is read and/or evaluated
    according to a statement condition, including in
    create_sort_index(). Rows may be counted more than once, e.g., a
    statement including ORDER BY could possibly evaluate the row in
    filesort() before reading it for e.g. update.
  */
  ha_rows    examined_row_count;

  /*
    The set of those tables whose fields are referenced in all subqueries
    of the query.
    Since this field is meaningless for quieries with subqueries (subqueries
    has their own table numerations) this field is used only for non-SELECT
    queries. For SELECT the JOIN::used_tables field is used instead.
  */
  table_map  used_tables;
  USER_CONN *user_connect;
  CHARSET_INFO *db_charset;
  Warning_info *warning_info;
  Diagnostics_area *stmt_da;
#if defined(ENABLED_PROFILING)
  PROFILING  profiling;
#endif

  /*
    Id of current query. Statement can be reused to execute several queries
    query_id is global in context of the whole MySQL server.
    ID is automatically generated from mutex-protected counter.
    It's used in handler code for various purposes: to check which columns
    from table are necessary for this select, to check if it's necessary to
    update auto-updatable fields (like auto_increment and timestamp).
  */
  query_id_t query_id;
  ulong      col_access;

  /* Statement id is thread-wide. This counter is used to generate ids */
  ulong      statement_id_counter;
  ulong	     rand_saved_seed1, rand_saved_seed2;
  pthread_t  real_id;                           /* For debugging */
  my_thread_id  thread_id;
  uint	     tmp_table;
  uint	     server_status,open_options;
  enum enum_thread_type system_thread;
  uint       select_number;             //number of select (used for EXPLAIN)
  /*
    Current or next transaction isolation level.
    When a connection is established, the value is taken from
    @@session.tx_isolation (default transaction isolation for
    the session), which is in turn taken from @@global.tx_isolation
    (the global value).
    If there is no transaction started, this variable
    holds the value of the next transaction's isolation level.
    When a transaction starts, the value stored in this variable
    becomes "actual".
    At transaction commit or rollback, we assign this variable
    again from @@session.tx_isolation.
    The only statement that can otherwise change the value
    of this variable is SET TRANSACTION ISOLATION LEVEL.
    Its purpose is to effect the isolation level of the next
    transaction in this session. When this statement is executed,
    the value in this variable is changed. However, since
    this statement is only allowed when there is no active
    transaction, this assignment (naturally) only affects the
    upcoming transaction.
    At the end of the current active transaction the value is
    be reset again from @@session.tx_isolation, as described
    above.
  */
  enum_tx_isolation tx_isolation;
  enum_check_fields count_cuted_fields;

  DYNAMIC_ARRAY user_var_events;        /* For user variables replication */
  MEM_ROOT      *user_var_events_alloc; /* Allocate above array elements here */

  /*
    If checking this in conjunction with a wait condition, please
    include a check after enter_cond() if you want to avoid a race
    condition. For details see the implementation of awake(),
    especially the "broadcast" part.
  */
  enum killed_state
  {
    NOT_KILLED=0,
    KILL_BAD_DATA=1,
    KILL_CONNECTION=ER_SERVER_SHUTDOWN,
    KILL_QUERY=ER_QUERY_INTERRUPTED,
    KILLED_NO_VALUE      /* means neither of the states */
  };
  killed_state volatile killed;

  /* scramble - random string sent to client on handshake */
  char	     scramble[SCRAMBLE_LENGTH+1];

  bool       slave_thread, one_shot_set;
  bool	     no_errors;
  uchar      password;
  /**
    Set to TRUE if execution of the current compound statement
    can not continue. In particular, disables activation of
    CONTINUE or EXIT handlers of stored routines.
    Reset in the end of processing of the current user request, in
    @see mysql_reset_thd_for_next_command().
  */
  bool is_fatal_error;
  /**
    Set by a storage engine to request the entire
    transaction (that possibly spans multiple engines) to
    rollback. Reset in ha_rollback.
  */
  bool       transaction_rollback_request;
  /**
    TRUE if we are in a sub-statement and the current error can
    not be safely recovered until we left the sub-statement mode.
    In particular, disables activation of CONTINUE and EXIT
    handlers inside sub-statements. E.g. if it is a deadlock
    error and requires a transaction-wide rollback, this flag is
    raised (traditionally, MySQL first has to close all the reads
    via @see handler::ha_index_or_rnd_end() and only then perform
    the rollback).
    Reset to FALSE when we leave the sub-statement mode.
  */
  bool       is_fatal_sub_stmt_error;
  bool	     query_start_used, rand_used, time_zone_used;
  /* for IS NULL => = last_insert_id() fix in remove_eq_conds() */
  bool       substitute_null_with_insert_id;
  bool	     in_lock_tables;
  /**
    True if a slave error. Causes the slave to stop. Not the same
    as the statement execution error (is_error()), since
    a statement may be expected to return an error, e.g. because
    it returned an error on master, and this is OK on the slave.
  */
  bool       is_slave_error;
  bool       bootstrap, cleanup_done;
  
  /**  is set if some thread specific value(s) used in a statement. */
  bool       thread_specific_used;
  /**  
    is set if a statement accesses a temporary table created through
    CREATE TEMPORARY TABLE. 
  */
  bool	     charset_is_system_charset, charset_is_collation_connection;
  bool       charset_is_character_set_filesystem;
  bool       enable_slow_log;   /* enable slow log for current statement */
  bool	     abort_on_warning;
  bool 	     got_warning;       /* Set on call to push_warning() */
  bool	     no_warnings_for_error; /* no warnings on call to my_error() */
  /* set during loop of derived table processing */
  bool       derived_tables_processing;
  my_bool    tablespace_op;	/* This is TRUE in DISCARD/IMPORT TABLESPACE */

  sp_rcontext *spcont;		// SP runtime context
  sp_cache   *sp_proc_cache;
  sp_cache   *sp_func_cache;

  /** number of name_const() substitutions, see sp_head.cc:subst_spvars() */
  uint       query_name_consts;

  /*
    If we do a purge of binary logs, log index info of the threads
    that are currently reading it needs to be adjusted. To do that
    each thread that is using LOG_INFO needs to adjust the pointer to it
  */
  LOG_INFO*  current_linfo;
  NET*       slave_net;			// network connection from slave -> m.
  /* Used by the sys_var class to store temporary values */
  union
  {
    my_bool   my_bool_value;
    long      long_value;
    ulong     ulong_value;
    ulonglong ulonglong_value;
  } sys_var_tmp;
  
  struct {
    /* 
      If true, mysql_bin_log::write(Log_event) call will not write events to 
      binlog, and maintain 2 below variables instead (use
      mysql_bin_log.start_union_events to turn this on)
    */
    bool do_union;
    /*
      If TRUE, at least one mysql_bin_log::write(Log_event) call has been
      made after last mysql_bin_log.start_union_events() call.
    */
    bool unioned_events;
    /*
      If TRUE, at least one mysql_bin_log::write(Log_event e), where 
      e.cache_stmt == TRUE call has been made after last 
      mysql_bin_log.start_union_events() call.
    */
    bool unioned_events_trans;
    
    /* 
      'queries' (actually SP statements) that run under inside this binlog
      union have thd->query_id >= first_query_id.
    */
    query_id_t first_query_id;
  } binlog_evt_union;

  /**
    Internal parser state.
    Note that since the parser is not re-entrant, we keep only one parser
    state here. This member is valid only when executing code during parsing.
  */
  Parser_state *m_parser_state;

  Locked_tables_list locked_tables_list;

#ifdef WITH_PARTITION_STORAGE_ENGINE
  partition_info *work_part_info;
#endif

#ifndef EMBEDDED_LIBRARY
  /**
    Array of active audit plugins which have been used by this THD.
    This list is later iterated to invoke release_thd() on those
    plugins.
  */
  DYNAMIC_ARRAY audit_class_plugins;
  /**
    Array of bits indicating which audit classes have already been
    added to the list of audit plugins which are currently in use.
  */
  unsigned long audit_class_mask[MYSQL_AUDIT_CLASS_MASK_SIZE];
#endif

#if defined(ENABLED_DEBUG_SYNC)
  /* Debug Sync facility. See debug_sync.cc. */
  struct st_debug_sync_control *debug_sync_control;
#endif /* defined(ENABLED_DEBUG_SYNC) */
  THD();
  ~THD();

  void init(void);
  /*
    Initialize memory roots necessary for query processing and (!)
    pre-allocate memory for it. We can't do that in THD constructor because
    there are use cases (acl_init, delayed inserts, watcher threads,
    killing mysqld) where it's vital to not allocate excessive and not used
    memory. Note, that we still don't return error from init_for_queries():
    if preallocation fails, we should notice that at the first call to
    alloc_root. 
  */
  void init_for_queries();
  void change_user(void);
  void cleanup(void);
  void cleanup_after_query();
  bool store_globals();
#ifdef SIGNAL_WITH_VIO_CLOSE
  inline void set_active_vio(Vio* vio)
  {
    mysql_mutex_lock(&LOCK_thd_data);
    active_vio = vio;
    mysql_mutex_unlock(&LOCK_thd_data);
  }
  inline void clear_active_vio()
  {
    mysql_mutex_lock(&LOCK_thd_data);
    active_vio = 0;
    mysql_mutex_unlock(&LOCK_thd_data);
  }
  void close_active_vio();
#endif
  void awake(THD::killed_state state_to_set);

#ifndef MYSQL_CLIENT
  enum enum_binlog_query_type {
    /* The query can be logged in row format or in statement format. */
    ROW_QUERY_TYPE,
    
    /* The query has to be logged in statement format. */
    STMT_QUERY_TYPE,
    
    QUERY_TYPE_COUNT
  };
  
  int binlog_query(enum_binlog_query_type qtype,
                   char const *query, ulong query_len, bool is_trans,
                   bool direct, bool suppress_use,
                   int errcode);
#endif

  /*
    For enter_cond() / exit_cond() to work the mutex must be got before
    enter_cond(); this mutex is then released by exit_cond().
    Usage must be: lock mutex; enter_cond(); your code; exit_cond().
  */
  inline const char* enter_cond(mysql_cond_t *cond, mysql_mutex_t* mutex,
                                const char* msg)
  {
    const char* old_msg = proc_info;
    mysql_mutex_assert_owner(mutex);
    mysys_var->current_mutex = mutex;
    mysys_var->current_cond = cond;
    proc_info = msg;
    return old_msg;
  }
  inline void exit_cond(const char* old_msg)
  {
    /*
      Putting the mutex unlock in thd->exit_cond() ensures that
      mysys_var->current_mutex is always unlocked _before_ mysys_var->mutex is
      locked (if that would not be the case, you'll get a deadlock if someone
      does a THD::awake() on you).
    */
    mysql_mutex_unlock(mysys_var->current_mutex);
    mysql_mutex_lock(&mysys_var->mutex);
    mysys_var->current_mutex = 0;
    mysys_var->current_cond = 0;
    proc_info = old_msg;
    mysql_mutex_unlock(&mysys_var->mutex);
    return;
  }
  inline time_t query_start() { query_start_used=1; return start_time; }
  inline void set_time()
  {
    if (user_time)
    {
      start_time= user_time;
      start_utime= utime_after_lock= my_micro_time();
    }
    else
      start_utime= utime_after_lock= my_micro_time_and_time(&start_time);

#ifdef HAVE_PSI_INTERFACE
    if (PSI_server)
      PSI_server->set_thread_start_time(start_time);
#endif
  }
  inline void set_current_time()
  {
    start_time= my_time(MY_WME);
#ifdef HAVE_PSI_INTERFACE
    if (PSI_server)
      PSI_server->set_thread_start_time(start_time);
#endif
  }
  inline void set_time(time_t t)
  {
    start_time= user_time= t;
    start_utime= utime_after_lock= my_micro_time();
#ifdef HAVE_PSI_INTERFACE
    if (PSI_server)
      PSI_server->set_thread_start_time(start_time);
#endif
  }
  /*TODO: this will be obsolete when we have support for 64 bit my_time_t */
  inline bool	is_valid_time() 
  { 
    return (start_time < (time_t) MY_TIME_T_MAX); 
  }
  void set_time_after_lock()  { utime_after_lock= my_micro_time(); }
  ulonglong current_utime()  { return my_micro_time(); }
  /**
   Update server status after execution of a top level statement.

   Currently only checks if a query was slow, and assigns
   the status accordingly.
   Evaluate the current time, and if it exceeds the long-query-time
   setting, mark the query as slow.
  */
  void update_server_status()
  {
    ulonglong end_utime_of_query= current_utime();
    if (end_utime_of_query > utime_after_lock + variables.long_query_time)
      server_status|= SERVER_QUERY_WAS_SLOW;
  }
  inline ulonglong found_rows(void)
  {
    return limit_found_rows;
  }
  /**
    Returns TRUE if session is in a multi-statement transaction mode.

    OPTION_NOT_AUTOCOMMIT: When autocommit is off, a multi-statement
    transaction is implicitly started on the first statement after a
    previous transaction has been ended.

    OPTION_BEGIN: Regardless of the autocommit status, a multi-statement
    transaction can be explicitly started with the statements "START
    TRANSACTION", "BEGIN [WORK]", "[COMMIT | ROLLBACK] AND CHAIN", etc.

    Note: this doesn't tell you whether a transaction is active.
    A session can be in multi-statement transaction mode, and yet
    have no active transaction, e.g., in case of:
    set @@autocommit=0;
    set @a= 3;                                     <-- these statements don't
    set transaction isolation level serializable;  <-- start an active
    flush tables;                                  <-- transaction

    I.e. for the above scenario this function returns TRUE, even
    though no active transaction has begun.
    @sa in_active_multi_stmt_transaction()
  */
  inline bool in_multi_stmt_transaction_mode()
  {
    return variables.option_bits & (OPTION_NOT_AUTOCOMMIT | OPTION_BEGIN);
  }
  /**
    TRUE if the session is in a multi-statement transaction mode
    (@sa in_multi_stmt_transaction_mode()) *and* there is an
    active transaction, i.e. there is an explicit start of a
    transaction with BEGIN statement, or implicit with a
    statement that uses a transactional engine.

    For example, these scenarios don't start an active transaction
    (even though the server is in multi-statement transaction mode):

    set @@autocommit=0;
    select * from nontrans_table;
    set @var=TRUE;
    flush tables;

    Note, that even for a statement that starts a multi-statement
    transaction (i.e. select * from trans_table), this
    flag won't be set until we open the statement's tables
    and the engines register themselves for the transaction
    (see trans_register_ha()),
    hence this method is reliable to use only after
    open_tables() has completed.

    Why do we need a flag?
    ----------------------
    We need to maintain a (at first glance redundant)
    session flag, rather than looking at thd->transaction.all.ha_list
    because of explicit start of a transaction with BEGIN. 

    I.e. in case of
    BEGIN;
    select * from nontrans_t1; <-- in_active_multi_stmt_transaction() is true
  */
  inline bool in_active_multi_stmt_transaction()
  {
    return server_status & SERVER_STATUS_IN_TRANS;
  }
  inline bool fill_derived_tables()
  {
    return !stmt_arena->is_stmt_prepare() && !lex->only_view_structure();
  }
  inline bool fill_information_schema_tables()
  {
    return !stmt_arena->is_stmt_prepare();
  }
  inline void* trans_alloc(unsigned int size)
  {
    return alloc_root(&transaction.mem_root,size);
  }

  LEX_STRING *make_lex_string(LEX_STRING *lex_str,
                              const char* str, uint length,
                              bool allocate_lex_string);

  bool convert_string(LEX_STRING *to, CHARSET_INFO *to_cs,
		      const char *from, uint from_length,
		      CHARSET_INFO *from_cs);

  bool convert_string(String *s, CHARSET_INFO *from_cs, CHARSET_INFO *to_cs);

  void add_changed_table(TABLE *table);
  void add_changed_table(const char *key, long key_length);
  CHANGED_TABLE_LIST * changed_table_dup(const char *key, long key_length);
  int send_explain_fields(select_result *result);

  /**
    Clear the current error, if any.
    We do not clear is_fatal_error or is_fatal_sub_stmt_error since we
    assume this is never called if the fatal error is set.
    @todo: To silence an error, one should use Internal_error_handler
    mechanism. In future this function will be removed.
  */
  inline void clear_error()
  {
    DBUG_ENTER("clear_error");
    if (stmt_da->is_error())
      stmt_da->reset_diagnostics_area();
    is_slave_error= 0;
    DBUG_VOID_RETURN;
  }
#ifndef EMBEDDED_LIBRARY
  inline bool vio_ok() const { return net.vio != 0; }
  /** Return FALSE if connection to client is broken. */
  bool is_connected()
  {
    /*
      All system threads (e.g., the slave IO thread) are connected but
      not using vio. So this function always returns true for all
      system threads.
    */
    return system_thread || (vio_ok() ? vio_is_connected(net.vio) : FALSE);
  }
#else
  inline bool vio_ok() const { return TRUE; }
  inline bool is_connected() { return TRUE; }
#endif
  /**
    Mark the current error as fatal. Warning: this does not
    set any error, it sets a property of the error, so must be
    followed or prefixed with my_error().
  */
  inline void fatal_error()
  {
    DBUG_ASSERT(stmt_da->is_error() || killed);
    is_fatal_error= 1;
    DBUG_PRINT("error",("Fatal error set"));
  }
  /**
    TRUE if there is an error in the error stack.

    Please use this method instead of direct access to
    net.report_error.

    If TRUE, the current (sub)-statement should be aborted.
    The main difference between this member and is_fatal_error
    is that a fatal error can not be handled by a stored
    procedure continue handler, whereas a normal error can.

    To raise this flag, use my_error().
  */
  inline bool is_error() const { return stmt_da->is_error(); }
  inline CHARSET_INFO *charset() { return variables.character_set_client; }
  void update_charset();

  inline Query_arena *activate_stmt_arena_if_needed(Query_arena *backup)
  {
    /*
      Use the persistent arena if we are in a prepared statement or a stored
      procedure statement and we have not already changed to use this arena.
    */
    if (!stmt_arena->is_conventional() && mem_root != stmt_arena->mem_root)
    {
      set_n_backup_active_arena(stmt_arena, backup);
      return stmt_arena;
    }
    return 0;
  }

  void change_item_tree(Item **place, Item *new_value)
  {
    /* TODO: check for OOM condition here */
    if (!stmt_arena->is_conventional())
      nocheck_register_item_tree_change(place, *place, mem_root);
    *place= new_value;
  }
  void nocheck_register_item_tree_change(Item **place, Item *old_value,
                                         MEM_ROOT *runtime_memroot);
  void rollback_item_tree_changes();

  /*
    Cleanup statement parse state (parse tree, lex) and execution
    state after execution of a non-prepared SQL statement.
  */
  void end_statement();
  inline int killed_errno() const
  {
    killed_state killed_val; /* to cache the volatile 'killed' */
    return (killed_val= killed) != KILL_BAD_DATA ? killed_val : 0;
  }
  inline void send_kill_message() const
  {
    int err= killed_errno();
    if (err)
    {
      if ((err == KILL_CONNECTION) && !shutdown_in_progress)
        err = KILL_QUERY;
      my_message(err, ER(err), MYF(0));
    }
  }
  /* return TRUE if we will abort query if we make a warning now */
  inline bool really_abort_on_warning()
  {
    return (abort_on_warning &&
            (!transaction.stmt.modified_non_trans_table ||
             (variables.sql_mode & MODE_STRICT_ALL_TABLES)));
  }
  void set_status_var_init();
  bool is_context_analysis_only()
    { return stmt_arena->is_stmt_prepare() || lex->view_prepare_mode; }
  void reset_n_backup_open_tables_state(Open_tables_backup *backup);
  void restore_backup_open_tables_state(Open_tables_backup *backup);
  void reset_sub_statement_state(Sub_statement_state *backup, uint new_state);
  void restore_sub_statement_state(Sub_statement_state *backup);
  void set_n_backup_active_arena(Query_arena *set, Query_arena *backup);
  void restore_active_arena(Query_arena *set, Query_arena *backup);

  /*
    @todo Make these methods private or remove them completely.  Only
    decide_logging_format should call them. /Sven
  */
  inline void set_current_stmt_binlog_format_row_if_mixed()
  {
    DBUG_ENTER("set_current_stmt_binlog_format_row_if_mixed");
    /*
      This should only be called from decide_logging_format.

      @todo Once we have ensured this, uncomment the following
      statement, remove the big comment below that, and remove the
      in_sub_stmt==0 condition from the following 'if'.
    */
    /* DBUG_ASSERT(in_sub_stmt == 0); */
    /*
      If in a stored/function trigger, the caller should already have done the
      change. We test in_sub_stmt to prevent introducing bugs where people
      wouldn't ensure that, and would switch to row-based mode in the middle
      of executing a stored function/trigger (which is too late, see also
      reset_current_stmt_binlog_format_row()); this condition will make their
      tests fail and so force them to propagate the
      lex->binlog_row_based_if_mixed upwards to the caller.
    */
    if ((variables.binlog_format == BINLOG_FORMAT_MIXED) &&
        (in_sub_stmt == 0))
      set_current_stmt_binlog_format_row();

    DBUG_VOID_RETURN;
  }
  inline void set_current_stmt_binlog_format_row()
  {
    DBUG_ENTER("set_current_stmt_binlog_format_row");
    current_stmt_binlog_format= BINLOG_FORMAT_ROW;
    DBUG_VOID_RETURN;
  }
  inline void clear_current_stmt_binlog_format_row()
  {
    DBUG_ENTER("clear_current_stmt_binlog_format_row");
    current_stmt_binlog_format= BINLOG_FORMAT_STMT;
    DBUG_VOID_RETURN;
  }
  inline void reset_current_stmt_binlog_format_row()
  {
    DBUG_ENTER("reset_current_stmt_binlog_format_row");
    /*
      If there are temporary tables, don't reset back to
      statement-based. Indeed it could be that:
      CREATE TEMPORARY TABLE t SELECT UUID(); # row-based
      # and row-based does not store updates to temp tables
      # in the binlog.
      INSERT INTO u SELECT * FROM t; # stmt-based
      and then the INSERT will fail as data inserted into t was not logged.
      So we continue with row-based until the temp table is dropped.
      If we are in a stored function or trigger, we mustn't reset in the
      middle of its execution (as the binary logging way of a stored function
      or trigger is decided when it starts executing, depending for example on
      the caller (for a stored function: if caller is SELECT or
      INSERT/UPDATE/DELETE...).
    */
    DBUG_PRINT("debug",
               ("temporary_tables: %s, in_sub_stmt: %s, system_thread: %s",
                YESNO(temporary_tables), YESNO(in_sub_stmt),
                show_system_thread(system_thread)));
    if (in_sub_stmt == 0)
    {
      if (variables.binlog_format == BINLOG_FORMAT_ROW)
        set_current_stmt_binlog_format_row();
      else if (temporary_tables == NULL)
        clear_current_stmt_binlog_format_row();
    }
    DBUG_VOID_RETURN;
  }

  /**
    Set the current database; use deep copy of C-string.

    @param new_db     a pointer to the new database name.
    @param new_db_len length of the new database name.

    Initialize the current database from a NULL-terminated string with
    length. If we run out of memory, we free the current database and
    return TRUE.  This way the user will notice the error as there will be
    no current database selected (in addition to the error message set by
    malloc).

    @note This operation just sets {db, db_length}. Switching the current
    database usually involves other actions, like switching other database
    attributes including security context. In the future, this operation
    will be made private and more convenient interface will be provided.

    @return Operation status
      @retval FALSE Success
      @retval TRUE  Out-of-memory error
  */
  bool set_db(const char *new_db, size_t new_db_len)
  {
    bool result;
    /* Do not reallocate memory if current chunk is big enough. */
    if (db && new_db && db_length >= new_db_len)
      memcpy(db, new_db, new_db_len+1);
    else
    {
      my_free(db);
      if (new_db)
        db= my_strndup(new_db, new_db_len, MYF(MY_WME | ME_FATALERROR));
      else
        db= NULL;
    }
    db_length= db ? new_db_len : 0;
    result= new_db && !db;
#ifdef HAVE_PSI_INTERFACE
    if (result && PSI_server)
      PSI_server->set_thread_db(new_db, new_db_len);
#endif
    return result;
  }

  /**
    Set the current database; use shallow copy of C-string.

    @param new_db     a pointer to the new database name.
    @param new_db_len length of the new database name.

    @note This operation just sets {db, db_length}. Switching the current
    database usually involves other actions, like switching other database
    attributes including security context. In the future, this operation
    will be made private and more convenient interface will be provided.
  */
  void reset_db(char *new_db, size_t new_db_len)
  {
    db= new_db;
    db_length= new_db_len;
#ifdef HAVE_PSI_INTERFACE
    if (PSI_server)
      PSI_server->set_thread_db(new_db, new_db_len);
#endif
  }
  /*
    Copy the current database to the argument. Use the current arena to
    allocate memory for a deep copy: current database may be freed after
    a statement is parsed but before it's executed.
  */
  bool copy_db_to(char **p_db, size_t *p_db_length)
  {
    if (db == NULL)
    {
      my_message(ER_NO_DB_ERROR, ER(ER_NO_DB_ERROR), MYF(0));
      return TRUE;
    }
    *p_db= strmake(db, db_length);
    *p_db_length= db_length;
    return FALSE;
  }
  thd_scheduler scheduler;

public:
  inline Internal_error_handler *get_internal_handler()
  { return m_internal_handler; }

  /**
    Add an internal error handler to the thread execution context.
    @param handler the exception handler to add
  */
  void push_internal_handler(Internal_error_handler *handler);

  /**
    Handle a sql condition.
    @param sql_errno the condition error number
    @param sqlstate the condition sqlstate
    @param level the condition level
    @param msg the condition message text
    @param[out] cond_hdl the sql condition raised, if any
    @return true if the condition is handled
  */
  virtual bool handle_condition(uint sql_errno,
                                const char* sqlstate,
                                MYSQL_ERROR::enum_warning_level level,
                                const char* msg,
                                MYSQL_ERROR ** cond_hdl);

  /**
    Remove the error handler last pushed.
  */
  Internal_error_handler *pop_internal_handler();

  /**
    Raise an exception condition.
    @param code the MYSQL_ERRNO error code of the error
  */
  void raise_error(uint code);

  /**
    Raise an exception condition, with a formatted message.
    @param code the MYSQL_ERRNO error code of the error
  */
  void raise_error_printf(uint code, ...);

  /**
    Raise a completion condition (warning).
    @param code the MYSQL_ERRNO error code of the warning
  */
  void raise_warning(uint code);

  /**
    Raise a completion condition (warning), with a formatted message.
    @param code the MYSQL_ERRNO error code of the warning
  */
  void raise_warning_printf(uint code, ...);

  /**
    Raise a completion condition (note), with a fixed message.
    @param code the MYSQL_ERRNO error code of the note
  */
  void raise_note(uint code);

  /**
    Raise an completion condition (note), with a formatted message.
    @param code the MYSQL_ERRNO error code of the note
  */
  void raise_note_printf(uint code, ...);

private:
  /*
    Only the implementation of the SIGNAL and RESIGNAL statements
    is permitted to raise SQL conditions in a generic way,
    or to raise them by bypassing handlers (RESIGNAL).
    To raise a SQL condition, the code should use the public
    raise_error() or raise_warning() methods provided by class THD.
  */
  friend class Sql_cmd_common_signal;
  friend class Sql_cmd_signal;
  friend class Sql_cmd_resignal;
  friend void push_warning(THD*, MYSQL_ERROR::enum_warning_level, uint, const char*);
  friend void my_message_sql(uint, const char *, myf);

  /**
    Raise a generic SQL condition.
    @param sql_errno the condition error number
    @param sqlstate the condition SQLSTATE
    @param level the condition level
    @param msg the condition message text
    @return The condition raised, or NULL
  */
  MYSQL_ERROR*
  raise_condition(uint sql_errno,
                  const char* sqlstate,
                  MYSQL_ERROR::enum_warning_level level,
                  const char* msg);

public:
  /** Overloaded to guard query/query_length fields */
  virtual void set_statement(Statement *stmt);

  void set_command(enum enum_server_command command);

  inline enum enum_server_command get_command() const
  { return m_command; }

  /**
    Assign a new value to thd->query and thd->query_id and mysys_var.
    Protected with LOCK_thd_data mutex.
  */
  void set_query(char *query_arg, uint32 query_length_arg,
                 CHARSET_INFO *cs_arg)
  {
    set_query(CSET_STRING(query_arg, query_length_arg, cs_arg));
  }
  void set_query(char *query_arg, uint32 query_length_arg) /*Mutex protected*/
  {
    set_query(CSET_STRING(query_arg, query_length_arg, charset()));
  }
  void set_query(const CSET_STRING &str); /* Mutex protected */
  void reset_query()               /* Mutex protected */
  { set_query(CSET_STRING()); }
  void set_query_and_id(char *query_arg, uint32 query_length_arg,
                        CHARSET_INFO *cs, query_id_t new_query_id);
  void set_query_id(query_id_t new_query_id);
  void set_open_tables(TABLE *open_tables_arg)
  {
    mysql_mutex_lock(&LOCK_thd_data);
    open_tables= open_tables_arg;
    mysql_mutex_unlock(&LOCK_thd_data);
  }
  void set_mysys_var(struct st_my_thread_var *new_mysys_var);
  void enter_locked_tables_mode(enum_locked_tables_mode mode_arg)
  {
    DBUG_ASSERT(locked_tables_mode == LTM_NONE);

    mdl_context.set_explicit_duration_for_all_locks();
    locked_tables_mode= mode_arg;
  }
  void leave_locked_tables_mode();
  int decide_logging_format(TABLE_LIST *tables);
  void binlog_invoker() { m_binlog_invoker= TRUE; }
  bool need_binlog_invoker() { return m_binlog_invoker; }
  void get_definer(LEX_USER *definer);
  void set_invoker(const LEX_STRING *user, const LEX_STRING *host)
  {
    invoker_user= *user;
    invoker_host= *host;
  }
  LEX_STRING get_invoker_user() { return invoker_user; }
  LEX_STRING get_invoker_host() { return invoker_host; }
  bool has_invoker() { return invoker_user.length > 0; }
private:

  /** The current internal error handler for this thread, or NULL. */
  Internal_error_handler *m_internal_handler;
  /**
    The lex to hold the parsed tree of conventional (non-prepared) queries.
    Whereas for prepared and stored procedure statements we use an own lex
    instance for each new query, for conventional statements we reuse
    the same lex. (@see mysql_parse for details).
  */
  LEX main_lex;
  /**
    This memory root is used for two purposes:
    - for conventional queries, to allocate structures stored in main_lex
    during parsing, and allocate runtime data (execution plan, etc.)
    during execution.
    - for prepared queries, only to allocate runtime data. The parsed
    tree itself is reused between executions and thus is stored elsewhere.
  */
  MEM_ROOT main_mem_root;
  Warning_info main_warning_info;
  Diagnostics_area main_da;

  /**
    It will be set TURE if CURRENT_USER() is called in account management
    statements or default definer is set in CREATE/ALTER SP, SF, Event,
    TRIGGER or VIEW statements.

    Current user will be binlogged into Query_log_event if current_user_used
    is TRUE; It will be stored into invoker_host and invoker_user by SQL thread.
   */
  bool m_binlog_invoker;

  /**
    It points to the invoker in the Query_log_event.
    SQL thread use it as the default definer in CREATE/ALTER SP, SF, Event,
    TRIGGER or VIEW statements or current user in account management
    statements if it is not NULL.
   */
  LEX_STRING invoker_user;
  LEX_STRING invoker_host;
};


/** A short cut for thd->stmt_da->set_ok_status(). */

inline void
my_ok(THD *thd, ulonglong affected_rows= 0, ulonglong id= 0,
        const char *message= NULL)
{
  thd->set_row_count_func(affected_rows);
  thd->stmt_da->set_ok_status(thd, affected_rows, id, message);
}


/** A short cut for thd->stmt_da->set_eof_status(). */

inline void
my_eof(THD *thd)
{
  thd->set_row_count_func(-1);
  thd->stmt_da->set_eof_status(thd);
}

#define tmp_disable_binlog(A)       \
  {ulonglong tmp_disable_binlog__save_options= (A)->variables.option_bits; \
  (A)->variables.option_bits&= ~OPTION_BIN_LOG

#define reenable_binlog(A)   (A)->variables.option_bits= tmp_disable_binlog__save_options;}


LEX_STRING *
make_lex_string_root(MEM_ROOT *mem_root,
                     LEX_STRING *lex_str, const char* str, uint length,
                     bool allocate_lex_string);

/*
  Used to hold information about file and file structure in exchange
  via non-DB file (...INTO OUTFILE..., ...LOAD DATA...)
  XXX: We never call destructor for objects of this class.
*/

class sql_exchange :public Sql_alloc
{
public:
  enum enum_filetype filetype; /* load XML, Added by Arnold & Erik */
  char *file_name;
  String *field_term,*enclosed,*line_term,*line_start,*escaped;
  bool opt_enclosed;
  bool dumpfile;
  ulong skip_lines;
  CHARSET_INFO *cs;
  sql_exchange(char *name, bool dumpfile_flag,
               enum_filetype filetype_arg= FILETYPE_CSV);
  bool escaped_given(void);
};

/*
  This is used to get result from a select
*/

class JOIN;

class select_result :public Sql_alloc {
protected:
  THD *thd;
  SELECT_LEX_UNIT *unit;
public:
  /*
    Number of records estimated in this result.
    Valid only for materialized derived tables/views.
  */
  ha_rows estimated_records;
  select_result();
  virtual ~select_result() {};
  virtual int prepare(List<Item> &list, SELECT_LEX_UNIT *u)
  {
    unit= u;
    return 0;
  }
  virtual int prepare2(void) { return 0; }
  /*
    Because of peculiarities of prepared statements protocol
    we need to know number of columns in the result set (if
    there is a result set) apart from sending columns metadata.
  */
  virtual uint field_count(List<Item> &fields) const
  { return fields.elements; }
  virtual bool send_result_set_metadata(List<Item> &list, uint flags)=0;
  virtual bool send_data(List<Item> &items)=0;
  virtual bool initialize_tables (JOIN *join=0) { return 0; }
  virtual void send_error(uint errcode,const char *err);
  virtual bool send_eof()=0;
  /**
    Check if this query returns a result set and therefore is allowed in
    cursors and set an error message if it is not the case.

    @retval FALSE     success
    @retval TRUE      error, an error message is set
  */
  virtual bool check_simple_select() const;
  virtual void abort_result_set() {}
  /*
    Cleanup instance of this class for next execution of a prepared
    statement/stored procedure.
  */
  virtual void cleanup();
  void set_thd(THD *thd_arg) { thd= thd_arg; }
#ifdef EMBEDDED_LIBRARY
  virtual void begin_dataset() {}
#else
  void begin_dataset() {}
#endif
};


/*
  Base class for select_result descendands which intercept and
  transform result set rows. As the rows are not sent to the client,
  sending of result set metadata should be suppressed as well.
*/

class select_result_interceptor: public select_result
{
public:
  select_result_interceptor() {}              /* Remove gcc warning */
  uint field_count(List<Item> &fields) const { return 0; }
  bool send_result_set_metadata(List<Item> &fields, uint flag) { return FALSE; }
};


class select_send :public select_result {
  /**
    True if we have sent result set metadata to the client.
    In this case the client always expects us to end the result
    set with an eof or error packet
  */
  bool is_result_set_started;
public:
  select_send() :is_result_set_started(FALSE) {}
  bool send_result_set_metadata(List<Item> &list, uint flags);
  bool send_data(List<Item> &items);
  bool send_eof();
  virtual bool check_simple_select() const { return FALSE; }
  void abort_result_set();
  virtual void cleanup();
};


class select_to_file :public select_result_interceptor {
protected:
  sql_exchange *exchange;
  File file;
  IO_CACHE cache;
  ha_rows row_count;
  char path[FN_REFLEN];

public:
  select_to_file(sql_exchange *ex) :exchange(ex), file(-1),row_count(0L)
  { path[0]=0; }
  ~select_to_file();
  void send_error(uint errcode,const char *err);
  bool send_eof();
  void cleanup();
};


#define ESCAPE_CHARS "ntrb0ZN" // keep synchronous with READ_INFO::unescape


/*
 List of all possible characters of a numeric value text representation.
*/
#define NUMERIC_CHARS ".0123456789e+-"


class select_export :public select_to_file {
  uint field_term_length;
  int field_sep_char,escape_char,line_sep_char;
  int field_term_char; // first char of FIELDS TERMINATED BY or MAX_INT
  /*
    The is_ambiguous_field_sep field is true if a value of the field_sep_char
    field is one of the 'n', 't', 'r' etc characters
    (see the READ_INFO::unescape method and the ESCAPE_CHARS constant value).
  */
  bool is_ambiguous_field_sep;
  /*
     The is_ambiguous_field_term is true if field_sep_char contains the first
     char of the FIELDS TERMINATED BY (ENCLOSED BY is empty), and items can
     contain this character.
  */
  bool is_ambiguous_field_term;
  /*
    The is_unsafe_field_sep field is true if a value of the field_sep_char
    field is one of the '0'..'9', '+', '-', '.' and 'e' characters
    (see the NUMERIC_CHARS constant value).
  */
  bool is_unsafe_field_sep;
  bool fixed_row_size;
  CHARSET_INFO *write_cs; // output charset
public:
  select_export(sql_exchange *ex) :select_to_file(ex) {}
  ~select_export();
  int prepare(List<Item> &list, SELECT_LEX_UNIT *u);
  bool send_data(List<Item> &items);
};


class select_dump :public select_to_file {
public:
  select_dump(sql_exchange *ex) :select_to_file(ex) {}
  int prepare(List<Item> &list, SELECT_LEX_UNIT *u);
  bool send_data(List<Item> &items);
};


class select_insert :public select_result_interceptor {
 public:
  TABLE_LIST *table_list;
  TABLE *table;
  List<Item> *fields;
  ulonglong autoinc_value_of_last_inserted_row; // autogenerated or not
  COPY_INFO info;
  bool insert_into_view;
  select_insert(TABLE_LIST *table_list_par,
		TABLE *table_par, List<Item> *fields_par,
		List<Item> *update_fields, List<Item> *update_values,
		enum_duplicates duplic, bool ignore);
  ~select_insert();
  int prepare(List<Item> &list, SELECT_LEX_UNIT *u);
  virtual int prepare2(void);
  bool send_data(List<Item> &items);
  virtual void store_values(List<Item> &values);
  virtual bool can_rollback_data() { return 0; }
  void send_error(uint errcode,const char *err);
  bool send_eof();
  virtual void abort_result_set();
  /* not implemented: select_insert is never re-used in prepared statements */
  void cleanup();
};


class select_create: public select_insert {
  ORDER *group;
  TABLE_LIST *create_table;
  HA_CREATE_INFO *create_info;
  TABLE_LIST *select_tables;
  Alter_info *alter_info;
  Field **field;
  /* lock data for tmp table */
  MYSQL_LOCK *m_lock;
  /* m_lock or thd->extra_lock */
  MYSQL_LOCK **m_plock;
public:
  select_create (TABLE_LIST *table_arg,
		 HA_CREATE_INFO *create_info_par,
                 Alter_info *alter_info_arg,
		 List<Item> &select_fields,enum_duplicates duplic, bool ignore,
                 TABLE_LIST *select_tables_arg)
    :select_insert (NULL, NULL, &select_fields, 0, 0, duplic, ignore),
    create_table(table_arg),
    create_info(create_info_par),
    select_tables(select_tables_arg),
    alter_info(alter_info_arg),
    m_plock(NULL)
    {}
  int prepare(List<Item> &list, SELECT_LEX_UNIT *u);

  int binlog_show_create_table(TABLE **tables, uint count);
  void store_values(List<Item> &values);
  void send_error(uint errcode,const char *err);
  bool send_eof();
  virtual void abort_result_set();
  virtual bool can_rollback_data() { return 1; }

  // Needed for access from local class MY_HOOKS in prepare(), since thd is proteted.
  const THD *get_thd(void) { return thd; }
  const HA_CREATE_INFO *get_create_info() { return create_info; };
  int prepare2(void) { return 0; }
};

#include <myisam.h>

/* 
  Param to create temporary tables when doing SELECT:s 
  NOTE
    This structure is copied using memcpy as a part of JOIN.
*/

class TMP_TABLE_PARAM :public Sql_alloc
{
private:
  /* Prevent use of these (not safe because of lists and copy_field) */
  TMP_TABLE_PARAM(const TMP_TABLE_PARAM &);
  void operator=(TMP_TABLE_PARAM &);

public:
  List<Item> copy_funcs;
  List<Item> save_copy_funcs;
  Copy_field *copy_field, *copy_field_end;
  Copy_field *save_copy_field, *save_copy_field_end;
  uchar	    *group_buff;
  Item	    **items_to_copy;			/* Fields in tmp table */
  MI_COLUMNDEF *recinfo,*start_recinfo;
  KEY *keyinfo;
  ha_rows end_write_records;
  /**
    Number of normal fields in the query, including those referred to
    from aggregate functions. Hence, "SELECT `field1`,
    SUM(`field2`) from t1" sets this counter to 2.

    @see count_field_types
  */
  uint	field_count; 
  /**
    Number of fields in the query that have functions. Includes both
    aggregate functions (e.g., SUM) and non-aggregates (e.g., RAND).
    Also counts functions referred to from aggregate functions, i.e.,
    "SELECT SUM(RAND())" sets this counter to 2.

    @see count_field_types
  */
  uint  func_count;  
  /**
    Number of fields in the query that have aggregate functions. Note
    that the optimizer may choose to optimize away these fields by
    replacing them with constants, in which case sum_func_count will
    need to be updated.

    @see opt_sum_query, count_field_types
  */
  uint  sum_func_count;   
  uint  hidden_field_count;
  uint	group_parts,group_length,group_null_parts;
  uint	quick_group;
  bool  using_indirect_summary_function;
  /* If >0 convert all blob fields to varchar(convert_blob_length) */
  uint  convert_blob_length; 
  CHARSET_INFO *table_charset; 
  bool schema_table;
  /*
    True if GROUP BY and its aggregate functions are already computed
    by a table access method (e.g. by loose index scan). In this case
    query execution should not perform aggregation and should treat
    aggregate functions as normal functions.
  */
  bool precomputed_group_by;
  bool force_copy_fields;
  /*
<<<<<<< HEAD
    TRUE <=> don't actually create table handler when creating the result
    table. This allows range optimizer to add indexes later.
    Used for materialized derived tables/views.
    See TABLE_LIST::update_derived_keys.
  */
  bool skip_create_table;
=======
    If TRUE, create_tmp_field called from create_tmp_table will convert
    all BIT fields to 64-bit longs. This is a workaround the limitation
    that MEMORY tables cannot index BIT columns.
  */
  bool bit_fields_as_long;

>>>>>>> 86b75eca
  TMP_TABLE_PARAM()
    :copy_field(0), group_parts(0),
     group_length(0), group_null_parts(0), convert_blob_length(0),
     schema_table(0), precomputed_group_by(0), force_copy_fields(0),
<<<<<<< HEAD
     skip_create_table(0)
=======
     bit_fields_as_long(0)
>>>>>>> 86b75eca
  {}
  ~TMP_TABLE_PARAM()
  {
    cleanup();
  }
  void init(void);
  inline void cleanup(void)
  {
    if (copy_field)				/* Fix for Intel compiler */
    {
      delete [] copy_field;
      save_copy_field= copy_field= 0;
    }
  }
};

class select_union :public select_result_interceptor
{
public:
  TMP_TABLE_PARAM tmp_table_param;
  TABLE *table;

  select_union() :table(0) {}
  int prepare(List<Item> &list, SELECT_LEX_UNIT *u);
  bool send_data(List<Item> &items);
  bool send_eof();
  bool flush();
  void cleanup();
  bool create_result_table(THD *thd, List<Item> *column_types,
                           bool is_distinct, ulonglong options,
<<<<<<< HEAD
                           const char *alias, bool create_table);
=======
                           const char *alias, bool bit_fields_as_long);
>>>>>>> 86b75eca
};

/* Base subselect interface class */
class select_subselect :public select_result_interceptor
{
protected:
  Item_subselect *item;
public:
  select_subselect(Item_subselect *item);
  bool send_data(List<Item> &items)=0;
  bool send_eof() { return 0; };
};

/* Single value subselect interface class */
class select_singlerow_subselect :public select_subselect
{
public:
  select_singlerow_subselect(Item_subselect *item_arg)
    :select_subselect(item_arg)
  {}
  bool send_data(List<Item> &items);
};

/* used in independent ALL/ANY optimisation */
class select_max_min_finder_subselect :public select_subselect
{
  Item_cache *cache;
  bool (select_max_min_finder_subselect::*op)();
  bool fmax;
public:
  select_max_min_finder_subselect(Item_subselect *item_arg, bool mx)
    :select_subselect(item_arg), cache(0), fmax(mx)
  {}
  void cleanup();
  bool send_data(List<Item> &items);
  bool cmp_real();
  bool cmp_int();
  bool cmp_decimal();
  bool cmp_str();
};

/* EXISTS subselect interface class */
class select_exists_subselect :public select_subselect
{
public:
  select_exists_subselect(Item_subselect *item_arg)
    :select_subselect(item_arg){}
  bool send_data(List<Item> &items);
};

struct st_table_ref;


/**
  Executor structure for the materialized semi-join info, which contains
   - The sj-materialization temporary table
   - Members needed to make index lookup or a full scan of the temptable.
*/
class Semijoin_mat_exec : public Sql_alloc
{
public:
  Semijoin_mat_exec(uint table_count, bool is_scan)
    :table_count(table_count), is_scan(is_scan),
    materialized(FALSE), table_param(), table_cols(),
    table(NULL), tab_ref(NULL), in_equality(NULL),
    join_cond(NULL), copy_field(NULL)
  {}
  ~Semijoin_mat_exec() {}

  const uint table_count;       // Number of tables in the sj-nest
  const bool is_scan;           // TRUE if executing as a scan, FALSE if lookup
  bool materialized;            // TRUE <=> materialization has been performed
  TMP_TABLE_PARAM table_param;  // The temptable and its related info
  List<Item> table_cols;        // List of columns describing temp. table
  TABLE *table;                 // Reference to temporary table
  struct st_table_ref *tab_ref; // Structure used to make index lookups
  Item *in_equality;            // See create_subquery_equalities()
  Item *join_cond;              // See comments in make_join_select()
  Copy_field *copy_field;       // Needed for materialization scan
};


/* Structs used when sorting */

typedef struct st_sort_field {
  Field *field;				/* Field to sort */
  Item	*item;				/* Item if not sorting fields */
  uint	 length;			/* Length of sort field */
  uint   suffix_length;                 /* Length suffix (0-4) */
  Item_result result_type;		/* Type of item */
  bool reverse;				/* if descending sort */
  bool need_strxnfrm;			/* If we have to use strxnfrm() */
} SORT_FIELD;


typedef struct st_sort_buffer {
  uint index;					/* 0 or 1 */
  uint sort_orders;
  uint change_pos;				/* If sort-fields changed */
  char **buff;
  SORT_FIELD *sortorder;
} SORT_BUFFER;

/* Structure for db & table in sql_yacc */

class Table_ident :public Sql_alloc
{
public:
  LEX_STRING db;
  LEX_STRING table;
  SELECT_LEX_UNIT *sel;
  inline Table_ident(THD *thd, LEX_STRING db_arg, LEX_STRING table_arg,
		     bool force)
    :table(table_arg), sel((SELECT_LEX_UNIT *)0)
  {
    if (!force && (thd->client_capabilities & CLIENT_NO_SCHEMA))
      db.str=0;
    else
      db= db_arg;
  }
  inline Table_ident(LEX_STRING table_arg) 
    :table(table_arg), sel((SELECT_LEX_UNIT *)0)
  {
    db.str=0;
  }
  /*
    This constructor is used only for the case when we create a derived
    table. A derived table has no name and doesn't belong to any database.
    Later, if there was an alias specified for the table, it will be set
    by add_table_to_list.
  */
  inline Table_ident(SELECT_LEX_UNIT *s) : sel(s)
  {
    /* We must have a table name here as this is used with add_table_to_list */
    db.str= empty_c_string;                    /* a subject to casedn_str */
    db.length= 0;
    table.str= internal_table_name;
    table.length=1;
  }
  bool is_derived_table() const { return test(sel); }
  inline void change_db(char *db_name)
  {
    db.str= db_name; db.length= (uint) strlen(db_name);
  }
};

// this is needed for user_vars hash
class user_var_entry
{
 public:
  user_var_entry() {}                         /* Remove gcc warning */
  LEX_STRING name;
  char *value;
  ulong length;
  query_id_t update_query_id, used_query_id;
  Item_result type;
  bool unsigned_flag;

  double val_real(my_bool *null_value);
  longlong val_int(my_bool *null_value) const;
  String *val_str(my_bool *null_value, String *str, uint decimals);
  my_decimal *val_decimal(my_bool *null_value, my_decimal *result);
  DTCollation collation;
};

/*
   Unique -- class for unique (removing of duplicates). 
   Puts all values to the TREE. If the tree becomes too big,
   it's dumped to the file. User can request sorted values, or
   just iterate through them. In the last case tree merging is performed in
   memory simultaneously with iteration, so it should be ~2-3x faster.
 */

class Unique :public Sql_alloc
{
  DYNAMIC_ARRAY file_ptrs;
  ulong max_elements;
  ulonglong max_in_memory_size;
  IO_CACHE file;
  TREE tree;
  uchar *record_pointers;
  bool flush();
  uint size;

public:
  ulong elements;
  Unique(qsort_cmp2 comp_func, void *comp_func_fixed_arg,
	 uint size_arg, ulonglong max_in_memory_size_arg);
  ~Unique();
  ulong elements_in_tree() { return tree.elements_in_tree; }
  inline bool unique_add(void *ptr)
  {
    DBUG_ENTER("unique_add");
    DBUG_PRINT("info", ("tree %u - %lu", tree.elements_in_tree, max_elements));
    if (tree.elements_in_tree > max_elements && flush())
      DBUG_RETURN(1);
    DBUG_RETURN(!tree_insert(&tree, ptr, 0, tree.custom_arg));
  }

  bool get(TABLE *table);
  static double get_use_cost(uint *buffer, uint nkeys, uint key_size, 
                             ulonglong max_in_memory_size);
  inline static int get_cost_calc_buff_size(ulong nkeys, uint key_size, 
                                            ulonglong max_in_memory_size)
  {
    register ulonglong max_elems_in_tree=
      (1 + max_in_memory_size / ALIGN_SIZE(sizeof(TREE_ELEMENT)+key_size));
    return (int) (sizeof(uint)*(1 + nkeys/max_elems_in_tree));
  }

  void reset();
  bool walk(tree_walk_action action, void *walk_action_arg);

  uint get_size() const { return size; }
  ulonglong get_max_in_memory_size() const { return max_in_memory_size; }

  friend int unique_write_to_file(uchar* key, element_count count, Unique *unique);
  friend int unique_write_to_ptrs(uchar* key, element_count count, Unique *unique);
};


class multi_delete :public select_result_interceptor
{
  TABLE_LIST *delete_tables, *table_being_deleted;
  Unique **tempfiles;
  ha_rows deleted, found;
  uint num_of_tables;
  int error;
  bool do_delete;
  /* True if at least one table we delete from is transactional */
  bool transactional_tables;
  /* True if at least one table we delete from is not transactional */
  bool normal_tables;
  bool delete_while_scanning;
  /*
     error handling (rollback and binlogging) can happen in send_eof()
     so that afterward send_error() needs to find out that.
  */
  bool error_handled;

public:
  multi_delete(TABLE_LIST *dt, uint num_of_tables);
  ~multi_delete();
  int prepare(List<Item> &list, SELECT_LEX_UNIT *u);
  bool send_data(List<Item> &items);
  bool initialize_tables (JOIN *join);
  void send_error(uint errcode,const char *err);
  int do_deletes();
  int do_table_deletes(TABLE *table, bool ignore);
  bool send_eof();
  inline ha_rows num_deleted()
  {
    return deleted;
  }
  virtual void abort_result_set();
};


class multi_update :public select_result_interceptor
{
  TABLE_LIST *all_tables; /* query/update command tables */
  TABLE_LIST *leaves;     /* list of leves of join table tree */
  TABLE_LIST *update_tables, *table_being_updated;
  TABLE **tmp_tables, *main_table, *table_to_update;
  TMP_TABLE_PARAM *tmp_table_param;
  ha_rows updated, found;
  List <Item> *fields, *values;
  List <Item> **fields_for_table, **values_for_table;
  uint table_count;
  /*
   List of tables referenced in the CHECK OPTION condition of
   the updated view excluding the updated table. 
  */
  List <TABLE> unupdated_check_opt_tables;
  Copy_field *copy_field;
  enum enum_duplicates handle_duplicates;
  bool do_update, trans_safe;
  /* True if the update operation has made a change in a transactional table */
  bool transactional_tables;
  bool ignore;
  /* 
     error handling (rollback and binlogging) can happen in send_eof()
     so that afterward send_error() needs to find out that.
  */
  bool error_handled;

public:
  multi_update(TABLE_LIST *ut, TABLE_LIST *leaves_list,
	       List<Item> *fields, List<Item> *values,
	       enum_duplicates handle_duplicates, bool ignore);
  ~multi_update();
  int prepare(List<Item> &list, SELECT_LEX_UNIT *u);
  bool send_data(List<Item> &items);
  bool initialize_tables (JOIN *join);
  void send_error(uint errcode,const char *err);
  int  do_updates();
  bool send_eof();
  inline ha_rows num_found()
  {
    return found;
  }
  inline ha_rows num_updated()
  {
    return updated;
  }
  virtual void abort_result_set();
};

class my_var : public Sql_alloc  {
public:
  LEX_STRING s;
#ifndef DBUG_OFF
  /*
    Routine to which this Item_splocal belongs. Used for checking if correct
    runtime context is used for variable handling.
  */
  sp_head *sp;
#endif
  bool local;
  uint offset;
  enum_field_types type;
  my_var (LEX_STRING& j, bool i, uint o, enum_field_types t)
    :s(j), local(i), offset(o), type(t)
  {}
  ~my_var() {}
};

class select_dumpvar :public select_result_interceptor {
  ha_rows row_count;
public:
  List<my_var> var_list;
  select_dumpvar()  { var_list.empty(); row_count= 0;}
  ~select_dumpvar() {}
  int prepare(List<Item> &list, SELECT_LEX_UNIT *u);
  bool send_data(List<Item> &items);
  bool send_eof();
  virtual bool check_simple_select() const;
  void cleanup();
};

/* Bits in sql_command_flags */

#define CF_CHANGES_DATA           (1U << 0)
/* The 2nd bit is unused -- it used to be CF_HAS_ROW_COUNT. */
#define CF_STATUS_COMMAND         (1U << 2)
#define CF_SHOW_TABLE_COMMAND     (1U << 3)
#define CF_WRITE_LOGS_COMMAND     (1U << 4)
/**
  Must be set for SQL statements that may contain
  Item expressions and/or use joins and tables.
  Indicates that the parse tree of such statement may
  contain rule-based optimizations that depend on metadata
  (i.e. number of columns in a table), and consequently
  that the statement must be re-prepared whenever
  referenced metadata changes. Must not be set for
  statements that themselves change metadata, e.g. RENAME,
  ALTER and other DDL, since otherwise will trigger constant
  reprepare. Consequently, complex item expressions and
  joins are currently prohibited in these statements.
*/
#define CF_REEXECUTION_FRAGILE    (1U << 5)
/**
  Implicitly commit before the SQL statement is executed.

  Statements marked with this flag will cause any active
  transaction to end (commit) before proceeding with the
  command execution.

  This flag should be set for statements that probably can't
  be rolled back or that do not expect any previously metadata
  locked tables.
*/
#define CF_IMPLICT_COMMIT_BEGIN   (1U << 6)
/**
  Implicitly commit after the SQL statement.

  Statements marked with this flag are automatically committed
  at the end of the statement.

  This flag should be set for statements that will implicitly
  open and take metadata locks on system tables that should not
  be carried for the whole duration of a active transaction.
*/
#define CF_IMPLICIT_COMMIT_END    (1U << 7)
/**
  CF_IMPLICT_COMMIT_BEGIN and CF_IMPLICIT_COMMIT_END are used
  to ensure that the active transaction is implicitly committed
  before and after every DDL statement and any statement that
  modifies our currently non-transactional system tables.
*/
#define CF_AUTO_COMMIT_TRANS  (CF_IMPLICT_COMMIT_BEGIN | CF_IMPLICIT_COMMIT_END)

/**
  Diagnostic statement.
  Diagnostic statements:
  - SHOW WARNING
  - SHOW ERROR
  - GET DIAGNOSTICS (WL#2111)
  do not modify the diagnostics area during execution.
*/
#define CF_DIAGNOSTIC_STMT        (1U << 8)

/**
  Identifies statements that may generate row events
  and that may end up in the binary log.
*/
#define CF_CAN_GENERATE_ROW_EVENTS (1U << 9)

/**
  Identifies statements that can directly update a rpl info table.
*/
#define CF_WRITE_RPL_INFO_COMMAND (1U << 12)

/* Bits in server_command_flags */

/**
  Skip the increase of the global query id counter. Commonly set for
  commands that are stateless (won't cause any change on the server
  internal states).
*/
#define CF_SKIP_QUERY_ID        (1U << 0)

/**
  Skip the increase of the number of statements that clients have
  sent to the server. Commonly used for commands that will cause
  a statement to be executed but the statement might have not been
  sent by the user (ie: stored procedure).
*/
#define CF_SKIP_QUESTIONS       (1U << 1)

void add_to_status(STATUS_VAR *to_var, STATUS_VAR *from_var);

void add_diff_to_status(STATUS_VAR *to_var, STATUS_VAR *from_var,
                        STATUS_VAR *dec_var);
void mark_transaction_to_rollback(THD *thd, bool all);

/*
  This prototype is placed here instead of in item_func.h because it
  depends on the definition of enum_sql_command, which is in this
  file.
 */
int get_var_with_binlog(THD *thd, enum_sql_command sql_command,
                        LEX_STRING &name, user_var_entry **out_entry);

/* Inline functions */

inline bool add_item_to_list(THD *thd, Item *item)
{
  return thd->lex->current_select->add_item_to_list(thd, item);
}

inline bool add_value_to_list(THD *thd, Item *value)
{
  return thd->lex->value_list.push_back(value);
}

inline bool add_order_to_list(THD *thd, Item *item, bool asc)
{
  return thd->lex->current_select->add_order_to_list(thd, item, asc);
}

inline bool add_group_to_list(THD *thd, Item *item, bool asc)
{
  return thd->lex->current_select->add_group_to_list(thd, item, asc);
}

#endif /* MYSQL_SERVER */

/**
  The meat of thd_proc_info(THD*, char*), a macro that packs the last
  three calling-info parameters.
*/
extern "C"
const char *set_thd_proc_info(void *thd_arg, const char *info,
                              const char *calling_func,
                              const char *calling_file,
                              const unsigned int calling_line);

#define thd_proc_info(thd, msg) \
  set_thd_proc_info(thd, msg, __func__, __FILE__, __LINE__)

#endif /* SQL_CLASS_INCLUDED */<|MERGE_RESOLUTION|>--- conflicted
+++ resolved
@@ -3252,30 +3252,24 @@
   bool precomputed_group_by;
   bool force_copy_fields;
   /*
-<<<<<<< HEAD
     TRUE <=> don't actually create table handler when creating the result
     table. This allows range optimizer to add indexes later.
     Used for materialized derived tables/views.
     See TABLE_LIST::update_derived_keys.
   */
   bool skip_create_table;
-=======
+  /*
     If TRUE, create_tmp_field called from create_tmp_table will convert
     all BIT fields to 64-bit longs. This is a workaround the limitation
     that MEMORY tables cannot index BIT columns.
   */
   bool bit_fields_as_long;
 
->>>>>>> 86b75eca
   TMP_TABLE_PARAM()
     :copy_field(0), group_parts(0),
      group_length(0), group_null_parts(0), convert_blob_length(0),
      schema_table(0), precomputed_group_by(0), force_copy_fields(0),
-<<<<<<< HEAD
-     skip_create_table(0)
-=======
-     bit_fields_as_long(0)
->>>>>>> 86b75eca
+     skip_create_table(0), bit_fields_as_long(0)
   {}
   ~TMP_TABLE_PARAM()
   {
@@ -3306,11 +3300,8 @@
   void cleanup();
   bool create_result_table(THD *thd, List<Item> *column_types,
                            bool is_distinct, ulonglong options,
-<<<<<<< HEAD
-                           const char *alias, bool create_table);
-=======
-                           const char *alias, bool bit_fields_as_long);
->>>>>>> 86b75eca
+                           const char *alias, bool bit_fields_as_long,
+                           bool create_table);
 };
 
 /* Base subselect interface class */
