/* Copyright (c) 2000, 2015, Oracle and/or its affiliates. All rights reserved.

   This program is free software; you can redistribute it and/or modify
   it under the terms of the GNU General Public License as published by
   the Free Software Foundation; version 2 of the License.

   This program is distributed in the hope that it will be useful,
   but WITHOUT ANY WARRANTY; without even the implied warranty of
   MERCHANTABILITY or FITNESS FOR A PARTICULAR PURPOSE.  See the
   GNU General Public License for more details.

   You should have received a copy of the GNU General Public License
   along with this program; if not, write to the Free Software Foundation,
   51 Franklin Street, Suite 500, Boston, MA 02110-1335 USA */

#include "sql_base.h"                   /* open_normal_and_derived_tables */
#include "key_spec.h"                   /* Key_spec */
#include "sql_table.h"                  /* build_table_filename */
#include "sql_show.h"                   /* append_identifier */
#include "sql_view.h"                   /* VIEW_ANY_ACL */
#include "rpl_filter.h"                 /* rpl_filter */
#include "sql_parse.h"                  /* get_current_user */
                                        /* any_db */
#include "binlog.h"                     /* mysql_bin_log */
#include "sp.h"                         /* sp_exist_routines */
#include "sql_insert.h"                 /* Sql_cmd_insert_base */
<<<<<<< HEAD
#include "sql_class.h"
#include "derror.h"
=======
#include "log.h"                        /* sql_print_warning */
>>>>>>> 04f4b76b

#include "sql_update.h"
#include "auth_internal.h"
#include "sql_auth_cache.h"
#include "sql_authentication.h"
#include "sql_authorization.h"
#include "template_utils.h"

const char *command_array[]=
{
  "SELECT", "INSERT", "UPDATE", "DELETE", "CREATE", "DROP", "RELOAD",
  "SHUTDOWN", "PROCESS","FILE", "GRANT", "REFERENCES", "INDEX",
  "ALTER", "SHOW DATABASES", "SUPER", "CREATE TEMPORARY TABLES",
  "LOCK TABLES", "EXECUTE", "REPLICATION SLAVE", "REPLICATION CLIENT",
  "CREATE VIEW", "SHOW VIEW", "CREATE ROUTINE", "ALTER ROUTINE",
  "CREATE USER", "EVENT", "TRIGGER", "CREATE TABLESPACE"
};

uint command_lengths[]=
{
  6, 6, 6, 6, 6, 4, 6, 8, 7, 4, 5, 10, 5, 5, 14, 5, 23, 11, 7, 17, 18, 11, 9,
  14, 13, 11, 5, 7, 17
};

const char *any_db="*any*";	// Special symbol for check_access


static bool check_show_access(THD *thd, TABLE_LIST *table);
#ifndef NO_EMBEDDED_ACCESS_CHECKS
static bool check_routine_level_acl(THD *thd, const char *db,
                                    const char *name, bool is_proc);
#endif

/**
  Get a cached internal schema access.
  @param grant_internal_info the cache
  @param schema_name the name of the internal schema
*/
const ACL_internal_schema_access *
get_cached_schema_access(GRANT_INTERNAL_INFO *grant_internal_info,
                         const char *schema_name)
{
  if (grant_internal_info)
  {
    if (! grant_internal_info->m_schema_lookup_done)
    {
      grant_internal_info->m_schema_access=
        ACL_internal_schema_registry::lookup(schema_name);
      grant_internal_info->m_schema_lookup_done= TRUE;
    }
    return grant_internal_info->m_schema_access;
  }
  return ACL_internal_schema_registry::lookup(schema_name);
}


/**
  Get a cached internal table access.
  @param grant_internal_info the cache
  @param schema_name the name of the internal schema
  @param table_name the name of the internal table
*/
const ACL_internal_table_access *
get_cached_table_access(GRANT_INTERNAL_INFO *grant_internal_info,
                        const char *schema_name,
                        const char *table_name)
{
  DBUG_ASSERT(grant_internal_info);
  if (! grant_internal_info->m_table_lookup_done)
  {
    const ACL_internal_schema_access *schema_access;
    schema_access= get_cached_schema_access(grant_internal_info, schema_name);
    if (schema_access)
      grant_internal_info->m_table_access= schema_access->lookup(table_name);
    grant_internal_info->m_table_lookup_done= TRUE;
  }
  return grant_internal_info->m_table_access;
}


ACL_internal_access_result
IS_internal_schema_access::check(ulong want_access,
                                 ulong *save_priv) const
{
  want_access &= ~SELECT_ACL;

  /*
    We don't allow any simple privileges but SELECT_ACL on
    the information_schema database.
  */
  if (unlikely(want_access & DB_ACLS))
    return ACL_INTERNAL_ACCESS_DENIED;

  /* Always grant SELECT for the information schema. */
  *save_priv|= SELECT_ACL;

  return want_access ? ACL_INTERNAL_ACCESS_CHECK_GRANT :
                       ACL_INTERNAL_ACCESS_GRANTED;
}

const ACL_internal_table_access *
IS_internal_schema_access::lookup(const char *name) const
{
  /* There are no per table rules for the information schema. */
  return NULL;
}

/**
  Perform first stage of privilege checking for SELECT statement.

  @param thd          Thread context.
  @param lex          LEX for SELECT statement.
  @param tables       List of tables used by statement.
  @param first_table  First table in the main SELECT of the SELECT
                      statement.

  @retval FALSE - Success (column-level privilege checks might be required).
  @retval TRUE  - Failure, privileges are insufficient.
*/

bool select_precheck(THD *thd, LEX *lex, TABLE_LIST *tables,
                     TABLE_LIST *first_table)
{
  bool res;
  /*
    lex->exchange != NULL implies SELECT .. INTO OUTFILE and this
    requires FILE_ACL access.
  */
  ulong privileges_requested= lex->exchange ? SELECT_ACL | FILE_ACL :
                                              SELECT_ACL;

  if (tables)
  {
    res= check_table_access(thd,
                            privileges_requested,
                            tables, FALSE, UINT_MAX, FALSE) ||
         (first_table && first_table->schema_table_reformed &&
          check_show_access(thd, first_table));
  }
  else
    res= check_access(thd, privileges_requested, any_db, NULL, NULL, 0, 0);

  return res;
}


/**
  Multi update query pre-check.

  @param thd		Thread handler
  @param tables	Global/local table list (have to be the same)

  @retval
    FALSE OK
  @retval
    TRUE  Error
*/

bool Sql_cmd_update::multi_update_precheck(THD *thd, TABLE_LIST *tables)
{
  LEX *lex= thd->lex;
  DBUG_ENTER("multi_update_precheck");

  /*
    Ensure that we have UPDATE or SELECT privilege for each table
    The exact privilege is checked in mysql_multi_update()
  */
  for (TABLE_LIST *table= tables; table; table= table->next_local)
  {
    /*
      "uses_materialization()" covers the case where a prepared statement is
      executed and a view is decided to be materialized during preparation.
    */
    if (table->is_derived() || table->uses_materialization())
      table->grant.privilege= SELECT_ACL;
    else if ((check_access(thd, UPDATE_ACL, table->db,
                           &table->grant.privilege,
                           &table->grant.m_internal,
                           0, 1) ||
              check_grant(thd, UPDATE_ACL, table, FALSE, 1, TRUE)) &&
             (check_access(thd, SELECT_ACL, table->db,
                           &table->grant.privilege,
                           &table->grant.m_internal,
                           0, 0) ||
              check_grant(thd, SELECT_ACL, table, FALSE, 1, FALSE)))
      DBUG_RETURN(TRUE);

    table->table_in_first_from_clause= 1;
  }
  /*
    Is there tables of subqueries?
  */
  if (lex->select_lex != lex->all_selects_list)
  {
    DBUG_PRINT("info",("Checking sub query list"));
    for (TABLE_LIST *table= tables; table; table= table->next_global)
    {
      if (!table->table_in_first_from_clause)
      {
	if (check_access(thd, SELECT_ACL, table->db,
                         &table->grant.privilege,
                         &table->grant.m_internal,
                         0, 0) ||
	    check_grant(thd, SELECT_ACL, table, FALSE, 1, FALSE))
	  DBUG_RETURN(TRUE);
      }
    }
  }

  DBUG_RETURN(FALSE);
}


/**
  Multi delete query pre-check.

  @param thd			Thread handler
  @param tables		Global/local table list

  @retval
    FALSE OK
  @retval
    TRUE  error
*/

bool multi_delete_precheck(THD *thd, TABLE_LIST *tables)
{
  SELECT_LEX *select_lex= thd->lex->select_lex;
  TABLE_LIST *aux_tables= thd->lex->auxiliary_table_list.first;
  TABLE_LIST **save_query_tables_own_last= thd->lex->query_tables_own_last;
  DBUG_ENTER("multi_delete_precheck");

  /* sql_yacc guarantees that tables and aux_tables are not zero */
  DBUG_ASSERT(aux_tables != 0);
  if (check_table_access(thd, SELECT_ACL, tables, FALSE, UINT_MAX, FALSE))
    DBUG_RETURN(TRUE);

  /*
    Since aux_tables list is not part of LEX::query_tables list we
    have to juggle with LEX::query_tables_own_last value to be able
    call check_table_access() safely.
  */
  thd->lex->query_tables_own_last= 0;
  if (check_table_access(thd, DELETE_ACL, aux_tables, FALSE, UINT_MAX, FALSE))
  {
    thd->lex->query_tables_own_last= save_query_tables_own_last;
    DBUG_RETURN(TRUE);
  }
  thd->lex->query_tables_own_last= save_query_tables_own_last;

  if ((thd->variables.option_bits & OPTION_SAFE_UPDATES) &&
      !select_lex->where_cond())
  {
    my_error(ER_UPDATE_WITHOUT_KEY_IN_SAFE_MODE, MYF(0));
    DBUG_RETURN(TRUE);
  }
  DBUG_RETURN(FALSE);
}


/**
  simple UPDATE query pre-check.

  @param thd		Thread handler
  @param tables	Global table list

  @retval
    FALSE OK
  @retval
    TRUE  Error
*/

bool Sql_cmd_update::update_precheck(THD *thd, TABLE_LIST *tables)
{
  DBUG_ENTER("update_precheck");
  const bool res= check_one_table_access(thd, UPDATE_ACL, tables);
  DBUG_RETURN(res);
}


/**
  simple DELETE query pre-check.

  @param thd		Thread handler
  @param tables	Global table list

  @retval
    FALSE  OK
  @retval
    TRUE   error
*/

bool delete_precheck(THD *thd, TABLE_LIST *tables)
{
  DBUG_ENTER("delete_precheck");
  if (check_one_table_access(thd, DELETE_ACL, tables))
    DBUG_RETURN(TRUE);
  /* Set privilege for the WHERE clause */
  tables->set_want_privilege(SELECT_ACL);
  DBUG_RETURN(FALSE);
}


/**
  simple INSERT query pre-check.

  @param thd		Thread handler
  @param tables	Global table list

  @retval
    FALSE  OK
  @retval
    TRUE   error
*/

bool Sql_cmd_insert_base::insert_precheck(THD *thd, TABLE_LIST *tables)
{
  LEX *lex= thd->lex;
  DBUG_ENTER("insert_precheck");

  /*
    Check that we have modify privileges for the first table and
    select privileges for the rest
  */
  ulong privilege= (INSERT_ACL |
                    (lex->duplicates == DUP_REPLACE ? DELETE_ACL : 0) |
                    (insert_value_list.elements ? UPDATE_ACL : 0));

  if (check_one_table_access(thd, privilege, tables))
    DBUG_RETURN(TRUE);

  DBUG_RETURN(FALSE);
}


/**
  Check privileges for LOCK TABLES statement.

  @param thd     Thread context.
  @param tables  List of tables to be locked.

  @retval FALSE - Success.
  @retval TRUE  - Failure.
*/

bool lock_tables_precheck(THD *thd, TABLE_LIST *tables)
{
  TABLE_LIST *first_not_own_table= thd->lex->first_not_own_table();

  for (TABLE_LIST *table= tables; table != first_not_own_table && table;
       table= table->next_global)
  {
    if (is_temporary_table(table))
      continue;

    if (check_table_access(thd, LOCK_TABLES_ACL | SELECT_ACL, table,
                           FALSE, 1, FALSE))
      return TRUE;
  }

  return FALSE;
}


/**
  CREATE TABLE query pre-check.

  @param thd			Thread handler
  @param tables		Global table list
  @param create_table	        Table which will be created

  @retval
    FALSE   OK
  @retval
    TRUE   Error
*/

bool create_table_precheck(THD *thd, TABLE_LIST *tables,
                           TABLE_LIST *create_table)
{
  LEX *lex= thd->lex;
  SELECT_LEX *select_lex= lex->select_lex;
  ulong want_priv;
  bool error= TRUE;                                 // Error message is given
  DBUG_ENTER("create_table_precheck");

  /*
    Require CREATE [TEMPORARY] privilege on new table; for
    CREATE TABLE ... SELECT, also require INSERT.
  */

  want_priv= (lex->create_info.options & HA_LEX_CREATE_TMP_TABLE) ?
             CREATE_TMP_ACL :
             (CREATE_ACL | (select_lex->item_list.elements ? INSERT_ACL : 0));

  if (check_access(thd, want_priv, create_table->db,
                   &create_table->grant.privilege,
                   &create_table->grant.m_internal,
                   0, 0))
    goto err;

  /* If it is a merge table, check privileges for merge children. */
  if (lex->create_info.merge_list.first)
  {
    /*
      The user must have (SELECT_ACL | UPDATE_ACL | DELETE_ACL) on the
      underlying base tables, even if there are temporary tables with the same
      names.

      From user's point of view, it might look as if the user must have these
      privileges on temporary tables to create a merge table over them. This is
      one of two cases when a set of privileges is required for operations on
      temporary tables (see also CREATE TABLE).

      The reason for this behavior stems from the following facts:

        - For merge tables, the underlying table privileges are checked only
          at CREATE TABLE / ALTER TABLE time.

          In other words, once a merge table is created, the privileges of
          the underlying tables can be revoked, but the user will still have
          access to the merge table (provided that the user has privileges on
          the merge table itself). 

        - Temporary tables shadow base tables.

          I.e. there might be temporary and base tables with the same name, and
          the temporary table takes the precedence in all operations.

        - For temporary MERGE tables we do not track if their child tables are
          base or temporary. As result we can't guarantee that privilege check
          which was done in presence of temporary child will stay relevant later
          as this temporary table might be removed.

      If SELECT_ACL | UPDATE_ACL | DELETE_ACL privileges were not checked for
      the underlying *base* tables, it would create a security breach as in
      Bug#12771903.
    */

    if (check_table_access(thd, SELECT_ACL | UPDATE_ACL | DELETE_ACL,
                           lex->create_info.merge_list.first,
                           FALSE, UINT_MAX, FALSE))
      goto err;
  }

  if (want_priv != CREATE_TMP_ACL &&
      check_grant(thd, want_priv, create_table, FALSE, 1, FALSE))
    goto err;

  if (select_lex->item_list.elements)
  {
    /* Check permissions for used tables in CREATE TABLE ... SELECT */
    if (tables && check_table_access(thd, SELECT_ACL, tables, FALSE,
                                     UINT_MAX, FALSE))
      goto err;
  }
  else if (lex->create_info.options & HA_LEX_CREATE_TABLE_LIKE)
  {
    if (check_table_access(thd, SELECT_ACL, tables, FALSE, UINT_MAX, FALSE))
      goto err;
  }

  if (check_fk_parent_table_access(thd, &lex->create_info, &lex->alter_info))
    goto err;

  error= FALSE;

err:
  DBUG_RETURN(error);
}

/**
  @brief Performs standardized check whether to prohibit (TRUE)
    or allow (FALSE) operations based on read_only and super_read_only
    state.
  @param thd              Thread handler
  @param err_if_readonly  Boolean indicating whether or not
    to add the error to the thread context if read-only is
    violated.

  @returns Status code
    @retval TRUE The operation should be prohibited.
@   retval FALSE The operation should be allowed.
*/
bool check_readonly(THD *thd, bool err_if_readonly)
{
  DBUG_ENTER("check_readonly");

  /* read_only=OFF, do not prohibit operation: */
  if (!opt_readonly)
    DBUG_RETURN(FALSE);

  /* thread is replication slave, do not prohibit operation: */
  if (thd->slave_thread)
    DBUG_RETURN(FALSE);

  bool is_super = thd->security_context()->check_access(SUPER_ACL);

  /* super_read_only=OFF and user has SUPER privilege,
  do not prohibit operation:
  */
  if (is_super && !opt_super_readonly)

    DBUG_RETURN(FALSE);

  /* throw error in standardized way if requested: */
  if (err_if_readonly)
    err_readonly(thd);


  /* in all other cases, prohibit operation: */
  DBUG_RETURN(TRUE);
}

/**
  @brief Generates appropriate error messages for read-only state
    depending on whether user has SUPER privilege or not.

  @param thd              Thread handler

*/
void err_readonly(THD *thd)
{
  my_error(ER_OPTION_PREVENTS_STATEMENT, MYF(0),
    thd->security_context()->check_access(SUPER_ACL) ?
    "--super-read-only" : "--read-only");

}


#ifndef NO_EMBEDDED_ACCESS_CHECKS

/**
  Wrapper class which simplifies read guard usage for LOCK_grant.
*/
class LOCK_grant_read_guard : public Partitioned_rwlock_read_guard
{
public:
  explicit LOCK_grant_read_guard(THD *thd)
    : Partitioned_rwlock_read_guard(&LOCK_grant, thd->thread_id())
  { }
};


/**
  Check grants for commands which work only with one table and all other
  tables belonging to subselects or implicitly opened tables.

  @param thd			Thread handler
  @param privilege		requested privilege
  @param all_tables		global table list of query

  @returns false on success, true on access denied error
*/

bool check_one_table_access(THD *thd, ulong privilege, TABLE_LIST *all_tables)
{
  if (check_single_table_access(thd, privilege, all_tables, false))
    return true;

  // Check privileges on tables from subqueries and implicitly opened tables
  TABLE_LIST *subquery_table;
  TABLE_LIST *const view= all_tables->is_view() ? all_tables : NULL;

  if ((subquery_table= all_tables->next_global))
  {
    /*
      Access rights asked for the first table of a view should be the same
      as for the view
    */
    if (view && subquery_table->belong_to_view == view)
    {
      if (check_single_table_access(thd, privilege, subquery_table, false))
        return true;            /* purecov: inspected */
      subquery_table= subquery_table->next_global;
    }
    if (subquery_table &&
        check_table_access(thd, SELECT_ACL, subquery_table, false,
                           UINT_MAX, false))
      return true;
  }
  return false;
}


/**
  Check grants for commands which work only with one table.

  @param thd                    Thread handler
  @param privilege              requested privilege
  @param all_tables             global table list of query
  @param no_errors              FALSE/TRUE - report/don't report error to
                            the client (using my_error() call).

  @retval
    0   OK
  @retval
    1   access denied, error is sent to client
*/

bool check_single_table_access(THD *thd, ulong privilege, 
                               TABLE_LIST *all_tables, bool no_errors)
{
  Security_context *backup_ctx= thd->security_context();

  /* we need to switch to the saved context (if any) */
  if (all_tables->security_ctx)
    thd->set_security_context(all_tables->security_ctx);

  const char *db_name;
  if ((all_tables->is_view() || all_tables->field_translation) &&
      !all_tables->schema_table)
    db_name= all_tables->view_db.str;
  else
    db_name= all_tables->db;

  if (check_access(thd, privilege, db_name,
                   &all_tables->grant.privilege,
                   &all_tables->grant.m_internal,
                   0, no_errors))
    goto deny;

  /* Show only 1 table for check_grant */
  if (!(all_tables->belong_to_view &&
        (thd->lex->sql_command == SQLCOM_SHOW_FIELDS)) &&
      check_grant(thd, privilege, all_tables, FALSE, 1, no_errors))
    goto deny;

  thd->set_security_context(backup_ctx);
  return 0;

deny:
  thd->set_security_context(backup_ctx);
  return 1;
}


bool
check_routine_access(THD *thd, ulong want_access, const char *db, char *name,
		     bool is_proc, bool no_errors)
{
  TABLE_LIST tables[1];
  
  memset(tables, 0, sizeof(TABLE_LIST));
  tables->db= db;
  tables->table_name= tables->alias= name;
  
  /*
    The following test is just a shortcut for check_access() (to avoid
    calculating db_access) under the assumption that it's common to
    give persons global right to execute all stored SP (but not
    necessary to create them).
    Note that this effectively bypasses the ACL_internal_schema_access checks
    that are implemented for the INFORMATION_SCHEMA and PERFORMANCE_SCHEMA,
    which are located in check_access().
    Since the I_S and P_S do not contain routines, this bypass is ok,
    as long as this code path is not abused to create routines.
    The assert enforce that.
  */
  DBUG_ASSERT((want_access & CREATE_PROC_ACL) == 0);
  if (thd->security_context()->check_access(want_access))
    tables->grant.privilege= want_access;
  else if (check_access(thd, want_access, db,
                        &tables->grant.privilege,
                        &tables->grant.m_internal,
                        0, no_errors))
    return TRUE;
  
  return check_grant_routine(thd, want_access, tables, is_proc, no_errors);
}


/**
  Check if the given table has any of the asked privileges

  @param thd		 Thread handler
  @param want_access	 Bitmap of possible privileges to check for

  @retval
    0  ok
  @retval
    1  error
*/

bool check_some_access(THD *thd, ulong want_access, TABLE_LIST *table)
{
  ulong access;
  DBUG_ENTER("check_some_access");

  /* This loop will work as long as we have less than 32 privileges */
  for (access= 1; access < want_access ; access<<= 1)
  {
    if (access & want_access)
    {
      if (!check_access(thd, access, table->db,
                        &table->grant.privilege,
                        &table->grant.m_internal,
                        0, 1) &&
           !check_grant(thd, access, table, FALSE, 1, TRUE))
        DBUG_RETURN(0);
    }
  }
  DBUG_PRINT("exit",("no matching access rights"));
  DBUG_RETURN(1);
}


/**
  Check if the routine has any of the routine privileges.

  @param thd	       Thread handler
  @param db           Database name
  @param name         Routine name

  @retval
    0            ok
  @retval
    1            error
*/

bool check_some_routine_access(THD *thd, const char *db, const char *name,
                               bool is_proc)
{
  ulong save_priv;
  /*
    The following test is just a shortcut for check_access() (to avoid
    calculating db_access)
    Note that this effectively bypasses the ACL_internal_schema_access checks
    that are implemented for the INFORMATION_SCHEMA and PERFORMANCE_SCHEMA,
    which are located in check_access().
    Since the I_S and P_S do not contain routines, this bypass is ok,
    as it only opens SHOW_PROC_ACLS.
  */
  if (thd->security_context()->check_access(SHOW_PROC_ACLS, true))
    return FALSE;
  if (!check_access(thd, SHOW_PROC_ACLS, db, &save_priv, NULL, 0, 1) ||
      (save_priv & SHOW_PROC_ACLS))
    return FALSE;
  return check_routine_level_acl(thd, db, name, is_proc);
}



/**
  @brief Compare requested privileges with the privileges acquired from the
    User- and Db-tables.
  @param thd          Thread handler
  @param want_access  The requested access privileges.
  @param db           A pointer to the Db name.
  @param[out] save_priv A pointer to the granted privileges will be stored.
  @param grant_internal_info A pointer to the internal grant cache.
  @param dont_check_global_grants True if no global grants are checked.
  @param no_error     True if no errors should be sent to the client.

  'save_priv' is used to save the User-table (global) and Db-table grants for
  the supplied db name. Note that we don't store db level grants if the global
  grants is enough to satisfy the request AND the global grants contains a
  SELECT grant.

  For internal databases (INFORMATION_SCHEMA, PERFORMANCE_SCHEMA),
  additional rules apply, see ACL_internal_schema_access.

  @see check_grant

  @return Status of denial of access by exclusive ACLs.
    @retval FALSE Access can't exclusively be denied by Db- and User-table
      access unless Column- and Table-grants are checked too.
    @retval TRUE Access denied.
*/

bool
check_access(THD *thd, ulong want_access, const char *db, ulong *save_priv,
             GRANT_INTERNAL_INFO *grant_internal_info,
             bool dont_check_global_grants, bool no_errors)
{
  Security_context *sctx= thd->security_context();
  ulong db_access;

  /*
    GRANT command:
    In case of database level grant the database name may be a pattern,
    in case of table|column level grant the database name can not be a pattern.
    We use 'dont_check_global_grants' as a flag to determine
    if it's database level grant command
    (see SQLCOM_GRANT case, mysql_execute_command() function) and
    set db_is_pattern according to 'dont_check_global_grants' value.
  */
  bool  db_is_pattern= ((want_access & GRANT_ACL) && dont_check_global_grants);
  ulong dummy;
  DBUG_ENTER("check_access");
  DBUG_PRINT("enter",("db: %s  want_access: %lu  master_access: %lu",
                      db ? db : "", want_access, sctx->master_access()));

  if (save_priv)
    *save_priv=0;
  else
  {
    save_priv= &dummy;
    dummy= 0;
  }

  THD_STAGE_INFO(thd, stage_checking_permissions);
  if ((!db || !db[0]) && !thd->db().str && !dont_check_global_grants)
  {
    DBUG_PRINT("error",("No database"));
    if (!no_errors)
      my_error(ER_NO_DB_ERROR, MYF(0));         /* purecov: tested */
    DBUG_RETURN(TRUE);				/* purecov: tested */
  }

  if ((db != NULL) && (db != any_db))
  {
    const ACL_internal_schema_access *access;
    access= get_cached_schema_access(grant_internal_info, db);
    if (access)
    {
      switch (access->check(want_access, save_priv))
      {
      case ACL_INTERNAL_ACCESS_GRANTED:
        /*
          All the privileges requested have been granted internally.
          [out] *save_privileges= Internal privileges.
        */
        DBUG_RETURN(FALSE);
      case ACL_INTERNAL_ACCESS_DENIED:
        if (! no_errors)
        {
          my_error(ER_DBACCESS_DENIED_ERROR, MYF(0),
                   sctx->priv_user().str, sctx->priv_host().str, db);
        }
        DBUG_RETURN(TRUE);
      case ACL_INTERNAL_ACCESS_CHECK_GRANT:
        /*
          Only some of the privilege requested have been granted internally,
          proceed with the remaining bits of the request (want_access).
        */
        want_access&= ~(*save_priv);
        break;
      }
    }
  }

  if (sctx->check_access(want_access))
  {
    /*
      1. If we don't have a global SELECT privilege, we have to get the
      database specific access rights to be able to handle queries of type
      UPDATE t1 SET a=1 WHERE b > 0
      2. Change db access if it isn't current db which is being addressed
    */
    if (!(sctx->check_access(SELECT_ACL)))
    {
      if (db && (!thd->db().str || db_is_pattern ||
                 strcmp(db, thd->db().str)))
        db_access= acl_get(sctx->host().str, sctx->ip().str,
                           sctx->priv_user().str, db, db_is_pattern);
      else
      {
        /* get access for current db */
        db_access= sctx->db_access();
      }
      /*
        The effective privileges are the union of the global privileges
        and the intersection of db- and host-privileges,
        plus the internal privileges.
      */
      *save_priv|= sctx->master_access() | db_access;
    }
    else
      *save_priv|= sctx->master_access();
    DBUG_RETURN(FALSE);
  }
  if (((want_access & ~sctx->master_access()) & ~DB_ACLS) ||
      (! db && dont_check_global_grants))
  {						// We can never grant this
    DBUG_PRINT("error",("No possible access"));
    if (!no_errors)
    {
      if (thd->password == 2)
        my_error(ER_ACCESS_DENIED_NO_PASSWORD_ERROR, MYF(0),
                 sctx->priv_user().str,
                 sctx->priv_host().str);
      else
        my_error(ER_ACCESS_DENIED_ERROR, MYF(0),
                 sctx->priv_user().str,
                 sctx->priv_host().str,
                 (thd->password ?
                  ER_THD(thd, ER_YES) :
                  ER_THD(thd, ER_NO)));         /* purecov: tested */
    }
    DBUG_RETURN(TRUE);				/* purecov: tested */
  }

  if (db == any_db)
  {
    /*
      Access granted; Allow select on *any* db.
      [out] *save_privileges= 0
    */
    DBUG_RETURN(FALSE);
  }

  if (db && (!thd->db().str || db_is_pattern || strcmp(db,thd->db().str)))
    db_access= acl_get(sctx->host().str, sctx->ip().str,
                       sctx->priv_user().str, db, db_is_pattern);
  else
    db_access= sctx->db_access();
  DBUG_PRINT("info",("db_access: %lu  want_access: %lu",
                     db_access, want_access));

  /*
    Save the union of User-table and the intersection between Db-table and
    Host-table privileges, with the already saved internal privileges.
  */
  db_access= (db_access | sctx->master_access());
  *save_priv|= db_access;

  /*
    We need to investigate column- and table access if all requested privileges
    belongs to the bit set of .
  */
  bool need_table_or_column_check=
    (want_access & (TABLE_ACLS | PROC_ACLS | db_access)) == want_access;

  /*
    Grant access if the requested access is in the intersection of
    host- and db-privileges (as retrieved from the acl cache),
    also grant access if all the requested privileges are in the union of
    TABLES_ACLS and PROC_ACLS; see check_grant.
  */
  if ( (db_access & want_access) == want_access ||
      (!dont_check_global_grants &&
       need_table_or_column_check))
  {
    /*
       Ok; but need to check table- and column privileges.
       [out] *save_privileges is (User-priv | (Db-priv & Host-priv) | Internal-priv)
    */
    DBUG_RETURN(FALSE);
  }

  /*
    Access is denied;
    [out] *save_privileges is (User-priv | (Db-priv & Host-priv) | Internal-priv)
  */
  DBUG_PRINT("error",("Access denied"));
  if (!no_errors)
    my_error(ER_DBACCESS_DENIED_ERROR, MYF(0),
             sctx->priv_user().str, sctx->priv_host().str,
             (db ? db : (thd->db().str ?
                         thd->db().str :
                         "unknown")));
  DBUG_RETURN(TRUE);

}


/**
  @brief Check if the requested privileges exists in either User-, Host- or
    Db-tables.
  @param thd          Thread context
  @param want_access  Privileges requested
  @param tables       List of tables to be compared against
  @param no_errors    Don't report error to the client (using my_error() call).
  @param any_combination_of_privileges_will_do TRUE if any privileges on any
    column combination is enough.
  @param number       Only the first 'number' tables in the linked list are
                      relevant.

  The suppled table list contains cached privileges. This functions calls the
  help functions check_access and check_grant to verify the first three steps
  in the privileges check queue:
  1. Global privileges
  2. OR (db privileges AND host privileges)
  3. OR table privileges
  4. OR column privileges (not checked by this function!)
  5. OR routine privileges (not checked by this function!)

  @see check_access
  @see check_grant

  @note This functions assumes that table list used and
  thd->lex->query_tables_own_last value correspond to each other
  (the latter should be either 0 or point to next_global member
  of one of elements of this table list).

  @return
    @retval FALSE OK
    @retval TRUE  Access denied; But column or routine privileges might need to
      be checked also.
*/

bool
check_table_access(THD *thd, ulong requirements,TABLE_LIST *tables,
		   bool any_combination_of_privileges_will_do,
                   uint number, bool no_errors)
{
  TABLE_LIST *org_tables= tables;
  TABLE_LIST *first_not_own_table= thd->lex->first_not_own_table();
  uint i= 0;
  Security_context *sctx= thd->security_context();
  Security_context *backup_ctx= thd->security_context();
  /*
    The check that first_not_own_table is not reached is for the case when
    the given table list refers to the list for prelocking (contains tables
    of other queries). For simple queries first_not_own_table is 0.
  */
  for (; i < number && tables != first_not_own_table && tables;
       tables= tables->next_global, i++)
  {
    TABLE_LIST *const table_ref= tables->correspondent_table ?
      tables->correspondent_table : tables;
    ulong want_access= requirements;
    if (table_ref->security_ctx)
      sctx= table_ref->security_ctx;
    else
      sctx= backup_ctx;

    /*
      We should not encounter table list elements for reformed SHOW
      statements unless this is first table list element in the main
      select.
      Such table list elements require additional privilege check
      (see check_show_access()). This check is carried out by caller,
      but only for the first table list element from the main select.
    */
    DBUG_ASSERT(!table_ref->schema_table_reformed ||
                table_ref == thd->lex->select_lex->table_list.first);

    DBUG_PRINT("info", ("derived: %d  view: %d", table_ref->is_derived(),
                        table_ref->is_view()));

    if (table_ref->is_derived())
      continue;

    thd->set_security_context(sctx);

    if (check_access(thd, want_access, table_ref->get_db_name(),
                     &table_ref->grant.privilege,
                     &table_ref->grant.m_internal,
                     0, no_errors))
      goto deny;
  }
  thd->set_security_context(backup_ctx);
  return check_grant(thd,requirements,org_tables,
                     any_combination_of_privileges_will_do,
                     number, no_errors);
deny:
  thd->set_security_context(backup_ctx);
  return TRUE;
}


/****************************************************************************
  Handle GRANT commands
****************************************************************************/


/*
  Return 1 if we are allowed to create new users
  the logic here is: INSERT_ACL is sufficient.
  It's also a requirement in opt_safe_user_create,
  otherwise CREATE_USER_ACL is enough.
*/

static bool test_if_create_new_users(THD *thd)
{
  Security_context *sctx= thd->security_context();
  bool create_new_users= MY_TEST(sctx->check_access(INSERT_ACL)) ||
                         (!opt_safe_user_create &&
                          MY_TEST(sctx->check_access(CREATE_USER_ACL)));
  if (!create_new_users)
  {
    TABLE_LIST tl;
    ulong db_access;
    tl.init_one_table(C_STRING_WITH_LEN("mysql"),
                      C_STRING_WITH_LEN("user"), "user", TL_WRITE);
    create_new_users= 1;

    db_access= acl_get(sctx->host().str, sctx->ip().str,
                       sctx->priv_user().str, tl.db, 0);
    if (!(db_access & INSERT_ACL))
    {
      if (check_grant(thd, INSERT_ACL, &tl, FALSE, UINT_MAX, TRUE))
        create_new_users=0;
    }
  }
  return create_new_users;
}


/*
  Store table level and column level grants in the privilege tables

  SYNOPSIS
    mysql_table_grant()
    thd                 Thread handle
    table_list          List of tables to give grant
    user_list           List of users to give grant
    columns             List of columns to give grant
    rights              Table level grant
    revoke_grant        Set to 1 if this is a REVOKE command

  RETURN
    FALSE ok
    TRUE  error
*/

int mysql_table_grant(THD *thd, TABLE_LIST *table_list,
                      List <LEX_USER> &user_list,
                      List <LEX_COLUMN> &columns, ulong rights,
                      bool revoke_grant)
{
  ulong column_priv= 0;
  List_iterator <LEX_USER> str_list (user_list);
  LEX_USER *Str, *tmp_Str;
  TABLE_LIST tables[3];
  bool create_new_users=0;
  const char *db_name, *table_name;
  bool save_binlog_row_based;
  bool transactional_tables;
  ulong what_to_set= 0;
  bool is_privileged_user= false;

  DBUG_ENTER("mysql_table_grant");

  if (!initialized)
  {
    my_error(ER_OPTION_PREVENTS_STATEMENT, MYF(0),
             "--skip-grant-tables");        /* purecov: inspected */
    DBUG_RETURN(TRUE);                      /* purecov: inspected */
  }
  if (rights & ~TABLE_ACLS)
  {
    my_error(ER_ILLEGAL_GRANT_FOR_TABLE, MYF(0));
    DBUG_RETURN(TRUE);
  }

  if (!revoke_grant)
  {
    if (columns.elements)
    {
      class LEX_COLUMN *column;
      List_iterator <LEX_COLUMN> column_iter(columns);

      if (open_tables_for_query(thd, table_list, 0))
        DBUG_RETURN(TRUE);

      if (table_list->is_view())
      {
        if (table_list->resolve_derived(thd, false))
          DBUG_RETURN(true);             /* purecov: inspected */

        // Prepare a readonly (materialized) view for access to columns
        if (table_list->setup_materialized_derived(thd))
          DBUG_RETURN(true);             /* purecov: inspected */
      }
      while ((column = column_iter++))
      {
        uint unused_field_idx= NO_CACHED_FIELD_INDEX;
        TABLE_LIST *dummy;
        Field *f=find_field_in_table_ref(thd, table_list, column->column.ptr(),
                                         column->column.length(),
                                         column->column.ptr(), NULL, NULL,
                                         NULL,
                                         // check that we have the
                                         // to-be-granted privilege:
                                         column->rights,
                                         false,
                                         &unused_field_idx, false, &dummy);
        if (f == (Field*)0)
        {
          my_error(ER_BAD_FIELD_ERROR, MYF(0),
                   column->column.c_ptr(), table_list->alias);
          DBUG_RETURN(TRUE);
        }
        if (f == (Field *)-1)
          DBUG_RETURN(TRUE);
        column_priv|= column->rights;
      }
      close_mysql_tables(thd);
    }
    else
    {
      if (!(rights & CREATE_ACL))
      {
        char buf[FN_REFLEN + 1];
        build_table_filename(buf, sizeof(buf) - 1, table_list->db,
                             table_list->table_name, reg_ext, 0);
        fn_format(buf, buf, "", "", MY_UNPACK_FILENAME  | MY_RESOLVE_SYMLINKS |
                                    MY_RETURN_REAL_PATH | MY_APPEND_EXT);
        if (access(buf,F_OK))
        {
          my_error(ER_NO_SUCH_TABLE, MYF(0), table_list->db, table_list->alias);
          DBUG_RETURN(TRUE);
        }
      }
      ulong missing_privilege= rights & ~table_list->grant.privilege;
      DBUG_ASSERT(missing_privilege == table_list->grant.want_privilege);
      if (missing_privilege)
      {
        char command[128];
        get_privilege_desc(command, sizeof(command), missing_privilege);
        my_error(ER_TABLEACCESS_DENIED_ERROR, MYF(0),
                 command, thd->security_context()->priv_user().str,
                 thd->security_context()->host_or_ip().str, table_list->alias);
        DBUG_RETURN(true);
      }
    }
  }

  /* open the mysql.tables_priv and mysql.columns_priv tables */

  tables[0].init_one_table(C_STRING_WITH_LEN("mysql"),
                           C_STRING_WITH_LEN("user"), "user", TL_WRITE);
  tables[1].init_one_table(C_STRING_WITH_LEN("mysql"),
                           C_STRING_WITH_LEN("tables_priv"),
                           "tables_priv", TL_WRITE);
  tables[2].init_one_table(C_STRING_WITH_LEN("mysql"),
                           C_STRING_WITH_LEN("columns_priv"),
                           "columns_priv", TL_WRITE);
  tables[0].next_local= tables[0].next_global= tables+1;
  /* Don't open column table if we don't need it ! */
  if (column_priv || (revoke_grant && ((rights & COL_ACLS) || columns.elements)))
    tables[1].next_local= tables[1].next_global= tables+2;

  /*
    This statement will be replicated as a statement, even when using
    row-based replication.  The flag will be reset at the end of the
    statement.
  */
  if ((save_binlog_row_based= thd->is_current_stmt_binlog_format_row()))
    thd->clear_current_stmt_binlog_format_row();

#ifdef HAVE_REPLICATION
  /*
    GRANT and REVOKE are applied the slave in/exclusion rules as they are
    some kind of updates to the mysql.% tables.
  */
  if (thd->slave_thread && rpl_filter->is_on())
  {
    /*
      The tables must be marked "updating" so that tables_ok() takes them into
      account in tests.
    */
    tables[0].updating= tables[1].updating= tables[2].updating= 1;
    if (!(thd->sp_runtime_ctx || rpl_filter->tables_ok(0, tables)))
    {
      /* Restore the state of binlog format */
      DBUG_ASSERT(!thd->is_current_stmt_binlog_format_row());
      if (save_binlog_row_based)
        thd->set_current_stmt_binlog_format_row();
      DBUG_RETURN(FALSE);
    }
  }
#endif /* HAVE_REPLICATION */

  /* 
    The lock api is depending on the thd->lex variable which needs to be
    re-initialized.
  */
  Query_tables_list backup;
  thd->lex->reset_n_backup_query_tables_list(&backup);
  /*
    Restore Query_tables_list::sql_command value, which was reset
    above, as the code writing query to the binary log assumes that
    this value corresponds to the statement being executed.
  */
  thd->lex->sql_command= backup.sql_command;
  if (open_and_lock_tables(thd, tables, MYSQL_LOCK_IGNORE_TIMEOUT))
  {                                             // Should never happen
    /* Restore the state of binlog format */
    DBUG_ASSERT(!thd->is_current_stmt_binlog_format_row());
    thd->lex->restore_backup_query_tables_list(&backup);
    if (save_binlog_row_based)
      thd->set_current_stmt_binlog_format_row();
    DBUG_RETURN(TRUE);                          /* purecov: deadcode */
  }

  transactional_tables= (tables[0].table->file->has_transactions() ||
                         tables[1].table->file->has_transactions() ||
                         (tables[2].table &&
                          tables[2].table->file->has_transactions()));

  if (!revoke_grant)
    create_new_users= test_if_create_new_users(thd);
  bool result= FALSE;
  bool is_partial_execution= false;

  is_privileged_user= is_privileged_user_for_credential_change(thd);

  Partitioned_rwlock_write_guard lock(&LOCK_grant);
  mysql_mutex_lock(&acl_cache->lock);
  MEM_ROOT *old_root= thd->mem_root;
  thd->mem_root= &memex;
  grant_version++;

  while ((tmp_Str = str_list++))
  {
    int error;
    bool is_user_applied= true;
    GRANT_TABLE *grant_table;

    if (!(Str= get_current_user(thd, tmp_Str)))
    {
      result= TRUE;
      continue;
    }

    if (set_and_validate_user_attributes(thd, Str, what_to_set,
                                         is_privileged_user))
    {
      result= TRUE;
      continue;
    }

    /* Create user if needed */
    error=replace_user_table(thd, tables[0].table, Str,
                             0, revoke_grant, create_new_users,
                             what_to_set);
    if (error)
    {
      result= TRUE;                             // Remember error
      continue;                                 // Add next user
    }

    db_name= table_list->get_db_name();
    thd->add_to_binlog_accessed_dbs(db_name); // collecting db:s for MTS
    table_name= table_list->get_table_name();

    /* Find/create cached table grant */
    grant_table= table_hash_search(Str->host.str, NullS, db_name,
                                   Str->user.str, table_name, 1);
    if (!grant_table)
    {
      if (revoke_grant)
      {
        my_error(ER_NONEXISTING_TABLE_GRANT, MYF(0),
                 Str->user.str, Str->host.str, table_list->table_name);
        result= TRUE;
        continue;
      }
      grant_table = new GRANT_TABLE (Str->host.str, db_name,
                                     Str->user.str, table_name,
                                     rights,
                                     column_priv);
      if (!grant_table ||
        my_hash_insert(&column_priv_hash,(uchar*) grant_table))
      {
        result= TRUE;                           /* purecov: deadcode */
        continue;                               /* purecov: deadcode */
      }
    }

    /* If revoke_grant, calculate the new column privilege for tables_priv */
    if (revoke_grant)
    {
      class LEX_COLUMN *column;
      List_iterator <LEX_COLUMN> column_iter(columns);
      GRANT_COLUMN *grant_column;

      /* Fix old grants */
      while ((column = column_iter++))
      {
        grant_column = column_hash_search(grant_table,
                                          column->column.ptr(),
                                          column->column.length());
        if (grant_column)
          grant_column->rights&= ~(column->rights | rights);
      }
      /* scan trough all columns to get new column grant */
      column_priv= 0;
      for (uint idx=0 ; idx < grant_table->hash_columns.records ; idx++)
      {
        grant_column= (GRANT_COLUMN*)
          my_hash_element(&grant_table->hash_columns, idx);
        grant_column->rights&= ~rights;         // Fix other columns
        column_priv|= grant_column->rights;
      }
    }
    else
    {
      column_priv|= grant_table->cols;
    }

    /* update table and columns */

    if (replace_table_table(thd, grant_table, tables[1].table, *Str,
                            db_name, table_name,
                            rights, column_priv, revoke_grant))
    {
      /* Should only happen if table is crashed */
      result= TRUE;                            /* purecov: deadcode */
      is_user_applied= false;
    }
    else if (tables[2].table)
    {
      if ((replace_column_table(grant_table, tables[2].table, *Str,
                                columns,
                                db_name, table_name,
                                rights, revoke_grant)))
      {
        result= TRUE;
        is_user_applied= false;
      }
    }
    if (is_user_applied)
      is_partial_execution= true;
  }
  thd->mem_root= old_root;
  mysql_mutex_unlock(&acl_cache->lock);

  /*
    We only log "complete" successful commands, because partially
    failed REVOKE/GRANTS that fail because of insufficient privileges
    on the master, will succeed on the slave due to SQL thread SUPER
    privilege. Even though replication will stop (the error code from
    the master will mismatch the error code on the slave), the
    operation will already be executed (thence revoking or granting
    additional privileges on the slave).
    Before ACLs are changed to execute fully or none at all, when
    some error happens, write an incident if one or more users are
    granted/revoked successfully (it has a partial execution), a
    warning if no user is granted/revoked successfully.
  */
  if (result)
  {
    if (is_partial_execution)
    {
      const char* err_msg= "REVOKE/GRANT failed while storing table level "
                           "and column level grants in the privilege tables.";
      mysql_bin_log.write_incident(thd, true /* need_lock_log=true */,
                                   err_msg);
    }
    else
      sql_print_warning("Did not write failed '%s' into binary log while "
                        "storing table level and column level grants in "
                        "the privilege tables.", thd->query().str);
  }
  else
  {
    if (!revoke_grant)
    {
      String *rlb= &thd->rewritten_query;
      rlb->mem_free();
      mysql_rewrite_grant(thd, rlb);
    }
    if (thd->rewritten_query.length())
      result= result |
          write_bin_log(thd, FALSE,
                        thd->rewritten_query.c_ptr_safe(),
                        thd->rewritten_query.length(),
                        transactional_tables);
    else
      result= result |
        write_bin_log(thd, FALSE, thd->query().str, thd->query().length,
                            transactional_tables);
  }

  lock.unlock();

  result|= acl_trans_commit_and_close_tables(thd);

  if (!result) /* success */
  {
    acl_notify_htons(thd, thd->query().str, thd->query().length);
    my_ok(thd);
  }

  thd->lex->restore_backup_query_tables_list(&backup);
  /* Restore the state of binlog format */
  DBUG_ASSERT(!thd->is_current_stmt_binlog_format_row());
  if (save_binlog_row_based)
    thd->set_current_stmt_binlog_format_row();
  DBUG_RETURN(result);
}


/**
  Store routine level grants in the privilege tables

  @param thd Thread handle
  @param table_list List of routines to give grant
  @param is_proc Is this a list of procedures?
  @param user_list List of users to give grant
  @param rights Table level grant
  @param revoke_grant Is this is a REVOKE command?

  @return
    @retval FALSE Success.
    @retval TRUE An error occurred.
*/

bool mysql_routine_grant(THD *thd, TABLE_LIST *table_list, bool is_proc,
                         List <LEX_USER> &user_list, ulong rights,
                         bool revoke_grant, bool write_to_binlog)
{
  List_iterator <LEX_USER> str_list (user_list);
  LEX_USER *Str, *tmp_Str;
  TABLE_LIST tables[2];
  bool create_new_users=0, result=0;
  const char *db_name, *table_name;
  bool save_binlog_row_based;
  bool transactional_tables;
  ulong what_to_set= 0;
  bool is_privileged_user= false;

  DBUG_ENTER("mysql_routine_grant");

  if (!initialized)
  {
    my_error(ER_OPTION_PREVENTS_STATEMENT, MYF(0),
             "--skip-grant-tables");
    DBUG_RETURN(TRUE);
  }
  if (rights & ~PROC_ACLS)
  {
    my_error(ER_ILLEGAL_GRANT_FOR_TABLE, MYF(0));
    DBUG_RETURN(TRUE);
  }

  if (!revoke_grant)
  {
    if (sp_exist_routines(thd, table_list, is_proc))
      DBUG_RETURN(TRUE);
  }

  /* open the mysql.user and mysql.procs_priv tables */

  tables[0].init_one_table(C_STRING_WITH_LEN("mysql"),
                           C_STRING_WITH_LEN("user"), "user", TL_WRITE);
  tables[1].init_one_table(C_STRING_WITH_LEN("mysql"),
                           C_STRING_WITH_LEN("procs_priv"), "procs_priv", TL_WRITE);
  tables[0].next_local= tables[0].next_global= tables+1;

  /*
    This statement will be replicated as a statement, even when using
    row-based replication.  The flag will be reset at the end of the
    statement.
  */
  if ((save_binlog_row_based= thd->is_current_stmt_binlog_format_row()))
    thd->clear_current_stmt_binlog_format_row();

#ifdef HAVE_REPLICATION
  /*
    GRANT and REVOKE are applied the slave in/exclusion rules as they are
    some kind of updates to the mysql.% tables.
  */
  if (thd->slave_thread && rpl_filter->is_on())
  {
    /*
      The tables must be marked "updating" so that tables_ok() takes them into
      account in tests.
    */
    tables[0].updating= tables[1].updating= 1;
    if (!(thd->sp_runtime_ctx || rpl_filter->tables_ok(0, tables)))
    {
      /* Restore the state of binlog format */
      DBUG_ASSERT(!thd->is_current_stmt_binlog_format_row());
      if (save_binlog_row_based)
        thd->set_current_stmt_binlog_format_row();
      DBUG_RETURN(FALSE);
    }
  }
#endif /* HAVE_REPLICATION */

  if (open_and_lock_tables(thd, tables, MYSQL_LOCK_IGNORE_TIMEOUT))
  {                                             // Should never happen
    /* Restore the state of binlog format */
    DBUG_ASSERT(!thd->is_current_stmt_binlog_format_row());
    if (save_binlog_row_based)
      thd->set_current_stmt_binlog_format_row();
    DBUG_RETURN(TRUE);
  }

  transactional_tables= (tables[0].table->file->has_transactions() ||
                         tables[1].table->file->has_transactions());

  if (!revoke_grant)
    create_new_users= test_if_create_new_users(thd);

  is_privileged_user= is_privileged_user_for_credential_change(thd);
  Partitioned_rwlock_write_guard lock(&LOCK_grant);
  mysql_mutex_lock(&acl_cache->lock);
  MEM_ROOT *old_root= thd->mem_root;
  thd->mem_root= &memex;

  DBUG_PRINT("info",("now time to iterate and add users"));

  bool is_partial_execution= false;
  while ((tmp_Str= str_list++))
  {
    int error;
    GRANT_NAME *grant_name;

    if (!(Str= get_current_user(thd, tmp_Str)))
    {
      result= TRUE;
      continue;
    }

    if (set_and_validate_user_attributes(thd, Str, what_to_set,
                                         is_privileged_user))
    {
      result= TRUE;
      continue;
    }

    /* Create user if needed */
    error=replace_user_table(thd, tables[0].table, Str,
                             0, revoke_grant, create_new_users,
                             what_to_set);
    if (error)
    {
      result= TRUE;                             // Remember error
      continue;                                 // Add next user
    }

    db_name= table_list->db;
    if (write_to_binlog)
      thd->add_to_binlog_accessed_dbs(db_name);
    table_name= table_list->table_name;
    grant_name= routine_hash_search(Str->host.str, NullS, db_name,
                                    Str->user.str, table_name, is_proc, 1);
    if (!grant_name)
    {
      if (revoke_grant)
      {
        my_error(ER_NONEXISTING_PROC_GRANT, MYF(0),
                 Str->user.str, Str->host.str, table_name);
        result= TRUE;
        continue;
      }
      grant_name= new GRANT_NAME(Str->host.str, db_name,
                                 Str->user.str, table_name,
                                 rights, TRUE);
      if (!grant_name ||
        my_hash_insert(is_proc ?
                       &proc_priv_hash : &func_priv_hash,(uchar*) grant_name))
      {
        result= TRUE;
        continue;
      }
    }

    if (replace_routine_table(thd, grant_name, tables[1].table, *Str,
                              db_name, table_name, is_proc, rights, 
                              revoke_grant) != 0)
    {
      result= TRUE;
      continue;
    }
    is_partial_execution= true;
  }
  thd->mem_root= old_root;
  mysql_mutex_unlock(&acl_cache->lock);

  if (write_to_binlog)
  {
    /*
      Before ACLs are changed to execute fully or none at all, when
      some error happens, write an incident if one or more users are
      granted/revoked successfully (it has a partial execution), a
      warning if no user is granted/revoked successfully.
    */
    if (result)
    {
      if (is_partial_execution)
      {
        const char* err_msg= "REVOKE/GRANT failed while storing routine "
                             "level grants in the privilege tables.";
        mysql_bin_log.write_incident(thd, true /* need_lock_log=true */,
                                     err_msg);
      }
      else
        sql_print_warning("Did not write failed '%s' into binary log while "
                          "storing routine level grants in the privilege "
                          "tables.", thd->query().str);
    }
    else
    {
      if (!revoke_grant)
      {
        String *rlb= &thd->rewritten_query;
        rlb->mem_free();
        mysql_rewrite_grant(thd, rlb);
      }
      /*
        For performance reasons, we don't rewrite the query if we don't have to.
        If that was the case, write the original query.
      */
      if (!thd->rewritten_query.length())
      {
        if (write_bin_log(thd, false, thd->query().str, thd->query().length,
                          transactional_tables))
          result= TRUE;
      }
      else
      {
        if (write_bin_log(thd, false,
                          thd->rewritten_query.c_ptr_safe(),
                          thd->rewritten_query.length(),
                          transactional_tables))
          result= TRUE;
      }
    }
  }

  lock.unlock();

  result|= acl_trans_commit_and_close_tables(thd);

  if (write_to_binlog && !result)
    acl_notify_htons(thd, thd->query().str, thd->query().length);

  /* Restore the state of binlog format */
  DBUG_ASSERT(!thd->is_current_stmt_binlog_format_row());
  if (save_binlog_row_based)
    thd->set_current_stmt_binlog_format_row();
 
  DBUG_RETURN(result);
}


bool mysql_grant(THD *thd, const char *db, List <LEX_USER> &list,
                 ulong rights, bool revoke_grant, bool is_proxy)
{
  List_iterator <LEX_USER> str_list (list);
  LEX_USER *Str, *tmp_Str, *proxied_user= NULL;
  char tmp_db[NAME_LEN+1];
  bool create_new_users=0;
  TABLE_LIST tables[2];
  bool save_binlog_row_based;
  bool transactional_tables;
  ulong what_to_set= 0;
  bool is_privileged_user= false;

  DBUG_ENTER("mysql_grant");
  if (!initialized)
  {
    my_error(ER_OPTION_PREVENTS_STATEMENT, MYF(0),
             "--skip-grant-tables");    /* purecov: tested */
    DBUG_RETURN(TRUE);                  /* purecov: tested */
  }

  if (lower_case_table_names && db)
  {
    my_stpnmov(tmp_db,db,NAME_LEN);
    tmp_db[NAME_LEN]= '\0';
    my_casedn_str(files_charset_info, tmp_db);
    db=tmp_db;
  }

  if (is_proxy)
  {
    DBUG_ASSERT(!db);
    proxied_user= str_list++;
  }

  /* open the mysql.user and mysql.db or mysql.proxies_priv tables */
  tables[0].init_one_table(C_STRING_WITH_LEN("mysql"),
                           C_STRING_WITH_LEN("user"), "user", TL_WRITE);
  if (is_proxy)

    tables[1].init_one_table(C_STRING_WITH_LEN("mysql"),
                             C_STRING_WITH_LEN("proxies_priv"),
                             "proxies_priv", 
                             TL_WRITE);
  else
    tables[1].init_one_table(C_STRING_WITH_LEN("mysql"),
                             C_STRING_WITH_LEN("db"), 
                             "db", 
                             TL_WRITE);
  tables[0].next_local= tables[0].next_global= tables+1;

  /*
    This statement will be replicated as a statement, even when using
    row-based replication.  The flag will be reset at the end of the
    statement.
  */
  if ((save_binlog_row_based= thd->is_current_stmt_binlog_format_row()))
    thd->clear_current_stmt_binlog_format_row();

#ifdef HAVE_REPLICATION
  /*
    GRANT and REVOKE are applied the slave in/exclusion rules as they are
    some kind of updates to the mysql.% tables.
  */
  if (thd->slave_thread && rpl_filter->is_on())
  {
    /*
      The tables must be marked "updating" so that tables_ok() takes them into
      account in tests.
    */
    tables[0].updating= tables[1].updating= 1;
    if (!(thd->sp_runtime_ctx || rpl_filter->tables_ok(0, tables)))
    {
      /* Restore the state of binlog format */
      DBUG_ASSERT(!thd->is_current_stmt_binlog_format_row());
      if (save_binlog_row_based)
        thd->set_current_stmt_binlog_format_row();
      DBUG_RETURN(FALSE);
    }
  }
#endif /*HAVE_REPLICATION */

  if (open_and_lock_tables(thd, tables, MYSQL_LOCK_IGNORE_TIMEOUT))
  {                                     // This should never happen
    /* Restore the state of binlog format */
    DBUG_ASSERT(!thd->is_current_stmt_binlog_format_row());
    if (save_binlog_row_based)
      thd->set_current_stmt_binlog_format_row();
    DBUG_RETURN(TRUE);                  /* purecov: deadcode */
  }

  transactional_tables= (tables[0].table->file->has_transactions() ||
                         tables[1].table->file->has_transactions());

  if (!revoke_grant)
    create_new_users= test_if_create_new_users(thd);

  is_privileged_user= is_privileged_user_for_credential_change(thd);
  /* go through users in user_list */
  Partitioned_rwlock_write_guard lock(&LOCK_grant);
  mysql_mutex_lock(&acl_cache->lock);
  grant_version++;

  int result= 0;
  bool is_partial_execution= false;
  while ((tmp_Str = str_list++))
  {
    bool is_user_applied= true;

    if (!(Str= get_current_user(thd, tmp_Str)))
    {
      result= TRUE;
      continue;
    }

    if (set_and_validate_user_attributes(thd, Str, what_to_set,
                                         is_privileged_user))
    {
      result= TRUE;
      continue;
    }

    if (replace_user_table(thd, tables[0].table, Str,
                           (!db ? rights : 0), revoke_grant, create_new_users,
                           (what_to_set | ACCESS_RIGHTS_ATTR)))
    {
      result= -1;
      is_user_applied= false;
    }
    else if (db)
    {
      ulong db_rights= rights & DB_ACLS;
      if (db_rights  == rights)
      {
        if (replace_db_table(tables[1].table, db, *Str, db_rights,
                             revoke_grant))
        {
          result= -1;
          is_user_applied= false;
        }
      }
      else
      {
        my_error(ER_WRONG_USAGE, MYF(0), "DB GRANT", "GLOBAL PRIVILEGES");
        result= -1;
        is_user_applied= false;
      }
      thd->add_to_binlog_accessed_dbs(db);
    }
    else if (is_proxy)
    {
      if (replace_proxies_priv_table (thd, tables[1].table, Str, proxied_user,
                                    rights & GRANT_ACL ? TRUE : FALSE, 
                                    revoke_grant))
      {
        result= -1;
        is_user_applied= false;
      }
    }
    if (is_user_applied)
      is_partial_execution= true;
  }
  mysql_mutex_unlock(&acl_cache->lock);

  /*
    Before ACLs are changed to execute fully or none at all, when
    some error happens, write an incident if one or more users are
    granted/revoked successfully (it has a partial execution), a
    warning if no user is granted/revoked successfully.
  */
  if (result)
  {
    if (is_partial_execution)
    {
      const char* err_msg= "REVOKE/GRANT failed while granting/revoking "
                           "privileges in databases.";
      mysql_bin_log.write_incident(thd, true /* need_lock_log=true */,
                                   err_msg);
    }
    else
      sql_print_warning("Did not write failed '%s' into binary log while "
                        "granting/revoking privileges in databases.",
                        thd->query().str);
  }
  else
  {
    if (!revoke_grant)
    {
      String *rlb= &thd->rewritten_query;
      rlb->mem_free();
      mysql_rewrite_grant(thd, rlb);
    }
    if (thd->rewritten_query.length())
      result= result |
          write_bin_log(thd, FALSE,
                        thd->rewritten_query.c_ptr_safe(),
                        thd->rewritten_query.length(),
                        transactional_tables);
    else
      result= result |
        write_bin_log(thd, FALSE, thd->query().str, thd->query().length,
                            transactional_tables);
  }

  lock.unlock();

  result|= acl_trans_commit_and_close_tables(thd);
  
  if (!result)
  {
    acl_notify_htons(thd, thd->query().str, thd->query().length);
    my_ok(thd);
  }

  /* Restore the state of binlog format */
  DBUG_ASSERT(!thd->is_current_stmt_binlog_format_row());
  if (save_binlog_row_based)
    thd->set_current_stmt_binlog_format_row();

  DBUG_RETURN(result);
}




/**
  @brief Check table level grants

  @param thd          Thread handler
  @param want_access  Bits of privileges user needs to have.
  @param tables       List of tables to check. The user should have
                      'want_access' to all tables in list.
  @param any_combination_will_do TRUE if it's enough to have any privilege for
    any combination of the table columns.
  @param number       Check at most this number of tables.
  @param no_errors    TRUE if no error should be sent directly to the client.

  If table->grant.want_privilege != 0 then the requested privileges where
  in the set of COL_ACLS but access was not granted on the table level. As
  a consequence an extra check of column privileges is required.

  Specifically if this function returns FALSE the user has some kind of
  privilege on a combination of columns in each table.

  This function is usually preceeded by check_access which establish the
  User-, Db- and Host access rights.

  @see check_access
  @see check_table_access

  @note This functions assumes that either number of tables to be inspected
     by it is limited explicitly (i.e. is is not UINT_MAX) or table list
     used and thd->lex->query_tables_own_last value correspond to each
     other (the latter should be either 0 or point to next_global member
     of one of elements of this table list).

   @return Access status
     @retval FALSE Access granted; But column privileges might need to be
      checked.
     @retval TRUE The user did not have the requested privileges on any of the
      tables.

*/

bool check_grant(THD *thd, ulong want_access, TABLE_LIST *tables,
                 bool any_combination_will_do, uint number, bool no_errors)
{
  TABLE_LIST *tl;
  TABLE_LIST *const first_not_own_table= thd->lex->first_not_own_table();
  Security_context *sctx= thd->security_context();
  ulong orig_want_access= want_access;
  DBUG_ENTER("check_grant");
  DBUG_ASSERT(number > 0);

  LOCK_grant_read_guard lock(thd);
  for (tl= tables;
       tl && number-- && tl != first_not_own_table;
       tl= tl->next_global)
  {
    TABLE_LIST *const t_ref=
      tl->correspondent_table ? tl->correspondent_table : tl;
    sctx = MY_TEST(t_ref->security_ctx) ? t_ref->security_ctx :
                                          thd->security_context();

    const ACL_internal_table_access *access=
      get_cached_table_access(&t_ref->grant.m_internal,
                              t_ref->get_db_name(),
                              t_ref->get_table_name());

    if (access)
    {
      switch(access->check(orig_want_access, &t_ref->grant.privilege))
      {
      case ACL_INTERNAL_ACCESS_GRANTED:
        /*
           Grant all access to the table to skip column checks.
           Depend on the controls in the P_S table itself.
        */
        t_ref->grant.privilege|= TMP_TABLE_ACLS;
#ifndef DBUG_OFF
        t_ref->grant.want_privilege= 0;
#endif
        continue;
      case ACL_INTERNAL_ACCESS_DENIED:
        goto err;
      case ACL_INTERNAL_ACCESS_CHECK_GRANT:
        break;
      }
    }

    want_access= orig_want_access;
    want_access&= ~sctx->master_access();
    if (!want_access)
      continue;                                 // ok

    if (!(~t_ref->grant.privilege & want_access) ||
        t_ref->is_derived() || t_ref->schema_table)
    {
      /*
        It is subquery in the FROM clause. VIEW set t_ref->derived after
        table opening, but this function always called before table opening.
      */
      if (!t_ref->referencing_view)
      {
        /*
          If it's a temporary table created for a subquery in the FROM
          clause, or an INFORMATION_SCHEMA table, drop the request for
          a privilege.
        */
#ifndef DBUG_OFF
        t_ref->grant.want_privilege= 0;
#endif
      }
      continue;
    }

    if (is_temporary_table(t_ref))
    {
      /*
        If this table list element corresponds to a pre-opened temporary
        table skip checking of all relevant table-level privileges for it.
        Note that during creation of temporary table we still need to check
        if user has CREATE_TMP_ACL.
      */
      t_ref->grant.privilege|= TMP_TABLE_ACLS;
#ifndef DBUG_OFF
      t_ref->grant.want_privilege= 0;
#endif
      continue;
    }

    GRANT_TABLE *grant_table= table_hash_search(sctx->host().str,
                                                sctx->ip().str,
                                                t_ref->get_db_name(),
                                                sctx->priv_user().str,
                                                t_ref->get_table_name(),
                                                FALSE);

    if (!grant_table)
    {
      want_access &= ~t_ref->grant.privilege;
      goto err;                                 // No grants
    }

    /*
      For SHOW COLUMNS, SHOW INDEX it is enough to have some
      privileges on any column combination on the table.
    */
    if (any_combination_will_do)
      continue;

    t_ref->grant.grant_table= grant_table; // Remember for column test
    t_ref->grant.version= grant_version;
    t_ref->grant.privilege|= grant_table->privs;
    t_ref->set_want_privilege(want_access & COL_ACLS);

    if (!(~t_ref->grant.privilege & want_access))
      continue;

    if (want_access & ~(grant_table->cols | t_ref->grant.privilege))
    {
      want_access &= ~(grant_table->cols | t_ref->grant.privilege);
      goto err;                                 // impossible
    }
  }
  DBUG_RETURN(FALSE);

err:
  lock.unlock();
  if (!no_errors)                               // Not a silent skip of table
  {
    char command[128];
    get_privilege_desc(command, sizeof(command), want_access);
    my_error(ER_TABLEACCESS_DENIED_ERROR, MYF(0),
             command,
             sctx->priv_user().str,
             sctx->host_or_ip().str,
             tl ? tl->get_table_name() : "unknown");
  }
  DBUG_RETURN(TRUE);
}


/*
  Check column rights in given security context

  SYNOPSIS
    check_grant_column()
    thd                  thread handler
    grant                grant information structure
    db_name              db name
    table_name           table  name
    name                 column name
    length               column name length
    sctx                 security context
    want_privilege       wanted privileges

  RETURN
    FALSE OK
    TRUE  access denied
*/

bool check_grant_column(THD *thd, GRANT_INFO *grant,
                        const char *db_name, const char *table_name,
                        const char *name, size_t length,
                        Security_context *sctx, ulong want_privilege)
{
  GRANT_TABLE *grant_table;
  GRANT_COLUMN *grant_column;
  DBUG_ENTER("check_grant_column");
  DBUG_PRINT("enter", ("table: %s  want_privilege: %lu",
                       table_name, want_privilege));

  /*
    Make sure that the privilege request is aligned with the overall privileges
    granted to and requested for the table.
  */
  DBUG_ASSERT(!(want_privilege & ~(grant->want_privilege | grant->privilege)));
  // Adjust wanted privileges based on privileges granted to table:
  want_privilege&= ~grant->privilege;
  if (!want_privilege)
    DBUG_RETURN(0);                             // Already checked

  LOCK_grant_read_guard lock(thd);

  /* reload table if someone has modified any grants */

  if (grant->version != grant_version)
  {
    grant->grant_table=
      table_hash_search(sctx->host().str, sctx->ip().str,
                        db_name, sctx->priv_user().str,
                        table_name, 0);         /* purecov: inspected */
    grant->version= grant_version;              /* purecov: inspected */
  }
  if (!(grant_table= grant->grant_table))
    goto err;                                   /* purecov: deadcode */

  grant_column=column_hash_search(grant_table, name, length);
  if (grant_column && !(~grant_column->rights & want_privilege))
  {
    DBUG_RETURN(0);
  }

err:
  lock.unlock();
  char command[128];
  get_privilege_desc(command, sizeof(command), want_privilege);
  my_error(ER_COLUMNACCESS_DENIED_ERROR, MYF(0),
           command,
           sctx->priv_user().str,
           sctx->host_or_ip().str,
           name,
           table_name);
  DBUG_RETURN(1);
}


/*
  Check the privileges to a column depending on the type of table.

  SYNOPSIS
    check_column_grant_in_table_ref()
    thd              thread handler
    table_ref        table reference where to check the field
    name             name of field to check
    length           length of name
    want_privilege   wanted privileges

  DESCRIPTION
    Check the privileges to a column depending on the type of table
    reference where the column is checked. The function provides a
    generic interface to check column privileges that hides the
    heterogeneity of the column representation - whether it is a view
    or a stored table column.

    Notice that this function does not understand that a column from a view
    reference must be checked for privileges both in the view and in the
    underlying base table (or view) reference. This is the responsibility of
    the caller.

  RETURN
    FALSE OK
    TRUE  access denied
*/

bool check_column_grant_in_table_ref(THD *thd, TABLE_LIST * table_ref,
                                     const char *name, size_t length,
                                     ulong want_privilege)
{
  GRANT_INFO *grant;
  const char *db_name;
  const char *table_name;
  Security_context *sctx= MY_TEST(table_ref->security_ctx) ?
                          table_ref->security_ctx : thd->security_context();

  DBUG_ASSERT(want_privilege);

  if (table_ref->is_view() || table_ref->field_translation)
  {
    /* View or derived information schema table. */
    ulong view_privs;
    grant= &(table_ref->grant);
    db_name= table_ref->view_db.str;
    table_name= table_ref->view_name.str;
    if (table_ref->belong_to_view && 
        thd->lex->sql_command == SQLCOM_SHOW_FIELDS)
    {
      view_privs= get_column_grant(thd, grant, db_name, table_name, name);
      if (view_privs & VIEW_ANY_ACL)
      {
        table_ref->belong_to_view->allowed_show= TRUE;
        return FALSE;
      }
      table_ref->belong_to_view->allowed_show= FALSE;
      my_error(ER_VIEW_NO_EXPLAIN, MYF(0));
      return TRUE;
    }
  }
  else if (table_ref->nested_join)
  {
    bool error= FALSE;
    List_iterator<TABLE_LIST> it(table_ref->nested_join->join_list);
    TABLE_LIST *table;
    while (!error && (table= it++))
      error|= check_column_grant_in_table_ref(thd, table, name, length,
                                              want_privilege);
    return error;
  }
  else
  {
    /* Normal or temporary table. */
    TABLE *table= table_ref->table;
    grant= &(table->grant);
    db_name= table->s->db.str;
    table_name= table->s->table_name.str;
  }

  return check_grant_column(thd, grant, db_name, table_name, name,
                            length, sctx, want_privilege);
}


/** 
  @brief check if a query can access a set of columns

  @param  thd  the current thread
  @param  want_access_arg  the privileges requested
  @param  fields an iterator over the fields of a table reference.
  @return Operation status
    @retval 0 Success
    @retval 1 Falure
  @details This function walks over the columns of a table reference 
   The columns may originate from different tables, depending on the kind of
   table reference, e.g. join, view.
   For each table it will retrieve the grant information and will use it
   to check the required access privileges for the fields requested from it.
*/    
bool check_grant_all_columns(THD *thd, ulong want_access_arg, 
                             Field_iterator_table_ref *fields)
{
  Security_context *sctx= thd->security_context();
  ulong want_access= want_access_arg;
  const char *table_name= NULL;

  const char* db_name; 
  GRANT_INFO *grant;
  /* Initialized only to make gcc happy */
  GRANT_TABLE *grant_table= NULL;
  /* 
     Flag that gets set if privilege checking has to be performed on column
     level.
  */
  bool using_column_privileges= FALSE;

  LOCK_grant_read_guard lock(thd);

  for (; !fields->end_of_fields(); fields->next())
  {
    const char *field_name= fields->name();

    if (table_name != fields->get_table_name())
    {
      table_name= fields->get_table_name();
      db_name= fields->get_db_name();
      grant= fields->grant();
      /* get a fresh one for each table */
      want_access= want_access_arg & ~grant->privilege;
      if (want_access)
      {
        /* reload table if someone has modified any grants */
        if (grant->version != grant_version)
        {
          grant->grant_table=
            table_hash_search(sctx->host().str, sctx->ip().str,
                              db_name, sctx->priv_user().str,
                              table_name, 0);   /* purecov: inspected */
          grant->version= grant_version;        /* purecov: inspected */
        }

        grant_table= grant->grant_table;
        DBUG_ASSERT (grant_table);
      }
    }

    if (want_access)
    {
      GRANT_COLUMN *grant_column=
        column_hash_search(grant_table, field_name, strlen(field_name));
      if (grant_column)
        using_column_privileges= TRUE;
      if (!grant_column || (~grant_column->rights & want_access))
        goto err;
    }
  }
  return 0;

err:
  lock.unlock();

  char command[128];
  get_privilege_desc(command, sizeof(command), want_access);
  /*
    Do not give an error message listing a column name unless the user has
    privilege to see all columns.
  */
  if (using_column_privileges)
    my_error(ER_TABLEACCESS_DENIED_ERROR, MYF(0),
             command, sctx->priv_user().str,
             sctx->host_or_ip().str, table_name);
  else
    my_error(ER_COLUMNACCESS_DENIED_ERROR, MYF(0),
             command,
             sctx->priv_user().str,
             sctx->host_or_ip().str,
             fields->name(),
             table_name);
  return 1;
}


static bool check_grant_db_routine(THD *thd, const char *db, HASH *hash)
{
  Security_context *sctx= thd->security_context();

  for (uint idx= 0; idx < hash->records; ++idx)
  {
    GRANT_NAME *item= (GRANT_NAME*) my_hash_element(hash, idx);

    if (strcmp(item->user, sctx->priv_user().str) == 0 &&
        strcmp(item->db, db) == 0 &&
        item->host.compare_hostname(sctx->host().str,
                                    sctx->ip().str))
    {
      return FALSE;
    }
  }

  return TRUE;
}


/*
  Check if a user has the right to access a database
  Access is accepted if he has a grant for any table/routine in the database
  Return 1 if access is denied
*/

bool check_grant_db(THD *thd,const char *db)
{
  Security_context *sctx= thd->security_context();
  LEX_CSTRING priv_user= sctx->priv_user();
  char helping [NAME_LEN+USERNAME_LENGTH+2];
  uint len;
  bool error= TRUE;
  size_t copy_length;

  /* Added 1 at the end to avoid buffer overflow at strmov()*/
  copy_length= ((priv_user.str ? strlen(priv_user.str) : 0) +
                (db ? strlen(db) : 0)) + 1;

  /*
    Make sure that my_stpcpy() operations do not result in buffer overflow.
  */
  if (copy_length >= (NAME_LEN+USERNAME_LENGTH+2))
    return 1;

  len= (uint) (my_stpcpy(my_stpcpy(helping, priv_user.str) + 1, db) -
               helping) + 1;

  LOCK_grant_read_guard lock(thd);

  for (uint idx=0 ; idx < column_priv_hash.records ; idx++)
  {
    GRANT_TABLE *grant_table= (GRANT_TABLE*)
      my_hash_element(&column_priv_hash,
                      idx);
    if (len < grant_table->key_length &&
        !memcmp(grant_table->hash_key,helping,len) &&
        grant_table->host.compare_hostname(sctx->host().str,
                                           sctx->ip().str))
    {
      error= FALSE; /* Found match. */
      break;
    }
  }

  if (error)
    error= check_grant_db_routine(thd, db, &proc_priv_hash) &&
           check_grant_db_routine(thd, db, &func_priv_hash);

  return error;
}


/****************************************************************************
  Check routine level grants

  SYNPOSIS
   bool check_grant_routine()
   thd          Thread handler
   want_access  Bits of privileges user needs to have
   procs        List of routines to check. The user should have 'want_access'
   is_proc      True if the list is all procedures, else functions
   no_errors    If 0 then we write an error. The error is sent directly to
                the client

   RETURN
     0  ok
     1  Error: User did not have the requested privielges
****************************************************************************/

bool check_grant_routine(THD *thd, ulong want_access,
                         TABLE_LIST *procs, bool is_proc, bool no_errors)
{
  TABLE_LIST *table;
  Security_context *sctx= thd->security_context();
  char *user= (char *) sctx->priv_user().str;
  char *host= (char *) sctx->priv_host().str;
  DBUG_ENTER("check_grant_routine");

  want_access&= ~sctx->master_access();
  if (!want_access)
    DBUG_RETURN(0);                             // ok

  LOCK_grant_read_guard lock(thd);

  for (table= procs; table; table= table->next_global)
  {
    GRANT_NAME *grant_proc;
    if ((grant_proc= routine_hash_search(host, sctx->ip().str, table->db, user,
                                         table->table_name, is_proc, 0)))
      table->grant.privilege|= grant_proc->privs;

    if (want_access & ~table->grant.privilege)
    {
      want_access &= ~table->grant.privilege;
      goto err;
    }
  }
  DBUG_RETURN(0);

err:
  lock.unlock();
  if (!no_errors)
  {
    char buff[1024];
    const char *command="";
    if (table)
      strxmov(buff, table->db, ".", table->table_name, NullS);
    if (want_access & EXECUTE_ACL)
      command= "execute";
    else if (want_access & ALTER_PROC_ACL)
      command= "alter routine";
    else if (want_access & GRANT_ACL)
      command= "grant";
    my_error(ER_PROCACCESS_DENIED_ERROR, MYF(0),
             command, user, host, table ? buff : "unknown");
  }
  DBUG_RETURN(1);
}


/*
  Check if routine has any of the 
  routine level grants
  
  SYNPOSIS
   bool    check_routine_level_acl()
   thd          Thread handler
   db           Database name
   name         Routine name

  RETURN
   0            Ok 
   1            error
*/

static bool check_routine_level_acl(THD *thd, const char *db,
                                    const char *name, bool is_proc)
{
  bool no_routine_acl= 1;
  GRANT_NAME *grant_proc;
  Security_context *sctx= thd->security_context();

  LOCK_grant_read_guard lock(thd);

  if ((grant_proc= routine_hash_search(sctx->priv_host().str,
                                       sctx->ip().str, db,
                                       sctx->priv_user().str,
                                       name, is_proc, 0)))
    no_routine_acl= !(grant_proc->privs & SHOW_PROC_ACLS);
  return no_routine_acl;
}


/*****************************************************************************
  Functions to retrieve the grant for a table/column  (for SHOW functions)
*****************************************************************************/

ulong get_table_grant(THD *thd, TABLE_LIST *table)
{
  ulong privilege;
  Security_context *sctx= thd->security_context();
  const char *db = table->db ? table->db : thd->db().str;
  GRANT_TABLE *grant_table;

  LOCK_grant_read_guard lock(thd);

#ifdef EMBEDDED_LIBRARY
  grant_table= NULL;
#else
  grant_table= table_hash_search(sctx->host().str,
                                 sctx->ip().str, db, sctx->priv_user().str,
                                 table->table_name, 0);
#endif /* EMBEDDED_LIBRARY */
  table->grant.grant_table=grant_table; // Remember for column test
  table->grant.version=grant_version;
  if (grant_table)
    table->grant.privilege|= grant_table->privs;
  privilege= table->grant.privilege;
  return privilege;
}


/*
  Determine the access priviliges for a field.

  SYNOPSIS
    get_column_grant()
    thd         thread handler
    grant       grants table descriptor
    db_name     name of database that the field belongs to
    table_name  name of table that the field belongs to
    field_name  name of field

  DESCRIPTION
    The procedure may also modify: grant->grant_table and grant->version.

  RETURN
    The access priviliges for the field db_name.table_name.field_name
*/

ulong get_column_grant(THD *thd, GRANT_INFO *grant,
                       const char *db_name, const char *table_name,
                       const char *field_name)
{
  GRANT_TABLE *grant_table;
  GRANT_COLUMN *grant_column;
  ulong priv;

  LOCK_grant_read_guard lock(thd);

  /* reload table if someone has modified any grants */
  if (grant->version != grant_version)
  {
    Security_context *sctx= thd->security_context();
    grant->grant_table=
      table_hash_search(sctx->host().str, sctx->ip().str,
                        db_name, sctx->priv_user().str,
                        table_name, 0);         /* purecov: inspected */
    grant->version= grant_version;              /* purecov: inspected */
  }

  if (!(grant_table= grant->grant_table))
    priv= grant->privilege;
  else
  {
    grant_column= column_hash_search(grant_table, field_name,
                                     strlen(field_name));
    if (!grant_column)
      priv= (grant->privilege | grant_table->privs);
    else
      priv= (grant->privilege | grant_table->privs | grant_column->rights);
  }
  return priv;
}

static int show_routine_grants(THD* thd, LEX_USER *lex_user, HASH *hash,
                               const char *type, int typelen,
                               char *buff, int buffsize)
{
  uint counter, index;
  int error= 0;
  Protocol *protocol= thd->get_protocol();
  /* Add routine access */
  for (index=0 ; index < hash->records ; index++)
  {
    const char *user, *host;
    GRANT_NAME *grant_proc= (GRANT_NAME*) my_hash_element(hash, index);

    if (!(user=grant_proc->user))
      user= "";
    if (!(host= grant_proc->host.get_host()))
      host= "";

    /*
      We do not make SHOW GRANTS case-sensitive here (like REVOKE),
      but make it case-insensitive because that's the way they are
      actually applied, and showing fewer privileges than are applied
      would be wrong from a security point of view.
    */

    if (!strcmp(lex_user->user.str,user) &&
        !my_strcasecmp(system_charset_info, lex_user->host.str, host))
    {
      ulong proc_access= grant_proc->privs;
      if (proc_access != 0)
      {
        String global(buff, buffsize, system_charset_info);
        ulong test_access= proc_access & ~GRANT_ACL;

        global.length(0);
        global.append(STRING_WITH_LEN("GRANT "));

        if (!test_access)
          global.append(STRING_WITH_LEN("USAGE"));
        else
        {
          /* Add specific procedure access */
          int found= 0;
          ulong j;

          for (counter= 0, j= SELECT_ACL; j <= PROC_ACLS; counter++, j<<= 1)
          {
            if (test_access & j)
            {
              if (found)
                global.append(STRING_WITH_LEN(", "));
              found= 1;
              global.append(command_array[counter],command_lengths[counter]);
            }
          }
        }
        global.append(STRING_WITH_LEN(" ON "));
        global.append(type,typelen);
        global.append(' ');
        append_identifier(thd, &global, grant_proc->db,
                          strlen(grant_proc->db));
        global.append('.');
        append_identifier(thd, &global, grant_proc->tname,
                          strlen(grant_proc->tname));
        global.append(STRING_WITH_LEN(" TO '"));
        global.append(lex_user->user.str, lex_user->user.length,
                      system_charset_info);
        global.append(STRING_WITH_LEN("'@'"));
        // host and lex_user->host are equal except for case
        global.append(host, strlen(host), system_charset_info);
        global.append('\'');
        if (proc_access & GRANT_ACL)
          global.append(STRING_WITH_LEN(" WITH GRANT OPTION"));
        protocol->start_row();
        protocol->store(global.ptr(),global.length(),global.charset());
        if (protocol->end_row())
        {
          error= -1;
          break;
        }
      }
    }
  }
  return error;
}


static bool
show_proxy_grants(THD *thd, LEX_USER *user, char *buff, size_t buffsize)
{
  Protocol *protocol= thd->get_protocol();
  int error= 0;

  for (ACL_PROXY_USER *proxy= acl_proxy_users->begin();
       proxy != acl_proxy_users->end(); ++proxy)
  {
    if (proxy->granted_on(user->host.str, user->user.str))
    {
      String global(buff, buffsize, system_charset_info);
      global.length(0);
      proxy->print_grant(&global);
      protocol->start_row();
      protocol->store(global.ptr(), global.length(), global.charset());
      if (protocol->end_row())
      {
        error= -1;
        break;
      }
    }
  }
  return error;
}


/*
  Make a clear-text version of the requested privilege.
*/

void get_privilege_desc(char *to, uint max_length, ulong access)
{
  uint pos;
  char *start=to;
  DBUG_ASSERT(max_length >= 30);                // For end ', ' removal

  if (access)
  {
    max_length--;                               // Reserve place for end-zero
    for (pos=0 ; access ; pos++, access>>=1)
    {
      if ((access & 1) &&
          command_lengths[pos] + (uint) (to-start) < max_length)
      {
        to= my_stpcpy(to, command_array[pos]);
        *to++= ',';
        *to++= ' ';
      }
    }
    to--;                                       // Remove end ' '
    to--;                                       // Remove end ','
  }
  *to=0;
}


/*
  SHOW GRANTS;  Send grants for a user to the client

  IMPLEMENTATION
   Send to client grant-like strings depicting user@host privileges
*/

bool mysql_show_grants(THD *thd,LEX_USER *lex_user)
{
  ulong want_access;
  uint counter,index;
  int  error = 0;
  ACL_USER *acl_user= NULL;
  ACL_DB *acl_db;
  char buff[1024];
  Protocol *protocol= thd->get_protocol();
  DBUG_ENTER("mysql_show_grants");

  if (!initialized)
  {
    my_error(ER_OPTION_PREVENTS_STATEMENT, MYF(0), "--skip-grant-tables");
    DBUG_RETURN(TRUE);
  }

  LOCK_grant_read_guard lock(thd);
  mysql_mutex_lock(&acl_cache->lock);

  acl_user= find_acl_user(lex_user->host.str, lex_user->user.str, TRUE);
  if (!acl_user)
  {
    mysql_mutex_unlock(&acl_cache->lock);
    lock.unlock();

    my_error(ER_NONEXISTING_GRANT, MYF(0),
             lex_user->user.str, lex_user->host.str);
    DBUG_RETURN(TRUE);
  }

  Item_string *field=new Item_string("",0,&my_charset_latin1);
  List<Item> field_list;
  field->max_length=1024;
  strxmov(buff,"Grants for ",lex_user->user.str,"@",
          lex_user->host.str,NullS);
  field->item_name.set(buff);
  field_list.push_back(field);
  if (thd->send_result_metadata(&field_list,
                                Protocol::SEND_NUM_ROWS | Protocol::SEND_EOF))
  {
    mysql_mutex_unlock(&acl_cache->lock);

    DBUG_RETURN(TRUE);
  }

  /* Add first global access grants */
  {
    String global(buff,sizeof(buff),system_charset_info);
    global.length(0);
    global.append(STRING_WITH_LEN("GRANT "));

    want_access= acl_user->access;
    if (test_all_bits(want_access, (GLOBAL_ACLS & ~ GRANT_ACL)))
      global.append(STRING_WITH_LEN("ALL PRIVILEGES"));
    else if (!(want_access & ~GRANT_ACL))
      global.append(STRING_WITH_LEN("USAGE"));
    else
    {
      bool found=0;
      ulong j,test_access= want_access & ~GRANT_ACL;
      for (counter=0, j = SELECT_ACL;j <= GLOBAL_ACLS;counter++,j <<= 1)
      {
        if (test_access & j)
        {
          if (found)
            global.append(STRING_WITH_LEN(", "));
          found=1;
          global.append(command_array[counter],command_lengths[counter]);
        }
      }
    }
    global.append (STRING_WITH_LEN(" ON *.* TO '"));
    global.append(lex_user->user.str, lex_user->user.length,
                  system_charset_info);
    global.append (STRING_WITH_LEN("'@'"));
    global.append(lex_user->host.str,lex_user->host.length,
                  system_charset_info);
    global.append ('\'');
    if (want_access & GRANT_ACL)
      global.append(STRING_WITH_LEN(" WITH GRANT OPTION"));
    protocol->start_row();
    protocol->store(global.ptr(),global.length(),global.charset());
    if (protocol->end_row())
    {
      error= -1;
      goto end;
    }
  }

  /* Add database access */
  for (acl_db= acl_dbs->begin(); acl_db != acl_dbs->end(); ++acl_db)
  {
    const char *user, *host;

    if (!(user=acl_db->user))
      user= "";
    if (!(host=acl_db->host.get_host()))
      host= "";

    /*
      We do not make SHOW GRANTS case-sensitive here (like REVOKE),
      but make it case-insensitive because that's the way they are
      actually applied, and showing fewer privileges than are applied
      would be wrong from a security point of view.
    */

    if (!strcmp(lex_user->user.str,user) &&
        !my_strcasecmp(system_charset_info, lex_user->host.str, host))
    {
      want_access=acl_db->access;
      if (want_access)
      {
        String db(buff,sizeof(buff),system_charset_info);
        db.length(0);
        db.append(STRING_WITH_LEN("GRANT "));

        if (test_all_bits(want_access,(DB_ACLS & ~GRANT_ACL)))
          db.append(STRING_WITH_LEN("ALL PRIVILEGES"));
        else if (!(want_access & ~GRANT_ACL))
          db.append(STRING_WITH_LEN("USAGE"));
        else
        {
          int found=0, cnt;
          ulong j,test_access= want_access & ~GRANT_ACL;
          for (cnt=0, j = SELECT_ACL; j <= DB_ACLS; cnt++,j <<= 1)
          {
            if (test_access & j)
            {
              if (found)
                db.append(STRING_WITH_LEN(", "));
              found = 1;
              db.append(command_array[cnt],command_lengths[cnt]);
            }
          }
        }
        db.append (STRING_WITH_LEN(" ON "));
        append_identifier(thd, &db, acl_db->db, strlen(acl_db->db));
        db.append (STRING_WITH_LEN(".* TO '"));
        db.append(lex_user->user.str, lex_user->user.length,
                  system_charset_info);
        db.append (STRING_WITH_LEN("'@'"));
        // host and lex_user->host are equal except for case
        db.append(host, strlen(host), system_charset_info);
        db.append ('\'');
        if (want_access & GRANT_ACL)
          db.append(STRING_WITH_LEN(" WITH GRANT OPTION"));
        protocol->start_row();
        protocol->store(db.ptr(),db.length(),db.charset());
        if (protocol->end_row())
        {
          error= -1;
          goto end;
        }
      }
    }
  }

  /* Add table & column access */
  for (index=0 ; index < column_priv_hash.records ; index++)
  {
    const char *user, *host;
    GRANT_TABLE *grant_table= (GRANT_TABLE*)
      my_hash_element(&column_priv_hash, index);

    if (!(user=grant_table->user))
      user= "";
    if (!(host= grant_table->host.get_host()))
      host= "";

    /*
      We do not make SHOW GRANTS case-sensitive here (like REVOKE),
      but make it case-insensitive because that's the way they are
      actually applied, and showing fewer privileges than are applied
      would be wrong from a security point of view.
    */

    if (!strcmp(lex_user->user.str,user) &&
        !my_strcasecmp(system_charset_info, lex_user->host.str, host))
    {
      ulong table_access= grant_table->privs;
      if ((table_access | grant_table->cols) != 0)
      {
        String global(buff, sizeof(buff), system_charset_info);
        ulong test_access= (table_access | grant_table->cols) & ~GRANT_ACL;

        global.length(0);
        global.append(STRING_WITH_LEN("GRANT "));

        if (test_all_bits(table_access, (TABLE_ACLS & ~GRANT_ACL)))
          global.append(STRING_WITH_LEN("ALL PRIVILEGES"));
        else if (!test_access)
          global.append(STRING_WITH_LEN("USAGE"));
        else
        {
          /* Add specific column access */
          int found= 0;
          ulong j;

          for (counter= 0, j= SELECT_ACL; j <= TABLE_ACLS; counter++, j<<= 1)
          {
            if (test_access & j)
            {
              if (found)
                global.append(STRING_WITH_LEN(", "));
              found= 1;
              global.append(command_array[counter],command_lengths[counter]);

              if (grant_table->cols)
              {
                uint found_col= 0;
                for (uint col_index=0 ;
                     col_index < grant_table->hash_columns.records ;
                     col_index++)
                {
                  GRANT_COLUMN *grant_column = (GRANT_COLUMN*)
                    my_hash_element(&grant_table->hash_columns,col_index);
                  if (grant_column->rights & j)
                  {
                    if (!found_col)
                    {
                      found_col= 1;
                      /*
                        If we have a duplicated table level privilege, we
                        must write the access privilege name again.
                      */
                      if (table_access & j)
                      {
                        global.append(STRING_WITH_LEN(", "));
                        global.append(command_array[counter],
                                      command_lengths[counter]);
                      }
                      global.append(STRING_WITH_LEN(" ("));
                    }
                    else
                      global.append(STRING_WITH_LEN(", "));
                    global.append(grant_column->column,
                                  grant_column->key_length,
                                  system_charset_info);
                  }
                }
                if (found_col)
                  global.append(')');
              }
            }
          }
        }
        global.append(STRING_WITH_LEN(" ON "));
        append_identifier(thd, &global, grant_table->db,
                          strlen(grant_table->db));
        global.append('.');
        append_identifier(thd, &global, grant_table->tname,
                          strlen(grant_table->tname));
        global.append(STRING_WITH_LEN(" TO '"));
        global.append(lex_user->user.str, lex_user->user.length,
                      system_charset_info);
        global.append(STRING_WITH_LEN("'@'"));
        // host and lex_user->host are equal except for case
        global.append(host, strlen(host), system_charset_info);
        global.append('\'');
        if (table_access & GRANT_ACL)
          global.append(STRING_WITH_LEN(" WITH GRANT OPTION"));
        protocol->start_row();
        protocol->store(global.ptr(),global.length(),global.charset());
        if (protocol->end_row())
        {
          error= -1;
          break;
        }
      }
    }
  }

  if (show_routine_grants(thd, lex_user, &proc_priv_hash, 
                          STRING_WITH_LEN("PROCEDURE"), buff, sizeof(buff)))
  {
    error= -1;
    goto end;
  }

  if (show_routine_grants(thd, lex_user, &func_priv_hash,
                          STRING_WITH_LEN("FUNCTION"), buff, sizeof(buff)))
  {
    error= -1;
    goto end;
  }

  if (show_proxy_grants(thd, lex_user, buff, sizeof(buff)))
  {
    error= -1;
    goto end;
  }

end:
  mysql_mutex_unlock(&acl_cache->lock);
  lock.unlock();

  my_eof(thd);
  DBUG_RETURN(error);
}


/*
  Revoke all privileges from a list of users.

  SYNOPSIS
    mysql_revoke_all()
    thd                         The current thread.
    list                        The users to revoke all privileges from.

  RETURN
    > 0         Error. Error message already sent.
    0           OK.
    < 0         Error. Error message not yet sent.
*/

bool mysql_revoke_all(THD *thd,  List <LEX_USER> &list)
{
  uint revoked, is_proc;
  int result;
  ACL_DB *acl_db;
  TABLE_LIST tables[GRANT_TABLES];
  bool save_binlog_row_based;
  bool transactional_tables;
  DBUG_ENTER("mysql_revoke_all");

  /*
    This statement will be replicated as a statement, even when using
    row-based replication.  The flag will be reset at the end of the
    statement.
  */
  if ((save_binlog_row_based= thd->is_current_stmt_binlog_format_row()))
    thd->clear_current_stmt_binlog_format_row();

  if ((result= open_grant_tables(thd, tables, &transactional_tables)))
  {
    /* Restore the state of binlog format */
    DBUG_ASSERT(!thd->is_current_stmt_binlog_format_row());
    if (save_binlog_row_based)
      thd->set_current_stmt_binlog_format_row();
    DBUG_RETURN(result != 1);
  }

  Partitioned_rwlock_write_guard lock(&LOCK_grant);
  mysql_mutex_lock(&acl_cache->lock);

  LEX_USER *lex_user, *tmp_lex_user;
  List_iterator <LEX_USER> user_list(list);

  bool is_partial_execution= false;
  while ((tmp_lex_user= user_list++))
  {
    bool is_user_applied= true;
    ulong what_to_set= 0;
    if (!(lex_user= get_current_user(thd, tmp_lex_user)))
    {
      result= -1;
      continue;
    }  
    if (!find_acl_user(lex_user->host.str, lex_user->user.str, TRUE))
    {
      result= -1;
      continue;
    }

    /* copy password expire attributes to individual user */
    lex_user->alter_status= thd->lex->alter_password;

    if (replace_user_table(thd, tables[0].table,
                           lex_user, ~(ulong) 0, 1, 0,
                           (what_to_set | ACCESS_RIGHTS_ATTR)))
    {
      result= -1;
      continue;
    }

    /* Remove db access privileges */
    /*
      Because acl_dbs and column_priv_hash shrink and may re-order
      as privileges are removed, removal occurs in a repeated loop
      until no more privileges are revoked.
     */
    do
    {
      for (revoked= 0, acl_db= acl_dbs->begin(); acl_db != acl_dbs->end(); )
      {
        const char *user,*host;

        if (!(user=acl_db->user))
          user= "";
        if (!(host=acl_db->host.get_host()))
          host= "";

        if (!strcmp(lex_user->user.str,user) &&
            !strcmp(lex_user->host.str, host))
        {
          if (!replace_db_table(tables[1].table, acl_db->db, *lex_user,
                                ~(ulong)0, 1))
          {
            /*
              Don't increment loop variable as replace_db_table deleted the
              current element in acl_dbs.
             */
            revoked= 1;
            continue;
          }
          result= -1; // Something went wrong
          is_user_applied= false;
        }
        ++acl_db;
      }
    } while (revoked);

    /* Remove column access */
    do
    {
      uint counter;
      for (counter= 0, revoked= 0 ; counter < column_priv_hash.records ; )
      {
        const char *user,*host;
        GRANT_TABLE *grant_table=
          (GRANT_TABLE*) my_hash_element(&column_priv_hash, counter);
        if (!(user=grant_table->user))
          user= "";
        if (!(host=grant_table->host.get_host()))
          host= "";

        if (!strcmp(lex_user->user.str,user) &&
            !strcmp(lex_user->host.str, host))
        {
          if (replace_table_table(thd,grant_table,tables[2].table,*lex_user,
                                  grant_table->db,
                                  grant_table->tname,
                                  ~(ulong)0, 0, 1))
          {
            result= -1;
            is_user_applied= false;
          }
          else
          {
            if (!grant_table->cols)
            {
              revoked= 1;
              continue;
            }
            List<LEX_COLUMN> columns;
            if (!replace_column_table(grant_table,tables[3].table, *lex_user,
                                      columns,
                                      grant_table->db,
                                      grant_table->tname,
                                      ~(ulong)0, 1))
            {
              revoked= 1;
              continue;
            }
            result= -1;
            is_user_applied= false;
          }
        }
        counter++;
      }
    } while (revoked);

    /* Remove procedure access */
    for (is_proc=0; is_proc<2; is_proc++) do {
      HASH *hash= is_proc ? &proc_priv_hash : &func_priv_hash;
      uint counter;
      for (counter= 0, revoked= 0 ; counter < hash->records ; )
      {
        const char *user,*host;
        GRANT_NAME *grant_proc= (GRANT_NAME*) my_hash_element(hash, counter);
        if (!(user=grant_proc->user))
          user= "";
        if (!(host=grant_proc->host.get_host()))
          host= "";

        if (!strcmp(lex_user->user.str,user) &&
            !strcmp(lex_user->host.str, host))
        {
          if (replace_routine_table(thd,grant_proc,tables[4].table,*lex_user,
                                  grant_proc->db,
                                  grant_proc->tname,
                                  is_proc,
                                  ~(ulong)0, 1) == 0)
          {
            revoked= 1;
            continue;
          }
          result= -1;  // Something went wrong
          is_user_applied= false;
        }
        counter++;
      }
    } while (revoked);
    if (is_user_applied)
      is_partial_execution= true;
  }

  mysql_mutex_unlock(&acl_cache->lock);

  if (result)
    my_error(ER_REVOKE_GRANTS, MYF(0));

  /*
    Before ACLs are changed to execute fully or none at all, when
    some error happens, write an incident if one or more users are
    revoked successfully (it has a partial execution), a warning
    if no user is granted/revoked successfully.
  */
  if (result)
  {
    if (is_partial_execution)
    {
      const char* err_msg= "REVOKE failed while revoking all_privileges "
                           "from a list of users.";
      mysql_bin_log.write_incident(thd, true /* need_lock_log=true */,
                                   err_msg);
    }
    else
      sql_print_warning("Did not write failed '%s' into binary log while "
                        "revoking all_privileges from a list of users.",
                        thd->query().str);
  }
  else
  {
    result= result |
      write_bin_log(thd, FALSE, thd->query().str, thd->query().length,
                    transactional_tables);
  }

  lock.unlock();

  result|= acl_trans_commit_and_close_tables(thd);

  if (!result)
    acl_notify_htons(thd, thd->query().str, thd->query().length);

  /* Restore the state of binlog format */
  DBUG_ASSERT(!thd->is_current_stmt_binlog_format_row());
  if (save_binlog_row_based)
    thd->set_current_stmt_binlog_format_row();

  DBUG_RETURN(result);
}


/**
  If the defining user for a routine does not exist, then the ACL lookup
  code should raise two errors which we should intercept.  We convert the more
  descriptive error into a warning, and consume the other.

  If any other errors are raised, then we set a flag that should indicate
  that there was some failure we should complain at a higher level.
*/
class Silence_routine_definer_errors : public Internal_error_handler
{
public:
  Silence_routine_definer_errors()
    : is_grave(false)
  {}

  virtual bool handle_condition(THD *thd,
                                uint sql_errno,
                                const char* sqlstate,
                                Sql_condition::enum_severity_level *level,
                                const char* msg)
  {
    if (*level == Sql_condition::SL_ERROR)
    {
      if (sql_errno == ER_NONEXISTING_PROC_GRANT)
      {
        /* Convert the error into a warning. */
        *level= Sql_condition::SL_WARNING;
        return true;
      }
      else
        is_grave= true;
    }

    return false;
  }

  bool has_errors() const { return is_grave; }

private:
  bool is_grave;
};


/**
  Revoke privileges for all users on a stored procedure.  Use an error handler
  that converts errors about missing grants into warnings.

  @param
    thd                         The current thread.
  @param
    db                          DB of the stored procedure
  @param
    name                        Name of the stored procedure

  @retval
    0           OK.
  @retval
    < 0         Error. Error message not yet sent.
*/

bool sp_revoke_privileges(THD *thd, const char *sp_db, const char *sp_name,
                          bool is_proc)
{
  uint counter, revoked;
  int result;
  TABLE_LIST tables[GRANT_TABLES];
  HASH *hash= is_proc ? &proc_priv_hash : &func_priv_hash;
  Silence_routine_definer_errors error_handler;
  bool save_binlog_row_based;
  bool not_used;
  DBUG_ENTER("sp_revoke_privileges");

  if ((result= open_grant_tables(thd, tables, &not_used)))
    DBUG_RETURN(result != 1);

  /* Be sure to pop this before exiting this scope! */
  thd->push_internal_handler(&error_handler);

  Partitioned_rwlock_write_guard lock(&LOCK_grant);
  mysql_mutex_lock(&acl_cache->lock);

  /*
    This statement will be replicated as a statement, even when using
    row-based replication.  The flag will be reset at the end of the
    statement.
  */
  if ((save_binlog_row_based= thd->is_current_stmt_binlog_format_row()))
    thd->clear_current_stmt_binlog_format_row();

  /* Remove procedure access */
  do
  {
    for (counter= 0, revoked= 0 ; counter < hash->records ; )
    {
      GRANT_NAME *grant_proc= (GRANT_NAME*) my_hash_element(hash, counter);
      if (!my_strcasecmp(&my_charset_utf8_bin, grant_proc->db, sp_db) &&
          !my_strcasecmp(system_charset_info, grant_proc->tname, sp_name))
      {
        LEX_USER lex_user;
        lex_user.user.str= grant_proc->user;
        lex_user.user.length= strlen(grant_proc->user);
        lex_user.host.str= (char*) (grant_proc->host.get_host() ?
          grant_proc->host.get_host() : "");
        lex_user.host.length= grant_proc->host.get_host() ?
          strlen(grant_proc->host.get_host()) : 0;

        if (replace_routine_table(thd,grant_proc,tables[4].table,lex_user,
                                  grant_proc->db, grant_proc->tname,
                                  is_proc, ~(ulong)0, 1) == 0)
        {
          revoked= 1;
          continue;
        }
      }
      counter++;
    }
  } while (revoked);

  mysql_mutex_unlock(&acl_cache->lock);
  lock.unlock();

  result= acl_trans_commit_and_close_tables(thd);

  thd->pop_internal_handler();

  /* Restore the state of binlog format */
  DBUG_ASSERT(!thd->is_current_stmt_binlog_format_row());
  if (save_binlog_row_based)
    thd->set_current_stmt_binlog_format_row();

  DBUG_RETURN(error_handler.has_errors() || result);
}


/**
  Grant EXECUTE,ALTER privilege for a stored procedure

  @param thd The current thread.
  @param sp_db
  @param sp_name
  @param is_proc

  @return
    @retval FALSE Success
    @retval TRUE An error occured. Error message not yet sent.
*/

bool sp_grant_privileges(THD *thd, const char *sp_db, const char *sp_name,
                         bool is_proc)
{
  Security_context *sctx= thd->security_context();
  LEX_USER *combo;
  TABLE_LIST tables[1];
  List<LEX_USER> user_list;
  bool result;
  ACL_USER *au;
  Dummy_error_handler error_handler;
  DBUG_ENTER("sp_grant_privileges");

  if (!(combo=(LEX_USER*) thd->alloc(sizeof(st_lex_user))))
    DBUG_RETURN(TRUE);

  combo->user.str= (char *) sctx->user().str;

  mysql_mutex_lock(&acl_cache->lock);

  if ((au= find_acl_user(combo->host.str= (char *) sctx->host_or_ip().str,
                         combo->user.str, false)))
    goto found_acl;
  if ((au= find_acl_user(combo->host.str= (char *) sctx->host().str,
                         combo->user.str, false)))
    goto found_acl;
  if ((au= find_acl_user(combo->host.str= (char*) sctx->ip().str,
                         combo->user.str, false)))
    goto found_acl;
  if((au= find_acl_user(combo->host.str=(char*)"%", combo->user.str, FALSE)))
    goto found_acl;

  mysql_mutex_unlock(&acl_cache->lock);
  DBUG_RETURN(TRUE);

 found_acl:
  mysql_mutex_unlock(&acl_cache->lock);

  memset(tables, 0, sizeof(TABLE_LIST));
  user_list.empty();

  tables->db= (char*)sp_db;
  tables->table_name= tables->alias= (char*)sp_name;

  thd->make_lex_string(&combo->user,
                       combo->user.str, strlen(combo->user.str), 0);
  thd->make_lex_string(&combo->host,
                       combo->host.str, strlen(combo->host.str), 0);

  combo->plugin= EMPTY_CSTR;
  combo->auth= EMPTY_CSTR;
  combo->uses_identified_by_clause= false;
  combo->uses_identified_with_clause= false;
  combo->uses_identified_by_password_clause= false;
  combo->uses_authentication_string_clause= false;

  if (user_list.push_back(combo))
    DBUG_RETURN(TRUE);

  thd->lex->ssl_type= SSL_TYPE_NOT_SPECIFIED;
  thd->lex->ssl_cipher= thd->lex->x509_subject= thd->lex->x509_issuer= 0;
  memset(&thd->lex->mqh, 0, sizeof(thd->lex->mqh));
  /* set default values */
  thd->lex->alter_password.update_password_expired_column= false;
  thd->lex->alter_password.use_default_password_lifetime= true;
  thd->lex->alter_password.expire_after_days= 0;
  thd->lex->alter_password.update_account_locked_column= false;
  thd->lex->alter_password.account_locked= false;

  combo->alter_status= thd->lex->alter_password;

  /*
    Only care about whether the operation failed or succeeded
    as all errors will be handled later.
  */
  thd->push_internal_handler(&error_handler);
  result= mysql_routine_grant(thd, tables, is_proc, user_list,
                              DEFAULT_CREATE_PROC_ACLS, FALSE, FALSE);
  thd->pop_internal_handler();
  DBUG_RETURN(result);
}


static bool update_schema_privilege(THD *thd, TABLE *table, char *buff,
                                    const char* db, const char* t_name,
                                    const char* column, size_t col_length,
                                    const char *priv, size_t priv_length,
                                    const char* is_grantable)
{
  int i= 2;
  CHARSET_INFO *cs= system_charset_info;
  restore_record(table, s->default_values);
  table->field[0]->store(buff, strlen(buff), cs);
  table->field[1]->store(STRING_WITH_LEN("def"), cs);
  if (db)
    table->field[i++]->store(db, strlen(db), cs);
  if (t_name)
    table->field[i++]->store(t_name, strlen(t_name), cs);
  if (column)
    table->field[i++]->store(column, col_length, cs);
  table->field[i++]->store(priv, priv_length, cs);
  table->field[i]->store(is_grantable, strlen(is_grantable), cs);
  return schema_table_store_record(thd, table);
}


/*
  fill effective privileges for table

  SYNOPSIS
    fill_effective_table_privileges()
    thd     thread handler
    grant   grants table descriptor
    db      db name
    table   table name
*/

void fill_effective_table_privileges(THD *thd, GRANT_INFO *grant,
                                     const char *db, const char *table)
{
  Security_context *sctx= thd->security_context();
  LEX_CSTRING priv_user= sctx->priv_user();
  DBUG_ENTER("fill_effective_table_privileges");
  DBUG_PRINT("enter", ("Host: '%s', Ip: '%s', User: '%s', table: `%s`.`%s`",
                       sctx->priv_host().str, (sctx->ip().length ?
                       sctx->ip().str : "(NULL)"),
                       (priv_user.str ? priv_user.str : "(NULL)"),
                       db, table));
  /* --skip-grants */
  if (!initialized)
  {
    DBUG_PRINT("info", ("skip grants"));
    grant->privilege= ~NO_ACCESS;             // everything is allowed
    DBUG_PRINT("info", ("privilege 0x%lx", grant->privilege));
    DBUG_VOID_RETURN;
  }

  /* global privileges */
  grant->privilege= sctx->master_access();

  /* db privileges */
  grant->privilege|= acl_get(sctx->host().str, sctx->ip().str,
                             priv_user.str, db, 0);

  /* table privileges */
  LOCK_grant_read_guard lock(thd);

  if (grant->version != grant_version)
  {
    grant->grant_table=
      table_hash_search(sctx->host().str, sctx->ip().str, db,
                        priv_user.str, table, 0);   /* purecov: inspected */
    grant->version= grant_version;              /* purecov: inspected */
  }
  if (grant->grant_table != 0)
  {
    grant->privilege|= grant->grant_table->privs;
  }

  DBUG_PRINT("info", ("privilege 0x%lx", grant->privilege));
  DBUG_VOID_RETURN;
}


bool
acl_check_proxy_grant_access(THD *thd, const char *host, const char *user,
                             bool with_grant)
{
  DBUG_ENTER("acl_check_proxy_grant_access");
  DBUG_PRINT("info", ("user=%s host=%s with_grant=%d", user, host, 
                      (int) with_grant));
  if (!initialized)
  {
    my_error(ER_OPTION_PREVENTS_STATEMENT, MYF(0), "--skip-grant-tables");
    DBUG_RETURN(1);
  }

  /* replication slave thread can do anything */
  if (thd->slave_thread)
  {
    DBUG_PRINT("info", ("replication slave"));
    DBUG_RETURN(FALSE);
  }

  /*
    one can grant proxy for self to others.
    Security context in THD contains two pairs of (user,host):
    1. (user,host) pair referring to inbound connection.
    2. (priv_user,priv_host) pair obtained from mysql.user table after doing
        authnetication of incoming connection.
    Privileges should be checked wrt (priv_user, priv_host) tuple, because
    (user,host) pair obtained from inbound connection may have different
    values than what is actually stored in mysql.user table and while granting
    or revoking proxy privilege, user is expected to provide entries mentioned
    in mysql.user table.
  */
  if (!strcmp(thd->security_context()->priv_user().str, user) &&
      !my_strcasecmp(system_charset_info, host,
                     thd->security_context()->priv_host().str))
  {
    DBUG_PRINT("info", ("strcmp (%s, %s) my_casestrcmp (%s, %s) equal", 
                        thd->security_context()->priv_user().str, user,
                        host, thd->security_context()->priv_host().str));
    DBUG_RETURN(FALSE);
  }

  /* check for matching WITH PROXY rights */
  for (ACL_PROXY_USER *proxy= acl_proxy_users->begin();
       proxy != acl_proxy_users->end(); ++proxy)
  {
    if (proxy->matches(thd->security_context()->host().str,
                       thd->security_context()->user().str,
                       thd->security_context()->ip().str,
                       user, FALSE) &&
        proxy->get_with_grant())
    {
      DBUG_PRINT("info", ("found"));
      DBUG_RETURN(FALSE);
    }
  }

  my_error(ER_ACCESS_DENIED_NO_PASSWORD_ERROR, MYF(0),
           thd->security_context()->user().str,
           thd->security_context()->host_or_ip().str);
  DBUG_RETURN(TRUE);
}


#else /* NO_EMBEDDED_ACCESS_CHECKS */

bool check_some_access(THD *thd, ulong want_access, TABLE_LIST *table)
{
  table->grant.privilege= want_access;
  return false;
}

/****************************************************************************
 Dummy wrappers when we don't have any access checks
****************************************************************************/

#endif /* NO_EMBEDDED_ACCESS_CHECKS */


int fill_schema_user_privileges(THD *thd, TABLE_LIST *tables, Item *cond)
{
#ifndef NO_EMBEDDED_ACCESS_CHECKS
  int error= 0;
  ACL_USER *acl_user;
  ulong want_access;
  char buff[USERNAME_LENGTH + HOSTNAME_LENGTH + 3];
  TABLE *table= tables->table;
  bool no_global_access= check_access(thd, SELECT_ACL, "mysql",
                                      NULL, NULL, 1, 1);
  const char *curr_host= thd->security_context()->priv_host_name();
  DBUG_ENTER("fill_schema_user_privileges");

  if (!initialized)
    DBUG_RETURN(0);
  mysql_mutex_lock(&acl_cache->lock);

  for (acl_user= acl_users->begin(); acl_user != acl_users->end(); ++acl_user)
  {
    const char *user,*host, *is_grantable="YES";
    if (!(user=acl_user->user))
      user= "";
    if (!(host=acl_user->host.get_host()))
      host= "";

    if (no_global_access &&
        (strcmp(thd->security_context()->priv_user().str, user) ||
         my_strcasecmp(system_charset_info, curr_host, host)))
      continue;
      
    want_access= acl_user->access;
    if (!(want_access & GRANT_ACL))
      is_grantable= "NO";

    strxmov(buff,"'",user,"'@'",host,"'",NullS);
    if (!(want_access & ~GRANT_ACL))
    {
      if (update_schema_privilege(thd, table, buff, 0, 0, 0, 0,
                                  STRING_WITH_LEN("USAGE"), is_grantable))
      {
        error= 1;
        goto err;
      }
    }
    else
    {
      uint priv_id;
      ulong j,test_access= want_access & ~GRANT_ACL;
      for (priv_id=0, j = SELECT_ACL;j <= GLOBAL_ACLS; priv_id++,j <<= 1)
      {
        if (test_access & j)
        {
          if (update_schema_privilege(thd, table, buff, 0, 0, 0, 0, 
                                      command_array[priv_id],
                                      command_lengths[priv_id], is_grantable))
          {
            error= 1;
            goto err;
          }
        }
      }
    }
  }
err:
  mysql_mutex_unlock(&acl_cache->lock);

  DBUG_RETURN(error);
#else
  return(0);
#endif /* NO_EMBEDDED_ACCESS_CHECKS */
}


int fill_schema_schema_privileges(THD *thd, TABLE_LIST *tables, Item *cond)
{
#ifndef NO_EMBEDDED_ACCESS_CHECKS
  int error= 0;
  ACL_DB *acl_db;
  ulong want_access;
  char buff[USERNAME_LENGTH + HOSTNAME_LENGTH + 3];
  TABLE *table= tables->table;
  bool no_global_access= check_access(thd, SELECT_ACL, "mysql",
                                      NULL, NULL, 1, 1);
  const char *curr_host= thd->security_context()->priv_host_name();
  DBUG_ENTER("fill_schema_schema_privileges");

  if (!initialized)
    DBUG_RETURN(0);
  mysql_mutex_lock(&acl_cache->lock);

  for (acl_db= acl_dbs->begin(); acl_db != acl_dbs->end(); ++acl_db)
  {
    const char *user, *host, *is_grantable="YES";

    if (!(user=acl_db->user))
      user= "";
    if (!(host=acl_db->host.get_host()))
      host= "";

    if (no_global_access &&
        (strcmp(thd->security_context()->priv_user().str, user) ||
         my_strcasecmp(system_charset_info, curr_host, host)))
      continue;

    want_access=acl_db->access;
    if (want_access)
    {
      if (!(want_access & GRANT_ACL))
      {
        is_grantable= "NO";
      }
      strxmov(buff,"'",user,"'@'",host,"'",NullS);
      if (!(want_access & ~GRANT_ACL))
      {
        if (update_schema_privilege(thd, table, buff, acl_db->db, 0, 0,
                                    0, STRING_WITH_LEN("USAGE"), is_grantable))
        {
          error= 1;
          goto err;
        }
      }
      else
      {
        int cnt;
        ulong j,test_access= want_access & ~GRANT_ACL;
        for (cnt=0, j = SELECT_ACL; j <= DB_ACLS; cnt++,j <<= 1)
          if (test_access & j)
          {
            if (update_schema_privilege(thd, table, buff, acl_db->db, 0, 0, 0,
                                        command_array[cnt], command_lengths[cnt],
                                        is_grantable))
            {
              error= 1;
              goto err;
            }
          }
      }
    }
  }
err:
  mysql_mutex_unlock(&acl_cache->lock);

  DBUG_RETURN(error);
#else
  return (0);
#endif /* NO_EMBEDDED_ACCESS_CHECKS */
}


int fill_schema_table_privileges(THD *thd, TABLE_LIST *tables, Item *cond)
{
#ifndef NO_EMBEDDED_ACCESS_CHECKS
  int error= 0;
  uint index;
  char buff[USERNAME_LENGTH + HOSTNAME_LENGTH + 3];
  TABLE *table= tables->table;
  bool no_global_access= check_access(thd, SELECT_ACL, "mysql",
                                      NULL, NULL, 1, 1);
  const char *curr_host= thd->security_context()->priv_host_name();
  DBUG_ENTER("fill_schema_table_privileges");

  LOCK_grant_read_guard lock(thd);

  for (index=0 ; index < column_priv_hash.records ; index++)
  {
    const char *user, *host, *is_grantable= "YES";
    GRANT_TABLE *grant_table= (GRANT_TABLE*) my_hash_element(&column_priv_hash,
                                                          index);
    if (!(user=grant_table->user))
      user= "";
    if (!(host= grant_table->host.get_host()))
      host= "";

    if (no_global_access &&
        (strcmp(thd->security_context()->priv_user().str, user) ||
         my_strcasecmp(system_charset_info, curr_host, host)))
      continue;

    ulong table_access= grant_table->privs;
    if (table_access)
    {
      ulong test_access= table_access & ~GRANT_ACL;
      /*
        We should skip 'usage' privilege on table if
        we have any privileges on column(s) of this table
      */
      if (!test_access && grant_table->cols)
        continue;
      if (!(table_access & GRANT_ACL))
        is_grantable= "NO";

      strxmov(buff, "'", user, "'@'", host, "'", NullS);
      if (!test_access)
      {
        if (update_schema_privilege(thd, table, buff, grant_table->db,
                                    grant_table->tname, 0, 0,
                                    STRING_WITH_LEN("USAGE"), is_grantable))
        {
          error= 1;
          goto err;
        }
      }
      else
      {
        ulong j;
        int cnt;
        for (cnt= 0, j= SELECT_ACL; j <= TABLE_ACLS; cnt++, j<<= 1)
        {
          if (test_access & j)
          {
            if (update_schema_privilege(thd, table, buff, grant_table->db,
                                        grant_table->tname, 0, 0,
                                        command_array[cnt],
                                        command_lengths[cnt], is_grantable))
            {
              error= 1;
              goto err;
            }
          }
        }
      }
    }   
  }
err:

  DBUG_RETURN(error);
#else
  return (0);
#endif /* NO_EMBEDDED_ACCESS_CHECKS */
}


int fill_schema_column_privileges(THD *thd, TABLE_LIST *tables, Item *cond)
{
#ifndef NO_EMBEDDED_ACCESS_CHECKS
  int error= 0;
  uint index;
  char buff[USERNAME_LENGTH + HOSTNAME_LENGTH + 3];
  TABLE *table= tables->table;
  bool no_global_access= check_access(thd, SELECT_ACL, "mysql",
                                      NULL, NULL, 1, 1);
  const char *curr_host= thd->security_context()->priv_host_name();
  DBUG_ENTER("fill_schema_table_privileges");

  LOCK_grant_read_guard lock(thd);

  for (index=0 ; index < column_priv_hash.records ; index++)
  {
    const char *user, *host, *is_grantable= "YES";
    GRANT_TABLE *grant_table= (GRANT_TABLE*) my_hash_element(&column_priv_hash,
                                                          index);
    if (!(user=grant_table->user))
      user= "";
    if (!(host= grant_table->host.get_host()))
      host= "";

    if (no_global_access &&
        (strcmp(thd->security_context()->priv_user().str, user) ||
         my_strcasecmp(system_charset_info, curr_host, host)))
      continue;

    ulong table_access= grant_table->cols;
    if (table_access != 0)
    {
      if (!(grant_table->privs & GRANT_ACL))
        is_grantable= "NO";

      ulong test_access= table_access & ~GRANT_ACL;
      strxmov(buff, "'", user, "'@'", host, "'", NullS);
      if (!test_access)
        continue;
      else
      {
        ulong j;
        int cnt;
        for (cnt= 0, j= SELECT_ACL; j <= TABLE_ACLS; cnt++, j<<= 1)
        {
          if (test_access & j)
          {
            for (uint col_index=0 ;
                 col_index < grant_table->hash_columns.records ;
                 col_index++)
            {
              GRANT_COLUMN *grant_column = (GRANT_COLUMN*)
                my_hash_element(&grant_table->hash_columns,col_index);
              if ((grant_column->rights & j) && (table_access & j))
              {
                if (update_schema_privilege(thd, table, buff, grant_table->db,
                                            grant_table->tname,
                                            grant_column->column,
                                            grant_column->key_length,
                                            command_array[cnt],
                                            command_lengths[cnt], is_grantable))
                {
                  error= 1;
                  goto err;
                }
              }
            }
          }
        }
      }
    }
  }
err:

  DBUG_RETURN(error);
#else
  return (0);
#endif /* NO_EMBEDDED_ACCESS_CHECKS */
}

#ifndef NO_EMBEDDED_ACCESS_CHECKS
bool
is_privileged_user_for_credential_change(THD *thd)
{
#ifdef HAVE_REPLICATION
  if (thd->slave_thread)
    return true;
#endif /* HAVE_REPLICATION */
  return (!check_access(thd, UPDATE_ACL, "mysql", NULL, NULL, 1, 1) ||
          thd->security_context()->check_access(CREATE_USER_ACL, false));
}
#endif /* NO_EMBEDDED_ACCESS_CHECKS */

/**
  Check if user has enough privileges for execution of SHOW statement,
  which was converted to query to one of I_S tables.

  @param thd    Thread context.
  @param table  Table list element for I_S table to be queried..

  @retval FALSE - Success.
  @retval TRUE  - Failure.
*/

static bool check_show_access(THD *thd, TABLE_LIST *table)
{
#ifndef NO_EMBEDDED_ACCESS_CHECKS
  switch (get_schema_table_idx(table->schema_table)) {
  case SCH_SCHEMATA:
    return (specialflag & SPECIAL_SKIP_SHOW_DB) &&
      check_global_access(thd, SHOW_DB_ACL);

  case SCH_TABLE_NAMES:
  case SCH_TABLES:
  case SCH_VIEWS:
  case SCH_TRIGGERS:
  case SCH_EVENTS:
  {
    const char *dst_db_name= table->schema_select_lex->db;

    DBUG_ASSERT(dst_db_name);

    if (check_access(thd, SELECT_ACL, dst_db_name,
                     &thd->col_access, NULL, FALSE, FALSE))
      return TRUE;

    if (!thd->col_access && check_grant_db(thd, dst_db_name))
    {
      my_error(ER_DBACCESS_DENIED_ERROR, MYF(0),
               thd->security_context()->priv_user().str,
               thd->security_context()->priv_host().str,
               dst_db_name);
      return TRUE;
    }

    return FALSE;
  }

  case SCH_COLUMNS:
  case SCH_STATISTICS:
  {
    TABLE_LIST *dst_table;
    dst_table= table->schema_select_lex->table_list.first;

    DBUG_ASSERT(dst_table);

    /*
      Open temporary tables to be able to detect them during privilege check.
    */
    if (open_temporary_tables(thd, dst_table))
      return TRUE;

    if (check_access(thd, SELECT_ACL, dst_table->db,
                     &dst_table->grant.privilege,
                     &dst_table->grant.m_internal,
                     FALSE, FALSE))
          return TRUE; /* Access denied */

    /*
      Check_grant will grant access if there is any column privileges on
      all of the tables thanks to the fourth parameter (bool show_table).
    */
    if (check_grant(thd, SELECT_ACL, dst_table, TRUE, UINT_MAX, FALSE))
      return TRUE; /* Access denied */

    close_thread_tables(thd);
    dst_table->table= NULL;

    /* Access granted */
    return FALSE;
  }
  default:
    break;
  }
#endif /* NO_EMBEDDED_ACCESS_CHECKS */
  return FALSE;
}


/**
  check for global access and give descriptive error message if it fails.

  @param thd			Thread handler
  @param want_access		Use should have any of these global rights

  @warning
    One gets access right if one has ANY of the rights in want_access.
    This is useful as one in most cases only need one global right,
    but in some case we want to check if the user has SUPER or
    REPL_CLIENT_ACL rights.

  @retval
    0	ok
  @retval
    1	Access denied.  In this case an error is sent to the client
*/

bool check_global_access(THD *thd, ulong want_access)
{
  DBUG_ENTER("check_global_access");
#ifndef NO_EMBEDDED_ACCESS_CHECKS
  char command[128];
  if (thd->security_context()->check_access(want_access, true))
    DBUG_RETURN(0);
  get_privilege_desc(command, sizeof(command), want_access);
  my_error(ER_SPECIFIC_ACCESS_DENIED_ERROR, MYF(0), command);
  DBUG_RETURN(1);
#else
  DBUG_RETURN(0);
#endif /*NO_EMBEDDED_ACCESS_CHECKS */
}


/**
  Checks foreign key's parent table access.

  @param thd	       [in]	Thread handler
  @param create_info   [in]     Create information (like MAX_ROWS, ENGINE or
                                temporary table flag)
  @param alter_info    [in]     Initial list of columns and indexes for the
                                table to be created

  @retval
   false  ok.
  @retval
   true	  error or access denied. Error is sent to client in this case.
*/
bool check_fk_parent_table_access(THD *thd,
                                  HA_CREATE_INFO *create_info,
                                  Alter_info *alter_info)
{
  Key_spec *key;
  List_iterator<Key_spec> key_iterator(alter_info->key_list);
  handlerton *db_type= create_info->db_type ? create_info->db_type :
                                             ha_default_handlerton(thd);

  // Return if engine does not support Foreign key Constraint.
  if (!ha_check_storage_engine_flag(db_type, HTON_SUPPORTS_FOREIGN_KEYS))
    return false;

  while ((key= key_iterator++))
  {
    if (key->type == KEYTYPE_FOREIGN)
    {
      TABLE_LIST parent_table;
      bool is_qualified_table_name;
      Foreign_key_spec *fk_key= down_cast<Foreign_key_spec*>(key);
      LEX_STRING db_name;
      LEX_STRING table_name= { (char *) fk_key->ref_table.str,
                               fk_key->ref_table.length };

      // Check if tablename is valid or not.
      DBUG_ASSERT(table_name.str != NULL);
      if (check_table_name(table_name.str, table_name.length))
      {
        my_error(ER_WRONG_TABLE_NAME, MYF(0), table_name.str);
        return true;
      }

      if (fk_key->ref_db.str)
      {
        is_qualified_table_name= true;
        db_name.str= (char *) thd->memdup(fk_key->ref_db.str,
                                          fk_key->ref_db.length+1);
        db_name.length= fk_key->ref_db.length;

        // Check if database name is valid or not.
        if (fk_key->ref_db.str && check_and_convert_db_name(&db_name, false))
          return true;
      }
      else if (thd->lex->copy_db_to(&db_name.str, &db_name.length))
        return true;
      else
        is_qualified_table_name= false;

      // if lower_case_table_names is set then convert tablename to lower case.
      if (lower_case_table_names)
      {
        table_name.str= (char *) thd->memdup(fk_key->ref_table.str,
                                             fk_key->ref_table.length+1);
        table_name.length= my_casedn_str(files_charset_info, table_name.str);
      }

      parent_table.init_one_table(db_name.str, db_name.length,
                                  table_name.str, table_name.length,
                                  table_name.str, TL_IGNORE);

      /*
       Check if user has REFERENCES_ACL privilege at table level on
       "parent_table".
       Having privilege on any of the parent_table column is not
       enough so checking whether user has REFERENCES_ACL privilege
       at table level here.
      */
      if ((check_access(thd, REFERENCES_ACL, parent_table.db,
                        &parent_table.grant.privilege,
                        &parent_table.grant.m_internal, false, true) ||
           check_grant(thd, REFERENCES_ACL, &parent_table, false, 1, true)) ||
          (parent_table.grant.privilege & REFERENCES_ACL) == 0)
      {
        if (is_qualified_table_name)
        {
          const size_t qualified_table_name_len= NAME_LEN + 1 + NAME_LEN + 1;
          char *qualified_table_name=
            (char *) thd->alloc(qualified_table_name_len);

          my_snprintf(qualified_table_name, qualified_table_name_len, "%s.%s",
                      db_name.str, table_name.str);
          table_name.str= qualified_table_name;
        }

        my_error(ER_TABLEACCESS_DENIED_ERROR, MYF(0),
                 "REFERENCES",
                 thd->security_context()->priv_user().str,
                 thd->security_context()->host_or_ip().str,
                 table_name.str);

        return true;
      }
    }
  }

  return false;
}<|MERGE_RESOLUTION|>--- conflicted
+++ resolved
@@ -24,12 +24,9 @@
 #include "binlog.h"                     /* mysql_bin_log */
 #include "sp.h"                         /* sp_exist_routines */
 #include "sql_insert.h"                 /* Sql_cmd_insert_base */
-<<<<<<< HEAD
+#include "log.h"                        /* sql_print_warning */
 #include "sql_class.h"
 #include "derror.h"
-=======
-#include "log.h"                        /* sql_print_warning */
->>>>>>> 04f4b76b
 
 #include "sql_update.h"
 #include "auth_internal.h"
