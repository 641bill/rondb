/* Copyright (c) 2000, 2017, Oracle and/or its affiliates. All rights reserved.

   This program is free software; you can redistribute it and/or modify
   it under the terms of the GNU General Public License as published by
   the Free Software Foundation; version 2 of the License.

   This program is distributed in the hope that it will be useful,
   but WITHOUT ANY WARRANTY; without even the implied warranty of
   MERCHANTABILITY or FITNESS FOR A PARTICULAR PURPOSE.  See the
   GNU General Public License for more details.

   You should have received a copy of the GNU General Public License
   along with this program; if not, write to the Free Software Foundation,
   51 Franklin Street, Suite 500, Boston, MA 02110-1335 USA */
/* Internals */

#ifndef AUTH_INTERNAL_INCLUDED
#define AUTH_INTERNAL_INCLUDED

#include <map>
#include <string>
#include <unordered_map>
#include <unordered_set>

#include "mysql_time.h"                 /* MYSQL_TIME */
#include "sql/auth/auth_common.h"
#include "sql/auth/dynamic_privilege_table.h"
#include "sql/auth/partitioned_rwlock.h"
#include "sql/sql_audit.h"
#include "sql/table.h"
#include "violite.h"                    /* SSL_type */



class ACL_USER;
class ACL_PROXY_USER;
class GRANT_NAME;
class GRANT_TABLE;
class GRANT_COLUMN;
struct TABLE;
typedef struct user_resources USER_RESOURCES;
void append_identifier(THD *thd, String *packet, const char *name,
                       size_t length);
typedef std::map<std::string, unsigned long > Column_map;
struct Grant_table_aggregate
{
  Grant_table_aggregate() : table_access(0l), cols(0l){}
  ulong table_access;
  ulong cols;
  Column_map columns;
};
typedef std::map<std::string, unsigned long> SP_access_map;
typedef std::map<std::string, unsigned long > Db_access_map;
typedef std::map<std::string, Grant_table_aggregate>
  Table_access_map_storage;
class Table_access_map
{
public:
  Table_access_map() : m_thd(0) {}
  ~Table_access_map() {}
  typedef Table_access_map_storage::iterator iterator;
  typedef Table_access_map_storage::value_type value_type;
  typedef Table_access_map_storage::mapped_type mapped_type;
  mapped_type &operator[](const Table_access_map_storage::key_type &key)
  { return m_values[key]; }
  iterator begin() { return m_values.begin(); }
  iterator end() { return m_values.end(); }
  iterator find(const Table_access_map_storage::key_type &key)
  { return m_values.find(key); }
  void set_thd(THD* thd) { m_thd= thd; }
  THD *get_thd() { return m_thd; }
private:
  THD *m_thd;
  Table_access_map_storage m_values;
};
typedef std::unordered_set<std::string> Grant_acl_set;

std::string create_authid_str_from(const LEX_USER *user);
std::string create_authid_str_from(const ACL_USER *user);
std::string create_authid_str_from(const LEX_CSTRING &user,
                                   const LEX_CSTRING &host);
std::string create_authid_str_from(const Auth_id_ref &user);
Auth_id_ref create_authid_from(const LEX_USER *user);
Auth_id_ref create_authid_from(const ACL_USER *user);

/* sql_authentication */
class Rsa_authentication_keys;
extern Rsa_authentication_keys * g_sha256_rsa_keys;
extern Rsa_authentication_keys * g_caching_sha2_rsa_keys;
extern char * caching_sha2_rsa_private_key_path;
extern char * caching_sha2_rsa_public_key_path;
#if !defined(HAVE_YASSL)
extern bool caching_sha2_auto_generate_rsa_keys;
#endif

void optimize_plugin_compare_by_pointer(LEX_CSTRING *plugin_name);
bool auth_plugin_is_built_in(const char *plugin_name);
bool auth_plugin_supports_expiration(const char *plugin_name);

const ACL_internal_table_access *
get_cached_table_access(GRANT_INTERNAL_INFO *grant_internal_info,
                        const char *schema_name, const char *table_name);

/* sql_auth_cache */
ulong get_sort(uint count,...);
bool assert_acl_cache_read_lock(THD *thd);
bool assert_acl_cache_write_lock(THD *thd);

/*sql_authentication */
bool sha256_rsa_auth_status();
bool caching_sha2_rsa_auth_status();

/* sql_auth_cache */
void rebuild_check_host(void);
ACL_USER * find_acl_user(const char *host,
                         const char *user,
                         bool exact);
ACL_PROXY_USER * acl_find_proxy_user(const char *user,
                                     const char *host,
                                     const char *ip,
                                     char *authenticated_as,
                                     bool *proxy_used);
void acl_insert_proxy_user(ACL_PROXY_USER *new_value);

void acl_update_user(const char *user, const char *host,
                     enum SSL_type ssl_type,
                     const char *ssl_cipher,
                     const char *x509_issuer,
                     const char *x509_subject,
                     USER_RESOURCES  *mqh,
                     ulong privileges,
                     const LEX_CSTRING &plugin,
                     const LEX_CSTRING &auth,
                     MYSQL_TIME password_change_time,
                     LEX_ALTER password_life,
                     ulong what_is_set);
void acl_insert_user(THD *thd, 
                     const char *user,
                     const char *host,
                     enum SSL_type ssl_type,
                     const char *ssl_cipher,
                     const char *x509_issuer,
                     const char *x509_subject,
                     USER_RESOURCES *mqh,
                     ulong privileges,
                     const LEX_CSTRING &plugin,
                     const LEX_CSTRING &auth,
		     MYSQL_TIME password_change_time,
                     LEX_ALTER password_life);
void acl_update_proxy_user(ACL_PROXY_USER *new_value, bool is_revoke);
void acl_update_db(const char *user, const char *host, const char *db,
                   ulong privileges);
void acl_insert_db(const char *user, const char *host, const char *db,
                   ulong privileges);
bool update_sctx_cache(Security_context *sctx, ACL_USER *acl_user_ptr,
                       bool expired);
void clear_and_init_db_cache();

/* sql_user_table */
ulong get_access(TABLE *form,uint fieldnr, uint *next_field);
int replace_db_table(THD *thd, TABLE *table, const char *db,
                     const LEX_USER &combo,
                     ulong rights, bool revoke_grant);
int replace_user_table(THD *thd, TABLE *table, LEX_USER *combo,
                       ulong rights, bool revoke_grant,
                       bool can_create_user, ulong what_to_replace);
int replace_proxies_priv_table(THD *thd, TABLE *table, const LEX_USER *user,
                               const LEX_USER *proxied_user,
                               bool with_grant_arg, bool revoke_grant);
int replace_column_table(THD *thd, GRANT_TABLE *g_t,
                         TABLE *table, const LEX_USER &combo,
                         List <LEX_COLUMN> &columns,
                         const char *db, const char *table_name,
                         ulong rights, bool revoke_grant);
int replace_table_table(
  THD *thd, GRANT_TABLE *grant_table,
  std::unique_ptr<GRANT_TABLE, Destroy_only<GRANT_TABLE>>
    *deleted_grant_table,
  TABLE *table, const LEX_USER &combo,
  const char *db, const char *table_name,
  ulong rights, ulong col_rights,
  bool revoke_grant);
int replace_routine_table(THD *thd, GRANT_NAME *grant_name,
                          TABLE *table, const LEX_USER &combo,
                          const char *db, const char *routine_name,
                          bool is_proc, ulong rights, bool revoke_grant);
int open_grant_tables(THD *thd, TABLE_LIST *tables, bool *transactional_tables);
void grant_tables_setup_for_open(TABLE_LIST *tables,
                                 thr_lock_type lock_type= TL_WRITE,
                                 enum_mdl_type mdl_type= MDL_SHARED_NO_READ_WRITE);

int replace_roles_priv_table(THD *thd, TABLE *table, const LEX_USER *user,
                             const LEX_USER *role,
                             bool with_grant_arg,
                             bool revoke_grant);

void acl_print_ha_error(int handler_error);
bool check_acl_tables(TABLE_LIST *tables, bool report_error);
bool log_and_commit_acl_ddl(THD *thd,
                            bool transactional_tables,
                            std::set<LEX_USER *> *extra_users= NULL,
                            bool extra_error= false,
                            bool log_to_binlog= true,
                            bool notify_htons= true);
/* sql_authorization */
bool is_privileged_user_for_credential_change(THD *thd);
void rebuild_vertex_index(THD *thd);
void roles_init_graph(void);
void roles_delete_graph(void);
/**
  Storage container for default role ids. Default roles are only weakly
  depending on ACL_USERs. You can retain a default role even if the
  corresponding ACL_USER is missing in the acl_cache.
*/
class Role_id
{
public:
  Role_id(const char *user, int user_len, const char *host,
          int host_len)
  {
    m_user.append(user, user_len);
    m_host.append(host, host_len);
  }

  Role_id(const Auth_id_ref &id)
  {
    m_user.append(id.first.str, id.first.length);
    m_host.append(id.second.str, id.second.length);
  }

  Role_id(const LEX_CSTRING &user, const LEX_CSTRING &host)
  {
    m_user.append(user.str, user.length);
    m_host.append(host.str, host.length);
  }

  Role_id(const std::string &user, const std::string &host)
  : m_user(user), m_host(host)
  {}

  ~Role_id() {}

  Role_id(const Role_id &id)
  {
    m_user= id.m_user;
    m_host= id.m_host;
  }

  bool operator<(const Role_id &id) const
  {
    if (m_user >= id.m_user)
      return m_host < id.m_host;
    return true;
  }

  void auth_str(std::string *out) const
  {
    String tmp;
    append_identifier(&tmp, m_user.c_str(), m_user.length());
    tmp.append('@');
    append_identifier(&tmp, m_host.c_str(), m_host.length());
    out->append(tmp.ptr());
  }

  const std::string &user() const { return m_user; }
  const std::string &host() const { return m_host; }
private:
  std::string m_user;
  std::string m_host;
};

void dynamic_privileges_init(void);
void dynamic_privileges_delete(void);
bool grant_dynamic_privilege(const LEX_CSTRING &str_priv,
                             const LEX_CSTRING &str_user,
                             const LEX_CSTRING &str_host,
                             bool with_grant_option,
                             Update_dynamic_privilege_table &func);
bool revoke_dynamic_privilege(const LEX_CSTRING &str_priv,
                              const LEX_CSTRING &str_user,
                              const LEX_CSTRING &str_host,
                              Update_dynamic_privilege_table &update_table);
bool revoke_all_dynamic_privileges(const LEX_CSTRING &user,
                                   const LEX_CSTRING &host,
                                   Update_dynamic_privilege_table &func);
bool rename_dynamic_grant(const LEX_CSTRING &old_user,
                          const LEX_CSTRING &old_host,
                          const LEX_CSTRING &new_user,
                          const LEX_CSTRING &new_host,
                          Update_dynamic_privilege_table &update_table);
bool grant_grant_option_for_all_dynamic_privileges(const LEX_CSTRING &str_user,
  const LEX_CSTRING &str_host, Update_dynamic_privilege_table &func);
bool revoke_grant_option_for_all_dynamic_privileges(const LEX_CSTRING &str_user,
  const LEX_CSTRING &str_host, Update_dynamic_privilege_table &func);
bool operator==(const Role_id &a, const Auth_id_ref &b);
bool operator==(const Auth_id_ref &a, const Role_id &b);
bool operator==(const std::pair<const Role_id, const Role_id> &a,
                const Auth_id_ref &b);
bool operator==(const Role_id &a, const Role_id &b);
bool operator==(std::pair<const Role_id, std::pair<std::string, bool> > &a,
                const std::string &b);
typedef std::vector<std::pair<Role_id, bool> > List_of_granted_roles;

struct role_id_hash
{
  std::size_t operator()(const Role_id& k) const
  {
    using std::size_t;
    using std::hash;
    using std::string;
    return ((hash<string>()(k.user()) ^ (hash<string>()(k.host()) << 1)) >> 1);
  }
};

typedef std::unordered_multimap<const Role_id, const Role_id, role_id_hash>
  Default_roles;
typedef std::map<std::string, bool> Dynamic_privileges;

void get_privilege_access_maps(ACL_USER *acl_user,
                               const List_of_auth_id_refs *using_roles,
                               ulong *access,
                               Db_access_map *db_map,
                               Db_access_map *db_wild_map,
                               Table_access_map *table_map,
                               SP_access_map *sp_map,
                               SP_access_map *func_map,
                               List_of_granted_roles *granted_roles,
                               Grant_acl_set *with_admin_acl,
                               Dynamic_privileges *dynamic_acl);
bool clear_default_roles(THD *thd, TABLE *table,
                         const Auth_id_ref &user_auth_id,
                         std::vector<Role_id > *default_roles);
<<<<<<< HEAD
void get_granted_roles(LEX_USER *user, List_of_granted_roles *granted_roles);
=======
bool drop_default_role_policy(THD *thd, TABLE *table,
                              const Auth_id_ref &default_role_policy,
                              const Auth_id_ref &user);
void get_granted_roles(THD *thd, LEX_USER *user,
                       List_of_granted_roles *granted_roles);
>>>>>>> 557212f8
int iterate_granted_roles(Auth_id_ref &authid,
         std::function<bool (const std::pair<const Auth_id_ref &, bool> &p)> f);
void revoke_role(THD *thd, ACL_USER *role, ACL_USER *user);
bool revoke_all_roles_from_user(THD *thd, TABLE *edge_table,
                                TABLE *defaults_table, LEX_USER *user);
bool drop_role(THD *thd, TABLE *edge_table, TABLE *defaults_table,
               const Auth_id_ref &authid_user);
bool modify_role_edges_in_table(THD *thd, TABLE *table,
                                const Auth_id_ref &from_user,
                                const Auth_id_ref &to_user,
                                bool with_admin_option,
                                bool delete_option);
Auth_id_ref create_authid_from(const Role_id &user);
Auth_id_ref create_authid_from(const LEX_CSTRING &user,
                               const LEX_CSTRING &host);
bool roles_rename_authid(THD *thd, TABLE *edge_table, TABLE *defaults_table,
                         LEX_USER *user_from, LEX_USER *user_to);
bool set_and_validate_user_attributes(THD *thd,
                                      LEX_USER *Str,
                                      ulong &what_to_set,
                                      bool is_privileged_user,
                                      bool is_role,
                                      TABLE_LIST *history_table,
                                      bool *history_check_done,
                                      const char * cmd);
typedef std::pair<std::string, bool> Grant_privilege;
typedef std::unordered_multimap<const Role_id, Grant_privilege,
                                role_id_hash >
  User_to_dynamic_privileges_map;
User_to_dynamic_privileges_map *get_dynamic_privileges_map();
User_to_dynamic_privileges_map *
swap_dynamic_privileges_map(User_to_dynamic_privileges_map *map);
bool populate_roles_caches(THD *thd, TABLE_LIST * tablelst);
void grant_role(ACL_USER *role, const ACL_USER *user, bool with_admin_opt);
void get_mandatory_roles(std::vector< Role_id > *mandatory_roles);
extern std::vector<Role_id > *g_mandatory_roles;
void create_role_vertex(ACL_USER *role_acl_user);
void activate_all_granted_and_mandatory_roles(const ACL_USER *acl_user,
                                              Security_context *sctx);
extern std::vector<std::string> builtin_auth_plugins;

bool alter_user_set_default_roles(THD *thd, TABLE *table, LEX_USER *user,
                                  const List_of_auth_id_refs &new_auth_ids);

bool alter_user_set_default_roles_all(THD *thd, TABLE *def_role_table,
                                      LEX_USER *user);
#endif /* AUTH_INTERNAL_INCLUDED */<|MERGE_RESOLUTION|>--- conflicted
+++ resolved
@@ -330,15 +330,10 @@
 bool clear_default_roles(THD *thd, TABLE *table,
                          const Auth_id_ref &user_auth_id,
                          std::vector<Role_id > *default_roles);
-<<<<<<< HEAD
 void get_granted_roles(LEX_USER *user, List_of_granted_roles *granted_roles);
-=======
 bool drop_default_role_policy(THD *thd, TABLE *table,
                               const Auth_id_ref &default_role_policy,
                               const Auth_id_ref &user);
-void get_granted_roles(THD *thd, LEX_USER *user,
-                       List_of_granted_roles *granted_roles);
->>>>>>> 557212f8
 int iterate_granted_roles(Auth_id_ref &authid,
          std::function<bool (const std::pair<const Auth_id_ref &, bool> &p)> f);
 void revoke_role(THD *thd, ACL_USER *role, ACL_USER *user);
