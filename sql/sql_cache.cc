/* Copyright (c) 2000, 2013, Oracle and/or its affiliates. All rights reserved.

   This program is free software; you can redistribute it and/or modify
   it under the terms of the GNU General Public License as published by
   the Free Software Foundation; version 2 of the License.

   This program is distributed in the hope that it will be useful,
   but WITHOUT ANY WARRANTY; without even the implied warranty of
   MERCHANTABILITY or FITNESS FOR A PARTICULAR PURPOSE.  See the
   GNU General Public License for more details.

   You should have received a copy of the GNU General Public License
   along with this program; if not, write to the Free Software Foundation,
   51 Franklin Street, Suite 500, Boston, MA 02110-1335 USA */

/*
  Description of the query cache:

1. Query_cache object consists of
	- query cache memory pool (cache)
	- queries hash (queries)
	- tables hash (tables)
	- list of blocks ordered as they allocated in memory
(first_block)
	- list of queries block (queries_blocks)
	- list of used tables (tables_blocks)

2. Query cache memory pool (cache) consists of
	- table of steps of memory bins allocation
	- table of free memory bins
	- blocks of memory

3. Memory blocks

Every memory block has the following structure:

+----------------------------------------------------------+
|      Block header (Query_cache_block structure)	   |
+----------------------------------------------------------+
|Table of database table lists (used for queries & tables) |
+----------------------------------------------------------+
|		  Type depended header			   |
|(Query_cache_query, Query_cache_table, Query_cache_result)|
+----------------------------------------------------------+
|			Data ...			   |
+----------------------------------------------------------+

Block header consists of:
- type:
  FREE		Free memory block
  QUERY		Query block
  RESULT	Ready to send result
  RES_CONT	Result's continuation
  RES_BEG	First block of results, that is not yet complete,
		written to cache
  RES_INCOMPLETE  Allocated for results data block
  TABLE		Block with database table description
  INCOMPLETE	The destroyed block
- length of block (length)
- length of data & headers (used)
- physical list links (pnext/pprev) - used for the list of
  blocks ordered as they are allocated in physical memory
- logical list links (next/prev) - used for queries block list, tables block
  list, free memory block lists and list of results block in query
- number of elements in table of database table list (n_tables)

4. Query & results blocks

Query stored in cache consists of following blocks:

more		      more
recent+-------------+ old
<-----|Query block 1|------> double linked list of queries block
 prev |		    | next
      +-------------+
    <-|  table 0    |-> (see "Table of database table lists" description)
    <-|  table 1    |->
      |  ...	    |		+--------------------------+
      +-------------+	 +-------------------------+	   |
NET   |		    |	 |	V		   V	   |
struct|		    |	 +-+------------+   +------------+ |
<-----|query header |----->|Result block|-->|Result block|-+ doublelinked
writer|		    |result|		|<--|		 |   list of results
      +-------------+	   +------------+   +------------+
      |charset	    |	   +------------+   +------------+ no table of dbtables
      |encoding +   |	   |   result	|   |	result	 |
      |query text   |<-----|   header	|   |	header	 |------+
      +-------------+parent|		|   |		 |parent|
	    ^		   +------------+   +------------+	|
	    |		   |result data |   |result data |	|
	    |		   +------------+   +------------+	|
	    +---------------------------------------------------+

First query is registered. During the registration query block is
allocated. This query block is included in query hash and is linked
with appropriate database tables lists (if there is no appropriate
list exists it will be created).

Later when query has performed results is written into the result blocks.
A result block cannot be smaller then QUERY_CACHE_MIN_RESULT_DATA_SIZE.

When new result is written to cache it is appended to the last result
block, if no more  free space left in the last block, new block is
allocated.

5. Table of database table lists.

For quick invalidation of queries all query are linked in lists on used
database tables basis (when table will be changed (insert/delete/...)
this queries will be removed from cache).

Root of such list is table block:

     +------------+	  list of used tables (used while invalidation of
<----|	Table	  |-----> whole database)
 prev|	block	  |next			     +-----------+
     |		  |	  +-----------+      |Query block|
     |		  |	  |Query block|      +-----------+
     +------------+	  +-----------+      | ...	 |
  +->| table 0	  |------>|table 0    |----->| table N	 |---+
  |+-|		  |<------|	      |<-----|		 |<-+|
  || +------------+	  | ...       |      | ...	 |  ||
  || |table header|	  +-----------+      +-----------+  ||
  || +------------+	  | ...       |      | ...	 |  ||
  || |db name +   |	  +-----------+      +-----------+  ||
  || |table name  |					    ||
  || +------------+					    ||
  |+--------------------------------------------------------+|
  +----------------------------------------------------------+

Table block is included into the tables hash (tables).

6. Free blocks, free blocks bins & steps of freeblock bins.

When we just started only one free memory block  existed. All query
cache memory (that will be used for block allocation) were
containing in this block.
When a new block is allocated we find most suitable memory block
(minimal of >= required size). If such a block can not be found, we try
to find max block < required size (if we allocate block for results).
If there is no free memory, oldest query is removed from cache, and then
we try to allocate memory. Last step should be repeated until we find
suitable block or until there is no unlocked query found.

If the block is found and its length more then we need, it should be
split into 2 blocks.
New blocks cannot be smaller then min_allocation_unit_bytes.

When a block becomes free, its neighbor-blocks should be tested and if
there are free blocks among them, they should be joined into one block.

Free memory blocks are stored in bins according to their sizes.
The bins are stored in size-descending order.
These bins are distributed (by size) approximately logarithmically.

First bin (number 0) stores free blocks with
size <= query_cache_size>>QUERY_CACHE_MEM_BIN_FIRST_STEP_PWR2.
It is first (number 0) step.
On the next step distributed (1 + QUERY_CACHE_MEM_BIN_PARTS_INC) *
QUERY_CACHE_MEM_BIN_PARTS_MUL bins. This bins allocated in interval from
query_cache_size>>QUERY_CACHE_MEM_BIN_FIRST_STEP_PWR2 to
query_cache_size>>QUERY_CACHE_MEM_BIN_FIRST_STEP_PWR2 >>
QUERY_CACHE_MEM_BIN_STEP_PWR2
...
On each step interval decreases in 2 power of
QUERY_CACHE_MEM_BIN_STEP_PWR2
times, number of bins (that distributed on this step) increases. If on
the previous step there were N bins distributed , on the current there
would be distributed
(N + QUERY_CACHE_MEM_BIN_PARTS_INC) * QUERY_CACHE_MEM_BIN_PARTS_MUL
bins.
Last distributed bin stores blocks with size near min_allocation_unit
bytes.

For example:
	query_cache_size>>QUERY_CACHE_MEM_BIN_FIRST_STEP_PWR2 = 100,
	min_allocation_unit = 17,
	QUERY_CACHE_MEM_BIN_STEP_PWR2 = 1,
	QUERY_CACHE_MEM_BIN_PARTS_INC = 1,
	QUERY_CACHE_MEM_BIN_PARTS_MUL = 1
	(in followed picture showed right (low) bound of bin):

      |       100>>1	 50>>1	      |25>>1|
      |		 |	   |	      |  |  |
      | 100  75 50  41 33 25  21 18 15| 12  | -  bins right (low) bounds

      |\---/\-----/\--------/\--------|---/ |
      |  0     1	2	   3  |     | - steps
       \-----------------------------/ \---/
	bins that we store in cache	this bin showed for example only


Calculation of steps/bins distribution is performed only when query cache
is resized.

When we need to find appropriate bin, first we should find appropriate
step, then we should calculate number of bins that are using data
stored in Query_cache_memory_bin_step structure.

Free memory blocks are sorted in bins in lists with size-ascending order
(more small blocks needed frequently then bigger one).

7. Packing cache.

Query cache packing is divided into two operation:
	- pack_cache
	- join_results

pack_cache moved all blocks to "top" of cache and create one block of free
space at the "bottom":

 before pack_cache    after pack_cache
 +-------------+      +-------------+
 | query 1     |      | query 1     |
 +-------------+      +-------------+
 | table 1     |      | table 1     |
 +-------------+      +-------------+
 | results 1.1 |      | results 1.1 |
 +-------------+      +-------------+
 | free        |      | query 2     |
 +-------------+      +-------------+
 | query 2     |      | table 2     |
 +-------------+ ---> +-------------+
 | table 2     |      | results 1.2 |
 +-------------+      +-------------+
 | results 1.2 |      | results 2   |
 +-------------+      +-------------+
 | free        |      | free        |
 +-------------+      |             |
 | results 2   |      |             |
 +-------------+      |             |
 | free        |      |             |
 +-------------+      +-------------+

pack_cache scan blocks in physical address order and move every non-free
block "higher".

pack_cach remove every free block it finds. The length of the deleted block
is accumulated to the "gap". All non free blocks should be shifted with the
"gap" step.

join_results scans all complete queries. If the results of query are not
stored in the same block, join_results tries to move results so, that they
are stored in one block.

 before join_results  after join_results
 +-------------+      +-------------+
 | query 1     |      | query 1     |
 +-------------+      +-------------+
 | table 1     |      | table 1     |
 +-------------+      +-------------+
 | results 1.1 |      | free        |
 +-------------+      +-------------+
 | query 2     |      | query 2     |
 +-------------+      +-------------+
 | table 2     |      | table 2     |
 +-------------+ ---> +-------------+
 | results 1.2 |      | free        |
 +-------------+      +-------------+
 | results 2   |      | results 2   |
 +-------------+      +-------------+
 | free        |      | results 1   |
 |             |      |             |
 |             |      +-------------+
 |             |      | free        |
 |             |      |             |
 +-------------+      +-------------+

If join_results allocated new block(s) then we need call pack_cache again.

7. Interface
The query cache interfaces with the rest of the server code through 7
functions:
 1. Query_cache::send_result_to_client
       - Called before parsing and used to match a statement with the stored
         queries hash.
         If a match is found the cached result set is sent through repeated
         calls to net_write_packet. (note: calling thread doesn't have a regis-
         tered result set writer: thd->net.query_cache_query=0)
 2. Query_cache::store_query
       - Called just before handle_select() and is used to register a result
         set writer to the statement currently being processed
         (thd->net.query_cache_query).
 3. query_cache_insert
       - Called from net_write_packet to append a result set to a cached query
         if (and only if) this query has a registered result set writer
         (thd->net.query_cache_query).
 4. Query_cache::invalidate
    Query_cache::invalidate_locked_for_write
       - Called from various places to invalidate query cache based on data-
         base, table and myisam file name. During an on going invalidation
         the query cache is temporarily disabled.
 5. Query_cache::flush
       - Used when a RESET QUERY CACHE is issued. This clears the entire
         cache block by block.
 6. Query_cache::resize
       - Used to change the available memory used by the query cache. This
         will also invalidate the entrie query cache in one free operation.
 7. Query_cache::pack
       - Used when a FLUSH QUERY CACHE is issued. This changes the order of
         the used memory blocks in physical memory order and move all avail-
         able memory to the 'bottom' of the memory.


TODO list:

  - Delayed till after-parsing qache answer (for column rights processing)
  - Optimize cache resizing
      - if new_size < old_size then pack & shrink
      - if new_size > old_size copy cached query to new cache
  - Move MRG_MYISAM table type processing to handlers, something like:
        tables_used->table->file->register_used_filenames(callback,
                                                          first_argument);
  - QC improvement suggested by Monty:
    - Add a counter in open_table() for how many MERGE (ISAM or MyISAM)
      tables are cached in the table cache.
      (This will be trivial when we have the new table cache in place I
      have been working on)
    - After this we can add the following test around the for loop in
      is_cacheable::

      if (thd->temp_tables || global_merge_table_count)

    - Another option would be to set thd->lex->safe_to_cache_query to 0
      in 'get_lock_data' if any of the tables was a tmp table or a
      MRG_ISAM table.
      (This could be done with almost no speed penalty)
*/

#include "my_global.h"                          /* NO_EMBEDDED_ACCESS_CHECKS */
#include "sql_priv.h"
#include "sql_cache.h"
#include "sql_parse.h"                          // check_table_access
#include "tztime.h"                             // struct Time_zone
#include "sql_acl.h"                            // SELECT_ACL
#include "sql_base.h"                           // TMP_TABLE_KEY_EXTRA
#include "debug_sync.h"                         // DEBUG_SYNC
#include "opt_trace.h"
#include "sql_table.h"
#ifdef HAVE_QUERY_CACHE
#include <m_ctype.h>
#include <my_dir.h>
#include <hash.h>
#include "../storage/myisammrg/ha_myisammrg.h"
#include "../storage/myisammrg/myrg_def.h"
#include "probes_mysql.h"
#include "transaction.h"

#ifdef EMBEDDED_LIBRARY
#include "emb_qcache.h"
#endif

using std::min;
using std::max;

#if !defined(EXTRA_DBUG) && !defined(DBUG_OFF)
#define RW_WLOCK(M) {DBUG_PRINT("lock", ("rwlock wlock 0x%lx",(ulong)(M))); \
  if (!mysql_rwlock_wrlock(M)) DBUG_PRINT("lock", ("rwlock wlock ok")); \
  else DBUG_PRINT("lock", ("rwlock wlock FAILED %d", errno)); }
#define RW_RLOCK(M) {DBUG_PRINT("lock", ("rwlock rlock 0x%lx", (ulong)(M))); \
  if (!mysql_rwlock_rdlock(M)) DBUG_PRINT("lock", ("rwlock rlock ok")); \
  else DBUG_PRINT("lock", ("rwlock wlock FAILED %d", errno)); }
#define RW_UNLOCK(M) {DBUG_PRINT("lock", ("rwlock unlock 0x%lx",(ulong)(M))); \
  if (!mysql_rwlock_unlock(M)) DBUG_PRINT("lock", ("rwlock unlock ok")); \
  else DBUG_PRINT("lock", ("rwlock unlock FAILED %d", errno)); }
#define BLOCK_LOCK_WR(B) {DBUG_PRINT("lock", ("%d LOCK_WR 0x%lx",\
  __LINE__,(ulong)(B))); \
  B->query()->lock_writing();}
#define BLOCK_LOCK_RD(B) {DBUG_PRINT("lock", ("%d LOCK_RD 0x%lx",\
  __LINE__,(ulong)(B))); \
  B->query()->lock_reading();}
#define BLOCK_UNLOCK_WR(B) { \
  DBUG_PRINT("lock", ("%d UNLOCK_WR 0x%lx",\
  __LINE__,(ulong)(B)));B->query()->unlock_writing();}
#define BLOCK_UNLOCK_RD(B) { \
  DBUG_PRINT("lock", ("%d UNLOCK_RD 0x%lx",\
  __LINE__,(ulong)(B)));B->query()->unlock_reading();}
#define DUMP(C) DBUG_EXECUTE("qcache", {\
  (C)->cache_dump(); (C)->queries_dump();(C)->tables_dump();})
#else
#define RW_WLOCK(M) mysql_rwlock_wrlock(M)
#define RW_RLOCK(M) mysql_rwlock_rdlock(M)
#define RW_UNLOCK(M) mysql_rwlock_unlock(M)
#define BLOCK_LOCK_WR(B) B->query()->lock_writing()
#define BLOCK_LOCK_RD(B) B->query()->lock_reading()
#define BLOCK_UNLOCK_WR(B) B->query()->unlock_writing()
#define BLOCK_UNLOCK_RD(B) B->query()->unlock_reading()
#define DUMP(C)
#endif


/**
  Macro that executes the requested action at a synchronization point
  only if the thread has a associated THD session.
*/
#if defined(ENABLED_DEBUG_SYNC)
#define QC_DEBUG_SYNC(name)               \
  do {                                    \
    THD *thd= current_thd;                \
    if (thd)                              \
      DEBUG_SYNC(thd, name);              \
  } while (0)
#else
#define QC_DEBUG_SYNC(name)
#endif


/**
  Thread state to be used when the query cache lock needs to be acquired.
  Sets the thread state name in the constructor, resets on destructor.
*/

struct Query_cache_wait_state
{
  THD *m_thd;
  PSI_stage_info m_old_stage;
  const char *m_func;
  const char *m_file;
  int m_line;

  Query_cache_wait_state(THD *thd, const char *func,
                         const char *file, unsigned int line)
  : m_thd(thd),
    m_old_stage(),
    m_func(func), m_file(file), m_line(line)
  {
    if (m_thd)
      set_thd_stage_info(m_thd,
                         &stage_waiting_for_query_cache_lock,
                         &m_old_stage,
                         m_func, m_file, m_line);
  }

  ~Query_cache_wait_state()
  {
    if (m_thd)
      set_thd_stage_info(m_thd, &m_old_stage, NULL, m_func, m_file, m_line);
  }
};


/**
  Serialize access to the query cache.
  If the lock cannot be granted the thread hangs in a conditional wait which
  is signalled on each unlock.

  The lock attempt will also fail without wait if lock_and_suspend() is in
  effect by another thread. This enables a quick path in execution to skip waits
  when the outcome is known.

  @param use_timeout TRUE if the lock can abort because of a timeout.

  @note use_timeout is optional and default value is FALSE.

  @return
   @retval FALSE An exclusive lock was taken
   @retval TRUE The locking attempt failed
*/

bool Query_cache::try_lock(bool use_timeout)
{
  bool interrupt= FALSE;
  THD *thd= current_thd;
  Query_cache_wait_state wait_state(thd, __func__, __FILE__, __LINE__);
  DBUG_ENTER("Query_cache::try_lock");

  mysql_mutex_lock(&structure_guard_mutex);
  while (1)
  {
    if (m_cache_lock_status == Query_cache::UNLOCKED)
    {
      m_cache_lock_status= Query_cache::LOCKED;
#ifndef DBUG_OFF
      if (thd)
        m_cache_lock_thread_id= thd->thread_id;
#endif
      break;
    }
    else if (m_cache_lock_status == Query_cache::LOCKED_NO_WAIT)
    {
      /*
        If query cache is protected by a LOCKED_NO_WAIT lock this thread
        should avoid using the query cache as it is being evicted.
      */
      interrupt= TRUE;
      break;
    }
    else
    {
      DBUG_ASSERT(m_cache_lock_status == Query_cache::LOCKED);
      /*
        To prevent send_result_to_client() and query_cache_insert() from
        blocking execution for too long a timeout is put on the lock.
      */
      if (use_timeout)
      {
        struct timespec waittime;
        set_timespec_nsec(waittime,(ulong)(50000000L));  /* Wait for 50 msec */
        int res= mysql_cond_timedwait(&COND_cache_status_changed,
                                      &structure_guard_mutex, &waittime);
        if (res == ETIMEDOUT)
        {
          interrupt= TRUE;
          break;
        }
      }
      else
      {
        mysql_cond_wait(&COND_cache_status_changed, &structure_guard_mutex);
      }
    }
  }
  mysql_mutex_unlock(&structure_guard_mutex);

  DBUG_RETURN(interrupt);
}


/**
  Serialize access to the query cache.
  If the lock cannot be granted the thread hangs in a conditional wait which
  is signalled on each unlock.

  This method also suspends the query cache so that other threads attempting to
  lock the cache with try_lock() will fail directly without waiting.

  It is used by all methods which flushes or destroys the whole cache.
 */

void Query_cache::lock_and_suspend(void)
{
  THD *thd= current_thd;
  Query_cache_wait_state wait_state(thd, __func__, __FILE__, __LINE__);
  DBUG_ENTER("Query_cache::lock_and_suspend");

  mysql_mutex_lock(&structure_guard_mutex);
  while (m_cache_lock_status != Query_cache::UNLOCKED)
    mysql_cond_wait(&COND_cache_status_changed, &structure_guard_mutex);
  m_cache_lock_status= Query_cache::LOCKED_NO_WAIT;
#ifndef DBUG_OFF
  if (thd)
    m_cache_lock_thread_id= thd->thread_id;
#endif
  /* Wake up everybody, a whole cache flush is starting! */
  mysql_cond_broadcast(&COND_cache_status_changed);
  mysql_mutex_unlock(&structure_guard_mutex);

  DBUG_VOID_RETURN;
}

/**
  Serialize access to the query cache.
  If the lock cannot be granted the thread hangs in a conditional wait which
  is signalled on each unlock.

  It is used by all methods which invalidates one or more tables.
 */

void Query_cache::lock(void)
{
  THD *thd= current_thd;
  Query_cache_wait_state wait_state(thd, __func__, __FILE__, __LINE__);
  DBUG_ENTER("Query_cache::lock");

  mysql_mutex_lock(&structure_guard_mutex);
  while (m_cache_lock_status != Query_cache::UNLOCKED)
    mysql_cond_wait(&COND_cache_status_changed, &structure_guard_mutex);
  m_cache_lock_status= Query_cache::LOCKED;
#ifndef DBUG_OFF
  if (thd)
    m_cache_lock_thread_id= thd->thread_id;
#endif
  mysql_mutex_unlock(&structure_guard_mutex);

  DBUG_VOID_RETURN;
}


/**
  Set the query cache to UNLOCKED and signal waiting threads.
*/

void Query_cache::unlock(void)
{
  DBUG_ENTER("Query_cache::unlock");
  mysql_mutex_lock(&structure_guard_mutex);
#ifndef DBUG_OFF
  THD *thd= current_thd;
  if (thd)
    DBUG_ASSERT(m_cache_lock_thread_id == thd->thread_id);
#endif
  DBUG_ASSERT(m_cache_lock_status == Query_cache::LOCKED ||
              m_cache_lock_status == Query_cache::LOCKED_NO_WAIT);
  m_cache_lock_status= Query_cache::UNLOCKED;
  DBUG_PRINT("Query_cache",("Sending signal"));
  mysql_cond_signal(&COND_cache_status_changed);
  mysql_mutex_unlock(&structure_guard_mutex);
  DBUG_VOID_RETURN;
}


/**
  Helper function for determine if a SELECT statement has a SQL_NO_CACHE
  directive.
  
  @param sql A pointer to the first white space character after SELECT
  
  @return
   @retval TRUE The character string contains SQL_NO_CACHE
   @retval FALSE No directive found.
*/
 
static bool has_no_cache_directive(char *sql)
{
  int i=0;
  while (sql[i] == ' ')
    ++i;
    
  if (my_toupper(system_charset_info, sql[i])    == 'S' &&
      my_toupper(system_charset_info, sql[i+1])  == 'Q' &&
      my_toupper(system_charset_info, sql[i+2])  == 'L' &&
      my_toupper(system_charset_info, sql[i+3])  == '_' &&
      my_toupper(system_charset_info, sql[i+4])  == 'N' &&
      my_toupper(system_charset_info, sql[i+5])  == 'O' &&
      my_toupper(system_charset_info, sql[i+6])  == '_' &&
      my_toupper(system_charset_info, sql[i+7])  == 'C' &&
      my_toupper(system_charset_info, sql[i+8])  == 'A' &&
      my_toupper(system_charset_info, sql[i+9])  == 'C' &&
      my_toupper(system_charset_info, sql[i+10]) == 'H' &&
      my_toupper(system_charset_info, sql[i+11]) == 'E' &&
      my_toupper(system_charset_info, sql[i+12]) == ' ')
    return TRUE;
  
  return FALSE;       
}


/*****************************************************************************
 Query_cache_block_table method(s)
*****************************************************************************/

inline Query_cache_block * Query_cache_block_table::block()
{
  return (Query_cache_block *)(((uchar*)this) -
			       ALIGN_SIZE(sizeof(Query_cache_block_table)*n) -
			       ALIGN_SIZE(sizeof(Query_cache_block)));
}

/*****************************************************************************
   Query_cache_block method(s)
*****************************************************************************/

void Query_cache_block::init(ulong block_length)
{
  DBUG_ENTER("Query_cache_block::init");
  DBUG_PRINT("qcache", ("init block: 0x%lx  length: %lu", (ulong) this,
			block_length));
  length = block_length;
  used = 0;
  type = Query_cache_block::FREE;
  n_tables = 0;
  DBUG_VOID_RETURN;
}

void Query_cache_block::destroy()
{
  DBUG_ENTER("Query_cache_block::destroy");
  DBUG_PRINT("qcache", ("destroy block 0x%lx, type %d",
			(ulong) this, type));
  type = INCOMPLETE;
  DBUG_VOID_RETURN;
}

inline uint Query_cache_block::headers_len()
{
  return (ALIGN_SIZE(sizeof(Query_cache_block_table)*n_tables) +
	  ALIGN_SIZE(sizeof(Query_cache_block)));
}

inline uchar* Query_cache_block::data(void)
{
  return (uchar*)( ((uchar*)this) + headers_len() );
}

inline Query_cache_query * Query_cache_block::query()
{
#ifndef DBUG_OFF
  if (type != QUERY)
    query_cache.wreck(__LINE__, "incorrect block type");
#endif
  return (Query_cache_query *) data();
}

inline Query_cache_table * Query_cache_block::table()
{
#ifndef DBUG_OFF
  if (type != TABLE)
    query_cache.wreck(__LINE__, "incorrect block type");
#endif
  return (Query_cache_table *) data();
}

inline Query_cache_result * Query_cache_block::result()
{
#ifndef DBUG_OFF
  if (type != RESULT && type != RES_CONT && type != RES_BEG &&
      type != RES_INCOMPLETE)
    query_cache.wreck(__LINE__, "incorrect block type");
#endif
  return (Query_cache_result *) data();
}

inline Query_cache_block_table * Query_cache_block::table(TABLE_COUNTER_TYPE n)
{
  return ((Query_cache_block_table *)
	  (((uchar*)this)+ALIGN_SIZE(sizeof(Query_cache_block)) +
	   n*sizeof(Query_cache_block_table)));
}


/*****************************************************************************
 *   Query_cache_table method(s)
 *****************************************************************************/

extern "C"
{
uchar *query_cache_table_get_key(const uchar *record, size_t *length,
				my_bool not_used __attribute__((unused)))
{
  Query_cache_block* table_block = (Query_cache_block*) record;
  *length = (table_block->used - table_block->headers_len() -
	     ALIGN_SIZE(sizeof(Query_cache_table)));
  return (((uchar *) table_block->data()) +
	  ALIGN_SIZE(sizeof(Query_cache_table)));
}
}

/*****************************************************************************
    Query_cache_query methods
*****************************************************************************/

/*
   Following methods work for block read/write locking only in this
   particular case and in interaction with structure_guard_mutex.

   Lock for write prevents any other locking. (exclusive use)
   Lock for read prevents only locking for write.
*/

inline void Query_cache_query::lock_writing()
{
  RW_WLOCK(&lock);
}


/*
  Needed for finding queries, that we may delete from cache.
  We don't want to wait while block become unlocked. In addition,
  block locking means that query is now used and we don't need to
  remove it.
*/

my_bool Query_cache_query::try_lock_writing()
{
  DBUG_ENTER("Query_cache_block::try_lock_writing");
  if (mysql_rwlock_trywrlock(&lock) != 0)
  {
    DBUG_PRINT("info", ("can't lock rwlock"));
    DBUG_RETURN(0);
  }
  DBUG_PRINT("info", ("rwlock 0x%lx locked", (ulong) &lock));
  DBUG_RETURN(1);
}


inline void Query_cache_query::lock_reading()
{
  RW_RLOCK(&lock);
}


inline void Query_cache_query::unlock_writing()
{
  RW_UNLOCK(&lock);
}


inline void Query_cache_query::unlock_reading()
{
  RW_UNLOCK(&lock);
}


void Query_cache_query::init_n_lock()
{
  DBUG_ENTER("Query_cache_query::init_n_lock");
  res=0; wri = 0; len = 0;
  mysql_rwlock_init(key_rwlock_query_cache_query_lock, &lock);
  lock_writing();
  DBUG_PRINT("qcache", ("inited & locked query for block 0x%lx",
			(long) (((uchar*) this) -
                                ALIGN_SIZE(sizeof(Query_cache_block)))));
  DBUG_VOID_RETURN;
}


void Query_cache_query::unlock_n_destroy()
{
  DBUG_ENTER("Query_cache_query::unlock_n_destroy");
  DBUG_PRINT("qcache", ("destroyed & unlocked query for block 0x%lx",
			(long) (((uchar*) this) -
                                ALIGN_SIZE(sizeof(Query_cache_block)))));
  /*
    The following call is not needed on system where one can destroy an
    active semaphore
  */
  this->unlock_writing();
  mysql_rwlock_destroy(&lock);
  DBUG_VOID_RETURN;
}


extern "C"
{
uchar *query_cache_query_get_key(const uchar *record, size_t *length,
				my_bool not_used)
{
  Query_cache_block *query_block = (Query_cache_block*) record;
  *length = (query_block->used - query_block->headers_len() -
	     ALIGN_SIZE(sizeof(Query_cache_query)));
  return (((uchar *) query_block->data()) +
	  ALIGN_SIZE(sizeof(Query_cache_query)));
}
}

/*****************************************************************************
  Functions to store things into the query cache
*****************************************************************************/

/*
  Note on double-check locking (DCL) usage.

  Below, in query_cache_insert(), query_cache_abort() and
  Query_cache::end_of_result() we use what is called double-check
  locking (DCL) for Query_cache_tls::first_query_block.
  I.e. we test it first without a lock, and, if positive, test again
  under the lock.

  This means that if we see 'first_query_block == 0' without a
  lock we will skip the operation.  But this is safe here: when we
  started to cache a query, we called Query_cache::store_query(), and
  'first_query_block' was set to non-zero in this thread (and the
  thread always sees results of its memory operations, mutex or not).
  If later we see 'first_query_block == 0' without locking a
  mutex, that may only mean that some other thread have reset it by
  invalidating the query.  Skipping the operation in this case is the
  right thing to do, as first_query_block won't get non-zero for
  this query again.

  See also comments in Query_cache::store_query() and
  Query_cache::send_result_to_client().

  NOTE, however, that double-check locking is not applicable in
  'invalidate' functions, as we may erroneously skip invalidation,
  because the thread doing invalidation may never see non-zero
  'first_query_block'.
*/


/**
  libmysql convenience wrapper to insert data into query cache.
*/
void query_cache_insert(const char *packet, ulong length,
                        unsigned pkt_nr)
{
  THD *thd= current_thd;

  /*
    Current_thd can be NULL when a new connection is immediately ended
    due to "Too many connections". thd->store_globals() has not been
    called at this time and hence my_pthread_setspecific_ptr(THR_THD,
    this) has not been called for this thread.
  */

  if (!thd)
    return;

  query_cache.insert(&thd->query_cache_tls,
                     packet, length,
                     pkt_nr);
}


/**
  Insert the packet into the query cache.
*/

void
Query_cache::insert(Query_cache_tls *query_cache_tls,
                    const char *packet, ulong length,
                    unsigned pkt_nr)
{
  DBUG_ENTER("Query_cache::insert");

  /* See the comment on double-check locking usage above. */
  if (is_disabled() || query_cache_tls->first_query_block == NULL)
    DBUG_VOID_RETURN;

  QC_DEBUG_SYNC("wait_in_query_cache_insert");

  if (try_lock())
    DBUG_VOID_RETURN;

  Query_cache_block *query_block = query_cache_tls->first_query_block;
  if (query_block == NULL)
  {
    /*
      We lost the writer and the currently processed query has been
      invalidated; there is nothing left to do.
    */
    unlock();
    DBUG_VOID_RETURN;
  }
  BLOCK_LOCK_WR(query_block);
  Query_cache_query *header= query_block->query();
  Query_cache_block *result= header->result();

  DUMP(this);
  DBUG_PRINT("qcache", ("insert packet %lu bytes long",length));

  /*
    On success, STRUCT_UNLOCK is done by append_result_data. Otherwise, we
    still need structure_guard_mutex to free the query, and therefore unlock
    it later in this function.
  */
  if (!append_result_data(&result, length, (uchar*) packet,
                          query_block))
  {
    DBUG_PRINT("warning", ("Can't append data"));
    header->result(result);
    DBUG_PRINT("qcache", ("free query 0x%lx", (ulong) query_block));
    // The following call will remove the lock on query_block
    query_cache.free_query(query_block);
    query_cache.refused++;
    // append_result_data no success => we need unlock
    unlock();
    DBUG_VOID_RETURN;
  }

  header->result(result);
  header->last_pkt_nr= pkt_nr;
  BLOCK_UNLOCK_WR(query_block);
  DBUG_EXECUTE("check_querycache",check_integrity(0););

  DBUG_VOID_RETURN;
}


void
Query_cache::abort(Query_cache_tls *query_cache_tls)
{
  DBUG_ENTER("query_cache_abort");
  THD *thd= current_thd;

  /* See the comment on double-check locking usage above. */
  if (is_disabled() || query_cache_tls->first_query_block == NULL)
    DBUG_VOID_RETURN;

  if (try_lock())
    DBUG_VOID_RETURN;

  /*
    While we were waiting another thread might have changed the status
    of the writer. Make sure the writer still exists before continue.
  */
  Query_cache_block *query_block= query_cache_tls->first_query_block;
  if (query_block)
  {
    THD_STAGE_INFO(thd, stage_storing_result_in_query_cache);
    DUMP(this);
    BLOCK_LOCK_WR(query_block);
    // The following call will remove the lock on query_block
    free_query(query_block);
    query_cache_tls->first_query_block= NULL;
    DBUG_EXECUTE("check_querycache", check_integrity(1););
  }

  unlock();

  DBUG_VOID_RETURN;
}


void Query_cache::end_of_result(THD *thd)
{
  Query_cache_block *query_block;
  Query_cache_tls *query_cache_tls= &thd->query_cache_tls;
  ulonglong limit_found_rows= thd->limit_found_rows;
  DBUG_ENTER("Query_cache::end_of_result");

  /* See the comment on double-check locking usage above. */
  if (query_cache_tls->first_query_block == NULL)
    DBUG_VOID_RETURN;

  if (thd->killed || thd->is_error())
  {
    query_cache_abort(&thd->query_cache_tls);
    DBUG_VOID_RETURN;
  }

  /* Ensure that only complete results are cached. */
  DBUG_ASSERT(thd->get_stmt_da()->is_eof());

#ifdef EMBEDDED_LIBRARY
  insert(query_cache_tls, (char*)thd,
                     emb_count_querycache_size(thd), 0);
#endif

  if (try_lock())
    DBUG_VOID_RETURN;

  query_block= query_cache_tls->first_query_block;
  if (query_block)
  {
    /*
      The writer is still present; finish last result block by chopping it to 
      suitable size if needed and setting block type. Since this is the last
      block, the writer should be dropped.
    */
    THD_STAGE_INFO(thd, stage_storing_result_in_query_cache);
    DUMP(this);
    BLOCK_LOCK_WR(query_block);
    Query_cache_query *header= query_block->query();
    Query_cache_block *last_result_block;
    ulong allign_size;
    ulong len;

    if (header->result() == 0)
    {
      DBUG_PRINT("error", ("End of data with no result blocks; "
                           "Query '%s' removed from cache.", header->query()));
      /*
        Extra safety: empty result should not happen in the normal call
        to this function. In the release version that query should be ignored
        and removed from QC.
      */
      DBUG_ASSERT(0);
      free_query(query_block);
      unlock();
      DBUG_VOID_RETURN;
    }
    last_result_block= header->result()->prev;
    allign_size= ALIGN_SIZE(last_result_block->used);
    len= max(query_cache.min_allocation_unit, allign_size);
    if (last_result_block->length >= query_cache.min_allocation_unit + len)
      query_cache.split_block(last_result_block,len);

    header->found_rows(limit_found_rows);
    header->result()->type= Query_cache_block::RESULT;

    /* Drop the writer. */
    header->writer(0);
    query_cache_tls->first_query_block= NULL;
    BLOCK_UNLOCK_WR(query_block);
    DBUG_EXECUTE("check_querycache", check_integrity(1););
  }

  unlock();
  DBUG_VOID_RETURN;
}

void query_cache_invalidate_by_MyISAM_filename(const char *filename)
{
  query_cache.invalidate_by_MyISAM_filename(filename);
  DBUG_EXECUTE("check_querycache",query_cache.check_integrity(0););
}


/*
  The following function forms part of the C plugin API
*/
extern "C"
void mysql_query_cache_invalidate4(THD *thd,
                                   const char *key, unsigned key_length,
                                   int using_trx)
{
  query_cache.invalidate(thd, key, (uint32) key_length, (my_bool) using_trx);
}


/*****************************************************************************
   Query_cache methods
*****************************************************************************/

Query_cache::Query_cache(ulong query_cache_limit_arg,
			 ulong min_allocation_unit_arg,
			 ulong min_result_data_size_arg,
			 uint def_query_hash_size_arg,
			 uint def_table_hash_size_arg)
  :query_cache_size(0),
   query_cache_limit(query_cache_limit_arg),
   queries_in_cache(0), hits(0), inserts(0), refused(0),
   total_blocks(0), lowmem_prunes(0), m_query_cache_is_disabled(FALSE),
   min_allocation_unit(ALIGN_SIZE(min_allocation_unit_arg)),
   min_result_data_size(ALIGN_SIZE(min_result_data_size_arg)),
   def_query_hash_size(ALIGN_SIZE(def_query_hash_size_arg)),
   def_table_hash_size(ALIGN_SIZE(def_table_hash_size_arg)),
   initialized(0)
{
  ulong min_needed= (ALIGN_SIZE(sizeof(Query_cache_block)) +
		     ALIGN_SIZE(sizeof(Query_cache_block_table)) +
		     ALIGN_SIZE(sizeof(Query_cache_query)) + 3);
  set_if_bigger(min_allocation_unit,min_needed);
  this->min_allocation_unit= ALIGN_SIZE(min_allocation_unit);
  set_if_bigger(this->min_result_data_size,min_allocation_unit);
}


ulong Query_cache::resize(ulong query_cache_size_arg)
{
  ulong new_query_cache_size;
  DBUG_ENTER("Query_cache::resize");
  DBUG_PRINT("qcache", ("from %lu to %lu",query_cache_size,
			query_cache_size_arg));
  DBUG_ASSERT(initialized);

  lock_and_suspend();

  /*
    Wait for all readers and writers to exit. When the list of all queries
    is iterated over with a block level lock, we are done.
  */
  Query_cache_block *block= queries_blocks;
  if (block)
  {
    do
    {
      BLOCK_LOCK_WR(block);
      Query_cache_query *query= block->query();
      if (query->writer())
      {
        /*
           Drop the writer; this will cancel any attempts to store 
           the processed statement associated with this writer.
         */
        query->writer()->first_query_block= NULL;
        query->writer(0);
        refused++;
      }
      query->unlock_n_destroy();
      block= block->next;
    } while (block != queries_blocks);
  }
  free_cache();

  query_cache_size= query_cache_size_arg;
  new_query_cache_size= init_cache();

  if (new_query_cache_size)
    DBUG_EXECUTE("check_querycache",check_integrity(1););

  unlock();
  DBUG_RETURN(new_query_cache_size);
}


ulong Query_cache::set_min_res_unit(ulong size)
{
  if (size < min_allocation_unit)
    size= min_allocation_unit;
  return (min_result_data_size= ALIGN_SIZE(size));
}


void Query_cache::store_query(THD *thd, TABLE_LIST *tables_used)
{
  TABLE_COUNTER_TYPE local_tables;
  ulong tot_length;
  DBUG_ENTER("Query_cache::store_query");
  /*
    Testing 'query_cache_size' without a lock here is safe: the thing
    we may loose is that the query won't be cached, but we save on
    mutex locking in the case when query cache is disabled or the
    query is uncachable.

    See also a note on double-check locking usage above.
  */
  if (thd->locked_tables_mode || query_cache_size == 0)
    DBUG_VOID_RETURN;

#ifndef EMBEDDED_LIBRARY
  /*
    Without active vio, net_write_packet() will not be called and
    therefore neither Query_cache::insert(). Since we will never get a
    complete query result in this case, it does not make sense to
    register the query in the first place.
  */
  if (thd->net.vio == NULL)
    DBUG_VOID_RETURN;
#endif

  uint8 tables_type= 0;

  if ((local_tables= is_cacheable(thd, thd->query_length(),
				  thd->query(), thd->lex, tables_used,
				  &tables_type)))
  {
    NET *net= &thd->net;
    Query_cache_query_flags flags;
    // fill all gaps between fields with 0 to get repeatable key
    memset(&flags, 0, QUERY_CACHE_FLAGS_SIZE);
    flags.client_long_flag= test(thd->client_capabilities & CLIENT_LONG_FLAG);
    flags.client_protocol_41= test(thd->client_capabilities &
                                   CLIENT_PROTOCOL_41);
    /*
      Protocol influences result format, so statement results in the binary
      protocol (COM_EXECUTE) cannot be served to statements asking for results
      in the text protocol (COM_QUERY) and vice-versa.
    */
    flags.protocol_type= (unsigned int) thd->protocol->type();
    /* PROTOCOL_LOCAL results are not cached. */
    DBUG_ASSERT(flags.protocol_type != (unsigned int) Protocol::PROTOCOL_LOCAL);
    flags.more_results_exists= test(thd->server_status &
                                    SERVER_MORE_RESULTS_EXISTS);
    flags.in_trans= thd->in_active_multi_stmt_transaction();
    flags.autocommit= test(thd->server_status & SERVER_STATUS_AUTOCOMMIT);
    flags.pkt_nr= net->pkt_nr;
    flags.character_set_client_num=
      thd->variables.character_set_client->number;
    flags.character_set_results_num=
      (thd->variables.character_set_results ?
       thd->variables.character_set_results->number :
       UINT_MAX);
    flags.collation_connection_num=
      thd->variables.collation_connection->number;
    flags.limit= thd->variables.select_limit;
    flags.time_zone= thd->variables.time_zone;
    flags.sql_mode= thd->variables.sql_mode;
    flags.max_sort_length= thd->variables.max_sort_length;
    flags.lc_time_names= thd->variables.lc_time_names;
    flags.group_concat_max_len= thd->variables.group_concat_max_len;
    flags.div_precision_increment= thd->variables.div_precincrement;
    flags.default_week_format= thd->variables.default_week_format;
    DBUG_PRINT("qcache", ("\
long %d, 4.1: %d, bin_proto: %d, more results %d, pkt_nr: %d, \
CS client: %u, CS result: %u, CS conn: %u, limit: %lu, TZ: 0x%lx, \
sql mode: 0x%llx, sort len: %lu, conncat len: %lu, div_precision: %lu, \
def_week_frmt: %lu, in_trans: %d, autocommit: %d",
                          (int)flags.client_long_flag,
                          (int)flags.client_protocol_41,
                          (int)flags.protocol_type,
                          (int)flags.more_results_exists,
                          flags.pkt_nr,
                          flags.character_set_client_num,
                          flags.character_set_results_num,
                          flags.collation_connection_num,
                          (ulong) flags.limit,
                          (ulong) flags.time_zone,
                          flags.sql_mode,
                          flags.max_sort_length,
                          flags.group_concat_max_len,
                          flags.div_precision_increment,
                          flags.default_week_format,
                          (int)flags.in_trans,
                          (int)flags.autocommit));

    /*
     Make InnoDB to release the adaptive hash index latch before
     acquiring the query cache mutex.
    */
    ha_release_temporary_latches(thd);

    /*
      A table- or a full flush operation can potentially take a long time to
      finish. We choose not to wait for them and skip caching statements
      instead.

      In case the wait time can't be determined there is an upper limit which
      causes try_lock() to abort with a time out.

      The 'TRUE' parameter indicate that the lock is allowed to timeout

    */
    if (try_lock(TRUE))
      DBUG_VOID_RETURN;
    if (query_cache_size == 0)
    {
      unlock();
      DBUG_VOID_RETURN;
    }
    DUMP(this);

    if (ask_handler_allowance(thd, tables_used))
    {
      refused++;
      unlock();
      DBUG_VOID_RETURN;
    }

    /* Key is query + database + flag */
    if (thd->db_length)
    {
      memcpy(thd->query() + thd->query_length() + 1 + sizeof(size_t), 
             thd->db, thd->db_length);
      DBUG_PRINT("qcache", ("database: %s  length: %u",
			    thd->db, (unsigned) thd->db_length)); 
    }
    else
    {
      DBUG_PRINT("qcache", ("No active database"));
    }
    tot_length= thd->query_length() + thd->db_length + 1 +
      sizeof(size_t) + QUERY_CACHE_FLAGS_SIZE;
    /*
      We should only copy structure (don't use it location directly)
      because of alignment issue
    */
    memcpy((void*) (thd->query() + (tot_length - QUERY_CACHE_FLAGS_SIZE)),
	   &flags, QUERY_CACHE_FLAGS_SIZE);

    /* Check if another thread is processing the same query? */
    Query_cache_block *competitor = (Query_cache_block *)
      my_hash_search(&queries, (uchar*) thd->query(), tot_length);
    DBUG_PRINT("qcache", ("competitor 0x%lx", (ulong) competitor));
    if (competitor == 0)
    {
      /* Query is not in cache and no one is working with it; Store it */
      Query_cache_block *query_block;
      query_block= write_block_data(tot_length, (uchar*) thd->query(),
				    ALIGN_SIZE(sizeof(Query_cache_query)),
				    Query_cache_block::QUERY, local_tables);
      if (query_block != 0)
      {
	DBUG_PRINT("qcache", ("query block 0x%lx allocated, %lu",
			    (ulong) query_block, query_block->used));

	Query_cache_query *header = query_block->query();
	header->init_n_lock();
	if (my_hash_insert(&queries, (uchar*) query_block))
	{
	  refused++;
	  DBUG_PRINT("qcache", ("insertion in query hash"));
	  header->unlock_n_destroy();
	  free_memory_block(query_block);
          unlock();
	  goto end;
	}
	if (!register_all_tables(query_block, tables_used, local_tables))
	{
	  refused++;
	  DBUG_PRINT("warning", ("tables list including failed"));
	  my_hash_delete(&queries, (uchar *) query_block);
	  header->unlock_n_destroy();
	  free_memory_block(query_block);
          unlock();
	  goto end;
	}
	double_linked_list_simple_include(query_block, &queries_blocks);
	inserts++;
	queries_in_cache++;
	thd->query_cache_tls.first_query_block= query_block;
	header->writer(&thd->query_cache_tls);
	header->tables_type(tables_type);

        unlock();

	// init_n_lock make query block locked
	BLOCK_UNLOCK_WR(query_block);
      }
      else
      {
	// We have not enough memory to store query => do nothing
	refused++;
        unlock();
	DBUG_PRINT("warning", ("Can't allocate query"));
      }
    }
    else
    {
      // Another thread is processing the same query => do nothing
      refused++;
      unlock();
      DBUG_PRINT("qcache", ("Another thread process same query"));
    }
  }
  else if (thd->lex->sql_command == SQLCOM_SELECT)
    statistic_increment(refused, &structure_guard_mutex);

end:
  DBUG_VOID_RETURN;
}


#ifndef EMBEDDED_LIBRARY
/**
  Send a single memory block from the query cache.

  Respects the client/server protocol limits for the
  size of the network packet, and splits a large block
  in pieces to ensure that individual piece doesn't exceed
  the maximal allowed size of the network packet (16M).

  @param[in] net NET handler
  @param[in] packet packet to send
  @param[in] len packet length

  @return Operation status
    @retval FALSE On success
    @retval TRUE On error
*/
static bool
send_data_in_chunks(NET *net, const uchar *packet, ulong len)
{
  /*
    On the client we may require more memory than max_allowed_packet
    to keep, both, the truncated last logical packet, and the
    compressed next packet.  This never (or in practice never)
    happens without compression, since without compression it's very
    unlikely that a) a truncated logical packet would remain on the
    client when it's time to read the next packet b) a subsequent
    logical packet that is being read would be so large that
    size-of-new-packet + size-of-old-packet-tail >
    max_allowed_packet.  To remedy this issue, we send data in 1MB
    sized packets, that's below the current client default of 16MB
    for max_allowed_packet, but large enough to ensure there is no
    unnecessary overhead from too many syscalls per result set.
  */
  static const ulong MAX_CHUNK_LENGTH= 1024*1024;

  while (len > MAX_CHUNK_LENGTH)
  {
    if (net_write_packet(net, packet, MAX_CHUNK_LENGTH))
      return TRUE;
    packet+= MAX_CHUNK_LENGTH;
    len-= MAX_CHUNK_LENGTH;
  }
  if (len && net_write_packet(net, packet, len))
    return TRUE;

  return FALSE;
}
#endif


/*
  Check if the query is in the cache. If it was cached, send it
  to the user.

  @param thd Pointer to the thread handler
  @param sql A pointer to the sql statement *
  @param query_length Length of the statement in characters

  @return status code
  @retval 0  Query was not cached.
  @retval 1  The query was cached and user was sent the result.
  @retval -1 The query was cached but we didn't have rights to use it.

  In case of -1, no error is sent to the client.

  *) The buffer must be allocated memory of size:
  tot_length= query_length + thd->db_length + 1 + QUERY_CACHE_FLAGS_SIZE;
*/

int
Query_cache::send_result_to_client(THD *thd, char *sql, uint query_length)
{
  ulonglong engine_data;
  Query_cache_query *query;
#ifndef EMBEDDED_LIBRARY
  Query_cache_block *first_result_block;
#endif
  Query_cache_block *result_block;
  Query_cache_block_table *block_table, *block_table_end;
  ulong tot_length;
  Query_cache_query_flags flags;
  enum xa_states xa_state= thd->transaction.xid_state.xa_state;
  DBUG_ENTER("Query_cache::send_result_to_client");

  /*
    Testing 'query_cache_size' without a lock here is safe: the thing
    we may loose is that the query won't be served from cache, but we
    save on mutex locking in the case when query cache is disabled.

    See also a note on double-check locking usage above.
  */
  if (is_disabled() || thd->locked_tables_mode ||
      thd->variables.query_cache_type == 0 || query_cache_size == 0)
    goto err;

  /*
    Don't work with Query_cache if the state of XA transaction is
    either IDLE or PREPARED. If we didn't do so we would get an
    assert fired later in the function trx_start_if_not_started_low()
    that is called when we are checking that query cache is allowed at
    this moment to operate on an InnoDB table.
  */
  if (xa_state == XA_IDLE || xa_state == XA_PREPARED)
    goto err;

  if (!thd->lex->safe_to_cache_query)
  {
    DBUG_PRINT("qcache", ("SELECT is non-cacheable"));
    goto err;
  }

  {
    uint i= 0;
    /*
      Skip '(' characters in queries like following:
      (select a from t1) union (select a from t1);
    */
    while (sql[i]=='(')
      i++;

    /*
      Test if the query is a SELECT
      (pre-space is removed in dispatch_command).

      First '/' looks like comment before command it is not
      frequently appeared in real life, consequently we can
      check all such queries, too.
    */
    if ((my_toupper(system_charset_info, sql[i])     != 'S' ||
         my_toupper(system_charset_info, sql[i + 1]) != 'E' ||
         my_toupper(system_charset_info, sql[i + 2]) != 'L') &&
        sql[i] != '/')
    {
      DBUG_PRINT("qcache", ("The statement is not a SELECT; Not cached"));
      goto err;
    }
    
    if (query_length > 20 && has_no_cache_directive(&sql[i+6]))
    {
      /*
        We do not increase 'refused' statistics here since it will be done
        later when the query is parsed.
      */
      DBUG_PRINT("qcache", ("The statement has a SQL_NO_CACHE directive"));
      goto err;
    }
  }
  {
    /*
      We have allocated buffer space (in alloc_query) to hold the
      SQL statement(s) + the current database name + a flags struct.
      If the database name has changed during execution, which might
      happen if there are multiple statements, we need to make
      sure the new current database has a name with the same length
      as the previous one.
    */
    size_t db_len;
    memcpy((char *) &db_len, (sql + query_length + 1), sizeof(size_t));
    if (thd->db_length != db_len)
    {
      /*
        We should probably reallocate the buffer in this case,
        but for now we just leave it uncached
      */

      DBUG_PRINT("qcache", 
                 ("Current database has changed since start of query"));
      goto err;
    }
  }
  /*
    Try to obtain an exclusive lock on the query cache. If the cache is
    disabled or if a full cache flush is in progress, the attempt to
    get the lock is aborted.

    The 'TRUE' parameter indicate that the lock is allowed to timeout
  */
  if (try_lock(TRUE))
    goto err;

  if (query_cache_size == 0)
    goto err_unlock;

  Query_cache_block *query_block;

  tot_length= query_length + 1 + sizeof(size_t) + 
              thd->db_length + QUERY_CACHE_FLAGS_SIZE;

  if (thd->db_length)
  {
    memcpy(sql + query_length + 1 + sizeof(size_t), thd->db, thd->db_length);
    DBUG_PRINT("qcache", ("database: '%s'  length: %u",
			  thd->db, (unsigned)thd->db_length));
  }
  else
  {
    DBUG_PRINT("qcache", ("No active database"));
  }

  THD_STAGE_INFO(thd, stage_checking_query_cache_for_query);

  // fill all gaps between fields with 0 to get repeatable key
  memset(&flags, 0, QUERY_CACHE_FLAGS_SIZE);
  flags.client_long_flag= test(thd->client_capabilities & CLIENT_LONG_FLAG);
  flags.client_protocol_41= test(thd->client_capabilities &
                                 CLIENT_PROTOCOL_41);
  flags.protocol_type= (unsigned int) thd->protocol->type();
  flags.more_results_exists= test(thd->server_status &
                                  SERVER_MORE_RESULTS_EXISTS);
  flags.in_trans= thd->in_active_multi_stmt_transaction();
  flags.autocommit= test(thd->server_status & SERVER_STATUS_AUTOCOMMIT);
  flags.pkt_nr= thd->net.pkt_nr;
  flags.character_set_client_num= thd->variables.character_set_client->number;
  flags.character_set_results_num=
    (thd->variables.character_set_results ?
     thd->variables.character_set_results->number :
     UINT_MAX);
  flags.collation_connection_num= thd->variables.collation_connection->number;
  flags.limit= thd->variables.select_limit;
  flags.time_zone= thd->variables.time_zone;
  flags.sql_mode= thd->variables.sql_mode;
  flags.max_sort_length= thd->variables.max_sort_length;
  flags.group_concat_max_len= thd->variables.group_concat_max_len;
  flags.div_precision_increment= thd->variables.div_precincrement;
  flags.default_week_format= thd->variables.default_week_format;
  flags.lc_time_names= thd->variables.lc_time_names;
  DBUG_PRINT("qcache", ("\
long %d, 4.1: %d, bin_proto: %d, more results %d, pkt_nr: %d, \
CS client: %u, CS result: %u, CS conn: %u, limit: %lu, TZ: 0x%lx, \
sql mode: 0x%llx, sort len: %lu, conncat len: %lu, div_precision: %lu, \
def_week_frmt: %lu, in_trans: %d, autocommit: %d",
                          (int)flags.client_long_flag,
                          (int)flags.client_protocol_41,
                          (int)flags.protocol_type,
                          (int)flags.more_results_exists,
                          flags.pkt_nr,
                          flags.character_set_client_num,
                          flags.character_set_results_num,
                          flags.collation_connection_num,
                          (ulong) flags.limit,
                          (ulong) flags.time_zone,
                          flags.sql_mode,
                          flags.max_sort_length,
                          flags.group_concat_max_len,
                          flags.div_precision_increment,
                          flags.default_week_format,
                          (int)flags.in_trans,
                          (int)flags.autocommit));
  memcpy((uchar *)(sql + (tot_length - QUERY_CACHE_FLAGS_SIZE)),
	 (uchar*) &flags, QUERY_CACHE_FLAGS_SIZE);
  query_block = (Query_cache_block *)  my_hash_search(&queries, (uchar*) sql,
                                                      tot_length);
  /* Quick abort on unlocked data */
  if (query_block == 0 ||
      query_block->query()->result() == 0 ||
      query_block->query()->result()->type != Query_cache_block::RESULT)
  {
    DBUG_PRINT("qcache", ("No query in query hash or no results"));
    goto err_unlock;
  }
  DBUG_PRINT("qcache", ("Query in query hash 0x%lx", (ulong)query_block));

  /* Now lock and test that nothing changed while blocks was unlocked */
  BLOCK_LOCK_RD(query_block);

  query = query_block->query();
  result_block= query->result();
#ifndef EMBEDDED_LIBRARY
  first_result_block= result_block;
#endif

  if (result_block == 0 || result_block->type != Query_cache_block::RESULT)
  {
    /* The query is probably yet processed */
    DBUG_PRINT("qcache", ("query found, but no data or data incomplete"));
    BLOCK_UNLOCK_RD(query_block);
    goto err_unlock;
  }
  DBUG_PRINT("qcache", ("Query have result 0x%lx", (ulong) query));

  if (thd->in_multi_stmt_transaction_mode() &&
      (query->tables_type() & HA_CACHE_TBL_TRANSACT))
  {
    DBUG_PRINT("qcache",
	       ("we are in transaction and have transaction tables in query"));
    BLOCK_UNLOCK_RD(query_block);
    goto err_unlock;
  }
      
  // Check access;
  THD_STAGE_INFO(thd, stage_checking_privileges_on_cached_query);
  block_table= query_block->table(0);
  block_table_end= block_table+query_block->n_tables;
  for (; block_table != block_table_end; block_table++)
  {
    TABLE_LIST table_list;
    TABLE *tmptable;
    Query_cache_table *table = block_table->parent;

    /*
      Check that we have not temporary tables with same names of tables
      of this query. If we have such tables, we will not send data from
      query cache, because temporary tables hide real tables by which
      query in query cache was made.
    */
    for (tmptable= thd->temporary_tables; tmptable ; tmptable= tmptable->next)
    {
      if (tmptable->s->table_cache_key.length - TMP_TABLE_KEY_EXTRA == 
          table->key_length() &&
          !memcmp(tmptable->s->table_cache_key.str, table->data(),
                  table->key_length()))
      {
        DBUG_PRINT("qcache",
                   ("Temporary table detected: '%s.%s'",
                    table_list.db, table_list.alias));
        unlock();
        /*
          We should not store result of this query because it contain
          temporary tables => assign following variable to make check
          faster.
        */
        thd->lex->safe_to_cache_query=0;
        BLOCK_UNLOCK_RD(query_block);
        DBUG_RETURN(-1);
      }
    }

    memset(&table_list, 0, sizeof(table_list));
    table_list.db = table->db();
    table_list.alias= table_list.table_name= table->table();
#ifndef NO_EMBEDDED_ACCESS_CHECKS
    if (check_table_access(thd,SELECT_ACL,&table_list, FALSE, 1,TRUE))
    {
      DBUG_PRINT("qcache",
		 ("probably no SELECT access to %s.%s =>  return to normal processing",
		  table_list.db, table_list.alias));
      unlock();
      thd->lex->safe_to_cache_query=0;		// Don't try to cache this
      BLOCK_UNLOCK_RD(query_block);
      DBUG_RETURN(-1);				// Privilege error
    }
    if (table_list.grant.want_privilege)
    {
      DBUG_PRINT("qcache", ("Need to check column privileges for %s.%s",
			    table_list.db, table_list.alias));
      BLOCK_UNLOCK_RD(query_block);
      thd->lex->safe_to_cache_query= 0;		// Don't try to cache this
      goto err_unlock;				// Parse query
    }
#endif /*!NO_EMBEDDED_ACCESS_CHECKS*/
    engine_data= table->engine_data();
    if (table->callback()) 
    {
      char qcache_se_key_name[FN_REFLEN + 1];
      uint qcache_se_key_len;
      engine_data= table->engine_data();

      qcache_se_key_len= build_table_filename(qcache_se_key_name,
                                              sizeof(qcache_se_key_name),
                                              table->db(), table->table(),
                                              "", SKIP_SYMDIR_ACCESS);
   
      if (!(*table->callback())(thd, qcache_se_key_name,
                                qcache_se_key_len, &engine_data))
      {
        DBUG_PRINT("qcache", ("Handler does not allow caching for %s.%s",
                               table_list.db, table_list.alias));
        BLOCK_UNLOCK_RD(query_block);
        if (engine_data != table->engine_data())
        {
          DBUG_PRINT("qcache",
                     ("Handler require invalidation queries of %s.%s %lu-%lu",
                      table_list.db, table_list.alias,
                      (ulong) engine_data, (ulong) table->engine_data()));
          invalidate_table_internal(thd, (uchar *) table->db(),
                                    table->key_length());
        }
        else
          thd->lex->safe_to_cache_query= 0;       // Don't try to cache this
<<<<<<< HEAD
        /* End the statement transaction potentially started by engine. */
=======
        /*
          End the statement transaction potentially started by engine.
          Currently our engines do not request rollback from callbacks.
          If this is going to change code needs to be reworked.
        */
        DBUG_ASSERT(! thd->transaction_rollback_request);
>>>>>>> 50759fc8
        trans_rollback_stmt(thd);
        goto err_unlock;				// Parse query
     }
   }
    else
      DBUG_PRINT("qcache", ("handler allow caching %s,%s",
			    table_list.db, table_list.alias));
  }
  move_to_query_list_end(query_block);
  hits++;
  unlock();

  /*
    Send cached result to client
  */
#ifndef EMBEDDED_LIBRARY
  THD_STAGE_INFO(thd, stage_sending_cached_result_to_client);
  do
  {
    DBUG_PRINT("qcache", ("Results  (len: %lu  used: %lu  headers: %lu)",
			  result_block->length, result_block->used,
			  (ulong) (result_block->headers_len()+
                                   ALIGN_SIZE(sizeof(Query_cache_result)))));
    
    Query_cache_result *result = result_block->result();
    if (send_data_in_chunks(&thd->net, result->data(),
                            result_block->used -
                            result_block->headers_len() -
                            ALIGN_SIZE(sizeof(Query_cache_result))))
      break;                                    // Client aborted
    result_block = result_block->next;
    thd->net.pkt_nr= query->last_pkt_nr; // Keep packet number updated
  } while (result_block != first_result_block);
#else
  {
    Querycache_stream qs(result_block, result_block->headers_len() +
			 ALIGN_SIZE(sizeof(Query_cache_result)));
    emb_load_querycache_result(thd, &qs);
  }
#endif /*!EMBEDDED_LIBRARY*/

  thd->limit_found_rows = query->found_rows();
  thd->status_var.last_query_cost= 0.0;

  {
    Opt_trace_start ots(thd, NULL, SQLCOM_SELECT, NULL,
                        thd->query(), thd->query_length(), NULL,
                        thd->variables.character_set_client);

    Opt_trace_object (&thd->opt_trace)
      .add("query_result_read_from_cache", true);
  }

  /*
    End the statement transaction potentially started by an
    engine callback. We ignore the return value for now,
    since as long as EOF packet is part of the query cache
    response, we can't handle it anyway.
  */
  (void) trans_commit_stmt(thd);
  if (!thd->get_stmt_da()->is_set())
    thd->get_stmt_da()->disable_status();

  BLOCK_UNLOCK_RD(query_block);
  MYSQL_QUERY_CACHE_HIT(thd->query(), (ulong) thd->limit_found_rows);
  DBUG_RETURN(1);				// Result sent to client

err_unlock:
  unlock();
err:
  MYSQL_QUERY_CACHE_MISS(thd->query());
  DBUG_RETURN(0);				// Query was not cached
}


/*
  Remove all cached queries that uses any of the tables in the list
*/

void Query_cache::invalidate(THD *thd, TABLE_LIST *tables_used,
			     my_bool using_transactions)
{
  DBUG_ENTER("Query_cache::invalidate (table list)");
  if (is_disabled())
    DBUG_VOID_RETURN;

  using_transactions= using_transactions && thd->in_multi_stmt_transaction_mode();
  for (; tables_used; tables_used= tables_used->next_local)
  {
    DBUG_ASSERT(!using_transactions || tables_used->table!=0);
    if (tables_used->derived)
      continue;
    if (using_transactions &&
        (tables_used->table->file->table_cache_type() ==
        HA_CACHE_TBL_TRANSACT))
      /*
        tables_used->table can't be 0 in transaction.
        Only 'drop' invalidate not opened table, but 'drop'
        force transaction finish.
      */
      thd->add_changed_table(tables_used->table);
    else
      invalidate_table(thd, tables_used);
  }

  DEBUG_SYNC(thd, "wait_after_query_cache_invalidate");

  DBUG_VOID_RETURN;
}

void Query_cache::invalidate(CHANGED_TABLE_LIST *tables_used)
{
  DBUG_ENTER("Query_cache::invalidate (changed table list)");
  if (is_disabled())
    DBUG_VOID_RETURN;

  THD *thd= current_thd;
  for (; tables_used; tables_used= tables_used->next)
  {
    THD_STAGE_INFO(thd, stage_invalidating_query_cache_entries_table_list);
    invalidate_table(thd, (uchar*) tables_used->key, tables_used->key_length);
    DBUG_PRINT("qcache", ("db: %s  table: %s", tables_used->key,
                          tables_used->key+
                          strlen(tables_used->key)+1));
  }
  DBUG_VOID_RETURN;
}


/*
  Invalidate locked for write

  SYNOPSIS
    Query_cache::invalidate_locked_for_write()
    tables_used - table list

  NOTE
    can be used only for opened tables
*/
void Query_cache::invalidate_locked_for_write(TABLE_LIST *tables_used)
{
  DBUG_ENTER("Query_cache::invalidate_locked_for_write");
  if (is_disabled())
    DBUG_VOID_RETURN;

  THD *thd= current_thd;
  for (; tables_used; tables_used= tables_used->next_local)
  {
    THD_STAGE_INFO(thd, stage_invalidating_query_cache_entries_table);
    if (tables_used->lock_type >= TL_WRITE_ALLOW_WRITE &&
        tables_used->table)
    {
      invalidate_table(thd, tables_used->table);
    }
  }
  DBUG_VOID_RETURN;
}

/*
  Remove all cached queries that uses the given table
*/

void Query_cache::invalidate(THD *thd, TABLE *table, 
			     my_bool using_transactions)
{
  DBUG_ENTER("Query_cache::invalidate (table)");
  if (is_disabled())
    DBUG_VOID_RETURN;

  using_transactions= using_transactions && thd->in_multi_stmt_transaction_mode();
  if (using_transactions && 
      (table->file->table_cache_type() == HA_CACHE_TBL_TRANSACT))
    thd->add_changed_table(table);
  else
    invalidate_table(thd, table);


  DBUG_VOID_RETURN;
}

void Query_cache::invalidate(THD *thd, const char *key, uint32  key_length,
			     my_bool using_transactions)
{
  DBUG_ENTER("Query_cache::invalidate (key)");
  if (is_disabled())
   DBUG_VOID_RETURN;

  using_transactions= using_transactions && thd->in_multi_stmt_transaction_mode();
  if (using_transactions) // used for innodb => has_transactions() is TRUE
    thd->add_changed_table(key, key_length);
  else
    invalidate_table(thd, (uchar*)key, key_length);

  DBUG_VOID_RETURN;
}


/**
   Remove all cached queries that uses the given database.
*/

void Query_cache::invalidate(char *db)
{
  
  DBUG_ENTER("Query_cache::invalidate (db)");
  if (is_disabled())
    DBUG_VOID_RETURN;

  bool restart= FALSE;
  /*
    Lock the query cache and queue all invalidation attempts to avoid
    the risk of a race between invalidation, cache inserts and flushes.
  */
  lock();

  THD *thd= current_thd;

  if (query_cache_size > 0)
  {
    if (tables_blocks)
    {
      Query_cache_block *table_block = tables_blocks;
      do {
        restart= FALSE;
        do
        {
          Query_cache_block *next= table_block->next;
          Query_cache_table *table = table_block->table();
          if (strcmp(table->db(),db) == 0)
          {
            Query_cache_block_table *list_root= table_block->table(0);
            invalidate_query_block_list(thd,list_root);
          }

          table_block= next;

          /*
            If our root node to used tables became null then the last element
            in the table list was removed when a query was invalidated;
            Terminate the search.
          */
          if (tables_blocks == 0)
          {
            table_block= tables_blocks;
          }
          /*
            If the iterated list has changed underlying structure;
            we need to restart the search.
          */
          else if (table_block->type == Query_cache_block::FREE)
          {
            restart= TRUE;
            table_block= tables_blocks;
          }
          /* 
            The used tables are linked in a circular list;
            loop until we return to the begining.
          */
        } while (table_block != tables_blocks);
        /*
           Invalidating a table will also mean that all cached queries using
           this table also will be invalidated. This will in turn change the
           list of tables associated with these queries and the linked list of
           used table will be changed. Because of this we might need to restart
           the search when a table has been invalidated.
        */
      } while (restart);
    } // end if( tables_blocks )
  }
  unlock();

  DBUG_VOID_RETURN;
}


void Query_cache::invalidate_by_MyISAM_filename(const char *filename)
{
  DBUG_ENTER("Query_cache::invalidate_by_MyISAM_filename");

  /* Calculate the key outside the lock to make the lock shorter */
  char key[MAX_DBKEY_LENGTH];
  uint32 db_length;
  uint key_length= filename_2_table_key(key, filename, &db_length);
  THD *thd= current_thd;
  invalidate_table(thd,(uchar *)key, key_length);
  DBUG_VOID_RETURN;
}

  /* Remove all queries from cache */

void Query_cache::flush()
{
  DBUG_ENTER("Query_cache::flush");
  if (is_disabled())
    DBUG_VOID_RETURN;

  QC_DEBUG_SYNC("wait_in_query_cache_flush1");

  lock_and_suspend();
  if (query_cache_size > 0)
  {
    DUMP(this);
    flush_cache();
    DUMP(this);
  }

  DBUG_EXECUTE("check_querycache",query_cache.check_integrity(1););
  unlock();
  DBUG_VOID_RETURN;
}


/**
  Rearrange the memory blocks and join result in cache in 1 block (if
  result length > join_limit)

  @param[in] join_limit If the minimum length of a result block to be joined.
  @param[in] iteration_limit The maximum number of packing and joining
    sequences.

*/

void Query_cache::pack(ulong join_limit, uint iteration_limit)
{
  DBUG_ENTER("Query_cache::pack");

  if (is_disabled())
    DBUG_VOID_RETURN;

  /*
    If the entire qc is being invalidated we can bail out early
    instead of waiting for the lock.
  */
  if (try_lock())
    DBUG_VOID_RETURN;

  if (query_cache_size == 0)
  {
    unlock();
    DBUG_VOID_RETURN;
  }

  uint i = 0;
  do
  {
    pack_cache();
  } while ((++i < iteration_limit) && join_results(join_limit));

  unlock();
  DBUG_VOID_RETURN;
}


void Query_cache::destroy()
{
  DBUG_ENTER("Query_cache::destroy");
  if (!initialized)
  {
    DBUG_PRINT("qcache", ("Query Cache not initialized"));
  }
  else
  {
    /* Underlying code expects the lock. */
    lock_and_suspend();
    free_cache();
    unlock();

    mysql_cond_destroy(&COND_cache_status_changed);
    mysql_mutex_destroy(&structure_guard_mutex);
    initialized = 0;
  }
  DBUG_VOID_RETURN;
}


/*****************************************************************************
  init/destroy
*****************************************************************************/

void Query_cache::init()
{
  DBUG_ENTER("Query_cache::init");
  mysql_mutex_init(key_structure_guard_mutex,
                   &structure_guard_mutex, MY_MUTEX_INIT_FAST);
  mysql_cond_init(key_COND_cache_status_changed,
                  &COND_cache_status_changed, NULL);
  m_cache_lock_status= Query_cache::UNLOCKED;
  initialized = 1;
  /*
    If we explicitly turn off query cache from the command line query cache will
    be disabled for the reminder of the server life time. This is because we
    want to avoid locking the QC specific mutex if query cache isn't going to
    be used.
  */
  if (global_system_variables.query_cache_type == 0)
    query_cache.disable_query_cache();

  DBUG_VOID_RETURN;
}


ulong Query_cache::init_cache()
{
  uint mem_bin_count, num, step;
  ulong mem_bin_size, prev_size, inc;
  ulong additional_data_size, max_mem_bin_size, approx_additional_data_size;
  int align;

  DBUG_ENTER("Query_cache::init_cache");

  approx_additional_data_size = (sizeof(Query_cache) +
				 sizeof(uchar*)*(def_query_hash_size+
					       def_table_hash_size));
  if (query_cache_size < approx_additional_data_size)
    goto err;

  query_cache_size-= approx_additional_data_size;
  align= query_cache_size % ALIGN_SIZE(1);
  if (align)
  {
    query_cache_size-= align;
    approx_additional_data_size+= align;
  }

  /*
    Count memory bins number.
    Check section 6. in start comment for the used algorithm.
  */

  max_mem_bin_size = query_cache_size >> QUERY_CACHE_MEM_BIN_FIRST_STEP_PWR2;
  mem_bin_count = (uint)  ((1 + QUERY_CACHE_MEM_BIN_PARTS_INC) *
			   QUERY_CACHE_MEM_BIN_PARTS_MUL);
  mem_bin_num = 1;
  mem_bin_steps = 1;
  mem_bin_size = max_mem_bin_size >> QUERY_CACHE_MEM_BIN_STEP_PWR2;
  prev_size = 0;
  if (mem_bin_size <= min_allocation_unit)
  {
    DBUG_PRINT("qcache", ("too small query cache => query cache disabled"));
    // TODO here (and above) should be warning in 4.1
    goto err;
  }
  while (mem_bin_size > min_allocation_unit)
  {
    mem_bin_num += mem_bin_count;
    prev_size = mem_bin_size;
    mem_bin_size >>= QUERY_CACHE_MEM_BIN_STEP_PWR2;
    mem_bin_steps++;
    mem_bin_count += QUERY_CACHE_MEM_BIN_PARTS_INC;
    mem_bin_count = (uint) (mem_bin_count * QUERY_CACHE_MEM_BIN_PARTS_MUL);

    // Prevent too small bins spacing
    if (mem_bin_count > (mem_bin_size >> QUERY_CACHE_MEM_BIN_SPC_LIM_PWR2))
      mem_bin_count= (mem_bin_size >> QUERY_CACHE_MEM_BIN_SPC_LIM_PWR2);
  }
  inc = (prev_size - mem_bin_size) / mem_bin_count;
  mem_bin_num += (mem_bin_count - (min_allocation_unit - mem_bin_size)/inc);
  mem_bin_steps++;
  additional_data_size = ((mem_bin_num+1) *
			  ALIGN_SIZE(sizeof(Query_cache_memory_bin))+
			  (mem_bin_steps *
			   ALIGN_SIZE(sizeof(Query_cache_memory_bin_step))));

  if (query_cache_size < additional_data_size)
    goto err;
  query_cache_size -= additional_data_size;

  if (!(cache= (uchar *)
        my_malloc_lock(query_cache_size+additional_data_size, MYF(0))))
    goto err;

  DBUG_PRINT("qcache", ("cache length %lu, min unit %lu, %u bins",
		      query_cache_size, min_allocation_unit, mem_bin_num));

  steps = (Query_cache_memory_bin_step *) cache;
  bins = ((Query_cache_memory_bin *)
	  (cache + mem_bin_steps *
	   ALIGN_SIZE(sizeof(Query_cache_memory_bin_step))));

  first_block = (Query_cache_block *) (cache + additional_data_size);
  first_block->init(query_cache_size);
  total_blocks++;
  first_block->pnext=first_block->pprev=first_block;
  first_block->next=first_block->prev=first_block;

  /* Prepare bins */

  bins[0].init(max_mem_bin_size);
  steps[0].init(max_mem_bin_size,0,0);
  mem_bin_count = (uint) ((1 + QUERY_CACHE_MEM_BIN_PARTS_INC) *
			  QUERY_CACHE_MEM_BIN_PARTS_MUL);
  num= step= 1;
  mem_bin_size = max_mem_bin_size >> QUERY_CACHE_MEM_BIN_STEP_PWR2;
  while (mem_bin_size > min_allocation_unit)
  {
    ulong incr = (steps[step-1].size - mem_bin_size) / mem_bin_count;
    unsigned long size = mem_bin_size;
    for (uint i= mem_bin_count; i > 0; i--)
    {
      bins[num+i-1].init(size);
      size += incr;
    }
    num += mem_bin_count;
    steps[step].init(mem_bin_size, num-1, incr);
    mem_bin_size >>= QUERY_CACHE_MEM_BIN_STEP_PWR2;
    step++;
    mem_bin_count += QUERY_CACHE_MEM_BIN_PARTS_INC;
    mem_bin_count = (uint) (mem_bin_count * QUERY_CACHE_MEM_BIN_PARTS_MUL);
    if (mem_bin_count > (mem_bin_size >> QUERY_CACHE_MEM_BIN_SPC_LIM_PWR2))
      mem_bin_count=(mem_bin_size >> QUERY_CACHE_MEM_BIN_SPC_LIM_PWR2);
  }
  inc = (steps[step-1].size - mem_bin_size) / mem_bin_count;

  /*
    num + mem_bin_count > mem_bin_num, but index never be > mem_bin_num
    because block with size < min_allocated_unit never will be requested
  */

  steps[step].init(mem_bin_size, num + mem_bin_count - 1, inc);
  {
    uint skiped = (min_allocation_unit - mem_bin_size)/inc;
    ulong size = mem_bin_size + inc*skiped;
    uint i = mem_bin_count - skiped;
    while (i-- > 0)
    {
      bins[num+i].init(size);
      size += inc;
    }
  }
  bins[mem_bin_num].number = 1;	// For easy end test in get_free_block
  free_memory = free_memory_blocks = 0;
  insert_into_free_memory_list(first_block);

  DUMP(this);

  (void) my_hash_init(&queries, &my_charset_bin, def_query_hash_size, 0, 0,
                      query_cache_query_get_key, 0, 0);
#ifndef FN_NO_CASE_SENSE
  /*
    If lower_case_table_names!=0 then db and table names are already 
    converted to lower case and we can use binary collation for their 
    comparison (no matter if file system case sensitive or not).
    If we have case-sensitive file system (like on most Unixes) and
    lower_case_table_names == 0 then we should distinguish my_table
    and MY_TABLE cases and so again can use binary collation.
  */
  (void) my_hash_init(&tables, &my_charset_bin, def_table_hash_size, 0, 0,
                      query_cache_table_get_key, 0, 0);
#else
  /*
    On windows, OS/2, MacOS X with HFS+ or any other case insensitive
    file system if lower_case_table_names!=0 we have same situation as
    in previous case, but if lower_case_table_names==0 then we should
    not distinguish cases (to be compatible in behavior with underlying
    file system) and so should use case insensitive collation for
    comparison.
  */
  (void) my_hash_init(&tables,
                      lower_case_table_names ? &my_charset_bin :
                      files_charset_info,
                      def_table_hash_size, 0, 0,query_cache_table_get_key,
                      0, 0);
#endif

  queries_in_cache = 0;
  queries_blocks = 0;
  DBUG_RETURN(query_cache_size +
	      additional_data_size + approx_additional_data_size);

err:
  make_disabled();
  DBUG_RETURN(0);
}


/* Disable the use of the query cache */

void Query_cache::make_disabled()
{
  DBUG_ENTER("Query_cache::make_disabled");
  query_cache_size= 0;
  queries_blocks= 0;
  free_memory= 0;
  free_memory_blocks= 0;
  bins= 0;
  steps= 0;
  cache= 0;
  mem_bin_num= mem_bin_steps= 0;
  queries_in_cache= 0;
  first_block= 0;
  total_blocks= 0;
  tables_blocks= 0;
  DBUG_VOID_RETURN;
}


/**
  @class Query_cache
  Free all resources allocated by the cache.

  This function frees all resources allocated by the cache.  You
  have to call init_cache() before using the cache again. This function
  requires the structure_guard_mutex to be locked.
*/

void Query_cache::free_cache()
{
  DBUG_ENTER("Query_cache::free_cache");

  my_free(cache);
  make_disabled();
  my_hash_free(&queries);
  my_hash_free(&tables);
  DBUG_VOID_RETURN;
}

/*****************************************************************************
  Free block data
*****************************************************************************/


/**
  Flush the cache.

  This function will flush cache contents.  It assumes we have
  'structure_guard_mutex' locked. The function sets the m_cache_status flag and
  releases the lock, so other threads may proceed skipping the cache as if it
  is disabled. Concurrent flushes are performed in turn.
  After flush_cache() call, the cache is flushed, all the freed memory is
  accumulated in bin[0], and the 'structure_guard_mutex' is locked. However,
  since we could release the mutex during execution, the rest of the cache
  state could have been changed, and should not be relied on.
*/

void Query_cache::flush_cache()
{
  QC_DEBUG_SYNC("wait_in_query_cache_flush2");

  my_hash_reset(&queries);
  while (queries_blocks != 0)
  {
    BLOCK_LOCK_WR(queries_blocks);
    free_query_internal(queries_blocks);
  }
}

/*
  Free oldest query that is not in use by another thread.
  Returns 1 if we couldn't remove anything
*/

my_bool Query_cache::free_old_query()
{
  DBUG_ENTER("Query_cache::free_old_query");
  if (queries_blocks)
  {
    /*
      try_lock_writing used to prevent client because here lock
      sequence is breached.
      Also we don't need remove locked queries at this point.
    */
    Query_cache_block *query_block= 0;
    if (queries_blocks != 0)
    {
      Query_cache_block *block = queries_blocks;
      /* Search until we find first query that we can remove */
      do
      {
	Query_cache_query *header = block->query();
	if (header->result() != 0 &&
	    header->result()->type == Query_cache_block::RESULT &&
	    block->query()->try_lock_writing())
	{
	  query_block = block;
	  break;
	}
      } while ((block=block->next) != queries_blocks );
    }

    if (query_block != 0)
    {
      free_query(query_block);
      lowmem_prunes++;
      DBUG_RETURN(0);
    }
  }
  DBUG_RETURN(1);				// Nothing to remove
}


/*
  free_query_internal() - free query from query cache.

  SYNOPSIS
    free_query_internal()
      query_block           Query_cache_block representing the query

  DESCRIPTION
    This function will remove the query from a cache, and place its
    memory blocks to the list of free blocks.  'query_block' must be
    locked for writing, this function will release (and destroy) this
    lock.

  NOTE
    'query_block' should be removed from 'queries' hash _before_
    calling this method, as the lock will be destroyed here.
*/

void Query_cache::free_query_internal(Query_cache_block *query_block)
{
  DBUG_ENTER("Query_cache::free_query_internal");
  DBUG_PRINT("qcache", ("free query 0x%lx %lu bytes result",
		      (ulong) query_block,
		      query_block->query()->length() ));

  queries_in_cache--;

  Query_cache_query *query= query_block->query();

  if (query->writer() != 0)
  {
    /* Tell MySQL that this query should not be cached anymore */
    query->writer()->first_query_block= NULL;
    query->writer(0);
  }
  double_linked_list_exclude(query_block, &queries_blocks);
  Query_cache_block_table *table= query_block->table(0);

  for (TABLE_COUNTER_TYPE i= 0; i < query_block->n_tables; i++)
    unlink_table(table++);
  Query_cache_block *result_block= query->result();

  /*
    The following is true when query destruction was called and no results
    in query . (query just registered and then abort/pack/flush called)
  */
  if (result_block != 0)
  {
    if (result_block->type != Query_cache_block::RESULT)
    {
      // removing unfinished query
      refused++;
      inserts--;
    }
    Query_cache_block *block= result_block;
    do
    {
      Query_cache_block *current= block;
      block= block->next;
      free_memory_block(current);
    } while (block != result_block);
  }
  else
  {
    // removing unfinished query
    refused++;
    inserts--;
  }

  query->unlock_n_destroy();
  free_memory_block(query_block);

  DBUG_VOID_RETURN;
}


/*
  free_query() - free query from query cache.

  SYNOPSIS
    free_query()
      query_block           Query_cache_block representing the query

  DESCRIPTION
    This function will remove 'query_block' from 'queries' hash, and
    then call free_query_internal(), which see.
*/

void Query_cache::free_query(Query_cache_block *query_block)
{
  DBUG_ENTER("Query_cache::free_query");
  DBUG_PRINT("qcache", ("free query 0x%lx %lu bytes result",
		      (ulong) query_block,
		      query_block->query()->length() ));

  my_hash_delete(&queries,(uchar *) query_block);
  free_query_internal(query_block);

  DBUG_VOID_RETURN;
}

/*****************************************************************************
 Query data creation
*****************************************************************************/

Query_cache_block *
Query_cache::write_block_data(ulong data_len, uchar* data,
			      ulong header_len,
			      Query_cache_block::block_type type,
			      TABLE_COUNTER_TYPE ntab)
{
  ulong all_headers_len = (ALIGN_SIZE(sizeof(Query_cache_block)) +
			   ALIGN_SIZE(ntab*sizeof(Query_cache_block_table)) +
			   header_len);
  ulong len = data_len + all_headers_len;
  ulong align_len= ALIGN_SIZE(len);
  DBUG_ENTER("Query_cache::write_block_data");
  DBUG_PRINT("qcache", ("data: %ld, header: %ld, all header: %ld",
		      data_len, header_len, all_headers_len));
  Query_cache_block *block= allocate_block(max(align_len,
                                           min_allocation_unit),1, 0);
  if (block != 0)
  {
    block->type = type;
    block->n_tables = ntab;
    block->used = len;

    memcpy((uchar *) block+ all_headers_len, data, data_len);
  }
  DBUG_RETURN(block);
}


my_bool
Query_cache::append_result_data(Query_cache_block **current_block,
				ulong data_len, uchar* data,
				Query_cache_block *query_block)
{
  DBUG_ENTER("Query_cache::append_result_data");
  DBUG_PRINT("qcache", ("append %lu bytes to 0x%lx query",
		      data_len, (long) query_block));

  if (query_block->query()->add(data_len) > query_cache_limit)
  {
    DBUG_PRINT("qcache", ("size limit reached %lu > %lu",
			query_block->query()->length(),
			query_cache_limit));
    DBUG_RETURN(0);
  }
  if (*current_block == 0)
  {
    DBUG_PRINT("qcache", ("allocated first result data block %lu", data_len));
    DBUG_RETURN(write_result_data(current_block, data_len, data, query_block,
				  Query_cache_block::RES_BEG));
  }
  Query_cache_block *last_block = (*current_block)->prev;

  DBUG_PRINT("qcache", ("lastblock 0x%lx len %lu used %lu",
		      (ulong) last_block, last_block->length,
		      last_block->used));
  my_bool success = 1;
  ulong last_block_free_space= last_block->length - last_block->used;

  /*
    We will first allocate and write the 'tail' of data, that doesn't fit
    in the 'last_block'.  Only if this succeeds, we will fill the last_block.
    This saves us a memcpy if the query doesn't fit in the query cache.
  */

  // Try join blocks if physically next block is free...
  ulong tail = data_len - last_block_free_space;
  ulong append_min = get_min_append_result_data_size();
  if (last_block_free_space < data_len &&
      append_next_free_block(last_block,
			     max(tail, append_min)))
    last_block_free_space = last_block->length - last_block->used;
  // If no space in last block (even after join) allocate new block
  if (last_block_free_space < data_len)
  {
    DBUG_PRINT("qcache", ("allocate new block for %lu bytes",
			data_len-last_block_free_space));
    Query_cache_block *new_block = 0;
    success = write_result_data(&new_block, data_len-last_block_free_space,
				(uchar*)(((uchar*)data)+last_block_free_space),
				query_block,
				Query_cache_block::RES_CONT);
    /*
       new_block may be != 0 even !success (if write_result_data
       allocate a small block but failed to allocate continue)
    */
    if (new_block != 0)
      double_linked_list_join(last_block, new_block);
  }
  else
  {
    // It is success (nobody can prevent us write data)
    unlock();
  }

  // Now finally write data to the last block
  if (success && last_block_free_space > 0)
  {
    ulong to_copy = min(data_len,last_block_free_space);
    DBUG_PRINT("qcache", ("use free space %lub at block 0x%lx to copy %lub",
			last_block_free_space, (ulong)last_block, to_copy));
    memcpy((uchar*) last_block + last_block->used, data, to_copy);
    last_block->used+=to_copy;
  }
  DBUG_RETURN(success);
}


my_bool Query_cache::write_result_data(Query_cache_block **result_block,
				       ulong data_len, uchar* data,
				       Query_cache_block *query_block,
				       Query_cache_block::block_type type)
{
  DBUG_ENTER("Query_cache::write_result_data");
  DBUG_PRINT("qcache", ("data_len %lu",data_len));

  /*
    Reserve block(s) for filling
    During data allocation we must have structure_guard_mutex locked.
    As data copy is not a fast operation, it's better if we don't have
    structure_guard_mutex locked during data coping.
    Thus we first allocate space and lock query, then unlock
    structure_guard_mutex and copy data.
  */

  my_bool success = allocate_data_chain(result_block, data_len, query_block,
					type == Query_cache_block::RES_BEG);
  if (success)
  {
    // It is success (nobody can prevent us write data)
    unlock();
    uint headers_len = (ALIGN_SIZE(sizeof(Query_cache_block)) +
			ALIGN_SIZE(sizeof(Query_cache_result)));
#ifndef EMBEDDED_LIBRARY
    Query_cache_block *block= *result_block;
    uchar *rest= data;
    // Now fill list of blocks that created by allocate_data_chain
    do
    {
      block->type = type;
      ulong length = block->used - headers_len;
      DBUG_PRINT("qcache", ("write %lu byte in block 0x%lx",length,
			    (ulong)block));
      memcpy((uchar*) block+headers_len, rest, length);
      rest += length;
      block = block->next;
      type = Query_cache_block::RES_CONT;
    } while (block != *result_block);
#else
    /*
      Set type of first block, emb_store_querycache_result() will handle
      the others.
    */
    (*result_block)->type= type;
    Querycache_stream qs(*result_block, headers_len);
    emb_store_querycache_result(&qs, (THD*)data);
#endif /*!EMBEDDED_LIBRARY*/
  }
  else
  {
    if (*result_block != 0)
    {
      // Destroy list of blocks that was created & locked by lock_result_data
      Query_cache_block *block = *result_block;
      do
      {
	Query_cache_block *current = block;
	block = block->next;
	free_memory_block(current);
      } while (block != *result_block);
      *result_block = 0;
      /*
	It is not success => not unlock structure_guard_mutex (we need it to
	free query)
      */
    }
  }
  DBUG_PRINT("qcache", ("success %d", (int) success));
  DBUG_RETURN(success);
}

inline ulong Query_cache::get_min_first_result_data_size()
{
  if (queries_in_cache < QUERY_CACHE_MIN_ESTIMATED_QUERIES_NUMBER)
    return min_result_data_size;
  ulong avg_result = (query_cache_size - free_memory) / queries_in_cache;
  avg_result = min(avg_result, query_cache_limit);
  return max(min_result_data_size, avg_result);
}

inline ulong Query_cache::get_min_append_result_data_size()
{
  return min_result_data_size;
}

/*
  Allocate one or more blocks to hold data
*/
my_bool Query_cache::allocate_data_chain(Query_cache_block **result_block,
					 ulong data_len,
					 Query_cache_block *query_block,
					 my_bool first_block_arg)
{
  ulong all_headers_len = (ALIGN_SIZE(sizeof(Query_cache_block)) +
			   ALIGN_SIZE(sizeof(Query_cache_result)));
  ulong min_size = (first_block_arg ?
		    get_min_first_result_data_size():
		    get_min_append_result_data_size());
  Query_cache_block *prev_block= NULL;
  Query_cache_block *new_block;
  DBUG_ENTER("Query_cache::allocate_data_chain");
  DBUG_PRINT("qcache", ("data_len %lu, all_headers_len %lu",
			data_len, all_headers_len));

  do
  {
    ulong len= data_len + all_headers_len;
    ulong align_len= ALIGN_SIZE(len);

    if (!(new_block= allocate_block(max(min_size, align_len),
				    min_result_data_size == 0,
				    all_headers_len + min_result_data_size)))
    {
      DBUG_PRINT("warning", ("Can't allocate block for results"));
      DBUG_RETURN(FALSE);
    }

    new_block->n_tables = 0;
    new_block->used = min(len, new_block->length);
    new_block->type = Query_cache_block::RES_INCOMPLETE;
    new_block->next = new_block->prev = new_block;
    Query_cache_result *header = new_block->result();
    header->parent(query_block);

    DBUG_PRINT("qcache", ("Block len %lu used %lu",
			  new_block->length, new_block->used));

    if (prev_block)
      double_linked_list_join(prev_block, new_block);
    else
      *result_block= new_block;
    if (new_block->length >= len)
      break;

    /*
      We got less memory then we need (no big memory blocks) =>
      Continue to allocated more blocks until we got everything we need.
    */
    data_len= len - new_block->length;
    prev_block= new_block;
  } while (1);

  DBUG_RETURN(TRUE);
}

/*****************************************************************************
  Tables management
*****************************************************************************/

/*
  Invalidate the first table in the table_list
*/

void Query_cache::invalidate_table(THD *thd, TABLE_LIST *table_list)
{
  if (table_list->table != 0)
    invalidate_table(thd, table_list->table);	// Table is open
  else
  {
    const char *key;
    uint key_length;
    key_length= get_table_def_key(table_list, &key);

    // We don't store temporary tables => no key_length+=4 ...
    invalidate_table(thd, (uchar *)key, key_length);
  }
}

void Query_cache::invalidate_table(THD *thd, TABLE *table)
{
  invalidate_table(thd, (uchar*) table->s->table_cache_key.str,
                   table->s->table_cache_key.length);
}

void Query_cache::invalidate_table(THD *thd, uchar * key, uint32  key_length)
{
  DEBUG_SYNC(thd, "wait_in_query_cache_invalidate1");

  /*
    Lock the query cache and queue all invalidation attempts to avoid
    the risk of a race between invalidation, cache inserts and flushes.
  */
  lock();

  DEBUG_SYNC(thd, "wait_in_query_cache_invalidate2");

  if (query_cache_size > 0)
    invalidate_table_internal(thd, key, key_length);

  unlock();
}


/**
  Try to locate and invalidate a table by name.
  The caller must ensure that no other thread is trying to work with
  the query cache when this function is executed.

  @pre structure_guard_mutex is acquired or LOCKED is set.
*/

void
Query_cache::invalidate_table_internal(THD *thd, uchar *key, uint32 key_length)
{
  Query_cache_block *table_block=
    (Query_cache_block*)my_hash_search(&tables, key, key_length);
  if (table_block)
  {
    Query_cache_block_table *list_root= table_block->table(0);
    invalidate_query_block_list(thd, list_root);
  }
}

/**
  Invalidate a linked list of query cache blocks.

  Each block tries to acquire a block level lock before
  free_query is a called. This function will in turn affect
  related table- and result-blocks.

  @param[in,out] thd Thread context.
  @param[in,out] list_root A pointer to a circular list of query blocks.

*/

void
Query_cache::invalidate_query_block_list(THD *thd,
                                         Query_cache_block_table *list_root)
{
  while (list_root->next != list_root)
  {
    Query_cache_block *query_block= list_root->next->block();
    BLOCK_LOCK_WR(query_block);
    free_query(query_block);
  }
}

/*
  Register given table list begining with given position in tables table of
  block

  SYNOPSIS
    Query_cache::register_tables_from_list
    tables_used     given table list
    counter         number current position in table of tables of block
    block_table     pointer to current position in tables table of block

  RETURN
    0   error
    number of next position of table entry in table of tables of block
*/

TABLE_COUNTER_TYPE
Query_cache::register_tables_from_list(TABLE_LIST *tables_used,
                                       TABLE_COUNTER_TYPE counter,
                                       Query_cache_block_table *block_table)
{
  TABLE_COUNTER_TYPE n;
  DBUG_ENTER("Query_cache::register_tables_from_list");
  for (n= counter;
       tables_used;
       tables_used= tables_used->next_global, n++, block_table++)
  {
    if (tables_used->is_anonymous_derived_table())
    {
      DBUG_PRINT("qcache", ("derived table skipped"));
      n--;
      block_table--;
      continue;
    }
    block_table->n= n;
    if (tables_used->view)
    {
      const char *key;
      uint key_length;
      DBUG_PRINT("qcache", ("view: %s  db: %s",
                            tables_used->view_name.str,
                            tables_used->view_db.str));
      key_length= get_table_def_key(tables_used, &key);
      /*
        There are not callback function for for VIEWs
      */
      if (!insert_table(key_length, key, block_table,
                        tables_used->view_db.length + 1,
                        HA_CACHE_TBL_NONTRANSACT, 0, 0))
        DBUG_RETURN(0);
      /*
        We do not need to register view tables here because they are already
        present in the global list.
      */
    }
    else
    {
      DBUG_PRINT("qcache",
                 ("table: %s  db: %s  openinfo:  0x%lx  keylen: %lu  key: 0x%lx",
                  tables_used->table->s->table_name.str,
                  tables_used->table->s->table_cache_key.str,
                  (ulong) tables_used->table,
                  (ulong) tables_used->table->s->table_cache_key.length,
                  (ulong) tables_used->table->s->table_cache_key.str));

      if (!insert_table(tables_used->table->s->table_cache_key.length,
                        tables_used->table->s->table_cache_key.str,
                        block_table,
                        tables_used->db_length,
                        tables_used->table->file->table_cache_type(),
                        tables_used->callback_func,
                        tables_used->engine_data))
        DBUG_RETURN(0);

#ifdef WITH_MYISAMMRG_STORAGE_ENGINE      
      /*
        XXX FIXME: Some generic mechanism is required here instead of this
        MYISAMMRG-specific implementation.
      */
      if (tables_used->table->s->db_type()->db_type == DB_TYPE_MRG_MYISAM)
      {
        ha_myisammrg *handler = (ha_myisammrg *) tables_used->table->file;
        MYRG_INFO *file = handler->myrg_info();
        for (MYRG_TABLE *table = file->open_tables;
             table != file->end_table ;
             table++)
        {
          char key[MAX_DBKEY_LENGTH];
          uint32 db_length;
          uint key_length= filename_2_table_key(key, table->table->filename,
                                                &db_length);
          (++block_table)->n= ++n;
          /*
            There are not callback function for for MyISAM, and engine data
          */
          if (!insert_table(key_length, key, block_table,
                            db_length,
                            tables_used->table->file->table_cache_type(),
                            0, 0))
            DBUG_RETURN(0);
        }
      }
#endif
    }
  }
  DBUG_RETURN(n - counter);
}

/*
  Store all used tables

  SYNOPSIS
    register_all_tables()
    block		Store tables in this block
    tables_used		List if used tables
    tables_arg		Not used ?
*/

my_bool Query_cache::register_all_tables(Query_cache_block *block,
					 TABLE_LIST *tables_used,
					 TABLE_COUNTER_TYPE tables_arg)
{
  TABLE_COUNTER_TYPE n;
  DBUG_PRINT("qcache", ("register tables block 0x%lx, n %d, header %x",
		      (ulong) block, (int) tables_arg,
		      (int) ALIGN_SIZE(sizeof(Query_cache_block))));

  Query_cache_block_table *block_table = block->table(0);

  n= register_tables_from_list(tables_used, 0, block_table);

  if (n==0)
  {
    /* Unlink the tables we allocated above */
    for (Query_cache_block_table *tmp = block->table(0) ;
	 tmp != block_table;
	 tmp++)
      unlink_table(tmp);
  }
  return test(n);
}


/**
  Insert used table name into the cache.

  @return Error status
    @retval FALSE On error
    @retval TRUE On success
*/

my_bool
Query_cache::insert_table(uint key_len, const char *key,
			  Query_cache_block_table *node,
			  uint32 db_length, uint8 cache_type,
                          qc_engine_callback callback,
                          ulonglong engine_data)
{
  DBUG_ENTER("Query_cache::insert_table");
  DBUG_PRINT("qcache", ("insert table node 0x%lx, len %d",
		      (ulong)node, key_len));

  THD *thd= current_thd;

  Query_cache_block *table_block= 
    (Query_cache_block *) my_hash_search(&tables, (uchar*) key, key_len);

  if (table_block &&
      table_block->table()->engine_data() != engine_data)
  {
    DBUG_PRINT("qcache",
               ("Handler require invalidation queries of %s.%s %lu-%lu",
                table_block->table()->db(),
                table_block->table()->table(),
                (ulong) engine_data,
                (ulong) table_block->table()->engine_data()));
    /*
      as far as we delete all queries with this table, table block will be
      deleted, too
    */
    {
      Query_cache_block_table *list_root= table_block->table(0);
      invalidate_query_block_list(thd, list_root);
    }

    table_block= 0;
  }

  if (table_block == 0)
  {
    DBUG_PRINT("qcache", ("new table block from 0x%lx (%u)",
			(ulong) key, (int) key_len));
    table_block= write_block_data(key_len, (uchar*) key,
                                  ALIGN_SIZE(sizeof(Query_cache_table)),
                                  Query_cache_block::TABLE, 1);
    if (table_block == 0)
    {
      DBUG_PRINT("qcache", ("Can't write table name to cache"));
      DBUG_RETURN(0);
    }
    Query_cache_table *header= table_block->table();
    double_linked_list_simple_include(table_block,
                                      &tables_blocks);
    /*
      First node in the Query_cache_block_table-chain is the table-type
      block. This block will only have one Query_cache_block_table (n=0).
    */
    Query_cache_block_table *list_root= table_block->table(0);
    list_root->n= 0;

    /*
      The node list is circular in nature.
    */
    list_root->next= list_root->prev= list_root;

    if (my_hash_insert(&tables, (const uchar *) table_block))
    {
      DBUG_PRINT("qcache", ("Can't insert table to hash"));
      // write_block_data return locked block
      free_memory_block(table_block);
      DBUG_RETURN(0);
    }
    char *db= header->db();
    header->table(db + db_length + 1);
    header->key_length(key_len);
    header->type(cache_type);
    header->callback(callback);
    header->engine_data(engine_data);

    /*
      We insert this table without the assumption that it isn't refrenenced by
      any queries.
    */
    header->m_cached_query_count= 0;
  }

  /*
    Table is now in the cache; link the table_block-node associated
    with the currently processed query into the chain of queries depending
    on the cached table.
  */
  Query_cache_block_table *list_root= table_block->table(0);
  node->next= list_root->next;
  list_root->next= node;
  node->next->prev= node;
  node->prev= list_root;
  node->parent= table_block->table();
  /*
    Increase the counter to keep track on how long this chain
    of queries is.
  */
  Query_cache_table *table_block_data= table_block->table();
  table_block_data->m_cached_query_count++;
  DBUG_RETURN(1);
}


void Query_cache::unlink_table(Query_cache_block_table *node)
{
  DBUG_ENTER("Query_cache::unlink_table");
  node->prev->next= node->next;
  node->next->prev= node->prev;
  Query_cache_block_table *neighbour= node->next;
  Query_cache_table *table_block_data= node->parent;
  table_block_data->m_cached_query_count--;

  DBUG_ASSERT(table_block_data->m_cached_query_count >= 0);

  if (neighbour->next == neighbour)
  {
    DBUG_ASSERT(table_block_data->m_cached_query_count == 0);
    /*
      If neighbor is root of list, the list is empty.
      The root of the list is always a table-type block
      which contain exactly one Query_cache_block_table
      node object, thus we can use the block() method
      to calculate the Query_cache_block address.
    */
    Query_cache_block *table_block= neighbour->block();
    double_linked_list_exclude(table_block,
                               &tables_blocks);
    my_hash_delete(&tables,(uchar *) table_block);
    free_memory_block(table_block);
  }
  DBUG_VOID_RETURN;
}

/*****************************************************************************
  Free memory management
*****************************************************************************/

Query_cache_block *
Query_cache::allocate_block(ulong len, my_bool not_less, ulong minimum)
{
  DBUG_ENTER("Query_cache::allocate_block");
  DBUG_PRINT("qcache", ("len %lu, not less %d, min %lu",
             len, not_less, minimum));

  if (len >= min(query_cache_size, query_cache_limit))
  {
    DBUG_PRINT("qcache", ("Query cache hase only %lu memory and limit %lu",
			query_cache_size, query_cache_limit));
    DBUG_RETURN(0); // in any case we don't have such piece of memory
  }

  /* Free old queries until we have enough memory to store this block */
  Query_cache_block *block;
  do
  {
    block= get_free_block(len, not_less, minimum);
  }
  while (block == 0 && !free_old_query());

  if (block != 0)				// If we found a suitable block
  {
    if (block->length >= ALIGN_SIZE(len) + min_allocation_unit)
      split_block(block,ALIGN_SIZE(len));
  }

  DBUG_RETURN(block);
}


Query_cache_block *
Query_cache::get_free_block(ulong len, my_bool not_less, ulong min)
{
  Query_cache_block *block = 0, *first = 0;
  DBUG_ENTER("Query_cache::get_free_block");
  DBUG_PRINT("qcache",("length %lu, not_less %d, min %lu", len,
		     (int)not_less, min));

  /* Find block with minimal size > len  */
  uint start = find_bin(len);
  // try matching bin
  if (bins[start].number != 0)
  {
    Query_cache_block *list = bins[start].free_blocks;
    if (list->prev->length >= len) // check block with max size 
    { 
      first = list;
      uint n = 0;
      while ( n < QUERY_CACHE_MEM_BIN_TRY &&
	      first->length < len) //we don't need irst->next != list
      {
	first=first->next;
	n++;
      }
      if (first->length >= len)
	block=first;
      else // we don't need if (first->next != list)
      {
	n = 0;
	block = list->prev;
	while (n < QUERY_CACHE_MEM_BIN_TRY &&
	       block->length > len)
	{
	  block=block->prev;
	  n++;
	}
	if (block->length < len)
	  block=block->next;
      }
    }
    else
      first = list->prev;
  }
  if (block == 0 && start > 0)
  {
    DBUG_PRINT("qcache",("Try bins with bigger block size"));
    // Try more big bins
    int i = start - 1;
    while (i > 0 && bins[i].number == 0)
      i--;
    if (bins[i].number > 0)
      block = bins[i].free_blocks;
  }

  // If no big blocks => try less size (if it is possible)
  if (block == 0 && ! not_less)
  {
    DBUG_PRINT("qcache",("Try to allocate a smaller block"));
    if (first != 0 && first->length > min)
      block = first;
    else
    {
      uint i = start + 1;
      /* bins[mem_bin_num].number contains 1 for easy end test */
      for (i= start+1 ; bins[i].number == 0 ; i++) ;
      if (i < mem_bin_num && bins[i].free_blocks->prev->length >= min)
	block = bins[i].free_blocks->prev;
    }
  }
  if (block != 0)
    exclude_from_free_memory_list(block);

  DBUG_PRINT("qcache",("getting block 0x%lx", (ulong) block));
  DBUG_RETURN(block);
}


void Query_cache::free_memory_block(Query_cache_block *block)
{
  DBUG_ENTER("Query_cache::free_memory_block");
  block->used=0;
  block->type= Query_cache_block::FREE; // mark block as free in any case
  DBUG_PRINT("qcache",
	     ("first_block 0x%lx, block 0x%lx, pnext 0x%lx pprev 0x%lx",
	      (ulong) first_block, (ulong) block, (ulong) block->pnext,
	      (ulong) block->pprev));

  if (block->pnext != first_block && block->pnext->is_free())
    block = join_free_blocks(block, block->pnext);
  if (block != first_block && block->pprev->is_free())
    block = join_free_blocks(block->pprev, block->pprev);
  insert_into_free_memory_list(block);
  DBUG_VOID_RETURN;
}


void Query_cache::split_block(Query_cache_block *block, ulong len)
{
  DBUG_ENTER("Query_cache::split_block");
  Query_cache_block *new_block = (Query_cache_block*)(((uchar*) block)+len);

  new_block->init(block->length - len);
  total_blocks++;
  block->length=len;
  new_block->pnext = block->pnext;
  block->pnext = new_block;
  new_block->pprev = block;
  new_block->pnext->pprev = new_block;

  if (block->type == Query_cache_block::FREE)
  {
    // if block was free then it already joined with all free neighbours
    insert_into_free_memory_list(new_block);
  }
  else
    free_memory_block(new_block);

  DBUG_PRINT("qcache", ("split 0x%lx (%lu) new 0x%lx",
		      (ulong) block, len, (ulong) new_block));
  DBUG_VOID_RETURN;
}


Query_cache_block *
Query_cache::join_free_blocks(Query_cache_block *first_block_arg,
			      Query_cache_block *block_in_list)
{
  Query_cache_block *second_block;
  DBUG_ENTER("Query_cache::join_free_blocks");
  DBUG_PRINT("qcache",
	     ("join first 0x%lx, pnext 0x%lx, in list 0x%lx",
	      (ulong) first_block_arg, (ulong) first_block_arg->pnext,
	      (ulong) block_in_list));

  exclude_from_free_memory_list(block_in_list);
  second_block = first_block_arg->pnext;
  // May be was not free block
  second_block->used=0;
  second_block->destroy();
  total_blocks--;

  first_block_arg->length += second_block->length;
  first_block_arg->pnext = second_block->pnext;
  second_block->pnext->pprev = first_block_arg;

  DBUG_RETURN(first_block_arg);
}


my_bool Query_cache::append_next_free_block(Query_cache_block *block,
					    ulong add_size)
{
  Query_cache_block *next_block = block->pnext;
  DBUG_ENTER("Query_cache::append_next_free_block");
  DBUG_PRINT("enter", ("block 0x%lx, add_size %lu", (ulong) block,
		       add_size));

  if (next_block != first_block && next_block->is_free())
  {
    ulong old_len = block->length;
    exclude_from_free_memory_list(next_block);
    next_block->destroy();
    total_blocks--;

    block->length += next_block->length;
    block->pnext = next_block->pnext;
    next_block->pnext->pprev = block;

    if (block->length > ALIGN_SIZE(old_len + add_size) + min_allocation_unit)
      split_block(block,ALIGN_SIZE(old_len + add_size));
    DBUG_PRINT("exit", ("block was appended"));
    DBUG_RETURN(1);
  }
  DBUG_RETURN(0);
}


void Query_cache::exclude_from_free_memory_list(Query_cache_block *free_block)
{
  DBUG_ENTER("Query_cache::exclude_from_free_memory_list");
  Query_cache_memory_bin *bin = *((Query_cache_memory_bin **)
				  free_block->data());
  double_linked_list_exclude(free_block, &bin->free_blocks);
  bin->number--;
  free_memory-=free_block->length;
  free_memory_blocks--;
  DBUG_PRINT("qcache",("exclude block 0x%lx, bin 0x%lx", (ulong) free_block,
		     (ulong) bin));
  DBUG_VOID_RETURN;
}

void Query_cache::insert_into_free_memory_list(Query_cache_block *free_block)
{
  DBUG_ENTER("Query_cache::insert_into_free_memory_list");
  uint idx = find_bin(free_block->length);
  insert_into_free_memory_sorted_list(free_block, &bins[idx].free_blocks);
  /*
    We have enough memory in block for storing bin reference due to
    min_allocation_unit choice
  */
  Query_cache_memory_bin **bin_ptr = ((Query_cache_memory_bin**)
				      free_block->data());
  *bin_ptr = bins+idx;
  (*bin_ptr)->number++;
  DBUG_PRINT("qcache",("insert block 0x%lx, bin[%d] 0x%lx",
		     (ulong) free_block, idx, (ulong) *bin_ptr));
  DBUG_VOID_RETURN;
}

uint Query_cache::find_bin(ulong size)
{
  DBUG_ENTER("Query_cache::find_bin");
  // Binary search
  int left = 0, right = mem_bin_steps;
  do
  {
    int middle = (left + right) / 2;
    if (steps[middle].size > size)
      left = middle+1;
    else
      right = middle;
  } while (left < right);
  if (left == 0)
  {
    // first bin not subordinate of common rules
    DBUG_PRINT("qcache", ("first bin (# 0), size %lu",size));
    DBUG_RETURN(0);
  }
  uint bin =  steps[left].idx - 
    (uint)((size - steps[left].size)/steps[left].increment);

  DBUG_PRINT("qcache", ("bin %u step %u, size %lu step size %lu",
			bin, left, size, steps[left].size));
  DBUG_RETURN(bin);
}


/*****************************************************************************
 Lists management
*****************************************************************************/

void Query_cache::move_to_query_list_end(Query_cache_block *query_block)
{
  DBUG_ENTER("Query_cache::move_to_query_list_end");
  double_linked_list_exclude(query_block, &queries_blocks);
  double_linked_list_simple_include(query_block, &queries_blocks);
  DBUG_VOID_RETURN;
}


void Query_cache::insert_into_free_memory_sorted_list(Query_cache_block *
						      new_block,
						      Query_cache_block **
						      list)
{
  DBUG_ENTER("Query_cache::insert_into_free_memory_sorted_list");
  /*
     list sorted by size in ascendant order, because we need small blocks
     more frequently than bigger ones
  */

  new_block->used = 0;
  new_block->n_tables = 0;
  new_block->type = Query_cache_block::FREE;

  if (*list == 0)
  {
    *list = new_block->next=new_block->prev=new_block;
    DBUG_PRINT("qcache", ("inserted into empty list"));
  }
  else
  {
    Query_cache_block *point = *list;
    if (point->length >= new_block->length)
    {
      point = point->prev;
      *list = new_block;
    }
    else
    {
      /* Find right position in sorted list to put block */
      while (point->next != *list &&
	     point->next->length < new_block->length)
	point=point->next;
    }
    new_block->prev = point;
    new_block->next = point->next;
    new_block->next->prev = new_block;
    point->next = new_block;
  }
  free_memory+=new_block->length;
  free_memory_blocks++;
  DBUG_VOID_RETURN;
}


void
Query_cache::double_linked_list_simple_include(Query_cache_block *point,
						Query_cache_block **
						list_pointer)
{
  DBUG_ENTER("Query_cache::double_linked_list_simple_include");
  DBUG_PRINT("qcache", ("including block 0x%lx", (ulong) point));
  if (*list_pointer == 0)
    *list_pointer=point->next=point->prev=point;
  else
  {
    // insert to the end of list
    point->next = (*list_pointer);
    point->prev = (*list_pointer)->prev;
    point->prev->next = point;
    (*list_pointer)->prev = point;
  }
  DBUG_VOID_RETURN;
}

void
Query_cache::double_linked_list_exclude(Query_cache_block *point,
					Query_cache_block **list_pointer)
{
  DBUG_ENTER("Query_cache::double_linked_list_exclude");
  DBUG_PRINT("qcache", ("excluding block 0x%lx, list 0x%lx",
		      (ulong) point, (ulong) list_pointer));
  if (point->next == point)
    *list_pointer = 0;				// empty list
  else
  {
    point->next->prev = point->prev;
    point->prev->next = point->next;
    /*
       If the root is removed; select a new root
    */
    if (point == *list_pointer)
      *list_pointer= point->next;
  }
  DBUG_VOID_RETURN;
}


void Query_cache::double_linked_list_join(Query_cache_block *head_tail,
					  Query_cache_block *tail_head)
{
  Query_cache_block *head_head = head_tail->next,
		    *tail_tail	= tail_head->prev;
  head_head->prev = tail_tail;
  head_tail->next = tail_head;
  tail_head->prev = head_tail;
  tail_tail->next = head_head;
}

/*****************************************************************************
 Query
*****************************************************************************/

/*
  Collect information about table types, check that tables are cachable and
  count them

  SYNOPSIS
    process_and_count_tables()
    tables_used     table list for processing
    tables_type     pointer to variable for table types collection

  RETURN
    0   error
    >0  number of tables
*/

TABLE_COUNTER_TYPE
Query_cache::process_and_count_tables(THD *thd, TABLE_LIST *tables_used,
                                      uint8 *tables_type)
{
  DBUG_ENTER("process_and_count_tables");
  TABLE_COUNTER_TYPE table_count = 0;
  for (; tables_used; tables_used= tables_used->next_global)
  {
    table_count++;
#ifndef NO_EMBEDDED_ACCESS_CHECKS 
    /*
      Disable any attempt to store this statement if there are
      column level grants on any referenced tables.
      The grant.want_privileges flag was set to 1 in the
      check_grant() function earlier if the TABLE_LIST object
      had any associated column privileges.

      We need to check that the TABLE_LIST object isn't part
      of a VIEW definition because we want to be able to cache
      views.

      TODO: Although it is possible to cache views, the privilege
      check on view tables always fall back on column privileges
      even if there are more generic table privileges. Thus it isn't
      currently possible to retrieve cached view-tables unless the
      client has the super user privileges.
    */
    if (tables_used->grant.want_privilege &&
        tables_used->belong_to_view == NULL)
    {
      DBUG_PRINT("qcache", ("Don't cache statement as it refers to "
                            "tables with column privileges."));
      thd->lex->safe_to_cache_query= 0;
      DBUG_RETURN(0);
    }
#endif
    if (tables_used->view)
    {
      DBUG_PRINT("qcache", ("view: %s  db: %s",
                            tables_used->view_name.str,
                            tables_used->view_db.str));
      *tables_type|= HA_CACHE_TBL_NONTRANSACT;
    }
    else
    {
      DBUG_PRINT("qcache", ("table: %s  db:  %s  type: %u",
                            tables_used->table->s->table_name.str,
                            tables_used->table->s->db.str,
                            tables_used->table->s->db_type()->db_type));
      if (tables_used->derived)
      {
        table_count--;
        DBUG_PRINT("qcache", ("derived table skipped"));
        continue;
      }
      *tables_type|= tables_used->table->file->table_cache_type();

      /*
        table_alias_charset used here because it depends of
        lower_case_table_names variable
      */
      if (tables_used->table->s->tmp_table != NO_TMP_TABLE ||
          (*tables_type & HA_CACHE_TBL_NOCACHE) ||
          (tables_used->db_length == 5 &&
           my_strnncoll(table_alias_charset,
                        (uchar*)tables_used->table->s->table_cache_key.str, 6,
                        (uchar*)"mysql",6) == 0))
      {
        DBUG_PRINT("qcache",
                   ("select not cacheable: temporary, system or "
                    "other non-cacheable table(s)"));
        DBUG_RETURN(0);
      }
#ifdef WITH_MYISAMMRG_STORAGE_ENGINE      
      /*
        XXX FIXME: Some generic mechanism is required here instead of this
        MYISAMMRG-specific implementation.
      */
      if (tables_used->table->s->db_type()->db_type == DB_TYPE_MRG_MYISAM)
      {
        ha_myisammrg *handler = (ha_myisammrg *)tables_used->table->file;
        MYRG_INFO *file = handler->myrg_info();
        table_count+= (file->end_table - file->open_tables);
      }
#endif
    }
  }
  DBUG_RETURN(table_count);
}


/*
  If query is cacheable return number tables in query
  (query without tables are not cached)
*/

TABLE_COUNTER_TYPE
Query_cache::is_cacheable(THD *thd, size_t query_len, const char *query,
                          LEX *lex,
                          TABLE_LIST *tables_used, uint8 *tables_type)
{
  TABLE_COUNTER_TYPE table_count;
  DBUG_ENTER("Query_cache::is_cacheable");

  if (query_cache_is_cacheable_query(lex) &&
      (thd->variables.query_cache_type == 1 ||
       (thd->variables.query_cache_type == 2 && (lex->select_lex.options &
						 OPTION_TO_QUERY_CACHE))))
  {
    DBUG_PRINT("qcache", ("options: %lx  %lx  type: %u",
                          (long) OPTION_TO_QUERY_CACHE,
                          (long) lex->select_lex.options,
                          (int) thd->variables.query_cache_type));

    if (!(table_count= process_and_count_tables(thd, tables_used,
                                                tables_type)))
      DBUG_RETURN(0);

    if (thd->in_multi_stmt_transaction_mode() &&
	((*tables_type)&HA_CACHE_TBL_TRANSACT))
    {
      DBUG_PRINT("qcache", ("not in autocommin mode"));
      DBUG_RETURN(0);
    }
    DBUG_PRINT("qcache", ("select is using %d tables", table_count));
    DBUG_RETURN(table_count);
  }

  DBUG_PRINT("qcache",
	     ("not interesting query: %d or not cacheable, options %lx %lx  type: %u",
	      (int) lex->sql_command,
	      (long) OPTION_TO_QUERY_CACHE,
	      (long) lex->select_lex.options,
	      (int) thd->variables.query_cache_type));
  DBUG_RETURN(0);
}

/*
  Check handler allowance to cache query with these tables

  SYNOPSYS
    Query_cache::ask_handler_allowance()
    thd - thread handlers
    tables_used - tables list used in query

  RETURN
    0 - caching allowed
    1 - caching disallowed
*/
my_bool Query_cache::ask_handler_allowance(THD *thd,
					   TABLE_LIST *tables_used)
{
  DBUG_ENTER("Query_cache::ask_handler_allowance");

  for (; tables_used; tables_used= tables_used->next_global)
  {
    TABLE *table;
    handler *handler;
    if (!(table= tables_used->table))
      continue;
    handler= table->file;
    /* Allow caching of queries with derived tables. */
    if (tables_used->uses_materialization())
    {
      /*
        Currently all result tables are MyISAM or HEAP. MyISAM allows caching
        unless table is under in a concurrent insert (which never could
        happen to a derived table). HEAP always allows caching.
      */
      DBUG_ASSERT(table->s->db_type() == heap_hton ||
                  table->s->db_type() == myisam_hton);
      DBUG_RETURN(0);
    }

    /*
      We're skipping a special case here (MERGE VIEW on top of a TEMPTABLE
      view). This is MyISAMly safe because we know it's not a user-created
      TEMPTABLE as those are guarded against in
      Query_cache::process_and_count_tables(), and schema-tables clear
      safe_to_cache_query. This implies that nobody else will change our
      TEMPTABLE while we're using it, so calling register_query_cache_table()
      in MyISAM to check on it is pointless. Finally, we should see the
      TEMPTABLE view again in a subsequent iteration, anyway.
    */
    if ((tables_used->effective_algorithm == VIEW_ALGORITHM_MERGE) &&
        (table->s->get_table_ref_type() == TABLE_REF_TMP_TABLE))
      continue;

    if (!handler->register_query_cache_table(thd,
                                             table->s->normalized_path.str,
                                             table->s->normalized_path.length,
                                             &tables_used->callback_func,
                                             &tables_used->engine_data))
    {
      DBUG_PRINT("qcache", ("Handler does not allow caching for %s.%s",
                            tables_used->db, tables_used->alias));
      thd->lex->safe_to_cache_query= 0;          // Don't try to cache this
      DBUG_RETURN(1);
    }
  }
  DBUG_RETURN(0);
}


/*****************************************************************************
  Packing
*****************************************************************************/


/**
  Rearrange all memory blocks so that free memory joins at the
  'bottom' of the allocated memory block containing all cache data.
  @see Query_cache::pack(ulong join_limit, uint iteration_limit)
*/

void Query_cache::pack_cache()
{
  DBUG_ENTER("Query_cache::pack_cache");

  DBUG_EXECUTE("check_querycache",query_cache.check_integrity(1););

  uchar *border = 0;
  Query_cache_block *before = 0;
  ulong gap = 0;
  my_bool ok = 1;
  Query_cache_block *block = first_block;
  DUMP(this);

  if (first_block)
  {
    do
    {
      Query_cache_block *next=block->pnext;
      ok = move_by_type(&border, &before, &gap, block);
      block = next;
    } while (ok && block != first_block);

    if (border != 0)
    {
      Query_cache_block *new_block = (Query_cache_block *) border;
      new_block->init(gap);
      total_blocks++;
      new_block->pnext = before->pnext;
      before->pnext = new_block;
      new_block->pprev = before;
      new_block->pnext->pprev = new_block;
      insert_into_free_memory_list(new_block);
    }
    DUMP(this);
  }

  DBUG_EXECUTE("check_querycache",query_cache.check_integrity(1););
  DBUG_VOID_RETURN;
}


my_bool Query_cache::move_by_type(uchar **border,
				  Query_cache_block **before, ulong *gap,
				  Query_cache_block *block)
{
  DBUG_ENTER("Query_cache::move_by_type");

  my_bool ok = 1;
  switch (block->type) {
  case Query_cache_block::FREE:
  {
    DBUG_PRINT("qcache", ("block 0x%lx FREE", (ulong) block));
    if (*border == 0)
    {
      *border = (uchar *) block;
      *before = block->pprev;
      DBUG_PRINT("qcache", ("gap beginning here"));
    }
    exclude_from_free_memory_list(block);
    *gap +=block->length;
    block->pprev->pnext=block->pnext;
    block->pnext->pprev=block->pprev;
    block->destroy();
    total_blocks--;
    DBUG_PRINT("qcache", ("added to gap (%lu)", *gap));
    break;
  }
  case Query_cache_block::TABLE:
  {
    HASH_SEARCH_STATE record_idx;
    DBUG_PRINT("qcache", ("block 0x%lx TABLE", (ulong) block));
    if (*border == 0)
      break;
    ulong len = block->length, used = block->used;
    Query_cache_block_table *list_root = block->table(0);
    Query_cache_block_table *tprev = list_root->prev,
			    *tnext = list_root->next;
    Query_cache_block *prev = block->prev,
		      *next = block->next,
		      *pprev = block->pprev,
		      *pnext = block->pnext,
		      *new_block =(Query_cache_block *) *border;
    uint tablename_offset = block->table()->table() - block->table()->db();
    char *data = (char*) block->data();
    uchar *key;
    size_t key_length;
    key=query_cache_table_get_key((uchar*) block, &key_length, 0);
    my_hash_first(&tables, (uchar*) key, key_length, &record_idx);

    block->destroy();
    new_block->init(len);
    new_block->type=Query_cache_block::TABLE;
    new_block->used=used;
    new_block->n_tables=1;
    memmove((char*) new_block->data(), data, len-new_block->headers_len());
    relink(block, new_block, next, prev, pnext, pprev);
    if (tables_blocks == block)
      tables_blocks = new_block;

    Query_cache_block_table *nlist_root = new_block->table(0);
    nlist_root->n = 0;
    nlist_root->next = tnext;
    tnext->prev = nlist_root;
    nlist_root->prev = tprev;
    tprev->next = nlist_root;
    DBUG_PRINT("qcache",
	       ("list_root: 0x%lx tnext 0x%lx tprev 0x%lx tprev->next 0x%lx tnext->prev 0x%lx",
		(ulong) list_root, (ulong) tnext, (ulong) tprev,
		(ulong)tprev->next, (ulong)tnext->prev));
    /*
      Go through all queries that uses this table and change them to
      point to the new table object
    */
    Query_cache_table *new_block_table=new_block->table();
    for (;tnext != nlist_root; tnext=tnext->next)
      tnext->parent= new_block_table;
    *border += len;
    *before = new_block;
    /* Fix pointer to table name */
    new_block->table()->table(new_block->table()->db() + tablename_offset);
    /* Fix hash to point at moved block */
    my_hash_replace(&tables, &record_idx, (uchar*) new_block);

    DBUG_PRINT("qcache", ("moved %lu bytes to 0x%lx, new gap at 0x%lx",
			len, (ulong) new_block, (ulong) *border));
    break;
  }
  case Query_cache_block::QUERY:
  {
    HASH_SEARCH_STATE record_idx;
    DBUG_PRINT("qcache", ("block 0x%lx QUERY", (ulong) block));
    if (*border == 0)
      break;
    BLOCK_LOCK_WR(block);
    ulong len = block->length, used = block->used;
    TABLE_COUNTER_TYPE n_tables = block->n_tables;
    Query_cache_block	*prev = block->prev,
			*next = block->next,
			*pprev = block->pprev,
			*pnext = block->pnext,
			*new_block =(Query_cache_block*) *border;
    char *data = (char*) block->data();
    Query_cache_block *first_result_block = ((Query_cache_query *)
					     block->data())->result();
    uchar *key;
    size_t key_length;
    key=query_cache_query_get_key((uchar*) block, &key_length, 0);
    my_hash_first(&queries, (uchar*) key, key_length, &record_idx);
    // Move table of used tables 
    memmove((char*) new_block->table(0), (char*) block->table(0),
	   ALIGN_SIZE(n_tables*sizeof(Query_cache_block_table)));
    block->query()->unlock_n_destroy();
    block->destroy();
    new_block->init(len);
    new_block->type=Query_cache_block::QUERY;
    new_block->used=used;
    new_block->n_tables=n_tables;
    memmove((char*) new_block->data(), data, len - new_block->headers_len());
    relink(block, new_block, next, prev, pnext, pprev);
    if (queries_blocks == block)
      queries_blocks = new_block;
    Query_cache_block_table *beg_of_table_table= block->table(0),
      *end_of_table_table= block->table(n_tables);
    uchar *beg_of_new_table_table= (uchar*) new_block->table(0);
      
    for (TABLE_COUNTER_TYPE j=0; j < n_tables; j++)
    {
      Query_cache_block_table *block_table = new_block->table(j);

      // use aligment from begining of table if 'next' is in same block
      if ((beg_of_table_table <= block_table->next) &&
	  (block_table->next < end_of_table_table))
	((Query_cache_block_table *)(beg_of_new_table_table + 
				     (((uchar*)block_table->next) -
				      ((uchar*)beg_of_table_table))))->prev=
	 block_table;
      else
	block_table->next->prev= block_table;

      // use aligment from begining of table if 'prev' is in same block
      if ((beg_of_table_table <= block_table->prev) &&
	  (block_table->prev < end_of_table_table))
	((Query_cache_block_table *)(beg_of_new_table_table + 
				     (((uchar*)block_table->prev) -
				      ((uchar*)beg_of_table_table))))->next=
	  block_table;
      else
	block_table->prev->next = block_table;
    }
    DBUG_PRINT("qcache", ("after circle tt"));
    *border += len;
    *before = new_block;
    new_block->query()->result(first_result_block);
    if (first_result_block != 0)
    {
      Query_cache_block *result_block = first_result_block;
      do
      {
	result_block->result()->parent(new_block);
	result_block = result_block->next;
      } while ( result_block != first_result_block );
    }
    Query_cache_query *new_query= ((Query_cache_query *) new_block->data());
    mysql_rwlock_init(key_rwlock_query_cache_query_lock, &new_query->lock);

    /* 
      If someone is writing to this block, inform the writer that the block
      has been moved.
    */
    Query_cache_tls *query_cache_tls= new_block->query()->writer();
    if (query_cache_tls != NULL)
    {
      query_cache_tls->first_query_block= new_block;
    }
    /* Fix hash to point at moved block */
    my_hash_replace(&queries, &record_idx, (uchar*) new_block);
    DBUG_PRINT("qcache", ("moved %lu bytes to 0x%lx, new gap at 0x%lx",
			len, (ulong) new_block, (ulong) *border));
    break;
  }
  case Query_cache_block::RES_INCOMPLETE:
  case Query_cache_block::RES_BEG:
  case Query_cache_block::RES_CONT:
  case Query_cache_block::RESULT:
  {
    DBUG_PRINT("qcache", ("block 0x%lx RES* (%d)", (ulong) block,
               (int) block->type));
    if (*border == 0)
      break;
    Query_cache_block *query_block= block->result()->parent();
    BLOCK_LOCK_WR(query_block);
    Query_cache_block *next= block->next, *prev= block->prev;
    Query_cache_block::block_type type= block->type;
    ulong len = block->length, used = block->used;
    Query_cache_block *pprev = block->pprev,
		      *pnext = block->pnext,
		      *new_block =(Query_cache_block*) *border;
    char *data = (char*) block->data();
    block->destroy();
    new_block->init(len);
    new_block->type=type;
    new_block->used=used;
    memmove((char*) new_block->data(), data, len - new_block->headers_len());
    relink(block, new_block, next, prev, pnext, pprev);
    new_block->result()->parent(query_block);
    Query_cache_query *query = query_block->query();
    if (query->result() == block)
      query->result(new_block);
    *border += len;
    *before = new_block;
    /* If result writing complete && we have free space in block */
    ulong free_space= new_block->length - new_block->used;
    free_space-= free_space % ALIGN_SIZE(1);
    if (query->result()->type == Query_cache_block::RESULT &&
	new_block->length > new_block->used &&
	*gap + free_space > min_allocation_unit &&
	new_block->length - free_space > min_allocation_unit)
    {
      *border-= free_space;
      *gap+= free_space;
      DBUG_PRINT("qcache",
		 ("rest of result free space added to gap (%lu)", *gap));
      new_block->length -= free_space;
    }
    BLOCK_UNLOCK_WR(query_block);
    DBUG_PRINT("qcache", ("moved %lu bytes to 0x%lx, new gap at 0x%lx",
			len, (ulong) new_block, (ulong) *border));
    break;
  }
  default:
    DBUG_PRINT("error", ("unexpected block type %d, block 0x%lx",
			 (int)block->type, (ulong) block));
    ok = 0;
  }
  DBUG_RETURN(ok);
}


void Query_cache::relink(Query_cache_block *oblock,
			 Query_cache_block *nblock,
			 Query_cache_block *next, Query_cache_block *prev,
			 Query_cache_block *pnext, Query_cache_block *pprev)
{
  if (prev == oblock) //check pointer to himself
  {
    nblock->prev = nblock;
    nblock->next = nblock;
  }
  else
  {
    nblock->prev = prev;
    prev->next=nblock;
  }
  if (next != oblock)
  {
    nblock->next = next;
    next->prev=nblock;
  }
  nblock->pprev = pprev; // Physical pointer to himself have only 1 free block
  nblock->pnext = pnext;
  pprev->pnext=nblock;
  pnext->pprev=nblock;
}


my_bool Query_cache::join_results(ulong join_limit)
{
  my_bool has_moving = 0;
  DBUG_ENTER("Query_cache::join_results");

  if (queries_blocks != 0)
  {
    DBUG_ASSERT(query_cache_size > 0);
    Query_cache_block *block = queries_blocks;
    do
    {
      Query_cache_query *header = block->query();
      if (header->result() != 0 &&
	  header->result()->type == Query_cache_block::RESULT &&
	  header->length() > join_limit)
      {
	Query_cache_block *new_result_block =
	  get_free_block(ALIGN_SIZE(header->length()) +
			 ALIGN_SIZE(sizeof(Query_cache_block)) +
			 ALIGN_SIZE(sizeof(Query_cache_result)), 1, 0);
	if (new_result_block != 0)
	{
	  has_moving = 1;
	  Query_cache_block *first_result = header->result();
	  ulong new_len = (header->length() +
			   ALIGN_SIZE(sizeof(Query_cache_block)) +
			   ALIGN_SIZE(sizeof(Query_cache_result)));
	  if (new_result_block->length >
	      ALIGN_SIZE(new_len) + min_allocation_unit)
	    split_block(new_result_block, ALIGN_SIZE(new_len));
	  BLOCK_LOCK_WR(block);
	  header->result(new_result_block);
	  new_result_block->type = Query_cache_block::RESULT;
	  new_result_block->n_tables = 0;
	  new_result_block->used = new_len;

	  new_result_block->next = new_result_block->prev = new_result_block;
	  DBUG_PRINT("qcache", ("new block %lu/%lu (%lu)",
			      new_result_block->length,
			      new_result_block->used,
			      header->length()));

	  Query_cache_result *new_result = new_result_block->result();
	  new_result->parent(block);
	  uchar *write_to = (uchar*) new_result->data();
	  Query_cache_block *result_block = first_result;
	  do
	  {
	    ulong len = (result_block->used - result_block->headers_len() -
			 ALIGN_SIZE(sizeof(Query_cache_result)));
	    DBUG_PRINT("loop", ("add block %lu/%lu (%lu)",
				result_block->length,
				result_block->used,
				len));
	    memcpy((char *) write_to,
		   (char*) result_block->result()->data(),
		   len);
	    write_to += len;
	    Query_cache_block *old_result_block = result_block;
	    result_block = result_block->next;
	    free_memory_block(old_result_block);
	  } while (result_block != first_result);
	  BLOCK_UNLOCK_WR(block);
	}
      }
      block = block->next;
    } while ( block != queries_blocks );
  }
  DBUG_RETURN(has_moving);
}


uint Query_cache::filename_2_table_key (char *key, const char *path,
					uint32 *db_length)
{
  char tablename[FN_REFLEN+2], *filename, *dbname;
  DBUG_ENTER("Query_cache::filename_2_table_key");

  /* Safety if filename didn't have a directory name */
  tablename[0]= FN_LIBCHAR;
  tablename[1]= FN_LIBCHAR;
  /* Convert filename to this OS's format in tablename */
  fn_format(tablename + 2, path, "", "", MY_REPLACE_EXT);
  filename=  tablename + dirname_length(tablename + 2) + 2;
  /* Find start of databasename */
  for (dbname= filename - 2 ; dbname[-1] != FN_LIBCHAR ; dbname--) ;
  *db_length= (filename - dbname) - 1;
  DBUG_PRINT("qcache", ("table '%-.*s.%s'", *db_length, dbname, filename));

  DBUG_RETURN(static_cast<uint>(strmake(strmake(key, dbname,
                                                min<uint32>(*db_length,
                                                            NAME_LEN)) + 1,
                                filename, NAME_LEN) - key) + 1);
}

/****************************************************************************
  Functions to be used when debugging
****************************************************************************/

#if defined(DBUG_OFF) && !defined(USE_QUERY_CACHE_INTEGRITY_CHECK)

void wreck(uint line, const char *message) { query_cache_size = 0; }
void bins_dump() {}
void cache_dump() {}
void queries_dump() {}
void tables_dump() {}
my_bool check_integrity(bool not_locked) { return 0; }
my_bool in_list(Query_cache_block * root, Query_cache_block * point,
		const char *name) { return 0;}
my_bool in_blocks(Query_cache_block * point) { return 0; }

#else


/*
  Debug method which switch query cache off but left content for
  investigation.

  SYNOPSIS
    Query_cache::wreck()
    line                 line of the wreck() call
    message              message for logging
*/

void Query_cache::wreck(uint line, const char *message)
{
  THD *thd=current_thd;
  DBUG_ENTER("Query_cache::wreck");
  query_cache_size = 0;
  if (*message)
    DBUG_PRINT("error", (" %s", message));
  DBUG_PRINT("warning", ("=================================="));
  DBUG_PRINT("warning", ("%5d QUERY CACHE WRECK => DISABLED",line));
  DBUG_PRINT("warning", ("=================================="));
  if (thd)
    thd->killed= THD::KILL_CONNECTION;
  cache_dump();
  /* check_integrity(0); */ /* Can't call it here because of locks */
  bins_dump();
  DBUG_VOID_RETURN;
}


void Query_cache::bins_dump()
{
  uint i;
  
  if (!initialized || query_cache_size == 0)
  {
    DBUG_PRINT("qcache", ("Query Cache not initialized"));
    return;
  }

  DBUG_PRINT("qcache", ("mem_bin_num=%u, mem_bin_steps=%u",
		      mem_bin_num, mem_bin_steps));
  DBUG_PRINT("qcache", ("-------------------------"));
  DBUG_PRINT("qcache", ("      size idx       step"));
  DBUG_PRINT("qcache", ("-------------------------"));
  for (i=0; i < mem_bin_steps; i++)
  {
    DBUG_PRINT("qcache", ("%10lu %3d %10lu", steps[i].size, steps[i].idx,
			steps[i].increment));
  }
  DBUG_PRINT("qcache", ("-------------------------"));
  DBUG_PRINT("qcache", ("      size num"));
  DBUG_PRINT("qcache", ("-------------------------"));
  for (i=0; i < mem_bin_num; i++)
  {
    DBUG_PRINT("qcache", ("%10lu %3d 0x%lx", bins[i].size, bins[i].number,
			(ulong)&(bins[i])));
    if (bins[i].free_blocks)
    {
      Query_cache_block *block = bins[i].free_blocks;
      do{
	DBUG_PRINT("qcache", ("\\-- %lu 0x%lx 0x%lx 0x%lx 0x%lx 0x%lx",
			    block->length, (ulong)block,
			    (ulong)block->next, (ulong)block->prev,
			    (ulong)block->pnext, (ulong)block->pprev));
	block = block->next;
      } while ( block != bins[i].free_blocks );
    }
  }
  DBUG_PRINT("qcache", ("-------------------------"));
}


void Query_cache::cache_dump()
{
  if (!initialized || query_cache_size == 0)
  {
    DBUG_PRINT("qcache", ("Query Cache not initialized"));
    return;
  }

  DBUG_PRINT("qcache", ("-------------------------------------"));
  DBUG_PRINT("qcache", ("    length       used t nt"));
  DBUG_PRINT("qcache", ("-------------------------------------"));
  Query_cache_block *i = first_block;
  do
  {
    DBUG_PRINT("qcache",
	       ("%10lu %10lu %1d %2d 0x%lx 0x%lx 0x%lx 0x%lx 0x%lx",
		i->length, i->used, (int)i->type,
		i->n_tables, (ulong)i,
		(ulong)i->next, (ulong)i->prev, (ulong)i->pnext,
		(ulong)i->pprev));
    i = i->pnext;
  } while ( i != first_block );
  DBUG_PRINT("qcache", ("-------------------------------------"));
}


void Query_cache::queries_dump()
{

  if (!initialized)
  {
    DBUG_PRINT("qcache", ("Query Cache not initialized"));
    return;
  }

  DBUG_PRINT("qcache", ("------------------"));
  DBUG_PRINT("qcache", (" QUERIES"));
  DBUG_PRINT("qcache", ("------------------"));
  if (queries_blocks != 0)
  {
    Query_cache_block *block = queries_blocks;
    do
    {
      size_t len;
      char *str = (char*) query_cache_query_get_key((uchar*) block, &len, 0);
      len-= QUERY_CACHE_FLAGS_SIZE;		  // Point at flags
      Query_cache_query_flags flags;
      memcpy(&flags, str+len, QUERY_CACHE_FLAGS_SIZE);
      str[len]= 0; // make zero ending DB name
      DBUG_PRINT("qcache", ("F: %u  C: %u L: %lu  T: '%s' (%lu)  '%s'  '%s'",
			    flags.client_long_flag,
			    flags.character_set_client_num, 
                            (ulong)flags.limit,
                            flags.time_zone->get_name()->ptr(),
			    (ulong) len, str, strend(str)+1));
      DBUG_PRINT("qcache", ("-b- 0x%lx 0x%lx 0x%lx 0x%lx 0x%lx", (ulong) block,
			    (ulong) block->next, (ulong) block->prev,
			    (ulong)block->pnext, (ulong)block->pprev));
      memcpy(str + len, &flags, QUERY_CACHE_FLAGS_SIZE); // restore flags
      for (TABLE_COUNTER_TYPE t= 0; t < block->n_tables; t++)
      {
	Query_cache_table *table= block->table(t)->parent;
	DBUG_PRINT("qcache", ("-t- '%s' '%s'", table->db(), table->table()));
      }
      Query_cache_query *header = block->query();
      if (header->result())
      {
	Query_cache_block *result_block = header->result();
	Query_cache_block *result_beg = result_block;
	do
	{
	  DBUG_PRINT("qcache", ("-r- %u %lu/%lu 0x%lx 0x%lx 0x%lx 0x%lx 0x%lx",
			      (uint) result_block->type,
			      result_block->length, result_block->used,
			      (ulong) result_block,
			      (ulong) result_block->next,
			      (ulong) result_block->prev,
			      (ulong) result_block->pnext,
			      (ulong) result_block->pprev));
	  result_block = result_block->next;
	} while ( result_block != result_beg );
      }
    } while ((block=block->next) != queries_blocks);
  }
  else
  {
    DBUG_PRINT("qcache", ("no queries in list"));
  }
  DBUG_PRINT("qcache", ("------------------"));
}


void Query_cache::tables_dump()
{
  if (!initialized || query_cache_size == 0)
  {
    DBUG_PRINT("qcache", ("Query Cache not initialized"));
    return;
  }

  DBUG_PRINT("qcache", ("--------------------"));
  DBUG_PRINT("qcache", ("TABLES"));
  DBUG_PRINT("qcache", ("--------------------"));
  if (tables_blocks != 0)
  {
    Query_cache_block *table_block = tables_blocks;
    do
    {
      Query_cache_table *table = table_block->table();
      DBUG_PRINT("qcache", ("'%s' '%s'", table->db(), table->table()));
      table_block = table_block->next;
    } while (table_block != tables_blocks);
  }
  else
    DBUG_PRINT("qcache", ("no tables in list"));
  DBUG_PRINT("qcache", ("--------------------"));
}


/**
  Checks integrity of the various linked lists

  @return Error status code
    @retval FALSE Query cache is operational.
    @retval TRUE Query cache is broken.
*/

my_bool Query_cache::check_integrity(bool locked)
{
  my_bool result = 0;
  uint i;
  DBUG_ENTER("check_integrity");

  if (!locked)
    lock_and_suspend();

  if (my_hash_check(&queries))
  {
    DBUG_PRINT("error", ("queries hash is damaged"));
    result = 1;
  }

  if (my_hash_check(&tables))
  {
    DBUG_PRINT("error", ("tables hash is damaged"));
    result = 1;
  }

  DBUG_PRINT("qcache", ("physical address check ..."));
  ulong free=0, used=0;
  Query_cache_block * block = first_block;
  do
  {
    /* When checking at system start, there is no block. */
    if (!block)
      break;

    DBUG_PRINT("qcache", ("block 0x%lx, type %u...", 
			  (ulong) block, (uint) block->type));  
    // Check allignment
    if ((((long)block) % (long) ALIGN_SIZE(1)) !=
	(((long)first_block) % (long)ALIGN_SIZE(1)))
    {
      DBUG_PRINT("error",
		 ("block 0x%lx do not aligned by %d", (ulong) block,
		  (int) ALIGN_SIZE(1)));
      result = 1;
    }
    // Check memory allocation
    if (block->pnext == first_block) // Is it last block?
    {
      if (((uchar*)block) + block->length != 
	  ((uchar*)first_block) + query_cache_size)
      {
	DBUG_PRINT("error", 
		   ("block 0x%lx, type %u, ended at 0x%lx, but cache ended at 0x%lx",
		    (ulong) block, (uint) block->type, 
		    (ulong) (((uchar*)block) + block->length),
		    (ulong) (((uchar*)first_block) + query_cache_size)));
	result = 1;
      }
    }
    else
      if (((uchar*)block) + block->length != ((uchar*)block->pnext))
      {
	DBUG_PRINT("error", 
		   ("block 0x%lx, type %u, ended at 0x%lx, but next block begining at 0x%lx",
		    (ulong) block, (uint) block->type, 
		    (ulong) (((uchar*)block) + block->length),
		    (ulong) ((uchar*)block->pnext)));
      }
    if (block->type == Query_cache_block::FREE)
      free+= block->length;
    else
      used+= block->length;
    switch(block->type) {
    case Query_cache_block::FREE:
    {
      Query_cache_memory_bin *bin = *((Query_cache_memory_bin **)
				      block->data());
      //is it correct pointer?
      if (((uchar*)bin) < ((uchar*)bins) ||
	  ((uchar*)bin) >= ((uchar*)first_block))
      {
	DBUG_PRINT("error", 
		   ("free block 0x%lx have bin pointer 0x%lx beyaond of bins array bounds [0x%lx,0x%lx]",
		    (ulong) block, 
		    (ulong) bin,
		    (ulong) bins,
		    (ulong) first_block));
	result = 1;
      }
      else
      {
	int idx = (((uchar*)bin) - ((uchar*)bins)) /
	  sizeof(Query_cache_memory_bin);
	if (in_list(bins[idx].free_blocks, block, "free memory"))
	  result = 1;
      }
      break;
    }
    case Query_cache_block::TABLE:
      if (in_list(tables_blocks, block, "tables"))
	result = 1;
      if (in_table_list(block->table(0),  block->table(0), "table list root"))
	result = 1;
      break;
    case Query_cache_block::QUERY:
    {
      if (in_list(queries_blocks, block, "query"))
	result = 1;
      for (TABLE_COUNTER_TYPE j=0; j < block->n_tables; j++)
      {
	Query_cache_block_table *block_table = block->table(j);
	Query_cache_block_table *block_table_root = 
	  (Query_cache_block_table *) 
	  (((uchar*)block_table->parent) -
	   ALIGN_SIZE(sizeof(Query_cache_block_table)));
	
    	if (in_table_list(block_table, block_table_root, "table list"))
    	  result = 1;
      }
      break;
    }
    case Query_cache_block::RES_INCOMPLETE:
      // This type of block can be not lincked yet (in multithread environment)
      break;
    case Query_cache_block::RES_BEG:
    case Query_cache_block::RES_CONT:
    case Query_cache_block::RESULT:
    {
      Query_cache_block * query_block = block->result()->parent();
      if (((uchar*)query_block) < ((uchar*)first_block) ||
	  ((uchar*)query_block) >= (((uchar*)first_block) + query_cache_size))
      {
	DBUG_PRINT("error", 
		   ("result block 0x%lx have query block pointer 0x%lx beyaond of block pool bounds [0x%lx,0x%lx]",
		    (ulong) block,
		    (ulong) query_block,
		    (ulong) first_block,
		    (ulong) (((uchar*)first_block) + query_cache_size)));
	result = 1;
      }
      else
      {
	BLOCK_LOCK_RD(query_block);
	if (in_list(queries_blocks, query_block, "query from results"))
	  result = 1;
	if (in_list(query_block->query()->result(), block,
		    "results"))
	  result = 1;
	BLOCK_UNLOCK_RD(query_block);
      }
      break;
    }
    default:
      DBUG_PRINT("error", ("block 0x%lx have incorrect type %u",
                           (long) block, block->type));
      result = 1;
    }
    
    block = block->pnext;
  } while (block != first_block);
  
  if (used + free != query_cache_size)
  {
    DBUG_PRINT("error",
	       ("used memory (%lu) + free memory (%lu) !=  query_cache_size (%lu)",
		used, free, query_cache_size));
    result = 1;
  }
  
  if (free != free_memory)
  {
    DBUG_PRINT("error",
	       ("free memory (%lu) != free_memory (%lu)",
		free, free_memory));
    result = 1;
  }

  DBUG_PRINT("qcache", ("check queries ..."));
  if ((block = queries_blocks))
  {
    do
    {
      DBUG_PRINT("qcache", ("block 0x%lx, type %u...", 
			    (ulong) block, (uint) block->type));
      size_t length;
      uchar *key = query_cache_query_get_key((uchar*) block, &length, 0);
      uchar* val = my_hash_search(&queries, key, length);
      if (((uchar*)block) != val)
      {
	DBUG_PRINT("error", ("block 0x%lx found in queries hash like 0x%lx",
			     (ulong) block, (ulong) val));
      }
      if (in_blocks(block))
	result = 1;
      Query_cache_block * results = block->query()->result();
      if (results)
      {
	Query_cache_block * result_block = results;
	do
	{
	  DBUG_PRINT("qcache", ("block 0x%lx, type %u...", 
				(ulong) block, (uint) block->type));
	  if (in_blocks(result_block))
	    result = 1;

	  result_block = result_block->next;
	} while (result_block != results);
      }
      block = block->next;
    } while (block != queries_blocks);
  }

  DBUG_PRINT("qcache", ("check tables ..."));
  if ((block = tables_blocks))
  {
    do
    {
      DBUG_PRINT("qcache", ("block 0x%lx, type %u...", 
			    (ulong) block, (uint) block->type));
      size_t length;
      uchar *key = query_cache_table_get_key((uchar*) block, &length, 0);
      uchar* val = my_hash_search(&tables, key, length);
      if (((uchar*)block) != val)
      {
	DBUG_PRINT("error", ("block 0x%lx found in tables hash like 0x%lx",
			     (ulong) block, (ulong) val));
      }
      
      if (in_blocks(block))
	result = 1;
      block=block->next;
    } while (block != tables_blocks);
  }

  DBUG_PRINT("qcache", ("check free blocks"));
  for (i = 0; i < mem_bin_num; i++)
  {
    if ((block = bins[i].free_blocks))
    {
      uint count = 0;
      do
      {
	DBUG_PRINT("qcache", ("block 0x%lx, type %u...", 
			      (ulong) block, (uint) block->type));
	if (in_blocks(block))
	  result = 1;
	
	count++;
	block=block->next;
      } while (block != bins[i].free_blocks);
      if (count != bins[i].number)
      {
	DBUG_PRINT("error", ("bins[%d].number= %d, but bin have %d blocks",
			     i, bins[i].number,  count));
	result = 1;
      }
    }
  }
  DBUG_ASSERT(result == 0);
  if (!locked)
    unlock();
  DBUG_RETURN(result);
}


my_bool Query_cache::in_blocks(Query_cache_block * point)
{
  my_bool result = 0;
  Query_cache_block *block = point;
  //back
  do
  {
    if (block->pprev->pnext != block)
    {
      DBUG_PRINT("error",
		 ("block 0x%lx in physical list is incorrect linked, prev block 0x%lx refered as next to 0x%lx (check from 0x%lx)",
		  (ulong) block, (ulong) block->pprev,
		  (ulong) block->pprev->pnext,
		  (ulong) point));
      //back trace
      for (; block != point; block = block->pnext)
	    DBUG_PRINT("error", ("back trace 0x%lx", (ulong) block));
      result = 1;
      goto err1;
    }
    block = block->pprev;
  } while (block != first_block && block != point);
  if (block != first_block)
  {
    DBUG_PRINT("error",
	       ("block 0x%lx (0x%lx<-->0x%lx) not owned by pysical list",
		(ulong) block, (ulong) block->pprev, (ulong )block->pnext));
    return 1;
  }

err1:
  //forward
  block = point;
  do
  {
    if (block->pnext->pprev != block)
    {
      DBUG_PRINT("error",
		 ("block 0x%lx in physicel list is incorrect linked, next block 0x%lx refered as prev to 0x%lx (check from 0x%lx)",
		  (ulong) block, (ulong) block->pnext,
		  (ulong) block->pnext->pprev,
		  (ulong) point));
      //back trace
      for (; block != point; block = block->pprev)
	    DBUG_PRINT("error", ("back trace 0x%lx", (ulong) block));
      result = 1;
      goto err2;
    }
    block = block->pnext;
  } while (block != first_block);
err2:
  return result;
}


my_bool Query_cache::in_list(Query_cache_block * root,
			     Query_cache_block * point,
			     const char *name)
{
  my_bool result = 0;
  Query_cache_block *block = point;
  //back
  do
  {
    if (block->prev->next != block)
    {
      DBUG_PRINT("error",
		 ("block 0x%lx in list '%s' 0x%lx is incorrect linked, prev block 0x%lx refered as next to 0x%lx (check from 0x%lx)",
		  (ulong) block, name, (ulong) root, (ulong) block->prev,
		  (ulong) block->prev->next,
		  (ulong) point));
      //back trace
      for (; block != point; block = block->next)
	    DBUG_PRINT("error", ("back trace 0x%lx", (ulong) block));
      result = 1;
      goto err1;
    }
    block = block->prev;
  } while (block != root && block != point);
  if (block != root)
  {
    DBUG_PRINT("error",
	       ("block 0x%lx (0x%lx<-->0x%lx) not owned by list '%s' 0x%lx",
		(ulong) block, 
		(ulong) block->prev, (ulong) block->next,
		name, (ulong) root));
    return 1;
  }
err1:
  // forward
  block = point;
  do
  {
    if (block->next->prev != block)
    {
      DBUG_PRINT("error",
		 ("block 0x%lx in list '%s' 0x%lx is incorrect linked, next block 0x%lx refered as prev to 0x%lx (check from 0x%lx)",
		  (ulong) block, name, (ulong) root, (ulong) block->next,
		  (ulong) block->next->prev,
		  (ulong) point));
      //back trace
      for (; block != point; block = block->prev)
	    DBUG_PRINT("error", ("back trace 0x%lx", (ulong) block));
      result = 1;
      goto err2;
    }
    block = block->next;
  } while (block != root);
err2:
  return result;
}

void dump_node(Query_cache_block_table * node, 
	       const char * call, const char * descr)
{
  DBUG_PRINT("qcache", ("%s: %s: node: 0x%lx", call, descr, (ulong) node));
  DBUG_PRINT("qcache", ("%s: %s: node block: 0x%lx",
			call, descr, (ulong) node->block()));
  DBUG_PRINT("qcache", ("%s: %s: next: 0x%lx", call, descr,
			(ulong) node->next));
  DBUG_PRINT("qcache", ("%s: %s: prev: 0x%lx", call, descr,
			(ulong) node->prev));
}

my_bool Query_cache::in_table_list(Query_cache_block_table * root,
				   Query_cache_block_table * point,
				   const char *name)
{
  my_bool result = 0;
  Query_cache_block_table *table = point;
  dump_node(root, name, "parameter root");
  //back
  do
  {
    dump_node(table, name, "list element << ");
    if (table->prev->next != table)
    {
      DBUG_PRINT("error",
		 ("table 0x%lx(0x%lx) in list '%s' 0x%lx(0x%lx) is incorrect linked, prev table 0x%lx(0x%lx) refered as next to 0x%lx(0x%lx) (check from 0x%lx(0x%lx))",
		  (ulong) table, (ulong) table->block(), name, 
		  (ulong) root, (ulong) root->block(),
		  (ulong) table->prev, (ulong) table->prev->block(),
		  (ulong) table->prev->next, 
		  (ulong) table->prev->next->block(),
		  (ulong) point, (ulong) point->block()));
      //back trace
      for (; table != point; table = table->next)
	    DBUG_PRINT("error", ("back trace 0x%lx(0x%lx)", 
				 (ulong) table, (ulong) table->block()));
      result = 1;
      goto err1;
    }
    table = table->prev;
  } while (table != root && table != point);
  if (table != root)
  {
    DBUG_PRINT("error",
	       ("table 0x%lx(0x%lx) (0x%lx(0x%lx)<-->0x%lx(0x%lx)) not owned by list '%s' 0x%lx(0x%lx)",
		(ulong) table, (ulong) table->block(),
		(ulong) table->prev, (ulong) table->prev->block(),
		(ulong) table->next, (ulong) table->next->block(),
		name, (ulong) root, (ulong) root->block()));
    return 1;
  }
err1:
  // forward
  table = point;
  do
  {
    dump_node(table, name, "list element >> ");
    if (table->next->prev != table)
    {
      DBUG_PRINT("error",
		 ("table 0x%lx(0x%lx) in list '%s' 0x%lx(0x%lx) is incorrect linked, next table 0x%lx(0x%lx) refered as prev to 0x%lx(0x%lx) (check from 0x%lx(0x%lx))",
		  (ulong) table, (ulong) table->block(),
		  name, (ulong) root, (ulong) root->block(),
		  (ulong) table->next, (ulong) table->next->block(),
		  (ulong) table->next->prev,
		  (ulong) table->next->prev->block(),
		  (ulong) point, (ulong) point->block()));
      //back trace
      for (; table != point; table = table->prev)
	    DBUG_PRINT("error", ("back trace 0x%lx(0x%lx)",
				 (ulong) table, (ulong) table->block()));
      result = 1;
      goto err2;
    }
    table = table->next;
  } while (table != root);
err2:
  return result;
}

#endif /* DBUG_OFF */

#endif /*HAVE_QUERY_CACHE*/
<|MERGE_RESOLUTION|>--- conflicted
+++ resolved
@@ -1771,16 +1771,12 @@
         }
         else
           thd->lex->safe_to_cache_query= 0;       // Don't try to cache this
-<<<<<<< HEAD
-        /* End the statement transaction potentially started by engine. */
-=======
         /*
           End the statement transaction potentially started by engine.
           Currently our engines do not request rollback from callbacks.
           If this is going to change code needs to be reworked.
         */
         DBUG_ASSERT(! thd->transaction_rollback_request);
->>>>>>> 50759fc8
         trans_rollback_stmt(thd);
         goto err_unlock;				// Parse query
      }
@@ -4052,13 +4048,13 @@
   case Query_cache_block::RES_CONT:
   case Query_cache_block::RESULT:
   {
-    DBUG_PRINT("qcache", ("block 0x%lx RES* (%d)", (ulong) block,
-               (int) block->type));
-    if (*border == 0)
-      break;
-    Query_cache_block *query_block= block->result()->parent();
-    BLOCK_LOCK_WR(query_block);
-    Query_cache_block *next= block->next, *prev= block->prev;
+    DBUG_PRINT("qcache", ("block 0x%lx RES* (%d)", (ulong) block,
+               (int) block->type));
+    if (*border == 0)
+      break;
+    Query_cache_block *query_block= block->result()->parent();
+    BLOCK_LOCK_WR(query_block);
+    Query_cache_block *next= block->next, *prev= block->prev;
     Query_cache_block::block_type type= block->type;
     ulong len = block->length, used = block->used;
     Query_cache_block *pprev = block->pprev,
