#ifndef SQL_AUDIT_INCLUDED
#define SQL_AUDIT_INCLUDED

/* Copyright (c) 2007, 2015, Oracle and/or its affiliates. All rights reserved.

   This program is free software; you can redistribute it and/or modify
   it under the terms of the GNU General Public License as published by
   the Free Software Foundation; version 2 of the License.

   This program is distributed in the hope that it will be useful,
   but WITHOUT ANY WARRANTY; without even the implied warranty of
   MERCHANTABILITY or FITNESS FOR A PARTICULAR PURPOSE.  See the
   GNU General Public License for more details.

   You should have received a copy of the GNU General Public License
   along with this program; if not, write to the Free Software
   Foundation, Inc., 51 Franklin St, Fifth Floor, Boston, MA 02110-1301  USA */

#include "my_global.h"
#include "mysql/plugin_audit.h"
#include "sql_security_ctx.h"       // Security_context

<<<<<<< HEAD

static const size_t MAX_USER_HOST_SIZE= 512;

bool is_any_audit_plugin_active(THD *thd);
bool is_audit_plugin_class_active(THD *thd, unsigned int event_class);
extern void mysql_audit_release(THD *thd);

#define MAX_USER_HOST_SIZE 512
=======
static const size_t MAX_USER_HOST_SIZE= 512;

/**
  Audit API event to string expanding macro.
*/
#define AUDIT_EVENT(x) x, #x

bool is_audit_plugin_class_active(THD *thd, unsigned long event_class);

>>>>>>> 62735cd0
static inline size_t make_user_name(Security_context *sctx, char *buf)
{
  LEX_CSTRING sctx_user= sctx->user();
  LEX_CSTRING sctx_host= sctx->host();
  LEX_CSTRING sctx_ip= sctx->ip();
  LEX_CSTRING sctx_priv_user= sctx->priv_user();
  return static_cast<size_t>(strxnmov(buf, MAX_USER_HOST_SIZE,
                                      sctx_priv_user.str[0] ?
                                        sctx_priv_user.str : "", "[",
                                      sctx_user.length ? sctx_user.str :
                                                         "", "] @ ",
                                      sctx_host.length ? sctx_host.str :
                                                         "", " [",
                                      sctx_ip.length ? sctx_ip.str : "", "]",
                                      NullS)
                             - buf);
}

#ifndef EMBEDDED_LIBRARY
struct st_plugin_int;

int initialize_audit_plugin(st_plugin_int *plugin);
int finalize_audit_plugin(st_plugin_int *plugin);

void mysql_audit_initialize();
void mysql_audit_finalize();

void mysql_audit_init_thd(THD *thd);
void mysql_audit_free_thd(THD *thd);
<<<<<<< HEAD
void mysql_audit_acquire_plugins(THD *thd, uint event_class);

void mysql_audit_notify(THD *thd, uint event_class,
                        uint event_subtype, ...);
void mysql_audit_release(THD *thd);

/**
  Call audit plugins of GENERAL audit class, MYSQL_AUDIT_GENERAL_LOG subtype.

  @param[in] thd
  @param[in] time             time that event occurred
  @param[in] user             User name
  @param[in] userlen          User name length
  @param[in] cmd              Command name
  @param[in] cmdlen           Command name length
  @param[in] query            Query string
  @param[in] querylen         Query string length
*/
void mysql_audit_general_log(THD *thd, const char *cmd, size_t cmdlen);

/**
  Call audit plugins of GENERAL audit class.
  event_subtype should be set to one of:
    MYSQL_AUDIT_GENERAL_ERROR
    MYSQL_AUDIT_GENERAL_RESULT
    MYSQL_AUDIT_GENERAL_STATUS

  @param[in] thd
=======
void mysql_audit_acquire_plugins(THD *thd, mysql_event_class_t event_class,
                                 unsigned long event_subclass);
void mysql_audit_release(THD *thd);

/**
  Call audit plugins of GENERAL audit class.

  @param[in] thd              Current thread data.
  @param[in] subclass         Type of general audit event.
  @param[in] error_code       Error code
  @param[in] msg              Message
  @param[in] msglen           Message length

  @result Value returned is not taken into consideration by the server.
*/
int mysql_audit_notify(THD *thd, mysql_event_general_subclass_t subclass,
                       int error_code, const char *msg, size_t msg_len);
/**
  Call audit plugins of GENERAL audit class.

  @param[in] thd              Current thread data.
>>>>>>> 62735cd0
  @param[in] event_subtype    Type of general audit event.
  @param[in] error_code       Error code
  @param[in] msg              Message

  @result Value returned is not taken into consideration by the server.
*/
<<<<<<< HEAD
void mysql_audit_general(THD *thd, uint event_subtype,
                         int error_code, const char *msg);
=======
inline static
int mysql_audit_general(THD *thd, mysql_event_general_subclass_t event_subtype,
                        int error_code, const char *msg)
{
  return mysql_audit_notify(thd, event_subtype, error_code,
                            msg, msg ? strlen(msg) : 0);
}

/**
  Call audit plugins of GENERAL LOG audit class.

  @param[in] thd    Current thread data.
  @param[in] cmd    Command text.
  @param[in] cmdlen Command text length.

  @result Value returned is not taken into consideration by the server.
*/
inline static
int mysql_audit_general_log(THD *thd, const char *cmd, size_t cmdlen)
{
  return mysql_audit_notify(thd, MYSQL_AUDIT_GENERAL_LOG, 0, cmd, cmdlen);
}
>>>>>>> 62735cd0

/**
  Call audit plugins of CONNECTION audit class.

  @param[in] thd              Current thread context.
  @param[in] subclass         Type of the connection audit event.
  @param[in] subclass_name    Name of the subclass.
  @param[in] errcode          Error code.

  @result 0 - continue server flow, otherwise abort.
*/
int mysql_audit_notify(THD *thd, mysql_event_connection_subclass_t subclass,
                       const char *subclass_name, int errcode);

/**
  Call audit plugins of PARSE audit class.

  @param[in]  thd             Current thread context.
  @param[in]  subclass        Type of the parse audit event.
  @param[in]  subclass_name   Name of the subclass.
  @param[out] flags           Rewritten query flags.
  @param[out] rewritten_query Rewritten query

  @result 0 - continue server flow, otherwise abort.
*/
int mysql_audit_notify(THD *thd, mysql_event_parse_subclass_t subclass,
                       const char* subclass_name,
                       mysql_event_parse_rewrite_plugin_flag *flags,
                       LEX_CSTRING *rewritten_query);

<<<<<<< HEAD
#endif // !EMBEDDED_LIBRARY
=======
/**
  Call audit plugins of AUTHORIZATION audit class.

  @param[in] thd
  @param[in] subclass         Type of the connection audit event.
  @param[in] subclass_name    Name of the subclass.
  @param[in] database         object database
  @param[in] database_length  object database length
  @param[in] name             object name
  @param[in] name_length      object name length

  @result 0 - continue server flow, otherwise abort.
*/
int mysql_audit_notify(THD *thd, mysql_event_authorization_subclass_t subclass,
                       const char *subclass_name,
                       const char *database, unsigned int database_length,
                       const char *name, unsigned int name_length);
/**
  Call audit plugins of TABLE DATA audit class.

  @param[in] thd
  @param[in] subclass         Type of the connection audit event.
  @param[in] subclass_name    Name of the subclass.
  @param[in] database         table database
  @param[in] table            table name

  @result 0 - continue server flow, otherwise abort.
*/
/*
  Function commented out. No Audit API calls yet.

int mysql_audit_notify(THD *thd, mysql_event_table_access_subclass_t subclass,
                       const char *subclass_name,
                       const char *database, const char *table);
*/
/**
  Call audit plugins of GLOBAL VARIABLE audit class.

  @param[in] thd           Current thread data.
  @param[in] subclass      Type of the global variable audit event.
  @param[in] subclass_name Name of the subclass.
  @param[in] name          Name of the variable.
  @param[in] value         Textual value of the variable.
  @param[in] value_length  Textual value length.

  @result 0 - continue server flow, otherwise abort.
*/
int mysql_audit_notify(THD *thd, mysql_event_global_variable_subclass_t subclass,
                       const char *subclass_name,
                       const char *name,
                       const char *value, const unsigned int value_length);
/**
  Call audit plugins of SERVER STARTUP audit class.

  @param[in] subclass Type of the server startup audit event.
  @param[in] argv     Array of program arguments.
  @parma[in] argc     Program arguments array length.

  @result 0 - continue server start, otherwise abort.
*/
int mysql_audit_notify(mysql_event_server_startup_subclass_t subclass,
                       const char **argv,
                       unsigned int argc);

/**
  Call audit plugins of SERVER SHUTDOWN audit class.

  @param[in] subclass  Type of the server abort audit event.
  @param[in] reason    Reason code of the shutdown.
  @param[in] exit_code Abort exit code.

  @result Value returned is not taken into consideration by the server.
*/
int mysql_audit_notify(mysql_event_server_shutdown_subclass_t subclass,
                       mysql_server_shutdown_reason_t reason, int exit_code);

/**
  Call audit plugins of AUTHORIZATION audit class.

  @param[in] thd           Current thread data.
  @param[in] subclass      Type of the authorization audit event.
  @param[in] subclass_name Name of the subclass.
  @param[in] database      Database name.
  @param[in] table         Table name.
  @param[in] object        Object name associated with the authorization event.

  @result 0 - continue server flow, otherwise abort.
*/
/*
  Function commented out. No Audit API calls yet.

int mysql_audit_notify(THD *thd,
                       mysql_event_authorization_subclass_t subclass,
                       const char *subclass_name,
                       const char *database,
                       const char *table,
                       const char *object);
*/
/**
  Call audit plugins of CONNECTION audit class.

  Internal connection info is extracted from the thd object.

  @param[in] thd           Current thread data.
  @param[in] subclass      Type of the connection audit event.
  @param[in] subclass_name Name of the subclass.

  @result 0 - continue server flow, otherwise abort.
*/
int mysql_audit_notify(THD *thd, mysql_event_connection_subclass_t subclass,
                       const char *subclass_name);

/**
  Call audit plugins of COMMAND audit class.

  Internal connection info is extracted from the thd object.

  @param[in] thd           Current thread data.
  @param[in] subclass      Type of the command audit event.
  @param[in] subclass_name Name of the subclass.
  @param[in] command       Command id value.

  @result 0 - continue server flow, otherwise abort.
*/
int mysql_audit_notify(THD *thd, mysql_event_command_subclass_t subclass,
                       const char *subclass_name,
                       enum_server_command command);
/**
  Call audit plugins of QUERY audit class.

  Internal query info is extracted from the thd object.

  @param[in] thd           Current thread data.
  @param[in] subclass      Type of the query audit event.
  @param[in] subclass_name Name of the subclass.

  @result 0 - continue server flow, otherwise abort.
*/
int mysql_audit_notify(THD *thd, mysql_event_query_subclass_t subclass,
                       const char *subclass_name);

/**
  Call audit plugins of STORED PROGRAM audit class.

  @param[in] thd           Current thread data.
  @param[in] subclass      Type of the stored program audit event.
  @param[in] subclass_name Name of the subclass.
  @param[in] database      Stored program database name.
  @param[in] name          Name of the stored program.
  @param[in] parameters    Parameters of the stored program execution.

  @result 0 - continue server flow, otherwise abort.
*/
int mysql_audit_notify(THD *thd,
                       mysql_event_stored_program_subclass_t subclass,
                       const char *subclass_name,
                       const char *database,
                       const char *name,
                       void *parameters);
>>>>>>> 62735cd0

#endif /* !EMBEDDED_LIBRARY */
#endif /* SQL_AUDIT_INCLUDED */<|MERGE_RESOLUTION|>--- conflicted
+++ resolved
@@ -20,18 +20,8 @@
 #include "mysql/plugin_audit.h"
 #include "sql_security_ctx.h"       // Security_context
 
-<<<<<<< HEAD
-
 static const size_t MAX_USER_HOST_SIZE= 512;
 
-bool is_any_audit_plugin_active(THD *thd);
-bool is_audit_plugin_class_active(THD *thd, unsigned int event_class);
-extern void mysql_audit_release(THD *thd);
-
-#define MAX_USER_HOST_SIZE 512
-=======
-static const size_t MAX_USER_HOST_SIZE= 512;
-
 /**
   Audit API event to string expanding macro.
 */
@@ -39,7 +29,6 @@
 
 bool is_audit_plugin_class_active(THD *thd, unsigned long event_class);
 
->>>>>>> 62735cd0
 static inline size_t make_user_name(Security_context *sctx, char *buf)
 {
   LEX_CSTRING sctx_user= sctx->user();
@@ -69,36 +58,6 @@
 
 void mysql_audit_init_thd(THD *thd);
 void mysql_audit_free_thd(THD *thd);
-<<<<<<< HEAD
-void mysql_audit_acquire_plugins(THD *thd, uint event_class);
-
-void mysql_audit_notify(THD *thd, uint event_class,
-                        uint event_subtype, ...);
-void mysql_audit_release(THD *thd);
-
-/**
-  Call audit plugins of GENERAL audit class, MYSQL_AUDIT_GENERAL_LOG subtype.
-
-  @param[in] thd
-  @param[in] time             time that event occurred
-  @param[in] user             User name
-  @param[in] userlen          User name length
-  @param[in] cmd              Command name
-  @param[in] cmdlen           Command name length
-  @param[in] query            Query string
-  @param[in] querylen         Query string length
-*/
-void mysql_audit_general_log(THD *thd, const char *cmd, size_t cmdlen);
-
-/**
-  Call audit plugins of GENERAL audit class.
-  event_subtype should be set to one of:
-    MYSQL_AUDIT_GENERAL_ERROR
-    MYSQL_AUDIT_GENERAL_RESULT
-    MYSQL_AUDIT_GENERAL_STATUS
-
-  @param[in] thd
-=======
 void mysql_audit_acquire_plugins(THD *thd, mysql_event_class_t event_class,
                                  unsigned long event_subclass);
 void mysql_audit_release(THD *thd);
@@ -120,17 +79,12 @@
   Call audit plugins of GENERAL audit class.
 
   @param[in] thd              Current thread data.
->>>>>>> 62735cd0
   @param[in] event_subtype    Type of general audit event.
   @param[in] error_code       Error code
   @param[in] msg              Message
 
   @result Value returned is not taken into consideration by the server.
 */
-<<<<<<< HEAD
-void mysql_audit_general(THD *thd, uint event_subtype,
-                         int error_code, const char *msg);
-=======
 inline static
 int mysql_audit_general(THD *thd, mysql_event_general_subclass_t event_subtype,
                         int error_code, const char *msg)
@@ -153,7 +107,6 @@
 {
   return mysql_audit_notify(thd, MYSQL_AUDIT_GENERAL_LOG, 0, cmd, cmdlen);
 }
->>>>>>> 62735cd0
 
 /**
   Call audit plugins of CONNECTION audit class.
@@ -184,9 +137,6 @@
                        mysql_event_parse_rewrite_plugin_flag *flags,
                        LEX_CSTRING *rewritten_query);
 
-<<<<<<< HEAD
-#endif // !EMBEDDED_LIBRARY
-=======
 /**
   Call audit plugins of AUTHORIZATION audit class.
 
@@ -346,7 +296,6 @@
                        const char *database,
                        const char *name,
                        void *parameters);
->>>>>>> 62735cd0
 
 #endif /* !EMBEDDED_LIBRARY */
 #endif /* SQL_AUDIT_INCLUDED */