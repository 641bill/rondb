/* Copyright (c) 2015, 2017 Oracle and/or its affiliates. All rights reserved.

   This program is free software; you can redistribute it and/or modify
   it under the terms of the GNU General Public License as published by
   the Free Software Foundation; version 2 of the License.

   This program is distributed in the hope that it will be useful,
   but WITHOUT ANY WARRANTY; without even the implied warranty of
   MERCHANTABILITY or FITNESS FOR A PARTICULAR PURPOSE.  See the
   GNU General Public License for more details.

   You should have received a copy of the GNU General Public License
   along with this program; if not, write to the Free Software
   Foundation, Inc., 51 Franklin St, Fifth Floor, Boston, MA 02110-1301  USA */

#include "dd_table.h"

#include "current_thd.h"
#include "dd/cache/dictionary_client.h"       // dd::cache::Dictionary_client
#include "dd/dd.h"                            // dd::get_dictionary
#include "dd/dd_schema.h"                     // dd::Schema_MDL_locker
#include "dd/dictionary.h"                    // dd::Dictionary
// TODO: Avoid exposing dd/impl headers in public files.
#include "dd/impl/dictionary_impl.h"          // default_catalog_name
#include "dd/impl/utils.h"                    // dd::escape
#include "dd/properties.h"                    // dd::Properties
#include "dd_table_share.h"                   // is_suitable_for_primary_key
#include "dd/types/abstract_table.h"
#include "dd/types/column.h"                  // dd::Column
#include "dd/types/column_type_element.h"     // dd::Column_type_element
#include "dd/types/foreign_key_element.h"     // dd::Foreign_key_element
#include "dd/types/foreign_key.h"             // dd::Foreign_key
#include "dd/types/index_element.h"           // dd::Index_element
#include "dd/types/index.h"                   // dd::Index
#include "dd/types/object_table.h"            // dd::Object_table
#include "dd/types/partition.h"               // dd::Partition
#include "dd/types/partition_value.h"         // dd::Partition_value
#include "dd/types/schema.h"                  // dd::Schema
#include "dd/types/table.h"                   // dd::Table
#include "dd/types/tablespace.h"              // dd::Tablespace
#include "debug_sync.h"                       // DEBUG_SYNC
#include "default_values.h"                   // max_pack_length
#include "field.h"
#include "item.h"
#include "key.h"
#include "key_spec.h"
#include "log.h"                              // sql_print_error
#include "m_ctype.h"
#include "mdl.h"
#include "m_string.h"
#include "my_base.h"
#include "my_dbug.h"
#include "my_decimal.h"
#include "mysql_com.h"
#include "mysqld_error.h"
#include "mysqld.h"                           // dd_upgrade_skip_se
#include "mysql/service_mysql_alloc.h"
#include "my_sys.h"
#include "partition_element.h"
#include "partition_info.h"                   // partition_info
#include "psi_memory_key.h"                   // key_memory_frm
#include "query_options.h"
#include "session_tracker.h"
#include "sql_class.h"                        // THD
#include "sql_const.h"
#include "sql_error.h"
#include "sql_list.h"
#include "sql_partition.h"                    // expr_to_string
#include "sql_plugin_ref.h"
#include "sql_security_ctx.h"
#include "sql_string.h"
#include "sql_table.h"                        // primary_key_name
#include "strfunc.h"                          // lex_cstring_handle
#include "table.h"
#include "transaction.h"                      // trans_commit
#include "typelib.h"

#include <string.h>
#include <algorithm>

// Explicit instanciation of some template functions
template bool dd::drop_table<dd::Abstract_table>(THD *thd,
                                                 const char *schema_name,
                                                 const char *name,
                                                 bool commit_dd_changes);
template bool dd::drop_table<dd::Table>(THD *thd,
                                        const char *schema_name,
                                        const char *name,
                                        bool commit_dd_changes);
template bool dd::drop_table<dd::View>(THD *thd,
                                       const char *schema_name,
                                       const char *name,
                                       bool commit_dd_changes);
template bool dd::drop_table<dd::Table>(THD *thd,
                                        const char *schema_name,
                                        const char *name,
                                        const dd::Table *table_def,
                                        bool commit_dd_changes);

template bool dd::table_exists<dd::Abstract_table>(
                                      dd::cache::Dictionary_client *client,
                                      const char *schema_name,
                                      const char *name,
                                      bool *exists);
template bool dd::table_exists<dd::Table>(
                                      dd::cache::Dictionary_client *client,
                                      const char *schema_name,
                                      const char *name,
                                      bool *exists);
template bool dd::table_exists<dd::View>(
                                      dd::cache::Dictionary_client *client,
                                      const char *schema_name,
                                      const char *name,
                                      bool *exists);

template bool dd::rename_table<dd::Table>(THD *thd,
                                      const char *from_schema_name,
                                      const char *from_name,
                                      const char *to_schema_name,
                                      const char *to_name,
                                      bool mark_as_hidden,
                                      bool commit_dd_changes);
template bool dd::rename_table<dd::View>(THD *thd,
                                      const char *from_schema_name,
                                      const char *from_name,
                                      const char *to_schema_name,
                                      const char *to_name,
                                      bool mark_as_hidden,
                                      bool commit_dd_changes);

namespace dd {

/**
  Convert to and from new enum types in DD framework to current MySQL
  server enum types. We have plans to retain both old and new enum
  values in DD tables so as to handle client compatibility and
  information schema requirements.
*/

dd::enum_column_types get_new_field_type(enum_field_types type)
{
  switch (type)
  {
  case MYSQL_TYPE_DECIMAL:
    return dd::enum_column_types::DECIMAL;

  case MYSQL_TYPE_TINY:
    return dd::enum_column_types::TINY;

  case MYSQL_TYPE_SHORT:
    return dd::enum_column_types::SHORT;

  case MYSQL_TYPE_LONG:
    return dd::enum_column_types::LONG;

  case MYSQL_TYPE_FLOAT:
    return dd::enum_column_types::FLOAT;

  case MYSQL_TYPE_DOUBLE:
    return dd::enum_column_types::DOUBLE;

  case MYSQL_TYPE_NULL:
    return dd::enum_column_types::TYPE_NULL;

  case MYSQL_TYPE_TIMESTAMP:
    return dd::enum_column_types::TIMESTAMP;

  case MYSQL_TYPE_LONGLONG:
    return dd::enum_column_types::LONGLONG;

  case MYSQL_TYPE_INT24:
    return dd::enum_column_types::INT24;

  case MYSQL_TYPE_DATE:
    return dd::enum_column_types::DATE;

  case MYSQL_TYPE_TIME:
    return dd::enum_column_types::TIME;

  case MYSQL_TYPE_DATETIME:
    return dd::enum_column_types::DATETIME;

  case MYSQL_TYPE_YEAR:
    return dd::enum_column_types::YEAR;

  case MYSQL_TYPE_NEWDATE:
    return dd::enum_column_types::NEWDATE;

  case MYSQL_TYPE_VARCHAR:
    return dd::enum_column_types::VARCHAR;

  case MYSQL_TYPE_BIT:
    return dd::enum_column_types::BIT;

  case MYSQL_TYPE_TIMESTAMP2:
    return dd::enum_column_types::TIMESTAMP2;

  case MYSQL_TYPE_DATETIME2:
    return dd::enum_column_types::DATETIME2;

  case MYSQL_TYPE_TIME2:
    return dd::enum_column_types::TIME2;

  case MYSQL_TYPE_NEWDECIMAL:
    return dd::enum_column_types::NEWDECIMAL;

  case MYSQL_TYPE_ENUM:
    return dd::enum_column_types::ENUM;

  case MYSQL_TYPE_SET:
    return dd::enum_column_types::SET;

  case MYSQL_TYPE_TINY_BLOB:
    return dd::enum_column_types::TINY_BLOB;

  case MYSQL_TYPE_MEDIUM_BLOB:
    return dd::enum_column_types::MEDIUM_BLOB;

  case MYSQL_TYPE_LONG_BLOB:
    return dd::enum_column_types::LONG_BLOB;

  case MYSQL_TYPE_BLOB:
    return dd::enum_column_types::BLOB;

  case MYSQL_TYPE_VAR_STRING:
    return dd::enum_column_types::VAR_STRING;

  case MYSQL_TYPE_STRING:
    return dd::enum_column_types::STRING;

  case MYSQL_TYPE_GEOMETRY:
    return dd::enum_column_types::GEOMETRY;

  case MYSQL_TYPE_JSON:
    return dd::enum_column_types::JSON;

  }

  /* purecov: begin deadcode */
  sql_print_error("Error: Invalid field type.");
  DBUG_ASSERT(false);

  return dd::enum_column_types::LONG;
  /* purecov: end */
}


/**
  @brief Function returns string representing column type by Create_field.
         This is required for the IS implementation which uses views on DD
         tables

  @param[in]   table           TABLE object.
  @param[in]   field           Column information.

  @return dd::String_type representing column type.
*/

static dd::String_type get_sql_type_by_create_field(TABLE *table,
                                                Create_field *field)
{
  DBUG_ENTER("get_sql_type_by_create_field");

  // Create Field object from Create_field
  std::unique_ptr<Field> fld(make_field(table->s,
                                        0,
                                        field->length,
                                        NULL,
                                        0,
                                        field->sql_type,
                                        field->charset,
                                        field->geom_type,
                                        field->auto_flags,
                                        field->interval,
                                        field->field_name,
                                        field->maybe_null,
                                        field->is_zerofill,
                                        field->is_unsigned,
                                        field->decimals,
                                        field->treat_bit_as_char, 0));
  fld->init(table);

  // Read column display type.
  char tmp[MAX_FIELD_WIDTH];
  String type(tmp, sizeof(tmp), system_charset_info);
  fld->sql_type(type);

  dd::String_type col_display_str(type.ptr(), type.length());

  DBUG_RETURN(col_display_str);
}


/**
  Helper method to get default value of column in the string
  format.  The default value prepared from this methods is stored
  in the columns.default_value_utf8. This information is mostly
  used by the I_S queries only.
  For others, default value can be obtained from the columns.default_values.

  @param[in]      thd        Thread handle.
  @param[in]      buf        Default value buffer.
  @param[in]      table      Table object.
  @param[in]      field      Field information.
  @param[in]      col_obj    DD column object for the field.
  @param[out]     def_value  Default value is stored in the string format if
                             non-NULL default value is specified for the column.
                             Empty string is stored if no default value is
                             specified for the column.
                             def_value is *not* set if default value for the
                             column is nullptr.
*/

static void prepare_default_value_string(THD *thd,
                                         uchar *buf,
                                         TABLE *table,
                                         const Create_field &field,
                                         dd::Column *col_obj,
                                         String *def_value)
{
  // Create a fake field with the default value buffer 'buf'.
  std::unique_ptr<Field > f(make_field(table->s,
                                       buf + 1,
                                       field.length,
                                       buf,
                                       0,
                                       field.sql_type,
                                       field.charset,
                                       field.geom_type,
                                       field.auto_flags,
                                       field.interval,
                                       field.field_name,
                                       field.maybe_null,
                                       field.is_zerofill,
                                       field.is_unsigned,
                                       field.decimals,
                                       field.treat_bit_as_char, 0));
  f->init(table);

  if (col_obj->has_no_default())
    f->flags|= NO_DEFAULT_VALUE_FLAG;

  const bool has_default=
    (f->type() != FIELD_TYPE_BLOB &&
     !(f->flags & NO_DEFAULT_VALUE_FLAG) &&
     !(f->auto_flags & Field::NEXT_NUMBER));

  if (f->gcol_info || !has_default)
    return;

  // If we have DEFAULT NOW()
  if (f->has_insert_default_function())
  {
    def_value->copy(STRING_WITH_LEN("CURRENT_TIMESTAMP"),
                    system_charset_info);
    if (f->decimals() > 0)
      def_value->append_parenthesized(f->decimals());

    return;
  }

  // If NOT NULL
  if(!f->is_null())
  {
    char tmp[MAX_FIELD_WIDTH];
    String type(tmp, sizeof(tmp), f->charset());
    if (f->type() == MYSQL_TYPE_BIT)
    {
      longlong dec= f->val_int();
      char *ptr= longlong2str(dec, tmp + 2, 2);
      uint32 length= (uint32) (ptr - tmp);
      tmp[0]= 'b';
      tmp[1]= '\'';
      tmp[length]= '\'';
      type.length(length + 1);
    }
    else
      f->val_str(&type);

    if (type.length())
    {
      uint dummy_errors;
      def_value->copy(type.ptr(), type.length(), f->charset(),
                      system_charset_info, &dummy_errors);
    }
    else
      def_value->copy(STRING_WITH_LEN(""), system_charset_info);
  }
}


static dd::String_type now_with_opt_decimals(uint decimals)
{
  char buff[17 + 1 + 1 + 1 + 1];
  String val(buff, sizeof(buff), &my_charset_bin);
  val.length(0);
  val.append("CURRENT_TIMESTAMP");
  if (decimals > 0)
    val.append_parenthesized(decimals);
  return dd::String_type(val.ptr(), val.length());
}


/**
  Add column objects to dd::Abstract_table according to list of Create_field objects.
*/

bool
fill_dd_columns_from_create_fields(THD *thd,
                                   dd::Abstract_table *tab_obj,
                                   const List<Create_field> &create_fields,
                                   handler *file)
{
  // Helper class which takes care of restoration of THD::count_cuted_fields
  // after it was temporarily changed to CHECK_FIELD_WARN in order to prepare
  // default values and freeing buffer which is allocated for the same purpose.
  class Context_handler
  {
  private:
    THD *m_thd;
    uchar *m_buf;
    enum_check_fields m_count_cuted_fields;
  public:
    Context_handler(THD *thd, uchar *buf):
                    m_thd(thd), m_buf(buf),
                    m_count_cuted_fields(m_thd->count_cuted_fields)
    {
      // Set to warn about wrong default values.
      m_thd->count_cuted_fields= CHECK_FIELD_WARN;
    }
    ~Context_handler()
    {
      // Delete buffer and restore context.
      my_free(m_buf);
      m_thd->count_cuted_fields= m_count_cuted_fields;
    }
  };

  // Allocate buffer large enough to hold the largest field. Add one byte
  // of potential null bit and leftover bits.
  size_t bufsize= 1 + max_pack_length(create_fields);

  // When accessing leftover bits in the preamble while preparing default
  // values, the get_rec_buf() function applied will assume the buffer
  // size to be at least two bytes.
  bufsize= std::max<size_t>(2, bufsize);
  uchar *buf= reinterpret_cast<uchar*>(my_malloc(key_memory_DD_default_values,
                                                 bufsize, MYF(MY_WME)));

  if (!buf)
    return true; /* purecov: inspected */

  // Use RAII to save old context and restore at function return.
  Context_handler save_and_restore_thd_context(thd, buf);

  // We need a fake table and share to generate the default values.
  // We prepare these once, and reuse them for all fields.
  TABLE table;
  TABLE_SHARE share;
  memset(&table, 0, sizeof(table));
  memset(&share, 0, sizeof(share));
  table.s= &share;
  table.in_use= thd;
  table.s->db_low_byte_first= file->low_byte_first();

  //
  // Iterate through all the table columns
  //
  Create_field *field;
  List_iterator<Create_field> it(const_cast
                                   <List<Create_field>&>(create_fields));
  while ((field=it++))
  {
    //
    // Add new DD column
    //

    dd::Column *col_obj= tab_obj->add_column();

    col_obj->set_name(field->field_name);

    col_obj->set_type(dd::get_new_field_type(field->sql_type));

    col_obj->set_char_length(field->length);

    bool unsigned_flag= field->is_unsigned;
    uint field_length= field->length;
    uint dec= field->decimals;
    switch(field->sql_type)
    {
      // these value is taken from Field_XXX::max_display_length() -1
      case MYSQL_TYPE_TINY:
        col_obj->set_numeric_precision(3);
        break;
      case MYSQL_TYPE_SHORT:
         col_obj->set_numeric_precision(5);
        break;
      case MYSQL_TYPE_INT24:
        col_obj->set_numeric_precision(7);
        break;
      case MYSQL_TYPE_LONG:
        col_obj->set_numeric_precision(10);
        break;
      case MYSQL_TYPE_LONGLONG:
      {
        if (unsigned_flag)
          col_obj->set_numeric_precision(20);
        else
          col_obj->set_numeric_precision(19);
        break;
      }
      case MYSQL_TYPE_BIT:
        col_obj->set_numeric_precision(field_length);
        break;
      case MYSQL_TYPE_FLOAT:
      case MYSQL_TYPE_DOUBLE:
      {
        if (field->decimals != NOT_FIXED_DEC)
        {
          col_obj->set_numeric_scale(dec);
        }
        col_obj->set_numeric_precision(field_length);
        break;
      }
      case MYSQL_TYPE_DECIMAL:
      {
        uint tmp= field_length;
        if (!unsigned_flag)
          tmp--;
        if (dec)
          tmp--;
        col_obj->set_numeric_scale(dec);
        col_obj->set_numeric_precision(tmp);
        break;
      }
      case MYSQL_TYPE_NEWDECIMAL:
      {
        uint length= my_decimal_length_to_precision(field_length,
                                                    dec, unsigned_flag);

        col_obj->set_numeric_scale(dec);
        col_obj->set_numeric_precision(length);
        break;
      }
      case MYSQL_TYPE_DATETIME2:
      case MYSQL_TYPE_TIMESTAMP2:
      {
        uint tmp= field_length > MAX_DATETIME_WIDTH ?
                    (field_length - 1 - MAX_DATETIME_WIDTH) : 0;
        col_obj->set_datetime_precision(tmp);
        break;
      }
      case MYSQL_TYPE_TIME2:
      {
        uint tmp= field_length > MAX_TIME_WIDTH ?
                    (field_length - 1 - MAX_TIME_WIDTH) : 0;
        col_obj->set_datetime_precision(tmp);
        break;
      }
      default:
        break;
    }

    col_obj->set_nullable(field->maybe_null);

    col_obj->set_unsigned(field->is_unsigned);

    col_obj->set_zerofill(field->is_zerofill);

    /*
      AUTO_INCREMENT, DEFAULT/ON UPDATE CURRENT_TIMESTAMP properties are
      stored in Create_field::auto_flags.
    */
    if (field->auto_flags & Field::DEFAULT_NOW)
      col_obj->set_default_option(now_with_opt_decimals(field->decimals));

    if (field->auto_flags & Field::ON_UPDATE_NOW)
      col_obj->set_update_option(now_with_opt_decimals(field->decimals));

    col_obj->set_auto_increment((field->auto_flags & Field::NEXT_NUMBER) != 0);

    // Handle generated columns
    if (field->gcol_info)
    {
      col_obj->set_virtual(!field->stored_in_db);
      /*
        It is important to normalize the expression's text into the DD, to
        make it independent from sql_mode. For example, 'a||b' means 'a OR b'
        or 'CONCAT(a,b)', depending on if PIPES_AS_CONCAT is on. Using
        Item::print(), we get self-sufficient text containing 'OR' or
        'CONCAT'. If sql_mode later changes, it will not affect the column.
       */
      char buffer[128];
      String gc_expr(buffer, sizeof(buffer), &my_charset_bin);
      field->gcol_info->print_expr(thd, &gc_expr);
      col_obj->set_generation_expression(dd::String_type(gc_expr.ptr(),
                                                     gc_expr.length()));

      // Prepare UTF expression for IS.
      String gc_expr_for_IS;
      convert_and_print(&gc_expr, &gc_expr_for_IS, system_charset_info);

      col_obj->set_generation_expression_utf8(
                 dd::String_type(gc_expr_for_IS.ptr(), gc_expr_for_IS.length()));
    }

    if (field->comment.str && field->comment.length)
      col_obj->set_comment(dd::String_type(field->comment.str,
                                       field->comment.length));

    // Collation ID
    col_obj->set_collation_id(field->charset->number);

    /*
      Store numeric scale for types relying on this info (old and new decimal
      and floating point types). Also store 0 for integer types to simplify I_S
      implementation.
    */
    switch (field->sql_type) {
    case MYSQL_TYPE_FLOAT:
    case MYSQL_TYPE_DOUBLE:
      /* For these types we show NULL in I_S if scale was not given. */
      if (field->decimals != NOT_FIXED_DEC)
        col_obj->set_numeric_scale(field->decimals);
      else
      {
        DBUG_ASSERT(col_obj->is_numeric_scale_null());
      }
      break;
    case MYSQL_TYPE_NEWDECIMAL:
    case MYSQL_TYPE_DECIMAL:
      col_obj->set_numeric_scale(field->decimals);
      break;
    case MYSQL_TYPE_TINY:
    case MYSQL_TYPE_SHORT:
    case MYSQL_TYPE_LONG:
    case MYSQL_TYPE_INT24:
    case MYSQL_TYPE_LONGLONG:
      DBUG_ASSERT(field->decimals == 0);
      col_obj->set_numeric_scale(0);
      break;
    default:
      DBUG_ASSERT(col_obj->is_numeric_scale_null());
      break;
    }

    //
    // Set options
    //

    dd::Properties *col_options= &col_obj->options();


    /*
      Store flag indicating whether BIT type storage optimized or not.
      We need to store this flag in DD to correctly handle the case
      when SE starts supporting optimized BIT storage but still needs
      to handle correctly columns which were created before this change.
    */
    if (field->sql_type == MYSQL_TYPE_BIT)
      col_options->set_bool("treat_bit_as_char", field->treat_bit_as_char);

    // Store geometry sub type
    if (field->sql_type == MYSQL_TYPE_GEOMETRY)
    {
      col_options->set_uint32("geom_type", field->geom_type);
    }

    // Field storage media and column format options
    if (field->field_storage_type() != HA_SM_DEFAULT)
      col_options->set_uint32("storage",
                              static_cast<uint32>(field->field_storage_type()));

    if (field->column_format() != COLUMN_FORMAT_TYPE_DEFAULT)
      col_options->set_uint32("column_format",
                              static_cast<uint32>(field->column_format()));

    //
    // Write intervals
    //
    uint i= 0;
    if (field->interval)
    {
      uchar buff[MAX_FIELD_WIDTH];
      String tmp((char*) buff,sizeof(buff), &my_charset_bin);
      tmp.length(0);

      for (const char **pos=field->interval->type_names ; *pos ; pos++)
      {
        //
        // Create enum/set object
        //
        DBUG_ASSERT(col_obj->type() == dd::enum_column_types::SET ||
                    col_obj->type() == dd::enum_column_types::ENUM);

        dd::Column_type_element *elem_obj= col_obj->add_element();

        //  Copy type_lengths[i] bytes including '\0'
        //  This helps store typelib names that are of different charsets.
        dd::String_type interval_name(*pos, field->interval->type_lengths[i]);
        elem_obj->set_name(interval_name);

        i++;
      }

    }

    // Store column display type in dd::Column
    col_obj->set_column_type_utf8(get_sql_type_by_create_field(&table, field));

    // Store element count in dd::Column
    col_options->set_uint32("interval_count", i);

    // Store geometry sub type
    if (field->sql_type == MYSQL_TYPE_GEOMETRY)
    {
      col_options->set_uint32("geom_type", field->geom_type);
    }

    // Reset the buffer and assign the column's default value.
    memset(buf, 0, bufsize);
    if (prepare_default_value(thd, buf, table, *field, col_obj))
      return true;

    /**
      Storing default value specified for column in
      columns.default_value_utf8.  The values are stored in
      string form here. This information is mostly used by the
      I_S queries. For others, default value can be obtained from
      the columns.default_values.

      So now column.default_value_utf8 is not just used for
      storing "CURRENT_TIMESTAMP" for timestamp columns but also
      used to hold the default value of column of all types.

      To get the default value in string form, buffer "buf"
      prepared in prepare_default_value() is used.
    */
    String def_val;
    prepare_default_value_string(thd, buf, &table, *field, col_obj, &def_val);
    if (def_val.ptr() != nullptr)
      col_obj->set_default_value_utf8(dd::String_type(def_val.ptr(),
                                                  def_val.length()));
  }

  return false;
}


static dd::Index::enum_index_algorithm dd_get_new_index_algorithm_type(enum ha_key_alg type)
{
  switch (type)
  {
  case HA_KEY_ALG_SE_SPECIFIC:
    return dd::Index::IA_SE_SPECIFIC;

  case HA_KEY_ALG_BTREE:
    return dd::Index::IA_BTREE;

  case HA_KEY_ALG_RTREE:
    return dd::Index::IA_RTREE;

  case HA_KEY_ALG_HASH:
    return dd::Index::IA_HASH;

  case HA_KEY_ALG_FULLTEXT:
    return dd::Index::IA_FULLTEXT;

  }

  /* purecov: begin deadcode */
  sql_print_error("Error: Invalid index algorithm.");
  DBUG_ASSERT(false);

  return dd::Index::IA_SE_SPECIFIC;
  /* purecov: end */
}


static dd::Index::enum_index_type dd_get_new_index_type(const KEY *key)
{
  if (key->flags & HA_FULLTEXT)
    return dd::Index::IT_FULLTEXT;

  if (key->flags & HA_SPATIAL)
    return dd::Index::IT_SPATIAL;

  if (key->flags & HA_NOSAME)
  {
    /*
      mysql_prepare_create_table() marks PRIMARY KEY by assigning
      KEY::name special value. We rely on this here and in several
      other places in server (e.g. in sort_keys()).
    */
    if (key->name == primary_key_name)
      return dd::Index::IT_PRIMARY;
    else
      return dd::Index::IT_UNIQUE;
  }

  return dd::Index::IT_MULTIPLE;
}


/**
  Add dd::Index_element objects to dd::Index/Table according to
  KEY_PART_INFO array for the index.
*/

static void
fill_dd_index_elements_from_key_parts(const dd::Table *tab_obj,
                                      dd::Index *idx_obj,
                                      uint key_part_count,
                                      const KEY_PART_INFO *key_parts,
                                      handler *file,
                                      bool is_primary_key)
{
  //
  // Iterate through all the index element
  //

  const KEY_PART_INFO *key_part= key_parts;
  const KEY_PART_INFO *key_part_end= key_parts + key_part_count;

  for (uint key_part_no= 0;
       key_part != key_part_end;
       ++key_part, ++key_part_no)
  {
    //
    // Get reference to column object
    //

    const dd::Column *key_col_obj= nullptr;

    {
      int i= 0;
      for (const dd::Column *c : tab_obj->columns())
      {
        // Skip hidden columns
        if (c->is_hidden())
          continue;

        if (i == key_part->fieldnr)
        {
          key_col_obj= c;
          break;
        }
        i++;
      }
    }
    DBUG_ASSERT(key_col_obj);

    //
    // Create new index element object
    //

    if (key_col_obj->column_key() == dd::Column::CK_NONE)
    {
      // We might have a unique key that would be promoted as PRIMARY
      dd::Index::enum_index_type idx_type= idx_obj->type();
      if (is_primary_key)
        idx_type= dd::Index::IT_PRIMARY;

      switch(idx_type)
      {
      case dd::Index::IT_PRIMARY:
        const_cast<dd::Column*>(key_col_obj)->set_column_key(
                                                dd::Column::CK_PRIMARY);
        break;
      case dd::Index::IT_UNIQUE:
        if (key_part == key_parts)
        {
          if (key_part_count == 1)
            const_cast<dd::Column*>(key_col_obj)->set_column_key(
                                                    dd::Column::CK_UNIQUE);
          else
            const_cast<dd::Column*>(key_col_obj)->set_column_key(
                                                    dd::Column::CK_MULTIPLE);
        }
        break;
      case dd::Index::IT_MULTIPLE:
      case dd::Index::IT_FULLTEXT:
      case dd::Index::IT_SPATIAL:
        if (key_part == key_parts)
          const_cast<dd::Column*>(key_col_obj)->set_column_key(
                                                  dd::Column::CK_MULTIPLE);
        break;
      default:
        DBUG_ASSERT(!"Invalid index type");
        break;
      }
    }

    dd::Index_element *idx_elem=
      idx_obj->add_element(const_cast<dd::Column*>(key_col_obj));

    idx_elem->set_length(key_part->length);
    idx_elem->set_order(
      key_part->key_part_flag & HA_REVERSE_SORT ?
      Index_element::ORDER_DESC : Index_element::ORDER_ASC);

    //
    // Set index order
    //

    if (file->index_flags(idx_obj->ordinal_position() - 1,
                          key_part_no,
                          0) & HA_READ_ORDER)
      idx_elem->set_order(key_part->key_part_flag & HA_REVERSE_SORT ?
                          dd::Index_element::ORDER_DESC :
                          dd::Index_element::ORDER_ASC);
    else
      idx_elem->set_order(dd::Index_element::ORDER_UNDEF);

  }
}

//  Check if a given key is candidate to be promoted to primary key.
static
bool is_candidate_primary_key(THD *thd,
                              KEY *key,
                              const List<Create_field> &create_fields)
{
  KEY_PART_INFO *key_part;
  KEY_PART_INFO *key_part_end= key->key_part + key->user_defined_key_parts;

  if (!(key->flags & HA_NOSAME) || (key->flags & HA_NULL_PART_KEY))
    return false;

  if (key->flags & HA_VIRTUAL_GEN_KEY)
    return false;

  // Use temporary objects to get Field*
  TABLE_SHARE share;
  TABLE table;
  memset(&share, 0, sizeof(share));
  memset(&table, 0, sizeof(table));
  table.s= &share;
  table.in_use= thd;

  for (key_part= key->key_part; key_part < key_part_end; key_part++)
  {
    /* Create the Create_field object for this key_part */

    Create_field *cfield;
    List_iterator<Create_field> it(const_cast
                                     <List<Create_field>&>(create_fields));
    int i= 0;
    while ((cfield=it++))
    {
      if (i == key_part->fieldnr)
        break;
      i++;
    }

    /* Prepare Field* object from Create_field */

    std::unique_ptr<Field> table_field(make_field(table.s,
                                         0,
                                         cfield->length,
                                         nullptr,
                                         0,
                                         cfield->sql_type,
                                         cfield->charset,
                                         cfield->geom_type,
                                         cfield->auto_flags,
                                         cfield->interval,
                                         cfield->field_name,
                                         cfield->maybe_null,
                                         cfield->is_zerofill,
                                         cfield->is_unsigned,
                                         cfield->decimals,
                                         cfield->treat_bit_as_char, 0));
    table_field->init(&table);

    if (is_suitable_for_primary_key(key_part, table_field.get()) == false)
      return false;
  }

  return true;
}

/** Add index objects to dd::Table according to array of KEY structures. */
static
void fill_dd_indexes_from_keyinfo(THD *thd,
                                  dd::Table *tab_obj,
                                  uint key_count,
                                  const KEY *keyinfo,
                                  const List<Create_field> &create_fields,
                                  handler *file)
{
  /**
    Currently the index order type is not persisted in new DD or in .FRM. In
    I_S with new DD index order is calculated from the index type. That is,
    the index order is always calculated as ascending except for FULLTEXT and
    HASH index.
    Type of index ordering(ASC/DESC/UNDEF) is property of handler and index
    type. With the proper handler and the index type, index order type can be
    easily retrieved.
    So here using keyinfo with table share of handler to get the index order
    type. If table share does not exist for handler then dummy_table_share
    is created. Index order type value is stored in the
    index_column_usage.index_order.

    Note:
      The keyinfo prepared here is some what different from one prepared at
      table opening time.
      For example: actual_flags, unused_key_parts, usable_key_parts,
                   rec_per_key, rec_per_key_float ...
                   member of keyinfo might be different in one prepared at
                   table opening time.

      But index_flags() implementations mostly uses algorithm and flags members
      of keyinfo to get the flag value. Apparently these members are not
      different from the one prepared at table opening time. So approach to get
      index order type from keyinfo works fine.

    Alternative approach:
      Introduce a new handler API to get index order type using the index type.
      Usage of dummy_table_share and backup variables to reset handler's table
      share can be avoided with this approach.

    TODO:Refine approach during the complete WL6599 review by dlenev.
  */
  TABLE_SHARE dummy_table_share;
  uint *pk_key_nr= nullptr;
  uint pk_key_nr_bkp= 0;
  KEY *key_info_bkp= nullptr;

  TABLE_SHARE *table_share= const_cast<TABLE_SHARE *>(file->get_table_share());
  if (table_share == nullptr)
  {
    memset(&dummy_table_share, 0, sizeof(TABLE_SHARE));
    dummy_table_share.key_info= const_cast<KEY *>(keyinfo);
    /*
      Primary key number in table share is set while iterating through all
      the indexes.
    */
    pk_key_nr= &dummy_table_share.primary_key;
    file->change_table_ptr(nullptr, &dummy_table_share);
  }
  else
  {
    /*
      keyinfo and primary key number from it is used with the table_share here
      to get the index order type. So before assigning keyinfo and primary key
      number to table_share, backup current key info and primary key number.
    */
    key_info_bkp= table_share->key_info;
    pk_key_nr_bkp= table_share->primary_key;
    /*
      Primary key number in table share is set while iterating through all
      the indexes.
    */
    pk_key_nr= &table_share->primary_key;
    table_share->key_info= const_cast<KEY *>(keyinfo);
  }

  //
  // Iterate through all the indexes
  //

  const KEY *key= keyinfo;
  const KEY *end= keyinfo + key_count;

  const KEY *primary_key_info= nullptr;
  for (int key_nr= 1; key != end; ++key, ++key_nr)
  {
    //
    // Add new DD index
    //

    dd::Index *idx_obj= tab_obj->add_index();

    idx_obj->set_name(key->name);

    idx_obj->set_algorithm(dd_get_new_index_algorithm_type(key->algorithm));
    idx_obj->set_algorithm_explicit(key->is_algorithm_explicit);
    idx_obj->set_visible(key->is_visible);

    if (dd_get_new_index_type(key) == dd::Index::IT_PRIMARY)
    {
      *pk_key_nr= key_nr - 1;
      primary_key_info= key;
    }

    idx_obj->set_type(dd_get_new_index_type(key));

    idx_obj->set_generated(key->flags & HA_GENERATED_KEY);

    if (key->comment.str)
      idx_obj->set_comment(dd::String_type(key->comment.str,
                                       key->comment.length));

    idx_obj->set_engine(tab_obj->engine());
    idx_obj->set_visible(key->is_visible);

    //
    // Set options
    //

    dd::Properties *idx_options= &idx_obj->options();

    /*
      Most of flags in KEY::flags bitmap can be easily calculated from other
      attributes of Index, Index_element or Column objects, so we avoid
      storing this redundant information in DD.

      HA_PACK_KEY and HA_BINARY_PACK_KEY are special in this respect. Even
      though we calculate them on the basis of key part attributes, they,
      unlike other flags, do not reflect immanent property of key or its
      parts, but rather reflect our decision to apply certain optimization
      in the specific case. So it is better to store these flags explicitly
      in DD in order to avoid problems with binary compatibility if we decide
      to change conditions in which optimization is applied in future releases.
    */
    idx_options->set_uint32("flags", (key->flags & (HA_PACK_KEY |
                                                    HA_BINARY_PACK_KEY)));

    if (key->block_size)
      idx_options->set_uint32("block_size", key->block_size);

    if (key->parser_name.str)
      idx_options->set("parser_name", key->parser_name.str);

    /*
      If we have no primary key, then we pick the first candidate primary
      key and promote it. When we promote, the field's of key_part needs to
      be marked as PRIMARY. So we find the candidate key and convey to
      fill_dd_index_elements_from_key_parts() about the same.
    */
    if (primary_key_info == nullptr &&
        is_candidate_primary_key(thd, const_cast<KEY*>(key), create_fields))
    {
      primary_key_info= key;
    }

    // Add Index elements
    fill_dd_index_elements_from_key_parts(tab_obj,
                                          idx_obj,
                                          key->user_defined_key_parts,
                                          key->key_part,
                                          file,
                                          key == primary_key_info);
  }

  if (table_share == nullptr)
    file->change_table_ptr(nullptr, nullptr);
  else
  {
    table_share->key_info= key_info_bkp;
    table_share->primary_key= pk_key_nr_bkp;
  }
}


/**
  Translate from the old fk_option enum to the new
  dd::Foreign_key::enum_rule enum.

  @param opt  old fk_option enum.
  @return     new dd::Foreign_key::enum_rule
*/

static dd::Foreign_key::enum_rule get_fk_rule(fk_option opt)
{
  switch (opt)
  {
  case FK_OPTION_RESTRICT:
    return dd::Foreign_key::RULE_RESTRICT;
  case FK_OPTION_CASCADE:
    return dd::Foreign_key::RULE_CASCADE;
  case FK_OPTION_SET_NULL:
    return dd::Foreign_key::RULE_SET_NULL;
  case FK_OPTION_DEFAULT:
    return dd::Foreign_key::RULE_SET_DEFAULT;
  case FK_OPTION_NO_ACTION:
  case FK_OPTION_UNDEF:
  default:
    return dd::Foreign_key::RULE_NO_ACTION;
  }
}


/**
  Find the index to be used for unique_constraint_id.

  @param tab_obj  Table where to look for an suitable index.
  @param key      FK which we want to find a matching index for.

  @retval Index corresponing to the FK or nullptr if no such index
          was found (error reported).

  @note For backward compatibility, we try to find the same index that InnoDB
  does (@see dict_foreign_find_index). One consequence is that the index
  might not be an unique index as this is not required by InnoDB.
  Note that it is difficult to guarantee that we iterate through the
  indexes in the same order as InnoDB - this means that if several indexes
  fit, we might select a different one.
*/

static const dd::Index* find_fk_unique_constraint(const dd::Table *tab_obj,
                                                  const FOREIGN_KEY *key)
{
  for (const dd::Index *idx : tab_obj->indexes())
  {
    // The index may have more elements, but must start with the same
    // elements as the FK.
    if (key->key_parts > idx->elements().size())
      continue;

    if (idx->type() == Index::IT_FULLTEXT ||
        idx->type() == Index::IT_SPATIAL)
      continue;

    bool match= true;
    for (uint i= 0; i < key->key_parts && match; i++)
    {
      const dd::Index_element *idx_ele= idx->elements()[i];
      const dd::Column &col= idx_ele->column();

      if (col.is_virtual())
        match= false;
      else if (my_strcasecmp(system_charset_info,
                             col.name().c_str(),
                             key->key_part[i].str) != 0)
        match= false;
    }
    if (match)
      return idx;
  }
  my_error(ER_CANNOT_ADD_FOREIGN, MYF(0));
  return nullptr;
}


/**
  Add foreign keys to dd::Table according to Foreign_key_spec structs.

  @param tab_obj      table to add foreign keys to
  @param key_count    number of foreign keys
  @param keyinfo      array containing foreign key info

  @retval true if error (error reported), false otherwise.
*/

static bool fill_dd_foreign_keys_from_create_fields(dd::Table *tab_obj,
                                                    uint key_count,
                                                    const FOREIGN_KEY *keyinfo)
{
  DBUG_ENTER("dd::fill_dd_foreign_keys_from_create_fields");
  for (const FOREIGN_KEY *key= keyinfo; key != keyinfo + key_count; ++key)
  {
    dd::Foreign_key *fk_obj= tab_obj->add_foreign_key();

    fk_obj->set_name(key->name);

    const dd::Index *matching_idx= find_fk_unique_constraint(tab_obj, keyinfo);
    if (matching_idx == nullptr)
      DBUG_RETURN(true);
    fk_obj->set_unique_constraint(matching_idx);

    switch (key->match_opt)
    {
    case FK_MATCH_FULL:
      fk_obj->set_match_option(dd::Foreign_key::OPTION_FULL);
      break;
    case FK_MATCH_PARTIAL:
      fk_obj->set_match_option(dd::Foreign_key::OPTION_PARTIAL);
      break;
    case FK_MATCH_SIMPLE:
    case FK_MATCH_UNDEF:
    default:
      fk_obj->set_match_option(dd::Foreign_key::OPTION_NONE);
      break;
    }

    fk_obj->set_update_rule(get_fk_rule(key->update_opt));

    fk_obj->set_delete_rule(get_fk_rule(key->delete_opt));

    fk_obj->referenced_table_catalog_name(
      Dictionary_impl::instance()->default_catalog_name());

    fk_obj->referenced_table_schema_name(dd::String_type(key->ref_db.str,
                                                     key->ref_db.length));

    fk_obj->referenced_table_name(dd::String_type(key->ref_table.str,
                                              key->ref_table.length));

    for (uint i= 0; i < key->key_parts; i++)
    {
      dd::Foreign_key_element *fk_col_obj= fk_obj->add_element();

      const dd::Column *column=
        tab_obj->get_column(dd::String_type(key->key_part[i].str,
                                        key->key_part[i].length));

      DBUG_ASSERT(column);
      fk_col_obj->set_column(column);

      fk_col_obj->referenced_column_name(
        dd::String_type(key->fk_key_part[i].str, key->fk_key_part[i].length));
    }

  }

  DBUG_RETURN(false);
};


/**
  Set dd::Tablespace object id for dd::Table and dd::Partition
  object during CREATE TABLE.

  @param thd                 - Thread handle.
  @param obj                 - dd::Table or dd::Partition.
  @param hton                - handlerton of table or a partition.
  @param tablespace_name     - Tablespace name to be associated
                               with Table or partition.
  @param is_temporary_table  - Is this temporary table ?

  @return true  - On failure.
  @return false - On success.
*/

template <typename T>
static bool fill_dd_tablespace_id_or_name(THD *thd,
                                          T *obj,
                                          handlerton *hton,
                                          const char *tablespace_name,
                                          bool is_temporary_table)
{
  DBUG_ENTER("fill_dd_tablespace_id_or_name");

  if (!(tablespace_name && strlen(tablespace_name)))
    DBUG_RETURN(false);

  /*
    Tablespace metadata can be stored in new DD for following cases.

    1) For engines NDB and InnoDB

    2) A temporary table cannot be assigned with non-temporary tablespace.
       And meta data of temporary tablespace is not captured by new DD.
       Hence it is not necessary to look up tablespaces for temporary
       tables. We store the tablespace name in 'tablespace' table
       option.

    3) Innodb uses predefined/reserved tablespace names started with
       'innodb_'. New DD does not contain metadata for these tablespaces.
       WL7141 can decide if they are really needed to be visible to server.
       So we just store these name in dd::Table::option so as to support
       old behavior and make SHOW CREATE to display the tablespace name.

    4) Note that we store tablespace name for non-tablespace-capable SEs
       for compatibility reasons.
  */
  const char *innodb_prefix= "innodb_";

  if (hton->alter_tablespace &&
      !is_temporary_table &&
      strncmp(tablespace_name, innodb_prefix, strlen(innodb_prefix)) != 0)
  {
    /*
      Make sure we have at least an IX lock on the tablespace name,
      unless this is a temporary table. For temporary tables, the
      tablespace name is not IX locked. When setting tablespace id
      for dd::Partition, we acquire IX lock here.
    */
    DBUG_ASSERT(thd->mdl_context.owns_equal_or_stronger_lock(
                         MDL_key::TABLESPACE,
                         "", tablespace_name,
                         MDL_INTENTION_EXCLUSIVE));

    // Acquire tablespace.
    dd::cache::Dictionary_client::Auto_releaser releaser(thd->dd_client());
    const dd::Tablespace* ts_obj= NULL;
    DEBUG_SYNC(thd, "before_acquire_in_fill_dd_tablespace_id_or_name");
    if (thd->dd_client()->acquire(tablespace_name, &ts_obj))
    {
      // acquire() always fails with a error being reported.
      DBUG_RETURN(true);
    }

    if (!ts_obj)
    {
      my_error(ER_TABLESPACE_MISSING_WITH_NAME, MYF(0), tablespace_name);
      DBUG_RETURN(true);
    }

    // We found valid tablespace so store the ID with dd::Table now.
    obj->set_tablespace_id(ts_obj->id());
  }
  else
  {
    /*
      Persist the tablespace name for non-ndb/non-innodb engines
      This is the current behavior to retain them. The SHOW CREATE
      is suppose to show the options that are provided in CREATE
      TABLE, even though the tablespaces are not supported by
      the engine.
    */
    dd::Properties *options= &obj->options();
    options->set("tablespace", tablespace_name);
  }

  DBUG_RETURN(false);
}


/**
  Get a string of fields to be stores as partition_expression.

  Must be in sync with set_field_list()!

  @param[in,out] str       String to add the field name list to.
  @param[in]     name_list Field name list.

  @return false on success, else true.
*/

static bool get_field_list_str(dd::String_type &str, List<char> *name_list)
{
  List_iterator<char> it(*name_list);
  const char *name;
  uint i= 0, elements= name_list->elements;
  while ((name= it++))
  {
    dd::escape(&str, name);
    if (++i < elements)
      str.push_back(FIELD_NAME_SEPARATOR_CHAR);
  }
  DBUG_ASSERT(i == name_list->elements);
  return false;
}


/** Helper function to set partition options. */
static void set_partition_options(partition_element *part_elem,
                                  dd::Properties *part_options)
{
  if (part_elem->part_max_rows)
    part_options->set_uint64("max_rows", part_elem->part_max_rows);
  if (part_elem->part_min_rows)
    part_options->set_uint64("min_rows", part_elem->part_min_rows);
  if (part_elem->data_file_name && part_elem->data_file_name[0])
    part_options->set("data_file_name", part_elem->data_file_name);
  if (part_elem->index_file_name && part_elem->index_file_name[0])
    part_options->set("index_file_name", part_elem->index_file_name);
  if (part_elem->nodegroup_id != UNDEF_NODEGROUP)
    part_options->set_uint32("nodegroup_id", part_elem->nodegroup_id);
}


/** Helper function to add partition column values. */
static bool add_part_col_vals(partition_info *part_info,
                              part_elem_value *list_value,
                              uint list_index,
                              dd::Partition *part_obj,
                              const HA_CREATE_INFO *create_info,
                              const List<Create_field> &create_fields)
{
  uint i;
  List_iterator<char> it(part_info->part_field_list);
  uint num_elements= part_info->part_field_list.elements;

  for (i= 0; i < num_elements; i++)
  {
    dd::Partition_value *val_obj= part_obj->add_value();
    part_column_list_val *col_val= &list_value->col_val_array[i];
    char *field_name= it++;
    val_obj->set_column_num(i);
    val_obj->set_list_num(list_index);
    if (col_val->max_value)
    {
      val_obj->set_max_value(true);
    }
    else if (col_val->null_value)
    {
      val_obj->set_value_null(true);
    }
    else
    {
      //  Store in value in utf8 string format.
      String val_str;
      DBUG_ASSERT(!col_val->item_expression->null_value);
      if (expr_to_string(&val_str,
                         col_val->item_expression,
                         NULL,
                         field_name,
                         create_info,
                         const_cast<List<Create_field>*>(&create_fields)))
      {
        return true;
      }
      dd::String_type std_str(val_str.ptr(), val_str.length());
      val_obj->set_value_utf8(std_str);
    }
  }
  return false;
}


/**
  Fill in partitioning meta data form create_info
  to the table object.

  @param[in]     thd            Thread handle.
  @param[in,out] tab_obj        Table object where to store the info.
  @param[in]     create_info    Create info.
  @param[in]     create_fields  List of fiels in the new table.
  @param[in]     part_info      Partition info object.

  @return false on success, else true.
*/

static bool fill_dd_partition_from_create_info(THD *thd,
                                               dd::Table *tab_obj,
                                               const HA_CREATE_INFO *create_info,
                                               const List<Create_field> &create_fields,
                                               partition_info *part_info)
{
  // TODO-PARTITION: move into partitioning service, WL#4827
  // TODO-PARTITION: Change partition_info, partition_element, part_column_list_val
  //       and p_elem_val to be more similar with
  //       the DD counterparts to ease conversions!
  if (part_info)
  {
    switch (part_info->part_type) {
    case partition_type::RANGE:
      if (part_info->column_list)
        tab_obj->set_partition_type(dd::Table::PT_RANGE_COLUMNS);
      else
        tab_obj->set_partition_type(dd::Table::PT_RANGE);
      break;
    case partition_type::LIST:
      if (part_info->column_list)
        tab_obj->set_partition_type(dd::Table::PT_LIST_COLUMNS);
      else
        tab_obj->set_partition_type(dd::Table::PT_LIST);
      break;
    case partition_type::HASH:
      if (part_info->list_of_part_fields)
      {
        /* KEY partitioning */
        if (part_info->linear_hash_ind)
        {
          if (part_info->key_algorithm == enum_key_algorithm::KEY_ALGORITHM_51)
            tab_obj->set_partition_type(dd::Table::PT_LINEAR_KEY_51);
          else
            tab_obj->set_partition_type(dd::Table::PT_LINEAR_KEY_55);
        }
        else
        {
          if (part_info->key_algorithm == enum_key_algorithm::KEY_ALGORITHM_51)
            tab_obj->set_partition_type(dd::Table::PT_KEY_51);
          else
            tab_obj->set_partition_type(dd::Table::PT_KEY_55);
        }
      }
      else
      {
        if (part_info->linear_hash_ind)
          tab_obj->set_partition_type(dd::Table::PT_LINEAR_HASH);
        else
          tab_obj->set_partition_type(dd::Table::PT_HASH);
      }
      break;
    default:
      DBUG_ASSERT(0); /* purecov: deadcode */
    }

    if (part_info->is_auto_partitioned)
    {
      if (tab_obj->partition_type() == dd::Table::PT_KEY_55)
      {
        tab_obj->set_partition_type(dd::Table::PT_AUTO);
      }
      else if (tab_obj->partition_type() == dd::Table::PT_LINEAR_KEY_55)
      {
        tab_obj->set_partition_type(dd::Table::PT_AUTO_LINEAR);
      }
      else
      {
        /*
          Currently only [LINEAR] KEY partitioning is used for auto partitioning.
        */
        DBUG_ASSERT(0); /* purecov: deadcode */
      }
    }

    /* Set partition_expression */
    if (part_info->list_of_part_fields)
    {
      dd::String_type str;
      if (get_field_list_str(str, &part_info->part_field_list))
        return true;
      tab_obj->set_partition_expression(str);
    }
    else
    {
      /* column_list also has list_of_part_fields set! */
      DBUG_ASSERT(!part_info->column_list);
      /* TODO-PARTITION: use part_info->part_expr->print() instead! */
      dd::String_type str(part_info->part_func_string,
                      part_info->part_func_len);
      tab_obj->set_partition_expression(str);
    }

    if (part_info->use_default_partitions)
    {
      if (!part_info->use_default_num_partitions)
        tab_obj->set_default_partitioning(dd::Table::DP_NUMBER);
      else
        tab_obj->set_default_partitioning(dd::Table::DP_YES);
    }
    else
      tab_obj->set_default_partitioning(dd::Table::DP_NO);

    /* Set up subpartitioning. */
    if (part_info->is_sub_partitioned())
    {
      if (part_info->list_of_subpart_fields)
      {
        /* KEY partitioning */
        if (part_info->linear_hash_ind)
        {
          if (part_info->key_algorithm == enum_key_algorithm::KEY_ALGORITHM_51)
            tab_obj->set_subpartition_type(dd::Table::ST_LINEAR_KEY_51);
          else
            tab_obj->set_subpartition_type(dd::Table::ST_LINEAR_KEY_55);
        }
        else
        {
          if (part_info->key_algorithm == enum_key_algorithm::KEY_ALGORITHM_51)
            tab_obj->set_subpartition_type(dd::Table::ST_KEY_51);
          else
            tab_obj->set_subpartition_type(dd::Table::ST_KEY_55);
        }
      }
      else
      {
        if (part_info->linear_hash_ind)
          tab_obj->set_subpartition_type(dd::Table::ST_LINEAR_HASH);
        else
          tab_obj->set_subpartition_type(dd::Table::ST_HASH);
      }

      /* Set subpartition_expression */
      if (part_info->list_of_subpart_fields)
      {
        dd::String_type str;
        if (get_field_list_str(str, &part_info->subpart_field_list))
          return true;
        tab_obj->set_subpartition_expression(str);
      }
      else
      {
        /* TODO-PARTITION: use part_info->subpart_expr->print() instead! */
        dd::String_type str(part_info->subpart_func_string,
                        part_info->subpart_func_len);
        tab_obj->set_subpartition_expression(str);
      }
      if (part_info->use_default_subpartitions)
      {
        if (!part_info->use_default_num_subpartitions)
          tab_obj->set_default_subpartitioning(dd::Table::DP_NUMBER);
        else
          tab_obj->set_default_subpartitioning(dd::Table::DP_YES);
      }
      else
        tab_obj->set_default_subpartitioning(dd::Table::DP_NO);
    }

    /* Add partitions and subpartitions. */
    {
      List_iterator<partition_element> part_it(part_info->partitions);
      partition_element *part_elem;
      uint part_num= 0;
      while ((part_elem= part_it++))
      {
        if (part_elem->part_state == PART_TO_BE_DROPPED ||
            part_elem->part_state == PART_REORGED_DROPPED)
        {
          /* These should not be included in the new table definition. */
          continue;
        }

        dd::Partition *part_obj= tab_obj->add_partition();

        part_obj->set_level(0);
        part_obj->set_name(part_elem->partition_name);
        part_obj->set_engine(tab_obj->engine());
        if (part_elem->part_comment)
          part_obj->set_comment(part_elem->part_comment);
        part_obj->set_number(part_num);
        dd::Properties *part_options= &part_obj->options();
        set_partition_options(part_elem, part_options);

        // Set partition tablespace
        if (fill_dd_tablespace_id_or_name<dd::Partition>(
              thd,
              part_obj,
              create_info->db_type,
              part_elem->tablespace_name,
              create_info->options & HA_LEX_CREATE_TMP_TABLE))
          return true;

        /* Fill in partition values if not KEY/HASH. */
        if (part_info->part_type == partition_type::RANGE)
        {
          if (part_info->column_list)
          {
            List_iterator<part_elem_value> list_it(part_elem->list_val_list);
            part_elem_value *list_value= list_it++;
            if (add_part_col_vals(part_info,
                                  list_value,
                                  0,
                                  part_obj,
                                  create_info,
                                  create_fields))
            {
              return true;
            }
            DBUG_ASSERT(list_it++ == NULL);
          }
          else
          {
            dd::Partition_value *val_obj= part_obj->add_value();
            if (part_elem->max_value)
            {
              val_obj->set_max_value(true);
            }
            else
            {
              if (part_elem->signed_flag)
              {
                val_obj->set_value_utf8(dd::Properties::from_int64(
                                        part_elem->range_value));
              }
              else
              {
                val_obj->set_value_utf8(dd::Properties::from_uint64(
                                        (ulonglong) part_elem->range_value));
              }
            }
          }
        }
        else if (part_info->part_type == partition_type::LIST)
        {
          uint list_index= 0;
          List_iterator<part_elem_value> list_val_it(part_elem->list_val_list);
          if (part_elem->has_null_value)
          {
            DBUG_ASSERT(!part_info->column_list);
            dd::Partition_value *val_obj= part_obj->add_value();
            val_obj->set_value_null(true);
            val_obj->set_list_num(list_index++);
          }
          part_elem_value *list_value;
          while ((list_value= list_val_it++))
          {
            if (part_info->column_list)
            {
              if (add_part_col_vals(part_info,
                                    list_value,
                                    list_index,
                                    part_obj,
                                    create_info,
                                    create_fields))
              {
                return true;
              }
            }
            else
            {
              dd::Partition_value *val_obj= part_obj->add_value();
              val_obj->set_list_num(list_index);
              if (list_value->unsigned_flag)
              {
                val_obj->set_value_utf8(dd::Properties::from_uint64(
                                        (ulonglong) list_value->value));
              }
              else
              {
                val_obj->set_value_utf8(dd::Properties::from_int64(
                                        list_value->value));
              }
            }
            list_index++;
          }
        }
        else
        {
          // HASH/KEY partition, nothing to fill in?
          DBUG_ASSERT(part_info->part_type == partition_type::HASH);
        }


        if (!part_info->is_sub_partitioned())
        {
          /*
            If table is not subpartitioned then Partition_index object is
            required for each partition, index pair.
            */
          for (dd::Index *idx : *tab_obj->indexes())
            part_obj->add_index(idx);
        }

        part_num++;
      }

      /*
        Set up all subpartitions. Partitions collection in dd::Table
        must contain all objects for partitions first and only then
        objects for subpartitions.
      */
      if (part_info->is_sub_partitioned())
      {
        part_it.rewind();
        uint sub_part_num= 0;

        while ((part_elem= part_it++))
        {
          if (part_elem->part_state == PART_TO_BE_DROPPED ||
              part_elem->part_state == PART_REORGED_DROPPED)
          {
            /* These should not be included in the new table definition. */
            continue;
          }

          List_iterator<partition_element> sub_it(part_elem->subpartitions);
          partition_element *sub_elem;
          while ((sub_elem= sub_it++))
          {
            dd::Partition *sub_obj= tab_obj->add_partition();
            sub_obj->set_level(1);
            sub_obj->set_engine(tab_obj->engine());
            if (sub_elem->part_comment)
              sub_obj->set_comment(sub_elem->part_comment);
            sub_obj->set_name(sub_elem->partition_name);
            sub_obj->set_number(sub_part_num);
            dd::Properties *sub_options= &sub_obj->options();
            set_partition_options(sub_elem, sub_options);

            // Set partition tablespace
            if (fill_dd_tablespace_id_or_name<dd::Partition>(
                  thd,
                  sub_obj,
                  create_info->db_type,
                  sub_elem->tablespace_name,
                  create_info->options & HA_LEX_CREATE_TMP_TABLE))
              return true;

            /*
              If table is subpartitioned for each subpartition, index pair
              we need to create Partition_index object.
            */
            for (dd::Index *idx : *tab_obj->indexes())
              sub_obj->add_index(idx);

            sub_part_num++;
          }
        }
        // Properly set-up links to parent partitions for subpartitions.
        tab_obj->fix_partitions();
      }
    }
  }
  else
  {
    tab_obj->set_partition_type(dd::Table::PT_NONE);
  }
  return false;
}


/**
  Convert old row type value to corresponding value in new row format enum
  used by DD framework.
*/

static Table::enum_row_format dd_get_new_row_format(row_type old_format)
{
  switch (old_format)
  {
  case ROW_TYPE_FIXED:
    return Table::RF_FIXED;
  case ROW_TYPE_DYNAMIC:
    return Table::RF_DYNAMIC;
  case ROW_TYPE_COMPRESSED:
    return Table::RF_COMPRESSED;
  case ROW_TYPE_REDUNDANT:
    return Table::RF_REDUNDANT;
  case ROW_TYPE_COMPACT:
    return Table::RF_COMPACT;
  case ROW_TYPE_PAGED:
    return Table::RF_PAGED;
  case ROW_TYPE_NOT_USED:
  case ROW_TYPE_DEFAULT:
  default:
    DBUG_ASSERT(0);
    break;
  }
  return Table::RF_FIXED;
}


/** Fill dd::Table object from mysql_prepare_create_table() output. */
static bool fill_dd_table_from_create_info(THD *thd,
                                           dd::Table *tab_obj,
                                           const dd::String_type &table_name,
                                           const HA_CREATE_INFO *create_info,
                                           const List<Create_field> &create_fields,
                                           const KEY *keyinfo,
                                           uint keys,
                                           Alter_info::enum_enable_or_disable keys_onoff,
                                           const FOREIGN_KEY *fk_keyinfo,
                                           uint fk_keys,
                                           handler *file)
{
  // Table name must be set with the correct case depending on l_c_t_n
  tab_obj->set_name(table_case_name(create_info, table_name.c_str()));

  // TODO-POST-MERGE-TO-TRUNK:
  // Initialize new field tab_obj->last_checked_for_upgrade

  // No need set tab_obj->m_mysql_version_id here. It is always
  // initialized to MYSQL_VERSION_ID by the dd::Abstract_table_impl
  // constructor.

  // Engine
  {
    // Storing real storage engine name in tab_obj.

    handlerton *hton=
      thd->work_part_info ? thd->work_part_info->default_engine_type :
                            create_info->db_type;

    DBUG_ASSERT(hton && ha_storage_engine_is_enabled(hton));

    tab_obj->set_engine(ha_resolve_storage_engine_name(hton));
  }

  // Comments
  if (create_info->comment.str && create_info->comment.length)
    tab_obj->set_comment(dd::String_type(create_info->comment.str,
                                     create_info->comment.length));

  //
  // Set options
  //
  dd::Properties *table_options= &tab_obj->options();

  if (create_info->max_rows)
    table_options->set_uint64("max_rows", create_info->max_rows);

  if (create_info->min_rows)
    table_options->set_uint64("min_rows", create_info->min_rows);

  //
  // Options encoded in HA_CREATE_INFO::table_options.
  //

  /* We should not get any unexpected flags which are not handled below. */
  DBUG_ASSERT(!(create_info->table_options &
                ~(HA_OPTION_PACK_RECORD|
                  HA_OPTION_PACK_KEYS|HA_OPTION_NO_PACK_KEYS|
                  HA_OPTION_CHECKSUM|HA_OPTION_NO_CHECKSUM|
                  HA_OPTION_DELAY_KEY_WRITE|HA_OPTION_NO_DELAY_KEY_WRITE|
                  HA_OPTION_STATS_PERSISTENT|HA_OPTION_NO_STATS_PERSISTENT)));

  /*
    Even though we calculate HA_OPTION_PACK_RECORD flag from the value of
    ROW_FORMAT option and column types, it doesn't really reflect property
    of table, but rather our decision to apply optimization in some cases.
    So it is better to store this flag explicitly in DD in order to avoid
    problems with binary compatibility if we decide to change rules for
    applying this optimization in future releases.
  */
  table_options->set_bool("pack_record",
                          create_info->table_options & HA_OPTION_PACK_RECORD);

  /*
    PACK_KEYS=# clause. Absence of PACK_KEYS option/PACK_KEYS=DEFAULT is
    represented by absence of "pack_keys" property.
  */
  if (create_info->table_options & (HA_OPTION_PACK_KEYS|HA_OPTION_NO_PACK_KEYS))
  {
    DBUG_ASSERT((create_info->table_options &
                 (HA_OPTION_PACK_KEYS|HA_OPTION_NO_PACK_KEYS)) !=
                (HA_OPTION_PACK_KEYS|HA_OPTION_NO_PACK_KEYS));

    table_options->set_bool("pack_keys",
                            create_info->table_options & HA_OPTION_PACK_KEYS);
  }

  /*
    CHECKSUM=# clause. CHECKSUM=DEFAULT doesn't have special meaning and
    is equivalent to CHECKSUM=0.
  */
  DBUG_ASSERT(!((create_info->table_options & HA_OPTION_CHECKSUM) &&
                (create_info->table_options & HA_OPTION_NO_CHECKSUM)));
  if (create_info->table_options & (HA_OPTION_CHECKSUM|HA_OPTION_NO_CHECKSUM))
    table_options->set_bool("checksum",
                            create_info->table_options & HA_OPTION_CHECKSUM);

  /* DELAY_KEY_WRITE=# clause. Same situation as for CHECKSUM option. */
  DBUG_ASSERT(!((create_info->table_options & HA_OPTION_DELAY_KEY_WRITE) &&
                (create_info->table_options & HA_OPTION_NO_DELAY_KEY_WRITE)));
  if (create_info->table_options & (HA_OPTION_DELAY_KEY_WRITE|
                                    HA_OPTION_NO_DELAY_KEY_WRITE))
    table_options->set_bool("delay_key_write", create_info->table_options &
                                               HA_OPTION_DELAY_KEY_WRITE);

  /*
    STATS_PERSISTENT=# clause. Absence option in dd::Properties represents
    STATS_PERSIST=DEFAULT value (which means that global server default
    should be used).
  */
  if (create_info->table_options & (HA_OPTION_STATS_PERSISTENT|
                                    HA_OPTION_NO_STATS_PERSISTENT))
  {
    DBUG_ASSERT((create_info->table_options &
                 (HA_OPTION_STATS_PERSISTENT|HA_OPTION_NO_STATS_PERSISTENT)) !=
                (HA_OPTION_STATS_PERSISTENT|HA_OPTION_NO_STATS_PERSISTENT));

    table_options->set_bool("stats_persistent",
                            (create_info->table_options &
                             HA_OPTION_STATS_PERSISTENT));
  }

  //
  // Set other table options.
  //

  table_options->set_uint32("avg_row_length", create_info->avg_row_length);

  if (create_info->row_type != ROW_TYPE_DEFAULT)
    table_options->set_uint32("row_type", create_info->row_type);

  // ROW_FORMAT which was explicitly specified by user (if any).
  if (create_info->row_type != ROW_TYPE_DEFAULT)
    table_options->set_uint32("row_type",
                              dd_get_new_row_format(create_info->row_type));

  // ROW_FORMAT which is really used for the table by SE (perhaps implicitly).
  tab_obj->set_row_format(dd_get_new_row_format(
                            file->get_real_row_type(create_info)));

  table_options->set_uint32("stats_sample_pages",
                     create_info->stats_sample_pages & 0xffff);

  table_options->set_uint32("stats_auto_recalc",
                            create_info->stats_auto_recalc);

  table_options->set_uint32("key_block_size", create_info->key_block_size);

  if (create_info->connect_string.str && create_info->connect_string.length)
  {
    dd::String_type connect_string;
    connect_string.assign(create_info->connect_string.str,
                          create_info->connect_string.length);
    table_options->set("connection_string", connect_string);
  }

  if (create_info->compress.str && create_info->compress.length)
  {
    dd::String_type compress;
    compress.assign(create_info->compress.str, create_info->compress.length);
    table_options->set("compress", compress);
  }

  if (create_info->encrypt_type.str && create_info->encrypt_type.length)
  {
    dd::String_type encrypt_type;
    encrypt_type.assign(create_info->encrypt_type.str,
                        create_info->encrypt_type.length);
    table_options->set("encrypt_type", encrypt_type);
  }
  // Storage media
  if (create_info->storage_media > HA_SM_DEFAULT)
    table_options->set_uint32("storage", create_info->storage_media);

  // Update option keys_disabled
  table_options->set_uint32("keys_disabled",
                            (keys_onoff==Alter_info::DISABLE ? 1 : 0));

  // Collation ID
  DBUG_ASSERT(create_info->default_table_charset);
  tab_obj->set_collation_id(create_info->default_table_charset->number);

  // TODO-MYSQL_VERSION: We decided not to store MYSQL_VERSION_ID ?
  //
  //       If we are to introduce this version we need to explain when
  //       it can be useful (e.g. informational and for backward
  //       compatibility reasons, to handle rare cases when meaning of
  //       some option values changed like it happened for partitioning
  //       by KEY, to optimize CHECK FOR UPGRADE). Note that in practice
  //       we can't use this version ID as a robust binary format version
  //       number, because our shows that we often must be able to create
  //       tables in old binary format even in newer versions to avoid
  //       expensive table rebuilds by ALTER TABLE.

  // Add field definitions
  if (fill_dd_columns_from_create_fields(thd, tab_obj,
                                         create_fields,
                                         file))
    return true;

  // Add index definitions
  fill_dd_indexes_from_keyinfo(thd, tab_obj, keys, keyinfo, create_fields, file);

  // Only add foreign key definitions for engines that support it.
  if (ha_check_storage_engine_flag(create_info->db_type,
                                   HTON_SUPPORTS_FOREIGN_KEYS))
  {
    if (fill_dd_foreign_keys_from_create_fields(tab_obj, fk_keys, fk_keyinfo))
      return true;
  }

  // Add tablespace definition.
  if (fill_dd_tablespace_id_or_name<dd::Table>(
                              thd,
                              tab_obj,
                              create_info->db_type,
                              create_info->tablespace,
                              create_info->options & HA_LEX_CREATE_TMP_TABLE))
    return true;

  /*
    Add hidden columns and indexes which are implicitly created by storage
    engine for the table. This needs to be done before handling partitions
    since we want to create proper dd::Index_partition objects for such
    indexes.
  */
  if (file->get_extra_columns_and_keys(create_info, &create_fields,
                                       keyinfo, keys, tab_obj))
    return true;

  // Add partition definitions
  if (fill_dd_partition_from_create_info(thd,
                                         tab_obj,
                                         create_info,
                                         create_fields,
                                         thd->work_part_info))
    return true;

  return false;
}


static bool create_dd_system_table(THD *thd,
                                   const dd::String_type &table_name,
                                   HA_CREATE_INFO *create_info,
                                   const List<Create_field> &create_fields,
                                   const KEY *keyinfo,
                                   uint keys,
                                   const FOREIGN_KEY *fk_keyinfo,
                                   uint fk_keys,
                                   handler *file,
                                   const dd::Object_table &dd_table)
{
  // Retrieve the system schema.
  const Schema *system_schema= NULL;
  dd::cache::Dictionary_client::Auto_releaser releaser(thd->dd_client());
  if (thd->dd_client()->acquire(dd::String_type(MYSQL_SCHEMA_NAME.str),
                                &system_schema))
  {
    // Error is reported by the dictionary subsystem.
    return true;
  }

  if (!system_schema)
  {
    my_error(ER_BAD_DB_ERROR, MYF(0), MYSQL_SCHEMA_NAME.str);
    return true;
  }

  // Create dd::Table object.
  std::unique_ptr<dd::Table> tab_obj(const_cast<dd::Schema *>(system_schema)->
    create_table(thd));

  // Set to be hidden if appropriate.
  tab_obj->set_hidden(dd_table.hidden());

  if (fill_dd_table_from_create_info(thd, tab_obj.get(), table_name,
                                     create_info, create_fields,
                                     keyinfo, keys, Alter_info::ENABLE,
                                     fk_keyinfo, fk_keys, file))
    return true;

  if (file->ha_get_se_private_data(tab_obj.get(),
                                   dd_table.default_dd_version(thd)))
    return nullptr;

<<<<<<< HEAD
=======
    TODO: This should be fixed as preparation for InnoDB dictionary upgrade.
  */
  if (!dd_upgrade_skip_se)
  {
    if (file->ha_get_se_private_data(tab_obj.get(),
                                     dd_table.default_dd_version(thd)))
      return true;
  }
>>>>>>> e0809670
  thd->dd_client()->store(tab_obj.get());

  return false;
}


bool create_dd_user_table(THD *thd,
                          const dd::String_type &schema_name,
                          const dd::String_type &table_name,
                          HA_CREATE_INFO *create_info,
                          const List<Create_field> &create_fields,
                          const KEY *keyinfo,
                          uint keys,
                          Alter_info::enum_enable_or_disable keys_onoff,
                          const FOREIGN_KEY *fk_keyinfo,
                          uint fk_keys,
                          handler *file,
                          bool commit_dd_changes)
{
  // Verify that this is not a dd table.
  DBUG_ASSERT(!dd::get_dictionary()->is_dd_table_name(schema_name,
                                                      table_name));

  // Check if the schema exists. We must make sure the schema is released
  // and unlocked in the right order.
  dd::Schema_MDL_locker mdl_locker(thd);
  dd::cache::Dictionary_client::Auto_releaser releaser(thd->dd_client());
  const dd::Schema *sch_obj= NULL;

  if (mdl_locker.ensure_locked(schema_name.c_str()) ||
      thd->dd_client()->acquire(schema_name, &sch_obj))
  {
    // Error is reported by the dictionary subsystem.
    return true;
  }

  if (!sch_obj)
  {
    my_error(ER_BAD_DB_ERROR, MYF(0), schema_name.c_str());
    return true;
  }

  // Create dd::Table object.
  std::unique_ptr<dd::Table> tab_obj(sch_obj->create_table(thd));

  // Mark the hidden flag.
  tab_obj->set_hidden(create_info->m_hidden);

  if (fill_dd_table_from_create_info(thd, tab_obj.get(), table_name,
                                     create_info, create_fields,
                                     keyinfo, keys, keys_onoff,
                                     fk_keyinfo, fk_keys, file))
    return true;

  // WL7743:/TODO: Consider pulling out commit/rollback code below
  //               once partitioning DDL code is removed.
  //
  // QQ: Do we want to keep commits on this layer?

  Disable_gtid_state_update_guard disabler(thd);

  // Store info in DD tables.
  if (thd->dd_client()->store(tab_obj.get()))
  {
    if (commit_dd_changes)
    {
      trans_rollback_stmt(thd);
      // Full rollback in case we have THD::transaction_rollback_request.
      trans_rollback(thd);
    }
    return true;
  }

  if (commit_dd_changes)
  {
    if (trans_commit_stmt(thd) || trans_commit(thd))
      return true;
  }

  return false;
}


bool create_table(THD *thd,
                  const dd::String_type &schema_name,
                  const dd::String_type &table_name,
                  HA_CREATE_INFO *create_info,
                  const List<Create_field> &create_fields,
                  const KEY *keyinfo,
                  uint keys,
                  Alter_info::enum_enable_or_disable keys_onoff,
                  const FOREIGN_KEY *fk_keyinfo,
                  uint fk_keys,
                  handler *file,
                  bool commit_dd_changes)
{
  dd::Dictionary *dict= dd::get_dictionary();
  const dd::Object_table *dd_table= dict->get_dd_table(schema_name, table_name);

  return dd_table ?
    create_dd_system_table(thd, table_name, create_info, create_fields,
                           keyinfo, keys, fk_keyinfo, fk_keys,
                           file, *dd_table) :
    create_dd_user_table(thd, schema_name, table_name, create_info,
                         create_fields, keyinfo, keys, keys_onoff,
                         fk_keyinfo, fk_keys, file,
                         commit_dd_changes);
}


std::unique_ptr<dd::Table> create_tmp_table(THD *thd,
                             const dd::String_type &schema_name,
                             const dd::String_type &table_name,
                             HA_CREATE_INFO *create_info,
                             const List<Create_field> &create_fields,
                             const KEY *keyinfo,
                             uint keys,
                             Alter_info::enum_enable_or_disable keys_onoff,
                             handler *file)
{
  // Check if the schema exists. We must make sure the schema is released
  // and unlocked in the right order.
  dd::Schema_MDL_locker mdl_locker(thd);
  dd::cache::Dictionary_client::Auto_releaser releaser(thd->dd_client());
  const dd::Schema *sch_obj= NULL;
  if (mdl_locker.ensure_locked(schema_name.c_str()) ||
      thd->dd_client()->acquire(schema_name, &sch_obj))
  {
    // Error is reported by the dictionary subsystem.
    return nullptr;
  }

  if (!sch_obj)
  {
    my_error(ER_BAD_DB_ERROR, MYF(0), schema_name.c_str());
    return nullptr;
  }

  // Create dd::Table object.
  std::unique_ptr<dd::Table> tab_obj(sch_obj->create_table(thd));

  if (fill_dd_table_from_create_info(thd, tab_obj.get(), table_name,
                                     create_info, create_fields,
                                     keyinfo, keys, keys_onoff, NULL, 0, file))
    return nullptr;

  return tab_obj;
}


bool add_foreign_keys_and_triggers(THD *thd,
                                   const dd::String_type &schema_name,
                                   const dd::String_type &table_name,
                                   const FOREIGN_KEY *fk_keyinfo, uint fk_keys,
                                   Prealloced_array<dd::Trigger*, 1> *trg_info,
                                   bool commit_dd_changes)
{
  std::unique_ptr<dd::Table> table;

  DBUG_ENTER("dd::add_foreign_keys_and_triggers");
  DBUG_ASSERT((fk_keys > 0 && fk_keyinfo != nullptr) ||
              (trg_info != nullptr && !trg_info->empty()));


  dd::Table *table_def= nullptr;
  if (thd->dd_client()->acquire_for_modification(schema_name, table_name,
                                                 &table_def))
    DBUG_RETURN(true);

  if (fk_keys > 0 &&
      fill_dd_foreign_keys_from_create_fields(table_def, fk_keys, fk_keyinfo))
    DBUG_RETURN(true);

  if (trg_info != nullptr && !trg_info->empty())
    table_def->move_triggers(trg_info);

  Disable_gtid_state_update_guard disabler(thd);

  if (thd->dd_client()->update(table_def))
  {
    if (commit_dd_changes)
    {
      trans_rollback_stmt(thd);
      // Full rollback in case we have THD::transaction_rollback_request.
      trans_rollback(thd);
    }
    DBUG_RETURN(true);
  }

  if (commit_dd_changes)

  {
    if (trans_commit_stmt(thd) || trans_commit(thd))
      DBUG_RETURN(true);
  }

  DBUG_RETURN(false);
}


template <typename T>
bool drop_table(THD *thd, const char *schema_name, const char *name,
                bool commit_dd_changes)
{
  dd::cache::Dictionary_client *client= thd->dd_client();


  // Verify that the schema exists. We must make sure the schema is released
  // and unlocked in the right order.
  dd::Schema_MDL_locker mdl_locker(thd);
  dd::cache::Dictionary_client::Auto_releaser releaser(client);
  const dd::Schema *sch= NULL;
  if (mdl_locker.ensure_locked(schema_name) ||
      client->acquire(schema_name, &sch))
  {
    // Error is reported by the dictionary subsystem.
    return true;
  }

  if (!sch)
  {
    my_error(ER_BAD_DB_ERROR, MYF(0), schema_name);
    return true;
  }

  const T *at= NULL;
  if (client->acquire(schema_name, name, &at))
  {
    // Error is reported by the dictionary subsystem.
    return true;
  }

  // A non-existing object is a legitimate scenario.
  if (!at)
    return false;

  Disable_gtid_state_update_guard disabler(thd);

  // Drop the table/view and related dynamic statistics too.
  if (client->drop(at) ||
      client->remove_table_dynamic_statistics(schema_name, name))
  {
    if (commit_dd_changes)
    {
      trans_rollback_stmt(thd);
      // Full rollback in case we have THD::transaction_rollback_request.
      trans_rollback(thd);
    }
    return true;
  }

  return commit_dd_changes &&
         (trans_commit_stmt(thd) || trans_commit(thd));
}


template <typename T>
bool drop_table(THD *thd, const char *schema_name, const char *name,
                const T *table_def, bool commit_dd_changes)
{
  /*
    Acquire lock on schema so assert in Dictionary_client::drop() checking
    that we have proper MDL lock on the object deleted can safely get schema
    name from the schema ID.

    TODO: Change code to make this unnecessary.
  */
  dd::Schema_MDL_locker mdl_locker(thd);
  if (mdl_locker.ensure_locked(schema_name))
    return true;

  Disable_gtid_state_update_guard disabler(thd);

  // Drop the table/view
  if (thd->dd_client()->drop(table_def) ||
      thd->dd_client()->remove_table_dynamic_statistics(schema_name, name))
  {
    if (commit_dd_changes)
    {
      trans_rollback_stmt(thd);
      // Full rollback in case we have THD::transaction_rollback_request.
      trans_rollback(thd);
    }
    return true;
  }

  return commit_dd_changes &&
         (trans_commit_stmt(thd) || trans_commit(thd));
}


template <typename T>
bool table_exists(dd::cache::Dictionary_client *client,
                  const char *schema_name, const char *name,
                  bool *exists)
{
  DBUG_ENTER("dd::table_exists");
  DBUG_ASSERT(exists);

  // Tables exist if they can be acquired.
  dd::cache::Dictionary_client::Auto_releaser releaser(client);
  const T *tab_obj= NULL;
  if (client->acquire(schema_name, name, &tab_obj))
  {
    // Error is reported by the dictionary subsystem.
    DBUG_RETURN(true);
  }
  *exists= (tab_obj != NULL);

  DBUG_RETURN(false);
}

template <typename T>
bool rename_table(THD *thd,
                  const char *from_schema_name,
                  const char *from_table_name,
                  const char *to_schema_name,
                  const char *to_table_name,
                  bool mark_as_hidden,
                  bool commit_dd_changes)
{
  // We must make sure the schema is released and unlocked in the right order.
  dd::Schema_MDL_locker from_mdl_locker(thd);
  dd::Schema_MDL_locker to_mdl_locker(thd);

  // Check if source and destination schemas exist.
  dd::cache::Dictionary_client::Auto_releaser releaser(thd->dd_client());
  const dd::Schema *from_sch= NULL;
  const dd::Schema *to_sch= NULL;
  const T *to_tab= NULL;
  T *new_tab = nullptr;

  /*
    Acquire all objects. Uncommitted read for 'from' object allows us
    to use this function in ALTER TABLE ALGORITHM=INPLACE implementation.
  */

  if (from_mdl_locker.ensure_locked(from_schema_name) ||
      to_mdl_locker.ensure_locked(to_schema_name) ||
      thd->dd_client()->acquire(from_schema_name, &from_sch) ||
      thd->dd_client()->acquire(to_schema_name, &to_sch) ||
      thd->dd_client()->acquire(to_schema_name, to_table_name, &to_tab) ||
      thd->dd_client()->acquire_for_modification(from_schema_name, from_table_name,
                                                 &new_tab))
  {
    // Error is reported by the dictionary subsystem.
    return true;
  }

  // Report error if missing objects. Missing 'to_tab' is not an error.
  if (!from_sch)
  {
    my_error(ER_BAD_DB_ERROR, MYF(0), from_schema_name);
    return true;
  }

  if (!to_sch)
  {
    my_error(ER_BAD_DB_ERROR, MYF(0), to_schema_name);
    return true;
  }

  Disable_gtid_state_update_guard disabler(thd);

  // If 'to_tab' exists (which it may not), drop it.
  if (to_tab)
  {
    if (thd->dd_client()->drop(to_tab))
    {
      if (commit_dd_changes)
      {
        // Error is reported by the dictionary subsystem.
        trans_rollback_stmt(thd);
        // Full rollback in case we have THD::transaction_rollback_request.
        trans_rollback(thd);
      }
      return true;
    }
  }

  // Set schema id and table name.
  new_tab->set_schema_id(to_sch->id());
  new_tab->set_name(to_table_name);

  // Mark the hidden flag.
  new_tab->set_hidden(mark_as_hidden);

  // Do the update. Errors will be reported by the dictionary subsystem.
  if (thd->dd_client()->update(new_tab))
  {
    if (commit_dd_changes)
    {
      trans_rollback_stmt(thd);
      // Full rollback in case we have THD::transaction_rollback_request.
      trans_rollback(thd);
    }
    return true;
  }

  if (commit_dd_changes)
  {
    if (trans_commit_stmt(thd) || trans_commit(thd))
      return true;
  }
  return false;
}


bool rename_table(THD *thd, dd::Table *to_table_def,
                  bool mark_as_hidden, bool commit_dd_changes)
{
  Disable_gtid_state_update_guard disabler(thd);

  // Mark the hidden flag.
  to_table_def->set_hidden(mark_as_hidden);

  DBUG_EXECUTE_IF("alter_table_after_rename_1",
                  DEBUG_SYNC(thd, "before_rename_in_dd"););

  // Do the update. Errors will be reported by the dictionary subsystem.
  if (thd->dd_client()->update(to_table_def))
  {
    if (commit_dd_changes)
    {
      trans_rollback_stmt(thd);
      // Full rollback in case we have THD::transaction_rollback_request.
      trans_rollback(thd);
    }
    return true;
  }

  DBUG_EXECUTE_IF("alter_table_after_rename_1",
                   DBUG_SET("-d,alter_table_after_rename_1");
                   DEBUG_SYNC(thd, "after_rename_in_dd"););

  if (commit_dd_changes)
  {
    if (trans_commit_stmt(thd) || trans_commit(thd))
      return true;
  }
  return false;
}


bool abstract_table_type(dd::cache::Dictionary_client *client,
                         const char *schema_name,
                         const char *table_name,
                         dd::enum_table_type *table_type)
{
  DBUG_ENTER("dd::abstract_table_type");

  dd::cache::Dictionary_client::Auto_releaser releaser(client);
  // Get hold of the dd::Table object.
  const dd::Abstract_table *table= NULL;
  if (client->acquire(schema_name, table_name, &table))
  {
    // Error is reported by the dictionary subsystem.
    DBUG_RETURN(true);
  }

  if (table == NULL)
  {
    my_error(ER_NO_SUCH_TABLE, MYF(0), schema_name, table_name);
    DBUG_RETURN(true);
  }

  // Assign the table type out parameter.
  DBUG_ASSERT(table_type);
  *table_type= table->type();

  DEBUG_SYNC(current_thd, "after_acquire_abstract_table");

  DBUG_RETURN(false);
}


// Only used by NDB
/* purecov: begin deadcode */
bool table_legacy_db_type(THD *thd, const char *schema_name,
                          const char *table_name,
                          enum legacy_db_type *db_type)
{
  DBUG_ENTER("dd::table_legacy_db_type");

  // TODO-NOW: Getting DD objects without getting MDL lock on them
  //       is likely to cause problems. We need to revisit
  //       this function at some point.
  // Sivert: Can you please elaborate the problem ?
  // Sivert: Not much to add. Without an MDL lock, we can risk that
  //         the object is modified while we're using it. The global
  //         cache guard does not apply to the new cache (wl#8150).
  // If we are talking about 'problems' point to DD cache issue,
  // probably we can solve now, as we have a DD cache guard
  // introduced already to solve one of similar problem with
  // Innodb.
  // Dlenev: Yes. I guess cache guard can help in this case as a temporary
  // workaround.
  // However long-term we need some better solution. Perhaps this function
  // might turn out unnecessary after discussions with Cluster team.

  dd::cache::Dictionary_client::Auto_releaser releaser(thd->dd_client());
  // Get hold of the dd::Table object.
  const dd::Table *table= NULL;
  if (thd->dd_client()->acquire(schema_name, table_name, &table))
  {
    // Error is reported by the dictionary subsystem.
    DBUG_RETURN(true);
  }

  if (table == NULL)
  {
    my_error(ER_NO_SUCH_TABLE, MYF(0), schema_name, table_name);
    DBUG_RETURN(true);
  }

  // Get engine by name
  plugin_ref tmp_plugin=
    ha_resolve_by_name_raw(thd, lex_cstring_handle(table->engine()));

  // Return DB_TYPE_UNKNOWN and no error if engine is not loaded.
  *db_type= ha_legacy_type(tmp_plugin ? plugin_data<handlerton*>(tmp_plugin) :
                                        NULL);

  DBUG_RETURN(false);
}
/* purecov: end */


bool table_storage_engine(THD *thd, const char *schema_name,
                          const char *table_name, const dd::Table *table,
                          handlerton **hton)
{
  DBUG_ENTER("dd::table_storage_engine");

  DBUG_ASSERT(hton);

  // Get engine by name
  plugin_ref tmp_plugin=
      ha_resolve_by_name_raw(thd, lex_cstring_handle(table->engine()));
  if (!tmp_plugin)
  {
    my_error(ER_STORAGE_ENGINE_NOT_LOADED, MYF(0), schema_name, table_name);
    DBUG_RETURN(true);
  }

  *hton= plugin_data<handlerton*>(tmp_plugin);
  DBUG_ASSERT(*hton && ha_storage_engine_is_enabled(*hton));

  // For a partitioned table, the SE must support partitioning natively.
  DBUG_ASSERT(table->partition_type() == dd::Table::PT_NONE ||
              (*hton)->partition_flags);

  DBUG_RETURN(false);
}


bool table_storage_engine(THD *thd, const TABLE_LIST *table_list,
                          handlerton **hton)
{
  DBUG_ENTER("dd::table_storage_engine");

  // Define pointers to schema- and table name
  DBUG_ASSERT(table_list);
  const char *schema_name= table_list->db;
  const char *table_name= table_list->table_name;

  // There should be at least some lock on the table
  DBUG_ASSERT(thd->mdl_context.owns_equal_or_stronger_lock(MDL_key::TABLE,
                                                           schema_name,
                                                           table_name,
                                                           MDL_SHARED));

  dd::cache::Dictionary_client::Auto_releaser releaser(thd->dd_client());
  const dd::Table *table= NULL;
  if (thd->dd_client()->acquire(schema_name, table_name, &table))
  {
    // Error is reported by the dictionary subsystem.
    DBUG_RETURN(true);
  }

  if (table == NULL)
  {
    my_error(ER_NO_SUCH_TABLE, MYF(0), schema_name, table_name);
    DBUG_RETURN(true);
  }

  DBUG_RETURN(table_storage_engine(thd, schema_name, table_name,
                                   table, hton));
}


bool check_storage_engine_flag(THD *thd, const TABLE_LIST *table_list,
                               uint32 flag, bool *yes_no)
{
  DBUG_ASSERT(table_list);

  // Get the handlerton for the table.
  handlerton *hton= NULL;
  if (dd::table_storage_engine(thd, table_list, &hton))
    return true;

  DBUG_ASSERT(yes_no && hton);
  *yes_no= ha_check_storage_engine_flag(hton, flag);

  return false;
}


bool recreate_table(THD *thd, const char *schema_name,
                    const char *table_name)
{
  // There should be an exclusive metadata lock on the table
  DBUG_ASSERT(thd->mdl_context.owns_equal_or_stronger_lock(MDL_key::TABLE,
              schema_name, table_name, MDL_EXCLUSIVE));

  HA_CREATE_INFO create_info;

  // Create a path to the table, but without a extension
  char path[FN_REFLEN + 1];
  build_table_filename(path, sizeof(path) - 1, schema_name, table_name, "", 0);

  dd::cache::Dictionary_client::Auto_releaser releaser(thd->dd_client());
  dd::Table *table_def= nullptr;

  if (thd->dd_client()->acquire_for_modification(schema_name, table_name,
                                                 &table_def))
    return true;

  // Table must exist.
  DBUG_ASSERT(table_def);

  // Attempt to reconstruct the table
  return ha_create_table(thd, path, schema_name, table_name, &create_info,
                         true, false, table_def);
}


bool update_keys_disabled(THD *thd,
                          const char *schema_name,
                          const char *table_name,
                          Alter_info::enum_enable_or_disable keys_onoff,
                          bool commit_dd_changes)
{
  dd::cache::Dictionary_client *client= thd->dd_client();
  dd::cache::Dictionary_client::Auto_releaser releaser(client);

  // Check if source and destination schema exists
  const dd::Schema *sch= nullptr;
  if (client->acquire(schema_name, &sch))
  {
    return true;
  }

  if (!sch)
  {
    return true;
  }

  // Get 'from' table object
  dd::Table *tab_obj= nullptr;
  if (client->acquire_for_modification(schema_name, table_name, &tab_obj))
  {
    return true;
  }

  // Rely on caller to check table existence.
  DBUG_ASSERT(tab_obj != nullptr);

  // Update option keys_disabled
  tab_obj->options().set_uint32("keys_disabled",
                                (keys_onoff==Alter_info::DISABLE ? 1 : 0));
  // Save the changes
  Disable_gtid_state_update_guard disabler(thd);

  // Update the changes
  if (client->update(tab_obj))
  {
    if (commit_dd_changes)
    {
      trans_rollback_stmt(thd);
      trans_rollback(thd);
    }
    return true;
  }

  if (commit_dd_changes)
  {
    if (trans_commit_stmt(thd) || trans_commit(thd))
      return true;
  }
  return false;
}


/**
  @brief Function returns string representing column type by ST_FIELD_INFO.
         This is required for the IS implementation which uses views on DD
         tables

  @param[in]   thd             The thread handle.
  @param[in]   field_type      Column type.
  @param[in]   field_length    Column length.
  @param[in]   field_charset   Column charset.

  @return dd::String_type representing column type.
*/

dd::String_type get_sql_type_by_field_info(THD *thd,
                                       enum_field_types field_type,
                                       uint32 field_length,
                                       const CHARSET_INFO *field_charset)
{
  DBUG_ENTER("get_sql_type_by_field_info");

  TABLE_SHARE share;
  TABLE table;
  memset(&share, 0, sizeof(share));
  memset(&table, 0, sizeof(table));
  table.s= &share;
  table.in_use= thd;

  Create_field field;
  // Initializing field using field_type and field_length.
  field.init_for_tmp_table(field_type, field_length,
                           0, false, false, 0);
  field.charset= field_charset;

  DBUG_RETURN(get_sql_type_by_create_field(&table, &field));
}


bool fix_row_type(THD *thd, TABLE_SHARE *share)
{
  HA_CREATE_INFO create_info;
  create_info.row_type= share->row_type;
  create_info.table_options= share->db_options_in_use;

  handler *file= get_new_handler(share, share->m_part_info != NULL,
                                 thd->mem_root, share->db_type());
  if (!file)
    return true;

  row_type correct_row_type= file->get_real_row_type(&create_info);

  bool error= fix_row_type(thd, share, correct_row_type);

  delete file;
  return error;
}


bool fix_row_type(THD *thd, TABLE_SHARE *share, row_type correct_row_type)
{
  Disable_autocommit_guard autocommit_guard(thd);
  dd::Schema_MDL_locker mdl_locker(thd);
  dd::cache::Dictionary_client::Auto_releaser releaser(thd->dd_client());
  const dd::Schema *sch= nullptr;
  dd::Table *table_def= nullptr;

  // There should be an exclusive metadata lock on the table
  DBUG_ASSERT(thd->mdl_context.owns_equal_or_stronger_lock(MDL_key::TABLE,
              share->db.str, share->table_name.str, MDL_EXCLUSIVE));

  if (mdl_locker.ensure_locked(share->db.str) ||
      thd->dd_client()->acquire(share->db.str, &sch) ||
      thd->dd_client()->acquire_for_modification(share->db.str,
                                                 share->table_name.str,
                                                 &table_def))
    return true;

  if (!sch)
  {
    DBUG_ASSERT(0);
    my_error(ER_BAD_DB_ERROR, MYF(0), share->db.str);
    return true;
  }

  if (!table_def)
  {
    DBUG_ASSERT(0);
    my_error(ER_NO_SUCH_TABLE, MYF(0), share->db.str, share->table_name.str);
    return true;
  }

  table_def->set_row_format(dd_get_new_row_format(correct_row_type));

  if (thd->dd_client()->update(table_def))
  {
    trans_rollback_stmt(thd);
    trans_rollback(thd);
    return true;
  }

  return trans_commit_stmt(thd) || trans_commit(thd);
}

bool move_triggers(THD *thd,
                   const char *from_schema_name,
                   const char *from_name,
                   const char *to_schema_name,
                   const char *to_name,
                   bool commit_dd_changes)
{
  // Check if source and destination schemas exist.
  dd::cache::Dictionary_client *client= thd->dd_client();
  dd::Schema_MDL_locker from_mdl_locker(thd), to_mdl_locker(thd);
  dd::cache::Dictionary_client::Auto_releaser releaser(client);
  const dd::Schema *from_sch= nullptr;
  const dd::Schema *to_sch= nullptr;
  dd::Table *new_from_tab= nullptr;
  dd::Table *new_to_tab= nullptr;

  // Acquire all objects.
  if (from_mdl_locker.ensure_locked(from_schema_name) ||
      to_mdl_locker.ensure_locked(to_schema_name) ||
      client->acquire(from_schema_name, &from_sch) ||
      client->acquire(to_schema_name, &to_sch) ||
      client->acquire_for_modification(to_schema_name, to_name, &new_to_tab) ||
      client->acquire_for_modification(from_schema_name, from_name,
                                       &new_from_tab))
  {
    // Error is reported by the dictionary subsystem.
    return true;
  }

  if (to_sch == nullptr)
  {
    my_error(ER_BAD_DB_ERROR, MYF(0), to_schema_name);
    return true;
  }

  if (new_from_tab == nullptr)
  {
    my_error(ER_NO_SUCH_TABLE, MYF(0), from_schema_name, from_name);
    return true;
  }

  if (new_to_tab == nullptr)
  {
    my_error(ER_NO_SUCH_TABLE, MYF(0), to_schema_name, to_name);
    return true;
  }

  // Copy the triggers into new_to_tab drop it from new_from_tab.
  new_to_tab->copy_triggers(new_from_tab);
  new_from_tab->drop_all_triggers();

  // Store from_clone and to_clone
  if (client->update(new_from_tab) || client->update(new_to_tab))
  {
    if (commit_dd_changes)
    {
      trans_rollback_stmt(thd);
      // Full rollback in case we have THD::transaction_rollback_request.
      trans_rollback(thd);
    }
    return true;
  }

  if (commit_dd_changes)
  {
    if (trans_commit_stmt(thd) || trans_commit(thd))
      return true;
  }
  return false;
}

} // namespace dd<|MERGE_RESOLUTION|>--- conflicted
+++ resolved
@@ -1,4 +1,4 @@
-/* Copyright (c) 2015, 2017 Oracle and/or its affiliates. All rights reserved.
+/* Copyright (c) 2015, 2016 Oracle and/or its affiliates. All rights reserved.
 
    This program is free software; you can redistribute it and/or modify
    it under the terms of the GNU General Public License as published by
@@ -2191,21 +2191,26 @@
                                      fk_keyinfo, fk_keys, file))
     return true;
 
-  if (file->ha_get_se_private_data(tab_obj.get(),
-                                   dd_table.default_dd_version(thd)))
-    return nullptr;
-
-<<<<<<< HEAD
-=======
+  /*
+    Get the se private data for the DD table
+
+    In upgrade scenario, to check the existence of version table,
+    version table is tried to open. This requires dd::Table object
+    for version table. Creation of version table inside Storage Engine
+    should be avoided during the existance check. We skip fetching
+    se_private_id from SE during this process. This is done as
+    a work around to reset variables in InnoDB as it is done for
+    dictionary cache and dictionary object ids.
+
     TODO: This should be fixed as preparation for InnoDB dictionary upgrade.
   */
-  if (!dd_upgrade_skip_se)
+   /* TODO: temp disable for merge with mysql-trunk-meta-sync */
+//  if (!dd_upgrade_skip_se)
   {
     if (file->ha_get_se_private_data(tab_obj.get(),
                                      dd_table.default_dd_version(thd)))
       return true;
   }
->>>>>>> e0809670
   thd->dd_client()->store(tab_obj.get());
 
   return false;
@@ -2467,15 +2472,25 @@
                 const T *table_def, bool commit_dd_changes)
 {
   /*
-    Acquire lock on schema so assert in Dictionary_client::drop() checking
-    that we have proper MDL lock on the object deleted can safely get schema
-    name from the schema ID.
-
-    TODO: Change code to make this unnecessary.
+    WL7743/TODO: Find out why do we need this (main.lock fails
+                 with out but why)?
   */
   dd::Schema_MDL_locker mdl_locker(thd);
-  if (mdl_locker.ensure_locked(schema_name))
-    return true;
+  dd::cache::Dictionary_client::Auto_releaser releaser(thd->dd_client());
+  const dd::Schema *sch= NULL;
+  if (mdl_locker.ensure_locked(schema_name) ||
+      thd->dd_client()->acquire<dd::Schema>(schema_name, &sch))
+  {
+    // Error is reported by the dictionary subsystem.
+    return true;
+  }
+
+  if (!sch)
+  {
+    my_error(ER_BAD_DB_ERROR, MYF(0), schema_name);
+    return true;
+  }
+
 
   Disable_gtid_state_update_guard disabler(thd);
 
@@ -2871,8 +2886,11 @@
     return true;
   }
 
-  // Rely on caller to check table existence.
-  DBUG_ASSERT(tab_obj != nullptr);
+  if (!tab_obj)
+  {
+    my_error(ER_NO_SUCH_TABLE, MYF(0), schema_name, table_name);
+    return true;
+  }
 
   // Update option keys_disabled
   tab_obj->options().set_uint32("keys_disabled",
