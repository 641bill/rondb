--- conflicted
+++ resolved
@@ -2276,7 +2276,6 @@
       trans_rollback_stmt(thd);
       // Full rollback in case we have THD::transaction_rollback_request.
       trans_rollback(thd);
-      thd->dd_client()->remove_uncommitted_objects<dd::Table>(false);
     }
     return nullptr;
   }
@@ -2284,11 +2283,7 @@
   if (commit_dd_changes)
   {
     if (trans_commit_stmt(thd) || trans_commit(thd))
-    {
-      thd->dd_client()->remove_uncommitted_objects<dd::Table>(false);
       return nullptr;
-    }
-    thd->dd_client()->remove_uncommitted_objects<dd::Table>(true);
   }
 
   return tab_obj;
@@ -2397,27 +2392,18 @@
       trans_rollback_stmt(thd);
       // Full rollback in case we have THD::transaction_rollback_request.
       trans_rollback(thd);
-      thd->dd_client()->remove_uncommitted_objects<dd::Table>(false);
     }
     DBUG_RETURN(true);
   }
 
-<<<<<<< HEAD
   if (commit_dd_changes)
 
   {
     if (trans_commit_stmt(thd) || trans_commit(thd))
-    {
-      thd->dd_client()->remove_uncommitted_objects<dd::Table>(false);
       DBUG_RETURN(true);
-    }
-    thd->dd_client()->remove_uncommitted_objects<dd::Table>(true);
   }
 
   DBUG_RETURN(false);
-=======
-  DBUG_RETURN(trans_commit_stmt(thd) || trans_commit(thd));
->>>>>>> 1eeed528
 }
 
 
@@ -2629,7 +2615,6 @@
   {
     if (commit_dd_changes)
     {
-      thd->dd_client()->remove_uncommitted_objects<dd::Table>(false);
       trans_rollback_stmt(thd);
       // Full rollback in case we have THD::transaction_rollback_request.
       trans_rollback(thd);
@@ -2640,11 +2625,7 @@
   if (commit_dd_changes)
   {
     if (trans_commit_stmt(thd) || trans_commit(thd))
-    {
-      thd->dd_client()->remove_uncommitted_objects<T>(false);
       return true;
-    }
-    thd->dd_client()->remove_uncommitted_objects<T>(true);
   }
   return false;
 }
@@ -2666,7 +2647,6 @@
       trans_rollback_stmt(thd);
       // Full rollback in case we have THD::transaction_rollback_request.
       trans_rollback(thd);
-      thd->dd_client()->remove_uncommitted_objects<dd::Table>(false);
     }
     return true;
   }
@@ -2675,20 +2655,12 @@
                    DBUG_SET("-d,alter_table_after_rename_1");
                    DEBUG_SYNC(thd, "after_rename_in_dd"););
 
-<<<<<<< HEAD
   if (commit_dd_changes)
   {
     if (trans_commit_stmt(thd) || trans_commit(thd))
-    {
-      thd->dd_client()->remove_uncommitted_objects<dd::Table>(false);
       return true;
-    }
-    thd->dd_client()->remove_uncommitted_objects<dd::Table>(true);
   }
   return false;
-=======
-  return trans_commit_stmt(thd) || trans_commit(thd);
->>>>>>> 1eeed528
 }
 
 
@@ -2922,27 +2894,16 @@
     {
       trans_rollback_stmt(thd);
       trans_rollback(thd);
-      thd->dd_client()->remove_uncommitted_objects<dd::Table>(false);
-    }
-    return true;
-  }
-
-<<<<<<< HEAD
+    }
+    return true;
+  }
+
   if (commit_dd_changes)
   {
     if (trans_commit_stmt(thd) || trans_commit(thd))
-    {
-      thd->dd_client()->remove_uncommitted_objects<dd::Table>(false);
       return true;
-    }
-    thd->dd_client()->remove_uncommitted_objects<dd::Table>(true);
   }
   return false;
-=======
-  // The table object will be left in cache.
-
-  return trans_commit_stmt(thd) || trans_commit(thd);
->>>>>>> 1eeed528
 }
 
 
@@ -3107,25 +3068,16 @@
       trans_rollback_stmt(thd);
       // Full rollback in case we have THD::transaction_rollback_request.
       trans_rollback(thd);
-      thd->dd_client()->remove_uncommitted_objects<dd::Table>(false);
-    }
-    return true;
-  }
-
-<<<<<<< HEAD
+    }
+    return true;
+  }
+
   if (commit_dd_changes)
   {
     if (trans_commit_stmt(thd) || trans_commit(thd))
-    {
-      thd->dd_client()->remove_uncommitted_objects<dd::Table>(false);
       return true;
-    }
-    thd->dd_client()->remove_uncommitted_objects<dd::Table>(true);
   }
   return false;
-=======
-  return trans_commit_stmt(thd) || trans_commit(thd);
->>>>>>> 1eeed528
 }
 
 } // namespace dd