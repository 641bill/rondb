/* Copyright (c) 2019, 2020, Oracle and/or its affiliates.

   This program is free software; you can redistribute it and/or modify
   it under the terms of the GNU General Public License, version 2.0,
   as published by the Free Software Foundation.

   This program is also distributed with certain software (including
   but not limited to OpenSSL) that is licensed under separate terms,
   as designated in a particular file or component or in included license
   documentation.  The authors of MySQL hereby grant you an additional
   permission to link the program and your derivative works with the
   separately licensed software that they have included with MySQL.

   This program is distributed in the hope that it will be useful,
   but WITHOUT ANY WARRANTY; without even the implied warranty of
   MERCHANTABILITY or FITNESS FOR A PARTICULAR PURPOSE.  See the
   GNU General Public License, version 2.0, for more details.

   You should have received a copy of the GNU General Public License
   along with this program; if not, write to the Free Software
   Foundation, Inc., 51 Franklin St, Fifth Floor, Boston, MA 02110-1301  USA */

#include "sql/dd/impl/upgrade/server.h"
#include "sql/dd/upgrade/server.h"

#include <errno.h>
#include <fcntl.h>
#include <sys/types.h>
#ifdef HAVE_UNISTD_H
#include <unistd.h>
#endif
#include <vector>

#include "lex_string.h"
#include "my_dbug.h"
#include "mysql/components/services/log_builtins.h"
#include "scripts/mysql_fix_privilege_tables_sql.h"
#include "scripts/sql_commands_system_tables_data_fix.h"
#include "scripts/sql_firewall_stored_procedures.h"
#include "sql/dd/cache/dictionary_client.h"  // dd::cache::Dictionary_client
#include "sql/dd/dd_schema.h"                // dd::Schema_MDL_locker
#include "sql/dd/dd_table.h"  // dd::warn_on_deprecated_prefix_key_partition
#include "sql/dd/dd_tablespace.h"                 // dd::fill_table_and_parts...
#include "sql/dd/dd_trigger.h"                    // dd::create_trigger
#include "sql/dd/impl/bootstrap/bootstrap_ctx.h"  // dd::DD_bootstrap_ctx
#include "sql/dd/impl/bootstrap/bootstrapper.h"
#include "sql/dd/impl/tables/dd_properties.h"  // dd::tables::DD_properties
#include "sql/dd/impl/tables/events.h"         // create_key_by_schema_id
#include "sql/dd/impl/tables/routines.h"       // create_key_by_schema_id
#include "sql/dd/impl/tables/tables.h"         // create_key_by_schema_id
#include "sql/dd/impl/utils.h"                 // dd::end_transaction
#include "sql/dd/types/routine.h"              // dd::Table
#include "sql/dd/types/table.h"                // dd::Table
#include "sql/dd/types/tablespace.h"
#include "sql/dd_sp.h"      // prepare_sp_chistics_from_dd_routine
#include "sql/sd_notify.h"  // sysd::notify
#include "sql/sp.h"         // Stored_routine_creation_ctx
#include "sql/sp_head.h"    // sp_head
#include "sql/sql_base.h"
#include "sql/sql_prepare.h"
#include "sql/strfunc.h"
#include "sql/table_trigger_dispatcher.h"  // Table_trigger_dispatcher
#include "sql/thd_raii.h"
#include "sql/trigger.h"  // Trigger
#include "sql/trigger_def.h"

typedef ulonglong sql_mode_t;
extern const char *mysql_sys_schema[];
extern const char *fill_help_tables[];

const char *upgrade_modes[] = {"NONE", "MINIMAL", "AUTO", "FORCE", NullS};
TYPELIB upgrade_mode_typelib = {array_elements(upgrade_modes) - 1, "",
                                upgrade_modes, nullptr};

namespace dd {
namespace upgrade {

/***************************************************************************
 * Bootstrap_error_handler implementation
 ***************************************************************************/

void Bootstrap_error_handler::my_message_bootstrap(uint error, const char *str,
                                                   myf MyFlags) {
  set_abort_on_error(error);
  my_message_sql(error, str, MyFlags);
  if (m_log_error)
    LogEvent()
        .type(LOG_TYPE_ERROR)
        .subsys(LOG_SUBSYSTEM_TAG)
        .prio(ERROR_LEVEL)
        .errcode(ER_ERROR_INFO_FROM_DA)
        .verbatim(str);
}

void Bootstrap_error_handler::set_abort_on_error(uint error) {
  switch (error) {
    case ER_WRONG_COLUMN_NAME: {
      abort_on_error = true;
      m_log_error = true;
      break;
    }
    default:
      break;
  }
}

Bootstrap_error_handler::Bootstrap_error_handler() {
  if (error_handler_hook != my_message_sql) {
    m_old_error_handler_hook = error_handler_hook;
    error_handler_hook = my_message_bootstrap;
  }
}

void Bootstrap_error_handler::set_log_error(bool log_error) {
  m_log_error = log_error;
}

Bootstrap_error_handler::~Bootstrap_error_handler() {
  // Skip reverting to old error handler in case someone else
  // has updated the hook.
  if (error_handler_hook == my_message_bootstrap)
    error_handler_hook = m_old_error_handler_hook;
}

bool Bootstrap_error_handler::m_log_error = true;
bool Bootstrap_error_handler::abort_on_error = false;

/***************************************************************************
 * Routine_event_context_guard implementation
 ***************************************************************************/

Routine_event_context_guard::Routine_event_context_guard(THD *thd)
    : m_thd(thd) {
  m_thd = thd;
  m_sql_mode = m_thd->variables.sql_mode;
  m_client_cs = m_thd->variables.character_set_client;
  m_connection_cl = m_thd->variables.collation_connection;
  m_saved_time_zone = m_thd->variables.time_zone;
}
Routine_event_context_guard::~Routine_event_context_guard() {
  m_thd->variables.sql_mode = m_sql_mode;
  m_thd->variables.character_set_client = m_client_cs;
  m_thd->variables.collation_connection = m_connection_cl;
  m_thd->variables.time_zone = m_saved_time_zone;
}

/***************************************************************************
 * Syntax_error_handler implementation
 ***************************************************************************/

uint Syntax_error_handler::parse_error_count = 0;
bool Syntax_error_handler::is_parse_error = false;
dd::String_type Syntax_error_handler::reason = "";
const uint Syntax_error_handler::MAX_SERVER_CHECK_FAILS = 50;

bool Syntax_error_handler::handle_condition(
    THD *, uint sql_errno, const char *, Sql_condition::enum_severity_level *,
    const char *msg) {
  if (sql_errno == ER_PARSE_ERROR) {
    parse_error_count++;
    if (m_global_counter) (*m_global_counter)++;
    is_parse_error = true;
    reason = msg;
  } else {
    is_parse_error = false;
    reason = "";
  }
  return false;
}

bool Syntax_error_handler::has_too_many_errors() {
  return parse_error_count > MAX_SERVER_CHECK_FAILS;
}

bool Syntax_error_handler::has_errors() { return parse_error_count > 0; }

const char *Syntax_error_handler::error_message() { return reason.c_str(); }

/***************************************************************************
 * Upgrade_error_handler implementation
 ***************************************************************************/

bool Upgrade_error_counter::has_errors() { return (m_error_count > 0); }
bool Upgrade_error_counter::has_too_many_errors() {
  return (m_error_count > ERROR_LIMIT);
}
Upgrade_error_counter Upgrade_error_counter::operator++(int) {
  m_error_count++;
  return *this;
}

namespace {

static std::vector<uint> ignored_errors{
    ER_DUP_FIELDNAME, ER_DUP_KEYNAME, ER_BAD_FIELD_ERROR,
    ER_COL_COUNT_DOESNT_MATCH_PLEASE_UPDATE_V2, ER_DUP_ENTRY};

<<<<<<< HEAD
template <typename T, typename CLOS>
bool examine_each(Upgrade_error_counter *error_count,
                  std::vector<const T *> *list, CLOS &&clos) {
  for (const T *item : *list) {
    assert(item != nullptr);
    clos(item);
    if (error_count->has_too_many_errors()) return true;
  }
  return false;
}

=======
>>>>>>> 38383c96
template <typename T>
class Server_option_guard {
  T *server_opt;
  T old_value;

 public:
  Server_option_guard(T *opt, T new_value) : server_opt(opt), old_value(*opt) {
    *server_opt = new_value;
  }

  ~Server_option_guard() { *server_opt = old_value; }
};

class MySQL_check {
 private:
  std::vector<dd::String_type> alter_cmds, repairs;
  bool needs_repair;

  static dd::String_type escape_str(const dd::String_type &src) {
    dd::String_type res = "`";
    for (size_t i = 0; i < src.size(); i++) {
      if (src[i] == '`') res += '`';
      res += src[i];
    }
    res += "`";
    return res;
  }

  void comma_seperated_join(std::vector<dd::String_type> &list,
                            dd::String_type &dest) {
    dest = list[0];
    for (auto it = list.begin() + 1; it != list.end(); it++) dest += "," + *it;
  }

  bool get_schema_tables(THD *thd, const char *schema,
                         dd::String_type &tables_list) {
    Schema_MDL_locker mdl_handler(thd);
    dd::cache::Dictionary_client::Auto_releaser releaser(thd->dd_client());
    const dd::Schema *sch = nullptr;
    std::vector<const dd::Table *> tables;
    dd::Stringstream_type t_list;

    if (mdl_handler.ensure_locked(schema) ||
        thd->dd_client()->acquire(schema, &sch) ||
        thd->dd_client()->fetch_schema_components(sch, &tables)) {
      LogErr(ERROR_LEVEL, ER_DD_UPGRADE_FAILED_TO_FETCH_TABLES);
      return (true);
    }

    bool first = true;
    std::for_each(tables.begin(), tables.end(), [&](const dd::Table *table) {
      if (table->type() != dd::enum_table_type::BASE_TABLE ||
          table->hidden() != dd::Abstract_table::HT_VISIBLE)
        return;
      if (!first) t_list << ", ";
      first = false;
      t_list << escape_str(sch->name()) << "." << escape_str(table->name());
    });

    tables_list = t_list.str();
    return false;
  }

  bool check_table(List<Ed_row>::iterator &it,
                   const List<Ed_row>::iterator &end, bool repair) {
    Ed_row &row = *it;
    const char *table = row[0].str, *alter_txt = nullptr;
    bool found_error = false;
    it++;

    while (strcmp(row[2].str, "status")) {
      if (strcmp(row[2].str, "note")) {
        found_error = true;
        alter_txt = strstr(row[3].str, "ALTER TABLE");
      }
      if (it == end || strcmp((*it)[0].str, table)) break;
      row = *it;
      ++it;
    }

    if (found_error && strcmp(row[3].str, "OK")) {
      if (repair) {
        LogErr(ERROR_LEVEL, ER_SERVER_UPGRADE_REPAIR_STATUS, table, "failed");
        return true;
      } else
        LogErr(WARNING_LEVEL, ER_SERVER_UPGRADE_REPAIR_REQUIRED, table);
      if (alter_txt)
        alter_cmds.push_back(dd::String_type(alter_txt));
      else
        repairs.push_back(dd::String_type(table));
    } else if (repair) {
      LogErr(INFORMATION_LEVEL, ER_SERVER_UPGRADE_REPAIR_STATUS, table,
             "successful");
    } else
      found_error = false;

    return found_error;
  }

  bool verify_response(List<Ed_row> &rset, bool repair) {
    auto it = rset.begin();
    bool error = false;
    while (it != rset.end()) error |= check_table(it, rset.end(), repair);
    return error;
  }

  /**
    Returns true if something went wrong while retreving the table list or
    executing CHECK TABLE statements.
  */
  bool check_tables(THD *thd, const char *schema) {
    Ed_connection con(thd);
    dd::String_type tables;
    LEX_STRING str;

    LogErr(INFORMATION_LEVEL, ER_SERVER_UPGRADE_CHECKING_DB, schema);
    if (get_schema_tables(thd, schema, tables)) return true;
    if (tables.size() == 0) return false;

    dd::String_type query = "CHECK TABLE " + tables + " FOR UPGRADE";
    lex_string_strmake(thd->mem_root, &str, query.c_str(), query.size());
    if (con.execute_direct(str)) return true;

    needs_repair |= verify_response(*con.get_result_sets(), false);
    return false;
  }

 public:
  MySQL_check() : needs_repair(false) {}

  bool check_all_schemas(THD *thd) {
    std::vector<dd::String_type> schemas;
    if (thd->dd_client()->fetch_global_component_names<dd::Schema>(&schemas))
      return true;
    for (dd::String_type &schema : schemas) {
      if (schema.compare("information_schema") == 0 ||
          schema.compare("performance_schema") == 0)
        continue;
      if (check_tables(thd, schema.c_str())) return true;
    }
    return false;
  }

  bool check_system_schemas(THD *thd) {
    return check_tables(thd, "mysql") || check_tables(thd, "sys");
  }

  bool repair_tables(THD *thd) {
    if (!needs_repair) return false;

    for (auto &alter : alter_cmds)
      if (dd::execute_query(thd, alter)) return true;
    alter_cmds.clear();

    if (repairs.size() == 0) return false;
    dd::String_type tables;
    comma_seperated_join(repairs, tables);

    Ed_connection con(thd);
    LEX_STRING str;
    dd::String_type query = "REPAIR TABLE " + tables;
    lex_string_strmake(thd->mem_root, &str, query.c_str(), query.size());
    if (con.execute_direct(str)) return true;
    repairs.clear();
    needs_repair = false;
    (void)verify_response(*con.get_result_sets(), true);
    return false;
  }
};

bool ignore_error_and_execute(THD *thd, const char *query_ptr) {
  Ed_connection con(thd);
  LEX_STRING str;
  lex_string_strmake(thd->mem_root, &str, query_ptr, strlen(query_ptr));

  // These are the same errors ignored in the mysql_upgrade client
  if (con.execute_direct(str) &&
      std::find(ignored_errors.begin(), ignored_errors.end(),
                con.get_last_errno()) == ignored_errors.end()) {
    LogErr(ERROR_LEVEL, ER_DD_INITIALIZE_SQL_ERROR, query_ptr,
           con.get_last_errno(), con.get_last_error());
    return true;
  }
  return false;
}

/** upgrades Firewall stored procedures */
static bool upgrade_firewall(THD *thd) {
  bool has_old_firewall_tables{false};
  bool has_new_firewall_tables{false};

  {
    // lock required tables before checking their existence
    MDL_request request1, request2;
    MDL_REQUEST_INIT(&request1, MDL_key::TABLE, INFORMATION_SCHEMA_NAME.str,
                     "MYSQL_FIREWALL_USERS", MDL_SHARED, MDL_TRANSACTION);
    MDL_REQUEST_INIT(&request2, MDL_key::TABLE, PERFORMANCE_SCHEMA_DB_NAME.str,
                     "firewall_groups", MDL_SHARED, MDL_TRANSACTION);

    // check whether firewall tables exist
    bool error =
        (thd->mdl_context.acquire_lock(&request1,
                                       thd->variables.lock_wait_timeout) ||
         thd->mdl_context.acquire_lock(&request2,
                                       thd->variables.lock_wait_timeout) ||
         dd::table_exists(thd->dd_client(), INFORMATION_SCHEMA_NAME.str,
                          "MYSQL_FIREWALL_USERS", &has_old_firewall_tables) ||
         dd::table_exists(thd->dd_client(), PERFORMANCE_SCHEMA_DB_NAME.str,
                          "firewall_groups", &has_new_firewall_tables));

    // release locks, leave on error
    thd->mdl_context.release_transactional_locks();
    if (error) return true;
  }

  // upgrade stored procedures, leave on error
  if (has_old_firewall_tables && !has_new_firewall_tables)
    for (auto query = &firewall_stored_procedures[0]; *query != nullptr;
         query++)
      if (ignore_error_and_execute(thd, *query)) return true;

  return false;
}

bool fix_sys_schema(THD *thd) {
  /*
    Re-create SYS schema if:

    - There is a server upgrade going on.
    - Or the SYS schema does not exist.

    With the SYS schema versioning removed, we make sure there is indeed
    a server upgrade going on before we re-create the SYS schema. This has
    the consequence that upgrade=FORCE will not re-create the SYS schema,
    unless it does not exist. This is in line with the old behavior of the
    SYS schema versioning and upgrade.
  */
  Schema_MDL_locker mdl_handler(thd);
  dd::cache::Dictionary_client::Auto_releaser releaser(thd->dd_client());
  const dd::Schema *sch = nullptr;
  if (mdl_handler.ensure_locked("sys") ||
      thd->dd_client()->acquire("sys", &sch))
    return true;

  if (sch != nullptr &&
      !dd::bootstrap::DD_bootstrap_ctx::instance().is_server_upgrade() &&
      (opt_upgrade_mode != UPGRADE_FORCE))
    return false;

  const char **query_ptr;
  LogErr(INFORMATION_LEVEL, ER_SERVER_UPGRADE_SYS_SCHEMA);
  thd->user_var_events_alloc = thd->mem_root;
  for (query_ptr = &mysql_sys_schema[0]; *query_ptr != nullptr; query_ptr++)
    if (ignore_error_and_execute(thd, *query_ptr)) return true;
  thd->mem_root->Clear();
  return false;
}

bool fix_mysql_tables(THD *thd) {
  const char **query_ptr;

  DBUG_EXECUTE_IF(
      "schema_read_only",
      if (dd::execute_query(thd, "CREATE SCHEMA schema_read_only") ||
          dd::execute_query(thd, "ALTER SCHEMA schema_read_only READ ONLY=1") ||
          dd::execute_query(thd, "CREATE TABLE schema_read_only.t(i INT)") ||
          dd::execute_query(thd, "DROP SCHEMA schema_read_only") ||
          dd::execute_query(thd, "CREATE TABLE IF NOT EXISTS S.upgrade(i INT)"))
          assert(false););

  if (ignore_error_and_execute(thd, "USE mysql")) {
    LogErr(ERROR_LEVEL, ER_DD_UPGRADE_FAILED_FIND_VALID_DATA_DIR);
    return true;
  }

  if (upgrade_firewall(thd)) return true;

  LogErr(INFORMATION_LEVEL, ER_SERVER_UPGRADE_MYSQL_TABLES);
  for (query_ptr = &mysql_fix_privilege_tables[0]; *query_ptr != nullptr;
       query_ptr++)
    if (ignore_error_and_execute(thd, *query_ptr)) return true;

  LogErr(INFORMATION_LEVEL, ER_SERVER_UPGRADE_SYSTEM_TABLES);
  for (query_ptr = &mysql_system_tables_data_fix[0]; *query_ptr != nullptr;
       query_ptr++)
    if (ignore_error_and_execute(thd, *query_ptr)) return true;

  return false;
}

bool upgrade_help_tables(THD *thd) {
  if (dd::execute_query(thd, "USE mysql")) {
    LogErr(ERROR_LEVEL, ER_DD_UPGRADE_FAILED_FIND_VALID_DATA_DIR);
    return true;
  }
  LogErr(INFORMATION_LEVEL, ER_SERVER_UPGRADE_HELP_TABLE_STATUS, "started");
  for (const char **query_ptr = &fill_help_tables[0]; *query_ptr != nullptr;
       query_ptr++)
    if (dd::execute_query(thd, *query_ptr)) {
      LogErr(ERROR_LEVEL, ER_SERVER_UPGRADE_HELP_TABLE_STATUS, "failed");
      return true;
    }
  LogErr(INFORMATION_LEVEL, ER_SERVER_UPGRADE_HELP_TABLE_STATUS, "completed");
  return false;
}

static void create_upgrade_file() {
  FILE *out;
  char upgrade_info_file[FN_REFLEN] = {0};
  fn_format(upgrade_info_file, "mysql_upgrade_info", mysql_real_data_home_ptr,
            "", MYF(0));

  if ((out = my_fopen(upgrade_info_file, O_TRUNC | O_WRONLY, MYF(0)))) {
    /* Write new version to file */
    fputs(MYSQL_SERVER_VERSION, out);
    my_fclose(out, MYF(0));
    return;
  }
  LogErr(WARNING_LEVEL, ER_SERVER_UPGRADE_INFO_FILE, upgrade_info_file);
}

static bool get_shared_tablespace_names(
    THD *thd, std::set<dd::String_type> *shared_spaces) {
  DBUG_ASSERT(innodb_hton != nullptr && innodb_hton->get_tablespace_type);
  auto process_spaces = [&](std::unique_ptr<dd::Tablespace> &space) {
    if (my_strcasecmp(system_charset_info, space->engine().c_str(), "InnoDB"))
      return false;
    Tablespace_type space_type;
    if (innodb_hton->get_tablespace_type(*space, &space_type)) {
      LogErr(ERROR_LEVEL, ER_UNKNOWN_TABLESPACE_TYPE, space->name().c_str());
      return true;
    }
    if (space_type != Tablespace_type::SPACE_TYPE_IMPLICIT)
      shared_spaces->insert(space->name());
    return false;
  };

  return thd->dd_client()->foreach<dd::Tablespace>(nullptr, process_spaces);
}

static bool check_tables(THD *thd, std::unique_ptr<Schema> &schema,
                         const std::set<dd::String_type> *shared_spaces,
                         Upgrade_error_counter *error_count) {
  std::unique_ptr<Object_key> table_key(
      dd::Table::DD_table::create_key_by_schema_id(schema->id()));

  auto process_table = [&](std::unique_ptr<dd::Table> &table) {
    invalid_triggers(thd, schema->name().c_str(), *table);

    // Check for usage of prefix key index in PARTITION BY KEY() function.
    dd::warn_on_deprecated_prefix_key_partition(
        thd, schema->name().c_str(), table->name().c_str(), table.get(), true);

    // Check for partitioned innodb tables using shared spaces.
    if (!shared_spaces->empty() &&
        table->partition_type() != dd::Table::PT_NONE &&
        my_strcasecmp(system_charset_info, table->engine().c_str(), "InnoDB") ==
            0) {
      Tablespace_hash_set space_names(PSI_INSTRUMENT_ME);
      if (fill_table_and_parts_tablespace_names(
              thd, schema->name().c_str(), table->name().c_str(), &space_names))
        return true;

      for (const std::string &name : space_names) {
        if (shared_spaces->find(String_type(name.c_str())) !=
            shared_spaces->end()) {
          (*error_count)++;
          LogErr(ERROR_LEVEL, ER_SHARED_TABLESPACE_USED_BY_PARTITIONED_TABLE,
                 table->name().c_str(), name.c_str());
        }
      }
    }
    return error_count->has_too_many_errors();
  };

  return thd->dd_client()->foreach<dd::Table>(table_key.get(), process_table);
}

static bool check_events(THD *thd, std::unique_ptr<Schema> &schema,
                         Upgrade_error_counter *error_count) {
  std::unique_ptr<Object_key> event_key(
      dd::Event::DD_table::create_key_by_schema_id(schema->id()));

  auto process_event = [&](std::unique_ptr<dd::Event> &event) {
    dd::String_type sql;
    if (build_event_sp(thd, event->name().c_str(), event->name().size(),
                       event->definition().c_str(), event->definition().size(),
                       &sql) ||
        invalid_sql(thd, schema->name().c_str(), sql))
      LogErr(ERROR_LEVEL, ER_UPGRADE_PARSE_ERROR, "Event",
             schema->name().c_str(), event->name().c_str(),
             Syntax_error_handler::error_message());
    return error_count->has_too_many_errors();
  };

  return thd->dd_client()->foreach<dd::Event>(event_key.get(), process_event);
}

static bool check_routines(THD *thd, std::unique_ptr<Schema> &schema,
                           Upgrade_error_counter *error_count) {
  std::unique_ptr<Object_key> routine_key(
      dd::Routine::DD_table::create_key_by_schema_id(schema->id()));

  auto process_routine = [&](std::unique_ptr<dd::Routine> &routine) {
    if (invalid_routine(thd, *schema, *routine))
      LogErr(ERROR_LEVEL, ER_UPGRADE_PARSE_ERROR, "Routine",
             schema->name().c_str(), routine->name().c_str(),
             Syntax_error_handler::error_message());
    return error_count->has_too_many_errors();
  };

  return thd->dd_client()->foreach<dd::Routine>(routine_key.get(),
                                                process_routine);
}

static bool check_views(THD *thd, std::unique_ptr<Schema> &schema,
                        Upgrade_error_counter *error_count) {
  std::unique_ptr<Object_key> view_key(
      dd::View::DD_table::create_key_by_schema_id(schema->id()));

  auto process_view = [&](std::unique_ptr<dd::View> &view) {
    if (invalid_sql(thd, schema->name().c_str(), view->definition()))
      LogErr(ERROR_LEVEL, ER_UPGRADE_PARSE_ERROR, "View",
             schema->name().c_str(), view->name().c_str(),
             Syntax_error_handler::error_message());
    return error_count->has_too_many_errors();
  };

  return thd->dd_client()->foreach<dd::View>(view_key.get(), process_view);
}

}  // namespace

/*
  This function runs checks on the database before running the upgrade to make
  sure that the database is ready to be upgraded to a newer version. New checks
  can be added as required. Returns false if the database can be upgraded.
*/
bool do_server_upgrade_checks(THD *thd) {
  if (!dd::bootstrap::DD_bootstrap_ctx::instance().is_server_upgrade_from_after(
          bootstrap::SERVER_VERSION_50700))
    return false;

  /*
    If upgrade is crossing 8.0.13, we need to look out for partitioned tables
    having partitions in shared tablespaces, and err out if this is found. We
    first collect the shared tablespace names into a set, then this set is
    checked when analyzing tables below.
  */
  dd::cache::Dictionary_client::Auto_releaser releaser(thd->dd_client());
  std::set<dd::String_type> shared_spaces;
  if (dd::bootstrap::DD_bootstrap_ctx::instance().is_server_upgrade_from_before(
          bootstrap::SERVER_VERSION_80013) &&
      get_shared_tablespace_names(thd, &shared_spaces))
    return dd::end_transaction(thd, true);

  /*
    For any server upgrade, we will analyze events, routines, views and
    triggers and reject upgrade if we find invalid syntax or other issues
    that would not have been accepted in a CREATE statement.

    We iterate over the schemas and analyze all entities in each of them.
    For each step, if there is an error that we can not ignore, or if the
    number of errors exceeds a limit, we break out of the analysis and end
    the upgrade.

    For errors that can be ignored (e.g. invalid syntax), we keep on analyzing
    to identify as many errors as possible in one go.
  */
<<<<<<< HEAD
  if (!error_count.has_too_many_errors() &&
      dd::bootstrap::DD_bootstrap_ctx::instance().is_server_upgrade_from_before(
          bootstrap::SERVER_VERSION_80013)) {
    /*
      Get hold of the InnoDB handlerton. The check for partitioned tables
      using shared tablespaces is only relevant for InnoDB.
    */
    plugin_ref pr =
        ha_resolve_by_name_raw(thd, LEX_CSTRING{STRING_WITH_LEN("InnoDB")});
    handlerton *hton =
        (pr != nullptr ? plugin_data<handlerton *>(pr) : nullptr);
    assert(hton != nullptr && hton->get_tablespace_type);

    /*
      Get hold of all tablespaces, keep the non-implicit InnoDB spaces
      in a map.
    */
    std::vector<const dd::Tablespace *> tablespaces;
    if (thd->dd_client()->fetch_global_components(&tablespaces))
      return dd::end_transaction(thd, true);

    std::map<const String_type, const dd::Tablespace *> invalid_spaces;
    for (const dd::Tablespace *space : tablespaces) {
      if (my_strcasecmp(system_charset_info, space->engine().c_str(),
                        "InnoDB") != 0)
        continue;

      Tablespace_type space_type;
      if (hton->get_tablespace_type(*space, &space_type)) {
        LogErr(ERROR_LEVEL, ER_UNKNOWN_TABLESPACE_TYPE, space->name().c_str());
        return dd::end_transaction(thd, true);
      }
=======
  Upgrade_error_counter error_count;
  Syntax_error_handler error_handler(&error_count);
  thd->push_internal_handler(&error_handler);
>>>>>>> 38383c96

  auto process_schema = [&](std::unique_ptr<Schema> &schema) {
    return check_tables(thd, schema, &shared_spaces, &error_count) ||
           check_events(thd, schema, &error_count) ||
           check_routines(thd, schema, &error_count) ||
           check_views(thd, schema, &error_count);
  };

  if (thd->dd_client()->foreach<dd::Schema>(nullptr, process_schema) ||
      error_count.has_errors()) {
    thd->pop_internal_handler();
    return dd::end_transaction(thd, true);
  }

  thd->pop_internal_handler();
  return false;
}

/**
  Validate a dd::Routine object.
*/
bool invalid_routine(THD *thd, const dd::Schema &schema,
                     const dd::Routine &routine) {
  Routine_event_context_guard guard(thd);
  sp_head *sp = nullptr;
  st_sp_chistics chistics;
  prepare_sp_chistics_from_dd_routine(&routine, &chistics);

  dd::String_type return_type_str;
  prepare_return_type_string_from_dd_routine(thd, &routine, &return_type_str);

  // Create SP creation context to be used in db_load_routine()
  Stored_program_creation_ctx *creation_ctx =
      Stored_routine_creation_ctx::create_routine_creation_ctx(&routine);

  thd->variables.character_set_client = creation_ctx->get_client_cs();
  thd->variables.collation_connection = creation_ctx->get_connection_cl();
  thd->update_charset();

  enum_sp_return_code error = db_load_routine(
      thd,
      routine.type() == dd::Routine::RT_FUNCTION ? enum_sp_type::FUNCTION
                                                 : enum_sp_type::PROCEDURE,
      schema.name().c_str(), schema.name().size(), routine.name().c_str(),
      routine.name().size(), &sp, routine.sql_mode(),
      routine.parameter_str().c_str(), return_type_str.c_str(),
      routine.definition().c_str(), &chistics, routine.definer_user().c_str(),
      routine.definer_host().c_str(), routine.created(true),
      routine.last_altered(true), creation_ctx);

  if (sp != nullptr)  // To be safe
    sp_head::destroy(sp);

  if (error) return (thd->get_stmt_da()->mysql_errno() == ER_PARSE_ERROR);
  thd->clear_error();
  return false;
}

/**
  Validate all the triggers of the given table.
*/
bool invalid_triggers(THD *thd, const char *schema_name,
                      const dd::Table &table) {
  if (!table.has_trigger()) return false;
  List<::Trigger> triggers;
  if (dd::load_triggers(thd, thd->mem_root, schema_name, table.name().c_str(),
                        table, &triggers))
    return true;
  for (::Trigger &t : triggers) {
    if (t.parse(thd, false) || t.has_parse_error()) {
      LogEvent()
          .type(LOG_TYPE_ERROR)
          .subsys(LOG_SUBSYSTEM_TAG)
          .prio(ERROR_LEVEL)
          .errcode(ER_UPGRADE_PARSE_ERROR)
          .verbatim(t.get_parse_error_message());
      thd->clear_error();
    }
    sp_head::destroy(t.get_sp());
    if (Syntax_error_handler::has_too_many_errors()) return true;
  }
  return Syntax_error_handler::has_errors();
}

bool invalid_sql(THD *thd, const char *dbname, const dd::String_type &sql) {
  bool error = false;
  Parser_state *old = thd->m_parser_state;
  Parser_state parser_state;

  if (parser_state.init(thd, sql.c_str(), sql.size())) return true;

  LEX_CSTRING old_db = thd->db();
  LEX lex, *lex_saved = thd->lex;

  thd->reset_db(to_lex_cstring(dbname));
  thd->lex = &lex;
  lex_start(thd);

  thd->m_parser_state = &parser_state;
  parser_state.m_lip.m_digest = nullptr;

  if (thd->sql_parser())
    error = (thd->get_stmt_da()->mysql_errno() == ER_PARSE_ERROR);

  lex_end(thd->lex);
  thd->lex = lex_saved;
  thd->reset_db(old_db);
  thd->m_parser_state = old;
  thd->clear_error();

  return error;
}

/**
  Helper function to create a stored procedure from an event body.
*/
bool build_event_sp(const THD *thd, const char *name, size_t name_len,
                    const char *body, size_t body_len,
                    dd::String_type *sp_sql) {
  const uint STATIC_SQL_LENGTH = 44;
  String temp(STATIC_SQL_LENGTH + name_len + body_len);

  temp.append(STRING_WITH_LEN("CREATE "));
  temp.append(STRING_WITH_LEN("PROCEDURE "));

  append_identifier(thd, &temp, name, name_len);

  temp.append(STRING_WITH_LEN("() SQL SECURITY INVOKER "));
  temp.append(body, body_len);

  *sp_sql = temp.ptr();
  return false;
}

bool upgrade_system_schemas(THD *thd) {
  Disable_autocommit_guard autocommit_guard(thd);
  Bootstrap_error_handler bootstrap_error_handler;

  Server_option_guard<bool> acl_guard(&opt_noacl, true);
  Server_option_guard<bool> general_log_guard(&opt_general_log, false);
  Server_option_guard<bool> slow_log_guard(&opt_slow_log, false);
  Server_option_guard<bool> bin_log_guard(&thd->variables.sql_log_bin, false);

  uint server_version = MYSQL_VERSION_ID;
  bool exists_version = false;

  if (dd::tables::DD_properties::instance().get(
          thd, "MYSQLD_VERSION_UPGRADED", &server_version, &exists_version) ||
      !exists_version)
    if (dd::tables::DD_properties::instance().get(
            thd, "MYSQLD_VERSION", &server_version, &exists_version) ||
        !exists_version)
      return true;

  MySQL_check check;

  LogErr(SYSTEM_LEVEL, ER_SERVER_UPGRADE_STATUS, server_version,
         MYSQL_VERSION_ID, "started");
  log_sink_buffer_check_timeout();
  sysd::notify("STATUS=Server upgrade in progress\n");

  bootstrap_error_handler.set_log_error(false);
  bool err =
      fix_mysql_tables(thd) || fix_sys_schema(thd) ||
      upgrade_help_tables(thd) ||
      (DBUG_EVALUATE_IF(
           "force_fix_user_schemas", true,
           dd::bootstrap::DD_bootstrap_ctx::instance()
               .is_server_upgrade_from_before(bootstrap::SERVER_VERSION_80011))
           ? check.check_all_schemas(thd)
           : check.check_system_schemas(thd)) ||
      check.repair_tables(thd) ||
      dd::tables::DD_properties::instance().set(thd, "MYSQLD_VERSION_UPGRADED",
                                                MYSQL_VERSION_ID);

  create_upgrade_file();
  bootstrap_error_handler.set_log_error(true);

  if (!err)
    LogErr(SYSTEM_LEVEL, ER_SERVER_UPGRADE_STATUS, server_version,
           MYSQL_VERSION_ID, "completed");
  log_sink_buffer_check_timeout();
  sysd::notify("STATUS=Server upgrade complete\n");

  /*
   * During server startup, dd::reset_tables_and_tablespaces is called, which
   * calls innobase_dict_cache_reset_tables_and_tablespaces. This tries to clear
   * the open tables cache. But not able to, which causes an assert. So we force
   * close everything.
   */
  close_thread_tables(thd);
  close_cached_tables(nullptr, nullptr, false, LONG_TIMEOUT);

  return dd::end_transaction(thd, err);
}

bool no_server_upgrade_required() {
  return !(dd::bootstrap::DD_bootstrap_ctx::instance().is_server_upgrade() ||
           opt_upgrade_mode == UPGRADE_FORCE);
}

bool I_S_upgrade_required() {
  return dd::bootstrap::DD_bootstrap_ctx::instance().is_server_upgrade() ||
         dd::bootstrap::DD_bootstrap_ctx::instance().I_S_upgrade_done() ||
         opt_upgrade_mode == UPGRADE_FORCE;
}

}  // namespace upgrade
}  // namespace dd<|MERGE_RESOLUTION|>--- conflicted
+++ resolved
@@ -195,20 +195,6 @@
     ER_DUP_FIELDNAME, ER_DUP_KEYNAME, ER_BAD_FIELD_ERROR,
     ER_COL_COUNT_DOESNT_MATCH_PLEASE_UPDATE_V2, ER_DUP_ENTRY};
 
-<<<<<<< HEAD
-template <typename T, typename CLOS>
-bool examine_each(Upgrade_error_counter *error_count,
-                  std::vector<const T *> *list, CLOS &&clos) {
-  for (const T *item : *list) {
-    assert(item != nullptr);
-    clos(item);
-    if (error_count->has_too_many_errors()) return true;
-  }
-  return false;
-}
-
-=======
->>>>>>> 38383c96
 template <typename T>
 class Server_option_guard {
   T *server_opt;
@@ -532,7 +518,7 @@
 
 static bool get_shared_tablespace_names(
     THD *thd, std::set<dd::String_type> *shared_spaces) {
-  DBUG_ASSERT(innodb_hton != nullptr && innodb_hton->get_tablespace_type);
+  assert(innodb_hton != nullptr && innodb_hton->get_tablespace_type);
   auto process_spaces = [&](std::unique_ptr<dd::Tablespace> &space) {
     if (my_strcasecmp(system_charset_info, space->engine().c_str(), "InnoDB"))
       return false;
@@ -678,44 +664,9 @@
     For errors that can be ignored (e.g. invalid syntax), we keep on analyzing
     to identify as many errors as possible in one go.
   */
-<<<<<<< HEAD
-  if (!error_count.has_too_many_errors() &&
-      dd::bootstrap::DD_bootstrap_ctx::instance().is_server_upgrade_from_before(
-          bootstrap::SERVER_VERSION_80013)) {
-    /*
-      Get hold of the InnoDB handlerton. The check for partitioned tables
-      using shared tablespaces is only relevant for InnoDB.
-    */
-    plugin_ref pr =
-        ha_resolve_by_name_raw(thd, LEX_CSTRING{STRING_WITH_LEN("InnoDB")});
-    handlerton *hton =
-        (pr != nullptr ? plugin_data<handlerton *>(pr) : nullptr);
-    assert(hton != nullptr && hton->get_tablespace_type);
-
-    /*
-      Get hold of all tablespaces, keep the non-implicit InnoDB spaces
-      in a map.
-    */
-    std::vector<const dd::Tablespace *> tablespaces;
-    if (thd->dd_client()->fetch_global_components(&tablespaces))
-      return dd::end_transaction(thd, true);
-
-    std::map<const String_type, const dd::Tablespace *> invalid_spaces;
-    for (const dd::Tablespace *space : tablespaces) {
-      if (my_strcasecmp(system_charset_info, space->engine().c_str(),
-                        "InnoDB") != 0)
-        continue;
-
-      Tablespace_type space_type;
-      if (hton->get_tablespace_type(*space, &space_type)) {
-        LogErr(ERROR_LEVEL, ER_UNKNOWN_TABLESPACE_TYPE, space->name().c_str());
-        return dd::end_transaction(thd, true);
-      }
-=======
   Upgrade_error_counter error_count;
   Syntax_error_handler error_handler(&error_count);
   thd->push_internal_handler(&error_handler);
->>>>>>> 38383c96
 
   auto process_schema = [&](std::unique_ptr<Schema> &schema) {
     return check_tables(thd, schema, &shared_spaces, &error_count) ||
