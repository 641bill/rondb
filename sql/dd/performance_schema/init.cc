--- conflicted
+++ resolved
@@ -31,11 +31,8 @@
 
 #include "lex_string.h"
 #include "my_dbug.h"
-<<<<<<< HEAD
+#include "mysql/components/services/log_builtins.h"
 #include "mysql/strings/m_ctype.h"
-=======
-#include "mysql/components/services/log_builtins.h"
->>>>>>> 9a940abe
 #include "mysql/thread_type.h"
 #include "sql/auth/sql_security_ctx.h"
 #include "sql/bootstrap.h"                   // bootstrap::run_bootstrap_thread
