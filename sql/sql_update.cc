/* Copyright (c) 2000, 2016, Oracle and/or its affiliates. All rights reserved.

   This program is free software; you can redistribute it and/or modify
   it under the terms of the GNU General Public License as published by
   the Free Software Foundation; version 2 of the License.

   This program is distributed in the hope that it will be useful,
   but WITHOUT ANY WARRANTY; without even the implied warranty of
   MERCHANTABILITY or FITNESS FOR A PARTICULAR PURPOSE.  See the
   GNU General Public License for more details.

   You should have received a copy of the GNU General Public License
   along with this program; if not, write to the Free Software Foundation,
   51 Franklin Street, Suite 500, Boston, MA 02110-1335 USA */


/*
  Single table and multi table updates of tables.
  Multi-table updates were introduced by Sinisa & Monty
*/

#include "sql_update.h"

#include "auth_common.h"              // check_table_access
#include "binlog.h"                   // mysql_bin_log
#include "debug_sync.h"               // DEBUG_SYNC
#include "derror.h"
#include "field.h"                    // Field
#include "filesort.h"                 // Filesort
#include "item.h"                     // Item
#include "key.h"                      // is_key_used
#include "mysqld.h"                   // stage_init mysql_tmpdir
#include "opt_explain.h"              // Modification_plan
#include "opt_range.h"                // QUICK_SELECT_I
#include "opt_trace.h"                // Opt_trace_object
#include "psi_memory_key.h"
#include "records.h"                  // READ_RECORD
#include "sql_base.h"                 // open_tables_for_query
#include "sql_cache.h"                // query_cache
#include "sql_optimizer.h"            // build_equal_items, substitute_gc
#include "sql_resolver.h"             // setup_order
#include "sql_select.h"               // free_underlaid_joins
#include "sql_tmp_table.h"            // create_tmp_table
#include "sql_view.h"                 // check_key_in_view
#include "table.h"                    // TABLE
#include "table_trigger_dispatcher.h" // Table_trigger_dispatcher
#include "sql_partition.h"            // partition_key_modified
#include "sql_prepare.h"              // select_like_stmt_cmd_test
#include "probes_mysql.h"             // MYSQL_UPDATE_START
#include "sql_parse.h"                // all_tables_not_ok

/**
   True if the table's input and output record buffers are comparable using
   compare_records(TABLE*).
 */
bool records_are_comparable(const TABLE *table) {
  return ((table->file->ha_table_flags() & HA_PARTIAL_COLUMN_READ) == 0) ||
    bitmap_is_subset(table->write_set, table->read_set);
}


/**
   Compares the input and outbut record buffers of the table to see if a row
   has changed. The algorithm iterates over updated columns and if they are
   nullable compares NULL bits in the buffer before comparing actual
   data. Special care must be taken to compare only the relevant NULL bits and
   mask out all others as they may be undefined. The storage engine will not
   and should not touch them.

   @param table The table to evaluate.

   @return true if row has changed.
   @return false otherwise.
*/
bool compare_records(const TABLE *table)
{
  DBUG_ASSERT(records_are_comparable(table));

  if ((table->file->ha_table_flags() & HA_PARTIAL_COLUMN_READ) != 0)
  {
    /*
      Storage engine may not have read all columns of the record.  Fields
      (including NULL bits) not in the write_set may not have been read and
      can therefore not be compared.
    */ 
    for (Field **ptr= table->field ; *ptr != NULL; ptr++)
    {
      Field *field= *ptr;
      if (bitmap_is_set(table->write_set, field->field_index))
      {
        if (field->real_maybe_null())
        {
          uchar null_byte_index= field->null_offset();
          
          if (((table->record[0][null_byte_index]) & field->null_bit) !=
              ((table->record[1][null_byte_index]) & field->null_bit))
            return TRUE;
        }
        if (field->cmp_binary_offset(table->s->rec_buff_length))
          return TRUE;
      }
    }
    return FALSE;
  }
  
  /* 
     The storage engine has read all columns, so it's safe to compare all bits
     including those not in the write_set. This is cheaper than the field-by-field
     comparison done above.
  */ 
  if (table->s->blob_fields + table->s->varchar_fields == 0)
    // Fixed-size record: do bitwise comparison of the records 
    return cmp_record(table,record[1]);
  /* Compare null bits */
  if (memcmp(table->null_flags,
	     table->null_flags+table->s->rec_buff_length,
	     table->s->null_bytes))
    return TRUE;				// Diff in NULL value
  /* Compare updated fields */
  for (Field **ptr= table->field ; *ptr ; ptr++)
  {
    if (bitmap_is_set(table->write_set, (*ptr)->field_index) &&
	(*ptr)->cmp_binary_offset(table->s->rec_buff_length))
      return TRUE;
  }
  return FALSE;
}


/**
  Check that all fields are base table columns.
  Replace columns from views with base table columns, and save original items in
  a list for later privilege checking.

  @param      thd              thread handler
  @param      items            Items for check
  @param[out] original_columns Saved list of items which are the original
                               resolved columns (if not NULL)

  @return false if success, true if error (Items not updatable columns or OOM)
*/

static bool check_fields(THD *thd, List<Item> &items,
                         List<Item> *original_columns)
{
  List_iterator<Item> it(items);
  Item *item;

  while ((item= it++))
  {
    // Save original item for later privilege checking
    if (original_columns && original_columns->push_back(item))
      return true;                   /* purecov: inspected */

    /*
      we make temporary copy of Item_field, to avoid influence of changing
      result_field on Item_ref which refer on this field
    */
    Item_field *const base_table_field= item->field_for_view_update();
    DBUG_ASSERT(base_table_field != NULL);

    Item_field *const cloned_field= new Item_field(thd, base_table_field);
    if (!cloned_field)
      return true;                  /* purecov: inspected */

    thd->change_item_tree(it.ref(), cloned_field);
  }
  return false;
}


/**
  Check if all expressions in list are constant expressions

  @param[in] values List of expressions

  @retval true Only constant expressions
  @retval false At least one non-constant expression
*/

static bool check_constant_expressions(List<Item> &values)
{
  Item *value;
  List_iterator_fast<Item> v(values);
  DBUG_ENTER("check_constant_expressions");

  while ((value= v++))
  {
    if (!value->const_item())
    {
      DBUG_PRINT("exit", ("expression is not constant"));
      DBUG_RETURN(false);
    }
  }
  DBUG_PRINT("exit", ("expression is constant"));
  DBUG_RETURN(true);
}


/**
  Prepare a table for an UPDATE operation

  @param thd     Thread pointer
  @param select  Query block

  @returns false if success, true if error
*/

bool mysql_update_prepare_table(THD *thd, SELECT_LEX *select)
{
  TABLE_LIST *const tr= select->table_list.first;

  if (!tr->is_view())
    return false;

  // Semi-join is not possible, as single-table UPDATE does not support joins
  if (tr->resolve_derived(thd, false))
    return true;

  if (select->merge_derived(thd, tr))
    return true;                 /* purecov: inspected */

  if (!tr->is_updatable())
  {
    my_error(ER_NON_UPDATABLE_TABLE, MYF(0), tr->alias, "UPDATE");
    return true;
  }

  return false;
}

/*
  Process usual UPDATE

  SYNOPSIS
    mysql_update()
    thd			thread handler
    fields		fields for update
    values		values of fields for update
    limit		limit clause
    handle_duplicates	how to handle duplicates

  RETURN
    false - OK
    true  - error
*/

static bool mysql_update(THD *thd,
                         List<Item> &fields,
                         List<Item> &values,
                         ha_rows limit,
                         enum enum_duplicates handle_duplicates,
                         ha_rows *found_return, ha_rows *updated_return)
{
  DBUG_ENTER("mysql_update");

  myf           error_flags= MYF(0);            /**< Flag for fatal errors */
  const bool    using_limit= limit != HA_POS_ERROR;
  bool          used_key_is_modified= false;
  bool          transactional_table, will_batch;
  int           res;
  int           error= 1;
  int           loc_error;
  uint          used_index, dup_key_found;
  bool          need_sort= true;
  bool          reverse= false;
  bool          using_filesort;
  bool          read_removal= false;
  ha_rows       updated, found;
  READ_RECORD   info;
  ulonglong     id;
  THD::killed_state killed_status= THD::NOT_KILLED;
  COPY_INFO update(COPY_INFO::UPDATE_OPERATION, &fields, &values);

  SELECT_LEX   *const select_lex= thd->lex->select_lex;
  TABLE_LIST   *const table_list= select_lex->get_table_list();

  select_lex->make_active_options(0, 0);

  const bool safe_update= thd->variables.option_bits & OPTION_SAFE_UPDATES;

  THD_STAGE_INFO(thd, stage_init);

  if (!table_list->is_updatable())
  {
    my_error(ER_NON_UPDATABLE_TABLE, MYF(0), table_list->alias, "UPDATE");
    DBUG_RETURN(true);
  }

  TABLE_LIST *const update_table_ref= table_list->updatable_base_table();
  TABLE      *const table= update_table_ref->table;

  /* Calculate "table->covering_keys" based on the WHERE */
  table->covering_keys= table->s->keys_in_use;
  table->quick_keys.clear_all();
  table->possible_quick_keys.clear_all();

  Key_map covering_keys_for_cond;
  if (mysql_prepare_update(thd, update_table_ref, &covering_keys_for_cond,
                           values))
    DBUG_RETURN(1);

  Item *conds;
  if (select_lex->get_optimizable_conditions(thd, &conds, NULL))
    DBUG_RETURN(1);

  if (update.add_function_default_columns(table, table->write_set))
    DBUG_RETURN(1);

  ORDER *order= select_lex->order_list.first;

  /*
    See if we can substitute expressions with equivalent generated
    columns in the WHERE and ORDER BY clauses of the UPDATE statement.
    It is unclear if this is best to do before or after the other
    substitutions performed by substitute_for_best_equal_field(). Do
    it here for now, to keep it consistent with how multi-table
    updates are optimized in JOIN::optimize().
  */
  if (conds || order)
    static_cast<void>(substitute_gc(thd, select_lex, conds, NULL, order));

  if ((table->file->ha_table_flags() & HA_PARTIAL_COLUMN_READ) != 0 &&
      update.function_defaults_apply(table))
    /*
      A column is to be set to its ON UPDATE function default only if other
      columns of the row are changing. To know this, we must be able to
      compare the "before" and "after" value of those columns
      (i.e. records_are_comparable() must be true below). Thus, we must read
      those columns:
    */
    bitmap_union(table->read_set, table->write_set);

  // Don't count on usage of 'only index' when calculating which key to use
  table->covering_keys.clear_all();

  /*
    This must be done before partitioning pruning, since prune_partitions()
    uses the table->write_set to determine may prune locks too.
  */
  if (table->triggers && table->triggers->mark_fields(TRG_EVENT_UPDATE))
    DBUG_RETURN(true);

  QEP_TAB_standalone qep_tab_st;
  QEP_TAB &qep_tab= qep_tab_st.as_QEP_TAB();

  if (table->part_info)
  {
    if (prune_partitions(thd, table, conds))
      DBUG_RETURN(1);
    if (table->all_partitions_pruned_away)
    {
      /* No matching records */
      if (thd->lex->describe)
      {
        /*
          Initialize plan only for regular EXPLAIN. Don't do it for EXPLAIN
          FOR CONNECTION as the plan would exist for very short period of time
          but will cost taking/releasing of a mutex, so it's not worth
          bothering with. Same for similar cases below.
        */
        Modification_plan plan(thd, MT_UPDATE, table,
                               "No matching rows after partition pruning",
                               true, 0);
        error= explain_single_table_modification(thd, &plan, select_lex);
        goto exit_without_my_ok;
      }
      my_ok(thd);
      DBUG_RETURN(0);
    }
  }
  if (lock_tables(thd, table_list, thd->lex->table_count, 0))
    DBUG_RETURN(1);

  // Must be done after lock_tables()
  if (conds)
  {
    COND_EQUAL *cond_equal= NULL;
    Item::cond_result result;
    if (table_list->check_option)
    {
      /*
        If this UPDATE is on a view with CHECK OPTION, Item_fields
        must not be replaced by constants. The reason is that when
        'conds' is optimized, 'check_option' is also optimized (it is
        part of 'conds'). Const replacement is fine for 'conds'
        because it is evaluated on a read row, but 'check_option' is
        evaluated on a row with updated fields and needs those updated
        values to be correct.

        Example:
        CREATE VIEW v1 ... WHERE fld < 2 WITH CHECK_OPTION
        UPDATE v1 SET fld=4 WHERE fld=1

        check_option is  "(fld < 2)"
        conds is         "(fld < 2) and (fld = 1)"

        optimize_cond() would propagate fld=1 to the first argument of
        the AND to create "(1 < 2) AND (fld = 1)". After this,
        check_option would be "(1 < 2)". But for check_option to work
        it must be evaluated with the *updated* value of fld: 4.
        Otherwise it will evaluate to true even when it should be
        false, which is the case for the UPDATE statement above.

        Thus, if there is a check_option, we do only the "safe" parts
        of optimize_cond(): Item_row -> Item_func_eq conversion (to
        enable range access) and removal of always true/always false
        predicates.

        An alternative to restricting this optimization of 'conds' in
        the presense of check_option: the Item-tree of 'check_option'
        could be cloned before optimizing 'conds' and thereby avoid
        const replacement. However, at the moment there is no such
        thing as Item::clone().
      */
      if (build_equal_items(thd, conds, &conds, NULL, false,
                            select_lex->join_list, &cond_equal))
        goto exit_without_my_ok;
      if (remove_eq_conds(thd, conds, &conds, &result))
        goto exit_without_my_ok;
    }
    else
    {
      if (optimize_cond(thd, &conds, &cond_equal, select_lex->join_list,
                        &result))
        goto exit_without_my_ok;
    }

    if (result == Item::COND_FALSE)
    {
      limit= 0;                                   // Impossible WHERE
      if (thd->lex->describe)
      {
        Modification_plan plan(thd, MT_UPDATE, table,
                               "Impossible WHERE", true, 0);
        error= explain_single_table_modification(thd, &plan, select_lex);
        goto exit_without_my_ok;
      }
    }
    if (conds)
    {
      conds= substitute_for_best_equal_field(conds, cond_equal, 0);
      if (conds == NULL)
      {
        error= true;
        goto exit_without_my_ok;
      }
      conds->update_used_tables();
    }
  }

  /*
    Also try a second time after locking, to prune when subqueries and
    stored programs can be evaluated.
  */
  if (table->part_info)
  {
    if (prune_partitions(thd, table, conds))
      DBUG_RETURN(1);
    if (table->all_partitions_pruned_away)
    {
      if (thd->lex->describe)
      {
        Modification_plan plan(thd, MT_UPDATE, table,
                               "No matching rows after partition pruning",
                               true, 0);
        error= explain_single_table_modification(thd, &plan, select_lex);
        goto exit_without_my_ok;
      }
      my_ok(thd);
      DBUG_RETURN(0);
    }
  }
  // Initialize the cost model that will be used for this table
  table->init_cost_model(thd->cost_model());

  /* Update the table->file->stats.records number */
  table->file->info(HA_STATUS_VARIABLE | HA_STATUS_NO_LOCK);

  table->mark_columns_needed_for_update(thd);
  if (table->vfield &&
      validate_gc_assignment(thd, &fields, &values, table))
    DBUG_RETURN(0);

  error= 0;
  qep_tab.set_table(table);
  qep_tab.set_condition(conds);

  { // Enter scope for optimizer trace wrapper
    Opt_trace_object wrapper(&thd->opt_trace);
    wrapper.add_utf8_table(update_table_ref);

    bool impossible= false;
    if (error || limit == 0)
      impossible= true;
    else if (conds != NULL)
    {
      Key_map keys_to_use(Key_map::ALL_BITS), needed_reg_dummy;
      QUICK_SELECT_I *qck;
      impossible= test_quick_select(thd, keys_to_use, 0, limit, safe_update,
                                    ORDER::ORDER_NOT_RELEVANT, &qep_tab,
                                    conds, &needed_reg_dummy, &qck) < 0;
      qep_tab.set_quick(qck);
      if (thd->is_error())
      {
        free_underlaid_joins(thd, select_lex);
        DBUG_RETURN(true);
      }
    }
    if (impossible)
    {
      if (thd->lex->describe && !error && !thd->is_error())
      {
        Modification_plan plan(thd, MT_UPDATE, table,
                               "Impossible WHERE", true, 0);
        error= explain_single_table_modification(thd, &plan, select_lex);
        goto exit_without_my_ok;
      }
      free_underlaid_joins(thd, select_lex);
      /*
        There was an error or the error was already sent by
        the quick select evaluation.
        TODO: Add error code output parameter to Item::val_xxx() methods.
        Currently they rely on the user checking DA for
        errors when unwinding the stack after calling Item::val_xxx().
      */
      if (error || thd->is_error())
      {
        DBUG_RETURN(1);				// Error in where
      }

      char buff[MYSQL_ERRMSG_SIZE];
      my_snprintf(buff, sizeof(buff), ER_THD(thd, ER_UPDATE_INFO), 0, 0,
                  (long) thd->get_stmt_da()->current_statement_cond_count());
      my_ok(thd, 0, 0, buff);

      DBUG_PRINT("info",("0 records updated"));
      DBUG_RETURN(0);
    }
  } // Ends scope for optimizer trace wrapper

  /* If running in safe sql mode, don't allow updates without keys */
  if (table->quick_keys.is_clear_all())
  {
    thd->server_status|=SERVER_QUERY_NO_INDEX_USED;
    if (safe_update && !using_limit)
    {
      my_error(ER_UPDATE_WITHOUT_KEY_IN_SAFE_MODE, MYF(0));
      goto exit_without_my_ok;
    }
  }
  if (select_lex->has_ft_funcs() && init_ftfuncs(thd, select_lex))
    goto exit_without_my_ok;

  table->update_const_key_parts(conds);
  order= simple_remove_const(order, conds);
        
  used_index= get_index_for_order(order, &qep_tab, limit,
                                  &need_sort, &reverse);
  if (need_sort)
  { // Assign table scan index to check below for modified key fields:
    used_index= table->file->key_used_on_scan;
  }
  if (used_index != MAX_KEY)
  { // Check if we are modifying a key that we are used to search with:
    used_key_is_modified= is_key_used(table, used_index, table->write_set);
  }
  else if (qep_tab.quick())
  {
    /*
      select->quick != NULL and used_index == MAX_KEY happens for index
      merge and should be handled in a different way.
    */
    used_key_is_modified= (!qep_tab.quick()->unique_key_range() &&
                           qep_tab.quick()->is_keys_used(table->write_set));
  }

  used_key_is_modified|= partition_key_modified(table, table->write_set);

  using_filesort= order && need_sort;

  {
    ha_rows rows;
    if (qep_tab.quick())
      rows= qep_tab.quick()->records;
    else if (!conds && !need_sort && limit != HA_POS_ERROR)
      rows= limit;
    else
    {
      DBUG_ASSERT(table->pos_in_table_list == update_table_ref);
      update_table_ref->fetch_number_of_rows();
      rows= table->file->stats.records;
    }
    qep_tab.set_quick_optim();
    qep_tab.set_condition_optim();
    DEBUG_SYNC(thd, "before_single_update");
    Modification_plan plan(thd, MT_UPDATE, &qep_tab,
                           used_index, limit,
                           (!using_filesort && (used_key_is_modified || order)),
                           using_filesort, used_key_is_modified, rows);
    DEBUG_SYNC(thd, "planned_single_update");
    if (thd->lex->describe)
    {
      error= explain_single_table_modification(thd, &plan, select_lex);
      goto exit_without_my_ok;
    }

    if (used_key_is_modified || order)
    {
      /*
        We can't update table directly;  We must first search after all
        matching rows before updating the table!
      */

      if (used_index < MAX_KEY && covering_keys_for_cond.is_set(used_index))
        table->set_keyread(true);

      /* note: We avoid sorting if we sort on the used index */
      if (using_filesort)
      {
        /*
          Doing an ORDER BY;  Let filesort find and sort the rows we are going
          to update
          NOTE: filesort will call table->prepare_for_position()
        */
        ha_rows examined_rows, found_rows, returned_rows;
        Filesort fsort(&qep_tab, order, limit);

        DBUG_ASSERT(table->sort.io_cache == NULL);
        table->sort.io_cache= (IO_CACHE*) my_malloc(key_memory_TABLE_sort_io_cache,
                                                    sizeof(IO_CACHE),
                                                    MYF(MY_FAE | MY_ZEROFILL));

        if (filesort(thd, &fsort, true,
                     &examined_rows, &found_rows, &returned_rows))
          goto exit_without_my_ok;

        table->sort.found_records= returned_rows;
        thd->inc_examined_row_count(examined_rows);
        /*
          Filesort has already found and selected the rows we want to update,
          so we don't need the where clause
        */
        qep_tab.set_quick(NULL);
        qep_tab.set_condition(NULL);
      }
      else
      {
        /*
          We are doing a search on a key that is updated. In this case
          we go trough the matching rows, save a pointer to them and
          update these in a separate loop based on the pointer.
        */
        table->prepare_for_position();

        IO_CACHE tempfile;
        if (open_cached_file(&tempfile, mysql_tmpdir,TEMP_PREFIX,
                             DISK_BUFFER_SIZE, MYF(MY_WME)))
          goto exit_without_my_ok;

        /* If quick select is used, initialize it before retrieving rows. */
        if (qep_tab.quick() && (error= qep_tab.quick()->reset()))
        {
          close_cached_file(&tempfile);
          if (table->file->is_fatal_error(error))
            error_flags|= ME_FATALERROR;

          table->file->print_error(error, error_flags);
          goto exit_without_my_ok;
        }
        table->file->try_semi_consistent_read(1);

        /*
          When we get here, we have one of the following options:
          A. used_index == MAX_KEY
          This means we should use full table scan, and start it with
          init_read_record call
          B. used_index != MAX_KEY
          B.1 quick select is used, start the scan with init_read_record
          B.2 quick select is not used, this is full index scan (with LIMIT)
          Full index scan must be started with init_read_record_idx
        */

        if (used_index == MAX_KEY || (qep_tab.quick()))
          error= init_read_record(&info, thd, NULL, &qep_tab, 0, 1, FALSE);
        else
          error= init_read_record_idx(&info, thd, table, 1, used_index, reverse);

        if (error)
        {
          close_cached_file(&tempfile); /* purecov: inspected */
          goto exit_without_my_ok;
        }

        THD_STAGE_INFO(thd, stage_searching_rows_for_update);
        ha_rows tmp_limit= limit;

        while (!(error=info.read_record(&info)) && !thd->killed)
        {
          thd->inc_examined_row_count(1);
          bool skip_record= FALSE;
          if (qep_tab.skip_record(thd, &skip_record))
          {
            error= 1;
            /*
             Don't try unlocking the row if skip_record reported an error since
             in this case the transaction might have been rolled back already.
            */
            break;
          }
          if (!skip_record)
          {
            if (table->file->was_semi_consistent_read())
              continue;  /* repeat the read of the same row if it still exists */

            table->file->position(table->record[0]);
            if (my_b_write(&tempfile,table->file->ref,
                           table->file->ref_length))
            {
              error=1; /* purecov: inspected */
              break; /* purecov: inspected */
            }
            if (!--limit && using_limit)
            {
              error= -1;
              break;
            }
          }
          else
            table->file->unlock_row();
        }
        if (thd->killed && !error)				// Aborted
          error= 1; /* purecov: inspected */
        limit= tmp_limit;
        table->file->try_semi_consistent_read(0);
        end_read_record(&info);
        /* Change select to use tempfile */
        if (reinit_io_cache(&tempfile,READ_CACHE,0L,0,0))
          error=1; /* purecov: inspected */
        // Read row ptrs from this file.
        DBUG_ASSERT(table->sort.io_cache == NULL);
        table->sort.io_cache= (IO_CACHE*) my_malloc(key_memory_TABLE_sort_io_cache,
                                                    sizeof(IO_CACHE),
                                                    MYF(MY_FAE | MY_ZEROFILL));
        /*
          After this assignment, init_read_record() will run, and decide to
          read from sort.io_cache. This cache will be freed when qep_tab is
          destroyed.
         */
        *table->sort.io_cache= tempfile;
        qep_tab.set_quick(NULL);
        qep_tab.set_condition(NULL);
        if (error >= 0)
          goto exit_without_my_ok;
      }
      if (used_index < MAX_KEY && covering_keys_for_cond.is_set(used_index))
        table->set_keyread(false);
      table->file->ha_index_or_rnd_end();
    }

    if (thd->lex->is_ignore())
      table->file->extra(HA_EXTRA_IGNORE_DUP_KEY);
  
    if (qep_tab.quick() && (error= qep_tab.quick()->reset()))
    {
      if (table->file->is_fatal_error(error))
        error_flags|= ME_FATALERROR;

      table->file->print_error(error, error_flags);
      goto exit_without_my_ok;
    }

    table->file->try_semi_consistent_read(1);
    if ((error= init_read_record(&info, thd, NULL, &qep_tab, 0, 1, FALSE)))
      goto exit_without_my_ok;

    updated= found= 0;
    /*
      Generate an error (in TRADITIONAL mode) or warning
      when trying to set a NOT NULL field to NULL.
    */
    thd->count_cuted_fields= CHECK_FIELD_WARN;
    thd->cuted_fields=0L;
    THD_STAGE_INFO(thd, stage_updating);

    transactional_table= table->file->has_transactions();

    if (table->triggers &&
        table->triggers->has_triggers(TRG_EVENT_UPDATE,
                                      TRG_ACTION_AFTER))
    {
      /*
        The table has AFTER UPDATE triggers that might access to subject 
        table and therefore might need update to be done immediately. 
        So we turn-off the batching.
      */ 
      (void) table->file->extra(HA_EXTRA_UPDATE_CANNOT_BATCH);
      will_batch= FALSE;
    }
    else
      will_batch= !table->file->start_bulk_update();

    if ((table->file->ha_table_flags() & HA_READ_BEFORE_WRITE_REMOVAL) &&
        !thd->lex->is_ignore() && !using_limit &&
        !(table->triggers && table->triggers->has_update_triggers()) &&
        qep_tab.quick() && qep_tab.quick()->index != MAX_KEY &&
        check_constant_expressions(values))
      read_removal= table->check_read_removal(qep_tab.quick()->index);

    while (true)
    {
      error= info.read_record(&info);
      if (error || thd->killed)
        break;
      thd->inc_examined_row_count(1);
      bool skip_record;
      if ((!qep_tab.skip_record(thd, &skip_record) && !skip_record))
      {
        if (table->file->was_semi_consistent_read())
          continue;  /* repeat the read of the same row if it still exists */

      store_record(table,record[1]);
      if (fill_record_n_invoke_before_triggers(thd, fields, values,
                                               table,
                                               TRG_EVENT_UPDATE, 0))
        break; /* purecov: inspected */

        found++;

        if (!records_are_comparable(table) || compare_records(table))
        {
          if ((res= table_list->view_check_option(thd)) != VIEW_CHECK_OK)
          {
            found--;
            if (res == VIEW_CHECK_SKIP)
              continue;
            else if (res == VIEW_CHECK_ERROR)
            {
              error= 1;
              break;
            }
          }

          /*
            In order to keep MySQL legacy behavior, we do this update *after*
            the CHECK OPTION test. Proper behavior is probably to throw an
            error, though.
          */
          update.set_function_defaults(table);

          if (will_batch)
          {
            /*
              Typically a batched handler can execute the batched jobs when:
              1) When specifically told to do so
              2) When it is not a good idea to batch anymore
              3) When it is necessary to send batch for other reasons
              (One such reason is when READ's must be performed)

              1) is covered by exec_bulk_update calls.
              2) and 3) is handled by the bulk_update_row method.
            
              bulk_update_row can execute the updates including the one
              defined in the bulk_update_row or not including the row
              in the call. This is up to the handler implementation and can
              vary from call to call.

              The dup_key_found reports the number of duplicate keys found
              in those updates actually executed. It only reports those if
              the extra call with HA_EXTRA_IGNORE_DUP_KEY have been issued.
              If this hasn't been issued it returns an error code and can
              ignore this number. Thus any handler that implements batching
              for UPDATE IGNORE must also handle this extra call properly.

              If a duplicate key is found on the record included in this
              call then it should be included in the count of dup_key_found
              and error should be set to 0 (only if these errors are ignored).
            */
            error= table->file->ha_bulk_update_row(table->record[1],
                                                   table->record[0],
                                                   &dup_key_found);
            limit+= dup_key_found;
            updated-= dup_key_found;
          }
          else
          {
            /* Non-batched update */
            error= table->file->ha_update_row(table->record[1],
                                              table->record[0]);
          }
          if (error == 0)
            updated++;
          else if (error == HA_ERR_RECORD_IS_THE_SAME)
            error= 0;
          else
          {
            if (table->file->is_fatal_error(error))
              error_flags|= ME_FATALERROR;

            table->file->print_error(error, error_flags);

            // The error can have been downgraded to warning by IGNORE.
            if (thd->is_error())
              break;
          }
        }

        if (!error && table->triggers &&
            table->triggers->process_triggers(thd, TRG_EVENT_UPDATE,
                                              TRG_ACTION_AFTER, TRUE))
        {
          error= 1;
          break;
        }

        if (!--limit && using_limit)
        {
          /*
            We have reached end-of-file in most common situations where no
            batching has occurred and if batching was supposed to occur but
            no updates were made and finally when the batch execution was
            performed without error and without finding any duplicate keys.
            If the batched updates were performed with errors we need to
            check and if no error but duplicate key's found we need to
            continue since those are not counted for in limit.
          */
          if (will_batch &&
              ((error= table->file->exec_bulk_update(&dup_key_found)) ||
               dup_key_found))
          {
 	    if (error)
            {
              /* purecov: begin inspected */
              /*
                The handler should not report error of duplicate keys if they
                are ignored. This is a requirement on batching handlers.
              */
              if (table->file->is_fatal_error(error))
                error_flags|= ME_FATALERROR;

              table->file->print_error(error, error_flags);
              error= 1;
              break;
              /* purecov: end */
            }
            /*
              Either an error was found and we are ignoring errors or there
              were duplicate keys found. In both cases we need to correct
              the counters and continue the loop.
            */
            limit= dup_key_found; //limit is 0 when we get here so need to +
            updated-= dup_key_found;
          }
          else
          {
            error= -1;				// Simulate end of file
            break;
          }
        }
      }
      /*
        Don't try unlocking the row if skip_record reported an error since in
        this case the transaction might have been rolled back already.
      */
      else if (!thd->is_error())
        table->file->unlock_row();
      else
      {
        error= 1;
        break;
      }
      thd->get_stmt_da()->inc_current_row_for_condition();
      if (thd->is_error())
      {
        error= 1;
        break;
      }
    }
    table->auto_increment_field_not_null= FALSE;
    dup_key_found= 0;
    /*
      Caching the killed status to pass as the arg to query event constuctor;
      The cached value can not change whereas the killed status can
      (externally) since this point and change of the latter won't affect
      binlogging.
      It's assumed that if an error was set in combination with an effective 
      killed status then the error is due to killing.
    */
    killed_status= thd->killed; // get the status of the volatile 
    // simulated killing after the loop must be ineffective for binlogging
    DBUG_EXECUTE_IF("simulate_kill_bug27571",
                    {
                      thd->killed= THD::KILL_QUERY;
                    };);
    error= (killed_status == THD::NOT_KILLED)?  error : 1;
  
    if (error &&
        will_batch &&
        (loc_error= table->file->exec_bulk_update(&dup_key_found)))
      /*
        An error has occurred when a batched update was performed and returned
        an error indication. It cannot be an allowed duplicate key error since
        we require the batching handler to treat this as a normal behavior.

        Otherwise we simply remove the number of duplicate keys records found
        in the batched update.
      */
    {
      /* purecov: begin inspected */
      error_flags= MYF(0);
      if (table->file->is_fatal_error(loc_error))
        error_flags|= ME_FATALERROR;

      table->file->print_error(loc_error, error_flags);
      error= 1;
      /* purecov: end */
    }
    else
      updated-= dup_key_found;
    if (will_batch)
      table->file->end_bulk_update();
    table->file->try_semi_consistent_read(0);

    if (read_removal)
    {
      /* Only handler knows how many records really was written */
      updated= table->file->end_read_removal();
      if (!records_are_comparable(table))
        found= updated;
    }

  } // End of scope for Modification_plan

  if (!transactional_table && updated > 0)
    thd->get_transaction()->mark_modified_non_trans_table(
      Transaction_ctx::STMT);

  end_read_record(&info);
  THD_STAGE_INFO(thd, stage_end);
  (void) table->file->extra(HA_EXTRA_NO_IGNORE_DUP_KEY);

  /*
    Invalidate the table in the query cache if something changed.
    This must be before binlog writing and ha_autocommit_...
  */
  if (updated)
    query_cache.invalidate_single(thd, update_table_ref, true);
  
  /*
    error < 0 means really no error at all: we processed all rows until the
    last one without error. error > 0 means an error (e.g. unique key
    violation and no IGNORE or REPLACE). error == 0 is also an error (if
    preparing the record or invoking before triggers fails). See
    ha_autocommit_or_rollback(error>=0) and DBUG_RETURN(error>=0) below.
    Sometimes we want to binlog even if we updated no rows, in case user used
    it to be sure master and slave are in same state.
  */
  if ((error < 0) || thd->get_transaction()->cannot_safely_rollback(
      Transaction_ctx::STMT))
  {
    if (mysql_bin_log.is_open())
    {
      int errcode= 0;
      if (error < 0)
        thd->clear_error();
      else
        errcode= query_error_code(thd, killed_status == THD::NOT_KILLED);

      if (thd->binlog_query(THD::ROW_QUERY_TYPE,
                            thd->query().str, thd->query().length,
                            transactional_table, FALSE, FALSE, errcode))
      {
        error=1;				// Rollback update
      }
    }
  }
  DBUG_ASSERT(transactional_table || !updated ||
              thd->get_transaction()->cannot_safely_rollback(
                Transaction_ctx::STMT));
  free_underlaid_joins(thd, select_lex);

  /* If LAST_INSERT_ID(X) was used, report X */
  id= thd->arg_of_last_insert_id_function ?
    thd->first_successful_insert_id_in_prev_stmt : 0;

  if (error < 0)
  {
    char buff[MYSQL_ERRMSG_SIZE];
    my_snprintf(buff, sizeof(buff), ER_THD(thd, ER_UPDATE_INFO), (long) found,
                (long) updated,
                (long) thd->get_stmt_da()->current_statement_cond_count());
    my_ok(thd, thd->get_protocol()->has_client_capability(CLIENT_FOUND_ROWS) ?
          found : updated, id, buff);
    DBUG_PRINT("info",("%ld records updated", (long) updated));
  }
  thd->count_cuted_fields= CHECK_FIELD_IGNORE;		/* calc cuted fields */
  *found_return= found;
  *updated_return= updated;
  DBUG_RETURN((error >= 0 || thd->is_error()) ? 1 : 0);

exit_without_my_ok:
  free_underlaid_joins(thd, select_lex);
  table->set_keyread(FALSE);
  DBUG_RETURN(error);
}

/**
  Prepare items in UPDATE statement

  @param thd              thread handler
  @param update_table_ref Reference to table being updated
  @param[out] covering_keys_for_cond Keys which are covering for conditions
                                     and ORDER BY clause.
  @param update_value_list list of expressions, populated with resolved
                           data about expressions.
  @return false if success, true if error
*/
bool mysql_prepare_update(THD *thd, const TABLE_LIST *update_table_ref,
                          Key_map *covering_keys_for_cond,
                          List<Item> &update_value_list)
{
  List<Item> all_fields;
  LEX *const lex= thd->lex;
  SELECT_LEX *const select= lex->select_lex;
  TABLE_LIST *const table_list= select->get_table_list();
  DBUG_ENTER("mysql_prepare_update");

  DBUG_ASSERT(select->item_list.elements == update_value_list.elements);

  lex->allow_sum_func= 0;

  if (select->setup_tables(thd, table_list, false))
    DBUG_RETURN(true);
  if (select->derived_table_count &&
      select->check_view_privileges(thd, UPDATE_ACL, SELECT_ACL))
    DBUG_RETURN(true);

  thd->want_privilege= SELECT_ACL;
  enum enum_mark_columns mark_used_columns_saved= thd->mark_used_columns;
  thd->mark_used_columns= MARK_COLUMNS_READ;
#ifndef NO_EMBEDDED_ACCESS_CHECKS
  table_list->set_want_privilege(SELECT_ACL);
#endif
  if (select->setup_conds(thd))
    DBUG_RETURN(true);
  if (select->setup_base_ref_items(thd))
    DBUG_RETURN(true);                          /* purecov: inspected */
  if (select->order_list.first &&
      setup_order(thd, select->base_ref_items,
                  table_list, all_fields, all_fields,
                  select->order_list.first))
    DBUG_RETURN(true);

  // Return covering keys derived from conditions and ORDER BY clause:
  *covering_keys_for_cond= update_table_ref->table->covering_keys;

  // Check the fields we are going to modify
#ifndef NO_EMBEDDED_ACCESS_CHECKS
  table_list->set_want_privilege(UPDATE_ACL);
#endif
  if (setup_fields(thd, Ref_item_array(), select->item_list, UPDATE_ACL, NULL,
                   false, true))
    DBUG_RETURN(true);                     /* purecov: inspected */

  if (check_fields(thd, select->item_list, NULL))
    DBUG_RETURN(true);

  // check_key_in_view() may send an SQL note, but we only want it once.
  if (select->first_execution &&
      check_key_in_view(thd, table_list, update_table_ref))
  {
    my_error(ER_NON_UPDATABLE_TABLE, MYF(0), table_list->alias, "UPDATE");
    DBUG_RETURN(true);
  }

  table_list->set_want_privilege(SELECT_ACL);

  if (setup_fields(thd, Ref_item_array(), update_value_list, SELECT_ACL, NULL,
                   false, false))
    DBUG_RETURN(true);                          /* purecov: inspected */

  thd->mark_used_columns= mark_used_columns_saved;

<<<<<<< HEAD
  if (select->has_ft_funcs() && setup_ftfuncs(select))
=======
  // Check that table to be updated is not used in a subquery
  TABLE_LIST *const duplicate= unique_table(thd, update_table_ref,
                                            table_list->next_global, 0);
  if (duplicate)
  {
    update_non_unique_table_error(table_list, "UPDATE", duplicate);
    DBUG_RETURN(true);
  }

  if (setup_ftfuncs(select))
>>>>>>> 3694eb1c
    DBUG_RETURN(true);                          /* purecov: inspected */

  if (select->inner_refs_list.elements && select->fix_inner_refs(thd))
    DBUG_RETURN(true);  /* purecov: inspected */

  if (select->apply_local_transforms(thd, false))
    DBUG_RETURN(true);

  DBUG_RETURN(false);
}


/***************************************************************************
  Update multiple tables from join 
***************************************************************************/

/*
  Get table map for list of Item_field
*/

static table_map get_table_map(List<Item> *items)
{
  List_iterator_fast<Item> item_it(*items);
  Item_field *item;
  table_map map= 0;

  while ((item= (Item_field *) item_it++)) 
    map|= item->used_tables();
  DBUG_PRINT("info", ("table_map: 0x%08lx", (long) map));
  return map;
}

/**
  If one row is updated through two different aliases and the first
  update physically moves the row, the second update will error
  because the row is no longer located where expected. This function
  checks if the multiple-table update is about to do that and if so
  returns with an error.

  The following update operations physically moves rows:
    1) Update of a column in a clustered primary key
    2) Update of a column used to calculate which partition the row belongs to

  This function returns with an error if both of the following are
  true:

    a) A table in the multiple-table update statement is updated
       through multiple aliases (including views)
    b) At least one of the updates on the table from a) may physically
       moves the row. Note: Updating a column used to calculate which
       partition a row belongs to does not necessarily mean that the
       row is moved. The new value may or may not belong to the same
       partition.

  @param leaves               First leaf table
  @param tables_for_update    Map of tables that are updated

  @return
    true   if the update is unsafe, in which case an error message is also set,
    false  otherwise.
*/
static
bool unsafe_key_update(TABLE_LIST *leaves, table_map tables_for_update)
{
  TABLE_LIST *tl= leaves;

  for (tl= leaves; tl ; tl= tl->next_leaf)
  {
    if (tl->map() & tables_for_update)
    {
      TABLE *table1= tl->table;
      bool primkey_clustered= (table1->file->primary_key_is_clustered() &&
                               table1->s->primary_key != MAX_KEY);

      bool table_partitioned= (table1->part_info != NULL);

      if (!table_partitioned && !primkey_clustered)
        continue;

      for (TABLE_LIST* tl2= tl->next_leaf; tl2 ; tl2= tl2->next_leaf)
      {
        /*
          Look at "next" tables only since all previous tables have
          already been checked
        */
        TABLE *table2= tl2->table;
        if (tl2->map() & tables_for_update && table1->s == table2->s)
        {
          // A table is updated through two aliases
          if (table_partitioned &&
              (partition_key_modified(table1, table1->write_set) ||
               partition_key_modified(table2, table2->write_set)))
          {
            // Partitioned key is updated
            my_error(ER_MULTI_UPDATE_KEY_CONFLICT, MYF(0),
                     tl->belong_to_view ? tl->belong_to_view->alias
                                        : tl->alias,
                     tl2->belong_to_view ? tl2->belong_to_view->alias
                                         : tl2->alias);
            return true;
          }

          if (primkey_clustered)
          {
            // The primary key can cover multiple columns
            KEY key_info= table1->key_info[table1->s->primary_key];
            KEY_PART_INFO *key_part= key_info.key_part;
            KEY_PART_INFO *key_part_end= key_part +
              key_info.user_defined_key_parts;

            for (;key_part != key_part_end; ++key_part)
            {
              if (bitmap_is_set(table1->write_set, key_part->fieldnr-1) ||
                  bitmap_is_set(table2->write_set, key_part->fieldnr-1))
              {
                // Clustered primary key is updated
                my_error(ER_MULTI_UPDATE_KEY_CONFLICT, MYF(0),
                         tl->belong_to_view ? tl->belong_to_view->alias
                         : tl->alias,
                         tl2->belong_to_view ? tl2->belong_to_view->alias
                         : tl2->alias);
                return true;
              }
            }
          }
        }
      }
    }
  }
  return false;
}


/**
  Check if there is enough privilege on specific table used by the
  main select list of multi-update directly or indirectly (through
  a view).

  @param[in]  thd               Thread context.
  @param[in]  table             Table list element for the table.
  @param[in]  tables_for_update Bitmap with tables being updated.
  @param[in]  updatable         True if table in question is updatable.
                                Should be initialized to true by the caller
                                before a sequence of calls to this function.
  @param[out] updated           Return whether the table is actually updated.
                                Should be initialized to false by caller.

  @note To determine which tables/views are updated we have to go from
        leaves to root since tables_for_update contains map of leaf
        tables being updated and doesn't include non-leaf tables
        (fields are already resolved to leaf tables).

  @retval false - Success, all necessary privileges on all tables are
                  present or might be present on column-level.
  @retval true  - Failure, some necessary privilege on some table is
                  missing.
*/

static bool multi_update_check_table_access(THD *thd, TABLE_LIST *table,
                                            table_map tables_for_update,
                                            bool updatable, bool *updated)
{
  // Adjust updatability based on table/view's properties:
  updatable&= table->is_updatable();

  if (table->is_view_or_derived())
  {
    // Determine if this view/derived table is updated:
    bool view_updated= false;
    /*
      If it is a mergeable view then we need to check privileges on its
      underlying tables being merged (including views). We also need to
      check if any of them is updated in order to find if this view is
      updated.
      If it is a non-mergeable view or a derived table then it can't be updated.
    */
    DBUG_ASSERT(table->merge_underlying_list ||
                (!table->is_updatable() &&
                 !(table->map() & tables_for_update)));

    Internal_error_handler_holder<View_error_handler, TABLE_LIST>
      view_handler(thd, true, table->merge_underlying_list);
    for (TABLE_LIST *tbl= table->merge_underlying_list; tbl;
         tbl= tbl->next_local)
    {
      if (multi_update_check_table_access(thd, tbl, tables_for_update,
                                          updatable, &view_updated))
        return true;
    }
    table->set_want_privilege(
      view_updated ? UPDATE_ACL | SELECT_ACL: SELECT_ACL);
    table->updating= view_updated;
    *updated|= view_updated;
  }
  else
  {
    // Must be a base table.
    const bool base_table_updated= table->map() & tables_for_update;
    if (base_table_updated && !updatable)
    {
      my_error(ER_NON_UPDATABLE_TABLE, MYF(0), table->alias, "UPDATE");
      return true;
    }
    table->set_want_privilege(
      base_table_updated ? UPDATE_ACL | SELECT_ACL : SELECT_ACL);

    table->updating= base_table_updated;
    *updated|= base_table_updated;
  }

  return false;
}


/*
  make update specific preparation and checks after opening tables

  SYNOPSIS
    mysql_multi_update_prepare()
    thd         thread handler

  RETURN
    FALSE OK
    TRUE  Error
*/

int Sql_cmd_update::mysql_multi_update_prepare(THD *thd)
{
  LEX *lex= thd->lex;
  SELECT_LEX *select= lex->select_lex;
  TABLE_LIST *table_list= lex->query_tables;
  List<Item> *fields= &select->item_list;
  table_map tables_for_update;
  const bool using_lock_tables= thd->locked_tables_mode != LTM_NONE;
  bool original_multiupdate= (thd->lex->sql_command == SQLCOM_UPDATE_MULTI);
  DBUG_ENTER("mysql_multi_update_prepare");

  DBUG_ASSERT(select->item_list.elements == update_value_list.elements);

  Prepare_error_tracker tracker(thd);

  /* following need for prepared statements, to run next time multi-update */
  sql_command= thd->lex->sql_command= SQLCOM_UPDATE_MULTI;

  /*
    Open tables and create derived ones, but do not lock and fill them yet.

    During prepare phase acquire only S metadata locks instead of SW locks to
    keep prepare of multi-UPDATE compatible with concurrent LOCK TABLES WRITE
    and global read lock.
  */
  if (original_multiupdate &&
      open_tables_for_query(thd, table_list,
                            thd->stmt_arena->is_stmt_prepare() ?
                            MYSQL_OPEN_FORCE_SHARED_MDL : 0))
    DBUG_RETURN(true);

  if (run_before_dml_hook(thd))
    DBUG_RETURN(true);

  /*
    setup_tables() need for VIEWs. SELECT_LEX::prepare() will call
    setup_tables() second time, but this call will do nothing (there are check
    for second call in setup_tables()).
  */

  if (select->setup_tables(thd, table_list, false))
    DBUG_RETURN(true);             /* purecov: inspected */

  /*
    A view's CHECK OPTION is incompatible with semi-join.
    @note We could let non-updated views do semi-join, and we could let
          updated views without CHECK OPTION do semi-join.
          But since we resolve derived tables before we know this context,
          we cannot use semi-join in any case currently.
          The problem is that the CHECK OPTION condition serves as
          part of the semi-join condition, and a standalone condition
          to be evaluated as part of the UPDATE, and those two uses are
          incompatible.
  */
  if (select->derived_table_count && select->resolve_derived(thd, false))
    DBUG_RETURN(true);

  if (setup_natural_join_row_types(thd, select->join_list, &select->context))
    DBUG_RETURN(true);

  /*
    In multi-table UPDATE, tables to be updated are determined based on
    which fields are updated. Hence, tables that need to be checked
    for update have not been established yet, and thus 0 is supplied
    for want_privilege argument below.
    Later, the combined used_tables information for these columns are used
    to determine updatable tables, those tables are prepared for update,
    and finally the columns can be checked for proper update privileges.
  */
  if (setup_fields(thd, Ref_item_array(), *fields, 0, NULL, false, true))
    DBUG_RETURN(true);

  List<Item> original_update_fields;
  if (check_fields(thd, *fields, &original_update_fields))
    DBUG_RETURN(true);

  thd->table_map_for_update= tables_for_update= get_table_map(fields);

  /*
    Setup timestamp handling and locking mode
  */
  for (TABLE_LIST *tl= select->leaf_tables; tl; tl= tl->next_leaf)
  {
    // if table will be updated then check that it is updatable and unique:
    if (tl->map() & tables_for_update)
    {
      if (!tl->is_updatable() || check_key_in_view(thd, tl, tl))
      {
        my_error(ER_NON_UPDATABLE_TABLE, MYF(0), tl->alias, "UPDATE");
        DBUG_RETURN(true);
      }

      DBUG_PRINT("info",("setting table `%s` for update", tl->alias));
      /*
        If table will be updated we should not downgrade lock for it and
        leave it as is.
      */
    }
    else
    {
      DBUG_PRINT("info",("setting table `%s` for read-only", tl->alias));
      /*
        If we are using the binary log, we need TL_READ_NO_INSERT to get
        correct order of statements. Otherwise, we use a TL_READ lock to
        improve performance.
        We don't downgrade metadata lock from SW to SR in this case as
        there is no guarantee that the same ticket is not used by
        another table instance used by this statement which is going to
        be write-locked (for example, trigger to be invoked might try
        to update this table).
        Last argument routine_modifies_data for read_lock_type_for_table()
        is ignored, as prelocking placeholder will never be set here.
      */
      DBUG_ASSERT(tl->prelocking_placeholder == false);
      tl->lock_type= read_lock_type_for_table(thd, lex, tl, true);
      /* Update TABLE::lock_type accordingly. */
      if (!tl->is_placeholder() && !using_lock_tables)
        tl->table->reginfo.lock_type= tl->lock_type;
    }
  }

  /*
    Check privileges for tables being updated or read.
    Note that we need to iterate here not only through all leaf tables but
    also through all view hierarchy.
  */
  for (TABLE_LIST *tl= table_list; tl; tl= tl->next_local)
  {
    bool updated= false;
    if (multi_update_check_table_access(thd, tl, tables_for_update, true,
                                        &updated))
      DBUG_RETURN(true);
  }

  // Check privileges for columns that are updated
  {  // Opening scope for the RAII object
  Item *item;
  List_iterator_fast<Item> orig_it(original_update_fields);
  Mark_field mf(MARK_COLUMNS_WRITE);
  Column_privilege_tracker priv_tracker(thd, UPDATE_ACL);
  while ((item= orig_it++))
  {
    if (item->walk(&Item::check_column_privileges, Item::WALK_PREFIX,
                   (uchar *)thd))
      DBUG_RETURN(true);

    item->walk(&Item::mark_field_in_map, Item::WALK_POSTFIX, (uchar *)&mf);
  }
  } // Closing scope for the RAII object

  if (unsafe_key_update(select->leaf_tables, tables_for_update))
    DBUG_RETURN(true);

  /*
    When using a multi-table UPDATE command as a prepared statement,
    1) We must validate values (the right argument 'expr' of 'SET col1=expr')
    during PREPARE, so that:
    - bad columns are reported by PREPARE
    - cached_table is set for fields before query transformations (semijoin,
    view merging...) are done and make resolution more difficult.
    2) This validation is done by Query_result_update::prepare() but it is
    not called by PREPARE.
    3) So we do it below.
    @todo Remove this code duplication as part of WL#6570
  */
  if (thd->stmt_arena->is_stmt_prepare())
  {
    if (setup_fields(thd, Ref_item_array(), update_value_list, SELECT_ACL,
                     NULL, false, false))
      DBUG_RETURN(true);

    /*
      Check that table being updated is not being used in a subquery, but
      skip all tables of the UPDATE query block itself
    */
    select->exclude_from_table_unique_test= true;
    for (TABLE_LIST *tr= select->leaf_tables; tr; tr= tr->next_leaf)
    {
      if (tr->lock_type != TL_READ &&
          tr->lock_type != TL_READ_NO_INSERT)
      {
        TABLE_LIST *duplicate= unique_table(thd, tr, select->leaf_tables, 0);
        if (duplicate != NULL)
        {
          update_non_unique_table_error(select->leaf_tables, "UPDATE",
                                        duplicate);
          DBUG_RETURN(true);
        }
      }
    }
  }

  /* check single table update for view compound from several tables */
  for (TABLE_LIST *tl= table_list; tl; tl= tl->next_local)
  {
    if (tl->is_merged())
    {
      DBUG_ASSERT(tl->is_view_or_derived());
      TABLE_LIST *for_update= NULL;
      if (tl->check_single_table(&for_update, tables_for_update))
      {
	my_error(ER_VIEW_MULTIUPDATE, MYF(0),
		 tl->view_db.str, tl->view_name.str);
	DBUG_RETURN(true);
      }
    }
  }

  // Downgrade desired privileges for updated tables to SELECT
  for (TABLE_LIST *tl= table_list; tl; tl= tl->next_local)
  {
    if (tl->updating)
      tl->set_want_privilege(SELECT_ACL);
  }

  /* @todo: downgrade the metadata locks here. */

  /*
    Syntax rule for multi-table update prevents these constructs.
    But they are possible for single-table UPDATE against multi-table view.
  */
  if (select->order_list.elements)
  {
    my_error(ER_WRONG_USAGE, MYF(0), "UPDATE", "ORDER BY");
    DBUG_RETURN(true);
  }
  if (select->select_limit)
  {
    my_error(ER_WRONG_USAGE, MYF(0), "UPDATE", "LIMIT");
    DBUG_RETURN(true);
  }
  DBUG_RETURN(false);
}


/*
  Setup multi-update handling and call SELECT to do the join
*/

bool mysql_multi_update(THD *thd,
                        List<Item> *fields,
                        List<Item> *values,
                        enum enum_duplicates handle_duplicates,
                        SELECT_LEX *select_lex,
                        Query_result_update **result)
{
  bool res;
  DBUG_ENTER("mysql_multi_update");

  if (!(*result= new Query_result_update(thd, select_lex->get_table_list(),
                                         select_lex->leaf_tables,
                                         fields, values,
                                         handle_duplicates)))
    DBUG_RETURN(true); /* purecov: inspected */

  DBUG_ASSERT(select_lex->having_cond() == NULL &&
              !select_lex->order_list.elements &&
              !select_lex->group_list.elements &&
              !select_lex->select_limit);

  res= handle_query(thd, thd->lex, *result,
                    SELECT_NO_JOIN_CACHE | SELECT_NO_UNLOCK |
                    OPTION_SETUP_TABLES_DONE,
                    OPTION_BUFFER_RESULT);

  DBUG_PRINT("info",("res: %d  report_error: %d",res, (int) thd->is_error()));
  res|= thd->is_error();
  if (unlikely(res))
  {
    /* If we had a another error reported earlier then this will be ignored */
    (*result)->send_error(ER_UNKNOWN_ERROR, ER_THD(thd, ER_UNKNOWN_ERROR));
    (*result)->abort_result_set();
  }
  DBUG_RETURN(res);
}


/*
  Connect fields with tables and create list of tables that are updated
*/

int Query_result_update::prepare(List<Item> &not_used_values,
                                 SELECT_LEX_UNIT *lex_unit)
{
  SQL_I_List<TABLE_LIST> update;
  List_iterator_fast<Item> field_it(*fields);
  List_iterator_fast<Item> value_it(*values);
  DBUG_ENTER("Query_result_update::prepare");

  SELECT_LEX *const select= lex_unit->first_select();

  thd->count_cuted_fields= CHECK_FIELD_WARN;
  thd->cuted_fields=0L;
  THD_STAGE_INFO(thd, stage_updating_main_table);

  const table_map tables_to_update= get_table_map(fields);

  if (!tables_to_update)
  {
    my_error(ER_NO_TABLES_USED, MYF(0));
    DBUG_RETURN(1);
  }

  /*
    We gather the set of columns read during evaluation of SET expression in
    TABLE::tmp_set by pointing TABLE::read_set to it and then restore it after
    setup_fields().
  */
  for (TABLE_LIST *tr= leaves; tr; tr= tr->next_leaf)
  {
    if (tables_to_update & tr->map())
    {
      TABLE *const table= tr->table;
      DBUG_ASSERT(table->read_set == &table->def_read_set);
      table->read_set= &table->tmp_set;
      bitmap_clear_all(table->read_set);
    }
    // Resolving may be needed for subsequent executions
    if (tr->check_option && !tr->check_option->fixed &&
        tr->check_option->fix_fields(thd, NULL))
      DBUG_RETURN(1);        /* purecov: inspected */
  }

  /*
    We have to check values after setup_tables to get covering_keys right in
    reference tables
  */

  const bool error= setup_fields(thd, Ref_item_array(), *values, SELECT_ACL,
                                 NULL, false, false);

  for (TABLE_LIST *tr= leaves; tr; tr= tr->next_leaf)
  {
    if (tables_to_update & tr->map())
    {
      TABLE *const table= tr->table;
      table->read_set= &table->def_read_set;
      bitmap_union(table->read_set, &table->tmp_set);
      bitmap_clear_all(&table->tmp_set);
    }
  }
  
  if (error)
    DBUG_RETURN(1);    

  /*
    Check that table being updated is not being used in a subquery, but
    skip all tables of the UPDATE query block itself
  */
  select->exclude_from_table_unique_test= true;
  for (TABLE_LIST *tr= select->leaf_tables; tr; tr= tr->next_leaf)
  {
    if (tr->lock_type != TL_READ &&
        tr->lock_type != TL_READ_NO_INSERT)
    {
      TABLE_LIST *duplicate= unique_table(thd, tr, all_tables, 0);
      if (duplicate != NULL)
      {
        update_non_unique_table_error(all_tables, "UPDATE", duplicate);
        DBUG_RETURN(true);
      }
    }
  }
  /*
    Set exclude_from_table_unique_test value back to FALSE. It is needed for
    further check whether to use record cache.
  */
  select->exclude_from_table_unique_test= false;
  /*
    Save tables beeing updated in update_tables
    update_table->shared is position for table
    Don't use key read on tables that are updated
  */

  update.empty();
  uint leaf_table_count= 0;
  for (TABLE_LIST *tr= leaves; tr; tr= tr->next_leaf)
  {
    /* TODO: add support of view of join support */
    leaf_table_count++;
    if (tables_to_update & tr->map())
    {
      TABLE_LIST *dup= (TABLE_LIST*) thd->memdup(tr, sizeof(*dup));
      if (dup == NULL)
	DBUG_RETURN(1);

      TABLE *const table= tr->table;

      update.link_in_list(dup, &dup->next_local);
      tr->shared= dup->shared= table_count++;
      table->no_keyread=1;
      table->covering_keys.clear_all();
      table->pos_in_table_list= dup;
      if (table->triggers &&
          table->triggers->has_triggers(TRG_EVENT_UPDATE,
                                        TRG_ACTION_AFTER))
      {
	/*
           The table has AFTER UPDATE triggers that might access to subject 
           table and therefore might need update to be done immediately. 
           So we turn-off the batching.
	*/ 
	(void) table->file->extra(HA_EXTRA_UPDATE_CANNOT_BATCH);
      }
    }
  }


  table_count=  update.elements;
  update_tables= update.first;

  tmp_tables = (TABLE**) thd->mem_calloc(sizeof(TABLE *) * table_count);
  tmp_table_param= new (thd->mem_root) Temp_table_param[table_count];
  fields_for_table= (List_item **) thd->alloc(sizeof(List_item *) *
					      table_count);
  values_for_table= (List_item **) thd->alloc(sizeof(List_item *) *
					      table_count);

  DBUG_ASSERT(update_operations == NULL);
  update_operations= (COPY_INFO**) thd->mem_calloc(sizeof(COPY_INFO*) *
                                               table_count);

  if (thd->is_error())
    DBUG_RETURN(1);
  for (uint i= 0; i < table_count; i++)
  {
    fields_for_table[i]= new List_item;
    values_for_table[i]= new List_item;
  }
  if (thd->is_error())
    DBUG_RETURN(1);

  /* Split fields into fields_for_table[] and values_by_table[] */

  Item *item;
  while ((item= field_it++))
  {
    Item_field *const field= down_cast<Item_field *>(item);
    Item *const value= value_it++;
    uint offset= field->table_ref->shared;
    fields_for_table[offset]->push_back(field);
    values_for_table[offset]->push_back(value);
  }
  if (thd->is_fatal_error)
    DBUG_RETURN(1);

  /* Allocate copy fields */
  uint max_fields= 0;
  for (uint i= 0; i < table_count; i++)
    set_if_bigger(max_fields, fields_for_table[i]->elements + leaf_table_count);
  copy_field= new Copy_field[max_fields];


  for (TABLE_LIST *ref= leaves; ref != NULL; ref= ref->next_leaf)
  {
    if (tables_to_update & ref->map())
    {
      const uint position= ref->shared;
      List<Item> *cols= fields_for_table[position];
      List<Item> *vals= values_for_table[position];
      TABLE *const table= ref->table;

      COPY_INFO *update=
        new (thd->mem_root) COPY_INFO(COPY_INFO::UPDATE_OPERATION, cols, vals);
      if (update == NULL ||
          update->add_function_default_columns(table, table->write_set))
        DBUG_RETURN(1);

      update_operations[position]= update;

      if ((table->file->ha_table_flags() & HA_PARTIAL_COLUMN_READ) != 0 &&
          update->function_defaults_apply(table))
      {
        /*
          A column is to be set to its ON UPDATE function default only if
          other columns of the row are changing. To know this, we must be able
          to compare the "before" and "after" value of those columns. Thus, we
          must read those columns:
        */
        bitmap_union(table->read_set, table->write_set);
      }
      /* All needed columns must be marked before prune_partitions(). */
      if (table->triggers && table->triggers->mark_fields(TRG_EVENT_UPDATE))
        DBUG_RETURN(true);
    }
  }

  DBUG_RETURN(thd->is_fatal_error != 0);
}


/*
  Check if table is safe to update on fly

  SYNOPSIS
    safe_update_on_fly()
    thd                 Thread handler
    join_tab            How table is used in join
    all_tables          List of tables

  NOTES
    We can update the first table in join on the fly if we know that
    a row in this table will never be read twice. This is true under
    the following conditions:

    - No column is both written to and read in SET expressions.

    - We are doing a table scan and the data is in a separate file (MyISAM) or
      if we don't update a clustered key.

    - We are doing a range scan and we don't update the scan key or
      the primary key for a clustered table handler.

    - Table is not joined to itself.

    This function gets information about fields to be updated from
    the TABLE::write_set bitmap.

  WARNING
    This code is a bit dependent of how make_join_readinfo() works.

    The field table->tmp_set is used for keeping track of which fields are
    read during evaluation of the SET expression.
    See Query_result_update::prepare.

  RETURN
    0		Not safe to update
    1		Safe to update
*/

static bool safe_update_on_fly(THD *thd, JOIN_TAB *join_tab,
                               TABLE_LIST *table_ref, TABLE_LIST *all_tables)
{
  TABLE *table= join_tab->table();
  if (unique_table(thd, table_ref, all_tables, 0))
    return 0;
  switch (join_tab->type()) {
  case JT_SYSTEM:
  case JT_CONST:
  case JT_EQ_REF:
    return TRUE;				// At most one matching row
  case JT_REF:
  case JT_REF_OR_NULL:
    return !is_key_used(table, join_tab->ref().key, table->write_set);
  case JT_ALL:
    if (bitmap_is_overlapping(&table->tmp_set, table->write_set))
      return FALSE;
    /* If range search on index */
    if (join_tab->quick())
      return !join_tab->quick()->is_keys_used(table->write_set);
    /* If scanning in clustered key */
    if ((table->file->ha_table_flags() & HA_PRIMARY_KEY_IN_READ_INDEX) &&
	table->s->primary_key < MAX_KEY)
      return !is_key_used(table, table->s->primary_key, table->write_set);
    return TRUE;
  default:
    break;					// Avoid compler warning
  }
  return FALSE;

}


/*
  Initialize table for multi table

  IMPLEMENTATION
    - Update first table in join on the fly, if possible
    - Create temporary tables to store changed values for all other tables
      that are updated (and main_table if the above doesn't hold).
*/

bool Query_result_update::initialize_tables(JOIN *join)
{
  TABLE_LIST *table_ref;
  DBUG_ENTER("initialize_tables");
  ASSERT_BEST_REF_IN_JOIN_ORDER(join);

  if ((thd->variables.option_bits & OPTION_SAFE_UPDATES) &&
      error_if_full_join(join))
    DBUG_RETURN(true);
  main_table= join->best_ref[0]->table();
  table_to_update= 0;

  /* Any update has at least one pair (field, value) */
  DBUG_ASSERT(fields->elements);
  /*
   Only one table may be modified by UPDATE of an updatable view.
   For an updatable view first_table_for_update indicates this
   table.
   For a regular multi-update it refers to some updated table.
  */ 
  TABLE_LIST *first_table_for_update= ((Item_field *)fields->head())->table_ref;

  /* Create a temporary table for keys to all tables, except main table */
  for (table_ref= update_tables; table_ref; table_ref= table_ref->next_local)
  {
    TABLE *table=table_ref->table;
    uint cnt= table_ref->shared;
    List<Item> temp_fields;
    ORDER     group;
    Temp_table_param *tmp_param;

    if (thd->lex->is_ignore())
      table->file->extra(HA_EXTRA_IGNORE_DUP_KEY);
    if (table == main_table)			// First table in join
    {
      /*
        If there are at least two tables to update, t1 and t2, t1 being
        before t2 in the plan, we need to collect all fields of t1 which
        influence the selection of rows from t2. If those fields are also
        updated, it will not be possible to update t1 on-the-fly.
        Due to how the nested loop join algorithm works, when collecting
        we can ignore the condition attached to t1 - a row of t1 is read
        only one time.
      */
      if (update_tables->next_local)
      {
        for (uint i= 1; i < join->tables; ++i)
        {
          JOIN_TAB *tab= join->best_ref[i];
          if (tab->condition())
            tab->condition()->walk(&Item::add_field_to_set_processor,
                      Item::enum_walk(Item::WALK_POSTFIX | Item::WALK_SUBQUERY),
                      reinterpret_cast<uchar *>(main_table));
          /*
            On top of checking conditions, we need to check conditions
            referenced by index lookup on the following tables. They implement
            conditions too, but their corresponding search conditions might
            have been optimized away. The second table is an exception: even if
            rows are read from it using index lookup which references a column
            of main_table, the implementation of ref access will see the
            before-update value;
            consider this flow of a nested loop join:
            read a row from main_table and:
            - init ref access (cp_buffer_from_ref() in join_read_always_key()):
              copy referenced value from main_table into 2nd table's ref buffer
            - look up a first row in 2nd table (join_read_always_key)
              - if it joins, update row of main_table on the fly
            - look up a second row in 2nd table (join_read_next_same).
            Because cp_buffer_from_ref() is not called again, the before-update
            value of the row of main_table is still in the 2nd table's ref
            buffer. So the lookup is not influenced by the just-done update of
            main_table.
          */
          if (tab > join->join_tab + 1)
          {
            for (uint i= 0; i < tab->ref().key_parts; i++)
            {
              Item *ref_item= tab->ref().items[i];
              if ((table_ref->map() & ref_item->used_tables()) != 0)
                ref_item->walk(&Item::add_field_to_set_processor,
                      Item::enum_walk(Item::WALK_POSTFIX | Item::WALK_SUBQUERY),
                      reinterpret_cast<uchar *>(main_table));
            }
          }
        }
      }
      if (safe_update_on_fly(thd, join->best_ref[0], table_ref, all_tables))
      {
        table->mark_columns_needed_for_update(thd);
	table_to_update= table;			// Update table on the fly
	continue;
      }
    }
    table->mark_columns_needed_for_update(thd);

    if (table->vfield &&
        validate_gc_assignment(thd, fields, values, table))
      DBUG_RETURN(0);
    /*
      enable uncacheable flag if we update a view with check option
      and check option has a subselect, otherwise, the check option
      can be evaluated after the subselect was freed as independent
      (See full_local in JOIN::join_free()).
    */
    if (table_ref->check_option && !join->select_lex->uncacheable)
    {
      SELECT_LEX_UNIT *tmp_unit;
      SELECT_LEX *sl;
      for (tmp_unit= join->select_lex->first_inner_unit();
           tmp_unit;
           tmp_unit= tmp_unit->next_unit())
      {
        for (sl= tmp_unit->first_select(); sl; sl= sl->next_select())
        {
          if (sl->master_unit()->item)
          {
            join->select_lex->uncacheable|= UNCACHEABLE_CHECKOPTION;
            goto loop_end;
          }
        }
      }
    }
loop_end:

    if (table_ref->table == first_table_for_update->table &&
        table_ref->check_option)
    {
      table_map unupdated_tables= table_ref->check_option->used_tables() &
                                  ~first_table_for_update->map();
      for (TABLE_LIST *tbl_ref =leaves;
           unupdated_tables && tbl_ref;
           tbl_ref= tbl_ref->next_leaf)
      {
        if (unupdated_tables & tbl_ref->map())
          unupdated_tables&= ~tbl_ref->map();
        else
          continue;
        if (unupdated_check_opt_tables.push_back(tbl_ref->table))
          DBUG_RETURN(1);
      }
    }

    tmp_param= tmp_table_param+cnt;

    /*
      Create a temporary table to store all fields that are changed for this
      table. The first field in the temporary table is a pointer to the
      original row so that we can find and update it. For the updatable
      VIEW a few following fields are rowids of tables used in the CHECK
      OPTION condition.
    */

    List_iterator_fast<TABLE> tbl_it(unupdated_check_opt_tables);
    TABLE *tbl= table;
    do
    {
      /*
        Signal each table (including tables referenced by WITH CHECK OPTION
        clause) for which we will store row position in the temporary table
        that we need a position to be read first.
      */
      tbl->prepare_for_position();

      Field_string *field= new Field_string(tbl->file->ref_length, 0,
                                            tbl->alias, &my_charset_bin);
      if (!field)
        DBUG_RETURN(1);
      field->init(tbl);
      Item_field *ifield= new Item_field((Field *) field);
      if (!ifield)
         DBUG_RETURN(1);
      ifield->maybe_null= 0;
      if (temp_fields.push_back(ifield))
        DBUG_RETURN(1);
    } while ((tbl= tbl_it++));

    temp_fields.concat(fields_for_table[cnt]);

    /* Make an unique key over the first field to avoid duplicated updates */
    memset(&group, 0, sizeof(group));
    group.direction= ORDER::ORDER_ASC;
    group.item= temp_fields.head_ref();

    tmp_param->quick_group=1;
    tmp_param->field_count=temp_fields.elements;
    tmp_param->group_parts=1;
    tmp_param->group_length= table->file->ref_length;
    /* small table, ignore SQL_BIG_TABLES */
    my_bool save_big_tables= thd->variables.big_tables; 
    thd->variables.big_tables= FALSE;
    tmp_tables[cnt]=create_tmp_table(thd, tmp_param, temp_fields,
                                     &group, 0, 0,
                                     TMP_TABLE_ALL_COLUMNS, HA_POS_ERROR, "");
    thd->variables.big_tables= save_big_tables;
    if (!tmp_tables[cnt])
      DBUG_RETURN(1);

    /*
      Pass a table triggers pointer (Table_trigger_dispatcher *) from
      the original table to the new temporary table. This pointer will be used
      inside the method Query_result_update::send_data() to determine temporary
      nullability flag for the temporary table's fields. It will be done before
      calling fill_record() to assign values to the temporary table's fields.
    */
    tmp_tables[cnt]->triggers= table->triggers;
    tmp_tables[cnt]->file->extra(HA_EXTRA_WRITE_CACHE);
  }
  DBUG_RETURN(0);
}


Query_result_update::~Query_result_update()
{
  TABLE_LIST *table;
  for (table= update_tables ; table; table= table->next_local)
  {
    table->table->no_cache= 0;
    if (thd->lex->is_ignore())
      table->table->file->extra(HA_EXTRA_NO_IGNORE_DUP_KEY);
  }

  if (tmp_tables)
  {
    for (uint cnt = 0; cnt < table_count; cnt++)
    {
      if (tmp_tables[cnt])
      {
	free_tmp_table(thd, tmp_tables[cnt]);
	tmp_table_param[cnt].cleanup();
      }
    }
  }
  if (copy_field)
    delete [] copy_field;
  thd->count_cuted_fields= CHECK_FIELD_IGNORE;		// Restore this setting
  DBUG_ASSERT(trans_safe || !updated ||
              thd->get_transaction()->cannot_safely_rollback(
                Transaction_ctx::STMT));

  if (update_operations != NULL)
    for (uint i= 0; i < table_count; i++)
      delete update_operations[i];
}


bool Query_result_update::send_data(List<Item> &not_used_values)
{
  TABLE_LIST *cur_table;
  DBUG_ENTER("Query_result_update::send_data");

  for (cur_table= update_tables; cur_table; cur_table= cur_table->next_local)
  {
    TABLE *table= cur_table->table;
    uint offset= cur_table->shared;
    /*
      Check if we are using outer join and we didn't find the row
      or if we have already updated this row in the previous call to this
      function.

      The same row may be presented here several times in a join of type
      UPDATE t1 FROM t1,t2 SET t1.a=t2.a

      In this case we will do the update for the first found row combination.
      The join algorithm guarantees that we will not find the a row in
      t1 several times.
    */
    if (table->status & (STATUS_NULL_ROW | STATUS_UPDATED))
      continue;

    if (table == table_to_update)
    {
      table->status|= STATUS_UPDATED;
      store_record(table,record[1]);
      if (fill_record_n_invoke_before_triggers(thd,
                                               *fields_for_table[offset],
                                               *values_for_table[offset],
                                               table,
                                               TRG_EVENT_UPDATE, 0))
	DBUG_RETURN(1);

      /*
        Reset the table->auto_increment_field_not_null as it is valid for
        only one row.
      */
      table->auto_increment_field_not_null= FALSE;
      found++;
      int error= 0;
      if (!records_are_comparable(table) || compare_records(table))
      {
        update_operations[offset]->set_function_defaults(table);

        if ((error= cur_table->view_check_option(thd)) !=
            VIEW_CHECK_OK)
        {
          found--;
          if (error == VIEW_CHECK_SKIP)
            continue;
          else if (error == VIEW_CHECK_ERROR)
            DBUG_RETURN(1);
        }
        if (!updated++)
        {
          /*
            Inform the main table that we are going to update the table even
            while we may be scanning it.  This will flush the read cache
            if it's used.
          */
          main_table->file->extra(HA_EXTRA_PREPARE_FOR_UPDATE);
        }
        if ((error=table->file->ha_update_row(table->record[1],
                                              table->record[0])) &&
            error != HA_ERR_RECORD_IS_THE_SAME)
        {
          updated--;
          myf error_flags= MYF(0);
          if (table->file->is_fatal_error(error))
            error_flags|= ME_FATALERROR;

          table->file->print_error(error, error_flags);

          /* Errors could be downgraded to warning by IGNORE */
          if (thd->is_error())
            DBUG_RETURN(1);
        }
        else
        {
          if (error == HA_ERR_RECORD_IS_THE_SAME)
          {
            error= 0;
            updated--;
          }
          /* non-transactional or transactional table got modified   */
          /* either Query_result_update class' flag is raised in its branch */
          if (table->file->has_transactions())
            transactional_tables= TRUE;
          else
          {
            trans_safe= FALSE;
            thd->get_transaction()->mark_modified_non_trans_table(
              Transaction_ctx::STMT);
          }
        }
      }
      if (!error && table->triggers &&
          table->triggers->process_triggers(thd, TRG_EVENT_UPDATE,
                                            TRG_ACTION_AFTER, TRUE))
        DBUG_RETURN(1);
    }
    else
    {
      int error;
      TABLE *tmp_table= tmp_tables[offset];
      /*
       For updatable VIEW store rowid of the updated table and
       rowids of tables used in the CHECK OPTION condition.
      */
      uint field_num= 0;
      List_iterator_fast<TABLE> tbl_it(unupdated_check_opt_tables);
      TABLE *tbl= table;
      do
      {
        tbl->file->position(tbl->record[0]);
        memcpy((char*) tmp_table->visible_field_ptr()[field_num]->ptr,
               (char*) tbl->file->ref, tbl->file->ref_length);
        /*
         For outer joins a rowid field may have no NOT_NULL_FLAG,
         so we have to reset NULL bit for this field.
         (set_notnull() resets NULL bit only if available).
        */
        tmp_table->visible_field_ptr()[field_num]->set_notnull();
        field_num++;
      } while ((tbl= tbl_it++));

      /*
        If there are triggers in an original table the temporary table based on
        then enable temporary nullability for temporary table's fields.
      */
      if (tmp_table->triggers)
      {
        for (Field** modified_fields= tmp_table->visible_field_ptr() + 1 +
                                      unupdated_check_opt_tables.elements;
            *modified_fields; ++modified_fields)
        {
          (*modified_fields)->set_tmp_nullable();
        }
      }

      /* Store regular updated fields in the row. */
      fill_record(thd, tmp_table,
                  tmp_table->visible_field_ptr() +
                  1 + unupdated_check_opt_tables.elements,
                  *values_for_table[offset], NULL, NULL);

      /* Write row, ignoring duplicated updates to a row */
      error= tmp_table->file->ha_write_row(tmp_table->record[0]);
      if (error != HA_ERR_FOUND_DUPP_KEY && error != HA_ERR_FOUND_DUPP_UNIQUE)
      {
        if (error &&
            create_ondisk_from_heap(thd, tmp_table,
                                         tmp_table_param[offset].start_recinfo,
                                         &tmp_table_param[offset].recinfo,
                                         error, TRUE, NULL))
        {
          do_update= 0;
	  DBUG_RETURN(1);			// Not a table_is_full error
	}
        found++;
      }
    }
  }
  DBUG_RETURN(0);
}


void Query_result_update::send_error(uint errcode,const char *err)
{
  /* First send error what ever it is ... */
  my_error(errcode, MYF(0), err);
}



static void invalidate_update_tables(THD *thd, TABLE_LIST *update_tables)
{
  for (TABLE_LIST *tl= update_tables; tl != NULL; tl= tl->next_local)
  {
    query_cache.invalidate_single(thd, tl->updatable_base_table(), 1);
  }
}


void Query_result_update::abort_result_set()
{
  /* the error was handled or nothing deleted and no side effects return */
  if (error_handled ||
      (!thd->get_transaction()->cannot_safely_rollback(
        Transaction_ctx::STMT) && !updated))
    return;

  /* Something already updated so we have to invalidate cache */
  if (updated)
    invalidate_update_tables(thd, update_tables);

  /*
    If all tables that has been updated are trans safe then just do rollback.
    If not attempt to do remaining updates.
  */

  if (! trans_safe)
  {
    DBUG_ASSERT(thd->get_transaction()->cannot_safely_rollback(
      Transaction_ctx::STMT));
    if (do_update && table_count > 1)
    {
      /* Add warning here */
      /* 
         todo/fixme: do_update() is never called with the arg 1.
         should it change the signature to become argless?
      */
      (void) do_updates();
    }
  }
  if (thd->get_transaction()->cannot_safely_rollback(Transaction_ctx::STMT))
  {
    /*
      The query has to binlog because there's a modified non-transactional table
      either from the query's list or via a stored routine: bug#13270,23333
    */
    if (mysql_bin_log.is_open())
    {
      /*
        THD::killed status might not have been set ON at time of an error
        got caught and if happens later the killed error is written
        into repl event.
      */
      int errcode= query_error_code(thd, thd->killed == THD::NOT_KILLED);
      /* the error of binary logging is ignored */
      (void)thd->binlog_query(THD::ROW_QUERY_TYPE,
                              thd->query().str, thd->query().length,
                              transactional_tables, false, false, errcode);
    }
  }
  DBUG_ASSERT(trans_safe || !updated ||
              thd->get_transaction()->cannot_safely_rollback(
                Transaction_ctx::STMT));
}


int Query_result_update::do_updates()
{
  TABLE_LIST *cur_table;
  int local_error= 0;
  ha_rows org_updated;
  TABLE *table, *tmp_table;
  List_iterator_fast<TABLE> check_opt_it(unupdated_check_opt_tables);
  myf error_flags= MYF(0);                      /**< Flag for fatal errors */

  DBUG_ENTER("Query_result_update::do_updates");

  do_update= 0;					// Don't retry this function

  if (!found)
  {
    /*
      If the binary log is on, we still need to check
      if there are transactional tables involved. If
      there are mark the transactional_tables flag correctly.

      This flag determines whether the writes go into the
      transactional or non transactional cache, even if they
      do not change any table, they are still written into
      the binary log when the format is STMT or MIXED.
    */
    if(mysql_bin_log.is_open())
    {
      for (cur_table= update_tables; cur_table;
           cur_table= cur_table->next_local)
      {
        table = cur_table->table;
        transactional_tables= transactional_tables ||
                              table->file->has_transactions();
      }
    }
    DBUG_RETURN(0);
  }
  for (cur_table= update_tables; cur_table; cur_table= cur_table->next_local)
  {
    uint offset= cur_table->shared;

    table = cur_table->table;

    /*
      Always update the flag if - even if not updating the table,
      when the binary log is ON. This will allow the right binlog
      cache - stmt or trx cache - to be selected when logging
      innefective statementst to the binary log (in STMT or MIXED
      mode logging).
     */
    if (mysql_bin_log.is_open())
      transactional_tables= transactional_tables || table->file->has_transactions();

    if (table == table_to_update)
      continue;                                        // Already updated
    org_updated= updated;
    tmp_table= tmp_tables[cur_table->shared];
    tmp_table->file->extra(HA_EXTRA_CACHE);	// Change to read cache
    if ((local_error= table->file->ha_rnd_init(0)))
    {
      if (table->file->is_fatal_error(local_error))
        error_flags|= ME_FATALERROR;

      table->file->print_error(local_error, error_flags);
      goto err;
    }

    table->file->extra(HA_EXTRA_NO_CACHE);

    check_opt_it.rewind();
    while(TABLE *tbl= check_opt_it++)
    {
      if (tbl->file->ha_rnd_init(1))
        // No known handler error code present, print_error makes no sense
        goto err;
      tbl->file->extra(HA_EXTRA_CACHE);
    }

    /*
      Setup copy functions to copy fields from temporary table
    */
    List_iterator_fast<Item> field_it(*fields_for_table[offset]);
    Field **field= tmp_table->visible_field_ptr() +
                   1 + unupdated_check_opt_tables.elements; // Skip row pointers
    Copy_field *copy_field_ptr= copy_field, *copy_field_end;
    for ( ; *field ; field++)
    {
      Item_field *item= (Item_field* ) field_it++;
      (copy_field_ptr++)->set(item->field, *field, 0);
    }
    copy_field_end=copy_field_ptr;

    if ((local_error = tmp_table->file->ha_rnd_init(1)))
    {
      if (table->file->is_fatal_error(local_error))
        error_flags|= ME_FATALERROR;

      table->file->print_error(local_error, error_flags);
      goto err;
    }

    for (;;)
    {
      if (thd->killed && trans_safe)
        // No known handler error code present, print_error makes no sense
        goto err;
      if ((local_error=tmp_table->file->ha_rnd_next(tmp_table->record[0])))
      {
        if (local_error == HA_ERR_END_OF_FILE)
          break;
        if (local_error == HA_ERR_RECORD_DELETED)
          continue;                             // May happen on dup key
        if (table->file->is_fatal_error(local_error))
          error_flags|= ME_FATALERROR;

        table->file->print_error(local_error, error_flags);
        goto err;
      }

      /* call ha_rnd_pos() using rowids from temporary table */
      check_opt_it.rewind();
      TABLE *tbl= table;
      uint field_num= 0;
      do
      {
        if((local_error=
              tbl->file->ha_rnd_pos(tbl->record[0],
                                    (uchar *) tmp_table->visible_field_ptr()[field_num]->ptr)))
        {
          if (table->file->is_fatal_error(local_error))
            error_flags|= ME_FATALERROR;

          table->file->print_error(local_error, error_flags);
          goto err;
        }
        field_num++;
      } while((tbl= check_opt_it++));

      table->status|= STATUS_UPDATED;
      store_record(table,record[1]);

      /* Copy data from temporary table to current table */
      for (copy_field_ptr=copy_field;
	   copy_field_ptr != copy_field_end;
	   copy_field_ptr++)
        copy_field_ptr->invoke_do_copy(copy_field_ptr);

      // The above didn't update generated columns
      if (table->vfield &&
          update_generated_write_fields(table->write_set, table))
        goto err;

      if (table->triggers)
      {
        bool rc= table->triggers->process_triggers(thd, TRG_EVENT_UPDATE,
                                                   TRG_ACTION_BEFORE, true);

        // Trigger might have changed dependencies of generated columns
        if (!rc && table->vfield &&
            update_generated_write_fields(table->write_set, table))
          goto err;

        table->triggers->disable_fields_temporary_nullability();

        if (rc || check_record(thd, table->field))
          goto err;
      }

      if (!records_are_comparable(table) || compare_records(table))
      {
        update_operations[offset]->set_function_defaults(table);
        int error;
        if ((error= cur_table->view_check_option(thd)) !=
            VIEW_CHECK_OK)
        {
          if (error == VIEW_CHECK_SKIP)
            continue;
          else if (error == VIEW_CHECK_ERROR)
            // No known handler error code present, print_error makes no sense
            goto err;
        }
        local_error= table->file->ha_update_row(table->record[1],
                                                table->record[0]);
        if (!local_error)
          updated++;
        else if (local_error == HA_ERR_RECORD_IS_THE_SAME)
          local_error= 0;
        else
	{
          if (table->file->is_fatal_error(local_error))
            error_flags|= ME_FATALERROR;

          table->file->print_error(local_error, error_flags);
          /* Errors could be downgraded to warning by IGNORE */
          if (thd->is_error())
            goto err;
        }
      }

      if (!local_error && table->triggers &&
          table->triggers->process_triggers(thd, TRG_EVENT_UPDATE,
                                            TRG_ACTION_AFTER, TRUE))
        goto err;
    }

    if (updated != org_updated)
    {
      if (!table->file->has_transactions())
      {
        trans_safe= FALSE;				// Can't do safe rollback
        thd->get_transaction()->mark_modified_non_trans_table(
          Transaction_ctx::STMT);
      }
    }
    (void) table->file->ha_rnd_end();
    (void) tmp_table->file->ha_rnd_end();
    check_opt_it.rewind();
    while (TABLE *tbl= check_opt_it++)
        tbl->file->ha_rnd_end();

  }
  DBUG_RETURN(0);

err:
  if (table->file->inited)
    (void) table->file->ha_rnd_end();
  if (tmp_table->file->inited)
    (void) tmp_table->file->ha_rnd_end();
  check_opt_it.rewind();
  while (TABLE *tbl= check_opt_it++)
  {
    if (tbl->file->inited)
      (void) tbl->file->ha_rnd_end();
  }

  if (updated != org_updated)
  {
    if (table->file->has_transactions())
      transactional_tables= TRUE;
    else
    {
      trans_safe= FALSE;
      thd->get_transaction()->mark_modified_non_trans_table(
        Transaction_ctx::STMT);
    }
  }
  DBUG_RETURN(1);
}


/* out: 1 if error, 0 if success */

bool Query_result_update::send_eof()
{
  char buff[STRING_BUFFER_USUAL_SIZE];
  ulonglong id;
  THD::killed_state killed_status= THD::NOT_KILLED;
  DBUG_ENTER("Query_result_update::send_eof");
  THD_STAGE_INFO(thd, stage_updating_reference_tables);

  /* 
     Does updates for the last n - 1 tables, returns 0 if ok;
     error takes into account killed status gained in do_updates()
  */
  int local_error= thd->is_error();
  if (!local_error)
    local_error = (table_count) ? do_updates() : 0;
  /*
    if local_error is not set ON until after do_updates() then
    later carried out killing should not affect binlogging.
  */
  killed_status= (local_error == 0)? THD::NOT_KILLED : thd->killed;
  THD_STAGE_INFO(thd, stage_end);

  /* We must invalidate the query cache before binlog writing and
  ha_autocommit_... */

  if (updated)
    invalidate_update_tables(thd, update_tables);

  /*
    Write the SQL statement to the binlog if we updated
    rows and we succeeded or if we updated some non
    transactional tables.
    
    The query has to binlog because there's a modified non-transactional table
    either from the query's list or via a stored routine: bug#13270,23333
  */

  if (local_error == 0 ||
      thd->get_transaction()->cannot_safely_rollback(Transaction_ctx::STMT))
  {
    if (mysql_bin_log.is_open())
    {
      int errcode= 0;
      if (local_error == 0)
        thd->clear_error();
      else
        errcode= query_error_code(thd, killed_status == THD::NOT_KILLED);
      if (thd->binlog_query(THD::ROW_QUERY_TYPE,
                            thd->query().str, thd->query().length,
                            transactional_tables, FALSE, FALSE, errcode))
      {
	local_error= 1;				// Rollback update
      }
    }
  }
  DBUG_ASSERT(trans_safe || !updated || 
              thd->get_transaction()->cannot_safely_rollback(
                Transaction_ctx::STMT));

  if (local_error != 0)
    error_handled= TRUE; // to force early leave from ::send_error()

  if (local_error > 0) // if the above log write did not fail ...
  {
    /* Safety: If we haven't got an error before (can happen in do_updates) */
    my_message(ER_UNKNOWN_ERROR, "An error occured in multi-table update",
	       MYF(0));
    DBUG_RETURN(TRUE);
  }

  id= thd->arg_of_last_insert_id_function ?
    thd->first_successful_insert_id_in_prev_stmt : 0;
  my_snprintf(buff, sizeof(buff), ER_THD(thd, ER_UPDATE_INFO),
              (long) found, (long) updated,
              (long) thd->get_stmt_da()->current_statement_cond_count());
  ::my_ok(thd, thd->get_protocol()->has_client_capability(CLIENT_FOUND_ROWS) ?
          found : updated, id, buff);
  DBUG_RETURN(FALSE);
}


/**
  Try to execute UPDATE as single-table UPDATE

  If the UPDATE statement can be executed as a single-table UPDATE,
  the do it. Otherwise defer its execution for the further
  execute_multi_table_update() call outside this function and set
  switch_to_multitable to "true".

  @param thd                            Current THD.
  @param [out] switch_to_multitable     True if the UPDATE statement can't
                                        be evaluated as single-table.
                                        Note: undefined if the function
                                        returns "true".

  @return true on error
  @return false otherwise.
*/
bool Sql_cmd_update::try_single_table_update(THD *thd,
                                             bool *switch_to_multitable)
{
  LEX *const lex= thd->lex;
  SELECT_LEX *const select_lex= lex->select_lex;
  SELECT_LEX_UNIT *const unit= lex->unit;
  TABLE_LIST *const first_table= select_lex->get_table_list();
  TABLE_LIST *const all_tables= first_table;

  if (update_precheck(thd, all_tables))
    return true;

  /*
    UPDATE IGNORE can be unsafe. We therefore use row based
    logging if mixed or row based logging is available.
    TODO: Check if the order of the output of the select statement is
    deterministic. Waiting for BUG#42415
  */
  if (lex->is_ignore())
    lex->set_stmt_unsafe(LEX::BINLOG_STMT_UNSAFE_UPDATE_IGNORE);

  DBUG_ASSERT(select_lex->offset_limit == 0);
  unit->set_limit(select_lex);
  MYSQL_UPDATE_START(const_cast<char*>(thd->query().str));

  // Need to open to check for multi-update
  if (open_tables_for_query(thd, all_tables, 0) ||
      mysql_update_prepare_table(thd, select_lex) ||
      run_before_dml_hook(thd))
    return true;

  if (!all_tables->is_multiple_tables())
  {
    /* Push ignore / strict error handler */
    Ignore_error_handler ignore_handler;
    Strict_error_handler strict_handler;
    if (thd->lex->is_ignore())
      thd->push_internal_handler(&ignore_handler);
    else if (thd->is_strict_mode())
      thd->push_internal_handler(&strict_handler);

    ha_rows found= 0, updated= 0;
    const bool res= mysql_update(thd, select_lex->item_list,
                                 update_value_list,
                                 unit->select_limit_cnt,
                                 lex->duplicates,
                                 &found, &updated);

    /* Pop ignore / strict error handler */
    if (thd->lex->is_ignore() || thd->is_strict_mode())
      thd->pop_internal_handler();
    MYSQL_UPDATE_DONE(res, found, updated);
    if (res)
      return true;
    else
    {
      *switch_to_multitable= false;
      return false;
    }
  }
  else
  {
    DBUG_ASSERT(all_tables->is_view());
    DBUG_PRINT("info", ("Switch to multi-update"));
    if (!thd->in_sub_stmt)
      thd->query_plan.set_query_plan(SQLCOM_UPDATE_MULTI, lex,
                                     !thd->stmt_arena->is_conventional());
    MYSQL_UPDATE_DONE(true, 0, 0);
    *switch_to_multitable= true;
    return false;
  }
}


bool Sql_cmd_update::execute_multi_table_update(THD *thd)
{
  bool res= false;
  LEX *const lex= thd->lex;
  SELECT_LEX *const select_lex= lex->select_lex;
  TABLE_LIST *const first_table= select_lex->get_table_list();
  TABLE_LIST *const all_tables= first_table;

#ifdef HAVE_REPLICATION
  /* have table map for update for multi-update statement (BUG#37051) */
  /*
    Save the thd->table_map_for_update value as a result of the
    Query_log_event::do_apply_event() function call --
    the mysql_multi_update_prepare() function will reset it below.
  */
  const bool have_table_map_for_update= thd->table_map_for_update;
#endif

  res= mysql_multi_update_prepare(thd);

#ifdef HAVE_REPLICATION
  /* Check slave filtering rules */
  if (unlikely(thd->slave_thread && !have_table_map_for_update))
  {
    if (all_tables_not_ok(thd, all_tables))
    {
      if (res!= 0)
      {
        res= 0;             /* don't care of prev failure  */
        thd->clear_error(); /* filters are of highest prior */
      }
      /* we warn the slave SQL thread */
      my_error(ER_SLAVE_IGNORED_TABLE, MYF(0));
      return res;
    }
    if (res)
      return res;
  }
  else
  {
#endif /* HAVE_REPLICATION */
    if (res)
      return res;
    if (check_readonly(thd, false) &&
        some_non_temp_table_to_be_updated(thd, all_tables))
    {
      err_readonly(thd);
      return res;
    }
#ifdef HAVE_REPLICATION
  }  /* unlikely */
#endif
  {
    /* Push ignore / strict error handler */
    Ignore_error_handler ignore_handler;
    Strict_error_handler strict_handler;
    if (thd->lex->is_ignore())
      thd->push_internal_handler(&ignore_handler);
    else if (thd->is_strict_mode())
      thd->push_internal_handler(&strict_handler);

    Query_result_update *result_obj;
    MYSQL_MULTI_UPDATE_START(const_cast<char*>(thd->query().str));
    res= mysql_multi_update(thd,
                            &select_lex->item_list,
                            &update_value_list,
                            lex->duplicates,
                            select_lex,
                            &result_obj);

    /* Pop ignore / strict error handler */
    if (thd->lex->is_ignore() || thd->is_strict_mode())
      thd->pop_internal_handler();

    if (result_obj)
    {
      MYSQL_MULTI_UPDATE_DONE(res, result_obj->num_found(),
                              result_obj->num_updated());
      res= FALSE; /* Ignore errors here */
      delete result_obj;
    }
    else
    {
      MYSQL_MULTI_UPDATE_DONE(1, 0, 0);
    }
  }
  return res;
}


bool Sql_cmd_update::execute(THD *thd)
{
  if (thd->lex->sql_command == SQLCOM_UPDATE_MULTI)
  {
    return multi_update_precheck(thd, thd->lex->select_lex->get_table_list()) ||
           execute_multi_table_update(thd);
  }

  bool switch_to_multitable;
  if (try_single_table_update(thd, &switch_to_multitable))
    return true;
  if (switch_to_multitable)
  {
    sql_command= SQLCOM_UPDATE_MULTI;
    return execute_multi_table_update(thd);
  }
  return false;
}


bool Sql_cmd_update::prepared_statement_test(THD *thd)
{
  DBUG_ASSERT(thd->lex->query_tables == thd->lex->select_lex->get_table_list());
  if (thd->lex->sql_command == SQLCOM_UPDATE)
  {
    int res= mysql_test_update(thd);
    /* mysql_test_update returns 2 if we need to switch to multi-update */
    if (res == 2)
      return select_like_stmt_cmd_test(thd, this, OPTION_SETUP_TABLES_DONE);
    else
      return MY_TEST(res);
  }
  else
  {
    return multi_update_precheck(thd, thd->lex->query_tables) ||
           select_like_stmt_cmd_test(thd, this, OPTION_SETUP_TABLES_DONE);
  }
}<|MERGE_RESOLUTION|>--- conflicted
+++ resolved
@@ -1181,9 +1181,6 @@
 
   thd->mark_used_columns= mark_used_columns_saved;
 
-<<<<<<< HEAD
-  if (select->has_ft_funcs() && setup_ftfuncs(select))
-=======
   // Check that table to be updated is not used in a subquery
   TABLE_LIST *const duplicate= unique_table(thd, update_table_ref,
                                             table_list->next_global, 0);
@@ -1193,8 +1190,7 @@
     DBUG_RETURN(true);
   }
 
-  if (setup_ftfuncs(select))
->>>>>>> 3694eb1c
+  if (select->has_ft_funcs() && setup_ftfuncs(select))
     DBUG_RETURN(true);                          /* purecov: inspected */
 
   if (select->inner_refs_list.elements && select->fix_inner_refs(thd))
