--- conflicted
+++ resolved
@@ -455,7 +455,6 @@
     DBUG_RETURN(0);
   }
 
-<<<<<<< HEAD
 #ifndef MCP_WL5906
   /*
     Read removal is possible if the selected quick read
@@ -488,8 +487,6 @@
   }
 #endif
 
-=======
->>>>>>> d64648d8
   /* If running in safe sql mode, don't allow updates without keys */
   if (table->quick_keys.is_clear_all())
   {
@@ -1172,19 +1169,6 @@
             return true;
           }
 
-<<<<<<< HEAD
-          if (primkey_clustered &&
-              (bitmap_is_set(table1->write_set, table1->s->primary_key) ||
-               bitmap_is_set(table2->write_set, table2->s->primary_key)))
-          {
-            // Clustered primary key is updated
-            my_error(ER_MULTI_UPDATE_KEY_CONFLICT, MYF(0),
-                     tl->belong_to_view ? tl->belong_to_view->alias
-                                        : tl->alias,
-                     tl2->belong_to_view ? tl2->belong_to_view->alias
-                                         : tl2->alias);
-            return true;
-=======
           if (primkey_clustered)
           {
             // The primary key can cover multiple columns
@@ -1206,7 +1190,6 @@
                 return true;
               }
             }
->>>>>>> d64648d8
           }
         }
       }
