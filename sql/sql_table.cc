/*
   Copyright (c) 2000, 2016, Oracle and/or its affiliates. All rights reserved.

   This program is free software; you can redistribute it and/or modify
   it under the terms of the GNU General Public License as published by
   the Free Software Foundation; version 2 of the License.

   This program is distributed in the hope that it will be useful,
   but WITHOUT ANY WARRANTY; without even the implied warranty of
   MERCHANTABILITY or FITNESS FOR A PARTICULAR PURPOSE.  See the
   GNU General Public License for more details.

   You should have received a copy of the GNU General Public License
   along with this program; if not, write to the Free Software
   Foundation, Inc., 51 Franklin St, Fifth Floor, Boston, MA 02110-1301  USA
*/

/* drop and alter of tables */

#include "sql_table.h"

#include "auth_common.h"        // check_fk_parent_table_access
#include "unireg.h"
#include "debug_sync.h"
#include "sql_rename.h" // do_rename
#include "sql_parse.h"                        // test_if_data_home_dir
#include "sql_cache.h"                          // query_cache_*
#include "sql_base.h"   // open_table_uncached, lock_table_names
#include "lock.h"       // mysql_unlock_tables
#include "strfunc.h"    // find_type2, find_set
#include "sql_view.h" // view_checksum 
#include "sql_truncate.h"                       // regenerate_locked_table 
#include "sql_partition.h"                      // mem_alloc_error,
                                                // generate_partition_syntax,
                                                // NOT_A_PARTITION_ID
#include "partition_info.h"                     // partition_info
#include "sql_db.h"                             // load_db_opt_by_name
#include "sql_time.h"                  // make_truncated_value_warning
#include "records.h"             // init_read_record, end_read_record
#include "filesort.h"            // filesort_free_buffers
#include "sql_select.h"                // setup_order,
                                       // make_unireg_sortorder
#include "sql_handler.h"               // mysql_ha_rm_tables
#include "discover.h"                  // readfrm
#include "log_event.h"                 // Query_log_event
#include <hash.h>
#include <myisam.h>
#include <my_dir.h>
#include "sp_head.h"
#include "sp.h"
#include "sql_parse.h"
#include "sql_show.h"
#include "transaction.h"
#include "datadict.h"  // dd_frm_type()
#include "sql_resolver.h"              // setup_order
#include "table_cache.h"
#include "sql_trigger.h"               // change_trigger_table_name
#include <mysql/psi/mysql_table.h>
#include "partitioning/partition_handler.h" // Partition_handler
#include "log.h"
#include "binlog.h"
#include "sql_tablespace.h"            // check_tablespace_name())
#include "item_timefunc.h"             // Item_func_now_local

#include "pfs_file_provider.h"
#include "mysql/psi/mysql_file.h"

#include <algorithm>
using std::max;
using std::min;
using binary_log::checksum_crc32;

#define ER_THD_OR_DEFAULT(thd,X) ((thd) ? ER_THD(thd, X) : ER_DEFAULT(X))

const char *primary_key_name="PRIMARY";

static bool check_if_keyname_exists(const char *name,KEY *start, KEY *end);
static char *make_unique_key_name(const char *field_name,KEY *start,KEY *end);
static int copy_data_between_tables(PSI_stage_progress *psi,
                                    TABLE *from,TABLE *to,
                                    List<Create_field> &create,
				    ha_rows *copied,ha_rows *deleted,
                                    Alter_info::enum_enable_or_disable keys_onoff,
                                    Alter_table_ctx *alter_ctx);

static bool prepare_blob_field(THD *thd, Create_field *sql_field);
static void sp_prepare_create_field(THD *thd, Create_field *sql_field);
static bool check_engine(THD *thd, const char *db_name,
                         const char *table_name,
                         HA_CREATE_INFO *create_info);

static int
mysql_prepare_create_table(THD *thd, const char *error_schema_name,
                           const char *error_table_name,
                           HA_CREATE_INFO *create_info,
                           Alter_info *alter_info,
                           bool tmp_table,
                           uint *db_options,
                           handler *file, KEY **key_info_buffer,
                           uint *key_count, int select_field_count);
static uint blob_length_by_type(enum_field_types type);


/**
  @brief Helper function for explain_filename
  @param thd          Thread handle
  @param to_p         Explained name in system_charset_info
  @param end_p        End of the to_p buffer
  @param name         Name to be converted
  @param name_len     Length of the name, in bytes
*/
static char* add_identifier(THD* thd, char *to_p, const char * end_p,
                            const char* name, size_t name_len)
{
  size_t res;
  uint errors;
  const char *conv_name;
  char tmp_name[FN_REFLEN];
  char conv_string[FN_REFLEN];
  int quote;

  DBUG_ENTER("add_identifier");
  if (!name[name_len])
    conv_name= name;
  else
  {
    my_stpnmov(tmp_name, name, name_len);
    tmp_name[name_len]= 0;
    conv_name= tmp_name;
  }
  res= strconvert(&my_charset_filename, conv_name, system_charset_info,
                  conv_string, FN_REFLEN, &errors);
  if (!res || errors)
  {
    DBUG_PRINT("error", ("strconvert of '%s' failed with %u (errors: %u)", conv_name,
                         static_cast<uint>(res), errors));
    conv_name= name;
  }
  else
  {
    DBUG_PRINT("info", ("conv '%s' -> '%s'", conv_name, conv_string));
    conv_name= conv_string;
  }

  quote = thd ? get_quote_char_for_identifier(thd, conv_name, res - 1) : '`';

  if (quote != EOF && (end_p - to_p > 2))
  {
    *(to_p++)= (char) quote;
    while (*conv_name && (end_p - to_p - 1) > 0)
    {
      uint length= my_mbcharlen(system_charset_info, *conv_name);
      if (!length)
        length= 1;
      if (length == 1 && *conv_name == (char) quote)
      {
        if ((end_p - to_p) < 3)
          break;
        *(to_p++)= (char) quote;
        *(to_p++)= *(conv_name++);
      }
      else if (((long) length) < (end_p - to_p))
      {
        to_p= my_stpnmov(to_p, conv_name, length);
        conv_name+= length;
      }
      else
        break;                               /* string already filled */
    }
    if (end_p > to_p) {
      *(to_p++)= (char) quote;
      if (end_p > to_p)
	*to_p= 0; /* terminate by NUL, but do not include it in the count */
    }
  }
  else
    to_p= my_stpnmov(to_p, conv_name, end_p - to_p);
  DBUG_RETURN(to_p);
}


/**
  @brief Explain a path name by split it to database, table etc.
  
  @details Break down the path name to its logic parts
  (database, table, partition, subpartition).
  filename_to_tablename cannot be used on partitions, due to the #P# part.
  There can be up to 6 '#', #P# for partition, #SP# for subpartition
  and #TMP# or #REN# for temporary or renamed partitions.
  This should be used when something should be presented to a user in a
  diagnostic, error etc. when it would be useful to know what a particular
  file [and directory] means. Such as SHOW ENGINE STATUS, error messages etc.

   @param      thd          Thread handle
   @param      from         Path name in my_charset_filename
                            Null terminated in my_charset_filename, normalized
                            to use '/' as directory separation character.
   @param      to           Explained name in system_charset_info
   @param      to_length    Size of to buffer
   @param      explain_mode Requested output format.
                            EXPLAIN_ALL_VERBOSE ->
                            [Database `db`, ]Table `tbl`[,[ Temporary| Renamed]
                            Partition `p` [, Subpartition `sp`]]
                            EXPLAIN_PARTITIONS_VERBOSE -> `db`.`tbl`
                            [[ Temporary| Renamed] Partition `p`
                            [, Subpartition `sp`]]
                            EXPLAIN_PARTITIONS_AS_COMMENT -> `db`.`tbl` |*
                            [,[ Temporary| Renamed] Partition `p`
                            [, Subpartition `sp`]] *|
                            (| is really a /, and it is all in one line)

   @retval     Length of returned string
*/

size_t explain_filename(THD* thd,
                        const char *from,
                        char *to,
                        size_t to_length,
                        enum_explain_filename_mode explain_mode)
{
  char *to_p= to;
  char *end_p= to_p + to_length;
  const char *db_name= NULL;
  size_t  db_name_len= 0;
  const char *table_name;
  size_t  table_name_len= 0;
  const char *part_name= NULL;
  size_t  part_name_len= 0;
  const char *subpart_name= NULL;
  size_t  subpart_name_len= 0;
  enum enum_part_name_type {NORMAL, TEMP, RENAMED} part_type= NORMAL;

  const char *tmp_p;
  DBUG_ENTER("explain_filename");
  DBUG_PRINT("enter", ("from '%s'", from));
  tmp_p= from;
  table_name= from;
  /*
    If '/' then take last directory part as database.
    '/' is the directory separator, not FN_LIB_CHAR
  */
  while ((tmp_p= strchr(tmp_p, '/')))
  {
    db_name= table_name;
    /* calculate the length */
    db_name_len= tmp_p - db_name;
    tmp_p++;
    table_name= tmp_p;
  }
  tmp_p= table_name;
  /* Look if there are partition tokens in the table name. */
  while ((tmp_p= strchr(tmp_p, '#')))
  {
    tmp_p++;
    switch (tmp_p[0]) {
    case 'P':
    case 'p':
      if (tmp_p[1] == '#')
      {
        part_name= tmp_p + 2;
        tmp_p+= 2;
      }
      break;
    case 'S':
    case 's':
      if ((tmp_p[1] == 'P' || tmp_p[1] == 'p') && tmp_p[2] == '#')
      {
        part_name_len= tmp_p - part_name - 1;
        subpart_name= tmp_p + 3;
        tmp_p+= 3;
      }
      break;
    case 'T':
    case 't':
      if ((tmp_p[1] == 'M' || tmp_p[1] == 'm') &&
          (tmp_p[2] == 'P' || tmp_p[2] == 'p') &&
          tmp_p[3] == '#' && !tmp_p[4])
      {
        part_type= TEMP;
        tmp_p+= 4;
      }
      break;
    case 'R':
    case 'r':
      if ((tmp_p[1] == 'E' || tmp_p[1] == 'e') &&
          (tmp_p[2] == 'N' || tmp_p[2] == 'n') &&
          tmp_p[3] == '#' && !tmp_p[4])
      {
        part_type= RENAMED;
        tmp_p+= 4;
      }
      break;
    default:
      /* Not partition name part. */
      ;
    }
  }
  if (part_name)
  {
    table_name_len= part_name - table_name - 3;
    if (subpart_name)
      subpart_name_len= strlen(subpart_name);
    else
      part_name_len= strlen(part_name);
    if (part_type != NORMAL)
    {
      if (subpart_name)
        subpart_name_len-= 5;
      else
        part_name_len-= 5;
    }
  }
  else
    table_name_len= strlen(table_name);
  if (db_name)
  {
    if (explain_mode == EXPLAIN_ALL_VERBOSE)
    {
      to_p= my_stpncpy(to_p, ER_THD_OR_DEFAULT(thd, ER_DATABASE_NAME),
                                            end_p - to_p);
      *(to_p++)= ' ';
      to_p= add_identifier(thd, to_p, end_p, db_name, db_name_len);
      to_p= my_stpncpy(to_p, ", ", end_p - to_p);
    }
    else
    {
      to_p= add_identifier(thd, to_p, end_p, db_name, db_name_len);
      to_p= my_stpncpy(to_p, ".", end_p - to_p);
    }
  }
  if (explain_mode == EXPLAIN_ALL_VERBOSE)
  {
    to_p= my_stpncpy(to_p, ER_THD_OR_DEFAULT(thd, ER_TABLE_NAME), end_p - to_p);
    *(to_p++)= ' ';
    to_p= add_identifier(thd, to_p, end_p, table_name, table_name_len);
  }
  else
    to_p= add_identifier(thd, to_p, end_p, table_name, table_name_len);
  if (part_name)
  {
    if (explain_mode == EXPLAIN_PARTITIONS_AS_COMMENT)
      to_p= my_stpncpy(to_p, " /* ", end_p - to_p);
    else if (explain_mode == EXPLAIN_PARTITIONS_VERBOSE)
      to_p= my_stpncpy(to_p, " ", end_p - to_p);
    else
      to_p= my_stpncpy(to_p, ", ", end_p - to_p);
    if (part_type != NORMAL)
    {
      if (part_type == TEMP)
        to_p= my_stpncpy(to_p, ER_THD_OR_DEFAULT(thd, ER_TEMPORARY_NAME),
                      end_p - to_p);
      else
        to_p= my_stpncpy(to_p, ER_THD_OR_DEFAULT(thd, ER_RENAMED_NAME),
                      end_p - to_p);
      to_p= my_stpncpy(to_p, " ", end_p - to_p);
    }
    to_p= my_stpncpy(to_p, ER_THD_OR_DEFAULT(thd, ER_PARTITION_NAME),
                  end_p - to_p);
    *(to_p++)= ' ';
    to_p= add_identifier(thd, to_p, end_p, part_name, part_name_len);
    if (subpart_name)
    {
      to_p= my_stpncpy(to_p, ", ", end_p - to_p);
      to_p= my_stpncpy(to_p, ER_THD_OR_DEFAULT(thd, ER_SUBPARTITION_NAME),
                    end_p - to_p);
      *(to_p++)= ' ';
      to_p= add_identifier(thd, to_p, end_p, subpart_name, subpart_name_len);
    }
    if (explain_mode == EXPLAIN_PARTITIONS_AS_COMMENT)
      to_p= my_stpncpy(to_p, " */", end_p - to_p);
  }
  DBUG_PRINT("exit", ("to '%s'", to));
  DBUG_RETURN(static_cast<size_t>(to_p - to));
}


/*
  Translate a file name to a table name (WL #1324).

  SYNOPSIS
    filename_to_tablename()
      from                      The file name in my_charset_filename.
      to                OUT     The table name in system_charset_info.
      to_length                 The size of the table name buffer.

  RETURN
    Table name length.
*/

size_t filename_to_tablename(const char *from, char *to, size_t to_length
#ifndef DBUG_OFF
                           , bool stay_quiet
#endif /* DBUG_OFF */
                           )
{
  uint errors;
  size_t res;
  DBUG_ENTER("filename_to_tablename");
  DBUG_PRINT("enter", ("from '%s'", from));

  if (strlen(from) >= tmp_file_prefix_length &&
      !memcmp(from, tmp_file_prefix, tmp_file_prefix_length))
  {
    /* Temporary table name. */
    res= (my_stpnmov(to, from, to_length) - to);
  }
  else
  {
    res= strconvert(&my_charset_filename, from,
                    system_charset_info,  to, to_length, &errors);
    if (errors) // Old 5.0 name
    {
      res= (strxnmov(to, to_length, MYSQL50_TABLE_NAME_PREFIX,  from, NullS) -
            to);
#ifndef DBUG_OFF
      if (!stay_quiet) {
#endif /* DBUG_OFF */
        sql_print_error("Invalid (old?) table or database name '%s'", from);
#ifndef DBUG_OFF
      }
#endif /* DBUG_OFF */
      /*
        TODO: add a stored procedure for fix table and database names,
        and mention its name in error log.
      */
    }
  }

  DBUG_PRINT("exit", ("to '%s'", to));
  DBUG_RETURN(res);
}


/**
  Check if given string begins with "#mysql50#" prefix
  
  @param   name          string to check cut 
  
  @retval
    FALSE  no prefix found
  @retval
    TRUE   prefix found
*/

bool check_mysql50_prefix(const char *name)
{
  return (name[0] == '#' && 
         !strncmp(name, MYSQL50_TABLE_NAME_PREFIX,
                  MYSQL50_TABLE_NAME_PREFIX_LENGTH));
}


/**
  Check if given string begins with "#mysql50#" prefix, cut it if so.
  
  @param   from          string to check and cut 
  @param   to[out]       buffer for result string
  @param   to_length     its size
  
  @retval
    0      no prefix found
  @retval
    non-0  result string length
*/

size_t check_n_cut_mysql50_prefix(const char *from, char *to, size_t to_length)
{
  if (check_mysql50_prefix(from))
    return static_cast<size_t>(strmake(to, from + MYSQL50_TABLE_NAME_PREFIX_LENGTH,
                                       to_length - 1) - to);
  return 0;
}


/*
  Translate a table name to a file name (WL #1324).

  SYNOPSIS
    tablename_to_filename()
      from                      The table name in system_charset_info.
      to                OUT     The file name in my_charset_filename.
      to_length                 The size of the file name buffer.

  RETURN
    File name length.
*/

size_t tablename_to_filename(const char *from, char *to, size_t to_length)
{
  uint errors;
  size_t length;
  DBUG_ENTER("tablename_to_filename");
  DBUG_PRINT("enter", ("from '%s'", from));

  if ((length= check_n_cut_mysql50_prefix(from, to, to_length)))
  {
    /*
      Check if the name supplied is a valid mysql 5.0 name and 
      make the name a zero length string if it's not.
      Note that just returning zero length is not enough : 
      a lot of places don't check the return value and expect 
      a zero terminated string.
    */  
    if (check_table_name(to, length, TRUE) != IDENT_NAME_OK)
    {
      to[0]= 0;
      length= 0;
    }
    DBUG_RETURN(length);
  }
  length= strconvert(system_charset_info, from,
                     &my_charset_filename, to, to_length, &errors);
  if (check_if_legal_tablename(to) &&
      length + 4 < to_length)
  {
    memcpy(to + length, "@@@", 4);
    length+= 3;
  }
  DBUG_PRINT("exit", ("to '%s'", to));
  DBUG_RETURN(length);
}


/*
  @brief Creates path to a file: mysql_data_dir/db/table.ext

  @param buff                   Where to write result in my_charset_filename.
                                This may be the same as table_name.
  @param bufflen                buff size
  @param db                     Database name in system_charset_info.
  @param table_name             Table name in system_charset_info.
  @param ext                    File extension.
  @param flags                  FN_FROM_IS_TMP or FN_TO_IS_TMP or FN_IS_TMP
                                table_name is temporary, do not change.
  @param was_truncated          points to location that will be
                                set to true if path was truncated,
                                to false otherwise.

  @note
    Uses database and table name, and extension to create
    a file name in mysql_data_dir. Database and table
    names are converted from system_charset_info into "fscs".
    Unless flags indicate a temporary table name.
    'db' is always converted.
    'ext' is not converted.

    The conversion suppression is required for ALTER TABLE. This
    statement creates intermediate tables. These are regular
    (non-temporary) tables with a temporary name. Their path names must
    be derivable from the table name. So we cannot use
    build_tmptable_filename() for them.

  @return
    path length
*/

size_t build_table_filename(char *buff, size_t bufflen, const char *db,
                            const char *table_name, const char *ext,
                            uint flags, bool *was_truncated)
{
  char tbbuff[FN_REFLEN], dbbuff[FN_REFLEN];
  size_t tab_len, db_len;
  DBUG_ENTER("build_table_filename");
  DBUG_PRINT("enter", ("db: '%s'  table_name: '%s'  ext: '%s'  flags: %x",
                       db, table_name, ext, flags));

  if (flags & FN_IS_TMP) // FN_FROM_IS_TMP | FN_TO_IS_TMP
    tab_len= my_stpnmov(tbbuff, table_name, sizeof(tbbuff)) - tbbuff;
  else
    tab_len= tablename_to_filename(table_name, tbbuff, sizeof(tbbuff));

  db_len= tablename_to_filename(db, dbbuff, sizeof(dbbuff));

  char *end = buff + bufflen;
  /* Don't add FN_ROOTDIR if mysql_data_home already includes it */
  char *pos = my_stpnmov(buff, mysql_data_home, bufflen);
  size_t rootdir_len= strlen(FN_ROOTDIR);
  if (pos - rootdir_len >= buff &&
      memcmp(pos - rootdir_len, FN_ROOTDIR, rootdir_len) != 0)
    pos= my_stpnmov(pos, FN_ROOTDIR, end - pos);
  else
      rootdir_len= 0;
  pos= strxnmov(pos, end - pos, dbbuff, FN_ROOTDIR, NullS);
  pos= strxnmov(pos, end - pos, tbbuff, ext, NullS);

  /**
    Mark OUT param if path gets truncated.
    Most of functions which invoke this function are sure that the
    path will not be truncated. In case some functions are not sure,
    we can use 'was_truncated' OUTPARAM
  */
  *was_truncated= false;
  if (pos == end &&
      (bufflen < mysql_data_home_len + rootdir_len + db_len +
                 strlen(FN_ROOTDIR) + tab_len + strlen(ext)))
    *was_truncated= true;

  DBUG_PRINT("exit", ("buff: '%s'", buff));
  DBUG_RETURN(pos - buff);
}


/**
  Create path to a temporary table mysql_tmpdir/#sql1234_12_1
  (i.e. to its .FRM file but without an extension).

  @param thd      The thread handle.
  @param buff     Where to write result in my_charset_filename.
  @param bufflen  buff size

  @note
    Uses current_pid, thread_id, and tmp_table counter to create
    a file name in mysql_tmpdir.

  @return Path length.
*/

size_t build_tmptable_filename(THD* thd, char *buff, size_t bufflen)
{
  DBUG_ENTER("build_tmptable_filename");

  char *p= my_stpnmov(buff, mysql_tmpdir, bufflen);
  DBUG_ASSERT(sizeof(my_thread_id) == 4);
  my_snprintf(p, bufflen - (p - buff), "/%s%lx_%lx_%x",
              tmp_file_prefix, current_pid,
              thd->thread_id(), thd->tmp_table++);

  if (lower_case_table_names)
  {
    /* Convert all except tmpdir to lower case */
    my_casedn_str(files_charset_info, p);
  }

  size_t length= unpack_filename(buff, buff);
  DBUG_PRINT("exit", ("buff: '%s'", buff));
  DBUG_RETURN(length);
}

/*
--------------------------------------------------------------------------

   MODULE: DDL log
   -----------------

   This module is used to ensure that we can recover from crashes that occur
   in the middle of a meta-data operation in MySQL. E.g. DROP TABLE t1, t2;
   We need to ensure that both t1 and t2 are dropped and not only t1 and
   also that each table drop is entirely done and not "half-baked".

   To support this we create log entries for each meta-data statement in the
   ddl log while we are executing. These entries are dropped when the
   operation is completed.

   At recovery those entries that were not completed will be executed.

   There is only one ddl log in the system and it is protected by a mutex
   and there is a global struct that contains information about its current
   state.

   History:
   First version written in 2006 by Mikael Ronstrom
--------------------------------------------------------------------------
*/

struct st_global_ddl_log
{
  /*
    We need to adjust buffer size to be able to handle downgrades/upgrades
    where IO_SIZE has changed. We'll set the buffer size such that we can
    handle that the buffer size was upto 4 times bigger in the version
    that wrote the DDL log.
  */
  char file_entry_buf[4*IO_SIZE];
  char file_name_str[FN_REFLEN];
  char *file_name;
  DDL_LOG_MEMORY_ENTRY *first_free;
  DDL_LOG_MEMORY_ENTRY *first_used;
  uint num_entries;
  File file_id;
  uint name_len;
  uint io_size;
  bool inited;
  bool do_release;
  bool recovery_phase;
  st_global_ddl_log() : inited(false), do_release(false) {}
};

st_global_ddl_log global_ddl_log;

mysql_mutex_t LOCK_gdl;

#define DDL_LOG_ENTRY_TYPE_POS 0
#define DDL_LOG_ACTION_TYPE_POS 1
#define DDL_LOG_PHASE_POS 2
#define DDL_LOG_NEXT_ENTRY_POS 4
#define DDL_LOG_NAME_POS 8

#define DDL_LOG_NUM_ENTRY_POS 0
#define DDL_LOG_NAME_LEN_POS 4
#define DDL_LOG_IO_SIZE_POS 8

/**
  Read one entry from ddl log file.

  @param entry_no                     Entry number to read

  @return Operation status
    @retval true   Error
    @retval false  Success
*/

static bool read_ddl_log_file_entry(uint entry_no)
{
  bool error= FALSE;
  File file_id= global_ddl_log.file_id;
  uchar *file_entry_buf= (uchar*)global_ddl_log.file_entry_buf;
  uint io_size= global_ddl_log.io_size;
  DBUG_ENTER("read_ddl_log_file_entry");

  mysql_mutex_assert_owner(&LOCK_gdl);
  if (mysql_file_pread(file_id, file_entry_buf, io_size, io_size * entry_no,
                       MYF(MY_WME)) != io_size)
    error= TRUE;
  DBUG_RETURN(error);
}


/**
  Write one entry to ddl log file.

  @param entry_no                     Entry number to write

  @return Operation status
    @retval true   Error
    @retval false  Success
*/

static bool write_ddl_log_file_entry(uint entry_no)
{
  bool error= FALSE;
  File file_id= global_ddl_log.file_id;
  uchar *file_entry_buf= (uchar*)global_ddl_log.file_entry_buf;
  DBUG_ENTER("write_ddl_log_file_entry");

  mysql_mutex_assert_owner(&LOCK_gdl);
  if (mysql_file_pwrite(file_id, file_entry_buf,
                        IO_SIZE, IO_SIZE * entry_no, MYF(MY_WME)) != IO_SIZE)
    error= TRUE;
  DBUG_RETURN(error);
}


/**
  Sync the ddl log file.

  @return Operation status
    @retval FALSE  Success
    @retval TRUE   Error
*/

static bool sync_ddl_log_file()
{
  DBUG_ENTER("sync_ddl_log_file");
  DBUG_RETURN(mysql_file_sync(global_ddl_log.file_id, MYF(MY_WME)));
}


/**
  Write ddl log header.

  @return Operation status
    @retval TRUE                      Error
    @retval FALSE                     Success
*/

static bool write_ddl_log_header()
{
  uint16 const_var;
  DBUG_ENTER("write_ddl_log_header");

  int4store(&global_ddl_log.file_entry_buf[DDL_LOG_NUM_ENTRY_POS],
            global_ddl_log.num_entries);
  const_var= FN_REFLEN;
  int4store(&global_ddl_log.file_entry_buf[DDL_LOG_NAME_LEN_POS],
            (ulong) const_var);
  const_var= IO_SIZE;
  int4store(&global_ddl_log.file_entry_buf[DDL_LOG_IO_SIZE_POS],
            (ulong) const_var);
  if (write_ddl_log_file_entry(0UL))
  {
    sql_print_error("Error writing ddl log header");
    DBUG_RETURN(TRUE);
  }
  DBUG_RETURN(sync_ddl_log_file());
}


/**
  Create ddl log file name.
  @param file_name                   Filename setup
*/

static inline void create_ddl_log_file_name(char *file_name)
{
  strxmov(file_name, mysql_data_home, "/", "ddl_log.log", NullS);
}


/**
  Read header of ddl log file.

  When we read the ddl log header we get information about maximum sizes
  of names in the ddl log and we also get information about the number
  of entries in the ddl log.

  @return Last entry in ddl log (0 if no entries)
*/

static uint read_ddl_log_header()
{
  uchar *file_entry_buf= (uchar*)global_ddl_log.file_entry_buf;
  char file_name[FN_REFLEN];
  uint entry_no;
  bool successful_open= FALSE;
  DBUG_ENTER("read_ddl_log_header");

  mysql_mutex_init(key_LOCK_gdl, &LOCK_gdl, MY_MUTEX_INIT_SLOW);
  mysql_mutex_lock(&LOCK_gdl);
  create_ddl_log_file_name(file_name);
  if ((global_ddl_log.file_id= mysql_file_open(key_file_global_ddl_log,
                                               file_name,
                                               O_RDWR | O_BINARY, MYF(0))) >= 0)
  {
    if (read_ddl_log_file_entry(0UL))
    {
      /* Write message into error log */
      sql_print_error("Failed to read ddl log file in recovery");
    }
    else
      successful_open= TRUE;
  }
  if (successful_open)
  {
    entry_no= uint4korr(&file_entry_buf[DDL_LOG_NUM_ENTRY_POS]);
    global_ddl_log.name_len= uint4korr(&file_entry_buf[DDL_LOG_NAME_LEN_POS]);
    global_ddl_log.io_size= uint4korr(&file_entry_buf[DDL_LOG_IO_SIZE_POS]);
    DBUG_ASSERT(global_ddl_log.io_size <=
                sizeof(global_ddl_log.file_entry_buf));
  }
  else
  {
    entry_no= 0;
  }
  global_ddl_log.first_free= NULL;
  global_ddl_log.first_used= NULL;
  global_ddl_log.num_entries= 0;
  global_ddl_log.do_release= true;
  mysql_mutex_unlock(&LOCK_gdl);
  DBUG_RETURN(entry_no);
}


/**
  Convert from ddl_log_entry struct to file_entry_buf binary blob.

  @param ddl_log_entry   filled in ddl_log_entry struct.
*/

static void set_global_from_ddl_log_entry(const DDL_LOG_ENTRY *ddl_log_entry)
{
  mysql_mutex_assert_owner(&LOCK_gdl);
  global_ddl_log.file_entry_buf[DDL_LOG_ENTRY_TYPE_POS]=
                                    (char)DDL_LOG_ENTRY_CODE;
  global_ddl_log.file_entry_buf[DDL_LOG_ACTION_TYPE_POS]=
                                    (char)ddl_log_entry->action_type;
  global_ddl_log.file_entry_buf[DDL_LOG_PHASE_POS]= 0;
  int4store(&global_ddl_log.file_entry_buf[DDL_LOG_NEXT_ENTRY_POS],
            ddl_log_entry->next_entry);
  DBUG_ASSERT(strlen(ddl_log_entry->name) < FN_REFLEN);
  strmake(&global_ddl_log.file_entry_buf[DDL_LOG_NAME_POS],
          ddl_log_entry->name, FN_REFLEN - 1);
  if (ddl_log_entry->action_type == DDL_LOG_RENAME_ACTION ||
      ddl_log_entry->action_type == DDL_LOG_REPLACE_ACTION ||
      ddl_log_entry->action_type == DDL_LOG_EXCHANGE_ACTION)
  {
    DBUG_ASSERT(strlen(ddl_log_entry->from_name) < FN_REFLEN);
    strmake(&global_ddl_log.file_entry_buf[DDL_LOG_NAME_POS + FN_REFLEN],
          ddl_log_entry->from_name, FN_REFLEN - 1);
  }
  else
    global_ddl_log.file_entry_buf[DDL_LOG_NAME_POS + FN_REFLEN]= 0;
  DBUG_ASSERT(strlen(ddl_log_entry->handler_name) < FN_REFLEN);
  strmake(&global_ddl_log.file_entry_buf[DDL_LOG_NAME_POS + (2*FN_REFLEN)],
          ddl_log_entry->handler_name, FN_REFLEN - 1);
  if (ddl_log_entry->action_type == DDL_LOG_EXCHANGE_ACTION)
  {
    DBUG_ASSERT(strlen(ddl_log_entry->tmp_name) < FN_REFLEN);
    strmake(&global_ddl_log.file_entry_buf[DDL_LOG_NAME_POS + (3*FN_REFLEN)],
          ddl_log_entry->tmp_name, FN_REFLEN - 1);
  }
  else
    global_ddl_log.file_entry_buf[DDL_LOG_NAME_POS + (3*FN_REFLEN)]= 0;
}


/**
  Convert from file_entry_buf binary blob to ddl_log_entry struct.

  @param[out] ddl_log_entry   struct to fill in.

  @note Strings (names) are pointing to the global_ddl_log structure,
  so LOCK_gdl needs to be hold until they are read or copied.
*/

static void set_ddl_log_entry_from_global(DDL_LOG_ENTRY *ddl_log_entry,
                                          const uint read_entry)
{
  char *file_entry_buf= (char*) global_ddl_log.file_entry_buf;
  uint inx;
  uchar single_char;

  mysql_mutex_assert_owner(&LOCK_gdl);
  ddl_log_entry->entry_pos= read_entry;
  single_char= file_entry_buf[DDL_LOG_ENTRY_TYPE_POS];
  ddl_log_entry->entry_type= (enum ddl_log_entry_code)single_char;
  single_char= file_entry_buf[DDL_LOG_ACTION_TYPE_POS];
  ddl_log_entry->action_type= (enum ddl_log_action_code)single_char;
  ddl_log_entry->phase= file_entry_buf[DDL_LOG_PHASE_POS];
  ddl_log_entry->next_entry= uint4korr(&file_entry_buf[DDL_LOG_NEXT_ENTRY_POS]);
  ddl_log_entry->name= &file_entry_buf[DDL_LOG_NAME_POS];
  inx= DDL_LOG_NAME_POS + global_ddl_log.name_len;
  ddl_log_entry->from_name= &file_entry_buf[inx];
  inx+= global_ddl_log.name_len;
  ddl_log_entry->handler_name= &file_entry_buf[inx];
  if (ddl_log_entry->action_type == DDL_LOG_EXCHANGE_ACTION)
  {
    inx+= global_ddl_log.name_len;
    ddl_log_entry->tmp_name= &file_entry_buf[inx];
  }
  else
    ddl_log_entry->tmp_name= NULL;
}


/**
  Read a ddl log entry.

  Read a specified entry in the ddl log.

  @param read_entry               Number of entry to read
  @param[out] entry_info          Information from entry

  @return Operation status
    @retval TRUE                     Error
    @retval FALSE                    Success
*/

static bool read_ddl_log_entry(uint read_entry, DDL_LOG_ENTRY *ddl_log_entry)
{
  DBUG_ENTER("read_ddl_log_entry");

  if (read_ddl_log_file_entry(read_entry))
  {
    DBUG_RETURN(TRUE);
  }
  set_ddl_log_entry_from_global(ddl_log_entry, read_entry);
  DBUG_RETURN(FALSE);
}


/**
  Initialise ddl log.

  Write the header of the ddl log file and length of names. Also set
  number of entries to zero.

  @return Operation status
    @retval TRUE                     Error
    @retval FALSE                    Success
*/

static bool init_ddl_log()
{
  char file_name[FN_REFLEN];
  DBUG_ENTER("init_ddl_log");

  if (global_ddl_log.inited)
    goto end;

  global_ddl_log.io_size= IO_SIZE;
  global_ddl_log.name_len= FN_REFLEN;
  create_ddl_log_file_name(file_name);
  if ((global_ddl_log.file_id= mysql_file_create(key_file_global_ddl_log,
                                                 file_name, CREATE_MODE,
                                                 O_RDWR | O_TRUNC | O_BINARY,
                                                 MYF(MY_WME))) < 0)
  {
    /* Couldn't create ddl log file, this is serious error */
    sql_print_error("Failed to open ddl log file");
    DBUG_RETURN(TRUE);
  }
  global_ddl_log.inited= TRUE;
  if (write_ddl_log_header())
  {
    (void) mysql_file_close(global_ddl_log.file_id, MYF(MY_WME));
    global_ddl_log.inited= FALSE;
    DBUG_RETURN(TRUE);
  }

end:
  DBUG_RETURN(FALSE);
}


/**
  Sync ddl log file.

  @return Operation status
    @retval TRUE        Error
    @retval FALSE       Success
*/

static bool sync_ddl_log_no_lock()
{
  DBUG_ENTER("sync_ddl_log_no_lock");

  mysql_mutex_assert_owner(&LOCK_gdl);
  if ((!global_ddl_log.recovery_phase) &&
      init_ddl_log())
  {
    DBUG_RETURN(TRUE);
  }
  DBUG_RETURN(sync_ddl_log_file());
}


/**
  @brief Deactivate an individual entry.

  @details For complex rename operations we need to deactivate individual
  entries.

  During replace operations where we start with an existing table called
  t1 and a replacement table called t1#temp or something else and where
  we want to delete t1 and rename t1#temp to t1 this is not possible to
  do in a safe manner unless the ddl log is informed of the phases in
  the change.

  Delete actions are 1-phase actions that can be ignored immediately after
  being executed.
  Rename actions from x to y is also a 1-phase action since there is no
  interaction with any other handlers named x and y.
  Replace action where drop y and x -> y happens needs to be a two-phase
  action. Thus the first phase will drop y and the second phase will
  rename x -> y.

  @param entry_no     Entry position of record to change

  @return Operation status
    @retval TRUE      Error
    @retval FALSE     Success
*/

static bool deactivate_ddl_log_entry_no_lock(uint entry_no)
{
  uchar *file_entry_buf= (uchar*)global_ddl_log.file_entry_buf;
  DBUG_ENTER("deactivate_ddl_log_entry_no_lock");

  mysql_mutex_assert_owner(&LOCK_gdl);
  if (!read_ddl_log_file_entry(entry_no))
  {
    if (file_entry_buf[DDL_LOG_ENTRY_TYPE_POS] == DDL_LOG_ENTRY_CODE)
    {
      /*
        Log entry, if complete mark it done (IGNORE).
        Otherwise increase the phase by one.
      */
      if (file_entry_buf[DDL_LOG_ACTION_TYPE_POS] == DDL_LOG_DELETE_ACTION ||
          file_entry_buf[DDL_LOG_ACTION_TYPE_POS] == DDL_LOG_RENAME_ACTION ||
          (file_entry_buf[DDL_LOG_ACTION_TYPE_POS] == DDL_LOG_REPLACE_ACTION &&
           file_entry_buf[DDL_LOG_PHASE_POS] == 1) ||
          (file_entry_buf[DDL_LOG_ACTION_TYPE_POS] == DDL_LOG_EXCHANGE_ACTION &&
           file_entry_buf[DDL_LOG_PHASE_POS] >= EXCH_PHASE_TEMP_TO_FROM))
        file_entry_buf[DDL_LOG_ENTRY_TYPE_POS]= DDL_IGNORE_LOG_ENTRY_CODE;
      else if (file_entry_buf[DDL_LOG_ACTION_TYPE_POS] == DDL_LOG_REPLACE_ACTION)
      {
        DBUG_ASSERT(file_entry_buf[DDL_LOG_PHASE_POS] == 0);
        file_entry_buf[DDL_LOG_PHASE_POS]= 1;
      }
      else if (file_entry_buf[DDL_LOG_ACTION_TYPE_POS] == DDL_LOG_EXCHANGE_ACTION)
      {
        DBUG_ASSERT(file_entry_buf[DDL_LOG_PHASE_POS] <=
                                                 EXCH_PHASE_FROM_TO_NAME);
        file_entry_buf[DDL_LOG_PHASE_POS]++;
      }
      else
      {
        DBUG_ASSERT(0);
      }
      if (write_ddl_log_file_entry(entry_no))
      {
        sql_print_error("Error in deactivating log entry. Position = %u",
                        entry_no);
        DBUG_RETURN(TRUE);
      }
    }
  }
  else
  {
    sql_print_error("Failed in reading entry before deactivating it");
    DBUG_RETURN(TRUE);
  }
  DBUG_RETURN(FALSE);
}


/**
  Execute one action in a ddl log entry

  @param ddl_log_entry              Information in action entry to execute

  @return Operation status
    @retval TRUE                       Error
    @retval FALSE                      Success
*/

static bool execute_ddl_log_action(THD *thd, DDL_LOG_ENTRY *ddl_log_entry)
{
  bool frm_action= FALSE;
  LEX_STRING handler_name;
  handler *file= NULL;
  MEM_ROOT mem_root;
  int error= TRUE;
  char to_path[FN_REFLEN];
  char from_path[FN_REFLEN];
  char *par_ext= (char*)".par";
  handlerton *hton;
  DBUG_ENTER("execute_ddl_log_action");

  mysql_mutex_assert_owner(&LOCK_gdl);
  if (ddl_log_entry->entry_type == DDL_IGNORE_LOG_ENTRY_CODE)
  {
    DBUG_RETURN(FALSE);
  }
  DBUG_PRINT("ddl_log",
             ("execute type %c next %u name '%s' from_name '%s' handler '%s'"
              " tmp_name '%s'",
             ddl_log_entry->action_type,
             ddl_log_entry->next_entry,
             ddl_log_entry->name,
             ddl_log_entry->from_name,
             ddl_log_entry->handler_name,
             ddl_log_entry->tmp_name));
  handler_name.str= (char*)ddl_log_entry->handler_name;
  handler_name.length= strlen(ddl_log_entry->handler_name);
  init_sql_alloc(key_memory_gdl, &mem_root, TABLE_ALLOC_BLOCK_SIZE, 0);
  if (!strcmp(ddl_log_entry->handler_name, reg_ext))
    frm_action= TRUE;
  else
  {
    plugin_ref plugin= ha_resolve_by_name(thd, &handler_name, FALSE);
    if (!plugin)
    {
      my_error(ER_ILLEGAL_HA, MYF(0), ddl_log_entry->handler_name);
      goto error;
    }
    hton= plugin_data<handlerton*>(plugin);
    file= get_new_handler((TABLE_SHARE*)0, &mem_root, hton);
    if (!file)
    {
      mem_alloc_error(sizeof(handler));
      goto error;
    }
  }
  switch (ddl_log_entry->action_type)
  {
    case DDL_LOG_REPLACE_ACTION:
    case DDL_LOG_DELETE_ACTION:
    {
      if (ddl_log_entry->phase == 0)
      {
        if (frm_action)
        {
          strxmov(to_path, ddl_log_entry->name, reg_ext, NullS);
          if ((error= mysql_file_delete(key_file_frm, to_path, MYF(MY_WME))))
          {
            if (my_errno() != ENOENT)
              break;
          }
          DBUG_ASSERT(strcmp("partition", ddl_log_entry->handler_name));
          strxmov(to_path, ddl_log_entry->name, par_ext, NullS);
          if (access(to_path, F_OK) == 0)
          {
            (void) mysql_file_delete(key_file_partition_ddl_log,
                                     to_path,
                                     MYF(MY_WME));
          }
        }
        else
        {
          if ((error= file->ha_delete_table(ddl_log_entry->name)))
          {
            if (error != ENOENT && error != HA_ERR_NO_SUCH_TABLE)
              break;
          }
        }
        if ((deactivate_ddl_log_entry_no_lock(ddl_log_entry->entry_pos)))
          break;
        (void) sync_ddl_log_no_lock();
        error= FALSE;
        if (ddl_log_entry->action_type == DDL_LOG_DELETE_ACTION)
          break;
      }
      DBUG_ASSERT(ddl_log_entry->action_type == DDL_LOG_REPLACE_ACTION);
      /*
        Fall through and perform the rename action of the replace
        action. We have already indicated the success of the delete
        action in the log entry by stepping up the phase.
      */
    }
    case DDL_LOG_RENAME_ACTION:
    {
      error= TRUE;
      if (frm_action)
      {
        strxmov(to_path, ddl_log_entry->name, reg_ext, NullS);
        strxmov(from_path, ddl_log_entry->from_name, reg_ext, NullS);
        if (mysql_file_rename(key_file_frm, from_path, to_path, MYF(MY_WME)))
          break;
        DBUG_ASSERT(strcmp("partition", ddl_log_entry->handler_name));
        strxmov(to_path, ddl_log_entry->name, par_ext, NullS);
        strxmov(from_path, ddl_log_entry->from_name, par_ext, NullS);
        if (access(from_path, F_OK) == 0)
        {
          (void) mysql_file_rename(key_file_partition_ddl_log,
                                   from_path,
                                   to_path,
                                   MYF(MY_WME));
        }
      }
      else
      {
        if (file->ha_rename_table(ddl_log_entry->from_name,
                                  ddl_log_entry->name))
          break;
      }
      if ((deactivate_ddl_log_entry_no_lock(ddl_log_entry->entry_pos)))
        break;
      (void) sync_ddl_log_no_lock();
      error= FALSE;
      break;
    }
    case DDL_LOG_EXCHANGE_ACTION:
    {
      /* We hold LOCK_gdl, so we can alter global_ddl_log.file_entry_buf */
      char *file_entry_buf= (char*)&global_ddl_log.file_entry_buf;
      /* not yet implemented for frm */
      DBUG_ASSERT(!frm_action);
      /*
        Using a case-switch here to revert all currently done phases,
        since it will fall through until the first phase is undone.
      */
      switch (ddl_log_entry->phase) {
        case EXCH_PHASE_TEMP_TO_FROM:
          /* tmp_name -> from_name possibly done */
          (void) file->ha_rename_table(ddl_log_entry->from_name,
                                       ddl_log_entry->tmp_name);
          /* decrease the phase and sync */
          file_entry_buf[DDL_LOG_PHASE_POS]--;
          if (write_ddl_log_file_entry(ddl_log_entry->entry_pos))
            break;
          if (sync_ddl_log_no_lock())
            break;
          /* fall through */
        case EXCH_PHASE_FROM_TO_NAME:
          /* from_name -> name possibly done */
          (void) file->ha_rename_table(ddl_log_entry->name,
                                       ddl_log_entry->from_name);
          /* decrease the phase and sync */
          file_entry_buf[DDL_LOG_PHASE_POS]--;
          if (write_ddl_log_file_entry(ddl_log_entry->entry_pos))
            break;
          if (sync_ddl_log_no_lock())
            break;
          /* fall through */
        case EXCH_PHASE_NAME_TO_TEMP:
          /* name -> tmp_name possibly done */
          (void) file->ha_rename_table(ddl_log_entry->tmp_name,
                                       ddl_log_entry->name);
          /* disable the entry and sync */
          file_entry_buf[DDL_LOG_ENTRY_TYPE_POS]= DDL_IGNORE_LOG_ENTRY_CODE;
          if (write_ddl_log_file_entry(ddl_log_entry->entry_pos))
            break;
          if (sync_ddl_log_no_lock())
            break;
          error= FALSE;
          break;
        default:
          DBUG_ASSERT(0);
          break;
      }

      break;
    }
    default:
      DBUG_ASSERT(0);
      break;
  }
  delete file;
error:
  free_root(&mem_root, MYF(0)); 
  DBUG_RETURN(error);
}


/**
  Get a free entry in the ddl log

  @param[out] active_entry     A ddl log memory entry returned

  @return Operation status
    @retval TRUE               Error
    @retval FALSE              Success
*/

static bool get_free_ddl_log_entry(DDL_LOG_MEMORY_ENTRY **active_entry,
                                   bool *write_header)
{
  DDL_LOG_MEMORY_ENTRY *used_entry;
  DDL_LOG_MEMORY_ENTRY *first_used= global_ddl_log.first_used;
  DBUG_ENTER("get_free_ddl_log_entry");

  if (global_ddl_log.first_free == NULL)
  {
    if (!(used_entry= (DDL_LOG_MEMORY_ENTRY*)my_malloc(key_memory_DDL_LOG_MEMORY_ENTRY,
                              sizeof(DDL_LOG_MEMORY_ENTRY), MYF(MY_WME))))
    {
      sql_print_error("Failed to allocate memory for ddl log free list");
      DBUG_RETURN(TRUE);
    }
    global_ddl_log.num_entries++;
    used_entry->entry_pos= global_ddl_log.num_entries;
    *write_header= TRUE;
  }
  else
  {
    used_entry= global_ddl_log.first_free;
    global_ddl_log.first_free= used_entry->next_log_entry;
    *write_header= FALSE;
  }
  /*
    Move from free list to used list
  */
  used_entry->next_log_entry= first_used;
  used_entry->prev_log_entry= NULL;
  used_entry->next_active_log_entry= NULL;
  global_ddl_log.first_used= used_entry;
  if (first_used)
    first_used->prev_log_entry= used_entry;

  *active_entry= used_entry;
  DBUG_RETURN(FALSE);
}


/**
  Execute one entry in the ddl log.
  
  Executing an entry means executing a linked list of actions.

  @param first_entry           Reference to first action in entry

  @return Operation status
    @retval TRUE               Error
    @retval FALSE              Success
*/

static bool execute_ddl_log_entry_no_lock(THD *thd, uint first_entry)
{
  DDL_LOG_ENTRY ddl_log_entry;
  uint read_entry= first_entry;
  bool error;
  DBUG_ENTER("execute_ddl_log_entry_no_lock");

  mysql_mutex_assert_owner(&LOCK_gdl);
  do
  {
    if (read_ddl_log_entry(read_entry, &ddl_log_entry))
    {
      /* Write to error log and continue with next log entry */
      sql_print_error("Failed to read entry = %u from ddl log",
                      read_entry);
      error= true;
      break;
    }
    DBUG_ASSERT(ddl_log_entry.entry_type == DDL_LOG_ENTRY_CODE ||
                ddl_log_entry.entry_type == DDL_IGNORE_LOG_ENTRY_CODE);

    if ((error= execute_ddl_log_action(thd, &ddl_log_entry)))
    {
      /* Write to error log and continue with next log entry */
      sql_print_error("Failed to execute action for entry = %u from ddl log",
                      read_entry);
      break;
    }
    read_entry= ddl_log_entry.next_entry;
  } while (read_entry);
  DBUG_RETURN(error);
}


/*
  External interface methods for the DDL log Module
  ---------------------------------------------------
*/

/**
  Write a ddl log entry.

  A careful write of the ddl log is performed to ensure that we can
  handle crashes occurring during CREATE and ALTER TABLE processing.

  @param ddl_log_entry         Information about log entry
  @param[out] entry_written    Entry information written into   

  @return Operation status
    @retval TRUE               Error
    @retval FALSE              Success
*/

bool write_ddl_log_entry(DDL_LOG_ENTRY *ddl_log_entry,
                         DDL_LOG_MEMORY_ENTRY **active_entry)
{
  bool error, write_header;
  DBUG_ENTER("write_ddl_log_entry");

  mysql_mutex_assert_owner(&LOCK_gdl);
  if (init_ddl_log())
  {
    DBUG_RETURN(TRUE);
  }
  set_global_from_ddl_log_entry(ddl_log_entry);
  if (get_free_ddl_log_entry(active_entry, &write_header))
  {
    DBUG_RETURN(TRUE);
  }
  error= FALSE;
  DBUG_PRINT("ddl_log",
             ("write type %c next %u name '%s' from_name '%s' handler '%s'"
              " tmp_name '%s'",
             global_ddl_log.file_entry_buf[DDL_LOG_ACTION_TYPE_POS],
             ddl_log_entry->next_entry,
             &global_ddl_log.file_entry_buf[DDL_LOG_NAME_POS],
             &global_ddl_log.file_entry_buf[DDL_LOG_NAME_POS
                                            + FN_REFLEN],
             &global_ddl_log.file_entry_buf[DDL_LOG_NAME_POS
                                            + (2*FN_REFLEN)],
             &global_ddl_log.file_entry_buf[DDL_LOG_NAME_POS
                                            + (3*FN_REFLEN)]));
  if (write_ddl_log_file_entry((*active_entry)->entry_pos))
  {
    error= TRUE;
    sql_print_error("Failed to write entry_no = %u",
                    (*active_entry)->entry_pos);
  }
  if (write_header && !error)
  {
    (void) sync_ddl_log_no_lock();
    if (write_ddl_log_header())
      error= TRUE;
  }
  if (error)
    release_ddl_log_memory_entry(*active_entry);
  DBUG_RETURN(error);
}


/**
  @brief Write final entry in the ddl log.

  @details This is the last write in the ddl log. The previous log entries
  have already been written but not yet synched to disk.
  We write a couple of log entries that describes action to perform.
  This entries are set-up in a linked list, however only when a first
  execute entry is put as the first entry these will be executed.
  This routine writes this first.

  @param first_entry               First entry in linked list of entries
                                   to execute, if 0 = NULL it means that
                                   the entry is removed and the entries
                                   are put into the free list.
  @param complete                  Flag indicating we are simply writing
                                   info about that entry has been completed
  @param[in,out] active_entry      Entry to execute, 0 = NULL if the entry
                                   is written first time and needs to be
                                   returned. In this case the entry written
                                   is returned in this parameter

  @return Operation status
    @retval TRUE                   Error
    @retval FALSE                  Success
*/ 

bool write_execute_ddl_log_entry(uint first_entry,
                                 bool complete,
                                 DDL_LOG_MEMORY_ENTRY **active_entry)
{
  bool write_header= FALSE;
  char *file_entry_buf= (char*)global_ddl_log.file_entry_buf;
  DBUG_ENTER("write_execute_ddl_log_entry");

  mysql_mutex_assert_owner(&LOCK_gdl);
  if (init_ddl_log())
  {
    DBUG_RETURN(TRUE);
  }
  if (!complete)
  {
    /*
      We haven't synced the log entries yet, we sync them now before
      writing the execute entry. If complete is true we haven't written
      any log entries before, we are only here to write the execute
      entry to indicate it is done.
    */
    (void) sync_ddl_log_no_lock();
    file_entry_buf[DDL_LOG_ENTRY_TYPE_POS]= (char)DDL_LOG_EXECUTE_CODE;
  }
  else
    file_entry_buf[DDL_LOG_ENTRY_TYPE_POS]= (char)DDL_IGNORE_LOG_ENTRY_CODE;
  file_entry_buf[DDL_LOG_ACTION_TYPE_POS]= 0; /* Ignored for execute entries */
  file_entry_buf[DDL_LOG_PHASE_POS]= 0;
  int4store(&file_entry_buf[DDL_LOG_NEXT_ENTRY_POS], first_entry);
  file_entry_buf[DDL_LOG_NAME_POS]= 0;
  file_entry_buf[DDL_LOG_NAME_POS + FN_REFLEN]= 0;
  file_entry_buf[DDL_LOG_NAME_POS + 2*FN_REFLEN]= 0;
  if (!(*active_entry))
  {
    if (get_free_ddl_log_entry(active_entry, &write_header))
    {
      DBUG_RETURN(TRUE);
    }
    write_header= TRUE;
  }
  if (write_ddl_log_file_entry((*active_entry)->entry_pos))
  {
    sql_print_error("Error writing execute entry in ddl log");
    release_ddl_log_memory_entry(*active_entry);
    DBUG_RETURN(TRUE);
  }
  (void) sync_ddl_log_no_lock();
  if (write_header)
  {
    if (write_ddl_log_header())
    {
      release_ddl_log_memory_entry(*active_entry);
      DBUG_RETURN(TRUE);
    }
  }
  DBUG_RETURN(FALSE);
}


/**
  Deactivate an individual entry.

  @details see deactivate_ddl_log_entry_no_lock.

  @param entry_no     Entry position of record to change

  @return Operation status
    @retval TRUE      Error
    @retval FALSE     Success
*/

bool deactivate_ddl_log_entry(uint entry_no)
{
  bool error;
  DBUG_ENTER("deactivate_ddl_log_entry");

  mysql_mutex_lock(&LOCK_gdl);
  error= deactivate_ddl_log_entry_no_lock(entry_no);
  mysql_mutex_unlock(&LOCK_gdl);
  DBUG_RETURN(error);
}


/**
  Sync ddl log file.

  @return Operation status
    @retval TRUE        Error
    @retval FALSE       Success
*/

bool sync_ddl_log()
{
  bool error;
  DBUG_ENTER("sync_ddl_log");

  mysql_mutex_lock(&LOCK_gdl);
  error= sync_ddl_log_no_lock();
  mysql_mutex_unlock(&LOCK_gdl);

  DBUG_RETURN(error);
}


/**
  Release a log memory entry.
  @param log_memory_entry                Log memory entry to release
*/

void release_ddl_log_memory_entry(DDL_LOG_MEMORY_ENTRY *log_entry)
{
  DDL_LOG_MEMORY_ENTRY *first_free= global_ddl_log.first_free;
  DDL_LOG_MEMORY_ENTRY *next_log_entry= log_entry->next_log_entry;
  DDL_LOG_MEMORY_ENTRY *prev_log_entry= log_entry->prev_log_entry;
  DBUG_ENTER("release_ddl_log_memory_entry");

  mysql_mutex_assert_owner(&LOCK_gdl);
  global_ddl_log.first_free= log_entry;
  log_entry->next_log_entry= first_free;

  if (prev_log_entry)
    prev_log_entry->next_log_entry= next_log_entry;
  else
    global_ddl_log.first_used= next_log_entry;
  if (next_log_entry)
    next_log_entry->prev_log_entry= prev_log_entry;
  DBUG_VOID_RETURN;
}


/**
  Execute one entry in the ddl log.
  
  Executing an entry means executing a linked list of actions.

  @param first_entry           Reference to first action in entry

  @return Operation status
    @retval TRUE               Error
    @retval FALSE              Success
*/

bool execute_ddl_log_entry(THD *thd, uint first_entry)
{
  bool error;
  DBUG_ENTER("execute_ddl_log_entry");

  mysql_mutex_lock(&LOCK_gdl);
  error= execute_ddl_log_entry_no_lock(thd, first_entry);
  mysql_mutex_unlock(&LOCK_gdl);
  DBUG_RETURN(error);
}


/**
  Close the ddl log.
*/

static void close_ddl_log()
{
  DBUG_ENTER("close_ddl_log");
  if (global_ddl_log.file_id >= 0)
  {
    (void) mysql_file_close(global_ddl_log.file_id, MYF(MY_WME));
    global_ddl_log.file_id= (File) -1;
  }
  DBUG_VOID_RETURN;
}


/**
  Execute the ddl log at recovery of MySQL Server.
*/

void execute_ddl_log_recovery()
{
  uint num_entries, i;
  THD *thd;
  DDL_LOG_ENTRY ddl_log_entry;
  char file_name[FN_REFLEN];
  static char recover_query_string[]= "INTERNAL DDL LOG RECOVER IN PROGRESS";
  DBUG_ENTER("execute_ddl_log_recovery");

  /*
    Initialise global_ddl_log struct
  */
  memset(global_ddl_log.file_entry_buf, 0, sizeof(global_ddl_log.file_entry_buf));
  global_ddl_log.inited= FALSE;
  global_ddl_log.recovery_phase= TRUE;
  global_ddl_log.io_size= IO_SIZE;
  global_ddl_log.file_id= (File) -1;

  /*
    To be able to run this from boot, we allocate a temporary THD
  */
  if (!(thd=new THD))
    DBUG_VOID_RETURN;
  thd->thread_stack= (char*) &thd;
  thd->store_globals();

  thd->set_query(recover_query_string, strlen(recover_query_string));

  /* this also initialize LOCK_gdl */
  num_entries= read_ddl_log_header();
  mysql_mutex_lock(&LOCK_gdl);
  for (i= 1; i < num_entries + 1; i++)
  {
    if (read_ddl_log_entry(i, &ddl_log_entry))
    {
      sql_print_error("Failed to read entry no = %u from ddl log", i);
      continue;
    }
    if (ddl_log_entry.entry_type == DDL_LOG_EXECUTE_CODE)
    {
      if (execute_ddl_log_entry_no_lock(thd, ddl_log_entry.next_entry))
      {
        /* Real unpleasant scenario but we continue anyways.  */
        continue;
      }
    }
  }
  close_ddl_log();
  create_ddl_log_file_name(file_name);
  (void) mysql_file_delete(key_file_global_ddl_log, file_name, MYF(0));
  global_ddl_log.recovery_phase= FALSE;
  mysql_mutex_unlock(&LOCK_gdl);
  thd->reset_query();
  delete thd;
  DBUG_VOID_RETURN;
}


/**
  Release all memory allocated to the ddl log.
*/

void release_ddl_log()
{
  DDL_LOG_MEMORY_ENTRY *free_list;
  DDL_LOG_MEMORY_ENTRY *used_list;
  DBUG_ENTER("release_ddl_log");

  if (!global_ddl_log.do_release)
    DBUG_VOID_RETURN;

  mysql_mutex_lock(&LOCK_gdl);
  free_list= global_ddl_log.first_free;
  used_list= global_ddl_log.first_used;
  while (used_list)
  {
    DDL_LOG_MEMORY_ENTRY *tmp= used_list->next_log_entry;
    my_free(used_list);
    used_list= tmp;
  }
  while (free_list)
  {
    DDL_LOG_MEMORY_ENTRY *tmp= free_list->next_log_entry;
    my_free(free_list);
    free_list= tmp;
  }
  close_ddl_log();
  global_ddl_log.inited= 0;
  mysql_mutex_unlock(&LOCK_gdl);
  mysql_mutex_destroy(&LOCK_gdl);
  global_ddl_log.do_release= false;
  DBUG_VOID_RETURN;
}


/*
---------------------------------------------------------------------------

  END MODULE DDL log
  --------------------

---------------------------------------------------------------------------
*/


/**
   @brief construct a temporary shadow file name.

   @details Make a shadow file name used by ALTER TABLE to construct the
   modified table (with keeping the original). The modified table is then
   moved back as original table. The name must start with the temp file
   prefix so it gets filtered out by table files listing routines. 
    
   @param[out] buff      buffer to receive the constructed name
   @param      bufflen   size of buff
   @param      lpt       alter table data structure

   @retval     path length
*/

size_t build_table_shadow_filename(char *buff, size_t bufflen,
                                   ALTER_PARTITION_PARAM_TYPE *lpt)
{
  char tmp_name[FN_REFLEN];
  my_snprintf (tmp_name, sizeof (tmp_name), "%s-%s", tmp_file_prefix,
               lpt->table_name);
  return build_table_filename(buff, bufflen, lpt->db, tmp_name, "", FN_IS_TMP);
}


/*
  SYNOPSIS
    mysql_write_frm()
    lpt                    Struct carrying many parameters needed for this
                           method
    flags                  Flags as defined below
      WFRM_INITIAL_WRITE        If set we need to prepare table before
                                creating the frm file
      WFRM_INSTALL_SHADOW       If set we should install the new frm
      WFRM_PACK_FRM             If set we should pack the frm file and delete
                                the frm file

  RETURN VALUES
    TRUE                   Error
    FALSE                  Success

  DESCRIPTION
    A support method that creates a new frm file and in this process it
    regenerates the partition data. It works fine also for non-partitioned
    tables since it only handles partitioned data if it exists.
*/

bool mysql_write_frm(ALTER_PARTITION_PARAM_TYPE *lpt, uint flags)
{
  /*
    Prepare table to prepare for writing a new frm file where the
    partitions in add/drop state have temporarily changed their state
    We set tmp_table to avoid get errors on naming of primary key index.
  */
  int error= false;
  char path[FN_REFLEN+1];
  char shadow_path[FN_REFLEN+1];
  char shadow_frm_name[FN_REFLEN+1];
  char frm_name[FN_REFLEN+1];
  char *part_syntax_buf;
  uint syntax_len;
  handler *new_handler= lpt->table->file;
  DBUG_ENTER("mysql_write_frm");

  if (flags & (WFRM_WRITE_SHADOW | WFRM_INSTALL_SHADOW))
  {
    handlerton *db_type_default= lpt->part_info->default_engine_type;
    if (db_type_default != lpt->create_info->db_type &&
        db_type_default->partition_flags)
    {
      /* Use the new storage engine that natively supports partitioning! */
      lpt->create_info->db_type= lpt->part_info->default_engine_type;
    }
    if (lpt->table->file->ht != lpt->create_info->db_type)
    {
      DBUG_ASSERT(lpt->create_info->db_type->partition_flags != NULL);
      new_handler= get_new_handler(NULL, lpt->thd->mem_root,
                                   lpt->create_info->db_type);
      if (new_handler == NULL)
      {
        DBUG_RETURN(true);
      }
    }
  }
  /*
    Build shadow frm file name
  */
  build_table_shadow_filename(shadow_path, sizeof(shadow_path) - 1, lpt);
  strxmov(shadow_frm_name, shadow_path, reg_ext, NullS);
  if (flags & WFRM_WRITE_SHADOW)
  {
<<<<<<< HEAD
    Partition_handler *part_handler= new_handler->get_partition_handler();
    partition_info *old_part_info= NULL;
    /*
      Make sure the new part_info is used for the new definition. If it is
      not fixed yet, then it is only a meta data change and the current
      part_info can still be used.
    */
    if (part_handler != NULL && lpt->part_info != lpt->table->part_info &&
        lpt->part_info->fixed == true)
    {
      old_part_info= lpt->table->part_info;
      part_handler->set_part_info(lpt->part_info, false);
    }

    if (mysql_prepare_create_table(lpt->thd, lpt->create_info,
=======
    if (mysql_prepare_create_table(lpt->thd, lpt->db,
                                   lpt->table_name,
                                   lpt->create_info,
>>>>>>> 5e9adc8e
                                   lpt->alter_info,
                                   /*tmp_table*/ 1,
                                   &lpt->db_options,
                                   new_handler,
                                   &lpt->key_info_buffer,
                                   &lpt->key_count,
                                   /*select_field_count*/ 0) == 0)
    {
      partition_info *part_info= lpt->part_info;
      if (part_info)
      {
        sql_mode_t sql_mode_backup= lpt->thd->variables.sql_mode;
        lpt->thd->variables.sql_mode&= ~(MODE_ANSI_QUOTES);
        part_syntax_buf= generate_partition_syntax(part_info,
                                                   &syntax_len,
                                                   TRUE, TRUE,
                                                   lpt->create_info,
                                                   lpt->alter_info,
                                                   NULL);
        lpt->thd->variables.sql_mode= sql_mode_backup;
        if (part_syntax_buf == NULL)
        {
          error= true;
          goto end;
        }
        part_info->part_info_string= part_syntax_buf;
        part_info->part_info_len= syntax_len;
      }
      /* Write shadow frm file */

      lpt->create_info->table_options= lpt->db_options;
      if (mysql_create_frm(lpt->thd, shadow_frm_name, lpt->db,
                           lpt->table_name, lpt->create_info,
                           lpt->alter_info->create_list, lpt->key_count,
                           lpt->key_info_buffer, new_handler) ||
          new_handler->ha_create_handler_files(shadow_path, NULL,
                                               CHF_CREATE_FLAG,
                                               lpt->create_info))
      {
        mysql_file_delete(key_file_frm, shadow_frm_name, MYF(0));
        error= true;
      }
    }
    else
    {
      error= true;
    }
    /* Revert to the old_part_info which the open table is based on. */
    if (old_part_info != NULL)
    {
      part_handler->set_part_info(old_part_info, false);
    }
    if (error)
    {
      goto end;
    }

  }
  if (flags & WFRM_PACK_FRM)
  {
    /*
      We need to pack the frm file and after packing it we delete the
      frm file to ensure it doesn't get used. This is only used for
      handlers that have the main version of the frm file stored in the
      handler.
    */
    uchar *data;
    size_t length;
    if (readfrm(shadow_path, &data, &length) ||
        packfrm(data, length, &lpt->pack_frm_data, &lpt->pack_frm_len))
    {
      my_free(data);
      my_free(lpt->pack_frm_data);
      mem_alloc_error(length);
      error= true;
      goto end;
    }
    error= mysql_file_delete(key_file_frm, shadow_frm_name, MYF(MY_WME));
  }
  if (flags & WFRM_INSTALL_SHADOW)
  {
    partition_info *part_info= lpt->part_info;
    /*
      Build frm file name
    */
    build_table_filename(path, sizeof(path) - 1, lpt->db,
                         lpt->table_name, "", 0);
    strxmov(frm_name, path, reg_ext, NullS);
    /*
      When we are changing to use new frm file we need to ensure that we
      don't collide with another thread in process to open the frm file.
      We start by deleting the .frm file and possible .par file. Then we
      write to the DDL log that we have completed the delete phase by
      increasing the phase of the log entry. Next step is to rename the
      new .frm file and the new .par file to the real name. After
      completing this we write a new phase to the log entry that will
      deactivate it.
    */
    if (mysql_file_delete(key_file_frm, frm_name, MYF(MY_WME)) ||
        lpt->table->file->ha_create_handler_files(path, shadow_path,
                                                  CHF_DELETE_FLAG, NULL) ||
        deactivate_ddl_log_entry(part_info->frm_log_entry->entry_pos) ||
        (sync_ddl_log(), FALSE) ||
        mysql_file_rename(key_file_frm,
                          shadow_frm_name, frm_name, MYF(MY_WME)) ||
        new_handler->ha_create_handler_files(path, shadow_path,
                                             CHF_RENAME_FLAG, NULL))
    {
      error= true;
      deactivate_ddl_log_entry(part_info->frm_log_entry->entry_pos);
      part_info->frm_log_entry= NULL;
      (void) sync_ddl_log();
      goto end;
    }
  }

end:
  DBUG_RETURN(error);
}


/*
  SYNOPSIS
    write_bin_log()
    thd                           Thread object
    clear_error                   is clear_error to be called
    query                         Query to log
    query_length                  Length of query
    is_trans                      if the event changes either
                                  a trans or non-trans engine.

  RETURN VALUES
    NONE

  DESCRIPTION
    Write the binlog if open, routine used in multiple places in this
    file
*/

int write_bin_log(THD *thd, bool clear_error,
                  const char *query, size_t query_length, bool is_trans)
{
  int error= 0;
  if (mysql_bin_log.is_open())
  {
    int errcode= 0;
    if (clear_error)
      thd->clear_error();
    else
      errcode= query_error_code(thd, TRUE);
    error= thd->binlog_query(THD::STMT_QUERY_TYPE,
                             query, query_length, is_trans, FALSE, FALSE,
                             errcode);
  }
  return error;
}


/*
 delete (drop) tables.

  SYNOPSIS
   mysql_rm_table()
   thd			Thread handle
   tables		List of tables to delete
   if_exists		If 1, don't give error if one table doesn't exists

  NOTES
    Will delete all tables that can be deleted and give a compact error
    messages for tables that could not be deleted.
    If a table is in use, we will wait for all users to free the table
    before dropping it

    Wait if global_read_lock (FLUSH TABLES WITH READ LOCK) is set, but
    not if under LOCK TABLES.

  RETURN
    FALSE OK.  In this case ok packet is sent to user
    TRUE  Error

*/

bool mysql_rm_table(THD *thd,TABLE_LIST *tables, my_bool if_exists,
                    my_bool drop_temporary)
{
  bool error;
  Drop_table_error_handler err_handler;
  TABLE_LIST *table;
  /*
    The following flags will be used to check if this statement will be split
  */
  uint have_non_tmp_table= 0;
  uint have_trans_tmp_table= 0;
  uint have_non_trans_tmp_table= 0;

  DBUG_ENTER("mysql_rm_table");

  // DROP table is not allowed in the XA_IDLE or XA_PREPARED transaction states.
  if (thd->get_transaction()->xid_state()->check_xa_idle_or_prepared(true))
  {
    DBUG_RETURN(true);
  }

  /* Disable drop of enabled log tables, must be done before name locking */
  for (table= tables; table; table= table->next_local)
  {
    if (query_logger.check_if_log_table(table, true))
    {
      my_error(ER_BAD_LOG_STATEMENT, MYF(0), "DROP");
      DBUG_RETURN(true);
    }
    /*
      Here we are sure that the tmp table exists and will set the flag based on
      table transactional type.
    */
    if (is_temporary_table(table))
    {
      if (table->table->s->tmp_table == TRANSACTIONAL_TMP_TABLE)
        have_trans_tmp_table= 1;
      else if (table->table->s->tmp_table == NON_TRANSACTIONAL_TMP_TABLE)
        have_non_trans_tmp_table= 1;
    }
  }

  if (!drop_temporary)
  {
    if (!thd->locked_tables_mode)
    {
      if (lock_table_names(thd, tables, NULL,
                           thd->variables.lock_wait_timeout, 0))
        DBUG_RETURN(true);
      for (table= tables; table; table= table->next_local)
      {
        if (is_temporary_table(table))
          continue;

        tdc_remove_table(thd, TDC_RT_REMOVE_ALL, table->db, table->table_name,
                         false);
        /* Here we are sure that a non-tmp table exists */
        have_non_tmp_table= 1;
      }
    }
    else
    {
      for (table= tables; table; table= table->next_local)
        if (is_temporary_table(table))
        {
          /*
            A temporary table.

            Don't try to find a corresponding MDL lock or assign it
            to table->mdl_request.ticket. There can't be metadata
            locks for temporary tables: they are local to the session.

            Later in this function we release the MDL lock only if
            table->mdl_requeset.ticket is not NULL. Thus here we
            ensure that we won't release the metadata lock on the base
            table locked with LOCK TABLES as a side effect of temporary
            table drop.
          */
          DBUG_ASSERT(table->mdl_request.ticket == NULL);
        }
        else
        {
          /*
            Not a temporary table.

            Since 'tables' list can't contain duplicates (this is ensured
            by parser) it is safe to cache pointer to the TABLE instances
            in its elements.
          */
          table->table= find_table_for_mdl_upgrade(thd, table->db,
                                                   table->table_name, false);
          if (!table->table)
            DBUG_RETURN(true);
          table->mdl_request.ticket= table->table->mdl_ticket;
          /* Here we are sure that a non-tmp table exists */
          have_non_tmp_table= 1;
        }
    }
  }

  /*
    DROP TABLE statements mixing non-temporary and temporary tables or
    transactional and non-transactional temporary tables are unsafe to execute
    if GTID_NEXT is set to GTID_GROUP because these statements will be split to
    be sent to binlog and there is only one GTID is available to log multiple
    statements.
    See comments in the beginning of mysql_rm_table_no_locks() for more info.
  */
  if (thd->variables.gtid_next.type == GTID_GROUP &&
      (have_non_tmp_table + have_trans_tmp_table +
       have_non_trans_tmp_table > 1))
  {
    DBUG_PRINT("err",("have_non_tmp_table: %d, have_trans_tmp_table: %d, "
                      "have_non_trans_tmp_table: %d", have_non_tmp_table,
                      have_trans_tmp_table, have_non_trans_tmp_table));
    my_error(ER_GTID_UNSAFE_BINLOG_SPLITTABLE_STATEMENT_AND_GTID_GROUP, MYF(0));
    DBUG_RETURN(true);
  }

  /* mark for close and remove all cached entries */
  thd->push_internal_handler(&err_handler);
  error= mysql_rm_table_no_locks(thd, tables, if_exists, drop_temporary,
                                 false, false);
  thd->pop_internal_handler();

  if (error)
    DBUG_RETURN(TRUE);

  if (thd->lex->drop_temporary && thd->in_multi_stmt_transaction_mode())
  {
    /*
      When autocommit is disabled, dropping temporary table sets this flag
      to start transaction in any case (regardless of binlog=on/off,
      binlog format and transactional/non-transactional engine) to make
      behavior consistent.
    */
    thd->server_status|= SERVER_STATUS_IN_TRANS;
  }
  my_ok(thd);
  DBUG_RETURN(FALSE);
}


/**
  Execute the drop of a normal or temporary table.

  @param  thd             Thread handler
  @param  tables          Tables to drop
  @param  if_exists       If set, don't give an error if table doesn't exists.
                          In this case we give an warning of level 'NOTE'
  @param  drop_temporary  Only drop temporary tables
  @param  drop_view       Allow to delete VIEW .frm
  @param  dont_log_query  Don't write query to log files. This will also not
                          generate warnings if the handler files doesn't exists

  @retval  0  ok
  @retval  1  Error
  @retval -1  Thread was killed

  @note This function assumes that metadata locks have already been taken.
        It is also assumed that the tables have been removed from TDC.

  @note This function assumes that temporary tables to be dropped have
        been pre-opened using corresponding table list elements.

  @todo When logging to the binary log, we should log
        tmp_tables and transactional tables as separate statements if we
        are in a transaction;  This is needed to get these tables into the
        cached binary log that is only written on COMMIT.
        The current code only writes DROP statements that only uses temporary
        tables to the cache binary log.  This should be ok on most cases, but
        not all.
*/

int mysql_rm_table_no_locks(THD *thd, TABLE_LIST *tables, bool if_exists,
                            bool drop_temporary, bool drop_view,
                            bool dont_log_query)
{
  TABLE_LIST *table;
  char path[FN_REFLEN + 1];
  const char *alias= NULL;
  size_t path_length= 0;
  String wrong_tables;
  int error= 0;
  int non_temp_tables_count= 0;
  bool foreign_key_error=0;
  bool non_tmp_error= 0;
  bool trans_tmp_table_deleted= 0, non_trans_tmp_table_deleted= 0;
  bool non_tmp_table_deleted= 0;
  bool have_nonexistent_tmp_table= 0;
  bool is_drop_tmp_if_exists_with_no_defaultdb= 0;
  String built_query;
  String built_trans_tmp_query, built_non_trans_tmp_query;
  String nonexistent_tmp_tables;
  DBUG_ENTER("mysql_rm_table_no_locks");

  /*
    Prepares the drop statements that will be written into the binary
    log as follows:

    1 - If we are not processing a "DROP TEMPORARY" it prepares a
    "DROP".

    2 - A "DROP" may result in a "DROP TEMPORARY" but the opposite is
    not true.

    3 - If the current format is row, the IF EXISTS token needs to be
    appended because one does not know if CREATE TEMPORARY was previously
    written to the binary log.

    4 - Add the IF_EXISTS token if necessary, i.e. if_exists is TRUE.

    5 - For temporary tables, there is a need to differentiate tables
    in transactional and non-transactional storage engines. For that,
    reason, two types of drop statements are prepared.

    The need to different the type of tables when dropping a temporary
    table stems from the fact that such drop does not commit an ongoing
    transaction and changes to non-transactional tables must be written
    ahead of the transaction in some circumstances.

    6 - At the time of writing 'DROP TEMPORARY TABLE IF EXISTS'
    statements into the binary log if the default database specified in
    thd->db is present then they are binlogged as
    'USE `default_db`; DROP TEMPORARY TABLE IF EXISTS `t1`;'
    otherwise they will be binlogged with the actual database name to
    which the table belongs to.
    'DROP TEMPORARY TABLE IF EXISTS `actual_db`.`t1`
  */
  if (!dont_log_query)
  {
    if (!drop_temporary)
    {
      built_query.set_charset(system_charset_info);
      if (if_exists)
        built_query.append("DROP TABLE IF EXISTS ");
      else
        built_query.append("DROP TABLE ");
    }

    if (thd->is_current_stmt_binlog_format_row() || if_exists)
    {
      /*
        If default database doesnot exist in those cases set
        'is_drop_tmp_if_exists_with_no_defaultdb flag to 'true' so that the
        'DROP TEMPORARY TABLE IF EXISTS' command is logged with a qualified
        table name.
      */
      if (thd->db().str != NULL && check_db_dir_existence(thd->db().str))
        is_drop_tmp_if_exists_with_no_defaultdb= true;
      built_trans_tmp_query.set_charset(system_charset_info);
      built_trans_tmp_query.append("DROP TEMPORARY TABLE IF EXISTS ");
      built_non_trans_tmp_query.set_charset(system_charset_info);
      built_non_trans_tmp_query.append("DROP TEMPORARY TABLE IF EXISTS ");
    }
    else
    {
      built_trans_tmp_query.set_charset(system_charset_info);
      built_trans_tmp_query.append("DROP TEMPORARY TABLE ");
      built_non_trans_tmp_query.set_charset(system_charset_info);
      built_non_trans_tmp_query.append("DROP TEMPORARY TABLE ");
    }
    nonexistent_tmp_tables.set_charset(system_charset_info);
  }

  for (table= tables; table; table= table->next_local)
  {
    bool is_trans;
    const char *db= table->db;
    size_t db_len= table->db_length;
    handlerton *table_type;
    enum legacy_db_type frm_db_type= DB_TYPE_UNKNOWN;

    DBUG_PRINT("table", ("table_l: '%s'.'%s'  table: 0x%lx  s: 0x%lx",
                         table->db, table->table_name, (long) table->table,
                         table->table ? (long) table->table->s : (long) -1));

    /*
      If we are in locked tables mode and are dropping a temporary table,
      the ticket should be NULL to ensure that we don't release a lock
      on a base table later.
    */
    DBUG_ASSERT(!(thd->locked_tables_mode &&
                  table->open_type != OT_BASE_ONLY &&
                  find_temporary_table(thd, table) &&
                  table->mdl_request.ticket != NULL));

    thd->add_to_binlog_accessed_dbs(table->db);

    /*
      drop_temporary_table may return one of the following error codes:
      .  0 - a temporary table was successfully dropped.
      .  1 - a temporary table was not found.
      . -1 - a temporary table is used by an outer statement.
    */
    if (table->open_type == OT_BASE_ONLY)
      error= 1;
    else if ((error= drop_temporary_table(thd, table, &is_trans)) == -1)
    {
      DBUG_ASSERT(thd->in_sub_stmt);
      goto err;
    }

    if ((drop_temporary && if_exists) || !error)
    {
      /*
        This handles the case of temporary tables. We have the following cases:

          . "DROP TEMPORARY" was executed and a temporary table was affected
          (i.e. drop_temporary && !error) or the if_exists was specified (i.e.
          drop_temporary && if_exists).

          . "DROP" was executed but a temporary table was affected (.i.e
          !error).
      */
      if (!dont_log_query)
      {
        /*
          If there is an error, we don't know the type of the engine
          at this point. So, we keep it in the nonexistent_tmp_table list.
        */
        if (error == 1)
          have_nonexistent_tmp_table= true;
        else if (is_trans)
          trans_tmp_table_deleted= TRUE;
        else
          non_trans_tmp_table_deleted= TRUE;

        String *built_ptr_query=
          (error == 1 ? &nonexistent_tmp_tables :
           (is_trans ? &built_trans_tmp_query : &built_non_trans_tmp_query));
        /*
          Write the database name if it is not the current one or if
          thd->db is NULL or 'IF EXISTS' clause is present in 'DROP TEMPORARY'
          query.
        */
        if (thd->db().str == NULL || strcmp(db, thd->db().str) != 0
            || is_drop_tmp_if_exists_with_no_defaultdb )
        {
          append_identifier(thd, built_ptr_query, db, db_len,
                            system_charset_info, thd->charset());
          built_ptr_query->append(".");
        }
        append_identifier(thd, built_ptr_query, table->table_name,
                           strlen(table->table_name), system_charset_info,
                           thd->charset());
        built_ptr_query->append(",");
      }
      /*
        This means that a temporary table was droped and as such there
        is no need to proceed with the code that tries to drop a regular
        table.
      */
      if (!error) continue;
    }
    else if (!drop_temporary)
    {
      non_temp_tables_count++;

      if (thd->locked_tables_mode)
      {
        if (wait_while_table_is_used(thd, table->table, HA_EXTRA_FORCE_REOPEN))
        {
          error= -1;
          goto err;
        }
        close_all_tables_for_name(thd, table->table->s, true, NULL);
        table->table= 0;
      }

      /* Check that we have an exclusive lock on the table to be dropped. */
      DBUG_ASSERT(thd->mdl_context.owns_equal_or_stronger_lock(MDL_key::TABLE,
                                     table->db, table->table_name,
                                     MDL_EXCLUSIVE));
      if (thd->killed)
      {
        error= -1;
        goto err;
      }
      alias= (lower_case_table_names == 2) ? table->alias : table->table_name;
      /* remove .frm file and engine files */
      path_length= build_table_filename(path, sizeof(path) - 1, db, alias,
                                        reg_ext,
                                        table->internal_tmp_table ?
                                        FN_IS_TMP : 0);

      /*
        This handles the case where a "DROP" was executed and a regular
        table "may be" dropped as drop_temporary is FALSE and error is
        TRUE. If the error was FALSE a temporary table was dropped and
        regardless of the status of drop_tempoary a "DROP TEMPORARY"
        must be used.
      */
      if (!dont_log_query)
      {
        /*
          Note that unless if_exists is TRUE or a temporary table was deleted, 
          there is no means to know if the statement should be written to the
          binary log. See further information on this variable in what follows.
        */
        non_tmp_table_deleted= (if_exists ? TRUE : non_tmp_table_deleted);
        /*
          Don't write the database name if it is the current one (or if
          thd->db is NULL).
        */
        if (thd->db().str == NULL || strcmp(db, thd->db().str) != 0)
        {
          append_identifier(thd, &built_query, db, db_len,
                            system_charset_info, thd->charset());
          built_query.append(".");
        }
        append_identifier(thd, &built_query, table->table_name,
                          strlen(table->table_name), system_charset_info,
                          thd->charset());
        built_query.append(",");
      }
    }
    DEBUG_SYNC(thd, "rm_table_no_locks_before_delete_table");
    DBUG_EXECUTE_IF("sleep_before_no_locks_delete_table",
                    my_sleep(100000););
    error= 0;
    if (drop_temporary ||
        ((access(path, F_OK) &&
          ha_create_table_from_engine(thd, db, alias)) ||
         (!drop_view &&
          dd_frm_type(thd, path, &frm_db_type) != FRMTYPE_TABLE)))
    {
      /*
        One of the following cases happened:
          . "DROP TEMPORARY" but a temporary table was not found.
          . "DROP" but table was not found on disk and table can't be
            created from engine.
          . ./sql/datadict.cc +32 /Alfranio - TODO: We need to test this.
      */
      if (if_exists)
      {
        String tbl_name;
        tbl_name.append(String(db,system_charset_info));
        tbl_name.append('.');
        tbl_name.append(String(table->table_name,system_charset_info));

        push_warning_printf(thd, Sql_condition::SL_NOTE,
                            ER_BAD_TABLE_ERROR, ER(ER_BAD_TABLE_ERROR),
                            tbl_name.c_ptr());
      }
      else
      {
        non_tmp_error = (drop_temporary ? non_tmp_error : TRUE);
        error= 1;
      }
    }
    else
    {
      char *end;
      if (frm_db_type == DB_TYPE_UNKNOWN)
      {
        dd_frm_type(thd, path, &frm_db_type);
        DBUG_PRINT("info", ("frm_db_type %d from %s", frm_db_type, path));
      }
      table_type= ha_resolve_by_legacy_type(thd, frm_db_type);
      if (frm_db_type != DB_TYPE_UNKNOWN && !table_type)
      {
        my_error(ER_STORAGE_ENGINE_NOT_LOADED, MYF(0), db, table->table_name);
        wrong_tables.mem_free();
        error= 1;
        goto err;
      }
      // Remove extension for delete
      *(end= path + path_length - reg_ext_length)= '\0';
      DBUG_PRINT("info", ("deleting table of type %d",
                          (table_type ? table_type->db_type : 0)));
      error= ha_delete_table(thd, table_type, path, db, table->table_name,
                             !dont_log_query);

      /* No error if non existent table and 'IF EXIST' clause or view */
      if ((error == ENOENT || error == HA_ERR_NO_SUCH_TABLE) && 
          (if_exists || table_type == NULL))
      {
        error= 0;
        thd->clear_error();
      }
      if (error == HA_ERR_ROW_IS_REFERENCED)
      {
        /* the table is referenced by a foreign key constraint */
        foreign_key_error= 1;
      }
      if (!error || error == ENOENT || error == HA_ERR_NO_SUCH_TABLE)
      {
        int new_error;
        /* Delete the table definition file */
        my_stpcpy(end,reg_ext);
        if (!(new_error= mysql_file_delete(key_file_frm, path, MYF(MY_WME))))
        {
          non_tmp_table_deleted= TRUE;
          new_error= drop_all_triggers(thd, db, table->table_name);
        }
        error|= new_error;
        /* Invalidate even if we failed to delete the .FRM file. */
        query_cache.invalidate_single(thd, table, FALSE);
      }
       non_tmp_error= error ? TRUE : non_tmp_error;
    }
    if (error)
    {
      if (error == HA_ERR_TOO_MANY_CONCURRENT_TRXS)
      {
        my_error(HA_ERR_TOO_MANY_CONCURRENT_TRXS, MYF(0));
        wrong_tables.mem_free();
        error= 1;
        goto err;
      }

      if (wrong_tables.length())
        wrong_tables.append(',');

      wrong_tables.append(String(db,system_charset_info));
      wrong_tables.append('.');
      wrong_tables.append(String(table->table_name,system_charset_info));
    }
    DBUG_PRINT("table", ("table: 0x%lx  s: 0x%lx", (long) table->table,
                         table->table ? (long) table->table->s : (long) -1));

    DBUG_EXECUTE_IF("bug43138",
                    my_printf_error(ER_BAD_TABLE_ERROR,
                                    ER(ER_BAD_TABLE_ERROR), MYF(0),
                                    table->table_name););
#ifdef HAVE_PSI_TABLE_INTERFACE
    if (drop_temporary && likely(error == 0))
      PSI_TABLE_CALL(drop_table_share)
        (true, table->db, static_cast<int>(table->db_length),
         table->table_name, static_cast<int>(table->table_name_length));
#endif
  }
  DEBUG_SYNC(thd, "rm_table_no_locks_before_binlog");
  thd->thread_specific_used|= (trans_tmp_table_deleted ||
                               non_trans_tmp_table_deleted);
  error= 0;
err:
  if (wrong_tables.length())
  {
    if (!foreign_key_error)
      my_printf_error(ER_BAD_TABLE_ERROR, ER(ER_BAD_TABLE_ERROR), MYF(0),
                      wrong_tables.c_ptr());
    else
      my_message(ER_ROW_IS_REFERENCED, ER(ER_ROW_IS_REFERENCED), MYF(0));
    error= 1;
  }

  if (have_nonexistent_tmp_table || non_trans_tmp_table_deleted ||
      trans_tmp_table_deleted || non_tmp_table_deleted)
  {
    if (have_nonexistent_tmp_table || non_trans_tmp_table_deleted ||
        trans_tmp_table_deleted)
      thd->get_transaction()->mark_dropped_temp_table(Transaction_ctx::STMT);

    /*
      The statement may contain up to three types of temporary tables:
      transactional, non-transactional, and non-existent tables.

      The statement is logged using up to two statements:
      non-transactional and transactional tables are logged in
      different statements.

      The non-existing tables are logged together with transactional
      ones, if any transactional tables exist or if there is only
      non-existing tables; otherwise are logged together with
      non-transactional ones.

      This logic ensures that:
      - On master, transactional and non-transactional tables are
        written to different statements.
      - Therefore, slave will never see statements containing both
        transactional and non-transactional tables.
      - Since non-existing temporary tables are logged together with
        whatever type of temporary tables that exist, the slave thus
        writes any statement as just one statement. I.e., the slave
        never splits a statement into two.  This is crucial when GTIDs
        are enabled, since otherwise the statement, which already has
        a GTID, would need two different GTIDs.
    */
    if (!dont_log_query && mysql_bin_log.is_open())
    {
      if (non_trans_tmp_table_deleted)
      {
        /*
          Add the list of nonexistent tmp tables here only if there is no
          trans tmp table deleted.
        */
        if (!trans_tmp_table_deleted && have_nonexistent_tmp_table)
          built_non_trans_tmp_query.append(nonexistent_tmp_tables);
        /* Chop off the last comma */
        built_non_trans_tmp_query.chop();
        built_non_trans_tmp_query.append(" /* generated by server */");
        error |= thd->binlog_query(THD::STMT_QUERY_TYPE,
                                   built_non_trans_tmp_query.ptr(),
                                   built_non_trans_tmp_query.length(),
                                   false/*is_trans*/, false/*direct*/,
                                   is_drop_tmp_if_exists_with_no_defaultdb/*suppress_use*/,
                                   0)/*errcode*/;
      }
      if (trans_tmp_table_deleted ||
          (have_nonexistent_tmp_table && !non_trans_tmp_table_deleted))
      {
        /*
          When multiple tables are dropped, the tables are classified
          in the following categories:

          - non-temporary
          - temporary transactional
          - temporary non-transactional

          The statement is split into one statement for each of the
          categories that some table belongs to. So if tables belong
          to one category, then just one statement is written; if
          tables belong to two or three categories, then two or three
          statements are written.

          There must be one Gtid_log_event or Anonymous_log_event for
          each DDL statement.  Therefore, a commit is issued after
          each statement.  However, when GTID_MODE=OFF, it is possible
          for a DROP TEMPORARY to occur in the middle of a
          transaction.  In this case, there must *not* be a commit,
          since that would commit the transaction. DROP TEMPORARY is
          not supposed to have an implicit commit when executed in a
          transaction.

          So we use the following logic:

          - If we are not in a transaction, always generate a commit
            for a split statement.

          - If we are in a transaction, do not generate a commit for a
            split statement.

            The transaction case only happens for DROP TEMPORARY,
            since DROP without TEMPORARY has an implicit commit, i.e.,
            commits any ongoing transaction before it starts to
            execute.  So we only need to check the condition for
            ongoing transaction for this call to mysql_bin_log.commit,
            and not for the call inside the code block 'if
            (non_tmp_table_deleted)'.
        */
        if (!thd->in_active_multi_stmt_transaction() &&
            non_trans_tmp_table_deleted)
        {
          DBUG_PRINT("info", ("mysql_rm_table_no_locks commit point 1"));
          thd->is_commit_in_middle_of_statement= true;
          error |= mysql_bin_log.commit(thd, true);
          thd->is_commit_in_middle_of_statement= false;
        }
        if (have_nonexistent_tmp_table)
          built_trans_tmp_query.append(nonexistent_tmp_tables);
        /* Chop off the last comma */
        built_trans_tmp_query.chop();
        built_trans_tmp_query.append(" /* generated by server */");
        error |= thd->binlog_query(THD::STMT_QUERY_TYPE,
                                   built_trans_tmp_query.ptr(),
                                   built_trans_tmp_query.length(),
                                   true/*is_trans*/, false/*direct*/,
                                   is_drop_tmp_if_exists_with_no_defaultdb/*suppress_use*/,
                                   0/*errcode*/);
      }
      /*
        When the DROP TABLE command is used to drop a single table and if that
        command fails then the query cannot generate 'partial results'. In
        that case the query will not be written to the binary log.
      */
      if (non_tmp_table_deleted &&
          (thd->lex->select_lex->table_list.elements > 1 || !error))
      {
        /// @see comment for mysql_bin_log.commit above.
        if (non_trans_tmp_table_deleted || trans_tmp_table_deleted ||
            have_nonexistent_tmp_table)
        {
          DBUG_PRINT("info", ("mysql_rm_table_no_locks commit point 1"));
          thd->is_commit_in_middle_of_statement= true;
          error |= mysql_bin_log.commit(thd, true);
          thd->is_commit_in_middle_of_statement= false;
        }
        /* Chop off the last comma */
        built_query.chop();
        built_query.append(" /* generated by server */");
        int error_code = (non_tmp_error ?
          (foreign_key_error ? ER_ROW_IS_REFERENCED : ER_BAD_TABLE_ERROR) : 0);
        error |= thd->binlog_query(THD::STMT_QUERY_TYPE,
                                   built_query.ptr(),
                                   built_query.length(),
                                   true/*is_trans*/, false/*direct*/,
                                   false/*suppress_use*/,
                                   error_code);
      }
    }
    else if (error)
    {
      /*
        We do not care the returned value, since it goes ahead
        with error branch in any case.
      */
      (void) commit_owned_gtid_by_partial_command(thd);
    }
  }

  if (!drop_temporary)
  {
    /*
      Under LOCK TABLES we should release meta-data locks on the tables
      which were dropped.

      Leave LOCK TABLES mode if we managed to drop all tables which were
      locked. Additional check for 'non_temp_tables_count' is to avoid
      leaving LOCK TABLES mode if we have dropped only temporary tables.
    */
    if (thd->locked_tables_mode)
    {
      if (thd->lock && thd->lock->table_count == 0 && non_temp_tables_count > 0)
      {
        thd->locked_tables_list.unlock_locked_tables(thd);
        goto end;
      }
      for (table= tables; table; table= table->next_local)
      {
        /* Drop locks for all successfully dropped tables. */
        if (table->table == NULL && table->mdl_request.ticket)
        {
          /*
            Under LOCK TABLES we may have several instances of table open
            and locked and therefore have to remove several metadata lock
            requests associated with them.
          */
          thd->mdl_context.release_all_locks_for_name(table->mdl_request.ticket);
        }
      }
    }
    /*
      Rely on the caller to implicitly commit the transaction
      and release metadata locks.
    */
  }

end:
  DBUG_RETURN(error);
}


/**
  Quickly remove a table.

  @param thd         Thread context.
  @param base        The handlerton handle.
  @param db          The database name.
  @param table_name  The table name.
  @param flags       Flags for build_table_filename() as well as describing
                     if handler files / .FRM should be deleted as well.

  @return False in case of success, True otherwise.
*/

bool quick_rm_table(THD *thd, handlerton *base, const char *db,
                    const char *table_name, uint flags)
{
  char path[FN_REFLEN + 1];
  bool error= 0;
  DBUG_ENTER("quick_rm_table");

  size_t path_length= build_table_filename(path, sizeof(path) - 1,
                                           db, table_name, reg_ext, flags);
  if (mysql_file_delete(key_file_frm, path, MYF(0)))
    error= 1; /* purecov: inspected */
  path[path_length - reg_ext_length]= '\0'; // Remove reg_ext
  if (flags & NO_HA_TABLE)
  {
    handler *file= get_new_handler((TABLE_SHARE*) 0, thd->mem_root, base);
    if (!file)
      DBUG_RETURN(true);
    (void) file->ha_create_handler_files(path, NULL, CHF_DELETE_FLAG, NULL);
    delete file;
  }
  if (!(flags & (FRM_ONLY|NO_HA_TABLE)))
    error|= ha_delete_table(current_thd, base, path, db, table_name, 0);
  DBUG_RETURN(error);
}

/*
   Sort keys according to the following properties, in decreasing order of
   importance:
   - PRIMARY KEY
   - UNIQUE with all columns NOT NULL
   - UNIQUE without partial segments
   - UNIQUE
   - without fulltext columns
   - without virtual generated columns

   This allows us to
   - check for duplicate key values faster (PK and UNIQUE are first)
   - prioritize PKs
   - be sure that, if there is no PK, the set of UNIQUE keys candidate for
   promotion starts at number 0, and we can choose #0 as PK (it is required
   that PK has number 0).
*/

static int sort_keys(KEY *a, KEY *b)
{
  ulong a_flags= a->flags, b_flags= b->flags;
  
  if (a_flags & HA_NOSAME)
  {
    if (!(b_flags & HA_NOSAME))
      return -1;
    if ((a_flags ^ b_flags) & HA_NULL_PART_KEY)
    {
      /* Sort NOT NULL keys before other keys */
      return (a_flags & HA_NULL_PART_KEY) ? 1 : -1;
    }
    if (a->name == primary_key_name)
      return -1;
    if (b->name == primary_key_name)
      return 1;
    /* Sort keys don't containing partial segments before others */
    if ((a_flags ^ b_flags) & HA_KEY_HAS_PART_KEY_SEG)
      return (a_flags & HA_KEY_HAS_PART_KEY_SEG) ? 1 : -1;
  }
  else if (b_flags & HA_NOSAME)
    return 1;					// Prefer b

  if ((a_flags ^ b_flags) & HA_FULLTEXT)
  {
    return (a_flags & HA_FULLTEXT) ? 1 : -1;
  }

  if ((a_flags ^ b_flags) & HA_VIRTUAL_GEN_KEY)
  {
    return (a_flags & HA_VIRTUAL_GEN_KEY) ? 1 : -1;
  }

  /*
    Prefer original key order.	usable_key_parts contains here
    the original key position.
  */
  return ((a->usable_key_parts < b->usable_key_parts) ? -1 :
	  (a->usable_key_parts > b->usable_key_parts) ? 1 :
	  0);
}

/*
  Check TYPELIB (set or enum) for duplicates

  SYNOPSIS
    check_duplicates_in_interval()
    set_or_name   "SET" or "ENUM" string for warning message
    name	  name of the checked column
    typelib	  list of values for the column
    dup_val_count  returns count of duplicate elements

  DESCRIPTION
    This function prints an warning for each value in list
    which has some duplicates on its right

  RETURN VALUES
    0             ok
    1             Error
*/

bool check_duplicates_in_interval(const char *set_or_name,
                                  const char *name, TYPELIB *typelib,
                                  const CHARSET_INFO *cs, uint *dup_val_count)
{
  TYPELIB tmp= *typelib;
  const char **cur_value= typelib->type_names;
  unsigned int *cur_length= typelib->type_lengths;
  *dup_val_count= 0;  
  
  for ( ; tmp.count > 1; cur_value++, cur_length++)
  {
    tmp.type_names++;
    tmp.type_lengths++;
    tmp.count--;
    if (find_type2(&tmp, *cur_value, *cur_length, cs))
    {
      THD *thd= current_thd;
      ErrConvString err(*cur_value, *cur_length, cs);
      if (current_thd->is_strict_mode())
      {
        my_error(ER_DUPLICATED_VALUE_IN_TYPE, MYF(0),
                 name, err.ptr(), set_or_name);
        return 1;
      }
      push_warning_printf(thd,Sql_condition::SL_NOTE,
                          ER_DUPLICATED_VALUE_IN_TYPE,
                          ER(ER_DUPLICATED_VALUE_IN_TYPE),
                          name, err.ptr(), set_or_name);
      (*dup_val_count)++;
    }
  }
  return 0;
}


/*
  Check TYPELIB (set or enum) max and total lengths

  SYNOPSIS
    calculate_interval_lengths()
    cs            charset+collation pair of the interval
    typelib       list of values for the column
    max_length    length of the longest item
    tot_length    sum of the item lengths

  DESCRIPTION
    After this function call:
    - ENUM uses max_length
    - SET uses tot_length.

  RETURN VALUES
    void
*/
static void calculate_interval_lengths(const CHARSET_INFO *cs,
                                       TYPELIB *interval,
                                       size_t *max_length,
                                       size_t *tot_length)
{
  const char **pos;
  uint *len;
  *max_length= *tot_length= 0;
  for (pos= interval->type_names, len= interval->type_lengths;
       *pos ; pos++, len++)
  {
    size_t length= cs->cset->numchars(cs, *pos, *pos + *len);
    *tot_length+= length;
    set_if_bigger(*max_length, length);
  }
}


/*
  Prepare a create_table instance for packing

  SYNOPSIS
    prepare_create_field()
    sql_field     field to prepare for packing
    blob_columns  count for BLOBs
    table_flags   table flags

  DESCRIPTION
    This function prepares a Create_field instance.
    Fields such as pack_flag are valid after this call.

  RETURN VALUES
   0	ok
   1	Error
*/

int prepare_create_field(Create_field *sql_field, 
			 uint *blob_columns, 
			 longlong table_flags)
{
  unsigned int dup_val_count;
  DBUG_ENTER("prepare_field");

  /*
    This code came from mysql_prepare_create_table.
    Indent preserved to make patching easier
  */
  DBUG_ASSERT(sql_field->charset);

  switch (sql_field->sql_type) {
  case MYSQL_TYPE_BLOB:
  case MYSQL_TYPE_MEDIUM_BLOB:
  case MYSQL_TYPE_TINY_BLOB:
  case MYSQL_TYPE_LONG_BLOB:
    sql_field->pack_flag=FIELDFLAG_BLOB |
      pack_length_to_packflag(sql_field->pack_length -
                              portable_sizeof_char_ptr);
    if (sql_field->charset->state & MY_CS_BINSORT)
      sql_field->pack_flag|=FIELDFLAG_BINARY;
    sql_field->length=8;			// Unireg field length
    sql_field->unireg_check=Field::BLOB_FIELD;
    (*blob_columns)++;
    break;
  case MYSQL_TYPE_GEOMETRY:
    if (!(table_flags & HA_CAN_GEOMETRY))
    {
      my_printf_error(ER_CHECK_NOT_IMPLEMENTED, ER(ER_CHECK_NOT_IMPLEMENTED),
                      MYF(0), "GEOMETRY");
      DBUG_RETURN(1);
    }
    sql_field->pack_flag=FIELDFLAG_GEOM |
      pack_length_to_packflag(sql_field->pack_length -
                              portable_sizeof_char_ptr);
    if (sql_field->charset->state & MY_CS_BINSORT)
      sql_field->pack_flag|=FIELDFLAG_BINARY;
    sql_field->length=8;			// Unireg field length
    sql_field->unireg_check=Field::BLOB_FIELD;
    (*blob_columns)++;
    break;
  case MYSQL_TYPE_JSON:
    // JSON fields are stored as BLOBs.
    sql_field->pack_flag=FIELDFLAG_JSON |
      pack_length_to_packflag(sql_field->pack_length -
                              portable_sizeof_char_ptr);
    if (sql_field->charset->state & MY_CS_BINSORT)
      sql_field->pack_flag|=FIELDFLAG_BINARY;
    sql_field->length=8;                        // Unireg field length
    sql_field->unireg_check=Field::BLOB_FIELD;
    (*blob_columns)++;
    break;
  case MYSQL_TYPE_VARCHAR:
    if (table_flags & HA_NO_VARCHAR)
    {
      /* convert VARCHAR to CHAR because handler is not yet up to date */
      sql_field->sql_type=    MYSQL_TYPE_VAR_STRING;
      sql_field->pack_length= calc_pack_length(sql_field->sql_type,
                                               (uint) sql_field->length);
      if ((sql_field->length / sql_field->charset->mbmaxlen) >
          MAX_FIELD_CHARLENGTH)
      {
        my_printf_error(ER_TOO_BIG_FIELDLENGTH, ER(ER_TOO_BIG_FIELDLENGTH),
                        MYF(0), sql_field->field_name,
                        static_cast<ulong>(MAX_FIELD_CHARLENGTH));
        DBUG_RETURN(1);
      }
    }
    /* fall through */
  case MYSQL_TYPE_STRING:
    sql_field->pack_flag=0;
    if (sql_field->charset->state & MY_CS_BINSORT)
      sql_field->pack_flag|=FIELDFLAG_BINARY;
    break;
  case MYSQL_TYPE_ENUM:
    sql_field->pack_flag=pack_length_to_packflag(sql_field->pack_length) |
      FIELDFLAG_INTERVAL;
    if (sql_field->charset->state & MY_CS_BINSORT)
      sql_field->pack_flag|=FIELDFLAG_BINARY;
    sql_field->unireg_check=Field::INTERVAL_FIELD;
    if (check_duplicates_in_interval("ENUM",sql_field->field_name,
                                     sql_field->interval,
                                     sql_field->charset, &dup_val_count))
      DBUG_RETURN(1);
    break;
  case MYSQL_TYPE_SET:
    sql_field->pack_flag=pack_length_to_packflag(sql_field->pack_length) |
      FIELDFLAG_BITFIELD;
    if (sql_field->charset->state & MY_CS_BINSORT)
      sql_field->pack_flag|=FIELDFLAG_BINARY;
    sql_field->unireg_check=Field::BIT_FIELD;
    if (check_duplicates_in_interval("SET",sql_field->field_name,
                                     sql_field->interval,
                                     sql_field->charset, &dup_val_count))
      DBUG_RETURN(1);
    /* Check that count of unique members is not more then 64 */
    if (sql_field->interval->count -  dup_val_count > sizeof(longlong)*8)
    {
       my_error(ER_TOO_BIG_SET, MYF(0), sql_field->field_name);
       DBUG_RETURN(1);
    }
    break;
  case MYSQL_TYPE_DATE:			// Rest of string types
  case MYSQL_TYPE_NEWDATE:
  case MYSQL_TYPE_TIME:
  case MYSQL_TYPE_DATETIME:
  case MYSQL_TYPE_TIME2:
  case MYSQL_TYPE_DATETIME2:
  case MYSQL_TYPE_NULL:
    sql_field->pack_flag=f_settype((uint) sql_field->sql_type);
    break;
  case MYSQL_TYPE_BIT:
    /* 
      We have sql_field->pack_flag already set here, see
      mysql_prepare_create_table().
    */
    break;
  case MYSQL_TYPE_NEWDECIMAL:
    sql_field->pack_flag=(FIELDFLAG_NUMBER |
                          (sql_field->flags & UNSIGNED_FLAG ? 0 :
                           FIELDFLAG_DECIMAL) |
                          (sql_field->flags & ZEROFILL_FLAG ?
                           FIELDFLAG_ZEROFILL : 0) |
                          (sql_field->decimals << FIELDFLAG_DEC_SHIFT));
    break;
  case MYSQL_TYPE_TIMESTAMP:
  case MYSQL_TYPE_TIMESTAMP2:
    /* fall-through */
  default:
    sql_field->pack_flag=(FIELDFLAG_NUMBER |
                          (sql_field->flags & UNSIGNED_FLAG ? 0 :
                           FIELDFLAG_DECIMAL) |
                          (sql_field->flags & ZEROFILL_FLAG ?
                           FIELDFLAG_ZEROFILL : 0) |
                          f_settype((uint) sql_field->sql_type) |
                          (sql_field->decimals << FIELDFLAG_DEC_SHIFT));
    break;
  }
  if (!(sql_field->flags & NOT_NULL_FLAG))
    sql_field->pack_flag|= FIELDFLAG_MAYBE_NULL;
  if (sql_field->flags & NO_DEFAULT_VALUE_FLAG)
    sql_field->pack_flag|= FIELDFLAG_NO_DEFAULT;
  DBUG_RETURN(0);
}


static TYPELIB *create_typelib(MEM_ROOT *mem_root,
                               Create_field *field_def,
                               List<String> *src)
{
  const CHARSET_INFO *cs= field_def->charset;

  if (!src->elements)
    return NULL;

  TYPELIB *result= (TYPELIB*) alloc_root(mem_root, sizeof(TYPELIB));
  result->count= src->elements;
  result->name= "";
  if (!(result->type_names=(const char **)
        alloc_root(mem_root,(sizeof(char *)+sizeof(int))*(result->count+1))))
    return NULL;
  result->type_lengths= (uint*)(result->type_names + result->count+1);
  List_iterator<String> it(*src);
  String conv;
  for (uint i=0; i < result->count; i++)
  {
    size_t dummy;
    size_t length;
    String *tmp= it++;

    if (String::needs_conversion(tmp->length(), tmp->charset(),
                                 cs, &dummy))
    {
      uint cnv_errs;
      conv.copy(tmp->ptr(), tmp->length(), tmp->charset(), cs, &cnv_errs);

      length= conv.length();
      result->type_names[i]= strmake_root(mem_root, conv.ptr(),
                                          length);
    }
    else
    {
      length= tmp->length();
      result->type_names[i]= strmake_root(mem_root, tmp->ptr(), length);
    }

    // Strip trailing spaces.
    length= cs->cset->lengthsp(cs, result->type_names[i], length);
    result->type_lengths[i]= length;
    ((uchar *)result->type_names[i])[length]= '\0';
  }
  result->type_names[result->count]= 0;
  result->type_lengths[result->count]= 0;

  return result;
}


/**
  Prepare an instance of Create_field for field creation
  (fill all necessary attributes).

  @param[in]  thd          Thread handle
  @param[in]  sp           The current SP
  @param[in]  field_type   Field type
  @param[out] field_def    An instance of create_field to be filled

  @return Error status.
*/

bool fill_field_definition(THD *thd,
                           sp_head *sp,
                           enum enum_field_types field_type,
                           Create_field *field_def)
{
  LEX *lex= thd->lex;
  LEX_STRING cmt = { 0, 0 };
  uint unused1= 0;

  if (field_def->init(thd, (char*) "", field_type, lex->length, lex->dec,
                      lex->type, (Item*) 0, (Item*) 0, &cmt, 0,
                      &lex->interval_list,
                      lex->charset ? lex->charset :
                                     thd->variables.collation_database,
                      lex->uint_geom_type, NULL))
  {
    return true;
  }

  if (field_def->interval_list.elements)
  {
    field_def->interval= create_typelib(sp->get_current_mem_root(),
                                        field_def,
                                        &field_def->interval_list);
  }

  sp_prepare_create_field(thd, field_def);

  return prepare_create_field(field_def, &unused1, HA_CAN_GEOMETRY);
}

/*
  Get character set from field object generated by parser using
  default values when not set.

  SYNOPSIS
    get_sql_field_charset()
    sql_field                 The sql_field object
    create_info               Info generated by parser

  RETURN VALUES
    cs                        Character set
*/

const CHARSET_INFO* get_sql_field_charset(Create_field *sql_field,
                                          HA_CREATE_INFO *create_info)
{
  const CHARSET_INFO *cs= sql_field->charset;

  if (!cs)
    cs= create_info->default_table_charset;
  /*
    table_charset is set only in ALTER TABLE t1 CONVERT TO CHARACTER SET csname
    if we want change character set for all varchar/char columns.
    But the table charset must not affect the BLOB fields, so don't
    allow to change my_charset_bin to somethig else.
  */
  if (create_info->table_charset && cs != &my_charset_bin)
    cs= create_info->table_charset;
  return cs;
}


/**
   Modifies the first column definition whose SQL type is TIMESTAMP
   by adding the features DEFAULT CURRENT_TIMESTAMP ON UPDATE CURRENT_TIMESTAMP.

   @param column_definitions The list of column definitions, in the physical
                             order in which they appear in the table.
 */
void promote_first_timestamp_column(List<Create_field> *column_definitions)
{
  List_iterator<Create_field> it(*column_definitions);
  Create_field *column_definition;

  while ((column_definition= it++) != NULL)
  {
    if (column_definition->sql_type == MYSQL_TYPE_TIMESTAMP ||      // TIMESTAMP
        column_definition->sql_type == MYSQL_TYPE_TIMESTAMP2 || //  ms TIMESTAMP
        column_definition->unireg_check == Field::TIMESTAMP_OLD_FIELD) // Legacy
    {
      if ((column_definition->flags & NOT_NULL_FLAG) != 0 && // NOT NULL,
          column_definition->def == NULL &&            // no constant default,
          column_definition->gcol_info == NULL &&      // not a generated column
          column_definition->unireg_check == Field::NONE) // no function default
      {
        DBUG_PRINT("info", ("First TIMESTAMP column '%s' was promoted to "
                            "DEFAULT CURRENT_TIMESTAMP ON UPDATE "
                            "CURRENT_TIMESTAMP",
                            column_definition->field_name
                            ));
        column_definition->unireg_check= Field::TIMESTAMP_DNUN_FIELD;
      }
      return;
    }
  }
}


/**
  Check if there is a duplicate key. Report a warning for every duplicate key.

<<<<<<< HEAD
  @param thd              Thread context.
  @param key              Key to be checked.
  @param key_info         Key meta-data info.
  @param alter_info       List of columns and indexes to create.

  @retval false           Ok.
  @retval true            Error.
*/
static bool check_duplicate_key(THD *thd,
=======
  @param thd                Thread context.
  @param error_schema_name  Schema name of the table used for error reporting.
  @param error_table_name   Table name used for error reporting.
  @param key                Key to be checked.
  @param key_info           Key meta-data info.
  @param alter_info         List of columns and indexes to create.
*/
static void check_duplicate_key(THD *thd, const char *error_schema_name,
                                const char *error_table_name,
>>>>>>> 5e9adc8e
                                Key *key, KEY *key_info,
                                Alter_info *alter_info)
{
  /*
    We only check for duplicate indexes if it is requested and the
    key is not auto-generated.

    Check is requested if the key was explicitly created or altered
    (Index is altered/column associated with it is dropped) by the user
    (unless it's a foreign key).
  */
  if (!key->key_create_info.check_for_duplicate_indexes || key->generated)
    return false;

  List_iterator<Key> key_list_iterator(alter_info->key_list);
  List_iterator<Key_part_spec> key_column_iterator(key->columns);
  Key *k;

  while ((k= key_list_iterator++))
  {
    // Looking for a similar key...

    if (k == key)
    {
      /*
        Since the duplicate index might exist before or after
        the modified key in the list, we continue the 
        comparison with rest of the keys in case of DROP COLUMN
        operation.
      */
      if (alter_info->flags & Alter_info::ALTER_DROP_COLUMN) 
        continue;
      else
        break;
    }

    if (k->generated ||
        (key->type != k->type) ||
        (key->key_create_info.algorithm != k->key_create_info.algorithm) ||
        (key->columns.elements != k->columns.elements))
    {
      // Keys are different.
      continue;
    }

    /*
      Keys 'key' and 'k' might be identical.
      Check that the keys have identical columns in the same order.
    */

    List_iterator<Key_part_spec> k_column_iterator(k->columns);

    bool all_columns_are_identical= true;

    key_column_iterator.rewind();

    for (uint i= 0; i < key->columns.elements; ++i)
    {
      Key_part_spec *c1= key_column_iterator++;
      Key_part_spec *c2= k_column_iterator++;
  
      DBUG_ASSERT(c1 && c2);

      if (my_strcasecmp(system_charset_info,
                        c1->field_name.str, c2->field_name.str) ||
          (c1->length != c2->length))
      {
        all_columns_are_identical= false;
        break;
      }
    }

    // Report a warning if we have two identical keys.

    if (all_columns_are_identical)
    {
      push_warning_printf(thd, Sql_condition::SL_WARNING,
                          ER_DUP_INDEX, ER(ER_DUP_INDEX),
                          key_info->name,
<<<<<<< HEAD
                          thd->lex->query_tables->db,
                          thd->lex->query_tables->table_name);
      if (thd->is_error())
      {
        // An error was reported.
        return true;
      }
=======
                          error_schema_name,
                          error_table_name);
>>>>>>> 5e9adc8e
      break;
    }
  }
  return false;
}


/*
  Preparation for table creation

  SYNOPSIS
    mysql_prepare_create_table()
      thd                       Thread object.
      error_schema_name         Schema name of the table to create/alter,only
                                used for error reporting.
      error_table_name          Name of table to create/alter, only used for
                                error reporting.
      create_info               Create information (like MAX_ROWS).
      alter_info                List of columns and indexes to create
      tmp_table                 If a temporary table is to be created.
      db_options          INOUT Table options (like HA_OPTION_PACK_RECORD).
      file                      The handler for the new table.
      key_info_buffer     OUT   An array of KEY structs for the indexes.
      key_count           OUT   The number of elements in the array.
      select_field_count        The number of fields coming from a select table.

  DESCRIPTION
    Prepares the table and key structures for table creation.

  NOTES
    sets create_info->varchar if the table has a varchar

  RETURN VALUES
    FALSE    OK
    TRUE     error
*/

static int
mysql_prepare_create_table(THD *thd, const char *error_schema_name,
                           const char *error_table_name,
                           HA_CREATE_INFO *create_info,
                           Alter_info *alter_info,
                           bool tmp_table,
                           uint *db_options,
                           handler *file, KEY **key_info_buffer,
                           uint *key_count, int select_field_count)
{
  const char	*key_name;
  Create_field	*sql_field,*dup_field;
  uint		field,null_fields,blob_columns,max_key_length;
  size_t	record_offset= 0;
  KEY		*key_info;
  KEY_PART_INFO *key_part_info;
  int		field_no,dup_no;
  int		select_field_pos,auto_increment=0;
  List_iterator<Create_field> it(alter_info->create_list);
  List_iterator<Create_field> it2(alter_info->create_list);
  uint total_uneven_bit_length= 0;
  DBUG_ENTER("mysql_prepare_create_table");

  select_field_pos= alter_info->create_list.elements - select_field_count;
  null_fields=blob_columns=0;
  create_info->varchar= 0;
  max_key_length= file->max_key_length();

  for (field_no=0; (sql_field=it++) ; field_no++)
  {
    const CHARSET_INFO *save_cs;

    /*
      Initialize length from its original value (number of characters),
      which was set in the parser. This is necessary if we're
      executing a prepared statement for the second time.
    */
    sql_field->length= sql_field->char_length;
    /* Set field charset. */
    save_cs= sql_field->charset= get_sql_field_charset(sql_field,
                                                       create_info);
    if (sql_field->flags & BINCMP_FLAG)
    {
      // e.g. CREATE TABLE t1 (a CHAR(1) BINARY);
      if (!(sql_field->charset= get_charset_by_csname(sql_field->charset->csname,
                                                      MY_CS_BINSORT,MYF(0))))
      {
        char tmp[65];
        strmake(strmake(tmp, save_cs->csname, sizeof(tmp)-4),
                STRING_WITH_LEN("_bin"));
        my_error(ER_UNKNOWN_COLLATION, MYF(0), tmp);
        DBUG_RETURN(TRUE);
      }
      /*
        Now that we have sql_field->charset set properly,
        we don't need the BINCMP_FLAG any longer.
      */
      sql_field->flags&= ~BINCMP_FLAG;
    }

    /*
      Convert the default value from client character
      set into the column character set if necessary.
    */
    if (sql_field->def && 
        save_cs != sql_field->def->collation.collation &&
        (sql_field->sql_type == MYSQL_TYPE_VAR_STRING ||
         sql_field->sql_type == MYSQL_TYPE_STRING ||
         sql_field->sql_type == MYSQL_TYPE_SET ||
         sql_field->sql_type == MYSQL_TYPE_ENUM))
    {
      /*
        Starting from 5.1 we work here with a copy of Create_field
        created by the caller, not with the instance that was
        originally created during parsing. It's OK to create
        a temporary item and initialize with it a member of the
        copy -- this item will be thrown away along with the copy
        at the end of execution, and thus not introduce a dangling
        pointer in the parsed tree of a prepared statement or a
        stored procedure statement.
      */
      sql_field->def= sql_field->def->safe_charset_converter(save_cs);

      if (sql_field->def == NULL)
      {
        /* Could not convert */
        my_error(ER_INVALID_DEFAULT, MYF(0), sql_field->field_name);
        DBUG_RETURN(TRUE);
      }
    }

    if (sql_field->sql_type == MYSQL_TYPE_SET ||
        sql_field->sql_type == MYSQL_TYPE_ENUM)
    {
      size_t dummy;
      const CHARSET_INFO *cs= sql_field->charset;
      TYPELIB *interval= sql_field->interval;

      /*
        Create typelib from interval_list, and if necessary
        convert strings from client character set to the
        column character set.
      */
      if (!interval)
      {
        /*
          Create the typelib in runtime memory - we will free the
          occupied memory at the same time when we free this
          sql_field -- at the end of execution.
        */
        interval= sql_field->interval= typelib(thd->mem_root,
                                               sql_field->interval_list);
        List_iterator<String> int_it(sql_field->interval_list);
        String conv, *tmp;
        char comma_buf[4]; /* 4 bytes for utf32 */
        int comma_length= cs->cset->wc_mb(cs, ',', (uchar*) comma_buf,
                                          (uchar*) comma_buf + 
                                          sizeof(comma_buf));
        DBUG_ASSERT(comma_length > 0);
        for (uint i= 0; (tmp= int_it++); i++)
        {
          size_t lengthsp;
          size_t dummy2;
          if (String::needs_conversion(tmp->length(), tmp->charset(),
                                       cs, &dummy2))
          {
            uint cnv_errs;
            conv.copy(tmp->ptr(), tmp->length(), tmp->charset(), cs, &cnv_errs);
            interval->type_names[i]= strmake_root(thd->mem_root, conv.ptr(),
                                                  conv.length());
            interval->type_lengths[i]= conv.length();
          }

          // Strip trailing spaces.
          lengthsp= cs->cset->lengthsp(cs, interval->type_names[i],
                                       interval->type_lengths[i]);
          interval->type_lengths[i]= lengthsp;
          ((uchar *)interval->type_names[i])[lengthsp]= '\0';
          if (sql_field->sql_type == MYSQL_TYPE_SET)
          {
            if (cs->coll->instr(cs, interval->type_names[i], 
                                interval->type_lengths[i], 
                                comma_buf, comma_length, NULL, 0))
            {
              ErrConvString err(tmp->ptr(), tmp->length(), cs);
              my_error(ER_ILLEGAL_VALUE_FOR_TYPE, MYF(0), "set", err.ptr());
              DBUG_RETURN(TRUE);
            }
          }
        }
        sql_field->interval_list.empty(); // Don't need interval_list anymore
      }

      if (sql_field->sql_type == MYSQL_TYPE_SET)
      {
        size_t field_length;
        if (sql_field->def != NULL)
        {
          char *not_used;
          uint not_used2;
          bool not_found= 0;
          String str, *def= sql_field->def->val_str(&str);
          if (def == NULL) /* SQL "NULL" maps to NULL */
          {
            if ((sql_field->flags & NOT_NULL_FLAG) != 0)
            {
              my_error(ER_INVALID_DEFAULT, MYF(0), sql_field->field_name);
              DBUG_RETURN(TRUE);
            }

            /* else, NULL is an allowed value */
            (void) find_set(interval, NULL, 0,
                            cs, &not_used, &not_used2, &not_found);
          }
          else /* not NULL */
          {
            (void) find_set(interval, def->ptr(), def->length(),
                            cs, &not_used, &not_used2, &not_found);
          }

          if (not_found)
          {
            my_error(ER_INVALID_DEFAULT, MYF(0), sql_field->field_name);
            DBUG_RETURN(TRUE);
          }
        }
        calculate_interval_lengths(cs, interval, &dummy, &field_length);
        sql_field->length= field_length + (interval->count - 1);
      }
      else  /* MYSQL_TYPE_ENUM */
      {
        size_t field_length;
        DBUG_ASSERT(sql_field->sql_type == MYSQL_TYPE_ENUM);
        if (sql_field->def != NULL)
        {
          String str, *def= sql_field->def->val_str(&str);
          if (def == NULL) /* SQL "NULL" maps to NULL */
          {
            if ((sql_field->flags & NOT_NULL_FLAG) != 0)
            {
              my_error(ER_INVALID_DEFAULT, MYF(0), sql_field->field_name);
              DBUG_RETURN(TRUE);
            }

            /* else, the defaults yield the correct length for NULLs. */
          } 
          else /* not NULL */
          {
            def->length(cs->cset->lengthsp(cs, def->ptr(), def->length()));
            if (find_type2(interval, def->ptr(), def->length(), cs) == 0) /* not found */
            {
              my_error(ER_INVALID_DEFAULT, MYF(0), sql_field->field_name);
              DBUG_RETURN(TRUE);
            }
          }
        }
        calculate_interval_lengths(cs, interval, &field_length, &dummy);
        sql_field->length= field_length;
      }
      set_if_smaller(sql_field->length, MAX_FIELD_WIDTH-1);
    }

    if (sql_field->sql_type == MYSQL_TYPE_BIT)
    { 
      sql_field->pack_flag= FIELDFLAG_NUMBER;
      if (file->ha_table_flags() & HA_CAN_BIT_FIELD)
        total_uneven_bit_length+= sql_field->length & 7;
      else
        sql_field->pack_flag|= FIELDFLAG_TREAT_BIT_AS_CHAR;
    }

    sql_field->create_length_to_internal_length();
    if (prepare_blob_field(thd, sql_field))
      DBUG_RETURN(TRUE);

    if (!(sql_field->flags & NOT_NULL_FLAG))
      null_fields++;

    if (check_column_name(sql_field->field_name))
    {
      my_error(ER_WRONG_COLUMN_NAME, MYF(0), sql_field->field_name);
      DBUG_RETURN(TRUE);
    }

    /* Check if we have used the same field name before */
    for (dup_no=0; (dup_field=it2++) != sql_field; dup_no++)
    {
      if (my_strcasecmp(system_charset_info,
			sql_field->field_name,
			dup_field->field_name) == 0)
      {
	/*
	  If this was a CREATE ... SELECT statement, accept a field
	  redefinition if we are changing a field in the SELECT part
	*/
	if (field_no < select_field_pos || dup_no >= select_field_pos)
	{
	  my_error(ER_DUP_FIELDNAME, MYF(0), sql_field->field_name);
	  DBUG_RETURN(TRUE);
	}
	else
	{
	  /* Field redefined */

          /*
            If we are replacing a BIT field, revert the increment
            of total_uneven_bit_length that was done above.
          */
          if (sql_field->sql_type == MYSQL_TYPE_BIT &&
              file->ha_table_flags() & HA_CAN_BIT_FIELD)
            total_uneven_bit_length-= sql_field->length & 7;

	  sql_field->def=		dup_field->def;
	  sql_field->sql_type=		dup_field->sql_type;

          /*
            If we are replacing a field with a BIT field, we need
            to initialize pack_flag. Note that we do not need to
            increment total_uneven_bit_length here as this dup_field
            has already been processed.
          */
          if (sql_field->sql_type == MYSQL_TYPE_BIT)
          {
            sql_field->pack_flag= FIELDFLAG_NUMBER;
            if (!(file->ha_table_flags() & HA_CAN_BIT_FIELD))
              sql_field->pack_flag|= FIELDFLAG_TREAT_BIT_AS_CHAR;
          }

	  sql_field->charset=		(dup_field->charset ?
					 dup_field->charset :
					 create_info->default_table_charset);
	  sql_field->length=		dup_field->char_length;
          sql_field->pack_length=	dup_field->pack_length;
          sql_field->key_length=	dup_field->key_length;
	  sql_field->decimals=		dup_field->decimals;
	  sql_field->unireg_check=	dup_field->unireg_check;
          /* 
            We're making one field from two, the result field will have
            dup_field->flags as flags. If we've incremented null_fields
            because of sql_field->flags, decrement it back.
          */
          if (!(sql_field->flags & NOT_NULL_FLAG))
            null_fields--;
	  sql_field->flags=		dup_field->flags;
	  sql_field->create_length_to_internal_length();
          sql_field->interval=          dup_field->interval;
          sql_field->gcol_info=         dup_field->gcol_info;
          sql_field->stored_in_db=      dup_field->stored_in_db;
	  it2.remove();			// Remove first (create) definition
	  select_field_pos--;
	  break;
	}
      }
    }
    /* Don't pack rows in old tables if the user has requested this */
    if ((sql_field->flags & BLOB_FLAG) ||
	(sql_field->sql_type == MYSQL_TYPE_VARCHAR &&
	create_info->row_type != ROW_TYPE_FIXED))
      (*db_options)|= HA_OPTION_PACK_RECORD;
    it2.rewind();
  }

  /* record_offset will be increased with 'length-of-null-bits' later */
  record_offset= 0;
  null_fields+= total_uneven_bit_length;

  bool has_vgc= false;
  it.rewind();
  while ((sql_field=it++))
  {
    DBUG_ASSERT(sql_field->charset != 0);

    if (prepare_create_field(sql_field, &blob_columns, 
			     file->ha_table_flags()))
      DBUG_RETURN(TRUE);
    if (sql_field->sql_type == MYSQL_TYPE_VARCHAR)
      create_info->varchar= TRUE;
    sql_field->offset= record_offset;
    if (MTYP_TYPENR(sql_field->unireg_check) == Field::NEXT_NUMBER)
      auto_increment++;
    /*
      For now skip fields that are not physically stored in the database
      (generated fields) and update their offset later 
      (see the next loop).
    */
    if (sql_field->stored_in_db)
      record_offset+= sql_field->pack_length;
    else
      has_vgc= true;
  }
  /* Update generated fields' offset*/
  if (has_vgc)
  {
    it.rewind();
    while ((sql_field=it++))
    {
      if (!sql_field->stored_in_db)
      {
        sql_field->offset= record_offset;
        record_offset+= sql_field->pack_length;
      }
    }
  }
  if (auto_increment > 1)
  {
    my_message(ER_WRONG_AUTO_KEY, ER(ER_WRONG_AUTO_KEY), MYF(0));
    DBUG_RETURN(TRUE);
  }
  if (auto_increment &&
      (file->ha_table_flags() & HA_NO_AUTO_INCREMENT))
  {
    my_message(ER_TABLE_CANT_HANDLE_AUTO_INCREMENT,
               ER(ER_TABLE_CANT_HANDLE_AUTO_INCREMENT), MYF(0));
    DBUG_RETURN(TRUE);
  }

  if (blob_columns && (file->ha_table_flags() & HA_NO_BLOBS))
  {
    my_message(ER_TABLE_CANT_HANDLE_BLOB, ER(ER_TABLE_CANT_HANDLE_BLOB),
               MYF(0));
    DBUG_RETURN(TRUE);
  }

  /*
   CREATE TABLE[with auto_increment column] SELECT is unsafe as the rows
   inserted in the created table depends on the order of the rows fetched
   from the select tables. This order may differ on master and slave. We
   therefore mark it as unsafe.
  */
  if (select_field_count > 0 && auto_increment)
  thd->lex->set_stmt_unsafe(LEX::BINLOG_STMT_UNSAFE_CREATE_SELECT_AUTOINC);

  /* Create keys */

  List_iterator<Key> key_iterator(alter_info->key_list);
  List_iterator<Key> key_iterator2(alter_info->key_list);
  uint key_parts=0, fk_key_count=0;
  bool primary_key=0,unique_key=0;
  Key *key, *key2;
  uint tmp, key_number;
  /* special marker for keys to be ignored */
  static char ignore_key[1];

  /* Calculate number of key segements */
  *key_count= 0;

  while ((key=key_iterator++))
  {
    DBUG_PRINT("info", ("key name: '%s'  type: %d", key->name.str ? key->name.str :
                        "(none)" , key->type));
    if (key->type == KEYTYPE_FOREIGN)
    {
      fk_key_count++;
      if (((Foreign_key *)key)->validate(alter_info->create_list))
        DBUG_RETURN(TRUE);
      Foreign_key *fk_key= (Foreign_key*) key;
      if (fk_key->ref_columns.elements &&
	  fk_key->ref_columns.elements != fk_key->columns.elements)
      {
        my_error(ER_WRONG_FK_DEF, MYF(0),
                 (fk_key->name.str ? fk_key->name.str :
                                     "foreign key without name"),
                 ER(ER_KEY_REF_DO_NOT_MATCH_TABLE_REF));
	DBUG_RETURN(TRUE);
      }
      continue;
    }
    (*key_count)++;
    tmp=file->max_key_parts();
    if (key->columns.elements > tmp && key->type != KEYTYPE_SPATIAL)
    {
      my_error(ER_TOO_MANY_KEY_PARTS,MYF(0),tmp);
      DBUG_RETURN(TRUE);
    }

    LEX_CSTRING key_name_cstr= {key->name.str, key->name.length};
    if (check_string_char_length(key_name_cstr, "", NAME_CHAR_LEN,
                                 system_charset_info, 1))
    {
      my_error(ER_TOO_LONG_IDENT, MYF(0), key->name.str);
      DBUG_RETURN(TRUE);
    }
    key_iterator2.rewind ();
    if (key->type != KEYTYPE_FOREIGN)
    {
      while ((key2 = key_iterator2++) != key)
      {
	/*
          foreign_key_prefix(key, key2) returns 0 if key or key2, or both, is
          'generated', and a generated key is a prefix of the other key.
          Then we do not need the generated shorter key.

          KEYTYPE_SPATIAL and KEYTYPE_FULLTEXT cannot be used as
          supporting keys for foreign key constraints even if the
          generated key is prefix of such a key.
        */
        if ((key2->type != KEYTYPE_FOREIGN &&
             key2->type != KEYTYPE_SPATIAL &&
             key2->type != KEYTYPE_FULLTEXT &&
             key2->name.str != ignore_key &&
             !foreign_key_prefix(key, key2)))
        {
          /* TODO: issue warning message */
          /* mark that the generated key should be ignored */
          if (!key2->generated ||
              (key->generated && key->columns.elements <
               key2->columns.elements))
            key->name.str= ignore_key;
          else
          {
            key2->name.str= ignore_key;
            key_parts-= key2->columns.elements;
            (*key_count)--;
          }
          break;
        }
      }
    }
    if (key->name.str != ignore_key)
      key_parts+=key->columns.elements;
    else
      (*key_count)--;
    if (key->name.str && !tmp_table && (key->type != KEYTYPE_PRIMARY) &&
	!my_strcasecmp(system_charset_info, key->name.str, primary_key_name))
    {
      my_error(ER_WRONG_NAME_FOR_INDEX, MYF(0), key->name.str);
      DBUG_RETURN(TRUE);
    }
  }
  tmp=file->max_keys();
  if (*key_count > tmp)
  {
    my_error(ER_TOO_MANY_KEYS,MYF(0),tmp);
    DBUG_RETURN(TRUE);
  }

  (*key_info_buffer)= key_info= (KEY*) sql_calloc(sizeof(KEY) * (*key_count));
  key_part_info=(KEY_PART_INFO*) sql_calloc(sizeof(KEY_PART_INFO)*key_parts);
  if (!*key_info_buffer || ! key_part_info)
    DBUG_RETURN(TRUE);				// Out of memory

  key_iterator.rewind();
  key_number=0;
  for (; (key=key_iterator++) ; key_number++)
  {
    size_t key_length=0;
    Key_part_spec *column;

    if (key->name.str == ignore_key)
    {
      /* ignore redundant keys */
      do
	key=key_iterator++;
      while (key && key->name.str == ignore_key);
      if (!key)
	break;
    }

    switch (key->type) {
    case KEYTYPE_MULTIPLE:
	key_info->flags= 0;
	break;
    case KEYTYPE_FULLTEXT:
	key_info->flags= HA_FULLTEXT;
	if ((key_info->parser_name= &key->key_create_info.parser_name)->str)
          key_info->flags|= HA_USES_PARSER;
        else
          key_info->parser_name= 0;
	break;
    case KEYTYPE_SPATIAL:
	key_info->flags= HA_SPATIAL;
	break;
    case KEYTYPE_FOREIGN:
      key_number--;				// Skip this key
      continue;
    default:
      key_info->flags = HA_NOSAME;
      break;
    }
    if (key->generated)
      key_info->flags|= HA_GENERATED_KEY;

    key_info->algorithm= key->key_create_info.algorithm;
    key_info->user_defined_key_parts=(uint8) key->columns.elements;
    key_info->actual_key_parts= key_info->user_defined_key_parts;
    key_info->key_part=key_part_info;
    key_info->usable_key_parts= key_number;

    if (key->type == KEYTYPE_FULLTEXT)
    {
      key_info->algorithm= HA_KEY_ALG_FULLTEXT;
      if (!(file->ha_table_flags() & HA_CAN_FULLTEXT))
      {
        if (is_ha_partition_handlerton(file->ht))
        {
          my_message(ER_FULLTEXT_NOT_SUPPORTED_WITH_PARTITIONING,
                     ER(ER_FULLTEXT_NOT_SUPPORTED_WITH_PARTITIONING),
                     MYF(0));
          DBUG_RETURN(TRUE);
        }
	my_message(ER_TABLE_CANT_HANDLE_FT, ER(ER_TABLE_CANT_HANDLE_FT),
                   MYF(0));
	DBUG_RETURN(TRUE);
      }
    }
    /*
       Make SPATIAL to be RTREE by default
       SPATIAL only on BLOB or at least BINARY, this
       actually should be replaced by special GEOM type
       in near future when new frm file is ready
       checking for proper key parts number:
    */

    /* TODO: Add proper checks if handler supports key_type and algorithm */
    if (key_info->flags & HA_SPATIAL)
    {
      if (!(file->ha_table_flags() & HA_CAN_RTREEKEYS))
      {
        my_message(ER_TABLE_CANT_HANDLE_SPKEYS, ER(ER_TABLE_CANT_HANDLE_SPKEYS),
                   MYF(0));
        DBUG_RETURN(TRUE);
      }
      if (key_info->user_defined_key_parts != 1)
      {
        my_error(ER_TOO_MANY_KEY_PARTS, MYF(0), 1);
        DBUG_RETURN(TRUE);
      }
    }
    else if (key_info->algorithm == HA_KEY_ALG_RTREE)
    {
      if ((key_info->user_defined_key_parts & 1) == 1)
      {
        my_error(ER_TOO_MANY_KEY_PARTS, MYF(0), 1);
        DBUG_RETURN(TRUE);
      }
      /* TODO: To be deleted */
      my_error(ER_NOT_SUPPORTED_YET, MYF(0), "RTREE INDEX");
      DBUG_RETURN(TRUE);
    }

    /* Take block size from key part or table part */
    /*
      TODO: Add warning if block size changes. We can't do it here, as
      this may depend on the size of the key
    */
    key_info->block_size= (key->key_create_info.block_size ?
                           key->key_create_info.block_size :
                           create_info->key_block_size);

    if (key_info->block_size)
      key_info->flags|= HA_USES_BLOCK_SIZE;

    List_iterator<Key_part_spec> cols(key->columns), cols2(key->columns);
    const CHARSET_INFO *ft_key_charset=0;  // for FULLTEXT
    for (uint column_nr=0 ; (column=cols++) ; column_nr++)
    {
      Key_part_spec *dup_column;

      it.rewind();
      field=0;
      while ((sql_field=it++) &&
	     my_strcasecmp(system_charset_info,
			   column->field_name.str,
			   sql_field->field_name))
	field++;
      if (!sql_field)
      {
	my_error(ER_KEY_COLUMN_DOES_NOT_EXITS, MYF(0), column->field_name.str);
	DBUG_RETURN(TRUE);
      }
      if (sql_field->is_virtual_gcol())
      {
        const char *errmsg= NULL;
        if (key->type == KEYTYPE_FULLTEXT)
          errmsg= "Fulltext index on virtual generated column";
        else if (key->type == KEYTYPE_SPATIAL)
          errmsg= "Spatial index on virtual generated column";
        if (errmsg)
        {
          my_error(ER_UNSUPPORTED_ACTION_ON_GENERATED_COLUMN, MYF(0), errmsg);
          DBUG_RETURN(TRUE);
        }
        key_info->flags|= HA_VIRTUAL_GEN_KEY;
        /* Check if the storage engine supports indexes on virtual columns. */
        if (!(file->ha_table_flags() & HA_CAN_INDEX_VIRTUAL_GENERATED_COLUMN))
        {
          my_error(ER_ILLEGAL_HA_CREATE_OPTION, MYF(0),
                   ha_resolve_storage_engine_name(file->ht),
                   "Index on virtual generated column");
          DBUG_RETURN(TRUE);
        }
      }
      while ((dup_column= cols2++) != column)
      {
        if (!my_strcasecmp(system_charset_info,
	     	           column->field_name.str, dup_column->field_name.str))
	{
	  my_printf_error(ER_DUP_FIELDNAME,
			  ER(ER_DUP_FIELDNAME),MYF(0),
			  column->field_name.str);
	  DBUG_RETURN(TRUE);
	}
      }
      cols2.rewind();
      if (key->type == KEYTYPE_FULLTEXT)
      {
	if ((sql_field->sql_type != MYSQL_TYPE_STRING &&
	     sql_field->sql_type != MYSQL_TYPE_VARCHAR &&
	     !f_is_blob(sql_field->pack_flag)) ||
	    sql_field->charset == &my_charset_bin ||
	    sql_field->charset->mbminlen > 1 || // ucs2 doesn't work yet
	    (ft_key_charset && sql_field->charset != ft_key_charset))
	{
	    my_error(ER_BAD_FT_COLUMN, MYF(0), column->field_name.str);
	    DBUG_RETURN(-1);
	}
	ft_key_charset=sql_field->charset;
	/*
	  for fulltext keys keyseg length is 1 for blobs (it's ignored in ft
	  code anyway, and 0 (set to column width later) for char's. it has
	  to be correct col width for char's, as char data are not prefixed
	  with length (unlike blobs, where ft code takes data length from a
	  data prefix, ignoring column->length).
	*/
	column->length= MY_TEST(f_is_blob(sql_field->pack_flag));
      }
      else
      {
	column->length*= sql_field->charset->mbmaxlen;

        if (key->type == KEYTYPE_SPATIAL)
        {
          if (column->length)
          {
            my_error(ER_WRONG_SUB_KEY, MYF(0));
            DBUG_RETURN(TRUE);
          }
          if (!f_is_geom(sql_field->pack_flag))
          {
            my_error(ER_SPATIAL_MUST_HAVE_GEOM_COL, MYF(0));
            DBUG_RETURN(TRUE);
          }
        }

        // JSON columns cannot be used as keys.
        if (f_is_json(sql_field->pack_flag))
        {
          my_error(ER_JSON_USED_AS_KEY, MYF(0), column->field_name.str);
          DBUG_RETURN(TRUE);
        }

	if (f_is_blob(sql_field->pack_flag) ||
            (f_is_geom(sql_field->pack_flag) && key->type != KEYTYPE_SPATIAL))
	{
	  if (!(file->ha_table_flags() & HA_CAN_INDEX_BLOBS))
	  {
	    my_error(ER_BLOB_USED_AS_KEY, MYF(0), column->field_name.str);
	    DBUG_RETURN(TRUE);
	  }
          if (f_is_geom(sql_field->pack_flag) && sql_field->geom_type ==
              Field::GEOM_POINT)
            column->length= MAX_LEN_GEOM_POINT_FIELD;
	  if (!column->length)
	  {
	    my_error(ER_BLOB_KEY_WITHOUT_LENGTH, MYF(0), column->field_name.str);
	    DBUG_RETURN(TRUE);
	  }
	}
	if (key->type == KEYTYPE_SPATIAL)
	{
	  if (!column->length)
	  {
	    /*
              4 is: (Xmin,Xmax,Ymin,Ymax), this is for 2D case
              Lately we'll extend this code to support more dimensions
	    */
	    column->length= 4*sizeof(double);
	  }
	}
        /*
          Set NO_DEFAULT_VALUE_FLAG for the PRIMARY KEY column if default
          values is not explicitly provided for the column in CREATE TABLE
          statement and it is not an AUTO_INCREMENT field.

          Default values for TIMESTAMP/DATETIME needs special handling as:

         a) If default is explicitly specified (lets say this as case 1) :
              DEFAULT CURRENT_TIMESTAMP
              DEFAULT CURRENT_TIMESTAMP ON UPDATE CURRENT_TIMESTAMP
            MySQL does not set sql_field->def flag , but sets
            Field::TIMESTAMP_DN_FIELD/TIMESTAMP_DNUN_FIELD to the unireg_check.
            These flags are also set during timestamp column promotion (case2)

            When explicit_defaults_for_timestamp is not set, the behavior
            expected in both case1 and case2 is to retain the defaults even
            when the column participates in PRIMARY KEY. When
            explicit_defaults_for_timestamp is set, the promotion logic
            is disabled and the above mentioned flags are not used implicitly.

         b) If explicit_defaults_for_timestamp variable is not set:
             Default value assigned due to first timestamp column promotion is
             retained.
             Default constant value assigned due to implicit promotion of second
             timestamp column is removed.
        */
        if (key->type == KEYTYPE_PRIMARY && !sql_field->def &&
            !(sql_field->flags & AUTO_INCREMENT_FLAG) &&
            !(real_type_with_now_as_default(sql_field->sql_type) &&
              (sql_field->unireg_check == Field::TIMESTAMP_DN_FIELD ||
               sql_field->unireg_check == Field::TIMESTAMP_DNUN_FIELD)))
        {
          sql_field->flags|= NO_DEFAULT_VALUE_FLAG;
          sql_field->pack_flag|= FIELDFLAG_NO_DEFAULT;
        }
        /*
          Emitting error when field is a part of primary key and is
          explicitly requested to be NULL by the user.
        */
        if ((sql_field->flags & EXPLICIT_NULL_FLAG) &&
            (key->type == KEYTYPE_PRIMARY))
        {
          my_error(ER_PRIMARY_CANT_HAVE_NULL, MYF(0));
          DBUG_RETURN(true);
        }
        // Primary key on virtual generated column is not supported.
        if (key->type == KEYTYPE_PRIMARY &&
            !sql_field->stored_in_db)
        {
          /* Primary key fields must always be physically stored. */
          my_error(ER_UNSUPPORTED_ACTION_ON_GENERATED_COLUMN, MYF(0),
                   "Defining a virtual generated column as primary key");
          DBUG_RETURN(TRUE);
        }

	if (!(sql_field->flags & NOT_NULL_FLAG))
	{
	  if (key->type == KEYTYPE_PRIMARY)
	  {
	    /* Implicitly set primary key fields to NOT NULL for ISO conf. */
	    sql_field->flags|= NOT_NULL_FLAG;
	    sql_field->pack_flag&= ~FIELDFLAG_MAYBE_NULL;
            null_fields--;
	  }
	  else
          {
            key_info->flags|= HA_NULL_PART_KEY;
            if (!(file->ha_table_flags() & HA_NULL_IN_KEY))
            {
              my_error(ER_NULL_COLUMN_IN_INDEX, MYF(0), column->field_name.str);
              DBUG_RETURN(TRUE);
            }
            if (key->type == KEYTYPE_SPATIAL)
            {
              my_message(ER_SPATIAL_CANT_HAVE_NULL,
                         ER(ER_SPATIAL_CANT_HAVE_NULL), MYF(0));
              DBUG_RETURN(TRUE);
            }
          }
	}
	if (MTYP_TYPENR(sql_field->unireg_check) == Field::NEXT_NUMBER)
	{
	  if (column_nr == 0 || (file->ha_table_flags() & HA_AUTO_PART_KEY))
	    auto_increment--;			// Field is used
	}
      }

      key_part_info->fieldnr= field;
      key_part_info->offset=  (uint16) sql_field->offset;
      key_part_info->key_type=sql_field->pack_flag;
      size_t key_part_length= sql_field->key_length;

      if (column->length)
      {
	if (f_is_blob(sql_field->pack_flag))
	{
          key_part_length= column->length;
          /*
            There is a possibility that the given prefix length is less
            than the engine max key part length, but still greater
            than the BLOB field max size. We handle this case
            using the max_field_size variable below.
          */
          size_t max_field_size= blob_length_by_type(sql_field->sql_type);
	  if (key_part_length > max_field_size ||
              key_part_length > max_key_length ||
	      key_part_length > file->max_key_part_length())
	  {
            // Given prefix length is too large, adjust it.
	    key_part_length= min(max_key_length, file->max_key_part_length());
	    if (max_field_size)
              key_part_length= min(key_part_length, max_field_size);
	    if (key->type == KEYTYPE_MULTIPLE)
	    {
	      /* not a critical problem */
	      push_warning_printf(thd, Sql_condition::SL_WARNING,
		                  ER_TOO_LONG_KEY, ER(ER_TOO_LONG_KEY),
                                  key_part_length);
              /* Align key length to multibyte char boundary */
              key_part_length-= key_part_length % sql_field->charset->mbmaxlen;
              /*
               If SQL_MODE is STRICT, then report error, else report warning
               and continue execution.
              */
              if (thd->is_error())
                DBUG_RETURN(true);
	    }
	    else
	    {
	      my_error(ER_TOO_LONG_KEY, MYF(0), key_part_length);
	      DBUG_RETURN(TRUE);
	    }
	  }
	}
        // Catch invalid use of partial keys 
	else if (!f_is_geom(sql_field->pack_flag) &&
                 // is the key partial? 
                 column->length != key_part_length &&
                 // is prefix length bigger than field length? 
                 (column->length > key_part_length ||
                  // can the field have a partial key? 
                  !Field::type_can_have_key_part (sql_field->sql_type) ||
                  // a packed field can't be used in a partial key
                  f_is_packed(sql_field->pack_flag) ||
                  // does the storage engine allow prefixed search?
                  ((file->ha_table_flags() & HA_NO_PREFIX_CHAR_KEYS) &&
                   // and is this a 'unique' key?
                   (key_info->flags & HA_NOSAME))))
        {         
	  my_message(ER_WRONG_SUB_KEY, ER(ER_WRONG_SUB_KEY), MYF(0));
	  DBUG_RETURN(TRUE);
	}
	else if (!(file->ha_table_flags() & HA_NO_PREFIX_CHAR_KEYS))
	  key_part_length= column->length;
      }
      else if (key_part_length == 0)
      {
	my_error(ER_WRONG_KEY_COLUMN, MYF(0), column->field_name.str);
	  DBUG_RETURN(TRUE);
      }
      if (key_part_length > file->max_key_part_length() &&
          key->type != KEYTYPE_FULLTEXT)
      {
        key_part_length= file->max_key_part_length();
	if (key->type == KEYTYPE_MULTIPLE)
	{
	  /* not a critical problem */
	  push_warning_printf(thd, Sql_condition::SL_WARNING,
                              ER_TOO_LONG_KEY, ER(ER_TOO_LONG_KEY),
                              key_part_length);
          /* Align key length to multibyte char boundary */
          key_part_length-= key_part_length % sql_field->charset->mbmaxlen;
          /*
            If SQL_MODE is STRICT, then report error, else report warning
            and continue execution.
          */
          if (thd->is_error())
            DBUG_RETURN(true);
	}
	else
	{
	  my_error(ER_TOO_LONG_KEY, MYF(0), key_part_length);
	  DBUG_RETURN(TRUE);
	}
      }
      key_part_info->length= (uint16) key_part_length;
      /* Use packed keys for long strings on the first column */
      if (!((*db_options) & HA_OPTION_NO_PACK_KEYS) &&
          !((create_info->table_options & HA_OPTION_NO_PACK_KEYS)) &&
	  (key_part_length >= KEY_DEFAULT_PACK_LENGTH &&
	   (sql_field->sql_type == MYSQL_TYPE_STRING ||
	    sql_field->sql_type == MYSQL_TYPE_VARCHAR ||
	    sql_field->pack_flag & FIELDFLAG_BLOB)))
      {
	if ((column_nr == 0 && (sql_field->pack_flag & FIELDFLAG_BLOB)) ||
            sql_field->sql_type == MYSQL_TYPE_VARCHAR)
	  key_info->flags|= HA_BINARY_PACK_KEY | HA_VAR_LENGTH_KEY;
	else
	  key_info->flags|= HA_PACK_KEY;
      }

      /*
         Check if the key segment is partial, set the key flag
         accordingly. The key segment for a POINT column is NOT considered
         partial if key_length==MAX_LEN_GEOM_POINT_FIELD.
         Note that fulltext indexes ignores prefixes.
      */
      if (key->type != KEYTYPE_FULLTEXT &&
          key_part_length != sql_field->key_length &&
          !(sql_field->sql_type == MYSQL_TYPE_GEOMETRY &&
            sql_field->geom_type == Field::GEOM_POINT &&
            key_part_length == MAX_LEN_GEOM_POINT_FIELD))
        {
          key_info->flags|= HA_KEY_HAS_PART_KEY_SEG;
        }

      key_length+= key_part_length;
      key_part_info++;

      /* Create the key name based on the first column (if not given) */
      if (column_nr == 0)
      {
	if (key->type == KEYTYPE_PRIMARY)
	{
	  if (primary_key)
	  {
	    my_message(ER_MULTIPLE_PRI_KEY, ER(ER_MULTIPLE_PRI_KEY),
                       MYF(0));
	    DBUG_RETURN(TRUE);
	  }
	  key_name=primary_key_name;
	  primary_key=1;
	}
	else if (!(key_name= key->name.str))
	  key_name=make_unique_key_name(sql_field->field_name,
					*key_info_buffer, key_info);
	if (check_if_keyname_exists(key_name, *key_info_buffer, key_info))
	{
	  my_error(ER_DUP_KEYNAME, MYF(0), key_name);
	  DBUG_RETURN(TRUE);
	}
	key_info->name=(char*) key_name;
      }
    }
    key_info->actual_flags= key_info->flags;
    if (!key_info->name || check_column_name(key_info->name))
    {
      my_error(ER_WRONG_NAME_FOR_INDEX, MYF(0), key_info->name);
      DBUG_RETURN(TRUE);
    }
    if (!(key_info->flags & HA_NULL_PART_KEY))
      unique_key=1;
    key_info->key_length=(uint16) key_length;
    if (key_length > max_key_length && key->type != KEYTYPE_FULLTEXT)
    {
      my_error(ER_TOO_LONG_KEY,MYF(0),max_key_length);
      DBUG_RETURN(TRUE);
    }
    if (validate_comment_length(thd, key->key_create_info.comment.str,
                                &key->key_create_info.comment.length,
                                INDEX_COMMENT_MAXLEN,
                                ER_TOO_LONG_INDEX_COMMENT,
                                key_info->name))
       DBUG_RETURN(true);
    key_info->comment.length= key->key_create_info.comment.length;
    if (key_info->comment.length > 0)
    {
      key_info->flags|= HA_USES_COMMENT;
      key_info->comment.str= key->key_create_info.comment.str;
    }

    // Check if a duplicate index is defined.
<<<<<<< HEAD
  if (check_duplicate_key(thd, key, key_info, alter_info))
      DBUG_RETURN(true);
=======
    check_duplicate_key(thd, error_schema_name, error_table_name,
                        key, key_info, alter_info);
>>>>>>> 5e9adc8e

    key_info++;
  }

  if (!unique_key && !primary_key &&
      (file->ha_table_flags() & HA_REQUIRE_PRIMARY_KEY))
  {
    my_message(ER_REQUIRES_PRIMARY_KEY, ER(ER_REQUIRES_PRIMARY_KEY), MYF(0));
    DBUG_RETURN(TRUE);
  }
  if (auto_increment > 0)
  {
    my_message(ER_WRONG_AUTO_KEY, ER(ER_WRONG_AUTO_KEY), MYF(0));
    DBUG_RETURN(TRUE);
  }
  /* Sort keys in optimized order */
  my_qsort((uchar*) *key_info_buffer, *key_count, sizeof(KEY),
	   (qsort_cmp) sort_keys);
  create_info->null_bits= null_fields;

  /* Check fields. */
  it.rewind();

  /*
    Check if  STRICT SQL mode is active and server is not started with
    --explicit-defaults-for-timestamp. Below check was added to prevent implicit
    default 0 value of timestamp. When explicit-defaults-for-timestamp server
    option is removed, whole set of check can be removed.
  */
  if (thd->variables.sql_mode & MODE_NO_ZERO_DATE &&
      !thd->variables.explicit_defaults_for_timestamp)
  {
    while ((sql_field=it++))
    {
      Field::utype type= (Field::utype) MTYP_TYPENR(sql_field->unireg_check);

      if (!sql_field->def &&
          !sql_field->gcol_info &&
          is_timestamp_type(sql_field->sql_type) &&
          (sql_field->flags & NOT_NULL_FLAG) &&
          (type == Field::NONE || type == Field::TIMESTAMP_UN_FIELD))
      {
        /*
          An error should be reported if:
            - there is no explicit DEFAULT clause (default column value);
            - this is a TIMESTAMP column;
            - the column is not NULL;
            - this is not the DEFAULT CURRENT_TIMESTAMP column.
          And from checks before while loop,
            - STRICT SQL mode is active;
            - server is not started with --explicit-defaults-for-timestamp

          In other words, an error should be reported if
            - STRICT SQL mode is active;
            - the column definition is equivalent to
              'column_name TIMESTAMP DEFAULT 0'.
        */

        my_error(ER_INVALID_DEFAULT, MYF(0), sql_field->field_name);
        DBUG_RETURN(TRUE);
      }
    }
  }

  {
    LEX_STRING*	compress = &create_info->compress;

    if (compress->length != 0 &&
	compress->length > TABLE_COMMENT_MAXLEN &&
	system_charset_info->cset->charpos(system_charset_info,
					   compress->str,
					   compress->str + compress->length,
					   TABLE_COMMENT_MAXLEN)
	< compress->length)
    {
      my_error(ER_WRONG_STRING_LENGTH, MYF(0),
	       compress->str, "COMPRESSION", TABLE_COMMENT_MAXLEN);
      DBUG_RETURN(TRUE);
    }
  }

  {
    LEX_STRING*	encrypt_type = &create_info->encrypt_type;

    if (encrypt_type->length != 0 &&
	encrypt_type->length > TABLE_COMMENT_MAXLEN &&
	system_charset_info->cset->charpos(system_charset_info,
					   encrypt_type->str,
					   encrypt_type->str
					   + encrypt_type->length,
					   TABLE_COMMENT_MAXLEN)
	< encrypt_type->length)
    {
      my_error(ER_WRONG_STRING_LENGTH, MYF(0),
	       encrypt_type->str, "ENCRYPTION", TABLE_COMMENT_MAXLEN);
      DBUG_RETURN(TRUE);
    }
  }

  DBUG_RETURN(FALSE);
}

/**
  @brief check comment length of table, column, index and partition

  @details If comment length is more than the standard length
    truncate it and store the comment length upto the standard
    comment length size

  @param          thd             Thread handle
  @param          comment_str     Comment string
  @param[in,out]  comment_len     Comment length
  @param          max_len         Maximum allowed comment length
  @param          err_code        Error message
  @param          comment_name    Type of comment

  @return Operation status
    @retval       true            Error found
    @retval       false           On success
*/

bool validate_comment_length(THD *thd, const char *comment_str,
                             size_t *comment_len, uint max_len,
                             uint err_code, const char *comment_name)
{
  size_t length= 0;
  DBUG_ENTER("validate_comment_length");
  size_t tmp_len= system_charset_info->cset->charpos(system_charset_info,
                                                     comment_str,
                                                     comment_str +
                                                     *comment_len,
                                                     max_len);
  if (tmp_len < *comment_len)
  {
    if (thd->is_strict_mode())
    {
      my_error(err_code, MYF(0),
               comment_name, static_cast<ulong>(max_len));
      DBUG_RETURN(true);
    }
    char warn_buff[MYSQL_ERRMSG_SIZE];
    length= my_snprintf(warn_buff, sizeof(warn_buff), ER(err_code),
                        comment_name, static_cast<ulong>(max_len));
    /* do not push duplicate warnings */
    if (!thd->get_stmt_da()->has_sql_condition(warn_buff, length)) 
      push_warning(thd, Sql_condition::SL_WARNING,
                   err_code, warn_buff);
    *comment_len= tmp_len;
  }
  DBUG_RETURN(false);
}


/*
  Set table default charset, if not set

  SYNOPSIS
    set_table_default_charset()
    create_info        Table create information

  DESCRIPTION
    If the table character set was not given explicitely,
    let's fetch the database default character set and
    apply it to the table.
*/

static void set_table_default_charset(THD *thd,
				      HA_CREATE_INFO *create_info, char *db)
{
  /*
    If the table character set was not given explicitly,
    let's fetch the database default character set and
    apply it to the table.
  */
  if (!create_info->default_table_charset)
  {
    HA_CREATE_INFO db_info;

    load_db_opt_by_name(thd, db, &db_info);

    create_info->default_table_charset= db_info.default_table_charset;
  }
}


/*
  Extend long VARCHAR fields to blob & prepare field if it's a blob

  SYNOPSIS
    prepare_blob_field()
    sql_field		Field to check

  RETURN
    0	ok
    1	Error (sql_field can't be converted to blob)
        In this case the error is given
*/

static bool prepare_blob_field(THD *thd, Create_field *sql_field)
{
  DBUG_ENTER("prepare_blob_field");

  if (sql_field->length > MAX_FIELD_VARCHARLENGTH &&
      !(sql_field->flags & BLOB_FLAG))
  {
    /* Convert long VARCHAR columns to TEXT or BLOB */
    char warn_buff[MYSQL_ERRMSG_SIZE];

    if (sql_field->def || thd->is_strict_mode())
    {
      my_error(ER_TOO_BIG_FIELDLENGTH, MYF(0), sql_field->field_name,
               static_cast<ulong>(MAX_FIELD_VARCHARLENGTH /
                                  sql_field->charset->mbmaxlen));
      DBUG_RETURN(1);
    }
    sql_field->sql_type= MYSQL_TYPE_BLOB;
    sql_field->flags|= BLOB_FLAG;
    my_snprintf(warn_buff, sizeof(warn_buff), ER(ER_AUTO_CONVERT), sql_field->field_name,
            (sql_field->charset == &my_charset_bin) ? "VARBINARY" : "VARCHAR",
            (sql_field->charset == &my_charset_bin) ? "BLOB" : "TEXT");
    push_warning(thd, Sql_condition::SL_NOTE, ER_AUTO_CONVERT,
                 warn_buff);
  }

  if ((sql_field->flags & BLOB_FLAG) && sql_field->length)
  {
    if (sql_field->sql_type == FIELD_TYPE_BLOB ||
        sql_field->sql_type == FIELD_TYPE_TINY_BLOB ||
        sql_field->sql_type == FIELD_TYPE_MEDIUM_BLOB)
    {
      /* The user has given a length to the blob column */
      sql_field->sql_type= get_blob_type_from_length(sql_field->length);
      sql_field->pack_length= calc_pack_length(sql_field->sql_type, 0);
    }
    sql_field->length= 0;
  }
  DBUG_RETURN(0);
}


/*
  Preparation of Create_field for SP function return values.
  Based on code used in the inner loop of mysql_prepare_create_table()
  above.

  SYNOPSIS
    sp_prepare_create_field()
    thd			Thread object
    sql_field		Field to prepare

  DESCRIPTION
    Prepares the field structures for field creation.

*/

static void sp_prepare_create_field(THD *thd, Create_field *sql_field)
{
  if (sql_field->sql_type == MYSQL_TYPE_SET ||
      sql_field->sql_type == MYSQL_TYPE_ENUM)
  {
    size_t field_length, dummy;
    if (sql_field->sql_type == MYSQL_TYPE_SET)
    {
      calculate_interval_lengths(sql_field->charset,
                                 sql_field->interval, &dummy, 
                                 &field_length);
      sql_field->length= field_length + 
                         (sql_field->interval->count - 1);
    }
    else /* MYSQL_TYPE_ENUM */
    {
      calculate_interval_lengths(sql_field->charset,
                                 sql_field->interval,
                                 &field_length, &dummy);
      sql_field->length= field_length;
    }
    set_if_smaller(sql_field->length, MAX_FIELD_WIDTH-1);
  }

  if (sql_field->sql_type == MYSQL_TYPE_BIT)
  {
    sql_field->pack_flag= FIELDFLAG_NUMBER |
                          FIELDFLAG_TREAT_BIT_AS_CHAR;
  }
  sql_field->create_length_to_internal_length();
  DBUG_ASSERT(sql_field->def == 0);
  /* Can't go wrong as sql_field->def is not defined */
  (void) prepare_blob_field(thd, sql_field);
}


/**
  Create a table

  @param thd                 Thread object
  @param db                  Database
  @param table_name          Table name
  @param error_table_name    The real table name in case table_name is a temporary
                             table (ALTER). Only used for error messages.
  @param path                Path to table (i.e. to its .FRM file without
                             the extension).
  @param create_info         Create information (like MAX_ROWS)
  @param alter_info          Description of fields and keys for new table
  @param internal_tmp_table  Set to true if this is an internal temporary table
                             (From ALTER TABLE)
  @param select_field_count  Number of fields coming from SELECT part of
                             CREATE TABLE ... SELECT statement. Must be zero
                             for standard create of table.
  @param no_ha_table         Indicates that only .FRM file (and PAR file if table
                             is partitioned) needs to be created and not a table
                             in the storage engine.
  @param[out] is_trans       Identifies the type of engine where the table
                             was created: either trans or non-trans.
  @param[out] key_info       Array of KEY objects describing keys in table
                             which was created.
  @param[out] key_count      Number of keys in table which was created.

  If one creates a temporary table, this is automatically opened

  Note that this function assumes that caller already have taken
  exclusive metadata lock on table being created or used some other
  way to ensure that concurrent operations won't intervene.
  mysql_create_table() is a wrapper that can be used for this.

  @retval false OK
  @retval true  error
*/

static
bool create_table_impl(THD *thd,
                       const char *db, const char *table_name,
                       const char *error_table_name,
                       const char *path,
                       HA_CREATE_INFO *create_info,
                       Alter_info *alter_info,
                       bool internal_tmp_table,
                       uint select_field_count,
                       bool no_ha_table,
                       bool *is_trans,
                       KEY **key_info,
                       uint *key_count)
{
  const char	*alias;
  uint		db_options;
  handler	*file;
  bool		error= TRUE;
  DBUG_ENTER("create_table_impl");
  DBUG_PRINT("enter", ("db: '%s'  table: '%s'  tmp: %d",
                       db, table_name, internal_tmp_table));


  /* Check for duplicate fields and check type of table to create */
  if (!alter_info->create_list.elements)
  {
    my_message(ER_TABLE_MUST_HAVE_COLUMNS, ER(ER_TABLE_MUST_HAVE_COLUMNS),
               MYF(0));
    DBUG_RETURN(TRUE);
  }

  // Check if new table creation is disallowed by the storage engine.
  if (!internal_tmp_table &&
      ha_is_storage_engine_disabled(create_info->db_type))
  {
    my_error(ER_DISABLED_STORAGE_ENGINE, MYF(0),
              ha_resolve_storage_engine_name(create_info->db_type));
    DBUG_RETURN(true);
  }

  if (check_engine(thd, db, table_name, create_info))
    DBUG_RETURN(TRUE);

  set_table_default_charset(thd, create_info, (char*) db);

  db_options= create_info->table_options;
  if (create_info->row_type == ROW_TYPE_DYNAMIC)
    db_options|=HA_OPTION_PACK_RECORD;
  alias= table_case_name(create_info, table_name);
  if (!(file= get_new_handler((TABLE_SHARE*) 0, thd->mem_root,
                              create_info->db_type)))
  {
    mem_alloc_error(sizeof(handler));
    DBUG_RETURN(TRUE);
  }
  partition_info *part_info= thd->work_part_info;

  if (!part_info && create_info->db_type->partition_flags &&
      (create_info->db_type->partition_flags() & HA_USE_AUTO_PARTITION))
  {
    Partition_handler *part_handler= file->get_partition_handler();
    DBUG_ASSERT(part_handler != NULL);

    /*
      Table is not defined as a partitioned table but the engine handles
      all tables as partitioned. The handler will set up the partition info
      object with the default settings.
    */
    thd->work_part_info= part_info= new partition_info();
    if (!part_info)
    {
      mem_alloc_error(sizeof(partition_info));
      DBUG_RETURN(TRUE);
    }
    part_handler->set_auto_partitions(part_info);
    part_info->default_engine_type= create_info->db_type;
    part_info->is_auto_partitioned= TRUE;
  }
  if (part_info)
  {
    /*
      The table has been specified as a partitioned table.
      If this is part of an ALTER TABLE the handler will be the partition
      handler but we need to specify the default handler to use for
      partitions also in the call to check_partition_info. We transport
      this information in the default_db_type variable, it is either
      DB_TYPE_DEFAULT or the engine set in the ALTER TABLE command.
    */
    Key *key;
    handlerton *part_engine_type= create_info->db_type;
    char *part_syntax_buf;
    uint syntax_len;
    handlerton *engine_type;
    List_iterator<partition_element> part_it(part_info->partitions);
    partition_element *part_elem;

    while ((part_elem= part_it++))
    {
      if (part_elem->part_comment)
      {
        size_t comment_len= strlen(part_elem->part_comment);
        if (validate_comment_length(thd, part_elem->part_comment,
                                     &comment_len,
                                     TABLE_PARTITION_COMMENT_MAXLEN,
                                     ER_TOO_LONG_TABLE_PARTITION_COMMENT,
                                     part_elem->partition_name))
          DBUG_RETURN(true);
        part_elem->part_comment[comment_len]= '\0';
      }
      if (part_elem->subpartitions.elements)
      {
        List_iterator<partition_element> sub_it(part_elem->subpartitions);
        partition_element *subpart_elem;
        while ((subpart_elem= sub_it++))
        {
          if (subpart_elem->part_comment)
          {
            size_t comment_len= strlen(subpart_elem->part_comment);
            if (validate_comment_length(thd, subpart_elem->part_comment,
                                         &comment_len,
                                         TABLE_PARTITION_COMMENT_MAXLEN,
                                         ER_TOO_LONG_TABLE_PARTITION_COMMENT,
                                         subpart_elem->partition_name))
              DBUG_RETURN(true);
            subpart_elem->part_comment[comment_len]= '\0';
          }
        }
      }
    } 
    if (create_info->options & HA_LEX_CREATE_TMP_TABLE)
    {
      my_error(ER_PARTITION_NO_TEMPORARY, MYF(0));
      goto err;
    }
    if (is_ha_partition_handlerton(part_engine_type) &&
        part_info->default_engine_type)
    {
      /*
        This only happens at ALTER TABLE.
        default_engine_type was assigned from the engine set in the ALTER
        TABLE command.
      */
      ;
    }
    else
    {
      if (create_info->used_fields & HA_CREATE_USED_ENGINE)
      {
        part_info->default_engine_type= create_info->db_type;
      }
      else
      {
        if (part_info->default_engine_type == NULL)
        {
          part_info->default_engine_type= ha_checktype(thd,
                                          DB_TYPE_DEFAULT, 0, 0);
        }
      }
    }
    DBUG_PRINT("info", ("db_type = %s create_info->db_type = %s",
             ha_resolve_storage_engine_name(part_info->default_engine_type),
             ha_resolve_storage_engine_name(create_info->db_type)));
    if (part_info->check_partition_info(thd, &engine_type, file,
                                        create_info, FALSE))
      goto err;
    part_info->default_engine_type= engine_type;

    {
      /*
        We reverse the partitioning parser and generate a standard format
        for syntax stored in frm file.
      */
      sql_mode_t sql_mode_backup= thd->variables.sql_mode;
      thd->variables.sql_mode&= ~(MODE_ANSI_QUOTES);
      part_syntax_buf= generate_partition_syntax(part_info,
                                                 &syntax_len,
                                                 TRUE, TRUE,
                                                 create_info,
                                                 alter_info,
                                                 NULL);
      thd->variables.sql_mode= sql_mode_backup;
      if (part_syntax_buf == NULL)
      {
        goto err;
      }
    }
    part_info->part_info_string= part_syntax_buf;
    part_info->part_info_len= syntax_len;
    if (!engine_type->partition_flags ||
        is_ha_partition_handlerton(create_info->db_type))
    {
      /*
        The handler assigned to the table cannot handle partitioning.
        Assign the partition handler as the handler of the table.
      */
      DBUG_PRINT("info", ("db_type: %s",
                        ha_resolve_storage_engine_name(create_info->db_type)));
      LEX_CSTRING engine_name= {C_STRING_WITH_LEN("partition")};
      plugin_ref plugin= ha_resolve_by_name_raw(thd, engine_name);
      if (!plugin)
      {
        goto no_partitioning;
      }
      create_info->db_type= plugin_data<handlerton*>(plugin);
      DBUG_ASSERT(create_info->db_type->flags & HTON_NOT_USER_SELECTABLE);
      delete file;
      if (!(file= get_new_handler(NULL, thd->mem_root, create_info->db_type)))
      {
        mem_alloc_error(sizeof(handler));
        DBUG_RETURN(true);
      }
      if (file->ht != create_info->db_type)
      {
	DBUG_ASSERT(0);
        goto no_partitioning;
      }
      Partition_handler *part_handler= file->get_partition_handler();
      if (!part_handler)
      {
        DBUG_ASSERT(0);
        goto no_partitioning;
      }
      part_handler->set_part_info(part_info, false);

      /*
        Re-run the initialize_partition after setting the part_info,
        to create the partition's handlers.
      */
      if (part_handler->initialize_partition(thd->mem_root))
        goto no_partitioning;
      /* Re-read the table flags */
      file->init();

      /*
        If we have default number of partitions or subpartitions we
        might require to set-up the part_info object such that it
        creates a proper .par file. The current part_info object is
        only used to create the frm-file and .par-file.
      */
      if (part_info->use_default_num_partitions &&
          part_info->num_parts &&
          (int)part_info->num_parts !=
          part_handler->get_default_num_partitions(create_info))
      {
        uint i;
        List_iterator<partition_element> part_it(part_info->partitions);
        part_it++;
        DBUG_ASSERT(thd->lex->sql_command != SQLCOM_CREATE_TABLE);
        for (i= 1; i < part_info->partitions.elements; i++)
          (part_it++)->part_state= PART_TO_BE_DROPPED;
      }
      else if (part_info->is_sub_partitioned() &&
               part_info->use_default_num_subpartitions &&
               part_info->num_subparts &&
               (int)part_info->num_subparts !=
                 part_handler->get_default_num_partitions(create_info))
      {
        DBUG_ASSERT(thd->lex->sql_command != SQLCOM_CREATE_TABLE);
        part_info->num_subparts=
          part_handler->get_default_num_partitions(create_info);
      }
    }
    else if (create_info->db_type != engine_type)
    {
      /*
        We come here when we don't use a partitioned handler.
        Since we use a partitioned table it must be "native partitioned".
        We have switched engine from defaults, most likely only specified
        engines in partition clauses.
      */
      delete file;
      if (!(file= get_new_handler((TABLE_SHARE*) 0, thd->mem_root,
                                  engine_type)))
      {
        mem_alloc_error(sizeof(handler));
        DBUG_RETURN(TRUE);
      }
      create_info->db_type= engine_type;
    }
    /*
      Unless table's storage engine supports partitioning natively
      don't allow foreign keys on partitioned tables (they won't
      work work even with InnoDB beneath of partitioning engine).
      If storage engine handles partitioning natively (like NDB)
      foreign keys support is possible, so we let the engine decide.
    */
    if (is_ha_partition_handlerton(create_info->db_type))
    {
      List_iterator_fast<Key> key_iterator(alter_info->key_list);
      while ((key= key_iterator++))
      {
        if (key->type == KEYTYPE_FOREIGN)
        {
          my_error(ER_FOREIGN_KEY_ON_PARTITIONED, MYF(0));
          goto err;
        }
      }
    }
  }

  if (mysql_prepare_create_table(thd, db, error_table_name,
                                 create_info, alter_info,
                                 internal_tmp_table,
                                 &db_options, file,
                                 key_info, key_count,
                                 select_field_count))
    goto err;

  if (create_info->options & HA_LEX_CREATE_TMP_TABLE)
    create_info->table_options|=HA_CREATE_DELAY_KEY_WRITE;

  /* Check if table already exists */
  if ((create_info->options & HA_LEX_CREATE_TMP_TABLE) &&
      find_temporary_table(thd, db, table_name))
  {
    if (create_info->options & HA_LEX_CREATE_IF_NOT_EXISTS)
    {
      push_warning_printf(thd, Sql_condition::SL_NOTE,
                          ER_TABLE_EXISTS_ERROR, ER(ER_TABLE_EXISTS_ERROR),
                          alias);
      error= 0;
      goto err;
    }
    my_error(ER_TABLE_EXISTS_ERROR, MYF(0), alias);
    goto err;
  }

  if (!internal_tmp_table && !(create_info->options & HA_LEX_CREATE_TMP_TABLE))
  {
    char frm_name[FN_REFLEN+1];
    strxnmov(frm_name, sizeof(frm_name) - 1, path, reg_ext, NullS);

    if (!access(frm_name, F_OK))
    {
      if (create_info->options & HA_LEX_CREATE_IF_NOT_EXISTS)
        goto warn;
      my_error(ER_TABLE_EXISTS_ERROR,MYF(0),table_name);
      goto err;
    }
    /*
      We don't assert here, but check the result, because the table could be
      in the table definition cache and in the same time the .frm could be
      missing from the disk, in case of manual intervention which deletes
      the .frm file. The user has to use FLUSH TABLES; to clear the cache.
      Then she could create the table. This case is pretty obscure and
      therefore we don't introduce a new error message only for it.
    */
    mysql_mutex_lock(&LOCK_open);
    if (get_cached_table_share(thd, db, table_name))
    {
      mysql_mutex_unlock(&LOCK_open);
      my_error(ER_TABLE_EXISTS_ERROR, MYF(0), table_name);
      goto err;
    }
    mysql_mutex_unlock(&LOCK_open);
  }

  /*
    Check that table with given name does not already
    exist in any storage engine. In such a case it should
    be discovered and the error ER_TABLE_EXISTS_ERROR be returned
    unless user specified CREATE TABLE IF EXISTS
    An exclusive metadata lock ensures that no
    one else is attempting to discover the table. Since
    it's not on disk as a frm file, no one could be using it!
  */
  if (!(create_info->options & HA_LEX_CREATE_TMP_TABLE))
  {
    bool create_if_not_exists =
      create_info->options & HA_LEX_CREATE_IF_NOT_EXISTS;
    int retcode = ha_table_exists_in_engine(thd, db, table_name);
    DBUG_PRINT("info", ("exists_in_engine: %u",retcode));
    switch (retcode)
    {
      case HA_ERR_NO_SUCH_TABLE:
        /* Normal case, no table exists. we can go and create it */
        break;
      case HA_ERR_TABLE_EXIST:
        DBUG_PRINT("info", ("Table existed in handler"));

        if (create_if_not_exists)
          goto warn;
        my_error(ER_TABLE_EXISTS_ERROR,MYF(0),table_name);
        goto err;
        break;
      default:
        DBUG_PRINT("info", ("error: %u from storage engine", retcode));
        my_error(retcode, MYF(0),table_name);
        goto err;
    }
  }

  THD_STAGE_INFO(thd, stage_creating_table);

  {
    size_t dirlen;
    char   dirpath[FN_REFLEN];

    /*
      data_file_name and index_file_name include the table name without
      extension. Mostly this does not refer to an existing file. When
      comparing data_file_name or index_file_name against the data
      directory, we try to resolve all symbolic links. On some systems,
      we use realpath(3) for the resolution. This returns ENOENT if the
      resolved path does not refer to an existing file. my_realpath()
      does then copy the requested path verbatim, without symlink
      resolution. Thereafter the comparison can fail even if the
      requested path is within the data directory. E.g. if symlinks to
      another file system are used. To make realpath(3) return the
      resolved path, we strip the table name and compare the directory
      path only. If the directory doesn't exist either, table creation
      will fail anyway.
    */
    if (create_info->data_file_name)
    {
      dirname_part(dirpath, create_info->data_file_name, &dirlen);
      if (test_if_data_home_dir(dirpath))
      {
        my_error(ER_WRONG_ARGUMENTS, MYF(0), "DATA DIRECTORY");
        goto err;
      }
    }
    if (create_info->index_file_name)
    {
      dirname_part(dirpath, create_info->index_file_name, &dirlen);
      if (test_if_data_home_dir(dirpath))
      {
        my_error(ER_WRONG_ARGUMENTS, MYF(0), "INDEX DIRECTORY");
        goto err;
      }
    }
  }

  if (check_partition_dirs(thd->lex->part_info))
  {
    goto err;
  }

  if (thd->variables.sql_mode & MODE_NO_DIR_IN_CREATE)
  {
    if (create_info->data_file_name)
      push_warning_printf(thd, Sql_condition::SL_WARNING,
                          WARN_OPTION_IGNORED, ER(WARN_OPTION_IGNORED),
                          "DATA DIRECTORY");
    if (create_info->index_file_name)
      push_warning_printf(thd, Sql_condition::SL_WARNING,
                          WARN_OPTION_IGNORED, ER(WARN_OPTION_IGNORED),
                          "INDEX DIRECTORY");
    create_info->data_file_name= create_info->index_file_name= 0;
  }
  create_info->table_options=db_options;

  /*
    Create .FRM (and .PAR file for partitioned table).
    If "no_ha_table" is false also create table in storage engine.
  */
  if (rea_create_table(thd, path, db, table_name,
                       create_info, alter_info->create_list,
                       *key_count, *key_info, file, no_ha_table))
    goto err;

  if (!no_ha_table && create_info->options & HA_LEX_CREATE_TMP_TABLE)
  {
    /*
      Open a table (skipping table cache) and add it into
      THD::temporary_tables list.
    */

    TABLE *table= open_table_uncached(thd, path, db, table_name, true, true);

    if (!table)
    {
      (void) rm_temporary_table(create_info->db_type, path);
      goto err;
    }

    if (is_trans != NULL)
      *is_trans= table->file->has_transactions();

    thd->thread_specific_used= TRUE;
  }
  else if (part_info && no_ha_table)
  {
    /*
      For partitioned tables we can't find some problems with table
      until table is opened. Therefore in order to disallow creation
      of corrupted tables we have to try to open table as the part
      of its creation process.
      In cases when both .FRM and SE part of table are created table
      is implicitly open in ha_create_table() call.
      In cases when we create .FRM without SE part we have to open
      table explicitly.
    */
    TABLE table;
    TABLE_SHARE share;

    init_tmp_table_share(thd, &share, db, 0, table_name, path);

    bool result= (open_table_def(thd, &share, 0) ||
                  open_table_from_share(thd, &share, "", 0, (uint) READ_ALL,
                                        0, &table, true));
    /*
      Assert that the change list is empty as no partition function currently
      needs to modify item tree. May need call THD::rollback_item_tree_changes
      later before calling closefrm if the change list is not empty.
    */
    DBUG_ASSERT(thd->change_list.is_empty());
    if (!result)
      (void) closefrm(&table, 0);

    free_table_share(&share);

    if (result)
    {
      char frm_name[FN_REFLEN + 1];
      strxnmov(frm_name, sizeof(frm_name) - 1, path, reg_ext, NullS);
      (void) mysql_file_delete(key_file_frm, frm_name, MYF(0));
      (void) file->ha_create_handler_files(path, NULL, CHF_DELETE_FLAG,
                                           create_info);
      goto err;
    }
  }

  error= FALSE;
err:
  THD_STAGE_INFO(thd, stage_after_create);
  delete file;
  if ((create_info->options & HA_LEX_CREATE_TMP_TABLE) &&
      thd->in_multi_stmt_transaction_mode() && !error)
  {
    /*
      When autocommit is disabled, creating temporary table sets this
      flag to start transaction in any case (regardless of binlog=on/off,
      binlog format and transactional/non-transactional engine) to make
      behavior consistent.
    */
    thd->server_status|= SERVER_STATUS_IN_TRANS;
  }
  DBUG_RETURN(error);

warn:
  error= FALSE;
  push_warning_printf(thd, Sql_condition::SL_NOTE,
                      ER_TABLE_EXISTS_ERROR, ER(ER_TABLE_EXISTS_ERROR),
                      alias);
  goto err;
no_partitioning:
  my_error(ER_FEATURE_NOT_AVAILABLE, MYF(0), "partitioning",
           "--skip-partition", "-DWITH_PARTITION_STORAGE_ENGINE=1");
  goto err;
}


/**
  Simple wrapper around create_table_impl() to be used
  in various version of CREATE TABLE statement.
*/
bool mysql_create_table_no_lock(THD *thd,
                                const char *db, const char *table_name,
                                HA_CREATE_INFO *create_info,
                                Alter_info *alter_info,
                                uint select_field_count,
                                bool *is_trans)
{
  KEY *not_used_1;
  uint not_used_2;
  char path[FN_REFLEN + 1];

  if (create_info->options & HA_LEX_CREATE_TMP_TABLE)
    build_tmptable_filename(thd, path, sizeof(path));
  else
  {
    bool was_truncated;
    const char *alias= table_case_name(create_info, table_name);
    build_table_filename(path, sizeof(path) - 1 - reg_ext_length, 
                         db, alias, "", 0, &was_truncated);
    // Check truncation, will lead to overflow when adding extension
    if (was_truncated)
    {
      my_error(ER_IDENT_CAUSES_TOO_LONG_PATH, MYF(0), sizeof(path) - 1, path);
      return true;
    }
  }

  return create_table_impl(thd, db, table_name, table_name, path, create_info,
                           alter_info, false, select_field_count, false,
                           is_trans, &not_used_1, &not_used_2);
}


/**
  Implementation of SQLCOM_CREATE_TABLE.

  Take the metadata locks (including a shared lock on the affected
  schema) and create the table. Is written to be called from
  mysql_execute_command(), to which it delegates the common parts
  with other commands (i.e. implicit commit before and after,
  close of thread tables.
*/

bool mysql_create_table(THD *thd, TABLE_LIST *create_table,
                        HA_CREATE_INFO *create_info,
                        Alter_info *alter_info)
{
  bool result;
  bool is_trans= FALSE;
  uint not_used;
  DBUG_ENTER("mysql_create_table");

  /*
    Open or obtain "X" MDL lock on the table being created.
    To check the existence of table, lock of type "S" is obtained on the table
    and then it is upgraded to "X" if table does not exists.
  */
  if (open_tables(thd, &thd->lex->query_tables, &not_used, 0))
  {
    result= TRUE;
    goto end;
  }

  /* Got lock. */
  DEBUG_SYNC(thd, "locked_table_name");

  /*
    Promote first timestamp column, when explicit_defaults_for_timestamp
    is not set
  */
  if (!thd->variables.explicit_defaults_for_timestamp)
    promote_first_timestamp_column(&alter_info->create_list);

  result= mysql_create_table_no_lock(thd, create_table->db,
                                     create_table->table_name, create_info,
                                     alter_info, 0, &is_trans);
  /*
    Don't write statement if:
    - Table creation has failed
    - Row-based logging is used and we are creating a temporary table
    Otherwise, the statement shall be binlogged.
  */
  if (!result)
  {
    /*
      CREATE TEMPORARY TABLE doesn't terminate a transaction. Calling
      stmt.mark_created_temp_table() guarantees the transaction can be binlogged
      correctly.
    */
    if (create_info->options & HA_LEX_CREATE_TMP_TABLE)
      thd->get_transaction()->mark_created_temp_table(Transaction_ctx::STMT);

    if (!thd->is_current_stmt_binlog_format_row() ||
        (thd->is_current_stmt_binlog_format_row() &&
         !(create_info->options & HA_LEX_CREATE_TMP_TABLE)))
    {
      thd->add_to_binlog_accessed_dbs(create_table->db);
      result= write_bin_log(thd, true,
                            thd->query().str, thd->query().length, is_trans);
    }
  }

end:
  DBUG_RETURN(result);
}


/*
** Give the key name after the first field with an optional '_#' after
**/

static bool
check_if_keyname_exists(const char *name, KEY *start, KEY *end)
{
  for (KEY *key=start ; key != end ; key++)
    if (!my_strcasecmp(system_charset_info,name,key->name))
      return 1;
  return 0;
}


static char *
make_unique_key_name(const char *field_name,KEY *start,KEY *end)
{
  char buff[MAX_FIELD_NAME],*buff_end;

  if (!check_if_keyname_exists(field_name,start,end) &&
      my_strcasecmp(system_charset_info,field_name,primary_key_name))
    return (char*) field_name;			// Use fieldname
  buff_end=strmake(buff,field_name, sizeof(buff)-4);

  /*
    Only 3 chars + '\0' left, so need to limit to 2 digit
    This is ok as we can't have more than 100 keys anyway
  */
  for (uint i=2 ; i< 100; i++)
  {
    *buff_end= '_';
    int10_to_str(i, buff_end+1, 10);
    if (!check_if_keyname_exists(buff,start,end))
      return sql_strdup(buff);
  }
  return (char*) "not_specified";		// Should never happen
}


/****************************************************************************
** Alter a table definition
****************************************************************************/


/**
  Rename a table.

  @param base      The handlerton handle.
  @param old_db    The old database name.
  @param old_name  The old table name.
  @param new_db    The new database name.
  @param new_name  The new table name.
  @param flags     flags
                   FN_FROM_IS_TMP old_name is temporary.
                   FN_TO_IS_TMP   new_name is temporary.
                   NO_FRM_RENAME  Don't rename the FRM file
                                  but only the table in the storage engine.
                   NO_HA_TABLE    Don't rename table in engine.
                   NO_FK_CHECKS   Don't check FK constraints during rename.

  @return false    OK
  @return true     Error
*/

bool
mysql_rename_table(handlerton *base, const char *old_db,
                   const char *old_name, const char *new_db,
                   const char *new_name, uint flags)
{
  THD *thd= current_thd;
  char from[FN_REFLEN + 1], to[FN_REFLEN + 1],
    lc_from[FN_REFLEN + 1], lc_to[FN_REFLEN + 1];
  char *from_base= from, *to_base= to;
  char tmp_name[NAME_LEN+1];
  handler *file;
  int error=0;
  ulonglong save_bits= thd->variables.option_bits;
  size_t length;
  bool was_truncated;
  DBUG_ENTER("mysql_rename_table");
  DBUG_PRINT("enter", ("old: '%s'.'%s'  new: '%s'.'%s'",
                       old_db, old_name, new_db, new_name));

  // Temporarily disable foreign key checks
  if (flags & NO_FK_CHECKS) 
    thd->variables.option_bits|= OPTION_NO_FOREIGN_KEY_CHECKS;

  file= (base == NULL ? 0 :
         get_new_handler((TABLE_SHARE*) 0, thd->mem_root, base));

  build_table_filename(from, sizeof(from) - 1, old_db, old_name, "",
                       flags & FN_FROM_IS_TMP);
  length= build_table_filename(to, sizeof(to) - 1, new_db, new_name, "",
                               flags & FN_TO_IS_TMP, &was_truncated);
  // Check if we hit FN_REFLEN bytes along with file extension.
  if (was_truncated || length+reg_ext_length > FN_REFLEN)
  {
    my_error(ER_IDENT_CAUSES_TOO_LONG_PATH, MYF(0), sizeof(to)-1, to);
    DBUG_RETURN(TRUE);
  }

  /*
    If lower_case_table_names == 2 (case-preserving but case-insensitive
    file system) and the storage is not HA_FILE_BASED, we need to provide
    a lowercase file name, but we leave the .frm in mixed case.
   */
  if (lower_case_table_names == 2 && file &&
      !(file->ha_table_flags() & HA_FILE_BASED))
  {
    my_stpcpy(tmp_name, old_name);
    my_casedn_str(files_charset_info, tmp_name);
    build_table_filename(lc_from, sizeof(lc_from) - 1, old_db, tmp_name, "",
                         flags & FN_FROM_IS_TMP);
    from_base= lc_from;

    my_stpcpy(tmp_name, new_name);
    my_casedn_str(files_charset_info, tmp_name);
    build_table_filename(lc_to, sizeof(lc_to) - 1, new_db, tmp_name, "",
                         flags & FN_TO_IS_TMP);
    to_base= lc_to;
  }

  if (flags & NO_HA_TABLE)
  {
    if (rename_file_ext(from,to,reg_ext))
      error= my_errno();
    (void) file->ha_create_handler_files(to, from, CHF_RENAME_FLAG, NULL);
  }
  else if (!file || !(error=file->ha_rename_table(from_base, to_base)))
  {
    if (!(flags & NO_FRM_RENAME) && rename_file_ext(from,to,reg_ext))
    {
      error=my_errno();
      /* Restore old file name */
      if (file)
        file->ha_rename_table(to_base, from_base);
    }
  }
  delete file;
  if (error == HA_ERR_WRONG_COMMAND)
    my_error(ER_NOT_SUPPORTED_YET, MYF(0), "ALTER TABLE");
  else if (error)
  {
    char errbuf[MYSYS_STRERROR_SIZE];
    my_error(ER_ERROR_ON_RENAME, MYF(0), from, to,
             error, my_strerror(errbuf, sizeof(errbuf), error));
  }

#ifdef HAVE_PSI_TABLE_INTERFACE
  /*
    Remove the old table share from the pfs table share array. The new table
    share will be created when the renamed table is first accessed.
   */
  if (likely(error == 0))
  {
    my_bool temp_table= (my_bool)is_prefix(old_name, tmp_file_prefix);
    PSI_TABLE_CALL(drop_table_share)
      (temp_table, old_db, static_cast<int>(strlen(old_db)),
       old_name, static_cast<int>(strlen(old_name)));
  }
#endif

  // Restore options bits to the original value
  thd->variables.option_bits= save_bits;

  DBUG_RETURN(error != 0);
}


/*
  Create a table identical to the specified table

  SYNOPSIS
    mysql_create_like_table()
    thd		Thread object
    table       Table list element for target table
    src_table   Table list element for source table
    create_info Create info

  RETURN VALUES
    FALSE OK
    TRUE  error
*/

bool mysql_create_like_table(THD* thd, TABLE_LIST* table, TABLE_LIST* src_table,
                             HA_CREATE_INFO *create_info)
{
  HA_CREATE_INFO local_create_info;
  Alter_info local_alter_info;
  Alter_table_ctx local_alter_ctx; // Not used
  bool res= TRUE;
  bool is_trans= FALSE;
  uint not_used;
  Tablespace_hash_set tablespace_set(PSI_INSTRUMENT_ME);

  DBUG_ENTER("mysql_create_like_table");

  /*
    We the open source table to get its description in HA_CREATE_INFO
    and Alter_info objects. This also acquires a shared metadata lock
    on this table which ensures that no concurrent DDL operation will
    mess with it.
    Also in case when we create non-temporary table open_tables()
    call obtains an exclusive metadata lock on target table ensuring
    that we can safely perform table creation.
    Thus by holding both these locks we ensure that our statement is
    properly isolated from all concurrent operations which matter.
  */
  if (open_tables(thd, &thd->lex->query_tables, &not_used, 0))
    goto err;
  src_table->table->use_all_columns();

  DEBUG_SYNC(thd, "create_table_like_after_open");

  /*
    During open_tables(), the target tablespace name(s) for a table being
    created or altered should be locked. However, for 'CREATE TABLE ... LIKE',
    the source table is not being created, yet its tablespace name should be
    locked since it is used as the target tablespace name for the table being
    created. The  target tablespace name cannot be set before open_tables()
    (which is how we handle this for e.g. CREATE TABLE ... TABLESPACE ...'),
    since before open_tables(), the source table itself is not locked, which
    means that a DDL operation may sneak in and change the tablespace of the
    source table *after* we retrieved it from the .FRM file of the source
    table, and *before* the source table itself is locked. Thus, we lock the
    target tablespace here in a separate mdl lock acquisition phase after
    open_tables(). Since the table is already opened (and locked), we retrieve
    the tablespace name from the table share instead of reading it from the
    .FRM file.
  */

  // Add the tablespace name, if used.
  if (src_table->table->s->tablespace &&
      strlen(src_table->table->s->tablespace) > 0)
  {
    DBUG_ASSERT(thd->mdl_context.owns_equal_or_stronger_lock(MDL_key::TABLE,
                  src_table->db, src_table->table_name, MDL_SHARED));

    if (tablespace_set.insert(
          const_cast<char*>(src_table->table->s->tablespace)))
      DBUG_RETURN(true);
  }

  // Add tablespace names used under partition/subpartition definitions.
  if (fill_partition_tablespace_names(
        src_table->table->part_info, &tablespace_set))
    DBUG_RETURN(true);

  /*
    After we have identified the tablespace names, we iterate
    over the names and acquire MDL lock for each of them.
  */
  if (lock_tablespace_names(thd,
                            &tablespace_set,
                            thd->variables.lock_wait_timeout))
  {
    DBUG_RETURN(true);
  }

  /* Fill HA_CREATE_INFO and Alter_info with description of source table. */
  memset(&local_create_info, 0, sizeof(local_create_info));
  local_create_info.db_type= src_table->table->s->db_type();
  local_create_info.row_type= src_table->table->s->row_type;
  if (mysql_prepare_alter_table(thd, src_table->table, &local_create_info,
                                &local_alter_info, &local_alter_ctx))
    goto err;
  /* Partition info is not handled by mysql_prepare_alter_table() call. */
  if (src_table->table->part_info)
    thd->work_part_info= src_table->table->part_info->get_clone();

  /*
    Adjust description of source table before using it for creation of
    target table.

    Similarly to SHOW CREATE TABLE we ignore MAX_ROWS attribute of
    temporary table which represents I_S table.
  */
  if (src_table->schema_table)
    local_create_info.max_rows= 0;
  /* Set IF NOT EXISTS option as in the CREATE TABLE LIKE statement. */
  local_create_info.options|= create_info->options&HA_LEX_CREATE_IF_NOT_EXISTS;
  /* Replace type of source table with one specified in the statement. */
  local_create_info.options&= ~HA_LEX_CREATE_TMP_TABLE;
  local_create_info.options|= create_info->options & HA_LEX_CREATE_TMP_TABLE;
  /* Reset auto-increment counter for the new table. */
  local_create_info.auto_increment_value= 0;
  /*
    Do not inherit values of DATA and INDEX DIRECTORY options from
    the original table. This is documented behavior.
  */
  local_create_info.data_file_name= local_create_info.index_file_name= NULL;
  local_create_info.alias= create_info->alias;

  if ((res= mysql_create_table_no_lock(thd, table->db, table->table_name,
                                       &local_create_info, &local_alter_info,
                                       0, &is_trans)))
    goto err;

  /*
    Ensure that table or view does not exist and we have an exclusive lock on
    target table if we are creating non-temporary table. In LOCK TABLES mode
    the only way the table is locked, is if it already exists (since you cannot
    LOCK TABLE a non-existing table). And the only way we then can end up here
    is if IF EXISTS was used.
  */
  DBUG_ASSERT(table->table || table->is_view() ||
              (create_info->options & HA_LEX_CREATE_TMP_TABLE) ||
              (thd->locked_tables_mode != LTM_LOCK_TABLES &&
               thd->mdl_context.owns_equal_or_stronger_lock(MDL_key::TABLE,
                                  table->db, table->table_name,
                                  MDL_EXCLUSIVE)) ||
              (thd->locked_tables_mode == LTM_LOCK_TABLES &&
               (create_info->options & HA_LEX_CREATE_IF_NOT_EXISTS) &&
               thd->mdl_context.owns_equal_or_stronger_lock(MDL_key::TABLE,
                                  table->db, table->table_name,
                                  MDL_SHARED_NO_WRITE)));

  DEBUG_SYNC(thd, "create_table_like_before_binlog");

  /*
    CREATE TEMPORARY TABLE doesn't terminate a transaction. Calling
    stmt.mark_created_temp_table() guarantees the transaction can be binlogged
    correctly.
  */
  if (create_info->options & HA_LEX_CREATE_TMP_TABLE)
    thd->get_transaction()->mark_created_temp_table(Transaction_ctx::STMT);

  /*
    We have to write the query before we unlock the tables.
  */
  if (!thd->is_current_stmt_binlog_disabled() &&
      thd->is_current_stmt_binlog_format_row())
  {
    /*
       Since temporary tables are not replicated under row-based
       replication, CREATE TABLE ... LIKE ... needs special
       treatement.  We have four cases to consider, according to the
       following decision table:

           ==== ========= ========= ==============================
           Case    Target    Source Write to binary log
           ==== ========= ========= ==============================
           1       normal    normal Original statement
           2       normal temporary Generated statement
           3    temporary    normal Nothing
           4    temporary temporary Nothing
           ==== ========= ========= ==============================
    */
    if (!(create_info->options & HA_LEX_CREATE_TMP_TABLE))
    {
      if (src_table->table->s->tmp_table)               // Case 2
      {
        char buf[2048];
        String query(buf, sizeof(buf), system_charset_info);
        query.length(0);  // Have to zero it since constructor doesn't
        Open_table_context ot_ctx(thd, MYSQL_OPEN_REOPEN);
        bool new_table= FALSE; // Whether newly created table is open.

        /*
          The condition avoids a crash as described in BUG#48506. Other
          binlogging problems related to CREATE TABLE IF NOT EXISTS LIKE
          when the existing object is a view will be solved by BUG 47442.
        */
        if (!table->is_view())
        {
          if (!table->table)
          {
            /*
              In order for store_create_info() to work we need to open
              destination table if it is not already open (i.e. if it
              has not existed before). We don't need acquire metadata
              lock in order to do this as we already hold exclusive
              lock on this table. The table will be closed by
              close_thread_table() at the end of this branch.
            */
            if (open_table(thd, table, &ot_ctx))
              goto err;
            new_table= TRUE;
          }

          /*
            After opening a MERGE table add the children to the query list of
            tables, so that children tables info can be used on "CREATE TABLE"
            statement generation by the binary log.
            Note that placeholders don't have the handler open.
          */
          if (table->table->file->extra(HA_EXTRA_ADD_CHILDREN_LIST))
            goto err;

          /*
            As the reference table is temporary and may not exist on slave, we must
            force the ENGINE to be present into CREATE TABLE.
          */
          create_info->used_fields|= HA_CREATE_USED_ENGINE;

          int result MY_ATTRIBUTE((unused))=
            store_create_info(thd, table, &query,
                              create_info, TRUE /* show_database */);

          DBUG_ASSERT(result == 0); // store_create_info() always return 0
          if (write_bin_log(thd, TRUE, query.ptr(), query.length()))
            goto err;

          if (new_table)
          {
            DBUG_ASSERT(thd->open_tables == table->table);
            /*
              When opening the table, we ignored the locked tables
              (MYSQL_OPEN_GET_NEW_TABLE). Now we can close the table
              without risking to close some locked table.
            */
            close_thread_table(thd, &thd->open_tables);
          }
        }
      }
      else                                      // Case 1
        if (write_bin_log(thd, true, thd->query().str, thd->query().length))
          goto err;
    }
    /*
      Case 3 and 4 does nothing under RBR
    */
  }
  else if (write_bin_log(thd, true,
                         thd->query().str, thd->query().length, is_trans))
    goto err;

err:
  DBUG_RETURN(res);
}


/**
  Class utilizing RAII for correct set/reset of the
  THD::tablespace_op flag. The destructor will reset
  the flag when a stack allocated instance goes out
  of scope.
 */

class Tablespace_op_flag_handler
{
private:
  THD *m_thd;
public:
  Tablespace_op_flag_handler(THD *thd): m_thd(thd)
  {
    m_thd->tablespace_op= true;
  }
  ~Tablespace_op_flag_handler()
  {
    m_thd->tablespace_op= false;
  }
};

/* table_list should contain just one table */
int mysql_discard_or_import_tablespace(THD *thd,
                                       TABLE_LIST *table_list,
                                       bool discard)
{
  Alter_table_prelocking_strategy alter_prelocking_strategy;
  int error;
  DBUG_ENTER("mysql_discard_or_import_tablespace");

  /*
    Note that DISCARD/IMPORT TABLESPACE always is the only operation in an
    ALTER TABLE
  */

   /*
     DISCARD/IMPORT TABLESPACE do not respect ALGORITHM and LOCK clauses.
   */
  if (thd->lex->alter_info.requested_lock !=
      Alter_info::ALTER_TABLE_LOCK_DEFAULT)
  {
    my_error(ER_ALTER_OPERATION_NOT_SUPPORTED, MYF(0),
             "LOCK=NONE/SHARED/EXCLUSIVE",
             "LOCK=DEFAULT");
    DBUG_RETURN(true);
  }
  else if (thd->lex->alter_info.requested_algorithm !=
           Alter_info::ALTER_TABLE_ALGORITHM_DEFAULT)
  {
    my_error(ER_ALTER_OPERATION_NOT_SUPPORTED, MYF(0),
             "ALGORITHM=COPY/INPLACE",
             "ALGORITHM=DEFAULT");
    DBUG_RETURN(true);
  }

  THD_STAGE_INFO(thd, stage_discard_or_import_tablespace);

  /*
    Set thd->tablespace_op, and reset it when the variable leaves scope.
    We set this flag so that ha_innobase::open and ::external_lock() do
    not complain when we lock the table
  */
  Tablespace_op_flag_handler set_tablespace_op(thd);

  /*
    Adjust values of table-level and metadata which was set in parser
    for the case general ALTER TABLE.
  */
  table_list->mdl_request.set_type(MDL_EXCLUSIVE);
  table_list->lock_type= TL_WRITE;
  /* Do not open views. */
  table_list->required_type= FRMTYPE_TABLE;

  if (open_and_lock_tables(thd, table_list, 0, &alter_prelocking_strategy))
  {
    /* purecov: begin inspected */
    DBUG_RETURN(-1);
    /* purecov: end */
  }

  if (table_list->table->part_info)
  {
    /*
      If not ALL is mentioned and there is at least one specified
      [sub]partition name, use the specified [sub]partitions only.
    */
    if (thd->lex->alter_info.partition_names.elements > 0 &&
        !(thd->lex->alter_info.flags & Alter_info::ALTER_ALL_PARTITION))
    {
      table_list->partition_names= &thd->lex->alter_info.partition_names;
      /* Set all [named] partitions as used. */
      if (table_list->table->part_info->set_partition_bitmaps(table_list))
        DBUG_RETURN(-1);
    }
  }
  else
  {
    if (thd->lex->alter_info.partition_names.elements > 0 ||
        thd->lex->alter_info.flags & Alter_info::ALTER_ALL_PARTITION)
    {
      /* Don't allow DISCARD/IMPORT PARTITION on a nonpartitioned table */
      my_error(ER_PARTITION_MGMT_ON_NONPARTITIONED, MYF(0));
      DBUG_RETURN(true);
    }
  }

  /*
    Under LOCK TABLES we need to upgrade SNRW metadata lock to X lock
    before doing discard or import of tablespace.

    Skip this step for temporary tables as metadata locks are not
    applicable for them.
  */
  if (table_list->table->s->tmp_table == NO_TMP_TABLE &&
      (thd->locked_tables_mode == LTM_LOCK_TABLES ||
       thd->locked_tables_mode == LTM_PRELOCKED_UNDER_LOCK_TABLES) &&
      thd->mdl_context.upgrade_shared_lock(table_list->table->mdl_ticket,
                                           MDL_EXCLUSIVE,
                                           thd->variables.lock_wait_timeout))
  {
    DBUG_RETURN(-1);
  }

  error= table_list->table->file->ha_discard_or_import_tablespace(discard);

  THD_STAGE_INFO(thd, stage_end);

  if (error)
    goto err;

  /*
    The 0 in the call below means 'not in a transaction', which means
    immediate invalidation; that is probably what we wish here
  */
  query_cache.invalidate(thd, table_list, FALSE);

  /* The ALTER TABLE is always in its own transaction */
  error= trans_commit_stmt(thd);
  if (trans_commit_implicit(thd))
    error=1;
  if (error)
    goto err;
  error= write_bin_log(thd, false, thd->query().str, thd->query().length);

err:
  if (table_list->table->s->tmp_table == NO_TMP_TABLE &&
      (thd->locked_tables_mode == LTM_LOCK_TABLES ||
       thd->locked_tables_mode == LTM_PRELOCKED_UNDER_LOCK_TABLES))
  {
    table_list->table->mdl_ticket->downgrade_lock(MDL_SHARED_NO_READ_WRITE);
  }

  if (error == 0)
  {
    my_ok(thd);
    DBUG_RETURN(0);
  }

  table_list->table->file->print_error(error, MYF(0));

  DBUG_RETURN(-1);
}


/**
  Check if key is a candidate key, i.e. a unique index with no index
  fields partial, nullable or virtual generated.
*/

static bool is_candidate_key(KEY *key)
{
  KEY_PART_INFO *key_part;
  KEY_PART_INFO *key_part_end= key->key_part + key->user_defined_key_parts;

  if (!(key->flags & HA_NOSAME) || (key->flags & HA_NULL_PART_KEY))
    return false;

  if (key->flags & HA_VIRTUAL_GEN_KEY)
    return false;

  for (key_part= key->key_part; key_part < key_part_end; key_part++)
  {
    if (key_part->key_part_flag & HA_PART_KEY_SEG)
      return false;
  }

  return true;
}


/**
  Get Create_field object for newly created table by field index.

  @param alter_info  Alter_info describing newly created table.
  @param idx         Field index.
*/

static Create_field *get_field_by_index(Alter_info *alter_info, uint idx)
{
  List_iterator_fast<Create_field> field_it(alter_info->create_list);
  uint field_idx= 0;
  Create_field *field;

  while ((field= field_it++) && field_idx < idx)
  { field_idx++; }

  return field;
}


/**
  Look-up KEY object by index name using case-insensitive comparison.

  @param key_name   Index name.
  @param key_start  Start of array of KEYs for table.
  @param key_end    End of array of KEYs for table.

  @note Skips indexes which are marked as renamed.
  @note Case-insensitive comparison is necessary to correctly
        handle renaming of keys.

  @retval non-NULL - pointer to KEY object for index found.
  @retval NULL     - no index with such name found (or it is marked
                     as renamed).
*/

static KEY* find_key_ci(const char *key_name, KEY *key_start, KEY *key_end)
{
  for (KEY *key= key_start; key < key_end; key++)
  {
    /* Skip already renamed keys. */
    if (! (key->flags & HA_KEY_RENAMED) &&
        ! my_strcasecmp(system_charset_info, key_name, key->name))
      return key;
  }
  return NULL;
}


/**
  Look-up KEY object by index name using case-sensitive comparison.

  @param key_name   Index name.
  @param key_start  Start of array of KEYs for table.
  @param key_end    End of array of KEYs for table.

  @note Skips indexes which are marked as renamed.
  @note Case-sensitive comparison is necessary to correctly
        handle: ALTER TABLE t1 DROP KEY x, ADD KEY X(c).
        where new and old index are identical except case
        of their names (in this case index still needs
        to be re-created to keep case of the name in .FRM
        and storage-engine in sync).

  @retval non-NULL - pointer to KEY object for index found.
  @retval NULL     - no index with such name found (or it is marked
                     as renamed).
*/

static KEY* find_key_cs(const char *key_name, KEY *key_start, KEY *key_end)
{
  for (KEY *key= key_start; key < key_end; key++)
  {
    /* Skip renamed keys. */
    if (! (key->flags & HA_KEY_RENAMED) && ! strcmp(key_name, key->name))
      return key;
  }
  return NULL;
}


/**
  Check if index has changed in a new version of table (ignore
  possible rename of index). Also changes to the comment field
  of the key is marked with a flag in the ha_alter_info.

  @param[in/out]  ha_alter_info  Structure describing changes to be done
                                 by ALTER TABLE and holding data used
                                 during in-place alter.
  @param          table_key      Description of key in old version of table.
  @param          new_key        Description of key in new version of table.

  @returns True - if index has changed, false -otherwise.
*/

static bool has_index_def_changed(Alter_inplace_info *ha_alter_info,
                                  const KEY *table_key,
                                  const KEY *new_key)
{
  const KEY_PART_INFO *key_part, *new_part, *end;
  const Create_field *new_field;
  Alter_info *alter_info= ha_alter_info->alter_info;

  /* Check that the key types are compatible between old and new tables. */
  if ((table_key->algorithm != new_key->algorithm) ||
      ((table_key->flags & HA_KEYFLAG_MASK) !=
       (new_key->flags & HA_KEYFLAG_MASK)) ||
      (table_key->user_defined_key_parts != new_key->user_defined_key_parts))
    return true;

  /*
    If an index comment is added/dropped/changed, then mark it for a
    fast/INPLACE alteration.
  */
  if ((table_key->comment.length != new_key->comment.length) ||
      (table_key->comment.length && strcmp(table_key->comment.str,
                                           new_key->comment.str)))
    ha_alter_info->handler_flags|= Alter_inplace_info::ALTER_INDEX_COMMENT;

  /*
    Check that the key parts remain compatible between the old and
    new tables.
  */
  end= table_key->key_part + table_key->user_defined_key_parts;
  for (key_part= table_key->key_part, new_part= new_key->key_part;
       key_part < end;
       key_part++, new_part++)
  {
    /*
      Key definition has changed if we are using a different field or
      if the used key part length is different. It makes sense to
      check lengths first as in case when fields differ it is likely
      that lengths differ too and checking fields is more expensive
      in general case.
    */
    if (key_part->length != new_part->length)
      return true;

    new_field= get_field_by_index(alter_info, new_part->fieldnr);

    /*
      For prefix keys KEY_PART_INFO::field points to cloned Field
      object with adjusted length. So below we have to check field
      indexes instead of simply comparing pointers to Field objects.
    */
    if (! new_field->field ||
        new_field->field->field_index != key_part->fieldnr - 1)
      return true;

    /*
      Key definition has changed, if the key is converted from a
      non-prefixed key to a prefixed key or vice-versa. This
      is because InnoDB treats prefix keys differently from
      full-column keys. Ignoring BLOBs since the key_length()
      is not set correctly and also the prefix is ignored
      for FULLTEXT keys.
      Ex: When the column length is increased but the key part
      length remains the same.
    */
    if (!(new_field->flags & BLOB_FLAG) &&
        (table_key->algorithm != HA_KEY_ALG_FULLTEXT))
    {
      bool old_part_key_seg= (key_part->key_part_flag & HA_PART_KEY_SEG);
      bool new_part_key_seg= (new_field->key_length != new_part->length);

      if (old_part_key_seg ^ new_part_key_seg)
        return true;
    }
  }

  return false;
}


static int compare_uint(const uint *s, const uint *t)
{
  return (*s < *t) ? -1 : ((*s > *t) ? 1 : 0);
}


/**
   Lock the list of tables which are direct or indirect parents in
   foreign key with cascading actions for the table being altered.
   This prevents DML operations from being performed on the list of
   tables which otherwise may break the 'CASCADE' FK constraint of
   the table being altered.

   @param thd        Thread handler.
   @param table      The table which is altered.

   @retval false     Ok.
   @retval true      Error.
*/

static bool lock_fk_dependent_tables(THD *thd, TABLE *table)
{
  MDL_request_list mdl_requests;
  List <st_handler_tablename> fk_table_list;
  List_iterator<st_handler_tablename> fk_table_list_it(fk_table_list);
  st_handler_tablename *tbl_name;

  table->file->get_cascade_foreign_key_table_list(thd, &fk_table_list);

  while ((tbl_name= fk_table_list_it++))
  {
    MDL_request *table_mdl_request= new (thd->mem_root) MDL_request;

    if (table_mdl_request == NULL)
      return true;

    MDL_REQUEST_INIT(table_mdl_request,
                     MDL_key::TABLE, tbl_name->db,tbl_name->tablename,
                     MDL_SHARED_READ_ONLY, MDL_STATEMENT);
    mdl_requests.push_front(table_mdl_request);
  }
  
  if (thd->mdl_context.acquire_locks(&mdl_requests,
                                     thd->variables.lock_wait_timeout))
    return true;

  return false;
}


/**
   Compare original and new versions of a table and fill Alter_inplace_info
   describing differences between those versions.

   @param          thd                Thread
   @param          table              The original table.
   @param          varchar            Indicates that new definition has new
                                      VARCHAR column.
   @param[in/out]  ha_alter_info      Data structure which already contains
                                      basic information about create options,
                                      field and keys for the new version of
                                      table and which should be completed with
                                      more detailed information needed for
                                      in-place ALTER.

   First argument 'table' contains information of the original
   table, which includes all corresponding parts that the new
   table has in arguments create_list, key_list and create_info.

   Compare the changes between the original and new table definitions.
   The result of this comparison is then passed to SE which determines
   whether it can carry out these changes in-place.

   Mark any changes detected in the ha_alter_flags.
   We generally try to specify handler flags only if there are real
   changes. But in cases when it is cumbersome to determine if some
   attribute has really changed we might choose to set flag
   pessimistically, for example, relying on parser output only.

   If there are no data changes, but index changes, 'index_drop_buffer'
   and/or 'index_add_buffer' are populated with offsets into
   table->key_info or key_info_buffer respectively for the indexes
   that need to be dropped and/or (re-)created.

   Note that this function assumes that it is OK to change Alter_info
   and HA_CREATE_INFO which it gets. It is caller who is responsible
   for creating copies for this structures if he needs them unchanged.

   @retval true  error
   @retval false success
*/

static bool fill_alter_inplace_info(THD *thd,
                                    TABLE *table,
                                    bool varchar,
                                    Alter_inplace_info *ha_alter_info)
{
  Field **f_ptr, *field;
  List_iterator_fast<Create_field> new_field_it;
  Create_field *new_field;
  uint candidate_key_count= 0;
  Alter_info *alter_info= ha_alter_info->alter_info;
  DBUG_ENTER("fill_alter_inplace_info");

  /* Allocate result buffers. */
  if (! (ha_alter_info->index_drop_buffer=
          (KEY**) thd->alloc(sizeof(KEY*) * table->s->keys)) ||
      ! (ha_alter_info->index_add_buffer=
          (uint*) thd->alloc(sizeof(uint) *
                            alter_info->key_list.elements)) ||
      ! (ha_alter_info->index_rename_buffer=
          (KEY_PAIR*) thd->alloc(sizeof(KEY_PAIR) *
                                 alter_info->alter_rename_key_list.elements)))
    DBUG_RETURN(true);

  /* First we setup ha_alter_flags based on what was detected by parser. */

  /*
    Comparing new and old default values of column is cumbersome.
    So instead of using such a comparison for detecting if default
    has really changed we rely on flags set by parser to get an
    approximate value for storage engine flag.
  */
  if (alter_info->flags & (Alter_info::ALTER_CHANGE_COLUMN |
                           Alter_info::ALTER_CHANGE_COLUMN_DEFAULT))
    ha_alter_info->handler_flags|= Alter_inplace_info::ALTER_COLUMN_DEFAULT;
  if (alter_info->flags & Alter_info::ADD_FOREIGN_KEY)
    ha_alter_info->handler_flags|= Alter_inplace_info::ADD_FOREIGN_KEY;
  if (alter_info->flags & Alter_info::DROP_FOREIGN_KEY)
    ha_alter_info->handler_flags|= Alter_inplace_info::DROP_FOREIGN_KEY;
  if (alter_info->flags & Alter_info::ALTER_OPTIONS)
    ha_alter_info->handler_flags|= Alter_inplace_info::CHANGE_CREATE_OPTION;
  if (alter_info->flags & Alter_info::ALTER_RENAME)
    ha_alter_info->handler_flags|= Alter_inplace_info::ALTER_RENAME;
  /* Check partition changes */
  if (alter_info->flags & Alter_info::ALTER_ADD_PARTITION)
    ha_alter_info->handler_flags|= Alter_inplace_info::ADD_PARTITION;
  if (alter_info->flags & Alter_info::ALTER_DROP_PARTITION)
    ha_alter_info->handler_flags|= Alter_inplace_info::DROP_PARTITION;
  if (alter_info->flags & Alter_info::ALTER_PARTITION)
    ha_alter_info->handler_flags|= Alter_inplace_info::ALTER_PARTITION;
  if (alter_info->flags & Alter_info::ALTER_COALESCE_PARTITION)
    ha_alter_info->handler_flags|= Alter_inplace_info::COALESCE_PARTITION;
  if (alter_info->flags & Alter_info::ALTER_REORGANIZE_PARTITION)
    ha_alter_info->handler_flags|= Alter_inplace_info::REORGANIZE_PARTITION;
  if (alter_info->flags & Alter_info::ALTER_TABLE_REORG)
    ha_alter_info->handler_flags|= Alter_inplace_info::ALTER_TABLE_REORG;
  if (alter_info->flags & Alter_info::ALTER_REMOVE_PARTITIONING)
    ha_alter_info->handler_flags|= Alter_inplace_info::ALTER_REMOVE_PARTITIONING;
  if (alter_info->flags & Alter_info::ALTER_ALL_PARTITION)
    ha_alter_info->handler_flags|= Alter_inplace_info::ALTER_ALL_PARTITION;
  /* Check for: ALTER TABLE FORCE, ALTER TABLE ENGINE and OPTIMIZE TABLE. */
  if (alter_info->flags & Alter_info::ALTER_RECREATE)
    ha_alter_info->handler_flags|= Alter_inplace_info::RECREATE_TABLE;
  if (alter_info->flags & Alter_info::ALTER_UPGRADE_PARTITIONING)
    ha_alter_info->handler_flags|=
      Alter_inplace_info::ALTER_UPGRADE_PARTITIONING;
  if (alter_info->with_validation == Alter_info::ALTER_WITH_VALIDATION)
    ha_alter_info->handler_flags|= Alter_inplace_info::VALIDATE_VIRTUAL_COLUMN;

  /*
    If we altering table with old VARCHAR fields we will be automatically
    upgrading VARCHAR column types.
  */
  if (table->s->frm_version < FRM_VER_TRUE_VARCHAR && varchar)
    ha_alter_info->handler_flags|=  Alter_inplace_info::ALTER_STORED_COLUMN_TYPE;

  /*
    Go through fields in old version of table and detect changes to them.
    We don't want to rely solely on Alter_info flags for this since:
    a) new definition of column can be fully identical to the old one
       despite the fact that this column is mentioned in MODIFY clause.
    b) even if new column type differs from its old column from metadata
       point of view, it might be identical from storage engine point
       of view (e.g. when ENUM('a','b') is changed to ENUM('a','b',c')).
    c) flags passed to storage engine contain more detailed information
       about nature of changes than those provided from parser.
  */
  uint old_field_index_without_vgc= 0;
  for (f_ptr= table->field; (field= *f_ptr); f_ptr++)
  {
    /* Clear marker for renamed or dropped field
    which we are going to set later. */
    field->flags&= ~(FIELD_IS_RENAMED | FIELD_IS_DROPPED);

    /* Use transformed info to evaluate flags for storage engine. */
    uint new_field_index= 0;
    uint new_field_index_without_vgc= 0;
    new_field_it.init(alter_info->create_list);
    while ((new_field= new_field_it++))
    {
      if (new_field->field == field)
        break;
      if (new_field->stored_in_db)
        new_field_index_without_vgc++;
      new_field_index++;
    }

    if (new_field)
    {
      /* Field is not dropped. Evaluate changes bitmap for it. */

      /*
        Check if type of column has changed to some incompatible type.
      */
      switch (field->is_equal(new_field))
      {
      case IS_EQUAL_NO:
        /* New column type is incompatible with old one. */
        if (field->is_virtual_gcol())
          ha_alter_info->handler_flags|=
            Alter_inplace_info::ALTER_VIRTUAL_COLUMN_TYPE;
        else
          ha_alter_info->handler_flags|=
            Alter_inplace_info::ALTER_STORED_COLUMN_TYPE;
        break;
      case IS_EQUAL_YES:
        /*
          New column is the same as the old one or the fully compatible with
          it (for example, ENUM('a','b') was changed to ENUM('a','b','c')).
          Such a change if any can ALWAYS be carried out by simply updating
          data-dictionary without even informing storage engine.
          No flag is set in this case.
        */
        break;
      case IS_EQUAL_PACK_LENGTH:
        /*
          New column type differs from the old one, but has compatible packed
          data representation. Depending on storage engine, such a change can
          be carried out by simply updating data dictionary without changing
          actual data (for example, VARCHAR(300) is changed to VARCHAR(400)).
        */
        ha_alter_info->handler_flags|= Alter_inplace_info::
                                         ALTER_COLUMN_EQUAL_PACK_LENGTH;
        break;
      default:
        DBUG_ASSERT(0);
      }

      // Conversion to and from generated column is supported if stored:
      if (field->is_gcol() != new_field->is_gcol())
      {
        DBUG_ASSERT((field->is_gcol() && !field->is_virtual_gcol()) ||
                    (new_field->is_gcol() && !new_field->is_virtual_gcol()));
        ha_alter_info->handler_flags|=
          Alter_inplace_info::ALTER_STORED_COLUMN_TYPE;
      }

      // Modification of generation expression is supported:
      if (field->is_gcol() && new_field->is_gcol())
      {
        // Modification of storage attribute is not supported
        DBUG_ASSERT(field->is_virtual_gcol() == new_field->is_virtual_gcol());
        if (!field->gcol_expr_is_equal(new_field))
        {
          if (field->is_virtual_gcol())
            ha_alter_info->handler_flags|=
              Alter_inplace_info::ALTER_VIRTUAL_COLUMN_TYPE;
          else
            ha_alter_info->handler_flags|=
              Alter_inplace_info::ALTER_STORED_COLUMN_TYPE;
        }
      }

      bool field_renamed;
      /*
        InnoDB data dictionary is case sensitive so we should use
        string case sensitive comparison between fields.
        Note: strcmp branch is to be removed in future when we fix it
        in InnoDB.
      */
      if (ha_alter_info->create_info->db_type->db_type == DB_TYPE_INNODB)
        field_renamed= strcmp(field->field_name, new_field->field_name);
      else
	field_renamed= my_strcasecmp(system_charset_info, field->field_name,
                                     new_field->field_name);

      /* Check if field was renamed */
      if (field_renamed)
      {
        field->flags|= FIELD_IS_RENAMED;
        ha_alter_info->handler_flags|= Alter_inplace_info::ALTER_COLUMN_NAME;
      }

      /* Check that NULL behavior is same for old and new fields */
      if ((new_field->flags & NOT_NULL_FLAG) !=
          (uint) (field->flags & NOT_NULL_FLAG))
      {
        if (new_field->flags & NOT_NULL_FLAG)
          ha_alter_info->handler_flags|=
            Alter_inplace_info::ALTER_COLUMN_NOT_NULLABLE;
        else
          ha_alter_info->handler_flags|=
            Alter_inplace_info::ALTER_COLUMN_NULLABLE;
      }

      /*
        We do not detect changes to default values in this loop.
        See comment above for more details.
      */

      /*
        Detect changes in column order.

        Note that a stored column can't become virtual and vice versa
        thanks to check in mysql_prepare_alter_table().
      */
      if (field->stored_in_db)
      {
        if (old_field_index_without_vgc != new_field_index_without_vgc)
          ha_alter_info->handler_flags|= Alter_inplace_info::ALTER_STORED_COLUMN_ORDER;
      }
      else
      {
        if (field->field_index != new_field_index)
          ha_alter_info->handler_flags|= Alter_inplace_info::ALTER_VIRTUAL_COLUMN_ORDER;
      }

      /* Detect changes in storage type of column */
      if (new_field->field_storage_type() != field->field_storage_type())
        ha_alter_info->handler_flags|=
          Alter_inplace_info::ALTER_COLUMN_STORAGE_TYPE;

      /* Detect changes in column format of column */
      if (new_field->column_format() != field->column_format())
        ha_alter_info->handler_flags|=
          Alter_inplace_info::ALTER_COLUMN_COLUMN_FORMAT;

      /*
        We don't have easy way to detect change in generation expression.
        So we always assume that it has changed if generated column was
        mentioned in CHANGE/MODIFY COLUMN clause of ALTER TABLE.
      */
      if (new_field->change)
      {
        if (new_field->is_virtual_gcol())
            ha_alter_info->handler_flags|=
              Alter_inplace_info::ALTER_VIRTUAL_GCOL_EXPR;
        else if (new_field->gcol_info)
            ha_alter_info->handler_flags|=
              Alter_inplace_info::ALTER_STORED_GCOL_EXPR;
      }
    }
    else
    {
      /*
        Field is not present in new version of table and therefore was dropped.
      */
      DBUG_ASSERT(alter_info->flags & Alter_info::ALTER_DROP_COLUMN);
      if (field->is_virtual_gcol())
        ha_alter_info->handler_flags|=
          Alter_inplace_info::DROP_VIRTUAL_COLUMN;
      else
        ha_alter_info->handler_flags|=
          Alter_inplace_info::DROP_STORED_COLUMN;
      field->flags|= FIELD_IS_DROPPED;
    }
    if (field->stored_in_db)
      old_field_index_without_vgc++;
  }

  if (alter_info->flags & Alter_info::ALTER_ADD_COLUMN)
  {
    new_field_it.init(alter_info->create_list);
    while ((new_field= new_field_it++))
    {
      if (!new_field->field)
      {
        /*
          Field is not present in old version of table and therefore was added.
        */
        if (new_field->is_virtual_gcol())
          ha_alter_info->handler_flags|=
            Alter_inplace_info::ADD_VIRTUAL_COLUMN;
        else if (new_field->gcol_info)
          ha_alter_info->handler_flags|=
            Alter_inplace_info::ADD_STORED_GENERATED_COLUMN;
        else
          ha_alter_info->handler_flags|=
            Alter_inplace_info::ADD_STORED_BASE_COLUMN;
      }
    }
    /* One of these should be set since Alter_info::ALTER_ADD_COLUMN was set. */
    DBUG_ASSERT(ha_alter_info->handler_flags &
                (Alter_inplace_info::ADD_VIRTUAL_COLUMN |
                 Alter_inplace_info::ADD_STORED_BASE_COLUMN |
                 Alter_inplace_info::ADD_STORED_GENERATED_COLUMN));
  }

  /*
    Go through keys and check if the original ones are compatible
    with new table.
  */
  KEY *table_key;
  KEY *table_key_end= table->key_info + table->s->keys;
  KEY *new_key;
  KEY *new_key_end=
    ha_alter_info->key_info_buffer + ha_alter_info->key_count;

  DBUG_PRINT("info", ("index count old: %d  new: %d",
                      table->s->keys, ha_alter_info->key_count));

  /*
    First, we need to handle keys being renamed, otherwise code handling
    dropping/addition of keys might be confused in some situations.
  */
  for (table_key= table->key_info; table_key < table_key_end; table_key++)
    table_key->flags&= ~HA_KEY_RENAMED;
  for (new_key= ha_alter_info->key_info_buffer;
       new_key < new_key_end; new_key++)
    new_key->flags&= ~HA_KEY_RENAMED;

  List_iterator_fast<Alter_rename_key> rename_key_it(alter_info->
                                                     alter_rename_key_list);
  Alter_rename_key *rename_key;

  while ((rename_key= rename_key_it++))
  {
    table_key= find_key_ci(rename_key->old_name, table->key_info, table_key_end);
    new_key= find_key_ci(rename_key->new_name, ha_alter_info->key_info_buffer,
                         new_key_end);

    table_key->flags|= HA_KEY_RENAMED;
    new_key->flags|= HA_KEY_RENAMED;

    if (! has_index_def_changed(ha_alter_info, table_key, new_key))
    {
      /* Key was not modified but still was renamed. */
      ha_alter_info->handler_flags|= Alter_inplace_info::RENAME_INDEX;
      ha_alter_info->add_renamed_key(table_key, new_key);
    }
    else
    {
      /* Key was modified. */
      ha_alter_info->add_modified_key(table_key, new_key);
    }
  }

  /*
    Step through all keys of the old table and search matching new keys.
  */
  for (table_key= table->key_info; table_key < table_key_end; table_key++)
  {
    /* Skip renamed keys. */
    if (table_key->flags & HA_KEY_RENAMED)
      continue;

    new_key= find_key_cs(table_key->name, ha_alter_info->key_info_buffer,
                         new_key_end);

    if (new_key == NULL)
    {
      /* Matching new key not found. This means the key should be dropped. */
      ha_alter_info->add_dropped_key(table_key);
    }
    else if (has_index_def_changed(ha_alter_info, table_key, new_key))
    {
      /* Key was modified. */
      ha_alter_info->add_modified_key(table_key, new_key);
    }
  }

  /*
    Step through all keys of the new table and find matching old keys.
  */
  for (new_key= ha_alter_info->key_info_buffer;
       new_key < new_key_end;
       new_key++)
  {
    /* Skip renamed keys. */
    if (new_key->flags & HA_KEY_RENAMED)
      continue;

    if (! find_key_cs(new_key->name, table->key_info, table_key_end))
    {
      /* Matching old key not found. This means the key should be added. */
      ha_alter_info->add_added_key(new_key);
    }
  }

  /*
    Sort index_add_buffer according to how key_info_buffer is sorted.
    I.e. with primary keys first - see sort_keys().
  */
  my_qsort(ha_alter_info->index_add_buffer,
           ha_alter_info->index_add_count,
           sizeof(uint), (qsort_cmp) compare_uint);

  /* Now let us calculate flags for storage engine API. */

  /* Count all existing candidate keys. */
  for (table_key= table->key_info; table_key < table_key_end; table_key++)
  {
    /*
      Check if key is a candidate key, This key is either already primary key
      or could be promoted to primary key if the original primary key is
      dropped.
      In MySQL one is allowed to create primary key with partial fields (i.e.
      primary key which is not considered candidate). For simplicity we count
      such key as a candidate key here.
    */
    if (((uint) (table_key - table->key_info) == table->s->primary_key) ||
        is_candidate_key(table_key))
      candidate_key_count++;
  }

  /* Figure out what kind of indexes we are dropping. */
  KEY **dropped_key;
  KEY **dropped_key_end= ha_alter_info->index_drop_buffer +
                         ha_alter_info->index_drop_count;

  for (dropped_key= ha_alter_info->index_drop_buffer;
       dropped_key < dropped_key_end; dropped_key++)
  {
    table_key= *dropped_key;

    if (table_key->flags & HA_NOSAME)
    {
      /*
        Unique key. Check for PRIMARY KEY. Also see comment about primary
        and candidate keys above.
      */
      if ((uint) (table_key - table->key_info) == table->s->primary_key)
      {
        ha_alter_info->handler_flags|= Alter_inplace_info::DROP_PK_INDEX;
        candidate_key_count--;
      }
      else
      {
        ha_alter_info->handler_flags|= Alter_inplace_info::DROP_UNIQUE_INDEX;
        if (is_candidate_key(table_key))
          candidate_key_count--;
      }
    }
    else
      ha_alter_info->handler_flags|= Alter_inplace_info::DROP_INDEX;
  }

  /* Now figure out what kind of indexes we are adding. */
  for (uint add_key_idx= 0; add_key_idx < ha_alter_info->index_add_count; add_key_idx++)
  {
    new_key= ha_alter_info->key_info_buffer + ha_alter_info->index_add_buffer[add_key_idx];

    if (new_key->flags & HA_NOSAME)
    {
      bool is_pk= !my_strcasecmp(system_charset_info, new_key->name, primary_key_name);

      if ((!(new_key->flags & HA_KEY_HAS_PART_KEY_SEG) &&
           !(new_key->flags & HA_NULL_PART_KEY)) ||
          is_pk)
      {
        /* Candidate key or primary key! */
        if (candidate_key_count == 0 || is_pk)
          ha_alter_info->handler_flags|= Alter_inplace_info::ADD_PK_INDEX;
        else
          ha_alter_info->handler_flags|= Alter_inplace_info::ADD_UNIQUE_INDEX;
        candidate_key_count++;
      }
      else
      {
        ha_alter_info->handler_flags|= Alter_inplace_info::ADD_UNIQUE_INDEX;
      }
    }
    else
    {
      if (new_key->flags & HA_SPATIAL)
      {
        ha_alter_info->handler_flags|= Alter_inplace_info::ADD_SPATIAL_INDEX;
      }
      else
      {
        ha_alter_info->handler_flags|= Alter_inplace_info::ADD_INDEX;
      }
    }
  }

  DBUG_RETURN(false);
}


/**
  Mark fields participating in newly added indexes in TABLE object which
  corresponds to new version of altered table.

  @param ha_alter_info  Alter_inplace_info describing in-place ALTER.
  @param altered_table  TABLE object for new version of TABLE in which
                        fields should be marked.
*/

static void update_altered_table(const Alter_inplace_info &ha_alter_info,
                                 TABLE *altered_table)
{
  uint field_idx, add_key_idx;
  KEY *key;
  KEY_PART_INFO *end, *key_part;

  /*
    Clear marker for all fields, as we are going to set it only
    for fields which participate in new indexes.
  */
  for (field_idx= 0; field_idx < altered_table->s->fields; ++field_idx)
    altered_table->field[field_idx]->flags&= ~FIELD_IN_ADD_INDEX;

  /*
    Go through array of newly added indexes and mark fields
    participating in them.
  */
  for (add_key_idx= 0; add_key_idx < ha_alter_info.index_add_count;
       add_key_idx++)
  {
    key= ha_alter_info.key_info_buffer +
         ha_alter_info.index_add_buffer[add_key_idx];

    end= key->key_part + key->user_defined_key_parts;
    for (key_part= key->key_part; key_part < end; key_part++)
      altered_table->field[key_part->fieldnr]->flags|= FIELD_IN_ADD_INDEX;
  }
}


/**
  Initialize TABLE::field for the new table with appropriate
  column defaults. Can be default values from TABLE_SHARE or
  function defaults from Create_field.

  @param altered_table  TABLE object for the new version of the table.
  @param create         Create_field containing function defaults.
*/

static void set_column_defaults(TABLE *altered_table,
                                List<Create_field> &create)
{
  // Initialize TABLE::field default values
  restore_record(altered_table, s->default_values);

  List_iterator<Create_field> iter(create);
  for (uint i= 0; i < altered_table->s->fields; ++i)
  {
    const Create_field *definition= iter++;
    if (definition->field == NULL) // this column didn't exist in old table.
      altered_table->field[i]->evaluate_insert_default_function();
  }
}


/**
  Compare two tables to see if their metadata are compatible.
  One table specified by a TABLE instance, the other using Alter_info
  and HA_CREATE_INFO.

  @param[in]  table          The first table.
  @param[in]  alter_info     Alter options, fields and keys for the
                             second table.
  @param[in]  create_info    Create options for the second table.
  @param[out] metadata_equal Result of comparison.

  @retval true   error
  @retval false  success
*/

bool mysql_compare_tables(TABLE *table,
                          Alter_info *alter_info,
                          HA_CREATE_INFO *create_info,
                          bool *metadata_equal)
{
  DBUG_ENTER("mysql_compare_tables");

  uint changes= IS_EQUAL_NO;
  uint key_count;
  List_iterator_fast<Create_field> tmp_new_field_it;
  THD *thd= table->in_use;
  *metadata_equal= false;

  /*
    Create a copy of alter_info.
    To compare definitions, we need to "prepare" the definition - transform it
    from parser output to a format that describes the table layout (all column
    defaults are initialized, duplicate columns are removed). This is done by
    mysql_prepare_create_table.  Unfortunately, mysql_prepare_create_table
    performs its transformations "in-place", that is, modifies the argument.
    Since we would like to keep mysql_compare_tables() idempotent (not altering
    any of the arguments) we create a copy of alter_info here and pass it to
    mysql_prepare_create_table, then use the result to compare the tables, and
    then destroy the copy.
  */
  Alter_info tmp_alter_info(*alter_info, thd->mem_root);
  uint db_options= 0; /* not used */
  KEY *key_info_buffer= NULL;

  /* Create the prepared information. */
  if (mysql_prepare_create_table(thd, "", "",
                                 create_info, &tmp_alter_info,
                                 (table->s->tmp_table != NO_TMP_TABLE),
                                 &db_options,
                                 table->file, &key_info_buffer,
                                 &key_count, 0))
    DBUG_RETURN(true);

  /* Some very basic checks. */
  if (table->s->fields != alter_info->create_list.elements ||
      table->s->db_type() != create_info->db_type ||
      table->s->tmp_table ||
      (table->s->row_type != create_info->row_type))
    DBUG_RETURN(false);

  /* Go through fields and check if they are compatible. */
  tmp_new_field_it.init(tmp_alter_info.create_list);
  for (Field **f_ptr= table->field; *f_ptr; f_ptr++)
  {
    Field *field= *f_ptr;
    Create_field *tmp_new_field= tmp_new_field_it++;

    /* Check that NULL behavior is the same. */
    if ((tmp_new_field->flags & NOT_NULL_FLAG) !=
	(uint) (field->flags & NOT_NULL_FLAG))
      DBUG_RETURN(false);

    /*
      mysql_prepare_alter_table() clears HA_OPTION_PACK_RECORD bit when
      preparing description of existing table. In ALTER TABLE it is later
      updated to correct value by create_table_impl() call.
      So to get correct value of this bit in this function we have to
      mimic behavior of create_table_impl().
    */
    if (create_info->row_type == ROW_TYPE_DYNAMIC ||
	(tmp_new_field->flags & BLOB_FLAG) ||
	(tmp_new_field->sql_type == MYSQL_TYPE_VARCHAR &&
	create_info->row_type != ROW_TYPE_FIXED))
      create_info->table_options|= HA_OPTION_PACK_RECORD;

    /* Check if field was renamed */
    if (my_strcasecmp(system_charset_info,
		      field->field_name,
		      tmp_new_field->field_name))
      DBUG_RETURN(false);

    /* Evaluate changes bitmap and send to check_if_incompatible_data() */
    uint field_changes= field->is_equal(tmp_new_field);
    if (field_changes != IS_EQUAL_YES)
      DBUG_RETURN(false);

    changes|= field_changes;
  }

  /* Check if changes are compatible with current handler. */
  if (table->file->check_if_incompatible_data(create_info, changes))
    DBUG_RETURN(false);

  /* Go through keys and check if they are compatible. */
  KEY *table_key;
  KEY *table_key_end= table->key_info + table->s->keys;
  KEY *new_key;
  KEY *new_key_end= key_info_buffer + key_count;

  /* Step through all keys of the first table and search matching keys. */
  for (table_key= table->key_info; table_key < table_key_end; table_key++)
  {
    /* Search a key with the same name. */
    for (new_key= key_info_buffer; new_key < new_key_end; new_key++)
    {
      if (! strcmp(table_key->name, new_key->name))
        break;
    }
    if (new_key >= new_key_end)
      DBUG_RETURN(false);

    /* Check that the key types are compatible. */
    if ((table_key->algorithm != new_key->algorithm) ||
	((table_key->flags & HA_KEYFLAG_MASK) !=
         (new_key->flags & HA_KEYFLAG_MASK)) ||
        (table_key->user_defined_key_parts != new_key->user_defined_key_parts))
      DBUG_RETURN(false);

    /* Check that the key parts remain compatible. */
    KEY_PART_INFO *table_part;
    KEY_PART_INFO *table_part_end= table_key->key_part +
      table_key->user_defined_key_parts;
    KEY_PART_INFO *new_part;
    for (table_part= table_key->key_part, new_part= new_key->key_part;
         table_part < table_part_end;
         table_part++, new_part++)
    {
      /*
	Key definition is different if we are using a different field or
	if the used key part length is different. We know that the fields
        are equal. Comparing field numbers is sufficient.
      */
      if ((table_part->length != new_part->length) ||
          (table_part->fieldnr - 1 != new_part->fieldnr))
        DBUG_RETURN(false);
    }
  }

  /* Step through all keys of the second table and find matching keys. */
  for (new_key= key_info_buffer; new_key < new_key_end; new_key++)
  {
    /* Search a key with the same name. */
    for (table_key= table->key_info; table_key < table_key_end; table_key++)
    {
      if (! strcmp(table_key->name, new_key->name))
        break;
    }
    if (table_key >= table_key_end)
      DBUG_RETURN(false);
  }

  *metadata_equal= true; // Tables are compatible
  DBUG_RETURN(false);
}


/*
  Manages enabling/disabling of indexes for ALTER TABLE

  SYNOPSIS
    alter_table_manage_keys()
      table                  Target table
      indexes_were_disabled  Whether the indexes of the from table
                             were disabled
      keys_onoff             ENABLE | DISABLE | LEAVE_AS_IS

  RETURN VALUES
    FALSE  OK
    TRUE   Error
*/

static
bool alter_table_manage_keys(TABLE *table, int indexes_were_disabled,
                             Alter_info::enum_enable_or_disable keys_onoff)
{
  int error= 0;
  DBUG_ENTER("alter_table_manage_keys");
  DBUG_PRINT("enter", ("table=%p were_disabled=%d on_off=%d",
             table, indexes_were_disabled, keys_onoff));

  switch (keys_onoff) {
  case Alter_info::ENABLE:
    error= table->file->ha_enable_indexes(HA_KEY_SWITCH_NONUNIQ_SAVE);
    break;
  case Alter_info::LEAVE_AS_IS:
    if (!indexes_were_disabled)
      break;
    /* fall-through: disabled indexes */
  case Alter_info::DISABLE:
    error= table->file->ha_disable_indexes(HA_KEY_SWITCH_NONUNIQ_SAVE);
  }

  if (error == HA_ERR_WRONG_COMMAND)
  {
    push_warning_printf(current_thd, Sql_condition::SL_NOTE,
                        ER_ILLEGAL_HA, ER(ER_ILLEGAL_HA),
                        table->s->table_name.str);
    error= 0;
  } else if (error)
    table->file->print_error(error, MYF(0));

  DBUG_RETURN(error);
}


/**
  Check if the pending ALTER TABLE operations support the in-place
  algorithm based on restrictions in the SQL layer or given the
  nature of the operations themselves. If in-place isn't supported,
  it won't be necessary to check with the storage engine.

  @param table        The original TABLE.
  @param create_info  Information from the parsing phase about new
                      table properties.
  @param alter_info   Data related to detected changes.
  @param alter_ctx    Runtime context for ALTER TABLE.

  @return false       In-place is possible, check with storage engine.
  @return true        Incompatible operations, must use table copy.
*/

static bool is_inplace_alter_impossible(TABLE *table,
                                        HA_CREATE_INFO *create_info,
                                        const Alter_info *alter_info,
                                        const Alter_table_ctx *alter_ctx)
{
  DBUG_ENTER("is_inplace_alter_impossible");

  /* At the moment we can't handle altering temporary tables without a copy. */
  if (table->s->tmp_table)
    DBUG_RETURN(true);

  /*
    For the ALTER TABLE tbl_name ORDER BY ... we always use copy
    algorithm. In theory, this operation can be done in-place by some
    engine, but since a) no current engine does this and b) our current
    API lacks infrastructure for passing information about table ordering
    to storage engine we simply always do copy now.

    ENABLE/DISABLE KEYS is a MyISAM/Heap specific operation that is
    not supported for in-place in combination with other operations.
    Alone, it will be done by simple_rename_or_index_change().

    Stored generated columns are evaluated in server, thus can't be added/changed
    inplace.
  */
  if (alter_info->flags & (Alter_info::ALTER_ORDER |
                           Alter_info::ALTER_KEYS_ONOFF))
    DBUG_RETURN(true);

  /*
    If the table engine is changed explicitly (using ENGINE clause)
    or implicitly (e.g. when non-partitioned table becomes
    partitioned) a regular alter table (copy) needs to be
    performed.
  */
  if (create_info->db_type != table->s->db_type())
  {
    /*
      If we are altering/recreating a table using the generic partitioning
      engine ha_partition, but the real engine supports partitioning
      natively, do not disallow INPLACE, since it will be handled in
      ha_partition/real engine and allow the engine to be upgraded to native
      partitioning!
    */
    if (!is_ha_partition_handlerton(table->s->db_type()) ||
        !create_info->db_type->partition_flags ||
        table->part_info->default_engine_type != create_info->db_type ||
        (create_info->used_fields & HA_CREATE_USED_ENGINE))
    {
      DBUG_RETURN(true);
    }
  }

  /*
    There was a bug prior to mysql-4.0.25. Number of null fields was
    calculated incorrectly. As a result frm and data files gets out of
    sync after fast alter table. There is no way to determine by which
    mysql version (in 4.0 and 4.1 branches) table was created, thus we
    disable fast alter table for all tables created by mysql versions
    prior to 5.0 branch.
    See BUG#6236.
  */
  if (!table->s->mysql_version)
    DBUG_RETURN(true);

  /*
    If default value is changed and the table includes or will include
    generated columns that depend on the DEFAULT function, we cannot
    do the operation inplace as indexes or value of stored generated
    columns might become invalid.
  */
  if ((alter_info->flags &
       (Alter_info::ALTER_CHANGE_COLUMN_DEFAULT |
        Alter_info::ALTER_CHANGE_COLUMN)) &&
       table->has_gcol())
  {
    for (Field **vfield= table->vfield; *vfield; vfield++)
    {
      if ((*vfield)->gcol_info->expr_item->walk(
           &Item::check_gcol_depend_default_processor,
           Item::WALK_POSTFIX, NULL))
        DBUG_RETURN(true);
    }
  }

  DBUG_RETURN(false);
}


/**
  Perform in-place alter table.

  @param thd                Thread handle.
  @param table_list         TABLE_LIST for the table to change.
  @param table              The original TABLE.
  @param altered_table      TABLE object for new version of the table.
  @param ha_alter_info      Structure describing ALTER TABLE to be carried
                            out and serving as a storage place for data
                            used during different phases.
  @param inplace_supported  Enum describing the locking requirements.
  @param target_mdl_request Metadata request/lock on the target table name.
  @param alter_ctx          ALTER TABLE runtime context.

  @retval   true              Error
  @retval   false             Success

  @note
    If mysql_alter_table does not need to copy the table, it is
    either an alter table where the storage engine does not
    need to know about the change, only the frm will change,
    or the storage engine supports performing the alter table
    operation directly, in-place without mysql having to copy
    the table.

  @note This function frees the TABLE object associated with the new version of
        the table and removes the .FRM file for it in case of both success and
        failure.
*/

static bool mysql_inplace_alter_table(THD *thd,
                                      TABLE_LIST *table_list,
                                      TABLE *table,
                                      TABLE *altered_table,
                                      Alter_inplace_info *ha_alter_info,
                                      enum_alter_inplace_result inplace_supported,
                                      MDL_request *target_mdl_request,
                                      Alter_table_ctx *alter_ctx)
{
  Open_table_context ot_ctx(thd, MYSQL_OPEN_REOPEN);
  MDL_ticket *mdl_ticket= table->mdl_ticket;
  HA_CREATE_INFO *create_info= ha_alter_info->create_info;
  Alter_info *alter_info= ha_alter_info->alter_info;
  bool reopen_tables= false;

  DBUG_ENTER("mysql_inplace_alter_table");

  /*
    Upgrade to EXCLUSIVE lock if:
    - This is requested by the storage engine
    - Or the storage engine needs exclusive lock for just the prepare
      phase
    - Or requested by the user

    Note that we handle situation when storage engine needs exclusive
    lock for prepare phase under LOCK TABLES in the same way as when
    exclusive lock is required for duration of the whole statement.
  */
  if (inplace_supported == HA_ALTER_INPLACE_EXCLUSIVE_LOCK ||
      ((inplace_supported == HA_ALTER_INPLACE_SHARED_LOCK_AFTER_PREPARE ||
        inplace_supported == HA_ALTER_INPLACE_NO_LOCK_AFTER_PREPARE) &&
       (thd->locked_tables_mode == LTM_LOCK_TABLES ||
        thd->locked_tables_mode == LTM_PRELOCKED_UNDER_LOCK_TABLES)) ||
       alter_info->requested_lock == Alter_info::ALTER_TABLE_LOCK_EXCLUSIVE)
  {
    if (wait_while_table_is_used(thd, table, HA_EXTRA_FORCE_REOPEN))
      goto cleanup;
    /*
      Get rid of all TABLE instances belonging to this thread
      except one to be used for in-place ALTER TABLE.

      This is mostly needed to satisfy InnoDB assumptions/asserts.
    */
    close_all_tables_for_name(thd, table->s, alter_ctx->is_table_renamed(),
                              table);
    /*
      If we are under LOCK TABLES we will need to reopen tables which we
      just have closed in case of error.
    */
    reopen_tables= true;
  }
  else if (inplace_supported == HA_ALTER_INPLACE_SHARED_LOCK_AFTER_PREPARE ||
           inplace_supported == HA_ALTER_INPLACE_NO_LOCK_AFTER_PREPARE)
  {
    /*
      Storage engine has requested exclusive lock only for prepare phase
      and we are not under LOCK TABLES.
      Don't mark TABLE_SHARE as old in this case, as this won't allow opening
      of table by other threads during main phase of in-place ALTER TABLE.
    */
    if (thd->mdl_context.upgrade_shared_lock(table->mdl_ticket, MDL_EXCLUSIVE,
                                             thd->variables.lock_wait_timeout))
      goto cleanup;

    tdc_remove_table(thd, TDC_RT_REMOVE_NOT_OWN_KEEP_SHARE,
                     table->s->db.str, table->s->table_name.str,
                     false);
  }

  /*
    Upgrade to SHARED_NO_WRITE lock if:
    - The storage engine needs writes blocked for the whole duration
    - Or this is requested by the user
    Note that under LOCK TABLES, we will already have SHARED_NO_READ_WRITE.
  */
  if ((inplace_supported == HA_ALTER_INPLACE_SHARED_LOCK ||
       alter_info->requested_lock == Alter_info::ALTER_TABLE_LOCK_SHARED) &&
      thd->mdl_context.upgrade_shared_lock(table->mdl_ticket,
                                           MDL_SHARED_NO_WRITE,
                                           thd->variables.lock_wait_timeout))
  {
    goto cleanup;
  }

  // It's now safe to take the table level lock.
  if (lock_tables(thd, table_list, alter_ctx->tables_opened, 0))
    goto cleanup;

  if (alter_ctx->error_if_not_empty & Alter_table_ctx::GEOMETRY_WITHOUT_DEFAULT)
  {
    // We should have upgraded from MDL_SHARED_UPGRADABLE to a lock
    // blocking writes for it to be safe to check ha_records().
    if (table->mdl_ticket->get_type() == MDL_SHARED_UPGRADABLE)
    {
      my_error(ER_INVALID_USE_OF_NULL, MYF(0));
      goto cleanup;
    }

    // Check if the handler supports ha_records()
    if (!(table_list->table->file->ha_table_flags() & HA_HAS_RECORDS))
    {
      // If ha_records() is not supported, be conservative.
      my_error(ER_INVALID_USE_OF_NULL, MYF(0));
      goto cleanup;
    }

    ha_rows tmp= 0;
    if (table_list->table->file->ha_records(&tmp) || tmp > 0)
    {
      my_error(ER_INVALID_USE_OF_NULL, MYF(0));
      goto cleanup;
    }

    // Empty table, so don't allow inserts during inplace operation.
    if (inplace_supported == HA_ALTER_INPLACE_NO_LOCK ||
        inplace_supported == HA_ALTER_INPLACE_NO_LOCK_AFTER_PREPARE)
      inplace_supported= HA_ALTER_INPLACE_SHARED_LOCK;
  }

  DEBUG_SYNC(thd, "alter_table_inplace_after_lock_upgrade");
  THD_STAGE_INFO(thd, stage_alter_inplace_prepare);

  switch (inplace_supported) {
  case HA_ALTER_ERROR:
  case HA_ALTER_INPLACE_NOT_SUPPORTED:
    DBUG_ASSERT(0);
    // fall through
  case HA_ALTER_INPLACE_NO_LOCK:
  case HA_ALTER_INPLACE_NO_LOCK_AFTER_PREPARE:
    switch (alter_info->requested_lock) {
    case Alter_info::ALTER_TABLE_LOCK_DEFAULT:
    case Alter_info::ALTER_TABLE_LOCK_NONE:
      ha_alter_info->online= true;
      break;
    case Alter_info::ALTER_TABLE_LOCK_SHARED:
    case Alter_info::ALTER_TABLE_LOCK_EXCLUSIVE:
      break;
    }
    break;
  case HA_ALTER_INPLACE_EXCLUSIVE_LOCK:
  case HA_ALTER_INPLACE_SHARED_LOCK_AFTER_PREPARE:
  case HA_ALTER_INPLACE_SHARED_LOCK:
    break;
  }

  if (table->file->ha_prepare_inplace_alter_table(altered_table,
                                                  ha_alter_info))
  {
    goto rollback;
  }

  /*
    Downgrade the lock if storage engine has told us that exclusive lock was
    necessary only for prepare phase (unless we are not under LOCK TABLES) and
    user has not explicitly requested exclusive lock.
  */
  if ((inplace_supported == HA_ALTER_INPLACE_SHARED_LOCK_AFTER_PREPARE ||
       inplace_supported == HA_ALTER_INPLACE_NO_LOCK_AFTER_PREPARE) &&
      !(thd->locked_tables_mode == LTM_LOCK_TABLES ||
        thd->locked_tables_mode == LTM_PRELOCKED_UNDER_LOCK_TABLES) &&
      (alter_info->requested_lock != Alter_info::ALTER_TABLE_LOCK_EXCLUSIVE))
  {
    /* If storage engine or user requested shared lock downgrade to SNW. */
    if (inplace_supported == HA_ALTER_INPLACE_SHARED_LOCK_AFTER_PREPARE ||
        alter_info->requested_lock == Alter_info::ALTER_TABLE_LOCK_SHARED)
      table->mdl_ticket->downgrade_lock(MDL_SHARED_NO_WRITE);
    else
    {
      DBUG_ASSERT(inplace_supported == HA_ALTER_INPLACE_NO_LOCK_AFTER_PREPARE);
      table->mdl_ticket->downgrade_lock(MDL_SHARED_UPGRADABLE);
    }
  }

  DEBUG_SYNC(thd, "alter_table_inplace_after_lock_downgrade");
  THD_STAGE_INFO(thd, stage_alter_inplace);

  if (table->file->ha_inplace_alter_table(altered_table,
                                          ha_alter_info))
  {
    goto rollback;
  }

  // Upgrade to EXCLUSIVE before commit.
  if (wait_while_table_is_used(thd, table, HA_EXTRA_PREPARE_FOR_RENAME))
    goto rollback;

  /*
    If we are killed after this point, we should ignore and continue.
    We have mostly completed the operation at this point, there should
    be no long waits left.
  */

  DBUG_EXECUTE_IF("alter_table_rollback_new_index", {
      table->file->ha_commit_inplace_alter_table(altered_table,
                                                 ha_alter_info,
                                                 false);
      my_error(ER_UNKNOWN_ERROR, MYF(0));
      goto cleanup;
    });

  DEBUG_SYNC(thd, "alter_table_inplace_before_commit");
  THD_STAGE_INFO(thd, stage_alter_inplace_commit);

  /*
    Acquire SRO locks on parent tables to prevent concurrent DML on them to
    perform cascading actions. These actions require acquring InnoDB locks,
    which might otherwise create deadlock with locks acquired by
    ha_innobase::commit_inplace_alter_table(). This deadlock can be
    be resolved by aborting expensive ALTER TABLE statement, which
    we would like to avoid.

    Note that we ignore FOREIGN_KEY_CHECKS=0 setting completely here since
    we need to avoid deadlock even if user is ready to sacrifice some
    consistency and set FOREIGN_KEY_CHECKS=0.

    It is possible that acquisition of locks on parent tables will result
    in MDL deadlocks. But since deadlocks involving two or more DDL
    statements should be rare, it is unlikely that our ALTER TABLE will
    be aborted due to such deadlock.
  */
  if (lock_fk_dependent_tables(thd, table))
    goto rollback;

  if (table->file->ha_commit_inplace_alter_table(altered_table,
                                                 ha_alter_info,
                                                 true))
  {
    goto rollback;
  }

  close_all_tables_for_name(thd, table->s, alter_ctx->is_table_renamed(), NULL);
  table_list->table= table= NULL;
  close_temporary_table(thd, altered_table, true, false);

  /*
    Replace the old .FRM with the new .FRM, but keep the old name for now.
    Rename to the new name (if needed) will be handled separately below.
  */
  if (mysql_rename_table(create_info->db_type, alter_ctx->new_db,
                         alter_ctx->tmp_name, alter_ctx->db, alter_ctx->alias,
                         FN_FROM_IS_TMP | NO_HA_TABLE))
  {
    // Since changes were done in-place, we can't revert them.
    (void) quick_rm_table(thd, create_info->db_type,
                          alter_ctx->new_db, alter_ctx->tmp_name,
                          FN_IS_TMP | NO_HA_TABLE);
    DBUG_RETURN(true);
  }

  table_list->mdl_request.ticket= mdl_ticket;
  if (open_table(thd, table_list, &ot_ctx))
    DBUG_RETURN(true);

  /*
    Tell the handler that the changed frm is on disk and table
    has been re-opened
  */
  table_list->table->file->ha_notify_table_changed();

  /*
    We might be going to reopen table down on the road, so we have to
    restore state of the TABLE object which we used for obtaining of
    handler object to make it usable for later reopening.
  */
  close_thread_table(thd, &thd->open_tables);
  table_list->table= NULL;

  // Rename altered table if requested.
  if (alter_ctx->is_table_renamed())
  {
    // Remove TABLE and TABLE_SHARE for old name from TDC.
    tdc_remove_table(thd, TDC_RT_REMOVE_ALL,
                     alter_ctx->db, alter_ctx->table_name, false);

    if (mysql_rename_table(create_info->db_type, alter_ctx->db,
                           alter_ctx->table_name,
                           alter_ctx->new_db, alter_ctx->new_alias, 0))
    {
      /*
        If the rename fails we will still have a working table
        with the old name, but with other changes applied.
      */
      DBUG_RETURN(true);
    }
    if (change_trigger_table_name(thd,
                                  alter_ctx->db,
                                  alter_ctx->alias,
                                  alter_ctx->table_name,
                                  alter_ctx->new_db,
                                  alter_ctx->new_alias))
    {
      /*
        If the rename of trigger files fails, try to rename the table
        back so we at least have matching table and trigger files.
      */
      (void) mysql_rename_table(create_info->db_type,
                                alter_ctx->new_db, alter_ctx->new_alias,
                                alter_ctx->db, alter_ctx->alias, NO_FK_CHECKS);
      DBUG_RETURN(true);
    }
  }

  DBUG_RETURN(false);

 rollback:
  table->file->ha_commit_inplace_alter_table(altered_table,
                                             ha_alter_info,
                                             false);
 cleanup:
  if (reopen_tables)
  {
    /* Close the only table instance which is still around. */
    close_all_tables_for_name(thd, table->s, alter_ctx->is_table_renamed(), NULL);
    if (thd->locked_tables_list.reopen_tables(thd))
      thd->locked_tables_list.unlink_all_closed_tables(thd, NULL, 0);
    /* QQ; do something about metadata locks ? */
  }
  close_temporary_table(thd, altered_table, true, false);
  // Delete temporary .frm/.par
  (void) quick_rm_table(thd, create_info->db_type, alter_ctx->new_db,
                        alter_ctx->tmp_name, FN_IS_TMP | NO_HA_TABLE);
  DBUG_RETURN(true);
}

/**
  maximum possible length for certain blob types.

  @param[in]      type        Blob type (e.g. MYSQL_TYPE_TINY_BLOB)

  @return
    length
*/

static uint
blob_length_by_type(enum_field_types type)
{
  switch (type)
  {
  case MYSQL_TYPE_TINY_BLOB:
    return 255;
  case MYSQL_TYPE_BLOB:
    return 65535;
  case MYSQL_TYPE_MEDIUM_BLOB:
    return 16777215;
  case MYSQL_TYPE_LONG_BLOB:
    return 4294967295U;
  default:
    DBUG_ASSERT(0); // we should never go here
    return 0;
  }
}


/**
  Convert the old temporal data types to the new temporal
  type format for ADD/CHANGE COLUMN, ADD INDEXES and ALTER
  FORCE ALTER operation.

  @param thd                Thread context.
  @param alter_info         Alter info parameters.

  @retval true              Error.
  @retval false             Either the old temporal data types
                            are not present or they are present
                            and have been successfully upgraded.
*/

static bool
upgrade_old_temporal_types(THD *thd, Alter_info *alter_info)
{
  bool old_temporal_type_present= false;

  DBUG_ENTER("upgrade_old_temporal_types");

  if (!((alter_info->flags & Alter_info::ALTER_ADD_COLUMN) ||
      (alter_info->flags & Alter_info::ALTER_ADD_INDEX) ||
      (alter_info->flags & Alter_info::ALTER_CHANGE_COLUMN) ||
      (alter_info->flags & Alter_info::ALTER_RECREATE)))
    DBUG_RETURN(false);

  /*
    Upgrade the old temporal types if any, for ADD/CHANGE COLUMN/
    ADD INDEXES and FORCE ALTER operation.
  */
  Create_field *def;
  List_iterator<Create_field> create_it(alter_info->create_list);

  while ((def= create_it++))
  {
    // Check if any old temporal type is present.
    if ((def->sql_type == MYSQL_TYPE_TIME) ||
        (def->sql_type == MYSQL_TYPE_DATETIME) ||
        (def->sql_type == MYSQL_TYPE_TIMESTAMP))
    {
       old_temporal_type_present= true;
       break;
    }
  }

  // Upgrade is not required since there are no old temporal types.
  if (!old_temporal_type_present)
    DBUG_RETURN(false);

  // Upgrade old temporal types to the new temporal types.
  create_it.rewind();
  while ((def= create_it++))
  {
    enum  enum_field_types sql_type;
    Item *default_value= def->def, *update_value= NULL;

    /*
       Set CURRENT_TIMESTAMP as default/update value based on
       the unireg_check value.
    */

    if ((def->sql_type == MYSQL_TYPE_DATETIME ||
         def->sql_type == MYSQL_TYPE_TIMESTAMP)
        && (def->unireg_check != Field::NONE))
    {
      Item_func_now_local *now = new (thd->mem_root) Item_func_now_local(0);
      if (!now)
        DBUG_RETURN(true);

      if (def->unireg_check == Field::TIMESTAMP_DN_FIELD)
        default_value= now;
      else if (def->unireg_check == Field::TIMESTAMP_UN_FIELD)
        update_value= now;
      else if (def->unireg_check == Field::TIMESTAMP_DNUN_FIELD)
      {
        update_value= now;
        default_value= now;
      }
    }

    switch (def->sql_type)
    {
    case MYSQL_TYPE_TIME:
        sql_type= MYSQL_TYPE_TIME2;
        break;
    case MYSQL_TYPE_DATETIME:
        sql_type= MYSQL_TYPE_DATETIME2;
        break;
    case MYSQL_TYPE_TIMESTAMP:
        sql_type= MYSQL_TYPE_TIMESTAMP2;
        break;
    default:
      continue;
    }

    DBUG_ASSERT(!def->gcol_info ||
                (def->gcol_info  &&
                 (def->sql_type != MYSQL_TYPE_DATETIME
                 || def->sql_type != MYSQL_TYPE_TIMESTAMP)));
    // Replace the old temporal field with the new temporal field.
    Create_field *temporal_field= NULL;
    if (!(temporal_field= new (thd->mem_root) Create_field()) ||
        temporal_field->init(thd, def->field_name, sql_type, NULL, NULL,
                             (def->flags & NOT_NULL_FLAG), default_value,
                             update_value, &def->comment, def->change, NULL,
                             NULL, 0, NULL))
      DBUG_RETURN(true);

    temporal_field->field= def->field;
    create_it.replace(temporal_field);
  }

  // Report a NOTE informing about the upgrade.
  push_warning(thd, Sql_condition::SL_NOTE,
               ER_OLD_TEMPORALS_UPGRADED, ER(ER_OLD_TEMPORALS_UPGRADED));
  DBUG_RETURN(false);
}


/**
  Prepare column and key definitions for CREATE TABLE in ALTER TABLE.

  This function transforms parse output of ALTER TABLE - lists of
  columns and keys to add, drop or modify into, essentially,
  CREATE TABLE definition - a list of columns and keys of the new
  table. While doing so, it also performs some (bug not all)
  semantic checks.

  This function is invoked when we know that we're going to
  perform ALTER TABLE via a temporary table -- i.e. in-place ALTER TABLE
  is not possible, perhaps because the ALTER statement contains
  instructions that require change in table data, not only in
  table definition or indexes.

  @param[in,out]  thd         thread handle. Used as a memory pool
                              and source of environment information.
  @param[in]      table       the source table, open and locked
                              Used as an interface to the storage engine
                              to acquire additional information about
                              the original table.
  @param[in,out]  create_info A blob with CREATE/ALTER TABLE
                              parameters
  @param[in,out]  alter_info  Another blob with ALTER/CREATE parameters.
                              Originally create_info was used only in
                              CREATE TABLE and alter_info only in ALTER TABLE.
                              But since ALTER might end-up doing CREATE,
                              this distinction is gone and we just carry
                              around two structures.
  @param[in,out]  alter_ctx   Runtime context for ALTER TABLE.

  @return
    Fills various create_info members based on information retrieved
    from the storage engine.
    Sets create_info->varchar if the table has a VARCHAR column.
    Prepares alter_info->create_list and alter_info->key_list with
    columns and keys of the new table.
  @retval TRUE   error, out of memory or a semantical error in ALTER
                 TABLE instructions
  @retval FALSE  success
*/

bool
mysql_prepare_alter_table(THD *thd, TABLE *table,
                          HA_CREATE_INFO *create_info,
                          Alter_info *alter_info,
                          Alter_table_ctx *alter_ctx)
{
  /* New column definitions are added here */
  List<Create_field> new_create_list;
  /* New key definitions are added here */
  List<Key> new_key_list;
  // DROP instructions for foreign keys and virtual generated columns
  List<Alter_drop> new_drop_list;
  /*
    Alter_info::alter_rename_key_list is also used by fill_alter_inplace_info()
    call. So this function should not modify original list but rather work with
    its copy.
  */
  List<Alter_rename_key> rename_key_list(alter_info->alter_rename_key_list,
                                         thd->mem_root);
  List_iterator<Alter_drop> drop_it(alter_info->drop_list);
  List_iterator<Create_field> def_it(alter_info->create_list);
  List_iterator<Alter_column> alter_it(alter_info->alter_list);
  List_iterator<Key> key_it(alter_info->key_list);
  List_iterator<Create_field> find_it(new_create_list);
  List_iterator<Create_field> field_it(new_create_list);
  List<Key_part_spec> key_parts;
  uint db_create_options= (table->s->db_create_options
                           & ~(HA_OPTION_PACK_RECORD));
  uint used_fields= create_info->used_fields;
  KEY *key_info=table->key_info;
  bool rc= true;

  DBUG_ENTER("mysql_prepare_alter_table");

  create_info->varchar= FALSE;
  /* Let new create options override the old ones */
  if (!(used_fields & HA_CREATE_USED_MIN_ROWS))
    create_info->min_rows= table->s->min_rows;
  if (!(used_fields & HA_CREATE_USED_MAX_ROWS))
    create_info->max_rows= table->s->max_rows;
  if (!(used_fields & HA_CREATE_USED_AVG_ROW_LENGTH))
    create_info->avg_row_length= table->s->avg_row_length;
  if (!(used_fields & HA_CREATE_USED_DEFAULT_CHARSET))
    create_info->default_table_charset= table->s->table_charset;
  if (!(used_fields & HA_CREATE_USED_AUTO) && table->found_next_number_field)
  {
    /* Table has an autoincrement, copy value to new table */
    table->file->info(HA_STATUS_AUTO);
    create_info->auto_increment_value= table->file->stats.auto_increment_value;
  }
  if (!(used_fields & HA_CREATE_USED_KEY_BLOCK_SIZE))
    create_info->key_block_size= table->s->key_block_size;

  if (!(used_fields & HA_CREATE_USED_STATS_SAMPLE_PAGES))
    create_info->stats_sample_pages= table->s->stats_sample_pages;

  if (!(used_fields & HA_CREATE_USED_STATS_AUTO_RECALC))
    create_info->stats_auto_recalc= table->s->stats_auto_recalc;

  if (!(used_fields & HA_CREATE_USED_TABLESPACE))
    create_info->tablespace= table->s->tablespace;

  if (create_info->storage_media == HA_SM_DEFAULT)
    create_info->storage_media= table->s->default_storage_media;

  /* Creation of federated table with LIKE clause needs connection string */
  if (!(used_fields & HA_CREATE_USED_CONNECTION))
    create_info->connect_string= table->s->connect_string;

  restore_record(table, s->default_values);     // Empty record for DEFAULT
  Create_field *def;

  /*
    First collect all fields from table which isn't in drop_list
  */
  Field **f_ptr,*field;
  for (f_ptr=table->field ; (field= *f_ptr) ; f_ptr++)
  {
    if (field->type() == MYSQL_TYPE_STRING)
      create_info->varchar= TRUE;
    /* Check if field should be dropped */
    Alter_drop *drop;
    drop_it.rewind();
    while ((drop=drop_it++))
    {
      if (drop->type == Alter_drop::COLUMN &&
	  !my_strcasecmp(system_charset_info,field->field_name, drop->name))
      {
	/* Reset auto_increment value if it was dropped */
	if (MTYP_TYPENR(field->unireg_check) == Field::NEXT_NUMBER &&
	    !(used_fields & HA_CREATE_USED_AUTO))
	{
	  create_info->auto_increment_value=0;
	  create_info->used_fields|=HA_CREATE_USED_AUTO;
	}
        /*
          If a generated column is dependent on this column, this column
          cannot be dropped.
        */
        if (table->vfield &&
            table->is_field_used_by_generated_columns(field->field_index))
        {
          my_error(ER_DEPENDENT_BY_GENERATED_COLUMN, MYF(0), field->field_name);
          goto err;
        }

        /*
          Mark the drop_column operation is on virtual GC so that a non-rebuild
          on table can be done.
        */
        if (field->is_virtual_gcol())
          new_drop_list.push_back(drop);
	break; // Column was found.
      }
    }
    if (drop)
    {
      drop_it.remove();
      continue;
    }
    /* Check if field is changed */
    def_it.rewind();
    while ((def=def_it++))
    {
      if (def->change &&
	  !my_strcasecmp(system_charset_info,field->field_name, def->change))
	break;
    }
    if (def)
    {						// Field is changed
      def->field=field;
      if (field->stored_in_db != def->stored_in_db)
      {
        my_error(ER_UNSUPPORTED_ACTION_ON_GENERATED_COLUMN,
                 MYF(0),
                 "Changing the STORED status");
        goto err;
      }
      /*
        Add column being updated to the list of new columns.
        Note that columns with AFTER clauses are added to the end
        of the list for now. Their positions will be corrected later.
      */
      new_create_list.push_back(def);
      if (!def->after)
      {
        /*
          If this ALTER TABLE doesn't have an AFTER clause for the modified
          column then remove this column from the list of columns to be
          processed. So later we can iterate over the columns remaining
          in this list and process modified columns with AFTER clause or
          add new columns.
        */
        def_it.remove();
      }
      /*
        If the new column type is GEOMETRY (or a subtype) NOT NULL,
        and the old column type is nullable and not GEOMETRY (or a
        subtype), existing NULL values will be converted into empty
        strings in non-strict mode. Empty strings are illegal values
        in GEOMETRY columns.
      */
      if (def->sql_type == MYSQL_TYPE_GEOMETRY &&
          (def->flags & (NO_DEFAULT_VALUE_FLAG | NOT_NULL_FLAG)) &&
          field->type() != MYSQL_TYPE_GEOMETRY &&
          field->maybe_null() &&
          !thd->is_strict_mode())
      {
        alter_ctx->error_if_not_empty|=
          Alter_table_ctx::GEOMETRY_WITHOUT_DEFAULT;
      }
    }
    else
    {
      /*
        This field was not dropped and not changed, add it to the list
        for the new table.
      */
      def= new Create_field(field, field);
      new_create_list.push_back(def);
      alter_it.rewind();			// Change default if ALTER
      Alter_column *alter;
      while ((alter=alter_it++))
      {
	if (!my_strcasecmp(system_charset_info,field->field_name, alter->name))
	  break;
      }
      if (alter)
      {
	if (def->flags & BLOB_FLAG)
	{
	  my_error(ER_BLOB_CANT_HAVE_DEFAULT, MYF(0), field->field_name);
          goto err;
	}

	if ((def->def=alter->def))              // Use new default
        {
          def->flags&= ~NO_DEFAULT_VALUE_FLAG;
          /*
            The defaults are explicitly altered for the TIMESTAMP/DATETIME
            field, through SET DEFAULT. Hence, set the unireg check
            appropriately.
          */
          if (real_type_with_now_as_default(def->sql_type))
          {
            if (def->unireg_check == Field::TIMESTAMP_DNUN_FIELD)
              def->unireg_check= Field::TIMESTAMP_UN_FIELD;
            else if (def->unireg_check == Field::TIMESTAMP_DN_FIELD)
              def->unireg_check= Field::NONE;
          }
        }
        else
          def->flags|= NO_DEFAULT_VALUE_FLAG;

	alter_it.remove();
      }
    }
  }
  def_it.rewind();
  while ((def=def_it++))			// Add new columns
  {
    if (def->change && ! def->field)
    {
      my_error(ER_BAD_FIELD_ERROR, MYF(0), def->change, table->s->table_name.str);
      goto err;
    }

    /*
      Check that the DATE/DATETIME not null field we are going to add is
      either has a default value or the '0000-00-00' is allowed by the
      set sql mode.
      If the '0000-00-00' value isn't allowed then raise the error_if_not_empty
      flag to allow ALTER TABLE only if the table to be altered is empty.
    */
    if ((def->sql_type == MYSQL_TYPE_DATE ||
         def->sql_type == MYSQL_TYPE_NEWDATE ||
         def->sql_type == MYSQL_TYPE_DATETIME ||
         def->sql_type == MYSQL_TYPE_DATETIME2) &&
         !alter_ctx->datetime_field &&
         !(~def->flags & (NO_DEFAULT_VALUE_FLAG | NOT_NULL_FLAG)) &&
         thd->is_strict_mode())
    {
        alter_ctx->datetime_field= def;
        alter_ctx->error_if_not_empty|=
          Alter_table_ctx::DATETIME_WITHOUT_DEFAULT;
    }

    /*
      New GEOMETRY (and subtypes) columns can't be NOT NULL. To add a
      GEOMETRY NOT NULL column, first create a GEOMETRY NULL column,
      UPDATE the table to set a different value than NULL, and then do
      a ALTER TABLE MODIFY COLUMN to set NOT NULL.

      This restriction can be lifted once MySQL supports default
      values (i.e., functions) for geometry columns. The new
      restriction would then be for added GEOMETRY NOT NULL columns to
      always have a provided default value.
    */
    if (def->sql_type == MYSQL_TYPE_GEOMETRY &&
        (def->flags & (NO_DEFAULT_VALUE_FLAG | NOT_NULL_FLAG)))
    {
      alter_ctx->error_if_not_empty|= Alter_table_ctx::GEOMETRY_WITHOUT_DEFAULT;
    }

    if (!def->after)
      new_create_list.push_back(def);
    else
    {
      Create_field *find;
      if (def->change)
      {
        find_it.rewind();
        /*
          For columns being modified with AFTER clause we should first remove
          these columns from the list and then add them back at their correct
          positions.
        */
        while ((find=find_it++))
        {
          /*
            Create_fields representing changed columns are added directly
            from Alter_info::create_list to new_create_list. We can therefore
            safely use pointer equality rather than name matching here.
            This prevents removing the wrong column in case of column rename.
          */
          if (find == def)
          {
            find_it.remove();
            break;
          }
        }
      }
      if (def->after == first_keyword)
        new_create_list.push_front(def);
      else
      {
        find_it.rewind();
        while ((find=find_it++))
        {
          if (!my_strcasecmp(system_charset_info, def->after, find->field_name))
            break;
        }
        if (!find)
        {
          my_error(ER_BAD_FIELD_ERROR, MYF(0), def->after, table->s->table_name.str);
          goto err;
        }
        find_it.after(def);			// Put column after this
      }
    }
  }
  if (alter_info->alter_list.elements)
  {
    my_error(ER_BAD_FIELD_ERROR, MYF(0),
             alter_info->alter_list.head()->name, table->s->table_name.str);
    goto err;
  }
  if (!new_create_list.elements)
  {
    my_message(ER_CANT_REMOVE_ALL_FIELDS, ER(ER_CANT_REMOVE_ALL_FIELDS),
               MYF(0));
    goto err;
  }

  /*
    Collect all keys which isn't in drop list. Add only those
    for which some fields exists.
  */

  for (uint i=0 ; i < table->s->keys ; i++,key_info++)
  {
    const char *key_name= key_info->name;
    bool index_column_dropped= false;
    Alter_drop *drop;
    drop_it.rewind();
    while ((drop=drop_it++))
    {
      if (drop->type == Alter_drop::KEY &&
	  !my_strcasecmp(system_charset_info,key_name, drop->name))
	break;
    }
    if (drop)
    {
      drop_it.remove();
      continue;
    }

    KEY_PART_INFO *key_part= key_info->key_part;
    key_parts.empty();
    for (uint j=0 ; j < key_info->user_defined_key_parts ; j++,key_part++)
    {
      if (!key_part->field)
	continue;				// Wrong field (from UNIREG)
      const char *key_part_name=key_part->field->field_name;
      Create_field *cfield;
      field_it.rewind();
      while ((cfield=field_it++))
      {
	if (cfield->change)
	{
	  if (!my_strcasecmp(system_charset_info, key_part_name,
			     cfield->change))
	    break;
	}
	else if (!my_strcasecmp(system_charset_info,
				key_part_name, cfield->field_name))
	  break;
      }
      if (!cfield)
      {
        /*
           We are dropping a column associated with an index.
        */
        index_column_dropped= true;
	continue;				// Field is removed
      }
      uint key_part_length=key_part->length;
      if (cfield->field)			// Not new field
      {
        /*
          If the field can't have only a part used in a key according to its
          new type, or should not be used partially according to its
          previous type, or the field length is less than the key part
          length, unset the key part length.

          We also unset the key part length if it is the same as the
          old field's length, so the whole new field will be used.

          BLOBs may have cfield->length == 0, which is why we test it before
          checking whether cfield->length < key_part_length (in chars).
          
          In case of TEXTs we check the data type maximum length *in bytes*
          to key part length measured *in characters* (i.e. key_part_length
          devided to mbmaxlen). This is because it's OK to have:
          CREATE TABLE t1 (a tinytext, key(a(254)) character set utf8);
          In case of this example:
          - data type maximum length is 255.
          - key_part_length is 1016 (=254*4, where 4 is mbmaxlen)
         */
        if (!Field::type_can_have_key_part(cfield->field->type()) ||
            !Field::type_can_have_key_part(cfield->sql_type) ||
            /* spatial keys can't have sub-key length */
            (key_info->flags & HA_SPATIAL) ||
            (cfield->field->field_length == key_part_length &&
             !f_is_blob(key_part->key_type)) ||
            (cfield->length && (((cfield->sql_type >= MYSQL_TYPE_TINY_BLOB &&
                                  cfield->sql_type <= MYSQL_TYPE_BLOB) ? 
                                blob_length_by_type(cfield->sql_type) :
                                cfield->length) <
	     key_part_length / key_part->field->charset()->mbmaxlen)))
	  key_part_length= 0;			// Use whole field
      }
      key_part_length /= key_part->field->charset()->mbmaxlen;
      key_parts.push_back(new Key_part_spec(cfield->field_name,
                                            strlen(cfield->field_name),
					    key_part_length));
    }
    if (key_parts.elements)
    {
      KEY_CREATE_INFO key_create_info;
      Key *key;
      keytype key_type;
      memset(&key_create_info, 0, sizeof(key_create_info));

      /* If this index is to stay in the table check if it has to be renamed. */
      List_iterator<Alter_rename_key> rename_key_it(rename_key_list);
      Alter_rename_key *rename_key;

      while ((rename_key= rename_key_it++))
      {
        if (! my_strcasecmp(system_charset_info, key_name,
                            rename_key->old_name))
        {
          if (! my_strcasecmp(system_charset_info, key_name,
                              primary_key_name))
          {
            my_error(ER_WRONG_NAME_FOR_INDEX, MYF(0), rename_key->old_name);
            goto err;
          }
          else if (! my_strcasecmp(system_charset_info, rename_key->new_name,
                                   primary_key_name))
          {
            my_error(ER_WRONG_NAME_FOR_INDEX, MYF(0), rename_key->new_name);
            goto err;
          }

          key_name= rename_key->new_name;
          rename_key_it.remove();
          /*
            If the user has explicitly renamed the key, we should no longer
            treat it as generated. Otherwise this key might be automatically
            dropped by mysql_prepare_create_table() and this will confuse
            code in fill_alter_inplace_info().
          */
          key_info->flags &= ~HA_GENERATED_KEY;
          break;
        }
      }

      key_create_info.algorithm= key_info->algorithm;
      if (key_info->flags & HA_USES_BLOCK_SIZE)
        key_create_info.block_size= key_info->block_size;
      if (key_info->flags & HA_USES_PARSER)
        key_create_info.parser_name= *plugin_name(key_info->parser);
      if (key_info->flags & HA_USES_COMMENT)
        key_create_info.comment= key_info->comment;

      if (key_info->flags & HA_SPATIAL)
        key_type= KEYTYPE_SPATIAL;
      else if (key_info->flags & HA_NOSAME)
      {
        if (! my_strcasecmp(system_charset_info, key_name, primary_key_name))
          key_type= KEYTYPE_PRIMARY;
        else
          key_type= KEYTYPE_UNIQUE;
      }
      else if (key_info->flags & HA_FULLTEXT)
        key_type= KEYTYPE_FULLTEXT;
      else
        key_type= KEYTYPE_MULTIPLE;
      
      if (index_column_dropped)
      {
        /*
           We have dropped a column associated with an index,
           this warrants a check for duplicate indexes
        */
        key_create_info.check_for_duplicate_indexes= true;
      }

      key= new Key(key_type, key_name, strlen(key_name),
                   &key_create_info,
                   MY_TEST(key_info->flags & HA_GENERATED_KEY),
                   key_parts);
      new_key_list.push_back(key);
    }
  }
  {
    Key *key;
    while ((key=key_it++))			// Add new keys
    {
      if (key->type == KEYTYPE_FOREIGN &&
          ((Foreign_key *)key)->validate(new_create_list))
        goto err;
      new_key_list.push_back(key);
      if (key->name.str &&
	  !my_strcasecmp(system_charset_info, key->name.str, primary_key_name))
      {
	my_error(ER_WRONG_NAME_FOR_INDEX, MYF(0), key->name.str);
        goto err;
      }
    }
  }

  if (alter_info->drop_list.elements)
  {
    // Now this contains only DROP for foreign keys and not-found objects
    Alter_drop *drop;
    drop_it.rewind();
    while ((drop=drop_it++)) {
      switch (drop->type) {
      case Alter_drop::KEY:
      case Alter_drop::COLUMN:
        my_error(ER_CANT_DROP_FIELD_OR_KEY, MYF(0),
                 alter_info->drop_list.head()->name);
        goto err;
      case Alter_drop::FOREIGN_KEY:
        break;
      default:
        DBUG_ASSERT(false);
        break;
      }
    }
    // new_drop_list has DROP for virtual generated columns; add foreign keys:
    new_drop_list.concat(&alter_info->drop_list);
  }
  if (rename_key_list.elements)
  {
    my_error(ER_KEY_DOES_NOT_EXITS, MYF(0), rename_key_list.head()->old_name,
             table->s->table_name.str);
    goto err;
  }

  if (!create_info->comment.str)
  {
    create_info->comment.str= table->s->comment.str;
    create_info->comment.length= table->s->comment.length;
  }

  if (!create_info->compress.str)
  {
    create_info->compress.str= table->s->compress.str;
    create_info->compress.length= table->s->compress.length;
  }

  if (!create_info->encrypt_type.str)
  {
    create_info->encrypt_type.str= table->s->encrypt_type.str;
    create_info->encrypt_type.length= table->s->encrypt_type.length;
  }

  /* Do not pass the update_create_info through to each partition. */
  if (table->file->ht->db_type == DB_TYPE_PARTITION_DB)
	  create_info->data_file_name = (char*) -1;

  table->file->update_create_info(create_info);
  if ((create_info->table_options &
       (HA_OPTION_PACK_KEYS | HA_OPTION_NO_PACK_KEYS)) ||
      (used_fields & HA_CREATE_USED_PACK_KEYS))
    db_create_options&= ~(HA_OPTION_PACK_KEYS | HA_OPTION_NO_PACK_KEYS);
  if ((create_info->table_options &
       (HA_OPTION_STATS_PERSISTENT | HA_OPTION_NO_STATS_PERSISTENT)) ||
      (used_fields & HA_CREATE_USED_STATS_PERSISTENT))
    db_create_options&= ~(HA_OPTION_STATS_PERSISTENT | HA_OPTION_NO_STATS_PERSISTENT);
  if (create_info->table_options &
      (HA_OPTION_CHECKSUM | HA_OPTION_NO_CHECKSUM))
    db_create_options&= ~(HA_OPTION_CHECKSUM | HA_OPTION_NO_CHECKSUM);
  if (create_info->table_options &
      (HA_OPTION_DELAY_KEY_WRITE | HA_OPTION_NO_DELAY_KEY_WRITE))
    db_create_options&= ~(HA_OPTION_DELAY_KEY_WRITE |
			  HA_OPTION_NO_DELAY_KEY_WRITE);
  create_info->table_options|= db_create_options;

  if (table->s->tmp_table)
    create_info->options|=HA_LEX_CREATE_TMP_TABLE;

  rc= false;
  alter_info->create_list.swap(new_create_list);
  alter_info->key_list.swap(new_key_list);
  alter_info->drop_list.swap(new_drop_list);
err:
  DBUG_RETURN(rc);
}


/**
  Get Create_field object for newly created table by its name
  in the old version of table.

  @param alter_info  Alter_info describing newly created table.
  @param old_name    Name of field in old table.

  @returns Pointer to Create_field object, NULL - if field is
           not present in new version of table.
*/

static Create_field *get_field_by_old_name(Alter_info *alter_info,
                                           const char *old_name)
{
  List_iterator_fast<Create_field> new_field_it(alter_info->create_list);
  Create_field *new_field;

  while ((new_field= new_field_it++))
  {
    if (new_field->field &&
        (my_strcasecmp(system_charset_info,
                       new_field->field->field_name,
                       old_name) == 0))
      break;
  }
  return new_field;
}


/** Type of change to foreign key column, */

enum fk_column_change_type
{
  FK_COLUMN_NO_CHANGE, FK_COLUMN_DATA_CHANGE,
  FK_COLUMN_RENAMED, FK_COLUMN_DROPPED
};


/**
  Check that ALTER TABLE's changes on columns of a foreign key are allowed.

  @param[in]   thd              Thread context.
  @param[in]   alter_info       Alter_info describing changes to be done
                                by ALTER TABLE.
  @param[in]   fk_columns       List of columns of the foreign key to check.
  @param[out]  bad_column_name  Name of field on which ALTER TABLE tries to
                                do prohibited operation.

  @note This function takes into account value of @@foreign_key_checks
        setting.

  @retval FK_COLUMN_NO_CHANGE    No significant changes are to be done on
                                 foreign key columns.
  @retval FK_COLUMN_DATA_CHANGE  ALTER TABLE might result in value
                                 change in foreign key column (and
                                 foreign_key_checks is on).
  @retval FK_COLUMN_RENAMED      Foreign key column is renamed.
  @retval FK_COLUMN_DROPPED      Foreign key column is dropped.
*/

static enum fk_column_change_type
fk_check_column_changes(THD *thd, Alter_info *alter_info,
                        List<LEX_STRING> &fk_columns,
                        const char **bad_column_name)
{
  List_iterator_fast<LEX_STRING> column_it(fk_columns);
  LEX_STRING *column;

  *bad_column_name= NULL;

  while ((column= column_it++))
  {
    Create_field *new_field= get_field_by_old_name(alter_info, column->str);

    if (new_field)
    {
      Field *old_field= new_field->field;

      if (my_strcasecmp(system_charset_info, old_field->field_name,
                        new_field->field_name))
      {
        /*
          Copy algorithm doesn't support proper renaming of columns in
          the foreign key yet. At the moment we lack API which will tell
          SE that foreign keys should be updated to use new name of column
          like it happens in case of in-place algorithm.
        */
        *bad_column_name= column->str;
        return FK_COLUMN_RENAMED;
      }

      if ((old_field->is_equal(new_field) == IS_EQUAL_NO) ||
          ((new_field->flags & NOT_NULL_FLAG) &&
           !(old_field->flags & NOT_NULL_FLAG)))
      {
        if (!(thd->variables.option_bits & OPTION_NO_FOREIGN_KEY_CHECKS))
        {
          /*
            Column in a FK has changed significantly. Unless
            foreign_key_checks are off we prohibit this since this
            means values in this column might be changed by ALTER
            and thus referential integrity might be broken,
          */
          *bad_column_name= column->str;
          return FK_COLUMN_DATA_CHANGE;
        }
      }
      DBUG_ASSERT(old_field->is_gcol() == new_field->is_gcol() &&
                  old_field->is_virtual_gcol() == new_field->is_virtual_gcol());
      DBUG_ASSERT(!old_field->is_gcol() ||
                  old_field->gcol_expr_is_equal(new_field));
    }
    else
    {
      /*
        Column in FK was dropped. Most likely this will break
        integrity constraints of InnoDB data-dictionary (and thus
        InnoDB will emit an error), so we prohibit this right away
        even if foreign_key_checks are off.
        This also includes a rare case when another field replaces
        field being dropped since it is easy to break referential
        integrity in this case.
      */
      *bad_column_name= column->str;
      return FK_COLUMN_DROPPED;
    }
  }

  return FK_COLUMN_NO_CHANGE;
}


/**
  Check if ALTER TABLE we are about to execute using COPY algorithm
  is not supported as it might break referential integrity.

  @note If foreign_key_checks is disabled (=0), we allow to break
        referential integrity. But we still disallow some operations
        like dropping or renaming columns in foreign key since they
        are likely to break consistency of InnoDB data-dictionary
        and thus will end-up in error anyway.

  @param[in]  thd          Thread context.
  @param[in]  table        Table to be altered.
  @param[in]  alter_info   Lists of fields, keys to be changed, added
                           or dropped.

  @retval false  Success.
  @retval true   Error, ALTER - tries to do change which is not compatible
                 with foreign key definitions on the table.
*/

static bool fk_check_copy_alter_table(THD *thd, TABLE *table,
                                      Alter_info *alter_info)
{
  List <FOREIGN_KEY_INFO> fk_parent_key_list;
  List <FOREIGN_KEY_INFO> fk_child_key_list;
  FOREIGN_KEY_INFO *f_key;

  DBUG_ENTER("fk_check_copy_alter_table");

  table->file->get_parent_foreign_key_list(thd, &fk_parent_key_list);

  /* OOM when building list. */
  if (thd->is_error())
    DBUG_RETURN(true);

  /*
    Remove from the list all foreign keys in which table participates as
    parent which are to be dropped by this ALTER TABLE. This is possible
    when a foreign key has the same table as child and parent.
  */
  List_iterator<FOREIGN_KEY_INFO> fk_parent_key_it(fk_parent_key_list);

  while ((f_key= fk_parent_key_it++))
  {
    Alter_drop *drop;
    List_iterator_fast<Alter_drop> drop_it(alter_info->drop_list);

    while ((drop= drop_it++))
    {
      /*
        InnoDB treats foreign key names in case-insensitive fashion.
        So we do it here too. For database and table name type of
        comparison used depends on lower-case-table-names setting.
        For l_c_t_n = 0 we use case-sensitive comparison, for
        l_c_t_n > 0 modes case-insensitive comparison is used.
      */
      if ((drop->type == Alter_drop::FOREIGN_KEY) &&
          (my_strcasecmp(system_charset_info, f_key->foreign_id->str,
                         drop->name) == 0) &&
          (my_strcasecmp(table_alias_charset, f_key->foreign_db->str,
                         table->s->db.str) == 0) &&
          (my_strcasecmp(table_alias_charset, f_key->foreign_table->str,
                         table->s->table_name.str) == 0))
        fk_parent_key_it.remove();
    }
  }

  fk_parent_key_it.rewind();
  while ((f_key= fk_parent_key_it++))
  {
    enum fk_column_change_type changes;
    const char *bad_column_name;

    changes= fk_check_column_changes(thd, alter_info,
                                     f_key->referenced_fields,
                                     &bad_column_name);

    switch(changes)
    {
    case FK_COLUMN_NO_CHANGE:
      /* No significant changes. We can proceed with ALTER! */
      break;
    case FK_COLUMN_DATA_CHANGE:
    {
      char buff[NAME_LEN*2+2];
      strxnmov(buff, sizeof(buff)-1, f_key->foreign_db->str, ".",
               f_key->foreign_table->str, NullS);
      my_error(ER_FK_COLUMN_CANNOT_CHANGE_CHILD, MYF(0), bad_column_name,
               f_key->foreign_id->str, buff);
      DBUG_RETURN(true);
    }
    case FK_COLUMN_RENAMED:
      my_error(ER_ALTER_OPERATION_NOT_SUPPORTED_REASON, MYF(0),
               "ALGORITHM=COPY",
               ER(ER_ALTER_OPERATION_NOT_SUPPORTED_REASON_FK_RENAME),
               "ALGORITHM=INPLACE");
      DBUG_RETURN(true);
    case FK_COLUMN_DROPPED:
    {
      char buff[NAME_LEN*2+2];
      strxnmov(buff, sizeof(buff)-1, f_key->foreign_db->str, ".",
               f_key->foreign_table->str, NullS);
      my_error(ER_FK_COLUMN_CANNOT_DROP_CHILD, MYF(0), bad_column_name,
               f_key->foreign_id->str, buff);
      DBUG_RETURN(true);
    }
    default:
      DBUG_ASSERT(0);
    }
  }

  table->file->get_foreign_key_list(thd, &fk_child_key_list);

  /* OOM when building list. */
  if (thd->is_error())
    DBUG_RETURN(true);

  /*
    Remove from the list all foreign keys which are to be dropped
    by this ALTER TABLE.
  */
  List_iterator<FOREIGN_KEY_INFO> fk_key_it(fk_child_key_list);

  while ((f_key= fk_key_it++))
  {
    Alter_drop *drop;
    List_iterator_fast<Alter_drop> drop_it(alter_info->drop_list);

    while ((drop= drop_it++))
    {
      /* Names of foreign keys in InnoDB are case-insensitive. */
      if ((drop->type == Alter_drop::FOREIGN_KEY) &&
          (my_strcasecmp(system_charset_info, f_key->foreign_id->str,
                         drop->name) == 0))
        fk_key_it.remove();
    }
  }

  fk_key_it.rewind();
  while ((f_key= fk_key_it++))
  {
    enum fk_column_change_type changes;
    const char *bad_column_name;

    changes= fk_check_column_changes(thd, alter_info,
                                     f_key->foreign_fields,
                                     &bad_column_name);

    switch(changes)
    {
    case FK_COLUMN_NO_CHANGE:
      /* No significant changes. We can proceed with ALTER! */
      break;
    case FK_COLUMN_DATA_CHANGE:
      my_error(ER_FK_COLUMN_CANNOT_CHANGE, MYF(0), bad_column_name,
               f_key->foreign_id->str);
      DBUG_RETURN(true);
    case FK_COLUMN_RENAMED:
      my_error(ER_ALTER_OPERATION_NOT_SUPPORTED_REASON, MYF(0),
               "ALGORITHM=COPY",
               ER(ER_ALTER_OPERATION_NOT_SUPPORTED_REASON_FK_RENAME),
               "ALGORITHM=INPLACE");
      DBUG_RETURN(true);
    case FK_COLUMN_DROPPED:
      my_error(ER_FK_COLUMN_CANNOT_DROP, MYF(0), bad_column_name,
               f_key->foreign_id->str);
      DBUG_RETURN(true);
    default:
      DBUG_ASSERT(0);
    }
  }

  DBUG_RETURN(false);
}


/**
  Rename table and/or turn indexes on/off without touching .FRM

  @param thd            Thread handler
  @param table_list     TABLE_LIST for the table to change
  @param keys_onoff     ENABLE or DISABLE KEYS?
  @param alter_ctx      ALTER TABLE runtime context.

  @return Operation status
    @retval false           Success
    @retval true            Failure
*/

static bool
simple_rename_or_index_change(THD *thd, TABLE_LIST *table_list,
                              Alter_info::enum_enable_or_disable keys_onoff,
                              Alter_table_ctx *alter_ctx)
{
  TABLE *table= table_list->table;
  MDL_ticket *mdl_ticket= table->mdl_ticket;
  int error= 0;
  DBUG_ENTER("simple_rename_or_index_change");

  if (keys_onoff != Alter_info::LEAVE_AS_IS)
  {
    if (wait_while_table_is_used(thd, table, HA_EXTRA_FORCE_REOPEN))
      DBUG_RETURN(true);

    // It's now safe to take the table level lock.
    if (lock_tables(thd, table_list, alter_ctx->tables_opened, 0))
      DBUG_RETURN(true);

    if (keys_onoff == Alter_info::ENABLE)
    {
      DEBUG_SYNC(thd,"alter_table_enable_indexes");
      DBUG_EXECUTE_IF("sleep_alter_enable_indexes", my_sleep(6000000););
      error= table->file->ha_enable_indexes(HA_KEY_SWITCH_NONUNIQ_SAVE);
    }
    else if (keys_onoff == Alter_info::DISABLE)
      error=table->file->ha_disable_indexes(HA_KEY_SWITCH_NONUNIQ_SAVE);

    if (error == HA_ERR_WRONG_COMMAND)
    {
      push_warning_printf(thd, Sql_condition::SL_NOTE,
                          ER_ILLEGAL_HA, ER(ER_ILLEGAL_HA),
                          table->alias);
      error= 0;
    }
    else if (error > 0)
    {
      table->file->print_error(error, MYF(0));
      error= -1;
    }
  }

  if (!error && alter_ctx->is_table_renamed())
  {
    THD_STAGE_INFO(thd, stage_rename);
    handlerton *old_db_type= table->s->db_type();
    /*
      Then do a 'simple' rename of the table. First we need to close all
      instances of 'source' table.
      Note that if wait_while_table_is_used() returns error here (i.e. if
      this thread was killed) then it must be that previous step of
      simple rename did nothing and therefore we can safely return
      without additional clean-up.
    */
    if (wait_while_table_is_used(thd, table, HA_EXTRA_FORCE_REOPEN))
      DBUG_RETURN(true);
    close_all_tables_for_name(thd, table->s, true, NULL);

    if (mysql_rename_table(old_db_type, alter_ctx->db, alter_ctx->table_name,
                           alter_ctx->new_db, alter_ctx->new_alias, 0))
      error= -1;
    else if (change_trigger_table_name(thd,
                                       alter_ctx->db,
                                       alter_ctx->alias,
                                       alter_ctx->table_name,
                                       alter_ctx->new_db,
                                       alter_ctx->new_alias))
    {
      (void) mysql_rename_table(old_db_type,
                                alter_ctx->new_db, alter_ctx->new_alias,
                                alter_ctx->db, alter_ctx->table_name, 
                                NO_FK_CHECKS);
      error= -1;
    }
  }

  if (!error)
  {
    error= write_bin_log(thd, true, thd->query().str, thd->query().length);
    if (!error)
      my_ok(thd);
  }
  table_list->table= NULL;                    // For query cache
  query_cache.invalidate(thd, table_list, FALSE);

  if ((thd->locked_tables_mode == LTM_LOCK_TABLES ||
       thd->locked_tables_mode == LTM_PRELOCKED_UNDER_LOCK_TABLES))
  {
    /*
      Under LOCK TABLES we should adjust meta-data locks before finishing
      statement. Otherwise we can rely on them being released
      along with the implicit commit.
    */
    if (alter_ctx->is_table_renamed())
      thd->mdl_context.release_all_locks_for_name(mdl_ticket);
    else
      mdl_ticket->downgrade_lock(MDL_SHARED_NO_READ_WRITE);
  }
  DBUG_RETURN(error != 0);
}


/**
  Auxiliary class implementing RAII principle for getting permission for/
  notification about finished ALTER TABLE from interested storage engines.

  @see handlerton::notify_alter_table for details.
*/

class Alter_table_hton_notification_guard
{
public:
  Alter_table_hton_notification_guard(THD *thd, const MDL_key *key)
    : m_hton_notified(false), m_thd(thd), m_key(key)
  {
  }

  bool notify()
  {
    if (!ha_notify_alter_table(m_thd, &m_key, HA_NOTIFY_PRE_EVENT))
    {
      m_hton_notified= true;
      return false;
    }
    my_error(ER_LOCK_REFUSED_BY_ENGINE, MYF(0));
    return true;
  }

  ~Alter_table_hton_notification_guard()
  {
    if (m_hton_notified)
      (void) ha_notify_alter_table(m_thd, &m_key, HA_NOTIFY_POST_EVENT);
  }
private:
  bool m_hton_notified;
  THD *m_thd;
  const MDL_key m_key;
};


/**
  Alter table

  @param thd              Thread handle
  @param new_db           If there is a RENAME clause
  @param new_name         If there is a RENAME clause
  @param create_info      Information from the parsing phase about new
                          table properties.
  @param table_list       The table to change.
  @param alter_info       Lists of fields, keys to be changed, added
                          or dropped.

  @retval   true          Error
  @retval   false         Success

  This is a veery long function and is everything but the kitchen sink :)
  It is used to alter a table and not only by ALTER TABLE but also
  CREATE|DROP INDEX are mapped on this function.

  When the ALTER TABLE statement just does a RENAME or ENABLE|DISABLE KEYS,
  or both, then this function short cuts its operation by renaming
  the table and/or enabling/disabling the keys. In this case, the FRM is
  not changed, directly by mysql_alter_table. However, if there is a
  RENAME + change of a field, or an index, the short cut is not used.
  See how `create_list` is used to generate the new FRM regarding the
  structure of the fields. The same is done for the indices of the table.

  Altering a table can be done in two ways. The table can be modified
  directly using an in-place algorithm, or the changes can be done using
  an intermediate temporary table (copy). In-place is the preferred
  algorithm as it avoids copying table data. The storage engine
  selects which algorithm to use in check_if_supported_inplace_alter()
  based on information about the table changes from fill_alter_inplace_info().
*/

bool mysql_alter_table(THD *thd, const char *new_db, const char *new_name,
                       HA_CREATE_INFO *create_info,
                       TABLE_LIST *table_list,
                       Alter_info *alter_info)
{
  DBUG_ENTER("mysql_alter_table");

  /*
    Check if we attempt to alter mysql.slow_log or
    mysql.general_log table and return an error if
    it is the case.
    TODO: this design is obsolete and will be removed.
  */
  enum_log_table_type table_kind=
    query_logger.check_if_log_table(table_list, false);

  if (table_kind != QUERY_LOG_NONE)
  {
    /* Disable alter of enabled query log tables */
    if (query_logger.is_log_table_enabled(table_kind))
    {
      my_error(ER_BAD_LOG_STATEMENT, MYF(0), "ALTER");
      DBUG_RETURN(true);
    }

    /* Disable alter of log tables to unsupported engine */
    if ((create_info->used_fields & HA_CREATE_USED_ENGINE) &&
        (!create_info->db_type || /* unknown engine */
         !(create_info->db_type->flags & HTON_SUPPORT_LOG_TABLES)))
    {
      my_error(ER_UNSUPORTED_LOG_ENGINE, MYF(0));
      DBUG_RETURN(true);
    }

    if (alter_info->flags & Alter_info::ALTER_PARTITION)
    {
      my_error(ER_WRONG_USAGE, MYF(0), "PARTITION", "log table");
      DBUG_RETURN(true);
    }
  }

  if (alter_info->with_validation != Alter_info::ALTER_VALIDATION_DEFAULT &&
      !(alter_info->flags & 
        (Alter_info::ALTER_ADD_COLUMN | Alter_info::ALTER_CHANGE_COLUMN)))
  {
    my_error(ER_WRONG_USAGE, MYF(0), "ALTER","WITH VALIDATION");
    DBUG_RETURN(true);
  }

  THD_STAGE_INFO(thd, stage_init);

  /*
    Assign target tablespace name to enable locking in lock_table_names().
    Reject invalid names.
  */
  if (create_info->tablespace)
  {
    if (check_tablespace_name(create_info->tablespace) != IDENT_NAME_OK)
      DBUG_RETURN(true);

    if (!thd->make_lex_string(&table_list->target_tablespace_name,
                              create_info->tablespace,
                              strlen(create_info->tablespace), false))
    {
      my_error(ER_OUT_OF_RESOURCES, MYF(ME_FATALERROR));
      DBUG_RETURN(true);
    }
  }

  // Reject invalid tablespace names specified for partitions.
  if (check_partition_tablespace_names(thd->lex->part_info))
    DBUG_RETURN(true);

  /*
    Assign the partition info, so that the locks on tablespaces
    assigned for any new partitions added would be acuired during
    open_table.
  */
  thd->work_part_info= thd->lex->part_info;

  /*
    Code below can handle only base tables so ensure that we won't open a view.
    Note that RENAME TABLE the only ALTER clause which is supported for views
    has been already processed.
  */
  table_list->required_type= FRMTYPE_TABLE;

  /*
    If we are about to ALTER non-temporary table we need to get permission
    from/notify interested storage engines.
  */
  Alter_table_hton_notification_guard notification_guard(thd,
                                        &table_list->mdl_request.key);

  if (!is_temporary_table(table_list) && notification_guard.notify())
    DBUG_RETURN(true);

  Alter_table_prelocking_strategy alter_prelocking_strategy;

  DEBUG_SYNC(thd, "alter_table_before_open_tables");
  uint tables_opened;
  bool error= open_tables(thd, &table_list, &tables_opened, 0,
                          &alter_prelocking_strategy);

  DEBUG_SYNC(thd, "alter_opened_table");

  if (error)
    DBUG_RETURN(true);

  // Check if ALTER TABLE ... ENGINE is disallowed by the storage engine.
  if (table_list->table->s->db_type() != create_info->db_type &&
      (alter_info->flags & Alter_info::ALTER_OPTIONS) &&
      (create_info->used_fields & HA_CREATE_USED_ENGINE) &&
       ha_is_storage_engine_disabled(create_info->db_type))
  {
    my_error(ER_DISABLED_STORAGE_ENGINE, MYF(0),
              ha_resolve_storage_engine_name(create_info->db_type));
    DBUG_RETURN(true);
  }

  TABLE *table= table_list->table;
  table->use_all_columns();
  MDL_ticket *mdl_ticket= table->mdl_ticket;

  /*
    Prohibit changing of the UNION list of a non-temporary MERGE table
    under LOCK tables. It would be quite difficult to reuse a shrinked
    set of tables from the old table or to open a new TABLE object for
    an extended list and verify that they belong to locked tables.
  */
  if ((thd->locked_tables_mode == LTM_LOCK_TABLES ||
       thd->locked_tables_mode == LTM_PRELOCKED_UNDER_LOCK_TABLES) &&
      (create_info->used_fields & HA_CREATE_USED_UNION) &&
      (table->s->tmp_table == NO_TMP_TABLE))
  {
    my_error(ER_LOCK_OR_ACTIVE_TRANSACTION, MYF(0));
    DBUG_RETURN(true);
  }

  Alter_table_ctx alter_ctx(thd, table_list, tables_opened, new_db, new_name);

  /*
    Add old and new (if any) databases to the list of accessed databases
    for this statement. Needed for MTS.
  */
  thd->add_to_binlog_accessed_dbs(alter_ctx.db);
  if (alter_ctx.is_database_changed())
    thd->add_to_binlog_accessed_dbs(alter_ctx.new_db);

  MDL_request target_mdl_request;

  /* Check that we are not trying to rename to an existing table */
  if (alter_ctx.is_table_renamed())
  {
    if (table->s->tmp_table != NO_TMP_TABLE)
    {
      if (find_temporary_table(thd, alter_ctx.new_db, alter_ctx.new_name))
      {
        my_error(ER_TABLE_EXISTS_ERROR, MYF(0), alter_ctx.new_alias);
        DBUG_RETURN(true);
      }
    }
    else
    {
      MDL_request_list mdl_requests;
      MDL_request target_db_mdl_request;

      MDL_REQUEST_INIT(&target_mdl_request,
                       MDL_key::TABLE,
                       alter_ctx.new_db, alter_ctx.new_name,
                       MDL_EXCLUSIVE, MDL_TRANSACTION);
      mdl_requests.push_front(&target_mdl_request);

      /*
        If we are moving the table to a different database, we also
        need IX lock on the database name so that the target database
        is protected by MDL while the table is moved.
      */
      if (alter_ctx.is_database_changed())
      {
        MDL_REQUEST_INIT(&target_db_mdl_request,
                         MDL_key::SCHEMA, alter_ctx.new_db, "",
                         MDL_INTENTION_EXCLUSIVE,
                         MDL_TRANSACTION);
        mdl_requests.push_front(&target_db_mdl_request);
      }

      /*
        Global intention exclusive lock must have been already acquired when
        table to be altered was open, so there is no need to do it here.
      */
      DBUG_ASSERT(thd->mdl_context.owns_equal_or_stronger_lock(MDL_key::GLOBAL,
                                     "", "", MDL_INTENTION_EXCLUSIVE));

      if (thd->mdl_context.acquire_locks(&mdl_requests,
                                         thd->variables.lock_wait_timeout))
        DBUG_RETURN(true);

      DEBUG_SYNC(thd, "locked_table_name");
      /*
        Table maybe does not exist, but we got an exclusive lock
        on the name, now we can safely try to find out for sure.
      */
      if (!access(alter_ctx.get_new_filename(), F_OK))
      {
        /* Table will be closed in do_command() */
        my_error(ER_TABLE_EXISTS_ERROR, MYF(0), alter_ctx.new_alias);
        DBUG_RETURN(true);
      }
    }
  }

  if (!create_info->db_type)
  {
    if (table->part_info &&
        create_info->used_fields & HA_CREATE_USED_ENGINE)
    {
      /*
        This case happens when the user specified
        ENGINE = x where x is a non-existing storage engine
        We set create_info->db_type to default_engine_type
        to ensure we don't change underlying engine type
        due to a erroneously given engine name.
      */
      create_info->db_type= table->part_info->default_engine_type;
    }
    else
      create_info->db_type= table->s->db_type();
  }

  if (check_engine(thd, alter_ctx.new_db, alter_ctx.new_name, create_info))
    DBUG_RETURN(true);

  if (create_info->db_type != table->s->db_type() &&
      !table->file->can_switch_engines())
  {
    my_error(ER_ROW_IS_REFERENCED, MYF(0));
    DBUG_RETURN(true);
  }

  /*
   If foreign key is added then check permission to access parent table.

   In function "check_fk_parent_table_access", create_info->db_type is used
   to identify whether engine supports FK constraint or not. Since
   create_info->db_type is set here, check to parent table access is delayed
   till this point for the alter operation.
  */
  if ((alter_info->flags & Alter_info::ADD_FOREIGN_KEY) &&
      check_fk_parent_table_access(thd, create_info, alter_info))
    DBUG_RETURN(true);

  /*
   If this is an ALTER TABLE and no explicit row type specified reuse
   the table's row type.
   Note : this is the same as if the row type was specified explicitly.
  */
  if (create_info->row_type == ROW_TYPE_NOT_USED)
  {
    /* ALTER TABLE without explicit row type */
    create_info->row_type= table->s->row_type;
  }
  else
  {
    /* ALTER TABLE with specific row type */
    create_info->used_fields |= HA_CREATE_USED_ROW_FORMAT;
  }

  DBUG_PRINT("info", ("old type: %s  new type: %s",
             ha_resolve_storage_engine_name(table->s->db_type()),
             ha_resolve_storage_engine_name(create_info->db_type)));
  if (ha_check_storage_engine_flag(table->s->db_type(), HTON_ALTER_NOT_SUPPORTED) ||
      ha_check_storage_engine_flag(create_info->db_type, HTON_ALTER_NOT_SUPPORTED))
  {
    DBUG_PRINT("info", ("doesn't support alter"));
    my_error(ER_ILLEGAL_HA, MYF(0), table_list->table_name);
    DBUG_RETURN(true);
  }

  THD_STAGE_INFO(thd, stage_setup);
  if (!(alter_info->flags & ~(Alter_info::ALTER_RENAME |
                              Alter_info::ALTER_KEYS_ONOFF)) &&
      alter_info->requested_algorithm !=
      Alter_info::ALTER_TABLE_ALGORITHM_COPY &&
      !table->s->tmp_table) // no need to touch frm
  {
    // This requires X-lock, no other lock levels supported.
    if (alter_info->requested_lock != Alter_info::ALTER_TABLE_LOCK_DEFAULT &&
        alter_info->requested_lock != Alter_info::ALTER_TABLE_LOCK_EXCLUSIVE)
    {
      my_error(ER_ALTER_OPERATION_NOT_SUPPORTED, MYF(0),
               "LOCK=NONE/SHARED", "LOCK=EXCLUSIVE");
      DBUG_RETURN(true);
    }
    DBUG_RETURN(simple_rename_or_index_change(thd, table_list,
                                              alter_info->keys_onoff,
                                              &alter_ctx));
  }

  /* We have to do full alter table. */

  bool partition_changed= false;
  partition_info *new_part_info= NULL;
  {
    if (prep_alter_part_table(thd, table, alter_info, create_info,
                              &alter_ctx, &partition_changed,
                              &new_part_info))
    {
      DBUG_RETURN(true);
    }
    if (partition_changed &&
        (!table->file->ht->partition_flags ||
         (table->file->ht->partition_flags() & HA_CANNOT_PARTITION_FK)) &&
        !table->file->can_switch_engines())
    {
      /*
        Partitioning was changed (added/changed/removed) and the current
        handler does not support partitioning and FK relationship exists
        for the table.

        Since the current handler does not support native partitioning, it will
        be altered to use ha_partition which does not support foreign keys.
      */
      my_error(ER_FOREIGN_KEY_ON_PARTITIONED, MYF(0));
      DBUG_RETURN(true);
    }
  }

  if (mysql_prepare_alter_table(thd, table, create_info, alter_info,
                                &alter_ctx))
  {
    DBUG_RETURN(true);
  }

  set_table_default_charset(thd, create_info, const_cast<char*>(alter_ctx.db));

  if (new_part_info)
  {
    /*
      ALGORITHM and LOCK clauses are generally not allowed by the
      parser for operations related to partitioning.
      The exceptions are ALTER_PARTITION, ALTER_UPGRADE_PARTITIONING
      and ALTER_REMOVE_PARTITIONING.
      The two first should be meta-data only changes and allowed with
      INPLACE.
      For consistency, we report ER_ALTER_OPERATION_NOT_SUPPORTED for other
      combinations.
    */
    if (alter_info->requested_lock !=
        Alter_info::ALTER_TABLE_LOCK_DEFAULT)
    {
      my_error(ER_ALTER_OPERATION_NOT_SUPPORTED_REASON, MYF(0),
               "LOCK=NONE/SHARED/EXCLUSIVE",
               ER(ER_ALTER_OPERATION_NOT_SUPPORTED_REASON_PARTITION),
               "LOCK=DEFAULT");
      DBUG_RETURN(true);
    }
    else if (alter_info->requested_algorithm !=
             Alter_info::ALTER_TABLE_ALGORITHM_DEFAULT &&
             !((alter_info->flags == Alter_info::ALTER_PARTITION ||
                alter_info->flags == Alter_info::ALTER_UPGRADE_PARTITIONING) &&
               alter_info->requested_algorithm ==
                 Alter_info::ALTER_TABLE_ALGORITHM_INPLACE))
    {
      my_error(ER_ALTER_OPERATION_NOT_SUPPORTED_REASON, MYF(0),
               "ALGORITHM=COPY/INPLACE",
               ER(ER_ALTER_OPERATION_NOT_SUPPORTED_REASON_PARTITION),
               "ALGORITHM=DEFAULT");
      DBUG_RETURN(true);
    }

    /*
      Upgrade from MDL_SHARED_UPGRADABLE to MDL_SHARED_NO_WRITE.
      Afterwards it's safe to take the table level lock.
    */
    if (thd->mdl_context.upgrade_shared_lock(mdl_ticket, MDL_SHARED_NO_WRITE,
                                             thd->variables.lock_wait_timeout)
        || lock_tables(thd, table_list, alter_ctx.tables_opened, 0))
    {
      DBUG_RETURN(true);
    }

    char* table_name= const_cast<char*>(alter_ctx.table_name);
    // In-place execution of ALTER TABLE for partitioning.
    DBUG_RETURN(fast_alter_partition_table(thd, table, alter_info,
                                           create_info, table_list,
                                           const_cast<char*>(alter_ctx.db),
                                           table_name,
                                           new_part_info));
  }

  /*
    Use copy algorithm if:
    - old_alter_table system variable is set without in-place requested using
      the ALGORITHM clause.
    - Or if in-place is impossible for given operation.
    - Changes to partitioning which were not handled by
      fast_alter_partition_table() needs to be handled using table copying
      algorithm unless the engine supports auto-partitioning as such engines
      can do some changes using in-place API.
  */
  if ((thd->variables.old_alter_table &&
       alter_info->requested_algorithm !=
       Alter_info::ALTER_TABLE_ALGORITHM_INPLACE)
      || is_inplace_alter_impossible(table, create_info, alter_info, &alter_ctx)
      || (partition_changed &&
          !(table->s->db_type()->partition_flags() & HA_USE_AUTO_PARTITION))
     )
  {
    if (alter_info->requested_algorithm ==
        Alter_info::ALTER_TABLE_ALGORITHM_INPLACE)
    {
      my_error(ER_ALTER_OPERATION_NOT_SUPPORTED, MYF(0),
               "ALGORITHM=INPLACE", "ALGORITHM=COPY");
      DBUG_RETURN(true);
    }
    alter_info->requested_algorithm= Alter_info::ALTER_TABLE_ALGORITHM_COPY;
  }

  /*
    If 'avoid_temporal_upgrade' mode is not enabled, then the
    pre MySQL 5.6.4 old temporal types if present is upgraded to the
    current format.
  */

  mysql_mutex_lock(&LOCK_global_system_variables);
  bool check_temporal_upgrade= !avoid_temporal_upgrade;
  mysql_mutex_unlock(&LOCK_global_system_variables);

  if (check_temporal_upgrade)
  {
    if (upgrade_old_temporal_types(thd, alter_info))
      DBUG_RETURN(true);
  }

  /*
    ALTER TABLE ... ENGINE to the same engine is a common way to
    request table rebuild. Set ALTER_RECREATE flag to force table
    rebuild.
  */
  if (create_info->db_type == table->s->db_type() &&
      create_info->used_fields & HA_CREATE_USED_ENGINE)
    alter_info->flags|= Alter_info::ALTER_RECREATE;

  /*
    If the old table had partitions and we are doing ALTER TABLE ...
    engine= <new_engine>, the new table must preserve the original
    partitioning. This means that the new engine is still the
    partitioning engine, not the engine specified in the parser.
    This is discovered in prep_alter_part_table, which in such case
    updates create_info->db_type.
    It's therefore important that the assignment below is done
    after prep_alter_part_table.
  */
  handlerton *new_db_type= create_info->db_type;
  handlerton *old_db_type= table->s->db_type();
  TABLE *new_table= NULL;
  ha_rows copied=0,deleted=0;

  /*
    Handling of symlinked tables:
    If no rename:
      Create new data file and index file on the same disk as the
      old data and index files.
      Copy data.
      Rename new data file over old data file and new index file over
      old index file.
      Symlinks are not changed.

   If rename:
      Create new data file and index file on the same disk as the
      old data and index files.  Create also symlinks to point at
      the new tables.
      Copy data.
      At end, rename intermediate tables, and symlinks to intermediate
      table, to final table name.
      Remove old table and old symlinks

    If rename is made to another database:
      Create new tables in new database.
      Copy data.
      Remove old table and symlinks.
  */
  char index_file[FN_REFLEN], data_file[FN_REFLEN];

  if (!alter_ctx.is_database_changed())
  {
    if (create_info->index_file_name)
    {
      /* Fix index_file_name to have 'tmp_name' as basename */
      my_stpcpy(index_file, alter_ctx.tmp_name);
      create_info->index_file_name=fn_same(index_file,
                                           create_info->index_file_name,
                                           1);
    }
    if (create_info->data_file_name)
    {
      /* Fix data_file_name to have 'tmp_name' as basename */
      my_stpcpy(data_file, alter_ctx.tmp_name);
      create_info->data_file_name=fn_same(data_file,
                                          create_info->data_file_name,
                                          1);
    }
  }
  else
  {
    /* Ignore symlink if db is changed. */
    create_info->data_file_name=create_info->index_file_name=0;
  }

  DEBUG_SYNC(thd, "alter_table_before_create_table_no_lock");
  DBUG_EXECUTE_IF("sleep_before_create_table_no_lock",
                  my_sleep(100000););
  /*
    Promote first timestamp column, when explicit_defaults_for_timestamp
    is not set
  */
  if (!thd->variables.explicit_defaults_for_timestamp)
    promote_first_timestamp_column(&alter_info->create_list);

  /*
    Create .FRM for new version of table with a temporary name.
    We don't log the statement, it will be logged later.

    Keep information about keys in newly created table as it
    will be used later to construct Alter_inplace_info object
    and by fill_alter_inplace_info() call.
  */
  KEY *key_info;
  uint key_count;
  /*
    Remember if the new definition has new VARCHAR column;
    create_info->varchar will be reset in create_table_impl()/
    mysql_prepare_create_table().
  */
  bool varchar= create_info->varchar;

  tmp_disable_binlog(thd);
  error= create_table_impl(thd, alter_ctx.new_db, alter_ctx.tmp_name,
                           alter_ctx.table_name,
                           alter_ctx.get_tmp_path(),
                           create_info, alter_info,
                           true, 0, true, NULL,
                           &key_info, &key_count);
  reenable_binlog(thd);

  if (error)
    DBUG_RETURN(true);

  /*
    We want warnings/errors about data truncation emitted when new
    version of table is created in COPY algorithm or when values of
    virtual columns are evaluated in INPLACE algorithm.
  */
  thd->count_cuted_fields= CHECK_FIELD_WARN;
  thd->cuted_fields= 0L;

  /* Remember that we have not created table in storage engine yet. */
  bool no_ha_table= true;

  if (alter_info->requested_algorithm != Alter_info::ALTER_TABLE_ALGORITHM_COPY)
  {
    Alter_inplace_info ha_alter_info(create_info, alter_info,
                                     key_info, key_count,
                                     thd->work_part_info
                                     );
    TABLE *altered_table= NULL;
    bool use_inplace= true;

    /* Fill the Alter_inplace_info structure. */
    if (fill_alter_inplace_info(thd, table, varchar, &ha_alter_info))
      goto err_new_table_cleanup;

    DBUG_EXECUTE_IF("innodb_index_drop_count_zero",
                    {
                      if (ha_alter_info.index_drop_count)
                      {
                        my_error(ER_ALTER_OPERATION_NOT_SUPPORTED, MYF(0),
                                 "Index rebuild", "Without rebuild");
                        DBUG_RETURN(true);
                      }
                    };);

   DBUG_EXECUTE_IF("innodb_index_drop_count_one",
                    {
                      if (ha_alter_info.index_drop_count != 1)
                      {
                        my_error(ER_ALTER_OPERATION_NOT_SUPPORTED, MYF(0),
                                 "Index change", "Index rebuild");
                        DBUG_RETURN(true);
                      }
                    };);

    // We assume that the table is non-temporary.
    DBUG_ASSERT(!table->s->tmp_table);

    if (!(altered_table= open_table_uncached(thd, alter_ctx.get_tmp_path(),
                                             alter_ctx.new_db,
                                             alter_ctx.tmp_name,
                                             true, false)))
      goto err_new_table_cleanup;

    /* Set markers for fields in TABLE object for altered table. */
    update_altered_table(ha_alter_info, altered_table);

    /*
      Mark all columns in 'altered_table' as used to allow usage
      of its record[0] buffer and Field objects during in-place
      ALTER TABLE.
    */
    altered_table->column_bitmaps_set_no_signal(&altered_table->s->all_set,
                                                &altered_table->s->all_set);

    set_column_defaults(altered_table, alter_info->create_list);

    if (ha_alter_info.handler_flags == 0)
    {
      /*
        No-op ALTER, no need to call handler API functions.

        If this code path is entered for an ALTER statement that
        should not be a real no-op, new handler flags should be added
        and fill_alter_inplace_info() adjusted.

        Note that we can end up here if an ALTER statement has clauses
        that cancel each other out (e.g. ADD/DROP identically index).

        Also note that we ignore the LOCK clause here.
      */
      close_temporary_table(thd, altered_table, true, false);
      (void) quick_rm_table(thd, new_db_type, alter_ctx.new_db,
                            alter_ctx.tmp_name, FN_IS_TMP | NO_HA_TABLE);
      goto end_inplace;
    }

    // Ask storage engine whether to use copy or in-place
    enum_alter_inplace_result inplace_supported=
      table->file->check_if_supported_inplace_alter(altered_table,
                                                    &ha_alter_info);

    switch (inplace_supported) {
    case HA_ALTER_INPLACE_EXCLUSIVE_LOCK:
      // If SHARED lock and no particular algorithm was requested, use COPY.
      if (alter_info->requested_lock ==
          Alter_info::ALTER_TABLE_LOCK_SHARED &&
          alter_info->requested_algorithm ==
          Alter_info::ALTER_TABLE_ALGORITHM_DEFAULT)
      {
        use_inplace= false;
      }
      // Otherwise, if weaker lock was requested, report errror.
      else if (alter_info->requested_lock ==
               Alter_info::ALTER_TABLE_LOCK_NONE ||
               alter_info->requested_lock ==
               Alter_info::ALTER_TABLE_LOCK_SHARED)
      {
        ha_alter_info.report_unsupported_error("LOCK=NONE/SHARED",
                                               "LOCK=EXCLUSIVE");
        close_temporary_table(thd, altered_table, true, false);
        goto err_new_table_cleanup;
      }
      break;
    case HA_ALTER_INPLACE_SHARED_LOCK_AFTER_PREPARE:
    case HA_ALTER_INPLACE_SHARED_LOCK:
      // If weaker lock was requested, report errror.
      if (alter_info->requested_lock ==
          Alter_info::ALTER_TABLE_LOCK_NONE)
      {
        ha_alter_info.report_unsupported_error("LOCK=NONE", "LOCK=SHARED");
        close_temporary_table(thd, altered_table, true, false);
        goto err_new_table_cleanup;
      }
      break;
    case HA_ALTER_INPLACE_NO_LOCK_AFTER_PREPARE:
    case HA_ALTER_INPLACE_NO_LOCK:
      break;
    case HA_ALTER_INPLACE_NOT_SUPPORTED:
      // If INPLACE was requested, report error.
      if (alter_info->requested_algorithm ==
          Alter_info::ALTER_TABLE_ALGORITHM_INPLACE)
      {
        ha_alter_info.report_unsupported_error("ALGORITHM=INPLACE",
                                               "ALGORITHM=COPY");
        close_temporary_table(thd, altered_table, true, false);
        goto err_new_table_cleanup;
      }
      // COPY with LOCK=NONE is not supported, no point in trying.
      if (alter_info->requested_lock ==
          Alter_info::ALTER_TABLE_LOCK_NONE)
      {
        ha_alter_info.report_unsupported_error("LOCK=NONE", "LOCK=SHARED");
        close_temporary_table(thd, altered_table, true, false);
        goto err_new_table_cleanup;
      }
      // Otherwise use COPY
      use_inplace= false;
      break;
    case HA_ALTER_ERROR:
    default:
      close_temporary_table(thd, altered_table, true, false);
      goto err_new_table_cleanup;
    }

    if (use_inplace)
    {
      if (mysql_inplace_alter_table(thd, table_list, table,
                                    altered_table,
                                    &ha_alter_info,
                                    inplace_supported, &target_mdl_request,
                                    &alter_ctx))
      {
        thd->count_cuted_fields= CHECK_FIELD_IGNORE;
        DBUG_RETURN(true);
      }

      goto end_inplace;
    }
    else
    {
      close_temporary_table(thd, altered_table, true, false);
    }
  }

  /* ALTER TABLE using copy algorithm. */

  /* Check if ALTER TABLE is compatible with foreign key definitions. */
  if (fk_check_copy_alter_table(thd, table, alter_info))
    goto err_new_table_cleanup;

  if (!table->s->tmp_table)
  {
    // COPY algorithm doesn't work with concurrent writes.
    if (alter_info->requested_lock == Alter_info::ALTER_TABLE_LOCK_NONE)
    {
      my_error(ER_ALTER_OPERATION_NOT_SUPPORTED_REASON, MYF(0),
               "LOCK=NONE",
               ER(ER_ALTER_OPERATION_NOT_SUPPORTED_REASON_COPY),
               "LOCK=SHARED");
      goto err_new_table_cleanup;
    }

    // If EXCLUSIVE lock is requested, upgrade already.
    if (alter_info->requested_lock == Alter_info::ALTER_TABLE_LOCK_EXCLUSIVE &&
        wait_while_table_is_used(thd, table, HA_EXTRA_FORCE_REOPEN))
      goto err_new_table_cleanup;

    /*
      Otherwise upgrade to SHARED_NO_WRITE.
      Note that under LOCK TABLES, we will already have SHARED_NO_READ_WRITE.
    */
    if (alter_info->requested_lock != Alter_info::ALTER_TABLE_LOCK_EXCLUSIVE &&
        thd->mdl_context.upgrade_shared_lock(mdl_ticket, MDL_SHARED_NO_WRITE,
                                             thd->variables.lock_wait_timeout))
      goto err_new_table_cleanup;

    DEBUG_SYNC(thd, "alter_table_copy_after_lock_upgrade");
  }

  // It's now safe to take the table level lock.
  if (lock_tables(thd, table_list, alter_ctx.tables_opened, 0))
    goto err_new_table_cleanup;

  {
    if (ha_create_table(thd, alter_ctx.get_tmp_path(),
                        alter_ctx.new_db, alter_ctx.tmp_name,
                        create_info, false))
      goto err_new_table_cleanup;

    /* Mark that we have created table in storage engine. */
    no_ha_table= false;

    if (create_info->options & HA_LEX_CREATE_TMP_TABLE)
    {
      if (!open_table_uncached(thd, alter_ctx.get_tmp_path(),
                               alter_ctx.new_db, alter_ctx.tmp_name,
                               true, true))
        goto err_new_table_cleanup;
      /* in case of alter temp table send the tracker in OK packet */
      if (thd->session_tracker.get_tracker(SESSION_STATE_CHANGE_TRACKER)->is_enabled())
        thd->session_tracker.get_tracker(SESSION_STATE_CHANGE_TRACKER)->mark_as_changed(thd, NULL);
    }
  }


  /* Open the table since we need to copy the data. */
  if (table->s->tmp_table != NO_TMP_TABLE)
  {
    TABLE_LIST tbl;
    tbl.init_one_table(alter_ctx.new_db, strlen(alter_ctx.new_db),
                       alter_ctx.tmp_name, strlen(alter_ctx.tmp_name),
                       alter_ctx.tmp_name, TL_READ_NO_INSERT);
    /* Table is in thd->temporary_tables */
    (void) open_temporary_table(thd, &tbl);
    new_table= tbl.table;
  }
  else
  {
    /* table is a normal table: Create temporary table in same directory */
    /* Open our intermediate table. */
    new_table= open_table_uncached(thd, alter_ctx.get_tmp_path(),
                                   alter_ctx.new_db, alter_ctx.tmp_name,
                                   true, true);
  }
  if (!new_table)
    goto err_new_table_cleanup;
  /*
    Note: In case of MERGE table, we do not attach children. We do not
    copy data for MERGE tables. Only the children have data.
  */

  /*
    We do not copy data for MERGE tables. Only the children have data.
    MERGE tables have HA_NO_COPY_ON_ALTER set.
  */
  if (!(new_table->file->ha_table_flags() & HA_NO_COPY_ON_ALTER))
  {
    new_table->next_number_field=new_table->found_next_number_field;
    THD_STAGE_INFO(thd, stage_copy_to_tmp_table);
    DBUG_EXECUTE_IF("abort_copy_table", {
        my_error(ER_LOCK_WAIT_TIMEOUT, MYF(0));
        goto err_new_table_cleanup;
      });
   
    /*
      Acquire SRO locks on parent tables to prevent concurrent DML on them to
      perform cascading actions. Since InnoDB releases locks on table being
      altered periodically these actions might be able to succeed and
      can create orphan rows in our table otherwise.

      Note that we ignore FOREIGN_KEY_CHECKS=0 setting here because, unlike
      for DML operations it is hard to predict what kind of inconsistencies
      ignoring foreign keys will create (ignoring foreign keys in this case
      is similar to forcing other connections to ignore them).

      It is possible that acquisition of locks on parent tables will result
      in MDL deadlocks. But since deadlocks involving two or more DDL
      statements should be rare, it is unlikely that our ALTER TABLE will
      be aborted due to such deadlock.
    */
    if (lock_fk_dependent_tables(thd, table))
      goto err_new_table_cleanup;

    if (copy_data_between_tables(thd->m_stage_progress_psi,
                                 table, new_table,
                                 alter_info->create_list,
                                 &copied, &deleted,
                                 alter_info->keys_onoff,
                                 &alter_ctx))
      goto err_new_table_cleanup;
  }
  else
  {
    /* Should be MERGE only */
    DBUG_ASSERT(new_table->file->ht->db_type == DB_TYPE_MRG_MYISAM);
    if (!table->s->tmp_table &&
        wait_while_table_is_used(thd, table, HA_EXTRA_FORCE_REOPEN))
      goto err_new_table_cleanup;
    THD_STAGE_INFO(thd, stage_manage_keys);
    DEBUG_SYNC(thd, "alter_table_manage_keys");
    alter_table_manage_keys(table, table->file->indexes_are_disabled(),
                            alter_info->keys_onoff);
    if (trans_commit_stmt(thd) || trans_commit_implicit(thd))
      goto err_new_table_cleanup;
  }

  if (table->s->tmp_table != NO_TMP_TABLE)
  {
    /* Close lock if this is a transactional table */
    if (thd->lock)
    {
      if (thd->locked_tables_mode != LTM_LOCK_TABLES &&
          thd->locked_tables_mode != LTM_PRELOCKED_UNDER_LOCK_TABLES)
      {
        mysql_unlock_tables(thd, thd->lock);
        thd->lock= NULL;
      }
      else
      {
        /*
          If LOCK TABLES list is not empty and contains this table,
          unlock the table and remove the table from this list.
        */
        mysql_lock_remove(thd, thd->lock, table);
      }
    }
    /* Remove link to old table and rename the new one */
    close_temporary_table(thd, table, true, true);
    /* Should pass the 'new_name' as we store table name in the cache */
    if (rename_temporary_table(thd, new_table,
                               alter_ctx.new_db, alter_ctx.new_name))
      goto err_new_table_cleanup;
    /* We don't replicate alter table statement on temporary tables */
    if (!thd->is_current_stmt_binlog_format_row() &&
        write_bin_log(thd, true, thd->query().str, thd->query().length))
    {
      thd->count_cuted_fields= CHECK_FIELD_IGNORE;
      DBUG_RETURN(true);
    }
    goto end_temporary;
  }

  /*
    Close the intermediate table that will be the new table, but do
    not delete it! Even altough MERGE tables do not have their children
    attached here it is safe to call close_temporary_table().
  */
  close_temporary_table(thd, new_table, true, false);
  new_table= NULL;

  DEBUG_SYNC(thd, "alter_table_before_rename_result_table");

  /*
    Data is copied. Now we:
    1) Wait until all other threads will stop using old version of table
       by upgrading shared metadata lock to exclusive one.
    2) Close instances of table open by this thread and replace them
       with placeholders to simplify reopen process.
    3) Rename the old table to a temp name, rename the new one to the
       old name.
    4) If we are under LOCK TABLES and don't do ALTER TABLE ... RENAME
       we reopen new version of table.
    5) Write statement to the binary log.
    6) If we are under LOCK TABLES and do ALTER TABLE ... RENAME we
       remove placeholders and release metadata locks.
    7) If we are not not under LOCK TABLES we rely on the caller
      (mysql_execute_command()) to release metadata locks.
  */

  THD_STAGE_INFO(thd, stage_rename_result_table);

  if (wait_while_table_is_used(thd, table, HA_EXTRA_PREPARE_FOR_RENAME))
    goto err_new_table_cleanup;

  close_all_tables_for_name(thd, table->s, alter_ctx.is_table_renamed(), NULL);
  table_list->table= table= NULL;                  /* Safety */

  /*
    Rename the old table to temporary name to have a backup in case
    anything goes wrong while renaming the new table.
  */
  char backup_name[32];
  DBUG_ASSERT(sizeof(my_thread_id) == 4);
  my_snprintf(backup_name, sizeof(backup_name), "%s2-%lx-%lx", tmp_file_prefix,
              current_pid, thd->thread_id());
  if (lower_case_table_names)
    my_casedn_str(files_charset_info, backup_name);
  if (mysql_rename_table(old_db_type, alter_ctx.db, alter_ctx.table_name,
                         alter_ctx.db, backup_name, FN_TO_IS_TMP))
  {
    // Rename to temporary name failed, delete the new table, abort ALTER.
    (void) quick_rm_table(thd, new_db_type, alter_ctx.new_db,
                          alter_ctx.tmp_name, FN_IS_TMP);
    goto err_with_mdl;
  }

  // Rename the new table to the correct name.
  if (mysql_rename_table(new_db_type, alter_ctx.new_db, alter_ctx.tmp_name,
                         alter_ctx.new_db, alter_ctx.new_alias,
                         FN_FROM_IS_TMP))
  {
    // Rename failed, delete the temporary table.
    (void) quick_rm_table(thd, new_db_type, alter_ctx.new_db,
                          alter_ctx.tmp_name, FN_IS_TMP);
    
    // Restore the backup of the original table to the old name.
    (void) mysql_rename_table(old_db_type, alter_ctx.db, backup_name,
                              alter_ctx.db, alter_ctx.alias, 
                              FN_FROM_IS_TMP | NO_FK_CHECKS);
    
    goto err_with_mdl;
  }

  // Check if we renamed the table and if so update trigger files.
  if (alter_ctx.is_table_renamed() &&
      change_trigger_table_name(thd,
                                alter_ctx.db,
                                alter_ctx.alias,
                                alter_ctx.table_name,
                                alter_ctx.new_db,
                                alter_ctx.new_alias))
  {
    // Rename succeeded, delete the new table.
    (void) quick_rm_table(thd, new_db_type,
                          alter_ctx.new_db, alter_ctx.new_alias, 0);
    // Restore the backup of the original table to the old name.
    (void) mysql_rename_table(old_db_type, alter_ctx.db, backup_name,
                              alter_ctx.db, alter_ctx.alias, 
                              FN_FROM_IS_TMP | NO_FK_CHECKS);
    goto err_with_mdl;
  }

  // ALTER TABLE succeeded, delete the backup of the old table.
  if (quick_rm_table(thd, old_db_type, alter_ctx.db, backup_name, FN_IS_TMP))
  {
    /*
      The fact that deletion of the backup failed is not critical
      error, but still worth reporting as it might indicate serious
      problem with server.
    */
    goto err_with_mdl;
  }

end_inplace:

  thd->count_cuted_fields= CHECK_FIELD_IGNORE;

  if (thd->locked_tables_list.reopen_tables(thd))
    goto err_with_mdl;

  THD_STAGE_INFO(thd, stage_end);

  DBUG_EXECUTE_IF("sleep_alter_before_main_binlog", my_sleep(6000000););
  DEBUG_SYNC(thd, "alter_table_before_main_binlog");

  ha_binlog_log_query(thd, create_info->db_type, LOGCOM_ALTER_TABLE,
                      thd->query().str, thd->query().length,
                      alter_ctx.db, alter_ctx.table_name);

  DBUG_ASSERT(!(mysql_bin_log.is_open() &&
                thd->is_current_stmt_binlog_format_row() &&
                (create_info->options & HA_LEX_CREATE_TMP_TABLE)));
  if (write_bin_log(thd, true, thd->query().str, thd->query().length))
    DBUG_RETURN(true);

  if (ha_check_storage_engine_flag(old_db_type, HTON_FLUSH_AFTER_RENAME))
  {
    /*
      For the alter table to be properly flushed to the logs, we
      have to open the new table.  If not, we get a problem on server
      shutdown. But we do not need to attach MERGE children.
    */
    TABLE *t_table;
    t_table= open_table_uncached(thd, alter_ctx.get_new_path(),
                                 alter_ctx.new_db, alter_ctx.new_name,
                                 false, true);
    if (t_table)
      intern_close_table(t_table);
    else
      sql_print_warning("Could not open table %s.%s after rename\n",
                        alter_ctx.new_db, alter_ctx.table_name);
    ha_flush_logs(old_db_type);
  }
  table_list->table= NULL;			// For query cache
  query_cache.invalidate(thd, table_list, FALSE);

  if (thd->locked_tables_mode == LTM_LOCK_TABLES ||
      thd->locked_tables_mode == LTM_PRELOCKED_UNDER_LOCK_TABLES)
  {
    if (alter_ctx.is_table_renamed())
      thd->mdl_context.release_all_locks_for_name(mdl_ticket);
    else
      mdl_ticket->downgrade_lock(MDL_SHARED_NO_READ_WRITE);
  }

end_temporary:
  thd->count_cuted_fields= CHECK_FIELD_IGNORE;

  my_snprintf(alter_ctx.tmp_name, sizeof(alter_ctx.tmp_name),
              ER(ER_INSERT_INFO),
	      (long) (copied + deleted), (long) deleted,
	      (long) thd->get_stmt_da()->current_statement_cond_count());
  my_ok(thd, copied + deleted, 0L, alter_ctx.tmp_name);
  DBUG_RETURN(false);

err_new_table_cleanup:
  thd->count_cuted_fields= CHECK_FIELD_IGNORE;

  if (new_table)
  {
    /* close_temporary_table() frees the new_table pointer. */
    close_temporary_table(thd, new_table, true, true);
  }
  else
    (void) quick_rm_table(thd, new_db_type,
                          alter_ctx.new_db, alter_ctx.tmp_name,
                          (FN_IS_TMP | (no_ha_table ? NO_HA_TABLE : 0)));

  if (alter_ctx.error_if_not_empty & Alter_table_ctx::GEOMETRY_WITHOUT_DEFAULT)
  {
    my_error(ER_INVALID_USE_OF_NULL, MYF(0));
  }
  if ((alter_ctx.error_if_not_empty &
       Alter_table_ctx::DATETIME_WITHOUT_DEFAULT) &&
      thd->get_stmt_da()->current_row_for_condition())
  {
    /*
      No default value was provided for a DATE/DATETIME field, the
      current sql_mode doesn't allow the '0000-00-00' value and
      the table to be altered isn't empty.
      Report error here.
    */
    uint f_length;
    enum enum_mysql_timestamp_type t_type= MYSQL_TIMESTAMP_DATE;
    switch (alter_ctx.datetime_field->sql_type)
    {
      case MYSQL_TYPE_DATE:
      case MYSQL_TYPE_NEWDATE:
        f_length= MAX_DATE_WIDTH; // "0000-00-00";
        t_type= MYSQL_TIMESTAMP_DATE;
        break;
      case MYSQL_TYPE_DATETIME:
      case MYSQL_TYPE_DATETIME2:
        f_length= MAX_DATETIME_WIDTH; // "0000-00-00 00:00:00";
        t_type= MYSQL_TIMESTAMP_DATETIME;
        break;
      default:
        /* Shouldn't get here. */
        f_length= 0;
        DBUG_ASSERT(0);
    }
    make_truncated_value_warning(thd, Sql_condition::SL_WARNING,
                                 ErrConvString(my_zero_datetime6, f_length),
                                 t_type,
                                 alter_ctx.datetime_field->field_name);
  }

  DBUG_RETURN(true);

err_with_mdl:
  thd->count_cuted_fields= CHECK_FIELD_IGNORE;

  /*
    An error happened while we were holding exclusive name metadata lock
    on table being altered. To be safe under LOCK TABLES we should
    remove all references to the altered table from the list of locked
    tables and release the exclusive metadata lock.
  */
  thd->locked_tables_list.unlink_all_closed_tables(thd, NULL, 0);
  thd->mdl_context.release_all_locks_for_name(mdl_ticket);
  DBUG_RETURN(true);
}
/* mysql_alter_table */



/**
  Prepare the transaction for the alter table's copy phase.
*/

bool mysql_trans_prepare_alter_copy_data(THD *thd)
{
  DBUG_ENTER("mysql_prepare_alter_copy_data");
  /*
    Turn off recovery logging since rollback of an alter table is to
    delete the new table so there is no need to log the changes to it.
    
    This needs to be done before external_lock.
  */
  if (ha_enable_transaction(thd, FALSE))
    DBUG_RETURN(TRUE);
  DBUG_RETURN(FALSE);
}


/**
  Commit the copy phase of the alter table.
*/

bool mysql_trans_commit_alter_copy_data(THD *thd)
{
  bool error= FALSE;
  DBUG_ENTER("mysql_commit_alter_copy_data");

  if (ha_enable_transaction(thd, TRUE))
    DBUG_RETURN(TRUE);

  DEBUG_SYNC(thd, "commit_alter_copy_table");
  
  /*
    Ensure that the new table is saved properly to disk before installing
    the new .frm.
    And that InnoDB's internal latches are released, to avoid deadlock
    when waiting on other instances of the table before rename (Bug#54747).
  */
  if (trans_commit_stmt(thd))
    error= TRUE;
  if (trans_commit_implicit(thd))
    error= TRUE;

  DBUG_RETURN(error);
}


static int
copy_data_between_tables(PSI_stage_progress *psi,
                         TABLE *from,TABLE *to,
			 List<Create_field> &create,
			 ha_rows *copied,
			 ha_rows *deleted,
                         Alter_info::enum_enable_or_disable keys_onoff,
                         Alter_table_ctx *alter_ctx)
{
  int error;
  Copy_field *copy,*copy_end;
  ulong found_count,delete_count;
  THD *thd= current_thd;
  READ_RECORD info;
  TABLE_LIST   tables;
  List<Item>   fields;
  List<Item>   all_fields;
  ha_rows examined_rows, found_rows, returned_rows;
  bool auto_increment_field_copied= 0;
  sql_mode_t save_sql_mode;
  QEP_TAB_standalone qep_tab_st;
  QEP_TAB &qep_tab= qep_tab_st.as_QEP_TAB();
  DBUG_ENTER("copy_data_between_tables");

  if (mysql_trans_prepare_alter_copy_data(thd))
    DBUG_RETURN(-1);
  
  if (!(copy= new Copy_field[to->s->fields]))
    DBUG_RETURN(-1);				/* purecov: inspected */

  if (to->file->ha_external_lock(thd, F_WRLCK))
    DBUG_RETURN(-1);

  /* We need external lock before we can disable/enable keys */
  alter_table_manage_keys(to, from->file->indexes_are_disabled(), keys_onoff);

  from->file->info(HA_STATUS_VARIABLE);
  to->file->ha_start_bulk_insert(from->file->stats.records);

  mysql_stage_set_work_estimated(psi, from->file->stats.records);

  save_sql_mode= thd->variables.sql_mode;

  List_iterator<Create_field> it(create);
  Create_field *def;
  copy_end=copy;
  for (Field **ptr=to->field ; *ptr ; ptr++)
  {
    def=it++;
    if (def->field)
    {
      if (*ptr == to->next_number_field)
      {
        auto_increment_field_copied= TRUE;
        /*
          If we are going to copy contents of one auto_increment column to
          another auto_increment column it is sensible to preserve zeroes.
          This condition also covers case when we are don't actually alter
          auto_increment column.
        */
        if (def->field == from->found_next_number_field)
          thd->variables.sql_mode|= MODE_NO_AUTO_VALUE_ON_ZERO;
      }
      (copy_end++)->set(*ptr,def->field,0);
    }

  }

  found_count=delete_count=0;

  SELECT_LEX *const select_lex= thd->lex->select_lex;
  ORDER *const order= select_lex->order_list.first;

  if (order)
  {
    if (to->s->primary_key != MAX_KEY && to->file->primary_key_is_clustered())
    {
      char warn_buff[MYSQL_ERRMSG_SIZE];
      my_snprintf(warn_buff, sizeof(warn_buff), 
                  "ORDER BY ignored as there is a user-defined clustered index"
                  " in the table '%-.192s'", from->s->table_name.str);
      push_warning(thd, Sql_condition::SL_WARNING, ER_UNKNOWN_ERROR,
                   warn_buff);
    }
    else
    {
      from->sort.io_cache=(IO_CACHE*) my_malloc(key_memory_TABLE_sort_io_cache,
                                                sizeof(IO_CACHE),
                                                MYF(MY_FAE | MY_ZEROFILL));
      memset(&tables, 0, sizeof(tables));
      tables.table= from;
      tables.alias= tables.table_name= from->s->table_name.str;
      tables.db= from->s->db.str;
      error= 1;

      Column_privilege_tracker column_privilege(thd, SELECT_ACL);

      if (select_lex->setup_ref_array(thd))
        goto err;            /* purecov: inspected */
      if (setup_order(thd, select_lex->ref_pointer_array,
                      &tables, fields, all_fields, order))
        goto err;
      qep_tab.set_table(from);
      Filesort fsort(&qep_tab, order, HA_POS_ERROR);
      if (filesort(thd, &fsort, true,
                   &examined_rows, &found_rows, &returned_rows))
        goto err;

      from->sort.found_records= returned_rows;
    }
  };

  /* Tell handler that we have values for all columns in the to table */
  to->use_all_columns();
  if (init_read_record(&info, thd, from, NULL, 1, 1, FALSE))
  {
    error= 1;
    goto err;
  }
  thd->get_stmt_da()->reset_current_row_for_condition();

  set_column_defaults(to, create);

  while (!(error=info.read_record(&info)))
  {
    if (thd->killed)
    {
      thd->send_kill_message();
      error= 1;
      break;
    }
    /* Return error if source table isn't empty. */
    if (alter_ctx->error_if_not_empty)
    {
      error= 1;
      break;
    }
    if (to->next_number_field)
    {
      if (auto_increment_field_copied)
        to->auto_increment_field_not_null= TRUE;
      else
        to->next_number_field->reset();
    }
    
    for (Copy_field *copy_ptr=copy ; copy_ptr != copy_end ; copy_ptr++)
    {
      copy_ptr->invoke_do_copy(copy_ptr);
    }
    if ((to->vfield && update_generated_write_fields(to->write_set, to)) ||
      thd->is_error())
    {
      error= 1;
      break;
    }

    error=to->file->ha_write_row(to->record[0]);
    to->auto_increment_field_not_null= FALSE;
    if (error)
    {
      if (!to->file->is_ignorable_error(error))
      {
        /* Not a duplicate key error. */
	to->file->print_error(error, MYF(0));
	break;
      }
      else
      {
        /* Report duplicate key error. */
        uint key_nr= to->file->get_dup_key(error);
        if ((int) key_nr >= 0)
        {
          const char *err_msg= ER(ER_DUP_ENTRY_WITH_KEY_NAME);
          if (key_nr == 0 &&
              (to->key_info[0].key_part[0].field->flags &
               AUTO_INCREMENT_FLAG))
            err_msg= ER(ER_DUP_ENTRY_AUTOINCREMENT_CASE);
          print_keydup_error(to, key_nr == MAX_KEY ? NULL :
                             &to->key_info[key_nr],
                             err_msg, MYF(0));
        }
        else
          to->file->print_error(error, MYF(0));
        break;
      }
    }
    else
    {
      DEBUG_SYNC(thd, "copy_data_between_tables_before");
      found_count++;
      mysql_stage_set_work_completed(psi, found_count);
    }
    thd->get_stmt_da()->inc_current_row_for_condition();
  }
  end_read_record(&info);
  free_io_cache(from);
  delete [] copy;				// This is never 0

  if (to->file->ha_end_bulk_insert() && error <= 0)
  {
    to->file->print_error(my_errno(),MYF(0));
    error= 1;
  }

  if (mysql_trans_commit_alter_copy_data(thd))
    error= 1;

 err:
  thd->variables.sql_mode= save_sql_mode;
  free_io_cache(from);
  *copied= found_count;
  *deleted=delete_count;
  to->file->ha_release_auto_increment();
  if (to->file->ha_external_lock(thd,F_UNLCK))
    error=1;
  if (error < 0 && to->file->extra(HA_EXTRA_PREPARE_FOR_RENAME))
    error= 1;
  DBUG_RETURN(error > 0 ? -1 : 0);
}


/*
  Recreates tables by calling mysql_alter_table().

  SYNOPSIS
    mysql_recreate_table()
    thd			Thread handler
    tables		Tables to recreate
    table_copy          Recreate the table by using
                        ALTER TABLE COPY algorithm

 RETURN
    Like mysql_alter_table().
*/
bool mysql_recreate_table(THD *thd, TABLE_LIST *table_list, bool table_copy)
{
  HA_CREATE_INFO create_info;
  Alter_info alter_info;

  DBUG_ENTER("mysql_recreate_table");
  DBUG_ASSERT(!table_list->next_global);
  /* Set lock type which is appropriate for ALTER TABLE. */
  table_list->lock_type= TL_READ_NO_INSERT;
  /* Same applies to MDL request. */
  table_list->mdl_request.set_type(MDL_SHARED_NO_WRITE);

  memset(&create_info, 0, sizeof(create_info));
  create_info.row_type=ROW_TYPE_NOT_USED;
  create_info.default_table_charset=default_charset_info;
  /* Force alter table to recreate table */
  alter_info.flags= (Alter_info::ALTER_CHANGE_COLUMN |
                     Alter_info::ALTER_RECREATE);

  if (table_copy)
    alter_info.requested_algorithm= Alter_info::ALTER_TABLE_ALGORITHM_COPY;

  const bool ret= mysql_alter_table(thd, NullS, NullS, &create_info,
                                    table_list, &alter_info);
  DBUG_RETURN(ret);
}


bool mysql_checksum_table(THD *thd, TABLE_LIST *tables,
                          HA_CHECK_OPT *check_opt)
{
  TABLE_LIST *table;
  List<Item> field_list;
  Item *item;
  Protocol *protocol= thd->get_protocol();
  DBUG_ENTER("mysql_checksum_table");

  /*
    CHECKSUM TABLE returns results and rollbacks statement transaction,
    so it should not be used in stored function or trigger.
  */
  DBUG_ASSERT(! thd->in_sub_stmt);

  field_list.push_back(item = new Item_empty_string("Table", NAME_LEN*2));
  item->maybe_null= 1;
  field_list.push_back(item= new Item_int(NAME_STRING("Checksum"),
                                          (longlong) 1,
                                          MY_INT64_NUM_DECIMAL_DIGITS));
  item->maybe_null= 1;
  if (thd->send_result_metadata(&field_list,
                                Protocol::SEND_NUM_ROWS | Protocol::SEND_EOF))
    DBUG_RETURN(TRUE);

  /*
    Close all temporary tables which were pre-open to simplify
    privilege checking. Clear all references to closed tables.
  */
  close_thread_tables(thd);
  for (table= tables; table; table= table->next_local)
    table->table= NULL;

  /* Open one table after the other to keep lock time as short as possible. */
  for (table= tables; table; table= table->next_local)
  {
    char table_name[NAME_LEN*2+2];
    TABLE *t;
    TABLE_LIST *save_next_global;

    strxmov(table_name, table->db ,".", table->table_name, NullS);

    /* Remember old 'next' pointer and break the list.  */
    save_next_global= table->next_global;
    table->next_global= NULL;
    table->lock_type= TL_READ;
    /* Allow to open real tables only. */
    table->required_type= FRMTYPE_TABLE;

    if (open_temporary_tables(thd, table) ||
        open_and_lock_tables(thd, table, 0))
    {
      t= NULL;
    }
    else
      t= table->table;

    table->next_global= save_next_global;

    protocol->start_row();
    protocol->store(table_name, system_charset_info);

    if (!t)
    {
      /* Table didn't exist */
      protocol->store_null();
    }
    else
    {
      if (t->file->ha_table_flags() & HA_HAS_CHECKSUM &&
	  !(check_opt->flags & T_EXTEND))
	protocol->store((ulonglong)t->file->checksum());
      else if (!(t->file->ha_table_flags() & HA_HAS_CHECKSUM) &&
	       (check_opt->flags & T_QUICK))
	protocol->store_null();
      else
      {
	/* calculating table's checksum */
	ha_checksum crc= 0;
        uchar null_mask=256 -  (1 << t->s->last_null_bit_pos);

        t->use_all_columns();

	if (t->file->ha_rnd_init(1))
	  protocol->store_null();
	else
	{
	  for (;;)
	  {
            if (thd->killed)
            {
              /* 
                 we've been killed; let handler clean up, and remove the 
                 partial current row from the recordset (embedded lib) 
              */
              t->file->ha_rnd_end();
              protocol->abort_row();
              goto err;
            }
	    ha_checksum row_crc= 0;
            int error= t->file->ha_rnd_next(t->record[0]);
            if (unlikely(error))
            {
              if (error == HA_ERR_RECORD_DELETED)
                continue;
              break;
            }
	    if (t->s->null_bytes)
            {
              /* fix undefined null bits */
              t->record[0][t->s->null_bytes-1] |= null_mask;
              if (!(t->s->db_create_options & HA_OPTION_PACK_RECORD))
                t->record[0][0] |= 1;

	      row_crc= checksum_crc32(row_crc, t->record[0], t->s->null_bytes);
            }

	    for (uint i= 0; i < t->s->fields; i++ )
	    {
	      Field *f= t->field[i];

             /*
               BLOB and VARCHAR have pointers in their field, we must convert
               to string; GEOMETRY is implemented on top of BLOB.
               BIT may store its data among NULL bits, convert as well.
             */
              switch (f->type()) {
                case MYSQL_TYPE_BLOB:
                case MYSQL_TYPE_VARCHAR:
                case MYSQL_TYPE_GEOMETRY:
                case MYSQL_TYPE_BIT:
                {
                  String tmp;
                  f->val_str(&tmp);
                  row_crc= checksum_crc32(row_crc, (uchar*) tmp.ptr(),
                           tmp.length());
                  break;
                }
                default:
                  row_crc= checksum_crc32(row_crc, f->ptr, f->pack_length());
                  break;
	      }
	    }

	    crc+= row_crc;
	  }
	  protocol->store((ulonglong)crc);
          t->file->ha_rnd_end();
	}
      }
      trans_rollback_stmt(thd);
      close_thread_tables(thd);
    }

    if (thd->transaction_rollback_request)
    {
      /*
        If transaction rollback was requested we honor it. To do this we
        abort statement and return error as not only CHECKSUM TABLE is
        rolled back but the whole transaction in which it was used.
      */
      protocol->abort_row();
      goto err;
    }

    /* Hide errors from client. Return NULL for problematic tables instead. */
    thd->clear_error();

    if (protocol->end_row())
      goto err;
  }

  my_eof(thd);
  DBUG_RETURN(FALSE);

err:
  DBUG_RETURN(TRUE);
}

/**
  @brief Check if the table can be created in the specified storage engine.

  Checks if the storage engine is enabled and supports the given table
  type (e.g. normal, temporary, system). May do engine substitution
  if the requested engine is disabled.

  @param thd          Thread descriptor.
  @param db_name      Database name.
  @param table_name   Name of table to be created.
  @param create_info  Create info from parser, including engine.

  @retval true  Engine not available/supported, error has been reported.
  @retval false Engine available/supported.
*/
static bool check_engine(THD *thd, const char *db_name,
                         const char *table_name, HA_CREATE_INFO *create_info)
{
  DBUG_ENTER("check_engine");
  handlerton **new_engine= &create_info->db_type;
  handlerton *req_engine= *new_engine;
  bool no_substitution=
        MY_TEST(thd->variables.sql_mode & MODE_NO_ENGINE_SUBSTITUTION);
  if (!(*new_engine= ha_checktype(thd, ha_legacy_type(req_engine),
                                  no_substitution, 1)))
    DBUG_RETURN(true);

  if (req_engine && req_engine != *new_engine)
  {
    push_warning_printf(thd, Sql_condition::SL_NOTE,
                       ER_WARN_USING_OTHER_HANDLER,
                       ER(ER_WARN_USING_OTHER_HANDLER),
                       ha_resolve_storage_engine_name(*new_engine),
                       table_name);
  }
  if (create_info->options & HA_LEX_CREATE_TMP_TABLE &&
      ha_check_storage_engine_flag(*new_engine, HTON_TEMPORARY_NOT_SUPPORTED))
  {
    if (create_info->used_fields & HA_CREATE_USED_ENGINE)
    {
      my_error(ER_ILLEGAL_HA_CREATE_OPTION, MYF(0),
               ha_resolve_storage_engine_name(*new_engine), "TEMPORARY");
      *new_engine= 0;
      DBUG_RETURN(true);
    }
    *new_engine= myisam_hton;
  }

  /*
    Check, if the given table name is system table, and if the storage engine 
    does supports it.
  */
  if ((create_info->used_fields & HA_CREATE_USED_ENGINE) &&
      !ha_check_if_supported_system_table(*new_engine, db_name, table_name))
  {
    my_error(ER_UNSUPPORTED_ENGINE, MYF(0),
             ha_resolve_storage_engine_name(*new_engine), db_name, table_name);
    *new_engine= NULL;
    DBUG_RETURN(true);
  }

  DBUG_RETURN(false);
}<|MERGE_RESOLUTION|>--- conflicted
+++ resolved
@@ -1871,7 +1871,6 @@
   strxmov(shadow_frm_name, shadow_path, reg_ext, NullS);
   if (flags & WFRM_WRITE_SHADOW)
   {
-<<<<<<< HEAD
     Partition_handler *part_handler= new_handler->get_partition_handler();
     partition_info *old_part_info= NULL;
     /*
@@ -1886,12 +1885,9 @@
       part_handler->set_part_info(lpt->part_info, false);
     }
 
-    if (mysql_prepare_create_table(lpt->thd, lpt->create_info,
-=======
     if (mysql_prepare_create_table(lpt->thd, lpt->db,
                                    lpt->table_name,
                                    lpt->create_info,
->>>>>>> 5e9adc8e
                                    lpt->alter_info,
                                    /*tmp_table*/ 1,
                                    &lpt->db_options,
@@ -3339,27 +3335,18 @@
 /**
   Check if there is a duplicate key. Report a warning for every duplicate key.
 
-<<<<<<< HEAD
-  @param thd              Thread context.
-  @param key              Key to be checked.
-  @param key_info         Key meta-data info.
-  @param alter_info       List of columns and indexes to create.
-
-  @retval false           Ok.
-  @retval true            Error.
-*/
-static bool check_duplicate_key(THD *thd,
-=======
   @param thd                Thread context.
   @param error_schema_name  Schema name of the table used for error reporting.
   @param error_table_name   Table name used for error reporting.
   @param key                Key to be checked.
   @param key_info           Key meta-data info.
   @param alter_info         List of columns and indexes to create.
+
+  @retval false           Ok.
+  @retval true            Error.
 */
-static void check_duplicate_key(THD *thd, const char *error_schema_name,
+static bool check_duplicate_key(THD *thd, const char *error_schema_name,
                                 const char *error_table_name,
->>>>>>> 5e9adc8e
                                 Key *key, KEY *key_info,
                                 Alter_info *alter_info)
 {
@@ -3439,18 +3426,13 @@
       push_warning_printf(thd, Sql_condition::SL_WARNING,
                           ER_DUP_INDEX, ER(ER_DUP_INDEX),
                           key_info->name,
-<<<<<<< HEAD
-                          thd->lex->query_tables->db,
-                          thd->lex->query_tables->table_name);
+                          error_schema_name,
+                          error_table_name);
       if (thd->is_error())
       {
         // An error was reported.
         return true;
       }
-=======
-                          error_schema_name,
-                          error_table_name);
->>>>>>> 5e9adc8e
       break;
     }
   }
@@ -4499,13 +4481,9 @@
     }
 
     // Check if a duplicate index is defined.
-<<<<<<< HEAD
-  if (check_duplicate_key(thd, key, key_info, alter_info))
+  if (check_duplicate_key(thd, error_schema_name, error_table_name,
+                          key, key_info, alter_info))
       DBUG_RETURN(true);
-=======
-    check_duplicate_key(thd, error_schema_name, error_table_name,
-                        key, key_info, alter_info);
->>>>>>> 5e9adc8e
 
     key_info++;
   }
