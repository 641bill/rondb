/* Copyright (c) 2013, 2018, Oracle and/or its affiliates. All rights reserved.

   This program is free software; you can redistribute it and/or modify
   it under the terms of the GNU General Public License, version 2.0,
   as published by the Free Software Foundation.

   This program is also distributed with certain software (including
   but not limited to OpenSSL) that is licensed under separate terms,
   as designated in a particular file or component or in included license
   documentation.  The authors of MySQL hereby grant you an additional
   permission to link the program and your derivative works with the
   separately licensed software that they have included with MySQL.

   This program is distributed in the hope that it will be useful,
   but WITHOUT ANY WARRANTY; without even the implied warranty of
   MERCHANTABILITY or FITNESS FOR A PARTICULAR PURPOSE.  See the
   GNU General Public License, version 2.0, for more details.

   You should have received a copy of the GNU General Public License
   along with this program; if not, write to the Free Software
   Foundation, Inc., 51 Franklin St, Fifth Floor, Boston, MA 02110-1301  USA */

#ifndef PARSE_TREE_NODES_INCLUDED
#define PARSE_TREE_NODES_INCLUDED

#include <stddef.h>
#include <sys/types.h>
#include <cctype>  // std::isspace
#include <limits>

#include "binary_log_types.h"
#include "lex_string.h"
#include "m_ctype.h"
#include "my_base.h"
#include "my_bit.h"  // is_single_bit
#include "my_dbug.h"
#include "my_inttypes.h"
#include "my_sqlcommand.h"
#include "my_sys.h"
#include "my_thread_local.h"
#include "my_time.h"
#include "mysql/mysql_lex_string.h"
#include "mysqld_error.h"
#include "sql/auth/sql_security_ctx.h"
#include "sql/enum_query_type.h"
#include "sql/handler.h"
#include "sql/item.h"
#include "sql/item_func.h"
#include "sql/key_spec.h"
#include "sql/mdl.h"
#include "sql/mem_root_array.h"
#include "sql/mysqld.h"       // table_alias_charset
#include "sql/opt_explain.h"  // Sql_cmd_explain_other_thread
#include "sql/parse_location.h"
#include "sql/parse_tree_helpers.h"  // PT_item_list
#include "sql/parse_tree_node_base.h"
#include "sql/parse_tree_partitions.h"
#include "sql/partition_info.h"
#include "sql/query_result.h"  // Query_result
#include "sql/resourcegroups/resource_group_basic_types.h"
#include "sql/resourcegroups/resource_group_sql_cmd.h"
#include "sql/set_var.h"
#include "sql/sp_head.h"    // sp_head
#include "sql/sql_admin.h"  // Sql_cmd_shutdown etc.
#include "sql/sql_alter.h"
#include "sql/sql_class.h"  // THD
#include "sql/sql_cmd_srs.h"
#include "sql/sql_exchange.h"
#include "sql/sql_lex.h"  // LEX
#include "sql/sql_list.h"
#include "sql/sql_load.h"   // Sql_cmd_load_table
#include "sql/sql_parse.h"  // add_join_natural
#include "sql/sql_partition_admin.h"
#include "sql/sql_restart_server.h"  // Sql_cmd_restart_server
#include "sql/sql_show.h"
#include "sql/sql_tablespace.h"  // Tablespace_options
#include "sql/sql_truncate.h"    // Sql_cmd_truncate_table
#include "sql/table.h"           // Common_table_expr
#include "sql/table_function.h"  // Json_table_column
#include "sql/window.h"          // Window
#include "sql/window_lex.h"
#include "sql_string.h"
#include "thr_lock.h"

class PT_field_def_base;
class PT_hint_list;
class PT_query_expression;
class PT_subquery;
class PT_type;
class Sql_cmd;
struct MEM_ROOT;

/**
  @defgroup ptn  Parse tree nodes
  @ingroup  Parser
*/
/**
  @defgroup ptn_stmt  Nodes representing SQL statements
  @ingroup  ptn
*/
/**
  @defgroup ptn_create_table  CREATE TABLE statement
  @ingroup  ptn_stmt
*/
/**
  @defgroup ptn_alter_table  ALTER TABLE statement
  @ingroup  ptn_stmt
*/
/**
  @defgroup ptn_create_table_stuff  Clauses of CREATE TABLE statement
  @ingroup  ptn_create_table
*/
/**
  @defgroup ptn_partitioning CREATE/ALTER TABLE partitioning-related stuff
  @ingroup  ptn_create_table ptn_alter_table
*/
/**
  @defgroup ptn_part_options Partition options in CREATE/ALTER TABLE
  @ingroup  ptn_partitioning
*/
/**
  @defgroup ptn_create_or_alter_table_options  Table options of CREATE/ALTER
  TABLE
  @anchor   ptn_create_or_alter_table_options
  @ingroup  ptn_create_table ptn_alter_table
*/
/**
  @defgroup ptn_col_types  Column types in CREATE/ALTER TABLE
  @ingroup  ptn_create_table ptn_alter_table
*/
/**
  @defgroup ptn_col_attrs  Column attributes in CREATE/ALTER TABLE
  @ingroup  ptn_create_table ptn_alter_table
*/
/**
  @defgroup ptn_not_gcol_attr Non-generated column attributes in CREATE/ALTER
  TABLE
  @ingroup ptn_col_attrs ptn_alter_table
*/

/**
  Calls contextualize() on every node in the array.
*/
template <class Node_type, class Parse_context_type>
bool contextualize_nodes(Mem_root_array_YY<Node_type *> nodes,
                         Parse_context_type *pc) {
  for (Node_type *i : nodes)
    if (i->contextualize(pc)) return true;
  return false;
}

/**
  Base class for all top-level nodes of SQL statements

  @ingroup ptn_stmt
*/
class Parse_tree_root {
  Parse_tree_root(const Parse_tree_root &) = delete;
  void operator=(const Parse_tree_root &) = delete;

 protected:
  virtual ~Parse_tree_root() {}
  Parse_tree_root() {}

 public:
  virtual Sql_cmd *make_cmd(THD *thd) = 0;
};

class PT_table_ddl_stmt_base : public Parse_tree_root {
 public:
  explicit PT_table_ddl_stmt_base(MEM_ROOT *mem_root)
      : m_alter_info(mem_root) {}

  virtual ~PT_table_ddl_stmt_base() = 0;  // force abstract class

 protected:
  Alter_info m_alter_info;
};

inline PT_table_ddl_stmt_base::~PT_table_ddl_stmt_base() {}

/**
  Convenience function that calls Parse_tree_node::contextualize() on the node
  if it's non-NULL.
*/
template <class Context, class Node>
bool contextualize_safe(Context *pc, Node *node) {
  if (node == NULL) return false;

<<<<<<< HEAD
  return node->contextualize(pc);
}

/**
  Parse context for the table DDL (ALTER TABLE and CREATE TABLE) nodes.

  For internal use in the contextualization code.
*/
struct Table_ddl_parse_context final : public Parse_context {
  Table_ddl_parse_context(THD *thd, SELECT_LEX *select, Alter_info *alter_info)
      : Parse_context(thd, select),
        create_info(thd->lex->create_info),
        alter_info(alter_info),
        key_create_info(&thd->lex->key_create_info) {}

  HA_CREATE_INFO *const create_info;
  Alter_info *const alter_info;
  KEY_CREATE_INFO *const key_create_info;
=======
    lex->pop_context();
    pc->select->n_child_sum_items += child->n_sum_items;
    /*
      A subquery (and all the subsequent query blocks in a UNION) can add
      columns to an outer query block. Reserve space for them.
    */
    for (SELECT_LEX *temp = child; temp != NULL;
         temp = temp->next_select())
    {
      pc->select->select_n_where_fields+= temp->select_n_where_fields;
      pc->select->select_n_having_items+= temp->select_n_having_items;
    }
    value= query_expression_body->value;
    return false;
  }
>>>>>>> af33f475
};

/**
  Base class for all table DDL (ALTER TABLE and CREATE TABLE) nodes.
*/
typedef Parse_tree_node_tmpl<Table_ddl_parse_context> Table_ddl_node;

/**
  Convenience function that calls Item::itemize() on the item if it's
  non-NULL.
*/
inline bool itemize_safe(Parse_context *pc, Item **item) {
  if (*item == NULL) return false;
  return (*item)->itemize(pc, item);
}

class PT_order_expr : public Parse_tree_node, public ORDER {
  typedef Parse_tree_node super;

 public:
  PT_order_expr(Item *item_arg, enum_order dir) {
    item_ptr = item_arg;
    direction = (dir == ORDER_DESC) ? ORDER_DESC : ORDER_ASC;
  }

  virtual bool contextualize(Parse_context *pc) {
    return super::contextualize(pc) || item_ptr->itemize(pc, &item_ptr);
  }
};

class PT_order_list : public Parse_tree_node {
  typedef Parse_tree_node super;

 public:
  SQL_I_List<ORDER> value;

 public:
  virtual bool contextualize(Parse_context *pc) {
    if (super::contextualize(pc)) return true;
    for (ORDER *o = value.first; o != NULL; o = o->next) {
      if (static_cast<PT_order_expr *>(o)->contextualize(pc)) return true;
    }
    return false;
  }

  void push_back(PT_order_expr *order) {
    order->item = &order->item_ptr;
    order->used_alias = false;
    order->used = 0;
    order->is_position = false;
    value.link_in_list(order, &order->next);
  }
};

class PT_gorder_list : public PT_order_list {
  typedef PT_order_list super;

 public:
  virtual bool contextualize(Parse_context *pc) {
    return super::contextualize(pc);
  }
};

/**
  Represents an element of the WITH list:
  WITH [...], [...] SELECT ...,
         ^  or  ^
  i.e. a Common Table Expression (CTE, or Query Name in SQL99 terms).
*/
class PT_common_table_expr : public Parse_tree_node {
  typedef Parse_tree_node super;

 public:
  explicit PT_common_table_expr(const LEX_STRING &name,
                                const LEX_STRING &subq_text,
                                uint subq_text_offset, PT_subquery *sn,
                                const Create_col_name_list *column_names,
                                MEM_ROOT *mem_root);

  /// The name after AS
  const LEX_STRING &name() const { return m_name; }
  /**
    @param      thd  Thread handler
    @param[out] node PT_subquery
    @returns a PT_subquery to attach to a table reference for this CTE
  */
  bool make_subquery_node(THD *thd, PT_subquery **node);
  /**
    @param tl  Table reference to match
    @param in_self  If this is a recursive reference
    @param[out]  found Is set to true/false if matches or not
    @returns true if error
  */
  bool match_table_ref(TABLE_LIST *tl, bool in_self, bool *found);
  /**
    @returns true if 'other' is the same instance as 'this'
  */
  bool is(const Common_table_expr *other) const {
    return other == &m_postparse;
  }
  void print(THD *thd, String *str, enum_query_type query_type);

 private:
  LEX_STRING m_name;
  /// Raw text of query expression (including parentheses)
  const LEX_STRING m_subq_text;
  /**
    Offset in bytes of m_subq_text in original statement which had the WITH
    clause.
  */
  uint m_subq_text_offset;
  /// Parsed version of subq_text
  PT_subquery *const m_subq_node;
  /// List of explicitely specified column names; if empty, no list.
  const Create_col_name_list m_column_names;
  /**
    A TABLE_LIST representing a CTE needs access to the WITH list
    element it derives from. However, in order to:
    - limit the members which TABLE_LIST can access
    - avoid including this header file everywhere TABLE_LIST needs to access
    these members,
    these members are relocated into a separate inferior object whose
    declaration is in table.h, like that of TABLE_LIST. It's the "postparse"
    part. TABLE_LIST accesses this inferior object only.
  */
  Common_table_expr m_postparse;

  friend bool SELECT_LEX_UNIT::clear_corr_ctes();
};

/**
   Represents the WITH list.
   WITH [...], [...] SELECT ...,
        ^^^^^^^^^^^^
*/
class PT_with_list : public Parse_tree_node {
  typedef Parse_tree_node super;

 public:
  /// @param mem_root where interior objects are allocated
  explicit PT_with_list(MEM_ROOT *mem_root) : m_elements(mem_root) {}
  bool push_back(PT_common_table_expr *el);
  const Mem_root_array<PT_common_table_expr *> &elements() const {
    return m_elements;
  }

 private:
  Mem_root_array<PT_common_table_expr *> m_elements;
};

/**
  Represents the WITH clause:
  WITH [...], [...] SELECT ...,
  ^^^^^^^^^^^^^^^^^
*/
class PT_with_clause : public Parse_tree_node {
  typedef Parse_tree_node super;

 public:
  PT_with_clause(const PT_with_list *l, bool r)
      : m_list(l), m_recursive(r), m_most_inner_in_parsing(nullptr) {}

  virtual bool contextualize(Parse_context *pc) {
    if (super::contextualize(pc)) return true; /* purecov: inspected */
    // WITH complements a query expression (a unit).
    pc->select->master_unit()->m_with_clause = this;
    return false;
  }

  /**
    Looks up a table reference into the list of CTEs.
    @param      tl    Table reference to look up
    @param[out] found Is set to true/false if found or not
    @returns true if error
  */
  bool lookup(TABLE_LIST *tl, PT_common_table_expr **found);
  /**
    Call this to record in the WITH clause that we are contextualizing the
    CTE definition inserted in table reference 'tl'.
    @returns information which the caller must provide to
    leave_parsing_definition().
  */
  const TABLE_LIST *enter_parsing_definition(TABLE_LIST *tl) {
    auto old = m_most_inner_in_parsing;
    m_most_inner_in_parsing = tl;
    return old;
  }
  void leave_parsing_definition(const TABLE_LIST *old) {
    m_most_inner_in_parsing = old;
  }
  void print(THD *thd, String *str, enum_query_type query_type);

 private:
  /// All CTEs of this clause
  const PT_with_list *const m_list;
  /// True if the user has specified the RECURSIVE keyword.
  const bool m_recursive;
  /**
    The innermost CTE reference which we're parsing at the
    moment. Used to detect forward references, loops and recursiveness.
  */
  const TABLE_LIST *m_most_inner_in_parsing;

  friend bool SELECT_LEX_UNIT::clear_corr_ctes();
};

class PT_select_item_list : public PT_item_list {
  typedef PT_item_list super;

 public:
  virtual bool contextualize(Parse_context *pc) {
    if (super::contextualize(pc)) return true;

    pc->select->item_list = value;
    return false;
  }
};

class PT_limit_clause : public Parse_tree_node {
  typedef Parse_tree_node super;

  Limit_options limit_options;

 public:
  PT_limit_clause(const Limit_options &limit_options_arg)
      : limit_options(limit_options_arg) {}

  virtual bool contextualize(Parse_context *pc) {
    if (super::contextualize(pc)) return true;

    if (pc->select->master_unit()->is_union() && !pc->select->braces) {
      pc->select = pc->select->master_unit()->fake_select_lex;
      DBUG_ASSERT(pc->select != NULL);
    }

    if (limit_options.is_offset_first && limit_options.opt_offset != NULL &&
        limit_options.opt_offset->itemize(pc, &limit_options.opt_offset))
      return true;

    if (limit_options.limit->itemize(pc, &limit_options.limit)) return true;

    if (!limit_options.is_offset_first && limit_options.opt_offset != NULL &&
        limit_options.opt_offset->itemize(pc, &limit_options.opt_offset))
      return true;

    pc->select->select_limit = limit_options.limit;
    pc->select->offset_limit = limit_options.opt_offset;
    pc->select->explicit_limit = true;

    pc->thd->lex->set_stmt_unsafe(LEX::BINLOG_STMT_UNSAFE_LIMIT);
    return false;
  }
};

class PT_cross_join;
class PT_joined_table;

class PT_table_reference : public Parse_tree_node {
 public:
  TABLE_LIST *value;

  /**
    Lets us build a parse tree top-down, which is necessary due to the
    context-dependent nature of the join syntax. This function adds
    the `<table_ref>` cross join as the left-most leaf in this join tree
    rooted at this node.

    @todo: comment on non-join PT_table_reference objects

    @param cj This `<table ref>` will be added if it represents a cross join.

    @return The new top-level join.
  */
  virtual PT_joined_table *add_cross_join(PT_cross_join *cj);
};

class PT_table_factor_table_ident : public PT_table_reference {
  typedef PT_table_reference super;

  Table_ident *table_ident;
  List<String> *opt_use_partition;
  const char *const opt_table_alias;
  List<Index_hint> *opt_key_definition;

 public:
  PT_table_factor_table_ident(Table_ident *table_ident_arg,
                              List<String> *opt_use_partition_arg,
                              const LEX_CSTRING &opt_table_alias_arg,
                              List<Index_hint> *opt_key_definition_arg)
      : table_ident(table_ident_arg),
        opt_use_partition(opt_use_partition_arg),
        opt_table_alias(opt_table_alias_arg.str),
        opt_key_definition(opt_key_definition_arg) {}

  virtual bool contextualize(Parse_context *pc) {
    if (super::contextualize(pc)) return true;

    THD *thd = pc->thd;
    Yacc_state *yyps = &thd->m_parser_state->m_yacc;

    value = pc->select->add_table_to_list(
        thd, table_ident, opt_table_alias, 0, yyps->m_lock_type,
        yyps->m_mdl_type, opt_key_definition, opt_use_partition, nullptr, pc);
    if (value == NULL) return true;
    if (pc->select->add_joined_table(value)) return true;
    return false;
  }
};

class PT_json_table_column : public Parse_tree_node {
 public:
  virtual Json_table_column *get_column() = 0;
};

class PT_table_factor_function : public PT_table_reference {
  typedef PT_table_reference super;

 public:
  PT_table_factor_function(Item *expr, const LEX_STRING &path,
                           Mem_root_array<PT_json_table_column *> *nested_cols,
                           const LEX_STRING &table_alias)
      : m_expr(expr),
        m_path(path),
        m_nested_columns(nested_cols),
        m_table_alias(table_alias) {}

  bool contextualize(Parse_context *pc) override;

 private:
  Item *m_expr;
  const LEX_STRING m_path;
  Mem_root_array<PT_json_table_column *> *m_nested_columns;
  const LEX_STRING m_table_alias;
};

class PT_table_reference_list_parens : public PT_table_reference {
  typedef PT_table_reference super;

  Mem_root_array_YY<PT_table_reference *> table_list;

 public:
  explicit PT_table_reference_list_parens(
      const Mem_root_array_YY<PT_table_reference *> table_list)
      : table_list(table_list) {}

  virtual bool contextualize(Parse_context *pc) {
    if (super::contextualize(pc) || contextualize_array(pc, &table_list))
      return true;

    DBUG_ASSERT(table_list.size() >= 2);
    value = pc->select->nest_last_join(pc->thd, table_list.size());
    return value == NULL;
  }
};

class PT_derived_table : public PT_table_reference {
  typedef PT_table_reference super;

 public:
  PT_derived_table(bool lateral, PT_subquery *subquery,
                   const LEX_CSTRING &table_alias,
                   Create_col_name_list *column_names);

  virtual bool contextualize(Parse_context *pc);

 private:
  bool m_lateral;
  PT_subquery *m_subquery;
  const char *const m_table_alias;
  /// List of explicitely specified column names; if empty, no list.
  const Create_col_name_list column_names;
};

class PT_table_factor_joined_table : public PT_table_reference {
  typedef PT_table_reference super;

 public:
  PT_table_factor_joined_table(PT_joined_table *joined_table)
      : m_joined_table(joined_table) {}

  virtual bool contextualize(Parse_context *pc);

 private:
  PT_joined_table *m_joined_table;
};

class PT_joined_table : public PT_table_reference {
  typedef PT_table_reference super;

 protected:
  PT_table_reference *tab1_node;
  POS join_pos;
  PT_joined_table_type m_type;
  PT_table_reference *tab2_node;

  TABLE_LIST *tr1;
  TABLE_LIST *tr2;

 public:
  PT_joined_table(PT_table_reference *tab1_node_arg, const POS &join_pos_arg,
                  PT_joined_table_type type, PT_table_reference *tab2_node_arg)
      : tab1_node(tab1_node_arg),
        join_pos(join_pos_arg),
        m_type(type),
        tab2_node(tab2_node_arg),
        tr1(NULL),
        tr2(NULL) {
    static_assert(is_single_bit(JTT_INNER), "not a single bit");
    static_assert(is_single_bit(JTT_STRAIGHT), "not a single bit");
    static_assert(is_single_bit(JTT_NATURAL), "not a single bit");
    static_assert(is_single_bit(JTT_LEFT), "not a single bit");
    static_assert(is_single_bit(JTT_RIGHT), "not a single bit");

    DBUG_ASSERT(type == JTT_INNER || type == JTT_STRAIGHT_INNER ||
                type == JTT_NATURAL_INNER || type == JTT_NATURAL_LEFT ||
                type == JTT_NATURAL_RIGHT || type == JTT_LEFT ||
                type == JTT_RIGHT);
  }

  /**
    Adds the cross join to this join operation. The cross join is nested as
    the table reference on the left-hand side.
  */
  PT_joined_table *add_cross_join(PT_cross_join *cj) {
    tab1_node = tab1_node->add_cross_join(cj);
    return this;
  }

  /// Adds the table reference as the right-hand side of this join.
  void add_rhs(PT_table_reference *table) {
    DBUG_ASSERT(tab2_node == NULL);
    tab2_node = table;
  }

  bool contextualize(Parse_context *pc) {
    if (super::contextualize(pc) || contextualize_tabs(pc)) return true;

    if (m_type & (JTT_LEFT | JTT_RIGHT)) {
      if (m_type & JTT_LEFT)
        tr2->outer_join |= JOIN_TYPE_LEFT;
      else {
        TABLE_LIST *inner_table = pc->select->convert_right_join();
        if (inner_table == NULL) return true;
        /* swap tr1 and tr2 */
        DBUG_ASSERT(inner_table == tr1);
        tr1 = tr2;
        tr2 = inner_table;
      }
    }

    if (m_type & JTT_NATURAL) tr1->add_join_natural(tr2);

    if (m_type & JTT_STRAIGHT) tr2->straight = true;

    return false;
  }

  /// This class is being inherited, it should thus be abstract.
  ~PT_joined_table() = 0;

 protected:
  bool contextualize_tabs(Parse_context *pc) {
    if (tr1 != NULL) return false;  // already done

    if (tab1_node->contextualize(pc) || tab2_node->contextualize(pc))
      return true;

    tr1 = tab1_node->value;
    tr2 = tab2_node->value;

    if (tr1 == NULL || tr2 == NULL) {
      error(pc, join_pos);
      return true;
    }
    return false;
  }
};

inline PT_joined_table::~PT_joined_table() {}

class PT_cross_join : public PT_joined_table {
  typedef PT_joined_table super;

 public:
  PT_cross_join(PT_table_reference *tab1_node_arg, const POS &join_pos_arg,
                PT_joined_table_type Type_arg,
                PT_table_reference *tab2_node_arg)
      : PT_joined_table(tab1_node_arg, join_pos_arg, Type_arg, tab2_node_arg) {}

  virtual bool contextualize(Parse_context *pc) {
    if (super::contextualize(pc)) return true;
    value = pc->select->nest_last_join(pc->thd);
    return value == NULL;
  }
};

class PT_joined_table_on : public PT_joined_table {
  typedef PT_joined_table super;
  Item *on;

 public:
  PT_joined_table_on(PT_table_reference *tab1_node_arg, const POS &join_pos_arg,
                     PT_joined_table_type type,
                     PT_table_reference *tab2_node_arg, Item *on_arg)
      : super(tab1_node_arg, join_pos_arg, type, tab2_node_arg), on(on_arg) {}

  virtual bool contextualize(Parse_context *pc) {
    if (this->contextualize_tabs(pc)) return true;

    if (push_new_name_resolution_context(pc, this->tr1, this->tr2)) {
      this->error(pc, this->join_pos);
      return true;
    }

    SELECT_LEX *sel = pc->select;
    sel->parsing_place = CTX_ON;

    if (super::contextualize(pc) || on->itemize(pc, &on)) return true;
    DBUG_ASSERT(sel == pc->select);

    add_join_on(this->tr2, on);
    pc->thd->lex->pop_context();
    DBUG_ASSERT(sel->parsing_place == CTX_ON);
    sel->parsing_place = CTX_NONE;
    value = pc->select->nest_last_join(pc->thd);
    return value == NULL;
  }
};

class PT_joined_table_using : public PT_joined_table {
  typedef PT_joined_table super;
  List<String> *using_fields;

 public:
  PT_joined_table_using(PT_table_reference *tab1_node_arg,
                        const POS &join_pos_arg, PT_joined_table_type type,
                        PT_table_reference *tab2_node_arg,
                        List<String> *using_fields_arg)
      : super(tab1_node_arg, join_pos_arg, type, tab2_node_arg),
        using_fields(using_fields_arg) {}

  /// A PT_joined_table_using without a list of columns denotes a natural join.
  PT_joined_table_using(PT_table_reference *tab1_node_arg,
                        const POS &join_pos_arg, PT_joined_table_type type,
                        PT_table_reference *tab2_node_arg)
      : PT_joined_table_using(tab1_node_arg, join_pos_arg, type, tab2_node_arg,
                              NULL) {}

  virtual bool contextualize(Parse_context *pc) {
    if (super::contextualize(pc)) return true;

    tr1->add_join_natural(tr2);
    value = pc->select->nest_last_join(pc->thd);
    if (value == NULL) return true;
    value->join_using_fields = using_fields;

    return false;
  }
};

class PT_group : public Parse_tree_node {
  typedef Parse_tree_node super;

  PT_order_list *group_list;
  olap_type olap;

 public:
  PT_group(PT_order_list *group_list_arg, olap_type olap_arg)
      : group_list(group_list_arg), olap(olap_arg) {}

  virtual bool contextualize(Parse_context *pc);
};

class PT_order : public Parse_tree_node {
  typedef Parse_tree_node super;

  PT_order_list *order_list;

 public:
  explicit PT_order(PT_order_list *order_list_arg)
      : order_list(order_list_arg) {}

  virtual bool contextualize(Parse_context *pc);
};

class PT_locking_clause : public Parse_tree_node {
 public:
  PT_locking_clause(Lock_strength strength, Locked_row_action action)
      : m_lock_strength(strength), m_locked_row_action(action) {}

  virtual bool contextualize(Parse_context *pc) final;

  virtual bool set_lock_for_tables(Parse_context *pc) = 0;

  virtual bool is_legacy_syntax() const = 0;

  Locked_row_action action() const { return m_locked_row_action; }

 protected:
  Lock_descriptor get_lock_descriptor() const {
    thr_lock_type lock_type = TL_IGNORE;
    switch (m_lock_strength) {
      case Lock_strength::UPDATE:
        lock_type = TL_WRITE;
        break;
      case Lock_strength::SHARE:
        lock_type = TL_READ_WITH_SHARED_LOCKS;
        break;
    }

    return {lock_type, static_cast<thr_locked_row_action>(action())};
  }

 private:
  Lock_strength m_lock_strength;
  Locked_row_action m_locked_row_action;
};

class PT_query_block_locking_clause : public PT_locking_clause {
 public:
  PT_query_block_locking_clause(Lock_strength strength,
                                Locked_row_action action)
      : PT_locking_clause(strength, action),
        m_is_legacy_syntax(strength == Lock_strength::UPDATE &&
                           action == Locked_row_action::WAIT) {}

  PT_query_block_locking_clause(Lock_strength strength)
      : PT_locking_clause(strength, Locked_row_action::WAIT),
        m_is_legacy_syntax(true) {}

  bool set_lock_for_tables(Parse_context *pc) override;

  bool is_legacy_syntax() const override { return m_is_legacy_syntax; }

 private:
  bool m_is_legacy_syntax;
};

class PT_table_locking_clause : public PT_locking_clause {
 public:
  typedef Mem_root_array_YY<Table_ident *> Table_ident_list;

  PT_table_locking_clause(Lock_strength strength,
                          Mem_root_array_YY<Table_ident *> tables,
                          Locked_row_action action)
      : PT_locking_clause(strength, action), m_tables(tables) {}

  bool set_lock_for_tables(Parse_context *pc) override;

  bool is_legacy_syntax() const override { return false; }

 private:
  /// @todo Move this function to Table_ident?
  void print_table_ident(THD *thd, const Table_ident *ident, String *s) {
    LEX_CSTRING db = ident->db;
    LEX_CSTRING table = ident->table;
    if (db.length > 0) {
      append_identifier(thd, s, db.str, db.length);
      s->append('.');
    }
    append_identifier(thd, s, table.str, table.length);
  }

  bool raise_error(THD *thd, const Table_ident *name, int error) {
    String s;
    print_table_ident(thd, name, &s);
    my_error(error, MYF(0), s.ptr());
    return true;
  }

  bool raise_error(int error) {
    my_error(error, MYF(0));
    return true;
  }

  Table_ident_list m_tables;
};

class PT_locking_clause_list : public Parse_tree_node {
 public:
  PT_locking_clause_list(MEM_ROOT *mem_root) {
    m_locking_clauses.init(mem_root);
  }

  bool push_back(PT_locking_clause *locking_clause) {
    return m_locking_clauses.push_back(locking_clause);
  }

  bool is_legacy_syntax() const {
    return m_locking_clauses.size() == 1 &&
           m_locking_clauses[0]->is_legacy_syntax();
  }

  bool contextualize(Parse_context *pc) {
    for (auto locking_clause : m_locking_clauses)
      if (locking_clause->contextualize(pc)) return true;
    return false;
  }

 private:
  Mem_root_array_YY<PT_locking_clause *> m_locking_clauses;
};

class PT_query_expression_body : public Parse_tree_node {
 public:
  virtual bool is_union() const = 0;
  virtual void set_containing_qe(PT_query_expression *) {}
  virtual bool has_into_clause() const = 0;
};

class PT_internal_variable_name : public Parse_tree_node {
 public:
  sys_var_with_base value;
};

class PT_internal_variable_name_1d : public PT_internal_variable_name {
  typedef PT_internal_variable_name super;

  LEX_STRING ident;

 public:
  PT_internal_variable_name_1d(const LEX_STRING &ident_arg)
      : ident(ident_arg) {}

  virtual bool contextualize(Parse_context *pc);
};

/**
  Parse tree node class for 2-dimentional variable names (example: \@global.x)
*/
class PT_internal_variable_name_2d : public PT_internal_variable_name {
  typedef PT_internal_variable_name super;

  POS pos;
  LEX_STRING ident1;
  LEX_STRING ident2;

 public:
  PT_internal_variable_name_2d(const POS &pos, const LEX_STRING &ident1_arg,
                               const LEX_STRING &ident2_arg)
      : pos(pos), ident1(ident1_arg), ident2(ident2_arg) {}

  virtual bool contextualize(Parse_context *pc);
};

class PT_internal_variable_name_default : public PT_internal_variable_name {
  typedef PT_internal_variable_name super;

  LEX_STRING ident;

 public:
  PT_internal_variable_name_default(const LEX_STRING &ident_arg)
      : ident(ident_arg) {}

  virtual bool contextualize(Parse_context *pc) {
    if (super::contextualize(pc)) return true;

    sys_var *tmp = find_sys_var(pc->thd, ident.str, ident.length);
    if (!tmp) return true;
    if (!tmp->is_struct()) {
      my_error(ER_VARIABLE_IS_NOT_STRUCT, MYF(0), ident.str);
      return true;
    }
    value.var = tmp;
    value.base_name.str = (char *)"default";
    value.base_name.length = 7;
    return false;
  }
};

class PT_option_value_following_option_type : public Parse_tree_node {
  typedef Parse_tree_node super;

  POS pos;
  PT_internal_variable_name *name;
  Item *opt_expr;

 public:
  PT_option_value_following_option_type(const POS &pos,
                                        PT_internal_variable_name *name_arg,
                                        Item *opt_expr_arg)
      : pos(pos), name(name_arg), opt_expr(opt_expr_arg) {}

  virtual bool contextualize(Parse_context *pc) {
    if (super::contextualize(pc) || name->contextualize(pc) ||
        (opt_expr != NULL && opt_expr->itemize(pc, &opt_expr)))
      return true;

    if (name->value.var && name->value.var != trg_new_row_fake_var) {
      /* It is a system variable. */
      if (set_system_variable(pc->thd, &name->value, pc->thd->lex->option_type,
                              opt_expr))
        return true;
    } else {
      /*
        Not in trigger assigning value to new row,
        and option_type preceding local variable is illegal.
      */
      error(pc, pos);
      return true;
    }
    return false;
  }
};

class PT_option_value_no_option_type : public Parse_tree_node {};

class PT_option_value_no_option_type_internal
    : public PT_option_value_no_option_type {
  typedef PT_option_value_no_option_type super;

  PT_internal_variable_name *name;
  Item *opt_expr;
  POS expr_pos;

 public:
  PT_option_value_no_option_type_internal(PT_internal_variable_name *name_arg,
                                          Item *opt_expr_arg,
                                          const POS &expr_pos_arg)
      : name(name_arg), opt_expr(opt_expr_arg), expr_pos(expr_pos_arg) {}

  virtual bool contextualize(Parse_context *pc);
};

class PT_option_value_no_option_type_user_var
    : public PT_option_value_no_option_type {
  typedef PT_option_value_no_option_type super;

  LEX_STRING name;
  Item *expr;

 public:
  PT_option_value_no_option_type_user_var(const LEX_STRING &name_arg,
                                          Item *expr_arg)
      : name(name_arg), expr(expr_arg) {}

  virtual bool contextualize(Parse_context *pc) {
    if (super::contextualize(pc) || expr->itemize(pc, &expr)) return true;

    THD *thd = pc->thd;
    Item_func_set_user_var *item;
    item = new (pc->mem_root) Item_func_set_user_var(name, expr, false);
    if (item == NULL) return true;
    set_var_user *var = new (*THR_MALLOC) set_var_user(item);
    if (var == NULL) return true;
    thd->lex->var_list.push_back(var);
    return false;
  }
};

class PT_option_value_no_option_type_sys_var
    : public PT_option_value_no_option_type {
  typedef PT_option_value_no_option_type super;

  enum_var_type type;
  PT_internal_variable_name *name;
  Item *opt_expr;

 public:
  PT_option_value_no_option_type_sys_var(enum_var_type type_arg,
                                         PT_internal_variable_name *name_arg,
                                         Item *opt_expr_arg)
      : type(type_arg), name(name_arg), opt_expr(opt_expr_arg) {}

  virtual bool contextualize(Parse_context *pc) {
    if (super::contextualize(pc) || name->contextualize(pc) ||
        (opt_expr != NULL && opt_expr->itemize(pc, &opt_expr)))
      return true;

    THD *thd = pc->thd;
    struct sys_var_with_base tmp = name->value;
    /* Lookup if necessary: must be a system variable. */
    if (tmp.var == NULL) {
      if (find_sys_var_null_base(thd, &tmp)) return true;
    }
    if (set_system_variable(thd, &tmp, type, opt_expr)) return true;
    return false;
  }
};

class PT_option_value_no_option_type_charset
    : public PT_option_value_no_option_type {
  typedef PT_option_value_no_option_type super;

  const CHARSET_INFO *opt_charset;

 public:
  PT_option_value_no_option_type_charset(const CHARSET_INFO *opt_charset_arg)
      : opt_charset(opt_charset_arg) {}

  virtual bool contextualize(Parse_context *pc);
};

class PT_option_value_no_option_type_names
    : public PT_option_value_no_option_type {
  typedef PT_option_value_no_option_type super;

  POS pos;

 public:
  explicit PT_option_value_no_option_type_names(const POS &pos) : pos(pos) {}

  virtual bool contextualize(Parse_context *pc);
};

class PT_set_names : public PT_option_value_no_option_type {
  typedef PT_option_value_no_option_type super;

  const CHARSET_INFO *opt_charset;
  const CHARSET_INFO *opt_collation;

 public:
  PT_set_names(const CHARSET_INFO *opt_charset_arg,
               const CHARSET_INFO *opt_collation_arg)
      : opt_charset(opt_charset_arg), opt_collation(opt_collation_arg) {}

  virtual bool contextualize(Parse_context *pc);
};

class PT_start_option_value_list : public Parse_tree_node {};

class PT_option_value_no_option_type_password
    : public PT_start_option_value_list {
  typedef PT_start_option_value_list super;

  const char *password;
  const char *current_password;
  bool retain_current_password;
  POS expr_pos;

 public:
  PT_option_value_no_option_type_password(const char *password_arg,
                                          const char *current_password_arg,
                                          bool retain_current,
                                          const POS &expr_pos_arg)
      : password(password_arg),
        current_password(current_password_arg),
        retain_current_password(retain_current),
        expr_pos(expr_pos_arg) {}

  virtual bool contextualize(Parse_context *pc);
};

class PT_option_value_no_option_type_password_for
    : public PT_start_option_value_list {
  typedef PT_start_option_value_list super;

  LEX_USER *user;
  const char *password;
  const char *current_password;
  bool retain_current_password;
  POS expr_pos;

 public:
  PT_option_value_no_option_type_password_for(LEX_USER *user_arg,
                                              const char *password_arg,
                                              const char *current_password_arg,
                                              bool retain_current,
                                              const POS &expr_pos_arg)
      : user(user_arg),
        password(password_arg),
        current_password(current_password_arg),
        retain_current_password(retain_current),
        expr_pos(expr_pos_arg) {}

  virtual bool contextualize(Parse_context *pc);
};

class PT_option_value_type : public Parse_tree_node {
  typedef Parse_tree_node super;

  enum_var_type type;
  PT_option_value_following_option_type *value;

 public:
  PT_option_value_type(enum_var_type type_arg,
                       PT_option_value_following_option_type *value_arg)
      : type(type_arg), value(value_arg) {}

  virtual bool contextualize(Parse_context *pc) {
    pc->thd->lex->option_type = type;
    return super::contextualize(pc) || value->contextualize(pc);
  }
};

class PT_option_value_list_head : public Parse_tree_node {
  typedef Parse_tree_node super;

  POS delimiter_pos;
  Parse_tree_node *value;
  POS value_pos;

 public:
  PT_option_value_list_head(const POS &delimiter_pos_arg,
                            Parse_tree_node *value_arg,
                            const POS &value_pos_arg)
      : delimiter_pos(delimiter_pos_arg),
        value(value_arg),
        value_pos(value_pos_arg) {}

  virtual bool contextualize(Parse_context *pc) {
    if (super::contextualize(pc)) return true;

    THD *thd = pc->thd;
#ifndef DBUG_OFF
    LEX *old_lex = thd->lex;
#endif  // DBUG_OFF

    sp_create_assignment_lex(thd, delimiter_pos.raw.end);
    DBUG_ASSERT(thd->lex->select_lex == thd->lex->current_select());
    Parse_context inner_pc(pc->thd, thd->lex->select_lex);

    if (value->contextualize(&inner_pc)) return true;

    if (sp_create_assignment_instr(pc->thd, value_pos.raw.end)) return true;
    DBUG_ASSERT(thd->lex == old_lex &&
                thd->lex->current_select() == pc->select);

    return false;
  }
};

class PT_option_value_list : public PT_option_value_list_head {
  typedef PT_option_value_list_head super;

  PT_option_value_list_head *head;

 public:
  PT_option_value_list(PT_option_value_list_head *head_arg,
                       const POS &delimiter_pos_arg, Parse_tree_node *tail,
                       const POS &tail_pos)
      : super(delimiter_pos_arg, tail, tail_pos), head(head_arg) {}

  virtual bool contextualize(Parse_context *pc) {
    return head->contextualize(pc) || super::contextualize(pc);
  }
};

class PT_start_option_value_list_no_type : public PT_start_option_value_list {
  typedef PT_start_option_value_list super;

  PT_option_value_no_option_type *head;
  POS head_pos;
  PT_option_value_list_head *tail;

 public:
  PT_start_option_value_list_no_type(PT_option_value_no_option_type *head_arg,
                                     const POS &head_pos_arg,
                                     PT_option_value_list_head *tail_arg)
      : head(head_arg), head_pos(head_pos_arg), tail(tail_arg) {}

  virtual bool contextualize(Parse_context *pc) {
    if (super::contextualize(pc) || head->contextualize(pc)) return true;

    if (sp_create_assignment_instr(pc->thd, head_pos.raw.end)) return true;
    DBUG_ASSERT(pc->thd->lex->select_lex == pc->thd->lex->current_select());
    pc->select = pc->thd->lex->select_lex;

    if (tail != NULL && tail->contextualize(pc)) return true;

    return false;
  }
};

class PT_transaction_characteristic : public Parse_tree_node {
  typedef Parse_tree_node super;

  const char *name;
  int32 value;

 public:
  PT_transaction_characteristic(const char *name_arg, int32 value_arg)
      : name(name_arg), value(value_arg) {}

  virtual bool contextualize(Parse_context *pc) {
    if (super::contextualize(pc)) return true;

    THD *thd = pc->thd;
    LEX *lex = thd->lex;
    Item *item = new (pc->mem_root) Item_int(value);
    if (item == NULL) return true;
    set_var *var = new (*THR_MALLOC)
        set_var(lex->option_type, find_sys_var(thd, name), &null_lex_str, item);
    if (var == NULL) return true;
    lex->var_list.push_back(var);
    return false;
  }
};

class PT_transaction_access_mode : public PT_transaction_characteristic {
  typedef PT_transaction_characteristic super;

 public:
  explicit PT_transaction_access_mode(bool is_read_only)
      : super("transaction_read_only", (int32)is_read_only) {}
};

class PT_isolation_level : public PT_transaction_characteristic {
  typedef PT_transaction_characteristic super;

 public:
  explicit PT_isolation_level(enum_tx_isolation level)
      : super("transaction_isolation", (int32)level) {}
};

class PT_transaction_characteristics : public Parse_tree_node {
  typedef Parse_tree_node super;

  PT_transaction_characteristic *head;
  PT_transaction_characteristic *opt_tail;

 public:
  PT_transaction_characteristics(PT_transaction_characteristic *head_arg,
                                 PT_transaction_characteristic *opt_tail_arg)
      : head(head_arg), opt_tail(opt_tail_arg) {}

  virtual bool contextualize(Parse_context *pc) {
    return (super::contextualize(pc) || head->contextualize(pc) ||
            (opt_tail != NULL && opt_tail->contextualize(pc)));
  }
};

class PT_start_option_value_list_transaction
    : public PT_start_option_value_list {
  typedef PT_start_option_value_list super;

  PT_transaction_characteristics *characteristics;
  POS end_pos;

 public:
  PT_start_option_value_list_transaction(
      PT_transaction_characteristics *characteristics_arg,
      const POS &end_pos_arg)
      : characteristics(characteristics_arg), end_pos(end_pos_arg) {}

  virtual bool contextualize(Parse_context *pc) {
    if (super::contextualize(pc)) return true;

    THD *thd = pc->thd;
    thd->lex->option_type = OPT_DEFAULT;
    if (characteristics->contextualize(pc)) return true;

    if (sp_create_assignment_instr(thd, end_pos.raw.end)) return true;
    DBUG_ASSERT(pc->thd->lex->select_lex == pc->thd->lex->current_select());
    pc->select = pc->thd->lex->select_lex;

    return false;
  }
};

class PT_start_option_value_list_following_option_type
    : public Parse_tree_node {};

class PT_start_option_value_list_following_option_type_eq
    : public PT_start_option_value_list_following_option_type {
  typedef PT_start_option_value_list_following_option_type super;

  PT_option_value_following_option_type *head;
  POS head_pos;
  PT_option_value_list_head *opt_tail;

 public:
  PT_start_option_value_list_following_option_type_eq(
      PT_option_value_following_option_type *head_arg, const POS &head_pos_arg,
      PT_option_value_list_head *opt_tail_arg)
      : head(head_arg), head_pos(head_pos_arg), opt_tail(opt_tail_arg) {}

  virtual bool contextualize(Parse_context *pc) {
    if (super::contextualize(pc) || head->contextualize(pc)) return true;

    if (sp_create_assignment_instr(pc->thd, head_pos.raw.end)) return true;
    DBUG_ASSERT(pc->thd->lex->select_lex == pc->thd->lex->current_select());
    pc->select = pc->thd->lex->select_lex;

    if (opt_tail != NULL && opt_tail->contextualize(pc)) return true;

    return false;
  }
};

class PT_start_option_value_list_following_option_type_transaction
    : public PT_start_option_value_list_following_option_type {
  typedef PT_start_option_value_list_following_option_type super;

  PT_transaction_characteristics *characteristics;
  POS characteristics_pos;

 public:
  PT_start_option_value_list_following_option_type_transaction(
      PT_transaction_characteristics *characteristics_arg,
      const POS &characteristics_pos_arg)
      : characteristics(characteristics_arg),
        characteristics_pos(characteristics_pos_arg) {}

  virtual bool contextualize(Parse_context *pc) {
    if (super::contextualize(pc) || characteristics->contextualize(pc))
      return true;

    if (sp_create_assignment_instr(pc->thd, characteristics_pos.raw.end))
      return true;
    DBUG_ASSERT(pc->thd->lex->select_lex == pc->thd->lex->current_select());
    pc->select = pc->thd->lex->select_lex;

    return false;
  }
};

class PT_start_option_value_list_type : public PT_start_option_value_list {
  typedef PT_start_option_value_list super;

  enum_var_type type;
  PT_start_option_value_list_following_option_type *list;

 public:
  PT_start_option_value_list_type(
      enum_var_type type_arg,
      PT_start_option_value_list_following_option_type *list_arg)
      : type(type_arg), list(list_arg) {}

  virtual bool contextualize(Parse_context *pc) {
    pc->thd->lex->option_type = type;
    return super::contextualize(pc) || list->contextualize(pc);
  }
};

class PT_set : public Parse_tree_node {
  typedef Parse_tree_node super;

  POS set_pos;
  PT_start_option_value_list *list;

 public:
  PT_set(const POS &set_pos_arg, PT_start_option_value_list *list_arg)
      : set_pos(set_pos_arg), list(list_arg) {}

  virtual bool contextualize(Parse_context *pc) {
    if (super::contextualize(pc)) return true;

    THD *thd = pc->thd;
    LEX *lex = thd->lex;
    lex->sql_command = SQLCOM_SET_OPTION;
    lex->option_type = OPT_SESSION;
    lex->var_list.empty();
    lex->autocommit = false;

    sp_create_assignment_lex(thd, set_pos.raw.end);
    DBUG_ASSERT(pc->thd->lex->select_lex == pc->thd->lex->current_select());
    pc->select = pc->thd->lex->select_lex;

    return list->contextualize(pc);
  }
};

class PT_into_destination : public Parse_tree_node {
  typedef Parse_tree_node super;
  POS m_pos;

 protected:
  PT_into_destination(const POS &pos) : m_pos(pos) {}

 public:
  virtual bool contextualize(Parse_context *pc) {
    if (super::contextualize(pc)) return true;

    LEX *lex = pc->thd->lex;
    if (!pc->thd->lex->parsing_options.allows_select_into) {
      if (lex->sql_command == SQLCOM_SHOW_CREATE ||
          lex->sql_command == SQLCOM_CREATE_VIEW)
        my_error(ER_VIEW_SELECT_CLAUSE, MYF(0), "INTO");
      else
        error(pc, m_pos);
      return true;
    }
    return false;
  }
};

class PT_into_destination_outfile final : public PT_into_destination {
  typedef PT_into_destination super;

 public:
  PT_into_destination_outfile(const POS &pos, const LEX_STRING &file_name_arg,
                              const CHARSET_INFO *charset_arg,
                              const Field_separators &field_term_arg,
                              const Line_separators &line_term_arg)
      : PT_into_destination(pos), m_exchange(file_name_arg.str, false) {
    m_exchange.cs = charset_arg;
    m_exchange.field.merge_field_separators(field_term_arg);
    m_exchange.line.merge_line_separators(line_term_arg);
  }

  bool contextualize(Parse_context *pc) override {
    if (super::contextualize(pc)) return true;

    LEX *lex = pc->thd->lex;
    lex->set_uncacheable(pc->select, UNCACHEABLE_SIDEEFFECT);
    if (!(lex->result = new (*THR_MALLOC) Query_result_export(&m_exchange)))
      return true;

    return false;
  }

 private:
  sql_exchange m_exchange;
};

class PT_into_destination_dumpfile final : public PT_into_destination {
  typedef PT_into_destination super;

 public:
  PT_into_destination_dumpfile(const POS &pos, const LEX_STRING &file_name_arg)
      : PT_into_destination(pos), m_exchange(file_name_arg.str, true) {}

  bool contextualize(Parse_context *pc) override {
    if (super::contextualize(pc)) return true;

    LEX *lex = pc->thd->lex;
    if (!lex->is_explain()) {
      lex->set_uncacheable(pc->select, UNCACHEABLE_SIDEEFFECT);
      if (!(lex->result = new (*THR_MALLOC) Query_result_dump(&m_exchange)))
        return true;
    }
    return false;
  }

 private:
  sql_exchange m_exchange;
};

class PT_select_var : public Parse_tree_node {
 public:
  const LEX_STRING name;

  explicit PT_select_var(const LEX_STRING &name_arg) : name(name_arg) {}

  virtual bool is_local() const { return false; }
  virtual uint get_offset() const {
    DBUG_ASSERT(0);
    return 0;
  }
};

class PT_select_sp_var : public PT_select_var {
  typedef PT_select_var super;

  uint offset;

#ifndef DBUG_OFF
  /*
    Routine to which this Item_splocal belongs. Used for checking if correct
    runtime context is used for variable handling.
  */
  sp_head *sp;
#endif

 public:
  PT_select_sp_var(const LEX_STRING &name_arg) : super(name_arg) {}

  virtual bool is_local() const { return true; }
  virtual uint get_offset() const { return offset; }

  virtual bool contextualize(Parse_context *pc);
};

class PT_select_var_list : public PT_into_destination {
  typedef PT_into_destination super;

 public:
  explicit PT_select_var_list(const POS &pos) : PT_into_destination(pos) {}

  List<PT_select_var> value;

  virtual bool contextualize(Parse_context *pc) {
    if (super::contextualize(pc)) return true;

    List_iterator<PT_select_var> it(value);
    PT_select_var *var;
    while ((var = it++)) {
      if (var->contextualize(pc)) return true;
    }

    LEX *const lex = pc->thd->lex;
    if (lex->is_explain()) return false;

    Query_dumpvar *dumpvar = new (pc->mem_root) Query_dumpvar();
    if (dumpvar == NULL) return true;

    dumpvar->var_list = value;
    lex->result = dumpvar;
    lex->set_uncacheable(pc->select, UNCACHEABLE_SIDEEFFECT);

    return false;
  }

  bool push_back(PT_select_var *var) { return value.push_back(var); }
};

/**
  Parse tree node for a single of a window extent's borders,
  cf. \<window frame extent\> in SQL 2003.
*/
class PT_border : public Parse_tree_node {
  friend class Window;
  Item *m_value;  ///< only relevant iff m_border_type == WBT_VALUE_*
 public:
  enum_window_border_type m_border_type;
  const bool m_date_time;
  interval_type m_int_type;

  ///< For unbounded border
  PT_border(enum_window_border_type type)
      : m_border_type(type), m_date_time(false) {
    DBUG_ASSERT(type != WBT_VALUE_PRECEDING && type != WBT_VALUE_FOLLOWING);
  }

  ///< For bounded non-temporal border, e.g. 2 PRECEDING: 'value' is 2.
  PT_border(enum_window_border_type type, Item *value)
      : m_value(value), m_border_type(type), m_date_time(false) {}

  ///< For bounded INTERVAL 2 DAYS, 'value' is 2, int_type is DAYS.
  PT_border(enum_window_border_type type, Item *value, interval_type int_type)
      : m_value(value),
        m_border_type(type),
        m_date_time(true),
        m_int_type(int_type) {}

  ///< @returns the '2' in '2 PRECEDING' or 'INTERVAL 2 DAYS PRECEDING'
  Item *border() const { return m_value; }
  /// Need such low-level access so that fix_fields updates the right pointer
  Item **border_ptr() { return &m_value; }

  /**
    @returns Addition operator for computation of frames, nullptr if error.
    @param  order_expr  Expression to add/substract to
    @param  prec    true if PRECEDING
    @param  asc     true if ASC
    @param  window  only used for error generation
  */
  Item *build_addop(Item_cache *order_expr, bool prec, bool asc,
                    const Window *window);
};

/**
  Parse tree node for one or both of a window extent's borders, cf.
  \<window frame extent\> in SQL 2003.
*/
class PT_borders : public Parse_tree_node {
  PT_border *m_borders[2];
  friend class PT_frame;

 public:
  /**
    Constructor.

    Frames of the form "frame_start no_frame_end" are translated during
    parsing to "BETWEEN frame_start AND CURRENT ROW". So both 'start' and
    'end' are non-nullptr.
  */
  PT_borders(PT_border *start, PT_border *end) {
    m_borders[0] = start;
    m_borders[1] = end;
  }
};

/**
  Parse tree node for a window frame's exclusions, cf. the
  \<window frame exclusion\> clause in SQL 2003.
*/
class PT_exclusion : public Parse_tree_node {
  enum_window_frame_exclusion m_exclusion;

 public:
  PT_exclusion(enum_window_frame_exclusion e) : m_exclusion(e) {}
  // enum_window_frame_exclusion exclusion() { return m_exclusion; }
};

/**
  Parse tree node for a window's frame, cf. the \<window frame clause\>
  in SQL 2003.
*/
class PT_frame : public Parse_tree_node {
 public:
  enum_window_frame_unit m_unit;

  PT_border *m_from;
  PT_border *m_to;

  PT_exclusion *m_exclusion;

  /// If true, this is an artificial frame, not specified by the user
  bool m_originally_absent = false;

  PT_frame(enum_window_frame_unit unit, PT_borders *from_to,
           PT_exclusion *exclusion)
      : m_unit(unit),
        m_from(from_to->m_borders[0]),
        m_to(from_to->m_borders[1]),
        m_exclusion(exclusion) {}
};

/**
  Parse tree node for a window; just a shallow wrapper for
  class Window, q.v.
*/
class PT_window : public Parse_tree_node, public Window {
  typedef Parse_tree_node super;

 public:
  PT_window(PT_order_list *partition_by, PT_order_list *order_by,
            PT_frame *frame)
      : Window(partition_by, order_by, frame) {}

  PT_window(PT_order_list *partition_by, PT_order_list *order_by,
            PT_frame *frame, Item_string *inherit)
      : Window(partition_by, order_by, frame, inherit) {}

  PT_window(Item_string *name) : Window(name) {}

  virtual bool contextualize(Parse_context *pc);
};

/**
  Parse tree node for a list of window definitions corresponding
  to a \<window clause\> in SQL 2003.
*/
class PT_window_list : public Parse_tree_node {
  typedef Parse_tree_node super;
  List<Window> m_windows;

 public:
  PT_window_list() {}

  virtual bool contextualize(Parse_context *pc);

  bool push_back(PT_window *w) { return m_windows.push_back(w); }
};

class PT_query_primary : public Parse_tree_node {
 public:
  virtual bool has_into_clause() const = 0;
  virtual bool is_union() const = 0;
};

class PT_query_specification : public PT_query_primary {
  typedef PT_query_primary super;

  PT_hint_list *opt_hints;
  Query_options options;
  PT_item_list *item_list;
  PT_into_destination *opt_into1;
  Mem_root_array_YY<PT_table_reference *> from_clause;  // empty list for DUAL
  Item *opt_where_clause;
  PT_group *opt_group_clause;
  Item *opt_having_clause;
  PT_window_list *opt_window_clause;

 public:
  PT_query_specification(
      PT_hint_list *opt_hints_arg, const Query_options &options_arg,
      PT_item_list *item_list_arg, PT_into_destination *opt_into1_arg,
      const Mem_root_array_YY<PT_table_reference *> &from_clause_arg,
      Item *opt_where_clause_arg, PT_group *opt_group_clause_arg,
      Item *opt_having_clause_arg, PT_window_list *opt_window_clause_arg)
      : opt_hints(opt_hints_arg),
        options(options_arg),
        item_list(item_list_arg),
        opt_into1(opt_into1_arg),
        from_clause(from_clause_arg),
        opt_where_clause(opt_where_clause_arg),
        opt_group_clause(opt_group_clause_arg),
        opt_having_clause(opt_having_clause_arg),
        opt_window_clause(opt_window_clause_arg) {}

  PT_query_specification(
      const Query_options &options_arg, PT_item_list *item_list_arg,
      const Mem_root_array_YY<PT_table_reference *> &from_clause_arg,
      Item *opt_where_clause_arg)
      : opt_hints(NULL),
        options(options_arg),
        item_list(item_list_arg),
        opt_into1(NULL),
        from_clause(from_clause_arg),
        opt_where_clause(opt_where_clause_arg),
        opt_group_clause(NULL),
        opt_having_clause(NULL),
        opt_window_clause(NULL) {}

  explicit PT_query_specification(const Query_options &options_arg,
                                  PT_item_list *item_list_arg)
      : opt_hints(NULL),
        options(options_arg),
        item_list(item_list_arg),
        opt_into1(NULL),
        opt_where_clause(NULL),
        opt_group_clause(NULL),
        opt_having_clause(NULL),
        opt_window_clause(NULL) {
    from_clause.init_empty_const();
  }

  virtual bool contextualize(Parse_context *pc);

  virtual bool has_into_clause() const { return opt_into1 != NULL; }

  virtual bool is_union() const { return false; }
};

class PT_query_expression : public Parse_tree_node {
 public:
  PT_query_expression(PT_with_clause *with_clause,
                      PT_query_expression_body *body, PT_order *order,
                      PT_limit_clause *limit,
                      PT_locking_clause_list *locking_clauses)
      : contextualized(false),
        m_body(body),
        m_order(order),
        m_limit(limit),
        m_locking_clauses(locking_clauses),
        m_parentheses(false),
        m_with_clause(with_clause) {}

  PT_query_expression(PT_query_expression_body *body, PT_order *order,
                      PT_limit_clause *limit,
                      PT_locking_clause_list *locking_clauses)
      : PT_query_expression(nullptr, body, order, limit, locking_clauses) {}

  explicit PT_query_expression(PT_query_expression_body *body)
      : PT_query_expression(body, NULL, NULL, NULL) {}

  virtual bool contextualize(Parse_context *pc) {
    if (contextualize_safe(pc, m_with_clause))
      return true; /* purecov: inspected */

    pc->select->set_braces(m_parentheses || pc->select->braces);
    m_body->set_containing_qe(this);

    if (Parse_tree_node::contextualize(pc) || m_body->contextualize(pc))
      return true;

    if (!contextualized && contextualize_order_and_limit(pc)) return true;

    if (contextualize_safe(pc, m_locking_clauses)) return true;

    return false;
  }

  PT_query_expression_body *body() { return m_body; }

  bool has_order() const { return m_order != NULL; }

  bool has_limit() const { return m_limit != NULL; }

  bool is_union() const { return m_body->is_union(); }

  bool has_into_clause() const { return m_body->has_into_clause(); }

  /**
    Callback for deeper nested query expressions. It's mandatory for any
    derived class to call this member function during contextualize.
  */
  bool contextualize_order_and_limit(Parse_context *pc) {
    contextualized = true;

    /*
      We temporarily switch off 'braces' for contextualization of the limit
      and order clauses if this query expression is a
      union. PT_order::contextualize() and PT_limit_clause::contextualize()
      are still used by legacy code where 'braces' is used to communicate
      nesting information. It's not possible to express the difference between

      (SELECT ... UNION SELECT ...) ORDER BY ... LIMIT ...

      and

      SELECT ... UNION (SELECT ... ORDER BY ... LIMIT ...)

      in the SELECT_LEX structure. In other words, this structure does not
      know the difference between a surrounding union and a local
      union. Fortunately, the information is implicit in the parse tree
      structure: is_union() is true if this query expression is a union, but
      not true if it's nested within a union.
    */
    bool braces = pc->select->braces;
    if (is_union()) pc->select->braces = false;
    pc->thd->where = "global ORDER clause";
    bool res =
        contextualize_safe(pc, m_order) || contextualize_safe(pc, m_limit);
    pc->select->braces = braces;
    if (res) return true;

    pc->thd->where = THD::DEFAULT_WHERE;
    return false;
  }

  void set_parentheses() { m_parentheses = true; }

  bool has_parentheses() { return m_parentheses; }

  void remove_parentheses() { m_parentheses = false; }

  /**
    Called by the parser when it has decided that this query expression may
    not contain order or limit clauses because it is part of a union. For
    historical reasons, these clauses are not allowed in non-last branches of
    union expressions.
  */
  void ban_order_and_limit() const {
    if (m_order != NULL) my_error(ER_WRONG_USAGE, MYF(0), "UNION", "ORDER BY");
    if (m_limit != NULL) my_error(ER_WRONG_USAGE, MYF(0), "UNION", "LIMIT");
  }

 private:
  bool contextualized;
  PT_query_expression_body *m_body;
  PT_order *m_order;
  PT_limit_clause *m_limit;
  PT_locking_clause_list *m_locking_clauses;
  bool m_parentheses;
  PT_with_clause *m_with_clause;
};

class PT_subquery : public Parse_tree_node {
  typedef Parse_tree_node super;

  PT_query_expression *qe;
  POS pos;
  SELECT_LEX *select_lex;

 public:
  bool m_is_derived_table;

  PT_subquery(POS p, PT_query_expression *query_expression)
      : qe(query_expression),
        pos(p),
        select_lex(NULL),
        m_is_derived_table(false) {}

  virtual bool contextualize(Parse_context *pc) {
    if (super::contextualize(pc)) return true;

    LEX *lex = pc->thd->lex;
    if (!lex->expr_allows_subselect || lex->sql_command == (int)SQLCOM_PURGE) {
      error(pc, pos);
      return true;
    }

    // Create a SELECT_LEX_UNIT and SELECT_LEX for the subquery's query
    // expression.
    SELECT_LEX *child = lex->new_query(pc->select);
    if (child == NULL) return true;

    Parse_context inner_pc(pc->thd, child);

    if (m_is_derived_table) child->linkage = DERIVED_TABLE_TYPE;

    if (qe->contextualize(&inner_pc)) return true;

    select_lex = inner_pc.select->master_unit()->first_select();

    lex->pop_context();
    pc->select->n_child_sum_items += child->n_sum_items;

    /*
      A subquery can add columns to an outer query block. Reserve space for
      them.
    */
    pc->select->select_n_where_fields += child->select_n_where_fields;
    pc->select->select_n_having_items += child->select_n_having_items;

    return false;
  }

  void remove_parentheses() { qe->remove_parentheses(); }

  bool is_union() { return qe->is_union(); }

  SELECT_LEX *value() { return select_lex; }
};

class PT_query_expression_body_primary : public PT_query_expression_body {
 public:
  PT_query_expression_body_primary(PT_query_primary *query_primary)
      : m_query_primary(query_primary) {}

  virtual bool contextualize(Parse_context *pc) {
    if (PT_query_expression_body::contextualize(pc) ||
        m_query_primary->contextualize(pc))
      return true;
    return false;
  }

  virtual bool is_union() const { return m_query_primary->is_union(); }

  virtual bool has_into_clause() const {
    return m_query_primary->has_into_clause();
  }

 private:
  PT_query_primary *m_query_primary;
};

class PT_union : public PT_query_expression_body {
 public:
  PT_union(PT_query_expression *lhs, const POS &lhs_pos, bool is_distinct,
           PT_query_primary *rhs)
      : m_lhs(lhs),
        m_lhs_pos(lhs_pos),
        m_is_distinct(is_distinct),
        m_rhs(rhs),
        m_containing_qe(NULL) {}

  virtual void set_containing_qe(PT_query_expression *qe) {
    m_containing_qe = qe;
  }

  virtual bool contextualize(Parse_context *pc);

  virtual bool is_union() const { return true; }

  virtual bool has_into_clause() const {
    return m_lhs->has_into_clause() || m_rhs->has_into_clause();
  }

 private:
  PT_query_expression *m_lhs;
  POS m_lhs_pos;
  bool m_is_distinct;
  PT_query_primary *m_rhs;
  PT_into_destination *m_into;
  PT_query_expression *m_containing_qe;
};

class PT_nested_query_expression : public PT_query_primary {
  typedef PT_query_primary super;

 public:
  PT_nested_query_expression(PT_query_expression *qe) : m_qe(qe) {}

  virtual bool contextualize(Parse_context *pc) {
    if (super::contextualize(pc)) return true;

    pc->select->set_braces(true);
    bool result = m_qe->contextualize(pc);

    return result;
  }

  bool is_union() const { return m_qe->is_union(); }

  bool has_into_clause() const { return m_qe->has_into_clause(); }

 private:
  PT_query_expression *m_qe;
};

class PT_select_stmt : public Parse_tree_root {
  typedef Parse_tree_root super;

 public:
  /**
    @param qe The query expression.
    @param sql_command The type of SQL command.
  */
  PT_select_stmt(enum_sql_command sql_command, PT_query_expression *qe)
      : m_sql_command(sql_command), m_qe(qe), m_into(NULL) {}

  /**
    Creates a SELECT command. Only SELECT commands can have into.

    @param qe The query expression.
    @param into The trailing INTO destination.
  */
  PT_select_stmt(PT_query_expression *qe, PT_into_destination *into)
      : m_sql_command(SQLCOM_SELECT), m_qe(qe), m_into(into) {}

  PT_select_stmt(PT_query_expression *qe) : PT_select_stmt(qe, NULL) {}

  Sql_cmd *make_cmd(THD *thd) override;

 private:
  enum_sql_command m_sql_command;
  PT_query_expression *m_qe;
  PT_into_destination *m_into;
};

/**
  Top-level node for the DELETE statement

  @ingroup ptn_stmt
*/
class PT_delete final : public Parse_tree_root {
 private:
  PT_with_clause *m_with_clause;
  PT_hint_list *opt_hints;
  const int opt_delete_options;
  Table_ident *table_ident;
  Mem_root_array_YY<Table_ident *> table_list;
  List<String> *opt_use_partition;
  Mem_root_array_YY<PT_table_reference *> join_table_list;
  Item *opt_where_clause;
  PT_order *opt_order_clause;
  Item *opt_delete_limit_clause;
  SQL_I_List<TABLE_LIST> delete_tables;

 public:
  // single-table DELETE node constructor:
  PT_delete(PT_with_clause *with_clause_arg, PT_hint_list *opt_hints_arg,
            int opt_delete_options_arg, Table_ident *table_ident_arg,
            List<String> *opt_use_partition_arg, Item *opt_where_clause_arg,
            PT_order *opt_order_clause_arg, Item *opt_delete_limit_clause_arg)
      : m_with_clause(with_clause_arg),
        opt_hints(opt_hints_arg),
        opt_delete_options(opt_delete_options_arg),
        table_ident(table_ident_arg),
        opt_use_partition(opt_use_partition_arg),
        opt_where_clause(opt_where_clause_arg),
        opt_order_clause(opt_order_clause_arg),
        opt_delete_limit_clause(opt_delete_limit_clause_arg) {
    table_list.init_empty_const();
    join_table_list.init_empty_const();
  }

  // multi-table DELETE node constructor:
  PT_delete(PT_with_clause *with_clause_arg, PT_hint_list *opt_hints_arg,
            int opt_delete_options_arg,
            const Mem_root_array_YY<Table_ident *> &table_list_arg,
            const Mem_root_array_YY<PT_table_reference *> &join_table_list_arg,
            Item *opt_where_clause_arg)
      : m_with_clause(with_clause_arg),
        opt_hints(opt_hints_arg),
        opt_delete_options(opt_delete_options_arg),
        table_ident(NULL),
        table_list(table_list_arg),
        opt_use_partition(NULL),
        join_table_list(join_table_list_arg),
        opt_where_clause(opt_where_clause_arg),
        opt_order_clause(NULL),
        opt_delete_limit_clause(NULL) {}

  Sql_cmd *make_cmd(THD *thd) override;

 private:
  bool is_multitable() const {
    DBUG_ASSERT((table_ident != NULL) ^ (table_list.size() > 0));
    return table_ident == NULL;
  }

  bool add_table(Parse_context *pc, Table_ident *table);
};

/**
  Top-level node for the UPDATE statement

  @ingroup ptn_stmt
*/
class PT_update : public Parse_tree_root {
  PT_with_clause *m_with_clause;
  PT_hint_list *opt_hints;
  thr_lock_type opt_low_priority;
  bool opt_ignore;
  Mem_root_array_YY<PT_table_reference *> join_table_list;
  PT_item_list *column_list;
  PT_item_list *value_list;
  Item *opt_where_clause;
  PT_order *opt_order_clause;
  Item *opt_limit_clause;

 public:
  PT_update(PT_with_clause *with_clause_arg, PT_hint_list *opt_hints_arg,
            thr_lock_type opt_low_priority_arg, bool opt_ignore_arg,
            const Mem_root_array_YY<PT_table_reference *> &join_table_list_arg,
            PT_item_list *column_list_arg, PT_item_list *value_list_arg,
            Item *opt_where_clause_arg, PT_order *opt_order_clause_arg,
            Item *opt_limit_clause_arg)
      : m_with_clause(with_clause_arg),
        opt_hints(opt_hints_arg),
        opt_low_priority(opt_low_priority_arg),
        opt_ignore(opt_ignore_arg),
        join_table_list(join_table_list_arg),
        column_list(column_list_arg),
        value_list(value_list_arg),
        opt_where_clause(opt_where_clause_arg),
        opt_order_clause(opt_order_clause_arg),
        opt_limit_clause(opt_limit_clause_arg) {}

  Sql_cmd *make_cmd(THD *thd) override;
};

class PT_insert_values_list : public Parse_tree_node {
  typedef Parse_tree_node super;

  List<List_item> many_values;

 public:
  virtual bool contextualize(Parse_context *pc);

  bool push_back(List<Item> *x) { return many_values.push_back(x); }

  virtual List<List_item> &get_many_values() {
    DBUG_ASSERT(is_contextualized());
    return many_values;
  }
};

/**
  Top-level node for the INSERT statement

  @ingroup ptn_stmt
*/
class PT_insert final : public Parse_tree_root {
  const bool is_replace;
  PT_hint_list *opt_hints;
  const thr_lock_type lock_option;
  const bool ignore;
  Table_ident *const table_ident;
  List<String> *const opt_use_partition;
  PT_item_list *const column_list;
  PT_insert_values_list *const row_value_list;
  PT_query_expression *const insert_query_expression;
  PT_item_list *const opt_on_duplicate_column_list;
  PT_item_list *const opt_on_duplicate_value_list;

 public:
  PT_insert(bool is_replace_arg, PT_hint_list *opt_hints_arg,
            thr_lock_type lock_option_arg, bool ignore_arg,
            Table_ident *table_ident_arg, List<String> *opt_use_partition_arg,
            PT_item_list *column_list_arg,
            PT_insert_values_list *row_value_list_arg,
            PT_query_expression *insert_query_expression_arg,
            PT_item_list *opt_on_duplicate_column_list_arg,
            PT_item_list *opt_on_duplicate_value_list_arg)
      : is_replace(is_replace_arg),
        opt_hints(opt_hints_arg),
        lock_option(lock_option_arg),
        ignore(ignore_arg),
        table_ident(table_ident_arg),
        opt_use_partition(opt_use_partition_arg),
        column_list(column_list_arg),
        row_value_list(row_value_list_arg),
        insert_query_expression(insert_query_expression_arg),
        opt_on_duplicate_column_list(opt_on_duplicate_column_list_arg),
        opt_on_duplicate_value_list(opt_on_duplicate_value_list_arg) {
    // REPLACE statement can't have IGNORE flag:
    DBUG_ASSERT(!is_replace || !ignore);
    // REPLACE statement can't have ON DUPLICATE KEY UPDATE clause:
    DBUG_ASSERT(!is_replace || opt_on_duplicate_column_list == NULL);
    // INSERT/REPLACE ... SELECT can't have VALUES clause:
    DBUG_ASSERT((row_value_list != NULL) ^ (insert_query_expression != NULL));
    // ON DUPLICATE KEY UPDATE: column and value arrays must have same sizes:
    DBUG_ASSERT((opt_on_duplicate_column_list == NULL &&
                 opt_on_duplicate_value_list == NULL) ||
                (opt_on_duplicate_column_list->elements() ==
                 opt_on_duplicate_value_list->elements()));
  }

  virtual Sql_cmd *make_cmd(THD *thd);

 private:
  bool has_select() const { return insert_query_expression != NULL; }
};

class PT_call final : public Parse_tree_root {
  sp_name *proc_name;
  PT_item_list *opt_expr_list;

 public:
  PT_call(sp_name *proc_name_arg, PT_item_list *opt_expr_list_arg)
      : proc_name(proc_name_arg), opt_expr_list(opt_expr_list_arg) {}

  Sql_cmd *make_cmd(THD *thd) override;
};

/**
  Top-level node for the SHUTDOWN statement

  @ingroup ptn_stmt
*/
class PT_shutdown final : public Parse_tree_root {
  Sql_cmd_shutdown sql_cmd;

 public:
  Sql_cmd *make_cmd(THD *) override { return &sql_cmd; }
};

/**
  Top-level node for the CREATE [OR REPLACE] SPATIAL REFERENCE SYSTEM statement.

  @ingroup ptn_stmt
*/
class PT_create_srs final : public Parse_tree_root {
  /// The SQL command object.
  Sql_cmd_create_srs sql_cmd;
  /// Whether OR REPLACE is specified.
  bool m_or_replace;
  /// Whether IF NOT EXISTS is specified.
  bool m_if_not_exists;
  /// SRID of the SRS to create.
  ///
  /// The range is larger than that of gis::srid_t, so it must be
  /// verified to be less than the uint32 maximum value.
  unsigned long long m_srid;
  /// All attributes except SRID.
  const Sql_cmd_srs_attributes m_attributes;

  /// Check if a UTF-8 string contains control characters.
  ///
  /// @note This function only checks single byte control characters (U+0000 to
  /// U+001F, and U+007F). There are some control characters at U+0080 to U+00A0
  /// that are not detected by this function.
  ///
  /// @param str The string.
  /// @param length Length of the string.
  ///
  /// @retval false The string contains no control characters.
  /// @retval true The string contains at least one control character.
  bool contains_control_char(char *str, size_t length) {
    for (size_t pos = 0; pos < length; pos++) {
      if (std::iscntrl(str[pos])) return true;
    }
    return false;
  }

 public:
  PT_create_srs(unsigned long long srid,
                const Sql_cmd_srs_attributes &attributes, bool or_replace,
                bool if_not_exists)
      : m_or_replace(or_replace),
        m_if_not_exists(if_not_exists),
        m_srid(srid),
        m_attributes(attributes) {}

  Sql_cmd *make_cmd(THD *thd) override {
    // Note: This function hard-codes the maximum length of various
    // strings. These lengths must match those in
    // sql/dd/impl/tables/spatial_reference_systems.cc.

    thd->lex->sql_command = SQLCOM_CREATE_SRS;

    if (m_srid > std::numeric_limits<gis::srid_t>::max()) {
      my_error(ER_DATA_OUT_OF_RANGE, MYF(0), "SRID",
               m_or_replace ? "CREATE OR REPLACE SPATIAL REFERENCE SYSTEM"
                            : "CREATE SPATIAL REFERENCE SYSTEM");
      return nullptr;
    }
    if (m_srid == 0) {
      my_error(ER_CANT_MODIFY_SRID_0, MYF(0));
      return nullptr;
    }

    if (m_attributes.srs_name.str == nullptr) {
      my_error(ER_SRS_MISSING_MANDATORY_ATTRIBUTE, MYF(0), "NAME");
      return nullptr;
    }
    MYSQL_LEX_STRING srs_name_utf8 = {nullptr, 0};
    if (thd->convert_string(&srs_name_utf8, &my_charset_utf8_bin,
                            m_attributes.srs_name.str,
                            m_attributes.srs_name.length, thd->charset())) {
      /* purecov: begin inspected */
      my_error(ER_OOM, MYF(0));
      return nullptr;
      /* purecov: end */
    }
    if (srs_name_utf8.length == 0 || std::isspace(srs_name_utf8.str[0]) ||
        std::isspace(srs_name_utf8.str[srs_name_utf8.length - 1])) {
      my_error(ER_SRS_NAME_CANT_BE_EMPTY_OR_WHITESPACE, MYF(0));
      return nullptr;
    }
    if (contains_control_char(srs_name_utf8.str, srs_name_utf8.length)) {
      my_error(ER_SRS_INVALID_CHARACTER_IN_ATTRIBUTE, MYF(0), "NAME");
      return nullptr;
    }
    String srs_name_str(srs_name_utf8.str, srs_name_utf8.length,
                        &my_charset_utf8_bin);
    if (srs_name_str.numchars() > 80) {
      my_error(ER_SRS_ATTRIBUTE_STRING_TOO_LONG, MYF(0), "NAME", 80);
      return nullptr;
    }

    if (m_attributes.definition.str == nullptr) {
      my_error(ER_SRS_MISSING_MANDATORY_ATTRIBUTE, MYF(0), "DEFINITION");
      return nullptr;
    }
    MYSQL_LEX_STRING definition_utf8 = {nullptr, 0};
    if (thd->convert_string(&definition_utf8, &my_charset_utf8_bin,
                            m_attributes.definition.str,
                            m_attributes.definition.length, thd->charset())) {
      /* purecov: begin inspected */
      my_error(ER_OOM, MYF(0));
      return nullptr;
      /* purecov: end */
    }
    String definition_str(definition_utf8.str, definition_utf8.length,
                          &my_charset_utf8_bin);
    if (contains_control_char(definition_utf8.str, definition_utf8.length)) {
      my_error(ER_SRS_INVALID_CHARACTER_IN_ATTRIBUTE, MYF(0), "DEFINITION");
      return nullptr;
    }
    if (definition_str.numchars() > 4096) {
      my_error(ER_SRS_ATTRIBUTE_STRING_TOO_LONG, MYF(0), "DEFINITION", 4096);
      return nullptr;
    }

    MYSQL_LEX_STRING organization_utf8 = {nullptr, 0};
    if (m_attributes.organization.str != nullptr) {
      if (thd->convert_string(&organization_utf8, &my_charset_utf8_bin,
                              m_attributes.organization.str,
                              m_attributes.organization.length,
                              thd->charset())) {
        /* purecov: begin inspected */
        my_error(ER_OOM, MYF(0));
        return nullptr;
        /* purecov: end */
      }
      if (organization_utf8.length == 0 ||
          std::isspace(organization_utf8.str[0]) ||
          std::isspace(organization_utf8.str[organization_utf8.length - 1])) {
        my_error(ER_SRS_ORGANIZATION_CANT_BE_EMPTY_OR_WHITESPACE, MYF(0));
        return nullptr;
      }
      String organization_str(organization_utf8.str, organization_utf8.length,
                              &my_charset_utf8_bin);
      if (contains_control_char(organization_utf8.str,
                                organization_utf8.length)) {
        my_error(ER_SRS_INVALID_CHARACTER_IN_ATTRIBUTE, MYF(0), "ORGANIZATION");
        return nullptr;
      }
      if (organization_str.numchars() > 256) {
        my_error(ER_SRS_ATTRIBUTE_STRING_TOO_LONG, MYF(0), "ORGANIZATION", 256);
        return nullptr;
      }

      if (m_attributes.organization_coordsys_id >
          std::numeric_limits<gis::srid_t>::max()) {
        my_error(ER_DATA_OUT_OF_RANGE, MYF(0), "IDENTIFIED BY",
                 m_or_replace ? "CREATE OR REPLACE SPATIAL REFERENCE SYSTEM"
                              : "CREATE SPATIAL REFERENCE SYSTEM");
        return nullptr;
      }
    }

    MYSQL_LEX_STRING description_utf8 = {nullptr, 0};
    if (m_attributes.description.str != nullptr) {
      if (thd->convert_string(&description_utf8, &my_charset_utf8_bin,
                              m_attributes.description.str,
                              m_attributes.description.length,
                              thd->charset())) {
        /* purecov: begin inspected */
        my_error(ER_OOM, MYF(0));
        return nullptr;
        /* purecov: end */
      }
      String description_str(description_utf8.str, description_utf8.length,
                             &my_charset_utf8_bin);
      if (contains_control_char(description_utf8.str,
                                description_utf8.length)) {
        my_error(ER_SRS_INVALID_CHARACTER_IN_ATTRIBUTE, MYF(0), "DESCRIPTION");
        return nullptr;
      }
      if (description_str.numchars() > 2048) {
        my_error(ER_SRS_ATTRIBUTE_STRING_TOO_LONG, MYF(0), "DESCRIPTION", 2048);
        return nullptr;
      }
    }

    sql_cmd.init(m_or_replace, m_if_not_exists, m_srid, srs_name_utf8,
                 definition_utf8, organization_utf8,
                 m_attributes.organization_coordsys_id, description_utf8);
    return &sql_cmd;
  }
};

/**
  Top-level node for the DROP SPATIAL REFERENCE SYSTEM statement.

  @ingroup ptn_stmt
*/
class PT_drop_srs final : public Parse_tree_root {
  /// The SQL command object.
  Sql_cmd_drop_srs sql_cmd;
  /// SRID of the SRS to drop.
  ///
  /// The range is larger than that of gis::srid_t, so it must be
  /// verified to be less than the uint32 maximum value.
  unsigned long long m_srid;

 public:
  PT_drop_srs(unsigned long long srid, bool if_exists)
      : sql_cmd(srid, if_exists), m_srid(srid) {}

  Sql_cmd *make_cmd(THD *thd) override {
    thd->lex->sql_command = SQLCOM_DROP_SRS;

    if (m_srid > std::numeric_limits<gis::srid_t>::max()) {
      my_error(ER_DATA_OUT_OF_RANGE, MYF(0), "SRID",
               "DROP SPATIAL REFERENCE SYSTEM");
      return nullptr;
    }
    if (m_srid == 0) {
      my_error(ER_CANT_MODIFY_SRID_0, MYF(0));
      return nullptr;
    }

    return &sql_cmd;
  }
};

/**
  Top-level node for the ALTER INSTANCE statement

  @ingroup ptn_stmt
*/
class PT_alter_instance final : public Parse_tree_root {
  Sql_cmd_alter_instance sql_cmd;

 public:
  explicit PT_alter_instance(
      enum alter_instance_action_enum alter_instance_action)
      : sql_cmd(alter_instance_action) {}

  Sql_cmd *make_cmd(THD *thd) override {
    thd->lex->no_write_to_binlog = false;
    return &sql_cmd;
  }
};

/**
  A template-free base class for index options that we can predeclare in
  sql_lex.h
*/
class PT_base_index_option : public Table_ddl_node {};

/**
  A key part specification.

  This can either be a "normal" key part (a key part that points to a column),
  or this can be a functional key part (a key part that points to an
  expression).
*/
class PT_key_part_specification : public Parse_tree_node {
  typedef Parse_tree_node super;

 public:
  /**
    Constructor for a functional key part.

    @param expression The expression to index.
    @param order The direction of the index.
  */
  PT_key_part_specification(Item *expression, enum_order order);

  /**
    Constructor for a "normal" key part. That is a key part that points to a
    column and not an expression.

    @param column_name The column name that this key part points to.
    @param order The direction of the index.
    @param prefix_length How many bytes or characters this key part should
           index, or zero if it should index the entire column.
  */
  PT_key_part_specification(const LEX_CSTRING &column_name, enum_order order,
                            int prefix_length);

  /**
    Contextualize this key part specification. This will also call itemize on
    the indexed expression if this is a functional key part.

    @param pc The parse context

    @retval true on error
    @retval false on success
  */
  bool contextualize(Parse_context *pc) override;

  /**
    Get the indexed expression. The caller must ensure that has_expression()
    returns true before calling this.

    @returns The indexed expression
  */
  Item *get_expression() const {
    DBUG_ASSERT(has_expression());
    return m_expression;
  }

  /**
    @returns The direction of the index: ORDER_ASC, ORDER_DESC or
             ORDER_NOT_RELEVANT in case the user didn't explicitly specify a
             direction.
  */
  enum_order get_order() const { return m_order; }

  /**
    @retval true if the user explicitly specified a direction (asc/desc).
    @retval false if the user didn't explicitly specify a direction.
  */
  bool is_explicit() const { return get_order() != ORDER_NOT_RELEVANT; }

  /**
    @retval true if the key part contains an expression (and thus is a
            functional key part).
    @retval false if the key part doesn't contain an expression.
  */
  bool has_expression() const { return m_expression != nullptr; }

  /**
    Get the column that this key part points to. This is only valid if this
    key part isn't a functional index. The caller must thus check the return
    value of has_expression() before calling this function.

    @returns The column that this key part points to.
  */
  LEX_CSTRING get_column_name() const {
    DBUG_ASSERT(!has_expression());
    return m_column_name;
  }

  /**
    @returns The number of bytes that this key part should index. If the column
             this key part points to is a non-binary column, this is the number
             of characters. Returns zero if the entire column should be indexed.
  */
  int get_prefix_length() const { return m_prefix_length; }

 private:
  /**
    The indexed expression in case this is a functional key part. Only valid if
    has_expression() returns true.
  */
  Item *m_expression;

  /// The direction of the index.
  enum_order m_order;

  /// The name of the column that this key part indexes.
  LEX_CSTRING m_column_name;

  /**
    If this is greater than zero, it represents how many bytes of the column
    that is indexed. Note that for non-binary columns (VARCHAR, TEXT etc), this
    is the number of characters.
  */
  int m_prefix_length;
};

/**
  A template for options that set a single `<alter option>` value in
  thd->lex->key_create_info.

  @tparam Option_type The data type of the option.
  @tparam Property Pointer-to-member for the option of KEY_CREATE_INFO.
*/
template <typename Option_type, Option_type KEY_CREATE_INFO::*Property>
class PT_index_option : public PT_base_index_option {
 public:
  /// @param option_value The value of the option.
  PT_index_option(Option_type option_value) : m_option_value(option_value) {}

  bool contextualize(Table_ddl_parse_context *pc) {
    pc->key_create_info->*Property = m_option_value;
    return false;
  }

 private:
  Option_type m_option_value;
};

/**
  A template for options that set a single property in a KEY_CREATE_INFO, and
  also records if the option was explicitly set.
*/
template <typename Option_type, Option_type KEY_CREATE_INFO::*Property,
          bool KEY_CREATE_INFO::*Property_is_explicit>
class PT_traceable_index_option : public PT_base_index_option {
 public:
  PT_traceable_index_option(Option_type option_value)
      : m_option_value(option_value) {}

  bool contextualize(Table_ddl_parse_context *pc) {
    pc->key_create_info->*Property = m_option_value;
    pc->key_create_info->*Property_is_explicit = true;
    return false;
  }

 private:
  Option_type m_option_value;
};

typedef Mem_root_array_YY<PT_base_index_option *> Index_options;
typedef PT_index_option<ulong, &KEY_CREATE_INFO::block_size> PT_block_size;
typedef PT_index_option<LEX_CSTRING, &KEY_CREATE_INFO::comment>
    PT_index_comment;
typedef PT_index_option<LEX_CSTRING, &KEY_CREATE_INFO::parser_name>
    PT_fulltext_index_parser_name;
typedef PT_index_option<bool, &KEY_CREATE_INFO::is_visible> PT_index_visibility;

/**
  The data structure (B-tree, Hash, etc) used for an index is called
  'index_type' in the manual. Internally, this is stored in
  KEY_CREATE_INFO::algorithm, while what the manual calls 'algorithm' is
  stored in partition_info::key_algorithm. In an `<create_index_stmt>`
  it's ignored. The terminology is somewhat confusing, but we stick to the
  manual in the parser.
*/
typedef PT_traceable_index_option<ha_key_alg, &KEY_CREATE_INFO::algorithm,
                                  &KEY_CREATE_INFO::is_algorithm_explicit>
    PT_index_type;

class PT_create_index_stmt final : public PT_table_ddl_stmt_base {
 public:
  PT_create_index_stmt(MEM_ROOT *mem_root, keytype type_par,
                       const LEX_STRING &name_arg, PT_base_index_option *type,
                       Table_ident *table_ident,
                       List<PT_key_part_specification> *cols,
                       Index_options options,
                       Alter_info::enum_alter_table_algorithm algo,
                       Alter_info::enum_alter_table_lock lock)
      : PT_table_ddl_stmt_base(mem_root),
        m_keytype(type_par),
        m_name(name_arg),
        m_type(type),
        m_table_ident(table_ident),
        m_columns(cols),
        m_options(options),
        m_algo(algo),
        m_lock(lock) {}

  Sql_cmd *make_cmd(THD *thd) override;

 private:
  keytype m_keytype;
  LEX_STRING m_name;
  PT_base_index_option *m_type;
  Table_ident *m_table_ident;
  List<PT_key_part_specification> *m_columns;
  Index_options m_options;
  const Alter_info::enum_alter_table_algorithm m_algo;
  const Alter_info::enum_alter_table_lock m_lock;
};

/**
  Base class for column/constraint definitions in CREATE %TABLE

  @ingroup ptn_create_table_stuff
*/
class PT_table_element : public Table_ddl_node {};

class PT_table_constraint_def : public PT_table_element {};

class PT_inline_index_definition : public PT_table_constraint_def {
  typedef PT_table_constraint_def super;

 public:
  PT_inline_index_definition(keytype type_par, const LEX_STRING &name_arg,
                             PT_base_index_option *type,
                             List<PT_key_part_specification> *cols,
                             Index_options options)
      : m_keytype(type_par),
        m_name(name_arg),
        m_type(type),
        m_columns(cols),
        m_options(options) {}

  bool contextualize(Table_ddl_parse_context *pc) override;

 private:
  keytype m_keytype;
  const LEX_STRING m_name;
  PT_base_index_option *m_type;
  List<PT_key_part_specification> *m_columns;
  Index_options m_options;
};

class PT_foreign_key_definition : public PT_table_constraint_def {
  typedef PT_table_constraint_def super;

 public:
  PT_foreign_key_definition(const LEX_STRING &constraint_name,
                            const LEX_STRING &key_name,
                            List<PT_key_part_specification> *columns,
                            Table_ident *referenced_table,
                            List<Key_part_spec> *ref_list,
                            fk_match_opt fk_match_option,
                            fk_option fk_update_opt, fk_option fk_delete_opt)
      : m_constraint_name(constraint_name),
        m_key_name(key_name),
        m_columns(columns),
        m_referenced_table(referenced_table),
        m_ref_list(ref_list),
        m_fk_match_option(fk_match_option),
        m_fk_update_opt(fk_update_opt),
        m_fk_delete_opt(fk_delete_opt) {}

  bool contextualize(Table_ddl_parse_context *pc);

 private:
  const LEX_STRING m_constraint_name;
  const LEX_STRING m_key_name;
  List<PT_key_part_specification> *m_columns;
  Table_ident *m_referenced_table;
  List<Key_part_spec> *m_ref_list;
  fk_match_opt m_fk_match_option;
  fk_option m_fk_update_opt;
  fk_option m_fk_delete_opt;
};

/**
  Common base class for CREATE TABLE and ALTER TABLE option nodes

  @ingroup ptn_create_or_alter_table_options
*/
class PT_ddl_table_option : public Table_ddl_node {
 public:
  ~PT_ddl_table_option() override = 0;  // Force abstract class declaration

  virtual bool is_rename_table() const { return false; }
};

inline PT_ddl_table_option::~PT_ddl_table_option() {}

/**
  Base class for CREATE TABLE option nodes

  @ingroup ptn_create_or_alter_table_options
*/
class PT_create_table_option : public PT_ddl_table_option {
  typedef PT_ddl_table_option super;

 public:
  ~PT_create_table_option() override = 0;  // Force abstract class declaration

  bool contextualize(Table_ddl_parse_context *pc) override {
    if (super::contextualize(pc)) return true;
    pc->alter_info->flags |= Alter_info::ALTER_OPTIONS;
    return false;
  }
};

inline PT_create_table_option::~PT_create_table_option() {}

/**
  A template for options that set a single property in HA_CREATE_INFO, and
  also records if the option was explicitly set.
*/
template <typename Option_type, Option_type HA_CREATE_INFO::*Property,
          ulong Property_flag>
class PT_traceable_create_table_option : public PT_create_table_option {
  typedef PT_create_table_option super;

  const Option_type value;

 public:
  explicit PT_traceable_create_table_option(Option_type value) : value(value) {}

  bool contextualize(Table_ddl_parse_context *pc) override {
    if (super::contextualize(pc)) return true;
    pc->create_info->*Property = value;
    pc->create_info->used_fields |= Property_flag;
    return false;
  }
};

#define TYPE_AND_REF(x) decltype(x), &x

/**
  Node for the @SQL{MAX_ROWS [=] @B{@<integer@>}} table option

  @ingroup ptn_create_or_alter_table_options
*/
typedef PT_traceable_create_table_option<TYPE_AND_REF(HA_CREATE_INFO::max_rows),
                                         HA_CREATE_USED_MAX_ROWS>
    PT_create_max_rows_option;

/**
  Node for the @SQL{MIN_ROWS [=] @B{@<integer@>}} table option

  @ingroup ptn_create_or_alter_table_options
*/
typedef PT_traceable_create_table_option<TYPE_AND_REF(HA_CREATE_INFO::min_rows),
                                         HA_CREATE_USED_MIN_ROWS>
    PT_create_min_rows_option;

/**
  Node for the @SQL{AVG_ROW_LENGTH_ROWS [=] @B{@<integer@>}} table option

  @ingroup ptn_create_or_alter_table_options
*/
typedef PT_traceable_create_table_option<
    TYPE_AND_REF(HA_CREATE_INFO::avg_row_length), HA_CREATE_USED_AVG_ROW_LENGTH>
    PT_create_avg_row_length_option;

/**
  Node for the @SQL{PASSWORD [=] @B{@<string@>}} table option

  @ingroup ptn_create_or_alter_table_options
*/
typedef PT_traceable_create_table_option<TYPE_AND_REF(HA_CREATE_INFO::password),
                                         HA_CREATE_USED_PASSWORD>
    PT_create_password_option;

/**
  Node for the @SQL{COMMENT [=] @B{@<string@>}} table option

  @ingroup ptn_create_or_alter_table_options
*/
typedef PT_traceable_create_table_option<TYPE_AND_REF(HA_CREATE_INFO::comment),
                                         HA_CREATE_USED_COMMENT>
    PT_create_commen_option;

/**
  Node for the @SQL{COMPRESSION [=] @B{@<string@>}} table option

  @ingroup ptn_create_or_alter_table_options
*/
typedef PT_traceable_create_table_option<TYPE_AND_REF(HA_CREATE_INFO::compress),
                                         HA_CREATE_USED_COMPRESS>
    PT_create_compress_option;

/**
  Node for the @SQL{ENGRYPTION [=] @B{@<string@>}} table option

  @ingroup ptn_create_or_alter_table_options
*/
typedef PT_traceable_create_table_option<
    TYPE_AND_REF(HA_CREATE_INFO::encrypt_type), HA_CREATE_USED_ENCRYPT>
    PT_create_encryption_option;

/**
  Node for the @SQL{AUTO_INCREMENT [=] @B{@<integer@>}} table option

  @ingroup ptn_create_or_alter_table_options
*/
typedef PT_traceable_create_table_option<
    TYPE_AND_REF(HA_CREATE_INFO::auto_increment_value), HA_CREATE_USED_AUTO>
    PT_create_auto_increment_option;

typedef PT_traceable_create_table_option<TYPE_AND_REF(HA_CREATE_INFO::row_type),
                                         HA_CREATE_USED_ROW_FORMAT>
    PT_create_row_format_option;

typedef PT_traceable_create_table_option<
    TYPE_AND_REF(HA_CREATE_INFO::merge_insert_method),
    HA_CREATE_USED_INSERT_METHOD>
    PT_create_insert_method_option;

typedef PT_traceable_create_table_option<
    TYPE_AND_REF(HA_CREATE_INFO::data_file_name), HA_CREATE_USED_DATADIR>
    PT_create_data_directory_option;

typedef PT_traceable_create_table_option<
    TYPE_AND_REF(HA_CREATE_INFO::index_file_name), HA_CREATE_USED_INDEXDIR>
    PT_create_index_directory_option;

typedef PT_traceable_create_table_option<
    TYPE_AND_REF(HA_CREATE_INFO::tablespace), HA_CREATE_USED_TABLESPACE>
    PT_create_tablespace_option;

typedef PT_traceable_create_table_option<
    TYPE_AND_REF(HA_CREATE_INFO::connect_string), HA_CREATE_USED_CONNECTION>
    PT_create_connection_option;

typedef PT_traceable_create_table_option<
    TYPE_AND_REF(HA_CREATE_INFO::key_block_size), HA_CREATE_USED_KEY_BLOCK_SIZE>
    PT_create_key_block_size_option;

typedef decltype(HA_CREATE_INFO::table_options) table_options_t;

/**
  A template for options that set HA_CREATE_INFO::table_options and
  also records if the option was explicitly set.
*/
template <ulong Property_flag, table_options_t Default, table_options_t Yes,
          table_options_t No>
class PT_ternary_create_table_option : public PT_create_table_option {
  typedef PT_create_table_option super;

  const Ternary_option value;

 public:
  explicit PT_ternary_create_table_option(Ternary_option value)
      : value(value) {}

  bool contextualize(Table_ddl_parse_context *pc) override {
    if (super::contextualize(pc)) return true;
    pc->create_info->table_options &= ~(Yes | No);
    switch (value) {
      case Ternary_option::ON:
        pc->create_info->table_options |= Yes;
        break;
      case Ternary_option::OFF:
        pc->create_info->table_options |= No;
        break;
      case Ternary_option::DEFAULT:
        break;
      default:
        DBUG_ASSERT(false);
    }
    pc->create_info->used_fields |= Property_flag;
    return false;
  }
};

/**
  Node for the @SQL{PACK_KEYS [=] @B{1|0|DEFAULT}} table option

  @ingroup ptn_create_or_alter_table_options

  PACK_KEYS | Constructor parameter
  ----------|----------------------
  1         | Ternary_option::ON
  0         | Ternary_option::OFF
  DEFAULT   | Ternary_option::DEFAULT
*/
typedef PT_ternary_create_table_option<HA_CREATE_USED_PACK_KEYS,  // flag
                                       0,                         // DEFAULT
                                       HA_OPTION_PACK_KEYS,       // ON
                                       HA_OPTION_NO_PACK_KEYS>    // OFF
    PT_create_pack_keys_option;

/**
  Node for the @SQL{STATS_PERSISTENT [=] @B{1|0|DEFAULT}} table option

  @ingroup ptn_create_or_alter_table_options

  STATS_PERSISTENT | Constructor parameter
  -----------------|----------------------
  1                | Ternary_option::ON
  0                | Ternary_option::OFF
  DEFAULT          | Ternary_option::DEFAULT
*/
typedef PT_ternary_create_table_option<HA_CREATE_USED_STATS_PERSISTENT,  // flag
                                       0,                           // DEFAULT
                                       HA_OPTION_STATS_PERSISTENT,  // ON
                                       HA_OPTION_NO_STATS_PERSISTENT>  // OFF
    PT_create_stats_persistent_option;

/**
  A template for options that set HA_CREATE_INFO::table_options and
  also records if the option was explicitly set.
*/
template <ulong Property_flag, table_options_t Yes, table_options_t No>
class PT_bool_create_table_option : public PT_create_table_option {
  typedef PT_create_table_option super;

  const bool value;

 public:
  explicit PT_bool_create_table_option(bool value) : value(value) {}

  bool contextualize(Table_ddl_parse_context *pc) override {
    if (super::contextualize(pc)) return true;
    pc->create_info->table_options &= ~(Yes | No);
    pc->create_info->table_options |= value ? Yes : No;
    pc->create_info->used_fields |= Property_flag;
    return false;
  }
};

/**
  Node for the @SQL{CHECKSUM|TABLE_CHECKSUM [=] @B{0|@<not 0@>}} table option

  @ingroup ptn_create_or_alter_table_options

  TABLE_CHECKSUM | Constructor parameter
  ---------------|----------------------
  0              | false
  not 0          | true
*/
typedef PT_bool_create_table_option<HA_CREATE_USED_CHECKSUM,  // flag
                                    HA_OPTION_CHECKSUM,       // ON
                                    HA_OPTION_NO_CHECKSUM     // OFF
                                    >
    PT_create_checksum_option;

/**
  Node for the @SQL{DELAY_KEY_WRITE [=] @B{0|@<not 0@>}} table option

  @ingroup ptn_create_or_alter_table_options

  TABLE_CHECKSUM | Constructor parameter
  ---------------|----------------------
  0              | false
  not 0          | true
*/
typedef PT_bool_create_table_option<HA_CREATE_USED_DELAY_KEY_WRITE,  // flag
                                    HA_OPTION_DELAY_KEY_WRITE,       // ON
                                    HA_OPTION_NO_DELAY_KEY_WRITE>    // OFF
    PT_create_delay_key_write_option;

/**
  Node for the @SQL{ENGINE [=] @B{@<identifier@>|@<string@>}} table option

  @ingroup ptn_create_or_alter_table_options
*/
class PT_create_table_engine_option : public PT_create_table_option {
  typedef PT_create_table_option super;

  const LEX_STRING engine;

 public:
  /**
    @param engine       Storage engine name.
  */
  explicit PT_create_table_engine_option(const LEX_STRING &engine)
      : engine(engine) {}

  bool contextualize(Table_ddl_parse_context *pc) override;
};

/**
  Node for the @SQL{SECONDARY_ENGINE [=] @B{@<identifier@>|@<string@>|NULL}}
  table option.

  @ingroup ptn_create_or_alter_table_options
*/
class PT_create_table_secondary_engine_option : public PT_create_table_option {
  using super = PT_create_table_option;

 public:
  explicit PT_create_table_secondary_engine_option() {}
  explicit PT_create_table_secondary_engine_option(
      const LEX_STRING &secondary_engine)
      : m_secondary_engine(secondary_engine) {}

  bool contextualize(Table_ddl_parse_context *pc) override;

 private:
  const LEX_STRING m_secondary_engine{nullptr, 0};
};

/**
  Node for the @SQL{STATS_AUTO_RECALC [=] @B{@<0|1|DEFAULT@>})} table option

  @ingroup ptn_create_or_alter_table_options
*/
class PT_create_stats_auto_recalc_option : public PT_create_table_option {
  typedef PT_create_table_option super;

  const Ternary_option value;

 public:
  /**
    @param value
      STATS_AUTO_RECALC | value
      ------------------|----------------------
      1                 | Ternary_option::ON
      0                 | Ternary_option::OFF
      DEFAULT           | Ternary_option::DEFAULT
  */
  PT_create_stats_auto_recalc_option(Ternary_option value) : value(value) {}

  bool contextualize(Table_ddl_parse_context *pc) override;
};

/**
  Node for the @SQL{STATS_SAMPLE_PAGES [=] @B{@<integer@>|DEFAULT}} table option

  @ingroup ptn_create_or_alter_table_options
*/
class PT_create_stats_stable_pages : public PT_create_table_option {
  typedef PT_create_table_option super;
  typedef decltype(HA_CREATE_INFO::stats_sample_pages) value_t;

  const value_t value;

 public:
  /**
    Constructor for implicit number of pages

    @param value       Nunber of pages, 1@<=N@<=65535.
  */
  explicit PT_create_stats_stable_pages(value_t value) : value(value) {
    DBUG_ASSERT(value != 0 && value <= 0xFFFF);
  }
  /**
    Constructor for the DEFAULT number of pages
  */
  PT_create_stats_stable_pages() : value(0) {}  // DEFAULT

  bool contextualize(Table_ddl_parse_context *pc) override;
};

class PT_create_union_option : public PT_create_table_option {
  typedef PT_create_table_option super;

  const Mem_root_array<Table_ident *> *tables;

 public:
  explicit PT_create_union_option(const Mem_root_array<Table_ident *> *tables)
      : tables(tables) {}

  bool contextualize(Table_ddl_parse_context *pc) override;
};

class PT_create_storage_option : public PT_create_table_option {
  typedef PT_create_table_option super;

  const ha_storage_media value;

 public:
  explicit PT_create_storage_option(ha_storage_media value) : value(value) {}

  bool contextualize(Table_ddl_parse_context *pc) override {
    if (super::contextualize(pc)) return true;
    pc->create_info->storage_media = value;
    return false;
  }
};

class PT_create_table_default_charset : public PT_create_table_option {
  typedef PT_create_table_option super;

  const CHARSET_INFO *value;

 public:
  explicit PT_create_table_default_charset(const CHARSET_INFO *value)
      : value(value) {
    DBUG_ASSERT(value != nullptr);
  }

  bool contextualize(Table_ddl_parse_context *pc) override;
};

class PT_create_table_default_collation : public PT_create_table_option {
  typedef PT_create_table_option super;

  const CHARSET_INFO *value;

 public:
  explicit PT_create_table_default_collation(const CHARSET_INFO *value)
      : value(value) {
    DBUG_ASSERT(value != nullptr);
  }

  bool contextualize(Table_ddl_parse_context *pc) override;
};

class PT_check_constraint : public PT_table_constraint_def {
  typedef PT_table_constraint_def super;

  Item *expr;

 public:
  explicit PT_check_constraint(Item *expr) : expr(expr) {}

  bool contextualize(Table_ddl_parse_context *pc) override {
    return super::contextualize(pc) && expr->itemize(pc, &expr);
  }
};

class PT_column_def : public PT_table_element {
  typedef PT_table_element super;

  const LEX_STRING field_ident;
  PT_field_def_base *field_def;

  /// Currently we ignore that constraint in the executor.
  PT_table_constraint_def *opt_column_constraint;

  const char *opt_place;

 public:
  PT_column_def(const LEX_STRING &field_ident, PT_field_def_base *field_def,
                PT_table_constraint_def *opt_column_constraint,
                const char *opt_place = NULL)
      : field_ident(field_ident),
        field_def(field_def),
        opt_column_constraint(opt_column_constraint),
        opt_place(opt_place) {}

  bool contextualize(Table_ddl_parse_context *pc) override;
};

/**
  Top-level node for the CREATE %TABLE statement

  @ingroup ptn_create_table
*/
class PT_create_table_stmt final : public PT_table_ddl_stmt_base {
  bool is_temporary;
  bool only_if_not_exists;
  Table_ident *table_name;
  const Mem_root_array<PT_table_element *> *opt_table_element_list;
  const Mem_root_array<PT_create_table_option *> *opt_create_table_options;
  PT_partition *opt_partitioning;
  On_duplicate on_duplicate;
  PT_query_expression *opt_query_expression;
  Table_ident *opt_like_clause;

  HA_CREATE_INFO m_create_info;

 public:
  /**
    @param mem_root                   MEM_ROOT to use for allocation
    @param is_temporary               True if @SQL{CREATE @B{TEMPORARY} %TABLE}
    @param only_if_not_exists  True if @SQL{CREATE %TABLE ... @B{IF NOT EXISTS}}
    @param table_name                 @SQL{CREATE %TABLE ... @B{@<table name@>}}
    @param opt_table_element_list     NULL or a list of table column and
                                      constraint definitions.
    @param opt_create_table_options   NULL or a list of
                                      @ref ptn_create_or_alter_table_options
                                      "table options".
    @param opt_partitioning           NULL or the @SQL{PARTITION BY} clause.
    @param on_duplicate               DUPLICATE, IGNORE or fail with an error
                                      on data duplication errors (relevant
                                      for @SQL{CREATE TABLE ... SELECT}
                                      statements).
    @param opt_query_expression       NULL or the @SQL{@B{SELECT}} clause.
  */
  PT_create_table_stmt(
      MEM_ROOT *mem_root, bool is_temporary, bool only_if_not_exists,
      Table_ident *table_name,
      const Mem_root_array<PT_table_element *> *opt_table_element_list,
      const Mem_root_array<PT_create_table_option *> *opt_create_table_options,
      PT_partition *opt_partitioning, On_duplicate on_duplicate,
      PT_query_expression *opt_query_expression)
      : PT_table_ddl_stmt_base(mem_root),
        is_temporary(is_temporary),
        only_if_not_exists(only_if_not_exists),
        table_name(table_name),
        opt_table_element_list(opt_table_element_list),
        opt_create_table_options(opt_create_table_options),
        opt_partitioning(opt_partitioning),
        on_duplicate(on_duplicate),
        opt_query_expression(opt_query_expression),
        opt_like_clause(NULL) {}
  /**
    @param mem_root           MEM_ROOT to use for allocation
    @param is_temporary       True if @SQL{CREATE @B{TEMPORARY} %TABLE}.
    @param only_if_not_exists True if @SQL{CREATE %TABLE ... @B{IF NOT EXISTS}}.
    @param table_name         @SQL{CREATE %TABLE ... @B{@<table name@>}}.
    @param opt_like_clause    NULL or the @SQL{@B{LIKE @<table name@>}} clause.
  */
  PT_create_table_stmt(MEM_ROOT *mem_root, bool is_temporary,
                       bool only_if_not_exists, Table_ident *table_name,
                       Table_ident *opt_like_clause)
      : PT_table_ddl_stmt_base(mem_root),
        is_temporary(is_temporary),
        only_if_not_exists(only_if_not_exists),
        table_name(table_name),
        opt_table_element_list(NULL),
        opt_create_table_options(NULL),
        opt_partitioning(NULL),
        on_duplicate(On_duplicate::ERROR),
        opt_query_expression(NULL),
        opt_like_clause(opt_like_clause) {}

  Sql_cmd *make_cmd(THD *thd) override;
};

class PT_create_role final : public Parse_tree_root {
  Sql_cmd_create_role sql_cmd;

 public:
  PT_create_role(bool if_not_exists, const List<LEX_USER> *roles)
      : sql_cmd(if_not_exists, roles) {}

  Sql_cmd *make_cmd(THD *thd) override {
    thd->lex->sql_command = SQLCOM_CREATE_ROLE;
    return &sql_cmd;
  }
};

class PT_drop_role final : public Parse_tree_root {
  Sql_cmd_drop_role sql_cmd;

 public:
  explicit PT_drop_role(bool ignore_errors, const List<LEX_USER> *roles)
      : sql_cmd(ignore_errors, roles) {}

  Sql_cmd *make_cmd(THD *thd) override {
    thd->lex->sql_command = SQLCOM_DROP_ROLE;
    return &sql_cmd;
  }
};

class PT_set_role : public Parse_tree_root {
  Sql_cmd_set_role sql_cmd;

 public:
  explicit PT_set_role(role_enum role_type,
                       const List<LEX_USER> *opt_except_roles = NULL)
      : sql_cmd(role_type, opt_except_roles) {
    DBUG_ASSERT(role_type == role_enum::ROLE_ALL || opt_except_roles == NULL);
  }
  explicit PT_set_role(const List<LEX_USER> *roles) : sql_cmd(roles) {}

  Sql_cmd *make_cmd(THD *thd) override {
    thd->lex->sql_command = SQLCOM_SET_ROLE;
    return &sql_cmd;
  }
};

/**
  This class is used for representing both static and dynamic privileges on
  global as well as table and column level.
*/
struct Privilege {
  enum privilege_type { STATIC, DYNAMIC };

  privilege_type type;
  const Mem_root_array<LEX_CSTRING> *columns;

  explicit Privilege(privilege_type type,
                     const Mem_root_array<LEX_CSTRING> *columns)
      : type(type), columns(columns) {}
};

struct Static_privilege : public Privilege {
  const uint grant;

  Static_privilege(uint grant, const Mem_root_array<LEX_CSTRING> *columns)
      : Privilege(STATIC, columns), grant(grant) {}
};

struct Dynamic_privilege : public Privilege {
  const LEX_STRING ident;

  Dynamic_privilege(const LEX_STRING &ident,
                    const Mem_root_array<LEX_CSTRING> *columns)
      : Privilege(DYNAMIC, columns), ident(ident) {}
};

class PT_role_or_privilege : public Parse_tree_node {
 protected:
  POS pos;

 public:
  explicit PT_role_or_privilege(const POS &pos) : pos(pos) {}

  virtual LEX_USER *get_user(THD *thd) {
    thd->syntax_error_at(pos, "Illegal authorization identifier");
    return NULL;
  }
  virtual Privilege *get_privilege(THD *thd) {
    thd->syntax_error_at(pos, "Illegal privilege identifier");
    return NULL;
  }
};

class PT_role_at_host final : public PT_role_or_privilege {
  LEX_STRING role;
  LEX_STRING host;

 public:
  PT_role_at_host(const POS &pos, const LEX_STRING &role,
                  const LEX_STRING &host)
      : PT_role_or_privilege(pos), role(role), host(host) {}

  LEX_USER *get_user(THD *thd) override {
    return LEX_USER::alloc(thd, &role, &host);
  }
};

class PT_role_or_dynamic_privilege final : public PT_role_or_privilege {
  LEX_STRING ident;

 public:
  PT_role_or_dynamic_privilege(const POS &pos, const LEX_STRING &ident)
      : PT_role_or_privilege(pos), ident(ident) {}

  LEX_USER *get_user(THD *thd) override {
    return LEX_USER::alloc(thd, &ident, NULL);
  }

  Privilege *get_privilege(THD *thd) override {
    return new (thd->mem_root) Dynamic_privilege(ident, NULL);
  }
};

class PT_static_privilege final : public PT_role_or_privilege {
  const uint grant;
  const Mem_root_array<LEX_CSTRING> *columns;

 public:
  PT_static_privilege(const POS &pos, uint grant,
                      const Mem_root_array<LEX_CSTRING> *columns = NULL)
      : PT_role_or_privilege(pos), grant(grant), columns(columns) {}

  Privilege *get_privilege(THD *thd) override {
    return new (thd->mem_root) Static_privilege(grant, columns);
  }
};

class PT_dynamic_privilege final : public PT_role_or_privilege {
  LEX_STRING ident;

 public:
  PT_dynamic_privilege(const POS &pos, const LEX_STRING &ident)
      : PT_role_or_privilege(pos), ident(ident) {}

  Privilege *get_privilege(THD *thd) override {
    return new (thd->mem_root) Dynamic_privilege(ident, nullptr);
  }
};

class PT_grant_roles final : public Parse_tree_root {
  const Mem_root_array<PT_role_or_privilege *> *roles;
  const List<LEX_USER> *users;
  const bool with_admin_option;

 public:
  PT_grant_roles(const Mem_root_array<PT_role_or_privilege *> *roles,
                 const List<LEX_USER> *users, bool with_admin_option)
      : roles(roles), users(users), with_admin_option(with_admin_option) {}

  Sql_cmd *make_cmd(THD *thd) override {
    thd->lex->sql_command = SQLCOM_GRANT_ROLE;

    List<LEX_USER> *role_objects = new (thd->mem_root) List<LEX_USER>;
    if (role_objects == NULL) return NULL;  // OOM
    for (PT_role_or_privilege *r : *roles) {
      LEX_USER *user = r->get_user(thd);
      if (r == NULL || role_objects->push_back(user)) return NULL;
    }

    return new (thd->mem_root)
        Sql_cmd_grant_roles(role_objects, users, with_admin_option);
  }
};

class PT_revoke_roles final : public Parse_tree_root {
  const Mem_root_array<PT_role_or_privilege *> *roles;
  const List<LEX_USER> *users;

 public:
  PT_revoke_roles(Mem_root_array<PT_role_or_privilege *> *roles,
                  const List<LEX_USER> *users)
      : roles(roles), users(users) {}

  Sql_cmd *make_cmd(THD *thd) override {
    thd->lex->sql_command = SQLCOM_REVOKE_ROLE;

    List<LEX_USER> *role_objects = new (thd->mem_root) List<LEX_USER>;
    if (role_objects == NULL) return NULL;  // OOM
    for (PT_role_or_privilege *r : *roles) {
      LEX_USER *user = r->get_user(thd);
      if (r == NULL || role_objects->push_back(user)) return NULL;
    }
    return new (thd->mem_root) Sql_cmd_revoke_roles(role_objects, users);
  }
};

class PT_alter_user_default_role final : public Parse_tree_root {
  Sql_cmd_alter_user_default_role sql_cmd;

 public:
  PT_alter_user_default_role(bool if_exists, const List<LEX_USER> *users,
                             const List<LEX_USER> *roles,
                             const role_enum role_type)
      : sql_cmd(if_exists, users, roles, role_type) {}

  Sql_cmd *make_cmd(THD *thd) override {
    thd->lex->sql_command = SQLCOM_ALTER_USER_DEFAULT_ROLE;
    return &sql_cmd;
  }
};

class PT_show_grants final : public Parse_tree_root {
  Sql_cmd_show_grants sql_cmd;

 public:
  PT_show_grants(const LEX_USER *opt_for_user,
                 const List<LEX_USER> *opt_using_users)
      : sql_cmd(opt_for_user, opt_using_users) {
    DBUG_ASSERT(opt_using_users == NULL || opt_for_user != NULL);
  }

  Sql_cmd *make_cmd(THD *thd) override {
    thd->lex->sql_command = SQLCOM_SHOW_GRANTS;
    return &sql_cmd;
  }
};

/**
  Base class for Parse tree nodes of SHOW FIELDS/SHOW INDEX statements.
*/
class PT_show_fields_and_keys : public Parse_tree_root {
 protected:
  enum Type { SHOW_FIELDS = SQLCOM_SHOW_FIELDS, SHOW_KEYS = SQLCOM_SHOW_KEYS };

  PT_show_fields_and_keys(const POS &pos, Type type, Table_ident *table_ident,
                          const LEX_STRING &wild, Item *where_condition)
      : m_sql_cmd(static_cast<enum_sql_command>(type)),
        m_pos(pos),
        m_type(type),
        m_table_ident(table_ident),
        m_wild(wild),
        m_where_condition(where_condition) {
    DBUG_ASSERT(wild.str == nullptr || where_condition == nullptr);
  }

 public:
  Sql_cmd *make_cmd(THD *thd) override;

 private:
  // Sql_cmd for SHOW COLUMNS/SHOW INDEX statements.
  Sql_cmd_show m_sql_cmd;

  // Textual location of a token just parsed.
  POS m_pos;

  // SHOW_FIELDS or SHOW_KEYS
  Type m_type;

  // Table used in the statement.
  Table_ident *m_table_ident;

  // Wild or where clause used in the statement.
  LEX_STRING m_wild;
  Item *m_where_condition;
};

/**
  Parse tree node for SHOW FIELDS statement.
*/
class PT_show_fields final : public PT_show_fields_and_keys {
  typedef PT_show_fields_and_keys super;

 public:
  PT_show_fields(const POS &pos, Show_cmd_type show_cmd_type,
                 Table_ident *table, const LEX_STRING &wild)
      : PT_show_fields_and_keys(pos, SHOW_FIELDS, table, wild, nullptr),
        m_show_cmd_type(show_cmd_type) {}

  PT_show_fields(const POS &pos, Show_cmd_type show_cmd_type,
                 Table_ident *table_ident, Item *where_condition = nullptr)
      : PT_show_fields_and_keys(pos, SHOW_FIELDS, table_ident, NULL_STR,
                                where_condition),
        m_show_cmd_type(show_cmd_type) {}

  Sql_cmd *make_cmd(THD *thd) override;

 private:
  Show_cmd_type m_show_cmd_type;
};

/**
  Parse tree node for SHOW INDEX statement.
*/
class PT_show_keys final : public PT_show_fields_and_keys {
 public:
  PT_show_keys(const POS &pos, bool extended_show, Table_ident *table,
               Item *where_condition)
      : PT_show_fields_and_keys(pos, SHOW_KEYS, table, NULL_STR,
                                where_condition),
        m_extended_show(extended_show) {}

  Sql_cmd *make_cmd(THD *thd) override;

 private:
  typedef PT_show_fields_and_keys super;

  // Flag to indicate EXTENDED keyword usage in the statement.
  bool m_extended_show;
};

class PT_alter_table_action : public PT_ddl_table_option {
  typedef PT_ddl_table_option super;

 protected:
  explicit PT_alter_table_action(Alter_info::Alter_info_flag flag)
      : flag(flag) {}

 public:
  bool contextualize(Table_ddl_parse_context *pc) override {
    if (super::contextualize(pc)) return true;
    pc->alter_info->flags |= flag;
    return false;
  }

 protected:
  /**
    A routine used by the parser to decide whether we are specifying a full
    partitioning or if only partitions to add or to reorganize.

    @retval  true    ALTER TABLE ADD/REORGANIZE PARTITION.
    @retval  false   Something else.
  */
  bool is_add_or_reorganize_partition() const {
    return (flag == Alter_info::ALTER_ADD_PARTITION ||
            flag == Alter_info::ALTER_REORGANIZE_PARTITION);
  }

 public:
  const Alter_info::Alter_info_flag flag;
};

class PT_alter_table_add_column final : public PT_alter_table_action {
  typedef PT_alter_table_action super;

 public:
  PT_alter_table_add_column(const LEX_STRING &field_ident,
                            PT_field_def_base *field_def,
                            PT_table_constraint_def *opt_column_constraint,
                            const char *opt_place)
      : super(Alter_info::ALTER_ADD_COLUMN),
        m_column_def(field_ident, field_def, opt_column_constraint, opt_place) {
  }

  bool contextualize(Table_ddl_parse_context *pc) override {
    return super::contextualize(pc) || m_column_def.contextualize(pc);
  }

 private:
  PT_column_def m_column_def;
};

class PT_alter_table_add_columns final : public PT_alter_table_action {
  typedef PT_alter_table_action super;

 public:
  explicit PT_alter_table_add_columns(
      const Mem_root_array<PT_table_element *> *columns)
      : super(Alter_info::ALTER_ADD_COLUMN), m_columns(columns) {}

  bool contextualize(Table_ddl_parse_context *pc) override {
    if (super::contextualize(pc)) return true;

    for (auto *column : *m_columns)
      if (column->contextualize(pc)) return true;

    return false;
  }

 private:
  const Mem_root_array<PT_table_element *> *m_columns;
};

class PT_alter_table_add_constraint final : public PT_alter_table_action {
  typedef PT_alter_table_action super;

 public:
  explicit PT_alter_table_add_constraint(PT_table_constraint_def *constraint)
      : super(Alter_info::ALTER_ADD_INDEX), m_constraint(constraint) {}

  bool contextualize(Table_ddl_parse_context *pc) override {
    return super::contextualize(pc) || m_constraint->contextualize(pc);
  }

 private:
  PT_table_constraint_def *m_constraint;
};

class PT_alter_table_change_column final : public PT_alter_table_action {
  typedef PT_alter_table_action super;

 public:
  PT_alter_table_change_column(const LEX_STRING &old_name,
                               const LEX_STRING &new_name,
                               PT_field_def_base *field_def,
                               const char *opt_place)
      : super(Alter_info::ALTER_CHANGE_COLUMN),
        m_old_name(old_name),
        m_new_name(new_name),
        m_field_def(field_def),
        m_opt_place(opt_place) {}

  PT_alter_table_change_column(const LEX_STRING &name,
                               PT_field_def_base *field_def,
                               const char *opt_place)
      : PT_alter_table_change_column(name, name, field_def, opt_place) {}

  bool contextualize(Table_ddl_parse_context *pc) override;

 private:
  const LEX_STRING m_old_name;
  const LEX_STRING m_new_name;
  PT_field_def_base *m_field_def;
  const char *m_opt_place;
};

class PT_alter_table_drop : public PT_alter_table_action {
  typedef PT_alter_table_action super;

 protected:
  PT_alter_table_drop(Alter_drop::drop_type drop_type,
                      Alter_info::Alter_info_flag flag, const char *name)
      : super(flag), m_alter_drop(drop_type, name) {}

 public:
  bool contextualize(Table_ddl_parse_context *pc) override {
    return (super::contextualize(pc) ||
            pc->alter_info->drop_list.push_back(&m_alter_drop));
  }

 private:
  Alter_drop m_alter_drop;
};

class PT_alter_table_drop_column final : public PT_alter_table_drop {
 public:
  explicit PT_alter_table_drop_column(const char *name)
      : PT_alter_table_drop(Alter_drop::COLUMN, Alter_info::ALTER_DROP_COLUMN,
                            name) {}
};

class PT_alter_table_drop_foreign_key final : public PT_alter_table_drop {
 public:
  explicit PT_alter_table_drop_foreign_key(const char *name)
      : PT_alter_table_drop(Alter_drop::FOREIGN_KEY,
                            Alter_info::DROP_FOREIGN_KEY, name) {}
};

class PT_alter_table_drop_key final : public PT_alter_table_drop {
 public:
  explicit PT_alter_table_drop_key(const char *name)
      : PT_alter_table_drop(Alter_drop::KEY, Alter_info::ALTER_DROP_INDEX,
                            name) {}
};

class PT_alter_table_enable_keys final : public PT_alter_table_action {
  typedef PT_alter_table_action super;

 public:
  explicit PT_alter_table_enable_keys(bool enable)
      : super(Alter_info::ALTER_KEYS_ONOFF), m_enable(enable) {}

  bool contextualize(Table_ddl_parse_context *pc) override {
    pc->alter_info->keys_onoff =
        m_enable ? Alter_info::ENABLE : Alter_info::DISABLE;
    return super::contextualize(pc);
  }

 private:
  bool m_enable;
};

class PT_alter_table_set_default final : public PT_alter_table_action {
  typedef PT_alter_table_action super;

 public:
  PT_alter_table_set_default(const char *col_name, Item *opt_default_expr)
      : super(Alter_info::ALTER_CHANGE_COLUMN_DEFAULT),
        m_name(col_name),
        m_expr(opt_default_expr) {}

  bool contextualize(Table_ddl_parse_context *pc) override {
    if (super::contextualize(pc) || itemize_safe(pc, &m_expr)) return true;
    Alter_column *alter_column;
    if (m_expr == nullptr || m_expr->basic_const_item()) {
      alter_column = new (pc->mem_root) Alter_column(m_name, m_expr);
    } else {
      auto vg = new (pc->mem_root) Value_generator;
      if (vg == nullptr) return true;  // OOM
      vg->expr_item = m_expr;
      vg->set_field_stored(true);
      alter_column = new (pc->mem_root) Alter_column(m_name, vg);
    }
    if (alter_column == nullptr ||
        pc->alter_info->alter_list.push_back(alter_column)) {
      return true;  // OOM
    }
    return false;
  }

 private:
  const char *m_name;
  Item *m_expr;
};

class PT_alter_table_index_visible final : public PT_alter_table_action {
  typedef PT_alter_table_action super;

 public:
  PT_alter_table_index_visible(const char *name, bool visible)
      : super(Alter_info::ALTER_INDEX_VISIBILITY),
        m_alter_index_visibility(name, visible) {}

  bool contextualize(Table_ddl_parse_context *pc) override {
    return (super::contextualize(pc) ||
            pc->alter_info->alter_index_visibility_list.push_back(
                &m_alter_index_visibility));
  }

 private:
  Alter_index_visibility m_alter_index_visibility;
};

class PT_alter_table_rename final : public PT_alter_table_action {
  typedef PT_alter_table_action super;

 public:
  explicit PT_alter_table_rename(const Table_ident *ident)
      : super(Alter_info::ALTER_RENAME), m_ident(ident) {}

  bool contextualize(Table_ddl_parse_context *pc) override;

  bool is_rename_table() const override { return true; }

 private:
  const Table_ident *const m_ident;
};

class PT_alter_table_rename_key final : public PT_alter_table_action {
  typedef PT_alter_table_action super;

 public:
  PT_alter_table_rename_key(const char *from, const char *to)
      : super(Alter_info::ALTER_RENAME_INDEX), m_rename_key(from, to) {}

  bool contextualize(Table_ddl_parse_context *pc) override {
    return super::contextualize(pc) ||
           pc->alter_info->alter_rename_key_list.push_back(&m_rename_key);
  }

 private:
  Alter_rename_key m_rename_key;
};

class PT_alter_table_rename_column final : public PT_alter_table_action {
  typedef PT_alter_table_action super;

 public:
  PT_alter_table_rename_column(const char *from, const char *to)
      : super(Alter_info::ALTER_CHANGE_COLUMN), m_rename_column(from, to) {}

  bool contextualize(Table_ddl_parse_context *pc) override {
    return super::contextualize(pc) ||
           pc->alter_info->alter_list.push_back(&m_rename_column);
  }

 private:
  Alter_column m_rename_column;
};

class PT_alter_table_convert_to_charset final : public PT_alter_table_action {
  typedef PT_alter_table_action super;

 public:
  PT_alter_table_convert_to_charset(const CHARSET_INFO *charset,
                                    const CHARSET_INFO *opt_collation)
      : super(Alter_info::ALTER_OPTIONS),
        m_charset(charset),
        m_collation(opt_collation) {}

  bool contextualize(Table_ddl_parse_context *pc) override;

 private:
  const CHARSET_INFO *const m_charset;
  const CHARSET_INFO *const m_collation;
};

class PT_alter_table_force final : public PT_alter_table_action {
  typedef PT_alter_table_action super;

 public:
  PT_alter_table_force() : super(Alter_info::ALTER_RECREATE) {}
};

class PT_alter_table_order final : public PT_alter_table_action {
  typedef PT_alter_table_action super;

 public:
  explicit PT_alter_table_order(PT_order_list *order)
      : super(Alter_info::ALTER_ORDER), m_order(order) {}

  bool contextualize(Table_ddl_parse_context *pc) override {
    if (super::contextualize(pc) || m_order->contextualize(pc)) return true;
    pc->select->order_list = m_order->value;
    return false;
  }

 private:
  PT_order_list *const m_order;
};

class PT_alter_table_partition_by final : public PT_alter_table_action {
  typedef PT_alter_table_action super;

 public:
  explicit PT_alter_table_partition_by(PT_partition *partition)
      : super(Alter_info::ALTER_PARTITION), m_partition(partition) {}

  bool contextualize(Table_ddl_parse_context *pc) override {
    if (super::contextualize(pc) || m_partition->contextualize(pc)) return true;
    pc->thd->lex->part_info = &m_partition->part_info;
    return false;
  }

 private:
  PT_partition *const m_partition;
};

class PT_alter_table_remove_partitioning : public PT_alter_table_action {
  typedef PT_alter_table_action super;

 public:
  PT_alter_table_remove_partitioning()
      : super(Alter_info::ALTER_REMOVE_PARTITIONING) {}
};

class PT_alter_table_standalone_action : public PT_alter_table_action {
  typedef PT_alter_table_action super;

  friend class PT_alter_table_standalone_stmt;  // to access make_cmd()

 protected:
  PT_alter_table_standalone_action(Alter_info::Alter_info_flag flag)
      : super(flag) {}

 private:
  virtual Sql_cmd *make_cmd(Table_ddl_parse_context *pc) = 0;
};

/**
  Node for the @SQL{ALTER TABLE ADD PARTITION} statement

  @ingroup ptn_alter_table
*/
class PT_alter_table_add_partition : public PT_alter_table_standalone_action {
  typedef PT_alter_table_standalone_action super;

 public:
  explicit PT_alter_table_add_partition(bool no_write_to_binlog)
      : super(Alter_info::ALTER_ADD_PARTITION),
        m_no_write_to_binlog(no_write_to_binlog) {}

  bool contextualize(Table_ddl_parse_context *pc) override {
    if (super::contextualize(pc)) return true;

    LEX *const lex = pc->thd->lex;
    lex->no_write_to_binlog = m_no_write_to_binlog;
    DBUG_ASSERT(lex->part_info == nullptr);
    lex->part_info = &m_part_info;
    return false;
  }

  Sql_cmd *make_cmd(Table_ddl_parse_context *pc) override final {
    return new (pc->mem_root) Sql_cmd_alter_table(pc->alter_info);
  }

 protected:
  partition_info m_part_info;

 private:
  const bool m_no_write_to_binlog;
};

/**
  Node for the @SQL{ALTER TABLE ADD PARTITION (@<partition list@>)} statement

  @ingroup ptn_alter_table
*/
class PT_alter_table_add_partition_def_list final
    : public PT_alter_table_add_partition {
  typedef PT_alter_table_add_partition super;

 public:
  PT_alter_table_add_partition_def_list(
      bool no_write_to_binlog,
      const Mem_root_array<PT_part_definition *> *def_list)
      : super(no_write_to_binlog), m_def_list(def_list) {}

  bool contextualize(Table_ddl_parse_context *pc) override;

 private:
  const Mem_root_array<PT_part_definition *> *m_def_list;
};

/**
  Node for the @SQL{ALTER TABLE ADD PARTITION PARTITIONS (@<n>@)} statement

  @ingroup ptn_alter_table
*/
class PT_alter_table_add_partition_num final
    : public PT_alter_table_add_partition {
  typedef PT_alter_table_add_partition super;

 public:
  PT_alter_table_add_partition_num(bool no_write_to_binlog, uint num_parts)
      : super(no_write_to_binlog) {
    m_part_info.num_parts = num_parts;
  }
};

class PT_alter_table_drop_partition final
    : public PT_alter_table_standalone_action {
  typedef PT_alter_table_standalone_action super;

 public:
  explicit PT_alter_table_drop_partition(const List<String> &partitions)
      : super(Alter_info::ALTER_DROP_PARTITION), m_partitions(partitions) {}

  bool contextualize(Table_ddl_parse_context *pc) override {
    if (super::contextualize(pc)) return true;

    DBUG_ASSERT(pc->alter_info->partition_names.is_empty());
    pc->alter_info->partition_names = m_partitions;
    return false;
  }

  Sql_cmd *make_cmd(Table_ddl_parse_context *pc) override final {
    return new (pc->mem_root) Sql_cmd_alter_table(pc->alter_info);
  }

 private:
  const List<String> m_partitions;
};

class PT_alter_table_partition_list_or_all
    : public PT_alter_table_standalone_action {
  typedef PT_alter_table_standalone_action super;

 public:
  explicit PT_alter_table_partition_list_or_all(
      Alter_info::Alter_info_flag flag, const List<String> *opt_partition_list)
      : super(flag), m_opt_partition_list(opt_partition_list) {}

  bool contextualize(Table_ddl_parse_context *pc) override {
    DBUG_ASSERT(pc->alter_info->partition_names.is_empty());
    if (m_opt_partition_list == NULL)
      pc->alter_info->flags |= Alter_info::ALTER_ALL_PARTITION;
    else
      pc->alter_info->partition_names = *m_opt_partition_list;
    return super::contextualize(pc);
  }

 private:
  const List<String> *m_opt_partition_list;
};

class PT_alter_table_rebuild_partition final
    : public PT_alter_table_partition_list_or_all {
  typedef PT_alter_table_partition_list_or_all super;

 public:
  PT_alter_table_rebuild_partition(bool no_write_to_binlog,
                                   const List<String> *opt_partition_list)
      : super(Alter_info::ALTER_REBUILD_PARTITION, opt_partition_list),
        m_no_write_to_binlog(no_write_to_binlog) {}

  bool contextualize(Table_ddl_parse_context *pc) override {
    if (super::contextualize(pc)) return true;
    pc->thd->lex->no_write_to_binlog = m_no_write_to_binlog;
    return false;
  }

  Sql_cmd *make_cmd(Table_ddl_parse_context *pc) override {
    return new (pc->mem_root) Sql_cmd_alter_table(pc->alter_info);
  }

 private:
  const bool m_no_write_to_binlog;
};

class PT_alter_table_optimize_partition final
    : public PT_alter_table_partition_list_or_all {
  typedef PT_alter_table_partition_list_or_all super;

 public:
  PT_alter_table_optimize_partition(bool no_write_to_binlog,
                                    const List<String> *opt_partition_list)
      : super(Alter_info::ALTER_ADMIN_PARTITION, opt_partition_list),
        m_no_write_to_binlog(no_write_to_binlog) {}

  bool contextualize(Table_ddl_parse_context *pc) override {
    if (super::contextualize(pc)) return true;
    pc->thd->lex->no_write_to_binlog = m_no_write_to_binlog;
    pc->thd->lex->check_opt.init();
    return false;
  }

  Sql_cmd *make_cmd(Table_ddl_parse_context *pc) override {
    return new (pc->mem_root)
        Sql_cmd_alter_table_optimize_partition(pc->alter_info);
  }

 private:
  const bool m_no_write_to_binlog;
};

class PT_alter_table_analyze_partition
    : public PT_alter_table_partition_list_or_all {
  typedef PT_alter_table_partition_list_or_all super;

 public:
  PT_alter_table_analyze_partition(bool no_write_to_binlog,
                                   const List<String> *opt_partition_list)
      : super(Alter_info::ALTER_ADMIN_PARTITION, opt_partition_list),
        m_no_write_to_binlog(no_write_to_binlog) {}

  bool contextualize(Table_ddl_parse_context *pc) override {
    if (super::contextualize(pc)) return true;
    pc->thd->lex->no_write_to_binlog = m_no_write_to_binlog;
    pc->thd->lex->check_opt.init();
    return false;
  }

  Sql_cmd *make_cmd(Table_ddl_parse_context *pc) override {
    return new (pc->mem_root)
        Sql_cmd_alter_table_analyze_partition(pc->thd, pc->alter_info);
  }

 private:
  const bool m_no_write_to_binlog;
};

class PT_alter_table_check_partition
    : public PT_alter_table_partition_list_or_all {
  typedef PT_alter_table_partition_list_or_all super;

 public:
  PT_alter_table_check_partition(const List<String> *opt_partition_list,
                                 uint flags, uint sql_flags)
      : super(Alter_info::ALTER_ADMIN_PARTITION, opt_partition_list),
        m_flags(flags),
        m_sql_flags(sql_flags) {}

  bool contextualize(Table_ddl_parse_context *pc) override {
    if (super::contextualize(pc)) return true;

    LEX *const lex = pc->thd->lex;
    lex->check_opt.init();
    lex->check_opt.flags |= m_flags;
    lex->check_opt.sql_flags |= m_sql_flags;
    return false;
  }

  Sql_cmd *make_cmd(Table_ddl_parse_context *pc) override {
    return new (pc->mem_root)
        Sql_cmd_alter_table_check_partition(pc->alter_info);
  }

 private:
  uint m_flags;
  uint m_sql_flags;
};

class PT_alter_table_repair_partition
    : public PT_alter_table_partition_list_or_all {
  typedef PT_alter_table_partition_list_or_all super;

 public:
  PT_alter_table_repair_partition(bool no_write_to_binlog,
                                  const List<String> *opt_partition_list,
                                  uint flags, uint sql_flags)
      : super(Alter_info::ALTER_ADMIN_PARTITION, opt_partition_list),
        m_no_write_to_binlog(no_write_to_binlog),
        m_flags(flags),
        m_sql_flags(sql_flags) {}

  bool contextualize(Table_ddl_parse_context *pc) override {
    if (super::contextualize(pc)) return true;

    LEX *const lex = pc->thd->lex;
    lex->no_write_to_binlog = m_no_write_to_binlog;

    lex->check_opt.init();
    lex->check_opt.flags |= m_flags;
    lex->check_opt.sql_flags |= m_sql_flags;

    return false;
  }

  Sql_cmd *make_cmd(Table_ddl_parse_context *pc) override {
    return new (pc->mem_root)
        Sql_cmd_alter_table_repair_partition(pc->alter_info);
  }

 private:
  const bool m_no_write_to_binlog;
  uint m_flags;
  uint m_sql_flags;
};

class PT_alter_table_coalesce_partition final
    : public PT_alter_table_standalone_action {
  typedef PT_alter_table_standalone_action super;

 public:
  PT_alter_table_coalesce_partition(bool no_write_to_binlog, uint num_parts)
      : super(Alter_info::ALTER_COALESCE_PARTITION),
        m_no_write_to_binlog(no_write_to_binlog),
        m_num_parts(num_parts) {}

  bool contextualize(Table_ddl_parse_context *pc) override {
    if (super::contextualize(pc)) return true;

    pc->thd->lex->no_write_to_binlog = m_no_write_to_binlog;
    pc->alter_info->num_parts = m_num_parts;
    return false;
  }

  Sql_cmd *make_cmd(Table_ddl_parse_context *pc) override {
    return new (pc->mem_root) Sql_cmd_alter_table(pc->alter_info);
  }

 private:
  const bool m_no_write_to_binlog;
  const uint m_num_parts;
};

class PT_alter_table_truncate_partition
    : public PT_alter_table_partition_list_or_all {
  typedef PT_alter_table_partition_list_or_all super;

 public:
  explicit PT_alter_table_truncate_partition(
      const List<String> *opt_partition_list)
      : super(static_cast<Alter_info::Alter_info_flag>(
                  Alter_info::ALTER_ADMIN_PARTITION |
                  Alter_info::ALTER_TRUNCATE_PARTITION),
              opt_partition_list) {}

  bool contextualize(Table_ddl_parse_context *pc) override {
    if (super::contextualize(pc)) return true;
    pc->thd->lex->check_opt.init();
    return false;
  }

  Sql_cmd *make_cmd(Table_ddl_parse_context *pc) override {
    return new (pc->mem_root)
        Sql_cmd_alter_table_truncate_partition(pc->alter_info);
  }
};

class PT_alter_table_reorganize_partition final
    : public PT_alter_table_standalone_action {
  typedef PT_alter_table_standalone_action super;

 public:
  explicit PT_alter_table_reorganize_partition(bool no_write_to_binlog)
      : super(Alter_info::ALTER_TABLE_REORG),
        m_no_write_to_binlog(no_write_to_binlog) {}

  bool contextualize(Table_ddl_parse_context *pc) override {
    if (super::contextualize(pc)) return true;
    pc->thd->lex->part_info = &m_partition_info;
    pc->thd->lex->no_write_to_binlog = m_no_write_to_binlog;
    return false;
  }

  Sql_cmd *make_cmd(Table_ddl_parse_context *pc) override {
    return new (pc->mem_root) Sql_cmd_alter_table(pc->alter_info);
  }

 private:
  const bool m_no_write_to_binlog;
  partition_info m_partition_info;
};

class PT_alter_table_reorganize_partition_into final
    : public PT_alter_table_standalone_action {
  typedef PT_alter_table_standalone_action super;

 public:
  explicit PT_alter_table_reorganize_partition_into(
      bool no_write_to_binlog, const List<String> &partition_names,
      const Mem_root_array<PT_part_definition *> *into)
      : super(Alter_info::ALTER_REORGANIZE_PARTITION),
        m_no_write_to_binlog(no_write_to_binlog),
        m_partition_names(partition_names),
        m_into(into) {}

  bool contextualize(Table_ddl_parse_context *pc) override;

  Sql_cmd *make_cmd(Table_ddl_parse_context *pc) override {
    return new (pc->mem_root) Sql_cmd_alter_table(pc->alter_info);
  }

 private:
  const bool m_no_write_to_binlog;
  const List<String> m_partition_names;
  const Mem_root_array<PT_part_definition *> *m_into;
  partition_info m_partition_info;
};

class PT_alter_table_exchange_partition final
    : public PT_alter_table_standalone_action {
  typedef PT_alter_table_standalone_action super;

 public:
  PT_alter_table_exchange_partition(const LEX_STRING &partition_name,
                                    Table_ident *table_name,
                                    Alter_info::enum_with_validation validation)
      : super(Alter_info::ALTER_EXCHANGE_PARTITION),
        m_partition_name(partition_name),
        m_table_name(table_name),
        m_validation(validation) {}

  bool contextualize(Table_ddl_parse_context *pc) override;

  Sql_cmd *make_cmd(Table_ddl_parse_context *pc) override {
    return new (pc->mem_root)
        Sql_cmd_alter_table_exchange_partition(pc->alter_info);
  }

 private:
  const LEX_STRING m_partition_name;
  Table_ident *m_table_name;
  const Alter_info::enum_with_validation m_validation;
};

class PT_alter_table_secondary_load final
    : public PT_alter_table_standalone_action {
  using super = PT_alter_table_standalone_action;

 public:
  explicit PT_alter_table_secondary_load()
      : super(Alter_info::ALTER_SECONDARY_LOAD) {}

  Sql_cmd *make_cmd(Table_ddl_parse_context *pc) override {
    return new (pc->mem_root) Sql_cmd_secondary_load_unload(pc->alter_info);
  }
};

class PT_alter_table_secondary_unload final
    : public PT_alter_table_standalone_action {
  using super = PT_alter_table_standalone_action;

 public:
  explicit PT_alter_table_secondary_unload()
      : super(Alter_info::ALTER_SECONDARY_UNLOAD) {}

  Sql_cmd *make_cmd(Table_ddl_parse_context *pc) override {
    return new (pc->mem_root) Sql_cmd_secondary_load_unload(pc->alter_info);
  }
};

class PT_alter_table_discard_partition_tablespace final
    : public PT_alter_table_partition_list_or_all {
  typedef PT_alter_table_partition_list_or_all super;

 public:
  explicit PT_alter_table_discard_partition_tablespace(
      const List<String> *opt_partition_list)
      : super(Alter_info::ALTER_DISCARD_TABLESPACE, opt_partition_list) {}

  Sql_cmd *make_cmd(Table_ddl_parse_context *pc) override {
    return new (pc->mem_root) Sql_cmd_discard_import_tablespace(pc->alter_info);
  }
};

class PT_alter_table_import_partition_tablespace final
    : public PT_alter_table_partition_list_or_all {
  typedef PT_alter_table_partition_list_or_all super;

 public:
  explicit PT_alter_table_import_partition_tablespace(
      const List<String> *opt_partition_list)
      : super(Alter_info::ALTER_IMPORT_TABLESPACE, opt_partition_list) {}

  Sql_cmd *make_cmd(Table_ddl_parse_context *pc) override {
    return new (pc->mem_root) Sql_cmd_discard_import_tablespace(pc->alter_info);
  }
};

class PT_alter_table_discard_tablespace final
    : public PT_alter_table_standalone_action {
  typedef PT_alter_table_standalone_action super;

 public:
  PT_alter_table_discard_tablespace()
      : super(Alter_info::ALTER_DISCARD_TABLESPACE) {}

  Sql_cmd *make_cmd(Table_ddl_parse_context *pc) override {
    return new (pc->mem_root) Sql_cmd_discard_import_tablespace(pc->alter_info);
  }
};

class PT_alter_table_import_tablespace final
    : public PT_alter_table_standalone_action {
  typedef PT_alter_table_standalone_action super;

 public:
  PT_alter_table_import_tablespace()
      : super(Alter_info::ALTER_IMPORT_TABLESPACE) {}

  Sql_cmd *make_cmd(Table_ddl_parse_context *pc) override {
    return new (pc->mem_root) Sql_cmd_discard_import_tablespace(pc->alter_info);
  }
};

class PT_alter_table_stmt final : public PT_table_ddl_stmt_base {
 public:
  explicit PT_alter_table_stmt(
      MEM_ROOT *mem_root, Table_ident *table_name,
      Mem_root_array<PT_ddl_table_option *> *opt_actions,
      Alter_info::enum_alter_table_algorithm algo,
      Alter_info::enum_alter_table_lock lock,
      Alter_info::enum_with_validation validation)
      : PT_table_ddl_stmt_base(mem_root),
        m_table_name(table_name),
        m_opt_actions(opt_actions),
        m_algo(algo),
        m_lock(lock),
        m_validation(validation) {}

  Sql_cmd *make_cmd(THD *thd) override;

 private:
  Table_ident *const m_table_name;
  Mem_root_array<PT_ddl_table_option *> *const m_opt_actions;
  const Alter_info::enum_alter_table_algorithm m_algo;
  const Alter_info::enum_alter_table_lock m_lock;
  const Alter_info::enum_with_validation m_validation;

  HA_CREATE_INFO m_create_info;
};

class PT_alter_table_standalone_stmt final : public PT_table_ddl_stmt_base {
 public:
  explicit PT_alter_table_standalone_stmt(
      MEM_ROOT *mem_root, Table_ident *table_name,
      PT_alter_table_standalone_action *action,
      Alter_info::enum_alter_table_algorithm algo,
      Alter_info::enum_alter_table_lock lock,
      Alter_info::enum_with_validation validation)
      : PT_table_ddl_stmt_base(mem_root),
        m_table_name(table_name),
        m_action(action),
        m_algo(algo),
        m_lock(lock),
        m_validation(validation) {}

  Sql_cmd *make_cmd(THD *thd) override;

 private:
  Table_ident *const m_table_name;
  PT_alter_table_standalone_action *const m_action;
  const Alter_info::enum_alter_table_algorithm m_algo;
  const Alter_info::enum_alter_table_lock m_lock;
  const Alter_info::enum_with_validation m_validation;

  HA_CREATE_INFO m_create_info;
};

class PT_repair_table_stmt final : public PT_table_ddl_stmt_base {
 public:
  PT_repair_table_stmt(MEM_ROOT *mem_root, bool no_write_to_binlog,
                       Mem_root_array<Table_ident *> *table_list,
                       decltype(HA_CHECK_OPT::flags) flags,
                       decltype(HA_CHECK_OPT::sql_flags) sql_flags)
      : PT_table_ddl_stmt_base(mem_root),
        m_no_write_to_binlog(no_write_to_binlog),
        m_table_list(table_list),
        m_flags(flags),
        m_sql_flags(sql_flags) {}

  Sql_cmd *make_cmd(THD *thd) override;

 private:
  bool m_no_write_to_binlog;
  Mem_root_array<Table_ident *> *m_table_list;
  decltype(HA_CHECK_OPT::flags) m_flags;
  decltype(HA_CHECK_OPT::sql_flags) m_sql_flags;
};

class PT_analyze_table_stmt final : public PT_table_ddl_stmt_base {
 public:
  PT_analyze_table_stmt(MEM_ROOT *mem_root, bool no_write_to_binlog,
                        Mem_root_array<Table_ident *> *table_list,
                        Sql_cmd_analyze_table::Histogram_command command,
                        int num_buckets, List<String> *columns)
      : PT_table_ddl_stmt_base(mem_root),
        m_no_write_to_binlog(no_write_to_binlog),
        m_table_list(table_list),
        m_command(command),
        m_num_buckets(num_buckets),
        m_columns(columns) {}

  Sql_cmd *make_cmd(THD *thd) override;

 private:
  const bool m_no_write_to_binlog;
  const Mem_root_array<Table_ident *> *m_table_list;
  const Sql_cmd_analyze_table::Histogram_command m_command;
  const int m_num_buckets;
  List<String> *m_columns;
};

class PT_check_table_stmt final : public PT_table_ddl_stmt_base {
 public:
  PT_check_table_stmt(MEM_ROOT *mem_root,
                      Mem_root_array<Table_ident *> *table_list,
                      decltype(HA_CHECK_OPT::flags) flags,
                      decltype(HA_CHECK_OPT::sql_flags) sql_flags)
      : PT_table_ddl_stmt_base(mem_root),
        m_table_list(table_list),
        m_flags(flags),
        m_sql_flags(sql_flags) {}

  Sql_cmd *make_cmd(THD *thd) override;

 private:
  Mem_root_array<Table_ident *> *m_table_list;
  decltype(HA_CHECK_OPT::flags) m_flags;
  decltype(HA_CHECK_OPT::sql_flags) m_sql_flags;
};

class PT_optimize_table_stmt final : public PT_table_ddl_stmt_base {
 public:
  PT_optimize_table_stmt(MEM_ROOT *mem_root, bool no_write_to_binlog,
                         Mem_root_array<Table_ident *> *table_list)
      : PT_table_ddl_stmt_base(mem_root),
        m_no_write_to_binlog(no_write_to_binlog),
        m_table_list(table_list) {}

  Sql_cmd *make_cmd(THD *thd) override;

  bool m_no_write_to_binlog;
  Mem_root_array<Table_ident *> *m_table_list;
};

class PT_drop_index_stmt final : public PT_table_ddl_stmt_base {
 public:
  PT_drop_index_stmt(MEM_ROOT *mem_root, const char *index_name,
                     Table_ident *table,
                     Alter_info::enum_alter_table_algorithm algo,
                     Alter_info::enum_alter_table_lock lock)
      : PT_table_ddl_stmt_base(mem_root),
        m_index_name(index_name),
        m_table(table),
        m_algo(algo),
        m_lock(lock),
        m_alter_drop(Alter_drop::KEY, m_index_name) {}

  Sql_cmd *make_cmd(THD *thd) override;

 private:
  const char *m_index_name;
  Table_ident *m_table;
  Alter_info::enum_alter_table_algorithm m_algo;
  Alter_info::enum_alter_table_lock m_lock;

  Alter_drop m_alter_drop;
};

class PT_truncate_table_stmt final : public Parse_tree_root {
 public:
  explicit PT_truncate_table_stmt(Table_ident *table) : m_table(table) {}

  Sql_cmd *make_cmd(THD *thd) override;

 private:
  Table_ident *m_table;

  Sql_cmd_truncate_table m_cmd_truncate_table;
};

class PT_assign_to_keycache final : public Table_ddl_node {
  typedef Table_ddl_node super;

 public:
  PT_assign_to_keycache(Table_ident *table, List<Index_hint> *index_hints)
      : m_table(table), m_index_hints(index_hints) {}

  bool contextualize(Table_ddl_parse_context *pc) override;

 private:
  Table_ident *m_table;
  List<Index_hint> *m_index_hints;
};

class PT_adm_partition final : public Table_ddl_node {
  typedef Table_ddl_node super;

 public:
  explicit PT_adm_partition(List<String> *opt_partitions)
      : m_opt_partitions(opt_partitions) {}

  bool contextualize(Table_ddl_parse_context *pc) override;

 private:
  List<String> *m_opt_partitions;
};

class PT_cache_index_stmt final : public PT_table_ddl_stmt_base {
 public:
  PT_cache_index_stmt(MEM_ROOT *mem_root,
                      Mem_root_array<PT_assign_to_keycache *> *tbl_index_lists,
                      const LEX_STRING &key_cache_name)
      : PT_table_ddl_stmt_base(mem_root),
        m_tbl_index_lists(tbl_index_lists),
        m_key_cache_name(key_cache_name) {}

  Sql_cmd *make_cmd(THD *thd) override;

 private:
  Mem_root_array<PT_assign_to_keycache *> *m_tbl_index_lists;
  const LEX_STRING m_key_cache_name;
};

class PT_cache_index_partitions_stmt : public PT_table_ddl_stmt_base {
 public:
  PT_cache_index_partitions_stmt(MEM_ROOT *mem_root, Table_ident *table,
                                 PT_adm_partition *partitions,
                                 List<Index_hint> *opt_key_usage_list,
                                 const LEX_STRING &key_cache_name)
      : PT_table_ddl_stmt_base(mem_root),
        m_table(table),
        m_partitions(partitions),
        m_opt_key_usage_list(opt_key_usage_list),
        m_key_cache_name(key_cache_name) {}

  Sql_cmd *make_cmd(THD *thd) override;

 private:
  Table_ident *m_table;
  PT_adm_partition *m_partitions;
  List<Index_hint> *m_opt_key_usage_list;
  const LEX_STRING m_key_cache_name;
};

class PT_preload_keys final : public Table_ddl_node {
  typedef Table_ddl_node super;

 public:
  PT_preload_keys(Table_ident *table, List<Index_hint> *opt_cache_key_list,
                  bool ignore_leaves)
      : m_table(table),
        m_opt_cache_key_list(opt_cache_key_list),
        m_ignore_leaves(ignore_leaves) {}

  bool contextualize(Table_ddl_parse_context *pc) override {
    if (super::contextualize(pc) ||
        !pc->select->add_table_to_list(
            pc->thd, m_table, NULL,
            m_ignore_leaves ? TL_OPTION_IGNORE_LEAVES : 0, TL_READ,
            MDL_SHARED_READ, m_opt_cache_key_list))
      return true;
    return false;
  }

 private:
  Table_ident *m_table;
  List<Index_hint> *m_opt_cache_key_list;
  bool m_ignore_leaves;
};

class PT_load_index_partitions_stmt final : public PT_table_ddl_stmt_base {
 public:
  PT_load_index_partitions_stmt(MEM_ROOT *mem_root, Table_ident *table,
                                PT_adm_partition *partitions,
                                List<Index_hint> *opt_cache_key_list,
                                bool ignore_leaves)
      : PT_table_ddl_stmt_base(mem_root),
        m_table(table),
        m_partitions(partitions),
        m_opt_cache_key_list(opt_cache_key_list),
        m_ignore_leaves(ignore_leaves) {}

  Sql_cmd *make_cmd(THD *thd) override;

 private:
  Table_ident *m_table;
  PT_adm_partition *m_partitions;
  List<Index_hint> *m_opt_cache_key_list;
  bool m_ignore_leaves;
};

class PT_load_index_stmt final : public PT_table_ddl_stmt_base {
 public:
  PT_load_index_stmt(MEM_ROOT *mem_root,
                     Mem_root_array<PT_preload_keys *> *preload_list)
      : PT_table_ddl_stmt_base(mem_root), m_preload_list(preload_list) {}

  Sql_cmd *make_cmd(THD *thd) override;

 private:
  Mem_root_array<PT_preload_keys *> *m_preload_list;
};

/**
  Base class for Parse tree nodes of SHOW TABLES statements.
*/
class PT_show_tables : public Parse_tree_root {
 public:
  PT_show_tables(const POS &pos, Show_cmd_type show_cmd_type, char *opt_db,
                 const LEX_STRING &wild, Item *where_condition)
      : m_pos(pos),
        m_sql_cmd(SQLCOM_SHOW_TABLES),
        m_opt_db(opt_db),
        m_wild(wild),
        m_where_condition(where_condition),
        m_show_cmd_type(show_cmd_type) {
    DBUG_ASSERT(m_wild.str == nullptr || m_where_condition == nullptr);
  }

 public:
  Sql_cmd *make_cmd(THD *thd) override;

 private:
  /// Textual location of a token just parsed.
  POS m_pos;

  /// Sql_cmd for SHOW TABLES statements.
  Sql_cmd_show m_sql_cmd;

  /// Optional schema name in FROM/IN clause.
  char *m_opt_db;

  /// Wild or where clause used in the statement.
  LEX_STRING m_wild;
  Item *m_where_condition;

  Show_cmd_type m_show_cmd_type;
};

class PT_json_table_column_for_ordinality final : public PT_json_table_column {
  typedef PT_json_table_column super;

 public:
  explicit PT_json_table_column_for_ordinality(const LEX_STRING &name)
      : m_column(enum_jt_column::JTC_ORDINALITY), m_name(name.str) {}

  bool contextualize(Parse_context *pc) override {
    m_column.init_for_tmp_table(MYSQL_TYPE_LONGLONG, 10, 0, true, true, 8,
                                m_name);
    return super::contextualize(pc);
  }

  Json_table_column *get_column() override { return &m_column; }

 private:
  Json_table_column m_column;
  const char *m_name;
};

class PT_json_table_column_with_path final : public PT_json_table_column {
  typedef PT_json_table_column super;

 public:
  PT_json_table_column_with_path(const LEX_STRING &name, PT_type *type,
                                 const CHARSET_INFO *collation,
                                 enum_jt_column col_type, LEX_STRING path,
                                 enum_jtc_on on_err,
                                 const LEX_STRING &error_def,
                                 enum_jtc_on on_empty,
                                 const LEX_STRING &missing_def)
      : m_column(col_type, path, on_err, error_def, on_empty, missing_def),
        m_name(name.str),
        m_type(type),
        m_collation(collation) {}

  bool contextualize(Parse_context *pc) override;

  Json_table_column *get_column() override { return &m_column; }

 private:
  Json_table_column m_column;
  const char *m_name;
  PT_type *m_type;
  const CHARSET_INFO *m_collation;
};

class PT_json_table_column_with_nested_path final
    : public PT_json_table_column {
  typedef PT_json_table_column super;

 public:
  PT_json_table_column_with_nested_path(
      const LEX_STRING &path,
      Mem_root_array<PT_json_table_column *> *nested_cols)
      : m_path(path), m_nested_columns(nested_cols), m_column(nullptr) {}

  bool contextualize(Parse_context *pc) override;

  Json_table_column *get_column() override { return m_column; }

 private:
  const LEX_STRING m_path;
  const Mem_root_array<PT_json_table_column *> *m_nested_columns;
  Json_table_column *m_column;
};

struct Alter_tablespace_parse_context : public Tablespace_options {
  THD *const thd;
  MEM_ROOT *const mem_root;

  Alter_tablespace_parse_context(THD *thd)
      : thd(thd), mem_root(thd->mem_root) {}
};

typedef Parse_tree_node_tmpl<Alter_tablespace_parse_context>
    PT_alter_tablespace_option_base;

template <typename Option_type, Option_type Tablespace_options::*Option>
class PT_alter_tablespace_option final
    : public PT_alter_tablespace_option_base /* purecov: inspected */
{
  typedef PT_alter_tablespace_option_base super;

 public:
  explicit PT_alter_tablespace_option(Option_type value) : m_value(value) {}

  bool contextualize(Alter_tablespace_parse_context *pc) override {
    pc->*Option = m_value;
    return super::contextualize(pc);
  }

 private:
  const Option_type m_value;
};

typedef PT_alter_tablespace_option<decltype(
                                       Tablespace_options::autoextend_size),
                                   &Tablespace_options::autoextend_size>
    PT_alter_tablespace_option_autoextend_size;

typedef PT_alter_tablespace_option<decltype(Tablespace_options::extent_size),
                                   &Tablespace_options::extent_size>
    PT_alter_tablespace_option_extent_size;

typedef PT_alter_tablespace_option<decltype(Tablespace_options::initial_size),
                                   &Tablespace_options::initial_size>
    PT_alter_tablespace_option_initial_size;

typedef PT_alter_tablespace_option<decltype(Tablespace_options::max_size),
                                   &Tablespace_options::max_size>
    PT_alter_tablespace_option_max_size;

typedef PT_alter_tablespace_option<decltype(
                                       Tablespace_options::redo_buffer_size),
                                   &Tablespace_options::redo_buffer_size>
    PT_alter_tablespace_option_redo_buffer_size;

typedef PT_alter_tablespace_option<decltype(
                                       Tablespace_options::undo_buffer_size),
                                   &Tablespace_options::undo_buffer_size>
    PT_alter_tablespace_option_undo_buffer_size;

typedef PT_alter_tablespace_option<
    decltype(Tablespace_options::wait_until_completed),
    &Tablespace_options::wait_until_completed>
    PT_alter_tablespace_option_wait_until_completed;

typedef PT_alter_tablespace_option<decltype(Tablespace_options::encryption),
                                   &Tablespace_options::encryption>
    PT_alter_tablespace_option_encryption;

class PT_alter_tablespace_option_nodegroup final
    : public PT_alter_tablespace_option_base /* purecov: inspected */
{
  typedef PT_alter_tablespace_option_base super;
  typedef decltype(Tablespace_options::nodegroup_id) option_type;

 public:
  explicit PT_alter_tablespace_option_nodegroup(option_type nodegroup_id)
      : m_nodegroup_id(nodegroup_id) {}

  bool contextualize(Alter_tablespace_parse_context *pc) override {
    if (super::contextualize(pc)) return true; /* purecov: inspected */  // OOM

    if (pc->nodegroup_id != UNDEF_NODEGROUP) {
      my_error(ER_FILEGROUP_OPTION_ONLY_ONCE, MYF(0), "NODEGROUP");
      return true;
    }
    pc->nodegroup_id = m_nodegroup_id;
    return false;
  }

 private:
  const option_type m_nodegroup_id;
};

class PT_alter_tablespace_option_comment final
    : public PT_alter_tablespace_option_base /* purecov: inspected */
{
  typedef PT_alter_tablespace_option_base super;
  typedef decltype(Tablespace_options::ts_comment) option_type;

 public:
  explicit PT_alter_tablespace_option_comment(option_type comment)
      : m_comment(comment) {}

  bool contextualize(Alter_tablespace_parse_context *pc) override {
    if (super::contextualize(pc)) return true; /* purecov: inspected */  // OOM

    if (pc->ts_comment.str) {
      my_error(ER_FILEGROUP_OPTION_ONLY_ONCE, MYF(0), "COMMENT");
      return true;
    }
    pc->ts_comment = m_comment;
    return false;
  }

 private:
  const option_type m_comment;
};

class PT_alter_tablespace_option_engine final
    : public PT_alter_tablespace_option_base /* purecov: inspected */
{
  typedef PT_alter_tablespace_option_base super;
  typedef decltype(Tablespace_options::engine_name) option_type;

 public:
  explicit PT_alter_tablespace_option_engine(option_type engine_name)
      : m_engine_name(engine_name) {}

  bool contextualize(Alter_tablespace_parse_context *pc) override {
    if (super::contextualize(pc)) return true; /* purecov: inspected */  // OOM

    if (pc->engine_name.str) {
      my_error(ER_FILEGROUP_OPTION_ONLY_ONCE, MYF(0), "STORAGE ENGINE");
      return true;
    }
    pc->engine_name = m_engine_name;
    return false;
  }

 private:
  const option_type m_engine_name;
};

class PT_alter_tablespace_option_file_block_size final
    : public PT_alter_tablespace_option_base /* purecov: inspected */
{
  typedef PT_alter_tablespace_option_base super;
  typedef decltype(Tablespace_options::file_block_size) option_type;

 public:
  explicit PT_alter_tablespace_option_file_block_size(
      option_type file_block_size)
      : m_file_block_size(file_block_size) {}

  bool contextualize(Alter_tablespace_parse_context *pc) override {
    if (super::contextualize(pc)) return true; /* purecov: inspected */  // OOM

    if (pc->file_block_size != 0) {
      my_error(ER_FILEGROUP_OPTION_ONLY_ONCE, MYF(0), "FILE_BLOCK_SIZE");
      return true;
    }
    pc->file_block_size = m_file_block_size;
    return false;
  }

 private:
  const option_type m_file_block_size;
};

/**
  Parse tree node for CREATE RESOURCE GROUP statement.
*/

class PT_create_resource_group final : public Parse_tree_root {
  resourcegroups::Sql_cmd_create_resource_group sql_cmd;
  const bool has_priority;

 public:
  PT_create_resource_group(
      const LEX_CSTRING &name, const resourcegroups::Type type,
      const Mem_root_array<resourcegroups::Range> *cpu_list,
      const Value_or_default<int> &opt_priority, bool enabled)
      : sql_cmd(name, type, cpu_list,
                opt_priority.is_default ? 0 : opt_priority.value, enabled),
        has_priority(!opt_priority.is_default) {}

  Sql_cmd *make_cmd(THD *thd) override {
    if (check_resource_group_support()) return nullptr;

    if (check_resource_group_name_len(sql_cmd.m_name)) return nullptr;

    if (has_priority &&
        validate_resource_group_priority(thd, &sql_cmd.m_priority,
                                         sql_cmd.m_name, sql_cmd.m_type))
      return nullptr;

    for (auto &range : *sql_cmd.m_cpu_list) {
      if (validate_vcpu_range(range)) return nullptr;
    }

    thd->lex->sql_command = SQLCOM_CREATE_RESOURCE_GROUP;
    return &sql_cmd;
  }
};

/**
  Parse tree node for ALTER RESOURCE GROUP statement.
*/

class PT_alter_resource_group final : public Parse_tree_root {
  resourcegroups::Sql_cmd_alter_resource_group sql_cmd;

 public:
  PT_alter_resource_group(const LEX_CSTRING &name,
                          const Mem_root_array<resourcegroups::Range> *cpu_list,
                          const Value_or_default<int> &opt_priority,
                          const Value_or_default<bool> &enable, bool force)
      : sql_cmd(name, cpu_list,
                opt_priority.is_default ? 0 : opt_priority.value,
                enable.is_default ? false : enable.value, force,
                !enable.is_default) {}

  Sql_cmd *make_cmd(THD *thd) override {
    if (check_resource_group_support()) return nullptr;

    if (check_resource_group_name_len(sql_cmd.m_name)) return nullptr;

    for (auto &range : *sql_cmd.m_cpu_list) {
      if (validate_vcpu_range(range)) return nullptr;
    }

    thd->lex->sql_command = SQLCOM_ALTER_RESOURCE_GROUP;
    return &sql_cmd;
  }
};

/**
  Parse tree node for DROP RESOURCE GROUP statement.
*/

class PT_drop_resource_group final : public Parse_tree_root {
  resourcegroups::Sql_cmd_drop_resource_group sql_cmd;

 public:
  PT_drop_resource_group(const LEX_CSTRING &resource_group_name, bool force)
      : sql_cmd(resource_group_name, force) {}

  Sql_cmd *make_cmd(THD *thd) override {
    if (check_resource_group_support()) return nullptr;

    if (check_resource_group_name_len(sql_cmd.m_name)) return nullptr;

    thd->lex->sql_command = SQLCOM_DROP_RESOURCE_GROUP;
    return &sql_cmd;
  }
};

/**
  Parse tree node for SET RESOURCE GROUP statement.
*/

class PT_set_resource_group final : public Parse_tree_root {
  resourcegroups::Sql_cmd_set_resource_group sql_cmd;

 public:
  PT_set_resource_group(const LEX_CSTRING &name,
                        Mem_root_array<ulonglong> *thread_id_list)
      : sql_cmd(name, thread_id_list) {}

  Sql_cmd *make_cmd(THD *thd) override {
    if (check_resource_group_support()) return nullptr;

    if (check_resource_group_name_len(sql_cmd.m_name)) return nullptr;

    thd->lex->sql_command = SQLCOM_SET_RESOURCE_GROUP;
    return &sql_cmd;
  }
};

class PT_explain_for_connection final : public Parse_tree_root {
 public:
  explicit PT_explain_for_connection(my_thread_id thread_id)
      : m_cmd(thread_id) {}

  Sql_cmd *make_cmd(THD *thd) override;

 private:
  Sql_cmd_explain_other_thread m_cmd;
};

class PT_explain final : public Parse_tree_root {
 public:
  PT_explain(Explain_format_type format, Parse_tree_root *explainable_stmt)
      : m_format(format), m_explainable_stmt(explainable_stmt) {}

  Sql_cmd *make_cmd(THD *thd) override;

 private:
  const Explain_format_type m_format;
  Parse_tree_root *const m_explainable_stmt;
};

class PT_load_table final : public Parse_tree_root {
 public:
  PT_load_table(enum_filetype filetype, thr_lock_type lock_type,
                bool is_local_file, const LEX_STRING filename,
                On_duplicate on_duplicate, Table_ident *table,
                List<String> *opt_partitions, const CHARSET_INFO *opt_charset,
                String *opt_xml_rows_identified_by,
                const Field_separators &opt_field_separators,
                const Line_separators &opt_line_separators,
                ulong opt_ignore_lines, PT_item_list *opt_fields_or_vars,
                PT_item_list *opt_set_fields, PT_item_list *opt_set_exprs,
                List<String> *opt_set_expr_strings)
      : m_cmd(filetype, is_local_file, filename, on_duplicate, table,
              opt_partitions, opt_charset, opt_xml_rows_identified_by,
              opt_field_separators, opt_line_separators, opt_ignore_lines,
              opt_fields_or_vars ? &opt_fields_or_vars->value : nullptr,
              opt_set_fields ? &opt_set_fields->value : nullptr,
              opt_set_exprs ? &opt_set_exprs->value : nullptr,
              opt_set_expr_strings),
        m_lock_type(lock_type),
        m_opt_fields_or_vars(opt_fields_or_vars),
        m_opt_set_fields(opt_set_fields),
        m_opt_set_exprs(opt_set_exprs) {
    DBUG_ASSERT((opt_set_fields == nullptr) ^ (opt_set_exprs != nullptr));
    DBUG_ASSERT(opt_set_fields == nullptr || opt_set_fields->value.elements ==
                                                 opt_set_exprs->value.elements);
  }

  Sql_cmd *make_cmd(THD *thd) override;

 private:
  Sql_cmd_load_table m_cmd;

  const thr_lock_type m_lock_type;
  PT_item_list *m_opt_fields_or_vars;
  PT_item_list *m_opt_set_fields;
  PT_item_list *m_opt_set_exprs;
};

/**
  Top-level node for the SHUTDOWN statement

  @ingroup ptn_stmt
*/

class PT_restart_server final : public Parse_tree_root {
 public:
  Sql_cmd *make_cmd(THD *thd) override {
    thd->lex->sql_command = SQLCOM_RESTART_SERVER;
    return &sql_cmd;
  }

 private:
  Sql_cmd_restart_server sql_cmd;
};

#endif /* PARSE_TREE_NODES_INCLUDED */<|MERGE_RESOLUTION|>--- conflicted
+++ resolved
@@ -187,7 +187,6 @@
 bool contextualize_safe(Context *pc, Node *node) {
   if (node == NULL) return false;
 
-<<<<<<< HEAD
   return node->contextualize(pc);
 }
 
@@ -206,23 +205,6 @@
   HA_CREATE_INFO *const create_info;
   Alter_info *const alter_info;
   KEY_CREATE_INFO *const key_create_info;
-=======
-    lex->pop_context();
-    pc->select->n_child_sum_items += child->n_sum_items;
-    /*
-      A subquery (and all the subsequent query blocks in a UNION) can add
-      columns to an outer query block. Reserve space for them.
-    */
-    for (SELECT_LEX *temp = child; temp != NULL;
-         temp = temp->next_select())
-    {
-      pc->select->select_n_where_fields+= temp->select_n_where_fields;
-      pc->select->select_n_having_items+= temp->select_n_having_items;
-    }
-    value= query_expression_body->value;
-    return false;
-  }
->>>>>>> af33f475
 };
 
 /**
@@ -1986,11 +1968,14 @@
     pc->select->n_child_sum_items += child->n_sum_items;
 
     /*
-      A subquery can add columns to an outer query block. Reserve space for
-      them.
+      A subquery (and all the subsequent query blocks in a UNION) can add
+      columns to an outer query block. Reserve space for them.
     */
-    pc->select->select_n_where_fields += child->select_n_where_fields;
-    pc->select->select_n_having_items += child->select_n_having_items;
+    for (SELECT_LEX *temp = child; temp != nullptr;
+         temp = temp->next_select()) {
+      pc->select->select_n_where_fields += temp->select_n_where_fields;
+      pc->select->select_n_having_items += temp->select_n_having_items;
+    }
 
     return false;
   }
