/* Copyright (C) 2000-2006 MySQL AB & Sasha

   This program is free software; you can redistribute it and/or modify
   it under the terms of the GNU General Public License as published by
   the Free Software Foundation; version 2 of the License.

   This program is distributed in the hope that it will be useful,
   but WITHOUT ANY WARRANTY; without even the implied warranty of
   MERCHANTABILITY or FITNESS FOR A PARTICULAR PURPOSE.  See the
   GNU General Public License for more details.

   You should have received a copy of the GNU General Public License
   along with this program; if not, write to the Free Software
   Foundation, Inc., 59 Temple Place, Suite 330, Boston, MA  02111-1307  USA */

#include "mysql_priv.h"
#ifdef HAVE_REPLICATION

#include "rpl_mi.h"
#include "sql_repl.h"
#include "log_event.h"
#include "rpl_filter.h"
#include <my_dir.h>
#include "rpl_handler.h"

int max_binlog_dump_events = 0; // unlimited
my_bool opt_sporadic_binlog_dump_fail = 0;
#ifndef DBUG_OFF
static int binlog_dump_count = 0;
#endif

/*
    fake_rotate_event() builds a fake (=which does not exist physically in any
    binlog) Rotate event, which contains the name of the binlog we are going to
    send to the slave (because the slave may not know it if it just asked for
    MASTER_LOG_FILE='', MASTER_LOG_POS=4).
    < 4.0.14, fake_rotate_event() was called only if the requested pos was 4.
    After this version we always call it, so that a 3.23.58 slave can rely on
    it to detect if the master is 4.0 (and stop) (the _fake_ Rotate event has
    zeros in the good positions which, by chance, make it possible for the 3.23
    slave to detect that this event is unexpected) (this is luck which happens
    because the master and slave disagree on the size of the header of
    Log_event).

    Relying on the event length of the Rotate event instead of these
    well-placed zeros was not possible as Rotate events have a variable-length
    part.
*/

static int fake_rotate_event(NET* net, String* packet, char* log_file_name,
                             ulonglong position, const char** errmsg)
{
  DBUG_ENTER("fake_rotate_event");
  char header[LOG_EVENT_HEADER_LEN], buf[ROTATE_HEADER_LEN+100];
  /*
    'when' (the timestamp) is set to 0 so that slave could distinguish between
    real and fake Rotate events (if necessary)
  */
  memset(header, 0, 4);
  header[EVENT_TYPE_OFFSET] = ROTATE_EVENT;

  char* p = log_file_name+dirname_length(log_file_name);
  uint ident_len = (uint) strlen(p);
  ulong event_len = ident_len + LOG_EVENT_HEADER_LEN + ROTATE_HEADER_LEN;
  int4store(header + SERVER_ID_OFFSET, server_id);
  int4store(header + EVENT_LEN_OFFSET, event_len);
  int2store(header + FLAGS_OFFSET, LOG_EVENT_ARTIFICIAL_F);

  // TODO: check what problems this may cause and fix them
  int4store(header + LOG_POS_OFFSET, 0);

  packet->append(header, sizeof(header));
  int8store(buf+R_POS_OFFSET,position);
  packet->append(buf, ROTATE_HEADER_LEN);
  packet->append(p,ident_len);
  if (my_net_write(net, (uchar*) packet->ptr(), packet->length()))
  {
    *errmsg = "failed on my_net_write()";
    DBUG_RETURN(-1);
  }
  DBUG_RETURN(0);
}

/*
  Reset thread transmit packet buffer for event sending

  This function allocates header bytes for event transmission, and
  should be called before store the event data to the packet buffer.
*/
static int reset_transmit_packet(THD *thd, ushort flags,
                                 ulong *ev_offset, const char **errmsg)
{
  int ret= 0;
  String *packet= &thd->packet;

  /* reserve and set default header */
  packet->length(0);
  packet->set("\0", 1, &my_charset_bin);

  if (RUN_HOOK(binlog_transmit, reserve_header, (thd, flags, packet)))
  {
    *errmsg= "Failed to run hook 'reserve_header'";
    my_errno= ER_UNKNOWN_ERROR;
    ret= 1;
  }
  *ev_offset= packet->length();
  return ret;
}

static int send_file(THD *thd)
{
  NET* net = &thd->net;
  int fd = -1, error = 1;
  size_t bytes;
  char fname[FN_REFLEN+1];
  const char *errmsg = 0;
  int old_timeout;
  unsigned long packet_len;
  uchar buf[IO_SIZE];				// It's safe to alloc this
  DBUG_ENTER("send_file");

  /*
    The client might be slow loading the data, give him wait_timeout to do
    the job
  */
  old_timeout= net->read_timeout;
  my_net_set_read_timeout(net, thd->variables.net_wait_timeout);

  /*
    We need net_flush here because the client will not know it needs to send
    us the file name until it has processed the load event entry
  */
  if (net_flush(net) || (packet_len = my_net_read(net)) == packet_error)
  {
    errmsg = "while reading file name";
    goto err;
  }

  // terminate with \0 for fn_format
  *((char*)net->read_pos +  packet_len) = 0;
  fn_format(fname, (char*) net->read_pos + 1, "", "", 4);
  // this is needed to make replicate-ignore-db
  if (!strcmp(fname,"/dev/null"))
    goto end;

  if ((fd = my_open(fname, O_RDONLY, MYF(0))) < 0)
  {
    errmsg = "on open of file";
    goto err;
  }

  while ((long) (bytes= my_read(fd, buf, IO_SIZE, MYF(0))) > 0)
  {
    if (my_net_write(net, buf, bytes))
    {
      errmsg = "while writing data to client";
      goto err;
    }
  }

 end:
  if (my_net_write(net, (uchar*) "", 0) || net_flush(net) ||
      (my_net_read(net) == packet_error))
  {
    errmsg = "while negotiating file transfer close";
    goto err;
  }
  error = 0;

 err:
  my_net_set_read_timeout(net, old_timeout);
  if (fd >= 0)
    (void) my_close(fd, MYF(0));
  if (errmsg)
  {
    sql_print_error("Failed in send_file() %s", errmsg);
    DBUG_PRINT("error", ("%s", errmsg));
  }
  DBUG_RETURN(error);
}


/*
  Adjust the position pointer in the binary log file for all running slaves

  SYNOPSIS
    adjust_linfo_offsets()
    purge_offset	Number of bytes removed from start of log index file

  NOTES
    - This is called when doing a PURGE when we delete lines from the
      index log file

  REQUIREMENTS
    - Before calling this function, we have to ensure that no threads are
      using any binary log file before purge_offset.a

  TODO
    - Inform the slave threads that they should sync the position
      in the binary log file with flush_relay_log_info.
      Now they sync is done for next read.
*/

void adjust_linfo_offsets(my_off_t purge_offset)
{
  THD *tmp;

  pthread_mutex_lock(&LOCK_thread_count);
  I_List_iterator<THD> it(threads);

  while ((tmp=it++))
  {
    LOG_INFO* linfo;
    if ((linfo = tmp->current_linfo))
    {
      pthread_mutex_lock(&linfo->lock);
      /*
	Index file offset can be less that purge offset only if
	we just started reading the index file. In that case
	we have nothing to adjust
      */
      if (linfo->index_file_offset < purge_offset)
	linfo->fatal = (linfo->index_file_offset != 0);
      else
	linfo->index_file_offset -= purge_offset;
      pthread_mutex_unlock(&linfo->lock);
    }
  }
  pthread_mutex_unlock(&LOCK_thread_count);
}


bool log_in_use(const char* log_name)
{
  size_t log_name_len = strlen(log_name) + 1;
  THD *tmp;
  bool result = 0;

  pthread_mutex_lock(&LOCK_thread_count);
  I_List_iterator<THD> it(threads);

  while ((tmp=it++))
  {
    LOG_INFO* linfo;
    if ((linfo = tmp->current_linfo))
    {
      pthread_mutex_lock(&linfo->lock);
      result = !bcmp((uchar*) log_name, (uchar*) linfo->log_file_name,
                     log_name_len);
      pthread_mutex_unlock(&linfo->lock);
      if (result)
	break;
    }
  }

  pthread_mutex_unlock(&LOCK_thread_count);
  return result;
}

bool purge_error_message(THD* thd, int res)
{
  uint errcode;

  if ((errcode= purge_log_get_error_code(res)) != 0)
  {
    my_message(errcode, ER(errcode), MYF(0));
    return TRUE;
  }
  my_ok(thd);
  return FALSE;
}


/**
  Execute a PURGE BINARY LOGS TO <log> command.

  @param thd Pointer to THD object for the client thread executing the
  statement.

  @param to_log Name of the last log to purge.

  @retval FALSE success
  @retval TRUE failure
*/
bool purge_master_logs(THD* thd, const char* to_log)
{
  char search_file_name[FN_REFLEN];
  if (!mysql_bin_log.is_open())
  {
    my_ok(thd);
    return FALSE;
  }

  mysql_bin_log.make_log_name(search_file_name, to_log);
  return purge_error_message(thd,
			     mysql_bin_log.purge_logs(search_file_name, 0, 1,
						      1, NULL));
}


/**
  Execute a PURGE BINARY LOGS BEFORE <date> command.

  @param thd Pointer to THD object for the client thread executing the
  statement.

  @param purge_time Date before which logs should be purged.

  @retval FALSE success
  @retval TRUE failure
*/
bool purge_master_logs_before_date(THD* thd, time_t purge_time)
{
  if (!mysql_bin_log.is_open())
  {
    my_ok(thd);
    return 0;
  }
  return purge_error_message(thd,
                             mysql_bin_log.purge_logs_before_date(purge_time));
}

int test_for_non_eof_log_read_errors(int error, const char **errmsg)
{
  if (error == LOG_READ_EOF)
    return 0;
  my_errno= ER_MASTER_FATAL_ERROR_READING_BINLOG;
  switch (error) {
  case LOG_READ_BOGUS:
    *errmsg = "bogus data in log event";
    break;
  case LOG_READ_TOO_LARGE:
    *errmsg = "log event entry exceeded max_allowed_packet; \
Increase max_allowed_packet on master";
    break;
  case LOG_READ_IO:
    *errmsg = "I/O error reading log event";
    break;
  case LOG_READ_MEM:
    *errmsg = "memory allocation failed reading log event";
    break;
  case LOG_READ_TRUNC:
    *errmsg = "binlog truncated in the middle of event";
    break;
  default:
    *errmsg = "unknown error reading log event on the master";
    break;
  }
  return error;
}


/**
  An auxiliary function for calling in mysql_binlog_send
  to initialize the heartbeat timeout in waiting for a binlogged event.

  @param[in]    thd  THD to access a user variable

  @return        heartbeat period an ulonglong of nanoseconds
                 or zero if heartbeat was not demanded by slave
*/ 
static ulonglong get_heartbeat_period(THD * thd)
{
  my_bool null_value;
  LEX_STRING name=  { C_STRING_WITH_LEN("master_heartbeat_period")};
  user_var_entry *entry= 
    (user_var_entry*) hash_search(&thd->user_vars, (uchar*) name.str,
                                  name.length);
  return entry? entry->val_int(&null_value) : 0;
}

/*
  Function prepares and sends repliation heartbeat event.

  @param net                net object of THD
  @param packet             buffer to store the heartbeat instance
  @param event_coordinates  binlog file name and position of the last
                            real event master sent from binlog

  @note 
    Among three essential pieces of heartbeat data Log_event::when
    is computed locally.
    The  error to send is serious and should force terminating
    the dump thread.
*/
static int send_heartbeat_event(NET* net, String* packet,
                                const struct event_coordinates *coord)
{
  DBUG_ENTER("send_heartbeat_event");
  char header[LOG_EVENT_HEADER_LEN];
  /*
    'when' (the timestamp) is set to 0 so that slave could distinguish between
    real and fake Rotate events (if necessary)
  */
  memset(header, 0, 4);  // when

  header[EVENT_TYPE_OFFSET] = HEARTBEAT_LOG_EVENT;

  char* p= coord->file_name + dirname_length(coord->file_name);

  uint ident_len = strlen(p);
  ulong event_len = ident_len + LOG_EVENT_HEADER_LEN;
  int4store(header + SERVER_ID_OFFSET, server_id);
  int4store(header + EVENT_LEN_OFFSET, event_len);
  int2store(header + FLAGS_OFFSET, 0);

  int4store(header + LOG_POS_OFFSET, coord->pos);  // log_pos

  packet->append(header, sizeof(header));
  packet->append(p, ident_len);             // log_file_name

  if (my_net_write(net, (uchar*) packet->ptr(), packet->length()) ||
      net_flush(net))
  {
    DBUG_RETURN(-1);
  }
  DBUG_RETURN(0);
}

/*
  TODO: Clean up loop to only have one call to send_file()
*/

void mysql_binlog_send(THD* thd, char* log_ident, my_off_t pos,
		       ushort flags)
{
  LOG_INFO linfo;
  char *log_file_name = linfo.log_file_name;
  char search_file_name[FN_REFLEN], *name;

  ulong ev_offset;

  IO_CACHE log;
  File file = -1;
  String* packet = &thd->packet;
  int error;
  const char *errmsg = "Unknown error";
  NET* net = &thd->net;
  pthread_mutex_t *log_lock;
  bool binlog_can_be_corrupted= FALSE;
#ifndef DBUG_OFF
  int left_events = max_binlog_dump_events;
#endif
  DBUG_ENTER("mysql_binlog_send");
  DBUG_PRINT("enter",("log_ident: '%s'  pos: %ld", log_ident, (long) pos));

  bzero((char*) &log,sizeof(log));
  /* 
     heartbeat_period from @master_heartbeat_period user variable
  */
  ulonglong heartbeat_period= get_heartbeat_period(thd);
  struct timespec heartbeat_buf;
  struct event_coordinates coord_buf;
  struct timespec *heartbeat_ts= NULL;
  struct event_coordinates *coord= NULL;
  if (heartbeat_period != LL(0))
  {
    heartbeat_ts= &heartbeat_buf;
    set_timespec_nsec(*heartbeat_ts, 0);
    coord= &coord_buf;
    coord->file_name= log_file_name; // initialization basing on what slave remembers
    coord->pos= pos;
  }
  sql_print_information("Start binlog_dump to slave_server(%d), pos(%s, %lu)",
                        thd->server_id, log_ident, (ulong)pos);
  if (RUN_HOOK(binlog_transmit, transmit_start, (thd, flags, log_ident, pos)))
  {
    errmsg= "Failed to run hook 'transmit_start'";
    my_errno= ER_UNKNOWN_ERROR;
    goto err;
  }

#ifndef DBUG_OFF
  if (opt_sporadic_binlog_dump_fail && (binlog_dump_count++ % 2))
  {
    errmsg = "Master failed COM_BINLOG_DUMP to test if slave can recover";
    my_errno= ER_UNKNOWN_ERROR;
    goto err;
  }
#endif

  if (!mysql_bin_log.is_open())
  {
    errmsg = "Binary log is not open";
    my_errno= ER_MASTER_FATAL_ERROR_READING_BINLOG;
    goto err;
  }
  if (!server_id_supplied)
  {
    errmsg = "Misconfigured master - server id was not set";
    my_errno= ER_MASTER_FATAL_ERROR_READING_BINLOG;
    goto err;
  }

  name=search_file_name;
  if (log_ident[0])
    mysql_bin_log.make_log_name(search_file_name, log_ident);
  else
    name=0;					// Find first log

  linfo.index_file_offset = 0;

  if (mysql_bin_log.find_log_pos(&linfo, name, 1))
  {
    errmsg = "Could not find first log file name in binary log index file";
    my_errno= ER_MASTER_FATAL_ERROR_READING_BINLOG;
    goto err;
  }

  pthread_mutex_lock(&LOCK_thread_count);
  thd->current_linfo = &linfo;
  pthread_mutex_unlock(&LOCK_thread_count);

  if ((file=open_binlog(&log, log_file_name, &errmsg)) < 0)
  {
    my_errno= ER_MASTER_FATAL_ERROR_READING_BINLOG;
    goto err;
  }
  if (pos < BIN_LOG_HEADER_SIZE || pos > my_b_filelength(&log))
  {
    errmsg= "Client requested master to start replication from \
impossible position";
    my_errno= ER_MASTER_FATAL_ERROR_READING_BINLOG;
    goto err;
  }

  /* reset transmit packet for the fake rotate event below */
  if (reset_transmit_packet(thd, flags, &ev_offset, &errmsg))
    goto err;

  /*
    Tell the client about the log name with a fake Rotate event;
    this is needed even if we also send a Format_description_log_event
    just after, because that event does not contain the binlog's name.
    Note that as this Rotate event is sent before
    Format_description_log_event, the slave cannot have any info to
    understand this event's format, so the header len of
    Rotate_log_event is FROZEN (so in 5.0 it will have a header shorter
    than other events except FORMAT_DESCRIPTION_EVENT).
    Before 4.0.14 we called fake_rotate_event below only if (pos ==
    BIN_LOG_HEADER_SIZE), because if this is false then the slave
    already knows the binlog's name.
    Since, we always call fake_rotate_event; if the slave already knew
    the log's name (ex: CHANGE MASTER TO MASTER_LOG_FILE=...) this is
    useless but does not harm much. It is nice for 3.23 (>=.58) slaves
    which test Rotate events to see if the master is 4.0 (then they
    choose to stop because they can't replicate 4.0); by always calling
    fake_rotate_event we are sure that 3.23.58 and newer will detect the
    problem as soon as replication starts (BUG#198).
    Always calling fake_rotate_event makes sending of normal
    (=from-binlog) Rotate events a priori unneeded, but it is not so
    simple: the 2 Rotate events are not equivalent, the normal one is
    before the Stop event, the fake one is after. If we don't send the
    normal one, then the Stop event will be interpreted (by existing 4.0
    slaves) as "the master stopped", which is wrong. So for safety,
    given that we want minimum modification of 4.0, we send the normal
    and fake Rotates.
  */
  if (fake_rotate_event(net, packet, log_file_name, pos, &errmsg))
  {
    /*
       This error code is not perfect, as fake_rotate_event() does not
       read anything from the binlog; if it fails it's because of an
       error in my_net_write(), fortunately it will say so in errmsg.
    */
    my_errno= ER_MASTER_FATAL_ERROR_READING_BINLOG;
    goto err;
  }

  /*
    Adding MAX_LOG_EVENT_HEADER_LEN, since a binlog event can become
    this larger than the corresponding packet (query) sent 
    from client to master.
  */
  thd->variables.max_allowed_packet+= MAX_LOG_EVENT_HEADER;

  /*
    We can set log_lock now, it does not move (it's a member of
    mysql_bin_log, and it's already inited, and it will be destroyed
    only at shutdown).
  */
  log_lock = mysql_bin_log.get_log_lock();
  if (pos > BIN_LOG_HEADER_SIZE)
  {
    /* reset transmit packet for the event read from binary log
       file */
    if (reset_transmit_packet(thd, flags, &ev_offset, &errmsg))
      goto err;

     /*
       Try to find a Format_description_log_event at the beginning of
       the binlog
     */
     if (!(error = Log_event::read_log_event(&log, packet, log_lock)))
     {
       /*
         The packet has offsets equal to the normal offsets in a
         binlog event + ev_offset (the first ev_offset characters are
         the header (default \0)).
       */
       DBUG_PRINT("info",
                  ("Looked for a Format_description_log_event, found event type %d",
                   (*packet)[EVENT_TYPE_OFFSET+ev_offset]));
       if ((*packet)[EVENT_TYPE_OFFSET+ev_offset] == FORMAT_DESCRIPTION_EVENT)
       {
         binlog_can_be_corrupted= test((*packet)[FLAGS_OFFSET+ev_offset] &
                                       LOG_EVENT_BINLOG_IN_USE_F);
         (*packet)[FLAGS_OFFSET+ev_offset] &= ~LOG_EVENT_BINLOG_IN_USE_F;
         /*
           mark that this event with "log_pos=0", so the slave
           should not increment master's binlog position
           (rli->group_master_log_pos)
         */
         int4store((char*) packet->ptr()+LOG_POS_OFFSET+ev_offset, 0);
         /*
           if reconnect master sends FD event with `created' as 0
           to avoid destroying temp tables.
          */
         int4store((char*) packet->ptr()+LOG_EVENT_MINIMAL_HEADER_LEN+
                   ST_CREATED_OFFSET+ev_offset, (ulong) 0);
         /* send it */
         if (my_net_write(net, (uchar*) packet->ptr(), packet->length()))
         {
           errmsg = "Failed on my_net_write()";
           my_errno= ER_UNKNOWN_ERROR;
           goto err;
         }

         /*
           No need to save this event. We are only doing simple reads
           (no real parsing of the events) so we don't need it. And so
           we don't need the artificial Format_description_log_event of
           3.23&4.x.
         */
       }
     }
     else
     {
       if (test_for_non_eof_log_read_errors(error, &errmsg))
         goto err;
       /*
         It's EOF, nothing to do, go on reading next events, the
         Format_description_log_event will be found naturally if it is written.
       */
     }
  } /* end of if (pos > BIN_LOG_HEADER_SIZE); */
  else
  {
    /* The Format_description_log_event event will be found naturally. */
  }

  /* seek to the requested position, to start the requested dump */
  my_b_seek(&log, pos);			// Seek will done on next read

  while (!net->error && net->vio != 0 && !thd->killed)
  {
    Log_event_type event_type= UNKNOWN_EVENT;

    /* reset the transmit packet for the event read from binary log
       file */
    if (reset_transmit_packet(thd, flags, &ev_offset, &errmsg))
      goto err;
    while (!(error = Log_event::read_log_event(&log, packet, log_lock)))
    {
#ifndef DBUG_OFF
      if (max_binlog_dump_events && !left_events--)
      {
	net_flush(net);
	errmsg = "Debugging binlog dump abort";
	my_errno= ER_UNKNOWN_ERROR;
	goto err;
      }
#endif
      /*
        log's filename does not change while it's active
      */
      if (coord)
        coord->pos= uint4korr(packet->ptr() + ev_offset + LOG_POS_OFFSET);

      event_type= (Log_event_type)((*packet)[LOG_EVENT_OFFSET+ev_offset]);
      if (event_type == FORMAT_DESCRIPTION_EVENT)
      {
        binlog_can_be_corrupted= test((*packet)[FLAGS_OFFSET+ev_offset] &
                                      LOG_EVENT_BINLOG_IN_USE_F);
        (*packet)[FLAGS_OFFSET+ev_offset] &= ~LOG_EVENT_BINLOG_IN_USE_F;
      }
      else if (event_type == STOP_EVENT)
        binlog_can_be_corrupted= FALSE;

      pos = my_b_tell(&log);
      if (RUN_HOOK(binlog_transmit, before_send_event,
                   (thd, flags, packet, log_file_name, pos)))
      {
        my_errno= ER_UNKNOWN_ERROR;
        errmsg= "run 'before_send_event' hook failed";
        goto err;
      }

      if (my_net_write(net, (uchar*) packet->ptr(), packet->length()))
      {
	errmsg = "Failed on my_net_write()";
	my_errno= ER_UNKNOWN_ERROR;
	goto err;
      }

      DBUG_PRINT("info", ("log event code %d", event_type));
      if (event_type == LOAD_EVENT)
      {
	if (send_file(thd))
	{
	  errmsg = "failed in send_file()";
	  my_errno= ER_UNKNOWN_ERROR;
	  goto err;
	}
      }

      if (RUN_HOOK(binlog_transmit, after_send_event, (thd, flags, packet)))
      {
        errmsg= "Failed to run hook 'after_send_event'";
        my_errno= ER_UNKNOWN_ERROR;
        goto err;
      }

      /* reset transmit packet for next loop */
      if (reset_transmit_packet(thd, flags, &ev_offset, &errmsg))
        goto err;
    }

    /*
      here we were reading binlog that was not closed properly (as a result
      of a crash ?). treat any corruption as EOF
    */
    if (binlog_can_be_corrupted && error != LOG_READ_MEM)
      error=LOG_READ_EOF;
    /*
      TODO: now that we are logging the offset, check to make sure
      the recorded offset and the actual match.
      Guilhem 2003-06: this is not true if this master is a slave
      <4.0.15 running with --log-slave-updates, because then log_pos may
      be the offset in the-master-of-this-master's binlog.
    */
    if (test_for_non_eof_log_read_errors(error, &errmsg))
      goto err;

    if (!(flags & BINLOG_DUMP_NON_BLOCK) &&
        mysql_bin_log.is_active(log_file_name))
    {
      /*
	Block until there is more data in the log
      */
      if (net_flush(net))
      {
	errmsg = "failed on net_flush()";
	my_errno= ER_UNKNOWN_ERROR;
	goto err;
      }

      /*
	We may have missed the update broadcast from the log
	that has just happened, let's try to catch it if it did.
	If we did not miss anything, we just wait for other threads
	to signal us.
      */
      {
	log.error=0;
	bool read_packet = 0;

#ifndef DBUG_OFF
	if (max_binlog_dump_events && !left_events--)
	{
	  errmsg = "Debugging binlog dump abort";
	  my_errno= ER_UNKNOWN_ERROR;
	  goto err;
	}
#endif

        /* reset the transmit packet for the event read from binary log
           file */
        if (reset_transmit_packet(thd, flags, &ev_offset, &errmsg))
          goto err;
        
	/*
	  No one will update the log while we are reading
	  now, but we'll be quick and just read one record

	  TODO:
          Add an counter that is incremented for each time we update the
          binary log.  We can avoid the following read if the counter
          has not been updated since last read.
	*/

	pthread_mutex_lock(log_lock);
	switch (error= Log_event::read_log_event(&log, packet, (pthread_mutex_t*) 0)) {
	case 0:
	  /* we read successfully, so we'll need to send it to the slave */
	  pthread_mutex_unlock(log_lock);
	  read_packet = 1;
          if (coord)
            coord->pos= uint4korr(packet->ptr() + ev_offset + LOG_POS_OFFSET);
          event_type= (Log_event_type)((*packet)[LOG_EVENT_OFFSET+ev_offset]);
	  break;

	case LOG_READ_EOF:
        {
          int ret;
          ulong signal_cnt;
	  DBUG_PRINT("wait",("waiting for data in binary log"));
	  if (thd->server_id==0) // for mysqlbinlog (mysqlbinlog.server_id==0)
	  {
	    pthread_mutex_unlock(log_lock);
	    goto end;
	  }

#ifndef DBUG_OFF
          ulong hb_info_counter= 0;
#endif
          signal_cnt= mysql_bin_log.signal_cnt;
          do 
          {
            if (coord)
            {
              DBUG_ASSERT(heartbeat_ts && heartbeat_period != LL(0));
              set_timespec_nsec(*heartbeat_ts, heartbeat_period);
            }
            ret= mysql_bin_log.wait_for_update_bin_log(thd, heartbeat_ts);
            DBUG_ASSERT(ret == 0 || heartbeat_period != LL(0) && coord != NULL);
            if (ret == ETIMEDOUT || ret == ETIME)
            {
#ifndef DBUG_OFF
              if (hb_info_counter < 3)
              {
                sql_print_information("master sends heartbeat message");
                hb_info_counter++;
                if (hb_info_counter == 3)
                  sql_print_information("the rest of heartbeat info skipped ...");
              }
#endif
              /* reset transmit packet for the heartbeat event */
              if (reset_transmit_packet(thd, flags, &ev_offset, &errmsg))
                goto err;
              if (send_heartbeat_event(net, packet, coord))
              {
                errmsg = "Failed on my_net_write()";
                my_errno= ER_UNKNOWN_ERROR;
                pthread_mutex_unlock(log_lock);
                goto err;
              }
            }
            else
            {
              DBUG_PRINT("wait",("binary log received update or a broadcast signal caught"));
            }
          } while (signal_cnt == mysql_bin_log.signal_cnt && !thd->killed);
          pthread_mutex_unlock(log_lock);
        }
        break;
            
        default:
	  pthread_mutex_unlock(log_lock);
          test_for_non_eof_log_read_errors(error, &errmsg);
          goto err;
	}

	if (read_packet)
        {
          thd_proc_info(thd, "Sending binlog event to slave");
          pos = my_b_tell(&log);
          if (RUN_HOOK(binlog_transmit, before_send_event,
                       (thd, flags, packet, log_file_name, pos)))
          {
            my_errno= ER_UNKNOWN_ERROR;
            errmsg= "run 'before_send_event' hook failed";
            goto err;
          }
	  
	  if (my_net_write(net, (uchar*) packet->ptr(), packet->length()) )
	  {
	    errmsg = "Failed on my_net_write()";
	    my_errno= ER_UNKNOWN_ERROR;
	    goto err;
	  }

	  if (event_type == LOAD_EVENT)
	  {
	    if (send_file(thd))
	    {
	      errmsg = "failed in send_file()";
	      my_errno= ER_UNKNOWN_ERROR;
	      goto err;
	    }
	  }

          if (RUN_HOOK(binlog_transmit, after_send_event, (thd, flags, packet)))
          {
            my_errno= ER_UNKNOWN_ERROR;
            errmsg= "Failed to run hook 'after_send_event'";
            goto err;
          }
	}

	log.error=0;
      }
    }
    else
    {
      bool loop_breaker = 0;
      /* need this to break out of the for loop from switch */

      thd_proc_info(thd, "Finished reading one binlog; switching to next binlog");
      switch (mysql_bin_log.find_next_log(&linfo, 1)) {
      case 0:
	break;
      case LOG_INFO_EOF:
        if (mysql_bin_log.is_active(log_file_name))
        {
          loop_breaker = (flags & BINLOG_DUMP_NON_BLOCK);
          break;
        }
      default:
	errmsg = "could not find next log";
	my_errno= ER_MASTER_FATAL_ERROR_READING_BINLOG;
	goto err;
      }

      if (loop_breaker)
        break;

      end_io_cache(&log);
      (void) my_close(file, MYF(MY_WME));

      /* reset transmit packet for the possible fake rotate event */
      if (reset_transmit_packet(thd, flags, &ev_offset, &errmsg))
        goto err;
      
      /*
        Call fake_rotate_event() in case the previous log (the one which
        we have just finished reading) did not contain a Rotate event
        (for example (I don't know any other example) the previous log
        was the last one before the master was shutdown & restarted).
        This way we tell the slave about the new log's name and
        position.  If the binlog is 5.0, the next event we are going to
        read and send is Format_description_log_event.
      */
      if ((file=open_binlog(&log, log_file_name, &errmsg)) < 0 ||
	  fake_rotate_event(net, packet, log_file_name, BIN_LOG_HEADER_SIZE,
                            &errmsg))
      {
	my_errno= ER_MASTER_FATAL_ERROR_READING_BINLOG;
	goto err;
      }

      if (coord)
        coord->file_name= log_file_name; // reset to the next
    }
  }

end:
  end_io_cache(&log);
  (void)my_close(file, MYF(MY_WME));

  RUN_HOOK(binlog_transmit, transmit_stop, (thd, flags));
  my_eof(thd);
  thd_proc_info(thd, "Waiting to finalize termination");
  pthread_mutex_lock(&LOCK_thread_count);
  thd->current_linfo = 0;
  pthread_mutex_unlock(&LOCK_thread_count);
  DBUG_VOID_RETURN;

err:
  thd_proc_info(thd, "Waiting to finalize termination");
  end_io_cache(&log);
  RUN_HOOK(binlog_transmit, transmit_stop, (thd, flags));
  /*
    Exclude  iteration through thread list
    this is needed for purge_logs() - it will iterate through
    thread list and update thd->current_linfo->index_file_offset
    this mutex will make sure that it never tried to update our linfo
    after we return from this stack frame
  */
  pthread_mutex_lock(&LOCK_thread_count);
  thd->current_linfo = 0;
  pthread_mutex_unlock(&LOCK_thread_count);
  if (file >= 0)
    (void) my_close(file, MYF(MY_WME));

  my_message(my_errno, errmsg, MYF(0));
  DBUG_VOID_RETURN;
}


/**
  Execute a START SLAVE statement.

  @param thd Pointer to THD object for the client thread executing the
  statement.

  @param mi Pointer to Master_info object for the slave's IO thread.

  @param net_report If true, saves the exit status into thd->main_da.

  @retval 0 success
  @retval 1 error
*/
int start_slave(THD* thd , Master_info* mi,  bool net_report)
{
  int slave_errno= 0;
  int thread_mask;
  DBUG_ENTER("start_slave");

  if (check_access(thd, SUPER_ACL, any_db,0,0,0,0))
    DBUG_RETURN(1);
  lock_slave_threads(mi);  // this allows us to cleanly read slave_running
  // Get a mask of _stopped_ threads
  init_thread_mask(&thread_mask,mi,1 /* inverse */);
  /*
    Below we will start all stopped threads.  But if the user wants to
    start only one thread, do as if the other thread was running (as we
    don't wan't to touch the other thread), so set the bit to 0 for the
    other thread
  */
  if (thd->lex->slave_thd_opt)
    thread_mask&= thd->lex->slave_thd_opt;
  if (thread_mask) //some threads are stopped, start them
  {
    if (init_master_info(mi,master_info_file,relay_log_info_file, 0,
			 thread_mask))
      slave_errno=ER_MASTER_INFO;
    else if (server_id_supplied && *mi->host)
    {
      /*
        If we will start SQL thread we will care about UNTIL options If
        not and they are specified we will ignore them and warn user
        about this fact.
      */
      if (thread_mask & SLAVE_SQL)
      {
        pthread_mutex_lock(&mi->rli.data_lock);

        if (thd->lex->mi.pos)
        {
          mi->rli.until_condition= Relay_log_info::UNTIL_MASTER_POS;
          mi->rli.until_log_pos= thd->lex->mi.pos;
          /*
             We don't check thd->lex->mi.log_file_name for NULL here
             since it is checked in sql_yacc.yy
          */
          strmake(mi->rli.until_log_name, thd->lex->mi.log_file_name,
                  sizeof(mi->rli.until_log_name)-1);
        }
        else if (thd->lex->mi.relay_log_pos)
        {
          mi->rli.until_condition= Relay_log_info::UNTIL_RELAY_POS;
          mi->rli.until_log_pos= thd->lex->mi.relay_log_pos;
          strmake(mi->rli.until_log_name, thd->lex->mi.relay_log_name,
                  sizeof(mi->rli.until_log_name)-1);
        }
        else
          mi->rli.clear_until_condition();

        if (mi->rli.until_condition != Relay_log_info::UNTIL_NONE)
        {
          /* Preparing members for effective until condition checking */
          const char *p= fn_ext(mi->rli.until_log_name);
          char *p_end;
          if (*p)
          {
            //p points to '.'
            mi->rli.until_log_name_extension= strtoul(++p,&p_end, 10);
            /*
              p_end points to the first invalid character. If it equals
              to p, no digits were found, error. If it contains '\0' it
              means  conversion went ok.
            */
            if (p_end==p || *p_end)
              slave_errno=ER_BAD_SLAVE_UNTIL_COND;
          }
          else
            slave_errno=ER_BAD_SLAVE_UNTIL_COND;

          /* mark the cached result of the UNTIL comparison as "undefined" */
          mi->rli.until_log_names_cmp_result=
            Relay_log_info::UNTIL_LOG_NAMES_CMP_UNKNOWN;

          /* Issuing warning then started without --skip-slave-start */
          if (!opt_skip_slave_start)
            push_warning(thd, MYSQL_ERROR::WARN_LEVEL_NOTE,
                         ER_MISSING_SKIP_SLAVE,
                         ER(ER_MISSING_SKIP_SLAVE));
        }

        pthread_mutex_unlock(&mi->rli.data_lock);
      }
      else if (thd->lex->mi.pos || thd->lex->mi.relay_log_pos)
        push_warning(thd, MYSQL_ERROR::WARN_LEVEL_NOTE, ER_UNTIL_COND_IGNORED,
                     ER(ER_UNTIL_COND_IGNORED));

      if (!slave_errno)
        slave_errno = start_slave_threads(0 /*no mutex */,
					1 /* wait for start */,
					mi,
					master_info_file,relay_log_info_file,
					thread_mask);
    }
    else
      slave_errno = ER_BAD_SLAVE;
  }
  else
  {
    /* no error if all threads are already started, only a warning */
    push_warning(thd, MYSQL_ERROR::WARN_LEVEL_NOTE, ER_SLAVE_WAS_RUNNING,
                 ER(ER_SLAVE_WAS_RUNNING));
  }

  unlock_slave_threads(mi);

  if (slave_errno)
  {
    if (net_report)
      my_message(slave_errno, ER(slave_errno), MYF(0));
    DBUG_RETURN(1);
  }
  else if (net_report)
    my_ok(thd);

  DBUG_RETURN(0);
}


/**
  Execute a STOP SLAVE statement.

  @param thd Pointer to THD object for the client thread executing the
  statement.

  @param mi Pointer to Master_info object for the slave's IO thread.

  @param net_report If true, saves the exit status into thd->main_da.

  @retval 0 success
  @retval 1 error
*/
int stop_slave(THD* thd, Master_info* mi, bool net_report )
{
  DBUG_ENTER("stop_slave");
  
  int slave_errno;
  if (!thd)
    thd = current_thd;

  if (check_access(thd, SUPER_ACL, any_db,0,0,0,0))
    DBUG_RETURN(1);
  thd_proc_info(thd, "Killing slave");
  int thread_mask;
  lock_slave_threads(mi);
  // Get a mask of _running_ threads
  init_thread_mask(&thread_mask,mi,0 /* not inverse*/);
  /*
    Below we will stop all running threads.
    But if the user wants to stop only one thread, do as if the other thread
    was stopped (as we don't wan't to touch the other thread), so set the
    bit to 0 for the other thread
  */
  if (thd->lex->slave_thd_opt)
    thread_mask &= thd->lex->slave_thd_opt;

  if (thread_mask)
  {
    slave_errno= terminate_slave_threads(mi,thread_mask,
                                         1 /*skip lock */);
  }
  else
  {
    //no error if both threads are already stopped, only a warning
    slave_errno= 0;
    push_warning(thd, MYSQL_ERROR::WARN_LEVEL_NOTE, ER_SLAVE_WAS_NOT_RUNNING,
                 ER(ER_SLAVE_WAS_NOT_RUNNING));
  }
  unlock_slave_threads(mi);
  thd_proc_info(thd, 0);

  if (slave_errno)
  {
    if (net_report)
      my_message(slave_errno, ER(slave_errno), MYF(0));
    DBUG_RETURN(1);
  }
  else if (net_report)
    my_ok(thd);

  DBUG_RETURN(0);
}


/**
  Execute a RESET SLAVE statement.

  @param thd Pointer to THD object of the client thread executing the
  statement.

  @param mi Pointer to Master_info object for the slave.

  @retval 0 success
  @retval 1 error
*/
int reset_slave(THD *thd, Master_info* mi)
{
  MY_STAT stat_area;
  char fname[FN_REFLEN];
  int thread_mask= 0, error= 0;
  uint sql_errno=ER_UNKNOWN_ERROR;
  const char* errmsg= "Unknown error occured while reseting slave";
  DBUG_ENTER("reset_slave");

  lock_slave_threads(mi);
  init_thread_mask(&thread_mask,mi,0 /* not inverse */);
  if (thread_mask) // We refuse if any slave thread is running
  {
    sql_errno= ER_SLAVE_MUST_STOP;
    error=1;
    goto err;
  }

  ha_reset_slave(thd);

  // delete relay logs, clear relay log coordinates
  if ((error= purge_relay_logs(&mi->rli, thd,
			       1 /* just reset */,
			       &errmsg)))
  {
    sql_errno= ER_RELAY_LOG_FAIL;
    goto err;
  }

  /* Clear master's log coordinates */
  init_master_log_pos(mi);
  /*
     Reset errors (the idea is that we forget about the
     old master).
  */
  mi->clear_error();
  mi->rli.clear_error();
  mi->rli.clear_until_condition();

  // close master_info_file, relay_log_info_file, set mi->inited=rli->inited=0
  end_master_info(mi);
  // and delete these two files
  fn_format(fname, master_info_file, mysql_data_home, "", 4+32);
  if (my_stat(fname, &stat_area, MYF(0)) && my_delete(fname, MYF(MY_WME)))
  {
    error=1;
    goto err;
  }
  // delete relay_log_info_file
  fn_format(fname, relay_log_info_file, mysql_data_home, "", 4+32);
  if (my_stat(fname, &stat_area, MYF(0)) && my_delete(fname, MYF(MY_WME)))
  {
    error=1;
    goto err;
  }

  RUN_HOOK(binlog_relay_io, after_reset_slave, (thd, mi));
err:
  unlock_slave_threads(mi);
  if (error)
    my_error(sql_errno, MYF(0), errmsg);
  DBUG_RETURN(error);
}

/*

  Kill all Binlog_dump threads which previously talked to the same slave
  ("same" means with the same server id). Indeed, if the slave stops, if the
  Binlog_dump thread is waiting (pthread_cond_wait) for binlog update, then it
  will keep existing until a query is written to the binlog. If the master is
  idle, then this could last long, and if the slave reconnects, we could have 2
  Binlog_dump threads in SHOW PROCESSLIST, until a query is written to the
  binlog. To avoid this, when the slave reconnects and sends COM_BINLOG_DUMP,
  the master kills any existing thread with the slave's server id (if this id is
  not zero; it will be true for real slaves, but false for mysqlbinlog when it
  sends COM_BINLOG_DUMP to get a remote binlog dump).

  SYNOPSIS
    kill_zombie_dump_threads()
    slave_server_id     the slave's server id

*/


void kill_zombie_dump_threads(uint32 slave_server_id)
{
  pthread_mutex_lock(&LOCK_thread_count);
  I_List_iterator<THD> it(threads);
  THD *tmp;

  while ((tmp=it++))
  {
    if (tmp->command == COM_BINLOG_DUMP &&
       tmp->server_id == slave_server_id)
    {
      pthread_mutex_lock(&tmp->LOCK_thd_data);	// Lock from delete
      break;
    }
  }
  pthread_mutex_unlock(&LOCK_thread_count);
  if (tmp)
  {
    /*
      Here we do not call kill_one_thread() as
      it will be slow because it will iterate through the list
      again. We just to do kill the thread ourselves.
    */
    tmp->awake(THD::KILL_QUERY);
    pthread_mutex_unlock(&tmp->LOCK_thd_data);
  }
}


/**
  Execute a CHANGE MASTER statement.

  @param thd Pointer to THD object for the client thread executing the
  statement.

  @param mi Pointer to Master_info object belonging to the slave's IO
  thread.

  @retval FALSE success
  @retval TRUE error
*/
bool change_master(THD* thd, Master_info* mi)
{
  int thread_mask;
  const char* errmsg= 0;
  bool need_relay_log_purge= 1;
<<<<<<< HEAD
  bool ret= FALSE;
=======
  char saved_host[HOSTNAME_LENGTH + 1];
  uint saved_port;
  char saved_log_name[FN_REFLEN];
  my_off_t saved_log_pos;
>>>>>>> 6e34b8b0
  DBUG_ENTER("change_master");

  lock_slave_threads(mi);
  init_thread_mask(&thread_mask,mi,0 /*not inverse*/);
  LEX_MASTER_INFO* lex_mi= &thd->lex->mi;
  if (thread_mask) // We refuse if any slave thread is running
  {
    my_message(ER_SLAVE_MUST_STOP, ER(ER_SLAVE_MUST_STOP), MYF(0));
    ret= TRUE;
    goto err;
  }

  thd_proc_info(thd, "Changing master");
  /* 
    We need to check if there is an empty master_host. Otherwise
    change master succeeds, a master.info file is created containing 
    empty master_host string and when issuing: start slave; an error
    is thrown stating that the server is not configured as slave.
    (See BUG#28796).
  */
  if(lex_mi->host && !*lex_mi->host) 
  {
    my_error(ER_WRONG_ARGUMENTS, MYF(0), "MASTER_HOST");
    unlock_slave_threads(mi);
    DBUG_RETURN(TRUE);
  }
  // TODO: see if needs re-write
  if (init_master_info(mi, master_info_file, relay_log_info_file, 0,
		       thread_mask))
  {
    my_message(ER_MASTER_INFO, ER(ER_MASTER_INFO), MYF(0));
    ret= TRUE;
    goto err;
  }

  /*
    Data lock not needed since we have already stopped the running threads,
    and we have the hold on the run locks which will keep all threads that
    could possibly modify the data structures from running
  */

  /*
    Before processing the command, save the previous state.
  */
  char *pos;
  pos= strmake(saved_host, mi->host, HOSTNAME_LENGTH);
  pos= '\0';
  saved_port= mi->port;
  pos= strmake(saved_log_name, mi->master_log_name, FN_REFLEN - 1);
  pos= '\0';
  saved_log_pos= mi->master_log_pos;

  /*
    If the user specified host or port without binlog or position,
    reset binlog's name to FIRST and position to 4.
  */

  if ((lex_mi->host || lex_mi->port) && !lex_mi->log_file_name && !lex_mi->pos)
  {
    mi->master_log_name[0] = 0;
    mi->master_log_pos= BIN_LOG_HEADER_SIZE;
  }

  if (lex_mi->log_file_name)
    strmake(mi->master_log_name, lex_mi->log_file_name,
	    sizeof(mi->master_log_name)-1);
  if (lex_mi->pos)
  {
    mi->master_log_pos= lex_mi->pos;
  }
  DBUG_PRINT("info", ("master_log_pos: %lu", (ulong) mi->master_log_pos));

  if (lex_mi->host)
    strmake(mi->host, lex_mi->host, sizeof(mi->host)-1);
  if (lex_mi->user)
    strmake(mi->user, lex_mi->user, sizeof(mi->user)-1);
  if (lex_mi->password)
    strmake(mi->password, lex_mi->password, sizeof(mi->password)-1);
  if (lex_mi->port)
    mi->port = lex_mi->port;
  if (lex_mi->connect_retry)
    mi->connect_retry = lex_mi->connect_retry;
  if (lex_mi->heartbeat_opt != LEX_MASTER_INFO::LEX_MI_UNCHANGED)
    mi->heartbeat_period = lex_mi->heartbeat_period;
  else
    mi->heartbeat_period= (float) min(SLAVE_MAX_HEARTBEAT_PERIOD,
                                      (slave_net_timeout/2.0));
  mi->received_heartbeats= LL(0); // counter lives until master is CHANGEd
  /*
    reset the last time server_id list if the current CHANGE MASTER 
    is mentioning IGNORE_SERVER_IDS= (...)
  */
  if (lex_mi->repl_ignore_server_ids_opt == LEX_MASTER_INFO::LEX_MI_ENABLE)
    reset_dynamic(&mi->ignore_server_ids);
  for (uint i= 0; i < lex_mi->repl_ignore_server_ids.elements; i++)
  {
    ulong s_id;
    get_dynamic(&lex_mi->repl_ignore_server_ids, (uchar*) &s_id, i);
    if (s_id == ::server_id && replicate_same_server_id)
    {
      my_error(ER_SLAVE_IGNORE_SERVER_IDS, MYF(0), s_id);
      ret= TRUE;
      goto err;
    }
    else
    {
      if (bsearch((const ulong *) &s_id,
                  mi->ignore_server_ids.buffer,
                  mi->ignore_server_ids.elements, sizeof(ulong),
                  (int (*) (const void*, const void*))
                  change_master_server_id_cmp) == NULL)
        insert_dynamic(&mi->ignore_server_ids, (uchar*) &s_id);
    }
  }
  sort_dynamic(&mi->ignore_server_ids, (qsort_cmp) change_master_server_id_cmp);

  if (lex_mi->ssl != LEX_MASTER_INFO::LEX_MI_UNCHANGED)
    mi->ssl= (lex_mi->ssl == LEX_MASTER_INFO::LEX_MI_ENABLE);

  if (lex_mi->ssl_verify_server_cert != LEX_MASTER_INFO::LEX_MI_UNCHANGED)
    mi->ssl_verify_server_cert=
      (lex_mi->ssl_verify_server_cert == LEX_MASTER_INFO::LEX_MI_ENABLE);

  if (lex_mi->ssl_ca)
    strmake(mi->ssl_ca, lex_mi->ssl_ca, sizeof(mi->ssl_ca)-1);
  if (lex_mi->ssl_capath)
    strmake(mi->ssl_capath, lex_mi->ssl_capath, sizeof(mi->ssl_capath)-1);
  if (lex_mi->ssl_cert)
    strmake(mi->ssl_cert, lex_mi->ssl_cert, sizeof(mi->ssl_cert)-1);
  if (lex_mi->ssl_cipher)
    strmake(mi->ssl_cipher, lex_mi->ssl_cipher, sizeof(mi->ssl_cipher)-1);
  if (lex_mi->ssl_key)
    strmake(mi->ssl_key, lex_mi->ssl_key, sizeof(mi->ssl_key)-1);
#ifndef HAVE_OPENSSL
  if (lex_mi->ssl || lex_mi->ssl_ca || lex_mi->ssl_capath ||
      lex_mi->ssl_cert || lex_mi->ssl_cipher || lex_mi->ssl_key ||
      lex_mi->ssl_verify_server_cert )
    push_warning(thd, MYSQL_ERROR::WARN_LEVEL_NOTE,
                 ER_SLAVE_IGNORED_SSL_PARAMS, ER(ER_SLAVE_IGNORED_SSL_PARAMS));
#endif

  if (lex_mi->relay_log_name)
  {
    need_relay_log_purge= 0;
    char relay_log_name[FN_REFLEN];
    mi->rli.relay_log.make_log_name(relay_log_name, lex_mi->relay_log_name);
    strmake(mi->rli.group_relay_log_name, relay_log_name,
	    sizeof(mi->rli.group_relay_log_name)-1);
    strmake(mi->rli.event_relay_log_name, relay_log_name,
	    sizeof(mi->rli.event_relay_log_name)-1);
  }

  if (lex_mi->relay_log_pos)
  {
    need_relay_log_purge= 0;
    mi->rli.group_relay_log_pos= mi->rli.event_relay_log_pos= lex_mi->relay_log_pos;
  }

  /*
    If user did specify neither host nor port nor any log name nor any log
    pos, i.e. he specified only user/password/master_connect_retry, he probably
    wants replication to resume from where it had left, i.e. from the
    coordinates of the **SQL** thread (imagine the case where the I/O is ahead
    of the SQL; restarting from the coordinates of the I/O would lose some
    events which is probably unwanted when you are just doing minor changes
    like changing master_connect_retry).
    A side-effect is that if only the I/O thread was started, this thread may
    restart from ''/4 after the CHANGE MASTER. That's a minor problem (it is a
    much more unlikely situation than the one we are fixing here).
    Note: coordinates of the SQL thread must be read here, before the
    'if (need_relay_log_purge)' block which resets them.
  */
  if (!lex_mi->host && !lex_mi->port &&
      !lex_mi->log_file_name && !lex_mi->pos &&
      need_relay_log_purge)
   {
     /*
       Sometimes mi->rli.master_log_pos == 0 (it happens when the SQL thread is
       not initialized), so we use a max().
       What happens to mi->rli.master_log_pos during the initialization stages
       of replication is not 100% clear, so we guard against problems using
       max().
      */
     mi->master_log_pos = max(BIN_LOG_HEADER_SIZE,
			      mi->rli.group_master_log_pos);
     strmake(mi->master_log_name, mi->rli.group_master_log_name,
             sizeof(mi->master_log_name)-1);
  }
  /*
    Relay log's IO_CACHE may not be inited, if rli->inited==0 (server was never
    a slave before).
  */
  if (flush_master_info(mi, 0))
  {
    my_error(ER_RELAY_LOG_INIT, MYF(0), "Failed to flush master info file");
    ret= TRUE;
    goto err;
  }
  if (need_relay_log_purge)
  {
    relay_log_purge= 1;
    thd_proc_info(thd, "Purging old relay logs");
    if (purge_relay_logs(&mi->rli, thd,
			 0 /* not only reset, but also reinit */,
			 &errmsg))
    {
      my_error(ER_RELAY_LOG_FAIL, MYF(0), errmsg);
      ret= TRUE;
      goto err;
    }
  }
  else
  {
    const char* msg;
    relay_log_purge= 0;
    /* Relay log is already initialized */
    if (init_relay_log_pos(&mi->rli,
			   mi->rli.group_relay_log_name,
			   mi->rli.group_relay_log_pos,
			   0 /*no data lock*/,
			   &msg, 0))
    {
      my_error(ER_RELAY_LOG_INIT, MYF(0), msg);
      ret= TRUE;
      goto err;
    }
  }
  /*
    Coordinates in rli were spoilt by the 'if (need_relay_log_purge)' block,
    so restore them to good values. If we left them to ''/0, that would work;
    but that would fail in the case of 2 successive CHANGE MASTER (without a
    START SLAVE in between): because first one would set the coords in mi to
    the good values of those in rli, the set those in rli to ''/0, then
    second CHANGE MASTER would set the coords in mi to those of rli, i.e. to
    ''/0: we have lost all copies of the original good coordinates.
    That's why we always save good coords in rli.
  */
  mi->rli.group_master_log_pos= mi->master_log_pos;
  DBUG_PRINT("info", ("master_log_pos: %lu", (ulong) mi->master_log_pos));
  strmake(mi->rli.group_master_log_name,mi->master_log_name,
	  sizeof(mi->rli.group_master_log_name)-1);

  if (!mi->rli.group_master_log_name[0]) // uninitialized case
    mi->rli.group_master_log_pos=0;

  pthread_mutex_lock(&mi->rli.data_lock);
  mi->rli.abort_pos_wait++; /* for MASTER_POS_WAIT() to abort */
  /* Clear the errors, for a clean start */
  mi->rli.clear_error();
  mi->rli.clear_until_condition();

  sql_print_information("'CHANGE MASTER TO executed'. "
    "Previous state master_host='%s', master_port='%u', master_log_file='%s', "
    "master_log_pos='%ld'. "
    "New state master_host='%s', master_port='%u', master_log_file='%s', "
    "master_log_pos='%ld'.", saved_host, saved_port, saved_log_name,
    (ulong) saved_log_pos, mi->host, mi->port, mi->master_log_name,
    (ulong) mi->master_log_pos);

  /*
    If we don't write new coordinates to disk now, then old will remain in
    relay-log.info until START SLAVE is issued; but if mysqld is shutdown
    before START SLAVE, then old will remain in relay-log.info, and will be the
    in-memory value at restart (thus causing errors, as the old relay log does
    not exist anymore).
  */
  flush_relay_log_info(&mi->rli);
  pthread_cond_broadcast(&mi->data_cond);
  pthread_mutex_unlock(&mi->rli.data_lock);

err:
  unlock_slave_threads(mi);
  thd_proc_info(thd, 0);
  if (ret == FALSE)
    my_ok(thd);
  delete_dynamic(&lex_mi->repl_ignore_server_ids); //freeing of parser-time alloc
  DBUG_RETURN(ret);
}


/**
  Execute a RESET MASTER statement.

  @param thd Pointer to THD object of the client thread executing the
  statement.

  @retval 0 success
  @retval 1 error
*/
int reset_master(THD* thd)
{
  if (!mysql_bin_log.is_open())
  {
    my_message(ER_FLUSH_MASTER_BINLOG_CLOSED,
               ER(ER_FLUSH_MASTER_BINLOG_CLOSED), MYF(ME_BELL+ME_WAITTANG));
    return 1;
  }

  if (mysql_bin_log.reset_logs(thd))
    return 1;
  RUN_HOOK(binlog_transmit, after_reset_master, (thd, 0 /* flags */));
  return 0;
}

int cmp_master_pos(const char* log_file_name1, ulonglong log_pos1,
		   const char* log_file_name2, ulonglong log_pos2)
{
  int res;
  size_t log_file_name1_len=  strlen(log_file_name1);
  size_t log_file_name2_len=  strlen(log_file_name2);

  //  We assume that both log names match up to '.'
  if (log_file_name1_len == log_file_name2_len)
  {
    if ((res= strcmp(log_file_name1, log_file_name2)))
      return res;
    return (log_pos1 < log_pos2) ? -1 : (log_pos1 == log_pos2) ? 0 : 1;
  }
  return ((log_file_name1_len < log_file_name2_len) ? -1 : 1);
}


/**
  Execute a SHOW BINLOG EVENTS statement.

  @param thd Pointer to THD object for the client thread executing the
  statement.

  @retval FALSE success
  @retval TRUE failure
*/
bool mysql_show_binlog_events(THD* thd)
{
  Protocol *protocol= thd->protocol;
  List<Item> field_list;
  const char *errmsg = 0;
  bool ret = TRUE;
  IO_CACHE log;
  File file = -1;
  MYSQL_BIN_LOG *binary_log= NULL;
  DBUG_ENTER("mysql_show_binlog_events");

  Log_event::init_show_field_list(&field_list);
  if (protocol->send_fields(&field_list,
                            Protocol::SEND_NUM_ROWS | Protocol::SEND_EOF))
    DBUG_RETURN(TRUE);

  Format_description_log_event *description_event= new
    Format_description_log_event(3); /* MySQL 4.0 by default */

  DBUG_ASSERT(thd->lex->sql_command == SQLCOM_SHOW_BINLOG_EVENTS ||
              thd->lex->sql_command == SQLCOM_SHOW_RELAYLOG_EVENTS);

  /* select wich binary log to use: binlog or relay */
  if ( thd->lex->sql_command == SQLCOM_SHOW_BINLOG_EVENTS )
  {
    /*
      Wait for handlers to insert any pending information
      into the binlog.  For e.g. ndb which updates the binlog asynchronously
      this is needed so that the uses sees all its own commands in the binlog
    */
    ha_binlog_wait(thd);

    binary_log= &mysql_bin_log;
  }
  else  /* showing relay log contents */
  {
    if (!active_mi)
      DBUG_RETURN(TRUE);

    binary_log= &(active_mi->rli.relay_log);
  }

  if (binary_log->is_open())
  {
    LEX_MASTER_INFO *lex_mi= &thd->lex->mi;
    SELECT_LEX_UNIT *unit= &thd->lex->unit;
    ha_rows event_count, limit_start, limit_end;
    my_off_t pos = max(BIN_LOG_HEADER_SIZE, lex_mi->pos); // user-friendly
    char search_file_name[FN_REFLEN], *name;
    const char *log_file_name = lex_mi->log_file_name;
    pthread_mutex_t *log_lock = binary_log->get_log_lock();
    LOG_INFO linfo;
    Log_event* ev;

    unit->set_limit(thd->lex->current_select);
    limit_start= unit->offset_limit_cnt;
    limit_end= unit->select_limit_cnt;

    name= search_file_name;
    if (log_file_name)
      binary_log->make_log_name(search_file_name, log_file_name);
    else
      name=0;					// Find first log

    linfo.index_file_offset = 0;

    if (binary_log->find_log_pos(&linfo, name, 1))
    {
      errmsg = "Could not find target log";
      goto err;
    }

    pthread_mutex_lock(&LOCK_thread_count);
    thd->current_linfo = &linfo;
    pthread_mutex_unlock(&LOCK_thread_count);

    if ((file=open_binlog(&log, linfo.log_file_name, &errmsg)) < 0)
      goto err;

    /*
      to account binlog event header size
    */
    thd->variables.max_allowed_packet += MAX_LOG_EVENT_HEADER;

    pthread_mutex_lock(log_lock);

    /*
      open_binlog() sought to position 4.
      Read the first event in case it's a Format_description_log_event, to
      know the format. If there's no such event, we are 3.23 or 4.x. This
      code, like before, can't read 3.23 binlogs.
      This code will fail on a mixed relay log (one which has Format_desc then
      Rotate then Format_desc).
    */
    ev = Log_event::read_log_event(&log,(pthread_mutex_t*)0,description_event);
    if (ev)
    {
      if (ev->get_type_code() == FORMAT_DESCRIPTION_EVENT)
      {
        delete description_event;
        description_event= (Format_description_log_event*) ev;
      }
      else
        delete ev;
    }

    my_b_seek(&log, pos);

    if (!description_event->is_valid())
    {
      errmsg="Invalid Format_description event; could be out of memory";
      goto err;
    }

    for (event_count = 0;
	 (ev = Log_event::read_log_event(&log,(pthread_mutex_t*) 0,
                                         description_event)); )
    {
      if (event_count >= limit_start &&
	  ev->net_send(protocol, linfo.log_file_name, pos))
      {
	errmsg = "Net error";
	delete ev;
	pthread_mutex_unlock(log_lock);
	goto err;
      }

      pos = my_b_tell(&log);
      delete ev;

      if (++event_count >= limit_end)
	break;
    }

    if (event_count < limit_end && log.error)
    {
      errmsg = "Wrong offset or I/O error";
      pthread_mutex_unlock(log_lock);
      goto err;
    }

    pthread_mutex_unlock(log_lock);
  }

  ret= FALSE;

err:
  delete description_event;
  if (file >= 0)
  {
    end_io_cache(&log);
    (void) my_close(file, MYF(MY_WME));
  }

  if (errmsg)
    my_error(ER_ERROR_WHEN_EXECUTING_COMMAND, MYF(0),
             "SHOW BINLOG EVENTS", errmsg);
  else
    my_eof(thd);

  pthread_mutex_lock(&LOCK_thread_count);
  thd->current_linfo = 0;
  pthread_mutex_unlock(&LOCK_thread_count);
  DBUG_RETURN(ret);
}


/**
  Execute a SHOW MASTER STATUS statement.

  @param thd Pointer to THD object for the client thread executing the
  statement.

  @retval FALSE success
  @retval TRUE failure
*/
bool show_binlog_info(THD* thd)
{
  Protocol *protocol= thd->protocol;
  DBUG_ENTER("show_binlog_info");
  List<Item> field_list;
  field_list.push_back(new Item_empty_string("File", FN_REFLEN));
  field_list.push_back(new Item_return_int("Position",20,
					   MYSQL_TYPE_LONGLONG));
  field_list.push_back(new Item_empty_string("Binlog_Do_DB",255));
  field_list.push_back(new Item_empty_string("Binlog_Ignore_DB",255));

  if (protocol->send_fields(&field_list,
                            Protocol::SEND_NUM_ROWS | Protocol::SEND_EOF))
    DBUG_RETURN(TRUE);
  protocol->prepare_for_resend();

  if (mysql_bin_log.is_open())
  {
    LOG_INFO li;
    mysql_bin_log.get_current_log(&li);
    int dir_len = dirname_length(li.log_file_name);
    protocol->store(li.log_file_name + dir_len, &my_charset_bin);
    protocol->store((ulonglong) li.pos);
    protocol->store(binlog_filter->get_do_db());
    protocol->store(binlog_filter->get_ignore_db());
    if (protocol->write())
      DBUG_RETURN(TRUE);
  }
  my_eof(thd);
  DBUG_RETURN(FALSE);
}


/**
  Execute a SHOW BINARY LOGS statement.

  @param thd Pointer to THD object for the client thread executing the
  statement.

  @retval FALSE success
  @retval TRUE failure
*/
bool show_binlogs(THD* thd)
{
  IO_CACHE *index_file;
  LOG_INFO cur;
  File file;
  char fname[FN_REFLEN];
  List<Item> field_list;
  uint length;
  int cur_dir_len;
  Protocol *protocol= thd->protocol;
  DBUG_ENTER("show_binlogs");

  if (!mysql_bin_log.is_open())
  {
    my_message(ER_NO_BINARY_LOGGING, ER(ER_NO_BINARY_LOGGING), MYF(0));
    DBUG_RETURN(TRUE);
  }

  field_list.push_back(new Item_empty_string("Log_name", 255));
  field_list.push_back(new Item_return_int("File_size", 20,
                                           MYSQL_TYPE_LONGLONG));
  if (protocol->send_fields(&field_list,
                            Protocol::SEND_NUM_ROWS | Protocol::SEND_EOF))
    DBUG_RETURN(TRUE);
  
  pthread_mutex_lock(mysql_bin_log.get_log_lock());
  mysql_bin_log.lock_index();
  index_file=mysql_bin_log.get_index_file();
  
  mysql_bin_log.raw_get_current_log(&cur); // dont take mutex
  pthread_mutex_unlock(mysql_bin_log.get_log_lock()); // lockdep, OK
  
  cur_dir_len= dirname_length(cur.log_file_name);

  reinit_io_cache(index_file, READ_CACHE, (my_off_t) 0, 0, 0);

  /* The file ends with EOF or empty line */
  while ((length=my_b_gets(index_file, fname, sizeof(fname))) > 1)
  {
    int dir_len;
    ulonglong file_length= 0;                   // Length if open fails
    fname[--length] = '\0';                     // remove the newline

    protocol->prepare_for_resend();
    dir_len= dirname_length(fname);
    length-= dir_len;
    protocol->store(fname + dir_len, length, &my_charset_bin);

    if (!(strncmp(fname+dir_len, cur.log_file_name+cur_dir_len, length)))
      file_length= cur.pos;  /* The active log, use the active position */
    else
    {
      /* this is an old log, open it and find the size */
      if ((file= my_open(fname, O_RDONLY | O_SHARE | O_BINARY,
                         MYF(0))) >= 0)
      {
        file_length= (ulonglong) my_seek(file, 0L, MY_SEEK_END, MYF(0));
        my_close(file, MYF(0));
      }
    }
    protocol->store(file_length);
    if (protocol->write())
      goto err;
  }
  mysql_bin_log.unlock_index();
  my_eof(thd);
  DBUG_RETURN(FALSE);

err:
  mysql_bin_log.unlock_index();
  DBUG_RETURN(TRUE);
}

/**
   Load data's io cache specific hook to be executed
   before a chunk of data is being read into the cache's buffer
   The fuction instantianates and writes into the binlog
   replication events along LOAD DATA processing.
   
   @param file  pointer to io-cache
   @retval 0 success
   @retval 1 failure
*/
int log_loaded_block(IO_CACHE* file)
{
  DBUG_ENTER("log_loaded_block");
  LOAD_FILE_INFO *lf_info;
  uint block_len;
  /* buffer contains position where we started last read */
  uchar* buffer= (uchar*) my_b_get_buffer_start(file);
  uint max_event_size= current_thd->variables.max_allowed_packet;
  lf_info= (LOAD_FILE_INFO*) file->arg;
  if (lf_info->thd->is_current_stmt_binlog_format_row())
    DBUG_RETURN(0);
  if (lf_info->last_pos_in_file != HA_POS_ERROR &&
      lf_info->last_pos_in_file >= my_b_get_pos_in_file(file))
    DBUG_RETURN(0);
  
  for (block_len= (uint) (my_b_get_bytes_in_buffer(file)); block_len > 0;
       buffer += min(block_len, max_event_size),
       block_len -= min(block_len, max_event_size))
  {
    lf_info->last_pos_in_file= my_b_get_pos_in_file(file);
    if (lf_info->wrote_create_file)
    {
      Append_block_log_event a(lf_info->thd, lf_info->thd->db, buffer,
                               min(block_len, max_event_size),
                               lf_info->log_delayed);
      if (mysql_bin_log.write(&a))
        DBUG_RETURN(1);
    }
    else
    {
      Begin_load_query_log_event b(lf_info->thd, lf_info->thd->db,
                                   buffer,
                                   min(block_len, max_event_size),
                                   lf_info->log_delayed);
      if (mysql_bin_log.write(&b))
        DBUG_RETURN(1);
      lf_info->wrote_create_file= 1;
    }
  }
  DBUG_RETURN(0);
}

/*
  Replication System Variables
*/

class sys_var_slave_skip_counter :public sys_var
{
public:
  sys_var_slave_skip_counter(sys_var_chain *chain, const char *name_arg)
    :sys_var(name_arg)
  { chain_sys_var(chain); }
  bool check(THD *thd, set_var *var);
  bool update(THD *thd, set_var *var);
  bool check_type(enum_var_type type) { return type != OPT_GLOBAL; }
  /*
    We can't retrieve the value of this, so we don't have to define
    type() or value_ptr()
  */
};

class sys_var_sync_binlog_period :public sys_var_long_ptr
{
public:
  sys_var_sync_binlog_period(sys_var_chain *chain, const char *name_arg, 
                             ulong *value_ptr)
    :sys_var_long_ptr(chain, name_arg,value_ptr) {}
  bool update(THD *thd, set_var *var);
};

static void fix_slave_net_timeout(THD *thd, enum_var_type type)
{
  DBUG_ENTER("fix_slave_net_timeout");
#ifdef HAVE_REPLICATION
  pthread_mutex_lock(&LOCK_active_mi);
  DBUG_PRINT("info",("slave_net_timeout=%lu mi->heartbeat_period=%.3f",
                     slave_net_timeout,
                     (active_mi? active_mi->heartbeat_period : 0.0)));
  if (active_mi && slave_net_timeout < active_mi->heartbeat_period)
    push_warning_printf(thd, MYSQL_ERROR::WARN_LEVEL_WARN,
                        ER_SLAVE_HEARTBEAT_VALUE_OUT_OF_RANGE,
                        "The currect value for master_heartbeat_period"
                        " exceeds the new value of `slave_net_timeout' sec."
                        " A sensible value for the period should be"
                        " less than the timeout.");
  pthread_mutex_unlock(&LOCK_active_mi);
#endif
  DBUG_VOID_RETURN;
}

static sys_var_chain vars = { NULL, NULL };

static sys_var_const    sys_log_slave_updates(&vars, "log_slave_updates",
                                              OPT_GLOBAL, SHOW_MY_BOOL,
                                              (uchar*) &opt_log_slave_updates);
static sys_var_const    sys_relay_log(&vars, "relay_log",
                                      OPT_GLOBAL, SHOW_CHAR_PTR,
                                      (uchar*) &opt_relay_logname);
static sys_var_const    sys_relay_log_index(&vars, "relay_log_index",
                                      OPT_GLOBAL, SHOW_CHAR_PTR,
                                      (uchar*) &opt_relaylog_index_name);
static sys_var_const    sys_relay_log_info_file(&vars, "relay_log_info_file",
                                      OPT_GLOBAL, SHOW_CHAR_PTR,
                                      (uchar*) &relay_log_info_file);
static sys_var_bool_ptr	sys_relay_log_purge(&vars, "relay_log_purge",
					    &relay_log_purge);
static sys_var_bool_ptr sys_relay_log_recovery(&vars, "relay_log_recovery",
                                               &relay_log_recovery);
static sys_var_uint_ptr sys_sync_binlog_period(&vars, "sync_binlog",
                                              &sync_binlog_period);
static sys_var_uint_ptr sys_sync_relaylog_period(&vars, "sync_relay_log",
                                                &sync_relaylog_period);
static sys_var_uint_ptr sys_sync_relayloginfo_period(&vars, "sync_relay_log_info",
                                                    &sync_relayloginfo_period);
static sys_var_uint_ptr sys_sync_masterinfo_period(&vars, "sync_master_info",
                                                  &sync_masterinfo_period);
static sys_var_const    sys_relay_log_space_limit(&vars,
                                                  "relay_log_space_limit",
                                                  OPT_GLOBAL, SHOW_LONGLONG,
                                                  (uchar*)
                                                  &relay_log_space_limit);
static sys_var_const    sys_slave_load_tmpdir(&vars, "slave_load_tmpdir",
                                              OPT_GLOBAL, SHOW_CHAR_PTR,
                                              (uchar*) &slave_load_tmpdir);
static sys_var_long_ptr	sys_slave_net_timeout(&vars, "slave_net_timeout",
					      &slave_net_timeout,
                                              fix_slave_net_timeout);
static sys_var_const    sys_slave_skip_errors(&vars, "slave_skip_errors",
                                              OPT_GLOBAL, SHOW_CHAR,
                                              (uchar*) slave_skip_error_names);
static sys_var_long_ptr	sys_slave_trans_retries(&vars, "slave_transaction_retries",
						&slave_trans_retries);
static sys_var_slave_skip_counter sys_slave_skip_counter(&vars, "sql_slave_skip_counter");


bool sys_var_slave_skip_counter::check(THD *thd, set_var *var)
{
  int result= 0;
  pthread_mutex_lock(&LOCK_active_mi);
  pthread_mutex_lock(&active_mi->rli.run_lock);
  if (active_mi->rli.slave_running)
  {
    my_message(ER_SLAVE_MUST_STOP, ER(ER_SLAVE_MUST_STOP), MYF(0));
    result=1;
  }
  pthread_mutex_unlock(&active_mi->rli.run_lock);
  pthread_mutex_unlock(&LOCK_active_mi);
  var->save_result.ulong_value= (ulong) var->value->val_int();
  return result;
}


bool sys_var_slave_skip_counter::update(THD *thd, set_var *var)
{
  pthread_mutex_lock(&LOCK_active_mi);
  pthread_mutex_lock(&active_mi->rli.run_lock);
  /*
    The following test should normally never be true as we test this
    in the check function;  To be safe against multiple
    SQL_SLAVE_SKIP_COUNTER request, we do the check anyway
  */
  if (!active_mi->rli.slave_running)
  {
    pthread_mutex_lock(&active_mi->rli.data_lock);
    active_mi->rli.slave_skip_counter= var->save_result.ulong_value;
    pthread_mutex_unlock(&active_mi->rli.data_lock);
  }
  pthread_mutex_unlock(&active_mi->rli.run_lock);
  pthread_mutex_unlock(&LOCK_active_mi);
  return 0;
}


int init_replication_sys_vars()
{
  if (mysql_add_sys_var_chain(vars.first, my_long_options))
  {
    /* should not happen */
    fprintf(stderr, "failed to initialize replication system variables");
    unireg_abort(1);
  }
  return 0;
}


#endif /* HAVE_REPLICATION */<|MERGE_RESOLUTION|>--- conflicted
+++ resolved
@@ -1332,14 +1332,11 @@
   int thread_mask;
   const char* errmsg= 0;
   bool need_relay_log_purge= 1;
-<<<<<<< HEAD
   bool ret= FALSE;
-=======
   char saved_host[HOSTNAME_LENGTH + 1];
   uint saved_port;
   char saved_log_name[FN_REFLEN];
   my_off_t saved_log_pos;
->>>>>>> 6e34b8b0
   DBUG_ENTER("change_master");
 
   lock_slave_threads(mi);
