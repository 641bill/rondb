#ifndef TABLE_INCLUDED
#define TABLE_INCLUDED

/* Copyright (c) 2000, 2010, Oracle and/or its affiliates. All rights reserved.

   This program is free software; you can redistribute it and/or modify
   it under the terms of the GNU General Public License as published by
   the Free Software Foundation; version 2 of the License.

   This program is distributed in the hope that it will be useful,
   but WITHOUT ANY WARRANTY; without even the implied warranty of
   MERCHANTABILITY or FITNESS FOR A PARTICULAR PURPOSE.  See the
   GNU General Public License for more details.

   You should have received a copy of the GNU General Public License
   along with this program; if not, write to the Free Software Foundation,
   51 Franklin Street, Suite 500, Boston, MA 02110-1335 USA */

#include "my_global.h"                          /* NO_EMBEDDED_ACCESS_CHECKS */
#include "sql_plist.h"
#include "sql_list.h"                           /* Sql_alloc */
#include "mdl.h"
#include "datadict.h"

#ifndef MYSQL_CLIENT

#include "hash.h"                               /* HASH */
#include "handler.h"                /* row_type, ha_choice, handler */
#include "mysql_com.h"              /* enum_field_types */
#include "thr_lock.h"                  /* thr_lock_type */

/* Structs that defines the TABLE */

class Item;				/* Needed by ORDER */
class Item_subselect;
class Item_field;
class GRANT_TABLE;
class st_select_lex_unit;
class st_select_lex;
class partition_info;
class COND_EQUAL;
class Security_context;
struct TABLE_LIST;
class ACL_internal_schema_access;
class ACL_internal_table_access;
class Field;

/*
  Used to identify NESTED_JOIN structures within a join (applicable only to
  structures that have not been simplified away and embed more the one
  element)
*/
typedef ulonglong nested_join_map;


#define tmp_file_prefix "#sql"			/**< Prefix for tmp tables */
#define tmp_file_prefix_length 4
#define TMP_TABLE_KEY_EXTRA 8

/**
  Enumerate possible types of a table from re-execution
  standpoint.
  TABLE_LIST class has a member of this type.
  At prepared statement prepare, this member is assigned a value
  as of the current state of the database. Before (re-)execution
  of a prepared statement, we check that the value recorded at
  prepare matches the type of the object we obtained from the
  table definition cache.

  @sa check_and_update_table_version()
  @sa Execute_observer
  @sa Prepared_statement::reprepare()
*/

enum enum_table_ref_type
{
  /** Initial value set by the parser */
  TABLE_REF_NULL= 0,
  TABLE_REF_VIEW,
  TABLE_REF_BASE_TABLE,
  TABLE_REF_I_S_TABLE,
  TABLE_REF_TMP_TABLE
};

<<<<<<< HEAD

/*************************************************************************/

/**
 Object_creation_ctx -- interface for creation context of database objects
 (views, stored routines, events, triggers). Creation context -- is a set
 of attributes, that should be fixed at the creation time and then be used
 each time the object is parsed or executed.
*/

class Object_creation_ctx
{
public:
  Object_creation_ctx *set_n_backup(THD *thd);

  void restore_env(THD *thd, Object_creation_ctx *backup_ctx);

protected:
  Object_creation_ctx() {}
  virtual Object_creation_ctx *create_backup_ctx(THD *thd) const = 0;

  virtual void change_env(THD *thd) const = 0;

public:
  virtual ~Object_creation_ctx()
  { }
};

/*************************************************************************/

/**
=======

/*************************************************************************/

/**
 Object_creation_ctx -- interface for creation context of database objects
 (views, stored routines, events, triggers). Creation context -- is a set
 of attributes, that should be fixed at the creation time and then be used
 each time the object is parsed or executed.
*/

class Object_creation_ctx
{
public:
  Object_creation_ctx *set_n_backup(THD *thd);

  void restore_env(THD *thd, Object_creation_ctx *backup_ctx);

protected:
  Object_creation_ctx() {}
  virtual Object_creation_ctx *create_backup_ctx(THD *thd) const = 0;

  virtual void change_env(THD *thd) const = 0;

public:
  virtual ~Object_creation_ctx()
  { }
};

/*************************************************************************/

/**
>>>>>>> 20ca15d4
 Default_object_creation_ctx -- default implementation of
 Object_creation_ctx.
*/

class Default_object_creation_ctx : public Object_creation_ctx
{
public:
  CHARSET_INFO *get_client_cs()
  {
    return m_client_cs;
  }

  CHARSET_INFO *get_connection_cl()
  {
    return m_connection_cl;
  }

protected:
  Default_object_creation_ctx(THD *thd);

  Default_object_creation_ctx(CHARSET_INFO *client_cs,
                              CHARSET_INFO *connection_cl);

protected:
  virtual Object_creation_ctx *create_backup_ctx(THD *thd) const;

  virtual void change_env(THD *thd) const;

protected:
  /**
    client_cs stores the value of character_set_client session variable.
    The only character set attribute is used.

    Client character set is included into query context, because we save
    query in the original character set, which is client character set. So,
    in order to parse the query properly we have to switch client character
    set on parsing.
  */
  CHARSET_INFO *m_client_cs;

  /**
    connection_cl stores the value of collation_connection session
    variable. Both character set and collation attributes are used.

    Connection collation is included into query context, becase it defines
    the character set and collation of text literals in internal
    representation of query (item-objects).
  */
  CHARSET_INFO *m_connection_cl;
};


/**
 View_creation_ctx -- creation context of view objects.
*/

class View_creation_ctx : public Default_object_creation_ctx,
                          public Sql_alloc
{
public:
  static View_creation_ctx *create(THD *thd);

  static View_creation_ctx *create(THD *thd,
                                   TABLE_LIST *view);

private:
  View_creation_ctx(THD *thd)
    : Default_object_creation_ctx(thd)
  { }
};

/*************************************************************************/

/* Order clause list element */

typedef struct st_order {
  struct st_order *next;
  Item	 **item;			/* Point at item in select fields */
  Item	 *item_ptr;			/* Storage for initial item */
  int    counter;                       /* position in SELECT list, correct
                                           only if counter_used is true*/
  bool	 asc;				/* true if ascending */
  bool	 free_me;			/* true if item isn't shared  */
  bool	 in_field_list;			/* true if in select field list */
  bool   counter_used;                  /* parameter was counter of columns */
  Field  *field;			/* If tmp-table group */
  char	 *buff;				/* If tmp-table group */
  table_map used, depend_map;
} ORDER;

/**
  State information for internal tables grants.
  This structure is part of the TABLE_LIST, and is updated
  during the ACL check process.
  @sa GRANT_INFO
*/
struct st_grant_internal_info
{
  /** True if the internal lookup by schema name was done. */
  bool m_schema_lookup_done;
  /** Cached internal schema access. */
  const ACL_internal_schema_access *m_schema_access;
  /** True if the internal lookup by table name was done. */
  bool m_table_lookup_done;
  /** Cached internal table access. */
  const ACL_internal_table_access *m_table_access;
};
typedef struct st_grant_internal_info GRANT_INTERNAL_INFO;

/**
   @brief The current state of the privilege checking process for the current
   user, SQL statement and SQL object.

   @details The privilege checking process is divided into phases depending on
   the level of the privilege to be checked and the type of object to be
   accessed. Due to the mentioned scattering of privilege checking
   functionality, it is necessary to keep track of the state of the
   process. This information is stored in privilege, want_privilege, and
   orig_want_privilege.

   A GRANT_INFO also serves as a cache of the privilege hash tables. Relevant
   members are grant_table and version.
 */
typedef struct st_grant_info
{
  /**
     @brief A copy of the privilege information regarding the current host,
     database, object and user.

     @details The version of this copy is found in GRANT_INFO::version.
   */
  GRANT_TABLE *grant_table;
  /**
     @brief Used for cache invalidation when caching privilege information.

     @details The privilege information is stored on disk, with dedicated
     caches residing in memory: table-level and column-level privileges,
     respectively, have their own dedicated caches.

     The GRANT_INFO works as a level 1 cache with this member updated to the
     current value of the global variable @c grant_version (@c static variable
     in sql_acl.cc). It is updated Whenever the GRANT_INFO is refreshed from
     the level 2 cache. The level 2 cache is the @c column_priv_hash structure
     (@c static variable in sql_acl.cc)

     @see grant_version
   */
  uint version;
  /**
     @brief The set of privileges that the current user has fulfilled for a
     certain host, database, and object.
     
     @details This field is continually updated throughout the access checking
     process. In each step the "wanted privilege" is checked against the
     fulfilled privileges. When/if the intersection of these sets is empty,
     access is granted.

     The set is implemented as a bitmap, with the bits defined in sql_acl.h.
   */
  ulong privilege;
  /**
     @brief the set of privileges that the current user needs to fulfil in
     order to carry out the requested operation.
   */
  ulong want_privilege;
  /**
    Stores the requested access acl of top level tables list. Is used to
    check access rights to the underlying tables of a view.
  */
  ulong orig_want_privilege;
  /** The grant state for internal tables. */
  GRANT_INTERNAL_INFO m_internal;
} GRANT_INFO;

enum tmp_table_type
{
  NO_TMP_TABLE, NON_TRANSACTIONAL_TMP_TABLE, TRANSACTIONAL_TMP_TABLE,
  INTERNAL_TMP_TABLE, SYSTEM_TMP_TABLE
};
enum release_type { RELEASE_NORMAL, RELEASE_WAIT_FOR_DROP };

typedef struct st_filesort_info
{
  IO_CACHE *io_cache;           /* If sorted through filesort */
  uchar     **sort_keys;        /* Buffer for sorting keys */
  uchar     *buffpek;           /* Buffer for buffpek structures */
  uint      buffpek_len;        /* Max number of buffpeks in the buffer */
  uchar     *addon_buf;         /* Pointer to a buffer if sorted with fields */
  size_t    addon_length;       /* Length of the buffer */
  struct st_sort_addon_field *addon_field;     /* Pointer to the fields info */
  void    (*unpack)(struct st_sort_addon_field *, uchar *); /* To unpack back */
  uchar     *record_pointers;    /* If sorted in memory */
  ha_rows   found_records;      /* How many records in sort */
} FILESORT_INFO;


/*
  Values in this enum are used to indicate how a tables TIMESTAMP field
  should be treated. It can be set to the current timestamp on insert or
  update or both.
  WARNING: The values are used for bit operations. If you change the
  enum, you must keep the bitwise relation of the values. For example:
  (int) TIMESTAMP_AUTO_SET_ON_BOTH must be equal to
  (int) TIMESTAMP_AUTO_SET_ON_INSERT | (int) TIMESTAMP_AUTO_SET_ON_UPDATE.
  We use an enum here so that the debugger can display the value names.
*/
enum timestamp_auto_set_type
{
  TIMESTAMP_NO_AUTO_SET= 0, TIMESTAMP_AUTO_SET_ON_INSERT= 1,
  TIMESTAMP_AUTO_SET_ON_UPDATE= 2, TIMESTAMP_AUTO_SET_ON_BOTH= 3
};
#define clear_timestamp_auto_bits(_target_, _bits_) \
  (_target_)= (enum timestamp_auto_set_type)((int)(_target_) & ~(int)(_bits_))

class Field_timestamp;
class Field_blob;
class Table_triggers_list;

/**
  Category of table found in the table share.
*/
enum enum_table_category
{
  /**
    Unknown value.
  */
  TABLE_UNKNOWN_CATEGORY=0,

  /**
    Temporary table.
    The table is visible only in the session.
    Therefore,
    - FLUSH TABLES WITH READ LOCK
    - SET GLOBAL READ_ONLY = ON
    do not apply to this table.
    Note that LOCK TABLE t FOR READ/WRITE
    can be used on temporary tables.
    Temporary tables are not part of the table cache.
  */
  TABLE_CATEGORY_TEMPORARY=1,

  /**
    User table.
    These tables do honor:
    - LOCK TABLE t FOR READ/WRITE
    - FLUSH TABLES WITH READ LOCK
    - SET GLOBAL READ_ONLY = ON
    User tables are cached in the table cache.
  */
  TABLE_CATEGORY_USER=2,

  /**
    System table, maintained by the server.
    These tables do honor:
    - LOCK TABLE t FOR READ/WRITE
    - FLUSH TABLES WITH READ LOCK
    - SET GLOBAL READ_ONLY = ON
    Typically, writes to system tables are performed by
    the server implementation, not explicitly be a user.
    System tables are cached in the table cache.
  */
  TABLE_CATEGORY_SYSTEM=3,

  /**
    Information schema tables.
    These tables are an interface provided by the system
    to inspect the system metadata.
    These tables do *not* honor:
    - LOCK TABLE t FOR READ/WRITE
    - FLUSH TABLES WITH READ LOCK
    - SET GLOBAL READ_ONLY = ON
    as there is no point in locking explicitly
    an INFORMATION_SCHEMA table.
    Nothing is directly written to information schema tables.
    Note that this value is not used currently,
    since information schema tables are not shared,
    but implemented as session specific temporary tables.
  */
  /*
    TODO: Fixing the performance issues of I_S will lead
    to I_S tables in the table cache, which should use
    this table type.
  */
  TABLE_CATEGORY_INFORMATION=4,

  /**
    Log tables.
    These tables are an interface provided by the system
    to inspect the system logs.
    These tables do *not* honor:
    - LOCK TABLE t FOR READ/WRITE
    - FLUSH TABLES WITH READ LOCK
    - SET GLOBAL READ_ONLY = ON
    as there is no point in locking explicitly
    a LOG table.
    An example of LOG tables are:
    - mysql.slow_log
    - mysql.general_log,
    which *are* updated even when there is either
    a GLOBAL READ LOCK or a GLOBAL READ_ONLY in effect.
    User queries do not write directly to these tables
    (there are exceptions for log tables).
    The server implementation perform writes.
    Log tables are cached in the table cache.
  */
  TABLE_CATEGORY_LOG=5,

  /**
    Performance schema tables.
    These tables are an interface provided by the system
    to inspect the system performance data.
    These tables do *not* honor:
    - LOCK TABLE t FOR READ/WRITE
    - FLUSH TABLES WITH READ LOCK
    - SET GLOBAL READ_ONLY = ON
    as there is no point in locking explicitly
    a PERFORMANCE_SCHEMA table.
    An example of PERFORMANCE_SCHEMA tables are:
    - performance_schema.*
    which *are* updated (but not using the handler interface)
    even when there is either
    a GLOBAL READ LOCK or a GLOBAL READ_ONLY in effect.
    User queries do not write directly to these tables
    (there are exceptions for SETUP_* tables).
    The server implementation perform writes.
    Performance tables are cached in the table cache.
  */
  TABLE_CATEGORY_PERFORMANCE=6
};
typedef enum enum_table_category TABLE_CATEGORY;

TABLE_CATEGORY get_table_category(const LEX_STRING *db,
                                  const LEX_STRING *name);


struct TABLE_share;

extern ulong refresh_version;

typedef struct st_table_field_type
{
  LEX_STRING name;
  LEX_STRING type;
  LEX_STRING cset;
} TABLE_FIELD_TYPE;


typedef struct st_table_field_def
{
  uint count;
  const TABLE_FIELD_TYPE *field;
} TABLE_FIELD_DEF;


#ifdef WITH_PARTITION_STORAGE_ENGINE
/**
  Partition specific ha_data struct.
*/
typedef struct st_ha_data_partition
{
  bool auto_inc_initialized;
  mysql_mutex_t LOCK_auto_inc;                 /**< protecting auto_inc val */
  ulonglong next_auto_inc_val;                 /**< first non reserved value */
} HA_DATA_PARTITION;
#endif


class Table_check_intact
{
protected:
  virtual void report_error(uint code, const char *fmt, ...)= 0;

public:
  Table_check_intact() {}
  virtual ~Table_check_intact() {}

  /** Checks whether a table is intact. */
  bool check(TABLE *table, const TABLE_FIELD_DEF *table_def);
};


/**
  Class representing the fact that some thread waits for table
  share to be flushed. Is used to represent information about
  such waits in MDL deadlock detector.
*/

class Wait_for_flush : public MDL_wait_for_subgraph
{
  MDL_context *m_ctx;
  TABLE_SHARE *m_share;
  uint m_deadlock_weight;
public:
  Wait_for_flush(MDL_context *ctx_arg, TABLE_SHARE *share_arg,
               uint deadlock_weight_arg)
    : m_ctx(ctx_arg), m_share(share_arg),
      m_deadlock_weight(deadlock_weight_arg)
  {}

  MDL_context *get_ctx() const { return m_ctx; }

  virtual bool accept_visitor(MDL_wait_for_graph_visitor *dvisitor);

  virtual uint get_deadlock_weight() const;

  /**
    Pointers for participating in the list of waiters for table share.
  */
  Wait_for_flush *next_in_share;
  Wait_for_flush **prev_in_share;
};


typedef I_P_List <Wait_for_flush,
                  I_P_List_adapter<Wait_for_flush,
                                   &Wait_for_flush::next_in_share,
                                   &Wait_for_flush::prev_in_share> >
                 Wait_for_flush_list;


/**
  This structure is shared between different table objects. There is one
  instance of table share per one table in the database.
*/

struct TABLE_SHARE
{
  TABLE_SHARE() {}                    /* Remove gcc warning */

  /** Category of this table. */
  TABLE_CATEGORY table_category;

  /* hash of field names (contains pointers to elements of field array) */
  HASH	name_hash;			/* hash of field names */
  MEM_ROOT mem_root;
  TYPELIB keynames;			/* Pointers to keynames */
  TYPELIB fieldnames;			/* Pointer to fieldnames */
  TYPELIB *intervals;			/* pointer to interval info */
  mysql_mutex_t LOCK_ha_data;           /* To protect access to ha_data */
  TABLE_SHARE *next, **prev;            /* Link to unused shares */

  /*
    Doubly-linked (back-linked) lists of used and unused TABLE objects
    for this share.
  */
  I_P_List <TABLE, TABLE_share> used_tables;
  I_P_List <TABLE, TABLE_share> free_tables;

  /* The following is copied to each TABLE on OPEN */
  Field **field;
  Field **found_next_number_field;
  Field *timestamp_field;               /* Used only during open */
  KEY  *key_info;			/* data of keys in database */
  uint	*blob_field;			/* Index to blobs in Field arrray*/

  uchar	*default_values;		/* row with default values */
  LEX_STRING comment;			/* Comment about table */
  CHARSET_INFO *table_charset;		/* Default charset of string fields */

  MY_BITMAP all_set;
  /*
    Key which is used for looking-up table in table cache and in the list
    of thread's temporary tables. Has the form of:
      "database_name\0table_name\0" + optional part for temporary tables.

    Note that all three 'table_cache_key', 'db' and 'table_name' members
    must be set (and be non-zero) for tables in table cache. They also
    should correspond to each other.
    To ensure this one can use set_table_cache() methods.
  */
  LEX_STRING table_cache_key;
  LEX_STRING db;                        /* Pointer to db */
  LEX_STRING table_name;                /* Table name (for open) */
  LEX_STRING path;                	/* Path to .frm file (from datadir) */
  LEX_STRING normalized_path;		/* unpack_filename(path) */
  LEX_STRING connect_string;

  /* 
     Set of keys in use, implemented as a Bitmap.
     Excludes keys disabled by ALTER TABLE ... DISABLE KEYS.
  */
  key_map keys_in_use;
  key_map keys_for_keyread;
  ha_rows min_rows, max_rows;		/* create information */
  ulong   avg_row_length;		/* create information */
  ulong   version, mysql_version;
  ulong   reclength;			/* Recordlength */

  plugin_ref db_plugin;			/* storage engine plugin */
  inline handlerton *db_type() const	/* table_type for handler */
  { 
    // DBUG_ASSERT(db_plugin);
    return db_plugin ? plugin_data(db_plugin, handlerton*) : NULL;
  }
  enum row_type row_type;		/* How rows are stored */
  enum tmp_table_type tmp_table;

  uint ref_count;                       /* How many TABLE objects uses this */
  uint blob_ptr_size;			/* 4 or 8 */
  uint key_block_size;			/* create key_block_size, if used */
  uint null_bytes, last_null_bit_pos;
  uint fields;				/* Number of fields */
  uint rec_buff_length;                 /* Size of table->record[] buffer */
  uint keys, key_parts;
  uint max_key_length, max_unique_length, total_key_length;
  uint uniques;                         /* Number of UNIQUE index */
  uint null_fields;			/* number of null fields */
  uint blob_fields;			/* number of blob fields */
  uint timestamp_field_offset;		/* Field number for timestamp field */
  uint varchar_fields;                  /* number of varchar fields */
  uint db_create_options;		/* Create options from database */
  uint db_options_in_use;		/* Options in use */
  uint db_record_offset;		/* if HA_REC_IN_SEQ */
  uint rowid_field_offset;		/* Field_nr +1 to rowid field */
  /* Index of auto-updated TIMESTAMP field in field array */
  uint primary_key;
  uint next_number_index;               /* autoincrement key number */
  uint next_number_key_offset;          /* autoinc keypart offset in a key */
  uint next_number_keypart;             /* autoinc keypart number in a key */
  uint error, open_errno, errarg;       /* error from open_table_def() */
  uint column_bitmap_size;
  uchar frm_version;
  bool null_field_first;
  bool system;                          /* Set if system table (one record) */
  bool crypted;                         /* If .frm file is crypted */
  bool db_low_byte_first;		/* Portable row format */
  bool crashed;
  bool is_view;
  ulong table_map_id;                   /* for row-based replication */

  /*
    Cache for row-based replication table share checks that does not
    need to be repeated. Possible values are: -1 when cache value is
    not calculated yet, 0 when table *shall not* be replicated, 1 when
    table *may* be replicated.
  */
  int cached_row_logging_check;

#ifdef WITH_PARTITION_STORAGE_ENGINE
  /* filled in when reading from frm */
  bool auto_partitioned;
  char *partition_info_str;
  uint  partition_info_str_len;
  uint  partition_info_buffer_size;
  handlerton *default_part_db_type;
#endif

  /**
    Cache the checked structure of this table.

    The pointer data is used to describe the structure that
    a instance of the table must have. Each element of the
    array specifies a field that must exist on the table.

    The pointer is cached in order to perform the check only
    once -- when the table is loaded from the disk.
  */
  const TABLE_FIELD_DEF *table_field_def_cache;

  /** place to store storage engine specific data */
  void *ha_data;
  void (*ha_data_destroy)(void *); /* An optional destructor for ha_data */

#ifdef WITH_PARTITION_STORAGE_ENGINE
  /** place to store partition specific data, LOCK_ha_data hold while init. */
  HA_DATA_PARTITION *ha_part_data;
  /* Destructor for ha_part_data */
  void (*ha_part_data_destroy)(HA_DATA_PARTITION *);
#endif


  /** Instrumentation for this table share. */
  PSI_table_share *m_psi;

  /**
    List of tickets representing threads waiting for the share to be flushed.
  */
  Wait_for_flush_list m_flush_tickets;

  /*
    Set share's table cache key and update its db and table name appropriately.

    SYNOPSIS
      set_table_cache_key()
        key_buff    Buffer with already built table cache key to be
                    referenced from share.
        key_length  Key length.

    NOTES
      Since 'key_buff' buffer will be referenced from share it should has same
      life-time as share itself.
      This method automatically ensures that TABLE_SHARE::table_name/db have
      appropriate values by using table cache key as their source.
  */

  void set_table_cache_key(char *key_buff, uint key_length)
  {
    table_cache_key.str= key_buff;
    table_cache_key.length= key_length;
    /*
      Let us use the fact that the key is "db/0/table_name/0" + optional
      part for temporary tables.
    */
    db.str=            table_cache_key.str;
    db.length=         strlen(db.str);
    table_name.str=    db.str + db.length + 1;
    table_name.length= strlen(table_name.str);
  }


  /*
    Set share's table cache key and update its db and table name appropriately.

    SYNOPSIS
      set_table_cache_key()
        key_buff    Buffer to be used as storage for table cache key
                    (should be at least key_length bytes).
        key         Value for table cache key.
        key_length  Key length.

    NOTE
      Since 'key_buff' buffer will be used as storage for table cache key
      it should has same life-time as share itself.
  */

  void set_table_cache_key(char *key_buff, const char *key, uint key_length)
  {
    memcpy(key_buff, key, key_length);
    set_table_cache_key(key_buff, key_length);
  }

  inline bool honor_global_locks()
  {
    return ((table_category == TABLE_CATEGORY_USER)
            || (table_category == TABLE_CATEGORY_SYSTEM));
  }

  inline bool require_write_privileges()
  {
    return (table_category == TABLE_CATEGORY_LOG);
  }

  inline ulong get_table_def_version()
  {
    return table_map_id;
  }


  /** Is this table share being expelled from the table definition cache?  */
  inline bool has_old_version() const
  {
    return version != refresh_version;
  }
  /**
    Convert unrelated members of TABLE_SHARE to one enum
    representing its type.

    @todo perhaps we need to have a member instead of a function.
  */
  enum enum_table_ref_type get_table_ref_type() const
  {
    if (is_view)
      return TABLE_REF_VIEW;
    switch (tmp_table) {
    case NO_TMP_TABLE:
      return TABLE_REF_BASE_TABLE;
    case SYSTEM_TMP_TABLE:
      return TABLE_REF_I_S_TABLE;
    default:
      return TABLE_REF_TMP_TABLE;
    }
  }
  /**
    Return a table metadata version.
     * for base tables, we return table_map_id.
       It is assigned from a global counter incremented for each
       new table loaded into the table definition cache (TDC).
     * for temporary tables it's table_map_id again. But for
       temporary tables table_map_id is assigned from
       thd->query_id. The latter is assigned from a thread local
       counter incremented for every new SQL statement. Since
       temporary tables are thread-local, each temporary table
       gets a unique id.
     * for everything else (views, information schema tables),
       the version id is zero.

   This choice of version id is a large compromise
   to have a working prepared statement validation in 5.1. In
   future version ids will be persistent, as described in WL#4180.

   Let's try to explain why and how this limited solution allows
   to validate prepared statements.

   Firstly, sets (in mathematical sense) of version numbers
   never intersect for different table types. Therefore,
   version id of a temporary table is never compared with
   a version id of a view, and vice versa.

   Secondly, for base tables, we know that each DDL flushes the
   respective share from the TDC. This ensures that whenever
   a table is altered or dropped and recreated, it gets a new
   version id.
   Unfortunately, since elements of the TDC are also flushed on
   LRU basis, this choice of version ids leads to false positives.
   E.g. when the TDC size is too small, we may have a SELECT
   * FROM INFORMATION_SCHEMA.TABLES flush all its elements, which
   in turn will lead to a validation error and a subsequent
   reprepare of all prepared statements.  This is
   considered acceptable, since as long as prepared statements are
   automatically reprepared, spurious invalidation is only
   a performance hit. Besides, no better simple solution exists.

   For temporary tables, using thd->query_id ensures that if
   a temporary table was altered or recreated, a new version id is
   assigned. This suits validation needs very well and will perhaps
   never change.

   Metadata of information schema tables never changes.
   Thus we can safely assume 0 for a good enough version id.

   Views are a special and tricky case. A view is always inlined
   into the parse tree of a prepared statement at prepare.
   Thus, when we execute a prepared statement, the parse tree
   will not get modified even if the view is replaced with another
   view.  Therefore, we can safely choose 0 for version id of
   views and effectively never invalidate a prepared statement
   when a view definition is altered. Note, that this leads to
   wrong binary log in statement-based replication, since we log
   prepared statement execution in form Query_log_events
   containing conventional statements. But since there is no
   metadata locking for views, the very same problem exists for
   conventional statements alone, as reported in Bug#25144. The only
   difference between prepared and conventional execution is,
   effectively, that for prepared statements the race condition
   window is much wider.
   In 6.0 we plan to support view metadata locking (WL#3726) and
   extend table definition cache to cache views (WL#4298).
   When this is done, views will be handled in the same fashion
   as the base tables.

   Finally, by taking into account table type, we always
   track that a change has taken place when a view is replaced
   with a base table, a base table is replaced with a temporary
   table and so on.

   @sa TABLE_LIST::is_table_ref_id_equal()
  */
  ulong get_table_ref_version() const
  {
    return (tmp_table == SYSTEM_TMP_TABLE || is_view) ? 0 : table_map_id;
  }

  bool visit_subgraph(Wait_for_flush *waiting_ticket,
                      MDL_wait_for_graph_visitor *gvisitor);

  bool wait_for_old_version(THD *thd, struct timespec *abstime,
                            uint deadlock_weight);
  /** Release resources and free memory occupied by the table share. */
  void destroy();
};


/* Information for one open table */
enum index_hint_type
{
  INDEX_HINT_IGNORE,
  INDEX_HINT_USE,
  INDEX_HINT_FORCE
};

struct TABLE
{
  TABLE() {}                               /* Remove gcc warning */

  TABLE_SHARE	*s;
  handler	*file;
  TABLE *next, *prev;

private:
  /**
     Links for the lists of used/unused TABLE objects for this share.
     Declared as private to avoid direct manipulation with those objects.
     One should use methods of I_P_List template instead.
  */
  TABLE *share_next, **share_prev;
<<<<<<< HEAD

  friend struct TABLE_share;

=======

  friend struct TABLE_share;

>>>>>>> 20ca15d4
public:

  THD	*in_use;                        /* Which thread uses this */
  Field **field;			/* Pointer to fields */

  uchar *record[2];			/* Pointer to records */
  uchar *write_row_record;		/* Used as optimisation in
					   THD::write_row */
  uchar *insert_values;                  /* used by INSERT ... UPDATE */
  /* 
    Map of keys that can be used to retrieve all data from this table 
    needed by the query without reading the row.
  */
  key_map covering_keys;
  key_map quick_keys, merge_keys;
  key_map used_keys;  /* Indexes that cover all fields used by the query */

  /*
    A set of keys that can be used in the query that references this
    table.

    All indexes disabled on the table's TABLE_SHARE (see TABLE::s) will be 
    subtracted from this set upon instantiation. Thus for any TABLE t it holds
    that t.keys_in_use_for_query is a subset of t.s.keys_in_use. Generally we 
    must not introduce any new keys here (see setup_tables).

    The set is implemented as a bitmap.
  */
  key_map keys_in_use_for_query;
  /* Map of keys that can be used to calculate GROUP BY without sorting */
  key_map keys_in_use_for_group_by;
  /* Map of keys that can be used to calculate ORDER BY without sorting */
  key_map keys_in_use_for_order_by;
  KEY  *key_info;			/* data of keys in database */

  Field *next_number_field;		/* Set if next_number is activated */
  Field *found_next_number_field;	/* Set on open */
  Field_timestamp *timestamp_field;

  /* Table's triggers, 0 if there are no of them */
  Table_triggers_list *triggers;
  TABLE_LIST *pos_in_table_list;/* Element referring to this table */
  /* Position in thd->locked_table_list under LOCK TABLES */
  TABLE_LIST *pos_in_locked_tables;
  ORDER		*group;
  const char	*alias;            	  /* alias or table name */
  uchar		*null_flags;
  my_bitmap_map	*bitmap_init_value;
  MY_BITMAP     def_read_set, def_write_set, tmp_set; /* containers */
  MY_BITMAP     *read_set, *write_set;          /* Active column sets */
  /*
   The ID of the query that opened and is using this table. Has different
   meanings depending on the table type.

   Temporary tables:

   table->query_id is set to thd->query_id for the duration of a statement
   and is reset to 0 once it is closed by the same statement. A non-zero
   table->query_id means that a statement is using the table even if it's
   not the current statement (table is in use by some outer statement).

   Non-temporary tables:

   Under pre-locked or LOCK TABLES mode: query_id is set to thd->query_id
   for the duration of a statement and is reset to 0 once it is closed by
   the same statement. A non-zero query_id is used to control which tables
   in the list of pre-opened and locked tables are actually being used.
  */
  query_id_t	query_id;

  /* 
    For each key that has quick_keys.is_set(key) == TRUE: estimate of #records
    and max #key parts that range access would use.
  */
  ha_rows	quick_rows[MAX_KEY];

  /* Bitmaps of key parts that =const for the entire join. */
  key_part_map  const_key_parts[MAX_KEY];

  uint		quick_key_parts[MAX_KEY];
  uint		quick_n_ranges[MAX_KEY];

  /* 
    Estimate of number of records that satisfy SARGable part of the table
    condition, or table->file->records if no SARGable condition could be
    constructed.
    This value is used by join optimizer as an estimate of number of records
    that will pass the table condition (condition that depends on fields of 
    this table and constants)
  */
  ha_rows       quick_condition_rows;

  /*
    If this table has TIMESTAMP field with auto-set property (pointed by
    timestamp_field member) then this variable indicates during which
    operations (insert only/on update/in both cases) we should set this
    field to current timestamp. If there are no such field in this table
    or we should not automatically set its value during execution of current
    statement then the variable contains TIMESTAMP_NO_AUTO_SET (i.e. 0).

    Value of this variable is set for each statement in open_table() and
    if needed cleared later in statement processing code (see mysql_update()
    as example).
  */
  timestamp_auto_set_type timestamp_field_type;
  table_map	map;                    /* ID bit of table (1,2,4,8,16...) */

  uint          lock_position;          /* Position in MYSQL_LOCK.table */
  uint          lock_data_start;        /* Start pos. in MYSQL_LOCK.locks */
  uint          lock_count;             /* Number of locks */
  uint		tablenr,used_fields;
  uint          temp_pool_slot;		/* Used by intern temp tables */
  uint		status;                 /* What's in record[0] */
  uint		db_stat;		/* mode of file as in handler.h */
  /* number of select if it is derived table */
  uint          derived_select_number;
  int		current_lock;           /* Type of lock on table */
  my_bool copy_blobs;			/* copy_blobs when storing */

  /*
    0 or JOIN_TYPE_{LEFT|RIGHT}. Currently this is only compared to 0.
    If maybe_null !=0, this table is inner w.r.t. some outer join operation,
    and null_row may be true.
  */
  uint maybe_null;
  /*
    If true, the current table row is considered to have all columns set to 
    NULL, including columns declared as "not null" (see maybe_null).
  */
  my_bool null_row;

  /*
    TODO: Each of the following flags take up 8 bits. They can just as easily
    be put into one single unsigned long and instead of taking up 18
    bytes, it would take up 4.
  */
  my_bool force_index;

  /**
    Flag set when the statement contains FORCE INDEX FOR ORDER BY
    See TABLE_LIST::process_index_hints().
  */
  my_bool force_index_order;

  /**
    Flag set when the statement contains FORCE INDEX FOR GROUP BY
    See TABLE_LIST::process_index_hints().
  */
  my_bool force_index_group;
  my_bool distinct,const_table,no_rows;

  /**
     If set, the optimizer has found that row retrieval should access index 
     tree only.
   */
  my_bool key_read;
  my_bool no_keyread;
  my_bool locked_by_logger;
  my_bool no_replicate;
  my_bool locked_by_name;
  my_bool fulltext_searched;
  my_bool no_cache;
  /* To signal that the table is associated with a HANDLER statement */
  my_bool open_by_handler;
  /*
    To indicate that a non-null value of the auto_increment field
    was provided by the user or retrieved from the current record.
    Used only in the MODE_NO_AUTO_VALUE_ON_ZERO mode.
  */
  my_bool auto_increment_field_not_null;
  my_bool insert_or_update;             /* Can be used by the handler */
  my_bool alias_name_used;		/* true if table_name is alias */
  my_bool get_fields_in_item_tree;      /* Signal to fix_field */
  my_bool m_needs_reopen;

  REGINFO reginfo;			/* field connections */
  MEM_ROOT mem_root;
  GRANT_INFO grant;
  FILESORT_INFO sort;
#ifdef WITH_PARTITION_STORAGE_ENGINE
  partition_info *part_info;            /* Partition related information */
  bool no_partitions_used; /* If true, all partitions have been pruned away */
#endif
  MDL_ticket *mdl_ticket;

  void init(THD *thd, TABLE_LIST *tl);
  bool fill_item_list(List<Item> *item_list) const;
  void reset_item_list(List<Item> *item_list) const;
  void clear_column_bitmaps(void);
  void prepare_for_position(void);
  void mark_columns_used_by_index_no_reset(uint index, MY_BITMAP *map);
  void mark_columns_used_by_index(uint index);
  void add_read_columns_used_by_index(uint index);
  void restore_column_maps_after_mark_index();
  void mark_auto_increment_column(void);
  void mark_columns_needed_for_update(void);
  void mark_columns_needed_for_delete(void);
  void mark_columns_needed_for_insert(void);
  void mark_columns_per_binlog_row_image(void);
  inline void column_bitmaps_set(MY_BITMAP *read_set_arg,
                                 MY_BITMAP *write_set_arg)
  {
    read_set= read_set_arg;
    write_set= write_set_arg;
    if (file)
      file->column_bitmaps_signal();
  }
  inline void column_bitmaps_set_no_signal(MY_BITMAP *read_set_arg,
                                           MY_BITMAP *write_set_arg)
  {
    read_set= read_set_arg;
    write_set= write_set_arg;
  }
  inline void use_all_columns()
  {
    column_bitmaps_set(&s->all_set, &s->all_set);
  }
  inline void default_column_bitmaps()
  {
    read_set= &def_read_set;
    write_set= &def_write_set;
  }
  /** Should this instance of the table be reopened? */
  inline bool needs_reopen()
  { return !db_stat || m_needs_reopen; }

  inline void set_keyread(bool flag)
  {
    DBUG_ASSERT(file);
    if (flag && !key_read)
    {
      key_read= 1;
      file->extra(HA_EXTRA_KEYREAD);
    }
    else if (!flag && key_read)
    {
      key_read= 0;
      file->extra(HA_EXTRA_NO_KEYREAD);
    }
  }

<<<<<<< HEAD
  bool update_const_key_parts(COND *conds);
=======
  bool update_const_key_parts(Item *conds);
>>>>>>> 20ca15d4
};


/**
   Helper class which specifies which members of TABLE are used for
   participation in the list of used/unused TABLE objects for the share.
*/

struct TABLE_share
{
  static inline TABLE **next_ptr(TABLE *l)
  {
    return &l->share_next;
  }
  static inline TABLE ***prev_ptr(TABLE *l)
  {
    return &l->share_prev;
  }
};


enum enum_schema_table_state
{ 
  NOT_PROCESSED= 0,
  PROCESSED_BY_CREATE_SORT_INDEX,
  PROCESSED_BY_JOIN_EXEC
};

typedef struct st_foreign_key_info
{
  LEX_STRING *foreign_id;
  LEX_STRING *foreign_db;
  LEX_STRING *foreign_table;
  LEX_STRING *referenced_db;
  LEX_STRING *referenced_table;
  LEX_STRING *update_method;
  LEX_STRING *delete_method;
  LEX_STRING *referenced_key_name;
  List<LEX_STRING> foreign_fields;
  List<LEX_STRING> referenced_fields;
} FOREIGN_KEY_INFO;

#define MY_I_S_MAYBE_NULL 1
#define MY_I_S_UNSIGNED   2


#define SKIP_OPEN_TABLE 0                // do not open table
#define OPEN_FRM_ONLY   1                // open FRM file only
#define OPEN_FULL_TABLE 2                // open FRM,MYD, MYI files

typedef struct st_field_info
{
  /** 
      This is used as column name. 
  */
  const char* field_name;
  /**
     For string-type columns, this is the maximum number of
     characters. Otherwise, it is the 'display-length' for the column.
  */
  uint field_length;
  /**
     This denotes data type for the column. For the most part, there seems to
     be one entry in the enum for each SQL data type, although there seem to
     be a number of additional entries in the enum.
  */
  enum enum_field_types field_type;
  int value;
  /**
     This is used to set column attributes. By default, columns are @c NOT
     @c NULL and @c SIGNED, and you can deviate from the default
     by setting the appopriate flags. You can use either one of the flags
     @c MY_I_S_MAYBE_NULL and @cMY_I_S_UNSIGNED or
     combine them using the bitwise or operator @c |. Both flags are
     defined in table.h.
   */
  uint field_flags;        // Field atributes(maybe_null, signed, unsigned etc.)
  const char* old_name;
  /**
     This should be one of @c SKIP_OPEN_TABLE,
     @c OPEN_FRM_ONLY or @c OPEN_FULL_TABLE.
  */
  uint open_method;
} ST_FIELD_INFO;


struct TABLE_LIST;

typedef struct st_schema_table
{
  const char* table_name;
  ST_FIELD_INFO *fields_info;
  /* Create information_schema table */
  TABLE *(*create_table)  (THD *thd, TABLE_LIST *table_list);
  /* Fill table with data */
  int (*fill_table) (THD *thd, TABLE_LIST *tables, Item *cond);
  /* Handle fileds for old SHOW */
  int (*old_format) (THD *thd, struct st_schema_table *schema_table);
  int (*process_table) (THD *thd, TABLE_LIST *tables, TABLE *table,
                        bool res, LEX_STRING *db_name, LEX_STRING *table_name);
  int idx_field1, idx_field2; 
  bool hidden;
  uint i_s_requested_object;  /* the object we need to open(TABLE | VIEW) */
} ST_SCHEMA_TABLE;


#define JOIN_TYPE_LEFT	1
#define JOIN_TYPE_RIGHT	2

#define VIEW_ALGORITHM_UNDEFINED        0
#define VIEW_ALGORITHM_TMPTABLE         1
#define VIEW_ALGORITHM_MERGE            2

#define VIEW_SUID_INVOKER               0
#define VIEW_SUID_DEFINER               1
#define VIEW_SUID_DEFAULT               2

/* view WITH CHECK OPTION parameter options */
#define VIEW_CHECK_NONE       0
#define VIEW_CHECK_LOCAL      1
#define VIEW_CHECK_CASCADED   2

/* result of view WITH CHECK OPTION parameter check */
#define VIEW_CHECK_OK         0
#define VIEW_CHECK_ERROR      1
#define VIEW_CHECK_SKIP       2

/** The threshold size a blob field buffer before it is freed */
#define MAX_TDC_BLOB_SIZE 65536

class select_union;
class TMP_TABLE_PARAM;

Item *create_view_field(THD *thd, TABLE_LIST *view, Item **field_ref,
                        const char *name);

struct Field_translator
{
  Item *item;
  const char *name;
};


/*
  Column reference of a NATURAL/USING join. Since column references in
  joins can be both from views and stored tables, may point to either a
  Field (for tables), or a Field_translator (for views).
*/

class Natural_join_column: public Sql_alloc
{
public:
  Field_translator *view_field;  /* Column reference of merge view. */
  Item_field       *table_field; /* Column reference of table or temp view. */
  TABLE_LIST *table_ref; /* Original base table/view reference. */
  /*
    True if a common join column of two NATURAL/USING join operands. Notice
    that when we have a hierarchy of nested NATURAL/USING joins, a column can
    be common at some level of nesting but it may not be common at higher
    levels of nesting. Thus this flag may change depending on at which level
    we are looking at some column.
  */
  bool is_common;
public:
  Natural_join_column(Field_translator *field_param, TABLE_LIST *tab);
  Natural_join_column(Item_field *field_param, TABLE_LIST *tab);
  const char *name();
  Item *create_item(THD *thd);
  Field *field();
  const char *table_name();
  const char *db_name();
  GRANT_INFO *grant();
};


/**
   Type of table which can be open for an element of table list.
*/

enum enum_open_type
{
  OT_TEMPORARY_OR_BASE= 0, OT_TEMPORARY_ONLY, OT_BASE_ONLY
};

<<<<<<< HEAD
=======
class Semijoin_mat_exec;
class Index_hint;
class Item_exists_subselect;

>>>>>>> 20ca15d4

/*
  Table reference in the FROM clause.

  These table references can be of several types that correspond to
  different SQL elements. Below we list all types of TABLE_LISTs with
  the necessary conditions to determine when a TABLE_LIST instance
  belongs to a certain type.

  1) table (TABLE_LIST::view == NULL)
     - base table
       (TABLE_LIST::derived == NULL)
     - subquery - TABLE_LIST::table is a temp table
       (TABLE_LIST::derived != NULL)
     - information schema table
       (TABLE_LIST::schema_table != NULL)
       NOTICE: for schema tables TABLE_LIST::field_translation may be != NULL
  2) view (TABLE_LIST::view != NULL)
     - merge    (TABLE_LIST::effective_algorithm == VIEW_ALGORITHM_MERGE)
           also (TABLE_LIST::field_translation != NULL)
     - tmptable (TABLE_LIST::effective_algorithm == VIEW_ALGORITHM_TMPTABLE)
           also (TABLE_LIST::field_translation == NULL)
  3) nested table reference (TABLE_LIST::nested_join != NULL)
     - table sequence - e.g. (t1, t2, t3)
       TODO: how to distinguish from a JOIN?
     - general JOIN
       TODO: how to distinguish from a table sequence?
     - NATURAL JOIN
       (TABLE_LIST::natural_join != NULL)
       - JOIN ... USING
         (TABLE_LIST::join_using_fields != NULL)
     - semi-join
       ;
*/

struct LEX;
<<<<<<< HEAD
class Index_hint;
=======
>>>>>>> 20ca15d4
struct TABLE_LIST
{
  TABLE_LIST() {}                          /* Remove gcc warning */

  /**
    Prepare TABLE_LIST that consists of one table instance to use in
    simple_open_and_lock_tables
  */
  inline void init_one_table(const char *db_name_arg,
                             size_t db_length_arg,
                             const char *table_name_arg,
                             size_t table_name_length_arg,
                             const char *alias_arg,
                             enum thr_lock_type lock_type_arg)
  {
    bzero((char*) this, sizeof(*this));
    db= (char*) db_name_arg;
    db_length= db_length_arg;
    table_name= (char*) table_name_arg;
    table_name_length= table_name_length_arg;
    alias= (char*) alias_arg;
    lock_type= lock_type_arg;
    mdl_request.init(MDL_key::TABLE, db, table_name,
                     (lock_type >= TL_WRITE_ALLOW_WRITE) ?
                     MDL_SHARED_WRITE : MDL_SHARED_READ);
  }

  /*
    List of tables local to a subquery (used by SQL_I_List). Considers
    views as leaves (unlike 'next_leaf' below). Created at parse time
    in st_select_lex::add_table_to_list() -> table_list.link_in_list().
  */
  TABLE_LIST *next_local;
  /* link in a global list of all queries tables */
  TABLE_LIST *next_global, **prev_global;
  char		*db, *alias, *table_name, *schema_table_name;
  char          *option;                /* Used by cache index  */
  Item		*on_expr;		/* Used with outer join */
  Item          *sj_on_expr;            /* Synthesized semijoin condition */
  /*
    (Valid only for semi-join nests) Bitmap of tables that are within the
    semi-join (this is different from bitmap of all nest's children because
    tables that were pulled out of the semi-join nest remain listed as
    nest's children).
  */
  table_map     sj_inner_tables;
  Item_exists_subselect  *sj_subq_pred;
  Semijoin_mat_exec *sj_mat_exec;

  /*
    The structure of ON expression presented in the member above
    can be changed during certain optimizations. This member
    contains a snapshot of AND-OR structure of the ON expression
    made after permanent transformations of the parse tree, and is
    used to restore ON clause before every reexecution of a prepared
    statement or stored procedure.
  */
  Item          *prep_on_expr;
  COND_EQUAL    *cond_equal;            /* Used with outer join */
  /*
    During parsing - left operand of NATURAL/USING join where 'this' is
    the right operand. After parsing (this->natural_join == this) iff
    'this' represents a NATURAL or USING join operation. Thus after
    parsing 'this' is a NATURAL/USING join iff (natural_join != NULL).
  */
  TABLE_LIST *natural_join;
  /*
    True if 'this' represents a nested join that is a NATURAL JOIN.
    For one of the operands of 'this', the member 'natural_join' points
    to the other operand of 'this'.
  */
  bool is_natural_join;
  /* Field names in a USING clause for JOIN ... USING. */
  List<String> *join_using_fields;
  /*
    Explicitly store the result columns of either a NATURAL/USING join or
    an operand of such a join.
  */
  List<Natural_join_column> *join_columns;
  /* TRUE if join_columns contains all columns of this table reference. */
  bool is_join_columns_complete;

  /*
    List of nodes in a nested join tree, that should be considered as
    leaves with respect to name resolution. The leaves are: views,
    top-most nodes representing NATURAL/USING joins, subqueries, and
    base tables. All of these TABLE_LIST instances contain a
    materialized list of columns. The list is local to a subquery.
  */
  TABLE_LIST *next_name_resolution_table;
  /* Index names in a "... JOIN ... USE/IGNORE INDEX ..." clause. */
  List<Index_hint> *index_hints;
  TABLE        *table;                          /* opened table */
  uint          table_id; /* table id (from binlog) for opened table */
  /*
    select_result for derived table to pass it from table creation to table
    filling procedure
  */
  select_union  *derived_result;
  /*
    Reference from aux_tables to local list entry of main select of
    multi-delete statement:
    delete t1 from t2,t1 where t1.a<'B' and t2.b=t1.b;
    here it will be reference of first occurrence of t1 to second (as you
    can see this lists can't be merged)
  */
  TABLE_LIST	*correspondent_table;
  /**
     @brief Normally, this field is non-null for anonymous derived tables only.

     @details This field is set to non-null for 
     
     - Anonymous derived tables, In this case it points to the SELECT_LEX_UNIT
     representing the derived table. E.g. for a query
     
     @verbatim SELECT * FROM (SELECT a FROM t1) b @endverbatim
     
     For the @c TABLE_LIST representing the derived table @c b, @c derived
     points to the SELECT_LEX_UNIT representing the result of the query within
     parenteses.
     
     - Views. This is set for views with @verbatim ALGORITHM = TEMPTABLE
     @endverbatim by mysql_make_view().
     
     @note Inside views, a subquery in the @c FROM clause is not allowed.
     @note Do not use this field to separate views/base tables/anonymous
     derived tables. Use TABLE_LIST::is_anonymous_derived_table().
  */
  st_select_lex_unit *derived;		/* SELECT_LEX_UNIT of derived table */
  ST_SCHEMA_TABLE *schema_table;        /* Information_schema table */
  st_select_lex	*schema_select_lex;
  /*
    True when the view field translation table is used to convert
    schema table fields for backwards compatibility with SHOW command.
  */
  bool schema_table_reformed;
  TMP_TABLE_PARAM *schema_table_param;
  /* link to select_lex where this table was used */
  st_select_lex	*select_lex;
  LEX *view;                    /* link on VIEW lex for merging */
  Field_translator *field_translation;	/* array of VIEW fields */
  /* pointer to element after last one in translation table above */
  Field_translator *field_translation_end;
  /*
    List (based on next_local) of underlying tables of this view. I.e. it
    does not include the tables of subqueries used in the view. Is set only
    for merged views.
  */
  TABLE_LIST	*merge_underlying_list;
  /*
    - 0 for base tables
    - in case of the view it is the list of all (not only underlying
    tables but also used in subquery ones) tables of the view.
  */
  List<TABLE_LIST> *view_tables;
  /* most upper view this table belongs to */
  TABLE_LIST	*belong_to_view;
  /*
    The view directly referencing this table
    (non-zero only for merged underlying tables of a view).
  */
  TABLE_LIST	*referencing_view;
  /* Ptr to parent MERGE table list item. See top comment in ha_myisammrg.cc */
  TABLE_LIST    *parent_l;
  /*
    Security  context (non-zero only for tables which belong
    to view with SQL SECURITY DEFINER)
  */
  Security_context *security_ctx;
  /*
    This view security context (non-zero only for views with
    SQL SECURITY DEFINER)
  */
  Security_context *view_sctx;
  /*
    List of all base tables local to a subquery including all view
    tables. Unlike 'next_local', this in this list views are *not*
    leaves. Created in setup_tables() -> make_leaves_list().
  */
  bool allowed_show;
  TABLE_LIST	*next_leaf;
  Item          *where;                 /* VIEW WHERE clause condition */
  Item          *check_option;          /* WITH CHECK OPTION condition */
  LEX_STRING	select_stmt;		/* text of (CREATE/SELECT) statement */
  LEX_STRING	md5;			/* md5 of query text */
  LEX_STRING	source;			/* source of CREATE VIEW */
  LEX_STRING	view_db;		/* saved view database */
  LEX_STRING	view_name;		/* saved view name */
  LEX_STRING	timestamp;		/* GMT time stamp of last operation */
  st_lex_user   definer;                /* definer of view */
  ulonglong	file_version;		/* version of file's field set */
  ulonglong     updatable_view;         /* VIEW can be updated */
  /** 
      @brief The declared algorithm, if this is a view.
      @details One of
      - VIEW_ALGORITHM_UNDEFINED
      - VIEW_ALGORITHM_TMPTABLE
      - VIEW_ALGORITHM_MERGE
      @to do Replace with an enum 
  */
  ulonglong	algorithm;
  ulonglong     view_suid;              /* view is suid (TRUE dy default) */
  ulonglong     with_check;             /* WITH CHECK OPTION */
  /*
    effective value of WITH CHECK OPTION (differ for temporary table
    algorithm)
  */
  uint8         effective_with_check;
  /** 
      @brief The view algorithm that is actually used, if this is a view.
      @details One of
      - VIEW_ALGORITHM_UNDEFINED
      - VIEW_ALGORITHM_TMPTABLE
      - VIEW_ALGORITHM_MERGE
      @to do Replace with an enum 
  */
  uint8         effective_algorithm;
  GRANT_INFO	grant;
  /* data need by some engines in query cache*/
  ulonglong     engine_data;
  /* call back function for asking handler about caching in query cache */
  qc_engine_callback callback_func;
  thr_lock_type lock_type;
  uint		outer_join;		/* Which join type */
  uint		shared;			/* Used in multi-upd */
  size_t        db_length;
  size_t        table_name_length;
  bool          updatable;		/* VIEW/TABLE can be updated now */
  bool		straight;		/* optimize with prev table */
  bool          updating;               /* for replicate-do/ignore table */
  bool		force_index;		/* prefer index over table scan */
  bool          ignore_leaves;          /* preload only non-leaf nodes */
  table_map     dep_tables;             /* tables the table depends on      */
  table_map     on_expr_dep_tables;     /* tables on expression depends on  */
  struct st_nested_join *nested_join;   /* if the element is a nested join  */
  TABLE_LIST *embedding;             /* nested join containing the table */
  List<TABLE_LIST> *join_list;/* join list the table belongs to   */
  bool		cacheable_table;	/* stop PS caching */
  /* used in multi-upd/views privilege check */
  bool		table_in_first_from_clause;
  /**
     Specifies which kind of table should be open for this element
     of table list.
  */
  enum enum_open_type open_type;
  /* TRUE if this merged view contain auto_increment field */
  bool          contain_auto_increment;
  bool          multitable_view;        /* TRUE iff this is multitable view */
  bool          compact_view_format;    /* Use compact format for SHOW CREATE VIEW */
  /* view where processed */
  bool          where_processed;
  /* TRUE <=> VIEW CHECK OPTION expression has been processed */
  bool          check_option_processed;
  /* FRMTYPE_ERROR if any type is acceptable */
  enum frm_type_enum required_type;
  handlerton	*db_type;		/* table_type for handler */
  char		timestamp_buffer[20];	/* buffer for timestamp (19+1) */
  /*
    This TABLE_LIST object is just placeholder for prelocking, it will be
    used for implicit LOCK TABLES only and won't be used in real statement.
  */
  bool          prelocking_placeholder;
  /**
     Indicates that if TABLE_LIST object corresponds to the table/view
     which requires special handling.
  */
  enum
  {
    /* Normal open. */
    OPEN_NORMAL= 0,
    /* Associate a table share only if the the table exists. */
    OPEN_IF_EXISTS,
    /* Don't associate a table share. */
    OPEN_STUB
  } open_strategy;
  /* For transactional locking. */
  int           lock_timeout;           /* NOWAIT or WAIT [X]               */
  bool          lock_transactional;     /* If transactional lock requested. */
  bool          internal_tmp_table;
  /** TRUE if an alias for this table was specified in the SQL. */
  bool          is_alias;
  /** TRUE if the table is referred to in the statement using a fully
      qualified name (<db_name>.<table_name>).
  */
  bool          is_fqtn;


  /* View creation context. */

  View_creation_ctx *view_creation_ctx;

  /*
    Attributes to save/load view creation context in/from frm-file.

    Ther are required only to be able to use existing parser to load
    view-definition file. As soon as the parser parsed the file, view
    creation context is initialized and the attributes become redundant.

    These attributes MUST NOT be used for any purposes but the parsing.
  */

  LEX_STRING view_client_cs_name;
  LEX_STRING view_connection_cl_name;

  /*
    View definition (SELECT-statement) in the UTF-form.
  */

  LEX_STRING view_body_utf8;

   /* End of view definition context. */

  /**
    Indicates what triggers we need to pre-load for this TABLE_LIST
    when opening an associated TABLE. This is filled after
    the parsed tree is created.
  */
  uint8 trg_event_map;
  /* TRUE <=> this table is a const one and was optimized away. */
  bool optimized_away;

  uint i_s_requested_object;
  bool has_db_lookup_value;
  bool has_table_lookup_value;
  uint table_open_method;
  enum enum_schema_table_state schema_table_state;

  MDL_request mdl_request;

  void calc_md5(char *buffer);
  void set_underlying_merge();
  int view_check_option(THD *thd, bool ignore_failure);
  bool setup_underlying(THD *thd);
  void cleanup_items();
  bool placeholder()
  {
    return derived || view || schema_table || !table;
  }
  void print(THD *thd, String *str, enum_query_type query_type);
  bool check_single_table(TABLE_LIST **table, table_map map,
                          TABLE_LIST *view);
  bool set_insert_values(MEM_ROOT *mem_root);
  void hide_view_error(THD *thd);
  TABLE_LIST *find_underlying_table(TABLE *table);
  TABLE_LIST *first_leaf_for_name_resolution();
  TABLE_LIST *last_leaf_for_name_resolution();
  bool is_leaf_for_name_resolution();
  inline TABLE_LIST *top_table()
    { return belong_to_view ? belong_to_view : this; }
  inline bool prepare_check_option(THD *thd)
  {
    bool res= FALSE;
    if (effective_with_check)
      res= prep_check_option(thd, effective_with_check);
    return res;
  }
  inline bool prepare_where(THD *thd, Item **conds,
                            bool no_where_clause)
  {
    if (effective_algorithm == VIEW_ALGORITHM_MERGE)
      return prep_where(thd, conds, no_where_clause);
    return FALSE;
  }

  void register_want_access(ulong want_access);
  bool prepare_security(THD *thd);
#ifndef NO_EMBEDDED_ACCESS_CHECKS
  Security_context *find_view_security_context(THD *thd);
  bool prepare_view_securety_context(THD *thd);
#endif
  /*
    Cleanup for re-execution in a prepared statement or a stored
    procedure.
  */
  void reinit_before_use(THD *thd);
  Item_subselect *containing_subselect();

  /* 
    Compiles the tagged hints list and fills up TABLE::keys_in_use_for_query,
    TABLE::keys_in_use_for_group_by, TABLE::keys_in_use_for_order_by,
    TABLE::force_index and TABLE::covering_keys.
  */
  bool process_index_hints(TABLE *table);

  /**
    Compare the version of metadata from the previous execution
    (if any) with values obtained from the current table
    definition cache element.

    @sa check_and_update_table_version()
  */
  inline
  bool is_table_ref_id_equal(TABLE_SHARE *s) const
  {
    return (m_table_ref_type == s->get_table_ref_type() &&
            m_table_ref_version == s->get_table_ref_version());
  }

  /**
    Record the value of metadata version of the corresponding
    table definition cache element in this parse tree node.

    @sa check_and_update_table_version()
  */
  inline
  void set_table_ref_id(TABLE_SHARE *s)
  { set_table_ref_id(s->get_table_ref_type(), s->get_table_ref_version()); }

  inline
  void set_table_ref_id(enum_table_ref_type table_ref_type_arg,
                        ulong table_ref_version_arg)
  {
    m_table_ref_type= table_ref_type_arg;
    m_table_ref_version= table_ref_version_arg;
  }

  /**
     @brief True if this TABLE_LIST represents an anonymous derived table,
     i.e.  the result of a subquery.
  */
  bool is_anonymous_derived_table() const { return derived && !view; }

  /**
     @brief Returns the name of the database that the referenced table belongs
     to.
  */
  char *get_db_name() { return view != NULL ? view_db.str : db; }

  /**
     @brief Returns the name of the table that this TABLE_LIST represents.

     @details The unqualified table name or view name for a table or view,
     respectively.
   */
  char *get_table_name() { return view != NULL ? view_name.str : table_name; }

  /**
    @brief Returns whether the table (or join nest) that this TABLE_LIST 
    represents, is part of an outer-join nest.

    @details There are two kinds of join nests, outer-join nests and semi-join 
    nests.  This function returns @c TRUE in the following cases:
      @li 1. If this table/nest is embedded in a nest and this nest IS NOT a 
             semi-join nest.  (In other words, it is an outer-join nest.)
      @li 2. If this table/nest is embedded in a nest and this nest IS a 
             semi-join nest, but this semi-join nest is embedded in another 
             nest. (This other nest will be an outer-join nest, since all inner 
             joined nested semi-join nests have been merged in 
             @c simplify_joins() ).
    Note: This function assumes that @c simplify_joins() has been performed.
    Before that, join nests will be present for all types of join.
   */
  bool in_outer_join_nest() const
  { 
    return (embedding && (!embedding->sj_on_expr || embedding->embedding)); 
  }

private:
  bool prep_check_option(THD *thd, uint8 check_opt_type);
  bool prep_where(THD *thd, Item **conds, bool no_where_clause);
  /** See comments for set_metadata_id() */
  enum enum_table_ref_type m_table_ref_type;
  /** See comments for set_metadata_id() */
  ulong m_table_ref_version;
};

struct st_position;
  
class Item;

/*
  Iterator over the fields of a generic table reference.
*/

class Field_iterator: public Sql_alloc
{
public:
  Field_iterator() {}                         /* Remove gcc warning */
  virtual ~Field_iterator() {}
  virtual void set(TABLE_LIST *)= 0;
  virtual void next()= 0;
  virtual bool end_of_fields()= 0;              /* Return 1 at end of list */
  virtual const char *name()= 0;
  virtual Item *create_item(THD *)= 0;
  virtual Field *field()= 0;
};


/* 
  Iterator over the fields of a base table, view with temporary
  table, or subquery.
*/

class Field_iterator_table: public Field_iterator
{
  Field **ptr;
public:
  Field_iterator_table() :ptr(0) {}
  void set(TABLE_LIST *table) { ptr= table->table->field; }
  void set_table(TABLE *table) { ptr= table->field; }
  void next() { ptr++; }
  bool end_of_fields() { return *ptr == 0; }
  const char *name();
  Item *create_item(THD *thd);
  Field *field() { return *ptr; }
};


/* Iterator over the fields of a merge view. */

class Field_iterator_view: public Field_iterator
{
  Field_translator *ptr, *array_end;
  TABLE_LIST *view;
public:
  Field_iterator_view() :ptr(0), array_end(0) {}
  void set(TABLE_LIST *table);
  void next() { ptr++; }
  bool end_of_fields() { return ptr == array_end; }
  const char *name();
  Item *create_item(THD *thd);
  Item **item_ptr() {return &ptr->item; }
  Field *field() { return 0; }
  inline Item *item() { return ptr->item; }
  Field_translator *field_translator() { return ptr; }
};


/*
  Field_iterator interface to the list of materialized fields of a
  NATURAL/USING join.
*/

class Field_iterator_natural_join: public Field_iterator
{
  List_iterator_fast<Natural_join_column> column_ref_it;
  Natural_join_column *cur_column_ref;
public:
  Field_iterator_natural_join() :cur_column_ref(NULL) {}
  ~Field_iterator_natural_join() {}
  void set(TABLE_LIST *table);
  void next();
  bool end_of_fields() { return !cur_column_ref; }
  const char *name() { return cur_column_ref->name(); }
  Item *create_item(THD *thd) { return cur_column_ref->create_item(thd); }
  Field *field() { return cur_column_ref->field(); }
  Natural_join_column *column_ref() { return cur_column_ref; }
};


/*
  Generic iterator over the fields of an arbitrary table reference.

  DESCRIPTION
    This class unifies the various ways of iterating over the columns
    of a table reference depending on the type of SQL entity it
    represents. If such an entity represents a nested table reference,
    this iterator encapsulates the iteration over the columns of the
    members of the table reference.

  IMPLEMENTATION
    The implementation assumes that all underlying NATURAL/USING table
    references already contain their result columns and are linked into
    the list TABLE_LIST::next_name_resolution_table.
*/

class Field_iterator_table_ref: public Field_iterator
{
  TABLE_LIST *table_ref, *first_leaf, *last_leaf;
  Field_iterator_table        table_field_it;
  Field_iterator_view         view_field_it;
  Field_iterator_natural_join natural_join_it;
  Field_iterator *field_it;
  void set_field_iterator();
public:
  Field_iterator_table_ref() :field_it(NULL) {}
  void set(TABLE_LIST *table);
  void next();
  bool end_of_fields()
  { return (table_ref == last_leaf && field_it->end_of_fields()); }
  const char *name() { return field_it->name(); }
  const char *get_table_name();
  const char *get_db_name();
  GRANT_INFO *grant();
  Item *create_item(THD *thd) { return field_it->create_item(thd); }
  Field *field() { return field_it->field(); }
  Natural_join_column *get_or_create_column_ref(THD *thd, TABLE_LIST *parent_table_ref);
  Natural_join_column *get_natural_column_ref();
};

/**
  Semijoin_mat_optimize collects data used when calculating the cost of
  executing a semijoin operation using a materialization strategy.
  It is used during optimization phase only.
*/

struct Semijoin_mat_optimize
{
  /* Optimal join order calculated for inner tables of this semijoin op. */
  struct st_position *positions;
  /** True if data types allow the MaterializeLookup semijoin strategy */
  bool lookup_allowed;
  /** True if data types allow the MaterializeScan semijoin strategy */
  bool scan_allowed;
  /* Expected #rows in the materialized table */
  double expected_rowcount;
  /* Materialization cost - execute sub-join and write rows to temp.table */
  COST_VECT materialization_cost;
  /* Cost to make one lookup in the temptable */
  COST_VECT lookup_cost;
  /* Cost of scanning the materialized table */
  COST_VECT scan_cost;
};

typedef struct st_nested_join
{
  List<TABLE_LIST>  join_list;       /* list of elements in the nested join */
  table_map         used_tables;     /* bitmap of tables in the nested join */
  table_map         not_null_tables; /* tables that rejects nulls           */
  /**
    Used for pointing out the first table in the plan being covered by this
    join nest. It is used exclusively within make_outerjoin_info().
   */
  struct st_join_table *first_nested;
  /* 
    Used to count tables in the nested join in 2 isolated places:
    1. In make_outerjoin_info(). 
    2. check_interleaving_with_nj/restore_prev_nj_state (these are called
       by the join optimizer. 
    Before each use the counters are zeroed by reset_nj_counters.
  */
  uint              counter_;
  nested_join_map   nj_map;          /* Bit used to identify this nested join*/
  /*
    Tables outside the semi-join that are used within the semi-join's
    ON condition (ie. the subquery WHERE clause and optional IN equalities).
  */
  table_map         sj_depends_on;
  /* Outer non-trivially correlated tables, a true subset of sj_depends_on */
  table_map         sj_corr_tables;
  /*
    Lists of trivially-correlated expressions from the outer and inner tables
    of the semi-join, respectively.
  */
  List<Item>        sj_outer_exprs, sj_inner_exprs;
  Semijoin_mat_optimize sjm;
  /**
     True if this join nest node is completely covered by the query execution
     plan. This means two things.

     1. All tables on its @c join_list are covered by the plan.

     2. All child join nest nodes are fully covered.
   */
  bool is_fully_covered() const { return join_list.elements == counter_; }
} NESTED_JOIN;


typedef struct st_changed_table_list
{
  struct	st_changed_table_list *next;
  char		*key;
  uint32        key_length;
} CHANGED_TABLE_LIST;


typedef struct st_open_table_list{
  struct st_open_table_list *next;
  char	*db,*table;
  uint32 in_use,locked;
} OPEN_TABLE_LIST;


static inline my_bitmap_map *tmp_use_all_columns(TABLE *table,
                                                 MY_BITMAP *bitmap)
{
  my_bitmap_map *old= bitmap->bitmap;
  bitmap->bitmap= table->s->all_set.bitmap;
  return old;
}


static inline void tmp_restore_column_map(MY_BITMAP *bitmap,
                                          my_bitmap_map *old)
{
  bitmap->bitmap= old;
}

/* The following is only needed for debugging */

static inline my_bitmap_map *dbug_tmp_use_all_columns(TABLE *table,
                                                      MY_BITMAP *bitmap)
{
#ifndef DBUG_OFF
  return tmp_use_all_columns(table, bitmap);
#else
  return 0;
#endif
}

static inline void dbug_tmp_restore_column_map(MY_BITMAP *bitmap,
                                               my_bitmap_map *old)
{
#ifndef DBUG_OFF
  tmp_restore_column_map(bitmap, old);
#endif
}


/* 
  Variant of the above : handle both read and write sets.
  Provide for the possiblity of the read set being the same as the write set
*/
static inline void dbug_tmp_use_all_columns(TABLE *table,
                                            my_bitmap_map **save,
                                            MY_BITMAP *read_set,
                                            MY_BITMAP *write_set)
{
#ifndef DBUG_OFF
  save[0]= read_set->bitmap;
  save[1]= write_set->bitmap;
  (void) tmp_use_all_columns(table, read_set);
  (void) tmp_use_all_columns(table, write_set);
#endif
}


static inline void dbug_tmp_restore_column_maps(MY_BITMAP *read_set,
                                                MY_BITMAP *write_set,
                                                my_bitmap_map **old)
{
#ifndef DBUG_OFF
  tmp_restore_column_map(read_set, old[0]);
  tmp_restore_column_map(write_set, old[1]);
#endif
}


size_t max_row_length(TABLE *table, const uchar *data);


void init_mdl_requests(TABLE_LIST *table_list);

int open_table_from_share(THD *thd, TABLE_SHARE *share, const char *alias,
                          uint db_stat, uint prgflag, uint ha_open_flags,
                          TABLE *outparam, bool is_create_table);
TABLE_SHARE *alloc_table_share(TABLE_LIST *table_list, char *key,
                               uint key_length);
void init_tmp_table_share(THD *thd, TABLE_SHARE *share, const char *key,
                          uint key_length,
                          const char *table_name, const char *path);
void free_table_share(TABLE_SHARE *share);
int open_table_def(THD *thd, TABLE_SHARE *share, uint db_flags);
void open_table_error(TABLE_SHARE *share, int error, int db_errno, int errarg);
void update_create_info_from_table(HA_CREATE_INFO *info, TABLE *form);
bool check_and_convert_db_name(LEX_STRING *db, bool preserve_lettercase);
<<<<<<< HEAD
bool check_db_name(LEX_STRING *db);
=======
>>>>>>> 20ca15d4
bool check_column_name(const char *name);
bool check_table_name(const char *name, size_t length, bool check_for_path_chars);
int rename_file_ext(const char * from,const char * to,const char * ext);
char *get_field(MEM_ROOT *mem, Field *field);
bool get_field(MEM_ROOT *mem, Field *field, class String *res);

int closefrm(TABLE *table, bool free_share);
int read_string(File file, uchar* *to, size_t length);
void free_blobs(TABLE *table);
void free_field_buffers_larger_than(TABLE *table, uint32 size);
int set_zone(int nr,int min_zone,int max_zone);
ulong get_form_pos(File file, uchar *head, TYPELIB *save_names);
ulong make_new_entry(File file,uchar *fileinfo,TYPELIB *formnames,
		     const char *newname);
ulong next_io_size(ulong pos);
void append_unescaped(String *res, const char *pos, uint length);
File create_frm(THD *thd, const char *name, const char *db,
                const char *table, uint reclength, uchar *fileinfo,
  		HA_CREATE_INFO *create_info, uint keys, KEY *key_info);
char *fn_rext(char *name);

/* performance schema */
extern LEX_STRING PERFORMANCE_SCHEMA_DB_NAME;

extern LEX_STRING GENERAL_LOG_NAME;
extern LEX_STRING SLOW_LOG_NAME;

/* information schema */
extern LEX_STRING INFORMATION_SCHEMA_NAME;
extern LEX_STRING MYSQL_SCHEMA_NAME;

inline bool is_infoschema_db(const char *name, size_t len)
{
  return (INFORMATION_SCHEMA_NAME.length == len &&
          !my_strcasecmp(system_charset_info,
                         INFORMATION_SCHEMA_NAME.str, name));
}

inline bool is_infoschema_db(const char *name)
{
  return !my_strcasecmp(system_charset_info,
                        INFORMATION_SCHEMA_NAME.str, name);
}

TYPELIB *typelib(MEM_ROOT *mem_root, List<String> &strings);

/**
  return true if the table was created explicitly.
*/
inline bool is_user_table(TABLE * table)
{
  const char *name= table->s->table_name.str;
  return strncmp(name, tmp_file_prefix, tmp_file_prefix_length);
}

inline void mark_as_null_row(TABLE *table)
{
  table->null_row=1;
  table->status|=STATUS_NULL_ROW;
  bfill(table->null_flags,table->s->null_bytes,255);
}

bool is_simple_order(ORDER *order);

#endif /* MYSQL_CLIENT */

#endif /* TABLE_INCLUDED */<|MERGE_RESOLUTION|>--- conflicted
+++ resolved
@@ -82,7 +82,6 @@
   TABLE_REF_TMP_TABLE
 };
 
-<<<<<<< HEAD
 
 /*************************************************************************/
 
@@ -114,39 +113,6 @@
 /*************************************************************************/
 
 /**
-=======
-
-/*************************************************************************/
-
-/**
- Object_creation_ctx -- interface for creation context of database objects
- (views, stored routines, events, triggers). Creation context -- is a set
- of attributes, that should be fixed at the creation time and then be used
- each time the object is parsed or executed.
-*/
-
-class Object_creation_ctx
-{
-public:
-  Object_creation_ctx *set_n_backup(THD *thd);
-
-  void restore_env(THD *thd, Object_creation_ctx *backup_ctx);
-
-protected:
-  Object_creation_ctx() {}
-  virtual Object_creation_ctx *create_backup_ctx(THD *thd) const = 0;
-
-  virtual void change_env(THD *thd) const = 0;
-
-public:
-  virtual ~Object_creation_ctx()
-  { }
-};
-
-/*************************************************************************/
-
-/**
->>>>>>> 20ca15d4
  Default_object_creation_ctx -- default implementation of
  Object_creation_ctx.
 */
@@ -932,15 +898,9 @@
      One should use methods of I_P_List template instead.
   */
   TABLE *share_next, **share_prev;
-<<<<<<< HEAD
 
   friend struct TABLE_share;
 
-=======
-
-  friend struct TABLE_share;
-
->>>>>>> 20ca15d4
 public:
 
   THD	*in_use;                        /* Which thread uses this */
@@ -1182,11 +1142,7 @@
     }
   }
 
-<<<<<<< HEAD
-  bool update_const_key_parts(COND *conds);
-=======
   bool update_const_key_parts(Item *conds);
->>>>>>> 20ca15d4
 };
 
 
@@ -1371,13 +1327,10 @@
   OT_TEMPORARY_OR_BASE= 0, OT_TEMPORARY_ONLY, OT_BASE_ONLY
 };
 
-<<<<<<< HEAD
-=======
 class Semijoin_mat_exec;
 class Index_hint;
 class Item_exists_subselect;
 
->>>>>>> 20ca15d4
 
 /*
   Table reference in the FROM clause.
@@ -1414,10 +1367,6 @@
 */
 
 struct LEX;
-<<<<<<< HEAD
-class Index_hint;
-=======
->>>>>>> 20ca15d4
 struct TABLE_LIST
 {
   TABLE_LIST() {}                          /* Remove gcc warning */
@@ -2174,10 +2123,6 @@
 void open_table_error(TABLE_SHARE *share, int error, int db_errno, int errarg);
 void update_create_info_from_table(HA_CREATE_INFO *info, TABLE *form);
 bool check_and_convert_db_name(LEX_STRING *db, bool preserve_lettercase);
-<<<<<<< HEAD
-bool check_db_name(LEX_STRING *db);
-=======
->>>>>>> 20ca15d4
 bool check_column_name(const char *name);
 bool check_table_name(const char *name, size_t length, bool check_for_path_chars);
 int rename_file_ext(const char * from,const char * to,const char * ext);
