/* Copyright (c) 2000, 2013, Oracle and/or its affiliates. All rights
   reserved.

   This program is free software; you can redistribute it and/or modify
   it under the terms of the GNU General Public License as published by
   the Free Software Foundation; version 2 of the License.

   This program is distributed in the hope that it will be useful,
   but WITHOUT ANY WARRANTY; without even the implied warranty of
   MERCHANTABILITY or FITNESS FOR A PARTICULAR PURPOSE.  See the
   GNU General Public License for more details.

   You should have received a copy of the GNU General Public License
   along with this program; if not, write to the Free Software
   Foundation, Inc., 51 Franklin St, Fifth Floor, Boston, MA 02110-1301  USA */

/**
  @defgroup Semantic_Analysis Semantic Analysis
*/

#ifndef SQL_LEX_INCLUDED
#define SQL_LEX_INCLUDED

#include "sql_alloc.h"
#include "violite.h"                            /* SSL_type */
#include "item.h"               /* From item_subselect.h: subselect_union_engine */
#include "thr_lock.h"                  /* thr_lock_type, TL_UNLOCK */
#include "sql_array.h"
#include "mem_root_array.h"
#include "sql_alter.h"                // Alter_info
#include "sql_servers.h"
#include "trigger_def.h"              // enum_trigger_action_time_type

/* YACC and LEX Definitions */

/* These may not be declared yet */
class Table_ident;
class sql_exchange;
class LEX_COLUMN;
class sp_head;
class sp_name;
class sp_instr;
class sp_pcontext;
class st_alter_tablespace;
class partition_info;
class Event_parse_data;
class set_var_base;
class sys_var;
class Item_func_match;
class File_parser;
class Key_part_spec;

#ifdef MYSQL_SERVER
/*
  There are 8 different type of table access so there is no more than
  combinations 2^8 = 256:

  . STMT_READS_TRANS_TABLE

  . STMT_READS_NON_TRANS_TABLE

  . STMT_READS_TEMP_TRANS_TABLE

  . STMT_READS_TEMP_NON_TRANS_TABLE

  . STMT_WRITES_TRANS_TABLE

  . STMT_WRITES_NON_TRANS_TABLE

  . STMT_WRITES_TEMP_TRANS_TABLE

  . STMT_WRITES_TEMP_NON_TRANS_TABLE

  The unsafe conditions for each combination is represented within a byte
  and stores the status of the option --binlog-direct-non-trans-updates,
  whether the trx-cache is empty or not, and whether the isolation level
  is lower than ISO_REPEATABLE_READ:

  . option (OFF/ON)
  . trx-cache (empty/not empty)
  . isolation (>= ISO_REPEATABLE_READ / < ISO_REPEATABLE_READ)

  bits 0 : . OFF, . empty, . >= ISO_REPEATABLE_READ
  bits 1 : . OFF, . empty, . < ISO_REPEATABLE_READ
  bits 2 : . OFF, . not empty, . >= ISO_REPEATABLE_READ
  bits 3 : . OFF, . not empty, . < ISO_REPEATABLE_READ
  bits 4 : . ON, . empty, . >= ISO_REPEATABLE_READ
  bits 5 : . ON, . empty, . < ISO_REPEATABLE_READ
  bits 6 : . ON, . not empty, . >= ISO_REPEATABLE_READ
  bits 7 : . ON, . not empty, . < ISO_REPEATABLE_READ
*/
extern uint binlog_unsafe_map[256];
/*
  Initializes the array with unsafe combinations and its respective
  conditions.
*/
void binlog_unsafe_map_init();
#endif

/**
  used by the parser to store internal variable name
*/
struct sys_var_with_base
{
  sys_var *var;
  LEX_STRING base_name;
};


/**
  Bison "location" class
*/
typedef struct YYLTYPE
{
  // TODO: replace all "char *" types with "const char *"
  const char *start; // token start in the preprocessed buffer
  const char *end;   // the 1st byte after the token in the preprocessed buffer
  const char *raw_start; // token start in the raw buffer
  const char *raw_end;   // the 1st byte after the token in the raw buffer
} YYLTYPE;

#define YYLTYPE_IS_DECLARED 1 // signal Bison that we have our own YYLTYPE


/**
  Bison calls this macro:
  1. each time a rule is matched and
  2. to compute a syntax error location.

  @param Current [out] location of the whole matched rule
  @param Rhs           locations of all right hand side elements in the rule
  @param N             number of right hand side elements in the rule
*/
#define YYLLOC_DEFAULT(Current, Rhs, N)                             \
    do                                                              \
      if (YYID (N))                                                 \
      {                                                             \
        (Current).start=     YYRHSLOC(Rhs, 1).start;                \
        (Current).end=       YYRHSLOC(Rhs, N).end;                  \
        (Current).raw_start= YYRHSLOC(Rhs, 1).raw_start;            \
        (Current).raw_end=   YYRHSLOC(Rhs, N).raw_end;              \
      }                                                             \
      else                                                          \
      {                                                             \
        (Current).start=     YYRHSLOC(Rhs, 0).start;                \
        (Current).end=       YYRHSLOC(Rhs, 0).end;                  \
        (Current).raw_start= YYRHSLOC(Rhs, 0).raw_start;            \
        (Current).raw_end=   YYRHSLOC(Rhs, 0).raw_end;              \
      }                                                             \
    while (YYID (0))


#ifdef MYSQL_SERVER
/*
  The following hack is needed because mysql_yacc.cc does not define
  YYSTYPE before including this file
*/
#ifdef MYSQL_YACC
#define LEX_YYSTYPE void *
#else
#include "lex_symbol.h"
#if MYSQL_LEX
#include "item_func.h"            /* Cast_target used in sql_yacc.h */
#include "sql_signal.h"
#include "sql_get_diagnostics.h"  /* Types used in sql_yacc.h */
#include "sql_yacc.h"
#define LEX_YYSTYPE YYSTYPE *
#else
#define LEX_YYSTYPE void *
#endif
#endif
#endif

#include "sql_cmd.h"

// describe/explain types
#define DESCRIBE_NONE		0 // Not explain query
#define DESCRIBE_NORMAL		1
#define DESCRIBE_EXTENDED	2
/*
  This is not within #ifdef because we want "EXPLAIN PARTITIONS ..." to produce
  additional "partitions" column even if partitioning is not compiled in.
*/
#define DESCRIBE_PARTITIONS	4

#ifdef MYSQL_SERVER

/*
  If we encounter a diagnostics statement (GET DIAGNOSTICS, or e.g.
  the old SHOW WARNINGS|ERRORS, or "diagnostics variables" such as
  @@warning_count | @@error_count, we'll set some hints so this
  information is not lost.
 */
enum enum_keep_diagnostics
{
  DA_KEEP_NOTHING= 0,   /**< keep nothing */
  DA_KEEP_DIAGNOSTICS,  /**< keep the diagnostics area */
  DA_KEEP_COUNTS,       /**< keep @@warning_count / @error_count */
  DA_KEEP_PARSE_ERROR   /**< keep diagnostics area after parse error */
};

enum enum_sp_suid_behaviour
{
  SP_IS_DEFAULT_SUID= 0,
  SP_IS_NOT_SUID,
  SP_IS_SUID
};

enum enum_sp_data_access
{
  SP_DEFAULT_ACCESS= 0,
  SP_CONTAINS_SQL,
  SP_NO_SQL,
  SP_READS_SQL_DATA,
  SP_MODIFIES_SQL_DATA
};

/**
  enum_sp_type defines type codes of stored programs.

  Events have the SP_TYPE_PROCEDURE type code.

  @note these codes are used when dealing with the mysql.proc system table, so
  they must not be changed.

  @note the following macros were used previously for the same purpose. Now they
  are used for ACL only.
*/
enum enum_sp_type
{
  SP_TYPE_FUNCTION= 1,
  SP_TYPE_PROCEDURE,
  SP_TYPE_TRIGGER,
  SP_TYPE_EVENT
};

/*
  Values for the type enum. This reflects the order of the enum declaration
  in the CREATE TABLE command. These values are used to enumerate object types
  for the ACL statements.

  These values were also used for enumerating stored program types. However, now
  enum_sp_type should be used for that instead of them.
*/
#define TYPE_ENUM_FUNCTION  1
#define TYPE_ENUM_PROCEDURE 2
#define TYPE_ENUM_TRIGGER   3
#define TYPE_ENUM_PROXY     4

const LEX_STRING sp_data_access_name[]=
{
  { C_STRING_WITH_LEN("") },
  { C_STRING_WITH_LEN("CONTAINS SQL") },
  { C_STRING_WITH_LEN("NO SQL") },
  { C_STRING_WITH_LEN("READS SQL DATA") },
  { C_STRING_WITH_LEN("MODIFIES SQL DATA") }
};

#define DERIVED_SUBQUERY	1
#define DERIVED_VIEW		2

enum enum_view_create_mode
{
  VIEW_CREATE_NEW,		// check that there are not such VIEW/table
  VIEW_ALTER,			// check that VIEW .frm with such name exists
  VIEW_CREATE_OR_REPLACE	// check only that there are not such table
};

enum enum_drop_mode
{
  DROP_DEFAULT, // mode is not specified
  DROP_CASCADE, // CASCADE option
  DROP_RESTRICT // RESTRICT option
};

/* Options to add_table_to_list() */
#define TL_OPTION_UPDATING	1
#define TL_OPTION_FORCE_INDEX	2
#define TL_OPTION_IGNORE_LEAVES 4
#define TL_OPTION_ALIAS         8

typedef List<Item> List_item;
typedef Mem_root_array<ORDER*, true> Group_list_ptrs;


/**
  Structure to hold parameters for CHANGE MASTER, START SLAVE, and STOP SLAVE.

  Remark: this should not be confused with Master_info (and perhaps
  would better be renamed to st_lex_replication_info).  Some fields,
  e.g., delay, are saved in Relay_log_info, not in Master_info.
*/
typedef struct st_lex_master_info
{
  char *host, *user, *password, *log_file_name, *bind_addr;
  uint port, connect_retry;
  float heartbeat_period;
  int sql_delay;
  ulonglong pos;
  ulong server_id, retry_count;
  char *gtid;
  enum {UNTIL_SQL_BEFORE_GTIDS= 0, UNTIL_SQL_AFTER_GTIDS} gtid_until_condition;
  bool until_after_gaps;

  /*
    Enum is used for making it possible to detect if the user
    changed variable or if it should be left at old value
   */
  enum {LEX_MI_UNCHANGED= 0, LEX_MI_DISABLE, LEX_MI_ENABLE}
    ssl, ssl_verify_server_cert, heartbeat_opt, repl_ignore_server_ids_opt, 
    retry_count_opt, auto_position;
  char *ssl_key, *ssl_cert, *ssl_ca, *ssl_capath, *ssl_cipher;
  char *ssl_crl, *ssl_crlpath;
  char *relay_log_name;
  ulong relay_log_pos;
  DYNAMIC_ARRAY repl_ignore_server_ids;
  ulong server_ids_buffer[2];
  void set_unspecified();
} LEX_MASTER_INFO;

typedef struct st_lex_reset_slave
{
  bool all;
} LEX_RESET_SLAVE;

enum sub_select_type
{
  UNSPECIFIED_TYPE,UNION_TYPE, INTERSECT_TYPE,
  EXCEPT_TYPE, GLOBAL_OPTIONS_TYPE, DERIVED_TABLE_TYPE, OLAP_TYPE
};

enum olap_type 
{
  UNSPECIFIED_OLAP_TYPE, CUBE_TYPE, ROLLUP_TYPE
};

/* 
  String names used to print a statement with index hints.
  Keep in sync with index_hint_type.
*/
extern const char * index_hint_type_name[];
typedef uchar index_clause_map;

/*
  Bits in index_clause_map : one for each possible FOR clause in
  USE/FORCE/IGNORE INDEX index hint specification
*/
#define INDEX_HINT_MASK_JOIN  (1)
#define INDEX_HINT_MASK_GROUP (1 << 1)
#define INDEX_HINT_MASK_ORDER (1 << 2)

#define INDEX_HINT_MASK_ALL (INDEX_HINT_MASK_JOIN | INDEX_HINT_MASK_GROUP | \
                             INDEX_HINT_MASK_ORDER)

/* Single element of an USE/FORCE/IGNORE INDEX list specified as a SQL hint  */
class Index_hint : public Sql_alloc
{
public:
  /* The type of the hint : USE/FORCE/IGNORE */
  enum index_hint_type type;
  /* Where the hit applies to. A bitmask of INDEX_HINT_MASK_<place> values */
  index_clause_map clause;
  /* 
    The index name. Empty (str=NULL) name represents an empty list 
    USE INDEX () clause 
  */ 
  LEX_STRING key_name;

  Index_hint (enum index_hint_type type_arg, index_clause_map clause_arg,
              char *str, uint length) :
    type(type_arg), clause(clause_arg)
  {
    key_name.str= str;
    key_name.length= length;
  }

  void print(THD *thd, String *str);
}; 

/* 
  Class st_select_lex_unit represents a query expression.
  Class st_select_lex represents a query block.
  A query expression contains one or more query blocks (more than one means
  that we have a UNION query).
  These classes are connected as follows:
   Both classes have a master, a slave, a next and a prev field.
   For class st_select_lex, master and slave connect to objects of type
   st_select_lex_unit, whereas for class st_select_lex_unit, they connect
   to st_select_lex.
   master is pointer to outer node.
   slave is pointer to the first inner node

   neighbors are two st_select_lex or st_select_lex_unit objects on
   the same level.

   The structures are linked with the following pointers:
   - list of neighbors (next/prev) (prev of first element point to slave
     pointer of outer structure)
     - For st_select_lex, this is a list of query blocks.
     - For st_select_lex_unit, this is a list of subqueries.

   - pointer to outer node (master), which is
     If this is st_select_lex_unit
       - pointer to outer select_lex.
     If this is st_select_lex
       - pointer to outer st_select_lex_unit.

   - pointer to inner objects (slave), which is either:
     If this is an st_select_lex_unit:
       - first query block that belong to this query expression.
     If this is an st_select_lex
       - first query expression that belong to this query block (subqueries).

   - list of all st_select_lex objects (link_next/link_prev)
     This is to be used for things like derived tables creation, where we
     go through this list and create the derived tables.

   If query expression contain several query blocks (UNION now,
   INTERSECT etc later) then it has a special select_lex called
   fake_select_lex. It used for storing global parameters (like ORDER BY,
   LIMIT) and executing union.
   Subqueries used in global ORDER BY clause will be attached to this
   fake_select_lex, which will allow them to correctly resolve fields of
   the containing UNION and outer selects.

   For example for following query:

   select *
     from table1
     where table1.field IN (select * from table1_1_1 union
                            select * from table1_1_2)
     union
   select *
     from table2
     where table2.field=(select (select f1 from table2_1_1_1_1
                                   where table2_1_1_1_1.f2=table2_1_1.f3)
                           from table2_1_1
                           where table2_1_1.f1=table2.f2)
     union
   select * from table3;

   we will have following structure:

   select1: (select * from table1 ...)
   select2: (select * from table2 ...)
   select3: (select * from table3)
   select1.1.1: (select * from table1_1_1)
   ...

     main unit
     fake0
     select1 select2 select3
     |^^     |^
    s|||     ||master
    l|||     |+---------------------------------+
    a|||     +---------------------------------+|
    v|||master                         slave   ||
    e||+-------------------------+             ||
     V|            neighbor      |             V|
     unit1.1<+==================>unit1.2       unit2.1
     fake1.1
     select1.1.1 select 1.1.2    select1.2.1   select2.1.1
                                               |^
                                               ||
                                               V|
                                               unit2.1.1.1
                                               select2.1.1.1.1


   relation in main unit will be following:
   (bigger picture for:
      main unit
      fake0
      select1 select2 select3
   in the above picture)

         main unit
         |^^^^|fake_select_lex
         |||||+--------------------------------------------+
         ||||+--------------------------------------------+|
         |||+------------------------------+              ||
         ||+--------------+                |              ||
    slave||master         |                |              ||
         V|      neighbor |       neighbor |        master|V
         select1<========>select2<========>select3        fake0

    list of all select_lex will be following (as it will be constructed by
    parser):

    select1->select2->select3->select2.1.1->select 2.1.2->select2.1.1.1.1-+
                                                                          |
    +---------------------------------------------------------------------+
    |
    +->select1.1.1->select1.1.2

*/


struct LEX;
class THD;
class select_result;
class JOIN;
class select_union;

/**
  This class represents a query expression (one query block or
  several query blocks combined with UNION).
*/
class st_select_lex_unit: public Sql_alloc
{
  /**
    Intrusive double-linked list of all query expressions
    immediately contained within the same query block.
  */
  st_select_lex_unit *next;
  st_select_lex_unit **prev;

  /**
    The query block wherein this query expression is contained,
    NULL if the query block is the outer-most one.
  */
  SELECT_LEX *master;
  /// The first query block in this query expression.
  SELECT_LEX *slave;
private:
  /**
    Marker for subqueries in WHERE, HAVING, ORDER BY, GROUP BY and
    SELECT item lists.
    Must be read/written when holding LOCK_query_plan.

   See Item_subselect::explain_subquery_checker
  */
  enum_parsing_context explain_marker;
  /* TRUE <=> prepare phase already performed for all selects in the unit. */
  bool  prepared;

protected:
  TABLE_LIST result_table_list;
  select_union *union_result;
  TABLE *table; /* temporary table using for appending UNION results */

  select_result *result;
  ulonglong found_rows_for_union;
  bool saved_error;

public:
  /**
    result of this query can't be cached, bit field, can be :
      UNCACHEABLE_DEPENDENT
      UNCACHEABLE_RAND
      UNCACHEABLE_SIDEEFFECT
      UNCACHEABLE_PREPARE
  */
  uint8 uncacheable;

  st_select_lex_unit(enum_parsing_context parsing_context);

  bool
    optimized, // optimize phase already performed for UNION (unit)
    executed; // already executed

  /// Values for st_select_lex_unit::cleaned
  enum enum_clean_state
  {
    UC_DIRTY,     ///< Unit isn't cleaned
    UC_PART_CLEAN,///< Unit were cleaned, except JOIN and JOIN_TABs were
                  ///< kept for possible EXPLAIN
    UC_CLEAN      ///< Unit completely cleaned, all underlying JOINs were
                  ///< freed
  };
  enum_clean_state cleaned; ///< cleanliness state

  // list of fields which points to temporary table for union
  List<Item> item_list;
  /*
    list of types of items inside union (used for union & derived tables)
    
    Item_type_holders from which this list consist may have pointers to Field,
    pointers is valid only after preparing SELECTS of this unit and before
    any SELECT of this unit execution

    TODO:
    Possibly this member should be protected, and its direct use replaced
    by get_unit_column_types(). Check the places where it is used.
  */
  List<Item> types;
  /**
    Pointer to 'last' select, or pointer to select where we stored
    global parameters for union.
  */
  inline st_select_lex *global_parameters() const
  {
    return (fake_select_lex ? fake_select_lex : first_select());
  };
  /* LIMIT clause runtime counters */
  ha_rows select_limit_cnt, offset_limit_cnt;
  /* not NULL if unit used in subselect, point to subselect item */
  Item_subselect *item;
  /* thread handler */
  THD *thd;
  /*
    SELECT_LEX for hidden SELECT in onion which process global
    ORDER BY and LIMIT
  */
  st_select_lex *fake_select_lex;

  st_select_lex *union_distinct; /* pointer to the last UNION DISTINCT */

  st_select_lex* outer_select() const { return master; }
  st_select_lex* first_select() const { return slave; }

  st_select_lex_unit* next_unit() const { return next; }

  select_result *get_result() const { return result; }
  inline void set_result(select_result *res) { result= res; }

  /* UNION methods */
  bool prepare(THD *thd, select_result *result, ulong additional_options);
  bool optimize();
  bool exec();
  bool explain(THD *ethd);
  bool cleanup(bool full);
  inline void unclean() { cleaned= UC_DIRTY; }
  void reinit_exec_mechanism();

  void print(String *str, enum_query_type query_type);

  bool add_fake_select_lex(THD *thd);
  bool init_prepare_fake_select_lex(THD *thd, bool no_const_tables);
  inline bool is_prepared() const { return prepared; }
  bool first_select_prepared();
  bool change_result(select_result_interceptor *result,
                     select_result_interceptor *old_result);
  void set_limit(st_select_lex *values);
  void set_thd(THD *thd_arg) { thd= thd_arg; }
  inline bool is_union () const;

  /// Include a query expression below a query block.
  void include_down(LEX *lex, st_select_lex *outer);

  /// Include a chain of query expressions below a query block.
  void include_chain(LEX *lex, st_select_lex *outer);

  /// Exclude this unit and immediately contained select_lex objects
  void exclude_level();


  /// Exclude subtree of current unit from tree of SELECTs
  void exclude_tree();

  /// Renumber query blocks of a query expression according to supplied LEX
  void renumber_selects(LEX *lex);

  friend class st_select_lex;

  List<Item> *get_unit_column_types();
  List<Item> *get_field_list();
<<<<<<< HEAD

  enum_parsing_context get_explain_marker() const;
  void set_explain_marker(enum_parsing_context m);
  void set_explain_marker_from(const st_select_lex_unit *u);

#ifndef DBUG_OFF
  /**
     Asserts that none of {this unit and its children units} is fully cleaned
     up.
  */
  void assert_not_fully_clean();
#else
  void assert_not_fully_clean() {}
#endif
=======
private:
  void invalidate();
>>>>>>> 4491e146
};

typedef class st_select_lex_unit SELECT_LEX_UNIT;
typedef Bounds_checked_array<Item*> Ref_ptr_array;

/**
  This class represents a query block, aka a query specification, which is
  a query consisting of a SELECT keyword, followed by a table list,
  optionally followed by a WHERE clause, a GROUP BY, etc.
*/
class st_select_lex: public Sql_alloc
{
  /**
    Intrusive double-linked list of all query blocks within the same
    query expression.
  */
  st_select_lex *next;
  st_select_lex **prev;

  /// The query expression containing this query block.
  st_select_lex_unit *master;
  /// The first query expression contained within this query block.
  st_select_lex_unit *slave;

  /// Intrusive double-linked global list of query blocks.
  st_select_lex *link_next;
  st_select_lex **link_prev;

public:
  /**
    In sql_cache we store SQL_CACHE flag as specified by user to be
    able to restore SELECT statement from internal structures.
  */
  enum e_sql_cache { SQL_CACHE_UNSPECIFIED, SQL_NO_CACHE, SQL_CACHE };

  ulonglong options;
  e_sql_cache sql_cache;
  /*
    result of this query can't be cached, bit field, can be :
      UNCACHEABLE_DEPENDENT
      UNCACHEABLE_RAND
      UNCACHEABLE_SIDEEFFECT
      UNCACHEABLE_PREPARE
  */
  uint8 uncacheable;
  enum sub_select_type linkage;
  bool no_table_names_allowed; ///< used for global order by
  bool no_error;           ///< suppress error message (convert it to warnings)
  Name_resolution_context context;
  /**
    Two fields used by semi-join transformations to know when semi-join is
    possible, and in which condition tree the subquery predicate is located.
  */
  enum Resolve_place { RESOLVE_NONE, RESOLVE_JOIN_NEST, RESOLVE_CONDITION,
                       RESOLVE_HAVING };
  Resolve_place resolve_place; ///< Indicates part of query being resolved
  TABLE_LIST *resolve_nest;    ///< Used when resolving outer join condition
  char *db;
  Item *where;                 ///< WHERE clause
  Item *having;                ///< HAVING clause
  Item *prep_where; /* saved WHERE clause for prepared statement processing */
  Item *prep_having;/* saved HAVING clause for prepared statement processing */
  /**
    Saved values of the WHERE and HAVING clauses. Allowed values are: 
     - COND_UNDEF if the condition was not specified in the query or if it 
       has not been optimized yet
     - COND_TRUE if the condition is always true
     - COND_FALSE if the condition is impossible
     - COND_OK otherwise
  */
  Item::cond_result cond_value, having_value;
  /* point on lex in which it was created, used in view subquery detection */
  LEX *parent_lex;
  enum olap_type olap;
  /* FROM clause - points to beginning of the TABLE_LIST::next_local list. */
  SQL_I_List<TABLE_LIST>  table_list;

  /*
    GROUP BY clause.
    This list may be mutated during optimization (by remove_const()),
    so for prepared statements, we keep a copy of the ORDER.next pointers in
    group_list_ptrs, and re-establish the original list before each execution.
  */
  SQL_I_List<ORDER>       group_list;
  Group_list_ptrs        *group_list_ptrs;

  /**
    List of fields & expressions.

    SELECT: Fields and expressions in the SELECT list.
    UPDATE: Fields in the SET clause.
  */
  List<Item>          item_list;
  bool	              is_item_list_lookup;
  /* 
    Usualy it is pointer to ftfunc_list_alloc, but in union used to create fake
    select_lex for calling mysql_select under results of union
  */
  List<Item_func_match> *ftfunc_list;
  List<Item_func_match> ftfunc_list_alloc;
  /**
    After JOIN::prepare it is pointer to corresponding JOIN. This member
    should be changed only when THD::LOCK_query_plan mutex is taken.
  */
  JOIN *join;
  List<TABLE_LIST> top_join_list; /* join list of the top level          */
  List<TABLE_LIST> *join_list;    /* list for the currently parsed join  */
  TABLE_LIST *embedding;          /* table embedding to the above list   */
  /// List of semi-join nests generated for this query block
  List<TABLE_LIST> sj_nests;
  //Dynamic_array<TABLE_LIST*> sj_nests; psergey-5:
  /*
    Beginning of the list of leaves in a FROM clause, where the leaves
    inlcude all base tables including view tables. The tables are connected
    by TABLE_LIST::next_leaf, so leaf_tables points to the left-most leaf.
  */
  TABLE_LIST *leaf_tables;
  /**
    SELECT_LEX type enum
  */
  enum type_enum {
    SLT_NONE= 0,
    SLT_PRIMARY,
    SLT_SIMPLE,
    SLT_DERIVED,
    SLT_SUBQUERY,
    SLT_UNION,
    SLT_UNION_RESULT,
    SLT_MATERIALIZED,
  // Total:
    SLT_total ///< fake type, total number of all valid types
  // Don't insert new types below this line!
  };

  /*
    ORDER BY clause.
    This list may be mutated during optimization (by remove_const()),
    so for prepared statements, we keep a copy of the ORDER.next pointers in
    order_list_ptrs, and re-establish the original list before each execution.
  */
  SQL_I_List<ORDER> order_list;
  Group_list_ptrs *order_list_ptrs;

  SQL_I_List<ORDER> gorder_list;
  Item *select_limit, *offset_limit;  /* LIMIT clause parameters */

  /// Array of pointers to top elements of all_fields list
  Ref_ptr_array ref_pointer_array;

  /// Number of derived tables and views
  uint derived_table_count;
  /// Number of materialized derived tables and views
  uint materialized_table_count;
  /// Number of partitioned tables
  uint partitioned_table_count;
  /*
    number of items in select_list and HAVING clause used to get number
    bigger then can be number of entries that will be added to all item
    list during split_sum_func
  */
  uint select_n_having_items;
  uint cond_count;    /* number of arguments of and/or/xor in where/having/on */
  uint between_count; /* number of between predicates in where/having/on      */
  uint max_equal_elems; /* maximal number of elements in multiple equalities  */
  /*
    Number of fields used in select list or where clause of current select
    and all inner subselects.
  */
  uint select_n_where_fields;
  enum_parsing_context parsing_place; /* where we are parsing expression */
  bool with_sum_func;   /* sum function indicator */

  ulong table_join_options;
  uint in_sum_expr;
  uint select_number; /* number of select (used for EXPLAIN) */
  /**
    Nesting level of query block, outer-most query block has level 0,
    its subqueries have level 1, etc. @see also sql/item_sum.h.
  */
  int nest_level;
  /* Circularly linked list of sum func in nested selects */
  Item_sum *inner_sum_func_list;
  uint with_wild; /* item list contain '*' */
  bool  braces;   	/* SELECT ... UNION (SELECT ... ) <- this braces */
  /* TRUE when having fix field called in processing of this SELECT */
  bool having_fix_field;
  /* TRUE when GROUP BY fix field called in processing of this SELECT */
  bool group_fix_field;
  /* List of references to fields referenced from inner selects */
  List<Item_outer_ref> inner_refs_list;
  /* Number of Item_sum-derived objects in this SELECT */
  uint n_sum_items;
  /* Number of Item_sum-derived objects in children and descendant SELECTs */
  uint n_child_sum_items;

  /* explicit LIMIT clause was used */
  bool explicit_limit;
  /*
    there are subquery in HAVING clause => we can't close tables before
    query processing end even if we use temporary table
  */
  bool subquery_in_having;
  /*
    This variable is required to ensure proper work of subqueries and
    stored procedures. Generally, one should use the states of
    Query_arena to determine if it's a statement prepare or first
    execution of a stored procedure. However, in case when there was an
    error during the first execution of a stored procedure, the SP body
    is not expelled from the SP cache. Therefore, a deeply nested
    subquery might be left unoptimized. So we need this per-subquery
    variable to inidicate the optimization/execution state of every
    subquery. Prepared statements work OK in that regard, as in
    case of an error during prepare the PS is not created.
  */
  bool first_execution;
  bool first_natural_join_processing;
  bool first_cond_optimization;
  /* do not wrap view fields with Item_ref */
  bool no_wrap_view_item;
  /* exclude this select from check of unique_table() */
  bool exclude_from_table_unique_test;
  /* List of table columns which are not under an aggregate function */
  List<Item_field> non_agg_fields;

  /// @See cur_pos_in_all_fields below
  static const int ALL_FIELDS_UNDEF_POS= INT_MIN;

  /**
     Used only for ONLY_FULL_GROUP_BY.
     When we call fix_fields(), this member should be set as follows:
     - if the item should honour ONLY_FULL_GROUP_BY (i.e. is in the SELECT
     list or is a hidden ORDER BY item), cur_pos_in_all_fields is the position
     of the item in join->all_fields with this convention: position of the
     first item of the SELECT list is 0; item before this (in direction of the
     front) has position -1, whereas item after has position 1.
     - otherwise, cur_pos_in_all_fields is ALL_FIELDS_UNDEF_POS.
  */
  int cur_pos_in_all_fields;

  /* 
    This is a copy of the original JOIN USING list that comes from
    the parser. The parser :
      1. Sets the natural_join of the second TABLE_LIST in the join
         and the st_select_lex::prev_join_using.
      2. Makes a parent TABLE_LIST and sets its is_natural_join/
       join_using_fields members.
      3. Uses the wrapper TABLE_LIST as a table in the upper level.
    We cannot assign directly to join_using_fields in the parser because
    at stage (1.) the parent TABLE_LIST is not constructed yet and
    the assignment will override the JOIN USING fields of the lower level
    joins on the right.
  */
  List<String> *prev_join_using;
  /**
    The set of those tables whose fields are referenced in the select list of
    this select level.
  */
  table_map select_list_tables;
  /// First select_lex removed as part of some transformation, or NULL
  st_select_lex *removed_select;

  /**
    @note the group_by and order_by lists below will probably be added to the
          constructor when the parser is converted into a true bottom-up design.
  */
  st_select_lex(TABLE_LIST *table_list, List<Item> *item_list,
                Item *where, Item *having, Item *limit, Item *offset,
                //SQL_I_LIST<ORDER> *group_by, SQL_I_LIST<ORDER> order_by,
                ulonglong options);

  st_select_lex_unit *master_unit() const { return master; }
  st_select_lex_unit *first_inner_unit() const { return slave; }
  SELECT_LEX *outer_select() const { return master->outer_select(); }
  SELECT_LEX *next_select() const { return next; }

  st_select_lex* last_select()
  { 
    st_select_lex* mylast= this;
    for (; mylast->next_select(); mylast= mylast->next_select())
    {}
    return mylast; 
  }

<<<<<<< HEAD
  SELECT_LEX *next_select_in_list() const { return link_next; }

  void mark_as_dependent(SELECT_LEX *last);
=======
  st_select_lex* next_select_in_list() 
  {
    return (st_select_lex*) link_next;
  }
  st_select_lex_node** next_select_in_list_addr()
  {
    return &link_next;
  }
  void invalidate();
  void mark_as_dependent(st_select_lex *last);
>>>>>>> 4491e146

  bool set_braces(bool value);
  bool inc_in_sum_expr();
  uint get_in_sum_expr() const { return in_sum_expr; }

  bool add_item_to_list(THD *thd, Item *item);
  bool add_group_to_list(THD *thd, Item *item, bool asc);
  bool add_ftfunc_to_list(Item_func_match *func);
  bool add_order_to_list(THD *thd, Item *item, bool asc);
  bool add_gorder_to_list(THD *thd, Item *item, bool asc);
  TABLE_LIST* add_table_to_list(THD *thd, Table_ident *table,
				LEX_STRING *alias,
				ulong table_options,
				thr_lock_type flags= TL_UNLOCK,
                                enum_mdl_type mdl_type= MDL_SHARED_READ,
				List<Index_hint> *hints= 0,
                                List<String> *partition_names= 0,
                                LEX_STRING *option= 0);
  TABLE_LIST* get_table_list() const { return table_list.first; }
  bool init_nested_join(THD *thd);
  TABLE_LIST *end_nested_join(THD *thd);
  TABLE_LIST *nest_last_join(THD *thd);
  void add_joined_table(TABLE_LIST *table);
  TABLE_LIST *convert_right_join();
  List<Item>* get_item_list() { return &item_list; }

  ulong get_table_join_options() const { return table_join_options; }
  void set_lock_for_tables(thr_lock_type lock_type);
  inline void init_order()
  {
    DBUG_ASSERT(order_list.elements == 0);
    order_list.elements= 0;
    order_list.first= 0;
    order_list.next= &order_list.first;
  }
  /*
    This method created for reiniting LEX in mysql_admin_table() and can be
    used only if you are going remove all SELECT_LEX & units except belonger
    to LEX (LEX::unit & LEX::select, for other purposes use
    SELECT_LEX_UNIT::exclude_level()
  */
  void cut_subtree() { slave= 0; }
  bool test_limit();

  /// Assign a default name resolution object for this query block.
  bool set_context(Name_resolution_context *outer_context);

  bool setup_ref_array(THD *thd, uint order_group_num);
  void print(THD *thd, String *str, enum_query_type query_type);
  static void print_order(String *str,
                          ORDER *order,
                          enum_query_type query_type);
  void print_limit(THD *thd, String *str, enum_query_type query_type);
  void fix_prepare_information(THD *thd, Item **conds, Item **having_conds);
  /**
    Cleanup this subtree (this SELECT_LEX and all nested SELECT_LEXes and
    SELECT_LEX_UNITs).
    @param full  if false only partial cleanup is done, JOINs and JOIN_TABs are
    kept to provide info for EXPLAIN CONNECTION; if true, complete cleanup is
    done, all JOINs are freed.
  */
  bool cleanup(bool full);
  /*
    Recursively cleanup the join of this select lex and of all nested
    select lexes.
  */
  void cleanup_all_joins(bool full);

  void set_index_hint_type(enum index_hint_type type, index_clause_map clause);

  /* 
   Add a index hint to the tagged list of hints. The type and clause of the
   hint will be the current ones (set by set_index_hint()) 
  */
  bool add_index_hint (THD *thd, char *str, uint length);

  /* make a list to hold index hints */
  void alloc_index_hints (THD *thd);
  /* read and clear the index hints */
  List<Index_hint>* pop_index_hints(void) 
  {
    List<Index_hint> *hints= index_hints;
    index_hints= NULL;
    return hints;
  }

  void clear_index_hints(void) { index_hints= NULL; }
  bool handle_derived(LEX *lex, bool (*processor)(THD*, LEX*, TABLE_LIST*));
  bool is_part_of_union() { return master_unit()->is_union(); }

  /*
    For MODE_ONLY_FULL_GROUP_BY we need to maintain two flags:
     - Non-aggregated fields are used in this select.
     - Aggregate functions are used in this select.
    In MODE_ONLY_FULL_GROUP_BY only one of these may be true.
  */
  bool non_agg_field_used() const { return m_non_agg_field_used; }
  bool agg_func_used()      const { return m_agg_func_used; }

  void set_non_agg_field_used(bool val) { m_non_agg_field_used= val; }
  void set_agg_func_used(bool val)      { m_agg_func_used= val; }

  /// Lookup for SELECT_LEX type
  type_enum type();

  /// Lookup for a type string
  const char *get_type_str(const THD *thd) { return type_str[type()]; }
  static const char *get_type_str(type_enum type) { return type_str[type]; }

  bool is_dependent() const { return uncacheable & UNCACHEABLE_DEPENDENT; }
  bool is_cacheable() const
  {
    return !uncacheable;
  }

  /// Include query block inside a query expression.
  void include_down(LEX *lex, st_select_lex_unit *outer);

  /// Include a query block next to another query block.
  void include_neighbour(LEX *lex, st_select_lex *before);

  /// Include query block inside a query expression, but do not link.
  void include_standalone(st_select_lex_unit *sel, st_select_lex **ref);

  /// Include query block into global list.
  void include_in_global(st_select_lex **plink);

  /// Include chain of query blocks into global list.
  void include_chain_in_global(st_select_lex **start);

  /// Renumber query blocks of contained query expressions
  void renumber(LEX *lex);

  /**
     Set pointer to corresponding JOIN object.
     The function sets the pointer only after acquiring THD::LOCK_query_plan
     mutex. This is needed to avoid races when EXPLAIN FOR CONNECTION is used.
  */
  void set_join(JOIN *join_arg);

private:
  bool m_non_agg_field_used;
  bool m_agg_func_used;

  /* current index hint kind. used in filling up index_hints */
  enum index_hint_type current_index_hint_type;
  index_clause_map current_index_hint_clause;
  /* a list of USE/FORCE/IGNORE INDEX */
  List<Index_hint> *index_hints;

  static const char *type_str[SLT_total];

  friend class st_select_lex_unit;
};
typedef class st_select_lex SELECT_LEX;


inline bool st_select_lex_unit::is_union () const
{ 
  return first_select()->next_select() && 
         first_select()->next_select()->linkage == UNION_TYPE;
}

/// Utility RAII class to save/modify/restore a Resolve_place
class Switch_resolve_place
{
public:
  Switch_resolve_place(SELECT_LEX::Resolve_place *rp_ptr,
                       SELECT_LEX::Resolve_place new_rp,
                       bool apply)
    : rp(NULL), saved_rp()
  {
    if (apply)
    {
      rp= rp_ptr;
      saved_rp= *rp;
      *rp= new_rp;
    }
  }
  ~Switch_resolve_place()
  {
    if (rp)
      *rp= saved_rp;
  }
private:
  SELECT_LEX::Resolve_place *rp;
  SELECT_LEX::Resolve_place saved_rp;
};


typedef struct struct_slave_connection
{
  char *user;
  char *password;
  char *plugin_auth;
  char *plugin_dir;

  void reset();
} LEX_SLAVE_CONNECTION;

struct st_sp_chistics
{
  LEX_STRING comment;
  enum enum_sp_suid_behaviour suid;
  bool detistic;
  enum enum_sp_data_access daccess;
};

extern const LEX_STRING null_lex_str;
extern const LEX_STRING empty_lex_str;

struct st_trg_chistics
{
  enum enum_trigger_action_time_type action_time;
  enum enum_trigger_event_type event;

  /**
    FOLLOWS or PRECEDES as specified in the CREATE TRIGGER statement.
  */
  enum enum_trigger_order_type ordering_clause;

  /**
    Trigger name referenced in the FOLLOWS/PRECEDES clause of the CREATE TRIGGER
    statement.
  */
  LEX_STRING anchor_trigger_name;
};

extern sys_var *trg_new_row_fake_var;

enum xa_option_words {XA_NONE, XA_JOIN, XA_RESUME, XA_ONE_PHASE,
                      XA_SUSPEND, XA_FOR_MIGRATE};

extern const LEX_STRING null_lex_str;

class Sroutine_hash_entry;

/*
  Class representing list of all tables used by statement and other
  information which is necessary for opening and locking its tables,
  like SQL command for this statement.

  Also contains information about stored functions used by statement
  since during its execution we may have to add all tables used by its
  stored functions/triggers to this list in order to pre-open and lock
  them.

  Also used by LEX::reset_n_backup/restore_backup_query_tables_list()
  methods to save and restore this information.
*/

class Query_tables_list
{
public:
  /**
    SQL command for this statement. Part of this class since the
    process of opening and locking tables for the statement needs
    this information to determine correct type of lock for some of
    the tables.
  */
  enum_sql_command sql_command;
  /* Global list of all tables used by this statement */
  TABLE_LIST *query_tables;
  /* Pointer to next_global member of last element in the previous list. */
  TABLE_LIST **query_tables_last;
  /*
    If non-0 then indicates that query requires prelocking and points to
    next_global member of last own element in query table list (i.e. last
    table which was not added to it as part of preparation to prelocking).
    0 - indicates that this query does not need prelocking.
  */
  TABLE_LIST **query_tables_own_last;
  /*
    Set of stored routines called by statement.
    (Note that we use lazy-initialization for this hash).
  */
  enum { START_SROUTINES_HASH_SIZE= 16 };
  HASH sroutines;
  /*
    List linking elements of 'sroutines' set. Allows you to add new elements
    to this set as you iterate through the list of existing elements.
    'sroutines_list_own_last' is pointer to ::next member of last element of
    this list which represents routine which is explicitly used by query.
    'sroutines_list_own_elements' number of explicitly used routines.
    We use these two members for restoring of 'sroutines_list' to the state
    in which it was right after query parsing.
  */
  SQL_I_List<Sroutine_hash_entry> sroutines_list;
  Sroutine_hash_entry **sroutines_list_own_last;
  uint sroutines_list_own_elements;

  /**
    Locking state of tables in this particular statement.

    If we under LOCK TABLES or in prelocked mode we consider tables
    for the statement to be "locked" if there was a call to lock_tables()
    (which called handler::start_stmt()) for tables of this statement
    and there was no matching close_thread_tables() call.

    As result this state may differ significantly from one represented
    by Open_tables_state::lock/locked_tables_mode more, which are always
    "on" under LOCK TABLES or in prelocked mode.
  */
  enum enum_lock_tables_state {
    LTS_NOT_LOCKED = 0,
    LTS_LOCKED
  };
  enum_lock_tables_state lock_tables_state;
  bool is_query_tables_locked()
  {
    return (lock_tables_state == LTS_LOCKED);
  }

  /**
    Number of tables which were open by open_tables() and to be locked
    by lock_tables().
    Note that we set this member only in some cases, when this value
    needs to be passed from open_tables() to lock_tables() which are
    separated by some amount of code.
  */
  uint table_count;

  /*
    These constructor and destructor serve for creation/destruction
    of Query_tables_list instances which are used as backup storage.
  */
  Query_tables_list() {}
  ~Query_tables_list() {}

  /* Initializes (or resets) Query_tables_list object for "real" use. */
  void reset_query_tables_list(bool init);
  void destroy_query_tables_list();
  void set_query_tables_list(Query_tables_list *state)
  {
    *this= *state;
  }

  /*
    Direct addition to the list of query tables.
    If you are using this function, you must ensure that the table
    object, in particular table->db member, is initialized.
  */
  void add_to_query_tables(TABLE_LIST *table)
  {
    *(table->prev_global= query_tables_last)= table;
    query_tables_last= &table->next_global;
  }
  bool requires_prelocking()
  {
    return test(query_tables_own_last);
  }
  void mark_as_requiring_prelocking(TABLE_LIST **tables_own_last)
  {
    query_tables_own_last= tables_own_last;
  }
  /* Return pointer to first not-own table in query-tables or 0 */
  TABLE_LIST* first_not_own_table()
  {
    return ( query_tables_own_last ? *query_tables_own_last : 0);
  }
  void chop_off_not_own_tables()
  {
    if (query_tables_own_last)
    {
      *query_tables_own_last= 0;
      query_tables_last= query_tables_own_last;
      query_tables_own_last= 0;
    }
  }

  /** Return a pointer to the last element in query table list. */
  TABLE_LIST *last_table()
  {
    /* Don't use offsetof() macro in order to avoid warnings. */
    return query_tables ?
           (TABLE_LIST*) ((char*) query_tables_last -
                          ((char*) &(query_tables->next_global) -
                           (char*) query_tables)) :
           0;
  }

  /**
    All types of unsafe statements.

    @note The int values of the enum elements are used to point to
    bits in two bitmaps in two different places:

    - Query_tables_list::binlog_stmt_flags
    - THD::binlog_unsafe_warning_flags
    
    Hence in practice this is not an enum at all, but a map from
    symbols to bit indexes.

    The ordering of elements in this enum must correspond to the order of
    elements in the array binlog_stmt_unsafe_errcode.
  */
  enum enum_binlog_stmt_unsafe {
    /**
      SELECT..LIMIT is unsafe because the set of rows returned cannot
      be predicted.
    */
    BINLOG_STMT_UNSAFE_LIMIT= 0,
    /**
      Access to log tables is unsafe because slave and master probably
      log different things.
    */
    BINLOG_STMT_UNSAFE_SYSTEM_TABLE,
    /**
      Inserting into an autoincrement column in a stored routine is unsafe.
      Even with just one autoincrement column, if the routine is invoked more than 
      once slave is not guaranteed to execute the statement graph same way as 
      the master.
      And since it's impossible to estimate how many times a routine can be invoked at 
      the query pre-execution phase (see lock_tables), the statement is marked
      pessimistically unsafe. 
    */
    BINLOG_STMT_UNSAFE_AUTOINC_COLUMNS,
    /**
      Using a UDF (user-defined function) is unsafe.
    */
    BINLOG_STMT_UNSAFE_UDF,
    /**
      Using most system variables is unsafe, because slave may run
      with different options than master.
    */
    BINLOG_STMT_UNSAFE_SYSTEM_VARIABLE,
    /**
      Using some functions is unsafe (e.g., UUID).
    */
    BINLOG_STMT_UNSAFE_SYSTEM_FUNCTION,

    /**
      Mixing transactional and non-transactional statements are unsafe if
      non-transactional reads or writes are occur after transactional
      reads or writes inside a transaction.
    */
    BINLOG_STMT_UNSAFE_NONTRANS_AFTER_TRANS,

    /**
      Mixing self-logging and non-self-logging engines in a statement
      is unsafe.
    */
    BINLOG_STMT_UNSAFE_MULTIPLE_ENGINES_AND_SELF_LOGGING_ENGINE,

    /**
      Statements that read from both transactional and non-transactional
      tables and write to any of them are unsafe.
    */
    BINLOG_STMT_UNSAFE_MIXED_STATEMENT,

    /**
      INSERT...IGNORE SELECT is unsafe because which rows are ignored depends
      on the order that rows are retrieved by SELECT. This order cannot be
      predicted and may differ on master and the slave.
    */
    BINLOG_STMT_UNSAFE_INSERT_IGNORE_SELECT,

    /**
      INSERT...SELECT...UPDATE is unsafe because which rows are updated depends
      on the order that rows are retrieved by SELECT. This order cannot be
      predicted and may differ on master and the slave.
    */
    BINLOG_STMT_UNSAFE_INSERT_SELECT_UPDATE,

    /**
     Query that writes to a table with auto_inc column after selecting from 
     other tables are unsafe as the order in which the rows are retrieved by
     select may differ on master and slave.
    */
    BINLOG_STMT_UNSAFE_WRITE_AUTOINC_SELECT,

    /**
      INSERT...REPLACE SELECT is unsafe because which rows are replaced depends
      on the order that rows are retrieved by SELECT. This order cannot be
      predicted and may differ on master and the slave.
    */
    BINLOG_STMT_UNSAFE_REPLACE_SELECT,

    /**
      CREATE TABLE... IGNORE... SELECT is unsafe because which rows are ignored
      depends on the order that rows are retrieved by SELECT. This order cannot
      be predicted and may differ on master and the slave.
    */
    BINLOG_STMT_UNSAFE_CREATE_IGNORE_SELECT,

    /**
      CREATE TABLE...REPLACE... SELECT is unsafe because which rows are replaced
      depends on the order that rows are retrieved from SELECT. This order
      cannot be predicted and may differ on master and the slave
    */
    BINLOG_STMT_UNSAFE_CREATE_REPLACE_SELECT,

    /**
      CREATE TABLE...SELECT on a table with auto-increment column is unsafe
      because which rows are replaced depends on the order that rows are
      retrieved from SELECT. This order cannot be predicted and may differ on
      master and the slave
    */
    BINLOG_STMT_UNSAFE_CREATE_SELECT_AUTOINC,

    /**
      UPDATE...IGNORE is unsafe because which rows are ignored depends on the
      order that rows are updated. This order cannot be predicted and may differ
      on master and the slave.
    */
    BINLOG_STMT_UNSAFE_UPDATE_IGNORE,

    /**
      INSERT... ON DUPLICATE KEY UPDATE on a table with more than one
      UNIQUE KEYS  is unsafe.
    */
    BINLOG_STMT_UNSAFE_INSERT_TWO_KEYS,

    /**
       INSERT into auto-inc field which is not the first part in composed
       primary key.
    */
    BINLOG_STMT_UNSAFE_AUTOINC_NOT_FIRST,

    /**
       Using a plugin is unsafe.
    */
    BINLOG_STMT_UNSAFE_FULLTEXT_PLUGIN,

    /* The last element of this enumeration type. */
    BINLOG_STMT_UNSAFE_COUNT
  };
  /**
    This has all flags from 0 (inclusive) to BINLOG_STMT_FLAG_COUNT
    (exclusive) set.
  */
  static const int BINLOG_STMT_UNSAFE_ALL_FLAGS=
    ((1 << BINLOG_STMT_UNSAFE_COUNT) - 1);

  /**
    Maps elements of enum_binlog_stmt_unsafe to error codes.
  */
  static const int binlog_stmt_unsafe_errcode[BINLOG_STMT_UNSAFE_COUNT];

  /**
    Determine if this statement is marked as unsafe.

    @retval 0 if the statement is not marked as unsafe.
    @retval nonzero if the statement is marked as unsafe.
  */
  inline bool is_stmt_unsafe() const {
    return get_stmt_unsafe_flags() != 0;
  }

  inline bool is_stmt_unsafe(enum_binlog_stmt_unsafe unsafe)
  {
    return binlog_stmt_flags & (1 << unsafe);
  }

  /**
    Flag the current (top-level) statement as unsafe.
    The flag will be reset after the statement has finished.

    @param unsafe_type The type of unsafety: one of the @c
    BINLOG_STMT_FLAG_UNSAFE_* flags in @c enum_binlog_stmt_flag.
  */
  inline void set_stmt_unsafe(enum_binlog_stmt_unsafe unsafe_type) {
    DBUG_ENTER("set_stmt_unsafe");
    DBUG_ASSERT(unsafe_type >= 0 && unsafe_type < BINLOG_STMT_UNSAFE_COUNT);
    binlog_stmt_flags|= (1U << unsafe_type);
    DBUG_VOID_RETURN;
  }

  /**
    Set the bits of binlog_stmt_flags determining the type of
    unsafeness of the current statement.  No existing bits will be
    cleared, but new bits may be set.

    @param flags A binary combination of zero or more bits, (1<<flag)
    where flag is a member of enum_binlog_stmt_unsafe.
  */
  inline void set_stmt_unsafe_flags(uint32 flags) {
    DBUG_ENTER("set_stmt_unsafe_flags");
    DBUG_ASSERT((flags & ~BINLOG_STMT_UNSAFE_ALL_FLAGS) == 0);
    binlog_stmt_flags|= flags;
    DBUG_VOID_RETURN;
  }

  /**
    Return a binary combination of all unsafe warnings for the
    statement.  If the statement has been marked as unsafe by the
    'flag' member of enum_binlog_stmt_unsafe, then the return value
    from this function has bit (1<<flag) set to 1.
  */
  inline uint32 get_stmt_unsafe_flags() const {
    DBUG_ENTER("get_stmt_unsafe_flags");
    DBUG_RETURN(binlog_stmt_flags & BINLOG_STMT_UNSAFE_ALL_FLAGS);
  }

  /**
    Mark the current statement as safe; i.e., clear all bits in
    binlog_stmt_flags that correspond to elements of
    enum_binlog_stmt_unsafe.
  */
  inline void clear_stmt_unsafe() {
    DBUG_ENTER("clear_stmt_unsafe");
    binlog_stmt_flags&= ~BINLOG_STMT_UNSAFE_ALL_FLAGS;
    DBUG_VOID_RETURN;
  }

  /**
    Determine if this statement is a row injection.

    @retval 0 if the statement is not a row injection
    @retval nonzero if the statement is a row injection
  */
  inline bool is_stmt_row_injection() const {
    return binlog_stmt_flags &
      (1U << (BINLOG_STMT_UNSAFE_COUNT + BINLOG_STMT_TYPE_ROW_INJECTION));
  }

  /**
    Flag the statement as a row injection.  A row injection is either
    a BINLOG statement, or a row event in the relay log executed by
    the slave SQL thread.
  */
  inline void set_stmt_row_injection() {
    DBUG_ENTER("set_stmt_row_injection");
    binlog_stmt_flags|=
      (1U << (BINLOG_STMT_UNSAFE_COUNT + BINLOG_STMT_TYPE_ROW_INJECTION));
    DBUG_VOID_RETURN;
  }

  enum enum_stmt_accessed_table
  {
    /*
       If a transactional table is about to be read. Note that
       a write implies a read.
    */
    STMT_READS_TRANS_TABLE= 0,
    /*
       If a non-transactional table is about to be read. Note that
       a write implies a read.
    */
    STMT_READS_NON_TRANS_TABLE,
    /*
       If a temporary transactional table is about to be read. Note
       that a write implies a read.
    */
    STMT_READS_TEMP_TRANS_TABLE,
    /*
       If a temporary non-transactional table is about to be read. Note
      that a write implies a read.
    */
    STMT_READS_TEMP_NON_TRANS_TABLE,
    /*
       If a transactional table is about to be updated.
    */
    STMT_WRITES_TRANS_TABLE,
    /*
       If a non-transactional table is about to be updated.
    */
    STMT_WRITES_NON_TRANS_TABLE,
    /*
       If a temporary transactional table is about to be updated.
    */
    STMT_WRITES_TEMP_TRANS_TABLE,
    /*
       If a temporary non-transactional table is about to be updated.
    */
    STMT_WRITES_TEMP_NON_TRANS_TABLE,
    /*
      The last element of the enumeration. Please, if necessary add
      anything before this.
    */
    STMT_ACCESS_TABLE_COUNT
  };

#ifndef DBUG_OFF
  static inline const char *stmt_accessed_table_string(enum_stmt_accessed_table accessed_table)
  {
    switch (accessed_table)
    {
      case STMT_READS_TRANS_TABLE:
         return "STMT_READS_TRANS_TABLE";
      break;
      case STMT_READS_NON_TRANS_TABLE:
        return "STMT_READS_NON_TRANS_TABLE";
      break;
      case STMT_READS_TEMP_TRANS_TABLE:
        return "STMT_READS_TEMP_TRANS_TABLE";
      break;
      case STMT_READS_TEMP_NON_TRANS_TABLE:
        return "STMT_READS_TEMP_NON_TRANS_TABLE";
      break;  
      case STMT_WRITES_TRANS_TABLE:
        return "STMT_WRITES_TRANS_TABLE";
      break;
      case STMT_WRITES_NON_TRANS_TABLE:
        return "STMT_WRITES_NON_TRANS_TABLE";
      break;
      case STMT_WRITES_TEMP_TRANS_TABLE:
        return "STMT_WRITES_TEMP_TRANS_TABLE";
      break;
      case STMT_WRITES_TEMP_NON_TRANS_TABLE:
        return "STMT_WRITES_TEMP_NON_TRANS_TABLE";
      break;
      case STMT_ACCESS_TABLE_COUNT:
      default:
        DBUG_ASSERT(0);
      break;
    }
    MY_ASSERT_UNREACHABLE();
    return "";
  }
#endif  /* DBUG */
               
  #define BINLOG_DIRECT_ON 0xF0    /* unsafe when
                                      --binlog-direct-non-trans-updates
                                      is ON */

  #define BINLOG_DIRECT_OFF 0xF    /* unsafe when
                                      --binlog-direct-non-trans-updates
                                      is OFF */

  #define TRX_CACHE_EMPTY 0x33     /* unsafe when trx-cache is empty */

  #define TRX_CACHE_NOT_EMPTY 0xCC /* unsafe when trx-cache is not empty */

  #define IL_LT_REPEATABLE 0xAA    /* unsafe when < ISO_REPEATABLE_READ */

  #define IL_GTE_REPEATABLE 0x55   /* unsafe when >= ISO_REPEATABLE_READ */
  
  /**
    Sets the type of table that is about to be accessed while executing a
    statement.

    @param accessed_table Enumeration type that defines the type of table,
                           e.g. temporary, transactional, non-transactional.
  */
  inline void set_stmt_accessed_table(enum_stmt_accessed_table accessed_table)
  {
    DBUG_ENTER("LEX::set_stmt_accessed_table");

    DBUG_ASSERT(accessed_table >= 0 && accessed_table < STMT_ACCESS_TABLE_COUNT);
    stmt_accessed_table_flag |= (1U << accessed_table);

    DBUG_VOID_RETURN;
  }

  /**
    Checks if a type of table is about to be accessed while executing a
    statement.

    @param accessed_table Enumeration type that defines the type of table,
           e.g. temporary, transactional, non-transactional.

    @return
      @retval TRUE  if the type of the table is about to be accessed
      @retval FALSE otherwise
  */
  inline bool stmt_accessed_table(enum_stmt_accessed_table accessed_table)
  {
    DBUG_ENTER("LEX::stmt_accessed_table");

    DBUG_ASSERT(accessed_table >= 0 && accessed_table < STMT_ACCESS_TABLE_COUNT);

    DBUG_RETURN((stmt_accessed_table_flag & (1U << accessed_table)) != 0);
  }

  /*
    Checks if a mixed statement is unsafe.

    
    @param in_multi_stmt_transaction_mode defines if there is an on-going
           multi-transactional statement.
    @param binlog_direct defines if --binlog-direct-non-trans-updates is
           active.
    @param trx_cache_is_not_empty defines if the trx-cache is empty or not.
    @param trx_isolation defines the isolation level.
 
    @return
      @retval TRUE if the mixed statement is unsafe
      @retval FALSE otherwise
  */
  inline bool is_mixed_stmt_unsafe(bool in_multi_stmt_transaction_mode,
                                   bool binlog_direct,
                                   bool trx_cache_is_not_empty,
                                   uint tx_isolation)
  {
    bool unsafe= FALSE;

    if (in_multi_stmt_transaction_mode)
    {
       uint condition=
         (binlog_direct ? BINLOG_DIRECT_ON : BINLOG_DIRECT_OFF) &
         (trx_cache_is_not_empty ? TRX_CACHE_NOT_EMPTY : TRX_CACHE_EMPTY) &
         (tx_isolation >= ISO_REPEATABLE_READ ? IL_GTE_REPEATABLE : IL_LT_REPEATABLE);

      unsafe= (binlog_unsafe_map[stmt_accessed_table_flag] & condition);

#if !defined(DBUG_OFF)
      DBUG_PRINT("LEX::is_mixed_stmt_unsafe", ("RESULT %02X %02X %02X\n", condition,
              binlog_unsafe_map[stmt_accessed_table_flag],
              (binlog_unsafe_map[stmt_accessed_table_flag] & condition)));
 
      int type_in= 0;
      for (; type_in < STMT_ACCESS_TABLE_COUNT; type_in++)
      {
        if (stmt_accessed_table((enum_stmt_accessed_table) type_in))
          DBUG_PRINT("LEX::is_mixed_stmt_unsafe", ("ACCESSED %s ",
                  stmt_accessed_table_string((enum_stmt_accessed_table) type_in)));
      }
#endif
    }

    if (stmt_accessed_table(STMT_WRITES_NON_TRANS_TABLE) &&
      stmt_accessed_table(STMT_READS_TRANS_TABLE) &&
      tx_isolation < ISO_REPEATABLE_READ)
      unsafe= TRUE;
    else if (stmt_accessed_table(STMT_WRITES_TEMP_NON_TRANS_TABLE) &&
      stmt_accessed_table(STMT_READS_TRANS_TABLE) &&
      tx_isolation < ISO_REPEATABLE_READ)
      unsafe= TRUE;

    return(unsafe);
  }

  /**
    true if the parsed tree contains references to stored procedures
    or functions, false otherwise
  */
  bool uses_stored_routines() const
  { return sroutines_list.elements != 0; }

  void set_using_match() { using_match= TRUE; }
  bool get_using_match() { return using_match; }
private:

  /**
    Enumeration listing special types of statements.

    Currently, the only possible type is ROW_INJECTION.
  */
  enum enum_binlog_stmt_type {
    /**
      The statement is a row injection (i.e., either a BINLOG
      statement or a row event executed by the slave SQL thread).
    */
    BINLOG_STMT_TYPE_ROW_INJECTION = 0,

    /** The last element of this enumeration type. */
    BINLOG_STMT_TYPE_COUNT
  };

  /**
    Bit field indicating the type of statement.

    There are two groups of bits:

    - The low BINLOG_STMT_UNSAFE_COUNT bits indicate the types of
      unsafeness that the current statement has.

    - The next BINLOG_STMT_TYPE_COUNT bits indicate if the statement
      is of some special type.

    This must be a member of LEX, not of THD: each stored procedure
    needs to remember its unsafeness state between calls and each
    stored procedure has its own LEX object (but no own THD object).
  */
  uint32 binlog_stmt_flags;

  /**
    Bit field that determines the type of tables that are about to be
    be accessed while executing a statement.
  */
  uint32 stmt_accessed_table_flag;

  /**
     It will be set TRUE if 'MATCH () AGAINST' is used in the statement.
  */
  bool using_match;
};


/*
  st_parsing_options contains the flags for constructions that are
  allowed in the current statement.
*/

struct st_parsing_options
{
  bool allows_variable;
  bool allows_select_into;
  bool allows_select_procedure;
  bool allows_derived;

  st_parsing_options() { reset(); }
  void reset();
};


/**
  The state of the lexical parser, when parsing comments.
*/
enum enum_comment_state
{
  /**
    Not parsing comments.
  */
  NO_COMMENT,
  /**
    Parsing comments that need to be preserved.
    Typically, these are user comments '/' '*' ... '*' '/'.
  */
  PRESERVE_COMMENT,
  /**
    Parsing comments that need to be discarded.
    Typically, these are special comments '/' '*' '!' ... '*' '/',
    or '/' '*' '!' 'M' 'M' 'm' 'm' 'm' ... '*' '/', where the comment
    markers should not be expanded.
  */
  DISCARD_COMMENT
};


/**
  @brief This class represents the character input stream consumed during
  lexical analysis.

  In addition to consuming the input stream, this class performs some
  comment pre processing, by filtering out out of bound special text
  from the query input stream.
  Two buffers, with pointers inside each buffers, are maintained in
  parallel. The 'raw' buffer is the original query text, which may
  contain out-of-bound comments. The 'cpp' (for comments pre processor)
  is the pre-processed buffer that contains only the query text that
  should be seen once out-of-bound data is removed.
*/

class Lex_input_stream
{
public:
  Lex_input_stream()
  {
  }

  ~Lex_input_stream()
  {
  }

  /**
     Object initializer. Must be called before usage.

     @retval FALSE OK
     @retval TRUE  Error
  */
  bool init(THD *thd, char *buff, unsigned int length);

  void reset(char *buff, unsigned int length);

  /**
    Set the echo mode.

    When echo is true, characters parsed from the raw input stream are
    preserved. When false, characters parsed are silently ignored.
    @param echo the echo mode.
  */
  void set_echo(bool echo)
  {
    m_echo= echo;
  }

  void save_in_comment_state()
  {
    m_echo_saved= m_echo;
    in_comment_saved= in_comment;
  }

  void restore_in_comment_state()
  {
    m_echo= m_echo_saved;
    in_comment= in_comment_saved;
  }

  /**
    Skip binary from the input stream.
    @param n number of bytes to accept.
  */
  void skip_binary(int n)
  {
    if (m_echo)
    {
      memcpy(m_cpp_ptr, m_ptr, n);
      m_cpp_ptr += n;
    }
    m_ptr += n;
  }

  /**
    Get a character, and advance in the stream.
    @return the next character to parse.
  */
  unsigned char yyGet()
  {
    char c= *m_ptr++;
    if (m_echo)
      *m_cpp_ptr++ = c;
    return c;
  }

  /**
    Get the last character accepted.
    @return the last character accepted.
  */
  unsigned char yyGetLast()
  {
    return m_ptr[-1];
  }

  /**
    Look at the next character to parse, but do not accept it.
  */
  unsigned char yyPeek()
  {
    return m_ptr[0];
  }

  /**
    Look ahead at some character to parse.
    @param n offset of the character to look up
  */
  unsigned char yyPeekn(int n)
  {
    return m_ptr[n];
  }

  /**
    Cancel the effect of the last yyGet() or yySkip().
    Note that the echo mode should not change between calls to yyGet / yySkip
    and yyUnget. The caller is responsible for ensuring that.
  */
  void yyUnget()
  {
    m_ptr--;
    if (m_echo)
      m_cpp_ptr--;
  }

  /**
    Accept a character, by advancing the input stream.
  */
  void yySkip()
  {
    if (m_echo)
      *m_cpp_ptr++ = *m_ptr++;
    else
      m_ptr++;
  }

  /**
    Accept multiple characters at once.
    @param n the number of characters to accept.
  */
  void yySkipn(int n)
  {
    if (m_echo)
    {
      memcpy(m_cpp_ptr, m_ptr, n);
      m_cpp_ptr += n;
    }
    m_ptr += n;
  }

  /**
    Puts a character back into the stream, canceling
    the effect of the last yyGet() or yySkip().
    Note that the echo mode should not change between calls
    to unput, get, or skip from the stream.
  */
  char *yyUnput(char ch)
  {
    *--m_ptr= ch;
    if (m_echo)
      m_cpp_ptr--;
    return m_ptr;
  }

  /**
    Inject a character into the pre-processed stream.

    Note, this function is used to inject a space instead of multi-character
    C-comment. Thus there is no boundary checks here (basically, we replace
    N-chars by 1-char here).
  */
  char *cpp_inject(char ch)
  {
    *m_cpp_ptr= ch;
    return ++m_cpp_ptr;
  }

  /**
    End of file indicator for the query text to parse.
    @return true if there are no more characters to parse
  */
  bool eof()
  {
    return (m_ptr >= m_end_of_query);
  }

  /**
    End of file indicator for the query text to parse.
    @param n number of characters expected
    @return true if there are less than n characters to parse
  */
  bool eof(int n)
  {
    return ((m_ptr + n) >= m_end_of_query);
  }

  /** Get the raw query buffer. */
  const char *get_buf()
  {
    return m_buf;
  }

  /** Get the pre-processed query buffer. */
  const char *get_cpp_buf()
  {
    return m_cpp_buf;
  }

  /** Get the end of the raw query buffer. */
  const char *get_end_of_query()
  {
    return m_end_of_query;
  }

  /** Mark the stream position as the start of a new token. */
  void start_token()
  {
    m_tok_start= m_ptr;
    m_tok_end= m_ptr;

    m_cpp_tok_start= m_cpp_ptr;
    m_cpp_tok_end= m_cpp_ptr;
  }

  /**
    Adjust the starting position of the current token.
    This is used to compensate for starting whitespace.
  */
  void restart_token()
  {
    m_tok_start= m_ptr;
    m_cpp_tok_start= m_cpp_ptr;
  }

  /** Get the token start position, in the raw buffer. */
  const char *get_tok_start()
  {
    return m_tok_start;
  }

  /** Get the token start position, in the pre-processed buffer. */
  const char *get_cpp_tok_start()
  {
    return m_cpp_tok_start;
  }

  /** Get the token end position, in the raw buffer. */
  const char *get_tok_end()
  {
    return m_tok_end;
  }

  /** Get the token end position, in the pre-processed buffer. */
  const char *get_cpp_tok_end()
  {
    return m_cpp_tok_end;
  }

  /** Get the current stream pointer, in the raw buffer. */
  const char *get_ptr()
  {
    return m_ptr;
  }

  /** Get the current stream pointer, in the pre-processed buffer. */
  const char *get_cpp_ptr()
  {
    return m_cpp_ptr;
  }

  /** Get the length of the current token, in the raw buffer. */
  uint yyLength()
  {
    /*
      The assumption is that the lexical analyser is always 1 character ahead,
      which the -1 account for.
    */
    DBUG_ASSERT(m_ptr > m_tok_start);
    return (uint) ((m_ptr - m_tok_start) - 1);
  }
   
  /** Get the utf8-body string. */
  const char *get_body_utf8_str()
  {
    return m_body_utf8;
  }

  /** Get the utf8-body length. */
  uint get_body_utf8_length()
  {
    return (uint) (m_body_utf8_ptr - m_body_utf8);
  }

  void body_utf8_start(THD *thd, const char *begin_ptr);
  void body_utf8_append(const char *ptr);
  void body_utf8_append(const char *ptr, const char *end_ptr);
  void body_utf8_append_literal(THD *thd,
                                const LEX_STRING *txt,
                                const CHARSET_INFO *txt_cs,
                                const char *end_ptr);

  /** Current thread. */
  THD *m_thd;

  /** Current line number. */
  uint yylineno;

  /** Length of the last token parsed. */
  uint yytoklen;

  /** Interface with bison, value of the last token parsed. */
  LEX_YYSTYPE yylval;

  /**
    LALR(2) resolution, look ahead token.
    Value of the next token to return, if any,
    or -1, if no token was parsed in advance.
    Note: 0 is a legal token, and represents YYEOF.
  */
  int lookahead_token;

  /** LALR(2) resolution, value of the look ahead token.*/
  LEX_YYSTYPE lookahead_yylval;

private:
  /** Pointer to the current position in the raw input stream. */
  char *m_ptr;

  /** Starting position of the last token parsed, in the raw buffer. */
  const char *m_tok_start;

  /** Ending position of the previous token parsed, in the raw buffer. */
  const char *m_tok_end;

  /** End of the query text in the input stream, in the raw buffer. */
  const char *m_end_of_query;

  /** Begining of the query text in the input stream, in the raw buffer. */
  const char *m_buf;

  /** Length of the raw buffer. */
  uint m_buf_length;

  /** Echo the parsed stream to the pre-processed buffer. */
  bool m_echo;
  bool m_echo_saved;

  /** Pre-processed buffer. */
  char *m_cpp_buf;

  /** Pointer to the current position in the pre-processed input stream. */
  char *m_cpp_ptr;

  /**
    Starting position of the last token parsed,
    in the pre-processed buffer.
  */
  const char *m_cpp_tok_start;

  /**
    Ending position of the previous token parsed,
    in the pre-processed buffer.
  */
  const char *m_cpp_tok_end;

  /** UTF8-body buffer created during parsing. */
  char *m_body_utf8;

  /** Pointer to the current position in the UTF8-body buffer. */
  char *m_body_utf8_ptr;

  /**
    Position in the pre-processed buffer. The query from m_cpp_buf to
    m_cpp_utf_processed_ptr is converted to UTF8-body.
  */
  const char *m_cpp_utf8_processed_ptr;

public:

  /** Current state of the lexical analyser. */
  enum my_lex_states next_state;

  /**
    Position of ';' in the stream, to delimit multiple queries.
    This delimiter is in the raw buffer.
  */
  const char *found_semicolon;

  /** Token character bitmaps, to detect 7bit strings. */
  uchar tok_bitmap;

  /** SQL_MODE = IGNORE_SPACE. */
  bool ignore_space;

  /**
    TRUE if we're parsing a prepared statement: in this mode
    we should allow placeholders.
  */
  bool stmt_prepare_mode;
  /**
    TRUE if we should allow multi-statements.
  */
  bool multi_statements;

  /** State of the lexical analyser for comments. */
  enum_comment_state in_comment;
  enum_comment_state in_comment_saved;

  /**
    Starting position of the TEXT_STRING or IDENT in the pre-processed
    buffer.

    NOTE: this member must be used within MYSQLlex() function only.
  */
  const char *m_cpp_text_start;

  /**
    Ending position of the TEXT_STRING or IDENT in the pre-processed
    buffer.

    NOTE: this member must be used within MYSQLlex() function only.
    */
  const char *m_cpp_text_end;

  /**
    Character set specified by the character-set-introducer.

    NOTE: this member must be used within MYSQLlex() function only.
  */
  CHARSET_INFO *m_underscore_cs;

  /**
    Current statement digest instrumentation. 
  */
  PSI_digest_locker* m_digest_psi;
};


/**
  Argument values for PROCEDURE ANALYSE(...)
*/

struct Proc_analyse_params: public Sql_alloc
{
  uint max_tree_elements; //< maximum number of distinct values per column
  uint max_treemem; //< maximum amount of memory to allocate per column

  Proc_analyse_params()
    : max_tree_elements(256),
      max_treemem(8192)
  {}
};


/* The state of the lex parsing. This is saved in the THD struct */

struct LEX: public Query_tables_list
{
  SELECT_LEX_UNIT *unit;                 ///< Outer-most query expression
  /// @todo: select_lex can be replaced with unit->first-select()
  SELECT_LEX *select_lex;                ///< First query block
  SELECT_LEX *all_selects_list;          ///< List of all query blocks
private:
  /* current SELECT_LEX in parsing */
  SELECT_LEX *m_current_select;

public:
  inline SELECT_LEX *current_select() { return m_current_select; }
  inline void set_current_select(SELECT_LEX *select)
  {
    // (2) Only owning thread could change m_current_select
    // (1) bypass for bootstrap and "new THD"
    DBUG_ASSERT(!current_thd || !thd || //(1)
                thd == current_thd);    //(2)
    m_current_select= select;
  }

  char *length,*dec,*change;
  LEX_STRING name;
  char *help_arg;
  char* to_log;                                 /* For PURGE MASTER LOGS TO */
  char* x509_subject,*x509_issuer,*ssl_cipher;
  String *wild;
  sql_exchange *exchange;
  select_result *result;
  Item *default_value, *on_update_value;
  LEX_STRING comment, ident;
  LEX_USER *grant_user;
  XID *xid;
  THD *thd;

  /* maintain a list of used plugins for this LEX */
  DYNAMIC_ARRAY plugins;
  plugin_ref plugins_static_buffer[INITIAL_LEX_PLUGIN_LIST_SIZE];

  const CHARSET_INFO *charset;
  bool text_string_is_7bit;
  /* store original leaf_tables for INSERT SELECT and PS/SP */
  TABLE_LIST *leaf_tables_insert;

  /** SELECT of CREATE VIEW statement */
  LEX_STRING create_view_select;

  /** Start of 'ON table', in trigger statements.  */
  const char* raw_trg_on_table_name_begin;
  /** End of 'ON table', in trigger statements. */
  const char* raw_trg_on_table_name_end;

  /** Start of clause FOLLOWS/PRECEDES. */
  const char* trg_ordering_clause_begin;
  /** End (a char after the end) of clause FOLLOWS/PRECEDES. */
  const char* trg_ordering_clause_end;

  /* Partition info structure filled in by PARTITION BY parse part */
  partition_info *part_info;

  /*
    The definer of the object being created (view, trigger, stored routine).
    I.e. the value of DEFINER clause.
  */
  LEX_USER *definer;

  List<Key_part_spec> col_list;
  List<Key_part_spec> ref_list;
  /*
    A list of strings is maintained to store the SET clause command user strings
    which are specified in load data operation.  This list will be used
    during the reconstruction of "load data" statement at the time of writing
    to binary log.
   */
  List<String>        load_set_str_list;
  List<String>	      interval_list;
  List<LEX_USER>      users_list;
  List<LEX_COLUMN>    columns;
  List<Item>	      *insert_list,field_list,value_list,update_list;
  List<List_item>     many_values;
  List<set_var_base>  var_list;
  List<Item_func_set_user_var> set_var_list; // in-query assignment list
  List<Item_param>    param_list;
  List<LEX_STRING>    view_list; // view list (list of field names in view)
  /*
    A stack of name resolution contexts for the query. This stack is used
    at parse time to set local name resolution contexts for various parts
    of a query. For example, in a JOIN ... ON (some_condition) clause the
    Items in 'some_condition' must be resolved only against the operands
    of the the join, and not against the whole clause. Similarly, Items in
    subqueries should be resolved against the subqueries (and outer queries).
    The stack is used in the following way: when the parser detects that
    all Items in some clause need a local context, it creates a new context
    and pushes it on the stack. All newly created Items always store the
    top-most context in the stack. Once the parser leaves the clause that
    required a local context, the parser pops the top-most context.
  */
  List<Name_resolution_context> context_stack;

  /**
    Argument values for PROCEDURE ANALYSE(); is NULL for other queries
  */
  Proc_analyse_params *proc_analyse;
  SQL_I_List<TABLE_LIST> auxiliary_table_list, save_list;
  Create_field	      *last_field;
  Item_sum *in_sum_func;
  udf_func udf;
  HA_CHECK_OPT   check_opt;			// check/repair options
  HA_CREATE_INFO create_info;
  KEY_CREATE_INFO key_create_info;
  LEX_MASTER_INFO mi;				// used by CHANGE MASTER
  LEX_SLAVE_CONNECTION slave_connection;
  Server_options server_options;
  USER_RESOURCES mqh;
  LEX_RESET_SLAVE reset_slave_info;
  ulong type;
  /*
    This variable is used in post-parse stage to declare that sum-functions,
    or functions which have sense only if GROUP BY is present, are allowed.
    For example in a query
    SELECT ... FROM ...WHERE MIN(i) == 1 GROUP BY ... HAVING MIN(i) > 2
    MIN(i) in the WHERE clause is not allowed in the opposite to MIN(i)
    in the HAVING clause. Due to possible nesting of select construct
    the variable can contain 0 or 1 for each nest level.
  */
  nesting_map allow_sum_func;

  Sql_cmd *m_sql_cmd;

  /*
    Usually `expr` rule of yacc is quite reused but some commands better
    not support subqueries which comes standard with this rule, like
    KILL, HA_READ, CREATE/ALTER EVENT etc. Set this to `false` to get
    syntax error back.
  */
  bool expr_allows_subselect;

  enum SSL_type ssl_type;			/* defined in violite.h */
  enum enum_duplicates duplicates;
  enum enum_tx_isolation tx_isolation;
  enum xa_option_words xa_opt;
  enum enum_var_type option_type;
  enum enum_view_create_mode create_view_mode;
  enum enum_drop_mode drop_mode;

  /// QUERY ID for SHOW PROFILE and EXPLAIN CONNECTION
  my_thread_id query_id;
  uint profile_options;
  uint uint_geom_type;
  uint grant, grant_tot_col, which_columns;
  enum Foreign_key::fk_match_opt fk_match_option;
  enum Foreign_key::fk_option fk_update_opt;
  enum Foreign_key::fk_option fk_delete_opt;
  uint slave_thd_opt, start_transaction_opt;
  int select_number;                     ///< Number of query block (by EXPLAIN)
  uint8 describe;
  /*
    A flag that indicates what kinds of derived tables are present in the
    query (0 if no derived tables, otherwise a combination of flags
    DERIVED_SUBQUERY and DERIVED_VIEW).
  */
  uint8 derived_tables;
  uint8 create_view_algorithm;
  uint8 create_view_check;
  uint8 context_analysis_only;
  bool drop_if_exists, drop_temporary, local_file, one_shot_set;
  bool autocommit;
  bool verbose, no_write_to_binlog;

  enum enum_yes_no_unknown tx_chain, tx_release;
  bool safe_to_cache_query;
  bool subqueries, ignore;
  st_parsing_options parsing_options;
  Alter_info alter_info;
  /*
    For CREATE TABLE statement last element of table list which is not
    part of SELECT or LIKE part (i.e. either element for table we are
    creating or last of tables referenced by foreign keys).
  */
  TABLE_LIST *create_last_non_select_table;
  /* Prepared statements SQL syntax:*/
  LEX_STRING prepared_stmt_name; /* Statement name (in all queries) */
  /*
    Prepared statement query text or name of variable that holds the
    prepared statement (in PREPARE ... queries)
  */
  LEX_STRING prepared_stmt_code;
  /* If true, prepared_stmt_code is a name of variable that holds the query */
  bool prepared_stmt_code_is_varref;
  /* Names of user variables holding parameters (in EXECUTE) */
  List<LEX_STRING> prepared_stmt_params;
  sp_head *sphead;
  sp_name *spname;
  bool sp_lex_in_use;	/* Keep track on lex usage in SPs for error handling */
  bool all_privileges;
  bool proxy_priv;
  /*
    Temporary variable to distinguish SET PASSWORD command from others
    SQLCOM_SET_OPTION commands. Should be removed when WL#6409 is
    introduced.
  */
  bool is_set_password_sql;
  bool contains_plaintext_password;
  enum_keep_diagnostics keep_diagnostics;

private:
  bool m_broken; ///< see mark_broken()
  /// Current SP parsing context.
  /// @see also sp_head::m_root_parsing_ctx.
  sp_pcontext *sp_current_parsing_ctx;

public:

  bool is_broken() const { return m_broken; }
  /**
     Certain permanent transformations (like in2exists), if they fail, may
     leave the LEX in an inconsistent state. They should call the
     following function, so that this LEX is not reused by another execution.

     @todo If lex_start () were a member function of LEX, the "broken"
     argument could always be "true" and thus could be removed.
  */
  void mark_broken(bool broken= true)
  {
    if (broken)
    {
      /*
        "OPEN <cursor>" cannot be re-prepared if the cursor uses no tables
        ("SELECT FROM DUAL"). Indeed in that case cursor_query is left empty
        in constructions of sp_instr_cpush, and thus
        sp_lex_instr::parse_expr() cannot re-prepare. So we mark the statement
        as broken only if tables are used.
      */
      if (is_metadata_used())
        m_broken= true;
    }
    else
      m_broken= false;
  }

  sp_pcontext *get_sp_current_parsing_ctx()
  { return sp_current_parsing_ctx; }

  void set_sp_current_parsing_ctx(sp_pcontext *ctx)
  { sp_current_parsing_ctx= ctx; }

  /// Check if the current statement uses meta-data (uses a table or a stored
  /// routine).
  bool is_metadata_used() const
  { return query_tables != NULL || sroutines.records > 0; }

public:
  st_sp_chistics sp_chistics;

  Event_parse_data *event_parse_data;

  bool only_view;       /* used for SHOW CREATE TABLE/VIEW */
  /*
    field_list was created for view and should be removed before PS/SP
    rexecuton
  */
  bool empty_field_list_on_rset;
  /*
    view created to be run from definer (standard behaviour)
  */
  uint8 create_view_suid;

  /**
    Intended to point to the next word after DEFINER-clause in the
    following statements:

      - CREATE TRIGGER (points to "TRIGGER");
      - CREATE PROCEDURE (points to "PROCEDURE");
      - CREATE FUNCTION (points to "FUNCTION" or "AGGREGATE");
      - CREATE EVENT (points to "EVENT")

    This pointer is required to add possibly omitted DEFINER-clause to the
    DDL-statement before dumping it to the binlog.
  */
  const char *stmt_definition_begin;
  const char *stmt_definition_end;

  /**
    During name resolution search only in the table list given by 
    Name_resolution_context::first_name_resolution_table and
    Name_resolution_context::last_name_resolution_table
    (see Item_field::fix_fields()). 
  */
  bool use_only_table_context;

  /*
    Reference to a struct that contains information in various commands
    to add/create/drop/change table spaces.
  */
  st_alter_tablespace *alter_tablespace_info;
  
  bool escape_used;
  bool is_lex_started; /* If lex_start() did run. For debugging. */

  /*
    The set of those tables whose fields are referenced in all subqueries
    of the query.
    TODO: possibly this it is incorrect to have used tables in LEX because
    with subquery, it is not clear what does the field mean. To fix this
    we should aggregate used tables information for selected expressions
    into the select_lex.
  */
  table_map  used_tables;

  class Explain_format *explain_format;

  LEX();

  virtual ~LEX()
  {
    destroy_query_tables_list();
    plugin_unlock_list(NULL, (plugin_ref *)plugins.buffer, plugins.elements);
    delete_dynamic(&plugins);
    unit= NULL;                     // Created in mem_root - no destructor
    select_lex= NULL;
    m_current_select= NULL;
  }

  /// Reset query context to initial state
  void reset();

  /// Create an empty query block within this LEX object.
  st_select_lex *new_empty_query_block();

  /// Create query expression object that contains one query block.
  bool new_query();

  /// Create query block and attach it to the current query expression.
  bool new_union_query(bool distinct);

  /// Create top-level query expression and query block.
  bool new_top_level_query();

  /// Create query expression and query block in existing memory objects.
  void new_static_query(SELECT_LEX_UNIT *sel_unit, SELECT_LEX *select);

  inline bool is_ps_or_view_context_analysis()
  {
    return (context_analysis_only &
            (CONTEXT_ANALYSIS_ONLY_PREPARE |
             CONTEXT_ANALYSIS_ONLY_VIEW));
  }

  /**
    Set the current query as uncacheable.

    @param cause why this query is uncacheable.

    @details
    All query blocks representing subqueries, from the current one up to
    the outer-most one, but excluding the main query block, are also set
    as uncacheable.
  */
  void set_uncacheable(uint8 cause)
  {
    safe_to_cache_query= false;

    if (m_current_select == NULL)
      return;
    SELECT_LEX *sl;
    SELECT_LEX_UNIT *un;
    for (sl= current_select(), un= sl->master_unit();
	 un != unit;
	 sl= sl->outer_select(), un= sl->master_unit())
    {
      sl->uncacheable|= cause;
      un->uncacheable|= cause;
    }
  }
  void set_trg_event_type_for_tables();

  TABLE_LIST *unlink_first_table(bool *link_to_local);
  void link_first_table_back(TABLE_LIST *first, bool link_to_local);
  void first_lists_tables_same();

  bool can_be_merged();
  bool can_use_merged();
  bool can_not_use_merged();
  bool only_view_structure();
  bool need_correct_ident();
  uint8 get_effective_with_check(TABLE_LIST *view);
  /*
    Is this update command where 'WHITH CHECK OPTION' clause is important

    SYNOPSIS
      LEX::which_check_option_applicable()

    RETURN
      TRUE   have to take 'WHITH CHECK OPTION' clause into account
      FALSE  'WHITH CHECK OPTION' clause do not need
  */
  inline bool which_check_option_applicable()
  {
    switch (sql_command) {
    case SQLCOM_UPDATE:
    case SQLCOM_UPDATE_MULTI:
    case SQLCOM_INSERT:
    case SQLCOM_INSERT_SELECT:
    case SQLCOM_REPLACE:
    case SQLCOM_REPLACE_SELECT:
    case SQLCOM_LOAD:
      return TRUE;
    default:
      return FALSE;
    }
  }

  void cleanup_after_one_table_open();

  bool push_context(Name_resolution_context *context)
  {
    return context_stack.push_front(context);
  }

  void pop_context()
  {
    context_stack.pop();
  }

  bool copy_db_to(char **p_db, size_t *p_db_length) const;

  Name_resolution_context *current_context()
  {
    return context_stack.head();
  }
  /*
    Restore the LEX and THD in case of a parse error.
  */
  static void cleanup_lex_after_parse_error(THD *thd);

  void reset_n_backup_query_tables_list(Query_tables_list *backup);
  void restore_backup_query_tables_list(Query_tables_list *backup);

  bool table_or_sp_used();
  bool is_partition_management() const;

  /**
    @brief check if the statement is a single-level join
    @return result of the check
      @retval TRUE  The statement doesn't contain subqueries, unions and 
                    stored procedure calls.
      @retval FALSE There are subqueries, UNIONs or stored procedure calls.
  */
  bool is_single_level_stmt() 
  { 
    /* 
      This check exploits the fact that the last added to all_select_list is
      on its top. So select_lex (as the first added) will be at the tail 
      of the list.
    */ 
    if (select_lex == all_selects_list && !sroutines.records)
    {
      DBUG_ASSERT(!all_selects_list->next_select_in_list());
      return TRUE;
    }
    return FALSE;
  }
};


/**
  The internal state of the syntax parser.
  This object is only available during parsing,
  and is private to the syntax parser implementation (sql_yacc.yy).
*/
class Yacc_state
{
public:
  Yacc_state()
  {
    reset();
  }

  void reset()
  {
    yacc_yyss= NULL;
    yacc_yyvs= NULL;
    yacc_yyls= NULL;
    m_lock_type= TL_READ_DEFAULT;
    m_mdl_type= MDL_SHARED_READ;
    m_ha_rkey_mode= HA_READ_KEY_EXACT;
  }

  ~Yacc_state();

  /**
    Reset part of the state which needs resetting before parsing
    substatement.
  */
  void reset_before_substatement()
  {
    m_lock_type= TL_READ_DEFAULT;
    m_mdl_type= MDL_SHARED_READ;
    m_ha_rkey_mode= HA_READ_KEY_EXACT; /* Let us be future-proof. */
  }

  /**
    Bison internal state stack, yyss, when dynamically allocated using
    my_yyoverflow().
  */
  uchar *yacc_yyss;

  /**
    Bison internal semantic value stack, yyvs, when dynamically allocated using
    my_yyoverflow().
  */
  uchar *yacc_yyvs;

  /**
    Bison internal location value stack, yyls, when dynamically allocated using
    my_yyoverflow().
  */
  uchar *yacc_yyls;

  /**
    Type of lock to be used for tables being added to the statement's
    table list in table_factor, table_alias_ref, single_multi and
    table_wild_one rules.
    Statements which use these rules but require lock type different
    from one specified by this member have to override it by using
    st_select_lex::set_lock_for_tables() method.

    The default value of this member is TL_READ_DEFAULT. The only two
    cases in which we change it are:
    - When parsing SELECT HIGH_PRIORITY.
    - Rule for DELETE. In which we use this member to pass information
      about type of lock from delete to single_multi part of rule.

    We should try to avoid introducing new use cases as we would like
    to get rid of this member eventually.
  */
  thr_lock_type m_lock_type;

  /**
    The type of requested metadata lock for tables added to
    the statement table list.
  */
  enum_mdl_type m_mdl_type;

  /** Type of condition for key in HANDLER READ statement. */
  enum ha_rkey_function m_ha_rkey_mode;

  /*
    TODO: move more attributes from the LEX structure here.
  */
};


/**
  Internal state of the parser.
  The complete state consist of:
  - state data used during lexical parsing,
  - state data used during syntactic parsing.
*/
class Parser_state
{
public:
  Parser_state()
    : m_lip(), m_yacc(), m_comment(false)
  {}

  /**
     Object initializer. Must be called before usage.

     @retval FALSE OK
     @retval TRUE  Error
  */
  bool init(THD *thd, char *buff, unsigned int length)
  {
    return m_lip.init(thd, buff, length);
  }

  ~Parser_state()
  {}

  void reset(char *found_semicolon, unsigned int length)
  {
    m_lip.reset(found_semicolon, length);
    m_yacc.reset();
  }

  /// Signal that the current query has a comment
  void add_comment()
  {
     m_comment= true;
  }
  /// Check whether the current query has a comment
  bool has_comment() const
  {
    return m_comment;
  }

public:
  Lex_input_stream m_lip;
  Yacc_state m_yacc;

private:
  bool m_comment;                ///< True if current query contains comments
};


struct st_lex_local: public LEX
{
  static void *operator new(size_t size) throw()
  {
    return sql_alloc(size);
  }
  static void *operator new(size_t size, MEM_ROOT *mem_root) throw()
  {
    return (void*) alloc_root(mem_root, (uint) size);
  }
  static void operator delete(void *ptr,size_t size)
  { TRASH(ptr, size); }
  static void operator delete(void *ptr, MEM_ROOT *mem_root)
  { /* Never called */ }
};


extern void lex_init(void);
extern void lex_free(void);
extern bool lex_start(THD *thd);
extern void lex_end(LEX *lex);
extern int MYSQLlex(void *arg, void *arg2, void *yythd);

extern void trim_whitespace(const CHARSET_INFO *cs, LEX_STRING *str);

extern bool is_lex_native_function(const LEX_STRING *name);

/**
  @} (End of group Semantic_Analysis)
*/

void my_missing_function_error(const LEX_STRING &token, const char *name);
bool is_keyword(const char *name, uint len);
bool db_is_default_db(const char *db, size_t db_len, const THD *thd);

#endif /* MYSQL_SERVER */
#endif /* SQL_LEX_INCLUDED */<|MERGE_RESOLUTION|>--- conflicted
+++ resolved
@@ -655,7 +655,6 @@
 
   List<Item> *get_unit_column_types();
   List<Item> *get_field_list();
-<<<<<<< HEAD
 
   enum_parsing_context get_explain_marker() const;
   void set_explain_marker(enum_parsing_context m);
@@ -670,10 +669,8 @@
 #else
   void assert_not_fully_clean() {}
 #endif
-=======
 private:
   void invalidate();
->>>>>>> 4491e146
 };
 
 typedef class st_select_lex_unit SELECT_LEX_UNIT;
@@ -957,22 +954,10 @@
     return mylast; 
   }
 
-<<<<<<< HEAD
   SELECT_LEX *next_select_in_list() const { return link_next; }
 
   void mark_as_dependent(SELECT_LEX *last);
-=======
-  st_select_lex* next_select_in_list() 
-  {
-    return (st_select_lex*) link_next;
-  }
-  st_select_lex_node** next_select_in_list_addr()
-  {
-    return &link_next;
-  }
   void invalidate();
-  void mark_as_dependent(st_select_lex *last);
->>>>>>> 4491e146
 
   bool set_braces(bool value);
   bool inc_in_sum_expr();
