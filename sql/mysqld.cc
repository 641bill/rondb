--- conflicted
+++ resolved
@@ -547,6 +547,12 @@
 bool host_cache_size_specified= false;
 bool table_definition_cache_specified= false;
 
+Error_log_throttle err_log_throttle(Log_throttle::LOG_THROTTLE_WINDOW_SIZE,
+                                    sql_print_error,
+                                    "Error log throttle: %10lu 'Can't create"
+                                    " thread to handle new connection'"
+                                    " error(s) suppressed");
+
 /**
   Limit of the total number of prepared statements in the server.
   Is necessary to protect the server against out-of-memory attacks.
@@ -3038,7 +3044,7 @@
                                   &signal_thread, &thr_attr, signal_hand, 0)))
   {
     sql_print_error("Can't create interrupt-thread (error %d, errno: %d)",
-        error,errno);
+                    error,errno);
     exit(1);
   }
   mysql_cond_wait(&COND_thread_count, &LOCK_thread_count);
@@ -3145,21 +3151,13 @@
         PSI_THREAD_CALL(delete_current_thread)();
 #endif
 #ifdef USE_ONE_SIGNAL_HAND
-<<<<<<< HEAD
         pthread_t tmp;
-        if (mysql_thread_create(0, /* Not instrumented */
-                                &tmp, &connection_attrib, kill_server_thread,
-                                (void*) &sig))
-          sql_print_error("Can't create thread to kill server");
-=======
-	pthread_t tmp;
         if ((error= mysql_thread_create(0, /* Not instrumented */
                                         &tmp, &connection_attrib,
                                         kill_server_thread,
                                         (void*) &sig)))
           sql_print_error("Can't create thread to kill server (errno= %d)",
                           error);
->>>>>>> 0ae219cd
 #else
         kill_server((void*) sig); // MIT THREAD has a alarm thread
 #endif
@@ -5864,19 +5862,12 @@
   in_bootstrap= TRUE;
 
   bootstrap_file=file;
-<<<<<<< HEAD
 #ifndef EMBEDDED_LIBRARY      // TODO:  Enable this
-  if (mysql_thread_create(key_thread_bootstrap,
-                          &thd->real_id, &connection_attrib, handle_bootstrap,
-                          (void*) thd))
-=======
-#ifndef EMBEDDED_LIBRARY			// TODO:  Enable this
   int error;
   if ((error= mysql_thread_create(key_thread_bootstrap,
                                   &thd->real_id, &connection_attrib,
                                   handle_bootstrap,
                                   (void*) thd)))
->>>>>>> 0ae219cd
   {
     sql_print_warning("Can't create thread to handle bootstrap (errno= %d)",
                       error);
@@ -5985,13 +5976,10 @@
       DBUG_PRINT("error",
                  ("Can't create thread to handle request (error %d)",
                   error));
-<<<<<<< HEAD
+      if (!err_log_throttle.log(thd))
+        sql_print_error("Can't create thread to handle request (errno= %d)",
+                        error);
       thd->killed= THD::KILL_CONNECTION;      // Safety
-=======
-
-      thread_count--;
-      thd->killed= THD::KILL_CONNECTION;			// Safety
->>>>>>> 0ae219cd
       mysql_mutex_unlock(&LOCK_thread_count);
 
       mysql_mutex_lock(&LOCK_connection_count);
