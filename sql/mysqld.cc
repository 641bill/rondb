--- conflicted
+++ resolved
@@ -7042,20 +7042,15 @@
       exit(1);
     }
     switch (method-1) {
-<<<<<<< HEAD
-    case 0:
-      method_conv= MI_STATS_METHOD_NULLS_NOT_EQUAL;
-=======
     case 2:
       method_conv= MI_STATS_METHOD_IGNORE_NULLS;
->>>>>>> cb6a0840
       break;
     case 1:
       method_conv= MI_STATS_METHOD_NULLS_EQUAL;
       break;
     case 0:
     default:
-      method_conv= MI_STATS_METHOD_NULLS_EQUAL;
+      method_conv= MI_STATS_METHOD_NULLS_NOT_EQUAL;
       break;
     }
     global_system_variables.myisam_stats_method= method_conv;
