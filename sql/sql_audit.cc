/* Copyright (c) 2007, 2015, Oracle and/or its affiliates. All rights reserved.

   This program is free software; you can redistribute it and/or modify
   it under the terms of the GNU General Public License as published by
   the Free Software Foundation; version 2 of the License.

   This program is distributed in the hope that it will be useful,
   but WITHOUT ANY WARRANTY; without even the implied warranty of
   MERCHANTABILITY or FITNESS FOR A PARTICULAR PURPOSE.  See the
   GNU General Public License for more details.

   You should have received a copy of the GNU General Public License
   along with this program; if not, write to the Free Software Foundation,
   51 Franklin Street, Suite 500, Boston, MA 02110-1335 USA */

#include "sql_audit.h"

#include "current_thd.h"
#include "log.h"
#include "sql_class.h"                          // THD
#include "sql_plugin.h"                         // my_plugin_foreach
#include "sql_rewrite.h"                        // mysql_rewrite_query

struct st_mysql_event_generic
{
  unsigned int event_class;
  const void *event;
};

unsigned long mysql_global_audit_mask[MYSQL_AUDIT_CLASS_MASK_SIZE];

static mysql_mutex_t LOCK_audit_mask;

static void event_class_dispatch(THD *thd, unsigned int event_class,
                                 const void *event);


static inline
void set_audit_mask(unsigned long *mask, uint event_class)
{
  mask[0]= 1;
  mask[0]<<= event_class;
}

static inline
void add_audit_mask(unsigned long *mask, const unsigned long *rhs)
{
  mask[0]|= rhs[0];
}

static inline
bool check_audit_mask(const unsigned long *lhs,
                      const unsigned long *rhs)
{
  return !(lhs[0] & rhs[0]);
}


typedef void (*audit_handler_t)(THD *thd, uint event_subtype, va_list ap);

/**
  MYSQL_AUDIT_GENERAL_CLASS handler
  
  @param[in] thd
  @param[in] event_subtype
  @param[in] error_code
  @param[in] ap
  
*/

static void general_class_handler(THD *thd, uint event_subtype, va_list ap)
{
  mysql_event_general event;
  event.event_subclass= event_subtype;
  event.general_error_code= va_arg(ap, int);
  event.general_thread_id= thd ? thd->thread_id() : 0;
  event.general_time= va_arg(ap, time_t);
  event.general_user= va_arg(ap, const char *);                // user
  event.general_user_length= va_arg(ap, unsigned int);         // userlen
  event.general_command= va_arg(ap, const char *);             // cmd
  event.general_command_length= va_arg(ap, unsigned int);      // cmdlen
  event.general_query= va_arg(ap, const char *);               // query
  event.general_query_length= va_arg(ap, unsigned int);        // querylen
  event.general_charset= va_arg(ap, struct charset_info_st *); // clientcs
  event.general_rows= (unsigned long long) va_arg(ap, ha_rows);
  event.general_sql_command= va_arg(ap, MYSQL_LEX_STRING);
  event.general_host= va_arg(ap, MYSQL_LEX_STRING);
  event.general_external_user= va_arg(ap, MYSQL_LEX_STRING);
  event.general_ip= va_arg(ap, MYSQL_LEX_STRING);
  event_class_dispatch(thd, MYSQL_AUDIT_GENERAL_CLASS, &event);
}


static void connection_class_handler(THD *thd, uint event_subclass, va_list ap)
{
  mysql_event_connection event;
  event.event_subclass= event_subclass;
  event.status= va_arg(ap, int);
  event.thread_id= va_arg(ap, unsigned long);
  event.user= va_arg(ap, const char *);
  event.user_length= va_arg(ap, unsigned int);
  event.priv_user= va_arg(ap, const char *);
  event.priv_user_length= va_arg(ap, unsigned int);
  event.external_user= va_arg(ap, const char *);
  event.external_user_length= va_arg(ap, unsigned int);
  event.proxy_user= va_arg(ap, const char *);
  event.proxy_user_length= va_arg(ap, unsigned int);
  event.host= va_arg(ap, const char *);
  event.host_length= va_arg(ap, unsigned int);
  event.ip= va_arg(ap, const char *);
  event.ip_length= va_arg(ap, unsigned int);
  event.database= va_arg(ap, const char *);
  event.database_length= va_arg(ap, unsigned int);
  event_class_dispatch(thd, MYSQL_AUDIT_CONNECTION_CLASS, &event);
}


static audit_handler_t audit_handlers[] =
{
  general_class_handler, connection_class_handler
};

#ifndef DBUG_OFF
static const uint audit_handlers_count=
  (sizeof(audit_handlers) / sizeof(audit_handler_t));
#endif


/**
  Acquire and lock any additional audit plugins as required
  
  @param[in] thd
  @param[in] plugin
  @param[in] arg

  @retval FALSE Always  
*/

static my_bool acquire_plugins(THD *thd, plugin_ref plugin, void *arg)
{
  uint event_class= *(uint*) arg;
  unsigned long event_class_mask[MYSQL_AUDIT_CLASS_MASK_SIZE];
  st_mysql_audit *data= plugin_data<st_mysql_audit*>(plugin);

  set_audit_mask(event_class_mask, event_class);

  /* Check if this plugin is interested in the event */
  if (check_audit_mask(data->class_mask, event_class_mask))
    return 0;

  /*
    Check if this plugin may already be registered. This will fail to
    acquire a newly installed plugin on a specific corner case where
    one or more event classes already in use by the calling thread
    are an event class of which the audit plugin has interest.
  */
  if (!check_audit_mask(data->class_mask, &thd->audit_class_mask[0]))
    return 0;
  
  /* lock the plugin and add it to the list */
  plugin= my_plugin_lock(NULL, &plugin);
  thd->audit_class_plugins.push_back(plugin);

  return 0;
}


/**
  @brief Acquire audit plugins

  @param[in]   thd              MySQL thread handle
  @param[in]   event_class      Audit event class

  @details Ensure that audit plugins interested in given event
  class are locked by current thread.
*/
void mysql_audit_acquire_plugins(THD *thd, uint event_class)
{
  unsigned long event_class_mask[MYSQL_AUDIT_CLASS_MASK_SIZE];
  DBUG_ENTER("mysql_audit_acquire_plugins");
  set_audit_mask(event_class_mask, event_class);
  if (thd && !check_audit_mask(mysql_global_audit_mask, event_class_mask) &&
      check_audit_mask(&thd->audit_class_mask[0], event_class_mask))
  {
    plugin_foreach(thd, acquire_plugins, MYSQL_AUDIT_PLUGIN, &event_class);
    add_audit_mask(&thd->audit_class_mask[0], event_class_mask);
  }
  DBUG_VOID_RETURN;
}
 

/**
  Notify the audit system of an event
  
  @param[in] thd
  @param[in] event_class
  @param[in] event_subtype
  @param[in] error_code

*/

void mysql_audit_notify(THD *thd, uint event_class, uint event_subtype, ...)
{
  va_list ap;
  audit_handler_t *handlers= audit_handlers + event_class;
  DBUG_ASSERT(event_class < audit_handlers_count);
  mysql_audit_acquire_plugins(thd, event_class);
  va_start(ap, event_subtype);  
  (*handlers)(thd, event_subtype, ap);
  va_end(ap);
}


/**
  Release any resources associated with the current thd.
  
  @param[in] thd

*/

void mysql_audit_release(THD *thd)
{
  plugin_ref *plugins, *plugins_last;
  
  if (!thd || thd->audit_class_plugins.empty())
    return;
  
  plugins= thd->audit_class_plugins.begin();
  plugins_last= thd->audit_class_plugins.end();
  for (; plugins != plugins_last; plugins++)
  {
    st_mysql_audit *data= plugin_data<st_mysql_audit*>(*plugins);
	
    /* Check to see if the plugin has a release method */
    if (!(data->release_thd))
      continue;

    /* Tell the plugin to release its resources */
    data->release_thd(thd);
  }

  /* Now we actually unlock the plugins */  
  plugin_unlock_list(NULL, thd->audit_class_plugins.begin(),
                     thd->audit_class_plugins.size());
  
  /* Reset the state of thread values */
  thd->audit_class_plugins.clear();
  thd->audit_class_mask.clear();
  thd->audit_class_mask.resize(MYSQL_AUDIT_CLASS_MASK_SIZE);
}


void mysql_audit_general_log(THD *thd, const char *cmd, size_t cmdlen)
{
  if (mysql_global_audit_mask[0] & MYSQL_AUDIT_GENERAL_CLASSMASK)
  {
    MYSQL_LEX_STRING sql_command, ip, host, external_user;
    LEX_CSTRING query= EMPTY_CSTR;
    static MYSQL_LEX_STRING empty= { C_STRING_WITH_LEN("") };
    char user_buff[MAX_USER_HOST_SIZE + 1];
    const char *user= user_buff;
    size_t userlen= make_user_name(thd->security_context(), user_buff);
    time_t time= (time_t) thd->start_time.tv_sec;
    int error_code= 0;

    if (thd)
    {
      if (!thd->rewritten_query.length())
        mysql_rewrite_query(thd);
      if (thd->rewritten_query.length())
      {
        query.str= thd->rewritten_query.ptr();
        query.length= thd->rewritten_query.length();
      }
      else
        query= thd->query();
      Security_context *sctx= thd->security_context();
      LEX_CSTRING sctx_host= sctx->host();
      LEX_CSTRING sctx_ip= sctx->ip();
      LEX_CSTRING sctx_external_user= sctx->external_user();
      ip.str= (char *) sctx_ip.str;
      ip.length= sctx_ip.length;
      host.str= (char *) sctx_host.str;
      host.length= sctx_host.length;
      external_user.str= (char *) sctx_external_user.str;
      external_user.length= sctx_external_user.length;
      sql_command.str= (char *) sql_statement_names[thd->lex->sql_command].str;
      sql_command.length= sql_statement_names[thd->lex->sql_command].length;
    }
    else
    {
      ip= empty;
      host= empty;
      external_user= empty;
      sql_command= empty;
    }
    const CHARSET_INFO *clientcs= thd ? thd->variables.character_set_client
      : global_system_variables.character_set_client;

    mysql_audit_notify(thd, MYSQL_AUDIT_GENERAL_CLASS, MYSQL_AUDIT_GENERAL_LOG,
                       error_code, time, user, userlen, cmd, cmdlen, query.str,
                       query.length, clientcs,
                       static_cast<ha_rows>(0), /* general_rows */
                       sql_command, host, external_user, ip);

  }
}


void mysql_audit_general(THD *thd, uint event_subtype,
                         int error_code, const char *msg)
{
  if (mysql_global_audit_mask[0] & MYSQL_AUDIT_GENERAL_CLASSMASK)
  {
    time_t time= my_time(0);
    size_t msglen= msg ? strlen(msg) : 0;
    size_t userlen;
    const char *user;
    char user_buff[MAX_USER_HOST_SIZE];
    LEX_CSTRING query= EMPTY_CSTR;
    const CHARSET_INFO *query_charset= thd->charset();
    MYSQL_LEX_STRING ip, host, external_user, sql_command;
    ha_rows rows;
    Security_context *sctx;
    LEX_CSTRING sctx_host, sctx_ip, sctx_external_user;
    static MYSQL_LEX_STRING empty= { C_STRING_WITH_LEN("") };

    if (thd)
    {
      if (!thd->rewritten_query.length())
        mysql_rewrite_query(thd);
      if (thd->rewritten_query.length())
      {
        query.str= thd->rewritten_query.ptr();
        query.length= thd->rewritten_query.length();
        query_charset= thd->rewritten_query.charset();
      }
      else
        query= thd->query();
      user= user_buff;
      userlen= make_user_name(thd->security_context(), user_buff);
      sctx= thd->security_context();
      rows= thd->get_stmt_da()->current_row_for_condition();
      sctx_ip= sctx->ip();
      ip.str= (char *) sctx_ip.str;
      ip.length= sctx_ip.length;
      sctx_host= sctx->host();
      host.str= (char *) sctx_host.str;
      host.length= sctx_host.length;
      sctx_external_user= sctx->external_user();
      external_user.str= (char *) sctx_external_user.str;
      external_user.length= sctx_external_user.length;
      sql_command.str= (char *) sql_statement_names[thd->lex->sql_command].str;
      sql_command.length= sql_statement_names[thd->lex->sql_command].length;
    }
    else
    {
      user= 0;
      userlen= 0;
      ip= empty;
      host= empty;
      external_user= empty;
      sql_command= empty;
      rows= 0;
    }

    mysql_audit_notify(thd, MYSQL_AUDIT_GENERAL_CLASS, event_subtype,
                       error_code, time, user, userlen, msg, msglen,
                       query.str, query.length, query_charset, rows,
                       sql_command, host, external_user, ip);
  }
}


/**
  Initialize thd variables used by Audit
  
  @param[in] thd

*/

void mysql_audit_init_thd(THD *thd)
{
  thd->audit_class_mask.clear();
  thd->audit_class_mask.resize(MYSQL_AUDIT_CLASS_MASK_SIZE);
}


/**
  Free thd variables used by Audit
  
  @param[in] thd
  @param[in] plugin
  @param[in] arg

  @retval FALSE Always  
*/

void mysql_audit_free_thd(THD *thd)
{
  mysql_audit_release(thd);
  DBUG_ASSERT(thd->audit_class_plugins.empty());
}

#ifdef HAVE_PSI_INTERFACE
static PSI_mutex_key key_LOCK_audit_mask;

static PSI_mutex_info all_audit_mutexes[]=
{
  { &key_LOCK_audit_mask, "LOCK_audit_mask", PSI_FLAG_GLOBAL}
};

static void init_audit_psi_keys(void)
{
  const char* category= "sql";
  int count;

  count= array_elements(all_audit_mutexes);
  mysql_mutex_register(category, all_audit_mutexes, count);
}
#endif /* HAVE_PSI_INTERFACE */

/**
  Initialize Audit global variables
*/

void mysql_audit_initialize()
{
#ifdef HAVE_PSI_INTERFACE
  init_audit_psi_keys();
#endif

  mysql_mutex_init(key_LOCK_audit_mask, &LOCK_audit_mask, MY_MUTEX_INIT_FAST);
  memset(mysql_global_audit_mask, 0, sizeof(mysql_global_audit_mask));
}


/**
  Finalize Audit global variables  
*/

void mysql_audit_finalize()
{
  mysql_mutex_destroy(&LOCK_audit_mask);
}


/**
  Initialize an Audit plug-in
  
  @param[in] plugin

  @retval FALSE  OK
  @retval TRUE   There was an error.
*/

int initialize_audit_plugin(st_plugin_int *plugin)
{
  st_mysql_audit *data= (st_mysql_audit*) plugin->plugin->info;
  
  if (!data->event_notify || !data->class_mask[0])
  {
    sql_print_error("Plugin '%s' has invalid data.",
                    plugin->name.str);
    return 1;
  }
  
  if (plugin->plugin->init && plugin->plugin->init(plugin))
  {
    sql_print_error("Plugin '%s' init function returned error.",
                    plugin->name.str);
    return 1;
  }

  /* Make the interface info more easily accessible */
  plugin->data= plugin->plugin->info;
  
  /* Add the bits the plugin is interested in to the global mask */
  mysql_mutex_lock(&LOCK_audit_mask);
  add_audit_mask(mysql_global_audit_mask, data->class_mask);
  mysql_mutex_unlock(&LOCK_audit_mask);

  return 0;
}


/**
  Performs a bitwise OR of the installed plugins event class masks

  @param[in] thd
  @param[in] plugin
  @param[in] arg

  @retval FALSE  always
*/
static my_bool calc_class_mask(THD *thd, plugin_ref plugin, void *arg)
{
  st_mysql_audit *data= plugin_data<st_mysql_audit*>(plugin);
  if (data)
    add_audit_mask((unsigned long *) arg, data->class_mask);
  return 0;
}


/**
  Finalize an Audit plug-in
  
  @param[in] plugin

  @retval FALSE  OK
  @retval TRUE   There was an error.
*/
int finalize_audit_plugin(st_plugin_int *plugin)
{
  unsigned long event_class_mask[MYSQL_AUDIT_CLASS_MASK_SIZE];
  
  if (plugin->plugin->deinit && plugin->plugin->deinit(NULL))
  {
    DBUG_PRINT("warning", ("Plugin '%s' deinit function returned error.",
                            plugin->name.str));
    DBUG_EXECUTE("finalize_audit_plugin", return 1; );
  }
  
  plugin->data= NULL;
  memset(&event_class_mask, 0, sizeof(event_class_mask));

  /* Iterate through all the installed plugins to create new mask */

  /*
    LOCK_audit_mask/LOCK_plugin order is not fixed, but serialized with table
    lock on mysql.plugin.
  */
  mysql_mutex_lock(&LOCK_audit_mask);
  plugin_foreach(current_thd, calc_class_mask, MYSQL_AUDIT_PLUGIN,
                 &event_class_mask);

  /* Set the global audit mask */
  memmove(mysql_global_audit_mask, event_class_mask, sizeof(event_class_mask));
  mysql_mutex_unlock(&LOCK_audit_mask);

  return 0;
}


/**
  Dispatches an event by invoking the plugin's event_notify method.  

  @param[in] thd
  @param[in] plugin
  @param[in] arg

  @retval FALSE  always
*/

static my_bool plugins_dispatch(THD *thd, plugin_ref plugin, void *arg)
{
  const struct st_mysql_event_generic *event_generic=
    (const struct st_mysql_event_generic *) arg;
  unsigned long event_class_mask[MYSQL_AUDIT_CLASS_MASK_SIZE];
  st_mysql_audit *data= plugin_data<st_mysql_audit*>(plugin);

  set_audit_mask(event_class_mask, event_generic->event_class);

  /* Check to see if the plugin is interested in this event */
  if (check_audit_mask(data->class_mask, event_class_mask))
    return 0;

  /* Actually notify the plugin */
  data->event_notify(thd, event_generic->event_class, event_generic->event);

  return 0;
}


/**
  Distributes an audit event to plug-ins
  
  @param[in] thd
  @param[in] event
*/

static void event_class_dispatch(THD *thd, unsigned int event_class,
                                 const void *event)
{
  struct st_mysql_event_generic event_generic;
  event_generic.event_class= event_class;
  event_generic.event= event;
  /*
    Check if we are doing a slow global dispatch. This event occurs when
    thd == NULL as it is not associated with any particular thread.
  */
  if (unlikely(!thd))
  {
    plugin_foreach(thd, plugins_dispatch, MYSQL_AUDIT_PLUGIN, &event_generic);
  }
  else
  {
    plugin_ref *plugins, *plugins_last;

    /* Use the cached set of audit plugins */
    plugins= thd->audit_class_plugins.begin();
    plugins_last= thd->audit_class_plugins.end();

    for (; plugins != plugins_last; plugins++)
      plugins_dispatch(thd, *plugins, &event_generic);
  }
<<<<<<< HEAD
}
=======
}

/**  There's at least one active audit plugin tracking the general events */
bool is_any_audit_plugin_active(THD *thd __attribute__((unused)))
{
  return (mysql_global_audit_mask[0] & MYSQL_AUDIT_GENERAL_CLASSMASK);
}


#else /* EMBEDDED_LIBRARY */


void mysql_audit_acquire_plugins(THD *thd, uint event_class)
{
}


void mysql_audit_initialize()
{
}


void mysql_audit_finalize()
{
}


int initialize_audit_plugin(st_plugin_int *plugin)
{
  return 1;
}


int finalize_audit_plugin(st_plugin_int *plugin)
{
  return 0;
}


void mysql_audit_release(THD *thd)
{
}


#endif /* EMBEDDED_LIBRARY */
>>>>>>> 524bf7cb
<|MERGE_RESOLUTION|>--- conflicted
+++ resolved
@@ -604,52 +604,11 @@
     for (; plugins != plugins_last; plugins++)
       plugins_dispatch(thd, *plugins, &event_generic);
   }
-<<<<<<< HEAD
-}
-=======
-}
+}
+
 
 /**  There's at least one active audit plugin tracking the general events */
 bool is_any_audit_plugin_active(THD *thd __attribute__((unused)))
 {
   return (mysql_global_audit_mask[0] & MYSQL_AUDIT_GENERAL_CLASSMASK);
 }
-
-
-#else /* EMBEDDED_LIBRARY */
-
-
-void mysql_audit_acquire_plugins(THD *thd, uint event_class)
-{
-}
-
-
-void mysql_audit_initialize()
-{
-}
-
-
-void mysql_audit_finalize()
-{
-}
-
-
-int initialize_audit_plugin(st_plugin_int *plugin)
-{
-  return 1;
-}
-
-
-int finalize_audit_plugin(st_plugin_int *plugin)
-{
-  return 0;
-}
-
-
-void mysql_audit_release(THD *thd)
-{
-}
-
-
-#endif /* EMBEDDED_LIBRARY */
->>>>>>> 524bf7cb
