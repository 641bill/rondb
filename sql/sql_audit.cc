/* Copyright (c) 2007, 2016, Oracle and/or its affiliates. All rights reserved.

   This program is free software; you can redistribute it and/or modify
   it under the terms of the GNU General Public License as published by
   the Free Software Foundation; version 2 of the License.

   This program is distributed in the hope that it will be useful,
   but WITHOUT ANY WARRANTY; without even the implied warranty of
   MERCHANTABILITY or FITNESS FOR A PARTICULAR PURPOSE.  See the
   GNU General Public License for more details.

   You should have received a copy of the GNU General Public License
   along with this program; if not, write to the Free Software Foundation,
   51 Franklin Street, Suite 500, Boston, MA 02110-1335 USA */

#include "sql_audit.h"

#include <sys/types.h>

#include "auto_thd.h"                           // Auto_THD
#include "check_stack.h"
#include "current_thd.h"
#include "error_handler.h"                      // Internal_error_handler
#include "key.h"
#include "log.h"
#include "my_compiler.h"
#include "my_dbug.h"
#include "my_psi_config.h"
#include "my_sqlcommand.h"
#include "my_sys.h"
#include "mysql/mysql_lex_string.h"
#include "mysql/plugin.h"
#include "mysql/psi/mysql_mutex.h"
#include "mysql/psi/psi_base.h"
#include "mysql/psi/psi_mutex.h"
#include "mysqld.h"                             // sql_statement_names
#include "mysqld_error.h"
#include "prealloced_array.h"
#include "probes_mysql.h"                       // IWYU pragma: keep
#include "sql_chars.h"
#include "sql_class.h"                          // THD
#include "sql_const.h"
#include "sql_error.h"
#include "sql_lex.h"
#include "sql_plugin.h"                         // my_plugin_foreach
#include "sql_plugin_ref.h"
#include "sql_rewrite.h"                        // mysql_rewrite_query
<<<<<<< HEAD
#include "table.h"
#include "thr_mutex.h"
#include "violite.h"
=======
#include "sql_parse.h"                          // check_stack_overrun
>>>>>>> 2b2d8e48

/**
  @class Audit_error_handler

  Error handler that controls error reporting by plugin.
*/
class Audit_error_handler : public Internal_error_handler
{
private:

  /**
    @brief Blocked copy constructor (private).
  */
  Audit_error_handler(const Audit_error_handler &obj MY_ATTRIBUTE((unused))):
    m_thd(NULL), m_warning_message(NULL),
    m_error_reported(false), m_active(false)
  {
  }

public:

  /**
    @brief Construction.

    @param thd            Current thread data.
    @param warning_message Warning message used when error has been
                               suppressed.
    @param active              Specifies whether the handler is active or not.
                               Optional parameter (default is true).
  */
  Audit_error_handler(THD *thd, const char *warning_message,
                      bool active= true) :
    m_thd(thd),
    m_warning_message(warning_message),
    m_error_reported(false),
    m_active(active)
  {
    if (m_active)
    {
      /* Activate the error handler. */
      m_thd->push_internal_handler(this);
    }
  }

  /**
    @brief Destruction.
  */
  virtual ~Audit_error_handler()
  {
    if (m_active)
    {
      /* Deactivate this handler. */
      m_thd->pop_internal_handler();
    }
  }

  /**
    @brief Simplified custom handler.

    @returns True on error rejection, otherwise false.
  */
  virtual bool handle() = 0;

  /**
    @brief Error handler.

    @see Internal_error_handler::handle_condition

    @returns True on error rejection, otherwise false.
  */
  virtual bool handle_condition(THD *thd,
                                uint sql_errno,
                                const char* sqlstate,
                                Sql_condition::enum_severity_level *level,
                                const char* msg)
  {
    if (m_active && handle())
    {
      /* Error has been rejected. Write warning message. */
      print_warning(m_warning_message);

      m_error_reported = true;

      return true;
    }

    return false;
  }

  /**
    @brief Warning print routine.

    @param warn_msg Warning message to be printed.
  */
  virtual void print_warning(const char *warn_msg)
  {
    sql_print_warning("%s", warn_msg);
  }

  /**
    @brief Convert the result value returned from the audit api.

    @param result Result value received from the plugin function.

    @returns Converted result value.
  */
  int get_result(int result)
  {
    return m_error_reported ? 0 : result;
  }

private:

  /** Current thread data. */
  THD        *m_thd;

  /** Warning message used when the error is rejected. */
  const char *m_warning_message;

  /** Error has been reported. */
  bool       m_error_reported;

  /** Handler has been activated. */
  const bool m_active;
};

struct st_mysql_event_generic
{
  mysql_event_class_t event_class;
  const void *event;
};

/**
  @struct st_mysql_subscribe_event

  Plugin event subscription structure.
*/
struct st_mysql_subscribe_event
{
  /* Event class. */
  mysql_event_class_t event_class;
  /* Event subclass. */
  unsigned long       event_subclass;
  /* Event subscription masks. */
  unsigned long       *subscribe_mask;
};


unsigned long mysql_global_audit_mask[MYSQL_AUDIT_CLASS_MASK_SIZE];

static mysql_mutex_t LOCK_audit_mask;

static int event_class_dispatch(THD *thd, mysql_event_class_t event_class,
                                const void *event);

static int event_class_dispatch_error(THD *thd,
                                      mysql_event_class_t event_class,
                                      const char *event_name,
                                      const void *event);

static inline
void add_audit_mask(unsigned long *mask, const unsigned long *rhs)
{
  mask[0]|= rhs[0];
}

static inline
bool check_audit_mask(const unsigned long *lhs,
                      const unsigned long *rhs)
{
  return !(lhs[0] & rhs[0]);
}

/**
  Fill query and query charset info extracted from the thread object.

  @param[in]  thd     Thread data.
  @param[out] query   SQL query text.
  @param[out] charset SQL query charset.
*/
inline
void thd_get_audit_query(THD *thd, MYSQL_LEX_CSTRING *query,
                         const struct charset_info_st **charset)
{
  if (!thd->rewritten_query.length())
    mysql_rewrite_query(thd);

  if (thd->rewritten_query.length())
  {
    query->str= thd->rewritten_query.ptr();
    query->length= thd->rewritten_query.length();
    *charset= thd->rewritten_query.charset();
  }
  else
  {
    query->str= thd->query().str;
    query->length= thd->query().length;
    *charset= thd->charset();
  }
}

int mysql_audit_notify(THD *thd, mysql_event_general_subclass_t subclass,
                       int error_code, const char *msg, size_t msg_len)
{
  mysql_event_general event;
  char user_buff[MAX_USER_HOST_SIZE];

  if (mysql_audit_acquire_plugins(thd, MYSQL_AUDIT_GENERAL_CLASS,
                                  static_cast<unsigned long>(subclass)))
    return 0;

  event.event_subclass= subclass;
  event.general_error_code= error_code;
  event.general_thread_id= thd ? thd->thread_id() : 0;
  if (thd)
  {
    Security_context *sctx= thd->security_context();

    event.general_user.str= user_buff;
    event.general_user.length= make_user_name(thd->security_context(), user_buff);
    event.general_ip= sctx->ip();
    event.general_host= sctx->host();
    event.general_external_user= sctx->external_user();
    event.general_rows= thd->get_stmt_da()->current_row_for_condition();
    event.general_sql_command= sql_statement_names[thd->lex->sql_command];

    thd_get_audit_query(thd, &event.general_query,
                        (const charset_info_st**)&event.general_charset);

    event.general_time= thd->start_time.tv_sec;
  }
  else
  {
    static MYSQL_LEX_CSTRING empty={ C_STRING_WITH_LEN("") };

    event.general_user.str= NULL;
    event.general_user.length= 0;
    event.general_ip= empty;
    event.general_host= empty;
    event.general_external_user= empty;
    event.general_rows= 0;
    event.general_sql_command= empty;
    event.general_query.str= "";
    event.general_query.length= 0;
    event.general_time= my_time(0);
  }

  DBUG_EXECUTE_IF("audit_log_negative_general_error_code",
                  event.general_error_code*= -1;);

  event.general_command.str= msg;
  event.general_command.length= msg_len;

  return event_class_dispatch(thd, MYSQL_AUDIT_GENERAL_CLASS, &event);
}

/**
  @class Ignore_event_error_handler

  Ignore all errors notified from within plugin.
*/
class Ignore_event_error_handler : public Audit_error_handler
{
public:

  /**
    @brief Construction.

    @param thd             Current thread data.
    @param event_name
  */
  Ignore_event_error_handler(THD *thd, const char *event_name) :
    Audit_error_handler(thd, "Event '%s' cannot be aborted."),
    m_event_name(event_name)
  {
  }

  /**
    @brief Ignore all errors.

    @retval True on error rejection, otherwise false.
  */
  virtual bool handle()
  {
    return true;
  }

  /**
  @brief Custom warning print routine.

  @param warn_msg Placeholding warning message to be printed.
  */
  virtual void print_warning(const char *warn_msg)
  {
    sql_print_warning(warn_msg, m_event_name);
  }

private:

  /**
  @brief Event name used in the warning message.
  */
  const char *m_event_name;
};

<<<<<<< HEAD
int mysql_audit_notify(THD *thd, mysql_event_general_subclass_t subclass,
                       const char* subclass_name,
                       int error_code, const char *msg, size_t msg_len)
{
  mysql_event_general event;
  char user_buff[MAX_USER_HOST_SIZE];

  DBUG_ASSERT(thd);

  if (mysql_audit_acquire_plugins(thd, MYSQL_AUDIT_GENERAL_CLASS,
                                  static_cast<unsigned long>(subclass)))
    return 0;

  event.event_subclass= subclass;
  event.general_error_code= error_code;
  event.general_thread_id= thd->thread_id();

  Security_context *sctx= thd->security_context();

  event.general_user.str= user_buff;
  event.general_user.length= make_user_name(sctx, user_buff);
  event.general_ip= sctx->ip();
  event.general_host= sctx->host();
  event.general_external_user= sctx->external_user();
  event.general_rows= thd->get_stmt_da()->current_row_for_condition();
  event.general_sql_command= sql_statement_names[thd->lex->sql_command];

  thd_get_audit_query(thd, &event.general_query,
                      (const charset_info_st**)&event.general_charset);

  event.general_time= thd->query_start_in_secs();

  DBUG_EXECUTE_IF("audit_log_negative_general_error_code",
                  event.general_error_code*= -1;);

  event.general_command.str= msg;
  event.general_command.length= msg_len;

  if (subclass == MYSQL_AUDIT_GENERAL_ERROR)
  {
    Ignore_event_error_handler handler(thd, subclass_name);

    return event_class_dispatch(thd, MYSQL_AUDIT_GENERAL_CLASS, &event);
  }

  return event_class_dispatch(thd, MYSQL_AUDIT_GENERAL_CLASS, &event);
}

=======
>>>>>>> 2b2d8e48
int mysql_audit_notify(THD *thd, mysql_event_connection_subclass_t subclass,
                       const char* subclass_name, int errcode)
{
  mysql_event_connection event;

  if (mysql_audit_acquire_plugins(thd, MYSQL_AUDIT_CONNECTION_CLASS,
                                  static_cast<unsigned long>(subclass)))
    return 0;

  event.event_subclass= subclass;
  event.status= errcode;
  event.connection_id= thd->thread_id();
  event.user.str= thd->security_context()->user().str;
  event.user.length= thd->security_context()->user().length;
  event.priv_user.str= thd->security_context()->priv_user().str;
  event.priv_user.length= thd->security_context()->priv_user().length;
  event.external_user.str= thd->security_context()->external_user().str;
  event.external_user.length= thd->security_context()->external_user().length;
  event.proxy_user.str= thd->security_context()->proxy_user().str;
  event.proxy_user.length= thd->security_context()->proxy_user().length;
  event.host.str= thd->security_context()->host().str;
  event.host.length= thd->security_context()->host().length;
  event.ip.str= thd->security_context()->ip().str;
  event.ip.length= thd->security_context()->ip().length;
  event.database.str= thd->db().str;
  event.database.length= thd->db().length;

  /* Keep this for backward compatibility. */
  event.connection_type= subclass == MYSQL_AUDIT_CONNECTION_CONNECT ?
                         thd->get_vio_type() : NO_VIO_TYPE;

  if (subclass == MYSQL_AUDIT_CONNECTION_DISCONNECT)
  {
    Ignore_event_error_handler handler(thd, subclass_name);

    return handler.get_result(event_class_dispatch_error(thd,
                                                 MYSQL_AUDIT_CONNECTION_CLASS,
                                                 subclass_name, &event));
  }

  return event_class_dispatch_error(thd, MYSQL_AUDIT_CONNECTION_CLASS,
                                    subclass_name, &event);
}

int mysql_audit_notify(THD *thd, mysql_event_connection_subclass_t subclass,
                       const char* subclass_name)
{
  return mysql_audit_notify(thd, subclass, subclass_name,
                            thd->get_stmt_da()->is_error() ?
                            thd->get_stmt_da()->mysql_errno() : 0);
}

int mysql_audit_notify(THD *thd, mysql_event_parse_subclass_t subclass,
                       const char* subclass_name,
                       mysql_event_parse_rewrite_plugin_flag *flags,
                       LEX_CSTRING *rewritten_query)
{
  mysql_event_parse event;

  if (mysql_audit_acquire_plugins(thd, MYSQL_AUDIT_PARSE_CLASS, subclass))
    return 0;

  event.event_subclass= subclass;
  event.flags= flags;
  event.query.str= thd->query().str;
  event.query.length= thd->query().length;
  event.rewritten_query= rewritten_query;

  return event_class_dispatch_error(thd, MYSQL_AUDIT_PARSE_CLASS,
                                    subclass_name, &event);
}

/**
  Check whether the table access event for a specified table will
  be generated.

  Events for Views, table catogories other than 'SYSTEM' or 'USER' and
  temporary tables are not generated.

  @param table Table that is to be check.

  @retval true - generate event, otherwise not.
*/
inline bool generate_table_access_event(TABLE_LIST *table)
{
  /* Discard views or derived tables. */
  if (table->is_view_or_derived())
    return false;

  /* TRUNCATE query on Storage Engine supporting HTON_CAN_RECREATE flag. */
  if (!table->table)
    return true;

  /* Do not generate events, which come from PS preparation. */
  if (table->table->in_use->lex->is_ps_or_view_context_analysis())
    return false;

  /* Generate event for SYSTEM and USER tables, which are not temp tables. */
  if ((table->table->s->table_category == TABLE_CATEGORY_SYSTEM ||
      table->table->s->table_category == TABLE_CATEGORY_USER) &&
      table->table->s->tmp_table == NO_TMP_TABLE)
    return true;

  return false;
}

/**
  Function that allows to use AUDIT_EVENT macro for setting subclass
  and subclass name values.

  @param [out] out_subclass      Subclass value pointer to be set.
  @param [out] out_subclass_name Subclass name pointer to be set.
  @param subclass                Subclass that sets out_subclass value.
  @param subclass_name           Subclass name that sets out_subclass_name.
*/
inline static void set_table_access_subclass(
                            mysql_event_table_access_subclass_t *out_subclass,
                            const char **out_subclass_name,
                            mysql_event_table_access_subclass_t subclass,
                            const char *subclass_name)
{
  *out_subclass= subclass;
  *out_subclass_name= subclass_name;
}

/**
  Generate table access event for a specified table. Table is being
  verified, whether the event for this table is to be generated.

  @see generate_event

  @param thd           Current thread data.
  @param subclass      Subclass value.
  @param subclass_name Subclass name.
  @param table         Table, for which table access event is to be generated.

  @return Abort execution on 'true', otherwise continue execution.
*/
static int mysql_audit_notify(THD *thd, mysql_event_table_access_subclass_t subclass,
                              const char *subclass_name, TABLE_LIST *table)
{
  LEX_CSTRING str;
  mysql_event_table_access event;

  if (!generate_table_access_event(table) ||
      mysql_audit_acquire_plugins(thd, MYSQL_AUDIT_TABLE_ACCESS_CLASS,
                                  static_cast<unsigned long>(subclass)))
    return 0;

  event.event_subclass= subclass;
  event.connection_id= thd->thread_id();
  event.sql_command_id= thd->lex->sql_command;

  thd_get_audit_query(thd, &event.query, &event.query_charset);

  lex_cstring_set(&str, table->db);
  event.table_database.str= str.str;
  event.table_database.length= str.length;

  lex_cstring_set(&str, table->table_name);
  event.table_name.str= str.str;
  event.table_name.length= str.length;

  return event_class_dispatch_error(thd, MYSQL_AUDIT_TABLE_ACCESS_CLASS,
                                    subclass_name, &event);
}

int mysql_audit_table_access_notify(THD *thd, TABLE_LIST *table)
{
  mysql_event_table_access_subclass_t subclass;
  const char *subclass_name;
  int ret;

  /* Do not generate events for non query table access. */
  if (!thd->lex->query_tables)
    return 0;

  switch (thd->lex->sql_command)
  {
    case SQLCOM_REPLACE_SELECT:
    case SQLCOM_INSERT_SELECT:
    {
      /*
        INSERT/REPLACE SELECT generates Insert event for the first table in the
        list and Read for remaining tables.
      */
      set_table_access_subclass(&subclass, &subclass_name,
                                AUDIT_EVENT(MYSQL_AUDIT_TABLE_ACCESS_INSERT));

      if ((ret= mysql_audit_notify(thd, subclass, subclass_name, table)))
        return ret;

      /* Skip this table (event already generated). */
      table= table->next_global;

      set_table_access_subclass(&subclass, &subclass_name,
                                AUDIT_EVENT(MYSQL_AUDIT_TABLE_ACCESS_READ));
      break;
    }
    case SQLCOM_INSERT:
    case SQLCOM_REPLACE:
    case SQLCOM_LOAD:
      set_table_access_subclass(&subclass, &subclass_name,
                                AUDIT_EVENT(MYSQL_AUDIT_TABLE_ACCESS_INSERT));
      break;
    case SQLCOM_DELETE:
    case SQLCOM_DELETE_MULTI:
    case SQLCOM_TRUNCATE:
      set_table_access_subclass(&subclass, &subclass_name,
                                AUDIT_EVENT(MYSQL_AUDIT_TABLE_ACCESS_DELETE));
      break;
    case SQLCOM_UPDATE:
    case SQLCOM_UPDATE_MULTI:
      /* Update state is taken from the table instance in the
         mysql_audit_notify function. */
      set_table_access_subclass(&subclass, &subclass_name,
                                AUDIT_EVENT(MYSQL_AUDIT_TABLE_ACCESS_UPDATE));
      break;
    case SQLCOM_SELECT:
    case SQLCOM_HA_READ:
      set_table_access_subclass(&subclass, &subclass_name,
                                AUDIT_EVENT(MYSQL_AUDIT_TABLE_ACCESS_READ));
      break;
    default:
      /* Do not generate event for not supported command. */
      return 0;
  }

  for (; table; table= table->next_global)
  {
    /*
      Do not generate audit logs for opening DD tables when processing I_S
      queries.
    */
    if (table->referencing_view &&
        table->referencing_view->is_system_view)
      continue;

    /*
      Update-Multi query can have several updatable tables as well as readable
      tables. This is taken from table->updating field, which holds info,
      whether table is being updated or not. table->updating holds invalid
      info, when the updatable table is referenced by a view. View status is
      taken into account in that case.
    */
    if (subclass == MYSQL_AUDIT_TABLE_ACCESS_UPDATE &&
        !table->referencing_view && !table->updating)
      set_table_access_subclass(&subclass, &subclass_name,
                                AUDIT_EVENT(MYSQL_AUDIT_TABLE_ACCESS_READ));

    if ((ret= mysql_audit_notify(thd, subclass, subclass_name, table)))
      return ret;
  }

  return 0;
}

int mysql_audit_notify(THD *thd, mysql_event_global_variable_subclass_t subclass,
                       const char* subclass_name, const char *name,
                       const char *value, const unsigned int value_length)
{
  mysql_event_global_variable event;

  if (mysql_audit_acquire_plugins(thd, MYSQL_AUDIT_GLOBAL_VARIABLE_CLASS,
                                  static_cast<unsigned long>(subclass)))
    return 0;

  event.event_subclass= subclass;
  event.connection_id= thd->thread_id();
  event.sql_command_id= thd->lex->sql_command;

  LEX_CSTRING name_str;
  lex_cstring_set(&name_str, name);
  event.variable_name.str= name_str.str;
  event.variable_name.length= name_str.length;

  event.variable_value.str= value;
  event.variable_value.length= value_length;

  return event_class_dispatch_error(thd, MYSQL_AUDIT_GLOBAL_VARIABLE_CLASS,
                                    subclass_name, &event);
}

int mysql_audit_notify(mysql_event_server_startup_subclass_t subclass,
                       const char *subclass_name,
                       const char **argv,
                       unsigned int argc)
{
  mysql_event_server_startup event;
  Auto_THD thd;

  if (mysql_audit_acquire_plugins(thd.thd, MYSQL_AUDIT_SERVER_STARTUP_CLASS,
                                  static_cast<unsigned long>(subclass)))
    return 0;

  event.event_subclass= subclass;
  event.argv= argv;
  event.argc= argc;

  return event_class_dispatch_error(thd.thd, MYSQL_AUDIT_SERVER_STARTUP_CLASS,
                                    subclass_name, &event);
}

int mysql_audit_notify(mysql_event_server_shutdown_subclass_t subclass,
                       mysql_server_shutdown_reason_t reason, int exit_code)
{
  mysql_event_server_shutdown event;

  if (mysql_audit_acquire_plugins(0, MYSQL_AUDIT_SERVER_SHUTDOWN_CLASS,
                                  static_cast<unsigned long>(subclass)))
    return 0;

  event.event_subclass= subclass;
  event.exit_code = exit_code;
  event.reason= reason;

  return event_class_dispatch(0, MYSQL_AUDIT_SERVER_SHUTDOWN_CLASS, &event);
}

/*
Function commented out. No Audit API calls yet.

int mysql_audit_notify(THD *thd, mysql_event_authorization_subclass_t subclass,
                       const char* subclass_name,
                       const char *database, const char *table,
                       const char *object)
{
  mysql_event_authorization event;

  mysql_audit_acquire_plugins(thd, MYSQL_AUDIT_AUTHORIZATION_CLASS,
                              static_cast<unsigned long>(subclass));

  event.event_subclass= subclass;
  event.connection_id= thd->thread_id();
  event.sql_command_id= thd->lex->sql_command;

  thd_get_audit_query(thd, &event.query, &event.query_charset);

  LEX_CSTRING obj_str;

  lex_cstring_set(&obj_str, database ? database : "");
  event.database.str= database;
  event.database.length= obj_str.length;

  lex_cstring_set(&obj_str, table ? table : "");
  event.table.str= table;
  event.table.length = obj_str.length;

  lex_cstring_set(&obj_str, object ? object : "");
  event.object.str= object;
  event.object.length= obj_str.length;

  return event_class_dispatch_error(thd, MYSQL_AUDIT_AUTHORIZATION_CLASS,
                                    subclass_name, &event);
}
*/

/**
  @class Ignore_command_start_error_handler

  Ignore error for specified commands.
*/
class Ignore_command_start_error_handler : public Audit_error_handler
{
public:

  /**
    @brief Construction.

    @param thd     Current thread data.
    @param command Current command that the handler will be active against.
    @param command_text
  */
  Ignore_command_start_error_handler(THD *thd,
                                     enum_server_command command,
                                     const char *command_text) :
    Audit_error_handler(thd, "Command '%s' cannot be aborted.",
                        ignore_command(command)),
    m_command(command),
    m_command_text(command_text)
  {
  }

  /**
    @brief Error for specified command handling routine.

    @retval True on error rejection, otherwise false.
  */
  virtual bool handle()
  {
    return ignore_command(m_command);
  }

  /**
    @brief Custom warning print routine.

    @param warn_msg Placeholding warning message text.
  */
  virtual void print_warning(const char *warn_msg)
  {
    sql_print_warning(warn_msg, m_command_text);
  }

  /**
    @brief Check whether the command is to be ignored.

    @retval True whether the command is to be ignored. Otherwise false.
  */
  static bool ignore_command(enum_server_command command)
  {
    /* Ignore these commands. The plugin cannot abort on these commands. */
    if (command == COM_QUIT ||
        command == COM_PING ||
        command == COM_SLEEP || /* Deprecated commands from here. */
        command == COM_CONNECT ||
        command == COM_TIME ||
        command == COM_DELAYED_INSERT ||
        command == COM_END)
    {
      return true;
    }

    return false;
  }

private:

  /** Command that the handler is active against. */
  enum_server_command m_command;

  /** Command string. */
  const char          *m_command_text;
};

int mysql_audit_notify(THD *thd, mysql_event_command_subclass_t subclass,
                       const char *subclass_name, enum_server_command command,
                       const char *command_text)
{
  mysql_event_command event;

  if (mysql_audit_acquire_plugins(thd, MYSQL_AUDIT_COMMAND_CLASS,
                                  static_cast<unsigned long>(subclass)))
    return 0;

  event.event_subclass = subclass;
  event.status= thd->get_stmt_da()->is_error() ?
                thd->get_stmt_da()->mysql_errno() : 0;
  event.connection_id = thd && thd->thread_id();
  event.command_id= command;

  if (subclass == MYSQL_AUDIT_COMMAND_START)
  {
    Ignore_command_start_error_handler handler(thd, command, command_text);

    return handler.get_result(event_class_dispatch_error(thd,
                                                    MYSQL_AUDIT_COMMAND_CLASS,
                                                    subclass_name, &event));
  }

  /* MYSQL_AUDIT_COMMAND_END event handling. */
  Ignore_event_error_handler handler(thd, subclass_name);

  return handler.get_result(event_class_dispatch_error(thd,
                                                    MYSQL_AUDIT_COMMAND_CLASS,
                                                    subclass_name, &event));
}

int mysql_audit_notify(THD *thd, mysql_event_query_subclass_t subclass,
                       const char* subclass_name)
{
  mysql_event_query event;

  if (mysql_audit_acquire_plugins(thd, MYSQL_AUDIT_QUERY_CLASS,
                                  static_cast<unsigned long>(subclass)))
    return 0;

  event.event_subclass = subclass;
  event.status = thd->get_stmt_da()->is_error() ?
                 thd->get_stmt_da()->mysql_errno() : 0;
  event.connection_id = thd->thread_id();

  event.sql_command_id= thd->lex->sql_command;

  thd_get_audit_query(thd, &event.query, &event.query_charset);

  return event_class_dispatch_error(thd, MYSQL_AUDIT_QUERY_CLASS,
                                    subclass_name, &event);
}

int mysql_audit_notify(THD *thd,
                       mysql_event_stored_program_subclass_t subclass,
                       const char *subclass_name,
                       const char *database, const char *name,
                       void * parameters)
{
  mysql_event_stored_program event;

  if (mysql_audit_acquire_plugins(thd, MYSQL_AUDIT_STORED_PROGRAM_CLASS,
                                  static_cast<unsigned long>(subclass)))
    return 0;

  event.event_subclass = subclass;
  event.connection_id= thd->thread_id();
  event.sql_command_id= thd->lex->sql_command;

  thd_get_audit_query(thd, &event.query, &event.query_charset);

  LEX_CSTRING obj_str;

  lex_cstring_set(&obj_str, database ? database : "");
  event.database.str= obj_str.str;
  event.database.length= obj_str.length;

  lex_cstring_set(&obj_str, name ? name : "");
  event.name.str= obj_str.str;
  event.name.length= obj_str.length;

  event.parameters= parameters;

  return event_class_dispatch_error(thd, MYSQL_AUDIT_STORED_PROGRAM_CLASS,
                                    subclass_name, &event);
}

/**
  Acquire and lock any additional audit plugins as required
  
  @param[in] thd
  @param[in] plugin
  @param[in] arg

  @retval FALSE Always  
*/

static my_bool acquire_plugins(THD *thd, plugin_ref plugin, void *arg)
{
  st_mysql_subscribe_event *evt = (st_mysql_subscribe_event *)arg;
  st_mysql_audit *data= plugin_data<st_mysql_audit*>(plugin);
  int i;

  /* Check if this plugin is interested in the event */
  if (check_audit_mask(&data->class_mask[evt->event_class],
                       &evt->event_subclass))
    return 0;

  /*
    Check if this plugin may already be registered. This will fail to
    acquire a newly installed plugin on a specific corner case where
    one or more event classes already in use by the calling thread
    are an event class of which the audit plugin has interest.
  */
  if (!check_audit_mask(&data->class_mask[evt->event_class],
                        &thd->audit_class_mask[evt->event_class]))
    return 0;

  /* Copy subscription masks from the plugin into the array. */
  for (i = MYSQL_AUDIT_GENERAL_CLASS; i < MYSQL_AUDIT_CLASS_MASK_SIZE; i++)
    evt->subscribe_mask[i]= data->class_mask[i];
  
  /* lock the plugin and add it to the list */
  plugin= my_plugin_lock(NULL, &plugin);
  thd->audit_class_plugins.push_back(plugin);

  return 0;
}


/**
  @brief Acquire audit plugins

  @param[in]   thd              MySQL thread handle
  @param[in]   event_class      Audit event class
  @param       event_subclass

  @details Ensure that audit plugins interested in given event
  class are locked by current thread.
*/
int mysql_audit_acquire_plugins(THD *thd, mysql_event_class_t event_class,
                                 unsigned long event_subclass)
{
  DBUG_ENTER("mysql_audit_acquire_plugins");
  unsigned long global_mask= mysql_global_audit_mask[event_class];

  if (thd && !check_audit_mask(&global_mask, &event_subclass) &&
      check_audit_mask(&thd->audit_class_mask[event_class],
                       &event_subclass))
  {
    /* There is a plugin registered for the subclass, but THD has not
       registered yet for this event. Refresh THD class mask. */

    unsigned long masks[MYSQL_AUDIT_CLASS_MASK_SIZE]= { 0, };
    st_mysql_subscribe_event evt= { event_class, event_subclass, masks };
    int i;
    plugin_foreach(thd, acquire_plugins, MYSQL_AUDIT_PLUGIN, &evt);
    for (i = MYSQL_AUDIT_GENERAL_CLASS; i < MYSQL_AUDIT_CLASS_MASK_SIZE; i++)
      add_audit_mask(&thd->audit_class_mask[i], &evt.subscribe_mask[i]);

    global_mask= thd->audit_class_mask[event_class];
  }

  /* Check whether there is a plugin registered for this event. */
  DBUG_RETURN(check_audit_mask(&global_mask, &event_subclass) ? 1 : 0);
}
 

/**
  Release any resources associated with the current thd.
  
  @param[in] thd

*/

void mysql_audit_release(THD *thd)
{
  plugin_ref *plugins, *plugins_last;
  
  if (!thd || thd->audit_class_plugins.empty())
    return;
  
  plugins= thd->audit_class_plugins.begin();
  plugins_last= thd->audit_class_plugins.end();
  for (; plugins != plugins_last; plugins++)
  {
    st_mysql_audit *data= plugin_data<st_mysql_audit*>(*plugins);
	
    /* Check to see if the plugin has a release method */
    if (!(data->release_thd))
      continue;

    /* Tell the plugin to release its resources */
    data->release_thd(thd);
  }

  /* Now we actually unlock the plugins */  
  plugin_unlock_list(NULL, thd->audit_class_plugins.begin(),
                     thd->audit_class_plugins.size());
  
  /* Reset the state of thread values */
  thd->audit_class_plugins.clear();
  thd->audit_class_mask.clear();
  thd->audit_class_mask.resize(MYSQL_AUDIT_CLASS_MASK_SIZE);
}


/**
  Initialize thd variables used by Audit
  
  @param[in] thd

*/

void mysql_audit_init_thd(THD *thd)
{
  thd->audit_class_mask.clear();
  thd->audit_class_mask.resize(MYSQL_AUDIT_CLASS_MASK_SIZE);
}


/**
  Free thd variables used by Audit
  
  @param thd Current thread
*/

void mysql_audit_free_thd(THD *thd)
{
  mysql_audit_release(thd);
  DBUG_ASSERT(thd->audit_class_plugins.empty());
}

#ifdef HAVE_PSI_INTERFACE
static PSI_mutex_key key_LOCK_audit_mask;

static PSI_mutex_info all_audit_mutexes[]=
{
  { &key_LOCK_audit_mask, "LOCK_audit_mask", PSI_FLAG_GLOBAL, 0}
};

static void init_audit_psi_keys(void)
{
  const char* category= "sql";
  int count;

  count= array_elements(all_audit_mutexes);
  mysql_mutex_register(category, all_audit_mutexes, count);
}
#endif /* HAVE_PSI_INTERFACE */

/**
  Initialize Audit global variables
*/

void mysql_audit_initialize()
{
#ifdef HAVE_PSI_INTERFACE
  init_audit_psi_keys();
#endif

  mysql_mutex_init(key_LOCK_audit_mask, &LOCK_audit_mask, MY_MUTEX_INIT_FAST);
  memset(mysql_global_audit_mask, 0, sizeof(mysql_global_audit_mask));
}


/**
  Finalize Audit global variables  
*/

void mysql_audit_finalize()
{
  mysql_mutex_destroy(&LOCK_audit_mask);
}


/**
  Initialize an Audit plug-in
  
  @param[in] plugin

  @retval FALSE  OK
  @retval TRUE   There was an error.
*/

int initialize_audit_plugin(st_plugin_int *plugin)
{
  st_mysql_audit *data= (st_mysql_audit*) plugin->plugin->info;
  int i;
  unsigned long masks= 0;

  for (i= MYSQL_AUDIT_GENERAL_CLASS; i < MYSQL_AUDIT_CLASS_MASK_SIZE; i++)
  {
    masks|= data->class_mask[i];
  }

  if (data->class_mask[MYSQL_AUDIT_AUTHORIZATION_CLASS])
  {
    sql_print_error("Plugin '%s' cannot subscribe to "
                 "MYSQL_AUDIT_AUTHORIZATION events. Currently not supported.",
                 plugin->name.str);
    return 1;
  }

  if (!data->event_notify || !masks)
  {
    sql_print_error("Plugin '%s' has invalid data.",
                    plugin->name.str);
    return 1;
  }
  
  if (plugin->plugin->init && plugin->plugin->init(plugin))
  {
    sql_print_error("Plugin '%s' init function returned error.",
                    plugin->name.str);
    return 1;
  }

  /* Make the interface info more easily accessible */
  plugin->data= plugin->plugin->info;
  
  /* Add the bits the plugin is interested in to the global mask */
  mysql_mutex_lock(&LOCK_audit_mask);
  for (i= MYSQL_AUDIT_GENERAL_CLASS; i < MYSQL_AUDIT_CLASS_MASK_SIZE; i++)
  {
    add_audit_mask(&mysql_global_audit_mask[i], &data->class_mask[i]);
  }
  mysql_mutex_unlock(&LOCK_audit_mask);

  return 0;
}


/**
  Performs a bitwise OR of the installed plugins event class masks

  @param[in] thd
  @param[in] plugin
  @param[in] arg

  @retval FALSE  always
*/
static my_bool calc_class_mask(THD *thd, plugin_ref plugin, void *arg)
{
  st_mysql_audit *data= plugin_data<st_mysql_audit*>(plugin);
  if (data)
  {
    int i;
    unsigned long *dst= (unsigned long *)arg;
    for (i = MYSQL_AUDIT_GENERAL_CLASS; i < MYSQL_AUDIT_CLASS_MASK_SIZE; i++)
    {
      add_audit_mask(&dst[i], &data->class_mask[i]);
    }
  }
  return 0;
}


/**
  Finalize an Audit plug-in
  
  @param[in] plugin

  @retval FALSE  OK
  @retval TRUE   There was an error.
*/
int finalize_audit_plugin(st_plugin_int *plugin)
{
  unsigned long event_class_mask[MYSQL_AUDIT_CLASS_MASK_SIZE];
  
  if (plugin->plugin->deinit && plugin->plugin->deinit(NULL))
  {
    DBUG_PRINT("warning", ("Plugin '%s' deinit function returned error.",
                            plugin->name.str));
    DBUG_EXECUTE("finalize_audit_plugin", return 1; );
  }
  
  plugin->data= NULL;
  memset(&event_class_mask, 0, sizeof(event_class_mask));

  /* Iterate through all the installed plugins to create new mask */

  /*
    LOCK_audit_mask/LOCK_plugin order is not fixed, but serialized with table
    lock on mysql.plugin.
  */
  mysql_mutex_lock(&LOCK_audit_mask);
  plugin_foreach(current_thd, calc_class_mask, MYSQL_AUDIT_PLUGIN,
                 &event_class_mask);

  /* Set the global audit mask */
  memmove(mysql_global_audit_mask, event_class_mask, sizeof(event_class_mask));
  mysql_mutex_unlock(&LOCK_audit_mask);

  return 0;
}


/**
  Dispatches an event by invoking the plugin's event_notify method.  

  @param[in] thd
  @param[in] plugin
  @param[in] arg

  @retval FALSE  always
*/

static int plugins_dispatch(THD *thd, plugin_ref plugin, void *arg)
{
  const struct st_mysql_event_generic *event_generic=
    (const struct st_mysql_event_generic *) arg;
  unsigned long subclass = (unsigned long)*(int *)event_generic->event;
  st_mysql_audit *data= plugin_data<st_mysql_audit*>(plugin);

  /* Check to see if the plugin is interested in this event */
  if (check_audit_mask(&data->class_mask[event_generic->event_class], &subclass))
    return 0;

  /* Actually notify the plugin */
  return data->event_notify(thd, event_generic->event_class,
                            event_generic->event);
}

static my_bool plugins_dispatch_bool(THD *thd, plugin_ref plugin, void *arg)
{
  return plugins_dispatch(thd, plugin, arg) ? TRUE : FALSE;
}

/**
  Distributes an audit event to plug-ins
  
  @param[in] thd
  @param     event_class
  @param[in] event
*/

static int event_class_dispatch(THD *thd, mysql_event_class_t event_class,
                                const void *event)
{
  int result= 0;
  struct st_mysql_event_generic event_generic;
  event_generic.event_class= event_class;
  event_generic.event= event;
  /*
    Check if we are doing a slow global dispatch. This event occurs when
    thd == NULL as it is not associated with any particular thread.
  */
  if (unlikely(!thd))
  {
    return plugin_foreach(thd, plugins_dispatch_bool,
                          MYSQL_AUDIT_PLUGIN, &event_generic) ? 1 : 0;
  }
  else
  {
    plugin_ref *plugins, *plugins_last;

    /*
      Audit events must be generated from a thread associated with a given
      THD. During generation of the certain events, THD's state is modified
      using the THD::push_internal_handler and THD::pop_internal_handler
      functions, which are not multithread safe. Additionally, audit
      notifications have associated thread id, which should remain the same
      accross all session associated notifications.
    */
    DBUG_ASSERT(thd == current_thd);

    /*
      Does not allow infinite recursive calls that crash the server.
      This happens when error is reported from within a plugin that already
      is receiving error event (MYSQL_AUDIT_GENERAL_ERROR). This condition
      breaks the recursion, when the stack size gets close to its minimal
      value.
    */
    if (check_stack_overrun(thd, STACK_MIN_SIZE * 5,
                            reinterpret_cast<uchar *>(&event_generic)))
    {
      return 0;
    }

    /* Use the cached set of audit plugins */
    plugins= thd->audit_class_plugins.begin();
    plugins_last= thd->audit_class_plugins.end();

    for (; plugins != plugins_last; plugins++)
      result|= plugins_dispatch(thd, *plugins, &event_generic);
  }

  return result;
}

static int event_class_dispatch_error(THD *thd,
                                      mysql_event_class_t event_class,
                                      const char *event_name,
                                      const void *event)
{
  int result= 0;
  bool err= thd ? thd->get_stmt_da()->is_error() : true;

  if (err)
    /* Audit API cannot modify the already set DA's error state. */
    event_class_dispatch(thd, event_class, event);
  else
  {
    /* We are not is the error state, we can modify the existing one. */
    thd->get_stmt_da()->set_overwrite_status(true);

    result= event_class_dispatch(thd, event_class, event);

    if (result)
    {
      if (!thd->get_stmt_da()->is_error())
      {
        my_error(ER_AUDIT_API_ABORT, MYF(0), event_name, result);
      }
    }

    thd->get_stmt_da()->set_overwrite_status(false);

    /* Because we rely on the error state, we have to notify our
    caller that the Audit API returned with error state. */
    if (thd->get_stmt_da()->is_error())
      result = result != 0 ? result : 1;
  }

  return result;
}

/**  There's at least one active audit plugin tracking a specified class */
bool is_audit_plugin_class_active(THD *thd MY_ATTRIBUTE((unused)),
                                  unsigned long event_class)
{
  return mysql_global_audit_mask[event_class] != 0;
}<|MERGE_RESOLUTION|>--- conflicted
+++ resolved
@@ -45,13 +45,9 @@
 #include "sql_plugin.h"                         // my_plugin_foreach
 #include "sql_plugin_ref.h"
 #include "sql_rewrite.h"                        // mysql_rewrite_query
-<<<<<<< HEAD
-#include "table.h"
+#include "sql_parse.h"                          // check_stack_overrun
 #include "thr_mutex.h"
 #include "violite.h"
-=======
-#include "sql_parse.h"                          // check_stack_overrun
->>>>>>> 2b2d8e48
 
 /**
   @class Audit_error_handler
@@ -357,57 +353,6 @@
   const char *m_event_name;
 };
 
-<<<<<<< HEAD
-int mysql_audit_notify(THD *thd, mysql_event_general_subclass_t subclass,
-                       const char* subclass_name,
-                       int error_code, const char *msg, size_t msg_len)
-{
-  mysql_event_general event;
-  char user_buff[MAX_USER_HOST_SIZE];
-
-  DBUG_ASSERT(thd);
-
-  if (mysql_audit_acquire_plugins(thd, MYSQL_AUDIT_GENERAL_CLASS,
-                                  static_cast<unsigned long>(subclass)))
-    return 0;
-
-  event.event_subclass= subclass;
-  event.general_error_code= error_code;
-  event.general_thread_id= thd->thread_id();
-
-  Security_context *sctx= thd->security_context();
-
-  event.general_user.str= user_buff;
-  event.general_user.length= make_user_name(sctx, user_buff);
-  event.general_ip= sctx->ip();
-  event.general_host= sctx->host();
-  event.general_external_user= sctx->external_user();
-  event.general_rows= thd->get_stmt_da()->current_row_for_condition();
-  event.general_sql_command= sql_statement_names[thd->lex->sql_command];
-
-  thd_get_audit_query(thd, &event.general_query,
-                      (const charset_info_st**)&event.general_charset);
-
-  event.general_time= thd->query_start_in_secs();
-
-  DBUG_EXECUTE_IF("audit_log_negative_general_error_code",
-                  event.general_error_code*= -1;);
-
-  event.general_command.str= msg;
-  event.general_command.length= msg_len;
-
-  if (subclass == MYSQL_AUDIT_GENERAL_ERROR)
-  {
-    Ignore_event_error_handler handler(thd, subclass_name);
-
-    return event_class_dispatch(thd, MYSQL_AUDIT_GENERAL_CLASS, &event);
-  }
-
-  return event_class_dispatch(thd, MYSQL_AUDIT_GENERAL_CLASS, &event);
-}
-
-=======
->>>>>>> 2b2d8e48
 int mysql_audit_notify(THD *thd, mysql_event_connection_subclass_t subclass,
                        const char* subclass_name, int errcode)
 {
