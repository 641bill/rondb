/* Copyright (c) 2007, 2015, Oracle and/or its affiliates. All rights reserved.

   This program is free software; you can redistribute it and/or modify
   it under the terms of the GNU General Public License as published by
   the Free Software Foundation; version 2 of the License.

   This program is distributed in the hope that it will be useful,
   but WITHOUT ANY WARRANTY; without even the implied warranty of
   MERCHANTABILITY or FITNESS FOR A PARTICULAR PURPOSE.  See the
   GNU General Public License for more details.

   You should have received a copy of the GNU General Public License
   along with this program; if not, write to the Free Software Foundation,
   51 Franklin Street, Suite 500, Boston, MA 02110-1335 USA */

#include "sql_audit.h"

<<<<<<< HEAD
#include "current_thd.h"
=======
>>>>>>> 62735cd0
#include "log.h"
#include "mysqld.h"                             // sql_statement_names
#include "sql_class.h"                          // THD
#include "sql_plugin.h"                         // my_plugin_foreach
#include "sql_rewrite.h"                        // mysql_rewrite_query

struct st_mysql_event_generic
{
  mysql_event_class_t event_class;
  const void *event;
};

/**
  @struct st_mysql_subscribe_event

  Plugin event subscription structure.
*/
struct st_mysql_subscribe_event
{
  /* Event class. */
  mysql_event_class_t event_class;
  /* Event subclass. */
  unsigned long       event_subclass;
  /* Event subscription masks. */
  unsigned long       *subscribe_mask;
};


unsigned long mysql_global_audit_mask[MYSQL_AUDIT_CLASS_MASK_SIZE];

static mysql_mutex_t LOCK_audit_mask;

static int event_class_dispatch(THD *thd, mysql_event_class_t event_class,
                                const void *event);

static int event_class_dispatch_error(THD *thd,
                                      mysql_event_class_t event_class,
                                      const char *event_name,
                                      const void *event);

static inline
void set_audit_mask(unsigned long *mask, mysql_event_class_t event_class)
{
  mask[0]= 1;
  mask[0]<<= event_class;
}

static inline
void add_audit_mask(unsigned long *mask, const unsigned long *rhs)
{
  mask[0]|= rhs[0];
}

static inline
bool check_audit_mask(const unsigned long *lhs,
                      const unsigned long *rhs)
{
  return !(lhs[0] & rhs[0]);
}

/**
  Fill query and query charset info extracted from the thread object.

  @param[in]  thd     Thread data.
  @param[out] query   SQL query text.
  @param[out] charset SQL query charset.
*/
inline
void thd_get_audit_query(THD *thd, MYSQL_LEX_CSTRING *query,
                         const struct charset_info_st **charset)
{
  if (!thd->rewritten_query.length())
    mysql_rewrite_query(thd);

  if (thd->rewritten_query.length())
  {
    query->str= thd->rewritten_query.ptr();
    query->length= thd->rewritten_query.length();
    *charset= thd->rewritten_query.charset();
  }
  else
  {
    query->str= thd->query().str;
    query->length= thd->query().length;
    *charset= thd->charset();
  }
}

int mysql_audit_notify(THD *thd, mysql_event_general_subclass_t subclass,
                       int error_code, const char *msg, size_t msg_len)
{
  mysql_event_general event;

  mysql_audit_acquire_plugins(thd, MYSQL_AUDIT_GENERAL_CLASS,
                              static_cast<unsigned long>(subclass));

  event.event_subclass= subclass;
  event.general_error_code= error_code;
  event.general_thread_id= thd ? thd->thread_id() : 0;
  if (thd)
  {
    char user_buff[MAX_USER_HOST_SIZE];
    Security_context *sctx= thd->security_context();

    event.general_user.str= user_buff;
    event.general_user.length= make_user_name(thd->security_context(), user_buff);
    event.general_ip= sctx->ip();
    event.general_host= sctx->host();
    event.general_external_user= sctx->external_user();
    event.general_rows= thd->get_stmt_da()->current_row_for_condition();
    event.general_sql_command= sql_statement_names[thd->lex->sql_command];

    thd_get_audit_query(thd, &event.general_query,
                        (const charset_info_st**)&event.general_charset);

    event.general_time= thd->start_time.tv_sec;
  }
  else
  {
    static MYSQL_LEX_CSTRING empty={ C_STRING_WITH_LEN("") };

    event.general_user.str= NULL;
    event.general_user.length= 0;
    event.general_ip= empty;
    event.general_host= empty;
    event.general_external_user= empty;
    event.general_rows= 0;
    event.general_sql_command= empty;
    event.general_query.str= "";
    event.general_query.length= 0;
    event.general_time= my_time(0);
  }

  event.general_command.str= msg;
  event.general_command.length= msg_len;

  return event_class_dispatch(thd, MYSQL_AUDIT_GENERAL_CLASS, &event);
}

int mysql_audit_notify(THD *thd, mysql_event_connection_subclass_t subclass,
                       const char* subclass_name, int errcode)
{
  mysql_event_connection event;

  mysql_audit_acquire_plugins(thd, MYSQL_AUDIT_CONNECTION_CLASS,
                              static_cast<unsigned long>(subclass));

  event.event_subclass= subclass;
  event.status= errcode;
  event.connection_id= thd->thread_id();
  event.user.str= thd->security_context()->user().str;
  event.user.length= thd->security_context()->user().length;
  event.priv_user.str= thd->security_context()->priv_user().str;
  event.priv_user.length= thd->security_context()->priv_user().length;
  event.external_user.str= thd->security_context()->external_user().str;
  event.external_user.length= thd->security_context()->external_user().length;
  event.proxy_user.str= thd->security_context()->proxy_user().str;
  event.proxy_user.length= thd->security_context()->proxy_user().length;
  event.host.str= thd->security_context()->host().str;
  event.host.length= thd->security_context()->host().length;
  event.ip.str= thd->security_context()->ip().str;
  event.ip.length= thd->security_context()->ip().length;
  event.database.str= thd->db().str;
  event.database.length= thd->db().length;

  /* Keep this for backward compatibility. */
  event.connection_type= subclass == MYSQL_AUDIT_CONNECTION_CONNECT ?
                         thd->get_vio_type() : NO_VIO_TYPE;

  if (subclass == MYSQL_AUDIT_CONNECTION_DISCONNECT)
    /* Disconnect abort should not be allowed. */
    return event_class_dispatch(thd, MYSQL_AUDIT_CONNECTION_CLASS, &event);

  return event_class_dispatch_error(thd, MYSQL_AUDIT_CONNECTION_CLASS,
                                    subclass_name, &event);
}

int mysql_audit_notify(THD *thd, mysql_event_connection_subclass_t subclass,
                       const char* subclass_name)
{
  return mysql_audit_notify(thd, subclass, subclass_name,
                            thd->get_stmt_da()->is_error() ?
                            thd->get_stmt_da()->mysql_errno() : 0);
}

int mysql_audit_notify(THD *thd, mysql_event_parse_subclass_t subclass,
                       const char* subclass_name,
                       mysql_event_parse_rewrite_plugin_flag *flags,
                       LEX_CSTRING *rewritten_query)
{
  mysql_event_parse event;

  mysql_audit_acquire_plugins(thd, MYSQL_AUDIT_PARSE_CLASS, subclass);

  event.event_subclass= subclass;
  event.flags= flags;
  event.query.str= thd->query().str;
  event.query.length= thd->query().length;
  event.rewritten_query= rewritten_query;

  return event_class_dispatch_error(thd, MYSQL_AUDIT_PARSE_CLASS,
                                    subclass_name, &event);
}

/*
  Function commented out. No Audit API calls yet.

int mysql_audit_notify(THD *thd, mysql_event_table_access_subclass_t subclass,
                       const char *subclass_name,
                       const char *database, const char *table)
{
  LEX_CSTRING str;
  mysql_event_table_access event;

  mysql_audit_acquire_plugins(thd, MYSQL_AUDIT_TABLE_ACCESS_CLASS,
                              static_cast<unsigned long>(subclass));

  event.event_subclass= subclass;
  event.connection_id= thd->thread_id();
  event.sql_command_id= thd->lex->sql_command;

  thd_get_audit_query(thd, &event.query, &event.query_charset);

  lex_cstring_set(&str, database);
  event.table_database.str= str.str;
  event.table_database.length= str.length;

  lex_cstring_set(&str, table);
  event.table_name.str= str.str;
  event.table_name.length= str.length;

  return event_class_dispatch_error(thd, MYSQL_AUDIT_TABLE_ACCESS_CLASS,
                                    subclass_name, &event);
}
*/

int mysql_audit_notify(THD *thd, mysql_event_global_variable_subclass_t subclass,
                       const char* subclass_name, const char *name,
                       const char *value, const unsigned int value_length)
{
  mysql_event_global_variable event;

  mysql_audit_acquire_plugins(thd, MYSQL_AUDIT_GLOBAL_VARIABLE_CLASS,
                              static_cast<unsigned long>(subclass));

  event.event_subclass= subclass;
  event.connection_id= thd->thread_id();
  event.sql_command_id= thd->lex->sql_command;

  LEX_CSTRING name_str;
  lex_cstring_set(&name_str, name);
  event.variable_name.str= name_str.str;
  event.variable_name.length= name_str.length;

  event.variable_value.str= value;
  event.variable_value.length= value_length;

  return event_class_dispatch_error(thd, MYSQL_AUDIT_GLOBAL_VARIABLE_CLASS,
                                    subclass_name, &event);
}

int mysql_audit_notify(mysql_event_server_startup_subclass_t subclass,
                       const char **argv,
                       unsigned int argc)
{
  mysql_event_server_startup event;

  mysql_audit_acquire_plugins(0, MYSQL_AUDIT_SERVER_STARTUP_CLASS,
                              static_cast<unsigned long>(subclass));

  event.event_subclass= subclass;
  event.argv= argv;
  event.argc= argc;

  return event_class_dispatch(0, MYSQL_AUDIT_SERVER_STARTUP_CLASS, &event);
}

int mysql_audit_notify(mysql_event_server_shutdown_subclass_t subclass,
                       mysql_server_shutdown_reason_t reason, int exit_code)
{
  mysql_event_server_shutdown event;

  mysql_audit_acquire_plugins(0, MYSQL_AUDIT_SERVER_SHUTDOWN_CLASS,
                              static_cast<unsigned long>(subclass));

  event.event_subclass= subclass;
  event.exit_code = exit_code;
  event.reason= reason;

  return event_class_dispatch(0, MYSQL_AUDIT_SERVER_SHUTDOWN_CLASS, &event);
}

/*
Function commented out. No Audit API calls yet.

int mysql_audit_notify(THD *thd, mysql_event_authorization_subclass_t subclass,
                       const char* subclass_name,
                       const char *database, const char *table,
                       const char *object)
{
  mysql_event_authorization event;

  mysql_audit_acquire_plugins(thd, MYSQL_AUDIT_AUTHORIZATION_CLASS,
                              static_cast<unsigned long>(subclass));

  event.event_subclass= subclass;
  event.connection_id= thd->thread_id();
  event.sql_command_id= thd->lex->sql_command;

  thd_get_audit_query(thd, &event.query, &event.query_charset);

  LEX_CSTRING obj_str;

  lex_cstring_set(&obj_str, database ? database : "");
  event.database.str= database;
  event.database.length= obj_str.length;

  lex_cstring_set(&obj_str, table ? table : "");
  event.table.str= table;
  event.table.length = obj_str.length;

  lex_cstring_set(&obj_str, object ? object : "");
  event.object.str= object;
  event.object.length= obj_str.length;

  return event_class_dispatch_error(thd, MYSQL_AUDIT_AUTHORIZATION_CLASS,
                                    subclass_name, &event);
}
*/

int mysql_audit_notify(THD *thd, mysql_event_command_subclass_t subclass,
                       const char* subclass_name, enum_server_command command)
{
  mysql_event_command event;

  mysql_audit_acquire_plugins(thd, MYSQL_AUDIT_COMMAND_CLASS,
                              static_cast<unsigned long>(subclass));

  event.event_subclass = subclass;
  event.status= thd->get_stmt_da()->is_error() ?
                thd->get_stmt_da()->mysql_errno() : 0;
  event.connection_id = thd && thd->thread_id();
  event.command_id= command;

  if (subclass == MYSQL_AUDIT_COMMAND_END)
    return event_class_dispatch(thd, MYSQL_AUDIT_COMMAND_CLASS, &event);

  return event_class_dispatch_error(thd, MYSQL_AUDIT_COMMAND_CLASS,
                                    subclass_name, &event);
}

int mysql_audit_notify(THD *thd, mysql_event_query_subclass_t subclass,
                       const char* subclass_name)
{
  mysql_event_query event;

  mysql_audit_acquire_plugins(thd, MYSQL_AUDIT_QUERY_CLASS,
                              static_cast<unsigned long>(subclass));

  event.event_subclass = subclass;
  event.status = thd->get_stmt_da()->is_error() ?
                 thd->get_stmt_da()->mysql_errno() : 0;
  event.connection_id = thd->thread_id();

  event.sql_command_id= thd->lex->sql_command;

  thd_get_audit_query(thd, &event.query, &event.query_charset);

  return event_class_dispatch_error(thd, MYSQL_AUDIT_QUERY_CLASS,
                                    subclass_name, &event);
}

int mysql_audit_notify(THD *thd,
                       mysql_event_stored_program_subclass_t subclass,
                       const char *subclass_name,
                       const char *database, const char *name,
                       void * parameters)
{
  mysql_event_stored_program event;

  mysql_audit_acquire_plugins(thd, MYSQL_AUDIT_STORED_PROGRAM_CLASS,
                              static_cast<unsigned long>(subclass));

  event.event_subclass = subclass;
  event.connection_id= thd->thread_id();
  event.sql_command_id= thd->lex->sql_command;

  thd_get_audit_query(thd, &event.query, &event.query_charset);

  LEX_CSTRING obj_str;

  lex_cstring_set(&obj_str, database ? database : "");
  event.database.str= obj_str.str;
  event.database.length= obj_str.length;

  lex_cstring_set(&obj_str, name ? name : "");
  event.name.str= obj_str.str;
  event.name.length= obj_str.length;

  event.parameters= parameters;

  return event_class_dispatch_error(thd, MYSQL_AUDIT_STORED_PROGRAM_CLASS,
                                    subclass_name, &event);
}

/**
  Acquire and lock any additional audit plugins as required
  
  @param[in] thd
  @param[in] plugin
  @param[in] arg

  @retval FALSE Always  
*/

static my_bool acquire_plugins(THD *thd, plugin_ref plugin, void *arg)
{
  st_mysql_subscribe_event *evt = (st_mysql_subscribe_event *)arg;
  st_mysql_audit *data= plugin_data<st_mysql_audit*>(plugin);
  int i;

  /* Check if this plugin is interested in the event */
  if (check_audit_mask(&data->class_mask[evt->event_class],
                       &evt->event_subclass))
    return 0;

  /*
    Check if this plugin may already be registered. This will fail to
    acquire a newly installed plugin on a specific corner case where
    one or more event classes already in use by the calling thread
    are an event class of which the audit plugin has interest.
  */
  if (!check_audit_mask(&data->class_mask[evt->event_class],
                        &thd->audit_class_mask[evt->event_class]))
    return 0;

  /* Copy subscription masks from the plugin into the array. */
  for (i = MYSQL_AUDIT_GENERAL_CLASS; i < MYSQL_AUDIT_CLASS_MASK_SIZE; i++)
    evt->subscribe_mask[i]= data->class_mask[i];
  
  /* lock the plugin and add it to the list */
  plugin= my_plugin_lock(NULL, &plugin);
  thd->audit_class_plugins.push_back(plugin);

  return 0;
}


/**
  @brief Acquire audit plugins

  @param[in]   thd              MySQL thread handle
  @param[in]   event_class      Audit event class

  @details Ensure that audit plugins interested in given event
  class are locked by current thread.
*/
void mysql_audit_acquire_plugins(THD *thd, mysql_event_class_t event_class,
                                 unsigned long event_subclass)
{
  DBUG_ENTER("mysql_audit_acquire_plugins");

  if (thd && !check_audit_mask(&mysql_global_audit_mask[event_class],
                               &event_subclass) &&
      check_audit_mask(&thd->audit_class_mask[event_class], &event_subclass))
  {
    unsigned long masks[MYSQL_AUDIT_CLASS_MASK_SIZE]= { 0, };
    st_mysql_subscribe_event evt= { event_class, event_subclass, masks };
    int i;
    plugin_foreach(thd, acquire_plugins, MYSQL_AUDIT_PLUGIN, &evt);
    for (i = MYSQL_AUDIT_GENERAL_CLASS; i < MYSQL_AUDIT_CLASS_MASK_SIZE; i++)
      add_audit_mask(&thd->audit_class_mask[i], &evt.subscribe_mask[i]);
  }
  DBUG_VOID_RETURN;
}
 

/**
  Release any resources associated with the current thd.
  
  @param[in] thd

*/

void mysql_audit_release(THD *thd)
{
  plugin_ref *plugins, *plugins_last;
  
  if (!thd || thd->audit_class_plugins.empty())
    return;
  
  plugins= thd->audit_class_plugins.begin();
  plugins_last= thd->audit_class_plugins.end();
  for (; plugins != plugins_last; plugins++)
  {
    st_mysql_audit *data= plugin_data<st_mysql_audit*>(*plugins);
	
    /* Check to see if the plugin has a release method */
    if (!(data->release_thd))
      continue;

    /* Tell the plugin to release its resources */
    data->release_thd(thd);
  }

  /* Now we actually unlock the plugins */  
  plugin_unlock_list(NULL, thd->audit_class_plugins.begin(),
                     thd->audit_class_plugins.size());
  
  /* Reset the state of thread values */
  thd->audit_class_plugins.clear();
  thd->audit_class_mask.clear();
  thd->audit_class_mask.resize(MYSQL_AUDIT_CLASS_MASK_SIZE);
}


void mysql_audit_general_log(THD *thd, const char *cmd, size_t cmdlen)
{
  if (mysql_global_audit_mask[0] & MYSQL_AUDIT_GENERAL_CLASSMASK)
  {
    MYSQL_LEX_STRING sql_command, ip, host, external_user;
    LEX_CSTRING query= EMPTY_CSTR;
    static MYSQL_LEX_STRING empty= { C_STRING_WITH_LEN("") };
    char user_buff[MAX_USER_HOST_SIZE + 1];
    const char *user= user_buff;
    size_t userlen= make_user_name(thd->security_context(), user_buff);
    time_t time= (time_t) thd->start_time.tv_sec;
    int error_code= 0;

    if (thd)
    {
      if (!thd->rewritten_query.length())
        mysql_rewrite_query(thd);
      if (thd->rewritten_query.length())
      {
        query.str= thd->rewritten_query.ptr();
        query.length= thd->rewritten_query.length();
      }
      else
        query= thd->query();
      Security_context *sctx= thd->security_context();
      LEX_CSTRING sctx_host= sctx->host();
      LEX_CSTRING sctx_ip= sctx->ip();
      LEX_CSTRING sctx_external_user= sctx->external_user();
      ip.str= (char *) sctx_ip.str;
      ip.length= sctx_ip.length;
      host.str= (char *) sctx_host.str;
      host.length= sctx_host.length;
      external_user.str= (char *) sctx_external_user.str;
      external_user.length= sctx_external_user.length;
      sql_command.str= (char *) sql_statement_names[thd->lex->sql_command].str;
      sql_command.length= sql_statement_names[thd->lex->sql_command].length;
    }
    else
    {
      ip= empty;
      host= empty;
      external_user= empty;
      sql_command= empty;
    }
    const CHARSET_INFO *clientcs= thd ? thd->variables.character_set_client
      : global_system_variables.character_set_client;

    mysql_audit_notify(thd, MYSQL_AUDIT_GENERAL_CLASS, MYSQL_AUDIT_GENERAL_LOG,
                       error_code, time, user, userlen, cmd, cmdlen, query.str,
                       query.length, clientcs,
                       static_cast<ha_rows>(0), /* general_rows */
                       sql_command, host, external_user, ip);

  }
}


void mysql_audit_general(THD *thd, uint event_subtype,
                         int error_code, const char *msg)
{
  if (mysql_global_audit_mask[0] & MYSQL_AUDIT_GENERAL_CLASSMASK)
  {
    time_t time= my_time(0);
    size_t msglen= msg ? strlen(msg) : 0;
    size_t userlen;
    const char *user;
    char user_buff[MAX_USER_HOST_SIZE];
    LEX_CSTRING query= EMPTY_CSTR;
    const CHARSET_INFO *query_charset= thd->charset();
    MYSQL_LEX_STRING ip, host, external_user, sql_command;
    ha_rows rows;
    Security_context *sctx;
    LEX_CSTRING sctx_host, sctx_ip, sctx_external_user;
    static MYSQL_LEX_STRING empty= { C_STRING_WITH_LEN("") };

    if (thd)
    {
      if (!thd->rewritten_query.length())
        mysql_rewrite_query(thd);
      if (thd->rewritten_query.length())
      {
        query.str= thd->rewritten_query.ptr();
        query.length= thd->rewritten_query.length();
        query_charset= thd->rewritten_query.charset();
      }
      else
        query= thd->query();
      user= user_buff;
      userlen= make_user_name(thd->security_context(), user_buff);
      sctx= thd->security_context();
      rows= thd->get_stmt_da()->current_row_for_condition();
      sctx_ip= sctx->ip();
      ip.str= (char *) sctx_ip.str;
      ip.length= sctx_ip.length;
      sctx_host= sctx->host();
      host.str= (char *) sctx_host.str;
      host.length= sctx_host.length;
      sctx_external_user= sctx->external_user();
      external_user.str= (char *) sctx_external_user.str;
      external_user.length= sctx_external_user.length;
      sql_command.str= (char *) sql_statement_names[thd->lex->sql_command].str;
      sql_command.length= sql_statement_names[thd->lex->sql_command].length;
    }
    else
    {
      user= 0;
      userlen= 0;
      ip= empty;
      host= empty;
      external_user= empty;
      sql_command= empty;
      rows= 0;
    }

    mysql_audit_notify(thd, MYSQL_AUDIT_GENERAL_CLASS, event_subtype,
                       error_code, time, user, userlen, msg, msglen,
                       query.str, query.length, query_charset, rows,
                       sql_command, host, external_user, ip);
  }
}


/**
  Initialize thd variables used by Audit
  
  @param[in] thd

*/

void mysql_audit_init_thd(THD *thd)
{
  thd->audit_class_mask.clear();
  thd->audit_class_mask.resize(MYSQL_AUDIT_CLASS_MASK_SIZE);
}


/**
  Free thd variables used by Audit
  
  @param[in] thd
  @param[in] plugin
  @param[in] arg

  @retval FALSE Always  
*/

void mysql_audit_free_thd(THD *thd)
{
  mysql_audit_release(thd);
  DBUG_ASSERT(thd->audit_class_plugins.empty());
}

#ifdef HAVE_PSI_INTERFACE
static PSI_mutex_key key_LOCK_audit_mask;

static PSI_mutex_info all_audit_mutexes[]=
{
  { &key_LOCK_audit_mask, "LOCK_audit_mask", PSI_FLAG_GLOBAL}
};

static void init_audit_psi_keys(void)
{
  const char* category= "sql";
  int count;

  count= array_elements(all_audit_mutexes);
  mysql_mutex_register(category, all_audit_mutexes, count);
}
#endif /* HAVE_PSI_INTERFACE */

/**
  Initialize Audit global variables
*/

void mysql_audit_initialize()
{
#ifdef HAVE_PSI_INTERFACE
  init_audit_psi_keys();
#endif

  mysql_mutex_init(key_LOCK_audit_mask, &LOCK_audit_mask, MY_MUTEX_INIT_FAST);
  memset(mysql_global_audit_mask, 0, sizeof(mysql_global_audit_mask));
}


/**
  Finalize Audit global variables  
*/

void mysql_audit_finalize()
{
  mysql_mutex_destroy(&LOCK_audit_mask);
}


/**
  Initialize an Audit plug-in
  
  @param[in] plugin

  @retval FALSE  OK
  @retval TRUE   There was an error.
*/

int initialize_audit_plugin(st_plugin_int *plugin)
{
  st_mysql_audit *data= (st_mysql_audit*) plugin->plugin->info;
  int i;
  unsigned long masks= 0;

  for (i= MYSQL_AUDIT_GENERAL_CLASS; i < MYSQL_AUDIT_CLASS_MASK_SIZE; i++)
  {
    masks|= data->class_mask[i];
  }

  if (data->class_mask[MYSQL_AUDIT_AUTHORIZATION_CLASS])
  {
    sql_print_error("Plugin '%s' cannot subscribe to "
                 "MYSQL_AUDIT_AUTHORIZATION events. Currently not supported.",
                 plugin->name.str);
    return 1;
  }

  if (data->class_mask[MYSQL_AUDIT_TABLE_ACCESS_CLASS])
  {
    sql_print_error("Plugin '%s' cannot subscribe to "
                  "MYSQL_AUDIT_TABLE_ACCESS events. Currently not supported.",
                  plugin->name.str);
    return 1;
  }

  if (!data->event_notify || !masks)
  {
    sql_print_error("Plugin '%s' has invalid data.",
                    plugin->name.str);
    return 1;
  }
  
  if (plugin->plugin->init && plugin->plugin->init(plugin))
  {
    sql_print_error("Plugin '%s' init function returned error.",
                    plugin->name.str);
    return 1;
  }

  /* Make the interface info more easily accessible */
  plugin->data= plugin->plugin->info;
  
  /* Add the bits the plugin is interested in to the global mask */
  mysql_mutex_lock(&LOCK_audit_mask);
  for (i= MYSQL_AUDIT_GENERAL_CLASS; i < MYSQL_AUDIT_CLASS_MASK_SIZE; i++)
  {
    add_audit_mask(&mysql_global_audit_mask[i], &data->class_mask[i]);
  }
  mysql_mutex_unlock(&LOCK_audit_mask);

  return 0;
}


/**
  Performs a bitwise OR of the installed plugins event class masks

  @param[in] thd
  @param[in] plugin
  @param[in] arg

  @retval FALSE  always
*/
static my_bool calc_class_mask(THD *thd, plugin_ref plugin, void *arg)
{
  st_mysql_audit *data= plugin_data<st_mysql_audit*>(plugin);
  if (data)
  {
    int i;
    unsigned long *dst= (unsigned long *)arg;
    for (i = MYSQL_AUDIT_GENERAL_CLASS; i < MYSQL_AUDIT_CLASS_MASK_SIZE; i++)
    {
      add_audit_mask(&dst[i], &data->class_mask[i]);
    }
  }
  return 0;
}


/**
  Finalize an Audit plug-in
  
  @param[in] plugin

  @retval FALSE  OK
  @retval TRUE   There was an error.
*/
int finalize_audit_plugin(st_plugin_int *plugin)
{
  unsigned long event_class_mask[MYSQL_AUDIT_CLASS_MASK_SIZE];
  
  if (plugin->plugin->deinit && plugin->plugin->deinit(NULL))
  {
    DBUG_PRINT("warning", ("Plugin '%s' deinit function returned error.",
                            plugin->name.str));
    DBUG_EXECUTE("finalize_audit_plugin", return 1; );
  }
  
  plugin->data= NULL;
  memset(&event_class_mask, 0, sizeof(event_class_mask));

  /* Iterate through all the installed plugins to create new mask */

  /*
    LOCK_audit_mask/LOCK_plugin order is not fixed, but serialized with table
    lock on mysql.plugin.
  */
  mysql_mutex_lock(&LOCK_audit_mask);
  plugin_foreach(current_thd, calc_class_mask, MYSQL_AUDIT_PLUGIN,
                 &event_class_mask);

  /* Set the global audit mask */
  memmove(mysql_global_audit_mask, event_class_mask, sizeof(event_class_mask));
  mysql_mutex_unlock(&LOCK_audit_mask);

  return 0;
}


/**
  Dispatches an event by invoking the plugin's event_notify method.  

  @param[in] thd
  @param[in] plugin
  @param[in] arg

  @retval FALSE  always
*/

static int plugins_dispatch(THD *thd, plugin_ref plugin, void *arg)
{
  const struct st_mysql_event_generic *event_generic=
    (const struct st_mysql_event_generic *) arg;
  unsigned long subclass = (unsigned long)*(int *)event_generic->event;
  st_mysql_audit *data= plugin_data<st_mysql_audit*>(plugin);

  /* Check to see if the plugin is interested in this event */
  if (check_audit_mask(&data->class_mask[event_generic->event_class], &subclass))
    return 0;

  /* Actually notify the plugin */
  return data->event_notify(thd, event_generic->event_class,
                            event_generic->event);
}

static my_bool plugins_dispatch_bool(THD *thd, plugin_ref plugin, void *arg)
{
  return plugins_dispatch(thd, plugin, arg) ? TRUE : FALSE;
}

/**
  Distributes an audit event to plug-ins
  
  @param[in] thd
  @param[in] event
*/

static int event_class_dispatch(THD *thd, mysql_event_class_t event_class,
                                const void *event)
{
  int result= 0;
  struct st_mysql_event_generic event_generic;
  event_generic.event_class= event_class;
  event_generic.event= event;
  /*
    Check if we are doing a slow global dispatch. This event occurs when
    thd == NULL as it is not associated with any particular thread.
  */
  if (unlikely(!thd))
  {
    return plugin_foreach(thd, plugins_dispatch_bool,
                          MYSQL_AUDIT_PLUGIN, &event_generic) ? 1 : 0;
  }
  else
  {
    plugin_ref *plugins, *plugins_last;

    /* Use the cached set of audit plugins */
    plugins= thd->audit_class_plugins.begin();
    plugins_last= thd->audit_class_plugins.end();

    for (; plugins != plugins_last; plugins++)
      result|= plugins_dispatch(thd, *plugins, &event_generic);
  }
<<<<<<< HEAD
}


/**  There's at least one active audit plugin tracking the general events */
bool is_any_audit_plugin_active(THD *thd __attribute__((unused)))
{
  return (mysql_global_audit_mask[0] & MYSQL_AUDIT_GENERAL_CLASSMASK);
=======

  return result;
}

static int event_class_dispatch_error(THD *thd,
                                      mysql_event_class_t event_class,
                                      const char *event_name,
                                      const void *event)
{
  int result= 0;
  bool err= thd ? thd->get_stmt_da()->is_error() : true;

  if (err)
    /* Audit API cannot modify the already set DA's error state. */
    event_class_dispatch(thd, event_class, event);
  else
  {
    /* We are not is the error state, we can modify the existing one. */
    thd->get_stmt_da()->set_overwrite_status(true);

    result= event_class_dispatch(thd, event_class, event);

    if (result)
    {
      if (!thd->get_stmt_da()->is_error())
      {
        my_error(ER_AUDIT_API_ABORT, MYF(0), event_name, result);
      }
    }

    thd->get_stmt_da()->set_overwrite_status(false);

    /* Because we rely on the error state, we have to notify our
    caller that the Audit API returned with error state. */
    if (thd->get_stmt_da()->is_error())
      result = result != 0 ? result : 1;
  }

  return result;
>>>>>>> 62735cd0
}

/**  There's at least one active audit plugin tracking a specified class */
bool is_audit_plugin_class_active(THD *thd __attribute__((unused)),
<<<<<<< HEAD
                                  unsigned int event_class)
{
  unsigned long event_class_mask[MYSQL_AUDIT_CLASS_MASK_SIZE];
  set_audit_mask(event_class_mask, event_class);
  return !check_audit_mask(mysql_global_audit_mask, event_class_mask);
}
=======
                                  unsigned long event_class)
{
  return mysql_global_audit_mask[event_class] != 0;
}
>>>>>>> 62735cd0
<|MERGE_RESOLUTION|>--- conflicted
+++ resolved
@@ -15,10 +15,7 @@
 
 #include "sql_audit.h"
 
-<<<<<<< HEAD
 #include "current_thd.h"
-=======
->>>>>>> 62735cd0
 #include "log.h"
 #include "mysqld.h"                             // sql_statement_names
 #include "sql_class.h"                          // THD
@@ -535,128 +532,6 @@
 }
 
 
-void mysql_audit_general_log(THD *thd, const char *cmd, size_t cmdlen)
-{
-  if (mysql_global_audit_mask[0] & MYSQL_AUDIT_GENERAL_CLASSMASK)
-  {
-    MYSQL_LEX_STRING sql_command, ip, host, external_user;
-    LEX_CSTRING query= EMPTY_CSTR;
-    static MYSQL_LEX_STRING empty= { C_STRING_WITH_LEN("") };
-    char user_buff[MAX_USER_HOST_SIZE + 1];
-    const char *user= user_buff;
-    size_t userlen= make_user_name(thd->security_context(), user_buff);
-    time_t time= (time_t) thd->start_time.tv_sec;
-    int error_code= 0;
-
-    if (thd)
-    {
-      if (!thd->rewritten_query.length())
-        mysql_rewrite_query(thd);
-      if (thd->rewritten_query.length())
-      {
-        query.str= thd->rewritten_query.ptr();
-        query.length= thd->rewritten_query.length();
-      }
-      else
-        query= thd->query();
-      Security_context *sctx= thd->security_context();
-      LEX_CSTRING sctx_host= sctx->host();
-      LEX_CSTRING sctx_ip= sctx->ip();
-      LEX_CSTRING sctx_external_user= sctx->external_user();
-      ip.str= (char *) sctx_ip.str;
-      ip.length= sctx_ip.length;
-      host.str= (char *) sctx_host.str;
-      host.length= sctx_host.length;
-      external_user.str= (char *) sctx_external_user.str;
-      external_user.length= sctx_external_user.length;
-      sql_command.str= (char *) sql_statement_names[thd->lex->sql_command].str;
-      sql_command.length= sql_statement_names[thd->lex->sql_command].length;
-    }
-    else
-    {
-      ip= empty;
-      host= empty;
-      external_user= empty;
-      sql_command= empty;
-    }
-    const CHARSET_INFO *clientcs= thd ? thd->variables.character_set_client
-      : global_system_variables.character_set_client;
-
-    mysql_audit_notify(thd, MYSQL_AUDIT_GENERAL_CLASS, MYSQL_AUDIT_GENERAL_LOG,
-                       error_code, time, user, userlen, cmd, cmdlen, query.str,
-                       query.length, clientcs,
-                       static_cast<ha_rows>(0), /* general_rows */
-                       sql_command, host, external_user, ip);
-
-  }
-}
-
-
-void mysql_audit_general(THD *thd, uint event_subtype,
-                         int error_code, const char *msg)
-{
-  if (mysql_global_audit_mask[0] & MYSQL_AUDIT_GENERAL_CLASSMASK)
-  {
-    time_t time= my_time(0);
-    size_t msglen= msg ? strlen(msg) : 0;
-    size_t userlen;
-    const char *user;
-    char user_buff[MAX_USER_HOST_SIZE];
-    LEX_CSTRING query= EMPTY_CSTR;
-    const CHARSET_INFO *query_charset= thd->charset();
-    MYSQL_LEX_STRING ip, host, external_user, sql_command;
-    ha_rows rows;
-    Security_context *sctx;
-    LEX_CSTRING sctx_host, sctx_ip, sctx_external_user;
-    static MYSQL_LEX_STRING empty= { C_STRING_WITH_LEN("") };
-
-    if (thd)
-    {
-      if (!thd->rewritten_query.length())
-        mysql_rewrite_query(thd);
-      if (thd->rewritten_query.length())
-      {
-        query.str= thd->rewritten_query.ptr();
-        query.length= thd->rewritten_query.length();
-        query_charset= thd->rewritten_query.charset();
-      }
-      else
-        query= thd->query();
-      user= user_buff;
-      userlen= make_user_name(thd->security_context(), user_buff);
-      sctx= thd->security_context();
-      rows= thd->get_stmt_da()->current_row_for_condition();
-      sctx_ip= sctx->ip();
-      ip.str= (char *) sctx_ip.str;
-      ip.length= sctx_ip.length;
-      sctx_host= sctx->host();
-      host.str= (char *) sctx_host.str;
-      host.length= sctx_host.length;
-      sctx_external_user= sctx->external_user();
-      external_user.str= (char *) sctx_external_user.str;
-      external_user.length= sctx_external_user.length;
-      sql_command.str= (char *) sql_statement_names[thd->lex->sql_command].str;
-      sql_command.length= sql_statement_names[thd->lex->sql_command].length;
-    }
-    else
-    {
-      user= 0;
-      userlen= 0;
-      ip= empty;
-      host= empty;
-      external_user= empty;
-      sql_command= empty;
-      rows= 0;
-    }
-
-    mysql_audit_notify(thd, MYSQL_AUDIT_GENERAL_CLASS, event_subtype,
-                       error_code, time, user, userlen, msg, msglen,
-                       query.str, query.length, query_charset, rows,
-                       sql_command, host, external_user, ip);
-  }
-}
-
-
 /**
   Initialize thd variables used by Audit
   
@@ -925,15 +800,6 @@
     for (; plugins != plugins_last; plugins++)
       result|= plugins_dispatch(thd, *plugins, &event_generic);
   }
-<<<<<<< HEAD
-}
-
-
-/**  There's at least one active audit plugin tracking the general events */
-bool is_any_audit_plugin_active(THD *thd __attribute__((unused)))
-{
-  return (mysql_global_audit_mask[0] & MYSQL_AUDIT_GENERAL_CLASSMASK);
-=======
 
   return result;
 }
@@ -973,21 +839,11 @@
   }
 
   return result;
->>>>>>> 62735cd0
 }
 
 /**  There's at least one active audit plugin tracking a specified class */
 bool is_audit_plugin_class_active(THD *thd __attribute__((unused)),
-<<<<<<< HEAD
-                                  unsigned int event_class)
-{
-  unsigned long event_class_mask[MYSQL_AUDIT_CLASS_MASK_SIZE];
-  set_audit_mask(event_class_mask, event_class);
-  return !check_audit_mask(mysql_global_audit_mask, event_class_mask);
-}
-=======
                                   unsigned long event_class)
 {
   return mysql_global_audit_mask[event_class] != 0;
-}
->>>>>>> 62735cd0
+}