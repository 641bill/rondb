/* Copyright (c) 2000, 2010 Oracle and/or its affiliates. All rights reserved.

   This program is free software; you can redistribute it and/or modify
   it under the terms of the GNU General Public License as published by
   the Free Software Foundation; version 2 of the License.

   This program is distributed in the hope that it will be useful,
   but WITHOUT ANY WARRANTY; without even the implied warranty of
   MERCHANTABILITY or FITNESS FOR A PARTICULAR PURPOSE.  See the
   GNU General Public License for more details.

   You should have received a copy of the GNU General Public License
   along with this program; if not, write to the Free Software
   Foundation, Inc., 51 Franklin St, Fifth Floor, Boston, MA 02110-1301  USA */


/**
  @file

  Optimising of MIN(), MAX() and COUNT(*) queries without 'group by' clause
  by replacing the aggregate expression with a constant.  

  Given a table with a compound key on columns (a,b,c), the following
  types of queries are optimised (assuming the table handler supports
  the required methods)

  @verbatim
  SELECT COUNT(*) FROM t1[,t2,t3,...]
  SELECT MIN(b) FROM t1 WHERE a=const
  SELECT MAX(c) FROM t1 WHERE a=const AND b=const
  SELECT MAX(b) FROM t1 WHERE a=const AND b<const
  SELECT MIN(b) FROM t1 WHERE a=const AND b>const
  SELECT MIN(b) FROM t1 WHERE a=const AND b BETWEEN const AND const
  SELECT MAX(b) FROM t1 WHERE a=const AND b BETWEEN const AND const
  @endverbatim

  Instead of '<' one can use '<=', '>', '>=' and '=' as well.
  Instead of 'a=const' the condition 'a IS NULL' can be used.

  If all selected fields are replaced then we will also remove all
  involved tables and return the answer without any join. Thus, the
  following query will be replaced with a row of two constants:
  @verbatim
  SELECT MAX(b), MIN(d) FROM t1,t2 
    WHERE a=const AND b<const AND d>const
  @endverbatim
  (assuming a index for column d of table t2 is defined)
*/

#include "sql_priv.h"
#include "key.h"                                // key_cmp_if_same
#include "sql_select.h"

static bool find_key_for_maxmin(bool max_fl, TABLE_REF *ref, Field* field,
                                Item *cond, uint *range_fl,
                                uint *key_prefix_length);
static int reckey_in_range(bool max_fl, TABLE_REF *ref, Field* field,
                            Item *cond, uint range_fl, uint prefix_len);
static int maxmin_in_range(bool max_fl, Field* field, Item *cond);


/*
  Get exact count of rows in all tables

  SYNOPSIS
    get_exact_records()
    tables		List of tables

  NOTES
    When this is called, we know all table handlers supports HA_HAS_RECORDS
    or HA_STATS_RECORDS_IS_EXACT

  RETURN
    ULONGLONG_MAX	Error: Could not calculate number of rows
    #			Multiplication of number of rows in all tables
*/

static ulonglong get_exact_record_count(TABLE_LIST *tables)
{
  ulonglong count= 1;
  for (TABLE_LIST *tl= tables; tl; tl= tl->next_leaf)
  {
    ha_rows tmp= tl->table->file->records();
    if ((tmp == HA_POS_ERROR))
      return ULONGLONG_MAX;
    count*= tmp;
  }
  return count;
}


/**
  Use index to read MIN(field) value.
  
  @param table      Table object
  @param ref        Reference to the structure where we store the key value
  @item_field       Field used in MIN()
  @range_fl         Whether range endpoint is strict less than
  @prefix_len       Length of common key part for the range
  
  @retval
    0               No errors
    HA_ERR_...      Otherwise
*/

static int get_index_min_value(TABLE *table, TABLE_REF *ref,
                               Item_field *item_field, uint range_fl,
                               uint prefix_len)
{
  int error;
  
  if (!ref->key_length)
    error= table->file->ha_index_first(table->record[0]);
  else 
  {
    /*
      Use index to replace MIN/MAX functions with their values
      according to the following rules:

      1) Insert the minimum non-null values where the WHERE clause still
         matches, or
      2) a NULL value if there are only NULL values for key_part_k.
      3) Fail, producing a row of nulls

      Implementation: Read the smallest value using the search key. If
      the interval is open, read the next value after the search
      key. If read fails, and we're looking for a MIN() value for a
      nullable column, test if there is an exact match for the key.
    */
    if (!(range_fl & NEAR_MIN))
      /* 
         Closed interval: Either The MIN argument is non-nullable, or
         we have a >= predicate for the MIN argument.
      */
      error= table->file->ha_index_read_map(table->record[0],
                                           ref->key_buff,
                                           make_prev_keypart_map(ref->key_parts),
                                           HA_READ_KEY_OR_NEXT);
    else
    {
      /*
        Open interval: There are two cases:
        1) We have only MIN() and the argument column is nullable, or
        2) there is a > predicate on it, nullability is irrelevant.
        We need to scan the next bigger record first.
        Open interval is not used if the search key involves the last keypart,
        and it would not work.
      */
      DBUG_ASSERT(prefix_len < ref->key_length);
      error= table->file->ha_index_read_map(table->record[0],
                                            ref->key_buff,
                                            make_prev_keypart_map(ref->key_parts),
                                            HA_READ_AFTER_KEY);
      /* 
         If the found record is outside the group formed by the search
         prefix, or there is no such record at all, check if all
         records in that group have NULL in the MIN argument
         column. If that is the case return that NULL.

         Check if case 1 from above holds. If it does, we should read
         the skipped tuple.
      */
      if (item_field->field->real_maybe_null() &&
          ref->key_buff[prefix_len] == 1 &&
          /*
            Last keypart (i.e. the argument to MIN) is set to NULL by
            find_key_for_maxmin only if all other keyparts are bound
            to constants in a conjunction of equalities. Hence, we
            can detect this by checking only if the last keypart is
            NULL.
          */
          (error == HA_ERR_KEY_NOT_FOUND ||
           key_cmp_if_same(table, ref->key_buff, ref->key, prefix_len)))
      {
        DBUG_ASSERT(item_field->field->real_maybe_null());
        error= table->file->ha_index_read_map(table->record[0],
                                             ref->key_buff,
                                             make_prev_keypart_map(ref->key_parts),
                                             HA_READ_KEY_EXACT);
      }
    }
  }
  return error;
}


/**
  Use index to read MAX(field) value.
  
  @param table      Table object
  @param ref        Reference to the structure where we store the key value
  @range_fl         Whether range endpoint is strict greater than
  
  @retval
    0               No errors
    HA_ERR_...      Otherwise
*/

static int get_index_max_value(TABLE *table, TABLE_REF *ref, uint range_fl)
{
  return (ref->key_length ?
          table->file->ha_index_read_map(table->record[0], ref->key_buff,
                                        make_prev_keypart_map(ref->key_parts),
                                        range_fl & NEAR_MAX ?
                                        HA_READ_BEFORE_KEY : 
                                        HA_READ_PREFIX_LAST_OR_PREV) :
          table->file->ha_index_last(table->record[0]));
}



/**
  Substitutes constants for some COUNT(), MIN() and MAX() functions.

  @param thd                   thread handler
  @param tables                list of leaves of join table tree
  @param all_fields            All fields to be returned
  @param conds                 WHERE clause

  @note
    This function is only called for queries with aggregate functions and no
    GROUP BY part. This means that the result set shall contain a single
    row only

  @retval
    0                    no errors
  @retval
    1                    if all items were resolved
  @retval
    HA_ERR_KEY_NOT_FOUND on impossible conditions
  @retval
    HA_ERR_... if a deadlock or a lock wait timeout happens, for example
  @retval
    ER_...     e.g. ER_SUBQUERY_NO_1_ROW
*/

<<<<<<< HEAD
int opt_sum_query(TABLE_LIST *tables, List<Item> &all_fields,Item *conds)
=======
int opt_sum_query(THD *thd,
                  TABLE_LIST *tables, List<Item> &all_fields, COND *conds)
>>>>>>> 0bf704df
{
  List_iterator_fast<Item> it(all_fields);
  int const_result= 1;
  bool recalc_const_item= 0;
  ulonglong count= 1;
  bool is_exact_count= TRUE, maybe_exact_count= TRUE;
  table_map removed_tables= 0, outer_tables= 0, used_tables= 0;
  table_map where_tables= 0;
  Item *item;
  int error;

  DBUG_ENTER("opt_sum_query");

  if (conds)
    where_tables= conds->used_tables();

  /*
    Analyze outer join dependencies, and, if possible, compute the number
    of returned rows.
  */
  for (TABLE_LIST *tl= tables; tl; tl= tl->next_leaf)
  {
    TABLE_LIST *embedded;
    for (embedded= tl ; embedded; embedded= embedded->embedding)
    {
      if (embedded->on_expr)
        break;
    }
    if (embedded)
    /* Don't replace expression on a table that is part of an outer join */
    {
      outer_tables|= tl->table->map;

      /*
        We can't optimise LEFT JOIN in cases where the WHERE condition
        restricts the table that is used, like in:
          SELECT MAX(t1.a) FROM t1 LEFT JOIN t2 join-condition
          WHERE t2.field IS NULL;
      */
      if (tl->table->map & where_tables)
        DBUG_RETURN(0);
    }
    else
      used_tables|= tl->table->map;

    /*
      If the storage manager of 'tl' gives exact row count as part of
      statistics (cheap), compute the total number of rows. If there are
      no outer table dependencies, this count may be used as the real count.
      Schema tables are filled after this function is invoked, so we can't
      get row count 
    */
    if (!(tl->table->file->ha_table_flags() & HA_STATS_RECORDS_IS_EXACT) ||
        tl->schema_table)
    {
      maybe_exact_count&= test(!tl->schema_table &&
                               (tl->table->file->ha_table_flags() &
                                HA_HAS_RECORDS));
      is_exact_count= FALSE;
      count= 1;                                 // ensure count != 0
    }
    else
    {
      error= tl->table->file->info(HA_STATUS_VARIABLE | HA_STATUS_NO_LOCK);
      if(error)
      {
        tl->table->file->print_error(error, MYF(ME_FATALERROR));
        DBUG_RETURN(error);
      }
      count*= tl->table->file->stats.records;
    }
  }

  /*
    Iterate through all items in the SELECT clause and replace
    COUNT(), MIN() and MAX() with constants (if possible).
  */

  while ((item= it++))
  {
    if (item->type() == Item::SUM_FUNC_ITEM)
    {
      Item_sum *item_sum= (((Item_sum*) item));
      switch (item_sum->sum_func()) {
      case Item_sum::COUNT_FUNC:
        /*
          If the expr in COUNT(expr) can never be null we can change this
          to the number of rows in the tables if this number is exact and
          there are no outer joins.
        */
        if (!conds && !((Item_sum_count*) item)->get_arg(0)->maybe_null &&
            !outer_tables && maybe_exact_count)
        {
          if (!is_exact_count)
          {
            if ((count= get_exact_record_count(tables)) == ULONGLONG_MAX)
            {
              /* Error from handler in counting rows. Don't optimize count() */
              const_result= 0;
              continue;
            }
            is_exact_count= 1;                  // count is now exact
          }
          ((Item_sum_count*) item)->make_const((longlong) count);
          recalc_const_item= 1;
        }
        else
          const_result= 0;
        break;
      case Item_sum::MIN_FUNC:
      case Item_sum::MAX_FUNC:
      {
        int is_max= test(item_sum->sum_func() == Item_sum::MAX_FUNC);
        /*
          If MIN/MAX(expr) is the first part of a key or if all previous
          parts of the key is found in the COND, then we can use
          indexes to find the key.
        */
        Item *expr=item_sum->get_arg(0);
        if (expr->real_item()->type() == Item::FIELD_ITEM)
        {
          uchar key_buff[MAX_KEY_LENGTH];
          TABLE_REF ref;
          uint range_fl, prefix_len;

          ref.key_buff= key_buff;
          Item_field *item_field= (Item_field*) (expr->real_item());
          TABLE *table= item_field->field->table;

          /* 
            Look for a partial key that can be used for optimization.
            If we succeed, ref.key_length will contain the length of
            this key, while prefix_len will contain the length of 
            the beginning of this key without field used in MIN/MAX(). 
            Type of range for the key part for this field will be
            returned in range_fl.
          */
          if (table->file->inited || (outer_tables & table->map) ||
              !find_key_for_maxmin(is_max, &ref, item_field->field, conds,
                                   &range_fl, &prefix_len))
          {
            const_result= 0;
            break;
          }
          table->file->ha_index_init((uint) ref.key, 1);

          error= is_max ? 
                 get_index_max_value(table, &ref, range_fl) :
                 get_index_min_value(table, &ref, item_field, range_fl,
                                     prefix_len);

          /* Verify that the read tuple indeed matches the search key */
	  if (!error && reckey_in_range(is_max, &ref, item_field->field, 
			                conds, range_fl, prefix_len))
	    error= HA_ERR_KEY_NOT_FOUND;
          table->set_keyread(FALSE);
          table->file->ha_index_end();
          if (error)
	  {
	    if (error == HA_ERR_KEY_NOT_FOUND || error == HA_ERR_END_OF_FILE)
	      DBUG_RETURN(HA_ERR_KEY_NOT_FOUND); // No rows matching WHERE
	    /* HA_ERR_LOCK_DEADLOCK or some other error */
 	    table->file->print_error(error, MYF(0));
            DBUG_RETURN(error);
	  }
          removed_tables|= table->map;
        }
        else if (!expr->const_item() || !is_exact_count)
        {
          /*
            The optimization is not applicable in both cases:
            (a) 'expr' is a non-constant expression. Then we can't
            replace 'expr' by a constant.
            (b) 'expr' is a costant. According to ANSI, MIN/MAX must return
            NULL if the query does not return any rows. Thus, if we are not
            able to determine if the query returns any rows, we can't apply
            the optimization and replace MIN/MAX with a constant.
          */
          const_result= 0;
          break;
        }
        item_sum->set_aggregator(item_sum->has_with_distinct() ? 
                                 Aggregator::DISTINCT_AGGREGATOR :
                                 Aggregator::SIMPLE_AGGREGATOR);
        /*
          If count == 0 (so is_exact_count == TRUE) and
          there're no outer joins, set to NULL,
          otherwise set to the constant value.
        */
        if (!count && !outer_tables)
        {
          item_sum->aggregator_clear();
        }
        else
          item_sum->reset_and_add();
        item_sum->make_const();
        recalc_const_item= 1;
        break;
      }
      default:
        const_result= 0;
        break;
      }
    }
    else if (const_result)
    {
      if (recalc_const_item)
        item->update_used_tables();
      if (!item->const_item())
        const_result= 0;
    }
  }

  if (thd->is_error())
    DBUG_RETURN(thd->stmt_da->sql_errno());

  /*
    If we have a where clause, we can only ignore searching in the
    tables if MIN/MAX optimisation replaced all used tables
    We do not use replaced values in case of:
    SELECT MIN(key) FROM table_1, empty_table
    removed_tables is != 0 if we have used MIN() or MAX().
  */
  if (removed_tables && used_tables != removed_tables)
    const_result= 0;                            // We didn't remove all tables
  DBUG_RETURN(const_result);
}


/**
  Test if the predicate compares a field with constants.

  @param func_item        Predicate item
  @param[out] args        Here we store the field followed by constants
  @param[out] inv_order   Is set to 1 if the predicate is of the form
                          'const op field'

  @retval
    0        func_item is a simple predicate: a field is compared with
    constants
  @retval
    1        Otherwise
*/

bool simple_pred(Item_func *func_item, Item **args, bool *inv_order)
{
  Item *item;
  *inv_order= 0;
  switch (func_item->argument_count()) {
  case 0:
    /* MULT_EQUAL_FUNC */
    {
      Item_equal *item_equal= (Item_equal *) func_item;
      Item_equal_iterator it(*item_equal);
      args[0]= it++;
      if (it++)
        return 0;
      if (!(args[1]= item_equal->get_const()))
        return 0;
    }
    break;
  case 1:
    /* field IS NULL */
    item= func_item->arguments()[0];
    if (item->type() != Item::FIELD_ITEM)
      return 0;
    args[0]= item;
    break;
  case 2:
    /* 'field op const' or 'const op field' */
    item= func_item->arguments()[0];
    if (item->type() == Item::FIELD_ITEM)
    {
      args[0]= item;
      item= func_item->arguments()[1];
      if (!item->const_item())
        return 0;
      args[1]= item;
    }
    else if (item->const_item())
    {
      args[1]= item;
      item= func_item->arguments()[1];
      if (item->type() != Item::FIELD_ITEM)
        return 0;
      args[0]= item;
      *inv_order= 1;
    }
    else
      return 0;
    break;
  case 3:
    /* field BETWEEN const AND const */
    item= func_item->arguments()[0];
    if (item->type() == Item::FIELD_ITEM)
    {
      args[0]= item;
      for (int i= 1 ; i <= 2; i++)
      {
        item= func_item->arguments()[i];
        if (!item->const_item())
          return 0;
        args[i]= item;
      }
    }
    else
      return 0;
  }
  return 1;
}


/**
  Check whether a condition matches a key to get {MAX|MIN}(field):.

   For the index specified by the keyinfo parameter and an index that
   contains the field as its component (field_part), the function
   checks whether 

   - the condition cond is a conjunction, 
   - all of its conjuncts refer to columns of the same table, and
   - each conjunct is on one of the following forms:
     - f_i = const_i or const_i = f_i or f_i IS NULL,
       where f_i is part of the index
     - field {<|<=|>=|>|=} const
     - const {<|<=|>=|>|=} field
     - field BETWEEN const_1 AND const_2

   As a side-effect, the key value to be used for looking up the MIN/MAX value
   is actually stored inside the Field object. An interesting feature is that
   the function will find the most restrictive endpoint by over-eager
   evaluation of the @c WHERE condition. It continually stores the current
   endpoint inside the Field object. For a query such as

   @code
   SELECT MIN(a) FROM t1 WHERE a > 3 AND a > 5;
   @endcode

   the algorithm will recurse over the conjuction, storing first a 3 in the
   field. In the next recursive invocation the expression a > 5 is evaluated
   as 3 > 5 (Due to the dual nature of Field objects as value carriers and
   field identifiers), which will obviously fail, leading to 5 being stored in
   the Field object.
   
   @param[in]     max_fl         Set to true if we are optimizing MAX(),
                                 false means we are optimizing %MIN()
   @param[in, out] ref           Reference to the structure where the function 
                                 stores the key value
   @param[in]     keyinfo        Reference to the key info
   @param[in]     field_part     Pointer to the key part for the field
   @param[in]     cond           WHERE condition
   @param[in,out] key_part_used  Map of matchings parts. The function will output
                                 the set of key parts actually being matched in 
                                 this set, yet it relies on the caller to 
                                 initialize the value to zero. This is due 
                                 to the fact that this value is passed 
                                 recursively.
   @param[in,out] range_fl       Says whether endpoints use strict greater/less 
                                 than.
   @param[out]    prefix_len     Length of common key part for the range
                                 where MAX/MIN is searched for

  @retval
    false    Index can't be used.
  @retval
    true     We can use the index to get MIN/MAX value
*/

static bool matching_cond(bool max_fl, TABLE_REF *ref, KEY *keyinfo, 
                          KEY_PART_INFO *field_part, Item *cond,
                          key_part_map *key_part_used, uint *range_fl,
                          uint *prefix_len)
{
  DBUG_ENTER("matching_cond");
  if (!cond)
    DBUG_RETURN(TRUE);
  Field *field= field_part->field;
  if (!(cond->used_tables() & field->table->map))
  {
    /* Condition doesn't restrict the used table */
    DBUG_RETURN(TRUE);
  }
  if (cond->type() == Item::COND_ITEM)
  {
    if (((Item_cond*) cond)->functype() == Item_func::COND_OR_FUNC)
      DBUG_RETURN(FALSE);

    /* AND */
    List_iterator_fast<Item> li(*((Item_cond*) cond)->argument_list());
    Item *item;
    while ((item= li++))
    {
      if (!matching_cond(max_fl, ref, keyinfo, field_part, item,
                         key_part_used, range_fl, prefix_len))
        DBUG_RETURN(FALSE);
    }
    DBUG_RETURN(TRUE);
  }

  if (cond->type() != Item::FUNC_ITEM)
    DBUG_RETURN(FALSE);                                 // Not operator, can't optimize

  bool eq_type= 0;                            // =, <=> or IS NULL
  bool is_null_safe_eq= FALSE;                // The operator is NULL safe, e.g. <=> 
  bool noeq_type= 0;                          // < or >  
  bool less_fl= 0;                            // < or <= 
  bool is_null= 0;                            // IS NULL
  bool between= 0;                            // BETWEEN ... AND ... 

  switch (((Item_func*) cond)->functype()) {
  case Item_func::ISNULL_FUNC:
    is_null= 1;     /* fall through */
  case Item_func::EQ_FUNC:
    eq_type= TRUE;
    break;
  case Item_func::EQUAL_FUNC:
    eq_type= is_null_safe_eq= TRUE;
    break;
  case Item_func::LT_FUNC:
    noeq_type= 1;   /* fall through */
  case Item_func::LE_FUNC:
    less_fl= 1;      
    break;
  case Item_func::GT_FUNC:
    noeq_type= 1;   /* fall through */
  case Item_func::GE_FUNC:
    break;
  case Item_func::BETWEEN:
    between= 1;
    break;
  case Item_func::MULT_EQUAL_FUNC:
    eq_type= 1;
    break;
  default:
    DBUG_RETURN(FALSE);                                        // Can't optimize function
  }
  
  Item *args[3];
  bool inv;

  /* Test if this is a comparison of a field and constant */
  if (!simple_pred((Item_func*) cond, args, &inv))
    DBUG_RETURN(FALSE);

  if (!is_null_safe_eq && !is_null &&
      (args[1]->is_null() || (between && args[2]->is_null())))
    DBUG_RETURN(FALSE);

  if (inv && !eq_type)
    less_fl= 1-less_fl;                         // Convert '<' -> '>' (etc)

  /* Check if field is part of the tested partial key */
  uchar *key_ptr= ref->key_buff;
  KEY_PART_INFO *part;
  for (part= keyinfo->key_part; ; key_ptr+= part++->store_length)

  {
    if (part > field_part)
      DBUG_RETURN(FALSE);                     // Field is beyond the tested parts
    if (part->field->eq(((Item_field*) args[0])->field))
      break;                        // Found a part of the key for the field
  }

  bool is_field_part= part == field_part;
  if (!(is_field_part || eq_type))
    DBUG_RETURN(FALSE);

  key_part_map org_key_part_used= *key_part_used;
  if (eq_type || between || max_fl == less_fl)
  {
    uint length= (key_ptr-ref->key_buff)+part->store_length;
    if (ref->key_length < length)
    {
    /* Ultimately ref->key_length will contain the length of the search key */
      ref->key_length= length;      
      ref->key_parts= (part - keyinfo->key_part) + 1;
    }
    if (!*prefix_len && part+1 == field_part)       
      *prefix_len= length;
    if (is_field_part && eq_type)
      *prefix_len= ref->key_length;
  
    *key_part_used|= (key_part_map) 1 << (part - keyinfo->key_part);
  }

  if (org_key_part_used == *key_part_used &&
    /*
      The current search key is not being extended with a new key part.  This
      means that the a condition is added a key part for which there was a
      previous condition. We can only overwrite such key parts in some special
      cases, e.g. a > 2 AND a > 1 (here range_fl must be set to something). In
      all other cases the WHERE condition is always false anyway.
    */
      (eq_type || *range_fl == 0))
      DBUG_RETURN(FALSE);

  if (org_key_part_used != *key_part_used ||
      (is_field_part && 
       (between || eq_type || max_fl == less_fl) && !cond->val_int()))
  {
    /*
      It's the first predicate for this part or a predicate of the
      following form  that moves upper/lower bounds for max/min values:
      - field BETWEEN const AND const
      - field = const 
      - field {<|<=} const, when searching for MAX
      - field {>|>=} const, when searching for MIN
    */

    if (is_null || (is_null_safe_eq && args[1]->is_null()))
    {
      /*
        If we have a non-nullable index, we cannot use it,
        since set_null will be ignored, and we will compare uninitialized data.
      */
      if (!part->field->real_maybe_null())
        DBUG_RETURN(false);
      part->field->set_null();
      *key_ptr= (uchar) 1;
    }
    else
    {
      /* Update endpoints for MAX/MIN, see function comment. */
      Item *value= args[between && max_fl ? 2 : 1];
      store_val_in_field(part->field, value, CHECK_FIELD_IGNORE);
      if (part->null_bit) 
        *key_ptr++= (uchar) test(part->field->is_null());
      part->field->get_key_image(key_ptr, part->length, Field::itRAW);
    }
    if (is_field_part)
    {
      if (between || eq_type)
        *range_fl&= ~(NO_MAX_RANGE | NO_MIN_RANGE);
      else
      {
        *range_fl&= ~(max_fl ? NO_MAX_RANGE : NO_MIN_RANGE);
        if (noeq_type)
          *range_fl|=  (max_fl ? NEAR_MAX : NEAR_MIN);
        else
          *range_fl&= ~(max_fl ? NEAR_MAX : NEAR_MIN);
      }
    }
  }
  else if (eq_type)
  {
    if ((!is_null && !cond->val_int()) ||
        (is_null && !test(part->field->is_null())))
     DBUG_RETURN(FALSE);                       // Impossible test
  }
  else if (is_field_part)
    *range_fl&= ~(max_fl ? NO_MIN_RANGE : NO_MAX_RANGE);
  DBUG_RETURN(TRUE);  
}


/**
  Check whether we can get value for {max|min}(field) by using a key.

     If where-condition is not a conjunction of 0 or more conjuct the
     function returns false, otherwise it checks whether there is an
     index including field as its k-th component/part such that:

     -# for each previous component f_i there is one and only one conjunct
        of the form: f_i= const_i or const_i= f_i or f_i is null
     -# references to field occur only in conjucts of the form:
        field {<|<=|>=|>|=} const or const {<|<=|>=|>|=} field or 
        field BETWEEN const1 AND const2
     -# all references to the columns from the same table as column field
        occur only in conjucts mentioned above.
     -# each of k first components the index is not partial, i.e. is not
        defined on a fixed length proper prefix of the field.

     If such an index exists the function through the ref parameter
     returns the key value to find max/min for the field using the index,
     the length of first (k-1) components of the key and flags saying
     how to apply the key for the search max/min value.
     (if we have a condition field = const, prefix_len contains the length
     of the whole search key)

  @param[in]     max_fl      0 for MIN(field) / 1 for MAX(field)
  @param[in,out] ref         Reference to the structure we store the key value
  @param[in]     field       Field used inside MIN() / MAX()
  @param[in]     cond        WHERE condition
  @param[out]    range_fl    Bit flags for how to search if key is ok
  @param[out]    prefix_len  Length of prefix for the search range

  @note
    This function may set field->table->key_read to true,
    which must be reset after index is used!
    (This can only happen when function returns 1)

  @retval
    0   Index can not be used to optimize MIN(field)/MAX(field)
  @retval
    1   Can use key to optimize MIN()/MAX().
    In this case ref, range_fl and prefix_len are updated
*/

      
static bool find_key_for_maxmin(bool max_fl, TABLE_REF *ref,
                                Field* field, Item *cond,
                                uint *range_fl, uint *prefix_len)
{
  if (!(field->flags & PART_KEY_FLAG))
    return false;                               // Not key field

  DBUG_ENTER("find_key_for_maxmin");

  TABLE *table= field->table;
  uint idx= 0;

  KEY *keyinfo,*keyinfo_end;
  for (keyinfo= table->key_info, keyinfo_end= keyinfo+table->s->keys ;
       keyinfo != keyinfo_end;
       keyinfo++,idx++)
  {
    KEY_PART_INFO *part,*part_end;
    key_part_map key_part_to_use= 0;
    /*
      Perform a check if index is not disabled by ALTER TABLE
      or IGNORE INDEX.
    */
    if (!table->keys_in_use_for_query.is_set(idx))
      continue;
    uint jdx= 0;
    *prefix_len= 0;
    for (part= keyinfo->key_part, part_end= part+keyinfo->key_parts ;
         part != part_end ;
         part++, jdx++, key_part_to_use= (key_part_to_use << 1) | 1)
    {
      if (!(table->file->index_flags(idx, jdx, 0) & HA_READ_ORDER))
        DBUG_RETURN(false);

      /* Check whether the index component is partial */
      Field *part_field= table->field[part->fieldnr-1];
      if ((part_field->flags & BLOB_FLAG) ||
          part->length < part_field->key_length())
        break;

      if (field->eq(part->field))
      {
        ref->key= idx;
        ref->key_length= 0;
        ref->key_parts= 0;
        key_part_map key_part_used= 0;
        *range_fl= NO_MIN_RANGE | NO_MAX_RANGE;
        if (matching_cond(max_fl, ref, keyinfo, part, cond,
                          &key_part_used, range_fl, prefix_len) &&
            !(key_part_to_use & ~key_part_used))
        {
          if (!max_fl && key_part_used == key_part_to_use && part->null_bit)
          {
            /*
              The query is on this form:

              SELECT MIN(key_part_k) 
              FROM t1 
              WHERE key_part_1 = const and ... and key_part_k-1 = const

              If key_part_k is nullable, we want to find the first matching row
              where key_part_k is not null. The key buffer is now {const, ...,
              NULL}. This will be passed to the handler along with a flag
              indicating open interval. If a tuple is read that does not match
              these search criteria, an attempt will be made to read an exact
              match for the key buffer.
            */
            /* Set the first byte of key_part_k to 1, that means NULL */
            ref->key_buff[ref->key_length]= 1;
            ref->key_length+= part->store_length;
            ref->key_parts++;
            DBUG_ASSERT(ref->key_parts == jdx+1);
            *range_fl&= ~NO_MIN_RANGE;
            *range_fl|= NEAR_MIN; // Open interval
          }
          /*
            The following test is false when the key in the key tree is
            converted (for example to upper case)
          */
          if (field->part_of_key.is_set(idx))
            table->set_keyread(TRUE);
          DBUG_RETURN(true);
        }
      }
    }
  }
  DBUG_RETURN(false);
}


/**
  Check whether found key is in range specified by conditions.

  @param[in] max_fl         0 for MIN(field) / 1 for MAX(field)
  @param[in] ref            Reference to the key value and info
  @param[in] field          Field used the MIN/MAX expression
  @param[in] cond           WHERE condition
  @param[in] range_fl       Says whether there is a condition to to be checked
  @param[in] prefix_len     Length of the constant part of the key

  @retval
    0        ok
  @retval
    1        WHERE was not true for the found row
*/

static int reckey_in_range(bool max_fl, TABLE_REF *ref, Field* field,
                            Item *cond, uint range_fl, uint prefix_len)
{
  if (key_cmp_if_same(field->table, ref->key_buff, ref->key, prefix_len))
    return 1;
  if (!cond || (range_fl & (max_fl ? NO_MIN_RANGE : NO_MAX_RANGE)))
    return 0;
  return maxmin_in_range(max_fl, field, cond);
}


/**
  Check whether {MAX|MIN}(field) is in range specified by conditions.

  @param[in] max_fl          0 for MIN(field) / 1 for MAX(field)
  @param[in] field           Field used the MIN/MAX expression
  @param[in] cond            WHERE condition

  @retval
    0        ok
  @retval
    1        WHERE was not true for the found row
*/

static int maxmin_in_range(bool max_fl, Field* field, Item *cond)
{
  /* If AND/OR condition */
  if (cond->type() == Item::COND_ITEM)
  {
    List_iterator_fast<Item> li(*((Item_cond*) cond)->argument_list());
    Item *item;
    while ((item= li++))
    {
      if (maxmin_in_range(max_fl, field, item))
        return 1;
    }
    return 0;
  }

  if (cond->used_tables() != field->table->map)
    return 0;
  bool less_fl= 0;
  switch (((Item_func*) cond)->functype()) {
  case Item_func::BETWEEN:
    return cond->val_int() == 0;                // Return 1 if WHERE is false
  case Item_func::LT_FUNC:
  case Item_func::LE_FUNC:
    less_fl= 1;
  case Item_func::GT_FUNC:
  case Item_func::GE_FUNC:
  {
    Item *item= ((Item_func*) cond)->arguments()[1];
    /* In case of 'const op item' we have to swap the operator */
    if (!item->const_item())
      less_fl= 1-less_fl;
    /*
      We only have to check the expression if we are using an expression like
      SELECT MAX(b) FROM t1 WHERE a=const AND b>const
      not for
      SELECT MAX(b) FROM t1 WHERE a=const AND b<const
    */
    if (max_fl != less_fl)
      return cond->val_int() == 0;                // Return 1 if WHERE is false
    return 0;
  }
  case Item_func::EQ_FUNC:
  case Item_func::EQUAL_FUNC:
    break;
  default:                                        // Keep compiler happy
    DBUG_ASSERT(1);                               // Impossible
    break;
  }
  return 0;
}
<|MERGE_RESOLUTION|>--- conflicted
+++ resolved
@@ -234,12 +234,8 @@
     ER_...     e.g. ER_SUBQUERY_NO_1_ROW
 */
 
-<<<<<<< HEAD
-int opt_sum_query(TABLE_LIST *tables, List<Item> &all_fields,Item *conds)
-=======
 int opt_sum_query(THD *thd,
-                  TABLE_LIST *tables, List<Item> &all_fields, COND *conds)
->>>>>>> 0bf704df
+                  TABLE_LIST *tables, List<Item> &all_fields, Item *conds)
 {
   List_iterator_fast<Item> it(all_fields);
   int const_result= 1;
