--- conflicted
+++ resolved
@@ -269,17 +269,12 @@
 	    CHARSET_INFO *csto, uint *errors);
   bool append(const String &s);
   bool append(const char *s);
-<<<<<<< HEAD
-  bool append(const char *s,uint32 arg_length);
-  bool append(const char *s,uint32 arg_length, CHARSET_INFO *cs);
-=======
   bool append(LEX_STRING *ls)
   {
     return append(ls->str, ls->length);
   }
   bool append(const char *s, uint32 arg_length);
   bool append(const char *s, uint32 arg_length, CHARSET_INFO *cs);
->>>>>>> a4e04c98
   bool append_ulonglong(ulonglong val);
   bool append(IO_CACHE* file, uint32 arg_length);
   bool append_with_prefill(const char *s, uint32 arg_length, 
