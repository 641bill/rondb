--- conflicted
+++ resolved
@@ -1,8 +1,4 @@
-<<<<<<< HEAD
-/* Copyright (c) 2010, 2013, Oracle and/or its affiliates. All rights reserved.
-=======
-/* Copyright (c) 2006, 2014, Oracle and/or its affiliates. All rights reserved.
->>>>>>> 33f15dc7
+/* Copyright (c) 2010, 2014, Oracle and/or its affiliates. All rights reserved.
 
    This program is free software; you can redistribute it and/or modify
    it under the terms of the GNU General Public License as published by
@@ -337,17 +333,12 @@
   key_mutex_slave_parallel_pend_jobs, key_mutex_mts_temp_tables_lock,
   key_mutex_slave_parallel_worker,
   key_structure_guard_mutex, key_TABLE_SHARE_LOCK_ha_data,
-<<<<<<< HEAD
-  key_LOCK_error_messages, key_LOCK_thread_count,
+  key_LOCK_error_messages, key_LOCK_thread_count, key_LOCK_thd_remove,
   key_LOCK_log_throttle_qni;
 extern PSI_mutex_key key_RELAYLOG_LOCK_commit;
 extern PSI_mutex_key key_RELAYLOG_LOCK_commit_queue;
 extern PSI_mutex_key key_RELAYLOG_LOCK_done;
 extern PSI_mutex_key key_RELAYLOG_LOCK_flush_queue;
-=======
-  key_LOCK_error_messages, key_LOCK_thread_count, key_PARTITION_LOCK_auto_inc,
-  key_LOCK_thd_remove;
->>>>>>> 33f15dc7
 extern PSI_mutex_key key_RELAYLOG_LOCK_index;
 extern PSI_mutex_key key_RELAYLOG_LOCK_log;
 extern PSI_mutex_key key_RELAYLOG_LOCK_sync;
@@ -581,16 +572,9 @@
        LOCK_error_log, LOCK_delayed_insert, LOCK_uuid_generator,
        LOCK_delayed_status, LOCK_delayed_create, LOCK_crypt, LOCK_timezone,
        LOCK_slave_list, LOCK_active_mi, LOCK_manager,
-<<<<<<< HEAD
        LOCK_global_system_variables, LOCK_user_conn, LOCK_log_throttle_qni,
        LOCK_prepared_stmt_count, LOCK_error_messages, LOCK_connection_count,
        LOCK_sql_slave_skip_counter, LOCK_slave_net_timeout;
-=======
-       LOCK_global_system_variables, LOCK_user_conn,
-       LOCK_prepared_stmt_count, LOCK_error_messages, LOCK_connection_count;
-extern MYSQL_PLUGIN_IMPORT mysql_mutex_t LOCK_thread_count;
-extern MYSQL_PLUGIN_IMPORT mysql_mutex_t LOCK_thd_remove;
->>>>>>> 33f15dc7
 #ifdef HAVE_OPENSSL
 extern mysql_mutex_t LOCK_des_key_file;
 #endif
