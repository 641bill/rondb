<<<<<<< HEAD
/* Copyright (c) 2010, 2012, Oracle and/or its affiliates. All rights reserved.
=======
/* Copyright (c) 2010, 2014, Oracle and/or its affiliates. All rights reserved.
>>>>>>> a088e4fa

   This program is free software; you can redistribute it and/or modify
   it under the terms of the GNU General Public License as published by
   the Free Software Foundation; version 2 of the License.

   This program is distributed in the hope that it will be useful,
   but WITHOUT ANY WARRANTY; without even the implied warranty of
   MERCHANTABILITY or FITNESS FOR A PARTICULAR PURPOSE.  See the
   GNU General Public License for more details.

   You should have received a copy of the GNU General Public License
   along with this program; if not, write to the Free Software
   Foundation, Inc., 51 Franklin St, Fifth Floor, Boston, MA 02110-1301  USA */

#include "debug_sync.h"  // DEBUG_SYNC
#include "table.h"       // TABLE, FOREIGN_KEY_INFO
#include "sql_class.h"   // THD
#include "sql_base.h"    // open_and_lock_tables
#include "sql_table.h"   // write_bin_log
#include "datadict.h"    // dd_recreate_table()
#include "lock.h"        // MYSQL_OPEN_* flags
#include "sql_acl.h"     // DROP_ACL
#include "sql_parse.h"   // check_one_table_access()
#include "sql_truncate.h"
#include "sql_show.h"    //append_identifier()


/**
  Append a list of field names to a string.

  @param  str     The string.
  @param  fields  The list of field names.

  @return TRUE on failure, FALSE otherwise.
*/

static bool fk_info_append_fields(String *str, List<LEX_STRING> *fields)
{
  bool res= FALSE;
  LEX_STRING *field;
  List_iterator_fast<LEX_STRING> it(*fields);

  while ((field= it++))
  {
    append_identifier(NULL, str, field->str, field->length);
    res|= str->append(", ");
  }

  str->chop();
  str->chop();

  return res;
}


/**
  Generate a foreign key description suitable for a error message.

  @param thd          Thread context.
  @param fk_info   The foreign key information.

  @return A human-readable string describing the foreign key.
*/

static const char *fk_info_str(THD *thd, FOREIGN_KEY_INFO *fk_info)
{
  bool res= FALSE;
  char buffer[STRING_BUFFER_USUAL_SIZE*2];
  String str(buffer, sizeof(buffer), system_charset_info);

  str.length(0);

  /*
    `db`.`tbl`, CONSTRAINT `id` FOREIGN KEY (`fk`) REFERENCES `db`.`tbl` (`fk`)
  */

  append_identifier(NULL, &str, fk_info->foreign_db->str,
                    fk_info->foreign_db->length);
  res|= str.append(".");
  append_identifier(NULL, &str, fk_info->foreign_table->str,
                    fk_info->foreign_table->length);
  res|= str.append(", CONSTRAINT ");
  append_identifier(NULL, &str, fk_info->foreign_id->str,
                    fk_info->foreign_id->length);
  res|= str.append(" FOREIGN KEY (");
  res|= fk_info_append_fields(&str, &fk_info->foreign_fields);
  res|= str.append(") REFERENCES ");
  append_identifier(NULL, &str, fk_info->referenced_db->str,
                    fk_info->referenced_db->length);
  res|= str.append(".");
  append_identifier(NULL, &str, fk_info->referenced_table->str,
                    fk_info->referenced_table->length);
  res|= str.append(" (");
  res|= fk_info_append_fields(&str, &fk_info->referenced_fields);
  res|= str.append(')');

  return res ? NULL : thd->strmake(str.ptr(), str.length());
}


/**
  Check and emit a fatal error if the table which is going to be
  affected by TRUNCATE TABLE is a parent table in some non-self-
  referencing foreign key.

  @remark The intention is to allow truncate only for tables that
          are not dependent on other tables.

  @param  thd    Thread context.
  @param  table  Table handle.

  @retval FALSE  This table is not parent in a non-self-referencing foreign
                 key. Statement can proceed.
  @retval TRUE   This table is parent in a non-self-referencing foreign key,
                 error was emitted.
*/

static bool
fk_truncate_illegal_if_parent(THD *thd, TABLE *table)
{
  FOREIGN_KEY_INFO *fk_info;
  List<FOREIGN_KEY_INFO> fk_list;
  List_iterator_fast<FOREIGN_KEY_INFO> it;

  /*
    Bail out early if the table is not referenced by a foreign key.
    In this case, the table could only be, if at all, a child table.
  */
  if (! table->file->referenced_by_foreign_key())
    return FALSE;

  /*
    This table _is_ referenced by a foreign key. At this point, only
    self-referencing keys are acceptable. For this reason, get the list
    of foreign keys referencing this table in order to check the name
    of the child (dependent) tables.
  */
  table->file->get_parent_foreign_key_list(thd, &fk_list);

  /* Out of memory when building list. */
  if (thd->is_error())
    return TRUE;

  it.init(fk_list);

  /* Loop over the set of foreign keys for which this table is a parent. */
  while ((fk_info= it++))
  {
    DBUG_ASSERT(!my_strcasecmp(system_charset_info,
                               fk_info->referenced_db->str,
                               table->s->db.str));

    DBUG_ASSERT(!my_strcasecmp(system_charset_info,
                               fk_info->referenced_table->str,
                               table->s->table_name.str));

    if (my_strcasecmp(system_charset_info, fk_info->foreign_db->str,
                      table->s->db.str) ||
        my_strcasecmp(system_charset_info, fk_info->foreign_table->str,
                      table->s->table_name.str))
      break;
  }

  /* Table is parent in a non-self-referencing foreign key. */
  if (fk_info)
  {
    my_error(ER_TRUNCATE_ILLEGAL_FK, MYF(0), fk_info_str(thd, fk_info));
    return TRUE;
  }

  return FALSE;
}


/*
  Open and truncate a locked table.

  @param  thd           Thread context.
  @param  table_ref     Table list element for the table to be truncated.
  @param  is_tmp_table  True if element refers to a temp table.

  @retval TRUNCATE_OK   Truncate was successful and statement can be safely
                        binlogged.
  @retval TRUNCATE_FAILED_BUT_BINLOG Truncate failed but still go ahead with
                        binlogging as in case of non transactional tables
                        partial truncation is possible.

  @retval TRUNCATE_FAILED_SKIP_BINLOG Truncate was not successful hence donot
                        binlong the statement.
*/

<<<<<<< HEAD
int Sql_cmd_truncate_table::handler_truncate(THD *thd, TABLE_LIST *table_ref,
=======
enum Sql_cmd_truncate_table::truncate_result
Sql_cmd_truncate_table::handler_truncate(THD *thd, TABLE_LIST *table_ref,
>>>>>>> a088e4fa
                                             bool is_tmp_table)
{
  int error= 0;
  uint flags= 0;
  DBUG_ENTER("Sql_cmd_truncate_table::handler_truncate");

  /*
    Can't recreate, the engine must mechanically delete all rows
    in the table. Use open_and_lock_tables() to open a write cursor.
  */

  /* If it is a temporary table, no need to take locks. */
  if (!is_tmp_table)
  {
    /* We don't need to load triggers. */
    DBUG_ASSERT(table_ref->trg_event_map == 0);
    /*
      Our metadata lock guarantees that no transaction is reading
      or writing into the table. Yet, to open a write cursor we need
      a thr_lock lock. Allow to open base tables only.
    */
    table_ref->required_type= FRMTYPE_TABLE;
    /*
      Ignore pending FLUSH TABLES since we don't want to release
      the MDL lock taken above and otherwise there is no way to
      wait for FLUSH TABLES in deadlock-free fashion.
    */
    flags= MYSQL_OPEN_IGNORE_FLUSH;
    /*
      Even though we have an MDL lock on the table here, we don't
      pass MYSQL_OPEN_HAS_MDL_LOCK to open_and_lock_tables
      since to truncate a MERGE table, we must open and lock
      merge children, and on those we don't have an MDL lock.
      Thus clear the ticket to satisfy MDL asserts.
    */
    table_ref->mdl_request.ticket= NULL;
  }

  /* Open the table as it will handle some required preparations. */
  if (open_and_lock_tables(thd, table_ref, FALSE, flags))
    DBUG_RETURN(TRUNCATE_FAILED_SKIP_BINLOG);

  /* Whether to truncate regardless of foreign keys. */
  if (! (thd->variables.option_bits & OPTION_NO_FOREIGN_KEY_CHECKS))
    if (fk_truncate_illegal_if_parent(thd, table_ref->table))
      DBUG_RETURN(TRUNCATE_FAILED_SKIP_BINLOG);

  error= table_ref->table->file->ha_truncate();
  if (error)
  {
    table_ref->table->file->print_error(error, MYF(0));
    /*
      If truncate method is not implemented then we don't binlog the
      statement. If truncation has failed in a transactional engine then also we
      donot binlog the statment. Only in non transactional engine we binlog
      inspite of errors.
     */
    if (error == HA_ERR_WRONG_COMMAND ||
        table_ref->table->file->has_transactions())
      DBUG_RETURN(TRUNCATE_FAILED_SKIP_BINLOG);
    else
      DBUG_RETURN(TRUNCATE_FAILED_BUT_BINLOG);
  }
  DBUG_RETURN(TRUNCATE_OK);
}


/*
  Close and recreate a temporary table. In case of success,
  write truncate statement into the binary log if in statement
  mode.

  @param  thd     Thread context.
  @param  table   The temporary table.

  @retval  FALSE  Success.
  @retval  TRUE   Error.
*/

static bool recreate_temporary_table(THD *thd, TABLE *table)
{
  bool error= TRUE;
  TABLE_SHARE *share= table->s;
  HA_CREATE_INFO create_info;
  handlerton *table_type= table->s->db_type();
  DBUG_ENTER("recreate_temporary_table");

  memset(&create_info, 0, sizeof(create_info));

  table->file->info(HA_STATUS_AUTO | HA_STATUS_NO_LOCK);

  /* Don't free share. */
  close_temporary_table(thd, table, FALSE, FALSE);

  /*
    We must use share->normalized_path.str since for temporary tables it
    differs from what dd_recreate_table() would generate based
    on table and schema names.
  */
  ha_create_table(thd, share->normalized_path.str, share->db.str,
                  share->table_name.str, &create_info, true, true);

  if (open_table_uncached(thd, share->path.str, share->db.str,
                          share->table_name.str, true, true))
  {
    error= FALSE;
    thd->thread_specific_used= TRUE;
  }
  else
    rm_temporary_table(table_type, share->path.str);

  free_table_share(share);
  my_free(table);

  DBUG_RETURN(error);
}


/*
  Handle locking a base table for truncate.

  @param[in]  thd               Thread context.
  @param[in]  table_ref         Table list element for the table to
                                be truncated.
  @param[out] hton_can_recreate Set to TRUE if table can be dropped
                                and recreated.

  @retval  FALSE  Success.
  @retval  TRUE   Error.
*/

bool Sql_cmd_truncate_table::lock_table(THD *thd, TABLE_LIST *table_ref,
                                        bool *hton_can_recreate)
{
  TABLE *table= NULL;
  DBUG_ENTER("Sql_cmd_truncate_table::lock_table");

  /* Lock types are set in the parser. */
  DBUG_ASSERT(table_ref->lock_type == TL_WRITE);
  /* The handler truncate protocol dictates a exclusive lock. */
  DBUG_ASSERT(table_ref->mdl_request.type == MDL_EXCLUSIVE);

  /*
    Before doing anything else, acquire a metadata lock on the table,
    or ensure we have one.  We don't use open_and_lock_tables()
    right away because we want to be able to truncate (and recreate)
    corrupted tables, those that we can't fully open.

    MySQL manual documents that TRUNCATE can be used to repair a
    damaged table, i.e. a table that can not be fully "opened".
    In particular MySQL manual says: As long as the table format
    file tbl_name.frm is valid, the table can be re-created as
    an empty table with TRUNCATE TABLE, even if the data or index
    files have become corrupted.
  */
  if (thd->locked_tables_mode)
  {
    if (!(table= find_table_for_mdl_upgrade(thd, table_ref->db,
                                            table_ref->table_name, FALSE)))
      DBUG_RETURN(TRUE);

    *hton_can_recreate= ha_check_storage_engine_flag(table->s->db_type(),
                                                     HTON_CAN_RECREATE);
    table_ref->mdl_request.ticket= table->mdl_ticket;
  }
  else
  {
    /* Acquire an exclusive lock. */
    DBUG_ASSERT(table_ref->next_global == NULL);
    if (lock_table_names(thd, table_ref, NULL,
                         thd->variables.lock_wait_timeout, 0))
      DBUG_RETURN(TRUE);

    if (dd_check_storage_engine_flag(thd, table_ref->db, table_ref->table_name,
                                     HTON_CAN_RECREATE, hton_can_recreate))
      DBUG_RETURN(TRUE);
  }

  /*
    A storage engine can recreate or truncate the table only if there
    are no references to it from anywhere, i.e. no cached TABLE in the
    table cache.
  */
  if (thd->locked_tables_mode)
  {
    DEBUG_SYNC(thd, "upgrade_lock_for_truncate");
    /* To remove the table from the cache we need an exclusive lock. */
    if (wait_while_table_is_used(thd, table, HA_EXTRA_FORCE_REOPEN))
      DBUG_RETURN(TRUE);
    m_ticket_downgrade= table->mdl_ticket;
    /* Close if table is going to be recreated. */
    if (*hton_can_recreate)
      close_all_tables_for_name(thd, table->s, false, NULL);
  }
  else
  {
    /* Table is already locked exclusively. Remove cached instances. */
    tdc_remove_table(thd, TDC_RT_REMOVE_ALL, table_ref->db,
                     table_ref->table_name, FALSE);
  }

  DBUG_RETURN(FALSE);
}


/*
  Optimized delete of all rows by doing a full generate of the table.

  @remark Will work even if the .MYI and .MYD files are destroyed.
          In other words, it works as long as the .FRM is intact and
          the engine supports re-create.

  @param  thd         Thread context.
  @param  table_ref   Table list element for the table to be truncated.

  @retval  FALSE  Success.
  @retval  TRUE   Error.
*/

bool Sql_cmd_truncate_table::truncate_table(THD *thd, TABLE_LIST *table_ref)
{
  int error;
  bool binlog_stmt;
  DBUG_ENTER("Sql_cmd_truncate_table::truncate_table");

<<<<<<< HEAD
#ifndef MCP_GLOBAL_SCHEMA_LOCK
  Ha_global_schema_lock_guard global_schema_lock_guard(thd);
#endif
=======
>>>>>>> a088e4fa
  DBUG_ASSERT((!table_ref->table) ||
              (table_ref->table && table_ref->table->s));

  /* Initialize, or reinitialize in case of reexecution (SP). */
  m_ticket_downgrade= NULL;

  /* If it is a temporary table, no need to take locks. */
  if (is_temporary_table(table_ref))
  {
    TABLE *tmp_table= table_ref->table;

    /* In RBR, the statement is not binlogged if the table is temporary. */
    binlog_stmt= !thd->is_current_stmt_binlog_format_row();

    /* Note that a temporary table cannot be partitioned. */
    if (ha_check_storage_engine_flag(tmp_table->s->db_type(), HTON_CAN_RECREATE))
    {
      if ((error= recreate_temporary_table(thd, tmp_table)))
        binlog_stmt= FALSE; /* No need to binlog failed truncate-by-recreate. */

      DBUG_ASSERT(! thd->transaction.stmt.cannot_safely_rollback());
    }
    else
    {
      /*
        The engine does not support truncate-by-recreate. Open the
        table and invoke the handler truncate. In such a manner this
        can in fact open several tables if it's a temporary MyISAMMRG
        table.
      */
      error= handler_truncate(thd, table_ref, TRUE);
    }

    /*
      No need to invalidate the query cache, queries with temporary
      tables are not in the cache. No need to write to the binary
      log a failed row-by-row delete even if under RBR as the table
      might not exist on the slave.
    */
  }
  else /* It's not a temporary table. */
  {
#ifndef MCP_GLOBAL_SCHEMA_LOCK
    global_schema_lock_guard.lock();
#endif

    bool hton_can_recreate;

    if (lock_table(thd, table_ref, &hton_can_recreate))
      DBUG_RETURN(TRUE);

    if (hton_can_recreate)
    {
     /*
        The storage engine can truncate the table by creating an
        empty table with the same structure.
      */
      error= dd_recreate_table(thd, table_ref->db, table_ref->table_name);

      if (thd->locked_tables_mode && thd->locked_tables_list.reopen_tables(thd))
          thd->locked_tables_list.unlink_all_closed_tables(thd, NULL, 0);

      /* No need to binlog a failed truncate-by-recreate. */
      binlog_stmt= !error;
    }
    else
    {
      /*
        The engine does not support truncate-by-recreate.
        Attempt to use the handler truncate method.
      */
      error= handler_truncate(thd, table_ref, FALSE);

      /*
        All effects of a TRUNCATE TABLE operation are committed even if
        truncation fails in the case of non transactional tables. Thus, the
        query must be written to the binary log. The only exception is a
        unimplemented truncate method.
      */
      if (error == TRUNCATE_OK || error == TRUNCATE_FAILED_BUT_BINLOG)
        binlog_stmt= true;
      else
        binlog_stmt= false;
    }

    /*
      If we tried to open a MERGE table and failed due to problems with the
      children tables, the table will have been closed and table_ref->table
      will be invalid. Reset the pointer here in any case as
      query_cache_invalidate does not need a valid TABLE object.
    */
    table_ref->table= NULL;
    query_cache_invalidate3(thd, table_ref, FALSE);
  }

  /* DDL is logged in statement format, regardless of binlog format. */
  if (binlog_stmt)
    error|= write_bin_log(thd, !error, thd->query(), thd->query_length());

  /*
    A locked table ticket was upgraded to a exclusive lock. After the
    the query has been written to the binary log, downgrade the lock
    to a shared one.
  */
  if (m_ticket_downgrade)
    m_ticket_downgrade->downgrade_lock(MDL_SHARED_NO_READ_WRITE);

  DBUG_RETURN(error);
}


/**
  Execute a TRUNCATE statement at runtime.

  @param  thd   The current thread.

  @return FALSE on success.
*/
bool Sql_cmd_truncate_table::execute(THD *thd)
{
  bool res= TRUE;
  TABLE_LIST *first_table= thd->lex->select_lex.table_list.first;
  DBUG_ENTER("Sql_cmd_truncate_table::execute");

  if (check_one_table_access(thd, DROP_ACL, first_table))
    DBUG_RETURN(res);

  if (! (res= truncate_table(thd, first_table)))
    my_ok(thd);

  DBUG_RETURN(res);
}
<|MERGE_RESOLUTION|>--- conflicted
+++ resolved
@@ -1,8 +1,4 @@
-<<<<<<< HEAD
-/* Copyright (c) 2010, 2012, Oracle and/or its affiliates. All rights reserved.
-=======
 /* Copyright (c) 2010, 2014, Oracle and/or its affiliates. All rights reserved.
->>>>>>> a088e4fa
 
    This program is free software; you can redistribute it and/or modify
    it under the terms of the GNU General Public License as published by
@@ -194,12 +190,8 @@
                         binlong the statement.
 */
 
-<<<<<<< HEAD
-int Sql_cmd_truncate_table::handler_truncate(THD *thd, TABLE_LIST *table_ref,
-=======
 enum Sql_cmd_truncate_table::truncate_result
 Sql_cmd_truncate_table::handler_truncate(THD *thd, TABLE_LIST *table_ref,
->>>>>>> a088e4fa
                                              bool is_tmp_table)
 {
   int error= 0;
@@ -425,12 +417,9 @@
   bool binlog_stmt;
   DBUG_ENTER("Sql_cmd_truncate_table::truncate_table");
 
-<<<<<<< HEAD
 #ifndef MCP_GLOBAL_SCHEMA_LOCK
   Ha_global_schema_lock_guard global_schema_lock_guard(thd);
 #endif
-=======
->>>>>>> a088e4fa
   DBUG_ASSERT((!table_ref->table) ||
               (table_ref->table && table_ref->table->s));
 
