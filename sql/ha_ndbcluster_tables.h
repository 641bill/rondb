--- conflicted
+++ resolved
@@ -1,13 +1,6 @@
-<<<<<<< HEAD
-#ifndef HA_NDBCLUSTER_TABLES_INCLUDED
-#define HA_NDBCLUSTER_TABLES_INCLUDED
-
-/* Copyright (C) 2000-2003 MySQL AB
-=======
 /*
    Copyright (C) 2000-2003 MySQL AB
     All rights reserved. Use is subject to license terms.
->>>>>>> 911d9c36
 
    This program is free software; you can redistribute it and/or modify
    it under the terms of the GNU General Public License as published by
@@ -30,10 +23,6 @@
 #define OLD_NDB_APPLY_TABLE "apply_status"
 #define NDB_SCHEMA_TABLE "ndb_schema"
 #define OLD_NDB_SCHEMA_TABLE "schema"
-<<<<<<< HEAD
-
-#endif /* HA_NDBCLUSTER_TABLES_INCLUDED */
-=======
 #define NDB_REPLICATION_TABLE "ndb_replication"
 
 enum Ndb_binlog_type
@@ -45,5 +34,4 @@
   ,NBT_USE_UPDATE               = 4 /* bit 0x4 indicates USE_UPDATE */
   ,NBT_UPDATED_ONLY_USE_UPDATE  = NBT_UPDATED_ONLY | NBT_USE_UPDATE
   ,NBT_FULL_USE_UPDATE          = NBT_FULL         | NBT_USE_UPDATE
-};
->>>>>>> 911d9c36
+};