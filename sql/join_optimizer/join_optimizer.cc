/* Copyright (c) 2020, 2023, Oracle and/or its affiliates.

   This program is free software; you can redistribute it and/or modify
   it under the terms of the GNU General Public License, version 2.0,
   as published by the Free Software Foundation.

   This program is also distributed with certain software (including
   but not limited to OpenSSL) that is licensed under separate terms,
   as designated in a particular file or component or in included license
   documentation.  The authors of MySQL hereby grant you an additional
   permission to link the program and your derivative works with the
   separately licensed software that they have included with MySQL.

   This program is distributed in the hope that it will be useful,
   but WITHOUT ANY WARRANTY; without even the implied warranty of
   MERCHANTABILITY or FITNESS FOR A PARTICULAR PURPOSE.  See the
   GNU General Public License, version 2.0, for more details.

   You should have received a copy of the GNU General Public License
   along with this program; if not, write to the Free Software
   Foundation, Inc., 51 Franklin St, Fifth Floor, Boston, MA 02110-1301  USA */

#include "sql/join_optimizer/join_optimizer.h"

#include <assert.h>
#include <float.h>
#include <math.h>
#include <stdint.h>
#include <stdio.h>
#include <string.h>
#include <sys/types.h>

#include <algorithm>
#include <bitset>
#include <initializer_list>
#include <memory>
#include <string>
#include <type_traits>
#include <unordered_map>
#include <utility>
#include <vector>

#include "ft_global.h"
#include "map_helpers.h"
#include "mem_root_deque.h"
#include "my_alloc.h"
#include "my_base.h"
#include "my_bitmap.h"
#include "my_dbug.h"
#include "my_inttypes.h"
#include "my_sqlcommand.h"
#include "my_sys.h"
#include "my_table_map.h"
#include "mysql/components/services/bits/psi_bits.h"
#include "mysql/udf_registration_types.h"
#include "mysqld_error.h"
#include "prealloced_array.h"
#include "scope_guard.h"
#include "sql/field.h"
#include "sql/filesort.h"
#include "sql/handler.h"
#include "sql/item.h"
#include "sql/item_cmpfunc.h"
#include "sql/item_func.h"
#include "sql/item_sum.h"
#include "sql/join_optimizer/access_path.h"
#include "sql/join_optimizer/bit_utils.h"
#include "sql/join_optimizer/build_interesting_orders.h"
#include "sql/join_optimizer/compare_access_paths.h"
#include "sql/join_optimizer/cost_model.h"
#include "sql/join_optimizer/estimate_selectivity.h"
#include "sql/join_optimizer/explain_access_path.h"
#include "sql/join_optimizer/find_contained_subqueries.h"
#include "sql/join_optimizer/graph_simplification.h"
#include "sql/join_optimizer/hypergraph.h"
#include "sql/join_optimizer/interesting_orders.h"
#include "sql/join_optimizer/interesting_orders_defs.h"
#include "sql/join_optimizer/make_join_hypergraph.h"
#include "sql/join_optimizer/node_map.h"
#include "sql/join_optimizer/overflow_bitset.h"
#include "sql/join_optimizer/print_utils.h"
#include "sql/join_optimizer/relational_expression.h"
#include "sql/join_optimizer/secondary_engine_costing_flags.h"
#include "sql/join_optimizer/subgraph_enumeration.h"
#include "sql/join_optimizer/walk_access_paths.h"
#include "sql/join_type.h"
#include "sql/key.h"
#include "sql/key_spec.h"
#include "sql/mem_root_array.h"
#include "sql/opt_costmodel.h"
#include "sql/parse_tree_node_base.h"
#include "sql/partition_info.h"
#include "sql/query_options.h"
#include "sql/range_optimizer/index_range_scan_plan.h"
#include "sql/range_optimizer/internal.h"
#include "sql/range_optimizer/path_helpers.h"
#include "sql/range_optimizer/range_analysis.h"
#include "sql/range_optimizer/range_opt_param.h"
#include "sql/range_optimizer/range_optimizer.h"
#include "sql/range_optimizer/tree.h"
#include "sql/sql_array.h"
#include "sql/sql_base.h"
#include "sql/sql_bitmap.h"
#include "sql/sql_class.h"
#include "sql/sql_cmd.h"
#include "sql/sql_const.h"
#include "sql/sql_executor.h"
#include "sql/sql_lex.h"
#include "sql/sql_list.h"
#include "sql/sql_opt_exec_shared.h"
#include "sql/sql_optimizer.h"
#include "sql/sql_partition.h"
#include "sql/sql_select.h"
#include "sql/sql_tmp_table.h"
#include "sql/system_variables.h"
#include "sql/table.h"
#include "sql/table_function.h"
#include "sql/temp_table_param.h"
#include "sql/uniques.h"
#include "sql/window.h"
#include "template_utils.h"

using hypergraph::Hyperedge;
using hypergraph::Node;
using hypergraph::NodeMap;
using std::find_if;
using std::min;
using std::pair;
using std::string;
using std::swap;
using std::vector;

namespace {

string PrintAccessPath(const AccessPath &path, const JoinHypergraph &graph,
                       const char *description_for_trace);
void PrintJoinOrder(const AccessPath *path, string *join_order);

AccessPath *CreateMaterializationPath(THD *thd, JOIN *join, AccessPath *path,
                                      TABLE *temp_table,
                                      Temp_table_param *temp_table_param,
                                      bool copy_items);

AccessPath *GetSafePathToSort(THD *thd, JOIN *join, AccessPath *path,
                              bool need_rowid);

/**
  CostingReceiver contains the main join planning logic, selecting access paths
  based on cost. It receives subplans from DPhyp (see enumerate_subgraph.h),
  assigns them costs based on a cost model, and keeps the ones that are
  cheapest. In the end, this means it will be left with a root access path that
  gives the lowest total cost for joining the tables in the query block, ie.,
  without ORDER BY etc.

  Currently, besides the expected number of produced rows (which is the same no
  matter how we access the table) we keep only a single value per subplan
  (total cost), and thus also only a single best access path. In the future,
  we will have more dimensions to worry about, such as initial cost versus total
  cost (relevant for LIMIT), ordering properties, and so on. At that point,
  there is not necessarily a single “best” access path anymore, and we will need
  to keep multiple ones around, and test all of them as candidates when building
  larger subplans.
 */
class CostingReceiver {
 public:
  CostingReceiver(
      THD *thd, Query_block *query_block, JoinHypergraph &graph,
      const LogicalOrderings *orderings,
      const Mem_root_array<SortAheadOrdering> *sort_ahead_orderings,
      const Mem_root_array<ActiveIndexInfo> *active_indexes,
      const Mem_root_array<FullTextIndexInfo> *fulltext_searches,
      NodeMap fulltext_tables, uint64_t sargable_fulltext_predicates,
      table_map update_delete_target_tables,
      table_map immediate_update_delete_candidates, bool need_rowid,
      SecondaryEngineFlags engine_flags, int subgraph_pair_limit,
      secondary_engine_modify_access_path_cost_t secondary_engine_cost_hook,
      string *trace)
      : m_thd(thd),
        m_query_block(query_block),
        m_access_paths(thd->mem_root),
        m_graph(&graph),
        m_orderings(orderings),
        m_sort_ahead_orderings(sort_ahead_orderings),
        m_active_indexes(active_indexes),
        m_fulltext_searches(fulltext_searches),
        m_fulltext_tables(fulltext_tables),
        m_sargable_fulltext_predicates(sargable_fulltext_predicates),
        m_update_delete_target_nodes(GetNodeMapFromTableMap(
            update_delete_target_tables, graph.table_num_to_node_num)),
        m_immediate_update_delete_candidates(GetNodeMapFromTableMap(
            immediate_update_delete_candidates, graph.table_num_to_node_num)),
        m_need_rowid(need_rowid),
        m_engine_flags(engine_flags),
        m_subgraph_pair_limit(subgraph_pair_limit),
        m_secondary_engine_cost_hook(secondary_engine_cost_hook),
        m_trace(trace) {
    // At least one join type must be supported.
    assert(Overlaps(engine_flags,
                    MakeSecondaryEngineFlags(
                        SecondaryEngineFlag::SUPPORTS_HASH_JOIN,
                        SecondaryEngineFlag::SUPPORTS_NESTED_LOOP_JOIN)));
  }

  // Not copyable, but movable so that we can reset it after graph
  // simplification if needed.
  CostingReceiver &operator=(const CostingReceiver &) = delete;
  CostingReceiver &operator=(CostingReceiver &&) = default;
  CostingReceiver(const CostingReceiver &) = delete;
  CostingReceiver(CostingReceiver &&) = default;

  bool HasSeen(NodeMap subgraph) const {
    return m_access_paths.count(subgraph) != 0;
  }

  bool FoundSingleNode(int node_idx);

  // Called EmitCsgCmp() in the DPhyp paper.
  bool FoundSubgraphPair(NodeMap left, NodeMap right, int edge_idx);

  const Prealloced_array<AccessPath *, 4> &root_candidates() {
    const auto it =
        m_access_paths.find(TablesBetween(0, m_graph->nodes.size()));
    assert(it != m_access_paths.end());
    return it->second.paths;
  }

  FunctionalDependencySet active_fds_at_root() const {
    const auto it =
        m_access_paths.find(TablesBetween(0, m_graph->nodes.size()));
    assert(it != m_access_paths.end());
    return it->second.active_functional_dependencies;
  }

  size_t num_subplans() const { return m_access_paths.size(); }

  size_t num_access_paths() const {
    size_t access_paths = 0;
    for (const auto &[nodes, pathset] : m_access_paths) {
      access_paths += pathset.paths.size();
    }
    return access_paths;
  }

  /// True if the result of the join is found to be always empty, typically
  /// because of an impossible WHERE clause.
  bool always_empty() const {
    const auto it =
        m_access_paths.find(TablesBetween(0, m_graph->nodes.size()));
    return it != m_access_paths.end() && it->second.always_empty;
  }

  AccessPath *ProposeAccessPath(
      AccessPath *path, Prealloced_array<AccessPath *, 4> *existing_paths,
      OrderingSet obsolete_orderings, const char *description_for_trace) const;

  bool HasSecondaryEngineCostHook() const {
    return m_secondary_engine_cost_hook != nullptr;
  }

 private:
  THD *m_thd;

  /// The query block we are planning.
  Query_block *m_query_block;

  /**
    Besides the access paths for a set of nodes (see m_access_paths),
    AccessPathSet contains information that is common between all access
    paths for that set. One would believe num_output_rows would be such
    a member (a set of tables should produce the same number of output
    rows no matter the join order), but due to parameterized paths,
    different access paths could have different outputs. delayed_predicates
    is another, but currently, it's already efficiently hidden space-wise
    due to the use of a union.
   */
  struct AccessPathSet {
    Prealloced_array<AccessPath *, 4> paths;
    FunctionalDependencySet active_functional_dependencies{0};

    // Once-interesting orderings that we don't care about anymore,
    // e.g. because they were interesting for a semijoin but that semijoin
    // is now done (with or without using the ordering). This reduces
    // the number of access paths we have to keep in play, since they are
    // de-facto equivalent.
    //
    // Note that if orderings were merged, this could falsely prune out
    // orderings that we would actually need, but as long as all of the
    // relevant ones are semijoin orderings (which are never identical,
    // and never merged with the relevant-at-end orderings), this
    // should not happen.
    OrderingSet obsolete_orderings{0};

    // True if the join of the tables in this set has been found to be always
    // empty (typically because of an impossible WHERE clause).
    bool always_empty{false};
  };

  /**
    For each subset of tables that are connected in the join hypergraph,
    keeps the current best access paths for producing said subset.
    There can be several that are best in different ways; see comments
    on ProposeAccessPath().

    Also used for communicating connectivity information back to DPhyp
    (in HasSeen()); if there's an entry here, that subset will induce
    a connected subgraph of the join hypergraph.
   */
  mem_root_unordered_map<NodeMap, AccessPathSet> m_access_paths;

  /**
    How many subgraph pairs we've seen so far. Used to give up
    if we end up allocating too many resources (prompting us to
    create a simpler join graph and try again).
   */
  int m_num_seen_subgraph_pairs = 0;

  /// The graph we are running over.
  JoinHypergraph *m_graph;

  /// Whether we have applied clamping due to a multi-column EQ_REF at any
  /// point. There is a known issue (see bug #33550360) where this can cause
  /// row count estimates to be inconsistent between different access paths.
  /// Obviously, we should fix this bug by adjusting the selectivities
  /// (and we do for single-column indexes), but for multipart indexes,
  /// this is nontrivial. See the bug for details on some ideas, but the
  /// gist of it is that we probably will want a linear program to adjust
  /// multi-selectivities so that they are consistent, and not above 1/N
  /// (for N-row tables) if there are unique indexes on them.
  ///
  /// The only reason why we collect this information, like
  /// JoinHypergraph::has_reordered_left_joins, is to be able to assert
  /// on inconsistent row counts between APs, excluding this (known) issue.
  bool has_clamped_multipart_eq_ref = false;

  /// Whether we have a semijoin where the inner child is parameterized on the
  /// outer child, and the row estimate of the inner child is possibly clamped,
  /// for example because of some other semijoin. In this case, we may see
  /// inconsistent row count estimates between the ordinary semijoin plan and
  /// the rewrite_semi_to_inner plan, because it's hard to tell how much the
  /// already-applied-as-sargable selectivity affected the row count estimate of
  /// the child.
  ///
  /// The only reason why we collect this information, is to be able to assert
  /// on inconsistent row counts between access paths, excluding this known
  /// issue.
  bool has_semijoin_with_possibly_clamped_child = false;

  /// Keeps track of interesting orderings in this query block.
  /// See LogicalOrderings for more information.
  const LogicalOrderings *m_orderings;

  /// List of all orderings that are candidates for sort-ahead
  /// (because they are, or may eventually become, an interesting ordering).
  const Mem_root_array<SortAheadOrdering> *m_sort_ahead_orderings;

  /// List of all indexes that are active and that we can apply in this query.
  /// Indexes can be useful in several ways: We can use them for ref access,
  /// for index-only scans, or to get interesting orderings.
  const Mem_root_array<ActiveIndexInfo> *m_active_indexes;

  /// List of all active full-text indexes that we can apply in this query.
  const Mem_root_array<FullTextIndexInfo> *m_fulltext_searches;

  /// A map of tables that are referenced by a MATCH function (those tables that
  /// have Table_ref::is_fulltext_searched() == true). It is used for
  /// preventing hash joins involving tables that are full-text searched.
  NodeMap m_fulltext_tables = 0;

  /// The set of WHERE predicates which are on a form that can be satisfied by a
  /// full-text index scan. This includes calls to MATCH with no comparison
  /// operator, and predicates on the form MATCH > const or MATCH >= const
  /// (where const must be high enough to make the comparison return false for
  /// documents with zero score).
  uint64_t m_sargable_fulltext_predicates = 0;

  /// The target tables of an UPDATE or DELETE statement.
  NodeMap m_update_delete_target_nodes = 0;

  /// The set of tables that are candidates for immediate update or delete.
  /// Immediate update/delete means that the rows from the table are deleted
  /// while reading the rows from the topmost iterator. (As opposed to buffered
  /// update/delete, where the row IDs are stored in temporary tables, and only
  /// updated or deleted after the topmost iterator has been read to the end.)
  /// The candidates are those target tables that are only referenced once in
  /// the query. The requirement for immediate deletion is that the deleted row
  /// will not have to be read again later. Currently, at most one of the
  /// candidate tables is chosen, and it is always the outermost table in the
  /// join tree.
  NodeMap m_immediate_update_delete_candidates = 0;

  /// Whether we will be needing row IDs from our tables, typically for
  /// a later sort. If this happens, derived tables cannot use streaming,
  /// but need an actual materialization, since filesort expects to be
  /// able to go back and ask for a given row. (This is different from
  /// when we need row IDs for weedout, which doesn't preclude streaming.
  /// The hypergraph optimizer does not use weedout.)
  bool m_need_rowid;

  /// The flags declared by the secondary engine. In particular, it describes
  /// what kind of access path types should not be created.
  SecondaryEngineFlags m_engine_flags;

  /// The maximum number of pairs of subgraphs we are willing to accept,
  /// or -1 if no limit. If this limit gets hit, we stop traversing the graph
  /// and return an error; the caller will then have to modify the hypergraph
  /// (see GraphSimplifier) to make for a graph with fewer options, so that
  /// planning time will come under an acceptable limit.
  int m_subgraph_pair_limit;

  /// Pointer to a function that modifies the cost estimates of an access path
  /// for execution in a secondary storage engine, or nullptr otherwise.
  secondary_engine_modify_access_path_cost_t m_secondary_engine_cost_hook;

  /// If not nullptr, we store human-readable optimizer trace information here.
  string *m_trace;

  /// A map of tables that can never be on the right side of any join,
  /// ie., they have to be leftmost in the tree. This only affects recursive
  /// table references (ie., when WITH RECURSIVE is in use); they work by
  /// continuously tailing new records, which wouldn't work if we were to
  /// scan them multiple times or put them in a hash table. Naturally,
  /// there must be zero or one bit here; the common case is zero.
  NodeMap forced_leftmost_table = 0;

  /// A special MEM_ROOT for allocating OverflowBitsets that we might end up
  /// discarding, ie. for AccessPaths that do not yet live in m_access_paths.
  /// For any AccessPath that is to have a permanent life (ie., not be
  /// immediately discarded as inferior), the OverflowBitset _must_ be taken
  /// out of this MEM_ROOT and onto the regular one, as it is cleared often.
  /// (This significantly reduces the amount of memory used in situations
  /// where lots of AccessPaths are produced and discarded. Of course,
  /// it only matters for queries with >= 64 predicates.)
  ///
  /// The copying is using CommitBitsetsToHeap(). ProposeAccessPath() will
  /// automatically call CommitBitsetsToHeap() for accepted access paths,
  /// but it will not call it on any of their children. Thus, if you've
  /// added more than one AccessPath in the chain (e.g. if you add a join,
  /// then a sort of that join, and then propose the sort), you will need
  /// to make sure there are no stray bitsets left on this MEM_ROOT.
  ///
  /// Because this can be a source of subtle bugs, you should be conservative
  /// about what bitsets you put here; really, only the ones you could be
  /// allocating many of (like joins) should be candidates.
  MEM_ROOT m_overflow_bitset_mem_root;

  /// A special MEM_ROOT for temporary data for the range optimizer.
  /// It can be discarded immediately after we've decided on the range scans
  /// for a given table (but we reuse its memory as long as there are more
  /// tables left to scan).
  MEM_ROOT m_range_optimizer_mem_root;

  /// For trace use only.
  string PrintSet(NodeMap x) const {
    std::string ret = "{";
    bool first = true;
    for (size_t node_idx : BitsSetIn(x)) {
      if (!first) {
        ret += ",";
      }
      first = false;
      ret += m_graph->nodes[node_idx].table->alias;
    }
    return ret + "}";
  }

  /// For trace use only.
  string PrintSubgraphHeader(const JoinPredicate *edge,
                             const AccessPath &join_path, NodeMap left,
                             NodeMap right) const;

  /// Checks whether the given engine flag is active or not.
  bool SupportedEngineFlag(SecondaryEngineFlag flag) const {
    return Overlaps(m_engine_flags, MakeSecondaryEngineFlags(flag));
  }

  bool FindIndexRangeScans(int node_idx, bool *impossible,
                           double *num_output_rows_after_filter);
  void ProposeIndexMerge(TABLE *table, int node_idx, const SEL_IMERGE &imerge,
                         int pred_idx, bool inexact,
                         bool allow_clustered_primary_key_scan,
                         int num_where_predicates,
                         double num_output_rows_after_filter,
                         RANGE_OPT_PARAM *param,
                         bool *has_clustered_primary_key_scan);

  void TraceAccessPaths(NodeMap nodes);
  void ProposeAccessPathForBaseTable(int node_idx,
                                     double force_num_output_rows_after_filter,
                                     const char *description_for_trace,
                                     AccessPath *path);
  void ProposeAccessPathForIndex(int node_idx,
                                 OverflowBitset applied_predicates,
                                 OverflowBitset subsumed_predicates,
                                 double force_num_output_rows_after_filter,
                                 const char *description_for_trace,
                                 AccessPath *path);
  void ProposeAccessPathWithOrderings(NodeMap nodes,
                                      FunctionalDependencySet fd_set,
                                      OrderingSet obsolete_orderings,
                                      AccessPath *path,
                                      const char *description_for_trace);
  bool ProposeTableScan(TABLE *table, int node_idx,
                        double force_num_output_rows_after_filter);
  bool ProposeIndexScan(TABLE *table, int node_idx,
                        double force_num_output_rows_after_filter,
                        unsigned key_idx, bool reverse, int ordering_idx);
  bool ProposeRefAccess(TABLE *table, int node_idx, unsigned key_idx,
                        double force_num_output_rows_after_filter, bool reverse,
                        table_map allowed_parameter_tables, int ordering_idx);
  bool ProposeAllUniqueIndexLookupsWithConstantKey(int node_idx, bool *found);
  bool RedundantThroughSargable(
      OverflowBitset redundant_against_sargable_predicates,
      const AccessPath *left_path, const AccessPath *right_path, NodeMap left,
      NodeMap right);
  inline pair<bool, bool> AlreadyAppliedAsSargable(
      Item *condition, const AccessPath *left_path,
      const AccessPath *right_path);
  bool ProposeAllFullTextIndexScans(TABLE *table, int node_idx,
                                    double force_num_output_rows_after_filter);
  bool ProposeFullTextIndexScan(TABLE *table, int node_idx,
                                Item_func_match *match, int predicate_idx,
                                int ordering_idx,
                                double force_num_output_rows_after_filter);
  void ProposeNestedLoopJoin(NodeMap left, NodeMap right, AccessPath *left_path,
                             AccessPath *right_path, const JoinPredicate *edge,
                             bool rewrite_semi_to_inner,
                             FunctionalDependencySet new_fd_set,
                             OrderingSet new_obsolete_orderings,
                             bool *wrote_trace);
  void ProposeHashJoin(NodeMap left, NodeMap right, AccessPath *left_path,
                       AccessPath *right_path, const JoinPredicate *edge,
                       FunctionalDependencySet new_fd_set,
                       OrderingSet new_obsolete_orderings,
                       bool rewrite_semi_to_inner, bool *wrote_trace);
  void ApplyPredicatesForBaseTable(int node_idx,
                                   OverflowBitset applied_predicates,
                                   OverflowBitset subsumed_predicates,
                                   bool materialize_subqueries,
                                   AccessPath *path,
                                   FunctionalDependencySet *new_fd_set);
  void ApplyDelayedPredicatesAfterJoin(
      NodeMap left, NodeMap right, const AccessPath *left_path,
      const AccessPath *right_path, int join_predicate_first,
      int join_predicate_last, bool materialize_subqueries,
      AccessPath *join_path, FunctionalDependencySet *new_fd_set);
  double FindAlreadyAppliedSelectivity(const JoinPredicate *edge,
                                       const AccessPath *left_path,
                                       const AccessPath *right_path,
                                       NodeMap left, NodeMap right);

  void CommitBitsetsToHeap(AccessPath *path) const;
  bool BitsetsAreCommitted(AccessPath *path) const;
};

/// Lists the current secondary engine flags in use. If there is no secondary
/// engine, will use a default set of permissive flags suitable for
/// non-secondary engine use.
SecondaryEngineFlags EngineFlags(const THD *thd) {
  if (const handlerton *secondary_engine = SecondaryEngineHandlerton(thd);
      secondary_engine != nullptr) {
    return secondary_engine->secondary_engine_flags;
  }

  return MakeSecondaryEngineFlags(
      SecondaryEngineFlag::SUPPORTS_HASH_JOIN,
      SecondaryEngineFlag::SUPPORTS_NESTED_LOOP_JOIN);
}

/// Gets the secondary storage engine cost modification function, if any.
secondary_engine_modify_access_path_cost_t SecondaryEngineCostHook(
    const THD *thd) {
  const handlerton *secondary_engine = SecondaryEngineHandlerton(thd);
  if (secondary_engine == nullptr) {
    return nullptr;
  } else {
    return secondary_engine->secondary_engine_modify_access_path_cost;
  }
}

/// Returns the MATCH function of a predicate that can be pushed down to a
/// full-text index. This can be done if the predicate is a MATCH function,
/// or in some cases (see IsSargableFullTextIndexPredicate() for details)
/// where the predicate is a comparison function which compares the result
/// of MATCH with a constant. For example, predicates on this form could be
/// pushed down to a full-text index:
///
///   WHERE MATCH (x) AGAINST ('search string') AND @<more predicates@>
///
///   WHERE MATCH (x) AGAINST ('search string') > 0.5 AND @<more predicates@>
///
/// Since full-text index scans return documents with positive scores only, an
/// index scan can only be used if the predicate excludes negative or zero
/// scores.
Item_func_match *GetSargableFullTextPredicate(const Predicate &predicate) {
  Item_func *func = down_cast<Item_func *>(predicate.condition);
  switch (func->functype()) {
    case Item_func::MATCH_FUNC:
      // The predicate is MATCH (x) AGAINST ('search string'), which can be
      // pushed to the index.
      return down_cast<Item_func_match *>(func->get_arg(0))->get_master();
    case Item_func::LT_FUNC:
    case Item_func::LE_FUNC:
      // The predicate is const < MATCH or const <= MATCH, with a constant value
      // which makes it pushable.
      assert(func->get_arg(0)->const_item());
      return down_cast<Item_func_match *>(func->get_arg(1))->get_master();
    case Item_func::GT_FUNC:
    case Item_func::GE_FUNC:
      // The predicate is MATCH > const or MATCH >= const, with a constant value
      // which makes it pushable.
      assert(func->get_arg(1)->const_item());
      return down_cast<Item_func_match *>(func->get_arg(0))->get_master();
    default:
      // The predicate is not on a form that can be pushed to a full-text index
      // scan. We should not get here.
      assert(false);
      return nullptr;
  }
}

/// Is the current statement a DELETE statement?
bool IsDeleteStatement(const THD *thd) {
  return thd->lex->sql_command == SQLCOM_DELETE ||
         thd->lex->sql_command == SQLCOM_DELETE_MULTI;
}

/// Is the current statement a DELETE statement?
bool IsUpdateStatement(const THD *thd) {
  return thd->lex->sql_command == SQLCOM_UPDATE ||
         thd->lex->sql_command == SQLCOM_UPDATE_MULTI;
}

void CostingReceiver::TraceAccessPaths(NodeMap nodes) {
  auto it = m_access_paths.find(nodes);
  if (it == m_access_paths.end()) {
    *m_trace += " - ";
    *m_trace += PrintSet(nodes);
    *m_trace += " has no access paths (this should not normally happen)\n";
    return;
  }

  *m_trace += " - current access paths for ";
  *m_trace += PrintSet(nodes);
  *m_trace += ": ";

  bool first = true;
  for (const AccessPath *path : it->second.paths) {
    if (!first) {
      *m_trace += ", ";
    }
    *m_trace += PrintAccessPath(*path, *m_graph, "");
    first = false;
  }
  *m_trace += ")\n";
}

/**
  Called for each table in the query block, at some arbitrary point before we
  start seeing subsets where it's joined to other tables.

  We support table scans and ref access, so we create access paths for both
  (where possible) and cost them. In this context, “tables” in a query block
  also includes virtual tables such as derived tables, so we need to figure out
  if there is a cost for materializing them.
 */
bool CostingReceiver::FoundSingleNode(int node_idx) {
  if (m_thd->is_error()) return true;

  m_graph->secondary_engine_costing_flags &=
      ~SecondaryEngineCostingFlag::HAS_MULTIPLE_BASE_TABLES;

  TABLE *table = m_graph->nodes[node_idx].table;
  Table_ref *tl = table->pos_in_table_list;

  if (m_trace != nullptr) {
    *m_trace += StringPrintf("\nFound node %s [rows=%llu]\n",
                             m_graph->nodes[node_idx].table->alias,
                             table->file->stats.records);
  }

  // First look for unique index lookups that use only constants.
  {
    bool found_eq_ref = false;
    if (ProposeAllUniqueIndexLookupsWithConstantKey(node_idx, &found_eq_ref)) {
      return true;
    }

    // If we found an unparameterized EQ_REF path, we can skip looking for
    // alternative access methods, like parameterized or non-unique index
    // lookups, index range scans or table scans, as they are unlikely to be any
    // better. Returning early to reduce time spent planning the query, which is
    // especially beneficial for point selects.
    if (found_eq_ref) {
      if (m_trace != nullptr) {
        TraceAccessPaths(TableBitmap(node_idx));
      }
      return false;
    }
  }

  // We run the range optimizer before anything else, because we can use
  // its estimates to adjust predicate selectivity, giving us consistent
  // row count estimation between the access paths. (It is also usually
  // more precise for complex range conditions than our default estimates.
  // This is also the reason why we run it even if HA_NO_INDEX_ACCESS is set.)
  double range_optimizer_row_estimate = -1.0;
  {
    auto cleanup_mem_root = create_scope_guard([this, node_idx] {
      if (node_idx == 0) {
        // We won't be calling the range optimizer anymore, so we don't need
        // to keep its temporary allocations around. Note that FoundSingleNode()
        // counts down from N-1 to 0, not up.
        m_range_optimizer_mem_root.Clear();
      } else {
        m_range_optimizer_mem_root.ClearForReuse();
      }
    });
    if (!tl->is_recursive_reference() && m_graph->num_where_predicates > 0) {
      // Note that true error returns in itself is not enough to fail the query;
      // the range optimizer could be out of RAM easily enough, which is
      // nonfatal. That just means we won't be using it for this table.
      bool impossible = false;
      if (FindIndexRangeScans(node_idx, &impossible,
                              &range_optimizer_row_estimate) &&
          m_thd->is_error()) {
        return true;
      }
      if (impossible) {
        const char *const cause = "WHERE condition is always false";
        if (!IsBitSet(tl->tableno(), m_graph->tables_inner_to_outer_or_anti)) {
          // The entire top-level join is going to be empty, so we can abort the
          // planning and return a zero rows plan.
          m_query_block->join->zero_result_cause = cause;
          return true;
        }
        AccessPath *table_path =
            NewTableScanAccessPath(m_thd, table, /*count_examined_rows=*/false);
        AccessPath *zero_path = NewZeroRowsAccessPath(m_thd, table_path, cause);

        // We need to get the set of functional dependencies right,
        // even though we don't need to actually apply any filters.
        FunctionalDependencySet new_fd_set;
        ApplyPredicatesForBaseTable(
            node_idx,
            /*applied_predicates=*/
            MutableOverflowBitset{m_thd->mem_root, m_graph->predicates.size()},
            /*subsumed_predicates=*/
            MutableOverflowBitset{m_thd->mem_root, m_graph->predicates.size()},
            /*materialize_subqueries=*/false, zero_path, &new_fd_set);
        zero_path->filter_predicates =
            MutableOverflowBitset{m_thd->mem_root, m_graph->predicates.size()};
        zero_path->ordering_state =
            m_orderings->ApplyFDs(zero_path->ordering_state, new_fd_set);
        ProposeAccessPathWithOrderings(TableBitmap(node_idx), new_fd_set,
                                       /*obsolete_orderings=*/0, zero_path, "");
        if (m_trace != nullptr) {
          TraceAccessPaths(TableBitmap(node_idx));
        }
        return false;
      }
    }
  }

  if (ProposeTableScan(table, node_idx, range_optimizer_row_estimate)) {
    return true;
  }

  if (Overlaps(table->file->ha_table_flags(), HA_NO_INDEX_ACCESS) ||
      tl->is_recursive_reference()) {
    // We can't use any indexes, so end here.
    if (m_trace != nullptr) {
      TraceAccessPaths(TableBitmap(node_idx));
    }
    return false;
  }

  // Propose index scan (for getting interesting orderings).
  // We only consider those that are more interesting than a table scan;
  // for the others, we don't even need to create the access path and go
  // through the tournament.
  for (const ActiveIndexInfo &order_info : *m_active_indexes) {
    if (order_info.table != table) {
      continue;
    }

    const int forward_order =
        m_orderings->RemapOrderingIndex(order_info.forward_order);
    const int reverse_order =
        m_orderings->RemapOrderingIndex(order_info.reverse_order);
    for (bool reverse : {false, true}) {
      if (reverse && reverse_order == 0) {
        continue;
      }
      const int order = reverse ? reverse_order : forward_order;
      if (order != 0) {
        if (ProposeIndexScan(table, node_idx, range_optimizer_row_estimate,
                             order_info.key_idx, reverse, order)) {
          return true;
        }
      }

      // Propose ref access using only sargable predicates that reference no
      // other table.
      if (ProposeRefAccess(table, node_idx, order_info.key_idx,
                           range_optimizer_row_estimate, reverse,
                           /*allowed_parameter_tables=*/0, order)) {
        return true;
      }

      // Propose ref access using all sargable predicates that also refer to
      // other tables (e.g. t1.x = t2.x). Such access paths can only be used
      // on the inner side of a nested loop join, where all the other
      // referenced tables are among the outer tables of the join. Such path
      // is called a parameterized path.
      //
      // Since indexes can have multiple parts, the access path can also end
      // up being parameterized on multiple outer tables. However, since
      // parameterized paths are less flexible in joining than
      // non-parameterized ones, it can be advantageous to not use all parts
      // of the index; it's impossible to say locally. Thus, we enumerate all
      // possible subsets of table parameters that may be useful, to make sure
      // we don't miss any such paths.
      table_map want_parameter_tables = 0;
      for (const SargablePredicate &sp :
           m_graph->nodes[node_idx].sargable_predicates) {
        if (sp.field->table == table &&
            sp.field->part_of_key.is_set(order_info.key_idx) &&
            !Overlaps(sp.other_side->used_tables(),
                      PSEUDO_TABLE_BITS | table->pos_in_table_list->map())) {
          want_parameter_tables |= sp.other_side->used_tables();
        }
      }
      for (table_map allowed_parameter_tables :
           NonzeroSubsetsOf(want_parameter_tables)) {
        if (ProposeRefAccess(table, node_idx, order_info.key_idx,
                             range_optimizer_row_estimate, reverse,
                             allowed_parameter_tables, order)) {
          return true;
        }
      }
    }
  }

  if (tl->is_fulltext_searched()) {
    if (ProposeAllFullTextIndexScans(table, node_idx,
                                     range_optimizer_row_estimate)) {
      return true;
    }
  }

  if (m_trace != nullptr) {
    TraceAccessPaths(TableBitmap(node_idx));
  }
  return false;
}

// Figure out which predicates we have that are not applied/subsumed
// by scanning this specific index; we already did a check earlier,
// but that was on predicates applied by scanning _any_ index.
// The difference is those that
//
//   a) Use a field that's not part of this index.
//   b) Use a field that our index is only partial for; these are still
//      counted as applied for selectivity purposes (which is possibly
//      overcounting), but need to be rechecked (ie., not subsumed).
//   c) Use a field where we've been told by get_ranges_from_tree()
//      that it had to set up a range that was nonexact (because it was
//      part of a predicate that had a non-equality condition on an
//      earlier keypart). These are handled as for b).
//
// We use this information to build up sets of which fields an
// applied or subsumed predicate is allowed to reference,
// then check each predicate against those lists.
void FindAppliedAndSubsumedPredicatesForRangeScan(
    THD *thd, KEY *key, unsigned used_key_parts, unsigned num_exact_key_parts,
    TABLE *table, OverflowBitset tree_applied_predicates,
    OverflowBitset tree_subsumed_predicates, const JoinHypergraph &graph,
    OverflowBitset *applied_predicates_out,
    OverflowBitset *subsumed_predicates_out) {
  MutableOverflowBitset applied_fields{thd->mem_root, table->s->fields};
  MutableOverflowBitset subsumed_fields{thd->mem_root, table->s->fields};
  MutableOverflowBitset applied_predicates(thd->mem_root,
                                           graph.predicates.size());
  MutableOverflowBitset subsumed_predicates(thd->mem_root,
                                            graph.predicates.size());
  for (unsigned keypart_idx = 0; keypart_idx < used_key_parts; ++keypart_idx) {
    const KEY_PART_INFO &keyinfo = key->key_part[keypart_idx];
    applied_fields.SetBit(keyinfo.field->field_index());
    if (keypart_idx < num_exact_key_parts &&
        !Overlaps(keyinfo.key_part_flag, HA_PART_KEY_SEG)) {
      subsumed_fields.SetBit(keyinfo.field->field_index());
    }
  }
  for (int predicate_idx : BitsSetIn(tree_applied_predicates)) {
    Item *condition = graph.predicates[predicate_idx].condition;
    bool any_not_applied =
        WalkItem(condition, enum_walk::POSTFIX, [&applied_fields](Item *item) {
          return item->type() == Item::FIELD_ITEM &&
                 !IsBitSet(down_cast<Item_field *>(item)->field->field_index(),
                           applied_fields);
        });
    if (any_not_applied) {
      continue;
    }
    applied_predicates.SetBit(predicate_idx);
    if (IsBitSet(predicate_idx, tree_subsumed_predicates)) {
      bool any_not_subsumed = WalkItem(
          condition, enum_walk::POSTFIX, [&subsumed_fields](Item *item) {
            return item->type() == Item::FIELD_ITEM &&
                   !IsBitSet(
                       down_cast<Item_field *>(item)->field->field_index(),
                       subsumed_fields);
          });
      if (!any_not_subsumed) {
        subsumed_predicates.SetBit(predicate_idx);
      }
    }
  }
  *applied_predicates_out = std::move(applied_predicates);
  *subsumed_predicates_out = std::move(subsumed_predicates);
}

struct PossibleRangeScan {
  unsigned idx;
  unsigned mrr_flags;
  unsigned mrr_buf_size;
  unsigned used_key_parts;
  double cost;
  ha_rows num_rows;
  bool is_ror_scan;
  bool is_imerge_scan;
  OverflowBitset applied_predicates;
  OverflowBitset subsumed_predicates;
  Quick_ranges ranges;
};

bool CollectPossibleRangeScans(
    THD *thd, SEL_TREE *tree, RANGE_OPT_PARAM *param,
    OverflowBitset tree_applied_predicates,
    OverflowBitset tree_subsumed_predicates, const JoinHypergraph &graph,
    Mem_root_array<PossibleRangeScan> *possible_scans) {
  for (unsigned idx = 0; idx < param->keys; idx++) {
    SEL_ROOT *root = tree->keys[idx];
    if (root == nullptr || root->type == SEL_ROOT::Type::MAYBE_KEY ||
        root->root->maybe_flag) {
      continue;
    }

    const uint keynr = param->real_keynr[idx];
    const bool covering_index = param->table->covering_keys.is_set(keynr);
    unsigned mrr_flags, buf_size;
    Cost_estimate cost;
    bool is_ror_scan, is_imerge_scan;

    // NOTE: We give in ORDER_NOT_RELEVANT now, but will re-run with
    // ORDER_ASC/ORDER_DESC when actually proposing the index, if that
    // yields an interesting order.
    ha_rows num_rows = check_quick_select(
        thd, param, idx, covering_index, root, /*update_tbl_stats=*/true,
        ORDER_NOT_RELEVANT, /*skip_records_in_range=*/false, &mrr_flags,
        &buf_size, &cost, &is_ror_scan, &is_imerge_scan);
    if (num_rows == HA_POS_ERROR) {
      continue;
    }

    // TODO(sgunders): See if we could have had a pre-filtering mechanism
    // that allowed us to skip extracting these ranges if the path would
    // obviously too high cost. As it is, it's a bit hard to just propose
    // the path and see if it came in, since we need e.g. num_exact_key_parts
    // as an output from this call, and that in turn affects filter cost.
    Quick_ranges ranges(param->return_mem_root);
    unsigned used_key_parts, num_exact_key_parts;
    if (get_ranges_from_tree(param->return_mem_root, param->table,
                             param->key[idx], keynr, root, MAX_REF_PARTS,
                             &used_key_parts, &num_exact_key_parts, &ranges)) {
      return true;
    }

    KEY *key = &param->table->key_info[keynr];

    PossibleRangeScan scan;
    scan.idx = idx;
    scan.mrr_flags = mrr_flags;
    scan.mrr_buf_size = buf_size;
    scan.used_key_parts = used_key_parts;
    scan.cost = cost.total_cost();
    scan.num_rows = num_rows;
    scan.is_ror_scan = is_ror_scan;
    scan.is_imerge_scan = is_imerge_scan;
    scan.ranges = std::move(ranges);
    FindAppliedAndSubsumedPredicatesForRangeScan(
        thd, key, used_key_parts, num_exact_key_parts, param->table,
        tree_applied_predicates, tree_subsumed_predicates, graph,
        &scan.applied_predicates, &scan.subsumed_predicates);
    possible_scans->push_back(std::move(scan));
  }
  return false;
}

/**
  Based on estimates for all the different range scans (which cover different
  but potentially overlapping combinations of predicates), try to find an
  estimate for the number of rows scanning the given table, with all predicates
  applied.

  The #1 priority here is to get a single estimate for all (non-parameterized)
  scans over this table (including non-range scans), that we can reuse for all
  access paths. This makes sure they are fairly compared on cost (and ordering)
  alone; different estimates would be nonsensical, and cause those where we
  happen to have lower estimates to get preferred as they are joined higher up
  in the tree. Obviously, however, it is also attractive to get an estimate that
  is as good as possible. We only really care about the total selectivity of all
  predicates; we don't care to adjust each individual selectivity.

  [Mar07] describes an unbiased estimator that is exactly what we want,
  and [Hav20] demonstrates an efficient calculation method (up to about 20–25
  possible predicates) of this estimator. Long-term, implementing this would be
  our best choice. However, the implementation is not entirely trivial:

   - If the selectivity estimates are not consistent (e.g. S(a AND b) <
     S(a)S(b)), the algorithm will fail to converge. Extra steps are needed to
     correct for this.
   - The efficient algorithm (in [Hav20]) requires a linear algebra library
     (for performant matrix multiplication and Cholesky decomposition).
   - If we have a _lot_ of estimates, even the efficient algorithm fails to
     converge in time (just the answers require 2^n space), and we would need
     additional logic to partition the problem.

  Thus, for the time being, we use an ad-hoc algorithm instead. The estimate
  will not be as good, but it will hopefully be on the pessimistic side
  (overestimating the number of rows). It goes as follows:

    1. Pick the most-covering index (ie., the range scan that applies
       the most number of predicates) that does not cover any predicates we've
       already accounted for. If there are multiple ones, choose the least
       selective.
    2. Multiply in its selectivity, and mark all the predicates it covers
       as accounted for. Repeat #1 and #2 for as long as possible.
    3. For any remaining predicates, multiply by their existing estimate
       (ie., the one not coming from the range optimizer).

  The hope is that in #1, we will usually prefer using selectivity information
  from indexes with more keyparts; e.g., it's better to use an index on (a,b)
  than on (a) alone, since it will take into account the correlation between
  predicates on a and predicates on b.


  [Mar07]: Markl et al: “Consistent Selectivity Estimation Via Maximum Entropy”
  [Hav20]: Havenstein et al: “Fast Entropy Maximization for Selectivity
     Estimation of Conjunctive Predicates on CPUs and GPUs”
 */
double EstimateOutputRowsFromRangeTree(
    THD *thd, const RANGE_OPT_PARAM &param, ha_rows total_rows,
    const Mem_root_array<PossibleRangeScan> &possible_scans,
    const JoinHypergraph &graph, OverflowBitset predicates, string *trace) {
  MutableOverflowBitset remaining_predicates = predicates.Clone(thd->mem_root);
  double selectivity = 1.0;
  while (!IsEmpty(remaining_predicates)) {
    const PossibleRangeScan *best_scan = nullptr;
    int best_cover_size = 0;         // Just a cache, for convenience.
    double best_selectivity = -1.0;  // Same.

    for (const PossibleRangeScan &scan : possible_scans) {
      if (IsEmpty(scan.applied_predicates) ||
          !IsSubset(scan.applied_predicates, remaining_predicates)) {
        continue;
      }
      int cover_size = PopulationCount(scan.applied_predicates);
      // NOTE: The check for num_rows >= total_rows is because total_rows may be
      // outdated, and we wouldn't want to have selectivities above 1.0, or NaN
      // or Inf if total_rows is zero.
      const double scan_selectivity =
          scan.num_rows >= total_rows
              ? 1.0
              : scan.num_rows / static_cast<double>(total_rows);
      if (cover_size > best_cover_size ||
          (cover_size == best_cover_size &&
           scan_selectivity > best_selectivity)) {
        best_scan = &scan;
        best_cover_size = cover_size;
        best_selectivity = scan_selectivity;
      }
    }

    if (best_scan == nullptr) {
      // Couldn't use any more range scans (possibly because all have
      // been used).
      break;
    }

    selectivity *= best_selectivity;

    // Mark these predicates as being dealt with.
    for (int predicate_idx : BitsSetIn(best_scan->applied_predicates)) {
      remaining_predicates.ClearBit(predicate_idx);
    }

    if (trace != nullptr) {
      const unsigned keynr = param.real_keynr[best_scan->idx];
      KEY *key = &param.table->key_info[keynr];
      *trace += StringPrintf(
          " - using selectivity %.3f (%llu rows) from range scan on index %s "
          "to cover ",
          best_selectivity, best_scan->num_rows, key->name);
      bool first = true;
      for (int predicate_idx : BitsSetIn(best_scan->applied_predicates)) {
        if (!first) {
          *trace += " AND ";
        }
        first = false;
        *trace +=
            "(" + ItemToString(graph.predicates[predicate_idx].condition) + ")";
      }
      *trace += "\n";
    }
  }

  // Cover any remaining predicates by single-predicate estimates.
  for (int predicate_idx : BitsSetIn(std::move(remaining_predicates))) {
    if (trace != nullptr) {
      *trace += StringPrintf(
          " - using existing selectivity %.3f from outside range scan "
          "to cover %s\n",
          graph.predicates[predicate_idx].selectivity,
          ItemToString(graph.predicates[predicate_idx].condition).c_str());
    }
    selectivity *= graph.predicates[predicate_idx].selectivity;
  }
  return total_rows * selectivity;
}

/**
  From a collection of index scans, find the single cheapest one and generate an
  AccessPath for it. This is similar to CollectPossibleRangeScans(), except that
  this is for index merge, where we don't want to enumerate all possibilities;
  since we don't care about the ordering of the index (we're going to sort all
  of the rows to deduplicate them anyway), cost is the only interesting metric,
  so we only need to pick out and collect ranges for one of them.
  (This isn't strictly true; sometimes, it can be attractive to choose a
  clustered primary key, so we prefer one if we allow them. See the code about
  is_preferred_cpk below, and the comment on the caller. Also, see about
  exactness below.)

  This function can probably be extended to find ROR-capable scans later
  (just check is_ror_scan instead of is_imerge_scan).

  Note that all such scans are index-only (covering), which is reflected in
  the cost parameters we use.

  *inexact is set to true if and only if the chosen path does not reflect its
  predicate faithfully, and needs to be rechecked. We do not currently take
  into account that this may affect the cost higher up, as the difference
  should be small enough that we don't want the combinatorial explosion.
 */
AccessPath *FindCheapestIndexRangeScan(THD *thd, SEL_TREE *tree,
                                       RANGE_OPT_PARAM *param,
                                       bool prefer_clustered_primary_key_scan,
                                       bool *inexact) {
  double best_cost = DBL_MAX;
  int best_key = -1;
  int best_num_rows = -1;
  unsigned best_mrr_flags = 0, best_mrr_buf_size = 0;
  for (unsigned idx = 0; idx < param->keys; idx++) {
    SEL_ROOT *root = tree->keys[idx];
    if (root == nullptr || root->type == SEL_ROOT::Type::MAYBE_KEY ||
        root->root->maybe_flag) {
      continue;
    }

    unsigned mrr_flags, buf_size;
    Cost_estimate cost;
    bool is_ror_scan, is_imerge_scan;

    ha_rows num_rows =
        check_quick_select(thd, param, idx, /*index_only=*/true, root,
                           /*update_tbl_stats=*/true, ORDER_NOT_RELEVANT,
                           /*skip_records_in_range=*/false, &mrr_flags,
                           &buf_size, &cost, &is_ror_scan, &is_imerge_scan);
    if (num_rows == HA_POS_ERROR || !is_imerge_scan) {
      continue;
    }
    const bool is_preferred_cpk =
        prefer_clustered_primary_key_scan &&
        param->table->file->primary_key_is_clustered() &&
        param->real_keynr[idx] == param->table->s->primary_key;
    if (!is_preferred_cpk && cost.total_cost() > best_cost) {
      continue;
    }

    best_key = idx;
    best_cost = cost.total_cost();
    best_num_rows = num_rows;
    best_mrr_flags = mrr_flags;
    best_mrr_buf_size = buf_size;

    if (is_preferred_cpk) {
      break;
    }
  }
  if (best_key == -1) {
    return nullptr;
  }

  const uint keynr = param->real_keynr[best_key];
  SEL_ROOT *root = tree->keys[best_key];

  Quick_ranges ranges(param->return_mem_root);
  unsigned used_key_parts, num_exact_key_parts;
  if (get_ranges_from_tree(param->return_mem_root, param->table,
                           param->key[best_key], keynr, root, MAX_REF_PARTS,
                           &used_key_parts, &num_exact_key_parts, &ranges)) {
    return nullptr;
  }

  KEY *key = &param->table->key_info[keynr];

  AccessPath *path = new (param->return_mem_root) AccessPath;
  path->type = AccessPath::INDEX_RANGE_SCAN;
  path->init_cost = 0.0;
  path->cost = path->cost_before_filter = best_cost;
  path->set_num_output_rows(best_num_rows);
  path->num_output_rows_before_filter = best_num_rows;
  path->index_range_scan().index = keynr;
  path->index_range_scan().num_used_key_parts = used_key_parts;
  path->index_range_scan().used_key_part = param->key[best_key];
  path->index_range_scan().ranges = &ranges[0];
  path->index_range_scan().num_ranges = ranges.size();
  path->index_range_scan().mrr_flags = best_mrr_flags;
  path->index_range_scan().mrr_buf_size = best_mrr_buf_size;
  path->index_range_scan().can_be_used_for_ror =
      tree->ror_scans_map.is_set(best_key);
  path->index_range_scan().need_rows_in_rowid_order = false;
  path->index_range_scan().can_be_used_for_imerge = true;
  path->index_range_scan().reuse_handler = false;
  path->index_range_scan().geometry = Overlaps(key->flags, HA_SPATIAL);
  path->index_range_scan().reverse = false;
  path->index_range_scan().using_extended_key_parts = false;

  *inexact |= (num_exact_key_parts != used_key_parts);
  return path;
}

/**
  Represents a candidate index merge, ie. an OR expression of several
  range scans across different indexes (that can be reconciled by doing
  deduplication by sorting on row IDs).

  Each predicate (in our usual sense of “part of a top-level AND conjunction in
  WHERE”) can give rise to multiple index merges (if there are AND conjunctions
  within ORs), but one index merge arises from exactly one predicate.
  This is not an inherent limitation, but it is how tree_and() does it;
  if it takes two SEL_TREEs with index merges, it just combines their candidates
  wholesale; each will deal with one predicate, and the other one would just
  have to be applied as a filter.

  This is obviously suboptimal, as there are many cases where we could do
  better. Imagine something like (a = 3 OR b > 3) AND b <= 5, with separate
  indexes on a and b; obviously, we could have applied this as a single index
  merge between two range scans: (a = 3 AND b <= 5) OR (b > 3 AND b <= 5). But
  this is probably not a priority for us, so we follow the range optimizer's
  lead here and record each index merge as covering a separate, single
  predicate.
 */
struct PossibleIndexMerge {
  // The index merge itself (a list of range optimizer trees,
  // implicitly ORed together).
  SEL_IMERGE *imerge;

  // Which WHERE predicate it came from.
  size_t pred_idx;

  // If true, the index merge does not faithfully represent the entire
  // predicate (it could return more rows), and needs to be re-checked
  // with a filter.
  bool inexact;
};

bool CostingReceiver::FindIndexRangeScans(
    int node_idx, bool *impossible, double *num_output_rows_after_filter) {
  *impossible = false;
  *num_output_rows_after_filter = -1.0;
  TABLE *table = m_graph->nodes[node_idx].table;

  RANGE_OPT_PARAM param;
  if (setup_range_optimizer_param(
          m_thd, m_thd->mem_root, &m_range_optimizer_mem_root,
          table->keys_in_use_for_query, table, m_query_block, &param)) {
    return true;
  }
  m_thd->push_internal_handler(&param.error_handler);
  auto cleanup =
      create_scope_guard([thd{m_thd}] { thd->pop_internal_handler(); });

  // For each predicate touching this table only, try to include it into our
  // tree of ranges if we can.
  MutableOverflowBitset all_predicates{m_thd->mem_root,
                                       m_graph->predicates.size()};
  MutableOverflowBitset tree_applied_predicates{m_thd->mem_root,
                                                m_graph->predicates.size()};
  MutableOverflowBitset tree_subsumed_predicates{m_thd->mem_root,
                                                 m_graph->predicates.size()};
  Mem_root_array<PossibleIndexMerge> index_merges(&m_range_optimizer_mem_root);
  const NodeMap my_map = TableBitmap(node_idx);
  SEL_TREE *tree = nullptr;
  for (size_t i = 0; i < m_graph->num_where_predicates; ++i) {
    if (m_graph->predicates[i].total_eligibility_set != my_map) {
      // Only base predicates are eligible for being pushed into range scans.
      continue;
    }
    all_predicates.SetBit(i);

    SEL_TREE *new_tree = get_mm_tree(
        m_thd, &param, INNER_TABLE_BIT, INNER_TABLE_BIT,
        table->pos_in_table_list->map(),
        /*remove_jump_scans=*/true, m_graph->predicates[i].condition);
    if (param.has_errors()) {
      // Probably out of RAM; give up using the range optimizer.
      return true;
    }
    if (new_tree == nullptr || new_tree->type == SEL_TREE::ALWAYS) {
      // Nothing in this predicate could be used as range scans for any of
      // the indexes on this table. Skip the predicate for our purposes;
      // we'll be applying it as a normal one later.
      continue;
    }

    if (new_tree->keys_map.is_clear_all()) {
      // The predicate was not converted into a range scan, so it won't be
      // applied or subsumed by any index range scan.
    } else if (new_tree->inexact) {
      // The predicate was converted into a range scan, but there was some part
      // of it that couldn't be completely represented. We need to note that
      // it was converted, so that we don't double-count its
      // selectivity, but we also need to re-apply it as a filter afterwards,
      // so we cannot set it in subsumed_range_predicates.
      // Of course, we don't know the selectivity of the non-applied parts
      // of the predicate, but it's OK to overcount rows (much better than to
      // undercount them).
      tree_applied_predicates.SetBit(i);
    } else {
      // The predicate was completely represented as a range scan for at least
      // one index. This means we can mark it as subsumed for now, but note that
      // if we end up choosing some index that doesn't include the field as a
      // keypart, or one where (some of) its ranges have to be skipped, we could
      // revert this decision. See SEL_TREE::inexact and get_ranges_from_tree().
      tree_applied_predicates.SetBit(i);
      tree_subsumed_predicates.SetBit(i);
    }

    // Store any index merges this predicate gives rise to. The final ANDed tree
    // will also have a list of index merges, but it's only a combined list of
    // the ones from individual predicates, so we collect them here to know
    // which predicate they came from.
    for (SEL_IMERGE &imerge : new_tree->merges) {
      PossibleIndexMerge merge;
      merge.imerge = &imerge;
      merge.pred_idx = i;

      // If there is more than one candidate merge arising from this predicate,
      // it must be because we had an AND inside an OR (tree_and() is the only
      // case that creates multiple candidates). ANDs in index merges are pretty
      // much always handled nonexactly (see the comment on PossibleIndexMerge),
      // ie., we pick one part of the conjunction and have to check the other
      // by filter. So we need to note here that this has happened.
      merge.inexact = (new_tree->merges.size() > 1);

      // Similarly, if there is also range scan arising from this predicate
      // (again because of an AND inside an OR), we need to handle the index
      // merge nonexactly, as the index merge will need to have the range
      // predicate in a filter on top of it.
      merge.inexact |= !new_tree->keys_map.is_clear_all();

      index_merges.push_back(merge);
    }

    if (tree == nullptr) {
      tree = new_tree;
    } else {
      tree = tree_and(&param, tree, new_tree);
      if (param.has_errors()) {
        // Probably out of RAM; give up using the range optimizer.
        return true;
      }
    }
    if (tree->type == SEL_TREE::IMPOSSIBLE) {
      *impossible = true;
      return false;
    }
  }
  if (tree == nullptr) {
    // There were no range predicates on this table.
    return false;
  }
  assert(tree->type == SEL_TREE::KEY);

  Mem_root_array<PossibleRangeScan> possible_scans(&m_range_optimizer_mem_root);
  OverflowBitset tree_applied_predicates_fixed =
      std::move(tree_applied_predicates);
  OverflowBitset tree_subsumed_predicates_fixed =
      std::move(tree_subsumed_predicates);
  if (CollectPossibleRangeScans(
          m_thd, tree, &param, tree_applied_predicates_fixed,
          tree_subsumed_predicates_fixed, *m_graph, &possible_scans)) {
    return true;
  }
  *num_output_rows_after_filter = EstimateOutputRowsFromRangeTree(
      m_thd, param, table->file->stats.records, possible_scans, *m_graph,
      std::move(all_predicates), m_trace);
  if (Overlaps(table->file->ha_table_flags(), HA_NO_INDEX_ACCESS)) {
    // We only wanted to use the index for estimation, and now we've done that.
    return false;
  }

  // Propose all single-index index range scans.
  for (PossibleRangeScan &scan : possible_scans) {
    const uint keynr = param.real_keynr[scan.idx];
    KEY *key = &param.table->key_info[keynr];

    AccessPath path;
    path.type = AccessPath::INDEX_RANGE_SCAN;
    path.init_cost = 0.0;
    path.cost = path.cost_before_filter = scan.cost;
    path.num_output_rows_before_filter = scan.num_rows;
    path.index_range_scan().index = keynr;
    path.index_range_scan().num_used_key_parts = scan.used_key_parts;
    path.index_range_scan().used_key_part = param.key[scan.idx];
    path.index_range_scan().ranges = &scan.ranges[0];
    path.index_range_scan().num_ranges = scan.ranges.size();
    path.index_range_scan().mrr_flags = scan.mrr_flags;
    path.index_range_scan().mrr_buf_size = scan.mrr_buf_size;
    path.index_range_scan().can_be_used_for_ror =
        tree->ror_scans_map.is_set(scan.idx);
    path.index_range_scan().need_rows_in_rowid_order = false;
    path.index_range_scan().can_be_used_for_imerge = scan.is_imerge_scan;
    path.index_range_scan().reuse_handler = false;
    path.index_range_scan().geometry = Overlaps(key->flags, HA_SPATIAL);
    path.index_range_scan().reverse = false;
    path.index_range_scan().using_extended_key_parts = false;

    if (IsBitSet(node_idx, m_immediate_update_delete_candidates)) {
      path.immediate_update_delete_table = node_idx;
      // Don't allow immediate update of the key that is being scanned.
      if (IsUpdateStatement(m_thd) &&
          uses_index_on_fields(&path, table->write_set)) {
        path.immediate_update_delete_table = -1;
      }
    }

    bool contains_subqueries = false;  // Filled on the first iteration below.

    // First propose the unordered scan, optionally with sorting afterwards.
    for (bool materialize_subqueries : {false, true}) {
      AccessPath new_path = path;
      FunctionalDependencySet new_fd_set;
      ApplyPredicatesForBaseTable(
          node_idx, scan.applied_predicates, scan.subsumed_predicates,
          materialize_subqueries, &new_path, &new_fd_set);

      // Override the number of estimated rows, so that all paths get the same.
      new_path.set_num_output_rows(*num_output_rows_after_filter);

      string description_for_trace = string(key->name) + " range";
      ProposeAccessPathWithOrderings(
          TableBitmap(node_idx), new_fd_set,
          /*obsolete_orderings=*/0, &new_path,
          materialize_subqueries ? "mat. subq" : description_for_trace.c_str());

      if (!materialize_subqueries) {
        contains_subqueries = Overlaps(path.filter_predicates,
                                       m_graph->materializable_predicates);
        if (!contains_subqueries) {
          // Nothing to try to materialize.
          break;
        }
      }
    }

    // Now the ordered scans, if they are interesting.
    for (enum_order order_direction : {ORDER_ASC, ORDER_DESC}) {
      const auto it =
          find_if(m_active_indexes->begin(), m_active_indexes->end(),
                  [table, keynr](const ActiveIndexInfo &info) {
                    return info.table == table &&
                           info.key_idx == static_cast<int>(keynr);
                  });
      assert(it != m_active_indexes->end());
      const int ordering_idx = m_orderings->RemapOrderingIndex(
          order_direction == ORDER_ASC ? it->forward_order : it->reverse_order);
      if (ordering_idx == 0) {
        // Not an interesting order.
        continue;
      }

      // Rerun cost estimation, since sorting may have a cost.
      const bool covering_index = param.table->covering_keys.is_set(keynr);
      bool is_ror_scan, is_imerge_scan;
      Cost_estimate cost;
      ha_rows num_rows [[maybe_unused]] = check_quick_select(
          m_thd, &param, scan.idx, covering_index, tree->keys[scan.idx],
          /*update_tbl_stats=*/true, order_direction,
          /*skip_records_in_range=*/false, &path.index_range_scan().mrr_flags,
          &path.index_range_scan().mrr_buf_size, &cost, &is_ror_scan,
          &is_imerge_scan);
      // NOTE: num_rows may be different from scan.num_rows, if the statistics
      // changed in the meantime. If so, we keep the old estimate, in order to
      // get consistent values.
      path.cost = path.cost_before_filter = cost.total_cost();
      path.index_range_scan().can_be_used_for_imerge = is_imerge_scan;
      path.ordering_state = m_orderings->SetOrder(ordering_idx);
      path.index_range_scan().reverse = (order_direction == ORDER_DESC);

      // Reverse index range scans need to be told whether they should be using
      // extended key parts. If the requested scan ordering follows more
      // interesting orderings than a scan ordered by the user-defined key parts
      // only, it means the extended key parts are needed.
      path.index_range_scan().using_extended_key_parts =
          path.index_range_scan().reverse &&
          m_orderings->MoreOrderedThan(
              path.ordering_state,
              m_orderings->SetOrder(m_orderings->RemapOrderingIndex(
                  it->reverse_order_without_extended_key_parts)),
              /*obsolete_orderings=*/0);

      for (bool materialize_subqueries : {false, true}) {
        AccessPath new_path = path;
        FunctionalDependencySet new_fd_set;
        ApplyPredicatesForBaseTable(
            node_idx, scan.applied_predicates, scan.subsumed_predicates,
            materialize_subqueries, &new_path, &new_fd_set);

        // Override the number of estimated rows, so that all paths get the
        // same.
        new_path.set_num_output_rows(*num_output_rows_after_filter);

        string description_for_trace = string(key->name) + " ordered range";
        auto access_path_it = m_access_paths.find(TableBitmap(node_idx));
        assert(access_path_it != m_access_paths.end());
        ProposeAccessPath(&new_path, &access_path_it->second.paths,
                          /*obsolete_orderings=*/0,
                          materialize_subqueries
                              ? "mat. subq"
                              : description_for_trace.c_str());

        if (!contains_subqueries) {
          // Nothing to try to materialize.
          break;
        }
      }
    }
  }

  // Propose all index merges we have collected. Note that this is only
  // “sort-index” merges, ie., generally collect all the row IDs,
  // deduplicate them by sorting (in a Unique object) and then read all the
  // rows. If the indexes are “ROR compatible” (give out their rows in row ID
  // order directly, without any sort -- typically only for InnoDB indexes with
  // the primary key appended directly after the last key part), we can
  // union/intersect them directly without any sorts (“ROR scans”). However, we
  // do not support that yet; it will be for a future worklog.
  for (const PossibleIndexMerge &imerge : index_merges) {
    for (bool allow_clustered_primary_key_scan : {true, false}) {
      bool has_clustered_primary_key_scan;
      ProposeIndexMerge(table, node_idx, *imerge.imerge, imerge.pred_idx,
                        imerge.inexact, allow_clustered_primary_key_scan,
                        m_graph->num_where_predicates,
                        *num_output_rows_after_filter, &param,
                        &has_clustered_primary_key_scan);
      if (!has_clustered_primary_key_scan) {
        // No need to check scans with clustered key scans disallowed
        // if we didn't choose one to begin with.
        break;
      }
    }
  }
  return false;
}

void CostingReceiver::ProposeIndexMerge(
    TABLE *table, int node_idx, const SEL_IMERGE &imerge, int pred_idx,
    bool inexact, bool allow_clustered_primary_key_scan,
    int num_where_predicates, double num_output_rows_after_filter,
    RANGE_OPT_PARAM *param, bool *has_clustered_primary_key_scan) {
  double cost = 0.0;
  double num_output_rows = 0.0;

  // Clustered primary keys are special; we can deduplicate
  // against them cheaper than running through the Unique object,
  // so we want to keep track of its size to cost them.
  // However, they destroy ordering properties, and if there are
  // very few rows in the scan, it's probably better to avoid the
  // compare, so we need to try both with and without
  // (done in a for loop outside this function).
  *has_clustered_primary_key_scan = false;
  double non_cpk_cost = 0.0;
  double non_cpk_rows = 0.0;

  Mem_root_array<AccessPath *> paths(m_thd->mem_root);
  for (SEL_TREE *tree : imerge.trees) {
    inexact |= tree->inexact;

    // NOTE: If we allow clustered primary key scans, we prefer
    // them here even with a higher cost, in case they make the
    // entire query cheaper due to lower sort costs. (There can
    // only be one in any given index merge, since there is only
    // one primary key.) If we end up choosing it, we will be
    // called again with allow_clustered_primary_key_scan=false.
    AccessPath *path = FindCheapestIndexRangeScan(
        m_thd, tree, param,
        /*prefer_clustered_primary_key_scan=*/allow_clustered_primary_key_scan,
        &inexact);

    if (path == nullptr) {
      // Something failed; ignore.
      return;
    }
    paths.push_back(path);
    cost += path->cost;
    num_output_rows += path->num_output_rows();

    if (allow_clustered_primary_key_scan &&
        table->file->primary_key_is_clustered() &&
        path->index_range_scan().index == table->s->primary_key) {
      assert(!*has_clustered_primary_key_scan);
      *has_clustered_primary_key_scan = true;
    } else {
      non_cpk_cost += path->cost;
      non_cpk_rows = path->num_output_rows();
    }
  }

  double init_cost = non_cpk_cost;

  // If we have a clustered primary key scan, we scan it separately, without
  // going through the deduplication-by-sort. But that means we need to make
  // sure no other rows overlap with it; there's a special operation for this
  // (check if a given row ID falls inside a given primary key range),
  // but it's not free, so add it costs here.
  if (*has_clustered_primary_key_scan) {
    double compare_cost = table->cost_model()->key_compare_cost(non_cpk_rows);
    init_cost += compare_cost;
    cost += compare_cost;
  }

  // Add the cost for the Unique operations. Note that since we read
  // the clustered primary key _last_, we cannot get out a single row
  // before everything has been read and deduplicated. If we want
  // lower init_cost (i.e., for LIMIT), we should probably change this.
  const double rows_to_deduplicate =
      *has_clustered_primary_key_scan ? non_cpk_rows : num_output_rows;
  const double dup_removal_cost =
      Unique::get_use_cost(rows_to_deduplicate, table->file->ref_length,
                           m_thd->variables.sortbuff_size, table->cost_model());
  init_cost += dup_removal_cost;
  cost += dup_removal_cost;

  // Add the cost for converting the sorted row IDs into rows
  // (which is done for all rows, except for clustered primary keys).
  // This happens running for each row, so doesn't get added to init_cost.
  // NOTE: We always give is_interrupted = false, because we don't
  // really know where we will be in the join tree.
  Cost_estimate sweep_cost;
  get_sweep_read_cost(table, non_cpk_rows, /*interrupted=*/false, &sweep_cost);
  cost += sweep_cost.total_cost();

  AccessPath imerge_path;
  imerge_path.type = AccessPath::INDEX_MERGE;
  imerge_path.index_merge().table = table;
  imerge_path.index_merge().forced_by_hint = false;
  imerge_path.index_merge().allow_clustered_primary_key_scan =
      allow_clustered_primary_key_scan;
  imerge_path.index_merge().children = new (param->return_mem_root)
      Mem_root_array<AccessPath *>(std::move(paths));

  imerge_path.cost = imerge_path.cost_before_filter = cost;
  imerge_path.init_cost = init_cost;
  imerge_path.num_output_rows_before_filter =
      min<double>(num_output_rows, num_output_rows_after_filter);
  imerge_path.set_num_output_rows(imerge_path.num_output_rows_before_filter);

  if (IsBitSet(node_idx, m_immediate_update_delete_candidates)) {
    imerge_path.immediate_update_delete_table = node_idx;
    // Don't allow immediate update of any keys being scanned.
    if (IsUpdateStatement(m_thd) &&
        uses_index_on_fields(&imerge_path, table->write_set)) {
      imerge_path.immediate_update_delete_table = -1;
    }
  }

  // Find out which ordering we would follow, if any. We nominally sort
  // everything by row ID (which follows the primary key), but if we have a
  // clustered primary key scan, it is taken after everything else and thus
  // out-of-order (ironically enough).
  if (!*has_clustered_primary_key_scan &&
      table->file->primary_key_is_clustered()) {
    const auto it = find_if(
        m_active_indexes->begin(), m_active_indexes->end(),
        [table](const ActiveIndexInfo &info) {
          return info.table == table &&
                 info.key_idx == static_cast<int>(table->s->primary_key);
        });
    if (it != m_active_indexes->end()) {
      imerge_path.ordering_state = m_orderings->SetOrder(
          m_orderings->RemapOrderingIndex(it->forward_order));
    }
  }

  // An index merge corresponds to one predicate (see comment on
  // PossibleIndexMerge), and subsumes that predicate if and only if it is a
  // faithful representation of everything in it.
  MutableOverflowBitset this_predicate(param->temp_mem_root,
                                       num_where_predicates);
  this_predicate.SetBit(pred_idx);
  OverflowBitset applied_predicates(std::move(this_predicate));
  OverflowBitset subsumed_predicates =
      inexact ? OverflowBitset(MutableOverflowBitset(param->temp_mem_root,
                                                     num_where_predicates))
              : applied_predicates;
  const bool contains_subqueries = Overlaps(imerge_path.filter_predicates,
                                            m_graph->materializable_predicates);
  for (bool materialize_subqueries : {false, true}) {
    AccessPath new_path = imerge_path;
    FunctionalDependencySet new_fd_set;
    ApplyPredicatesForBaseTable(node_idx, applied_predicates,
                                subsumed_predicates, materialize_subqueries,
                                &new_path, &new_fd_set);

    // Override the number of estimated rows, so that all paths get the
    // same.
    new_path.set_num_output_rows(num_output_rows_after_filter);

    ProposeAccessPathWithOrderings(
        TableBitmap(node_idx), new_fd_set,
        /*obsolete_orderings=*/0, &new_path,
        materialize_subqueries ? "mat. subq" : "index merge");

    if (!contains_subqueries) {
      // Nothing to try to materialize.
      break;
    }
  }
}

// Specifies a mapping in an Index_lookup between an index keypart and a
// condition, with the intention to satisfy the condition with the index keypart
// (ref access). Roughly comparable to Key_use in the non-hypergraph optimizer.
struct KeypartForRef {
  // The condition we are pushing down (e.g. t1.f1 = 3).
  Item *condition;

  // The field that is to be matched (e.g. t1.f1).
  Field *field;

  // The value we are matching against (e.g. 3). Could be another field.
  Item *val;

  // Whether this condition would never match if either side is NULL.
  bool null_rejecting;

  // Tables used by the condition. Necessarily includes the table “field”
  // is part of.
  table_map used_tables;

  // Is it safe to evaluate "val" during optimization? It must be
  // const_for_execution() and contain no subqueries or stored procedures.
  bool can_evaluate;
};

int WasPushedDownToRef(Item *condition, const KeypartForRef *keyparts,
                       unsigned num_keyparts) {
  for (unsigned keypart_idx = 0; keypart_idx < num_keyparts; keypart_idx++) {
    if (condition->eq(keyparts[keypart_idx].condition,
                      /*binary_cmp=*/true)) {
      return keypart_idx;
    }
  }
  return -1;
}

bool ContainsSubqueries(Item *item_arg) {
  // Nearly the same as item_arg->has_subquery(), but different for
  // Item_func_not_all, which we currently do not support.
  return WalkItem(item_arg, enum_walk::POSTFIX, [](Item *item) {
    return item->type() == Item::SUBSELECT_ITEM;
  });
}

bool CostingReceiver::ProposeRefAccess(
    TABLE *table, int node_idx, unsigned key_idx,
    double force_num_output_rows_after_filter, bool reverse,
    table_map allowed_parameter_tables, int ordering_idx) {
  KEY *key = &table->key_info[key_idx];

  if (key->flags & HA_FULLTEXT) {
    return false;
  }

  // Go through each of the sargable predicates and see how many key parts
  // we can match.
  unsigned matched_keyparts = 0;
  unsigned length = 0;
  const unsigned usable_keyparts = actual_key_parts(key);
  KeypartForRef keyparts[MAX_REF_PARTS];
  table_map parameter_tables = 0;

  for (unsigned keypart_idx = 0;
       keypart_idx < usable_keyparts && keypart_idx < MAX_REF_PARTS;
       ++keypart_idx) {
    const KEY_PART_INFO &keyinfo = key->key_part[keypart_idx];
    bool matched_this_keypart = false;

    for (const SargablePredicate &sp :
         m_graph->nodes[node_idx].sargable_predicates) {
      if (!sp.field->part_of_key.is_set(key_idx)) {
        // Quick reject.
        continue;
      }
      Item_func_eq *item = down_cast<Item_func_eq *>(
          m_graph->predicates[sp.predicate_index].condition);
      if (sp.field->eq(keyinfo.field)) {
        const table_map other_side_tables =
            sp.other_side->used_tables() & ~PSEUDO_TABLE_BITS;
        if (IsSubset(other_side_tables, allowed_parameter_tables)) {
          parameter_tables |= other_side_tables;
          matched_this_keypart = true;
          keyparts[keypart_idx].field = sp.field;
          keyparts[keypart_idx].condition = item;
          keyparts[keypart_idx].val = sp.other_side;
          keyparts[keypart_idx].null_rejecting = true;
          keyparts[keypart_idx].used_tables = item->used_tables();
          keyparts[keypart_idx].can_evaluate = sp.can_evaluate;
          ++matched_keyparts;
          length += keyinfo.store_length;
          break;
        }
      }
    }
    if (!matched_this_keypart) {
      break;
    }
  }
  if (matched_keyparts == 0) {
    return false;
  }
  if (parameter_tables != allowed_parameter_tables) {
    // We've already seen this before, with a more lenient subset,
    // so don't try it again.
    return false;
  }

  if (matched_keyparts < usable_keyparts &&
      (table->file->index_flags(key_idx, 0, false) & HA_ONLY_WHOLE_INDEX)) {
    if (m_trace != nullptr) {
      *m_trace += StringPrintf(
          " - %s is whole-key only, and we could only match %d/%d "
          "key parts for ref access\n",
          key->name, matched_keyparts, usable_keyparts);
    }
    return false;
  }

  if (m_trace != nullptr) {
    if (matched_keyparts < usable_keyparts) {
      *m_trace += StringPrintf(
          " - %s is applicable for ref access (using %d/%d key parts only)\n",
          key->name, matched_keyparts, usable_keyparts);
    } else {
      *m_trace +=
          StringPrintf(" - %s is applicable for ref access\n", key->name);
    }
  }

  // Create Index_lookup for this ref, and set it up based on the chosen
  // keyparts.
  Index_lookup *ref = new (m_thd->mem_root) Index_lookup;
  if (init_ref(m_thd, matched_keyparts, length, key_idx, ref)) {
    return true;
  }

  uchar *key_buff = ref->key_buff;
  uchar *null_ref_key = nullptr;
  bool null_rejecting_key = true;
  for (unsigned keypart_idx = 0; keypart_idx < matched_keyparts;
       keypart_idx++) {
    KeypartForRef *keypart = &keyparts[keypart_idx];
    const KEY_PART_INFO *keyinfo = &key->key_part[keypart_idx];

    if (init_ref_part(m_thd, keypart_idx, keypart->val, /*cond_guard=*/nullptr,
                      keypart->null_rejecting, /*const_tables=*/0,
                      keypart->used_tables, keyinfo->null_bit, keyinfo,
                      key_buff, ref)) {
      return true;
    }
    // TODO(sgunders): When we get support for REF_OR_NULL,
    // set null_ref_key = key_buff here if appropriate.
    /*
      The selected key will reject matches on NULL values if:
       - the key field is nullable, and
       - predicate rejects NULL values (keypart->null_rejecting is true), or
       - JT_REF_OR_NULL is not effective.
    */
    if ((keyinfo->field->is_nullable() || table->is_nullable()) &&
        (!keypart->null_rejecting || null_ref_key != nullptr)) {
      null_rejecting_key = false;
    }
    key_buff += keyinfo->store_length;
  }

  double num_output_rows = table->file->stats.records;
  double join_condition_selectivity = 1.0;

  MutableOverflowBitset applied_predicates{m_thd->mem_root,
                                           m_graph->predicates.size()};
  MutableOverflowBitset subsumed_predicates{m_thd->mem_root,
                                            m_graph->predicates.size()};
  for (size_t i = 0; i < m_graph->predicates.size(); ++i) {
    const Predicate &pred = m_graph->predicates[i];
    int keypart_idx =
        WasPushedDownToRef(pred.condition, keyparts, matched_keyparts);
    if (keypart_idx == -1) {
      continue;
    }

    if (pred.was_join_condition) {
      // This predicate was promoted from a join condition to a WHERE predicate,
      // since it was part of a cycle. For purposes of sargable predicates,
      // we always see all relevant join conditions, so skip it this time
      // so that we don't double-count its selectivity.
      applied_predicates.SetBit(i);
      continue;
    }

    if (i < m_graph->num_where_predicates &&
        !IsSingleBitSet(pred.total_eligibility_set)) {
      // This is a WHERE condition that is either nondeterministic,
      // or after an outer join, so it is not sargable. (Having these
      // show up here is very rare, but will get more common when we
      // get to (x=... OR NULL) predicates.)
      continue;
    }

    if (!IsSubset(pred.condition->used_tables() & ~PSEUDO_TABLE_BITS,
                  table->pos_in_table_list->map())) {
      join_condition_selectivity *= pred.selectivity;
    }

    num_output_rows *= pred.selectivity;
    applied_predicates.SetBit(i);

    const KeypartForRef &keypart = keyparts[keypart_idx];
    bool subsumes;
    if (ref_lookup_subsumes_comparison(m_thd, keypart.field, keypart.val,
                                       keypart.can_evaluate, &subsumes)) {
      return true;
    }
    if (subsumes) {
      if (m_trace != nullptr) {
        *m_trace += StringPrintf(" - %s is subsumed by ref access on %s.%s\n",
                                 ItemToString(pred.condition).c_str(),
                                 table->alias, keypart.field->field_name);
      }
      subsumed_predicates.SetBit(i);
    } else {
      if (m_trace != nullptr) {
        *m_trace += StringPrintf(
            " - %s is not fully subsumed by ref access on %s.%s, keeping\n",
            ItemToString(pred.condition).c_str(), table->alias,
            keypart.field->field_name);
      }
    }
  }

  if (force_num_output_rows_after_filter >= 0.0) {
    // The range optimizer has given us an estimate for the number of
    // rows after all filters have been applied, that we should be
    // consistent with. However, that is only filters; not join conditions.
    // The join conditions we apply are completely independent of the
    // filters, so we make our usual independence assumption.
    force_num_output_rows_after_filter *= join_condition_selectivity;
  }

  // We are guaranteed to get a single row back if all of these hold:
  //
  //  - The index must be unique.
  //  - We can never query it with NULL (ie., no keyparts are nullable,
  //    or our condition is already NULL-rejecting), since NULL is
  //    an exception for unique indexes.
  //  - We use all key parts.
  //
  // This matches the logic in create_ref_for_key().
  const bool single_row = Overlaps(actual_key_flags(key), HA_NOSAME) &&
                          (!Overlaps(actual_key_flags(key), HA_NULL_PART_KEY) ||
                           null_rejecting_key) &&
                          matched_keyparts == usable_keyparts;
  if (single_row) {
    // FIXME: This can cause inconsistent row estimates between different access
    // paths doing the same thing, which is bad (it causes index lookups to be
    // unfairly preferred, especially as we add more tables to the join -- and
    // it also causes access path pruning to work less efficiently). See
    // comments in EstimateFieldSelectivity() and on has_clamped_eq_ref.
    if (num_output_rows > 1.0 && matched_keyparts >= 2) {
      has_clamped_multipart_eq_ref = true;
    }
    num_output_rows = std::min(num_output_rows, 1.0);
  }

  const double cost =
      EstimateCostForRefAccess(m_thd, table, key_idx, num_output_rows);

  AccessPath path;
  if (single_row) {
    path.type = AccessPath::EQ_REF;
    path.eq_ref().table = table;
    path.eq_ref().ref = ref;

    // We could set really any ordering here if we wanted to.
    // It's very rare that it should matter, though.
    path.ordering_state = m_orderings->SetOrder(ordering_idx);
  } else {
    path.type = AccessPath::REF;
    path.ref().table = table;
    path.ref().ref = ref;
    path.ref().reverse = reverse;

    // TODO(sgunders): Some storage engines, like NDB, can benefit from
    // use_order = false if we don't actually need the ordering later.
    // Consider adding a cost model for this, and then proposing both
    // with and without order.
    path.ordering_state = m_orderings->SetOrder(ordering_idx);
    path.ref().use_order = (path.ordering_state != 0);
  }

  path.num_output_rows_before_filter = num_output_rows;
  path.cost_before_filter = cost;
  path.init_cost = path.init_once_cost = 0.0;
  path.parameter_tables = GetNodeMapFromTableMap(
      parameter_tables & ~table->pos_in_table_list->map(),
      m_graph->table_num_to_node_num);

  if (IsBitSet(node_idx, m_immediate_update_delete_candidates)) {
    path.immediate_update_delete_table = node_idx;
    // Disallow immediate update on the key being looked up for REF_OR_NULL and
    // REF. It might be safe to update the key on which the REF lookup is
    // performed, but we follow the lead of the old optimizer and don't try it,
    // since we don't know how the engine behaves if doing an index lookup on a
    // changing index.
    //
    // EQ_REF should be safe, though. I has at most one matching row, with a
    // constant lookup value as this is the first table. So this row won't be
    // seen a second time; the iterator won't even try a second read.
    if (path.type != AccessPath::EQ_REF && IsUpdateStatement(m_thd) &&
        is_key_used(table, key_idx, table->write_set)) {
      path.immediate_update_delete_table = -1;
    }
  }

  ProposeAccessPathForIndex(
      node_idx, std::move(applied_predicates), std::move(subsumed_predicates),
      force_num_output_rows_after_filter, key->name, &path);
  return false;
}

/**
  Do we have a sargable predicate which checks if "field" is equal to a
  constant?
 */
bool HasConstantEqualityForField(
    const Mem_root_array<SargablePredicate> &sargable_predicates,
    const Field *field) {
  return std::any_of(sargable_predicates.begin(), sargable_predicates.end(),
                     [field](const SargablePredicate &sp) {
                       return sp.other_side->const_for_execution() &&
                              field->eq(sp.field);
                     });
}

/**
  Proposes all possible unique index lookups using only constants on the given
  table. This is done before exploring any other plans for the table, in order
  to allow early return for point selects, which do not benefit from using other
  access methods.

  @param node_idx    The table to propose index lookups for.
  @param[out] found  Set to true if a unique index lookup is proposed.
  @return True on error.
 */
bool CostingReceiver::ProposeAllUniqueIndexLookupsWithConstantKey(int node_idx,
                                                                  bool *found) {
  const Mem_root_array<SargablePredicate> &sargable_predicates =
      m_graph->nodes[node_idx].sargable_predicates;

  if (sargable_predicates.empty()) {
    return false;
  }

  TABLE *const table = m_graph->nodes[node_idx].table;
  assert(!table->pos_in_table_list->is_recursive_reference());
  assert(!Overlaps(table->file->ha_table_flags(), HA_NO_INDEX_ACCESS));

  for (const ActiveIndexInfo &index_info : *m_active_indexes) {
    if (index_info.table != table) {
      continue;
    }

    const KEY *const key = &table->key_info[index_info.key_idx];

    // EQ_REF is only possible on UNIQUE non-FULLTEXT indexes.
    if (!Overlaps(key->flags, HA_NOSAME) || Overlaps(key->flags, HA_FULLTEXT)) {
      continue;
    }

    const size_t num_key_parts = key->user_defined_key_parts;
    if (num_key_parts > sargable_predicates.size()) {
      // There are not enough predicates to satisfy this key with constants.
      continue;
    }

    if (std::all_of(key->key_part, key->key_part + num_key_parts,
                    [&sargable_predicates](const KEY_PART_INFO &key_part) {
                      return HasConstantEqualityForField(sargable_predicates,
                                                         key_part.field);
                    })) {
      *found = true;
      if (ProposeRefAccess(
              table, node_idx, index_info.key_idx,
              /*force_num_output_rows_after_filter=*/-1.0, /*reverse=*/false,
              /*allowed_parameter_tables=*/0,
              m_orderings->RemapOrderingIndex(index_info.forward_order))) {
        return true;
      }
    }
  }

  return false;
}

void CostingReceiver::ProposeAccessPathForIndex(
    int node_idx, OverflowBitset applied_predicates,
    OverflowBitset subsumed_predicates,
    double force_num_output_rows_after_filter,
    const char *description_for_trace, AccessPath *path) {
  MutableOverflowBitset applied_sargable_join_predicates_tmp =
      applied_predicates.Clone(m_thd->mem_root);
  applied_sargable_join_predicates_tmp.ClearBits(0,
                                                 m_graph->num_where_predicates);
  OverflowBitset applied_sargable_join_predicates =
      std::move(applied_sargable_join_predicates_tmp);

  MutableOverflowBitset subsumed_sargable_join_predicates_tmp =
      subsumed_predicates.Clone(m_thd->mem_root);
  subsumed_sargable_join_predicates_tmp.ClearBits(
      0, m_graph->num_where_predicates);
  OverflowBitset subsumed_sargable_join_predicates =
      std::move(subsumed_sargable_join_predicates_tmp);
  for (bool materialize_subqueries : {false, true}) {
    FunctionalDependencySet new_fd_set;
    ApplyPredicatesForBaseTable(node_idx, applied_predicates,
                                subsumed_predicates, materialize_subqueries,
                                path, &new_fd_set);

    if (force_num_output_rows_after_filter >= 0.0) {
      path->set_num_output_rows(force_num_output_rows_after_filter);
    }

    path->ordering_state =
        m_orderings->ApplyFDs(path->ordering_state, new_fd_set);
    path->applied_sargable_join_predicates() = OverflowBitset::Or(
        m_thd->mem_root, path->applied_sargable_join_predicates(),
        applied_sargable_join_predicates);
    path->subsumed_sargable_join_predicates() = OverflowBitset::Or(
        m_thd->mem_root, path->subsumed_sargable_join_predicates(),
        subsumed_sargable_join_predicates);
    ProposeAccessPathWithOrderings(
        TableBitmap(node_idx), new_fd_set, /*obsolete_orderings=*/0, path,
        materialize_subqueries ? "mat. subq" : description_for_trace);

    if (!Overlaps(path->filter_predicates,
                  m_graph->materializable_predicates)) {
      // Nothing to try to materialize.
      break;
    }
  }
}

bool CostingReceiver::ProposeTableScan(
    TABLE *table, int node_idx, double force_num_output_rows_after_filter) {
  Table_ref *tl = table->pos_in_table_list;
  AccessPath path;
  if (tl->is_recursive_reference()) {
    path.type = AccessPath::FOLLOW_TAIL;
    path.follow_tail().table = table;
    assert(forced_leftmost_table == 0);  // There can only be one, naturally.
    forced_leftmost_table = NodeMap{1} << node_idx;
  } else {
    path.type = AccessPath::TABLE_SCAN;
    path.table_scan().table = table;
  }
  path.count_examined_rows = true;
  path.ordering_state = 0;

  // Doing at least one table scan (this one), so mark the query as such.
  // TODO(sgunders): Move out when we get more types and this access path could
  // be replaced by something else.
  m_thd->set_status_no_index_used();

  const double num_output_rows = table->file->stats.records;
  const double cost = table->file->table_scan_cost().total_cost();

  path.num_output_rows_before_filter = num_output_rows;
  path.init_cost = path.init_once_cost = 0.0;
  path.cost_before_filter = path.cost = cost;
  if (IsBitSet(node_idx, m_immediate_update_delete_candidates)) {
    path.immediate_update_delete_table = node_idx;
    // This is a table scan, but it might be using the clustered key under the
    // cover. If so, don't allow immediate update if it's modifying the
    // primary key.
    if (IsUpdateStatement(m_thd) &&
        Overlaps(table->file->ha_table_flags(), HA_PRIMARY_KEY_IN_READ_INDEX) &&
        !table->s->is_missing_primary_key() &&
        is_key_used(table, table->s->primary_key, table->write_set)) {
      path.immediate_update_delete_table = -1;
    }
  }

  // See if this is an information schema table that must be filled in before
  // we scan.
  if (tl->schema_table != nullptr && tl->schema_table->fill_table) {
    // TODO(sgunders): We don't need to allocate materialize_path on the
    // MEM_ROOT.
    AccessPath *new_path = new (m_thd->mem_root) AccessPath(path);
    AccessPath *materialize_path =
        NewMaterializeInformationSchemaTableAccessPath(m_thd, new_path, tl,
                                                       /*condition=*/nullptr);
    materialize_path->num_output_rows_before_filter = num_output_rows;
    materialize_path->init_cost = path.cost;       // Rudimentary.
    materialize_path->init_once_cost = path.cost;  // Rudimentary.
    materialize_path->cost_before_filter = path.cost;
    materialize_path->cost = path.cost;
    materialize_path->filter_predicates = path.filter_predicates;
    materialize_path->delayed_predicates = path.delayed_predicates;
    new_path->filter_predicates.Clear();
    new_path->delayed_predicates.Clear();
    new_path->set_num_output_rows(num_output_rows);

    assert(!tl->uses_materialization());
    path = *materialize_path;
    assert(path.cost >= 0.0);
  } else if (tl->uses_materialization()) {
    // Move the path to stable storage, since we'll be referring to it.
    AccessPath *stable_path = new (m_thd->mem_root) AccessPath(path);

    // TODO(sgunders): We don't need to allocate materialize_path on the
    // MEM_ROOT.
    AccessPath *materialize_path;
    const char *always_empty_cause = nullptr;
    if (tl->is_table_function()) {
      materialize_path = NewMaterializedTableFunctionAccessPath(
          m_thd, table, tl->table_function, stable_path);
      CopyBasicProperties(*stable_path, materialize_path);
      materialize_path->cost_before_filter = materialize_path->init_cost =
          materialize_path->init_once_cost = materialize_path->cost;
      materialize_path->num_output_rows_before_filter = num_output_rows;

      materialize_path->parameter_tables = GetNodeMapFromTableMap(
          tl->table_function->used_tables() & ~PSEUDO_TABLE_BITS,
          m_graph->table_num_to_node_num);
      if (Overlaps(tl->table_function->used_tables(),
                   OUTER_REF_TABLE_BIT | RAND_TABLE_BIT)) {
        // Make sure the table function is never hashed, ever.
        materialize_path->parameter_tables |= RAND_TABLE_BIT;
      }
    } else {
      // If the derived table is known to be always empty, we may be able to
      // optimize away parts of the outer query block too.
      if (const AccessPath *derived_table_path =
              tl->derived_query_expression()->root_access_path();
          derived_table_path != nullptr &&
          derived_table_path->type == AccessPath::ZERO_ROWS) {
        always_empty_cause = derived_table_path->zero_rows().cause;
      }

      if (always_empty_cause != nullptr &&
          !IsBitSet(tl->tableno(), m_graph->tables_inner_to_outer_or_anti)) {
        // The entire query block can be optimized away. Stop planning.
        m_query_block->join->zero_result_cause = always_empty_cause;
        return true;
      }

      bool rematerialize = Overlaps(tl->derived_query_expression()->uncacheable,
                                    UNCACHEABLE_DEPENDENT);
      if (tl->common_table_expr()) {
        // Handled in clear_corr_derived_tmp_tables(), not here.
        rematerialize = false;
      }
      materialize_path = GetAccessPathForDerivedTable(
          m_thd, tl, table, rematerialize,
          /*invalidators=*/nullptr, m_need_rowid, stable_path);
      // Handle LATERAL.
      materialize_path->parameter_tables =
          GetNodeMapFromTableMap(tl->derived_query_expression()->m_lateral_deps,
                                 m_graph->table_num_to_node_num);

      // If we don't need row IDs, we also don't care about row ID safety.
      // This keeps us from retaining many extra unneeded paths.
      if (!m_need_rowid) {
        materialize_path->safe_for_rowid = AccessPath::SAFE;
      }
    }

    materialize_path->filter_predicates = path.filter_predicates;
    materialize_path->delayed_predicates = path.delayed_predicates;
    stable_path->filter_predicates.Clear();
    stable_path->delayed_predicates.Clear();
    path = *materialize_path;
    assert(path.cost >= 0.0);

    if (always_empty_cause != nullptr) {
      // The entire query block cannot be optimized away, only the inner block
      // for the derived table. But the materialization step is unnecessary, so
      // return a ZERO_ROWS path directly for the derived table. This also
      // allows subtrees of this query block to be removed (if the derived table
      // is inner-joined to some other tables).
      path = *NewZeroRowsAccessPath(
          m_thd, new (m_thd->mem_root) AccessPath(path), always_empty_cause);
    }
  }
  assert(path.cost >= 0.0);

  ProposeAccessPathForBaseTable(node_idx, force_num_output_rows_after_filter,
                                /*description_for_trace=*/"", &path);
  return false;
}

bool CostingReceiver::ProposeIndexScan(
    TABLE *table, int node_idx, double force_num_output_rows_after_filter,
    unsigned key_idx, bool reverse, int ordering_idx) {
  AccessPath path;
  path.type = AccessPath::INDEX_SCAN;
  path.index_scan().table = table;
  path.index_scan().idx = key_idx;
  path.index_scan().use_order = true;
  path.index_scan().reverse = reverse;
  path.count_examined_rows = true;
  path.ordering_state = m_orderings->SetOrder(ordering_idx);

  double num_output_rows = table->file->stats.records;
  double cost;

  // If a table scan and a primary key scan is the very same thing,
  // they should also have the same cost. However, read_cost()
  // is based on number of rows, and table_scan_cost() is based on
  // on-disk size, so it's complete potluck which one gives the
  // higher number. We force primary scan cost to be table scan cost
  // plus an arbitrary 0.1% factor, so that we will always prefer
  // table scans if we don't need the ordering (both for user experience,
  // and in case there _is_ a performance difference in the storage
  // engine), but primary index scans otherwise.
  //
  // Note that this will give somewhat more access paths than is
  // required in some cases.
  if (table->s->primary_key == key_idx &&
      table->file->primary_key_is_clustered()) {
    cost = table->file->table_scan_cost().total_cost() * 1.001;
  } else if (table->covering_keys.is_set(key_idx)) {
    // The index is covering, so we can do an index-only scan.
    cost =
        table->file->index_scan_cost(key_idx, /*ranges=*/1.0, num_output_rows)
            .total_cost();
  } else {
    cost = table->file->read_cost(key_idx, /*ranges=*/1.0, num_output_rows)
               .total_cost();
  }

  path.num_output_rows_before_filter = num_output_rows;
  path.init_cost = path.init_once_cost = 0.0;
  path.cost_before_filter = path.cost = cost;
  if (IsBitSet(node_idx, m_immediate_update_delete_candidates)) {
    path.immediate_update_delete_table = node_idx;
    // Don't allow immediate update of the key that is being scanned.
    if (IsUpdateStatement(m_thd) &&
        is_key_used(table, key_idx, table->write_set)) {
      path.immediate_update_delete_table = -1;
    }
  }

  ProposeAccessPathForBaseTable(node_idx, force_num_output_rows_after_filter,
                                table->key_info[key_idx].name, &path);
  return false;
}

// Checks if a given predicate can be subsumed by a full-text index. It can
// be subsumed if it returns TRUE for all documents returned by the full-text
// index, and FALSE for all other documents. Since a full-text index scan
// returns the documents with a positive score, predicates that are either a
// standalone call to MATCH, a comparison of MATCH > 0, or a comparison of
// 0 < MATCH, are considered subsumable.
//
// We assume that this function is only called on predicates for which
// IsSargableFullTextIndexPredicate() has returned true, so that we
// already know the predicate is a standalone MATCH function or a <, <=, >
// or >= comparing match to a constant.
bool IsSubsumableFullTextPredicate(Item_func *condition) {
  switch (condition->functype()) {
    case Item_func::MATCH_FUNC: {
      // WHERE MATCH (col) AGAINST ('search string') is subsumable.
      return true;
    }
    case Item_func::GT_FUNC: {
      // WHERE MATCH (col) AGAINST ('search string') > 0 is subsumable.
      assert(is_function_of_type(condition->get_arg(0), Item_func::FT_FUNC));
      assert(condition->get_arg(1)->const_item());
      const double value = condition->get_arg(1)->val_real();
      assert(!condition->get_arg(1)->null_value);
      return value == 0;
    }
    case Item_func::LT_FUNC: {
      // WHERE 0 < MATCH (col) AGAINST ('search string') subsumable.
      assert(condition->get_arg(0)->const_item());
      assert(is_function_of_type(condition->get_arg(1), Item_func::FT_FUNC));
      const double value = condition->get_arg(0)->val_real();
      assert(!condition->get_arg(0)->null_value);
      return value == 0;
    }
    case Item_func::GE_FUNC:
      // WHERE MATCH >= const is not subsumable, but assert the predicate is on
      // the expected form.
      assert(is_function_of_type(condition->get_arg(0), Item_func::FT_FUNC));
      assert(condition->get_arg(1)->const_item());
      return false;
    case Item_func::LE_FUNC:
      // WHERE const <= MATCH is not subsumable, but assert the predicate is on
      // the expected form.
      assert(condition->get_arg(0)->const_item());
      assert(is_function_of_type(condition->get_arg(1), Item_func::FT_FUNC));
      return false;
    default:
      // Not a sargable full-text predicate, so we don't expect to be called on
      // it.
      assert(false);
      return false;
  }
}

// Assuming that we have chosen a full-text index scan on the given predicate,
// can we pass the LIMIT of the query block as a hint to the storage engine?
//
// We can do this if we know that the number of rows seen before the LIMIT
// clause is processed, is the same number of rows as returned by the index
// scan. This is the case when:
//
// 1) It is a single-table query. No joins.
//
// 2) There is no aggregation or DISTINCT which could reduce the number of rows.
//
// 3) There is no filtering of the rows returned from the index. That is, there
// is no HAVING clause, and the WHERE clause contains no predicates apart from
// those that can be subsumed by the index.
bool IsLimitHintPushableToFullTextSearch(const Item_func_match *match,
                                         const JoinHypergraph &graph,
                                         uint64_t fulltext_predicates) {
  const Query_block *query_block = graph.query_block();
  assert(query_block->has_ft_funcs());

  // The query has a LIMIT clause.
  if (query_block->join->m_select_limit == HA_POS_ERROR) {
    return false;
  }

  // A single table, no joins.
  if (graph.nodes.size() != 1) {
    return false;
  }

  // No aggregation, DISTINCT or HAVING.
  if (query_block->is_grouped() || query_block->is_distinct() ||
      query_block->join->having_cond != nullptr) {
    return false;
  }

  // The WHERE clause contains full-text predicates only.
  if (fulltext_predicates != BitsBetween(0, graph.predicates.size())) {
    return false;
  }

  // And all the full-text predicates must be subsumed by the index scan.
  for (const Predicate &predicate : graph.predicates) {
    Item_func_match *cond = GetSargableFullTextPredicate(predicate);
    if (cond != match || !IsSubsumableFullTextPredicate(
                             down_cast<Item_func *>(predicate.condition))) {
      return false;
    }
  }

  return true;
}

// Propose full-text index scans for all full-text predicates found in the
// WHERE clause, if any. If an interesting order can be satisfied by an ordered
// full-text index scan using one of the predicates, propose an ordered scan.
// Otherwise, propose an unordered scan. (For completeness, we should have
// proposed both an ordered and an unordered scan when we have an interesting
// order. But we don't have a good estimate for the extra cost of making the
// scan ordered, so we only propose the ordered scan for simplicity. InnoDB, for
// example, uses an ordered scan regardless of whether we request it, so an
// explicitly ordered scan is no more expensive than an implicitly ordered scan,
// and it could potentially avoid a sort higher up in the query plan.)
bool CostingReceiver::ProposeAllFullTextIndexScans(
    TABLE *table, int node_idx, double force_num_output_rows_after_filter) {
  for (const FullTextIndexInfo &info : *m_fulltext_searches) {
    if (info.match->table_ref != table->pos_in_table_list) {
      continue;
    }

    // Propose a full-text index scan for each predicate that uses the MATCH
    // function given by info.match. Note that several predicates can use the
    // same MATCH function, due to Item_func_match's linking equivalent callers
    // to one canonical Item_func_match object (via set_master()/get_master()).
    //
    // For example, we may have:
    //
    //   WHERE MATCH (col) AGAINST ('string') AND
    //         MATCH (col) AGAINST ('string') > 0.3
    //
    // Both MATCH invocations have the same canonical Item_func_match object,
    // since they have the same set of columns and search for the same string.
    // In this case, we want to propose two index scans, and let the optimizer
    // pick the one that gives the plan with the lowest estimated cost.
    for (size_t i : BitsSetIn(m_sargable_fulltext_predicates)) {
      Item_func_match *match =
          GetSargableFullTextPredicate(m_graph->predicates[i]);
      assert(match != nullptr);
      if (match != info.match) continue;
      if (ProposeFullTextIndexScan(table, node_idx, match, i, info.order,
                                   force_num_output_rows_after_filter)) {
        return true;
      }
    }

    // Even if we have no predicates, we may use a full-text index scan if it is
    // possible to pass the LIMIT clause to the index scan, and the LIMIT is no
    // greater than the number of documents returned by the index scan. We only
    // do this if the index scan produces rows in an interesting order. And only
    // if the storage engine supports the extended full-text API, which is
    // required for counting the matches in the index.
    if (m_graph->predicates.empty() && info.order != 0 &&
        IsLimitHintPushableToFullTextSearch(info.match, *m_graph,
                                            m_sargable_fulltext_predicates) &&
        Overlaps(table->file->ha_table_flags(), HA_CAN_FULLTEXT_EXT)) {
      // The full-text function must be initialized before get_count() is
      // called. Even though we call init_search() on it again after the final
      // plan has been chosen, this does not mean the search is performed twice.
      if (info.match->init_search(m_thd)) {
        return true;
      }
      if (m_query_block->join->m_select_limit <= info.match->get_count()) {
        if (ProposeFullTextIndexScan(table, node_idx, info.match,
                                     /*predicate_idx=*/-1, info.order,
                                     force_num_output_rows_after_filter)) {
          return true;
        }
      }
    }
  }

  return false;
}

bool CostingReceiver::ProposeFullTextIndexScan(
    TABLE *table, int node_idx, Item_func_match *match, int predicate_idx,
    int ordering_idx, double force_num_output_rows_after_filter) {
  const unsigned key_idx = match->key;
  Index_lookup *ref = new (m_thd->mem_root) Index_lookup;
  if (init_ref(m_thd, /*keyparts=*/1, /*length=*/0, key_idx, ref)) {
    return true;
  }
  ref->items[0] = match->key_item();

  const Predicate *predicate =
      predicate_idx == -1 ? nullptr : &m_graph->predicates[predicate_idx];
  assert(predicate_idx == -1 ||
         match == GetSargableFullTextPredicate(*predicate));

  MutableOverflowBitset applied_predicates{m_thd->mem_root,
                                           m_graph->predicates.size()};
  MutableOverflowBitset subsumed_predicates{m_thd->mem_root,
                                            m_graph->predicates.size()};
  double num_output_rows;
  double num_output_rows_from_index;
  if (predicate == nullptr) {
    // We have no predicate. The index is used only for ordering. We only do
    // this if we have a limit. Note that we keep the full row number count
    // here, to get consistent results; we only apply the limit for cost
    // calculations.
    assert(m_query_block->join->m_select_limit != HA_POS_ERROR);
    num_output_rows = table->file->stats.records;
    num_output_rows_from_index =
        min(table->file->stats.records, m_query_block->join->m_select_limit);
  } else {
    num_output_rows_from_index =
        table->file->stats.records * predicate->selectivity;
    if (TableBitmap(node_idx) == predicate->total_eligibility_set) {
      applied_predicates.SetBit(predicate_idx);
      if (IsSubsumableFullTextPredicate(
              down_cast<Item_func *>(predicate->condition))) {
        // The predicate can be fully subsumed by the index. Apply the full
        // selectivity on the index scan and mark the predicate as subsumed.
        subsumed_predicates.SetBit(predicate_idx);
      }

      num_output_rows = num_output_rows_from_index;
    } else {
      // We have a MATCH() predicate pushed down to a table that is on the inner
      // side of an outer join. It needs to be re-checked later, so we don't set
      // applied_predicates (and thus, we also cannot set subsumed_predicates).
      // In reality, we've done all the filtering already, but if we said that,
      // we'd get an inconsistent row count. This is one of the few cases where
      // inconsistent row counts are actually possible to get, but given that
      // the situation is so rare (and would have been even rarer if MATCH()
      // conditions triggered outer-to-inner conversions through
      // not_null_tables(), which it cannot as long as MATCH() on NULL returns
      // 0.0 instead of NULL), we opt for the lesser evil and delay the
      // selectivity application to the point of the WHERE().
      num_output_rows = table->file->stats.records;
    }
  }

  const double cost = EstimateCostForRefAccess(m_thd, table, key_idx,
                                               num_output_rows_from_index);

  const LogicalOrderings::StateIndex ordering_state =
      m_orderings->SetOrder(ordering_idx);

  const bool use_order = ordering_state != 0;

  AccessPath *path = NewFullTextSearchAccessPath(
      m_thd, table, ref, match, use_order,
      IsLimitHintPushableToFullTextSearch(match, *m_graph,
                                          m_sargable_fulltext_predicates),
      /*count_examined_rows=*/true);
  path->set_num_output_rows(num_output_rows);
  path->num_output_rows_before_filter = num_output_rows;
  path->cost = path->cost_before_filter = cost;
  path->init_cost = path->init_once_cost = 0;
  path->ordering_state = ordering_state;
  if (IsBitSet(node_idx, m_immediate_update_delete_candidates)) {
    path->immediate_update_delete_table = node_idx;
    // Don't allow immediate update of the key that is being scanned.
    if (IsUpdateStatement(m_thd) &&
        is_key_used(table, key_idx, table->write_set)) {
      path->immediate_update_delete_table = -1;
    }
  }

  ProposeAccessPathForIndex(
      node_idx, std::move(applied_predicates), std::move(subsumed_predicates),
      force_num_output_rows_after_filter, table->key_info[key_idx].name, path);
  return false;
}

void CostingReceiver::ProposeAccessPathForBaseTable(
    int node_idx, double force_num_output_rows_after_filter,
    const char *description_for_trace, AccessPath *path) {
  for (bool materialize_subqueries : {false, true}) {
    FunctionalDependencySet new_fd_set;
    ApplyPredicatesForBaseTable(
        node_idx,
        /*applied_predicates=*/
        MutableOverflowBitset{m_thd->mem_root, m_graph->predicates.size()},
        /*subsumed_predicates=*/
        MutableOverflowBitset{m_thd->mem_root, m_graph->predicates.size()},
        materialize_subqueries, path, &new_fd_set);
    path->ordering_state =
        m_orderings->ApplyFDs(path->ordering_state, new_fd_set);
    if (force_num_output_rows_after_filter >= 0.0) {
      path->set_num_output_rows(force_num_output_rows_after_filter);
    }
    ProposeAccessPathWithOrderings(
        TableBitmap(node_idx), new_fd_set, /*obsolete_orderings=*/0, path,
        materialize_subqueries ? "mat. subq" : description_for_trace);

    if (!Overlaps(path->filter_predicates,
                  m_graph->materializable_predicates)) {
      // Nothing to try to materialize.
      return;
    }
  }
}

/**
  See which predicates that apply to this table. Some can be applied
  right away, some require other tables first and must be delayed.

  @param node_idx Index of the base table in the nodes array.
  @param applied_predicates Bitmap of predicates that are already
    applied by means of ref access, and should not be recalculated selectivity
    for.
  @param subsumed_predicates Bitmap of predicates that are applied
    by means of ref access and do not need to rechecked. Overrides
    applied_predicates.
  @param materialize_subqueries If true, any subqueries in the
    predicate should be materialized. (If there are multiple ones,
    this is an all-or-nothing decision, for simplicity.)
  @param [in,out] path The access path to apply the predicates to.
    Note that if materialize_subqueries is true, a FILTER access path
    will be inserted (overwriting "path", although a copy of it will
    be set as a child), as AccessPath::filter_predicates always assumes
    non-materialized subqueries.
 */
void CostingReceiver::ApplyPredicatesForBaseTable(
    int node_idx, OverflowBitset applied_predicates,
    OverflowBitset subsumed_predicates, bool materialize_subqueries,
    AccessPath *path, FunctionalDependencySet *new_fd_set) {
  double materialize_cost = 0.0;

  const NodeMap my_map = TableBitmap(node_idx);
  path->set_num_output_rows(path->num_output_rows_before_filter);
  path->cost = path->cost_before_filter;
  MutableOverflowBitset filter_predicates{m_thd->mem_root,
                                          m_graph->predicates.size()};
  MutableOverflowBitset delayed_predicates{m_thd->mem_root,
                                           m_graph->predicates.size()};
  new_fd_set->reset();
  for (size_t i = 0; i < m_graph->num_where_predicates; ++i) {
    if (IsBitSet(i, subsumed_predicates)) {
      // Apply functional dependencies for the base table, but no others;
      // this ensures we get the same functional dependencies set no matter what
      // access path we choose. (The ones that refer to multiple tables,
      // which are fairly rare, are not really relevant before the other
      // table(s) have been joined in.)
      if (m_graph->predicates[i].total_eligibility_set == my_map) {
        *new_fd_set |= m_graph->predicates[i].functional_dependencies;
      } else {
        // We have a WHERE predicate that refers to multiple tables,
        // that we can subsume as if it were a join condition
        // (perhaps because it was identical to an actual join condition).
        // The other side of the join will mark it as delayed, so we
        // need to do so, too. Otherwise, we would never apply the
        // associated functional dependency at the right time.
        delayed_predicates.SetBit(i);
      }
      continue;
    }
    // TODO(sgunders): We should also allow conditions that depend on
    // parameterized tables (and also touch this table, of course). See bug
    // #33477822.
    if (m_graph->predicates[i].total_eligibility_set == my_map) {
      filter_predicates.SetBit(i);
      FilterCost cost =
          EstimateFilterCost(m_thd, path->num_output_rows(),
                             m_graph->predicates[i].contained_subqueries);
      if (materialize_subqueries) {
        path->cost += cost.cost_if_materialized;
        materialize_cost += cost.cost_to_materialize;
      } else {
        path->cost += cost.cost_if_not_materialized;
        path->init_cost += cost.init_cost_if_not_materialized;
      }
      if (IsBitSet(i, applied_predicates)) {
        // We already factored in this predicate when calculating
        // the selectivity of the ref access, so don't do it again.
      } else {
        path->set_num_output_rows(path->num_output_rows() *
                                  m_graph->predicates[i].selectivity);
      }
      *new_fd_set |= m_graph->predicates[i].functional_dependencies;
    } else if (Overlaps(m_graph->predicates[i].total_eligibility_set, my_map)) {
      delayed_predicates.SetBit(i);
    }
  }
  path->filter_predicates = std::move(filter_predicates);
  path->delayed_predicates = std::move(delayed_predicates);

  if (materialize_subqueries) {
    CommitBitsetsToHeap(path);
    ExpandSingleFilterAccessPath(m_thd, path, m_query_block->join,
                                 m_graph->predicates,
                                 m_graph->num_where_predicates);
    assert(path->type == AccessPath::FILTER);
    path->filter().materialize_subqueries = true;
    path->cost += materialize_cost;  // Will be subtracted back for rescans.
    path->init_cost += materialize_cost;
    path->init_once_cost += materialize_cost;
  }
}

/**
  Checks if the table given by "node_idx" has all its lateral dependencies
  satisfied by the set of tables given by "tables".
 */
bool LateralDependenciesAreSatisfied(int node_idx, NodeMap tables,
                                     const JoinHypergraph &graph) {
  const Table_ref *table_ref = graph.nodes[node_idx].table->pos_in_table_list;

  if (table_ref->is_derived()) {
    const NodeMap lateral_deps = GetNodeMapFromTableMap(
        table_ref->derived_query_expression()->m_lateral_deps,
        graph.table_num_to_node_num);
    return IsSubset(lateral_deps, tables);
  }

  // Not a lateral derived table, so there are no lateral dependencies, and
  // hence all lateral dependencies are satisfied.
  return true;
}

/**
  Find the set of tables we can join directly against, given that we have the
  given set of tables on one of the sides (effectively the same concept as
  DPhyp's “neighborhood”). Note that having false negatives here is fine
  (it will only make DisallowParameterizedJoinPath() slightly less effective),
  but false positives is not (it may disallow valid parameterized paths,
  ultimately even making LATERAL queries impossible to plan). Thus, we need
  to check conflict rules, and our handling of hyperedges with more than one
  table on the other side may also be a bit too strict (this may need
  adjustments when we get FULL OUTER JOIN).

  If this calculation turns out to be slow, we could probably cache it in
  AccessPathSet, or even try to build it incrementally.
 */
NodeMap FindReachableTablesFrom(NodeMap tables, const JoinHypergraph &graph) {
  const Mem_root_array<Node> &nodes = graph.graph.nodes;
  const Mem_root_array<Hyperedge> &edges = graph.graph.edges;

  NodeMap reachable = 0;
  for (int node_idx : BitsSetIn(tables)) {
    for (int neighbor_idx :
         BitsSetIn(nodes[node_idx].simple_neighborhood & ~reachable)) {
      if (LateralDependenciesAreSatisfied(neighbor_idx, tables, graph)) {
        reachable |= TableBitmap(neighbor_idx);
      }
    }
    for (int edge_idx : nodes[node_idx].complex_edges) {
      if (IsSubset(edges[edge_idx].left, tables)) {
        NodeMap others = edges[edge_idx].right & ~tables;
        if (IsSingleBitSet(others) && !Overlaps(others, reachable) &&
            PassesConflictRules(tables, graph.edges[edge_idx / 2].expr) &&
            LateralDependenciesAreSatisfied(FindLowestBitSet(others), tables,
                                            graph)) {
          reachable |= others;
        }
      }
    }
  }
  return reachable;
}

// Returns whether the given set of parameter tables is partially, but not
// fully, resolved by joining towards the other side.
bool PartiallyResolvedParameterization(NodeMap parameter_tables,
                                       NodeMap other_side) {
  return (parameter_tables & ~other_side) != 0 &&
         (parameter_tables & ~other_side) != parameter_tables;
}

/**
  Decide whether joining the two given paths would create a disallowed
  parameterized path. Parameterized paths are disallowed if they delay
  joining in their parameterizations without reason (ie., they could
  join in a parameterization right away, but don't). This is a trick
  borrowed from Postgres, which essentially forces inner-join ref-lookup
  plans to be left-deep (since such plans never gain anything from being
  bushy), reducing the search space significantly without compromising
  plan quality.
 */
bool DisallowParameterizedJoinPath(AccessPath *left_path,
                                   AccessPath *right_path, NodeMap left,
                                   NodeMap right, NodeMap left_reachable,
                                   NodeMap right_reachable) {
  const NodeMap left_parameters = left_path->parameter_tables & ~RAND_TABLE_BIT;
  const NodeMap right_parameters =
      right_path->parameter_tables & ~RAND_TABLE_BIT;

  if (IsSubset(left_parameters | right_parameters, left | right)) {
    // Not creating a parameterized path, so it's always fine.
    return false;
  }

  if (!Overlaps(right_parameters, right_reachable) &&
      !Overlaps(left_parameters, left_reachable)) {
    // Either left or right cannot resolve any of their parameterizations yet
    // (e.g., we're still on the inside of an outer join that we cannot
    // finish yet), so we cannot avoid keeping them if we want to use index
    // lookups here at all.
    return false;
  }

  // If the outer table partially, but not fully, resolves the inner table's
  // parameterization, we still allow it (otherwise, we could not have
  // multi-part index lookups where the keyparts come from different tables).
  // This is the so-called “star-schema exception”.
  //
  // We need to check both ways, in case we try to swap them for a hash join.
  // Only one of these will ever be true in any given join anyway (joins where
  // we try to resolve the outer path's parameterizations with the inner one
  // are disallowed), so we do not allow more than is required.
  if (PartiallyResolvedParameterization(left_parameters, right) ||
      PartiallyResolvedParameterization(right_parameters, left)) {
    return false;
  }

  // Disallow this join; left or right (or both) should resolve their
  // parameterizations before we try to combine them.
  return true;
}

/**
  Checks if the result of a join is empty, given that it is known that one or
  both of the join legs always produces an empty result.
 */
bool IsEmptyJoin(const RelationalExpression::Type join_type, bool left_is_empty,
                 bool right_is_empty) {
  switch (join_type) {
    case RelationalExpression::INNER_JOIN:
    case RelationalExpression::STRAIGHT_INNER_JOIN:
    case RelationalExpression::SEMIJOIN:
      // If either side of an inner join or a semijoin is empty, the result of
      // the join is also empty.
      return left_is_empty || right_is_empty;
    case RelationalExpression::LEFT_JOIN:
    case RelationalExpression::ANTIJOIN:
      // If the outer side of a left join or an antijoin is empty, the result of
      // the join is also empty.
      return left_is_empty;
    case RelationalExpression::FULL_OUTER_JOIN:
      // If both sides of a full outer join are empty, the result of the join is
      // also empty.
      return left_is_empty && right_is_empty;
    case RelationalExpression::TABLE:
    case RelationalExpression::MULTI_INNER_JOIN:
      break;
  }
  assert(false);
  return false;
}

/**
  If the ON clause of a left join only references tables on the right side of
  the join, pushing the condition into the right side is a valid thing to do. If
  such conditions are not pushed down for some reason, and are left in the ON
  clause, HeatWave might reject the query. This happens if the entire join
  condition is degenerate and only references the right side. Such conditions
  are most commonly seen in queries that have gone through subquery_to_derived
  transformation.

  This limitation is worked around here by moving the degenerate join condition
  from the join predicate to a filter path on top of the right path. This is
  only done for secondary storage engines.

  TODO(khatlen): If HeatWave gets capable of processing queries with such
  conditions, this workaround should be removed.
 */
void MoveDegenerateJoinConditionToFilter(THD *thd, Query_block *query_block,
                                         const JoinPredicate **edge,
                                         AccessPath **right_path) {
  assert(SecondaryEngineHandlerton(thd) != nullptr);
  const RelationalExpression *expr = (*edge)->expr;
  assert(expr->type == RelationalExpression::LEFT_JOIN);

  // If we have a degenerate join condition which references some tables on the
  // inner side of the join, and no tables on the outer side, we are allowed to
  // filter on that condition before the join. Do so
  if (expr->conditions_used_tables == 0 ||
      !IsSubset(expr->conditions_used_tables, expr->right->tables_in_subtree)) {
    return;
  }

  // If the join condition only references tables on one side of the join, there
  // cannot be any equijoin conditions, as they reference both sides.
  assert(expr->equijoin_conditions.empty());
  assert(!expr->join_conditions.empty());

  // Create a filter on top of right_path. This filter contains the entire
  // (degenerate) join condition.
  List<Item> conds;
  for (Item *cond : expr->join_conditions) {
    conds.push_back(cond);
  }
  Item *filter_cond = CreateConjunction(&conds);
  AccessPath *filter_path = NewFilterAccessPath(thd, *right_path, filter_cond);
  CopyBasicProperties(**right_path, filter_path);
  filter_path->set_num_output_rows(filter_path->num_output_rows() *
                                   (*edge)->selectivity);
  filter_path->cost += EstimateFilterCost(thd, (*right_path)->num_output_rows(),
                                          filter_cond, query_block)
                           .cost_if_not_materialized;

  // Build a new join predicate with no join condition.
  RelationalExpression *new_expr =
      new (thd->mem_root) RelationalExpression(thd);
  new_expr->type = expr->type;
  new_expr->tables_in_subtree = expr->tables_in_subtree;
  new_expr->nodes_in_subtree = expr->nodes_in_subtree;
  new_expr->left = expr->left;
  new_expr->right = expr->right;

  JoinPredicate *new_edge = new (thd->mem_root) JoinPredicate{
      new_expr, /*selectivity=*/1.0, (*edge)->estimated_bytes_per_row,
      (*edge)->functional_dependencies, /*functional_dependencies_idx=*/{}};

  // Use the filter path and the new join edge with no condition for creating
  // the hash join.
  *right_path = filter_path;
  *edge = new_edge;
}

/**
  Called to signal that it's possible to connect the non-overlapping
  table subsets “left” and “right” through the edge given by “edge_idx”
  (which corresponds to an index in m_graph->edges), ie., we have found
  a legal subplan for joining (left ∪ right). Assign it a cost based on
  the cost of the children and the join method we use. (Currently, there
  is only one -- hash join.)

  There may be multiple such calls for the same subplan; e.g. for
  inner-joining {t1,t2,t3}, we will get calls for both {t1}/{t2,t3}
  and {t1,t2}/{t3}, and need to assign costs to both and keep the
  cheapest one. However, we will not get calls with the two subsets
  in reversed order.
 */
bool CostingReceiver::FoundSubgraphPair(NodeMap left, NodeMap right,
                                        int edge_idx) {
  if (m_thd->is_error()) return true;

  m_graph->secondary_engine_costing_flags |=
      SecondaryEngineCostingFlag::HAS_MULTIPLE_BASE_TABLES;

  if (++m_num_seen_subgraph_pairs > m_subgraph_pair_limit &&
      m_subgraph_pair_limit >= 0) {
    // Bail out; we're going to be needing graph simplification,
    // which the caller will handle for us.
    return true;
  }

  assert(left != 0);
  assert(right != 0);
  assert((left & right) == 0);

  const JoinPredicate *edge = &m_graph->edges[edge_idx];
  if (!PassesConflictRules(left | right, edge->expr)) {
    return false;
  }

  bool is_commutative = OperatorIsCommutative(*edge->expr);

  // If we have an equi-semijoin, and the inner side is deduplicated
  // on the group given by the join predicates, we can rewrite it to an
  // inner join, which is commutative. This is a win in some cases
  // where we have an index on the outer side but not the inner side.
  // (It is rarely a significant win in hash join, especially as we
  // don't propagate orders through it, but we propose it anyway for
  // simplicity.)
  //
  // See the comment on OperatorsAreAssociative() for why we don't
  // also need to change the rules about associativity or l-asscom.
  bool can_rewrite_semi_to_inner =
      edge->expr->type == RelationalExpression::SEMIJOIN &&
      edge->ordering_idx_needed_for_semijoin_rewrite != -1;

  // Enforce that recursive references need to be leftmost.
  if (Overlaps(right, forced_leftmost_table)) {
    if (!is_commutative) {
      assert(IsSingleBitSet(forced_leftmost_table));
      const int node_idx = FindLowestBitSet(forced_leftmost_table);
      my_error(ER_CTE_RECURSIVE_FORBIDDEN_JOIN_ORDER, MYF(0),
               m_graph->nodes[node_idx].table->alias);
      return true;
    }
    swap(left, right);
  }
  if (Overlaps(left, forced_leftmost_table)) {
    is_commutative = false;
    can_rewrite_semi_to_inner = false;
  }

  auto left_it = m_access_paths.find(left);
  assert(left_it != m_access_paths.end());
  auto right_it = m_access_paths.find(right);
  assert(right_it != m_access_paths.end());

  const FunctionalDependencySet new_fd_set =
      left_it->second.active_functional_dependencies |
      right_it->second.active_functional_dependencies |
      edge->functional_dependencies;
  OrderingSet new_obsolete_orderings =
      left_it->second.obsolete_orderings | right_it->second.obsolete_orderings;
  if (edge->ordering_idx_needed_for_semijoin_rewrite >= 1 &&
      edge->ordering_idx_needed_for_semijoin_rewrite < kMaxSupportedOrderings) {
    // This ordering won't be needed anymore after the join is done,
    // so mark it as obsolete.
    new_obsolete_orderings.set(edge->ordering_idx_needed_for_semijoin_rewrite);
  }

  // Check if the join is known to produce an empty result. If so, we will
  // return a ZERO_ROWS path instead of a join path, but we cannot do that just
  // yet. We need to create the join path first and attach it to the ZERO_ROWS
  // path, in case a join higher up in the join tree needs to know which tables
  // are pruned away (typically for null-complementing in outer joins).
  const bool always_empty =
      IsEmptyJoin(edge->expr->type, left_it->second.always_empty,
                  right_it->second.always_empty);

  // If the join is known to produce an empty result, and will be replaced by a
  // ZERO_ROWS path further down, temporarily disable the secondary engine cost
  // hook. There's no point in asking the secondary engine to provide a cost
  // estimate for an access path we know will be discarded.
  const secondary_engine_modify_access_path_cost_t saved_cost_hook =
      m_secondary_engine_cost_hook;
  if (always_empty) {
    m_secondary_engine_cost_hook = nullptr;
  }

  bool wrote_trace = false;

  const NodeMap left_reachable = FindReachableTablesFrom(left, *m_graph);
  const NodeMap right_reachable = FindReachableTablesFrom(right, *m_graph);
  for (AccessPath *right_path : right_it->second.paths) {
    assert(BitsetsAreCommitted(right_path));
    if (edge->expr->join_conditions_reject_all_rows &&
        edge->expr->type != RelationalExpression::FULL_OUTER_JOIN) {
      // If the join condition can never be true, we also don't need to read the
      // right side. For inner joins and semijoins, we can actually just skip
      // reading the left side as well, but if so, the join condition would
      // normally be pulled up into a WHERE condition (or into the join
      // condition of the next higher non-inner join), so we'll never see that
      // in practice, and thus, don't care particularly about the case. We also
      // don't need to care much about the ordering, since we don't propagate
      // the right-hand ordering properties through joins.
      AccessPath *zero_path = NewZeroRowsAccessPath(
          m_thd, right_path, "Join condition rejects all rows");
      MutableOverflowBitset applied_sargable_join_predicates =
          right_path->applied_sargable_join_predicates().Clone(m_thd->mem_root);
      applied_sargable_join_predicates.ClearBits(0,
                                                 m_graph->num_where_predicates);
      zero_path->filter_predicates =
          std::move(applied_sargable_join_predicates);
      zero_path->delayed_predicates = right_path->delayed_predicates;
      right_path = zero_path;
    }
    for (AccessPath *left_path : left_it->second.paths) {
      if (DisallowParameterizedJoinPath(left_path, right_path, left, right,
                                        left_reachable, right_reachable)) {
        continue;
      }

      assert(BitsetsAreCommitted(left_path));
      // For inner joins and full outer joins, the order does not matter.
      // In lieu of a more precise cost model, always keep the one that hashes
      // the fewest amount of rows. (This has lower initial cost, and the same
      // cost.)
      //
      // Finally, if either of the sides are parameterized on something
      // external, flipping the order will not necessarily be allowed (and would
      // cause us to not give a hash join for these tables at all).
      if (is_commutative &&
          !Overlaps(left_path->parameter_tables | right_path->parameter_tables,
                    RAND_TABLE_BIT)) {
        if (left_path->num_output_rows() < right_path->num_output_rows()) {
          ProposeHashJoin(right, left, right_path, left_path, edge, new_fd_set,
                          new_obsolete_orderings,
                          /*rewrite_semi_to_inner=*/false, &wrote_trace);
        } else {
          ProposeHashJoin(left, right, left_path, right_path, edge, new_fd_set,
                          new_obsolete_orderings,
                          /*rewrite_semi_to_inner=*/false, &wrote_trace);
        }
      } else {
        ProposeHashJoin(left, right, left_path, right_path, edge, new_fd_set,
                        new_obsolete_orderings,
                        /*rewrite_semi_to_inner=*/false, &wrote_trace);
        if (is_commutative || can_rewrite_semi_to_inner) {
          ProposeHashJoin(right, left, right_path, left_path, edge, new_fd_set,
                          new_obsolete_orderings,
                          /*rewrite_semi_to_inner=*/can_rewrite_semi_to_inner,
                          &wrote_trace);
        }
      }

      ProposeNestedLoopJoin(left, right, left_path, right_path, edge,
                            /*rewrite_semi_to_inner=*/false, new_fd_set,
                            new_obsolete_orderings, &wrote_trace);
      if (is_commutative || can_rewrite_semi_to_inner) {
        ProposeNestedLoopJoin(
            right, left, right_path, left_path, edge,
            /*rewrite_semi_to_inner=*/can_rewrite_semi_to_inner, new_fd_set,
            new_obsolete_orderings, &wrote_trace);
      }
      m_overflow_bitset_mem_root.ClearForReuse();
    }
  }

  if (always_empty) {
    m_secondary_engine_cost_hook = saved_cost_hook;
    const auto it = m_access_paths.find(left | right);
    if (it != m_access_paths.end() && !it->second.paths.empty() &&
        !it->second.always_empty) {
      AccessPath *first_candidate = it->second.paths.front();
      AccessPath *zero_path =
          NewZeroRowsAccessPath(m_thd, first_candidate, "impossible WHERE");
      MutableOverflowBitset applied_sargable_join_predicates =
          first_candidate->applied_sargable_join_predicates().Clone(
              m_thd->mem_root);
      applied_sargable_join_predicates.ClearBits(0,
                                                 m_graph->num_where_predicates);
      zero_path->filter_predicates =
          std::move(applied_sargable_join_predicates);
      zero_path->delayed_predicates = first_candidate->delayed_predicates;
      zero_path->ordering_state = first_candidate->ordering_state;
      ProposeAccessPathWithOrderings(
          left | right, it->second.active_functional_dependencies,
          it->second.obsolete_orderings, zero_path, "empty join");
    }
  }

  if (m_trace != nullptr) {
    TraceAccessPaths(left | right);
  }
  return false;
}

/**
  Build an access path that deduplicates its input on a certain grouping.
  This is used for converting semijoins to inner joins. If the grouping is
  empty, all rows are the same, and we make a simple LIMIT 1 instead.
 */
AccessPath *DeduplicateForSemijoin(THD *thd, AccessPath *path,
                                   Item **semijoin_group,
                                   int semijoin_group_size) {
  AccessPath *dedup_path;
  if (semijoin_group_size == 0) {
    dedup_path = NewLimitOffsetAccessPath(thd, path, /*limit=*/1, /*offset=*/0,
                                          /*count_all_rows=*/false,
                                          /*reject_multiple_rows=*/false,
                                          /*send_records_override=*/nullptr);
  } else {
    dedup_path = NewRemoveDuplicatesAccessPath(thd, path, semijoin_group,
                                               semijoin_group_size);
    CopyBasicProperties(*path, dedup_path);
    // TODO(sgunders): Model the actual reduction in rows somehow.
    dedup_path->cost += kAggregateOneRowCost * path->num_output_rows();
  }
  return dedup_path;
}

string CostingReceiver::PrintSubgraphHeader(const JoinPredicate *edge,
                                            const AccessPath &join_path,
                                            NodeMap left, NodeMap right) const {
  string ret =
      StringPrintf("\nFound sets %s and %s, connected by condition %s\n",
                   PrintSet(left).c_str(), PrintSet(right).c_str(),
                   GenerateExpressionLabel(edge->expr).c_str());
  for (int pred_idx : BitsSetIn(join_path.filter_predicates)) {
    ret += StringPrintf(
        " - applied (delayed) predicate %s\n",
        ItemToString(m_graph->predicates[pred_idx].condition).c_str());
  }
  return ret;
}

void CostingReceiver::ProposeHashJoin(
    NodeMap left, NodeMap right, AccessPath *left_path, AccessPath *right_path,
    const JoinPredicate *edge, FunctionalDependencySet new_fd_set,
    OrderingSet new_obsolete_orderings, bool rewrite_semi_to_inner,
    bool *wrote_trace) {
  if (!SupportedEngineFlag(SecondaryEngineFlag::SUPPORTS_HASH_JOIN)) return;

  if (Overlaps(left_path->parameter_tables, right) ||
      Overlaps(right_path->parameter_tables, left | RAND_TABLE_BIT)) {
    // Parameterizations must be resolved by nested loop.
    // We can still have parameters from outside the join, though
    // (even in the hash table; but it must be cleared for each Init() then).
    return;
  }

  if (Overlaps(left | right, m_fulltext_tables)) {
    // Evaluation of a full-text function requires that the underlying scan is
    // positioned on the row that contains the value to be searched. It is not
    // enough that table->record[0] contains the row; the handler needs to be
    // actually positioned on the row. This does not work so well with hash
    // joins, since they may return rows in a different order than that of the
    // underlying scan.
    //
    // For now, be conservative and don't propose a hash join if either side of
    // the join contains a full-text searched table. It is possible to be more
    // lenient and allow hash joins if all the full-text search functions on the
    // accessed tables have been fully pushed down to the table/index scan and
    // don't need to be evaluated again outside of the join.
    return;
  }

  // A semijoin by definition should have a semijoin condition to work with and
  // also that the inner table of a semijoin should not be visible outside of
  // the semijoin. However, MySQL's semijoin transformation when combined with
  // outer joins might result in a transformation which might do just that. This
  // transformation cannot be interpreted as is, but instead needs some special
  // handling in optimizer to correctly do the semijoin and outer join. However,
  // this is a problem for hypergraph. For a pattern like:
  // t1 left join (t2 semijoin t3 on true) on t1.a = t2.a and t1.b = t3.a, where
  // a semijoin does not have any condition to work with, it is expected that
  // all joins including the outer join be performed before the duplicate
  // removal happens for semijoin (Complete details in WL#5561). This is not
  // possible with hash joins. Such a pattern is a result of having a subquery
  // in an ON condition like:
  // SELECT * FROM t1 LEFT JOIN t2 ON t1.a= t2.a AND t1.b IN (SELECT a FROM t3);
  // So we ban the transformation itself for hypergraph during resolving.
  //
  // However, this also bans the transformation for a query like this:
  // SELECT * FROM t1 LEFT JOIN t2 ON t1.a=t2.a AND t1.a IN (SELECT a FROM t3).
  // For the above query, because of the multiple equalities, we could have
  // t1 LEFT JOIN (t2 SEMIJOIN t3 ON t2.a=t3.a) ON t1.a=t2.a which could be
  // executed using hash joins. This is a problem for secondary engine, as
  // without the semijoin transformation, it needs to process subqueries which
  // it cannot at present. So we allow the transformation to go through during
  // resolving when secondary engine optimization is ON and recognize the
  // pattern when hash join is not possible and reject it here. This is not an
  // issue for secondary engine as it eventually rejects such a query because
  // it can only perform hash joins. However it's a problem if we allow for
  // primary engine as hypergraph can go ahead and produce a mix of NLJ and hash
  // joins which leads to wrong results.
  // TODO(Chaithra): It is possible that the various join nests are looked at
  // carefully when relational expressions are created and forcing only NLJ's
  // for such cases.
  if (edge->expr->type == RelationalExpression::LEFT_JOIN &&
      edge->expr->right->type == RelationalExpression::SEMIJOIN) {
    // Check if there is a condition connecting the left side of the outer
    // join and inner side of the semijoin. This is a deviation from the
    // definition of a semijoin which makes it not possible to execute such
    // a plan with hash joins.
    RelationalExpression *semijoin = edge->expr->right;
    const table_map disallowed_tables =
        semijoin->tables_in_subtree & ~GetVisibleTables(semijoin);
    if (disallowed_tables != 0) {
      for (Item *cond : edge->expr->equijoin_conditions) {
        if (Overlaps(disallowed_tables, cond->used_tables()) &&
            Overlaps(edge->expr->left->tables_in_subtree,
                     cond->used_tables())) {
          return;
        }
      }
      for (Item *cond : edge->expr->join_conditions) {
        if (Overlaps(disallowed_tables, cond->used_tables()) &&
            Overlaps(edge->expr->left->tables_in_subtree,
                     cond->used_tables())) {
          return;
        }
      }
    }
  }

  if (edge->expr->type == RelationalExpression::LEFT_JOIN &&
      SecondaryEngineHandlerton(m_thd) != nullptr) {
    MoveDegenerateJoinConditionToFilter(m_thd, m_query_block, &edge,
                                        &right_path);
  }

  assert(BitsetsAreCommitted(left_path));
  assert(BitsetsAreCommitted(right_path));

  AccessPath join_path;
  join_path.type = AccessPath::HASH_JOIN;
  join_path.parameter_tables =
      (left_path->parameter_tables | right_path->parameter_tables) &
      ~(left | right);
  join_path.hash_join().outer = left_path;
  join_path.hash_join().inner = right_path;
  join_path.hash_join().join_predicate = edge;
  join_path.hash_join().store_rowids = false;
  join_path.hash_join().rewrite_semi_to_inner = rewrite_semi_to_inner;
  join_path.hash_join().tables_to_get_rowid_for = 0;
  join_path.hash_join().allow_spill_to_disk = true;

  // The rows from the inner side of a hash join come in different order from
  // that of the underlying scan, so we need to store row IDs for any
  // update/delete target tables on the inner side, so that we know which rows
  // to update or delete. The same applies to rows from the outer side, if the
  // hash join spills to disk, so we need to store row IDs for both sides.
  if (Overlaps(m_update_delete_target_nodes, left | right)) {
    FindTablesToGetRowidFor(&join_path);
  }

  // See the equivalent code in ProposeNestedLoopJoin().
  if (rewrite_semi_to_inner) {
    int ordering_idx = edge->ordering_idx_needed_for_semijoin_rewrite;
    assert(ordering_idx != -1);
    if (ordering_idx != 0 && !m_orderings->DoesFollowOrder(
                                 left_path->ordering_state, ordering_idx)) {
      return;
    }
    assert(edge->expr->type == RelationalExpression::SEMIJOIN);

    // NOTE: We purposefully don't overwrite left_path here, so that we
    // don't have to worry about copying ordering_state etc.
    CommitBitsetsToHeap(left_path);
    join_path.hash_join().outer = DeduplicateForSemijoin(
        m_thd, left_path, edge->semijoin_group, edge->semijoin_group_size);
  }

  // TODO(sgunders): Consider removing redundant join conditions.
  // Normally, it's better to have more equijoin conditions than fewer,
  // but in this case, every row should fall into the same hash bucket anyway,
  // so they do not help.

  double num_output_rows;
  {
    double right_path_already_applied_selectivity =
        FindAlreadyAppliedSelectivity(edge, left_path, right_path, left, right);
    if (right_path_already_applied_selectivity < 0.0) {
      return;
    }
    double outer_input_rows = left_path->num_output_rows();
    double inner_input_rows =
        right_path->num_output_rows() / right_path_already_applied_selectivity;

    // If left and right are flipped for semijoins, we need to flip
    // them back for row calculation (or we'd clamp to the wrong value).
    if (rewrite_semi_to_inner) {
      swap(outer_input_rows, inner_input_rows);
    }

    num_output_rows =
        FindOutputRowsForJoin(outer_input_rows, inner_input_rows, edge);
  }

  // left_path and join_path.hash_join().outer are intentionally different if
  // rewrite_semi_to_inner is true. See comment where DeduplicateForSemijoin()
  // is called above. We want to calculate join cost based on the actual left
  // child, so use join_path.hash_join().outer in cost calculations for
  // join_path.
  const AccessPath *outer = join_path.hash_join().outer;

  // TODO(sgunders): Add estimates for spill-to-disk costs.
  // NOTE: Keep this in sync with SimulateJoin().
  const double build_cost =
      right_path->cost + right_path->num_output_rows() * kHashBuildOneRowCost;
  double cost = outer->cost + build_cost +
                outer->num_output_rows() * kHashProbeOneRowCost +
                num_output_rows * kHashReturnOneRowCost;

  // Note: This isn't strictly correct if the non-equijoin conditions
  // have selectivities far from 1.0; the cost should be calculated
  // on the number of rows after the equijoin conditions, but before
  // the non-equijoin conditions.
  cost += num_output_rows * edge->expr->join_conditions.size() *
          kApplyOneFilterCost;

  join_path.num_output_rows_before_filter = num_output_rows;
  join_path.cost_before_filter = cost;
  join_path.set_num_output_rows(num_output_rows);
  join_path.init_cost = build_cost + outer->init_cost;

  double estimated_bytes_per_row = edge->estimated_bytes_per_row;

  // If the edge is part of a cycle in the hypergraph, there may be other usable
  // join predicates in other edges. MoveFilterPredicatesIntoHashJoinCondition()
  // will widen the hash join predicate in that case, so account for that here.
  // Only relevant when joining more than two tables. Say {t1,t2} HJ {t3}, which
  // could be joined both along a t1-t3 edge and a t2-t3 edge.
  //
  // TODO(khatlen): The cost is still calculated as if the hash join only uses
  // "edge", and that the alternative edges are put in filters on top of the
  // join.
  if (edge->expr->join_predicate_first != edge->expr->join_predicate_last &&
      PopulationCount(left | right) > 2) {
    // Only inner joins are part of cycles.
    assert(edge->expr->type == RelationalExpression::INNER_JOIN);
    for (size_t edge_idx = 0; edge_idx < m_graph->graph.edges.size();
         ++edge_idx) {
      Hyperedge hyperedge = m_graph->graph.edges[edge_idx];
      if (IsSubset(hyperedge.left, left) && IsSubset(hyperedge.right, right)) {
        const JoinPredicate *other_edge = &m_graph->edges[edge_idx / 2];
        assert(other_edge->expr->type == RelationalExpression::INNER_JOIN);
        if (other_edge != edge &&
            PassesConflictRules(left | right, other_edge->expr)) {
          estimated_bytes_per_row += EstimateHashJoinKeyWidth(other_edge->expr);
        }
      }
    }
  }

  const double reuse_buffer_probability = [&]() {
    if (right_path->parameter_tables > 0) {
      // right_path has external dependencies, so the buffer cannot be reused.
      return 0.0;
    } else {
      /*
        If the full data set from right_path fits in the join buffer,
        we never need to rebuild the hash table. build_cost should
        then be counted as init_once_cost. Otherwise, build_cost will
        be incurred for each re-scan. To get a good estimate of
        init_once_cost we therefor need to estimate the chance of
        exceeding the join buffer size. We estimate this probability as:

        (expected_data_volume / join_buffer_size)^2

        for expected_data_volume < join_buffer_size and 1.0 otherwise.
      */
      const double buffer_usage = std::min(
          1.0, estimated_bytes_per_row * right_path->num_output_rows() /
                   m_thd->variables.join_buff_size);
      return 1.0 - buffer_usage * buffer_usage;
    }
  }();

  join_path.init_once_cost =
      outer->init_once_cost +
      (1.0 - reuse_buffer_probability) * right_path->init_once_cost +
      reuse_buffer_probability * build_cost;

<<<<<<< HEAD
  if (hash_memory_used_bytes <= m_thd->variables.join_buff_size * 0.9 &&
      right_path->parameter_tables == 0) {
    // Fits in memory (with 10% estimation margin), and has
    // no external dependencies, so the hash table can be reused.
    join_path.init_once_cost = build_cost + outer->init_once_cost;
  } else {
    join_path.init_once_cost =
        outer->init_once_cost + right_path->init_once_cost;
  }
=======
>>>>>>> 057f5c95
  join_path.cost = cost;

  // For each scan, hash join will read the left side once and the right side
  // once, so we are as safe as the least safe of the two. (This isn't true
  // if we set spill_to_disk = false, but we never do that in the hypergraph
  // optimizer.) Note that if the right side fits entirely in RAM, we don't
  // scan it the second time (so we could make the operation _more_ safe
  // than the right side, and we should consider both ways of doing
  // an inner join), but we cannot know that when planning.
  join_path.safe_for_rowid =
      std::max(left_path->safe_for_rowid, right_path->safe_for_rowid);

  // Only trace once; the rest ought to be identical.
  if (m_trace != nullptr && !*wrote_trace) {
    *m_trace += PrintSubgraphHeader(edge, join_path, left, right);
    *wrote_trace = true;
  }

  for (bool materialize_subqueries : {false, true}) {
    AccessPath new_path = join_path;
    FunctionalDependencySet filter_fd_set;
    ApplyDelayedPredicatesAfterJoin(
        left, right, left_path, right_path, edge->expr->join_predicate_first,
        edge->expr->join_predicate_last, materialize_subqueries, &new_path,
        &filter_fd_set);
    // Hash join destroys all ordering information (even from the left side,
    // since we may have spill-to-disk).
    new_path.ordering_state = m_orderings->ApplyFDs(m_orderings->SetOrder(0),
                                                    new_fd_set | filter_fd_set);
    ProposeAccessPathWithOrderings(left | right, new_fd_set | filter_fd_set,
                                   new_obsolete_orderings, &new_path,
                                   materialize_subqueries ? "mat. subq." : "");

    if (!Overlaps(new_path.filter_predicates,
                  m_graph->materializable_predicates)) {
      break;
    }
  }
}

// Of all delayed predicates, see which ones we can apply now, and which
// ones that need to be delayed further.
void CostingReceiver::ApplyDelayedPredicatesAfterJoin(
    NodeMap left, NodeMap right, const AccessPath *left_path,
    const AccessPath *right_path, int join_predicate_first,
    int join_predicate_last, bool materialize_subqueries, AccessPath *join_path,
    FunctionalDependencySet *new_fd_set) {
  // We build up a new FD set each time; it should be the same for the same
  // left/right pair, so it is somewhat redundant, but it allows us to verify
  // that property through the assert in ProposeAccessPathWithOrderings().
  new_fd_set->reset();

  // Keep track of which multiple equalities we have created predicates for
  // so far. We use this to avoid applying redundant predicates, ie. predicates
  // that have already been checked. (This is not only to avoid unneeded work,
  // but to avoid double-counting the selectivity.)
  //
  // Avoiding redundant predicates for a multi-equality is equivalent to never
  // applying those that would cause loops in the subgraph induced by the tables
  // involved in the multi-equality. (In other words, we are building spanning
  // trees in the induced subgraph.) In general, every time we connect two
  // subgraphs, we must apply every relevant multi-equality exactly once,
  // and ignore the others. (This is vaguely reminiscent of Kruskal's algorithm
  // for constructing minimum spanning trees.)
  //
  // DPhyp only ever connects subgraphs that are not already connected
  // (ie., it already constructs spanning trees), so we know that the join
  // conditions applied earlier are never redundant wrt. the rest of the graph.
  // Thus, we only need to test the delayed predicates below; they _may_ contain
  // a multiple equality we haven't already applied, but they may also be new,
  // e.g. in this graph:
  //
  //     b
  //    /|\ .
  //   a | d
  //    \|/
  //     c
  //
  // If we have a multiple equality over {b,c,d}, and connect a-b and then a-c,
  // the edge b-c will come into play and contain a multi-equality that was not
  // applied before. We will need to apply that multi-equality (we will
  // only get one of d-b and d-c). However, if we instead connected d-b
  // and d-c, the edge b-c will now be redundant and must be ignored
  // (except for functional dependencies). We simply track which ones have been
  // applied this iteration by keeping a bitmap of them.
  uint64_t multiple_equality_bitmap = 0;
  for (int pred_idx = join_predicate_first; pred_idx < join_predicate_last;
       ++pred_idx) {
    const Predicate &pred = m_graph->predicates[pred_idx];
    if (pred.source_multiple_equality_idx != -1) {
      multiple_equality_bitmap |= uint64_t{1}
                                  << pred.source_multiple_equality_idx;
    }
  }

  double materialize_cost = 0.0;

  // filter_predicates holds both filter_predicates and
  // applied_sargable_join_predicates. Keep the information about the latter,
  // but reset the one pertaining to the former.
  MutableOverflowBitset filter_predicates =
      OverflowBitset::Or(&m_overflow_bitset_mem_root,
                         left_path->applied_sargable_join_predicates(),
                         right_path->applied_sargable_join_predicates());
  filter_predicates.ClearBits(0, m_graph->num_where_predicates);

  // Predicates we are still delaying.
  MutableOverflowBitset delayed_predicates = OverflowBitset::Xor(
      &m_overflow_bitset_mem_root, left_path->delayed_predicates,
      right_path->delayed_predicates);
  delayed_predicates.ClearBits(join_predicate_first, join_predicate_last);

  // Predicates that were delayed, but that we need to check now.
  // (We don't need to allocate a MutableOverflowBitset for this.)
  const NodeMap ready_tables = left | right;
  for (int pred_idx : BitsSetInBoth(left_path->delayed_predicates,
                                    right_path->delayed_predicates)) {
    if (pred_idx >= join_predicate_first && pred_idx < join_predicate_last) {
      continue;
    }
    const Predicate &pred = m_graph->predicates[pred_idx];
    if (IsSubset(pred.total_eligibility_set, ready_tables)) {
      const auto [already_applied_as_sargable, subsumed] =
          AlreadyAppliedAsSargable(pred.condition, left_path, right_path);
      if (pred.source_multiple_equality_idx == -1 ||
          !IsBitSet(pred.source_multiple_equality_idx,
                    multiple_equality_bitmap)) {
        if (!subsumed) {
          FilterCost cost = EstimateFilterCost(
              m_thd, join_path->num_output_rows(), pred.contained_subqueries);
          if (materialize_subqueries) {
            join_path->cost += cost.cost_if_materialized;
            materialize_cost += cost.cost_to_materialize;
          } else {
            join_path->cost += cost.cost_if_not_materialized;
          }
          if (!already_applied_as_sargable) {
            join_path->set_num_output_rows(join_path->num_output_rows() *
                                           pred.selectivity);
            filter_predicates.SetBit(pred_idx);
          }
        }
        if (pred.source_multiple_equality_idx != -1) {
          multiple_equality_bitmap |= uint64_t{1}
                                      << pred.source_multiple_equality_idx;
        }
      } else if (already_applied_as_sargable) {
        // The two subgraphs are joined by at least two (additional) edges
        // both belonging to the same multiple equality (of which this predicate
        // is one). One of them, not a sargable predicate, happened to be
        // earlier in the list, and was thus deemed to be the representative of
        // that multiple equality. However, we now see another one that is
        // already applied as sargable, and thus, its selectivity has already
        // been included. Thus, we need to remove that selectivity again to
        // avoid double-counting and row count inconsistencies.
        //
        // This is a bit of a hack, but it happens pretty rarely, and it's
        // fairly straightforward. An alternative would be to have a separate
        // scan over all the delayed predicates that were already applied as
        // sargable (predicates like the one we are considering right now),
        // in order to force them into being representative for their multiple
        // equality.
        if (pred.selectivity > 1e-6) {
          join_path->set_num_output_rows(join_path->num_output_rows() /
                                         pred.selectivity);
        }
      }
      *new_fd_set |= pred.functional_dependencies;
    } else {
      delayed_predicates.SetBit(pred_idx);
    }
  }
  join_path->filter_predicates = std::move(filter_predicates);
  join_path->delayed_predicates = std::move(delayed_predicates);

  if (materialize_subqueries) {
    CommitBitsetsToHeap(join_path);
    ExpandSingleFilterAccessPath(m_thd, join_path, m_query_block->join,
                                 m_graph->predicates,
                                 m_graph->num_where_predicates);
    assert(join_path->type == AccessPath::FILTER);
    join_path->filter().materialize_subqueries = true;
    join_path->cost +=
        materialize_cost;  // Will be subtracted back for rescans.
    join_path->init_cost += materialize_cost;
    join_path->init_once_cost += materialize_cost;
  }
}

/**
  Check if we're about to apply a join condition that would be redundant
  with regards to an already-applied sargable predicate, ie., whether our
  join condition and the sargable predicate applies the same multiple equality.
  E.g. if we try to join {t1,t2} and {t3} along t1=t3, but the access path
  for t3 already has applied the join condition t2=t3, and these are from the
  same multiple equality, return true.

  Even though this is totally _legal_, having such a situation is bad, because

    a) It double-counts the selectivity, causing the overall row estimate
       to become too low.
    b) It causes unneeded work by adding a redundant filter.

  b) would normally cause the path to be pruned out due to cost, except that
  the artificially low row count due to a) could make the path attractive as a
  subplan of a larger join. Thus, we simply reject these joins; we'll see a
  different alternative for this join at some point that is not redundant
  (e.g., in the given example, we'd see the t2=t3 join).
 */
bool CostingReceiver::RedundantThroughSargable(
    OverflowBitset redundant_against_sargable_predicates,
    const AccessPath *left_path, const AccessPath *right_path, NodeMap left,
    NodeMap right) {
  // For a join condition to be redundant against an already applied sargable
  // predicate, the applied predicate must somehow connect the left side and the
  // right side. This means either:
  //
  // - One of the paths must be parameterized on at least one of the tables in
  // the other path. In the example above, because t2=t3 is applied on the {t3}
  // path, and t2 is not included in the path, the {t3} path is parameterized on
  // t2. (It is only necessary to check if right_path is parameterized on
  // left_path, since parameterization is always resolved by nested-loop joining
  // in the parameter tables from the outer/left side into the parameterized
  // path on the inner/right side.)
  //
  // - Or both paths are parameterized on some common table that is not part of
  // either path. Say if {t1,t2} has sargable t1=t4 and {t3} has sargable t3=t4,
  // then both paths are parameterized on t4, and joining {t1,t2} with {t3}
  // along t1=t3 is redundant, given all three predicates (t1=t4, t3=t4, t1=t3)
  // are from the same multiple equality.
  //
  // If the parameterization is not like that, we don't need to check any
  // further.
  assert(!Overlaps(left_path->parameter_tables, right));
  if (!Overlaps(right_path->parameter_tables,
                left | left_path->parameter_tables)) {
    return false;
  }

  const auto redundant_and_applied = [](uint64_t redundant_sargable,
                                        uint64_t left_applied,
                                        uint64_t right_applied) {
    return redundant_sargable & (left_applied | right_applied);
  };
  bool redundant_against_something_in_left = false;
  bool redundant_against_something_in_right = false;
  for (size_t predicate_idx :
       OverflowBitsetBitsIn<3, decltype(redundant_and_applied)>(
           {redundant_against_sargable_predicates,
            left_path->applied_sargable_join_predicates(),
            right_path->applied_sargable_join_predicates()},
           redundant_and_applied)) {
    // The sargable condition must work as a join condition for this join
    // (not between tables we've already joined in). Note that the joining
    // could be through two different sargable predicates; they do not have
    // to be the same. E.g., if we have
    //
    //   - t1, with sargable t1.x = t3.x
    //   - t2, with sargable t2.x = t3.x
    //   - Join condition t1.x = t2.x
    //
    // then the join condition is redundant and should be refused,
    // even though neither sargable condition joins t1 and t2 directly.
    //
    // Note that there are more complicated situations, e.g. if t2 instead
    // had t2.x = t4.x in the example above, where we could reject non-redundant
    // join orderings. However, in nearly all such cases,
    // DisallowParameterizedJoinPath() would reject them anyway, and it is not
    // an issue for successfully planning the query, as there would always exist
    // a non-parameterized path that we could use instead.
    const Predicate &sargable_predicate = m_graph->predicates[predicate_idx];
    redundant_against_something_in_left |=
        Overlaps(sargable_predicate.used_nodes, left);
    redundant_against_something_in_right |=
        Overlaps(sargable_predicate.used_nodes, right);
    if (redundant_against_something_in_left &&
        redundant_against_something_in_right) {
      return true;
    }
  }
  return false;
}

/**
  Whether the given join condition is already applied as a sargable predicate
  earlier in the tree (presumably on the right side). This is different from
  RedundantThroughSargable() in that this checks whether we have already applied
  this exact join condition earlier, while the former checks whether we are
  trying to apply a different join condition that is redundant against something
  we've applied earlier.

  The first boolean is whether “condition” is a join condition we've applied
  earlier (as sargable; so we should not count its selectivity again),
  and the second argument is whether that sargable also subsumed the entire
  join condition (so we need not apply it as a filter).
 */
pair<bool, bool> CostingReceiver::AlreadyAppliedAsSargable(
    Item *condition, const AccessPath *left_path,
    const AccessPath *right_path) {
  const auto it = m_graph->sargable_join_predicates.find(condition);
  if (it == m_graph->sargable_join_predicates.end()) {
    return {false, false};
  }

  // NOTE: It is rare that join predicates already have been applied as
  // ref access on the outer side, but not impossible if conditions are
  // duplicated; see e.g. bug #33383388.
  const bool applied =
      IsBitSet(it->second, left_path->applied_sargable_join_predicates()) ||
      IsBitSet(it->second, right_path->applied_sargable_join_predicates());
  const bool subsumed =
      IsBitSet(it->second, left_path->subsumed_sargable_join_predicates()) ||
      IsBitSet(it->second, right_path->subsumed_sargable_join_predicates());
  if (subsumed) {
    assert(applied);
  }
  return {applied, subsumed};
}

void CostingReceiver::ProposeNestedLoopJoin(
    NodeMap left, NodeMap right, AccessPath *left_path, AccessPath *right_path,
    const JoinPredicate *edge, bool rewrite_semi_to_inner,
    FunctionalDependencySet new_fd_set, OrderingSet new_obsolete_orderings,
    bool *wrote_trace) {
  if (!SupportedEngineFlag(SecondaryEngineFlag::SUPPORTS_NESTED_LOOP_JOIN))
    return;

  if (Overlaps(left_path->parameter_tables, right)) {
    // The outer table cannot pick up values from the inner,
    // only the other way around.
    return;
  }

  assert(BitsetsAreCommitted(left_path));
  assert(BitsetsAreCommitted(right_path));

  // FULL OUTER JOIN is not possible with nested-loop join.
  assert(edge->expr->type != RelationalExpression::FULL_OUTER_JOIN);

  AccessPath join_path;
  join_path.type = AccessPath::NESTED_LOOP_JOIN;
  join_path.parameter_tables =
      (left_path->parameter_tables | right_path->parameter_tables) &
      ~(left | right);
  join_path.nested_loop_join().pfs_batch_mode = false;
  join_path.nested_loop_join().already_expanded_predicates = false;
  join_path.nested_loop_join().outer = left_path;
  join_path.nested_loop_join().inner = right_path;
  if (rewrite_semi_to_inner) {
    // This join is a semijoin (which is non-commutative), but the caller wants
    // us to try to invert it anyway; or to be precise, it has already inverted
    // it for us, and wants us to make sure that's OK. This is only
    // allowed if we can remove the duplicates from the outer (originally inner)
    // side, so check that it is grouped correctly, and then deduplicate on it.
    //
    // Note that in many cases, the grouping/ordering here would be due to an
    // earlier sort-ahead inserted into the tree. (The other case is due to
    // scanning along an index, but then, we'd usually prefer to
    // use that index for lookups instead of inverting the join. It is possible,
    // though.) If so, it would have been nice to just do a deduplicating sort
    // instead, but it would require is to track deduplication information in
    // the access paths (possibly as part of the ordering state somehow) and
    // track them throughout the join tree, which we don't do at the moment.
    // Thus, there may be an inefficiency here.
    assert(edge->expr->type == RelationalExpression::SEMIJOIN);
    int ordering_idx = edge->ordering_idx_needed_for_semijoin_rewrite;
    assert(ordering_idx != -1);
    if (ordering_idx != 0 && !m_orderings->DoesFollowOrder(
                                 left_path->ordering_state, ordering_idx)) {
      return;
    }
    join_path.nested_loop_join().join_type = JoinType::INNER;

    // NOTE: We purposefully don't overwrite left_path here, so that we
    // don't have to worry about copying ordering_state etc.
    join_path.nested_loop_join().outer = DeduplicateForSemijoin(
        m_thd, left_path, edge->semijoin_group, edge->semijoin_group_size);
  } else if (edge->expr->type == RelationalExpression::STRAIGHT_INNER_JOIN) {
    join_path.nested_loop_join().join_type = JoinType::INNER;
  } else {
    join_path.nested_loop_join().join_type =
        static_cast<JoinType>(edge->expr->type);
  }
  join_path.nested_loop_join().join_predicate = edge;

  // Nested loop joins read the outer table exactly once, and the inner table
  // potentially many times, so we can only perform immediate update or delete
  // on the outer table.
  // TODO(khatlen): If left_path is guaranteed to return at most one row (like a
  // unique index lookup), it should be possible to perform immediate delete
  // from both sides of the nested loop join. The old optimizer already does
  // that for const tables.
  join_path.immediate_update_delete_table =
      left_path->immediate_update_delete_table;

  const AccessPath *inner = join_path.nested_loop_join().inner;
  double filter_cost = 0.0;

  double right_path_already_applied_selectivity = 1.0;
  join_path.nested_loop_join().equijoin_predicates = OverflowBitset{};
  if (edge->expr->join_conditions_reject_all_rows) {
    // We've already taken out all rows from the right-hand side
    // (by means of a ZeroRowsIterator), so no need to add filters;
    // they'd only clutter the EXPLAIN.
    //
    // Note that for obscure cases (inner joins where the join condition
    // was not pulled up due to a pass ordering issue), we might see
    // the left and right path be switched around due to commutativity.
    assert(left_path->type == AccessPath::ZERO_ROWS ||
           right_path->type == AccessPath::ZERO_ROWS);
  } else if (!edge->expr->equijoin_conditions.empty() ||
             !edge->expr->join_conditions.empty()) {
    // Apply join filters. Don't update num_output_rows, as the join's
    // selectivity will already be applied in FindOutputRowsForJoin().
    // NOTE(sgunders): We don't model the effect of short-circuiting filters on
    // the cost here.
    double rows_after_filtering = inner->num_output_rows();

    right_path_already_applied_selectivity =
        FindAlreadyAppliedSelectivity(edge, left_path, right_path, left, right);
    if (right_path_already_applied_selectivity < 0.0) {
      return;
    }

    // num_output_rows is only for cost calculation and display purposes;
    // we hard-code the use of edge->selectivity below, so that we're
    // seeing the same number of rows as for hash join. This might throw
    // the filtering cost off slightly.
    MutableOverflowBitset equijoin_predicates{
        m_thd->mem_root, edge->expr->equijoin_conditions.size()};
    for (size_t join_cond_idx = 0;
         join_cond_idx < edge->expr->equijoin_conditions.size();
         ++join_cond_idx) {
      Item_eq_base *condition = edge->expr->equijoin_conditions[join_cond_idx];
      const CachedPropertiesForPredicate &properties =
          edge->expr->properties_for_equijoin_conditions[join_cond_idx];

      const auto [already_applied_as_sargable, subsumed] =
          AlreadyAppliedAsSargable(condition, left_path, right_path);
      if (!subsumed) {
        equijoin_predicates.SetBit(join_cond_idx);
        filter_cost += EstimateFilterCost(m_thd, rows_after_filtering,
                                          properties.contained_subqueries)
                           .cost_if_not_materialized;
        rows_after_filtering *= properties.selectivity;
      }
    }
    for (const CachedPropertiesForPredicate &properties :
         edge->expr->properties_for_join_conditions) {
      filter_cost += EstimateFilterCost(m_thd, rows_after_filtering,
                                        properties.contained_subqueries)
                         .cost_if_not_materialized;
      rows_after_filtering *= properties.selectivity;
    }
    join_path.nested_loop_join().equijoin_predicates =
        std::move(equijoin_predicates);
  }

  // Ignores the row count from filter_path; see above.
  {
    assert(right_path_already_applied_selectivity >= 0.0);
    double outer_input_rows = left_path->num_output_rows();
    double inner_input_rows =
        right_path->num_output_rows() / right_path_already_applied_selectivity;

    // If left and right are flipped for semijoins, we need to flip
    // them back for row calculation (or we'd clamp to the wrong value).
    if (rewrite_semi_to_inner) {
      swap(outer_input_rows, inner_input_rows);

      if (right_path_already_applied_selectivity < 1.0 &&
          PopulationCount(right) > 1) {
        // If there are multiple inner tables, it is possible that the row count
        // of the inner child is clamped by FindOutputRowsForJoin() by a
        // semijoin nested inside the inner child, and it is therefore difficult
        // to tell whether the already applied selectivity needs to be accounted
        // for or not. Until we have found a way to ensure consistent row
        // estimates between semijoin and rewrite_semi_to_inner with already
        // applied sargable predicates, just set a flag to pacify the assert in
        // ProposeAccessPath().
        has_semijoin_with_possibly_clamped_child = true;
      }
    }

    join_path.num_output_rows_before_filter =
        FindOutputRowsForJoin(outer_input_rows, inner_input_rows, edge);
    join_path.set_num_output_rows(join_path.num_output_rows_before_filter);
  }

  // left_path and join_path.nested_loop_join().outer are intentionally
  // different if rewrite_semi_to_inner is true. See comment where
  // DeduplicateForSemijoin() is called above. We want to calculate join cost
  // based on the actual left child, so use join_path.nested_loop_join().outer
  // in cost calculations for join_path.
  const AccessPath *outer = join_path.nested_loop_join().outer;

  join_path.init_cost = outer->init_cost;

  // NOTE: The ceil() around the number of rows on the left side is a workaround
  // for an issue where we think the left side has a very low cardinality,
  // e.g. 1e-5 rows, and we believe that justifies having something hugely
  // expensive on the right side (e.g. a large table scan). Obviously, this is a
  // band-aid (we should “just” have better row estimation and/or braking
  // factors), but it should be fairly benign in general.
  const double first_loop_cost = (inner->cost + filter_cost) *
                                 std::min(1.0, ceil(outer->num_output_rows()));

  const double subsequent_loops_cost =
      (inner->rescan_cost() + filter_cost) *
      std::max(0.0, outer->num_output_rows() - 1.0);

  join_path.cost_before_filter = join_path.cost =
<<<<<<< HEAD
      outer->cost + inner->init_cost +
      inner_rescan_cost * ceil(outer->num_output_rows());
=======
      outer->cost + first_loop_cost + subsequent_loops_cost;
>>>>>>> 057f5c95

  // Nested-loop preserves any ordering from the outer side. Note that actually,
  // the two orders are _concatenated_ (if you nested-loop join something
  // ordered on (a,b) with something joined on (c,d), the order will be
  // (a,b,c,d)), but the state machine has no way of representing that.
  join_path.ordering_state =
      m_orderings->ApplyFDs(left_path->ordering_state, new_fd_set);

  // We may scan the right side several times, but the left side maybe once.
  // So if the right side is not safe to scan for row IDs after multiple scans,
  // neither are we. But if it's safe, we're exactly as safe as the left side.
  if (right_path->safe_for_rowid != AccessPath::SAFE) {
    join_path.safe_for_rowid = AccessPath::UNSAFE;
  } else {
    join_path.safe_for_rowid = left_path->safe_for_rowid;
  }

  // Only trace once; the rest ought to be identical.
  if (m_trace != nullptr && !*wrote_trace) {
    *m_trace += PrintSubgraphHeader(edge, join_path, left, right);
    *wrote_trace = true;
  }

  for (bool materialize_subqueries : {false, true}) {
    AccessPath new_path = join_path;
    FunctionalDependencySet filter_fd_set;
    ApplyDelayedPredicatesAfterJoin(
        left, right, left_path, right_path, edge->expr->join_predicate_first,
        edge->expr->join_predicate_last, materialize_subqueries, &new_path,
        &filter_fd_set);
    new_path.ordering_state = m_orderings->ApplyFDs(new_path.ordering_state,
                                                    new_fd_set | filter_fd_set);

    const char *description_for_trace = "";
    if (m_trace != nullptr) {
      if (materialize_subqueries && rewrite_semi_to_inner) {
        description_for_trace = "dedup to inner nested loop, mat. subq";
      } else if (rewrite_semi_to_inner) {
        description_for_trace = "dedup to inner nested loop";
      } else if (materialize_subqueries) {
        description_for_trace = "mat. subq";
      }
    }

    ProposeAccessPathWithOrderings(left | right, new_fd_set | filter_fd_set,
                                   new_obsolete_orderings, &new_path,
                                   description_for_trace);

    if (!Overlaps(new_path.filter_predicates,
                  m_graph->materializable_predicates)) {
      break;
    }
  }
}

/**
  Go through all equijoin conditions for the given join, and find out how much
  of its selectivity that has already been applied as ref accesses (which should
  thus be divided away from the join's selectivity).

  Returns -1.0 if there is at least one sargable predicate that is entirely
  redundant, and that this subgraph pair should not be attempted joined at all.
 */
double CostingReceiver::FindAlreadyAppliedSelectivity(
    const JoinPredicate *edge, const AccessPath *left_path,
    const AccessPath *right_path, NodeMap left, NodeMap right) {
  double already_applied = 1.0;
  for (size_t join_cond_idx = 0;
       join_cond_idx < edge->expr->equijoin_conditions.size();
       ++join_cond_idx) {
    Item_eq_base *condition = edge->expr->equijoin_conditions[join_cond_idx];
    const CachedPropertiesForPredicate &properties =
        edge->expr->properties_for_equijoin_conditions[join_cond_idx];

    const auto [already_applied_as_sargable, subsumed] =
        AlreadyAppliedAsSargable(condition, left_path, right_path);
    if (already_applied_as_sargable) {
      // This predicate was already applied as a ref access earlier.
      // Make sure not to double-count its selectivity, and also
      // that we don't reapply it if it was subsumed by the ref access.
      const auto it = m_graph->sargable_join_predicates.find(condition);
      already_applied *= m_graph->predicates[it->second].selectivity;
    } else if (RedundantThroughSargable(
                   properties.redundant_against_sargable_predicates, left_path,
                   right_path, left, right)) {
      if (m_trace != nullptr) {
        *m_trace += " - " + PrintAccessPath(*right_path, *m_graph, "") +
                    " has a sargable predicate that is redundant with our join "
                    "predicate, skipping\n";
      }
      return -1.0;
    }
  }
  return already_applied;
}

uint32_t AddFlag(uint32_t flags, FuzzyComparisonResult flag) {
  return flags | static_cast<uint32_t>(flag);
}

bool HasFlag(uint32_t flags, FuzzyComparisonResult flag) {
  return (flags & static_cast<uint32_t>(flag));
}

}  // namespace

// See if one access path is better than the other across all cost dimensions
// (if so, we say it dominates the other one). If not, we return
// DIFFERENT_STRENGTHS so that both must be kept.
//
// TODO(sgunders): Support turning off certain cost dimensions; e.g., init_cost
// only matters if we have a LIMIT or nested loop semijoin somewhere in the
// query, and it might not matter for secondary engine.
PathComparisonResult CompareAccessPaths(const LogicalOrderings &orderings,
                                        const AccessPath &a,
                                        const AccessPath &b,
                                        OrderingSet obsolete_orderings) {
#ifndef NDEBUG
  // Manual preference overrides everything else.
  // If they're both preferred, tie-break by ordering.
  if (a.forced_by_dbug) {
    return PathComparisonResult::FIRST_DOMINATES;
  } else if (b.forced_by_dbug) {
    return PathComparisonResult::SECOND_DOMINATES;
  }
#endif

  uint32_t flags = 0;

  if (a.parameter_tables != b.parameter_tables) {
    if (!IsSubset(a.parameter_tables, b.parameter_tables)) {
      flags = AddFlag(flags, FuzzyComparisonResult::SECOND_BETTER);
    }
    if (!IsSubset(b.parameter_tables, a.parameter_tables)) {
      flags = AddFlag(flags, FuzzyComparisonResult::FIRST_BETTER);
    }
  }

  // If we have a parameterized path, this means that at some point, it _must_
  // be on the right side of a nested-loop join. This destroys ordering
  // information (at least in our implementation -- see comment in
  // NestedLoopJoin()), so in this situation, consider all orderings as equal.
  // (This is a trick borrowed from Postgres to keep the number of unique access
  // paths down in such situations.)
  const int a_ordering_state = (a.parameter_tables == 0) ? a.ordering_state : 0;
  const int b_ordering_state = (b.parameter_tables == 0) ? b.ordering_state : 0;
  if (orderings.MoreOrderedThan(a_ordering_state, b_ordering_state,
                                obsolete_orderings)) {
    flags = AddFlag(flags, FuzzyComparisonResult::FIRST_BETTER);
  }
  if (orderings.MoreOrderedThan(b_ordering_state, a_ordering_state,
                                obsolete_orderings)) {
    flags = AddFlag(flags, FuzzyComparisonResult::SECOND_BETTER);
  }

  // If one path is safe for row IDs and another one is not,
  // that is also something we need to take into account.
  // Safer values have lower numerical values, so we can compare them
  // as integers.
  if (a.safe_for_rowid < b.safe_for_rowid) {
    flags = AddFlag(flags, FuzzyComparisonResult::FIRST_BETTER);
  } else if (b.safe_for_rowid < a.safe_for_rowid) {
    flags = AddFlag(flags, FuzzyComparisonResult::SECOND_BETTER);
  }

  // A path that allows immediate update or delete of a table is better than
  // a path that allows none.
  if (a.immediate_update_delete_table != b.immediate_update_delete_table) {
    if (a.immediate_update_delete_table == -1) {
      flags = AddFlag(flags, FuzzyComparisonResult::SECOND_BETTER);
    } else if (b.immediate_update_delete_table == -1) {
      flags = AddFlag(flags, FuzzyComparisonResult::FIRST_BETTER);
    }
  }

  // Numerical cost dimensions are compared fuzzily in order to treat paths
  // with insignificant differences as identical.
  constexpr double fuzz_factor = 1.01;

  // Normally, two access paths for the same subplan should have the same
  // number of output rows. However, for parameterized paths, this need not
  // be the case; due to pushdown of sargable conditions into indexes;
  // some filters may be applied earlier, causing fewer rows to be
  // carried around temporarily (until the parameterization is resolved).
  // This can have an advantage in causing less work later even if it's
  // non-optimal now, e.g. by saving on filtering work, or having less work
  // done in other joins. Thus, we need to keep it around as an extra
  // cost dimension.
  flags = AddFlag(flags, FuzzyComparison(a.num_output_rows(),
                                         b.num_output_rows(), fuzz_factor));

  flags = AddFlag(flags, FuzzyComparison(a.cost, b.cost, fuzz_factor));
  flags =
      AddFlag(flags, FuzzyComparison(a.init_cost, b.init_cost, fuzz_factor));
  flags = AddFlag(
      flags, FuzzyComparison(a.rescan_cost(), b.rescan_cost(), fuzz_factor));

  bool a_is_better = HasFlag(flags, FuzzyComparisonResult::FIRST_BETTER);
  bool b_is_better = HasFlag(flags, FuzzyComparisonResult::SECOND_BETTER);
  if (a_is_better && b_is_better) {
    return PathComparisonResult::DIFFERENT_STRENGTHS;
  } else if (a_is_better && !b_is_better) {
    return PathComparisonResult::FIRST_DOMINATES;
  } else if (!a_is_better && b_is_better) {
    return PathComparisonResult::SECOND_DOMINATES;
  } else {  // Fuzzily identical
    bool a_is_slightly_better =
        HasFlag(flags, FuzzyComparisonResult::FIRST_SLIGHTLY_BETTER);
    bool b_is_slightly_better =
        HasFlag(flags, FuzzyComparisonResult::SECOND_SLIGHTLY_BETTER);
    // If one path is no worse in all dimensions and strictly better
    // in at least one dimension we identify it as dominant.
    if (a_is_slightly_better && !b_is_slightly_better) {
      return PathComparisonResult::FIRST_DOMINATES;
    } else if (!a_is_slightly_better && b_is_slightly_better) {
      return PathComparisonResult::SECOND_DOMINATES;
    }
    return PathComparisonResult::IDENTICAL;
  }
}

namespace {

string PrintAccessPath(const AccessPath &path, const JoinHypergraph &graph,
                       const char *description_for_trace) {
  string str = "{";
  string join_order;

  switch (path.type) {
    case AccessPath::TABLE_SCAN:
      str += "TABLE_SCAN";
      break;
    case AccessPath::INDEX_SCAN:
      str += "INDEX_SCAN";
      break;
    case AccessPath::REF:
      str += "REF";
      break;
    case AccessPath::REF_OR_NULL:
      str += "REF_OR_NULL";
      break;
    case AccessPath::EQ_REF:
      str += "EQ_REF";
      break;
    case AccessPath::PUSHED_JOIN_REF:
      str += "PUSHED_JOIN_REF";
      break;
    case AccessPath::FULL_TEXT_SEARCH:
      str += "FULL_TEXT_SEARCH";
      break;
    case AccessPath::CONST_TABLE:
      str += "CONST_TABLE";
      break;
    case AccessPath::MRR:
      str += "MRR";
      break;
    case AccessPath::FOLLOW_TAIL:
      str += "FOLLOW_TAIL";
      break;
    case AccessPath::INDEX_RANGE_SCAN:
      str += "INDEX_RANGE_SCAN";
      break;
    case AccessPath::INDEX_MERGE:
      str += "INDEX_MERGE";
      break;
    case AccessPath::ROWID_INTERSECTION:
      str += "ROWID_INTERSECTION";
      break;
    case AccessPath::ROWID_UNION:
      str += "ROWID_UNION";
      break;
    case AccessPath::INDEX_SKIP_SCAN:
      str += "INDEX_SKIP_SCAN";
      break;
    case AccessPath::GROUP_INDEX_SKIP_SCAN:
      str += "GROUP_INDEX_SKIP_SCAN";
      break;
    case AccessPath::DYNAMIC_INDEX_RANGE_SCAN:
      str += "DYNAMIC_INDEX_RANGE_SCAN";
      break;
    case AccessPath::TABLE_VALUE_CONSTRUCTOR:
      str += "TABLE_VALUE_CONSTRUCTOR";
      break;
    case AccessPath::FAKE_SINGLE_ROW:
      str += "FAKE_SINGLE_ROW";
      break;
    case AccessPath::ZERO_ROWS:
      str += "ZERO_ROWS";
      break;
    case AccessPath::ZERO_ROWS_AGGREGATED:
      str += "ZERO_ROWS_AGGREGATED";
      break;
    case AccessPath::MATERIALIZED_TABLE_FUNCTION:
      str += "MATERIALIZED_TABLE_FUNCTION";
      break;
    case AccessPath::UNQUALIFIED_COUNT:
      str += "UNQUALIFIED_COUNT";
      break;
    case AccessPath::NESTED_LOOP_JOIN:
      str += "NESTED_LOOP_JOIN";
      PrintJoinOrder(&path, &join_order);
      break;
    case AccessPath::NESTED_LOOP_SEMIJOIN_WITH_DUPLICATE_REMOVAL:
      str += "NESTED_LOOP_SEMIJOIN_WITH_DUPLICATE_REMOVAL";
      PrintJoinOrder(&path, &join_order);
      break;
    case AccessPath::BKA_JOIN:
      str += "BKA_JOIN";
      PrintJoinOrder(&path, &join_order);
      break;
    case AccessPath::HASH_JOIN:
      str += "HASH_JOIN";
      PrintJoinOrder(&path, &join_order);
      break;
    case AccessPath::FILTER:
      str += "FILTER";
      break;
    case AccessPath::SORT:
      str += "SORT";
      break;
    case AccessPath::AGGREGATE:
      str += "AGGREGATE";
      break;
    case AccessPath::TEMPTABLE_AGGREGATE:
      str += "TEMPTABLE_AGGREGATE";
      break;
    case AccessPath::LIMIT_OFFSET:
      str += "LIMIT_OFFSET";
      break;
    case AccessPath::STREAM:
      str += "STREAM";
      break;
    case AccessPath::MATERIALIZE:
      str += "MATERIALIZE";
      break;
    case AccessPath::MATERIALIZE_INFORMATION_SCHEMA_TABLE:
      str += "MATERIALIZE_INFORMATION_SCHEMA_TABLE";
      break;
    case AccessPath::APPEND:
      str += "APPEND";
      break;
    case AccessPath::WINDOW:
      str += "WINDOW";
      break;
    case AccessPath::WEEDOUT:
      str += "WEEDOUT";
      break;
    case AccessPath::REMOVE_DUPLICATES:
      str += "REMOVE_DUPLICATES";
      break;
    case AccessPath::REMOVE_DUPLICATES_ON_INDEX:
      str += "REMOVE_DUPLICATES_ON_INDEX";
      break;
    case AccessPath::ALTERNATIVE:
      str += "ALTERNATIVE";
      break;
    case AccessPath::CACHE_INVALIDATOR:
      str += "CACHE_INVALIDATOR";
      break;
    case AccessPath::DELETE_ROWS:
      str += "DELETE_ROWS";
      break;
    case AccessPath::UPDATE_ROWS:
      str += "UPDATE_ROWS";
      break;
  }

  str += StringPrintf(", cost=%.1f, init_cost=%.1f", path.cost, path.init_cost);
  if (path.init_once_cost != 0.0) {
    str += StringPrintf(", rescan_cost=%.1f", path.rescan_cost());
  }
  str += StringPrintf(", rows=%.1f", path.num_output_rows());

  if (!join_order.empty()) str += ", join_order=" + join_order;

  // Print parameter tables, if any.
  if (path.parameter_tables != 0) {
    str += ", parm={";
    bool first = true;
    for (size_t node_idx : BitsSetIn(path.parameter_tables)) {
      if (!first) {
        str += ", ";
      }
      if ((uint64_t{1} << node_idx) == RAND_TABLE_BIT) {
        str += "<random>";
      } else {
        str += graph.nodes[node_idx].table->alias;
      }
      first = false;
    }
    str += "}";
  }

  if (path.ordering_state != 0) {
    str += StringPrintf(", order=%d", path.ordering_state);
  }

  if (path.safe_for_rowid == AccessPath::SAFE_IF_SCANNED_ONCE) {
    str += StringPrintf(", safe_for_rowid_once");
  } else if (path.safe_for_rowid == AccessPath::UNSAFE) {
    str += StringPrintf(", unsafe_for_rowid");
  }

  DBUG_EXECUTE_IF("subplan_tokens", {
    str += ", token=";
    str += GetForceSubplanToken(const_cast<AccessPath *>(&path),
                                graph.query_block()->join);
  });

  if (strcmp(description_for_trace, "") == 0) {
    return str + "}";
  } else {
    return str + "} [" + description_for_trace + "]";
  }
}

/**
  Used by optimizer trace to print join order of join paths.
  Appends into 'join_order' a string that looks something like '(t1,(t2,t3))'
  where t1 is an alias of any kind of table including materialized table, and
  t1 is joined with (t2,t3) where (t2,t3) is another join.
 */
void PrintJoinOrder(const AccessPath *path, string *join_order) {
  assert(path != nullptr);

  auto func = [join_order](const AccessPath *subpath, const JOIN *) {
    // If it's a table, append its name.
    if (const TABLE *table = GetBasicTable(subpath); table != nullptr) {
      *join_order += table->alias;
      return true;
    }

    AccessPath *outer, *inner;
    switch (subpath->type) {
      case AccessPath::NESTED_LOOP_JOIN:
        outer = subpath->nested_loop_join().outer;
        inner = subpath->nested_loop_join().inner;
        break;
      case AccessPath::HASH_JOIN:
        outer = subpath->hash_join().outer;
        inner = subpath->hash_join().inner;
        break;
      case AccessPath::BKA_JOIN:
        outer = subpath->bka_join().outer;
        inner = subpath->bka_join().inner;
        break;
      case AccessPath::NESTED_LOOP_SEMIJOIN_WITH_DUPLICATE_REMOVAL:
        outer = subpath->nested_loop_semijoin_with_duplicate_removal().outer;
        inner = subpath->nested_loop_semijoin_with_duplicate_removal().inner;
        break;
      default:
        return false;  // Allow walker to continue.
    }

    // If we are here, we found a join path.
    join_order->push_back('(');
    PrintJoinOrder(outer, join_order);
    join_order->push_back(',');
    PrintJoinOrder(inner, join_order);
    join_order->push_back(')');

    return true;
  };

  // Fetch tables or joins at inner levels.
  WalkAccessPaths(path, /*join=*/nullptr,
                  WalkAccessPathPolicy::STOP_AT_MATERIALIZATION, func);
  return;
}

/// Commit OverflowBitsets in path (but not its children) to
/// stable storage (see m_overflow_bitset_mem_root).
void CostingReceiver::CommitBitsetsToHeap(AccessPath *path) const {
  if (path->filter_predicates.IsContainedIn(&m_overflow_bitset_mem_root)) {
    path->filter_predicates = path->filter_predicates.Clone(m_thd->mem_root);
  }
  if (path->delayed_predicates.IsContainedIn(&m_overflow_bitset_mem_root)) {
    path->delayed_predicates = path->delayed_predicates.Clone(m_thd->mem_root);
  }
}

/// Check if all bitsets under “path” are committed to stable storage
/// (see m_overflow_bitset_mem_root). Only relevant in debug mode,
/// as it is expensive.
[[maybe_unused]] bool CostingReceiver::BitsetsAreCommitted(
    AccessPath *path) const {
  // Verify that there are no uncommitted bitsets forgotten in children.
  bool all_ok = true;
  WalkAccessPaths(path, /*join=*/nullptr,
                  WalkAccessPathPolicy::STOP_AT_MATERIALIZATION,
                  [this, &all_ok](const AccessPath *subpath, const JOIN *) {
                    all_ok &= !subpath->filter_predicates.IsContainedIn(
                        &m_overflow_bitset_mem_root);
                    all_ok &= !subpath->delayed_predicates.IsContainedIn(
                        &m_overflow_bitset_mem_root);
                    return false;
                  });
  return all_ok;
}

/**
  Propose the given access path as an alternative to the existing access paths
  for the same task (assuming any exist at all), and hold a “tournament” to find
  whether it is better than the others. Only the best alternatives are kept,
  as defined by CompareAccessPaths(); a given access path is kept only if
  it is not dominated by any other path in the group (ie., the Pareto frontier
  is computed). This means that the following are all possible outcomes of the
  tournament:

   - The path is discarded, without ever being inserted in the list
     (dominated by at least one existing entry).
   - The path is inserted as a new alternative in the list (dominates none
     but it also not dominated by any -- or the list was empty), leaving it with
     N+1 entries.
   - The path is inserted as a new alternative in the list, but replaces one
     or more entries (dominates them).
   - The path replaces all existing alternatives, and becomes the sole entry
     in the list.

  “description_for_trace” is a short description of the inserted path
  to distinguish it in optimizer trace, if active. For instance, one might
  write “hash join” when proposing a hash join access path. It may be
  the empty string.

  If the access path is discarded, returns nullptr. Otherwise returns
  a pointer to where it was inserted. (This is useful if you need to
  call CommitBitsetsToHeap() on any of its children, or otherwise do
  work only for access paths that were kept.)
 */
AccessPath *CostingReceiver::ProposeAccessPath(
    AccessPath *path, Prealloced_array<AccessPath *, 4> *existing_paths,
    OrderingSet obsolete_orderings, const char *description_for_trace) const {
  if (m_secondary_engine_cost_hook != nullptr) {
    // If an error was raised by a previous invocation of the hook, reject all
    // paths.
    if (m_thd->is_error()) {
      return nullptr;
    }

    if (m_secondary_engine_cost_hook(m_thd, *m_graph, path)) {
      // Rejected by the secondary engine.
      return nullptr;
    }
    assert(!m_thd->is_error());
    assert(path->init_cost <= path->cost);
    if (!IsEmpty(path->filter_predicates)) {
      assert(path->num_output_rows() <= path->num_output_rows_before_filter);
      assert(path->cost_before_filter <= path->cost);
    }
  }

  DBUG_EXECUTE_IF("subplan_tokens", {
    string token =
        "force_subplan_" + GetForceSubplanToken(path, m_query_block->join);
    DBUG_EXECUTE_IF(token.c_str(), path->forced_by_dbug = true;);
  });

  if (existing_paths->empty()) {
    if (m_trace != nullptr) {
      *m_trace += " - " +
                  PrintAccessPath(*path, *m_graph, description_for_trace) +
                  " is first alternative, keeping\n";
    }
    AccessPath *insert_position = new (m_thd->mem_root) AccessPath(*path);
    existing_paths->push_back(insert_position);
    CommitBitsetsToHeap(insert_position);
    return insert_position;
  }

  // Verify that all row counts are consistent (if someone cares, ie. we are
  // either asserting they are, or tracing, so that a user can see it); we can
  // only do this for unparameterized tables (even though most such
  // inconsistencies probably originate further down the tree), since tables
  // with different parameterizations can have different sargable predicates.
  // (If we really wanted to, we could probably fix that as well, though.)
  // These should never happen, up to numerical issues, but they currently do;
  // see bug #33550360.
  const bool has_known_row_count_inconsistency_bugs =
      m_graph->has_reordered_left_joins || has_clamped_multipart_eq_ref ||
      has_semijoin_with_possibly_clamped_child;
  bool verify_consistency = (m_trace != nullptr);
#ifndef NDEBUG
  if (!has_known_row_count_inconsistency_bugs) {
    // Assert that we are consistent, even if we are not tracing.
    verify_consistency = true;
  }
#endif
  if (verify_consistency && path->parameter_tables == 0 &&
      path->num_output_rows() >= 1e-3) {
    for (const AccessPath *other_path : *existing_paths) {
      if (other_path->parameter_tables == 0 &&
          (other_path->num_output_rows() < path->num_output_rows() * 0.99 ||
           other_path->num_output_rows() > path->num_output_rows() * 1.01)) {
        if (m_trace != nullptr) {
          *m_trace += " - WARNING: " + PrintAccessPath(*path, *m_graph, "") +
                      " has inconsistent row counts with " +
                      PrintAccessPath(*other_path, *m_graph, "") + ".";
          if (has_known_row_count_inconsistency_bugs) {
            *m_trace += "\n   This is a bug, but probably a known one.\n";
          } else {
            *m_trace += " This is a bug.\n";
          }
        }
        if (!has_known_row_count_inconsistency_bugs) {
          assert(false);
        }
        break;
      }
    }
  }

  AccessPath *insert_position = nullptr;
  int num_dominated = 0;
  for (size_t i = 0; i < existing_paths->size(); ++i) {
    PathComparisonResult result = CompareAccessPaths(
        *m_orderings, *path, *((*existing_paths)[i]), obsolete_orderings);
    if (result == PathComparisonResult::DIFFERENT_STRENGTHS) {
      continue;
    }
    if (result == PathComparisonResult::IDENTICAL ||
        result == PathComparisonResult::SECOND_DOMINATES) {
      if (m_trace != nullptr) {
        *m_trace += " - " +
                    PrintAccessPath(*path, *m_graph, description_for_trace) +
                    " is not better than existing path " +
                    PrintAccessPath(*(*existing_paths)[i], *m_graph, "") +
                    ", discarding\n";
      }
      return nullptr;
    }
    if (result == PathComparisonResult::FIRST_DOMINATES) {
      ++num_dominated;
      if (insert_position == nullptr) {
        // Replace this path by the new, better one. We continue to search for
        // other paths to dominate. Note that we don't overwrite just yet,
        // because we might want to print out the old one in optimizer trace
        // below.
        insert_position = (*existing_paths)[i];
      } else {
        // The new path is better than the old one, but we don't need to insert
        // it again. Delete the old one by moving the last one into its place
        // (this may be a no-op) and then chopping one off the end.
        (*existing_paths)[i] = existing_paths->back();
        existing_paths->pop_back();
        --i;
      }
    }
  }

  if (insert_position == nullptr) {
    if (m_trace != nullptr) {
      *m_trace += " - " +
                  PrintAccessPath(*path, *m_graph, description_for_trace) +
                  " is potential alternative, keeping\n";
    }
    insert_position = new (m_thd->mem_root) AccessPath(*path);
    existing_paths->emplace_back(insert_position);
    CommitBitsetsToHeap(insert_position);
    return insert_position;
  }

  if (m_trace != nullptr) {
    if (existing_paths->size() == 1) {  // Only one left.
      if (num_dominated == 1) {
        *m_trace +=
            " - " + PrintAccessPath(*path, *m_graph, description_for_trace) +
            " is better than previous " +
            PrintAccessPath(*insert_position, *m_graph, "") + ", replacing\n";
      } else {
        *m_trace +=
            " - " + PrintAccessPath(*path, *m_graph, description_for_trace) +
            " is better than all previous alternatives, replacing all\n";
      }
    } else {
      assert(num_dominated > 0);
      *m_trace += StringPrintf(
          " - %s is better than %d others, replacing them\n",
          PrintAccessPath(*path, *m_graph, description_for_trace).c_str(),
          num_dominated);
    }
  }
  *insert_position = *path;
  CommitBitsetsToHeap(insert_position);
  return insert_position;
}

AccessPath MakeSortPathWithoutFilesort(THD *thd, AccessPath *child,
                                       ORDER *order, int ordering_state,
                                       int num_where_predicates) {
  assert(order != nullptr);
  AccessPath sort_path;
  sort_path.type = AccessPath::SORT;
  sort_path.ordering_state = ordering_state;
  if (!child->applied_sargable_join_predicates()
           .empty()) {  // Will be empty after grouping.
    MutableOverflowBitset applied_sargable_join_predicates =
        child->applied_sargable_join_predicates().Clone(thd->mem_root);
    applied_sargable_join_predicates.ClearBits(0, num_where_predicates);
    sort_path.applied_sargable_join_predicates() =
        std::move(applied_sargable_join_predicates);
  }
  sort_path.delayed_predicates = child->delayed_predicates;
  sort_path.count_examined_rows = false;
  sort_path.sort().child = child;
  sort_path.sort().filesort = nullptr;
  sort_path.sort().tables_to_get_rowid_for = 0;
  sort_path.sort().order = order;
  sort_path.sort().remove_duplicates = false;
  sort_path.sort().unwrap_rollup = true;
  sort_path.sort().limit = HA_POS_ERROR;
  sort_path.sort().force_sort_rowids = false;
  EstimateSortCost(&sort_path);
  return sort_path;
}

void CostingReceiver::ProposeAccessPathWithOrderings(
    NodeMap nodes, FunctionalDependencySet fd_set,
    OrderingSet obsolete_orderings, AccessPath *path,
    const char *description_for_trace) {
  AccessPathSet *path_set;
  // Insert an empty array if none exists.
  {
    const auto [it, inserted] = m_access_paths.emplace(
        nodes,
        AccessPathSet{Prealloced_array<AccessPath *, 4>{PSI_NOT_INSTRUMENTED},
                      fd_set, obsolete_orderings});
    path_set = &it->second;
    if (!inserted) {
      assert(fd_set == path_set->active_functional_dependencies);
      assert(obsolete_orderings == path_set->obsolete_orderings);
    }
  }

  if (path_set->always_empty) {
    // This subtree is already optimized away. Don't propose any alternative
    // plans, since we've already found the optimal one.
    return;
  }

  if (path->type == AccessPath::ZERO_ROWS) {
    // Clear the other candidates seen for this set of nodes, so that we prefer
    // a simple ZERO_ROWS path, even in the case where we have for example a
    // candidate NESTED_LOOP_JOIN path with zero cost.
    path_set->paths.clear();
    // Mark the subtree as optimized away.
    path_set->always_empty = true;
  }

  ProposeAccessPath(path, &path_set->paths, obsolete_orderings,
                    description_for_trace);

  // Don't bother trying sort-ahead if we are done joining;
  // there's no longer anything to be ahead of, so the regular
  // sort operations will take care of it.
  if (nodes == TablesBetween(0, m_graph->nodes.size())) {
    return;
  }

  if (!SupportedEngineFlag(SecondaryEngineFlag::SUPPORTS_NESTED_LOOP_JOIN) &&
      SupportedEngineFlag(SecondaryEngineFlag::AGGREGATION_IS_UNORDERED)) {
    // If sortahead cannot propagate through joins to ORDER BY,
    // and also cannot propagate from anything to aggregation or
    // from aggregation to ORDER BY, it is pointless, so don't try.
    // Note that this also removes rewrite to semijoin via duplicate
    // removal, but that's fine, as it is rarely useful without having
    // nested loops against an index on the outer side.
    return;
  }

  // Don't try to sort-ahead parameterized paths; see the comment in
  // CompareAccessPaths for why.
  if (path->parameter_tables != 0) {
    return;
  }

  path = GetSafePathToSort(m_thd, m_query_block->join, path, m_need_rowid);

  // Try sort-ahead for all interesting orderings.
  // (For the final sort, this might not be so much _ahead_, but still
  // potentially useful, if there are multiple orderings where one is a
  // superset of the other.)
  bool path_is_on_heap = false;
  for (const SortAheadOrdering &sort_ahead_ordering : *m_sort_ahead_orderings) {
    if (!IsSubset(sort_ahead_ordering.required_nodes, nodes)) {
      continue;
    }
    if (sort_ahead_ordering.aggregates_required) {
      // For sort-ahead, we don't have any aggregates yet
      // (since we never group-ahead).
      continue;
    }

    LogicalOrderings::StateIndex new_state = m_orderings->ApplyFDs(
        m_orderings->SetOrder(sort_ahead_ordering.ordering_idx), fd_set);
    if (!m_orderings->MoreOrderedThan(new_state, path->ordering_state,
                                      obsolete_orderings)) {
      continue;
    }

    AccessPath sort_path =
        MakeSortPathWithoutFilesort(m_thd, path, sort_ahead_ordering.order,
                                    new_state, m_graph->num_where_predicates);

    char buf[256];
    if (m_trace != nullptr) {
      if (description_for_trace[0] == '\0') {
        snprintf(buf, sizeof(buf), "sort(%d)",
                 sort_ahead_ordering.ordering_idx);
      } else {
        snprintf(buf, sizeof(buf), "%s, sort(%d)", description_for_trace,
                 sort_ahead_ordering.ordering_idx);
      }
    }
    AccessPath *insert_position = ProposeAccessPath(
        &sort_path, &path_set->paths, obsolete_orderings, buf);
    if (insert_position != nullptr && !path_is_on_heap) {
      path = new (m_thd->mem_root) AccessPath(*path);
      CommitBitsetsToHeap(path);
      insert_position->sort().child = path;
      assert(BitsetsAreCommitted(insert_position));
      path_is_on_heap = true;
    }
  }
}

bool CheckSupportedQuery(THD *thd) {
  if (thd->lex->m_sql_cmd != nullptr &&
      thd->lex->m_sql_cmd->using_secondary_storage_engine() &&
      !Overlaps(EngineFlags(thd),
                MakeSecondaryEngineFlags(
                    SecondaryEngineFlag::SUPPORTS_HASH_JOIN,
                    SecondaryEngineFlag::SUPPORTS_NESTED_LOOP_JOIN))) {
    my_error(ER_HYPERGRAPH_NOT_SUPPORTED_YET, MYF(0),
             "the secondary engine in use");
    return true;
  }
  return false;
}

/**
  Set up an access path for streaming or materializing through a temporary
  table. If none is needed (because earlier iterators already materialize
  what needs to be done), returns the path itself.

  The actual temporary table will be created and filled out during finalization.
 */
AccessPath *CreateMaterializationOrStreamingPath(THD *thd, JOIN *join,
                                                 AccessPath *path,
                                                 bool need_rowid,
                                                 bool copy_items) {
  if (!IteratorsAreNeeded(thd, path)) {
    // Let external executors decide for themselves whether they need an
    // intermediate materialization or streaming step. Don't add it to the plan
    // for them.
    return path;
  }

  // See if later sorts will need row IDs from us or not.
  if (!need_rowid) {
    // The common case; we can use streaming.
    if (!copy_items) {
      // StreamingIterator exists only to copy items, so we don't need an
      // iterator here at all.
      return path;
    }
    AccessPath *stream_path = NewStreamingAccessPath(
        thd, path, join, /*temp_table_param=*/nullptr, /*table=*/nullptr,
        /*ref_slice=*/-1);
    EstimateStreamCost(stream_path);
    return stream_path;
  } else {
    // Filesort needs sort by row ID, possibly because large blobs are
    // involved, so we need to actually materialize. (If we wanted a
    // smaller temporary table at the expense of more seeks, we could
    // materialize only aggregate functions and do a multi-table sort
    // by docid, but this situation is rare, so we go for simplicity.)
    return CreateMaterializationPath(thd, join, path, /*temp_table=*/nullptr,
                                     /*temp_table_param=*/nullptr, copy_items);
  }
}

AccessPath *GetSafePathToSort(THD *thd, JOIN *join, AccessPath *path,
                              bool need_rowid) {
  if (need_rowid && path->safe_for_rowid == AccessPath::UNSAFE) {
    // We need to materialize this path before we can sort it,
    // since it might not give us stable row IDs.
    return CreateMaterializationOrStreamingPath(
        thd, join, new (thd->mem_root) AccessPath(*path), need_rowid,
        /*copy_items=*/true);
  } else {
    return path;
  }
}

/**
  Sets up an access path for materializing the results returned from a path in a
  temporary table.
 */
AccessPath *CreateMaterializationPath(THD *thd, JOIN *join, AccessPath *path,
                                      TABLE *temp_table,
                                      Temp_table_param *temp_table_param,
                                      bool copy_items) {
  AccessPath *table_path =
      NewTableScanAccessPath(thd, temp_table, /*count_examined_rows=*/false);
  AccessPath *materialize_path = NewMaterializeAccessPath(
      thd,
      SingleMaterializeQueryBlock(thd, path, /*select_number=*/-1, join,
                                  copy_items, temp_table_param),
      /*invalidators=*/nullptr, temp_table, table_path, /*cte=*/nullptr,
      /*unit=*/nullptr, /*ref_slice=*/-1, /*rematerialize=*/true,
      /*limit_rows=*/HA_POS_ERROR, /*reject_multiple_rows=*/false);

  EstimateMaterializeCost(thd, materialize_path);
  materialize_path->ordering_state = path->ordering_state;
  materialize_path->delayed_predicates = path->delayed_predicates;
  return materialize_path;
}

bool IsMaterializationPath(const AccessPath *path) {
  switch (path->type) {
    case AccessPath::MATERIALIZE:
    case AccessPath::MATERIALIZED_TABLE_FUNCTION:
    case AccessPath::MATERIALIZE_INFORMATION_SCHEMA_TABLE:
      return true;
    default:
      return false;
  }
}

/**
  Is this DELETE target table a candidate for being deleted from immediately,
  while scanning the result of the join? It only checks if it is a candidate for
  immediate delete. Whether it actually ends up being deleted from immediately,
  depends on the plan that is chosen.
 */
bool IsImmediateDeleteCandidate(const Table_ref *table_ref,
                                const Query_block *query_block) {
  assert(table_ref->is_deleted());

  // Cannot delete from the table immediately if it's joined with itself.
  if (unique_table(table_ref, query_block->leaf_tables,
                   /*check_alias=*/false) != nullptr) {
    return false;
  }

  return true;
}

/// Adds all fields of "table" that are referenced from "item" to
/// table->tmp_set.
void AddFieldsToTmpSet(Item *item, TABLE *table) {
  item->walk(&Item::add_field_to_set_processor, enum_walk::SUBQUERY_POSTFIX,
             pointer_cast<uchar *>(table));
}

/**
  Is this UPDATE target table a candidate for being updated immediately, while
  scanning the result of the join? It only checks if it is a candidate for
  immediate update. Whether it actually ends up being updated immediately,
  depends on the plan that is chosen.
 */
bool IsImmediateUpdateCandidate(const Table_ref *table_ref, int node_idx,
                                const JoinHypergraph &graph,
                                table_map target_tables) {
  assert(table_ref->is_updated());
  assert(Overlaps(table_ref->map(), target_tables));
  assert(table_ref->table == graph.nodes[node_idx].table);

  // Cannot update the table immediately if it's joined with itself.
  if (unique_table(table_ref, graph.query_block()->leaf_tables,
                   /*check_alias=*/false) != nullptr) {
    return false;
  }

  TABLE *const table = table_ref->table;

  // Cannot update the table immediately if it modifies a partitioning column,
  // as that could move the row to another partition so that it is seen more
  // than once.
  if (table->part_info != nullptr &&
      table->part_info->num_partitions_used() > 1 &&
      partition_key_modified(table, table->write_set)) {
    return false;
  }

  // If there are at least two tables to update, t1 and t2, t1 being before t2
  // in the plan, we need to collect all fields of t1 which influence the
  // selection of rows from t2. If those fields are also updated, it will not be
  // possible to update t1 on the fly.
  if (!IsSingleBitSet(target_tables)) {
    assert(bitmap_is_clear_all(&table->tmp_set));
    auto restore_tmp_set =
        create_scope_guard([table]() { bitmap_clear_all(&table->tmp_set); });

    // Mark referenced fields in the join conditions in all the simple edges
    // involving this table.
    for (unsigned edge_idx : graph.graph.nodes[node_idx].simple_edges) {
      const RelationalExpression *expr = graph.edges[edge_idx / 2].expr;
      for (Item *condition : expr->join_conditions) {
        AddFieldsToTmpSet(condition, table);
      }
      for (Item_eq_base *condition : expr->equijoin_conditions) {
        AddFieldsToTmpSet(condition, table);
      }
    }

    // Mark referenced fields in the join conditions in all the complex edges
    // involving this table.
    for (unsigned edge_idx : graph.graph.nodes[node_idx].complex_edges) {
      const RelationalExpression *expr = graph.edges[edge_idx / 2].expr;
      for (Item *condition : expr->join_conditions) {
        AddFieldsToTmpSet(condition, table);
      }
      for (Item_eq_base *condition : expr->equijoin_conditions) {
        AddFieldsToTmpSet(condition, table);
      }
    }

    // And mark referenced fields in join conditions that are left in the WHERE
    // clause (typically degenerate join conditions stemming from single-table
    // filters that can't be pushed down due to pseudo-table bits in
    // used_tables()).
    for (unsigned i = 0; i < graph.num_where_predicates; ++i) {
      const Predicate &predicate = graph.predicates[i];
      if (IsProperSubset(TableBitmap(node_idx), predicate.used_nodes)) {
        AddFieldsToTmpSet(predicate.condition, table);
      }
    }

    if (bitmap_is_overlapping(&table->tmp_set, table->write_set)) {
      return false;
    }
  }

  return true;
}

/**
  Finds all the target tables of an UPDATE or DELETE statement. It additionally
  disables covering index scans on the target tables, since ha_update_row() and
  ha_delete_row() can only be called on scans reading the full row.
 */
table_map FindUpdateDeleteTargetTables(const Query_block *query_block) {
  table_map target_tables = 0;
  for (Table_ref *tl = query_block->leaf_tables; tl != nullptr;
       tl = tl->next_leaf) {
    if (tl->is_updated() || tl->is_deleted()) {
      target_tables |= tl->map();
      // Target tables of DELETE and UPDATE need the full row, so disable
      // covering index scans.
      tl->table->no_keyread = true;
      tl->table->covering_keys.clear_all();
    }
  }
  assert(target_tables != 0);
  return target_tables;
}

/**
  Finds all of the target tables of an UPDATE or DELETE statement that are
  candidates from being updated or deleted from immediately while scanning the
  results of the join, without need to buffer the row IDs in a temporary table
  for delayed update/delete after the join has completed. These are candidates
  only; the actual tables to update while scanning, if any, will be chosen based
  on cost during planning.
 */
table_map FindImmediateUpdateDeleteCandidates(const JoinHypergraph &graph,
                                              table_map target_tables,
                                              bool is_delete) {
  table_map candidates = 0;
  for (unsigned node_idx = 0; node_idx < graph.nodes.size(); ++node_idx) {
    const JoinHypergraph::Node &node = graph.nodes[node_idx];
    const Table_ref *tl = node.table->pos_in_table_list;
    if (Overlaps(tl->map(), target_tables)) {
      if (is_delete ? IsImmediateDeleteCandidate(tl, graph.query_block())
                    : IsImmediateUpdateCandidate(tl, node_idx, graph,
                                                 target_tables)) {
        candidates |= tl->map();
      }
    }
  }
  return candidates;
}

// Returns a map containing the node indexes of all tables referenced by a
// full-text MATCH function.
NodeMap FindFullTextSearchedTables(const JoinHypergraph &graph) {
  NodeMap tables = 0;
  for (size_t i = 0; i < graph.nodes.size(); ++i) {
    if (graph.nodes[i].table->pos_in_table_list->is_fulltext_searched()) {
      tables |= TableBitmap(i);
    }
  }
  return tables;
}

// Checks if an item represents a full-text predicate which can be satisfied by
// a full-text index scan. This can be done if the predicate is on one of the
// following forms:
//
//    MATCH(col) AGAINST ('search string')
//    MATCH(col) AGAINST ('search string') > const, where const >= 0
//    MATCH(col) AGAINST ('search string') >= const, where const > 0
//    const < MATCH(col) AGAINST ('search string'), where const >= 0
//    const <= MATCH(col) AGAINST ('search string'), where const > 0
//
// That is, the predicate must return FALSE if MATCH returns zero. The predicate
// cannot be pushed to an index scan if it returns TRUE when MATCH returns zero,
// because a full-text index scan only returns documents with a positive score.
//
// If the item is sargable, the function returns true.
bool IsSargableFullTextIndexPredicate(Item *condition) {
  if (condition->type() != Item::FUNC_ITEM) {
    return false;
  }

  Item_func *func = down_cast<Item_func *>(condition);
  int const_arg_idx = -1;
  bool is_greater_than_op;
  switch (func->functype()) {
    case Item_func::MATCH_FUNC:
      // A standalone MATCH in WHERE is pushable to a full-text index.
      return true;
    case Item_func::GT_FUNC:
      // MATCH > const is pushable to a full-text index if const >= 0. Checked
      // after the switch.
      const_arg_idx = 1;
      is_greater_than_op = true;
      break;
    case Item_func::GE_FUNC:
      // MATCH >= const is pushable to a full-text index if const > 0. Checked
      // after the switch.
      const_arg_idx = 1;
      is_greater_than_op = false;
      break;
    case Item_func::LT_FUNC:
      // Normalize const < MATCH to MATCH > const.
      const_arg_idx = 0;
      is_greater_than_op = true;
      break;
    case Item_func::LE_FUNC:
      // Normalize const <= MATCH to MATCH >= const.
      const_arg_idx = 0;
      is_greater_than_op = false;
      break;
    default:
      // Other kinds of predicates are not pushable to a full-text index.
      return false;
  }

  assert(func->argument_count() == 2);
  assert(const_arg_idx == 0 || const_arg_idx == 1);

  // Only pushable if we have a MATCH function greater-than(-or-equal) a
  // constant value.
  Item *const_arg = func->get_arg(const_arg_idx);
  Item *match_arg = func->get_arg(1 - const_arg_idx);
  if (!is_function_of_type(match_arg, Item_func::FT_FUNC) ||
      !const_arg->const_item()) {
    return false;
  }

  // Evaluate the constant.
  const double value = const_arg->val_real();
  if (const_arg->null_value) {
    // MATCH <op> NULL cannot be pushed to a full-text index.
    return false;
  }

  // Check if the constant is high enough to exclude MATCH = 0, which is the1
  // requirement for being pushable to a full-text index.
  if (is_greater_than_op) {
    return value >= 0;
  } else {
    return value > 0;
  }
}

// Finds all the WHERE predicates that can be satisfied by a full-text index
// scan, and returns a bitmap of those predicates. See
// IsSargableFullTextIndexPredicate() for a description of which predicates are
// sargable.
uint64_t FindSargableFullTextPredicates(const JoinHypergraph &graph) {
  uint64_t fulltext_predicates = 0;
  for (size_t i = 0; i < graph.num_where_predicates; ++i) {
    const Predicate &predicate = graph.predicates[i];
    if (IsSargableFullTextIndexPredicate(predicate.condition)) {
      fulltext_predicates |= uint64_t{1} << i;

      // If the predicate is a standalone MATCH function, flag it as such. This
      // is used by Item_func_match::can_skip_ranking() to determine if ranking
      // is needed. (We could also have set other operation hints here, like
      // FT_OP_GT and FT_OP_GE. These hints are currently not used by any of the
      // storage engines, so we don't set them for now.)
      Item_func *predicate_func = down_cast<Item_func *>(predicate.condition);
      if (predicate_func->functype() == Item_func::MATCH_FUNC) {
        Item_func_match *parent =
            down_cast<Item_func_match *>(predicate_func->get_arg(0))
                ->get_master();
        List<Item_func_match> *funcs =
            parent->table_ref->query_block->ftfunc_list;
        // We only set the hint if this is the only reference to the MATCH
        // function. If it is used other places (for example in the SELECT list
        // or in other predicates) we may still need ranking.
        if (std::none_of(funcs->begin(), funcs->end(),
                         [parent](const Item_func_match &match) {
                           return match.master == parent;
                         })) {
          parent->set_hints_op(FT_OP_NO, 0.0);
        }
      }
    }
  }
  return fulltext_predicates;
}

// Inject casts into comparisons of expressions with incompatible types.
// For example, int_col = string_col is rewritten to
// CAST(int_col AS DOUBLE) = CAST(string_col AS DOUBLE)
bool InjectCastNodes(JoinHypergraph *graph) {
  // Inject cast nodes into the WHERE clause.
  for (Predicate &predicate :
       make_array(graph->predicates.data(), graph->num_where_predicates)) {
    if (predicate.condition->walk(&Item::cast_incompatible_args,
                                  enum_walk::POSTFIX, nullptr)) {
      return true;
    }
  }

  // Inject cast nodes into the join conditions.
  for (JoinPredicate &edge : graph->edges) {
    RelationalExpression *expr = edge.expr;
    if (expr->join_predicate_first != expr->join_predicate_last) {
      // The join predicates have been lifted to the WHERE clause, and casts are
      // already injected into the WHERE clause.
      continue;
    }
    for (Item_eq_base *item : expr->equijoin_conditions) {
      if (item->walk(&Item::cast_incompatible_args, enum_walk::POSTFIX,
                     nullptr)) {
        return true;
      }
    }
    for (Item *item : expr->join_conditions) {
      if (item->walk(&Item::cast_incompatible_args, enum_walk::POSTFIX,
                     nullptr)) {
        return true;
      }
    }
  }

  // Inject cast nodes to the expressions in the SELECT list.
  const JOIN *join = graph->join();
  for (Item *item : *join->fields) {
    if (item->walk(&Item::cast_incompatible_args, enum_walk::POSTFIX,
                   nullptr)) {
      return true;
    }
  }

  // Also GROUP BY expressions and HAVING, to be consistent everywhere.
  for (ORDER *ord = join->group_list.order; ord != nullptr; ord = ord->next) {
    if ((*ord->item)
            ->walk(&Item::cast_incompatible_args, enum_walk::POSTFIX,
                   nullptr)) {
      return true;
    }
  }
  if (join->having_cond != nullptr) {
    if (join->having_cond->walk(&Item::cast_incompatible_args,
                                enum_walk::POSTFIX, nullptr)) {
      return true;
    }
  }

  return false;
}

// Checks if any of the full-text indexes are covering for a table. If the query
// only needs the document ID and the rank, there is no need to access table
// rows. Index-only access can only be used if there is an FTS_DOC_ID column in
// the table, and no other columns must be accessed. All covering full-text
// indexes that are found, are added to TABLE::covering_keys.
void EnableFullTextCoveringIndexes(const Query_block *query_block) {
  for (Item_func_match &match : *query_block->ftfunc_list) {
    TABLE *table = match.table_ref->table;
    if (match.master == nullptr && match.key != NO_SUCH_KEY &&
        table->fts_doc_id_field != nullptr &&
        bitmap_is_set(table->read_set,
                      table->fts_doc_id_field->field_index()) &&
        bitmap_bits_set(table->read_set) == 1) {
      table->covering_keys.set_bit(match.key);
    }
  }
}

/**
  Creates a ZERO_ROWS access path for an always empty join result, or a
  ZERO_ROWS_AGGREGATED in case of an implicitly grouped query. The zero rows
  path is wrapped in FILTER (for HAVING) or LIMIT_OFFSET paths as needed, as
  well as UPDATE_ROWS/DELETE_ROWS paths for UPDATE/DELETE statements.
 */
AccessPath *CreateZeroRowsForEmptyJoin(JOIN *join, const char *cause) {
  join->zero_result_cause = cause;
  join->needs_finalize = true;
  join->create_access_paths_for_zero_rows();
  return join->root_access_path();
}

/**
  Creates an AGGREGATE AccessPath, possibly with an intermediary STREAM node if
  one is needed. The creation of the temporary table does not happen here, but
  is left for FinalizePlanForQueryBlock().

  @param thd The current thread.
  @param join The join to which 'path' belongs.
  @param rollup True for "GROUP BY ... WITH ROLLUP".
  @param row_estimate estimated number of output rows, so that we do not
         need to recalculate it, or kUnknownRowCount if unknown.
  @param trace Optimizer trace.
  @returns The AGGREGATE AccessPath.
 */
AccessPath CreateStreamingAggregationPath(THD *thd, AccessPath *path,
                                          JOIN *join, bool rollup,
                                          double row_estimate, string *trace) {
  AccessPath *child_path = path;
  const Query_block *query_block = join->query_block;

  // Create a streaming node, if one is needed. It is needed for aggregation of
  // some full-text queries, because AggregateIterator doesn't preserve the
  // position of the underlying scans.
  if (join->contains_non_aggregated_fts()) {
    child_path = NewStreamingAccessPath(
        thd, path, join, /*temp_table_param=*/nullptr, /*table=*/nullptr,
        /*ref_slice=*/-1);
    CopyBasicProperties(*path, child_path);
  }

  AccessPath aggregate_path;
  aggregate_path.type = AccessPath::AGGREGATE;
  aggregate_path.aggregate().child = child_path;
  aggregate_path.aggregate().rollup = rollup;
  aggregate_path.set_num_output_rows(row_estimate);
  EstimateAggregateCost(&aggregate_path, query_block, trace);
  return aggregate_path;
}

// If we are planned using in2exists, and our SELECT list has a window
// function, the HAVING condition may include parts that refer to window
// functions. (This cannot happen in standard SQL, but we add such conditions
// as part of in2exists processing.) Split them here.
void SplitHavingCondition(THD *thd, Item *cond, Item **having_cond,
                          Item **having_cond_wf) {
  if (cond == nullptr || !cond->has_wf()) {
    *having_cond = cond;
    *having_cond_wf = nullptr;
    return;
  }

  // If we have a IN-to-EXISTS with window functions and multiple columns,
  // we cannot safely push even the ones that are not dependent on the
  // window functions, as some of them would come before the window functions
  // and change their input data incorrectly. So if so, we need to delay
  // all of them.
  const bool delay_all_in2exists = cond->has_wf();

  Mem_root_array<Item *> cond_parts(thd->mem_root);
  ExtractConditions(cond, &cond_parts);

  List<Item> cond_parts_wf;
  List<Item> cond_parts_normal;
  for (Item *item : cond_parts) {
    if (item->has_wf() ||
        (delay_all_in2exists && item->created_by_in2exists())) {
      cond_parts_wf.push_back(item);
    } else {
      cond_parts_normal.push_back(item);
    }
  }
  *having_cond = CreateConjunction(&cond_parts_normal);
  *having_cond_wf = CreateConjunction(&cond_parts_wf);
}

void ApplyHavingCondition(THD *thd, Item *having_cond, Query_block *query_block,
                          const char *description_for_trace, string *trace,
                          Prealloced_array<AccessPath *, 4> *root_candidates,
                          CostingReceiver *receiver) {
  if (having_cond == nullptr) {
    return;
  }

  if (trace != nullptr) {
    *trace += description_for_trace;
  }

  Prealloced_array<AccessPath *, 4> new_root_candidates(PSI_NOT_INSTRUMENTED);
  for (AccessPath *root_path : *root_candidates) {
    AccessPath filter_path;
    filter_path.type = AccessPath::FILTER;
    filter_path.filter().child = root_path;
    filter_path.filter().condition = having_cond;
    // We don't currently bother with materializing subqueries
    // in HAVING, as they should be rare.
    filter_path.filter().materialize_subqueries = false;
    filter_path.set_num_output_rows(
        root_path->num_output_rows() *
        EstimateSelectivity(thd, having_cond, trace));

    const FilterCost filter_cost = EstimateFilterCost(
        thd, root_path->num_output_rows(), having_cond, query_block);

    filter_path.init_cost =
        root_path->init_cost + filter_cost.init_cost_if_not_materialized;

    filter_path.init_once_cost = root_path->init_once_cost;
    filter_path.cost = root_path->cost + filter_cost.cost_if_not_materialized;
    filter_path.num_output_rows_before_filter = filter_path.num_output_rows();
    filter_path.cost_before_filter = filter_path.cost;
    // TODO(sgunders): Collect and apply functional dependencies from
    // HAVING conditions.
    filter_path.ordering_state = root_path->ordering_state;
    receiver->ProposeAccessPath(&filter_path, &new_root_candidates,
                                /*obsolete_orderings=*/0, "");
  }
  *root_candidates = std::move(new_root_candidates);
}

AccessPath MakeSortPathForDistinct(
    THD *thd, AccessPath *root_path, int ordering_idx,
    bool aggregation_is_unordered, const LogicalOrderings &orderings,
    LogicalOrderings::StateIndex ordering_state) {
  AccessPath sort_path;
  sort_path.type = AccessPath::SORT;
  sort_path.count_examined_rows = false;
  sort_path.sort().child = root_path;
  sort_path.sort().filesort = nullptr;
  sort_path.sort().remove_duplicates = true;
  sort_path.sort().unwrap_rollup = false;
  sort_path.sort().limit = HA_POS_ERROR;
  sort_path.sort().force_sort_rowids = false;

  if (aggregation_is_unordered) {
    // Even though we create a sort node for the distinct operation,
    // the engine does not actually sort the rows. (The deduplication
    // flag is the hint in this case.)
    sort_path.ordering_state = 0;
  } else {
    sort_path.ordering_state = ordering_state;
  }

  // This sort is potentially after materialization, so we must make a
  // copy of the ordering so that ReplaceOrderItemsWithTempTableFields()
  // doesn't accidentally rewrite the items in a sort on the same
  // sort-ahead ordering before the materialization.
  ORDER *order_copy =
      BuildSortAheadOrdering(thd, &orderings, orderings.ordering(ordering_idx));
  sort_path.sort().order = order_copy;

  EstimateSortCost(&sort_path);
  return sort_path;
}

JoinHypergraph::Node *FindNodeWithTable(JoinHypergraph *graph, TABLE *table) {
  for (JoinHypergraph::Node &node : graph->nodes) {
    if (node.table == table) {
      return &node;
    }
  }
  return nullptr;
}

Prealloced_array<AccessPath *, 4> ApplyDistinctAndOrder(
    THD *thd, const CostingReceiver &receiver,
    const LogicalOrderings &orderings, bool aggregation_is_unordered,
    int order_by_ordering_idx, int distinct_ordering_idx,
    const Mem_root_array<SortAheadOrdering> &sort_ahead_orderings,
    FunctionalDependencySet fd_set, Query_block *query_block, bool need_rowid,
    bool force_sort_rowids, Prealloced_array<AccessPath *, 4> root_candidates,
    string *trace) {
  JOIN *join = query_block->join;
  assert(join->select_distinct || join->order.order != nullptr);

  if (root_candidates.empty()) {
    // Nothing to do if the secondary engine has rejected all candidates.
    assert(receiver.HasSecondaryEngineCostHook());
    return root_candidates;
  }

  // If we have both ORDER BY and GROUP BY, we need a materialization step
  // after the grouping (if windowing hasn't already given us one) -- although
  // in most cases, we only need to materialize one row at a time (streaming),
  // so the performance loss should be very slight. This is because when
  // filesort only really deals with fields, not values; when it is to “output”
  // a row, it puts back the contents of the sorted table's (or tables')
  // row buffer(s). For expressions that only depend on the current row, such as
  // (f1 + 1), this is fine, but aggregate functions (Item_sum) depend on
  // multiple rows, so we need a field where filesort can put back its value
  // (and of course, subsequent readers need to read from that field
  // instead of trying to evaluate the Item_sum). A temporary table provides
  // just that, so we create one based on the current field list;
  // StreamingIterator (or MaterializeIterator, if we actually need to
  // materialize) will evaluate all the Items in turn and put their values
  // into the temporary table's fields.
  //
  // For simplicity, we materialize all items in the SELECT list, even those
  // that are not aggregate functions. This is a tiny performance loss,
  // but makes things simpler.
  //
  // The test on join->sum_funcs is mainly to avoid having to create temporary
  // tables in unit tests; the rationale is that if there are no aggregate
  // functions, we also cannot sort on them, and thus, we don't get the
  // problem. Note that we can't do this if sorting by row IDs, as
  // AggregateIterator doesn't preserve them (doing so would probably not be
  // worth it for something that's fairly niche).
  //
  // NOTE: If we elide the sort due to interesting orderings, this might
  // be redundant. It is fairly harmless, though.
  if ((query_block->is_explicitly_grouped() &&
       (*join->sum_funcs != nullptr ||
        join->rollup_state != JOIN::RollupState::NONE || need_rowid)) &&
      join->m_windows.is_empty()) {
    Prealloced_array<AccessPath *, 4> new_root_candidates(PSI_NOT_INSTRUMENTED);
    for (AccessPath *root_path : root_candidates) {
      root_path =
          CreateMaterializationOrStreamingPath(thd, join, root_path, need_rowid,
                                               /*copy_items=*/true);
      receiver.ProposeAccessPath(root_path, &new_root_candidates,
                                 /*obsolete_orderings=*/0, "");
    }
    root_candidates = std::move(new_root_candidates);
  }

  // Now create iterators for DISTINCT, if applicable.
  if (join->select_distinct) {
    if (trace != nullptr) {
      *trace += "Applying sort for DISTINCT\n";
    }

    // Remove redundant elements from the grouping before it is applied.
    // Specifically, we want to remove elements that are constant after all
    // predicates have been applied.
    const Ordering grouping =
        ReduceFinalOrdering(thd, orderings, distinct_ordering_idx);

    Prealloced_array<AccessPath *, 4> new_root_candidates(PSI_NOT_INSTRUMENTED);
    for (AccessPath *root_path : root_candidates) {
      if (grouping.GetElements().empty()) {
        // Only const fields.
        AccessPath *limit_path = NewLimitOffsetAccessPath(
            thd, root_path, /*limit=*/1, /*offset=*/0, join->calc_found_rows,
            /*reject_multiple_rows=*/false,
            /*send_records_override=*/nullptr);
        receiver.ProposeAccessPath(limit_path, &new_root_candidates,
                                   /*obsolete_orderings=*/0, "");
        continue;
      }
      if (!aggregation_is_unordered &&
          orderings.DoesFollowOrder(root_path->ordering_state,
                                    distinct_ordering_idx)) {
        // We don't need the sort, and can do with a simpler deduplication.
        // TODO(sgunders): In some cases, we could apply LIMIT 1,
        // which would be slightly more efficient; see e.g. the test for
        // bug #33148369.
        Item **group_items =
            thd->mem_root->ArrayAlloc<Item *>(grouping.GetElements().size());
        for (size_t i = 0; i < grouping.GetElements().size(); ++i) {
          group_items[i] = orderings.item(grouping.GetElements()[i].item);
        }
        AccessPath *dedup_path = NewRemoveDuplicatesAccessPath(
            thd, root_path, group_items, grouping.GetElements().size());
        CopyBasicProperties(*root_path, dedup_path);
        // TODO(sgunders): Model the actual reduction in rows somehow.
        dedup_path->cost += kAggregateOneRowCost * root_path->num_output_rows();
        receiver.ProposeAccessPath(dedup_path, &new_root_candidates,
                                   /*obsolete_orderings=*/0, "sort elided");
        continue;
      }

      root_path = GetSafePathToSort(thd, join, root_path, need_rowid);

      // We need to sort. Try all sort-ahead, not just the one directly
      // derived from DISTINCT clause, because the DISTINCT clause might
      // help us elide the sort for ORDER BY later, if the DISTINCT clause
      // is broader than the ORDER BY clause.
      for (const SortAheadOrdering &sort_ahead_ordering :
           sort_ahead_orderings) {
        if (sort_ahead_ordering.sort_ahead_only) {
          continue;
        }
        LogicalOrderings::StateIndex ordering_state = orderings.ApplyFDs(
            orderings.SetOrder(sort_ahead_ordering.ordering_idx), fd_set);
        // A broader DISTINCT could help elide ORDER BY. Not vice versa. Note
        // that ORDER BY would generally be subset of DISTINCT, but not always.
        // E.g. using ANY_VALUE() in ORDER BY would allow it to be not part of
        // DISTINCT.
        if (sort_ahead_ordering.ordering_idx == distinct_ordering_idx) {
          // The ordering derived from DISTINCT. Always propose this one,
          // regardless of whether it also satisfies the ORDER BY ordering.
        } else if (grouping.GetElements().size() <
                   orderings.ordering(sort_ahead_ordering.ordering_idx)
                       .GetElements()
                       .size()) {
          // This sort-ahead ordering is too wide and may cause duplicates to be
          // returned. Don't propose it.
          continue;
        } else if (order_by_ordering_idx == -1) {
          // There is no ORDER BY to satisfy later, so there is no point in
          // trying to find a sort that satisfies both DISTINCT and ORDER BY.
          continue;
        } else if (!orderings.DoesFollowOrder(ordering_state,
                                              distinct_ordering_idx) ||
                   !orderings.DoesFollowOrder(ordering_state,
                                              order_by_ordering_idx)) {
          // The ordering does not satisfy both of the orderings that are
          // interesting to us. So it's no better than the distinct_ordering_idx
          // one. Don't propose it.
          continue;
        }

        // The force_sort_rowids flag is only set for UPDATE and DELETE,
        // which don't have any syntax for specifying DISTINCT.
        assert(!force_sort_rowids);
        AccessPath sort_path = MakeSortPathForDistinct(
            thd, root_path, sort_ahead_ordering.ordering_idx,
            aggregation_is_unordered, orderings, ordering_state);
        receiver.ProposeAccessPath(&sort_path, &new_root_candidates,
                                   /*obsolete_orderings=*/0, "");
      }
    }
    root_candidates = std::move(new_root_candidates);
  }

  // Apply ORDER BY, if applicable.
  if (join->order.order != nullptr) {
    if (root_candidates.empty()) {
      // The secondary engine has rejected all candidates.
      assert(receiver.HasSecondaryEngineCostHook());
      return root_candidates;
    }
    Mem_root_array<TABLE *> tables = CollectTables(
        thd, root_candidates[0]);  // Should be same for all paths.
    if (trace != nullptr) {
      *trace += "Applying sort for ORDER BY\n";
    }

    // If we have LIMIT or OFFSET, we apply them here. This is done so that we
    // can push the LIMIT clause down to the SORT node in order to let Filesort
    // take advantage of it.
    const Query_expression *query_expression = join->query_expression();
    const ha_rows limit_rows = query_expression->select_limit_cnt;
    const ha_rows offset_rows = query_expression->offset_limit_cnt;

    Prealloced_array<AccessPath *, 4> new_root_candidates(PSI_NOT_INSTRUMENTED);
    for (AccessPath *root_path : root_candidates) {
      // No sort is needed if the candidate already follows the
      // required ordering.
      if (orderings.DoesFollowOrder(root_path->ordering_state,
                                    order_by_ordering_idx)) {
        if (limit_rows != HA_POS_ERROR || offset_rows != 0) {
          root_path = NewLimitOffsetAccessPath(
              thd, root_path, limit_rows, offset_rows, join->calc_found_rows,
              /*reject_multiple_rows=*/false,
              /*send_records_override=*/nullptr);
        }
        receiver.ProposeAccessPath(root_path, &new_root_candidates,
                                   /*obsolete_orderings=*/0, "sort elided");
      } else {
        const bool push_limit_to_filesort =
            limit_rows != HA_POS_ERROR && !join->calc_found_rows;

        root_path = GetSafePathToSort(thd, join, root_path, need_rowid);

        AccessPath *sort_path = new (thd->mem_root) AccessPath;
        sort_path->type = AccessPath::SORT;
        sort_path->count_examined_rows = false;
        sort_path->immediate_update_delete_table =
            root_path->immediate_update_delete_table;
        sort_path->sort().child = root_path;
        sort_path->sort().filesort = nullptr;
        sort_path->sort().remove_duplicates = false;
        sort_path->sort().unwrap_rollup = false;
        sort_path->sort().limit =
            push_limit_to_filesort ? limit_rows : HA_POS_ERROR;
        sort_path->sort().order = join->order.order;
        EstimateSortCost(sort_path);

        // If this is a DELETE or UPDATE statement, row IDs must be preserved
        // through the ORDER BY clause, so that we know which rows to delete or
        // update.
        sort_path->sort().force_sort_rowids = force_sort_rowids;

        // If we have a LIMIT clause that is not pushed down to the filesort, or
        // if we have an OFFSET clause, we need to add a LIMIT_OFFSET path on
        // top of the SORT node.
        if ((limit_rows != HA_POS_ERROR && !push_limit_to_filesort) ||
            offset_rows != 0) {
          sort_path = NewLimitOffsetAccessPath(
              thd, sort_path, limit_rows, offset_rows, join->calc_found_rows,
              /*reject_multiple_rows=*/false,
              /*send_records_override=*/nullptr);
        }
        receiver.ProposeAccessPath(sort_path, &new_root_candidates,
                                   /*obsolete_orderings=*/0, "");
      }
    }
    root_candidates = std::move(new_root_candidates);
  }
  return root_candidates;
}

static AccessPath *ApplyWindow(THD *thd, AccessPath *root_path, Window *window,
                               JOIN *join, bool need_rowid_for_window) {
  AccessPath *window_path =
      NewWindowAccessPath(thd, root_path, window, /*temp_table_param=*/nullptr,
                          /*ref_slice=*/-1, window->needs_buffering());
  CopyBasicProperties(*root_path, window_path);
  window_path->cost += kWindowOneRowCost * window_path->num_output_rows();

  // NOTE: copy_items = false, because the window iterator does the copying
  // itself.
  return CreateMaterializationOrStreamingPath(thd, join, window_path,
                                              need_rowid_for_window,
                                              /*copy_items=*/false);
}

/**
  Find the ordering that allows us to process the most unprocessed windows.
  If specified, we can also demand that the ordering satisfies one or two
  later orderings (for DISTINCT and/or ORDER BY).

  Our priorities are, in strict order:

    1. Satisfying both DISTINCT and ORDER BY (if both are given;
       but see below).
    2. Satisfying the first operation after windowing
       (which is either DISTINCT or ORDER BY).
    3. Satisfying as many windows as possible.
    4. The shortest possible ordering (as a tie-breaker).

  If first_ordering_idx is given, #2 is mandatory. #4 is so that we don't
  get strange situations where the user specifies e.g. OVER (ORDER BY i)
  and we choose an ordering i,j,k,l,... because it happened to be given
  somewhere else.

  Note that normally, it is very hard to satisfy DISTINCT for a window
  function, because generally, it isn't constant for a given input
  (by nature, it also depends on other rows). But it can happen if the
  window frame is static; see main.window_functions_interesting_orders.

  @param join                    Contains the list of windows.
  @param orderings               Logical orderings in the query block.
  @param sort_ahead_orderings    Candidate orderings to consider.
  @param fd_set                  Active functional dependencies.
  @param finished_windows        Windows to ignore.
  @param tmp_buffer              Temporary space for keeping the best list
                                 of windows so far; must be as large as
                                 the number of values.
  @param first_ordering_idx      The first ordering after the query block
                                 that we need to satisfy (-1 if none).
  @param second_ordering_idx     The second ordering after the query block
                                 that we would like to satisfy (-1 if none).
  @param [out] included_windows  Which windows can be sorted using the given
                                 ordering.

  @return An index into sort_ahead_orderings, or -1 if no ordering could
    be found that sorts at least one window (plus, if first_ordering_idx
    is set, follows that ordering).
 */
static int FindBestOrderingForWindow(
    JOIN *join, const LogicalOrderings &orderings,
    FunctionalDependencySet fd_set,
    const Mem_root_array<SortAheadOrdering> &sort_ahead_orderings,
    Bounds_checked_array<bool> finished_windows,
    Bounds_checked_array<bool> tmp_buffer, int first_ordering_idx,
    int second_ordering_idx, Bounds_checked_array<bool> included_windows) {
  if (first_ordering_idx == -1) {
    assert(second_ordering_idx == -1);
  }

  int best_ordering_idx = -1;
  bool best_following_both_orders = false;
  int best_num_matching_windows = 0;
  for (size_t i = 0; i < sort_ahead_orderings.size(); ++i) {
    if (sort_ahead_orderings[i].sort_ahead_only) {
      continue;
    }
    const int ordering_idx = sort_ahead_orderings[i].ordering_idx;
    LogicalOrderings::StateIndex ordering_state =
        orderings.ApplyFDs(orderings.SetOrder(ordering_idx), fd_set);

    bool following_both_orders = false;
    if (first_ordering_idx != -1) {
      if (!orderings.DoesFollowOrder(ordering_state, first_ordering_idx)) {
        // Following one is mandatory.
        continue;
      }
      if (second_ordering_idx != -1) {
        if (orderings.DoesFollowOrder(ordering_state, second_ordering_idx)) {
          following_both_orders = true;
        } else if (best_following_both_orders) {
          continue;
        }
      }
    }

    // If we are doing sortahead for DISTINCT/ORDER BY:
    // Find windows that are referred to by DISTINCT/ORDER BY,
    // and disallow them. E.g., if we have
    //
    //   SELECT FOO() OVER w1 AS a ... ORDER BY a,
    //
    // we cannot put w1 in the group of windows that are to be sorted
    // together with ORDER BY.
    for (Window &window : join->m_windows) {
      window.m_mark = false;
    }
    Ordering ordering = orderings.ordering(ordering_idx);
    bool any_wf = false;
    for (OrderElement elem : ordering.GetElements()) {
      WalkItem(orderings.item(elem.item), enum_walk::PREFIX,
               [&any_wf](Item *item) {
                 if (item->m_is_window_function) {
                   down_cast<Item_sum *>(item)->window()->m_mark = true;
                   any_wf = true;
                 }
                 return false;
               });
      if (first_ordering_idx == -1 && any_wf) {
        break;
      }
    }

    // If we are doing sorts _before_ DISTINCT/ORDER BY, simply disallow
    // any sorts on window functions. There should be better options
    // available for us.
    if (first_ordering_idx == -1 && any_wf) {
      continue;
    }

    // Now find out which windows can be processed under this order.
    // We use tmp_buffer to hold which one we selected,
    // and then copy it into included_windows if we are the best so far.
    int num_matching_windows = 0;
    for (size_t window_idx = 0; window_idx < join->m_windows.size();
         ++window_idx) {
      Window *window = join->m_windows[window_idx];
      if (window->m_mark || finished_windows[window_idx] ||
          !orderings.DoesFollowOrder(ordering_state, window->m_ordering_idx)) {
        tmp_buffer[window_idx] = false;
        continue;
      }
      tmp_buffer[window_idx] = true;
      ++num_matching_windows;
    }
    if (num_matching_windows == 0) {
      continue;
    }

    bool is_best;
    if (best_ordering_idx == -1) {
      is_best = true;
    } else if (following_both_orders < best_following_both_orders) {
      is_best = false;
    } else if (following_both_orders > best_following_both_orders) {
      is_best = true;
    } else if (num_matching_windows < best_num_matching_windows) {
      is_best = false;
    } else if (num_matching_windows > best_num_matching_windows) {
      is_best = true;
    } else if (orderings.ordering(ordering_idx).GetElements().size() <
               orderings
                   .ordering(
                       sort_ahead_orderings[best_ordering_idx].ordering_idx)
                   .GetElements()
                   .size()) {
      is_best = true;
    } else {
      is_best = false;
    }
    if (is_best) {
      best_ordering_idx = i;
      best_following_both_orders = following_both_orders;
      best_num_matching_windows = num_matching_windows;
      memcpy(included_windows.array(), tmp_buffer.array(),
             sizeof(bool) * included_windows.size());
    }
  }
  return best_ordering_idx;
}

AccessPath *MakeSortPathAndApplyWindows(
    THD *thd, JOIN *join, AccessPath *root_path, int ordering_idx, ORDER *order,
    const LogicalOrderings &orderings,
    Bounds_checked_array<bool> windows_this_iteration,
    FunctionalDependencySet fd_set, int num_where_predicates,
    bool need_rowid_for_window, int single_window_idx,
    Bounds_checked_array<bool> finished_windows, int *num_windows_left) {
  AccessPath sort_path =
      MakeSortPathWithoutFilesort(thd, root_path, order,
                                  /*ordering_state=*/0, num_where_predicates);
  sort_path.ordering_state =
      orderings.ApplyFDs(orderings.SetOrder(ordering_idx), fd_set);
  root_path = new (thd->mem_root) AccessPath(sort_path);

  if (single_window_idx >= 0) {
    root_path = ApplyWindow(thd, root_path, join->m_windows[single_window_idx],
                            join, need_rowid_for_window);
    finished_windows[single_window_idx] = true;
    --(*num_windows_left);
    return root_path;
  }
  for (size_t window_idx = 0; window_idx < join->m_windows.size();
       ++window_idx) {
    if (!windows_this_iteration[window_idx]) {
      continue;
    }
    root_path = ApplyWindow(thd, root_path, join->m_windows[window_idx], join,
                            need_rowid_for_window);
    finished_windows[window_idx] = true;
    --(*num_windows_left);
  }
  return root_path;
}

}  // namespace

/**
  Apply window functions.

  Ordering of window functions is a tricky topic. We can apply window functions
  in any order that we'd like, but we would like to do as few sorts as possible.
  In its most general form, this would entail solving an instance of the
  traveling salesman problem (TSP), and although the number of windows is
  typically small (one or two in most queries), this can blow up for large
  numbers of windows.

  Thankfully, window functions never add or remove rows. We also assume that all
  sorts are equally expensive (which isn't really true, as ones on more columns
  take more processing time and buffer, but it's close enough in practice),
  and we also ignore the fact that as we compute more buffers, the temporary
  tables and sort buffers will get more columns. These assumptions, combined
  with some reasonable assumptions about ordering transitivity (if an ordering A
  is more sorted than an ordering B, and B > C, then also A > C -- the only
  thing that can disturb this is groupings, which we ignore for the sake of
  simplicity), mean that we need to care _only_ about the number of sorts, and
  can do them greedily. Thus, at any point, we pick the ordering that allows us
  to process the largest number of windows, process them, remove them from
  consideration, and repeat until there are none left.

  There is one more ordering complication; after windowing, we may have DISTINCT
  and/or ORDER BY, which may also benefit from groupings/orderings we leave
  after the last window. Thus, first of all, we see if there's an ordering that
  can satisfy them (ideally both if possible) _and_ at least one window; if so,
  we save that ordering and those windows for last.

  Temporary tables are set up in FinalizePlanForQueryBlock(). This is so that
  it is easier to have multiple different orderings for the temporary table
  parameters later.
 */
static Prealloced_array<AccessPath *, 4> ApplyWindowFunctions(
    THD *thd, const CostingReceiver &receiver,
    const LogicalOrderings &orderings, FunctionalDependencySet fd_set,
    bool aggregation_is_unordered, int order_by_ordering_idx,
    int distinct_ordering_idx, const JoinHypergraph &graph,
    const Mem_root_array<SortAheadOrdering> &sort_ahead_orderings,
    Query_block *query_block, int num_where_predicates, bool need_rowid,
    Prealloced_array<AccessPath *, 4> root_candidates, string *trace) {
  JOIN *join = query_block->join;

  // Figure out if windows need row IDs or not; we won't create
  // the temporary tables before later (since the optimal ordering
  // of windows is cost-based), so this is a conservative check.
  bool need_rowid_for_window = need_rowid;
  if (!need_rowid) {
    for (Item *item : *join->fields) {
      if (item->m_is_window_function && item->is_blob_field()) {
        need_rowid_for_window = true;
        break;
      }
    }
  }

  // Windows we're done processing, or have reserved for the last block.
  auto finished_windows =
      Bounds_checked_array<bool>::Alloc(thd->mem_root, join->m_windows.size());

  // Windows we've reserved for the last block (see function comment).
  auto reserved_windows =
      Bounds_checked_array<bool>::Alloc(thd->mem_root, join->m_windows.size());

  // Temporary space for FindBestOrderingForWindow().
  auto tmp =
      Bounds_checked_array<bool>::Alloc(thd->mem_root, join->m_windows.size());

  // Windows we're doing in this pass.
  auto included_windows =
      Bounds_checked_array<bool>::Alloc(thd->mem_root, join->m_windows.size());

  if (trace) {
    *trace += "\n";
  }
  Prealloced_array<AccessPath *, 4> new_root_candidates(PSI_NOT_INSTRUMENTED);
  for (AccessPath *root_path : root_candidates) {
    if (trace) {
      *trace += "Considering window order on top of " +
                PrintAccessPath(*root_path, graph, "") + "\n";
    }

    // First, go through and check which windows we can do without
    // any reordering, just based on the input ordering we get.
    int num_windows_left = join->m_windows.size();
    for (size_t window_idx = 0; window_idx < join->m_windows.size();
         ++window_idx) {
      Window *window = join->m_windows[window_idx];
      if (window->m_ordering_idx == -1 || join->implicit_grouping ||
          orderings.DoesFollowOrder(root_path->ordering_state,
                                    window->m_ordering_idx)) {
        if (trace) {
          *trace += std::string(" - window ") + window->printable_name() +
                    " does not need further sorting\n";
        }
        root_path =
            ApplyWindow(thd, root_path, window, join, need_rowid_for_window);
        finished_windows[window_idx] = true;
        --num_windows_left;
      } else {
        finished_windows[window_idx] = false;
      }
    }

    // Now, see if we can find an ordering that allows us to process
    // at least one window _and_ an operation after the windowing
    // (DISTINCT, ORDER BY). If so, that ordering will be our last.
    int final_sort_ahead_ordering_idx = -1;
    if ((!aggregation_is_unordered || distinct_ordering_idx == -1) &&
        (distinct_ordering_idx != -1 || order_by_ordering_idx != -1)) {
      int first_ordering_idx, second_ordering_idx;
      if (distinct_ordering_idx == -1) {
        first_ordering_idx = order_by_ordering_idx;
        second_ordering_idx = -1;
      } else {
        first_ordering_idx = distinct_ordering_idx;
        second_ordering_idx = order_by_ordering_idx;
      }
      final_sort_ahead_ordering_idx = FindBestOrderingForWindow(
          join, orderings, fd_set, sort_ahead_orderings, finished_windows, tmp,
          first_ordering_idx, second_ordering_idx, reserved_windows);
      for (size_t window_idx = 0; window_idx < join->m_windows.size();
           ++window_idx) {
        finished_windows[window_idx] |= reserved_windows[window_idx];
      }
    }

    // Now all the other orderings, eventually reaching all windows.
    while (num_windows_left > 0) {
      int sort_ahead_ordering_idx = FindBestOrderingForWindow(
          join, orderings, fd_set, sort_ahead_orderings, finished_windows, tmp,
          /*first_ordering_idx=*/-1,
          /*second_ordering_idx=*/-1, included_windows);
      Bounds_checked_array<bool> windows_this_iteration = included_windows;
      if (sort_ahead_ordering_idx == -1) {
        // None left, so take the one we've saved for last.
        sort_ahead_ordering_idx = final_sort_ahead_ordering_idx;
        windows_this_iteration = reserved_windows;
        final_sort_ahead_ordering_idx = -1;
      }

      if (sort_ahead_ordering_idx == -1) {
        // No sort-ahead orderings left, but some windows are left. The
        // remaining windows are handled after this loop.
        break;
      }

      root_path = MakeSortPathAndApplyWindows(
          thd, join, root_path,
          sort_ahead_orderings[sort_ahead_ordering_idx].ordering_idx,
          sort_ahead_orderings[sort_ahead_ordering_idx].order, orderings,
          windows_this_iteration, fd_set, num_where_predicates,
          need_rowid_for_window, /*single_window_idx*/ -1, finished_windows,
          &num_windows_left);
    }
    // The remaining windows (if any) have orderings which are not present in
    // the interesting orders bitmap, e.g. when the number of orders in the
    // query > kMaxSupportedOrderings. Create a sort path for each of
    // these windows using the window's own order instead of looking up an
    // order in the interesting-orders list.
    for (size_t window_idx = 0;
         window_idx < join->m_windows.size() && num_windows_left > 0;
         ++window_idx) {
      if (finished_windows[window_idx]) continue;

      Bounds_checked_array<bool> windows_this_iteration;
      root_path = MakeSortPathAndApplyWindows(
          thd, join, root_path, join->m_windows[window_idx]->m_ordering_idx,
          join->m_windows[window_idx]->sorting_order(thd), orderings,
          windows_this_iteration, fd_set, num_where_predicates,
          need_rowid_for_window, window_idx, finished_windows,
          &num_windows_left);
    }

    assert(num_windows_left == 0);
    receiver.ProposeAccessPath(root_path, &new_root_candidates,
                               /*obsolete_orderings=*/0, "");
  }
  if (trace) {
    *trace += "\n";
  }
  return new_root_candidates;
}

/**
  Find out if "value" has a type which is compatible with "field" so that it can
  be used for an index lookup if there is an index on "field".
 */
static bool CompatibleTypesForIndexLookup(Item_func_eq *eq_item, Field *field,
                                          Item *value) {
  if (!comparable_in_index(eq_item, field, Field::itRAW, eq_item->functype(),
                           value)) {
    // The types are not comparable in the index, so it's not sargable.
    return false;
  }

  if (field->cmp_type() == STRING_RESULT &&
      field->match_collation_to_optimize_range() &&
      field->charset() != eq_item->compare_collation()) {
    // The collations don't match, so it's not sargable.
    return false;
  }

  return true;
}

/**
  Find out whether “item” is a sargable condition; if so, add it to:

   - The list of sargable predicate for the tables (hypergraph nodes)
     the condition touches. For a regular condition, this will typically
     be one table; for a join condition, it will typically be two.
     If “force_table” is non-nullptr, only that table will be considered
     (this is used for join conditions, to ensure that we do not push
     down predicates that cannot, e.g. to the outer side of left joins).

   - The graph's global list of predicates, if it is not already present
     (predicate_index = -1). This will never happen for WHERE conditions,
     only for join conditions.
 */
static void PossiblyAddSargableCondition(THD *thd, Item *item,
                                         TABLE *force_table,
                                         int predicate_index,
                                         bool is_join_condition,
                                         JoinHypergraph *graph, string *trace) {
  if (!is_function_of_type(item, Item_func::EQ_FUNC)) {
    return;
  }
  Item_func_eq *eq_item = down_cast<Item_func_eq *>(item);
  if (eq_item->get_comparator()->get_child_comparator_count() >= 2) {
    return;
  }
  for (unsigned arg_idx = 0; arg_idx < 2; ++arg_idx) {
    Item **args = eq_item->arguments();
    Item *left = args[arg_idx];
    Item *right = args[1 - arg_idx];
    if (left->type() != Item::FIELD_ITEM) {
      continue;
    }
    Field *field = down_cast<Item_field *>(left)->field;
    TABLE *table = field->table;
    if (force_table != nullptr && force_table != table) {
      continue;
    }
    if (field->part_of_key.is_clear_all()) {
      // Not part of any key, so not sargable. (It could be part of a prefix
      // key, though, but we include them for now.)
      continue;
    }
    if (Overlaps(table->file->ha_table_flags(), HA_NO_INDEX_ACCESS)) {
      // Can't use index lookups on this table, so not sargable.
      continue;
    }
    JoinHypergraph::Node *node = FindNodeWithTable(graph, table);
    if (node == nullptr) {
      // A field in a different query block, so not sargable for us.
      continue;
    }

    // If the equality comes from a multiple equality, we have already verified
    // that the types of the arguments match exactly. For other equalities, we
    // need to check more thoroughly if the types are compatible.
    if (eq_item->source_multiple_equality != nullptr) {
      assert(CompatibleTypesForIndexLookup(eq_item, field, right));
    } else if (!CompatibleTypesForIndexLookup(eq_item, field, right)) {
      continue;
    }

    const table_map used_tables_left = table->pos_in_table_list->map();
    const table_map used_tables_right = right->used_tables();

    if (Overlaps(used_tables_left, used_tables_right)) {
      // Not sargable if the tables on the left and right side overlap, such as
      // t1.x = t1.y + t2.x. Will not be sargable in the opposite direction
      // either, so "break" instead of "continue".
      break;
    }

    if (Overlaps(used_tables_right, RAND_TABLE_BIT)) {
      // Non-deterministic predicates are not sargable. Will not be sargable in
      // the opposite direction either, so "break" instead of "continue".
      break;
    }

    if (trace != nullptr) {
      if (is_join_condition) {
        *trace += "Found sargable join condition " + ItemToString(item) +
                  " on " + node->table->alias + "\n";
      } else {
        *trace += "Found sargable condition " + ItemToString(item) + "\n";
      }
    }

    if (predicate_index == -1) {
      // This predicate is not already registered as a predicate
      // (which means in practice that it's a join predicate,
      // not a WHERE predicate), so add it so that we can refer
      // to it in bitmaps.
      Predicate p;
      p.condition = eq_item;
      p.selectivity = EstimateSelectivity(thd, eq_item, trace);
      p.used_nodes =
          GetNodeMapFromTableMap(eq_item->used_tables() & ~PSEUDO_TABLE_BITS,
                                 graph->table_num_to_node_num);
      p.total_eligibility_set =
          ~0;  // Should never be applied as a WHERE predicate.
      p.functional_dependencies_idx.init(thd->mem_root);
      p.contained_subqueries.init(thd->mem_root);  // Empty.
      graph->predicates.push_back(std::move(p));
      predicate_index = graph->predicates.size() - 1;
      graph->sargable_join_predicates.emplace(eq_item, predicate_index);
    }

    // Can we evaluate the right side of the predicate during optimization (in
    // ref_lookup_subsumes_comparison())? Don't consider items with subqueries
    // or stored procedures constant, as we don't want to execute them during
    // optimization.
    const bool can_evaluate = right->const_for_execution() &&
                              !right->has_subquery() && !right->is_expensive();

    node->sargable_predicates.push_back(
        {predicate_index, field, right, can_evaluate});

    // No need to check the opposite order. We have no indexes on constants.
    if (can_evaluate) break;
  }
}

// Find sargable predicates, ie., those that we can push down into indexes.
// See add_key_field().
//
// TODO(sgunders): Include x=y OR NULL predicates, <=> and IS NULL predicates,
// and the special case of COLLATION accepted in add_key_field().
//
// TODO(sgunders): Integrate with the range optimizer, or find some other way
// of accepting <, >, <= and >= predicates.
void FindSargablePredicates(THD *thd, string *trace, JoinHypergraph *graph) {
  if (trace != nullptr) {
    *trace += "\n";
  }
  for (unsigned i = 0; i < graph->num_where_predicates; ++i) {
    if (IsSingleBitSet(graph->predicates[i].total_eligibility_set)) {
      PossiblyAddSargableCondition(thd, graph->predicates[i].condition,
                                   /*force_table=*/nullptr, i,
                                   /*is_join_condition=*/false, graph, trace);
    }
  }
  for (JoinHypergraph::Node &node : graph->nodes) {
    for (Item *cond : node.join_conditions_pushable_to_this) {
      const auto it = graph->sargable_join_predicates.find(cond);
      int predicate_index =
          (it == graph->sargable_join_predicates.end()) ? -1 : it->second;
      PossiblyAddSargableCondition(thd, cond, node.table, predicate_index,
                                   /*is_join_condition=*/true, graph, trace);
    }
  }
}

static bool ComesFromSameMultiEquality(Item *cond1, Item_eq_base *cond2) {
  return cond2->source_multiple_equality != nullptr &&
         is_function_of_type(cond1, Item_func::EQ_FUNC) &&
         down_cast<Item_func_eq *>(cond1)->source_multiple_equality ==
             cond2->source_multiple_equality;
}

/**
  For each edge, cache some information for each of its join conditions.
  This reduces work when repeatedly applying these join conditions later on.
  In particular, FindContainedSubqueries() contains a large amount of
  virtual function calls that we would like to avoid doing every time
  we consider a given join.
 */
static void CacheCostInfoForJoinConditions(THD *thd,
                                           const Query_block *query_block,
                                           JoinHypergraph *graph,
                                           string *trace) {
  for (JoinPredicate &edge : graph->edges) {
    edge.expr->properties_for_equijoin_conditions.init(thd->mem_root);
    edge.expr->properties_for_join_conditions.init(thd->mem_root);
    for (Item_eq_base *cond : edge.expr->equijoin_conditions) {
      CachedPropertiesForPredicate properties;
      properties.selectivity = EstimateSelectivity(thd, cond, trace);
      properties.contained_subqueries.init(thd->mem_root);
      FindContainedSubqueries(
          cond, query_block, [&properties](const ContainedSubquery &subquery) {
            properties.contained_subqueries.push_back(subquery);
          });

      // Cache information about what sargable conditions this join condition
      // would be redundant against, for RedundantThroughSargable().
      // But don't deduplicate against ourselves (in case we're sargable).
      MutableOverflowBitset redundant(thd->mem_root, graph->predicates.size());
      for (unsigned sargable_pred_idx = graph->num_where_predicates;
           sargable_pred_idx < graph->predicates.size(); ++sargable_pred_idx) {
        Item *sargable_condition =
            graph->predicates[sargable_pred_idx].condition;
        if (sargable_condition != cond &&
            ComesFromSameMultiEquality(sargable_condition, cond)) {
          redundant.SetBit(sargable_pred_idx);
        }
      }
      properties.redundant_against_sargable_predicates = std::move(redundant);
      edge.expr->properties_for_equijoin_conditions.push_back(
          std::move(properties));
    }
    for (Item *cond : edge.expr->join_conditions) {
      CachedPropertiesForPredicate properties;
      properties.selectivity = EstimateSelectivity(thd, cond, trace);
      properties.contained_subqueries.init(thd->mem_root);
      FindContainedSubqueries(
          cond, query_block, [&properties](const ContainedSubquery &subquery) {
            properties.contained_subqueries.push_back(subquery);
          });
      edge.expr->properties_for_join_conditions.push_back(
          std::move(properties));
    }
  }
}

/**
  Find the lowest-cost plan (which hopefully is also the cheapest to execute)
  of all the legal ways to execute the query. The overall order of operations is
  largely dictated by the standard:

    1. All joined tables, including join predicates.
    2. WHERE predicates (we push these down into #1 where allowed)
    3. GROUP BY (it is sometimes possible to push this down into #1,
       but we don't have the functionality to do so).
    4. HAVING.
    5. Window functions.
    6. DISTINCT.
    7. ORDER BY.
    8. LIMIT.
    9. SQL_BUFFER_RESULT (a MySQL extension).

  The place where we have the most leeway by far is #1, which is why this
  part of the optimizer is generally called the join optimizer (there are
  potentially billions of different join orderings, whereas each of the
  other steps, except windowing, can only be done in one or two ways).
  But the various outputs of #1 can have different properties, that can make
  for higher or lower costs in the other steps. (For instance, LIMIT will
  affect candidates with different init_cost differently, and ordering
  properties can skip sorting in ORDER BY entirely.) Thus, we allow keeping
  multiple candidates in play at every step if they are meaningfully different,
  and only pick out the winning candidate based on cost at the very end.
 */
AccessPath *FindBestQueryPlan(THD *thd, Query_block *query_block,
                              string *trace) {
  JOIN *join = query_block->join;
  if (CheckSupportedQuery(thd)) return nullptr;

  // The hypergraph optimizer does not do const tables,
  // nor does it evaluate subqueries during optimization.
  assert(
      IsSubset(OPTION_NO_CONST_TABLES | OPTION_NO_SUBQUERY_DURING_OPTIMIZATION,
               query_block->active_options()));

  // In the case of rollup (only): After the base slice list was made, we may
  // have modified the field list to add rollup group items and sum switchers.
  // The resolver also takes care to update these in query_block->order_list.
  // However, even though the hypergraph join optimizer doesn't use slices,
  // setup_order() later modifies order->item to point into the base slice,
  // where the rollup group items are _not_ updated. Thus, we need to refresh
  // the base slice before we do anything.
  //
  // It would be better to have rollup resolving update the base slice directly,
  // but this would break HAVING in the old join optimizer (see the other call
  // to refresh_base_slice(), in JOIN::make_tmp_tables_info()).
  if (join->rollup_state != JOIN::RollupState::NONE) {
    join->refresh_base_slice();
  }

  // NOTE: Normally, we'd expect join->temp_tables and
  // join->filesorts_to_cleanup to be empty, but since we can get called twice
  // for materialized subqueries, there may already be data there that we must
  // keep.

  // Convert the join structures into a hypergraph.
  JoinHypergraph graph(thd->mem_root, query_block);
  bool where_is_always_false = false;
  if (MakeJoinHypergraph(thd, trace, &graph, &where_is_always_false)) {
    return nullptr;
  }

  if (where_is_always_false) {
    if (trace != nullptr) {
      *trace +=
          "Skipping join order optimization because an always false condition "
          "was found in the WHERE clause.\n";
    }
    return CreateZeroRowsForEmptyJoin(join, "WHERE condition is always false");
  }

  FindSargablePredicates(thd, trace, &graph);

  // Now that we have all join conditions, cache some properties
  // that we'd like to use many times.
  CacheCostInfoForJoinConditions(thd, query_block, &graph, trace);

  // Figure out if any later sort will need row IDs.
  bool need_rowid = false;
  if (query_block->is_explicitly_grouped() || join->order.order != nullptr ||
      join->select_distinct || !join->m_windows.is_empty()) {
    // NOTE: This is distinct from SortWillBeOnRowId(), as it also checks blob
    // fields arising from blob-generating functions on non-blob fields.
    for (Item *item : *join->fields) {
      if (item->is_blob_field()) {
        need_rowid = true;
        break;
      }
    }
    for (Table_ref *tl = query_block->leaf_tables; tl != nullptr && !need_rowid;
         tl = tl->next_leaf) {
      if (SortWillBeOnRowId(tl->table)) {
        need_rowid = true;
      }
    }
  }

  // Find out which predicates contain subqueries.
  MutableOverflowBitset materializable_predicates{thd->mem_root,
                                                  graph.predicates.size()};
  for (unsigned i = 0; i < graph.predicates.size(); ++i) {
    if (ContainsSubqueries(graph.predicates[i].condition)) {
      materializable_predicates.SetBit(i);
    }
  }
  graph.materializable_predicates = std::move(materializable_predicates);

  const bool is_topmost_query_block =
      query_block->outer_query_block() == nullptr;
  const bool is_delete = is_topmost_query_block && IsDeleteStatement(thd);
  const bool is_update = is_topmost_query_block && IsUpdateStatement(thd);

  table_map update_delete_target_tables = 0;
  table_map immediate_update_delete_candidates = 0;
  if (is_delete || is_update) {
    update_delete_target_tables = FindUpdateDeleteTargetTables(query_block);
    immediate_update_delete_candidates = FindImmediateUpdateDeleteCandidates(
        graph, update_delete_target_tables, is_delete);
  }

  NodeMap fulltext_tables = 0;
  uint64_t sargable_fulltext_predicates = 0;
  if (query_block->has_ft_funcs()) {
    fulltext_tables = FindFullTextSearchedTables(graph);

    // Check if we have full-text indexes that can be used.
    sargable_fulltext_predicates = FindSargableFullTextPredicates(graph);
    EnableFullTextCoveringIndexes(query_block);
  }

  // Collect interesting orders from ORDER BY, GROUP BY, semijoins and windows.
  // See BuildInterestingOrders() for more detailed information.
  SecondaryEngineFlags engine_flags = EngineFlags(thd);
  LogicalOrderings orderings(thd);
  Mem_root_array<SortAheadOrdering> sort_ahead_orderings(thd->mem_root);
  Mem_root_array<ActiveIndexInfo> active_indexes(thd->mem_root);
  Mem_root_array<FullTextIndexInfo> fulltext_searches(thd->mem_root);
  int order_by_ordering_idx = -1;
  int group_by_ordering_idx = -1;
  int distinct_ordering_idx = -1;
  BuildInterestingOrders(thd, &graph, query_block, &orderings,
                         &sort_ahead_orderings, &order_by_ordering_idx,
                         &group_by_ordering_idx, &distinct_ordering_idx,
                         &active_indexes, &fulltext_searches, trace);

  if (InjectCastNodes(&graph)) return nullptr;

  // Run the actual join optimizer algorithm. This creates an access path
  // for the join as a whole (with lowest possible cost, and thus also
  // hopefully optimal execution time), with all pushable predicates applied.
  if (trace != nullptr) {
    *trace += "\nEnumerating subplans:\n";
  }
  for (const JoinHypergraph::Node &node : graph.nodes) {
    node.table->init_cost_model(thd->cost_model());
  }
  const secondary_engine_modify_access_path_cost_t secondary_engine_cost_hook =
      SecondaryEngineCostHook(thd);
  CostingReceiver receiver(
      thd, query_block, graph, &orderings, &sort_ahead_orderings,
      &active_indexes, &fulltext_searches, fulltext_tables,
      sargable_fulltext_predicates, update_delete_target_tables,
      immediate_update_delete_candidates, need_rowid, EngineFlags(thd),
      thd->variables.optimizer_max_subgraph_pairs, secondary_engine_cost_hook,
      trace);
  if (graph.edges.empty()) {
    // Fast path for single-table queries. No need to run the join enumeration
    // when there is no join. Just visit the only node directly.
    assert(graph.nodes.size() == 1);
    if (receiver.FoundSingleNode(0) && thd->is_error()) {
      return nullptr;
    }
  } else if (EnumerateAllConnectedPartitions(graph.graph, &receiver) &&
             !thd->is_error() && join->zero_result_cause == nullptr) {
    SimplifyQueryGraph(thd, thd->variables.optimizer_max_subgraph_pairs, &graph,
                       trace);

    // Reset the receiver and run the query again, this time with
    // the simplified hypergraph (and no query limit, in case the
    // given limit was just inherently too low, e.g., one subgraph pair
    // and three tables).
    //
    // It's not given that we _must_ reset the receiver; we could
    // probably have reused its state (which could save time and
    // even lead to a better plan, if we have simplified away some
    // join orderings that have already been evaluated).
    // However, more subgraph pairs also often means we get more access
    // paths on the Pareto frontier for each subgraph, and given
    // that we don't currently have any heuristics to curb the
    // amount of those, it is probably good to get the second-order
    // effect as well and do a full reset.
    if (trace) {
      *trace += "Simplified hypergraph:\n";
      *trace += PrintDottyHypergraph(graph);
      *trace += "\nRestarting query planning with the new graph.\n";
    }
    receiver = CostingReceiver(
        thd, query_block, graph, &orderings, &sort_ahead_orderings,
        &active_indexes, &fulltext_searches, fulltext_tables,
        sargable_fulltext_predicates, update_delete_target_tables,
        immediate_update_delete_candidates, need_rowid, EngineFlags(thd),
        /*subgraph_pair_limit=*/-1, secondary_engine_cost_hook, trace);
    // Reset the secondary engine planning flags
    graph.secondary_engine_costing_flags = {};
    if (EnumerateAllConnectedPartitions(graph.graph, &receiver) &&
        thd->is_error()) {
      return nullptr;
    }
  }
  if (thd->is_error()) return nullptr;

  if (join->zero_result_cause != nullptr) {
    if (trace != nullptr) {
      *trace += "The join returns zero rows. Final cost is 0.0.\n";
    }
    return CreateZeroRowsForEmptyJoin(join, join->zero_result_cause);
  }

  // Get the root candidates. If there is a secondary engine cost hook, there
  // may be no candidates, as the hook may have rejected so many access paths
  // that we could not build a complete plan. Otherwise, expect at least one
  // candidate.
  if (secondary_engine_cost_hook != nullptr &&
      (!receiver.HasSeen(TablesBetween(0, graph.nodes.size())) ||
       receiver.root_candidates().empty())) {
    my_error(ER_SECONDARY_ENGINE, MYF(0),
             "All plans were rejected by the secondary storage engine");
    return nullptr;
  }
  Prealloced_array<AccessPath *, 4> root_candidates =
      receiver.root_candidates();
  assert(!root_candidates.empty());
  thd->m_current_query_partial_plans += receiver.num_subplans();
  if (trace != nullptr) {
    *trace += StringPrintf(
        "\nEnumerated %zu subplans keeping a total of %zu access paths, "
        "got %zu candidate(s) to finalize:\n",
        receiver.num_subplans(), receiver.num_access_paths(),
        root_candidates.size());
  }

  // If we know the result will be empty, there is no point in adding paths for
  // filters, aggregation, windowing and sorting on top of it further down. Just
  // return the empty result directly.
  if (receiver.always_empty()) {
    for (AccessPath *root_path : root_candidates) {
      if (root_path->type == AccessPath::ZERO_ROWS) {
        if (trace != nullptr) {
          *trace += "The join returns zero rows. Final cost is 0.0.\n";
        }
        return CreateZeroRowsForEmptyJoin(join, root_path->zero_rows().cause);
      }
    }
  }

  // Now we have one or more access paths representing joining all the tables
  // together. (There may be multiple ones because they can be better at
  // different metrics.) We apply the post-join operations to all of them in
  // turn, and then finally pick out the one with the lowest total cost,
  // because at the end, other metrics don't really matter any more.
  //
  // We could have stopped caring about e.g. init_cost after LIMIT
  // has been applied (after which it no longer matters), so that we'd get
  // fewer candidates in each step, but this part is so cheap that it's
  // unlikely to be worth it. We go through ProposeAccessPath() mainly
  // because it gives us better tracing.
  if (trace != nullptr) {
    *trace += "Adding final predicates\n";
  }
  FunctionalDependencySet fd_set = receiver.active_fds_at_root();
  bool has_final_predicates = false;
  for (size_t i = 0; i < graph.num_where_predicates; ++i) {
    // Apply any predicates that don't belong to any
    // specific table, or which are nondeterministic.
    if (!Overlaps(graph.predicates[i].total_eligibility_set,
                  TablesBetween(0, graph.nodes.size())) ||
        Overlaps(graph.predicates[i].total_eligibility_set, RAND_TABLE_BIT)) {
      fd_set |= graph.predicates[i].functional_dependencies;
      has_final_predicates = true;
    }
  }

  // Add the final predicates to the root candidates, and expand FILTER access
  // paths for all predicates (not only the final ones) in the entire access
  // path tree of the candidates.
  //
  // It is an unnecessary step if there are no FILTER access paths to expand.
  // It's not so expensive that it's worth spending a lot of effort to find out
  // if it can be skipped, but let's skip it if our only candidate is an EQ_REF
  // with no filter predicates, so that we don't waste time in point selects.
  if (has_final_predicates ||
      !(root_candidates.size() == 1 &&
        root_candidates[0]->type == AccessPath::EQ_REF &&
        IsEmpty(root_candidates[0]->filter_predicates))) {
    Prealloced_array<AccessPath *, 4> new_root_candidates(PSI_NOT_INSTRUMENTED);
    for (const AccessPath *root_path : root_candidates) {
      for (bool materialize_subqueries : {false, true}) {
        AccessPath path = *root_path;
        double init_once_cost = 0.0;

        MutableOverflowBitset filter_predicates =
            path.filter_predicates.Clone(thd->mem_root);

        // Apply any predicates that don't belong to any
        // specific table, or which are nondeterministic.
        for (size_t i = 0; i < graph.num_where_predicates; ++i) {
          if (!Overlaps(graph.predicates[i].total_eligibility_set,
                        TablesBetween(0, graph.nodes.size())) ||
              Overlaps(graph.predicates[i].total_eligibility_set,
                       RAND_TABLE_BIT)) {
            filter_predicates.SetBit(i);
            FilterCost cost =
                EstimateFilterCost(thd, root_path->num_output_rows(),
                                   graph.predicates[i].contained_subqueries);
            if (materialize_subqueries) {
              path.cost += cost.cost_if_materialized;
              init_once_cost += cost.cost_to_materialize;
            } else {
              path.cost += cost.cost_if_not_materialized;
            }
            path.set_num_output_rows(path.num_output_rows() *
                                     graph.predicates[i].selectivity);
          }
        }
        path.ordering_state = orderings.ApplyFDs(path.ordering_state, fd_set);

        path.filter_predicates = std::move(filter_predicates);
        const bool contains_subqueries =
            Overlaps(path.filter_predicates, graph.materializable_predicates);

        // Now that we have decided on a full plan, expand all
        // the applied filter maps into proper FILTER nodes
        // for execution. This is a no-op in the second
        // iteration.
        ExpandFilterAccessPaths(thd, &path, join, graph.predicates,
                                graph.num_where_predicates);

        if (materialize_subqueries) {
          assert(path.type == AccessPath::FILTER);
          path.filter().materialize_subqueries = true;
          path.cost += init_once_cost;  // Will be subtracted
                                        // back for rescans.
          path.init_cost += init_once_cost;
          path.init_once_cost += init_once_cost;
        }

        receiver.ProposeAccessPath(&path, &new_root_candidates,
                                   /*obsolete_orderings=*/0,
                                   materialize_subqueries ? "mat. subq" : "");

        if (!contains_subqueries) {
          // Nothing to try to materialize.
          break;
        }
      }
    }
    root_candidates = std::move(new_root_candidates);
  }

  // Apply GROUP BY, if applicable. We currently always do this by sorting
  // first and then using streaming aggregation.
  const bool aggregation_is_unordered = Overlaps(
      engine_flags,
      MakeSecondaryEngineFlags(SecondaryEngineFlag::AGGREGATION_IS_UNORDERED));
  if (query_block->is_grouped()) {
    if (join->make_sum_func_list(*join->fields, /*before_group_by=*/true))
      return nullptr;

    graph.secondary_engine_costing_flags |=
        SecondaryEngineCostingFlag::CONTAINS_AGGREGATION_ACCESSPATH;

    if (trace != nullptr) {
      *trace += "Applying aggregation for GROUP BY\n";
    }

    // Reuse this, so that we do not have to recalculate it for each
    // alternative aggregate path.
    double aggregate_rows = kUnknownRowCount;
    Prealloced_array<AccessPath *, 4> new_root_candidates(PSI_NOT_INSTRUMENTED);
    for (AccessPath *root_path : root_candidates) {
      const bool rollup = (join->rollup_state != JOIN::RollupState::NONE);
      const bool group_needs_sort =
          query_block->is_explicitly_grouped() && !aggregation_is_unordered &&
          !orderings.DoesFollowOrder(root_path->ordering_state,
                                     group_by_ordering_idx);

      if (!group_needs_sort) {
        AccessPath aggregate_path = CreateStreamingAggregationPath(
            thd, root_path, join, rollup, aggregate_rows, trace);
        aggregate_rows = aggregate_path.num_output_rows();
        receiver.ProposeAccessPath(&aggregate_path, &new_root_candidates,
                                   /*obsolete_orderings=*/0, "sort elided");
        continue;
      }

      root_path = GetSafePathToSort(thd, join, root_path, need_rowid);

      // We need to sort. Try all sort-ahead, not just the one directly derived
      // from GROUP BY clause, because a broader one might help us elide ORDER
      // BY or DISTINCT later.
      for (const SortAheadOrdering &sort_ahead_ordering :
           sort_ahead_orderings) {
        LogicalOrderings::StateIndex ordering_state = orderings.ApplyFDs(
            orderings.SetOrder(sort_ahead_ordering.ordering_idx), fd_set);
        if (!orderings.DoesFollowOrder(ordering_state, group_by_ordering_idx)) {
          continue;
        }
        if (sort_ahead_ordering.aggregates_required) {
          // We can't sort by an aggregate before we've aggregated.
          continue;
        }

        Mem_root_array<TABLE *> tables = CollectTables(thd, root_path);
        AccessPath *sort_path = new (thd->mem_root) AccessPath;
        sort_path->type = AccessPath::SORT;
        sort_path->count_examined_rows = false;
        sort_path->sort().child = root_path;
        sort_path->sort().filesort = nullptr;
        sort_path->sort().remove_duplicates = false;
        sort_path->sort().unwrap_rollup = true;
        sort_path->sort().limit = HA_POS_ERROR;
        sort_path->sort().force_sort_rowids = false;
        sort_path->sort().order = sort_ahead_ordering.order;
        EstimateSortCost(sort_path);
        assert(!aggregation_is_unordered);
        sort_path->ordering_state = ordering_state;

        char description[256];
        if (trace != nullptr) {
          snprintf(description, sizeof(description), "sort(%d)",
                   sort_ahead_ordering.ordering_idx);
        }

        AccessPath aggregate_path = CreateStreamingAggregationPath(
            thd, sort_path, join, rollup, aggregate_rows, trace);
        aggregate_rows = aggregate_path.num_output_rows();
        receiver.ProposeAccessPath(&aggregate_path, &new_root_candidates,
                                   /*obsolete_orderings=*/0, description);
      }
    }
    root_candidates = std::move(new_root_candidates);

    if (make_group_fields(join, join)) {
      return nullptr;
    }

    // Final setup will be done in FinalizePlanForQueryBlock(),
    // when we have all materialization done.
  }

  // Before we apply the HAVING condition, make sure its used_tables() cache is
  // refreshed. The condition might have been rewritten by
  // FinalizePlanForQueryBlock() to point into a temporary table in a previous
  // execution. Even if that change was rolled back at the end of the previous
  // execution, used_tables() may still say it uses the temporary table.
  if (join->having_cond != nullptr) {
    join->having_cond->update_used_tables();
  }

  // Apply HAVING, if applicable (sans any window-related in2exists parts,
  // which we apply below).
  Item *having_cond;
  Item *having_cond_wf;
  SplitHavingCondition(thd, join->having_cond, &having_cond, &having_cond_wf);
  ApplyHavingCondition(thd, having_cond, query_block,
                       "Applying filter for HAVING\n", trace, &root_candidates,
                       &receiver);

  // If we have GROUP BY followed by a window function (which might include
  // ORDER BY), we might need to materialize before the first ordering -- see
  // the comment near the top of ApplyDistinctAndOrder() for why.
  if (query_block->is_explicitly_grouped() && !join->m_windows.is_empty()) {
    Prealloced_array<AccessPath *, 4> new_root_candidates(PSI_NOT_INSTRUMENTED);
    for (AccessPath *root_path : root_candidates) {
      root_path =
          CreateMaterializationOrStreamingPath(thd, join, root_path, need_rowid,
                                               /*copy_items=*/true);
      receiver.ProposeAccessPath(root_path, &new_root_candidates,
                                 /*obsolete_orderings=*/0, "");
    }
    root_candidates = std::move(new_root_candidates);
  }

  join->m_windowing_steps = !join->m_windows.is_empty();
  if (join->m_windowing_steps) {
    graph.secondary_engine_costing_flags |=
        SecondaryEngineCostingFlag::CONTAINS_WINDOW_ACCESSPATH;
    root_candidates = ApplyWindowFunctions(
        thd, receiver, orderings, fd_set, aggregation_is_unordered,
        order_by_ordering_idx, distinct_ordering_idx, graph,
        sort_ahead_orderings, query_block, graph.num_where_predicates,
        need_rowid, std::move(root_candidates), trace);
  }

  ApplyHavingCondition(
      thd, having_cond_wf, query_block,
      "Applying filter for window function in2exists conditions\n", trace,
      &root_candidates, &receiver);

  graph.secondary_engine_costing_flags |=
      SecondaryEngineCostingFlag::HANDLING_DISTINCT_ORDERBY_LIMITOFFSET;
  if (join->select_distinct || join->order.order != nullptr) {
    // UPDATE and DELETE must preserve row IDs through ORDER BY in order to keep
    // track of which rows to update or delete.
    const bool force_sort_rowids = update_delete_target_tables != 0;

    root_candidates = ApplyDistinctAndOrder(
        thd, receiver, orderings, aggregation_is_unordered,
        order_by_ordering_idx, distinct_ordering_idx, sort_ahead_orderings,
        fd_set, query_block, need_rowid, force_sort_rowids,
        std::move(root_candidates), trace);
  }

  // Apply LIMIT and OFFSET, if applicable. If the query block is ordered, they
  // are already applied by ApplyDistinctAndOrder().
  Query_expression *query_expression = join->query_expression();
  if (join->order.order == nullptr &&
      (query_expression->select_limit_cnt != HA_POS_ERROR ||
       query_expression->offset_limit_cnt != 0)) {
    if (trace != nullptr) {
      *trace += "Applying LIMIT\n";
    }
    Prealloced_array<AccessPath *, 4> new_root_candidates(PSI_NOT_INSTRUMENTED);
    for (AccessPath *root_path : root_candidates) {
      AccessPath *limit_path = NewLimitOffsetAccessPath(
          thd, root_path, query_expression->select_limit_cnt,
          query_expression->offset_limit_cnt, join->calc_found_rows,
          /*reject_multiple_rows=*/false,
          /*send_records_override=*/nullptr);
      receiver.ProposeAccessPath(limit_path, &new_root_candidates,
                                 /*obsolete_orderings=*/0, "");
    }
    root_candidates = std::move(new_root_candidates);
  }

  // Add a DELETE_ROWS or UPDATE_ROWS access path if this is the topmost query
  // block of a DELETE statement or an UPDATE statement.
  if (is_delete) {
    Prealloced_array<AccessPath *, 4> new_root_candidates(PSI_NOT_INSTRUMENTED);
    for (AccessPath *root_path : root_candidates) {
      table_map immediate_tables = 0;
      if (root_path->immediate_update_delete_table != -1) {
        immediate_tables = graph.nodes[root_path->immediate_update_delete_table]
                               .table->pos_in_table_list->map();
      }
      AccessPath *delete_path = NewDeleteRowsAccessPath(
          thd, root_path, update_delete_target_tables, immediate_tables);
      EstimateDeleteRowsCost(delete_path);
      receiver.ProposeAccessPath(delete_path, &new_root_candidates,
                                 /*obsolete_orderings=*/0, "");
    }
    root_candidates = std::move(new_root_candidates);
  } else if (is_update) {
    Prealloced_array<AccessPath *, 4> new_root_candidates(PSI_NOT_INSTRUMENTED);
    for (AccessPath *root_path : root_candidates) {
      table_map immediate_tables = 0;
      if (root_path->immediate_update_delete_table != -1) {
        immediate_tables = graph.nodes[root_path->immediate_update_delete_table]
                               .table->pos_in_table_list->map();
      }
      AccessPath *update_path = NewUpdateRowsAccessPath(
          thd, root_path, update_delete_target_tables, immediate_tables);
      EstimateUpdateRowsCost(update_path);
      receiver.ProposeAccessPath(update_path, &new_root_candidates,
                                 /*obsolete_orderings=*/0, "");
    }
    root_candidates = std::move(new_root_candidates);
  }

  if (thd->is_error()) return nullptr;

  if (root_candidates.empty()) {
    // The secondary engine has rejected so many of the post-processing paths
    // (e.g., sorting, limit, grouping) that we could not build a complete plan.
    assert(secondary_engine_cost_hook != nullptr);
    my_error(ER_SECONDARY_ENGINE, MYF(0),
             "All plans were rejected by the secondary storage engine");
    return nullptr;
  }

  // TODO(sgunders): If we are part of e.g. a derived table and are streamed,
  // we might want to keep multiple root paths around for future use, e.g.,
  // if there is a LIMIT higher up.
  AccessPath *root_path =
      *std::min_element(root_candidates.begin(), root_candidates.end(),
                        [](const AccessPath *a, const AccessPath *b) {
                          return a->cost < b->cost;
                        });

  // Materialize the result if a top-level query block has the SQL_BUFFER_RESULT
  // option, and the chosen root path isn't already a materialization path. Skip
  // the materialization path when using an external executor, since it will
  // have to decide for itself whether and how to do the materialization.
  if (query_block->active_options() & OPTION_BUFFER_RESULT &&
      is_topmost_query_block && !IsMaterializationPath(root_path) &&
      IteratorsAreNeeded(thd, root_path)) {
    if (trace != nullptr) {
      *trace += "Adding temporary table for SQL_BUFFER_RESULT.\n";
    }

    // If we have windows, we may need to add a materialization for the last
    // window here, or create_tmp_table() will not create fields for its window
    // functions. (All other windows have already been materialized.)
    bool copy_items = join->m_windows.is_empty();
    root_path =
        CreateMaterializationPath(thd, join, root_path, /*temp_table=*/nullptr,
                                  /*temp_table_param=*/nullptr, copy_items);
  }

  if (trace != nullptr) {
    *trace += StringPrintf("Final cost is %.1f.\n", root_path->cost);
  }

#ifndef NDEBUG
  WalkAccessPaths(root_path, join, WalkAccessPathPolicy::ENTIRE_QUERY_BLOCK,
                  [&](const AccessPath *path, const JOIN *) {
                    assert(path->cost >= path->init_cost);
                    assert(path->init_cost >= path->init_once_cost);
                    return false;
                  });
#endif

  join->needs_finalize = true;
  join->best_rowcount = lrint(root_path->num_output_rows());
  join->best_read = root_path->cost;

  // 0 or 1 rows has a special meaning; it means a _guarantee_ we have no more
  // than one (so-called “const tables”). Make sure we don't give that
  // guarantee unless we have a LIMIT.
  if (join->best_rowcount <= 1 &&
      query_expression->select_limit_cnt - query_expression->offset_limit_cnt >
          1) {
    join->best_rowcount = PLACEHOLDER_TABLE_ROW_ESTIMATE;
  }

  return root_path;
}<|MERGE_RESOLUTION|>--- conflicted
+++ resolved
@@ -3504,18 +3504,6 @@
       (1.0 - reuse_buffer_probability) * right_path->init_once_cost +
       reuse_buffer_probability * build_cost;
 
-<<<<<<< HEAD
-  if (hash_memory_used_bytes <= m_thd->variables.join_buff_size * 0.9 &&
-      right_path->parameter_tables == 0) {
-    // Fits in memory (with 10% estimation margin), and has
-    // no external dependencies, so the hash table can be reused.
-    join_path.init_once_cost = build_cost + outer->init_once_cost;
-  } else {
-    join_path.init_once_cost =
-        outer->init_once_cost + right_path->init_once_cost;
-  }
-=======
->>>>>>> 057f5c95
   join_path.cost = cost;
 
   // For each scan, hash join will read the left side once and the right side
@@ -4028,12 +4016,7 @@
       std::max(0.0, outer->num_output_rows() - 1.0);
 
   join_path.cost_before_filter = join_path.cost =
-<<<<<<< HEAD
-      outer->cost + inner->init_cost +
-      inner_rescan_cost * ceil(outer->num_output_rows());
-=======
       outer->cost + first_loop_cost + subsequent_loops_cost;
->>>>>>> 057f5c95
 
   // Nested-loop preserves any ordering from the outer side. Note that actually,
   // the two orders are _concatenated_ (if you nested-loop join something
