/*
   Copyright (c) 2011, 2015, Oracle and/or its affiliates. All rights reserved.

   This program is free software; you can redistribute it and/or modify
   it under the terms of the GNU General Public License as published by
   the Free Software Foundation; version 2 of the License.

   This program is distributed in the hope that it will be useful,
   but WITHOUT ANY WARRANTY; without even the implied warranty of
   MERCHANTABILITY or FITNESS FOR A PARTICULAR PURPOSE.  See the
   GNU General Public License for more details.

   You should have received a copy of the GNU General Public License
   along with this program; if not, write to the Free Software
   Foundation, Inc., 51 Franklin St, Fifth Floor, Boston, MA 02110-1301  USA
*/

#ifndef NDB_SHARE_H
#define NDB_SHARE_H

#include <my_global.h>
#include <my_alloc.h>        // MEM_ROOT
#include <thr_lock.h>        // THR_LOCK
#include <my_bitmap.h>       // MY_BITMAP

#include <ndbapi/Ndb.hpp>    // Ndb::TupleIdRange

enum NDB_SHARE_STATE {
  NSS_INITIAL= 0,
  NSS_DROPPED,
  NSS_ALTERED 
};

#ifdef HAVE_NDB_BINLOG
enum Ndb_binlog_type
{
  NBT_DEFAULT                   = 0
  ,NBT_NO_LOGGING               = 1
  ,NBT_UPDATED_ONLY             = 2
  ,NBT_FULL                     = 3
  ,NBT_USE_UPDATE               = 4 /* bit 0x4 indicates USE_UPDATE */
  ,NBT_UPDATED_ONLY_USE_UPDATE  = NBT_UPDATED_ONLY | NBT_USE_UPDATE
  ,NBT_FULL_USE_UPDATE          = NBT_FULL         | NBT_USE_UPDATE
};
#endif


/*
  Stats that can be retrieved from ndb
*/
struct Ndb_statistics {
  Uint64 row_count;
  Uint64 commit_count;
  ulong row_size;
  Uint64 fragment_memory;
  Uint64 fragment_extent_space; 
  Uint64 fragment_extent_free_space;
};


struct NDB_SHARE {
  NDB_SHARE_STATE state;
  THR_LOCK lock;
  native_mutex_t mutex;
  struct NDB_SHARE_KEY* key;
  uint use_count;
  uint commit_count_lock;
  ulonglong commit_count;
  char *db;
  char *table_name;
  Ndb::TupleIdRange tuple_id_range;
  struct Ndb_statistics stat;
  struct Ndb_index_stat* index_stat_list;
  bool util_thread; // if opened by util thread
  uint32 flags;
#ifdef HAVE_NDB_BINLOG
  struct NDB_CONFLICT_FN_SHARE *m_cfn_share;
#endif
  class Ndb_event_data *event_data; // Place holder before NdbEventOperation is created
  class NdbEventOperation *op;
  class NdbEventOperation *new_op;

  static NDB_SHARE* create(const char* key,
                         struct TABLE* table);
  static void destroy(NDB_SHARE* share);

  class Ndb_event_data* get_event_data_ptr() const;

  void print(const char* where, FILE* file = stderr) const;

  /*
    Returns true if this share need to subscribe to
    events from the table.
  */
  bool need_events(bool default_on) const;

  // Functions for working with the opaque NDB_SHARE_KEY
  static struct NDB_SHARE_KEY* create_key(const char *new_key);
  static void free_key(struct NDB_SHARE_KEY*);

  static const uchar* key_get_key(struct NDB_SHARE_KEY*);
  static size_t key_get_length(struct NDB_SHARE_KEY*);
  static char* key_get_db_name(struct NDB_SHARE_KEY*);
  static char* key_get_table_name(struct NDB_SHARE_KEY*);

  size_t key_length() const;
  const char* key_string() const;

};


inline
NDB_SHARE_STATE
get_ndb_share_state(NDB_SHARE *share)
{
  NDB_SHARE_STATE state;
  native_mutex_lock(&share->mutex);
  state= share->state;
  native_mutex_unlock(&share->mutex);
  return state;
}


inline
void
set_ndb_share_state(NDB_SHARE *share, NDB_SHARE_STATE state)
{
  native_mutex_lock(&share->mutex);
  share->state= state;
  native_mutex_unlock(&share->mutex);
}


/* NDB_SHARE.flags */
#define NSF_HIDDEN_PK   1u /* table has hidden primary key */
#define NSF_BLOB_FLAG   2u /* table has blob attributes */
#define NSF_NO_BINLOG   4u /* table should not be binlogged */
#define NSF_BINLOG_FULL 8u /* table should be binlogged with full rows */
#define NSF_BINLOG_USE_UPDATE 16u  /* table update should be binlogged using
                                     update log event */
inline void set_binlog_logging(NDB_SHARE *share)
{
  DBUG_PRINT("info", ("set_binlog_logging"));
  share->flags&= ~NSF_NO_BINLOG;
}
inline void set_binlog_nologging(NDB_SHARE *share)
{
  DBUG_PRINT("info", ("set_binlog_nologging"));
  share->flags|= NSF_NO_BINLOG;
}
inline my_bool get_binlog_nologging(NDB_SHARE *share)
{ return (share->flags & NSF_NO_BINLOG) != 0; }
inline void set_binlog_updated_only(NDB_SHARE *share)
{
  DBUG_PRINT("info", ("set_binlog_updated_only"));
  share->flags&= ~NSF_BINLOG_FULL;
}
inline void set_binlog_full(NDB_SHARE *share)
{
  DBUG_PRINT("info", ("set_binlog_full"));
  share->flags|= NSF_BINLOG_FULL;
}
inline my_bool get_binlog_full(NDB_SHARE *share)
{ return (share->flags & NSF_BINLOG_FULL) != 0; }
inline void set_binlog_use_write(NDB_SHARE *share)
{
  DBUG_PRINT("info", ("set_binlog_use_write"));
  share->flags&= ~NSF_BINLOG_USE_UPDATE;
}
inline void set_binlog_use_update(NDB_SHARE *share)
{
  DBUG_PRINT("info", ("set_binlog_use_update"));
  share->flags|= NSF_BINLOG_USE_UPDATE;
}
inline my_bool get_binlog_use_update(NDB_SHARE *share)
{ return (share->flags & NSF_BINLOG_USE_UPDATE) != 0; }


NDB_SHARE *ndbcluster_get_share(const char *key,
                                struct TABLE *table,
                                bool create_if_not_exists,
                                bool have_lock);
NDB_SHARE *ndbcluster_get_share(NDB_SHARE *share);
void ndbcluster_free_share(NDB_SHARE **share, bool have_lock);
void ndbcluster_real_free_share(NDB_SHARE **share);
int handle_trailing_share(THD *thd, NDB_SHARE *share);
int ndbcluster_rename_share(THD *thd,
                            NDB_SHARE *share,
                            struct NDB_SHARE_KEY* new_key);
void ndbcluster_mark_share_dropped(NDB_SHARE*);
inline NDB_SHARE *get_share(const char *key,
                            struct TABLE *table,
                            bool create_if_not_exists= TRUE,
                            bool have_lock= FALSE)
{
  return ndbcluster_get_share(key, table, create_if_not_exists, have_lock);
}

inline NDB_SHARE *get_share(NDB_SHARE *share)
{
  return ndbcluster_get_share(share);
}

inline void free_share(NDB_SHARE **share, bool have_lock= FALSE)
{
  ndbcluster_free_share(share, have_lock);
}

/**
   @brief Utility class for working with a temporary
          NDB_SHARE* references RAII style

          The class will automatically "get" a NDB_SHARE*
          reference and release it when going out of scope.
 */
class Ndb_share_temp_ref {
  NDB_SHARE* m_share;

  Ndb_share_temp_ref(const Ndb_share_temp_ref&); // prevent
  Ndb_share_temp_ref& operator=(const Ndb_share_temp_ref&); // prevent
public:
  Ndb_share_temp_ref(const char* key)
  {
    m_share= get_share(key, NULL, FALSE);
     // Should always exist
    assert(m_share);
     // already existed + this temp ref
    assert(m_share->use_count >= 2);

    DBUG_PRINT("NDB_SHARE", ("%s temporary  use_count: %u",
                             m_share->key_string(), m_share->use_count));
  }

  ~Ndb_share_temp_ref()
  {
    /* release the temporary reference */
    assert(m_share);
    // at least  this temp ref
    assert(m_share->use_count > 0);

    /* ndb_share reference temporary free */
    DBUG_PRINT("NDB_SHARE", ("%s temporary free  use_count: %u",
                             m_share->key_string(), m_share->use_count));

    free_share(&m_share);
  }

  // Return the NDB_SHARE* by type conversion operator
  operator NDB_SHARE*() const
  {
    assert(m_share);
    return m_share;
  }

  // Return the NDB_SHARE* when using pointer operator
  const NDB_SHARE* operator->() const
  {
    assert(m_share);
    return m_share;
  }
};


<<<<<<< HEAD
=======
#define dbug_print_share(t, s)                  \
  DBUG_LOCK_FILE;                               \
  DBUG_EXECUTE("info",                          \
               (s)->print((t), DBUG_FILE););    \
  DBUG_UNLOCK_FILE;

>>>>>>> 32ede7ee
#endif<|MERGE_RESOLUTION|>--- conflicted
+++ resolved
@@ -261,13 +261,10 @@
 };
 
 
-<<<<<<< HEAD
-=======
 #define dbug_print_share(t, s)                  \
   DBUG_LOCK_FILE;                               \
   DBUG_EXECUTE("info",                          \
                (s)->print((t), DBUG_FILE););    \
   DBUG_UNLOCK_FILE;
 
->>>>>>> 32ede7ee
 #endif