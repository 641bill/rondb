--- conflicted
+++ resolved
@@ -4079,11 +4079,7 @@
       break;
     case OT_DISCOVER:
       {
-<<<<<<< HEAD
-        if ((result= lock_table_names(thd, m_failed_table, NULL,
-=======
         if ((result= lock_table_names(m_thd, m_failed_table, NULL,
->>>>>>> 7c0bc485
                                       get_timeout(), 0)))
           break;
 
@@ -4092,24 +4088,14 @@
         ha_create_table_from_engine(m_thd, m_failed_table->db,
                                     m_failed_table->table_name);
 
-<<<<<<< HEAD
-        thd->get_stmt_da()->clear_warning_info(thd->query_id);
-        thd->clear_error();                 // Clear error message
-        thd->mdl_context.release_transactional_locks();
-=======
         m_thd->get_stmt_da()->clear_warning_info(m_thd->query_id);
         m_thd->clear_error();                 // Clear error message
         m_thd->mdl_context.release_transactional_locks();
->>>>>>> 7c0bc485
         break;
       }
     case OT_REPAIR:
       {
-<<<<<<< HEAD
-        if ((result= lock_table_names(thd, m_failed_table, NULL,
-=======
         if ((result= lock_table_names(m_thd, m_failed_table, NULL,
->>>>>>> 7c0bc485
                                       get_timeout(), 0)))
           break;
 
@@ -5027,10 +5013,6 @@
           if (open_temporary_tables(thd, *start))
             goto err;
 
-          /* Re-open temporary tables after close_tables_for_reopen(). */
-          if (open_temporary_tables(thd, *start))
-            goto err;
-
           error= FALSE;
           goto restart;
         }
@@ -5085,10 +5067,6 @@
             close_tables_for_reopen(thd, start,
                                     ot_ctx.start_of_statement_svp());
             if (ot_ctx.recover_from_failed_open())
-              goto err;
-
-            /* Re-open temporary tables after close_tables_for_reopen(). */
-            if (open_temporary_tables(thd, *start))
               goto err;
 
             /* Re-open temporary tables after close_tables_for_reopen(). */
