/* Copyright (C) 2000-2006 MySQL AB

   This program is free software; you can redistribute it and/or modify
   it under the terms of the GNU General Public License as published by
   the Free Software Foundation; version 2 of the License.

   This program is distributed in the hope that it will be useful,
   but WITHOUT ANY WARRANTY; without even the implied warranty of
   MERCHANTABILITY or FITNESS FOR A PARTICULAR PURPOSE.  See the
   GNU General Public License for more details.

   You should have received a copy of the GNU General Public License
   along with this program; if not, write to the Free Software
   Foundation, Inc., 59 Temple Place, Suite 330, Boston, MA  02111-1307  USA */


/* Basic functions needed by many modules */

#include "mysql_priv.h"
#include "sql_select.h"
#include "sp_head.h"
#include "sp.h"
#include "sql_trigger.h"
#include <m_ctype.h>
#include <my_dir.h>
#include <hash.h>
#ifdef  __WIN__
#include <io.h>
#endif

#define FLAGSTR(S,F) ((S) & (F) ? #F " " : "")

/**
  This internal handler is used to trap internally
  errors that can occur when executing open table
  during the prelocking phase.
*/
class Prelock_error_handler : public Internal_error_handler
{
public:
  Prelock_error_handler()
    : m_handled_errors(0), m_unhandled_errors(0)
  {}

  virtual ~Prelock_error_handler() {}

  virtual bool handle_error(uint sql_errno,
                            MYSQL_ERROR::enum_warning_level level,
                            THD *thd);

  bool safely_trapped_errors();

private:
  int m_handled_errors;
  int m_unhandled_errors;
};


bool
Prelock_error_handler::handle_error(uint sql_errno,
                                    MYSQL_ERROR::enum_warning_level /* level */,
                                    THD * /* thd */)
{
  if (sql_errno == ER_NO_SUCH_TABLE)
  {
    m_handled_errors++;
    return TRUE;
  }

  m_unhandled_errors++;
  return FALSE;
}


bool Prelock_error_handler::safely_trapped_errors()
{
  /*
    If m_unhandled_errors != 0, something else, unanticipated, happened,
    so the error is not trapped but returned to the caller.
    Multiple ER_NO_SUCH_TABLE can be raised in case of views.
  */
  return ((m_handled_errors > 0) && (m_unhandled_errors == 0));
}


TABLE *unused_tables;				/* Used by mysql_test */
HASH open_cache;				/* Used by mysql_test */
static HASH table_def_cache;
static TABLE_SHARE *oldest_unused_share, end_of_unused_share;
static pthread_mutex_t LOCK_table_share;
static bool table_def_inited= 0;

static int open_unireg_entry(THD *thd, TABLE *entry, TABLE_LIST *table_list,
			     const char *alias,
                             char *cache_key, uint cache_key_length,
			     MEM_ROOT *mem_root, uint flags);
static void free_cache_entry(TABLE *entry);
static bool open_new_frm(THD *thd, TABLE_SHARE *share, const char *alias,
                         uint db_stat, uint prgflag,
                         uint ha_open_flags, TABLE *outparam,
                         TABLE_LIST *table_desc, MEM_ROOT *mem_root);
static void close_old_data_files(THD *thd, TABLE *table, bool morph_locks,
                                 bool send_refresh);
static bool
has_two_write_locked_tables_with_auto_increment(TABLE_LIST *tables);


extern "C" uchar *table_cache_key(const uchar *record, size_t *length,
				 my_bool not_used __attribute__((unused)))
{
  TABLE *entry=(TABLE*) record;
  *length= entry->s->table_cache_key.length;
  return (uchar*) entry->s->table_cache_key.str;
}


bool table_cache_init(void)
{
  return hash_init(&open_cache, &my_charset_bin, table_cache_size+16,
		   0, 0, table_cache_key,
		   (hash_free_key) free_cache_entry, 0) != 0;
}

void table_cache_free(void)
{
  DBUG_ENTER("table_cache_free");
  if (table_def_inited)
  {
    close_cached_tables((THD*) 0,0,(TABLE_LIST*) 0);
    if (!open_cache.records)			// Safety first
      hash_free(&open_cache);
  }
  DBUG_VOID_RETURN;
}

uint cached_open_tables(void)
{
  return open_cache.records;
}


#ifdef EXTRA_DEBUG
static void check_unused(void)
{
  uint count= 0, open_files= 0, idx= 0;
  TABLE *cur_link,*start_link;

  if ((start_link=cur_link=unused_tables))
  {
    do
    {
      if (cur_link != cur_link->next->prev || cur_link != cur_link->prev->next)
      {
	DBUG_PRINT("error",("Unused_links aren't linked properly")); /* purecov: inspected */
	return; /* purecov: inspected */
      }
    } while (count++ < open_cache.records &&
	     (cur_link=cur_link->next) != start_link);
    if (cur_link != start_link)
    {
      DBUG_PRINT("error",("Unused_links aren't connected")); /* purecov: inspected */
    }
  }
  for (idx=0 ; idx < open_cache.records ; idx++)
  {
    TABLE *entry=(TABLE*) hash_element(&open_cache,idx);
    if (!entry->in_use)
      count--;
    if (entry->file)
      open_files++;
  }
  if (count != 0)
  {
    DBUG_PRINT("error",("Unused_links doesn't match open_cache: diff: %d", /* purecov: inspected */
			count)); /* purecov: inspected */
  }

#ifdef NOT_SAFE_FOR_REPAIR
  /*
    check that open cache and table definition cache has same number of
    aktive tables
  */
  count= 0;
  for (idx=0 ; idx < table_def_cache.records ; idx++)
  {
    TABLE_SHARE *entry= (TABLE_SHARE*) hash_element(&table_def_cache,idx);
    count+= entry->ref_count;
  }
  if (count != open_files)
  {
    DBUG_PRINT("error", ("table_def ref_count: %u  open_cache: %u",
                         count, open_files));
    DBUG_ASSERT(count == open_files);
  }
#endif
}
#else
#define check_unused()
#endif


/*
  Create a table cache key

  SYNOPSIS
    create_table_def_key()
    thd			Thread handler
    key			Create key here (must be of size MAX_DBKEY_LENGTH)
    table_list		Table definition
    tmp_table		Set if table is a tmp table

 IMPLEMENTATION
    The table cache_key is created from:
    db_name + \0
    table_name + \0

    if the table is a tmp table, we add the following to make each tmp table
    unique on the slave:

    4 bytes for master thread id
    4 bytes pseudo thread id

  RETURN
    Length of key
*/

uint create_table_def_key(THD *thd, char *key, TABLE_LIST *table_list,
                          bool tmp_table)
{
  uint key_length= (uint) (strmov(strmov(key, table_list->db)+1,
                                  table_list->table_name)-key)+1;
  if (tmp_table)
  {
    int4store(key + key_length, thd->server_id);
    int4store(key + key_length + 4, thd->variables.pseudo_thread_id);
    key_length+= TMP_TABLE_KEY_EXTRA;
  }
  return key_length;
}



/*****************************************************************************
  Functions to handle table definition cach (TABLE_SHARE)
*****************************************************************************/

extern "C" uchar *table_def_key(const uchar *record, size_t *length,
                               my_bool not_used __attribute__((unused)))
{
  TABLE_SHARE *entry=(TABLE_SHARE*) record;
  *length= entry->table_cache_key.length;
  return (uchar*) entry->table_cache_key.str;
}


static void table_def_free_entry(TABLE_SHARE *share)
{
  DBUG_ENTER("table_def_free_entry");
  if (share->prev)
  {
    /* remove from old_unused_share list */
    pthread_mutex_lock(&LOCK_table_share);
    *share->prev= share->next;
    share->next->prev= share->prev;
    pthread_mutex_unlock(&LOCK_table_share);
  }
  free_table_share(share);
  DBUG_VOID_RETURN;
}


bool table_def_init(void)
{
  table_def_inited= 1;
  pthread_mutex_init(&LOCK_table_share, MY_MUTEX_INIT_FAST);
  oldest_unused_share= &end_of_unused_share;
  end_of_unused_share.prev= &oldest_unused_share;

  return hash_init(&table_def_cache, &my_charset_bin, table_def_size,
		   0, 0, table_def_key,
		   (hash_free_key) table_def_free_entry, 0) != 0;
}


void table_def_free(void)
{
  DBUG_ENTER("table_def_free");
  if (table_def_inited)
  {
    table_def_inited= 0;
    pthread_mutex_destroy(&LOCK_table_share);
    hash_free(&table_def_cache);
  }
  DBUG_VOID_RETURN;
}


uint cached_table_definitions(void)
{
  return table_def_cache.records;
}


/*
  Get TABLE_SHARE for a table.

  get_table_share()
  thd			Thread handle
  table_list		Table that should be opened
  key			Table cache key
  key_length		Length of key
  db_flags		Flags to open_table_def():
			OPEN_VIEW
  error			out: Error code from open_table_def()

  IMPLEMENTATION
    Get a table definition from the table definition cache.
    If it doesn't exist, create a new from the table definition file.

  NOTES
    We must have wrlock on LOCK_open when we come here
    (To be changed later)

  RETURN
   0  Error
   #  Share for table
*/

TABLE_SHARE *get_table_share(THD *thd, TABLE_LIST *table_list, char *key,
                             uint key_length, uint db_flags, int *error)
{
  TABLE_SHARE *share;
  DBUG_ENTER("get_table_share");

  *error= 0;

  /* Read table definition from cache */
  if ((share= (TABLE_SHARE*) hash_search(&table_def_cache,(uchar*) key,
                                         key_length)))
    goto found;

  if (!(share= alloc_table_share(table_list, key, key_length)))
  {
#ifdef WAITING_FOR_TABLE_DEF_CACHE_STAGE_3
    pthread_mutex_unlock(&LOCK_open);
#endif
    DBUG_RETURN(0);
  }

#ifdef WAITING_FOR_TABLE_DEF_CACHE_STAGE_3
  // We need a write lock to be able to add a new entry
  pthread_mutex_unlock(&LOCK_open);
  pthread_mutex_lock(&LOCK_open);
  /* Check that another thread didn't insert the same table in between */
  if ((old_share= hash_search(&table_def_cache, (uchar*) key, key_length)))
  {
    (void) pthread_mutex_lock(&share->mutex);
    free_table_share(share);
    share= old_share;
    goto found;
  }
#endif

  /*
    Lock mutex to be able to read table definition from file without
    conflicts
  */
  (void) pthread_mutex_lock(&share->mutex);

  /*
    We assign a new table id under the protection of the LOCK_open and
    the share's own mutex.  We do this insted of creating a new mutex
    and using it for the sole purpose of serializing accesses to a
    static variable, we assign the table id here.  We assign it to the
    share before inserting it into the table_def_cache to be really
    sure that it cannot be read from the cache without having a table
    id assigned.

    CAVEAT. This means that the table cannot be used for
    binlogging/replication purposes, unless get_table_share() has been
    called directly or indirectly.
   */
  assign_new_table_id(share);

  if (my_hash_insert(&table_def_cache, (uchar*) share))
  {
#ifdef WAITING_FOR_TABLE_DEF_CACHE_STAGE_3
    pthread_mutex_unlock(&LOCK_open);    
    (void) pthread_mutex_unlock(&share->mutex);
#endif
    free_table_share(share);
    DBUG_RETURN(0);				// return error
  }
#ifdef WAITING_FOR_TABLE_DEF_CACHE_STAGE_3
  pthread_mutex_unlock(&LOCK_open);
#endif
  if (open_table_def(thd, share, db_flags))
  {
#ifdef WAITING_FOR_TABLE_DEF_CACHE_STAGE_3
    /*
      No such table or wrong table definition file
      Lock first the table cache and then the mutex.
      This will ensure that no other thread is using the share
      structure.
    */
    (void) pthread_mutex_unlock(&share->mutex);
    (void) pthread_mutex_lock(&LOCK_open);
    (void) pthread_mutex_lock(&share->mutex);
#endif
    *error= share->error;
    (void) hash_delete(&table_def_cache, (uchar*) share);
    DBUG_RETURN(0);
  }
  share->ref_count++;				// Mark in use
  DBUG_PRINT("exit", ("share: 0x%lx  ref_count: %u",
                      (ulong) share, share->ref_count));
  (void) pthread_mutex_unlock(&share->mutex);
  DBUG_RETURN(share);

found:
  /* 
     We found an existing table definition. Return it if we didn't get
     an error when reading the table definition from file.
  */

  /* We must do a lock to ensure that the structure is initialized */
  (void) pthread_mutex_lock(&share->mutex);
#ifdef WAITING_FOR_TABLE_DEF_CACHE_STAGE_3
  pthread_mutex_unlock(&LOCK_open);
#endif
  if (share->error)
  {
    /* Table definition contained an error */
    open_table_error(share, share->error, share->open_errno, share->errarg);
    (void) pthread_mutex_unlock(&share->mutex);
    DBUG_RETURN(0);
  }
  if (share->is_view && !(db_flags & OPEN_VIEW))
  {
    open_table_error(share, 1, ENOENT, 0);
    (void) pthread_mutex_unlock(&share->mutex);
    DBUG_RETURN(0);
  }

  if (!share->ref_count++ && share->prev)
  {
    /*
      Share was not used before and it was in the old_unused_share list
      Unlink share from this list
    */
    DBUG_PRINT("info", ("Unlinking from not used list"));
    pthread_mutex_lock(&LOCK_table_share);
    *share->prev= share->next;
    share->next->prev= share->prev;
    share->next= 0;
    share->prev= 0;
    pthread_mutex_unlock(&LOCK_table_share);
  }
  (void) pthread_mutex_unlock(&share->mutex);

   /* Free cache if too big */
  while (table_def_cache.records > table_def_size &&
         oldest_unused_share->next)
  {
    pthread_mutex_lock(&oldest_unused_share->mutex);
    VOID(hash_delete(&table_def_cache, (uchar*) oldest_unused_share));
  }

  DBUG_PRINT("exit", ("share: 0x%lx  ref_count: %u",
                      (ulong) share, share->ref_count));
  DBUG_RETURN(share);
}


/*
  Get a table share. If it didn't exist, try creating it from engine

  For arguments and return values, see get_table_from_share()
*/

static TABLE_SHARE
*get_table_share_with_create(THD *thd, TABLE_LIST *table_list,
                             char *key, uint key_length,
                             uint db_flags, int *error)
{
  TABLE_SHARE *share;
  int tmp;
  DBUG_ENTER("get_table_share_with_create");

  if ((share= get_table_share(thd, table_list, key, key_length, 
                              db_flags, error)) ||
      thd->net.last_errno != ER_NO_SUCH_TABLE)
    DBUG_RETURN(share);

  /* Table didn't exist. Check if some engine can provide it */
  if ((tmp= ha_create_table_from_engine(thd, table_list->db,
                                        table_list->table_name)) < 0)
  {
    /*
      No such table in any engine.
      Hide "Table doesn't exist" errors if table belong to view
    */
    if (table_list->belong_to_view)
    {
      TABLE_LIST *view= table_list->belong_to_view;
      thd->clear_error();
      my_error(ER_VIEW_INVALID, MYF(0),
               view->view_db.str, view->view_name.str);
    }
    DBUG_RETURN(0);
  }
  if (tmp)
  {
    /* Give right error message */
    thd->clear_error();
    DBUG_PRINT("error", ("Discovery of %s/%s failed", table_list->db,
                         table_list->table_name));
    my_printf_error(ER_UNKNOWN_ERROR,
                    "Failed to open '%-.64s', error while "
                    "unpacking from engine",
                    MYF(0), table_list->table_name);
    DBUG_RETURN(0);
  }
  /* Table existed in engine. Let's open it */
  mysql_reset_errors(thd, 1);                   // Clear warnings
  thd->clear_error();                           // Clear error message
  DBUG_RETURN(get_table_share(thd, table_list, key, key_length,
                              db_flags, error));
}


/* 
   Mark that we are not using table share anymore.

   SYNOPSIS
     release_table_share()
     share		Table share
     release_type	How the release should be done:
     			RELEASE_NORMAL
                         - Release without checking
                        RELEASE_WAIT_FOR_DROP
                         - Don't return until we get a signal that the
                           table is deleted or the thread is killed.

   IMPLEMENTATION
     If ref_count goes to zero and (we have done a refresh or if we have
     already too many open table shares) then delete the definition.

     If type == RELEASE_WAIT_FOR_DROP then don't return until we get a signal
     that the table is deleted or the thread is killed.
*/

void release_table_share(TABLE_SHARE *share, enum release_type type)
{
  bool to_be_deleted= 0;
  DBUG_ENTER("release_table_share");
  DBUG_PRINT("enter",
             ("share: 0x%lx  table: %s.%s  ref_count: %u  version: %lu",
              (ulong) share, share->db.str, share->table_name.str,
              share->ref_count, share->version));

  safe_mutex_assert_owner(&LOCK_open);

  pthread_mutex_lock(&share->mutex);
  if (!--share->ref_count)
  {
    if (share->version != refresh_version)
      to_be_deleted=1;
    else
    {
      /* Link share last in used_table_share list */
      DBUG_PRINT("info",("moving share to unused list"));

      DBUG_ASSERT(share->next == 0);
      pthread_mutex_lock(&LOCK_table_share);
      share->prev= end_of_unused_share.prev;
      *end_of_unused_share.prev= share;
      end_of_unused_share.prev= &share->next;
      share->next= &end_of_unused_share;
      pthread_mutex_unlock(&LOCK_table_share);

      to_be_deleted= (table_def_cache.records > table_def_size);
    }
  }

  if (to_be_deleted)
  {
    DBUG_PRINT("info", ("Deleting share"));
    hash_delete(&table_def_cache, (uchar*) share);
    DBUG_VOID_RETURN;
  }
  pthread_mutex_unlock(&share->mutex);
  DBUG_VOID_RETURN;


#ifdef WAITING_FOR_TABLE_DEF_CACHE_STAGE_3
  if (to_be_deleted)
  {
    /*
      We must try again with new locks as we must get LOCK_open
      before share->mutex
    */
    pthread_mutex_unlock(&share->mutex);
    pthread_mutex_lock(&LOCK_open);
    pthread_mutex_lock(&share->mutex);
    if (!share->ref_count)
    {						// No one is using this now
      TABLE_SHARE *name_lock;
      if (share->replace_with_name_lock && (name_lock=get_name_lock(share)))
      {
	/*
	  This code is execured when someone does FLUSH TABLES while on has
	  locked tables.
	 */
	(void) hash_search(&def_cache,(uchar*) key,key_length);
	hash_replace(&def_cache, def_cache.current_record,(uchar*) name_lock);
      }
      else
      {
	/* Remove table definition */
	hash_delete(&def_cache,(uchar*) share);
      }
      pthread_mutex_unlock(&LOCK_open);
      free_table_share(share);
    }
    else
    {
      pthread_mutex_unlock(&LOCK_open);
      if (type == RELEASE_WAIT_FOR_DROP)
	wait_for_table(share, "Waiting for close");
      else
	pthread_mutex_unlock(&share->mutex);
    }
  }
  else if (type == RELEASE_WAIT_FOR_DROP)
    wait_for_table(share, "Waiting for close");
  else
    pthread_mutex_unlock(&share->mutex);
#endif
}


/*
  Check if table definition exits in cache

  SYNOPSIS
    get_cached_table_share()
    db			Database name
    table_name		Table name

  RETURN
    0  Not cached
    #  TABLE_SHARE for table
*/

TABLE_SHARE *get_cached_table_share(const char *db, const char *table_name)
{
  char key[NAME_LEN*2+2];
  TABLE_LIST table_list;
  uint key_length;
  safe_mutex_assert_owner(&LOCK_open);

  table_list.db= (char*) db;
  table_list.table_name= (char*) table_name;
  key_length= create_table_def_key((THD*) 0, key, &table_list, 0);
  return (TABLE_SHARE*) hash_search(&table_def_cache,(uchar*) key, key_length);
}  


/*
  Close file handle, but leave the table in the table cache

  SYNOPSIS
    close_handle_and_leave_table_as_lock()
    table		Table handler

  NOTES
    By leaving the table in the table cache, it disallows any other thread
    to open the table

    thd->killed will be set if we run out of memory
*/


void close_handle_and_leave_table_as_lock(TABLE *table)
{
  TABLE_SHARE *share, *old_share= table->s;
  char *key_buff;
  MEM_ROOT *mem_root= &table->mem_root;
  DBUG_ENTER("close_handle_and_leave_table_as_lock");

  DBUG_ASSERT(table->db_stat);

  /*
    Make a local copy of the table share and free the current one.
    This has to be done to ensure that the table share is removed from
    the table defintion cache as soon as the last instance is removed
  */
  if (multi_alloc_root(mem_root,
                       &share, sizeof(*share),
                       &key_buff, old_share->table_cache_key.length,
                       NULL))
  {
    bzero((char*) share, sizeof(*share));
    share->set_table_cache_key(key_buff, old_share->table_cache_key.str,
                               old_share->table_cache_key.length);
    share->tmp_table= INTERNAL_TMP_TABLE;       // for intern_close_table()
  }

  table->file->close();
  table->db_stat= 0;                            // Mark file closed
  release_table_share(table->s, RELEASE_NORMAL);
  table->s= share;

  DBUG_VOID_RETURN;
}



/*
  Create a list for all open tables matching SQL expression

  SYNOPSIS
    list_open_tables()
    thd			Thread THD
    wild		SQL like expression

  NOTES
    One gets only a list of tables for which one has any kind of privilege.
    db and table names are allocated in result struct, so one doesn't need
    a lock on LOCK_open when traversing the return list.

  RETURN VALUES
    NULL	Error (Probably OOM)
    #		Pointer to list of names of open tables.
*/

OPEN_TABLE_LIST *list_open_tables(THD *thd, const char *db, const char *wild)
{
  int result = 0;
  OPEN_TABLE_LIST **start_list, *open_list;
  TABLE_LIST table_list;
  DBUG_ENTER("list_open_tables");

  VOID(pthread_mutex_lock(&LOCK_open));
  bzero((char*) &table_list,sizeof(table_list));
  start_list= &open_list;
  open_list=0;

  for (uint idx=0 ; result == 0 && idx < open_cache.records; idx++)
  {
    OPEN_TABLE_LIST *table;
    TABLE *entry=(TABLE*) hash_element(&open_cache,idx);
    TABLE_SHARE *share= entry->s;

    if (db && my_strcasecmp(system_charset_info, db, share->db.str))
      continue;
    if (wild && wild_compare(share->table_name.str, wild, 0))
      continue;

    /* Check if user has SELECT privilege for any column in the table */
    table_list.db=         share->db.str;
    table_list.table_name= share->table_name.str;
    table_list.grant.privilege=0;

    if (check_table_access(thd,SELECT_ACL | EXTRA_ACL,&table_list,1))
      continue;
    /* need to check if we haven't already listed it */
    for (table= open_list  ; table ; table=table->next)
    {
      if (!strcmp(table->table, share->table_name.str) &&
	  !strcmp(table->db,    share->db.str))
      {
	if (entry->in_use)
	  table->in_use++;
	if (entry->locked_by_name)
	  table->locked++;
	break;
      }
    }
    if (table)
      continue;
    if (!(*start_list = (OPEN_TABLE_LIST *)
	  sql_alloc(sizeof(**start_list)+share->table_cache_key.length)))
    {
      open_list=0;				// Out of memory
      break;
    }
    strmov((*start_list)->table=
	   strmov(((*start_list)->db= (char*) ((*start_list)+1)),
		  share->db.str)+1,
	   share->table_name.str);
    (*start_list)->in_use= entry->in_use ? 1 : 0;
    (*start_list)->locked= entry->locked_by_name ? 1 : 0;
    start_list= &(*start_list)->next;
    *start_list=0;
  }
  VOID(pthread_mutex_unlock(&LOCK_open));
  DBUG_RETURN(open_list);
}

/*****************************************************************************
 *	 Functions to free open table cache
 ****************************************************************************/


void intern_close_table(TABLE *table)
{						// Free all structures
  DBUG_ENTER("intern_close_table");

  free_io_cache(table);
  delete table->triggers;
  if (table->file)                              // Not true if name lock
    VOID(closefrm(table, 1));			// close file
  DBUG_VOID_RETURN;
}

/*
  Remove table from the open table cache

  SYNOPSIS
    free_cache_entry()
    table		Table to remove

  NOTE
    We need to have a lock on LOCK_open when calling this
*/

static void free_cache_entry(TABLE *table)
{
  DBUG_ENTER("free_cache_entry");

  intern_close_table(table);
  if (!table->in_use)
  {
    table->next->prev=table->prev;		/* remove from used chain */
    table->prev->next=table->next;
    if (table == unused_tables)
    {
      unused_tables=unused_tables->next;
      if (table == unused_tables)
	unused_tables=0;
    }
    check_unused();				// consisty check
  }
  my_free((uchar*) table,MYF(0));
  DBUG_VOID_RETURN;
}

/* Free resources allocated by filesort() and read_record() */

void free_io_cache(TABLE *table)
{
  DBUG_ENTER("free_io_cache");
  if (table->sort.io_cache)
  {
    close_cached_file(table->sort.io_cache);
    my_free((uchar*) table->sort.io_cache,MYF(0));
    table->sort.io_cache=0;
  }
  DBUG_VOID_RETURN;
}


/*
  Close all tables which aren't in use by any thread

  THD can be NULL, but then if_wait_for_refresh must be FALSE
  and tables must be NULL.
*/

bool close_cached_tables(THD *thd, bool if_wait_for_refresh,
			 TABLE_LIST *tables, bool have_lock)
{
  bool result=0;
  DBUG_ENTER("close_cached_tables");
  DBUG_ASSERT(thd || (!if_wait_for_refresh && !tables));

  if (!have_lock)
    VOID(pthread_mutex_lock(&LOCK_open));
  if (!tables)
  {
    refresh_version++;				// Force close of open tables
    while (unused_tables)
    {
#ifdef EXTRA_DEBUG
      if (hash_delete(&open_cache,(uchar*) unused_tables))
	printf("Warning: Couldn't delete open table from hash\n");
#else
      VOID(hash_delete(&open_cache,(uchar*) unused_tables));
#endif
    }
    /* Free table shares */
    while (oldest_unused_share->next)
    {
      pthread_mutex_lock(&oldest_unused_share->mutex);
      VOID(hash_delete(&table_def_cache, (uchar*) oldest_unused_share));
    }
  }
  else
  {
    bool found=0;
    for (TABLE_LIST *table= tables; table; table= table->next_local)
    {
      if ((!table->table || !table->table->s->log_table) &&
          remove_table_from_cache(thd, table->db, table->table_name,
                                  RTFC_OWNED_BY_THD_FLAG))
	found=1;
    }
    if (!found)
      if_wait_for_refresh=0;			// Nothing to wait for
  }
#ifndef EMBEDDED_LIBRARY
  if (!tables)
    kill_delayed_threads();
#endif
  if (if_wait_for_refresh)
  {
    /*
      If there is any table that has a lower refresh_version, wait until
      this is closed (or this thread is killed) before returning
    */
    thd->mysys_var->current_mutex= &LOCK_open;
    thd->mysys_var->current_cond= &COND_refresh;
    thd->proc_info="Flushing tables";

    close_old_data_files(thd,thd->open_tables,1,1);
    mysql_ha_flush(thd, tables, MYSQL_HA_REOPEN_ON_USAGE | MYSQL_HA_FLUSH_ALL,
                   TRUE);
    bool found=1;
    /* Wait until all threads has closed all the tables we had locked */
    DBUG_PRINT("info",
	       ("Waiting for other threads to close their open tables"));
    while (found && ! thd->killed)
    {
      found=0;
      for (uint idx=0 ; idx < open_cache.records ; idx++)
      {
	TABLE *table=(TABLE*) hash_element(&open_cache,idx);
        /*
          Note that we wait here only for tables which are actually open, and
          not for placeholders with TABLE::open_placeholder set. Waiting for
          latter will cause deadlock in the following scenario, for example:

          conn1: lock table t1 write;
          conn2: lock table t2 write;
          conn1: flush tables;
          conn2: flush tables;

          It also does not make sense to wait for those of placeholders that
          are employed by CREATE TABLE as in this case table simply does not
          exist yet.
        */
	if (!table->s->log_table &&
            (table->needs_reopen_or_name_lock() && table->db_stat))
	{
	  found=1;
          DBUG_PRINT("signal", ("Waiting for COND_refresh"));
	  pthread_cond_wait(&COND_refresh,&LOCK_open);
	  break;
	}
      }
    }
    /*
      No other thread has the locked tables open; reopen them and get the
      old locks. This should always succeed (unless some external process
      has removed the tables)
    */
    thd->in_lock_tables=1;
    result=reopen_tables(thd,1,1);
    thd->in_lock_tables=0;
    /* Set version for table */
    for (TABLE *table=thd->open_tables; table ; table= table->next)
      table->s->version= refresh_version;
  }
  if (!have_lock)
    VOID(pthread_mutex_unlock(&LOCK_open));
  if (if_wait_for_refresh)
  {
    pthread_mutex_lock(&thd->mysys_var->mutex);
    thd->mysys_var->current_mutex= 0;
    thd->mysys_var->current_cond= 0;
    thd->proc_info=0;
    pthread_mutex_unlock(&thd->mysys_var->mutex);
  }
  DBUG_RETURN(result);
}


/*
  Close all tables which match specified connection string or
  if specified string is NULL, then any table with a connection string.
*/

bool close_cached_connection_tables(THD *thd, bool if_wait_for_refresh,
                                    LEX_STRING *connection, bool have_lock)
{
  uint idx;
  TABLE_LIST tmp, *tables= NULL;
  bool result= FALSE;
  DBUG_ENTER("close_cached_connections");
  DBUG_ASSERT(thd);

  bzero(&tmp, sizeof(TABLE_LIST));
  
  if (!have_lock)
    VOID(pthread_mutex_lock(&LOCK_open));
  
  for (idx= 0; idx < table_def_cache.records; idx++)
  {
    TABLE_SHARE *share= (TABLE_SHARE *) hash_element(&table_def_cache, idx);

    /* Ignore if table is not open or does not have a connect_string */
    if (!share->connect_string.length || !share->ref_count)
      continue;

    /* Compare the connection string */
    if (connection &&
        (connection->length > share->connect_string.length ||
         (connection->length < share->connect_string.length &&
          (share->connect_string.str[connection->length] != '/' &&
           share->connect_string.str[connection->length] != '\\')) ||
         strncasecmp(connection->str, share->connect_string.str,
                     connection->length)))
      continue;

    /* close_cached_tables() only uses these elements */
    tmp.db= share->db.str;
    tmp.table_name= share->table_name.str;
    tmp.next_local= tables;

    tables= (TABLE_LIST *) memdup_root(thd->mem_root, (char*)&tmp, 
                                       sizeof(TABLE_LIST));
  }

  if (tables)
    result= close_cached_tables(thd, FALSE, tables, TRUE);
  
  if (!have_lock)
    VOID(pthread_mutex_unlock(&LOCK_open));
  
  if (if_wait_for_refresh)
  {
    pthread_mutex_lock(&thd->mysys_var->mutex);
    thd->mysys_var->current_mutex= 0;
    thd->mysys_var->current_cond= 0;
    thd->proc_info=0;
    pthread_mutex_unlock(&thd->mysys_var->mutex);
  }

  DBUG_RETURN(result);
}


/*
  Mark all tables in the list which were used by current substatement
  as free for reuse.

  SYNOPSIS
    mark_used_tables_as_free_for_reuse()
      thd   - thread context
      table - head of the list of tables

  DESCRIPTION
    Marks all tables in the list which were used by current substatement
    (they are marked by its query_id) as free for reuse.

  NOTE
    The reason we reset query_id is that it's not enough to just test
    if table->query_id != thd->query_id to know if a table is in use.

    For example
    SELECT f1_that_uses_t1() FROM t1;
    In f1_that_uses_t1() we will see one instance of t1 where query_id is
    set to query_id of original query.
*/

static void mark_used_tables_as_free_for_reuse(THD *thd, TABLE *table)
{
  for (; table ; table= table->next)
  {
    if (table->query_id == thd->query_id)
    {
      table->query_id= 0;
      table->file->ha_reset();
    }
  }
}


/*
  Close all tables used by the current substatement, or all tables
  used by this thread if we are on the upper level.

  SYNOPSIS
    close_thread_tables()
    thd			Thread handler
    lock_in_use		Set to 1 (0 = default) if caller has a lock on
			LOCK_open
    skip_derived	Set to 1 (0 = default) if we should not free derived
			tables.
    stopper             When closing tables from thd->open_tables(->next)*, 
                        don't close/remove tables starting from stopper.

  IMPLEMENTATION
    Unlocks tables and frees derived tables.
    Put all normal tables used by thread in free list.

    When in prelocked mode it will only close/mark as free for reuse
    tables opened by this substatement, it will also check if we are
    closing tables after execution of complete query (i.e. we are on
    upper level) and will leave prelocked mode if needed.
*/

void close_thread_tables(THD *thd, bool lock_in_use, bool skip_derived)
{
  bool found_old_table;
  prelocked_mode_type prelocked_mode= thd->prelocked_mode;
  DBUG_ENTER("close_thread_tables");

  /*
    We are assuming here that thd->derived_tables contains ONLY derived
    tables for this substatement. i.e. instead of approach which uses
    query_id matching for determining which of the derived tables belong
    to this substatement we rely on the ability of substatements to
    save/restore thd->derived_tables during their execution.

    TODO: Probably even better approach is to simply associate list of
          derived tables with (sub-)statement instead of thread and destroy
          them at the end of its execution.
  */
  if (thd->derived_tables && !skip_derived)
  {
    TABLE *table, *next;
    /*
      Close all derived tables generated in queries like
      SELECT * FROM (SELECT * FROM t1)
    */
    for (table= thd->derived_tables ; table ; table= next)
    {
      next= table->next;
      free_tmp_table(thd, table);
    }
    thd->derived_tables= 0;
  }

  if (prelocked_mode)
  {
    /*
      Mark all temporary tables used by this substatement as free for reuse.
    */
    mark_used_tables_as_free_for_reuse(thd, thd->temporary_tables);
  }

  if (thd->locked_tables || prelocked_mode)
  {
    /*
      Let us commit transaction for statement. Since in 5.0 we only have
      one statement transaction and don't allow several nested statement
      transactions this call will do nothing if we are inside of stored
      function or trigger (i.e. statement transaction is already active and
      does not belong to statement for which we do close_thread_tables()).
      TODO: This should be fixed in later releases.
    */
    ha_commit_stmt(thd);

    /* Ensure we are calling ha_reset() for all used tables */
    mark_used_tables_as_free_for_reuse(thd, thd->open_tables);

    /* We are under simple LOCK TABLES so should not do anything else. */
    if (!prelocked_mode || !thd->lex->requires_prelocking())
      DBUG_VOID_RETURN;

    /*
      We are in prelocked mode, so we have to leave it now with doing
      implicit UNLOCK TABLES if need.
    */
    DBUG_PRINT("info",("thd->prelocked_mode= NON_PRELOCKED"));
    thd->prelocked_mode= NON_PRELOCKED;

    if (prelocked_mode == PRELOCKED_UNDER_LOCK_TABLES)
      DBUG_VOID_RETURN;

    thd->lock= thd->locked_tables;
    thd->locked_tables= 0;
    /* Fallthrough */
  }

  if (thd->lock)
  {
    /*
      For RBR we flush the pending event just before we unlock all the
      tables.  This means that we are at the end of a topmost
      statement, so we ensure that the STMT_END_F flag is set on the
      pending event.  For statements that are *inside* stored
      functions, the pending event will not be flushed: that will be
      handled either before writing a query log event (inside
      binlog_query()) or when preparing a pending event.
     */
    thd->binlog_flush_pending_rows_event(TRUE);
    mysql_unlock_tables(thd, thd->lock);
    thd->lock=0;
  }
  /*
    assume handlers auto-commit (if some doesn't - transaction handling
    in MySQL should be redesigned to support it; it's a big change,
    and it's not worth it - better to commit explicitly only writing
    transactions, read-only ones should better take care of themselves.
    saves some work in 2pc too)
    see also sql_parse.cc - dispatch_command()
  */
  if (!(thd->state_flags & Open_tables_state::BACKUPS_AVAIL))
    bzero(&thd->transaction.stmt, sizeof(thd->transaction.stmt));
  if (!thd->active_transaction())
    thd->transaction.xid_state.xid.null();

  if (!lock_in_use)
    VOID(pthread_mutex_lock(&LOCK_open));

  DBUG_PRINT("info", ("thd->open_tables: 0x%lx", (long) thd->open_tables));

  /* 
    End open index scans and table scans and remove references to the tables 
    from the handler tables hash. After this preparation it is safe to close 
    the tables.
  */
  mysql_ha_mark_tables_for_reopen(thd, thd->open_tables);

  found_old_table= 0;
  while (thd->open_tables)
    found_old_table|= close_thread_table(thd, &thd->open_tables);
  thd->some_tables_deleted=0;

  /* Free tables to hold down open files */
  while (open_cache.records > table_cache_size && unused_tables)
    VOID(hash_delete(&open_cache,(uchar*) unused_tables)); /* purecov: tested */
  check_unused();
  if (found_old_table)
  {
    /* Tell threads waiting for refresh that something has happened */
    broadcast_refresh();
  }
  if (!lock_in_use)
    VOID(pthread_mutex_unlock(&LOCK_open));
  /*  VOID(pthread_sigmask(SIG_SETMASK,&thd->signals,NULL)); */

  if (prelocked_mode == PRELOCKED)
  {
    /*
      If we are here then we are leaving normal prelocked mode, so it is
      good idea to turn off OPTION_TABLE_LOCK flag.
    */
    DBUG_ASSERT(thd->lex->requires_prelocking());
    thd->options&= ~(ulong) (OPTION_TABLE_LOCK);
  }

  DBUG_VOID_RETURN;
}


/* move one table to free list */

bool close_thread_table(THD *thd, TABLE **table_ptr)
{
  bool found_old_table= 0;
  TABLE *table= *table_ptr;
  DBUG_ENTER("close_thread_table");
  DBUG_ASSERT(table->key_read == 0);
  DBUG_ASSERT(!table->file || table->file->inited == handler::NONE);

  *table_ptr=table->next;
  if (table->needs_reopen_or_name_lock() ||
      thd->version != refresh_version || !table->db_stat)
  {
    VOID(hash_delete(&open_cache,(uchar*) table));
    found_old_table=1;
  }
  else
  {
    /*
      Open placeholders have TABLE::db_stat set to 0, so they should be
      handled by the first alternative.
    */
    DBUG_ASSERT(!table->open_placeholder);

    /* Free memory and reset for next loop */
    table->file->ha_reset();
    table->in_use=0;
    if (unused_tables)
    {
      table->next=unused_tables;		/* Link in last */
      table->prev=unused_tables->prev;
      unused_tables->prev=table;
      table->prev->next=table;
    }
    else
      unused_tables=table->next=table->prev=table;
  }
  DBUG_RETURN(found_old_table);
}


/* close_temporary_tables' internal, 4 is due to uint4korr definition */
static inline uint  tmpkeyval(THD *thd, TABLE *table)
{
  return uint4korr(table->s->table_cache_key.str + table->s->table_cache_key.length - 4);
}


/*
  Close all temporary tables created by 'CREATE TEMPORARY TABLE' for thread
  creates one DROP TEMPORARY TABLE binlog event for each pseudo-thread 
*/

void close_temporary_tables(THD *thd)
{
  TABLE *table;
  TABLE *next;
 /*
   TODO: 5.1 maintains prev link in temporary_tables
   double-linked list so we could fix it. But it is not necessary
   at this time when the list is being destroyed
 */
  TABLE *prev_table;
  /* Assume thd->options has OPTION_QUOTE_SHOW_CREATE */
  bool was_quote_show= TRUE;

  if (!thd->temporary_tables)
    return;

  if (!mysql_bin_log.is_open() || thd->current_stmt_binlog_row_based)
  {
    TABLE *next;
    for (table= thd->temporary_tables; table; table= next)
    {
      next=table->next;
      close_temporary(table, 1, 1);
    }
    thd->temporary_tables= 0;
    return;
  }

  /* Better add "if exists", in case a RESET MASTER has been done */
  const char stub[]= "DROP /*!40005 TEMPORARY */ TABLE IF EXISTS ";
  uint stub_len= sizeof(stub) - 1;
  char buf[256];
  String s_query= String(buf, sizeof(buf), system_charset_info);
  bool found_user_tables= FALSE;
  LINT_INIT(next);

  memcpy(buf, stub, stub_len);

  /*
     insertion sort of temp tables by pseudo_thread_id to build ordered list
     of sublists of equal pseudo_thread_id
  */

  for (prev_table= thd->temporary_tables, table= prev_table->next;
       table;
       prev_table= table, table= table->next)
  {
    TABLE *prev_sorted /* same as for prev_table */, *sorted;
    if (is_user_table(table))
    {
      if (!found_user_tables)
        found_user_tables= true;
      for (prev_sorted= NULL, sorted= thd->temporary_tables; sorted != table;
           prev_sorted= sorted, sorted= sorted->next)
      {
        if (!is_user_table(sorted) ||
            tmpkeyval(thd, sorted) > tmpkeyval(thd, table))
        {
          /* move into the sorted part of the list from the unsorted */
          prev_table->next= table->next;
          table->next= sorted;
          if (prev_sorted)
          {
            prev_sorted->next= table;
          }
          else
          {
            thd->temporary_tables= table;
          }
          table= prev_table;
          break;
        }
      }
    }
  }

  /* We always quote db,table names though it is slight overkill */
  if (found_user_tables &&
      !(was_quote_show= test(thd->options & OPTION_QUOTE_SHOW_CREATE)))
  {
    thd->options |= OPTION_QUOTE_SHOW_CREATE;
  }

  /* scan sorted tmps to generate sequence of DROP */
  for (table= thd->temporary_tables; table; table= next)
  {
    if (is_user_table(table))
    {
      my_thread_id save_pseudo_thread_id= thd->variables.pseudo_thread_id;
      /* Set pseudo_thread_id to be that of the processed table */
      thd->variables.pseudo_thread_id= tmpkeyval(thd, table);
      /*
        Loop forward through all tables within the sublist of
        common pseudo_thread_id to create single DROP query.
      */
      for (s_query.length(stub_len);
           table && is_user_table(table) &&
             tmpkeyval(thd, table) == thd->variables.pseudo_thread_id;
           table= next)
      {
        /*
          We are going to add 4 ` around the db/table names and possible more
          due to special characters in the names
        */
        append_identifier(thd, &s_query, table->s->db.str, strlen(table->s->db.str));
        s_query.append('.');
        append_identifier(thd, &s_query, table->s->table_name.str,
                          strlen(table->s->table_name.str));
        s_query.append(',');
        next= table->next;
        close_temporary(table, 1, 1);
      }
      thd->clear_error();
      CHARSET_INFO *cs_save= thd->variables.character_set_client;
      thd->variables.character_set_client= system_charset_info;
      Query_log_event qinfo(thd, s_query.ptr(),
                            s_query.length() - 1 /* to remove trailing ',' */,
                            0, FALSE);
      thd->variables.character_set_client= cs_save;
      /*
        Imagine the thread had created a temp table, then was doing a
        SELECT, and the SELECT was killed. Then it's not clever to
        mark the statement above as "killed", because it's not really
        a statement updating data, and there are 99.99% chances it
        will succeed on slave.  If a real update (one updating a
        persistent table) was killed on the master, then this real
        update will be logged with error_code=killed, rightfully
        causing the slave to stop.
      */
      qinfo.error_code= 0;
      mysql_bin_log.write(&qinfo);
      thd->variables.pseudo_thread_id= save_pseudo_thread_id;
    }
    else
    {
      next= table->next;
      close_temporary(table, 1, 1);
    }
  }
  if (!was_quote_show)
    thd->options&= ~OPTION_QUOTE_SHOW_CREATE; /* restore option */
  thd->temporary_tables=0;
}

/*
  Find table in list.

  SYNOPSIS
    find_table_in_list()
    table		Pointer to table list
    offset		Offset to which list in table structure to use
    db_name		Data base name
    table_name		Table name

  NOTES:
    This is called by find_table_in_local_list() and
    find_table_in_global_list().

  RETURN VALUES
    NULL	Table not found
    #		Pointer to found table.
*/

TABLE_LIST *find_table_in_list(TABLE_LIST *table,
                               TABLE_LIST *TABLE_LIST::*link,
                               const char *db_name,
                               const char *table_name)
{
  for (; table; table= table->*link )
  {
    if ((table->table == 0 || table->table->s->tmp_table == NO_TMP_TABLE) &&
        strcmp(table->db, db_name) == 0 &&
        strcmp(table->table_name, table_name) == 0)
      break;
  }
  return table;
}


/*
  Test that table is unique (It's only exists once in the table list)

  SYNOPSIS
    unique_table()
    thd                   thread handle
    table                 table which should be checked
    table_list            list of tables
    check_alias           whether to check tables' aliases

  NOTE: to exclude derived tables from check we use following mechanism:
    a) during derived table processing set THD::derived_tables_processing
    b) JOIN::prepare set SELECT::exclude_from_table_unique_test if
       THD::derived_tables_processing set. (we can't use JOIN::execute
       because for PS we perform only JOIN::prepare, but we can't set this
       flag in JOIN::prepare if we are not sure that we are in derived table
       processing loop, because multi-update call fix_fields() for some its
       items (which mean JOIN::prepare for subqueries) before unique_table
       call to detect which tables should be locked for write).
    c) unique_table skip all tables which belong to SELECT with
       SELECT::exclude_from_table_unique_test set.
    Also SELECT::exclude_from_table_unique_test used to exclude from check
    tables of main SELECT of multi-delete and multi-update

    We also skip tables with TABLE_LIST::prelocking_placeholder set,
    because we want to allow SELECTs from them, and their modification
    will rise the error anyway.

    TODO: when we will have table/view change detection we can do this check
          only once for PS/SP

  RETURN
    found duplicate
    0 if table is unique
*/

TABLE_LIST* unique_table(THD *thd, TABLE_LIST *table, TABLE_LIST *table_list,
                         bool check_alias)
{
  TABLE_LIST *res;
  const char *d_name, *t_name, *t_alias;
  DBUG_ENTER("unique_table");
  DBUG_PRINT("enter", ("table alias: %s", table->alias));

  /*
    If this function called for query which update table (INSERT/UPDATE/...)
    then we have in table->table pointer to TABLE object which we are
    updating even if it is VIEW so we need TABLE_LIST of this TABLE object
    to get right names (even if lower_case_table_names used).

    If this function called for CREATE command that we have not opened table
    (table->table equal to 0) and right names is in current TABLE_LIST
    object.
  */
  if (table->table)
  {
    /* temporary table is always unique */
    if (table->table && table->table->s->tmp_table != NO_TMP_TABLE)
      DBUG_RETURN(0);
    table= table->find_underlying_table(table->table);
    /*
      as far as we have table->table we have to find real TABLE_LIST of
      it in underlying tables
    */
    DBUG_ASSERT(table);
  }
  d_name= table->db;
  t_name= table->table_name;
  t_alias= table->alias;

  DBUG_PRINT("info", ("real table: %s.%s", d_name, t_name));
  for (;;)
  {
    if (((! (res= find_table_in_global_list(table_list, d_name, t_name))) &&
         (! (res= mysql_lock_have_duplicate(thd, table, table_list)))) ||
        ((!res->table || res->table != table->table) &&
         (!check_alias || !(lower_case_table_names ?
          my_strcasecmp(files_charset_info, t_alias, res->alias) :
          strcmp(t_alias, res->alias))) &&
         res->select_lex && !res->select_lex->exclude_from_table_unique_test &&
         !res->prelocking_placeholder))
      break;
    /*
      If we found entry of this table or table of SELECT which already
      processed in derived table or top select of multi-update/multi-delete
      (exclude_from_table_unique_test) or prelocking placeholder.
    */
    table_list= res->next_global;
    DBUG_PRINT("info",
               ("found same copy of table or table which we should skip"));
  }
  DBUG_RETURN(res);
}


/*
  Issue correct error message in case we found 2 duplicate tables which
  prevent some update operation

  SYNOPSIS
    update_non_unique_table_error()
    update      table which we try to update
    operation   name of update operation
    duplicate   duplicate table which we found

  NOTE:
    here we hide view underlying tables if we have them
*/

void update_non_unique_table_error(TABLE_LIST *update,
                                   const char *operation,
                                   TABLE_LIST *duplicate)
{
  update= update->top_table();
  duplicate= duplicate->top_table();
  if (!update->view || !duplicate->view ||
      update->view == duplicate->view ||
      update->view_name.length != duplicate->view_name.length ||
      update->view_db.length != duplicate->view_db.length ||
      my_strcasecmp(table_alias_charset,
                    update->view_name.str, duplicate->view_name.str) != 0 ||
      my_strcasecmp(table_alias_charset,
                    update->view_db.str, duplicate->view_db.str) != 0)
  {
    /*
      it is not the same view repeated (but it can be parts of the same copy
      of view), so we have to hide underlying tables.
    */
    if (update->view)
    {
      /* Issue the ER_NON_INSERTABLE_TABLE error for an INSERT */
      if (update->view == duplicate->view)
        my_error(!strncmp(operation, "INSERT", 6) ?
                 ER_NON_INSERTABLE_TABLE : ER_NON_UPDATABLE_TABLE, MYF(0),
                 update->alias, operation);
      else
        my_error(ER_VIEW_PREVENT_UPDATE, MYF(0),
                 (duplicate->view ? duplicate->alias : update->alias),
                 operation, update->alias);
      return;
    }
    if (duplicate->view)
    {
      my_error(ER_VIEW_PREVENT_UPDATE, MYF(0), duplicate->alias, operation,
               update->alias);
      return;
    }
  }
  my_error(ER_UPDATE_TABLE_USED, MYF(0), update->alias);
}


TABLE *find_temporary_table(THD *thd, const char *db, const char *table_name)
{
  TABLE_LIST table_list;

  table_list.db= (char*) db;
  table_list.table_name= (char*) table_name;
  return find_temporary_table(thd, &table_list);
}


TABLE *find_temporary_table(THD *thd, TABLE_LIST *table_list)
{
  char	key[MAX_DBKEY_LENGTH];
  uint	key_length;
  TABLE *table;
  DBUG_ENTER("find_temporary_table");
  DBUG_PRINT("enter", ("table: '%s'.'%s'",
                       table_list->db, table_list->table_name));

  key_length= create_table_def_key(thd, key, table_list, 1);
  for (table=thd->temporary_tables ; table ; table= table->next)
  {
    if (table->s->table_cache_key.length == key_length &&
	!memcmp(table->s->table_cache_key.str, key, key_length))
    {
      DBUG_PRINT("info",
                 ("Found table. server_id: %u  pseudo_thread_id: %lu",
                  (uint) thd->server_id,
                  (ulong) thd->variables.pseudo_thread_id));
      DBUG_RETURN(table);
    }
  }
  DBUG_RETURN(0);                               // Not a temporary table
}


/*
  Close temporary table and unlink from thd->temporary tables
*/

bool close_temporary_table(THD *thd, TABLE_LIST *table_list)
{
  TABLE *table;

  if (!(table= find_temporary_table(thd, table_list)))
    return 1;
  close_temporary_table(thd, table, 1, 1);
  return 0;
}

/*
  unlink from thd->temporary tables and close temporary table
*/

void close_temporary_table(THD *thd, TABLE *table,
                           bool free_share, bool delete_table)
{
  if (table->prev)
  {
    table->prev->next= table->next;
    if (table->prev->next)
      table->next->prev= table->prev;
  }
  else
  {
    /* removing the item from the list */
    DBUG_ASSERT(table == thd->temporary_tables);
    /*
      slave must reset its temporary list pointer to zero to exclude
      passing non-zero value to end_slave via rli->save_temporary_tables
      when no temp tables opened, see an invariant below.
    */
    thd->temporary_tables= table->next;
    if (thd->temporary_tables)
      table->next->prev= 0;
  }
  if (thd->slave_thread)
  {
    /* natural invariant of temporary_tables */
    DBUG_ASSERT(slave_open_temp_tables || !thd->temporary_tables);
    slave_open_temp_tables--;
  }
  close_temporary(table, free_share, delete_table);
}


/*
  Close and delete a temporary table

  NOTE
    This dosn't unlink table from thd->temporary
    If this is needed, use close_temporary_table()
*/

void close_temporary(TABLE *table, bool free_share, bool delete_table)
{
  handlerton *table_type= table->s->db_type();
  DBUG_ENTER("close_temporary");

  free_io_cache(table);
  closefrm(table, 0);
  if (delete_table)
    rm_temporary_table(table_type, table->s->path.str);
  if (free_share)
  {
    free_table_share(table->s);
    my_free((char*) table,MYF(0));
  }
  DBUG_VOID_RETURN;
}


/*
  Used by ALTER TABLE when the table is a temporary one. It changes something
  only if the ALTER contained a RENAME clause (otherwise, table_name is the old
  name).
  Prepares a table cache key, which is the concatenation of db, table_name and
  thd->slave_proxy_id, separated by '\0'.
*/

bool rename_temporary_table(THD* thd, TABLE *table, const char *db,
			    const char *table_name)
{
  char *key;
  uint key_length;
  TABLE_SHARE *share= table->s;
  TABLE_LIST table_list;
  DBUG_ENTER("rename_temporary_table");

  if (!(key=(char*) alloc_root(&share->mem_root, MAX_DBKEY_LENGTH)))
    DBUG_RETURN(1);				/* purecov: inspected */

  table_list.db= (char*) db;
  table_list.table_name= (char*) table_name;
  key_length= create_table_def_key(thd, key, &table_list, 1);
  share->set_table_cache_key(key, key_length);
  DBUG_RETURN(0);
}


	/* move table first in unused links */

static void relink_unused(TABLE *table)
{
  if (table != unused_tables)
  {
    table->prev->next=table->next;		/* Remove from unused list */
    table->next->prev=table->prev;
    table->next=unused_tables;			/* Link in unused tables */
    table->prev=unused_tables->prev;
    unused_tables->prev->next=table;
    unused_tables->prev=table;
    unused_tables=table;
    check_unused();
  }
}


/**
    @brief  Remove all instances of table from thread's open list and
            table cache.

    @param  thd     Thread context
    @param  find    Table to remove
    @param  unlock  TRUE  - free all locks on tables removed that are
                            done with LOCK TABLES
                    FALSE - otherwise

    @note When unlock parameter is FALSE or current thread doesn't have
          any tables locked with LOCK TABLES tables are assumed to be
          not locked (for example already unlocked).
*/

void unlink_open_table(THD *thd, TABLE *find, bool unlock)
{
  char key[MAX_DBKEY_LENGTH];
  uint key_length= find->s->table_cache_key.length;
  TABLE *list, **prev, *next;
  DBUG_ENTER("unlink_open_table");

  safe_mutex_assert_owner(&LOCK_open);

  list= thd->open_tables;
  prev= &thd->open_tables;
  memcpy(key, find->s->table_cache_key.str, key_length);
  for (; list ; list=next)
  {
    next=list->next;
    if (list->s->table_cache_key.length == key_length &&
	!memcmp(list->s->table_cache_key.str, key, key_length))
    {
      if (unlock && thd->locked_tables)
	mysql_lock_remove(thd, thd->locked_tables,list);
      VOID(hash_delete(&open_cache,(uchar*) list)); // Close table
    }
    else
    {
      *prev=list;				// put in use list
      prev= &list->next;
    }
  }
  *prev=0;
  // Notify any 'refresh' threads
  broadcast_refresh();
  DBUG_VOID_RETURN;
}


/**
    @brief Auxiliary routine which closes and drops open table.

    @param  thd         Thread handle
    @param  table       TABLE object for table to be dropped
    @param  db_name     Name of database for this table
    @param  table_name  Name of this table

    @note This routine assumes that table to be closed is open only
          by calling thread so we needn't wait until other threads
          will close the table. It also assumes that table to be
          dropped is already unlocked.
*/

void drop_open_table(THD *thd, TABLE *table, const char *db_name,
                     const char *table_name)
{
  if (table->s->tmp_table)
    close_temporary_table(thd, table, 1, 1);
  else
  {
    handlerton *table_type= table->s->db_type();
    VOID(pthread_mutex_lock(&LOCK_open));
    /*
      unlink_open_table() also tells threads waiting for refresh or close
      that something has happened.
    */
    unlink_open_table(thd, table, FALSE);
    quick_rm_table(table_type, db_name, table_name, 0);
    VOID(pthread_mutex_unlock(&LOCK_open));
  }
}


/*
   Wait for condition but allow the user to send a kill to mysqld

   SYNOPSIS
     wait_for_condition()
     thd	Thread handler
     mutex	mutex that is currently hold that is associated with condition
	        Will be unlocked on return     
     cond	Condition to wait for
*/

void wait_for_condition(THD *thd, pthread_mutex_t *mutex, pthread_cond_t *cond)
{
  /* Wait until the current table is up to date */
  const char *proc_info;
  thd->mysys_var->current_mutex= mutex;
  thd->mysys_var->current_cond= cond;
  proc_info=thd->proc_info;
  thd->proc_info="Waiting for table";
  DBUG_ENTER("wait_for_condition");
  if (!thd->killed)
    (void) pthread_cond_wait(cond, mutex);

  /*
    We must unlock mutex first to avoid deadlock becasue conditions are
    sent to this thread by doing locks in the following order:
    lock(mysys_var->mutex)
    lock(mysys_var->current_mutex)

    One by effect of this that one can only use wait_for_condition with
    condition variables that are guranteed to not disapper (freed) even if this
    mutex is unlocked
  */
    
  pthread_mutex_unlock(mutex);
  pthread_mutex_lock(&thd->mysys_var->mutex);
  thd->mysys_var->current_mutex= 0;
  thd->mysys_var->current_cond= 0;
  thd->proc_info= proc_info;
  pthread_mutex_unlock(&thd->mysys_var->mutex);
  DBUG_VOID_RETURN;
}


/*
  Open table which is already name-locked by this thread.

  SYNOPSIS
    reopen_name_locked_table()
      thd         Thread handle
      table_list  TABLE_LIST object for table to be open, TABLE_LIST::table
                  member should point to TABLE object which was used for
                  name-locking.
      link_in     TRUE  - if TABLE object for table to be opened should be
                          linked into THD::open_tables list.
                  FALSE - placeholder used for name-locking is already in
                          this list so we only need to preserve TABLE::next
                          pointer.

  NOTE
    This function assumes that its caller already acquired LOCK_open mutex.

  RETURN VALUE
    FALSE - Success
    TRUE  - Error
*/

bool reopen_name_locked_table(THD* thd, TABLE_LIST* table_list, bool link_in)
{
  TABLE *table= table_list->table;
  TABLE_SHARE *share;
  char *table_name= table_list->table_name;
  TABLE orig_table;
  DBUG_ENTER("reopen_name_locked_table");

  safe_mutex_assert_owner(&LOCK_open);

  if (thd->killed || !table)
    DBUG_RETURN(TRUE);

  orig_table= *table;

  if (open_unireg_entry(thd, table, table_list, table_name,
                        table->s->table_cache_key.str,
                        table->s->table_cache_key.length, thd->mem_root, 0))
  {
    intern_close_table(table);
    /*
      If there was an error during opening of table (for example if it
      does not exist) '*table' object can be wiped out. To be able
      properly release name-lock in this case we should restore this
      object to its original state.
    */
    *table= orig_table;
    DBUG_RETURN(TRUE);
  }

  share= table->s;
  /*
    We want to prevent other connections from opening this table until end
    of statement as it is likely that modifications of table's metadata are
    not yet finished (for example CREATE TRIGGER have to change .TRG file,
    or we might want to drop table if CREATE TABLE ... SELECT fails).
    This also allows us to assume that no other connection will sneak in
    before we will get table-level lock on this table.
  */
  share->version=0;
  table->in_use = thd;
  check_unused();

  if (link_in)
  {
    table->next= thd->open_tables;
    thd->open_tables= table;
  }
  else
  {
    /*
      TABLE object should be already in THD::open_tables list so we just
      need to set TABLE::next correctly.
    */
    table->next= orig_table.next;
  }

  table->tablenr=thd->current_tablenr++;
  table->used_fields=0;
  table->const_table=0;
  table->null_row= table->maybe_null= table->force_index= 0;
  table->status=STATUS_NO_RECORD;
  DBUG_RETURN(FALSE);
}


/**
    @brief Create and insert into table cache placeholder for table
           which will prevent its opening (or creation) (a.k.a lock
           table name).

    @param thd         Thread context
    @param key         Table cache key for name to be locked
    @param key_length  Table cache key length

    @return Pointer to TABLE object used for name locking or 0 in
            case of failure.
*/

TABLE *table_cache_insert_placeholder(THD *thd, const char *key,
                                      uint key_length)
{
  TABLE *table;
  TABLE_SHARE *share;
  char *key_buff;
  DBUG_ENTER("table_cache_insert_placeholder");

  safe_mutex_assert_owner(&LOCK_open);

  /*
    Create a table entry with the right key and with an old refresh version
    Note that we must use my_multi_malloc() here as this is freed by the
    table cache
  */
  if (!my_multi_malloc(MYF(MY_WME | MY_ZEROFILL),
                       &table, sizeof(*table),
                       &share, sizeof(*share),
                       &key_buff, key_length,
                       NULL))
    DBUG_RETURN(NULL);

  table->s= share;
  share->set_table_cache_key(key_buff, key, key_length);
  share->tmp_table= INTERNAL_TMP_TABLE;  // for intern_close_table
  table->in_use= thd;
  table->locked_by_name=1;

  if (my_hash_insert(&open_cache, (uchar*)table))
  {
    my_free((uchar*) table, MYF(0));
    DBUG_RETURN(NULL);
  }

  DBUG_RETURN(table);
}


/**
    @brief Obtain an exclusive name lock on the table if it is not cached
           in the table cache.

    @param      thd         Thread context
    @param      db          Name of database
    @param      table_name  Name of table
    @param[out] table       Out parameter which is either:
                            - set to NULL if table cache contains record for
                              the table or
                            - set to point to the TABLE instance used for
                              name-locking.

    @note This function takes into account all records for table in table
          cache, even placeholders used for name-locking. This means that
          'table' parameter can be set to NULL for some situations when
          table does not really exist.

    @retval  TRUE   Error occured (OOM)
    @retval  FALSE  Success. 'table' parameter set according to above rules.
*/

bool lock_table_name_if_not_cached(THD *thd, const char *db,
                                   const char *table_name, TABLE **table)
{
  char key[MAX_DBKEY_LENGTH];
  uint key_length;
  DBUG_ENTER("lock_table_name_if_not_cached");

  key_length= (uint)(strmov(strmov(key, db) + 1, table_name) - key) + 1;
  VOID(pthread_mutex_lock(&LOCK_open));

  if (hash_search(&open_cache, (uchar *)key, key_length))
  {
    VOID(pthread_mutex_unlock(&LOCK_open));
    DBUG_PRINT("info", ("Table is cached, name-lock is not obtained"));
    *table= 0;
    DBUG_RETURN(FALSE);
  }
  if (!(*table= table_cache_insert_placeholder(thd, key, key_length)))
  {
    VOID(pthread_mutex_unlock(&LOCK_open));
    DBUG_RETURN(TRUE);
  }
  (*table)->open_placeholder= 1;
  (*table)->next= thd->open_tables;
  thd->open_tables= *table;
  VOID(pthread_mutex_unlock(&LOCK_open));
  DBUG_RETURN(FALSE);
}


/**
    @brief Check that table exists in table definition cache, on disk
           or in some storage engine.

    @param  thd          Thread context
    @param  table        Table list element
    @param  exists[out]  Out parameter which is set to TRUE if table
                         exists and to FALSE otherwise.

    @note This function assumes that caller owns LOCK_open mutex.
          It also assumes that the fact that there are no name-locks
          on the table was checked beforehand.

    @note If there is no .FRM file for the table but it exists in one
          of engines (e.g. it was created on another node of NDB cluster)
          this function will fetch and create proper .FRM file for it.

    @retval  TRUE   Some error occured
    @retval  FALSE  No error. 'exists' out parameter set accordingly.
*/

bool check_if_table_exists(THD *thd, TABLE_LIST *table, bool *exists)
{
  char path[FN_REFLEN];
  int rc;
  DBUG_ENTER("check_if_table_exists");

  safe_mutex_assert_owner(&LOCK_open);

  *exists= TRUE;

  if (get_cached_table_share(table->db, table->table_name))
    DBUG_RETURN(FALSE);

  build_table_filename(path, sizeof(path) - 1, table->db, table->table_name,
                       reg_ext, 0);

  if (!access(path, F_OK))
    DBUG_RETURN(FALSE);

  /* .FRM file doesn't exist. Check if some engine can provide it. */

  rc= ha_create_table_from_engine(thd, table->db, table->table_name);

  if (rc < 0)
  {
    /* Table does not exists in engines as well. */
    *exists= FALSE;
    DBUG_RETURN(FALSE);
  }
  else if (!rc)
  {
    /* Table exists in some engine and .FRM for it was created. */
    DBUG_RETURN(FALSE);
  }
  else /* (rc > 0) */
  {
    my_printf_error(ER_UNKNOWN_ERROR, "Failed to open '%-.64s', error while "
                    "unpacking from engine", MYF(0), table->table_name);
    DBUG_RETURN(TRUE);
  }
}


/*
  Open a table.

  SYNOPSIS
    open_table()
    thd                 Thread context.
    table_list          Open first table in list.
    refresh      INOUT  Pointer to memory that will be set to 1 if
                        we need to close all tables and reopen them.
                        If this is a NULL pointer, then the table is not
                        put in the thread-open-list.
    flags               Bitmap of flags to modify how open works:
                          MYSQL_LOCK_IGNORE_FLUSH - Open table even if
                          someone has done a flush or namelock on it.
                          No version number checking is done.
                          MYSQL_OPEN_TEMPORARY_ONLY - Open only temporary
                          table not the base table or view.

  IMPLEMENTATION
    Uses a cache of open tables to find a table not in use.

    If table list element for the table to be opened has "create" flag
    set and table does not exist, this function will automatically insert
    a placeholder for exclusive name lock into the open tables cache and
    will return the TABLE instance that corresponds to this placeholder.

  RETURN
    NULL  Open failed.  If refresh is set then one should close
          all other tables and retry the open.
    #     Success. Pointer to TABLE object for open table.
*/


TABLE *open_table(THD *thd, TABLE_LIST *table_list, MEM_ROOT *mem_root,
		  bool *refresh, uint flags)
{
  reg1	TABLE *table;
  char	key[MAX_DBKEY_LENGTH];
  uint	key_length;
  char	*alias= table_list->alias;
  HASH_SEARCH_STATE state;
  DBUG_ENTER("open_table");

  DBUG_ASSERT (table_list->lock_type != TL_WRITE_DEFAULT);
  /* find a unused table in the open table cache */
  if (refresh)
    *refresh=0;

  /* an open table operation needs a lot of the stack space */
  if (check_stack_overrun(thd, STACK_MIN_SIZE_FOR_OPEN, (uchar *)&alias))
    DBUG_RETURN(0);

  if (thd->killed)
    DBUG_RETURN(0);

  key_length= (create_table_def_key(thd, key, table_list, 1) -
               TMP_TABLE_KEY_EXTRA);

  /*
    Unless requested otherwise, try to resolve this table in the list
    of temporary tables of this thread. In MySQL temporary tables
    are always thread-local and "shadow" possible base tables with the
    same name. This block implements the behaviour.
    TODO: move this block into a separate function.
  */
  if (!table_list->skip_temporary)
  {
    for (table= thd->temporary_tables; table ; table=table->next)
    {
      if (table->s->table_cache_key.length == key_length +
          TMP_TABLE_KEY_EXTRA &&
	  !memcmp(table->s->table_cache_key.str, key,
		  key_length + TMP_TABLE_KEY_EXTRA))
      {
        /*
          We're trying to use the same temporary table twice in a query.
          Right now we don't support this because a temporary table
          is always represented by only one TABLE object in THD, and
          it can not be cloned. Emit an error for an unsupported behaviour.
        */
	if (table->query_id == thd->query_id ||
            thd->prelocked_mode && table->query_id)
	{
          DBUG_PRINT("error",
                     ("query_id: %lu  server_id: %u  pseudo_thread_id: %lu",
                      (ulong) table->query_id, (uint) thd->server_id,
                      (ulong) thd->variables.pseudo_thread_id));
	  my_error(ER_CANT_REOPEN_TABLE, MYF(0), table->alias);
	  DBUG_RETURN(0);
	}
	table->query_id= thd->query_id;
	table->clear_query_id= 1;
	thd->tmp_table_used= 1;
        DBUG_PRINT("info",("Using temporary table"));
        goto reset;
      }
    }
  }

  if (flags & MYSQL_OPEN_TEMPORARY_ONLY)
  {
    my_error(ER_NO_SUCH_TABLE, MYF(0), table_list->db, table_list->table_name);
    DBUG_RETURN(0);
  }

  /*
    The table is not temporary - if we're in pre-locked or LOCK TABLES
    mode, let's try to find the requested table in the list of pre-opened
    and locked tables. If the table is not there, return an error - we can't
    open not pre-opened tables in pre-locked/LOCK TABLES mode.
    TODO: move this block into a separate function.
  */
  if (thd->locked_tables || thd->prelocked_mode)
  {						// Using table locks
    TABLE *best_table= 0;
    int best_distance= INT_MIN;
    bool check_if_used= thd->prelocked_mode &&
                        ((int) table_list->lock_type >=
                         (int) TL_WRITE_ALLOW_WRITE);
    for (table=thd->open_tables; table ; table=table->next)
    {
      if (table->s->table_cache_key.length == key_length &&
	  !memcmp(table->s->table_cache_key.str, key, key_length))
      {
        if (check_if_used && table->query_id &&
            table->query_id != thd->query_id)
        {
          /*
            If we are in stored function or trigger we should ensure that
            we won't change table that is already used by calling statement.
            So if we are opening table for writing, we should check that it
            is not already open by some calling stamement.
          */
          my_error(ER_CANT_UPDATE_USED_TABLE_IN_SF_OR_TRG, MYF(0),
                   table->s->table_name.str);
          DBUG_RETURN(0);
        }
        if (!my_strcasecmp(system_charset_info, table->alias, alias) &&
            table->query_id != thd->query_id && /* skip tables already used */
            !(thd->prelocked_mode && table->query_id))
        {
          int distance= ((int) table->reginfo.lock_type -
                         (int) table_list->lock_type);
          /*
            Find a table that either has the exact lock type requested,
            or has the best suitable lock. In case there is no locked
            table that has an equal or higher lock than requested,
            we us the closest matching lock to be able to produce an error
            message about wrong lock mode on the table. The best_table
            is changed if bd < 0 <= d or bd < d < 0 or 0 <= d < bd.

            distance <  0 - No suitable lock found
            distance >  0 - we have lock mode higher then we require
            distance == 0 - we have lock mode exactly which we need
          */
          if (best_distance < 0 && distance > best_distance ||
              distance >= 0 && distance < best_distance)
          {
            best_distance= distance;
            best_table= table;
            if (best_distance == 0 && !check_if_used)
            {
              /*
                If we have found perfect match and we don't need to check that
                table is not used by one of calling statements (assuming that
                we are inside of function or trigger) we can finish iterating
                through open tables list.
              */
              break;
            }
          }
        }
      }
    }
    if (best_table)
    {
      table= best_table;
      table->query_id= thd->query_id;
      DBUG_PRINT("info",("Using locked table"));
      goto reset;
    }
    /*
      Is this table a view and not a base table?
      (it is work around to allow to open view with locked tables,
      real fix will be made after definition cache will be made)
    */
    {
      char path[FN_REFLEN];
      enum legacy_db_type not_used;
      build_table_filename(path, sizeof(path) - 1,
                           table_list->db, table_list->table_name, reg_ext, 0);
      if (mysql_frm_type(thd, path, &not_used) == FRMTYPE_VIEW)
      {
        /*
          Will not be used (because it's VIEW) but has to be passed.
          Also we will not free it (because it is a stack variable).
        */
        TABLE tab;
        table= &tab;
        VOID(pthread_mutex_lock(&LOCK_open));
        if (!open_unireg_entry(thd, table, table_list, alias,
                              key, key_length, mem_root, 0))
        {
          DBUG_ASSERT(table_list->view != 0);
          VOID(pthread_mutex_unlock(&LOCK_open));
          DBUG_RETURN(0); // VIEW
        }
        VOID(pthread_mutex_unlock(&LOCK_open));
      }
    }
    /*
      No table in the locked tables list. In case of explicit LOCK TABLES
      this can happen if a user did not include the able into the list.
      In case of pre-locked mode locked tables list is generated automatically,
      so we may only end up here if the table did not exist when
      locked tables list was created.
    */
    if (thd->prelocked_mode == PRELOCKED)
      my_error(ER_NO_SUCH_TABLE, MYF(0), table_list->db, table_list->alias);
    else
      my_error(ER_TABLE_NOT_LOCKED, MYF(0), alias);
    DBUG_RETURN(0);
  }

  /*
    Non pre-locked/LOCK TABLES mode, and the table is not temporary:
    this is the normal use case.
    Now we should:
    - try to find the table in the table cache.
    - if one of the discovered TABLE instances is name-locked
      (table->s->version == 0) or some thread has started FLUSH TABLES
      (refresh_version > table->s->version), back off -- we have to wait
      until no one holds a name lock on the table.
    - if there is no such TABLE in the name cache, read the table definition
    and insert it into the cache.
    We perform all of the above under LOCK_open which currently protects
    the open cache (also known as table cache) and table definitions stored
    on disk.
  */

  VOID(pthread_mutex_lock(&LOCK_open));

  /*
    If it's the first table from a list of tables used in a query,
    remember refresh_version (the version of open_cache state).
    If the version changes while we're opening the remaining tables,
    we will have to back off, close all the tables opened-so-far,
    and try to reopen them.
    Note: refresh_version is currently changed only during FLUSH TABLES.
  */
  if (!thd->open_tables)
    thd->version=refresh_version;
  else if ((thd->version != refresh_version) &&
           ! (flags & MYSQL_LOCK_IGNORE_FLUSH))
  {
    /* Someone did a refresh while thread was opening tables */
    if (refresh)
      *refresh=1;
    VOID(pthread_mutex_unlock(&LOCK_open));
    DBUG_RETURN(0);
  }

  /* close handler tables which are marked for flush */
  if (thd->handler_tables)
    mysql_ha_flush(thd, (TABLE_LIST*) NULL, MYSQL_HA_REOPEN_ON_USAGE, TRUE);

  /*
    Actually try to find the table in the open_cache.
    The cache may contain several "TABLE" instances for the same
    physical table. The instances that are currently "in use" by
    some thread have their "in_use" member != NULL.
    There is no good reason for having more than one entry in the
    hash for the same physical table, except that we use this as
    an implicit "pending locks queue" - see
    wait_for_locked_table_names for details.
  */
  for (table= (TABLE*) hash_first(&open_cache, (uchar*) key, key_length,
                                  &state);
       table && table->in_use ;
       table= (TABLE*) hash_next(&open_cache, (uchar*) key, key_length,
                                 &state))
  {
    /*
      Here we flush tables marked for flush. However we never flush log
      tables here. They are flushed only on FLUSH LOGS.
      Normally, table->s->version contains the value of
      refresh_version from the moment when this table was
      (re-)opened and added to the cache.
      If since then we did (or just started) FLUSH TABLES
      statement, refresh_version has been increased.
      For "name-locked" TABLE instances, table->s->version is set
      to 0 (see lock_table_name for details).
      In case there is a pending FLUSH TABLES or a name lock, we
      need to back off and re-start opening tables.
      If we do not back off now, we may dead lock in case of lock
      order mismatch with some other thread:
      c1: name lock t1; -- sort of exclusive lock 
      c2: open t2;      -- sort of shared lock
      c1: name lock t2; -- blocks
      c2: open t1; -- blocks
    */
    if (table->needs_reopen_or_name_lock() && !table->s->log_table)
    {
      DBUG_PRINT("note",
                 ("Found table '%s.%s' with different refresh version",
                  table_list->db, table_list->table_name));

      if (flags & MYSQL_LOCK_IGNORE_FLUSH)
      {
        /* Force close at once after usage */
        thd->version= table->s->version;
        continue;
      }

      /* Avoid self-deadlocks by detecting self-dependencies. */
      if (table->open_placeholder && table->in_use == thd)
      {
	VOID(pthread_mutex_unlock(&LOCK_open));
        my_error(ER_UPDATE_TABLE_USED, MYF(0), table->s->table_name.str);
        DBUG_RETURN(0);
      }

      /*
        Back off, part 1: mark the table as "unused" for the
        purpose of name-locking by setting table->db_stat to 0. Do
        that only for the tables in this thread that have an old
        table->s->version (this is an optimization (?)).
        table->db_stat == 0 signals wait_for_locked_table_names
        that the tables in question are not used any more. See
        table_is_used call for details.
      */
      close_old_data_files(thd,thd->open_tables,0,0);
      /*
        Back-off part 2: try to avoid "busy waiting" on the table:
        if the table is in use by some other thread, we suspend
        and wait till the operation is complete: when any
        operation that juggles with table->s->version completes,
        it broadcasts COND_refresh condition variable.
        If 'old' table we met is in use by current thread we return
        without waiting since in this situation it's this thread
        which is responsible for broadcasting on COND_refresh
        (and this was done already in close_old_data_files()).
        Good example of such situation is when we have statement
        that needs two instances of table and FLUSH TABLES comes
        after we open first instance but before we open second
        instance.
      */
      if (table->in_use != thd)
      {
        /* wait_for_conditionwill unlock LOCK_open for us */
        wait_for_condition(thd, &LOCK_open, &COND_refresh);
      }
      else
      {
	VOID(pthread_mutex_unlock(&LOCK_open));
      }
      /*
        There is a refresh in progress for this table.
        Signal the caller that it has to try again.
      */
      if (refresh)
	*refresh=1;
      DBUG_RETURN(0);
    }
  }
  if (table)
  {
    /* Unlink the table from "unused_tables" list. */
    if (table == unused_tables)
    {						// First unused
      unused_tables=unused_tables->next;	// Remove from link
      if (table == unused_tables)
	unused_tables=0;
    }
    table->prev->next=table->next;		/* Remove from unused list */
    table->next->prev=table->prev;
    table->in_use= thd;
  }
  else
  {
    /* Insert a new TABLE instance into the open cache */
    int error;
    /* Free cache if too big */
    while (open_cache.records > table_cache_size && unused_tables)
      VOID(hash_delete(&open_cache,(uchar*) unused_tables)); /* purecov: tested */

    if (table_list->create)
    {
      bool exists;

      if (check_if_table_exists(thd, table_list, &exists))
      {
        VOID(pthread_mutex_unlock(&LOCK_open));
        DBUG_RETURN(NULL);
      }

      if (!exists)
      {
        /*
          Table to be created, so we need to create placeholder in table-cache.
        */
        if (!(table= table_cache_insert_placeholder(thd, key, key_length)))
        {
          VOID(pthread_mutex_unlock(&LOCK_open));
          DBUG_RETURN(NULL);
        }
        /*
          Link placeholder to the open tables list so it will be automatically
          removed once tables are closed. Also mark it so it won't be ignored
          by other trying to take name-lock.
        */
        table->open_placeholder= 1;
        table->next= thd->open_tables;
        thd->open_tables= table;
        VOID(pthread_mutex_unlock(&LOCK_open));
        DBUG_RETURN(table);
      }
      /* Table exists. Let us try to open it. */
    }

    /* make a new table */
    if (!(table=(TABLE*) my_malloc(sizeof(*table),MYF(MY_WME))))
    {
      VOID(pthread_mutex_unlock(&LOCK_open));
      DBUG_RETURN(NULL);
    }

    error= open_unireg_entry(thd, table, table_list, alias, key, key_length,
                             mem_root, (flags & OPEN_VIEW_NO_PARSE));
    if (error > 0)
    {
      my_free((uchar*)table, MYF(0));
      VOID(pthread_mutex_unlock(&LOCK_open));
      DBUG_RETURN(NULL);
    }
    if (table_list->view || error < 0)
    {
      /*
        VIEW not really opened, only frm were read.
        Set 1 as a flag here
      */
      if (error < 0)
        table_list->view= (st_lex*)1;

      my_free((uchar*)table, MYF(0));
      VOID(pthread_mutex_unlock(&LOCK_open));
      DBUG_RETURN(0); // VIEW
    }
    DBUG_PRINT("info", ("inserting table 0x%lx into the cache", (long) table));
    VOID(my_hash_insert(&open_cache,(uchar*) table));
  }

  check_unused();				// Debugging call

  VOID(pthread_mutex_unlock(&LOCK_open));
  if (refresh)
  {
    table->next=thd->open_tables;		/* Link into simple list */
    thd->open_tables=table;
  }
  table->reginfo.lock_type=TL_READ;		/* Assume read */

 reset:
  DBUG_ASSERT(table->s->ref_count > 0 || table->s->tmp_table != NO_TMP_TABLE);

  if (thd->lex->need_correct_ident())
    table->alias_name_used= my_strcasecmp(table_alias_charset,
                                          table->s->table_name.str, alias);
  /* Fix alias if table name changes */
  if (strcmp(table->alias, alias))
  {
    uint length=(uint) strlen(alias)+1;
    table->alias= (char*) my_realloc((char*) table->alias, length,
                                     MYF(MY_WME));
    memcpy((char*) table->alias, alias, length);
  }
  /* These variables are also set in reopen_table() */
  table->tablenr=thd->current_tablenr++;
  table->used_fields=0;
  table->const_table=0;
  table->null_row= table->maybe_null= table->force_index= 0;
  table->status=STATUS_NO_RECORD;
  table->insert_values= 0;
  table->fulltext_searched= 0;
  table->file->ft_handler= 0;
  /* Catch wrong handling of the auto_increment_field_not_null. */
  DBUG_ASSERT(!table->auto_increment_field_not_null);
  table->auto_increment_field_not_null= FALSE;
  if (table->timestamp_field)
    table->timestamp_field_type= table->timestamp_field->get_auto_set_type();
  table->pos_in_table_list= table_list;
  table_list->updatable= 1; // It is not derived table nor non-updatable VIEW
  table->clear_column_bitmaps();
  DBUG_ASSERT(table->key_read == 0);
  DBUG_RETURN(table);
}


TABLE *find_locked_table(THD *thd, const char *db,const char *table_name)
{
  char	key[MAX_DBKEY_LENGTH];
  uint key_length=(uint) (strmov(strmov(key,db)+1,table_name)-key)+1;

  for (TABLE *table=thd->open_tables; table ; table=table->next)
  {
    if (table->s->table_cache_key.length == key_length &&
	!memcmp(table->s->table_cache_key.str, key, key_length))
      return table;
  }
  return(0);
}


/*
  Reopen an table because the definition has changed.

  SYNOPSIS
    reopen_table()
    table	Table object

  NOTES
   The data file for the table is already closed and the share is released
   The table has a 'dummy' share that mainly contains database and table name.

 RETURN
   0  ok
   1  error. The old table object is not changed.
*/

bool reopen_table(TABLE *table)
{
  TABLE tmp;
  bool error= 1;
  Field **field;
  uint key,part;
  TABLE_LIST table_list;
  THD *thd= table->in_use;
  DBUG_ENTER("reopen_table");

  DBUG_ASSERT(table->s->ref_count == 0);
  DBUG_ASSERT(!table->sort.io_cache);

#ifdef EXTRA_DEBUG
  if (table->db_stat)
    sql_print_error("Table %s had a open data handler in reopen_table",
		    table->alias);
#endif
  table_list.db=         table->s->db.str;
  table_list.table_name= table->s->table_name.str;
  table_list.table=      table;
  table_list.belong_to_view= 0;
  table_list.next_local= 0;

  if (wait_for_locked_table_names(thd, &table_list))
    DBUG_RETURN(1);                             // Thread was killed

  if (open_unireg_entry(thd, &tmp, &table_list,
			table->alias,
                        table->s->table_cache_key.str,
                        table->s->table_cache_key.length,
                        thd->mem_root, 0))
    goto end;

  /* This list copies variables set by open_table */
  tmp.tablenr=		table->tablenr;
  tmp.used_fields=	table->used_fields;
  tmp.const_table=	table->const_table;
  tmp.null_row=		table->null_row;
  tmp.maybe_null=	table->maybe_null;
  tmp.status=		table->status;

  tmp.s->table_map_id=  table->s->table_map_id;

  /* Get state */
  tmp.in_use=    	thd;
  tmp.reginfo.lock_type=table->reginfo.lock_type;
  tmp.grant=		table->grant;

  /* Replace table in open list */
  tmp.next=		table->next;
  tmp.prev=		table->prev;

  delete table->triggers;
  if (table->file)
    VOID(closefrm(table, 1));		// close file, free everything

  *table= tmp;
  table->default_column_bitmaps();
  table->file->change_table_ptr(table, table->s);

  DBUG_ASSERT(table->alias != 0);
  for (field=table->field ; *field ; field++)
  {
    (*field)->table= (*field)->orig_table= table;
    (*field)->table_name= &table->alias;
  }
  for (key=0 ; key < table->s->keys ; key++)
  {
    for (part=0 ; part < table->key_info[key].usable_key_parts ; part++)
      table->key_info[key].key_part[part].field->table= table;
  }
  if (table->triggers)
    table->triggers->set_table(table);

  broadcast_refresh();
  error=0;

 end:
  DBUG_RETURN(error);
}


/**
    @brief Close all instances of a table open by this thread and replace
           them with exclusive name-locks.

    @param thd        Thread context
    @param db         Database name for the table to be closed
    @param table_name Name of the table to be closed

    @note This function assumes that if we are not under LOCK TABLES,
          then there is only one table open and locked. This means that
          the function probably has to be adjusted before it can be used
          anywhere outside ALTER TABLE.
*/

void close_data_files_and_morph_locks(THD *thd, const char *db,
                                      const char *table_name)
{
  TABLE *table;
  DBUG_ENTER("close_data_files_and_morph_locks");

  safe_mutex_assert_owner(&LOCK_open);

  if (thd->lock)
  {
    /*
      If we are not under LOCK TABLES we should have only one table
      open and locked so it makes sense to remove the lock at once.
    */
    mysql_unlock_tables(thd, thd->lock);
    thd->lock= 0;
  }

  /*
    Note that open table list may contain a name-lock placeholder
    for target table name if we process ALTER TABLE ... RENAME.
    So loop below makes sense even if we are not under LOCK TABLES.
  */
  for (table=thd->open_tables; table ; table=table->next)
  {
    if (!strcmp(table->s->table_name.str, table_name) &&
	!strcmp(table->s->db.str, db))
    {
      if (thd->locked_tables)
        mysql_lock_remove(thd, thd->locked_tables, table);
      table->open_placeholder= 1;
      close_handle_and_leave_table_as_lock(table);
    }
  }
  DBUG_VOID_RETURN;
}


/**
    @brief Reopen all tables with closed data files.

    @param thd         Thread context
    @param get_locks   Should we get locks after reopening tables ?
    @param in_refresh  Are we in FLUSH TABLES ? TODO: It seems that
                       we can remove this parameter.

    @note Since this function can't properly handle prelocking and
          create placeholders it should be used in very special
          situations like FLUSH TABLES or ALTER TABLE. In general
          case one should just repeat open_tables()/lock_tables()
          combination when one needs tables to be reopened (for
          example see open_and_lock_tables()).

    @note One should have lock on LOCK_open when calling this.

    @return FALSE in case of success, TRUE - otherwise.
*/

bool reopen_tables(THD *thd,bool get_locks,bool in_refresh)
{
  TABLE *table,*next,**prev;
  TABLE **tables,**tables_ptr;			// For locks
  bool error=0, not_used;
  DBUG_ENTER("reopen_tables");

  if (!thd->open_tables)
    DBUG_RETURN(0);

  safe_mutex_assert_owner(&LOCK_open);
  if (get_locks)
  {
    /* The ptr is checked later */
    uint opens=0;
    for (table= thd->open_tables; table ; table=table->next)
      opens++;
    tables= (TABLE**) my_alloca(sizeof(TABLE*)*opens);
  }
  else
    tables= &thd->open_tables;
  tables_ptr =tables;

  prev= &thd->open_tables;
  for (table=thd->open_tables; table ; table=next)
  {
    uint db_stat=table->db_stat;
    next=table->next;
    if (!tables || (!db_stat && reopen_table(table)))
    {
      my_error(ER_CANT_REOPEN_TABLE, MYF(0), table->alias);
      VOID(hash_delete(&open_cache,(uchar*) table));
      error=1;
    }
    else
    {
      *prev= table;
      prev= &table->next;
      if (get_locks && !db_stat)
	*tables_ptr++= table;			// need new lock on this
      if (in_refresh)
      {
	table->s->version=0;
	table->open_placeholder= 0;
      }
    }
  }
  if (tables != tables_ptr)			// Should we get back old locks
  {
    MYSQL_LOCK *lock;
    /* We should always get these locks */
    thd->some_tables_deleted=0;
    if ((lock= mysql_lock_tables(thd, tables, (uint) (tables_ptr - tables),
                                 0, &not_used)))
    {
      thd->locked_tables=mysql_lock_merge(thd->locked_tables,lock);
    }
    else
      error=1;
  }
  if (get_locks && tables)
  {
    my_afree((uchar*) tables);
  }
  broadcast_refresh();
  *prev=0;
  DBUG_RETURN(error);
}


/**
    @brief Close handlers for tables in list, but leave the TABLE structure
           intact so that we can re-open these quickly.

    @param thd           Thread context
    @param table         Head of the list of TABLE objects
    @param morph_locks   TRUE  - remove locks which we have on tables being closed
                                 but ensure that no DML or DDL will sneak in before
                                 we will re-open the table (i.e. temporarily morph
                                 our table-level locks into name-locks).
                         FALSE - otherwise
    @param send_refresh  Should we awake waiters even if we didn't close any tables?
*/

void close_old_data_files(THD *thd, TABLE *table, bool morph_locks,
			  bool send_refresh)
{
  bool found= send_refresh;
  DBUG_ENTER("close_old_data_files");

  for (; table ; table=table->next)
  {
    /*
      Reopen marked for flush. But close log tables. They are flushed only
      explicitly on FLUSH LOGS
    */
    if (table->needs_reopen_or_name_lock() && !table->s->log_table)
    {
      found=1;
      if (table->db_stat)
      {
	if (morph_locks)
	{
          /*
            Wake up threads waiting for table-level lock on this table
            so they won't sneak in when we will temporarily remove our
            lock on it. This will also give them a chance to close their
            instances of this table.
          */
          mysql_lock_abort(thd, table, TRUE);
          mysql_lock_remove(thd, thd->locked_tables, table);
          /*
            We want to protect the table from concurrent DDL operations
            (like RENAME TABLE) until we will re-open and re-lock it.
          */
	  table->open_placeholder= 1;
	}
        close_handle_and_leave_table_as_lock(table);
      }
      else if (table->open_placeholder)
      {
        /*
          We come here only in close-for-back-off scenario. So we have to
          "close" create placeholder here to avoid deadlocks (for example,
          in case of concurrent execution of CREATE TABLE t1 SELECT * FROM t2
          and RENAME TABLE t2 TO t1). In close-for-re-open scenario we will
          probably want to let it stay.
        */
        DBUG_ASSERT(!morph_locks);
        table->open_placeholder= 0;
      }
    }
  }
  if (found)
    broadcast_refresh();
  DBUG_VOID_RETURN;
}


/*
  Wait until all threads has closed the tables in the list
  We have also to wait if there is thread that has a lock on this table even
  if the table is closed
  NOTE: log tables are handled differently by the logging routines.
        E.g. general_log is always opened and locked by the logger
        and the table handler used by the logger, will be skipped by
        this check.
*/

bool table_is_used(TABLE *table, bool wait_for_name_lock)
{
  DBUG_ENTER("table_is_used");
  do
  {
    char *key= table->s->table_cache_key.str;
    uint key_length= table->s->table_cache_key.length;

    DBUG_PRINT("loop", ("table_name: %s", table->alias));
    HASH_SEARCH_STATE state;
    for (TABLE *search= (TABLE*) hash_first(&open_cache, (uchar*) key,
                                             key_length, &state);
	 search ;
         search= (TABLE*) hash_next(&open_cache, (uchar*) key,
                                    key_length, &state))
    {
      DBUG_PRINT("info", ("share: 0x%lx  locked_by_logger: %d "
                          "open_placeholder: %d  locked_by_name: %d "
                          "db_stat: %u  version: %lu",
                          (ulong) search->s, search->locked_by_logger,
                          search->open_placeholder, search->locked_by_name,
                          search->db_stat,
                          search->s->version));
      if (search->in_use == table->in_use)
        continue;                               // Name locked by this thread
      /*
        We can't use the table under any of the following conditions:
        - There is an name lock on it (Table is to be deleted or altered)
        - If we are in flush table and we didn't execute the flush
        - If the table engine is open and it's an old version
        (We must wait until all engines are shut down to use the table)
        However we fo not wait if we encountered a table, locked by the logger.
        Log tables are managed separately by logging routines.
      */
      if (!search->locked_by_logger &&
          (search->locked_by_name && wait_for_name_lock ||
           (search->is_name_opened() && search->needs_reopen_or_name_lock())))
        DBUG_RETURN(1);
    }
  } while ((table=table->next));
  DBUG_RETURN(0);
}


/* Wait until all used tables are refreshed */

bool wait_for_tables(THD *thd)
{
  bool result;
  DBUG_ENTER("wait_for_tables");

  thd->proc_info="Waiting for tables";
  pthread_mutex_lock(&LOCK_open);
  while (!thd->killed)
  {
    thd->some_tables_deleted=0;
    close_old_data_files(thd,thd->open_tables,0,dropping_tables != 0);
    mysql_ha_flush(thd, (TABLE_LIST*) NULL, MYSQL_HA_REOPEN_ON_USAGE, TRUE);
    if (!table_is_used(thd->open_tables,1))
      break;
    (void) pthread_cond_wait(&COND_refresh,&LOCK_open);
  }
  if (thd->killed)
    result= 1;					// aborted
  else
  {
    /* Now we can open all tables without any interference */
    thd->proc_info="Reopen tables";
    thd->version= refresh_version;
    result=reopen_tables(thd,0,0);
  }
  pthread_mutex_unlock(&LOCK_open);
  thd->proc_info=0;
  DBUG_RETURN(result);
}


/*
  drop tables from locked list

  SYNOPSIS
    drop_locked_tables()
    thd			Thread thandler
    db			Database
    table_name		Table name

  INFORMATION
    This is only called on drop tables

    The TABLE object for the dropped table is unlocked but still kept around
    as a name lock, which means that the table will be available for other
    thread as soon as we call unlock_table_names().
    If there is multiple copies of the table locked, all copies except
    the first, which acts as a name lock, is removed.

  RETURN
    #    If table existed, return table
    0	 Table was not locked
*/


TABLE *drop_locked_tables(THD *thd,const char *db, const char *table_name)
{
  TABLE *table,*next,**prev, *found= 0;
  prev= &thd->open_tables;
  DBUG_ENTER("drop_locked_tables");

  for (table= thd->open_tables; table ; table=next)
  {
    next=table->next;
    if (!strcmp(table->s->table_name.str, table_name) &&
	!strcmp(table->s->db.str, db))
    {
      mysql_lock_remove(thd, thd->locked_tables,table);
      if (!found)
      {
        found= table;
        /* Close engine table, but keep object around as a name lock */
        if (table->db_stat)
        {
          table->db_stat= 0;
          table->file->close();
        }
      }
      else
      {
        /* We already have a name lock, remove copy */
        VOID(hash_delete(&open_cache,(uchar*) table));
      }
    }
    else
    {
      *prev=table;
      prev= &table->next;
    }
  }
  *prev=0;
  if (found)
    broadcast_refresh();
  if (thd->locked_tables && thd->locked_tables->table_count == 0)
  {
    my_free((uchar*) thd->locked_tables,MYF(0));
    thd->locked_tables=0;
  }
  DBUG_RETURN(found);
}


/*
  If we have the table open, which only happens when a LOCK TABLE has been
  done on the table, change the lock type to a lock that will abort all
  other threads trying to get the lock.
*/

void abort_locked_tables(THD *thd,const char *db, const char *table_name)
{
  TABLE *table;
  for (table= thd->open_tables; table ; table= table->next)
  {
    if (!strcmp(table->s->table_name.str, table_name) &&
	!strcmp(table->s->db.str, db))
    {
      mysql_lock_abort(thd,table, TRUE);
      break;
    }
  }
}


/*
  Function to assign a new table map id to a table share.

  PARAMETERS

    share - Pointer to table share structure

  DESCRIPTION

    We are intentionally not checking that share->mutex is locked
    since this function should only be called when opening a table
    share and before it is entered into the table_def_cache (meaning
    that it cannot be fetched by another thread, even accidentally).

  PRE-CONDITION(S)

    share is non-NULL
    The LOCK_open mutex is locked

  POST-CONDITION(S)

    share->table_map_id is given a value that with a high certainty is
    not used by any other table (the only case where a table id can be
    reused is on wrap-around, which means more than 4 billion table
    shares open at the same time).

    share->table_map_id is not ~0UL.
 */
void assign_new_table_id(TABLE_SHARE *share)
{
  static ulong last_table_id= ~0UL;

  DBUG_ENTER("assign_new_table_id");

  /* Preconditions */
  DBUG_ASSERT(share != NULL);
  safe_mutex_assert_owner(&LOCK_open);

  ulong tid= ++last_table_id;                   /* get next id */
  /*
    There is one reserved number that cannot be used.  Remember to
    change this when 6-byte global table id's are introduced.
  */
  if (unlikely(tid == ~0UL))
    tid= ++last_table_id;
  share->table_map_id= tid;
  DBUG_PRINT("info", ("table_id=%lu", tid));

  /* Post conditions */
  DBUG_ASSERT(share->table_map_id != ~0UL);

  DBUG_VOID_RETURN;
}

/*
  Load a table definition from file and open unireg table

  SYNOPSIS
    open_unireg_entry()
    thd			Thread handle
    entry		Store open table definition here
    table_list		TABLE_LIST with db, table_name & belong_to_view
    alias		Alias name
    cache_key		Key for share_cache
    cache_key_length	length of cache_key
    mem_root		temporary mem_root for parsing
    flags               the OPEN_VIEW_NO_PARSE flag to be passed to
                        openfrm()/open_new_frm()

  NOTES
   Extra argument for open is taken from thd->open_options
   One must have a lock on LOCK_open when calling this function

  RETURN
    0	ok
    #	Error
*/

static int open_unireg_entry(THD *thd, TABLE *entry, TABLE_LIST *table_list,
                             const char *alias,
                             char *cache_key, uint cache_key_length,
                             MEM_ROOT *mem_root, uint flags)
{
  int error;
  TABLE_SHARE *share;
  uint discover_retry_count= 0;
  DBUG_ENTER("open_unireg_entry");

  safe_mutex_assert_owner(&LOCK_open);

retry:
  if (!(share= get_table_share_with_create(thd, table_list, cache_key,
                                           cache_key_length, 
                                           OPEN_VIEW, &error)))
    DBUG_RETURN(1);

  if (share->is_view)
  {
    /* Open view */
    error= (int) open_new_frm(thd, share, alias,
                              (uint) (HA_OPEN_KEYFILE | HA_OPEN_RNDFILE |
                                      HA_GET_INDEX | HA_TRY_READ_ONLY),
                              READ_KEYINFO | COMPUTE_TYPES | EXTRA_RECORD |
                              (flags & OPEN_VIEW_NO_PARSE),
                              thd->open_options, entry, table_list,
                              mem_root);
    if (error)
      goto err;
    /* TODO: Don't free this */
    release_table_share(share, RELEASE_NORMAL);
    DBUG_RETURN((flags & OPEN_VIEW_NO_PARSE)? -1 : 0);
  }

  while ((error= open_table_from_share(thd, share, alias,
                                       (uint) (HA_OPEN_KEYFILE |
                                               HA_OPEN_RNDFILE |
                                               HA_GET_INDEX |
                                               HA_TRY_READ_ONLY),
                                       (READ_KEYINFO | COMPUTE_TYPES |
                                        EXTRA_RECORD),
                                       thd->open_options, entry, FALSE)))
  {
    if (error == 7)                             // Table def changed
    {
      share->version= 0;                        // Mark share as old
      if (discover_retry_count++)               // Retry once
        goto err;

      /*
        TODO:
        Here we should wait until all threads has released the table.
        For now we do one retry. This may cause a deadlock if there
        is other threads waiting for other tables used by this thread.
        
        Proper fix would be to if the second retry failed:
        - Mark that table def changed
        - Return from open table
        - Close all tables used by this thread
        - Start waiting that the share is released
        - Retry by opening all tables again
      */
      if (ha_create_table_from_engine(thd, table_list->db,
                                      table_list->table_name))
        goto err;
      /*
        TO BE FIXED
        To avoid deadlock, only wait for release if no one else is
        using the share.
      */
      if (share->ref_count != 1)
        goto err;
      /* Free share and wait until it's released by all threads */
      release_table_share(share, RELEASE_WAIT_FOR_DROP);
      if (!thd->killed)
      {
        mysql_reset_errors(thd, 1);         // Clear warnings
        thd->clear_error();                 // Clear error message
        goto retry;
      }
      DBUG_RETURN(1);
    }
    if (!entry->s || !entry->s->crashed)
      goto err;
     // Code below is for repairing a crashed file
     if ((error= lock_table_name(thd, table_list, TRUE)))
     {
       if (error < 0)
 	goto err;
       if (wait_for_locked_table_names(thd, table_list))
       {
 	unlock_table_name(thd, table_list);
 	goto err;
       }
     }
     pthread_mutex_unlock(&LOCK_open);
     thd->clear_error();				// Clear error message
     error= 0;
     if (open_table_from_share(thd, share, alias,
                               (uint) (HA_OPEN_KEYFILE | HA_OPEN_RNDFILE |
                                       HA_GET_INDEX |
                                       HA_TRY_READ_ONLY),
                               READ_KEYINFO | COMPUTE_TYPES | EXTRA_RECORD,
                               ha_open_options | HA_OPEN_FOR_REPAIR,
                               entry, FALSE) || ! entry->file ||
 	(entry->file->is_crashed() && entry->file->check_and_repair(thd)))
     {
       /* Give right error message */
       thd->clear_error();
       my_error(ER_NOT_KEYFILE, MYF(0), share->table_name.str, my_errno);
       sql_print_error("Couldn't repair table: %s.%s", share->db.str,
                       share->table_name.str);
       if (entry->file)
 	closefrm(entry, 0);
       error=1;
     }
     else
       thd->clear_error();			// Clear error message
     pthread_mutex_lock(&LOCK_open);
     unlock_table_name(thd, table_list);
 
     if (error)
       goto err;
     break;
   }

  if (Table_triggers_list::check_n_load(thd, share->db.str,
                                        share->table_name.str, entry, 0))
  {
    closefrm(entry, 0);
    goto err;
  }

  /*
    If we are here, there was no fatal error (but error may be still
    unitialized).
  */
  if (unlikely(entry->file->implicit_emptied))
  {
    entry->file->implicit_emptied= 0;
    if (mysql_bin_log.is_open())
    {
      char *query, *end;
      uint query_buf_size= 20 + share->db.length + share->table_name.length +1;
      if ((query= (char*) my_malloc(query_buf_size,MYF(MY_WME))))
      {
        /* this DELETE FROM is needed even with row-based binlogging */
        end = strxmov(strmov(query, "DELETE FROM `"),
                      share->db.str,"`.`",share->table_name.str,"`", NullS);
        thd->binlog_query(THD::STMT_QUERY_TYPE,
                          query, (ulong)(end-query), FALSE, FALSE);
        my_free(query, MYF(0));
      }
      else
      {
        /*
          As replication is maybe going to be corrupted, we need to warn the
          DBA on top of warning the client (which will automatically be done
          because of MYF(MY_WME) in my_malloc() above).
        */
        sql_print_error("When opening HEAP table, could not allocate memory "
                        "to write 'DELETE FROM `%s`.`%s`' to the binary log",
                        table_list->db, table_list->table_name);
        delete entry->triggers;
        closefrm(entry, 0);
        goto err;
      }
    }
  }
  DBUG_RETURN(0);

err:
  release_table_share(share, RELEASE_NORMAL);
  DBUG_RETURN(1);
}


/*
  Open all tables in list

  SYNOPSIS
    open_tables()
    thd - thread handler
    start - list of tables in/out
    counter - number of opened tables will be return using this parameter
    flags   - bitmap of flags to modify how the tables will be open:
              MYSQL_LOCK_IGNORE_FLUSH - open table even if someone has
              done a flush or namelock on it.

  NOTE
    Unless we are already in prelocked mode, this function will also precache
    all SP/SFs explicitly or implicitly (via views and triggers) used by the
    query and add tables needed for their execution to table list. If resulting
    tables list will be non empty it will mark query as requiring precaching.
    Prelocked mode will be enabled for such query during lock_tables() call.

    If query for which we are opening tables is already marked as requiring
    prelocking it won't do such precaching and will simply reuse table list
    which is already built.

  RETURN
    0  - OK
    -1 - error
*/

int open_tables(THD *thd, TABLE_LIST **start, uint *counter, uint flags)
{
  TABLE_LIST *tables;
  bool refresh;
  int result=0;
  MEM_ROOT new_frm_mem;
  /* Also used for indicating that prelocking is need */
  TABLE_LIST **query_tables_last_own;
  bool safe_to_ignore_table;

  DBUG_ENTER("open_tables");
  /*
    temporary mem_root for new .frm parsing.
    TODO: variables for size
  */
  init_alloc_root(&new_frm_mem, 8024, 8024);

  thd->current_tablenr= 0;
 restart:
  *counter= 0;
  query_tables_last_own= 0;
  thd->proc_info="Opening tables";

  /*
    If we are not already executing prelocked statement and don't have
    statement for which table list for prelocking is already built, let
    us cache routines and try to build such table list.

  */

  if (!thd->prelocked_mode && !thd->lex->requires_prelocking() &&
      thd->lex->uses_stored_routines())
  {
    bool first_no_prelocking, need_prelocking;
    TABLE_LIST **save_query_tables_last= thd->lex->query_tables_last;

    DBUG_ASSERT(thd->lex->query_tables == *start);
    sp_get_prelocking_info(thd, &need_prelocking, &first_no_prelocking);

    if (sp_cache_routines_and_add_tables(thd, thd->lex, first_no_prelocking))
    {
      /*
        Serious error during reading stored routines from mysql.proc table.
        Something's wrong with the table or its contents, and an error has
        been emitted; we must abort.
      */
      result= -1;
      goto err;
    }
    else if (need_prelocking)
    {
      query_tables_last_own= save_query_tables_last;
      *start= thd->lex->query_tables;
    }
  }

  /*
    For every table in the list of tables to open, try to find or open
    a table.
  */
  for (tables= *start; tables ;tables= tables->next_global)
  {
    safe_to_ignore_table= FALSE;

    if (tables->lock_type == TL_WRITE_DEFAULT)
    {
      tables->lock_type= thd->update_lock_default;
      DBUG_ASSERT (tables->lock_type >= TL_WRITE_ALLOW_WRITE);
    }
    /*
      Ignore placeholders for derived tables. After derived tables
      processing, link to created temporary table will be put here.
      If this is derived table for view then we still want to process
      routines used by this view.
     */
    if (tables->derived)
    {
      if (tables->view)
        goto process_view_routines;
      continue;
    }
    /*
      If this TABLE_LIST object is a placeholder for an information_schema
      table, create a temporary table to represent the information_schema
      table in the query. Do not fill it yet - will be filled during
      execution.
    */
    if (tables->schema_table)
    {
      if (!mysql_schema_table(thd, thd->lex, tables))
        continue;
      DBUG_RETURN(-1);
    }
    (*counter)++;

    /*
      Not a placeholder: must be a base table or a view, and the table is
      not opened yet. Try to open the table.
    */
    if (!tables->table)
    {
      if (tables->prelocking_placeholder)
      {
        /*
          For the tables added by the pre-locking code, attempt to open
          the table but fail silently if the table does not exist.
          The real failure will occur when/if a statement attempts to use
          that table.
        */
        Prelock_error_handler prelock_handler;
        thd->push_internal_handler(& prelock_handler);
        tables->table= open_table(thd, tables, &new_frm_mem, &refresh, flags);
        thd->pop_internal_handler();
        safe_to_ignore_table= prelock_handler.safely_trapped_errors();
      }
      else
        tables->table= open_table(thd, tables, &new_frm_mem, &refresh, flags);
    }

    if (!tables->table)
    {
      free_root(&new_frm_mem, MYF(MY_KEEP_PREALLOC));

      if (tables->view)
      {
        /* VIEW placeholder */
	(*counter)--;

        /*
          tables->next_global list consists of two parts:
          1) Query tables and underlying tables of views.
          2) Tables used by all stored routines that this statement invokes on
             execution.
          We need to know where the bound between these two parts is. If we've
          just opened a view, which was the last table in part #1, and it
          has added its base tables after itself, adjust the boundary pointer
          accordingly.
        */
        if (query_tables_last_own == &(tables->next_global) &&
            tables->view->query_tables)
          query_tables_last_own= tables->view->query_tables_last;
        /*
          Let us free memory used by 'sroutines' hash here since we never
          call destructor for this LEX.
        */
        hash_free(&tables->view->sroutines);
	goto process_view_routines;
      }

      if (refresh)				// Refresh in progress
      {
        /*
          We have met name-locked or old version of table. Now we have
          to close all tables which are not up to date. We also have to
          throw away set of prelocked tables (and thus close tables from
          this set that were open by now) since it possible that one of
          tables which determined its content was changed.

          Instead of implementing complex/non-robust logic mentioned
          above we simply close and then reopen all tables.

          In order to prepare for recalculation of set of prelocked tables
          we pretend that we have finished calculation which we were doing
          currently.
        */
        if (query_tables_last_own)
          thd->lex->mark_as_requiring_prelocking(query_tables_last_own);
        close_tables_for_reopen(thd, start);
	goto restart;
      }

      if (safe_to_ignore_table)
      {
        DBUG_PRINT("info", ("open_table: ignoring table '%s'.'%s'",
                            tables->db, tables->alias));
        continue;
      }

      result= -1;				// Fatal error
      break;
    }
    else
    {
      /*
        If we are not already in prelocked mode and extended table list is not
        yet built and we have trigger for table being opened then we should
        cache all routines used by its triggers and add their tables to
        prelocking list.
        If we lock table for reading we won't update it so there is no need to
        process its triggers since they never will be activated.
      */
      if (!thd->prelocked_mode && !thd->lex->requires_prelocking() &&
          tables->table->triggers &&
          tables->lock_type >= TL_WRITE_ALLOW_WRITE)
      {
        if (!query_tables_last_own)
          query_tables_last_own= thd->lex->query_tables_last;
        if (sp_cache_routines_and_add_tables_for_triggers(thd, thd->lex,
                                                          tables))
        {
          /*
            Serious error during reading stored routines from mysql.proc table.
            Something's wrong with the table or its contents, and an error has
            been emitted; we must abort.
          */
          result= -1;
          goto err;
        }
      }
      free_root(&new_frm_mem, MYF(MY_KEEP_PREALLOC));
    }

    if (tables->lock_type != TL_UNLOCK && ! thd->locked_tables)
      tables->table->reginfo.lock_type=tables->lock_type;
    tables->table->grant= tables->grant;

process_view_routines:
    /*
      Again we may need cache all routines used by this view and add
      tables used by them to table list.
    */
    if (tables->view && !thd->prelocked_mode &&
        !thd->lex->requires_prelocking() &&
        tables->view->uses_stored_routines())
    {
      /* We have at least one table in TL here. */
      if (!query_tables_last_own)
        query_tables_last_own= thd->lex->query_tables_last;
      if (sp_cache_routines_and_add_tables_for_view(thd, thd->lex, tables))
      {
        /*
          Serious error during reading stored routines from mysql.proc table.
          Something is wrong with the table or its contents, and an error has
          been emitted; we must abort.
        */
        result= -1;
        goto err;
      }
    }
  }

 err:
  thd->proc_info=0;
  free_root(&new_frm_mem, MYF(0));              // Free pre-alloced block

  if (query_tables_last_own)
    thd->lex->mark_as_requiring_prelocking(query_tables_last_own);

  DBUG_RETURN(result);
}


/*
  Check that lock is ok for tables; Call start stmt if ok

  SYNOPSIS
    check_lock_and_start_stmt()
    thd			Thread handle
    table_list		Table to check
    lock_type		Lock used for table

  RETURN VALUES
  0	ok
  1	error
*/

static bool check_lock_and_start_stmt(THD *thd, TABLE *table,
				      thr_lock_type lock_type)
{
  int error;
  DBUG_ENTER("check_lock_and_start_stmt");

  if ((int) lock_type >= (int) TL_WRITE_ALLOW_READ &&
      (int) table->reginfo.lock_type < (int) TL_WRITE_ALLOW_READ)
  {
    my_error(ER_TABLE_NOT_LOCKED_FOR_WRITE, MYF(0),table->alias);
    DBUG_RETURN(1);
  }
  if ((error=table->file->start_stmt(thd, lock_type)))
  {
    table->file->print_error(error,MYF(0));
    DBUG_RETURN(1);
  }
  DBUG_RETURN(0);
}


/*
  Open and lock one table

  SYNOPSIS
    open_ltable()
    thd			Thread handler
    table_list		Table to open is first table in this list
    lock_type		Lock to use for open

  NOTE
    This function don't do anything like SP/SF/views/triggers analysis done
    in open_tables(). It is intended for opening of only one concrete table.
    And used only in special contexts.

  RETURN VALUES
    table		Opened table
    0			Error
  
    If ok, the following are also set:
      table_list->lock_type 	lock_type
      table_list->table		table
*/

TABLE *open_ltable(THD *thd, TABLE_LIST *table_list, thr_lock_type lock_type)
{
  TABLE *table;
  bool refresh;
  DBUG_ENTER("open_ltable");

  thd->proc_info="Opening table";
  thd->current_tablenr= 0;
  /* open_ltable can be used only for BASIC TABLEs */
  table_list->required_type= FRMTYPE_TABLE;
  while (!(table= open_table(thd, table_list, thd->mem_root, &refresh, 0)) &&
         refresh)
    ;

  if (table)
  {
    table_list->lock_type= lock_type;
    table_list->table=	   table;
    table->grant= table_list->grant;
    if (thd->locked_tables)
    {
      if (check_lock_and_start_stmt(thd, table, lock_type))
	table= 0;
    }
    else
    {
      DBUG_ASSERT(thd->lock == 0);	// You must lock everything at once
      if ((table->reginfo.lock_type= lock_type) != TL_UNLOCK)
	if (! (thd->lock= mysql_lock_tables(thd, &table_list->table, 1, 0,
                                            &refresh)))
	  table= 0;
    }
  }
  thd->proc_info=0;
  DBUG_RETURN(table);
}


/*
  Open all tables in list and locks them for read without derived
  tables processing.

  SYNOPSIS
    simple_open_n_lock_tables()
    thd		- thread handler
    tables	- list of tables for open&locking

  RETURN
    0  - ok
    -1 - error

  NOTE
    The lock will automaticaly be freed by close_thread_tables()
*/

int simple_open_n_lock_tables(THD *thd, TABLE_LIST *tables)
{
  uint counter;
  bool need_reopen;
  DBUG_ENTER("simple_open_n_lock_tables");

  for ( ; ; ) 
  {
    if (open_tables(thd, &tables, &counter, 0))
      DBUG_RETURN(-1);
    if (!lock_tables(thd, tables, counter, &need_reopen))
      break;
    if (!need_reopen)
      DBUG_RETURN(-1);
    close_tables_for_reopen(thd, &tables);
  }
  DBUG_RETURN(0);
}


/*
  Open all tables in list, locks them and process derived tables
  tables processing.

  SYNOPSIS
    open_and_lock_tables()
    thd		- thread handler
    tables	- list of tables for open&locking

  RETURN
    FALSE - ok
    TRUE  - error

  NOTE
    The lock will automaticaly be freed by close_thread_tables()
*/

bool open_and_lock_tables(THD *thd, TABLE_LIST *tables)
{
  uint counter;
  bool need_reopen;
  DBUG_ENTER("open_and_lock_tables");

  for ( ; ; ) 
  {
    if (open_tables(thd, &tables, &counter, 0))
      DBUG_RETURN(-1);
    if (!lock_tables(thd, tables, counter, &need_reopen))
      break;
    if (!need_reopen)
      DBUG_RETURN(-1);
    close_tables_for_reopen(thd, &tables);
  }
  if (mysql_handle_derived(thd->lex, &mysql_derived_prepare) ||
      (thd->fill_derived_tables() &&
       mysql_handle_derived(thd->lex, &mysql_derived_filling)))
    DBUG_RETURN(TRUE); /* purecov: inspected */
  DBUG_RETURN(0);
}


/*
  Open all tables in list and process derived tables

  SYNOPSIS
    open_normal_and_derived_tables
    thd		- thread handler
    tables	- list of tables for open
    flags       - bitmap of flags to modify how the tables will be open:
                  MYSQL_LOCK_IGNORE_FLUSH - open table even if someone has
                  done a flush or namelock on it.

  RETURN
    FALSE - ok
    TRUE  - error

  NOTE 
    This is to be used on prepare stage when you don't read any
    data from the tables.
*/

bool open_normal_and_derived_tables(THD *thd, TABLE_LIST *tables, uint flags)
{
  uint counter;
  DBUG_ENTER("open_normal_and_derived_tables");
  DBUG_ASSERT(!thd->fill_derived_tables());
  if (open_tables(thd, &tables, &counter, flags) ||
      mysql_handle_derived(thd->lex, &mysql_derived_prepare))
    DBUG_RETURN(TRUE); /* purecov: inspected */
  DBUG_RETURN(0);
}


/*
  Mark all real tables in the list as free for reuse.

  SYNOPSIS
    mark_real_tables_as_free_for_reuse()
      thd   - thread context
      table - head of the list of tables

  DESCRIPTION
    Marks all real tables in the list (i.e. not views, derived
    or schema tables) as free for reuse.
*/

static void mark_real_tables_as_free_for_reuse(TABLE_LIST *table)
{
  for (; table; table= table->next_global)
    if (!table->placeholder())
      table->table->query_id= 0;
}


/**
   Decide on logging format to use for the statement.

   Compute the capabilities vector for the involved storage engines
   and mask out the flags for the binary log. Right now, the binlog
   flags only include the capabilities of the storage engines, so this
   is safe.

   We now have three alternatives that prevent the statement from
   being loggable:

   1. If there are no capabilities left (all flags are clear) it is
      not possible to log the statement at all, so we roll back the
      statement and report an error.

   2. Statement mode is set, but the capabilities indicate that
      statement format is not possible.

   3. Row mode is set, but the capabilities indicate that row
      format is not possible.

   4. Statement is unsafe, but the capabilities indicate that row
      format is not possible.

   If we are in MIXED mode, we then decide what logging format to use:

   1. If the statement is unsafe, row-based logging is used.

   2. If statement-based logging is not possible, row-based logging is
      used.

   3. Otherwise, statement-based logging is used.

   @param thd    Client thread
   @param tables Tables involved in the query
 */

int decide_logging_format(THD *thd, TABLE_LIST *tables)
{
  if (mysql_bin_log.is_open() && (thd->options & OPTION_BIN_LOG))
  {
    handler::Table_flags flags_some_set= handler::Table_flags();
    handler::Table_flags flags_all_set= ~handler::Table_flags();
    my_bool multi_engine= FALSE;
    void* prev_ht= NULL;
    for (TABLE_LIST *table= tables; table; table= table->next_global)
    {
      if (!table->placeholder() && table->lock_type >= TL_WRITE_ALLOW_WRITE)
      {
        ulonglong const flags= table->table->file->ha_table_flags();
        DBUG_PRINT("info", ("table: %s; ha_table_flags: %s%s",
                            table->table_name,
                            FLAGSTR(flags, HA_BINLOG_STMT_CAPABLE),
                            FLAGSTR(flags, HA_BINLOG_ROW_CAPABLE)));
        if (prev_ht && prev_ht != table->table->file->ht)
          multi_engine= TRUE;
        prev_ht= table->table->file->ht;
        flags_all_set &= flags;
        flags_some_set |= flags;
      }
    }

    DBUG_PRINT("info", ("flags_all_set: %s%s",
                        FLAGSTR(flags_all_set, HA_BINLOG_STMT_CAPABLE),
                        FLAGSTR(flags_all_set, HA_BINLOG_ROW_CAPABLE)));
    DBUG_PRINT("info", ("flags_some_set: %s%s",
                        FLAGSTR(flags_some_set, HA_BINLOG_STMT_CAPABLE),
                        FLAGSTR(flags_some_set, HA_BINLOG_ROW_CAPABLE)));
    DBUG_PRINT("info", ("thd->variables.binlog_format: %ld",
                        thd->variables.binlog_format));
    DBUG_PRINT("info", ("multi_engine: %s",
                        multi_engine ? "TRUE" : "FALSE"));

    int error= 0;
    if (flags_all_set == 0)
    {
      my_error((error= ER_BINLOG_LOGGING_IMPOSSIBLE), MYF(0),
               "Statement cannot be logged to the binary log in"
               " row-based nor statement-based format");
    }
    else if (thd->variables.binlog_format == BINLOG_FORMAT_STMT &&
             (flags_all_set & HA_BINLOG_STMT_CAPABLE) == 0)
    {
      my_error((error= ER_BINLOG_LOGGING_IMPOSSIBLE), MYF(0),
                "Statement-based format required for this statement,"
                " but not allowed by this combination of engines");
    }
    else if ((thd->variables.binlog_format == BINLOG_FORMAT_ROW ||
              thd->lex->is_stmt_unsafe()) &&
             (flags_all_set & HA_BINLOG_ROW_CAPABLE) == 0)
    {
      my_error((error= ER_BINLOG_LOGGING_IMPOSSIBLE), MYF(0),
                "Row-based format required for this statement,"
                " but not allowed by this combination of engines");
    }

    /*
      If more than one engine is involved in the statement and at
      least one is doing it's own logging (is *self-logging*), the
      statement cannot be logged atomically, so we generate an error
      rather than allowing the binlog to become corrupt.
     */
    if (multi_engine &&
        (flags_some_set & HA_HAS_OWN_BINLOGGING))
    {
      error= ER_BINLOG_LOGGING_IMPOSSIBLE;
      my_error(error, MYF(0),
               "Statement cannot be written atomically since more"
               " than one engine involved and at least one engine"
               " is self-logging");
    }

    DBUG_PRINT("info", ("error: %d", error));

    if (error)
    {
      ha_rollback_stmt(thd);
      return -1;
    }

    /*
      We switch to row-based format if we are in mixed mode and one of
      the following are true:

      1. If the statement is unsafe
      2. If statement format cannot be used

      Observe that point to cannot be decided before the tables
      involved in a statement has been checked, i.e., we cannot put
      this code in reset_current_stmt_binlog_row_based(), it has to be
      here.
    */
    if (thd->lex->is_stmt_unsafe() ||
        (flags_all_set & HA_BINLOG_STMT_CAPABLE) == 0)
    {
      thd->set_current_stmt_binlog_row_based_if_mixed();
    }
  }

  return 0;
}

/*
  Lock all tables in list

  SYNOPSIS
    lock_tables()
    thd			Thread handler
    tables		Tables to lock
    count		Number of opened tables
    need_reopen         Out parameter which if TRUE indicates that some
                        tables were dropped or altered during this call
                        and therefore invoker should reopen tables and
                        try to lock them once again (in this case
                        lock_tables() will also return error).

  NOTES
    You can't call lock_tables twice, as this would break the dead-lock-free
    handling thr_lock gives us.  You most always get all needed locks at
    once.

    If query for which we are calling this function marked as requring
    prelocking, this function will do implicit LOCK TABLES and change
    thd::prelocked_mode accordingly.

  RETURN VALUES
   0	ok
   -1	Error
*/

int lock_tables(THD *thd, TABLE_LIST *tables, uint count, bool *need_reopen)
{
  TABLE_LIST *table;

  DBUG_ENTER("lock_tables");
  /*
    We can't meet statement requiring prelocking if we already
    in prelocked mode.
  */
  DBUG_ASSERT(!thd->prelocked_mode || !thd->lex->requires_prelocking());
  *need_reopen= FALSE;

  if (!tables && !thd->lex->requires_prelocking())
    DBUG_RETURN(decide_logging_format(thd, tables));

  /*
    We need this extra check for thd->prelocked_mode because we want to avoid
    attempts to lock tables in substatements. Checking for thd->locked_tables
    is not enough in some situations. For example for SP containing
    "drop table t3; create temporary t3 ..; insert into t3 ...;"
    thd->locked_tables may be 0 after drop tables, and without this extra
    check insert will try to lock temporary table t3, that will lead
    to memory leak...
  */
  if (!thd->locked_tables && !thd->prelocked_mode)
  {
    DBUG_ASSERT(thd->lock == 0);	// You must lock everything at once
    TABLE **start,**ptr;
    uint lock_flag= MYSQL_LOCK_NOTIFY_IF_NEED_REOPEN;
    
    /* Ignore GLOBAL READ LOCK and GLOBAL READ_ONLY if called from a logger */
    if (logger.is_privileged_thread(thd))
      lock_flag|= (MYSQL_LOCK_IGNORE_GLOBAL_READ_LOCK |
                   MYSQL_LOCK_IGNORE_GLOBAL_READ_ONLY);

    if (!(ptr=start=(TABLE**) thd->alloc(sizeof(TABLE*)*count)))
      DBUG_RETURN(-1);
    for (table= tables; table; table= table->next_global)
    {
      if (!table->placeholder())
	*(ptr++)= table->table;
    }

    /* We have to emulate LOCK TABLES if we are statement needs prelocking. */
    if (thd->lex->requires_prelocking())
    {
      thd->in_lock_tables=1;
      thd->options|= OPTION_TABLE_LOCK;
      /*
        If we have >= 2 different tables to update with auto_inc columns,
        statement-based binlogging won't work. We can solve this problem in
        mixed mode by switching to row-based binlogging:
      */
      if (thd->variables.binlog_format == BINLOG_FORMAT_MIXED &&
          has_two_write_locked_tables_with_auto_increment(tables))
      {
        thd->lex->set_stmt_unsafe();
        thd->set_current_stmt_binlog_row_based_if_mixed();
      }
    }

    if (! (thd->lock= mysql_lock_tables(thd, start, (uint) (ptr - start),
                                        lock_flag, need_reopen)))
    {
      if (thd->lex->requires_prelocking())
      {
        thd->options&= ~(ulong) (OPTION_TABLE_LOCK);
        thd->in_lock_tables=0;
      }
      DBUG_RETURN(-1);
    }

    if (thd->lex->requires_prelocking() &&
        thd->lex->sql_command != SQLCOM_LOCK_TABLES)
    {
      TABLE_LIST *first_not_own= thd->lex->first_not_own_table();
      /*
        We just have done implicit LOCK TABLES, and now we have
        to emulate first open_and_lock_tables() after it.

        Note that "LOCK TABLES" can also be marked as requiring prelocking
        (e.g. if one locks view which uses functions). We should not emulate
        such open_and_lock_tables() in this case. We also should not set
        THD::prelocked_mode or first close_thread_tables() call will do
        "UNLOCK TABLES".
      */
      thd->locked_tables= thd->lock;
      thd->lock= 0;
      thd->in_lock_tables=0;

      for (table= tables; table != first_not_own; table= table->next_global)
      {
        if (!table->placeholder())
        {
          table->table->query_id= thd->query_id;
          if (check_lock_and_start_stmt(thd, table->table, table->lock_type))
          {
            ha_rollback_stmt(thd);
            mysql_unlock_tables(thd, thd->locked_tables);
            thd->locked_tables= 0;
            thd->options&= ~(ulong) (OPTION_TABLE_LOCK);
            DBUG_RETURN(-1);
          }
        }
      }
      /*
        Let us mark all tables which don't belong to the statement itself,
        and was marked as occupied during open_tables() as free for reuse.
      */
      mark_real_tables_as_free_for_reuse(first_not_own);
      DBUG_PRINT("info",("prelocked_mode= PRELOCKED"));
      thd->prelocked_mode= PRELOCKED;
    }
  }
  else
  {
    TABLE_LIST *first_not_own= thd->lex->first_not_own_table();
    for (table= tables; table != first_not_own; table= table->next_global)
    {
      if (!table->placeholder() &&
	  check_lock_and_start_stmt(thd, table->table, table->lock_type))
      {
	ha_rollback_stmt(thd);
	DBUG_RETURN(-1);
      }
    }
    /*
      If we are under explicit LOCK TABLES and our statement requires
      prelocking, we should mark all "additional" tables as free for use
      and enter prelocked mode.
    */
    if (thd->lex->requires_prelocking())
    {
      mark_real_tables_as_free_for_reuse(first_not_own);
      DBUG_PRINT("info", ("thd->prelocked_mode= PRELOCKED_UNDER_LOCK_TABLES"));
      thd->prelocked_mode= PRELOCKED_UNDER_LOCK_TABLES;
    }
  }

  DBUG_RETURN(decide_logging_format(thd, tables));
}


/*
  Prepare statement for reopening of tables and recalculation of set of
  prelocked tables.

  SYNOPSIS
    close_tables_for_reopen()
      thd    in     Thread context
      tables in/out List of tables which we were trying to open and lock

*/

void close_tables_for_reopen(THD *thd, TABLE_LIST **tables)
{
  /*
    If table list consists only from tables from prelocking set, table list
    for new attempt should be empty, so we have to update list's root pointer.
  */
  if (thd->lex->first_not_own_table() == *tables)
    *tables= 0;
  thd->lex->chop_off_not_own_tables();
  sp_remove_not_own_routines(thd->lex);
  for (TABLE_LIST *tmp= *tables; tmp; tmp= tmp->next_global)
    tmp->table= 0;
  mark_used_tables_as_free_for_reuse(thd, thd->temporary_tables);
  close_thread_tables(thd);
}


/*
  Open a single table without table caching and don't set it in open_list

  SYNPOSIS
    open_temporary_table()
    thd		  Thread object
    path	  Path (without .frm)
    db		  database
    table_name	  Table name
    link_in_list  1 if table should be linked into thd->temporary_tables

 NOTES:
    Used by alter_table to open a temporary table and when creating
    a temporary table with CREATE TEMPORARY ...

 RETURN
   0  Error
   #  TABLE object
*/

TABLE *open_temporary_table(THD *thd, const char *path, const char *db,
			    const char *table_name, bool link_in_list)
{
  TABLE *tmp_table;
  TABLE_SHARE *share;
  char cache_key[MAX_DBKEY_LENGTH], *saved_cache_key, *tmp_path;
  uint key_length;
  TABLE_LIST table_list;
  DBUG_ENTER("open_temporary_table");
  DBUG_PRINT("enter",
             ("table: '%s'.'%s'  path: '%s'  server_id: %u  "
              "pseudo_thread_id: %lu",
              db, table_name, path,
              (uint) thd->server_id, (ulong) thd->variables.pseudo_thread_id));

  table_list.db=         (char*) db;
  table_list.table_name= (char*) table_name;
  /* Create the cache_key for temporary tables */
  key_length= create_table_def_key(thd, cache_key, &table_list, 1);

  if (!(tmp_table= (TABLE*) my_malloc(sizeof(*tmp_table) + sizeof(*share) +
                                      strlen(path)+1 + key_length,
                                      MYF(MY_WME))))
    DBUG_RETURN(0);				/* purecov: inspected */

  share= (TABLE_SHARE*) (tmp_table+1);
  tmp_path= (char*) (share+1);
  saved_cache_key= strmov(tmp_path, path)+1;
  memcpy(saved_cache_key, cache_key, key_length);

  init_tmp_table_share(share, saved_cache_key, key_length,
                       strend(saved_cache_key)+1, tmp_path);

  if (open_table_def(thd, share, 0) ||
      open_table_from_share(thd, share, table_name,
                            (uint) (HA_OPEN_KEYFILE | HA_OPEN_RNDFILE |
                                    HA_GET_INDEX),
                            READ_KEYINFO | COMPUTE_TYPES | EXTRA_RECORD,
                            ha_open_options,
                            tmp_table, FALSE))
  {
    /* No need to lock share->mutex as this is not needed for tmp tables */
    free_table_share(share);
    my_free((char*) tmp_table,MYF(0));
    DBUG_RETURN(0);
  }

  tmp_table->reginfo.lock_type= TL_WRITE;	 // Simulate locked
  share->tmp_table= (tmp_table->file->has_transactions() ? 
                     TRANSACTIONAL_TMP_TABLE : NON_TRANSACTIONAL_TMP_TABLE);

  if (link_in_list)
  {
    /* growing temp list at the head */
    tmp_table->next= thd->temporary_tables;
    if (tmp_table->next)
      tmp_table->next->prev= tmp_table;
    thd->temporary_tables= tmp_table;
    thd->temporary_tables->prev= 0;
    if (thd->slave_thread)
      slave_open_temp_tables++;
  }
  tmp_table->pos_in_table_list= 0;
  DBUG_RETURN(tmp_table);
}


bool rm_temporary_table(handlerton *base, char *path)
{
  bool error=0;
  handler *file;
  char *ext;
  DBUG_ENTER("rm_temporary_table");

  strmov(ext= strend(path), reg_ext);
  if (my_delete(path,MYF(0)))
    error=1; /* purecov: inspected */
  *ext= 0;				// remove extension
  file= get_new_handler((TABLE_SHARE*) 0, current_thd->mem_root, base);
  if (file && file->delete_table(path))
  {
    error=1;
    sql_print_warning("Could not remove temporary table: '%s', error: %d",
                      path, my_errno);
  }
  delete file;
  DBUG_RETURN(error);
}


/*****************************************************************************
* The following find_field_in_XXX procedures implement the core of the
* name resolution functionality. The entry point to resolve a column name in a
* list of tables is 'find_field_in_tables'. It calls 'find_field_in_table_ref'
* for each table reference. In turn, depending on the type of table reference,
* 'find_field_in_table_ref' calls one of the 'find_field_in_XXX' procedures
* below specific for the type of table reference.
******************************************************************************/

/* Special Field pointers as return values of find_field_in_XXX functions. */
Field *not_found_field= (Field*) 0x1;
Field *view_ref_found= (Field*) 0x2; 

#define WRONG_GRANT (Field*) -1

static void update_field_dependencies(THD *thd, Field *field, TABLE *table)
{
  DBUG_ENTER("update_field_dependencies");
  if (thd->mark_used_columns != MARK_COLUMNS_NONE)
  {
    MY_BITMAP *current_bitmap, *other_bitmap;

    /*
      We always want to register the used keys, as the column bitmap may have
      been set for all fields (for example for view).
    */
      
    table->covering_keys.intersect(field->part_of_key);
    table->merge_keys.merge(field->part_of_key);

    if (thd->mark_used_columns == MARK_COLUMNS_READ)
    {
      current_bitmap= table->read_set;
      other_bitmap=   table->write_set;
    }
    else
    {
      current_bitmap= table->write_set;
      other_bitmap=   table->read_set;
    }

    if (bitmap_fast_test_and_set(current_bitmap, field->field_index))
    {
      if (thd->mark_used_columns == MARK_COLUMNS_WRITE)
      {
        DBUG_PRINT("warning", ("Found duplicated field"));
        thd->dup_field= field;
      }
      else
      {
        DBUG_PRINT("note", ("Field found before"));
      }
      DBUG_VOID_RETURN;
    }
    if (table->get_fields_in_item_tree)
      field->flags|= GET_FIXED_FIELDS_FLAG;
    table->used_fields++;
  }
  else if (table->get_fields_in_item_tree)
    field->flags|= GET_FIXED_FIELDS_FLAG;
  DBUG_VOID_RETURN;
}


/*
  Find a field by name in a view that uses merge algorithm.

  SYNOPSIS
    find_field_in_view()
    thd				thread handler
    table_list			view to search for 'name'
    name			name of field
    length			length of name
    item_name                   name of item if it will be created (VIEW)
    ref				expression substituted in VIEW should be passed
                                using this reference (return view_ref_found)
    register_tree_change        TRUE if ref is not stack variable and we
                                need register changes in item tree

  RETURN
    0			field is not found
    view_ref_found	found value in VIEW (real result is in *ref)
    #			pointer to field - only for schema table fields
*/

static Field *
find_field_in_view(THD *thd, TABLE_LIST *table_list,
                   const char *name, uint length,
                   const char *item_name, Item **ref,
                   bool register_tree_change)
{
  DBUG_ENTER("find_field_in_view");
  DBUG_PRINT("enter",
             ("view: '%s', field name: '%s', item name: '%s', ref 0x%lx",
              table_list->alias, name, item_name, (ulong) ref));
  Field_iterator_view field_it;
  field_it.set(table_list);
<<<<<<< HEAD
  Query_arena *arena, backup;  
  LINT_INIT(arena);
=======
  Query_arena *arena= 0, backup;  
>>>>>>> 8437d880
  
  DBUG_ASSERT(table_list->schema_table_reformed ||
              (ref != 0 && table_list->view != 0));
  for (; !field_it.end_of_fields(); field_it.next())
  {
    if (!my_strcasecmp(system_charset_info, field_it.name(), name))
    {
      // in PS use own arena or data will be freed after prepare
      if (register_tree_change && thd->stmt_arena->is_stmt_prepare_or_first_sp_execute())
        arena= thd->activate_stmt_arena_if_needed(&backup);
      /*
        create_item() may, or may not create a new Item, depending on
        the column reference. See create_view_field() for details.
      */
      Item *item= field_it.create_item(thd);
      if (arena)
        thd->restore_active_arena(arena, &backup);
      
      if (!item)
        DBUG_RETURN(0);
      /*
       *ref != NULL means that *ref contains the item that we need to
       replace. If the item was aliased by the user, set the alias to
       the replacing item.
       We need to set alias on both ref itself and on ref real item.
      */
      if (*ref && !(*ref)->is_autogenerated_name)
      {
        item->set_name((*ref)->name, (*ref)->name_length,
                       system_charset_info);
        item->real_item()->set_name((*ref)->name, (*ref)->name_length,
                       system_charset_info);
      }
      if (register_tree_change)
        thd->change_item_tree(ref, item);
      else
        *ref= item;
      DBUG_RETURN((Field*) view_ref_found);
    }
  }
  DBUG_RETURN(0);
}


/*
  Find field by name in a NATURAL/USING join table reference.

  SYNOPSIS
    find_field_in_natural_join()
    thd			 [in]  thread handler
    table_ref            [in]  table reference to search
    name		 [in]  name of field
    length		 [in]  length of name
    ref                  [in/out] if 'name' is resolved to a view field, ref is
                               set to point to the found view field
    register_tree_change [in]  TRUE if ref is not stack variable and we
                               need register changes in item tree
    actual_table         [out] the original table reference where the field
                               belongs - differs from 'table_list' only for
                               NATURAL/USING joins

  DESCRIPTION
    Search for a field among the result fields of a NATURAL/USING join.
    Notice that this procedure is called only for non-qualified field
    names. In the case of qualified fields, we search directly the base
    tables of a natural join.

  RETURN
    NULL        if the field was not found
    WRONG_GRANT if no access rights to the found field
    #           Pointer to the found Field
*/

static Field *
find_field_in_natural_join(THD *thd, TABLE_LIST *table_ref, const char *name,
                           uint length, Item **ref, bool register_tree_change,
                           TABLE_LIST **actual_table)
{
  List_iterator_fast<Natural_join_column>
    field_it(*(table_ref->join_columns));
  Natural_join_column *nj_col, *curr_nj_col;
  Field *found_field;
  Query_arena *arena, backup;
  DBUG_ENTER("find_field_in_natural_join");
  DBUG_PRINT("enter", ("field name: '%s', ref 0x%lx",
		       name, (ulong) ref));
  DBUG_ASSERT(table_ref->is_natural_join && table_ref->join_columns);
  DBUG_ASSERT(*actual_table == NULL);

  LINT_INIT(arena);
  LINT_INIT(found_field);

  for (nj_col= NULL, curr_nj_col= field_it++; curr_nj_col; 
       curr_nj_col= field_it++)
  {
    if (!my_strcasecmp(system_charset_info, curr_nj_col->name(), name))
    {
      if (nj_col)
      {
        my_error(ER_NON_UNIQ_ERROR, MYF(0), name, thd->where);
        DBUG_RETURN(NULL);
      }
      nj_col= curr_nj_col;
    }
  }
  if (!nj_col)
    DBUG_RETURN(NULL);

  if (nj_col->view_field)
  {
    Item *item;
    LINT_INIT(arena);
    if (register_tree_change)
      arena= thd->activate_stmt_arena_if_needed(&backup);
    /*
      create_item() may, or may not create a new Item, depending on the
      column reference. See create_view_field() for details.
    */
    item= nj_col->create_item(thd);
    /*
     *ref != NULL means that *ref contains the item that we need to
     replace. If the item was aliased by the user, set the alias to
     the replacing item.
     We need to set alias on both ref itself and on ref real item.
     */
    if (*ref && !(*ref)->is_autogenerated_name)
    {
      item->set_name((*ref)->name, (*ref)->name_length,
                     system_charset_info);
      item->real_item()->set_name((*ref)->name, (*ref)->name_length,
                                  system_charset_info);
    }
    if (register_tree_change && arena)
      thd->restore_active_arena(arena, &backup);

    if (!item)
      DBUG_RETURN(NULL);
    DBUG_ASSERT(nj_col->table_field == NULL);
    if (nj_col->table_ref->schema_table_reformed)
    {
      /*
        Translation table items are always Item_fields and fixed
        already('mysql_schema_table' function). So we can return
        ->field. It is used only for 'show & where' commands.
      */
      DBUG_RETURN(((Item_field*) (nj_col->view_field->item))->field);
    }
    if (register_tree_change)
      thd->change_item_tree(ref, item);
    else
      *ref= item;
    found_field= (Field*) view_ref_found;
  }
  else
  {
    /* This is a base table. */
    DBUG_ASSERT(nj_col->view_field == NULL);
    DBUG_ASSERT(nj_col->table_ref->table == nj_col->table_field->table);
    found_field= nj_col->table_field;
    update_field_dependencies(thd, found_field, nj_col->table_ref->table);
  }

  *actual_table= nj_col->table_ref;
  
  DBUG_RETURN(found_field);
}


/*
  Find field by name in a base table or a view with temp table algorithm.

  SYNOPSIS
    find_field_in_table()
    thd				thread handler
    table			table where to search for the field
    name			name of field
    length			length of name
    allow_rowid			do allow finding of "_rowid" field?
    cached_field_index_ptr	cached position in field list (used to speedup
                                lookup for fields in prepared tables)

  RETURN
    0	field is not found
    #	pointer to field
*/

Field *
find_field_in_table(THD *thd, TABLE *table, const char *name, uint length,
                    bool allow_rowid, uint *cached_field_index_ptr)
{
  Field **field_ptr, *field;
  uint cached_field_index= *cached_field_index_ptr;
  DBUG_ENTER("find_field_in_table");
  DBUG_PRINT("enter", ("table: '%s', field name: '%s'", table->alias, name));

  /* We assume here that table->field < NO_CACHED_FIELD_INDEX = UINT_MAX */
  if (cached_field_index < table->s->fields &&
      !my_strcasecmp(system_charset_info,
                     table->field[cached_field_index]->field_name, name))
    field_ptr= table->field + cached_field_index;
  else if (table->s->name_hash.records)
  {
    field_ptr= (Field**) hash_search(&table->s->name_hash, (uchar*) name,
                                     length);
    if (field_ptr)
    {
      /*
        field_ptr points to field in TABLE_SHARE. Convert it to the matching
        field in table
      */
      field_ptr= (table->field + (field_ptr - table->s->field));
    }
  }
  else
  {
    if (!(field_ptr= table->field))
      DBUG_RETURN((Field *)0);
    for (; *field_ptr; ++field_ptr)
      if (!my_strcasecmp(system_charset_info, (*field_ptr)->field_name, name))
        break;
  }

  if (field_ptr && *field_ptr)
  {
    *cached_field_index_ptr= field_ptr - table->field;
    field= *field_ptr;
  }
  else
  {
    if (!allow_rowid ||
        my_strcasecmp(system_charset_info, name, "_rowid") ||
        table->s->rowid_field_offset == 0)
      DBUG_RETURN((Field*) 0);
    field= table->field[table->s->rowid_field_offset-1];
  }

  update_field_dependencies(thd, field, table);

  DBUG_RETURN(field);
}


/*
  Find field in a table reference.

  SYNOPSIS
    find_field_in_table_ref()
    thd			   [in]  thread handler
    table_list		   [in]  table reference to search
    name		   [in]  name of field
    length		   [in]  field length of name
    item_name              [in]  name of item if it will be created (VIEW)
    db_name                [in]  optional database name that qualifies the
    table_name             [in]  optional table name that qualifies the field
    ref		       [in/out] if 'name' is resolved to a view field, ref
                                 is set to point to the found view field
    check_privileges       [in]  check privileges
    allow_rowid		   [in]  do allow finding of "_rowid" field?
    cached_field_index_ptr [in]  cached position in field list (used to
                                 speedup lookup for fields in prepared tables)
    register_tree_change   [in]  TRUE if ref is not stack variable and we
                                 need register changes in item tree
    actual_table           [out] the original table reference where the field
                                 belongs - differs from 'table_list' only for
                                 NATURAL_USING joins.

  DESCRIPTION
    Find a field in a table reference depending on the type of table
    reference. There are three types of table references with respect
    to the representation of their result columns:
    - an array of Field_translator objects for MERGE views and some
      information_schema tables,
    - an array of Field objects (and possibly a name hash) for stored
      tables,
    - a list of Natural_join_column objects for NATURAL/USING joins.
    This procedure detects the type of the table reference 'table_list'
    and calls the corresponding search routine.

  RETURN
    0			field is not found
    view_ref_found	found value in VIEW (real result is in *ref)
    #			pointer to field
*/

Field *
find_field_in_table_ref(THD *thd, TABLE_LIST *table_list,
                        const char *name, uint length,
                        const char *item_name, const char *db_name,
                        const char *table_name, Item **ref,
                        bool check_privileges, bool allow_rowid,
                        uint *cached_field_index_ptr,
                        bool register_tree_change, TABLE_LIST **actual_table)
{
  Field *fld;
  DBUG_ENTER("find_field_in_table_ref");
  DBUG_ASSERT(table_list->alias);
  DBUG_ASSERT(name);
  DBUG_ASSERT(item_name);
  DBUG_PRINT("enter",
             ("table: '%s'  field name: '%s'  item name: '%s'  ref 0x%lx",
              table_list->alias, name, item_name, (ulong) ref));

  /*
    Check that the table and database that qualify the current field name
    are the same as the table reference we are going to search for the field.

    Exclude from the test below nested joins because the columns in a
    nested join generally originate from different tables. Nested joins
    also have no table name, except when a nested join is a merge view
    or an information schema table.

    We include explicitly table references with a 'field_translation' table,
    because if there are views over natural joins we don't want to search
    inside the view, but we want to search directly in the view columns
    which are represented as a 'field_translation'.

    TODO: Ensure that table_name, db_name and tables->db always points to
          something !
  */
  if (/* Exclude nested joins. */
      (!table_list->nested_join ||
       /* Include merge views and information schema tables. */
       table_list->field_translation) &&
      /*
        Test if the field qualifiers match the table reference we plan
        to search.
      */
      table_name && table_name[0] &&
      (my_strcasecmp(table_alias_charset, table_list->alias, table_name) ||
       (db_name && db_name[0] && table_list->db && table_list->db[0] &&
        strcmp(db_name, table_list->db))))
    DBUG_RETURN(0);

  *actual_table= NULL;

  if (table_list->field_translation)
  {
    /* 'table_list' is a view or an information schema table. */
    if ((fld= find_field_in_view(thd, table_list, name, length, item_name, ref,
                                 register_tree_change)))
      *actual_table= table_list;
  }
  else if (!table_list->nested_join)
  {
    /* 'table_list' is a stored table. */
    DBUG_ASSERT(table_list->table);
    if ((fld= find_field_in_table(thd, table_list->table, name, length,
                                  allow_rowid,
                                  cached_field_index_ptr)))
      *actual_table= table_list;
  }
  else
  {
    /*
      'table_list' is a NATURAL/USING join, or an operand of such join that
      is a nested join itself.

      If the field name we search for is qualified, then search for the field
      in the table references used by NATURAL/USING the join.
    */
    if (table_name && table_name[0])
    {
      List_iterator<TABLE_LIST> it(table_list->nested_join->join_list);
      TABLE_LIST *table;
      while ((table= it++))
      {
        if ((fld= find_field_in_table_ref(thd, table, name, length, item_name,
                                          db_name, table_name, ref,
                                          check_privileges, allow_rowid,
                                          cached_field_index_ptr,
                                          register_tree_change, actual_table)))
          DBUG_RETURN(fld);
      }
      DBUG_RETURN(0);
    }
    /*
      Non-qualified field, search directly in the result columns of the
      natural join. The condition of the outer IF is true for the top-most
      natural join, thus if the field is not qualified, we will search
      directly the top-most NATURAL/USING join.
    */
    fld= find_field_in_natural_join(thd, table_list, name, length, ref,
                                    register_tree_change, actual_table);
  }

  if (fld)
  {
#ifndef NO_EMBEDDED_ACCESS_CHECKS
    /* Check if there are sufficient access rights to the found field. */
    if (check_privileges &&
        check_column_grant_in_table_ref(thd, *actual_table, name, length))
      fld= WRONG_GRANT;
    else
#endif
      if (thd->mark_used_columns != MARK_COLUMNS_NONE)
      {
        /*
          Get rw_set correct for this field so that the handler
          knows that this field is involved in the query and gets
          retrieved/updated
         */
        Field *field_to_set= NULL;
        if (fld == view_ref_found)
        {
          Item *it= (*ref)->real_item();
          if (it->type() == Item::FIELD_ITEM)
            field_to_set= ((Item_field*)it)->field;
          else
          {
            if (thd->mark_used_columns == MARK_COLUMNS_READ)
              it->walk(&Item::register_field_in_read_map, 1, (uchar *) 0);
          }
        }
        else
          field_to_set= fld;
        if (field_to_set)
        {
          TABLE *table= field_to_set->table;
          if (thd->mark_used_columns == MARK_COLUMNS_READ)
            bitmap_set_bit(table->read_set, field_to_set->field_index);
          else
            bitmap_set_bit(table->write_set, field_to_set->field_index);
        }
      }
  }
  DBUG_RETURN(fld);
}


/*
  Find field in table, no side effects, only purpose is to check for field
  in table object and get reference to the field if found.

  SYNOPSIS
  find_field_in_table_sef()

  table                         table where to find
  name                          Name of field searched for

  RETURN
    0                   field is not found
    #                   pointer to field
*/

Field *find_field_in_table_sef(TABLE *table, const char *name)
{
  Field **field_ptr;
  if (table->s->name_hash.records)
  {
    field_ptr= (Field**)hash_search(&table->s->name_hash,(uchar*) name,
                                    strlen(name));
    if (field_ptr)
    {
      /*
        field_ptr points to field in TABLE_SHARE. Convert it to the matching
        field in table
      */
      field_ptr= (table->field + (field_ptr - table->s->field));
    }
  }
  else
  {
    if (!(field_ptr= table->field))
      return (Field *)0;
    for (; *field_ptr; ++field_ptr)
      if (!my_strcasecmp(system_charset_info, (*field_ptr)->field_name, name))
        break;
  }
  if (field_ptr)
    return *field_ptr;
  else
    return (Field *)0;
}


/*
  Find field in table list.

  SYNOPSIS
    find_field_in_tables()
    thd			  pointer to current thread structure
    item		  field item that should be found
    first_table           list of tables to be searched for item
    last_table            end of the list of tables to search for item. If NULL
                          then search to the end of the list 'first_table'.
    ref			  if 'item' is resolved to a view field, ref is set to
                          point to the found view field
    report_error	  Degree of error reporting:
                          - IGNORE_ERRORS then do not report any error
                          - IGNORE_EXCEPT_NON_UNIQUE report only non-unique
                            fields, suppress all other errors
                          - REPORT_EXCEPT_NON_UNIQUE report all other errors
                            except when non-unique fields were found
                          - REPORT_ALL_ERRORS
    check_privileges      need to check privileges
    register_tree_change  TRUE if ref is not a stack variable and we
                          to need register changes in item tree

  RETURN VALUES
    0			If error: the found field is not unique, or there are
                        no sufficient access priviliges for the found field,
                        or the field is qualified with non-existing table.
    not_found_field	The function was called with report_error ==
                        (IGNORE_ERRORS || IGNORE_EXCEPT_NON_UNIQUE) and a
			field was not found.
    view_ref_found	View field is found, item passed through ref parameter
    found field         If a item was resolved to some field
*/

Field *
find_field_in_tables(THD *thd, Item_ident *item,
                     TABLE_LIST *first_table, TABLE_LIST *last_table,
		     Item **ref, find_item_error_report_type report_error,
                     bool check_privileges, bool register_tree_change)
{
  Field *found=0;
  const char *db= item->db_name;
  const char *table_name= item->table_name;
  const char *name= item->field_name;
  uint length=(uint) strlen(name);
  char name_buff[NAME_LEN+1];
  TABLE_LIST *cur_table= first_table;
  TABLE_LIST *actual_table;
  bool allow_rowid;

  if (!table_name || !table_name[0])
  {
    table_name= 0;                              // For easier test
    db= 0;
  }

  allow_rowid= table_name || (cur_table && !cur_table->next_local);

  if (item->cached_table)
  {
    /*
      This shortcut is used by prepared statements. We assume that
      TABLE_LIST *first_table is not changed during query execution (which
      is true for all queries except RENAME but luckily RENAME doesn't
      use fields...) so we can rely on reusing pointer to its member.
      With this optimization we also miss case when addition of one more
      field makes some prepared query ambiguous and so erroneous, but we
      accept this trade off.
    */
    TABLE_LIST *table_ref= item->cached_table;
    /*
      The condition (table_ref->view == NULL) ensures that we will call
      find_field_in_table even in the case of information schema tables
      when table_ref->field_translation != NULL.
      */
    if (table_ref->table && !table_ref->view)
      found= find_field_in_table(thd, table_ref->table, name, length,
                                 TRUE, &(item->cached_field_index));
    else
      found= find_field_in_table_ref(thd, table_ref, name, length, item->name,
                                     NULL, NULL, ref, check_privileges,
                                     TRUE, &(item->cached_field_index),
                                     register_tree_change,
                                     &actual_table);
    if (found)
    {
      if (found == WRONG_GRANT)
	return (Field*) 0;

      /*
        Only views fields should be marked as dependent, not an underlying
        fields.
      */
      if (!table_ref->belong_to_view)
      {
        SELECT_LEX *current_sel= thd->lex->current_select;
        SELECT_LEX *last_select= table_ref->select_lex;
        /*
          If the field was an outer referencee, mark all selects using this
          sub query as dependent on the outer query
        */
        if (current_sel != last_select)
          mark_select_range_as_dependent(thd, last_select, current_sel,
                                         found, *ref, item);
      }
      return found;
    }
  }

  if (db && lower_case_table_names)
  {
    /*
      convert database to lower case for comparison.
      We can't do this in Item_field as this would change the
      'name' of the item which may be used in the select list
    */
    strmake(name_buff, db, sizeof(name_buff)-1);
    my_casedn_str(files_charset_info, name_buff);
    db= name_buff;
  }

  if (last_table)
    last_table= last_table->next_name_resolution_table;

  for (; cur_table != last_table ;
       cur_table= cur_table->next_name_resolution_table)
  {
    Field *cur_field= find_field_in_table_ref(thd, cur_table, name, length,
                                              item->name, db, table_name, ref,
                                              check_privileges,
                                              allow_rowid,
                                              &(item->cached_field_index),
                                              register_tree_change,
                                              &actual_table);
    if (cur_field)
    {
      if (cur_field == WRONG_GRANT)
      {
        if (thd->lex->sql_command != SQLCOM_SHOW_FIELDS)
          return (Field*) 0;

        thd->clear_error();
        cur_field= find_field_in_table_ref(thd, cur_table, name, length,
                                           item->name, db, table_name, ref,
                                           false,
                                           allow_rowid,
                                           &(item->cached_field_index),
                                           register_tree_change,
                                           &actual_table);
        if (cur_field)
        {
          Field *nf=new Field_null(NULL,0,Field::NONE,
                                   cur_field->field_name,
                                   &my_charset_bin);
          nf->init(cur_table->table);
          cur_field= nf;
        }
      }

      /*
        Store the original table of the field, which may be different from
        cur_table in the case of NATURAL/USING join.
      */
      item->cached_table= (!actual_table->cacheable_table || found) ?
                          0 : actual_table;

      DBUG_ASSERT(thd->where);
      /*
        If we found a fully qualified field we return it directly as it can't
        have duplicates.
       */
      if (db)
        return cur_field;

      if (found)
      {
        if (report_error == REPORT_ALL_ERRORS ||
            report_error == IGNORE_EXCEPT_NON_UNIQUE)
          my_error(ER_NON_UNIQ_ERROR, MYF(0),
                   table_name ? item->full_name() : name, thd->where);
        return (Field*) 0;
      }
      found= cur_field;
    }
  }

  if (found)
    return found;

  /*
    If the field was qualified and there were no tables to search, issue
    an error that an unknown table was given. The situation is detected
    as follows: if there were no tables we wouldn't go through the loop
    and cur_table wouldn't be updated by the loop increment part, so it
    will be equal to the first table.
  */
  if (table_name && (cur_table == first_table) &&
      (report_error == REPORT_ALL_ERRORS ||
       report_error == REPORT_EXCEPT_NON_UNIQUE))
  {
    char buff[NAME_LEN*2+1];
    if (db && db[0])
    {
      strxnmov(buff,sizeof(buff)-1,db,".",table_name,NullS);
      table_name=buff;
    }
    my_error(ER_UNKNOWN_TABLE, MYF(0), table_name, thd->where);
  }
  else
  {
    if (report_error == REPORT_ALL_ERRORS ||
        report_error == REPORT_EXCEPT_NON_UNIQUE)
      my_error(ER_BAD_FIELD_ERROR, MYF(0), item->full_name(), thd->where);
    else
      found= not_found_field;
  }
  return found;
}


/*
  Find Item in list of items (find_field_in_tables analog)

  TODO
    is it better return only counter?

  SYNOPSIS
    find_item_in_list()
    find			Item to find
    items			List of items
    counter			To return number of found item
    report_error
      REPORT_ALL_ERRORS		report errors, return 0 if error
      REPORT_EXCEPT_NOT_FOUND	Do not report 'not found' error and
				return not_found_item, report other errors,
				return 0
      IGNORE_ERRORS		Do not report errors, return 0 if error
    resolution                  Set to the resolution type if the item is found 
                                (it says whether the item is resolved 
                                 against an alias name,
                                 or as a field name without alias,
                                 or as a field hidden by alias,
                                 or ignoring alias)
                                
  RETURN VALUES
    0			Item is not found or item is not unique,
			error message is reported
    not_found_item	Function was called with
			report_error == REPORT_EXCEPT_NOT_FOUND and
			item was not found. No error message was reported
                        found field
*/

/* Special Item pointer to serve as a return value from find_item_in_list(). */
Item **not_found_item= (Item**) 0x1;


Item **
find_item_in_list(Item *find, List<Item> &items, uint *counter,
                  find_item_error_report_type report_error,
                  enum_resolution_type *resolution)
{
  List_iterator<Item> li(items);
  Item **found=0, **found_unaliased= 0, *item;
  const char *db_name=0;
  const char *field_name=0;
  const char *table_name=0;
  bool found_unaliased_non_uniq= 0;
  /*
    true if the item that we search for is a valid name reference
    (and not an item that happens to have a name).
  */
  bool is_ref_by_name= 0;
  uint unaliased_counter;
  LINT_INIT(unaliased_counter);                 // Dependent on found_unaliased

  *resolution= NOT_RESOLVED;

  is_ref_by_name= (find->type() == Item::FIELD_ITEM  || 
                   find->type() == Item::REF_ITEM);
  if (is_ref_by_name)
  {
    field_name= ((Item_ident*) find)->field_name;
    table_name= ((Item_ident*) find)->table_name;
    db_name=    ((Item_ident*) find)->db_name;
  }

  for (uint i= 0; (item=li++); i++)
  {
    if (field_name && item->real_item()->type() == Item::FIELD_ITEM)
    {
      Item_ident *item_field= (Item_ident*) item;

      /*
	In case of group_concat() with ORDER BY condition in the QUERY
	item_field can be field of temporary table without item name 
	(if this field created from expression argument of group_concat()),
	=> we have to check presence of name before compare
      */ 
      if (!item_field->name)
        continue;

      if (table_name)
      {
        /*
          If table name is specified we should find field 'field_name' in
          table 'table_name'. According to SQL-standard we should ignore
          aliases in this case.

          Since we should NOT prefer fields from the select list over
          other fields from the tables participating in this select in
          case of ambiguity we have to do extra check outside this function.

          We use strcmp for table names and database names as these may be
          case sensitive. In cases where they are not case sensitive, they
          are always in lower case.

	  item_field->field_name and item_field->table_name can be 0x0 if
	  item is not fix_field()'ed yet.
        */
        if (item_field->field_name && item_field->table_name &&
	    !my_strcasecmp(system_charset_info, item_field->field_name,
                           field_name) &&
            !strcmp(item_field->table_name, table_name) &&
            (!db_name || (item_field->db_name &&
                          !strcmp(item_field->db_name, db_name))))
        {
          if (found_unaliased)
          {
            if ((*found_unaliased)->eq(item, 0))
              continue;
            /*
              Two matching fields in select list.
              We already can bail out because we are searching through
              unaliased names only and will have duplicate error anyway.
            */
            if (report_error != IGNORE_ERRORS)
              my_error(ER_NON_UNIQ_ERROR, MYF(0),
                       find->full_name(), current_thd->where);
            return (Item**) 0;
          }
          found_unaliased= li.ref();
          unaliased_counter= i;
          *resolution= RESOLVED_IGNORING_ALIAS;
          if (db_name)
            break;                              // Perfect match
        }
      }
      else
      {
        int fname_cmp= my_strcasecmp(system_charset_info,
                                     item_field->field_name,
                                     field_name);
        if (!my_strcasecmp(system_charset_info,
                           item_field->name,field_name))
        {
          /*
            If table name was not given we should scan through aliases
            and non-aliased fields first. We are also checking unaliased
            name of the field in then next  else-if, to be able to find
            instantly field (hidden by alias) if no suitable alias or
            non-aliased field was found.
          */
          if (found)
          {
            if ((*found)->eq(item, 0))
              continue;                           // Same field twice
            if (report_error != IGNORE_ERRORS)
              my_error(ER_NON_UNIQ_ERROR, MYF(0),
                       find->full_name(), current_thd->where);
            return (Item**) 0;
          }
          found= li.ref();
          *counter= i;
          *resolution= fname_cmp ? RESOLVED_AGAINST_ALIAS:
	                           RESOLVED_WITH_NO_ALIAS;
        }
        else if (!fname_cmp)
        {
          /*
            We will use non-aliased field or react on such ambiguities only if
            we won't be able to find aliased field.
            Again if we have ambiguity with field outside of select list
            we should prefer fields from select list.
          */
          if (found_unaliased)
          {
            if ((*found_unaliased)->eq(item, 0))
              continue;                           // Same field twice
            found_unaliased_non_uniq= 1;
          }
          found_unaliased= li.ref();
          unaliased_counter= i;
        }
      }
    }
    else if (!table_name)
    { 
      if (is_ref_by_name && find->name && item->name &&
	  !my_strcasecmp(system_charset_info,item->name,find->name))
      {
        found= li.ref();
        *counter= i;
        *resolution= RESOLVED_AGAINST_ALIAS;
        break;
      }
      else if (find->eq(item,0))
      {
        found= li.ref();
        *counter= i;
        *resolution= RESOLVED_IGNORING_ALIAS;
        break;
      }
    } 
  }
  if (!found)
  {
    if (found_unaliased_non_uniq)
    {
      if (report_error != IGNORE_ERRORS)
        my_error(ER_NON_UNIQ_ERROR, MYF(0),
                 find->full_name(), current_thd->where);
      return (Item **) 0;
    }
    if (found_unaliased)
    {
      found= found_unaliased;
      *counter= unaliased_counter;
      *resolution= RESOLVED_BEHIND_ALIAS;
    }
  }
  if (found)
    return found;
  if (report_error != REPORT_EXCEPT_NOT_FOUND)
  {
    if (report_error == REPORT_ALL_ERRORS)
      my_error(ER_BAD_FIELD_ERROR, MYF(0),
               find->full_name(), current_thd->where);
    return (Item **) 0;
  }
  else
    return (Item **) not_found_item;
}


/*
  Test if a string is a member of a list of strings.

  SYNOPSIS
    test_if_string_in_list()
    find      the string to look for
    str_list  a list of strings to be searched

  DESCRIPTION
    Sequentially search a list of strings for a string, and test whether
    the list contains the same string.

  RETURN
    TRUE  if find is in str_list
    FALSE otherwise
*/

static bool
test_if_string_in_list(const char *find, List<String> *str_list)
{
  List_iterator<String> str_list_it(*str_list);
  String *curr_str;
  size_t find_length= strlen(find);
  while ((curr_str= str_list_it++))
  {
    if (find_length != curr_str->length())
      continue;
    if (!my_strcasecmp(system_charset_info, find, curr_str->ptr()))
      return TRUE;
  }
  return FALSE;
}


/*
  Create a new name resolution context for an item so that it is
  being resolved in a specific table reference.

  SYNOPSIS
    set_new_item_local_context()
    thd        pointer to current thread
    item       item for which new context is created and set
    table_ref  table ref where an item showld be resolved

  DESCRIPTION
    Create a new name resolution context for an item, so that the item
    is resolved only the supplied 'table_ref'.

  RETURN
    FALSE  if all OK
    TRUE   otherwise
*/

static bool
set_new_item_local_context(THD *thd, Item_ident *item, TABLE_LIST *table_ref)
{
  Name_resolution_context *context;
  if (!(context= new (thd->mem_root) Name_resolution_context))
    return TRUE;
  context->init();
  context->first_name_resolution_table=
    context->last_name_resolution_table= table_ref;
  item->context= context;
  return FALSE;
}


/*
  Find and mark the common columns of two table references.

  SYNOPSIS
    mark_common_columns()
    thd                [in] current thread
    table_ref_1        [in] the first (left) join operand
    table_ref_2        [in] the second (right) join operand
    using_fields       [in] if the join is JOIN...USING - the join columns,
                            if NATURAL join, then NULL
    found_using_fields [out] number of fields from the USING clause that were
                             found among the common fields

  DESCRIPTION
    The procedure finds the common columns of two relations (either
    tables or intermediate join results), and adds an equi-join condition
    to the ON clause of 'table_ref_2' for each pair of matching columns.
    If some of table_ref_XXX represents a base table or view, then we
    create new 'Natural_join_column' instances for each column
    reference and store them in the 'join_columns' of the table
    reference.

  IMPLEMENTATION
    The procedure assumes that store_natural_using_join_columns() was
    called for the previous level of NATURAL/USING joins.

  RETURN
    TRUE   error when some common column is non-unique, or out of memory
    FALSE  OK
*/

static bool
mark_common_columns(THD *thd, TABLE_LIST *table_ref_1, TABLE_LIST *table_ref_2,
                    List<String> *using_fields, uint *found_using_fields)
{
  Field_iterator_table_ref it_1, it_2;
  Natural_join_column *nj_col_1, *nj_col_2;
  Query_arena *arena, backup;
  bool result= TRUE;
  bool first_outer_loop= TRUE;
  /*
    Leaf table references to which new natural join columns are added
    if the leaves are != NULL.
  */
  TABLE_LIST *leaf_1= (table_ref_1->nested_join &&
                       !table_ref_1->is_natural_join) ?
                      NULL : table_ref_1;
  TABLE_LIST *leaf_2= (table_ref_2->nested_join &&
                       !table_ref_2->is_natural_join) ?
                      NULL : table_ref_2;

  DBUG_ENTER("mark_common_columns");
  DBUG_PRINT("info", ("operand_1: %s  operand_2: %s",
                      table_ref_1->alias, table_ref_2->alias));

  *found_using_fields= 0;
  arena= thd->activate_stmt_arena_if_needed(&backup);

  for (it_1.set(table_ref_1); !it_1.end_of_fields(); it_1.next())
  {
    bool found= FALSE;
    const char *field_name_1;
    /* true if field_name_1 is a member of using_fields */
    bool is_using_column_1;
    if (!(nj_col_1= it_1.get_or_create_column_ref(leaf_1)))
      goto err;
    field_name_1= nj_col_1->name();
    is_using_column_1= using_fields && 
      test_if_string_in_list(field_name_1, using_fields);
    DBUG_PRINT ("info", ("field_name_1=%s.%s", 
                         nj_col_1->table_name() ? nj_col_1->table_name() : "", 
                         field_name_1));

    /*
      Find a field with the same name in table_ref_2.

      Note that for the second loop, it_2.set() will iterate over
      table_ref_2->join_columns and not generate any new elements or
      lists.
    */
    nj_col_2= NULL;
    for (it_2.set(table_ref_2); !it_2.end_of_fields(); it_2.next())
    {
      Natural_join_column *cur_nj_col_2;
      const char *cur_field_name_2;
      if (!(cur_nj_col_2= it_2.get_or_create_column_ref(leaf_2)))
        goto err;
      cur_field_name_2= cur_nj_col_2->name();
      DBUG_PRINT ("info", ("cur_field_name_2=%s.%s", 
                           cur_nj_col_2->table_name() ? 
                             cur_nj_col_2->table_name() : "", 
                           cur_field_name_2));

      /*
        Compare the two columns and check for duplicate common fields.
        A common field is duplicate either if it was already found in
        table_ref_2 (then found == TRUE), or if a field in table_ref_2
        was already matched by some previous field in table_ref_1
        (then cur_nj_col_2->is_common == TRUE).
        Note that it is too early to check the columns outside of the
        USING list for ambiguity because they are not actually "referenced"
        here. These columns must be checked only on unqualified reference 
        by name (e.g. in SELECT list).
      */
      if (!my_strcasecmp(system_charset_info, field_name_1, cur_field_name_2))
      {
        DBUG_PRINT ("info", ("match c1.is_common=%d", nj_col_1->is_common));
        if (cur_nj_col_2->is_common ||
            (found && (!using_fields || is_using_column_1)))
        {
          my_error(ER_NON_UNIQ_ERROR, MYF(0), field_name_1, thd->where);
          goto err;
        }
        nj_col_2= cur_nj_col_2;
        found= TRUE;
      }
    }
    if (first_outer_loop && leaf_2)
    {
      /*
        Make sure that the next inner loop "knows" that all columns
        are materialized already.
      */
      leaf_2->is_join_columns_complete= TRUE;
      first_outer_loop= FALSE;
    }
    if (!found)
      continue;                                 // No matching field

    /*
      field_1 and field_2 have the same names. Check if they are in the USING
      clause (if present), mark them as common fields, and add a new
      equi-join condition to the ON clause.
    */
    if (nj_col_2 && (!using_fields ||is_using_column_1))
    {
      Item *item_1=   nj_col_1->create_item(thd);
      Item *item_2=   nj_col_2->create_item(thd);
      Field *field_1= nj_col_1->field();
      Field *field_2= nj_col_2->field();
      Item_ident *item_ident_1, *item_ident_2;
      Item_func_eq *eq_cond;

      if (!item_1 || !item_2)
        goto err;                               // out of memory

      /*
        The following assert checks that the two created items are of
        type Item_ident.
      */
      DBUG_ASSERT(!thd->lex->current_select->no_wrap_view_item);
      /*
        In the case of no_wrap_view_item == 0, the created items must be
        of sub-classes of Item_ident.
      */
      DBUG_ASSERT(item_1->type() == Item::FIELD_ITEM ||
                  item_1->type() == Item::REF_ITEM);
      DBUG_ASSERT(item_2->type() == Item::FIELD_ITEM ||
                  item_2->type() == Item::REF_ITEM);

      /*
        We need to cast item_1,2 to Item_ident, because we need to hook name
        resolution contexts specific to each item.
      */
      item_ident_1= (Item_ident*) item_1;
      item_ident_2= (Item_ident*) item_2;
      /*
        Create and hook special name resolution contexts to each item in the
        new join condition . We need this to both speed-up subsequent name
        resolution of these items, and to enable proper name resolution of
        the items during the execute phase of PS.
      */
      if (set_new_item_local_context(thd, item_ident_1, nj_col_1->table_ref) ||
          set_new_item_local_context(thd, item_ident_2, nj_col_2->table_ref))
        goto err;

      if (!(eq_cond= new Item_func_eq(item_ident_1, item_ident_2)))
        goto err;                               /* Out of memory. */

      /*
        Add the new equi-join condition to the ON clause. Notice that
        fix_fields() is applied to all ON conditions in setup_conds()
        so we don't do it here.
       */
      add_join_on((table_ref_1->outer_join & JOIN_TYPE_RIGHT ?
                   table_ref_1 : table_ref_2),
                  eq_cond);

      nj_col_1->is_common= nj_col_2->is_common= TRUE;
      DBUG_PRINT ("info", ("%s.%s and %s.%s are common", 
                           nj_col_1->table_name() ? 
                             nj_col_1->table_name() : "", 
                           nj_col_1->name(),
                           nj_col_2->table_name() ? 
                             nj_col_2->table_name() : "", 
                           nj_col_2->name()));

      if (field_1)
      {
        TABLE *table_1= nj_col_1->table_ref->table;
        /* Mark field_1 used for table cache. */
        bitmap_set_bit(table_1->read_set, field_1->field_index);
        table_1->covering_keys.intersect(field_1->part_of_key);
        table_1->merge_keys.merge(field_1->part_of_key);
      }
      if (field_2)
      {
        TABLE *table_2= nj_col_2->table_ref->table;
        /* Mark field_2 used for table cache. */
        bitmap_set_bit(table_2->read_set, field_2->field_index);
        table_2->covering_keys.intersect(field_2->part_of_key);
        table_2->merge_keys.merge(field_2->part_of_key);
      }

      if (using_fields != NULL)
        ++(*found_using_fields);
    }
  }
  if (leaf_1)
    leaf_1->is_join_columns_complete= TRUE;

  /*
    Everything is OK.
    Notice that at this point there may be some column names in the USING
    clause that are not among the common columns. This is an SQL error and
    we check for this error in store_natural_using_join_columns() when
    (found_using_fields < length(join_using_fields)).
  */
  result= FALSE;

err:
  if (arena)
    thd->restore_active_arena(arena, &backup);
  DBUG_RETURN(result);
}



/*
  Materialize and store the row type of NATURAL/USING join.

  SYNOPSIS
    store_natural_using_join_columns()
    thd                current thread
    natural_using_join the table reference of the NATURAL/USING join
    table_ref_1        the first (left) operand (of a NATURAL/USING join).
    table_ref_2        the second (right) operand (of a NATURAL/USING join).
    using_fields       if the join is JOIN...USING - the join columns,
                       if NATURAL join, then NULL
    found_using_fields number of fields from the USING clause that were
                       found among the common fields

  DESCRIPTION
    Iterate over the columns of both join operands and sort and store
    all columns into the 'join_columns' list of natural_using_join
    where the list is formed by three parts:
      part1: The coalesced columns of table_ref_1 and table_ref_2,
             sorted according to the column order of the first table.
      part2: The other columns of the first table, in the order in
             which they were defined in CREATE TABLE.
      part3: The other columns of the second table, in the order in
             which they were defined in CREATE TABLE.
    Time complexity - O(N1+N2), where Ni = length(table_ref_i).

  IMPLEMENTATION
    The procedure assumes that mark_common_columns() has been called
    for the join that is being processed.

  RETURN
    TRUE    error: Some common column is ambiguous
    FALSE   OK
*/

static bool
store_natural_using_join_columns(THD *thd, TABLE_LIST *natural_using_join,
                                 TABLE_LIST *table_ref_1,
                                 TABLE_LIST *table_ref_2,
                                 List<String> *using_fields,
                                 uint found_using_fields)
{
  Field_iterator_table_ref it_1, it_2;
  Natural_join_column *nj_col_1, *nj_col_2;
  Query_arena *arena, backup;
  bool result= TRUE;
  List<Natural_join_column> *non_join_columns;
  DBUG_ENTER("store_natural_using_join_columns");

  DBUG_ASSERT(!natural_using_join->join_columns);

  arena= thd->activate_stmt_arena_if_needed(&backup);

  if (!(non_join_columns= new List<Natural_join_column>) ||
      !(natural_using_join->join_columns= new List<Natural_join_column>))
    goto err;

  /* Append the columns of the first join operand. */
  for (it_1.set(table_ref_1); !it_1.end_of_fields(); it_1.next())
  {
    nj_col_1= it_1.get_natural_column_ref();
    if (nj_col_1->is_common)
    {
      natural_using_join->join_columns->push_back(nj_col_1);
      /* Reset the common columns for the next call to mark_common_columns. */
      nj_col_1->is_common= FALSE;
    }
    else
      non_join_columns->push_back(nj_col_1);
  }

  /*
    Check that all columns in the USING clause are among the common
    columns. If this is not the case, report the first one that was
    not found in an error.
  */
  if (using_fields && found_using_fields < using_fields->elements)
  {
    String *using_field_name;
    List_iterator_fast<String> using_fields_it(*using_fields);
    while ((using_field_name= using_fields_it++))
    {
      const char *using_field_name_ptr= using_field_name->c_ptr();
      List_iterator_fast<Natural_join_column>
        it(*(natural_using_join->join_columns));
      Natural_join_column *common_field;

      for (;;)
      {
        /* If reached the end of fields, and none was found, report error. */
        if (!(common_field= it++))
        {
          my_error(ER_BAD_FIELD_ERROR, MYF(0), using_field_name_ptr,
                   current_thd->where);
          goto err;
        }
        if (!my_strcasecmp(system_charset_info,
                           common_field->name(), using_field_name_ptr))
          break;                                // Found match
      }
    }
  }

  /* Append the non-equi-join columns of the second join operand. */
  for (it_2.set(table_ref_2); !it_2.end_of_fields(); it_2.next())
  {
    nj_col_2= it_2.get_natural_column_ref();
    if (!nj_col_2->is_common)
      non_join_columns->push_back(nj_col_2);
    else
    {
      /* Reset the common columns for the next call to mark_common_columns. */
      nj_col_2->is_common= FALSE;
    }
  }

  if (non_join_columns->elements > 0)
    natural_using_join->join_columns->concat(non_join_columns);
  natural_using_join->is_join_columns_complete= TRUE;

  result= FALSE;

err:
  if (arena)
    thd->restore_active_arena(arena, &backup);
  DBUG_RETURN(result);
}


/*
  Precompute and store the row types of the top-most NATURAL/USING joins.

  SYNOPSIS
    store_top_level_join_columns()
    thd            current thread
    table_ref      nested join or table in a FROM clause
    left_neighbor  neighbor table reference to the left of table_ref at the
                   same level in the join tree
    right_neighbor neighbor table reference to the right of table_ref at the
                   same level in the join tree

  DESCRIPTION
    The procedure performs a post-order traversal of a nested join tree
    and materializes the row types of NATURAL/USING joins in a
    bottom-up manner until it reaches the TABLE_LIST elements that
    represent the top-most NATURAL/USING joins. The procedure should be
    applied to each element of SELECT_LEX::top_join_list (i.e. to each
    top-level element of the FROM clause).

  IMPLEMENTATION
    Notice that the table references in the list nested_join->join_list
    are in reverse order, thus when we iterate over it, we are moving
    from the right to the left in the FROM clause.

  RETURN
    TRUE   Error
    FALSE  OK
*/

static bool
store_top_level_join_columns(THD *thd, TABLE_LIST *table_ref,
                             TABLE_LIST *left_neighbor,
                             TABLE_LIST *right_neighbor)
{
  Query_arena *arena, backup;
  bool result= TRUE;

  DBUG_ENTER("store_top_level_join_columns");

  arena= thd->activate_stmt_arena_if_needed(&backup);

  /* Call the procedure recursively for each nested table reference. */
  if (table_ref->nested_join)
  {
    List_iterator_fast<TABLE_LIST> nested_it(table_ref->nested_join->join_list);
    TABLE_LIST *same_level_left_neighbor= nested_it++;
    TABLE_LIST *same_level_right_neighbor= NULL;
    /* Left/right-most neighbors, possibly at higher levels in the join tree. */
    TABLE_LIST *real_left_neighbor, *real_right_neighbor;

    while (same_level_left_neighbor)
    {
      TABLE_LIST *cur_table_ref= same_level_left_neighbor;
      same_level_left_neighbor= nested_it++;
      /*
        The order of RIGHT JOIN operands is reversed in 'join list' to
        transform it into a LEFT JOIN. However, in this procedure we need
        the join operands in their lexical order, so below we reverse the
        join operands. Notice that this happens only in the first loop,
        and not in the second one, as in the second loop
        same_level_left_neighbor == NULL.
        This is the correct behavior, because the second loop sets
        cur_table_ref reference correctly after the join operands are
        swapped in the first loop.
      */
      if (same_level_left_neighbor &&
          cur_table_ref->outer_join & JOIN_TYPE_RIGHT)
      {
        /* This can happen only for JOIN ... ON. */
        DBUG_ASSERT(table_ref->nested_join->join_list.elements == 2);
        swap_variables(TABLE_LIST*, same_level_left_neighbor, cur_table_ref);
      }

      /*
        Pick the parent's left and right neighbors if there are no immediate
        neighbors at the same level.
      */
      real_left_neighbor=  (same_level_left_neighbor) ?
                           same_level_left_neighbor : left_neighbor;
      real_right_neighbor= (same_level_right_neighbor) ?
                           same_level_right_neighbor : right_neighbor;

      if (cur_table_ref->nested_join &&
          store_top_level_join_columns(thd, cur_table_ref,
                                       real_left_neighbor, real_right_neighbor))
        goto err;
      same_level_right_neighbor= cur_table_ref;
    }
  }

  /*
    If this is a NATURAL/USING join, materialize its result columns and
    convert to a JOIN ... ON.
  */
  if (table_ref->is_natural_join)
  {
    DBUG_ASSERT(table_ref->nested_join &&
                table_ref->nested_join->join_list.elements == 2);
    List_iterator_fast<TABLE_LIST> operand_it(table_ref->nested_join->join_list);
    /*
      Notice that the order of join operands depends on whether table_ref
      represents a LEFT or a RIGHT join. In a RIGHT join, the operands are
      in inverted order.
     */
    TABLE_LIST *table_ref_2= operand_it++; /* Second NATURAL join operand.*/
    TABLE_LIST *table_ref_1= operand_it++; /* First NATURAL join operand. */
    List<String> *using_fields= table_ref->join_using_fields;
    uint found_using_fields;

    /*
      The two join operands were interchanged in the parser, change the order
      back for 'mark_common_columns'.
    */
    if (table_ref_2->outer_join & JOIN_TYPE_RIGHT)
      swap_variables(TABLE_LIST*, table_ref_1, table_ref_2);
    if (mark_common_columns(thd, table_ref_1, table_ref_2,
                            using_fields, &found_using_fields))
      goto err;

    /*
      Swap the join operands back, so that we pick the columns of the second
      one as the coalesced columns. In this way the coalesced columns are the
      same as of an equivalent LEFT JOIN.
    */
    if (table_ref_1->outer_join & JOIN_TYPE_RIGHT)
      swap_variables(TABLE_LIST*, table_ref_1, table_ref_2);
    if (store_natural_using_join_columns(thd, table_ref, table_ref_1,
                                         table_ref_2, using_fields,
                                         found_using_fields))
      goto err;

    /*
      Change NATURAL JOIN to JOIN ... ON. We do this for both operands
      because either one of them or the other is the one with the
      natural join flag because RIGHT joins are transformed into LEFT,
      and the two tables may be reordered.
    */
    table_ref_1->natural_join= table_ref_2->natural_join= NULL;

    /* Add a TRUE condition to outer joins that have no common columns. */
    if (table_ref_2->outer_join &&
        !table_ref_1->on_expr && !table_ref_2->on_expr)
      table_ref_2->on_expr= new Item_int((longlong) 1,1);   /* Always true. */

    /* Change this table reference to become a leaf for name resolution. */
    if (left_neighbor)
    {
      TABLE_LIST *last_leaf_on_the_left;
      last_leaf_on_the_left= left_neighbor->last_leaf_for_name_resolution();
      last_leaf_on_the_left->next_name_resolution_table= table_ref;
    }
    if (right_neighbor)
    {
      TABLE_LIST *first_leaf_on_the_right;
      first_leaf_on_the_right= right_neighbor->first_leaf_for_name_resolution();
      table_ref->next_name_resolution_table= first_leaf_on_the_right;
    }
    else
      table_ref->next_name_resolution_table= NULL;
  }
  result= FALSE; /* All is OK. */

err:
  if (arena)
    thd->restore_active_arena(arena, &backup);
  DBUG_RETURN(result);
}


/*
  Compute and store the row types of the top-most NATURAL/USING joins
  in a FROM clause.

  SYNOPSIS
    setup_natural_join_row_types()
    thd          current thread
    from_clause  list of top-level table references in a FROM clause

  DESCRIPTION
    Apply the procedure 'store_top_level_join_columns' to each of the
    top-level table referencs of the FROM clause. Adjust the list of tables
    for name resolution - context->first_name_resolution_table to the
    top-most, lef-most NATURAL/USING join.

  IMPLEMENTATION
    Notice that the table references in 'from_clause' are in reverse
    order, thus when we iterate over it, we are moving from the right
    to the left in the FROM clause.

  RETURN
    TRUE   Error
    FALSE  OK
*/
static bool setup_natural_join_row_types(THD *thd,
                                         List<TABLE_LIST> *from_clause,
                                         Name_resolution_context *context)
{
  thd->where= "from clause";
  if (from_clause->elements == 0)
    return FALSE; /* We come here in the case of UNIONs. */

  List_iterator_fast<TABLE_LIST> table_ref_it(*from_clause);
  TABLE_LIST *table_ref; /* Current table reference. */
  /* Table reference to the left of the current. */
  TABLE_LIST *left_neighbor;
  /* Table reference to the right of the current. */
  TABLE_LIST *right_neighbor= NULL;

  /* Note that tables in the list are in reversed order */
  for (left_neighbor= table_ref_it++; left_neighbor ; )
  {
    table_ref= left_neighbor;
    left_neighbor= table_ref_it++;
    /* For stored procedures do not redo work if already done. */
    if (context->select_lex->first_execution)
    {
      if (store_top_level_join_columns(thd, table_ref,
                                       left_neighbor, right_neighbor))
        return TRUE;
      if (left_neighbor)
      {
        TABLE_LIST *first_leaf_on_the_right;
        first_leaf_on_the_right= table_ref->first_leaf_for_name_resolution();
        left_neighbor->next_name_resolution_table= first_leaf_on_the_right;
      }
    }
    right_neighbor= table_ref;
  }

  /*
    Store the top-most, left-most NATURAL/USING join, so that we start
    the search from that one instead of context->table_list. At this point
    right_neighbor points to the left-most top-level table reference in the
    FROM clause.
  */
  DBUG_ASSERT(right_neighbor);
  context->first_name_resolution_table=
    right_neighbor->first_leaf_for_name_resolution();

  return FALSE;
}


/****************************************************************************
** Expand all '*' in given fields
****************************************************************************/

int setup_wild(THD *thd, TABLE_LIST *tables, List<Item> &fields,
	       List<Item> *sum_func_list,
	       uint wild_num)
{
  if (!wild_num)
    return(0);

  Item *item;
  List_iterator<Item> it(fields);
  Query_arena *arena, backup;
  DBUG_ENTER("setup_wild");

  /*
    Don't use arena if we are not in prepared statements or stored procedures
    For PS/SP we have to use arena to remember the changes
  */
  arena= thd->activate_stmt_arena_if_needed(&backup);

  thd->lex->current_select->cur_pos_in_select_list= 0;
  while (wild_num && (item= it++))
  {
    if (item->type() == Item::FIELD_ITEM &&
        ((Item_field*) item)->field_name &&
	((Item_field*) item)->field_name[0] == '*' &&
	!((Item_field*) item)->field)
    {
      uint elem= fields.elements;
      bool any_privileges= ((Item_field *) item)->any_privileges;
      Item_subselect *subsel= thd->lex->current_select->master_unit()->item;
      if (subsel &&
          subsel->substype() == Item_subselect::EXISTS_SUBS)
      {
        /*
          It is EXISTS(SELECT * ...) and we can replace * by any constant.

          Item_int do not need fix_fields() because it is basic constant.
        */
        it.replace(new Item_int("Not_used", (longlong) 1,
                                MY_INT64_NUM_DECIMAL_DIGITS));
      }
      else if (insert_fields(thd, ((Item_field*) item)->context,
                             ((Item_field*) item)->db_name,
                             ((Item_field*) item)->table_name, &it,
                             any_privileges))
      {
	if (arena)
	  thd->restore_active_arena(arena, &backup);
	DBUG_RETURN(-1);
      }
      if (sum_func_list)
      {
	/*
	  sum_func_list is a list that has the fields list as a tail.
	  Because of this we have to update the element count also for this
	  list after expanding the '*' entry.
	*/
	sum_func_list->elements+= fields.elements - elem;
      }
      wild_num--;
    }
    else
      thd->lex->current_select->cur_pos_in_select_list++;
  }
  thd->lex->current_select->cur_pos_in_select_list= UNDEF_POS;
  if (arena)
  {
    /* make * substituting permanent */
    SELECT_LEX *select_lex= thd->lex->current_select;
    select_lex->with_wild= 0;
    select_lex->item_list= fields;

    thd->restore_active_arena(arena, &backup);
  }
  DBUG_RETURN(0);
}

/****************************************************************************
** Check that all given fields exists and fill struct with current data
****************************************************************************/

bool setup_fields(THD *thd, Item **ref_pointer_array,
                  List<Item> &fields, enum_mark_columns mark_used_columns,
                  List<Item> *sum_func_list, bool allow_sum_func)
{
  reg2 Item *item;
  enum_mark_columns save_mark_used_columns= thd->mark_used_columns;
  nesting_map save_allow_sum_func= thd->lex->allow_sum_func;
  List_iterator<Item> it(fields);
  bool save_is_item_list_lookup;
  DBUG_ENTER("setup_fields");

  thd->mark_used_columns= mark_used_columns;
  DBUG_PRINT("info", ("thd->mark_used_columns: %d", thd->mark_used_columns));
  if (allow_sum_func)
    thd->lex->allow_sum_func|= 1 << thd->lex->current_select->nest_level;
  thd->where= THD::DEFAULT_WHERE;
  save_is_item_list_lookup= thd->lex->current_select->is_item_list_lookup;
  thd->lex->current_select->is_item_list_lookup= 0;

  /*
    To prevent fail on forward lookup we fill it with zerows,
    then if we got pointer on zero after find_item_in_list we will know
    that it is forward lookup.

    There is other way to solve problem: fill array with pointers to list,
    but it will be slower.

    TODO: remove it when (if) we made one list for allfields and
    ref_pointer_array
  */
  if (ref_pointer_array)
    bzero(ref_pointer_array, sizeof(Item *) * fields.elements);

  Item **ref= ref_pointer_array;
  thd->lex->current_select->cur_pos_in_select_list= 0;
  while ((item= it++))
  {
    if (!item->fixed && item->fix_fields(thd, it.ref()) ||
	(item= *(it.ref()))->check_cols(1))
    {
      thd->lex->current_select->is_item_list_lookup= save_is_item_list_lookup;
      thd->lex->allow_sum_func= save_allow_sum_func;
      thd->mark_used_columns= save_mark_used_columns;
      DBUG_PRINT("info", ("thd->mark_used_columns: %d", thd->mark_used_columns));
      DBUG_RETURN(TRUE); /* purecov: inspected */
    }
    if (ref)
      *(ref++)= item;
    if (item->with_sum_func && item->type() != Item::SUM_FUNC_ITEM &&
	sum_func_list)
      item->split_sum_func(thd, ref_pointer_array, *sum_func_list);
    thd->used_tables|= item->used_tables();
    thd->lex->current_select->cur_pos_in_select_list++;
  }
  thd->lex->current_select->is_item_list_lookup= save_is_item_list_lookup;
  thd->lex->current_select->cur_pos_in_select_list= UNDEF_POS;

  thd->lex->allow_sum_func= save_allow_sum_func;
  thd->mark_used_columns= save_mark_used_columns;
  DBUG_PRINT("info", ("thd->mark_used_columns: %d", thd->mark_used_columns));
  DBUG_RETURN(test(thd->net.report_error));
}


/*
  make list of leaves of join table tree

  SYNOPSIS
    make_leaves_list()
    list    pointer to pointer on list first element
    tables  table list

  RETURN pointer on pointer to next_leaf of last element
*/

TABLE_LIST **make_leaves_list(TABLE_LIST **list, TABLE_LIST *tables)
{
  for (TABLE_LIST *table= tables; table; table= table->next_local)
  {
    if (table->merge_underlying_list)
    {
      DBUG_ASSERT(table->view &&
                  table->effective_algorithm == VIEW_ALGORITHM_MERGE);
      list= make_leaves_list(list, table->merge_underlying_list);
    }
    else
    {
      *list= table;
      list= &table->next_leaf;
    }
  }
  return list;
}

/*
  prepare tables

  SYNOPSIS
    setup_tables()
    thd		  Thread handler
    context       name resolution contest to setup table list there
    from_clause   Top-level list of table references in the FROM clause
    tables	  Table list (select_lex->table_list)
    leaves        List of join table leaves list (select_lex->leaf_tables)
    refresh       It is onle refresh for subquery
    select_insert It is SELECT ... INSERT command

  NOTE
    Check also that the 'used keys' and 'ignored keys' exists and set up the
    table structure accordingly.
    Create a list of leaf tables. For queries with NATURAL/USING JOINs,
    compute the row types of the top most natural/using join table references
    and link these into a list of table references for name resolution.

    This has to be called for all tables that are used by items, as otherwise
    table->map is not set and all Item_field will be regarded as const items.

  RETURN
    FALSE ok;  In this case *map will includes the chosen index
    TRUE  error
*/

bool setup_tables(THD *thd, Name_resolution_context *context,
                  List<TABLE_LIST> *from_clause, TABLE_LIST *tables,
                  TABLE_LIST **leaves, bool select_insert)
{
  uint tablenr= 0;
  DBUG_ENTER("setup_tables");

  DBUG_ASSERT ((select_insert && !tables->next_name_resolution_table) || !tables || 
               (context->table_list && context->first_name_resolution_table));
  /*
    this is used for INSERT ... SELECT.
    For select we setup tables except first (and its underlying tables)
  */
  TABLE_LIST *first_select_table= (select_insert ?
                                   tables->next_local:
                                   0);
  if (!(*leaves))
    make_leaves_list(leaves, tables);

  TABLE_LIST *table_list;
  for (table_list= *leaves;
       table_list;
       table_list= table_list->next_leaf, tablenr++)
  {
    TABLE *table= table_list->table;
    table->pos_in_table_list= table_list;
    if (first_select_table &&
        table_list->top_table() == first_select_table)
    {
      /* new counting for SELECT of INSERT ... SELECT command */
      first_select_table= 0;
      tablenr= 0;
    }
    setup_table_map(table, table_list, tablenr);
    if (table_list->process_index_hints(table))
      DBUG_RETURN(1);
  }
  if (tablenr > MAX_TABLES)
  {
    my_error(ER_TOO_MANY_TABLES,MYF(0),MAX_TABLES);
    DBUG_RETURN(1);
  }
  for (table_list= tables;
       table_list;
       table_list= table_list->next_local)
  {
    if (table_list->merge_underlying_list)
    {
      DBUG_ASSERT(table_list->view &&
                  table_list->effective_algorithm == VIEW_ALGORITHM_MERGE);
      Query_arena *arena= thd->stmt_arena, backup;
      bool res;
      if (arena->is_conventional())
        arena= 0;                                   // For easier test
      else
        thd->set_n_backup_active_arena(arena, &backup);
      res= table_list->setup_underlying(thd);
      if (arena)
        thd->restore_active_arena(arena, &backup);
      if (res)
        DBUG_RETURN(1);
    }
  }

  /* Precompute and store the row types of NATURAL/USING joins. */
  if (setup_natural_join_row_types(thd, from_clause, context))
    DBUG_RETURN(1);

  DBUG_RETURN(0);
}


/*
  prepare tables and check access for the view tables

  SYNOPSIS
    setup_tables_and_check_view_access()
    thd		  Thread handler
    context       name resolution contest to setup table list there
    from_clause   Top-level list of table references in the FROM clause
    tables	  Table list (select_lex->table_list)
    conds	  Condition of current SELECT (can be changed by VIEW)
    leaves        List of join table leaves list (select_lex->leaf_tables)
    refresh       It is onle refresh for subquery
    select_insert It is SELECT ... INSERT command
    want_access   what access is needed

  NOTE
    a wrapper for check_tables that will also check the resulting
    table leaves list for access to all the tables that belong to a view

  RETURN
    FALSE ok;  In this case *map will include the chosen index
    TRUE  error
*/
bool setup_tables_and_check_access(THD *thd, 
                                   Name_resolution_context *context,
                                   List<TABLE_LIST> *from_clause,
                                   TABLE_LIST *tables,
                                   TABLE_LIST **leaves,
                                   bool select_insert,
                                   ulong want_access_first,
                                   ulong want_access)
{
  TABLE_LIST *leaves_tmp= NULL;
  bool first_table= true;

  if (setup_tables(thd, context, from_clause, tables,
                   &leaves_tmp, select_insert))
    return TRUE;

  if (leaves)
    *leaves= leaves_tmp;

  for (; leaves_tmp; leaves_tmp= leaves_tmp->next_leaf)
  {
    if (leaves_tmp->belong_to_view && 
        check_single_table_access(thd, first_table ? want_access_first :
                                  want_access, leaves_tmp, FALSE))
    {
      tables->hide_view_error(thd);
      return TRUE;
    }
    first_table= 0;
  }
  return FALSE;
}


/*
   Create a key_map from a list of index names

   SYNOPSIS
     get_key_map_from_key_list()
     map		key_map to fill in
     table		Table
     index_list		List of index names

   RETURN
     0	ok;  In this case *map will includes the choosed index
     1	error
*/

bool get_key_map_from_key_list(key_map *map, TABLE *table,
                               List<String> *index_list)
{
  List_iterator_fast<String> it(*index_list);
  String *name;
  uint pos;

  map->clear_all();
  while ((name=it++))
  {
    if (table->s->keynames.type_names == 0 ||
        (pos= find_type(&table->s->keynames, name->ptr(),
                        name->length(), 1)) <=
        0)
    {
      my_error(ER_KEY_DOES_NOT_EXITS, MYF(0), name->c_ptr(),
	       table->pos_in_table_list->alias);
      map->set_all();
      return 1;
    }
    map->set_bit(pos-1);
  }
  return 0;
}


/*
  Drops in all fields instead of current '*' field

  SYNOPSIS
    insert_fields()
    thd			Thread handler
    context             Context for name resolution
    db_name		Database name in case of 'database_name.table_name.*'
    table_name		Table name in case of 'table_name.*'
    it			Pointer to '*'
    any_privileges	0 If we should ensure that we have SELECT privileges
		          for all columns
                        1 If any privilege is ok
  RETURN
    0	ok     'it' is updated to point at last inserted
    1	error.  Error message is generated but not sent to client
*/

bool
insert_fields(THD *thd, Name_resolution_context *context, const char *db_name,
	      const char *table_name, List_iterator<Item> *it,
              bool any_privileges)
{
  Field_iterator_table_ref field_iterator;
  bool found;
  char name_buff[NAME_LEN+1];
  DBUG_ENTER("insert_fields");
  DBUG_PRINT("arena", ("stmt arena: 0x%lx", (ulong)thd->stmt_arena));

  if (db_name && lower_case_table_names)
  {
    /*
      convert database to lower case for comparison
      We can't do this in Item_field as this would change the
      'name' of the item which may be used in the select list
    */
    strmake(name_buff, db_name, sizeof(name_buff)-1);
    my_casedn_str(files_charset_info, name_buff);
    db_name= name_buff;
  }

  found= FALSE;

  /*
    If table names are qualified, then loop over all tables used in the query,
    else treat natural joins as leaves and do not iterate over their underlying
    tables.
  */
  for (TABLE_LIST *tables= (table_name ? context->table_list :
                            context->first_name_resolution_table);
       tables;
       tables= (table_name ? tables->next_local :
                tables->next_name_resolution_table)
       )
  {
    Field *field;
    TABLE *table= tables->table;

    DBUG_ASSERT(tables->is_leaf_for_name_resolution());

    if (table_name && my_strcasecmp(table_alias_charset, table_name,
                                    tables->alias) ||
        (db_name && strcmp(tables->db,db_name)))
      continue;

#ifndef NO_EMBEDDED_ACCESS_CHECKS
    /* Ensure that we have access rights to all fields to be inserted. */
    if (!((table && (table->grant.privilege & SELECT_ACL) ||
           tables->view && (tables->grant.privilege & SELECT_ACL))) &&
        !any_privileges)
    {
      field_iterator.set(tables);
      if (check_grant_all_columns(thd, SELECT_ACL, field_iterator.grant(),
                                  field_iterator.db_name(),
                                  field_iterator.table_name(),
                                  &field_iterator))
        DBUG_RETURN(TRUE);
    }
#endif

    /*
      Update the tables used in the query based on the referenced fields. For
      views and natural joins this update is performed inside the loop below.
    */
    if (table)
      thd->used_tables|= table->map;

    /*
      Initialize a generic field iterator for the current table reference.
      Notice that it is guaranteed that this iterator will iterate over the
      fields of a single table reference, because 'tables' is a leaf (for
      name resolution purposes).
    */
    field_iterator.set(tables);

    for (; !field_iterator.end_of_fields(); field_iterator.next())
    {
      Item *item;

      if (!(item= field_iterator.create_item(thd)))
        DBUG_RETURN(TRUE);

      if (!found)
      {
        found= TRUE;
        it->replace(item); /* Replace '*' with the first found item. */
      }
      else
        it->after(item);   /* Add 'item' to the SELECT list. */

#ifndef NO_EMBEDDED_ACCESS_CHECKS
      /*
        Set privilege information for the fields of newly created views.
        We have that (any_priviliges == TRUE) if and only if we are creating
        a view. In the time of view creation we can't use the MERGE algorithm,
        therefore if 'tables' is itself a view, it is represented by a
        temporary table. Thus in this case we can be sure that 'item' is an
        Item_field.
      */
      if (any_privileges)
      {
        DBUG_ASSERT(tables->field_translation == NULL && table ||
                    tables->is_natural_join);
        DBUG_ASSERT(item->type() == Item::FIELD_ITEM);
        Item_field *fld= (Item_field*) item;
        const char *field_table_name= field_iterator.table_name();

        if (!tables->schema_table && 
            !(fld->have_privileges=
              (get_column_grant(thd, field_iterator.grant(),
                                field_iterator.db_name(),
                                field_table_name, fld->field_name) &
               VIEW_ANY_ACL)))
        {
          my_error(ER_COLUMNACCESS_DENIED_ERROR, MYF(0), "ANY",
                   thd->security_ctx->priv_user,
                   thd->security_ctx->host_or_ip,
                   fld->field_name, field_table_name);
          DBUG_RETURN(TRUE);
        }
      }
#endif

      if ((field= field_iterator.field()))
      {
        /* Mark fields as used to allow storage engine to optimze access */
        bitmap_set_bit(field->table->read_set, field->field_index);
        if (table)
        {
          table->covering_keys.intersect(field->part_of_key);
          table->merge_keys.merge(field->part_of_key);
        }
        if (tables->is_natural_join)
        {
          TABLE *field_table;
          /*
            In this case we are sure that the column ref will not be created
            because it was already created and stored with the natural join.
          */
          Natural_join_column *nj_col;
          if (!(nj_col= field_iterator.get_natural_column_ref()))
            DBUG_RETURN(TRUE);
          DBUG_ASSERT(nj_col->table_field);
          field_table= nj_col->table_ref->table;
          if (field_table)
          {
            thd->used_tables|= field_table->map;
            field_table->covering_keys.intersect(field->part_of_key);
            field_table->merge_keys.merge(field->part_of_key);
            field_table->used_fields++;
          }
        }
      }
      else
        thd->used_tables|= item->used_tables();
      thd->lex->current_select->cur_pos_in_select_list++;
    }
    /*
      In case of stored tables, all fields are considered as used,
      while in the case of views, the fields considered as used are the
      ones marked in setup_tables during fix_fields of view columns.
      For NATURAL joins, used_tables is updated in the IF above.
    */
    if (table)
      table->used_fields= table->s->fields;
  }
  if (found)
    DBUG_RETURN(FALSE);

  /*
    TODO: in the case when we skipped all columns because there was a
    qualified '*', and all columns were coalesced, we have to give a more
    meaningful message than ER_BAD_TABLE_ERROR.
  */
  if (!table_name)
    my_message(ER_NO_TABLES_USED, ER(ER_NO_TABLES_USED), MYF(0));
  else
    my_error(ER_BAD_TABLE_ERROR, MYF(0), table_name);

  DBUG_RETURN(TRUE);
}


/*
  Fix all conditions and outer join expressions.

  SYNOPSIS
    setup_conds()
    thd     thread handler
    tables  list of tables for name resolving (select_lex->table_list)
    leaves  list of leaves of join table tree (select_lex->leaf_tables)
    conds   WHERE clause

  DESCRIPTION
    TODO

  RETURN
    TRUE  if some error occured (e.g. out of memory)
    FALSE if all is OK
*/

int setup_conds(THD *thd, TABLE_LIST *tables, TABLE_LIST *leaves,
                COND **conds)
{
  SELECT_LEX *select_lex= thd->lex->current_select;
  Query_arena *arena= thd->stmt_arena, backup;
  TABLE_LIST *table= NULL;	// For HP compilers
  /*
    it_is_update set to TRUE when tables of primary SELECT_LEX (SELECT_LEX
    which belong to LEX, i.e. most up SELECT) will be updated by
    INSERT/UPDATE/LOAD
    NOTE: using this condition helps to prevent call of prepare_check_option()
    from subquery of VIEW, because tables of subquery belongs to VIEW
    (see condition before prepare_check_option() call)
  */
  bool it_is_update= (select_lex == &thd->lex->select_lex) &&
    thd->lex->which_check_option_applicable();
  bool save_is_item_list_lookup= select_lex->is_item_list_lookup;
  select_lex->is_item_list_lookup= 0;
  DBUG_ENTER("setup_conds");

  if (select_lex->conds_processed_with_permanent_arena ||
      arena->is_conventional())
    arena= 0;                                   // For easier test

  thd->mark_used_columns= MARK_COLUMNS_READ;
  DBUG_PRINT("info", ("thd->mark_used_columns: %d", thd->mark_used_columns));
  select_lex->cond_count= 0;
  select_lex->between_count= 0;

  for (table= tables; table; table= table->next_local)
  {
    if (table->prepare_where(thd, conds, FALSE))
      goto err_no_arena;
  }

  if (*conds)
  {
    thd->where="where clause";
    if (!(*conds)->fixed && (*conds)->fix_fields(thd, conds) ||
	(*conds)->check_cols(1))
      goto err_no_arena;
  }

  /*
    Apply fix_fields() to all ON clauses at all levels of nesting,
    including the ones inside view definitions.
  */
  for (table= leaves; table; table= table->next_leaf)
  {
    TABLE_LIST *embedded; /* The table at the current level of nesting. */
    TABLE_LIST *embedding= table; /* The parent nested table reference. */
    do
    {
      embedded= embedding;
      if (embedded->on_expr)
      {
        /* Make a join an a expression */
        thd->where="on clause";
        if (!embedded->on_expr->fixed &&
            embedded->on_expr->fix_fields(thd, &embedded->on_expr) ||
	    embedded->on_expr->check_cols(1))
	  goto err_no_arena;
        select_lex->cond_count++;
      }
      embedding= embedded->embedding;
    }
    while (embedding &&
           embedding->nested_join->join_list.head() == embedded);

    /* process CHECK OPTION */
    if (it_is_update)
    {
      TABLE_LIST *view= table->top_table();
      if (view->effective_with_check)
      {
        if (view->prepare_check_option(thd))
          goto err_no_arena;
        thd->change_item_tree(&table->check_option, view->check_option);
      }
    }
  }

  if (!thd->stmt_arena->is_conventional())
  {
    /*
      We are in prepared statement preparation code => we should store
      WHERE clause changing for next executions.

      We do this ON -> WHERE transformation only once per PS/SP statement.
    */
    select_lex->where= *conds;
    select_lex->conds_processed_with_permanent_arena= 1;
  }
  thd->lex->current_select->is_item_list_lookup= save_is_item_list_lookup;
  DBUG_RETURN(test(thd->net.report_error));

err_no_arena:
  select_lex->is_item_list_lookup= save_is_item_list_lookup;
  DBUG_RETURN(1);
}


/******************************************************************************
** Fill a record with data (for INSERT or UPDATE)
** Returns : 1 if some field has wrong type
******************************************************************************/


/*
  Fill fields with given items.

  SYNOPSIS
    fill_record()
    thd           thread handler
    fields        Item_fields list to be filled
    values        values to fill with
    ignore_errors TRUE if we should ignore errors

  NOTE
    fill_record() may set table->auto_increment_field_not_null and a
    caller should make sure that it is reset after their last call to this
    function.

  RETURN
    FALSE   OK
    TRUE    error occured
*/

static bool
fill_record(THD * thd, List<Item> &fields, List<Item> &values,
            bool ignore_errors)
{
  List_iterator_fast<Item> f(fields),v(values);
  Item *value, *fld;
  Item_field *field;
  TABLE *table= 0;
  DBUG_ENTER("fill_record");

  /*
    Reset the table->auto_increment_field_not_null as it is valid for
    only one row.
  */
  if (fields.elements)
  {
    /*
      On INSERT or UPDATE fields are checked to be from the same table,
      thus we safely can take table from the first field.
    */
    fld= (Item_field*)f++;
    if (!(field= fld->filed_for_view_update()))
    {
      my_error(ER_NONUPDATEABLE_COLUMN, MYF(0), fld->name);
      goto err;
    }
    table= field->field->table;
    table->auto_increment_field_not_null= FALSE;
    f.rewind();
  }
  while ((fld= f++))
  {
    if (!(field= fld->filed_for_view_update()))
    {
      my_error(ER_NONUPDATEABLE_COLUMN, MYF(0), fld->name);
      goto err;
    }
    value=v++;
    Field *rfield= field->field;
    table= rfield->table;
    if (rfield == table->next_number_field)
      table->auto_increment_field_not_null= TRUE;
    if ((value->save_in_field(rfield, 0) < 0) && !ignore_errors)
    {
      my_message(ER_UNKNOWN_ERROR, ER(ER_UNKNOWN_ERROR), MYF(0));
      goto err;
    }
  }
  DBUG_RETURN(thd->net.report_error);
err:
  if (table)
    table->auto_increment_field_not_null= FALSE;
  DBUG_RETURN(TRUE);
}


/*
  Fill fields in list with values from the list of items and invoke
  before triggers.

  SYNOPSIS
    fill_record_n_invoke_before_triggers()
      thd           thread context
      fields        Item_fields list to be filled
      values        values to fill with
      ignore_errors TRUE if we should ignore errors
      triggers      object holding list of triggers to be invoked
      event         event type for triggers to be invoked

  NOTE
    This function assumes that fields which values will be set and triggers
    to be invoked belong to the same table, and that TABLE::record[0] and
    record[1] buffers correspond to new and old versions of row respectively.

  RETURN
    FALSE   OK
    TRUE    error occured
*/

bool
fill_record_n_invoke_before_triggers(THD *thd, List<Item> &fields,
                                     List<Item> &values, bool ignore_errors,
                                     Table_triggers_list *triggers,
                                     enum trg_event_type event)
{
  return (fill_record(thd, fields, values, ignore_errors) ||
          triggers && triggers->process_triggers(thd, event,
                                                 TRG_ACTION_BEFORE, TRUE));
}


/*
  Fill field buffer with values from Field list

  SYNOPSIS
    fill_record()
    thd           thread handler
    ptr           pointer on pointer to record
    values        list of fields
    ignore_errors TRUE if we should ignore errors

  NOTE
    fill_record() may set table->auto_increment_field_not_null and a
    caller should make sure that it is reset after their last call to this
    function.

  RETURN
    FALSE   OK
    TRUE    error occured
*/

bool
fill_record(THD *thd, Field **ptr, List<Item> &values, bool ignore_errors)
{
  List_iterator_fast<Item> v(values);
  Item *value;
  TABLE *table= 0;
  DBUG_ENTER("fill_record");

  Field *field;
  /*
    Reset the table->auto_increment_field_not_null as it is valid for
    only one row.
  */
  if (*ptr)
  {
    /*
      On INSERT or UPDATE fields are checked to be from the same table,
      thus we safely can take table from the first field.
    */
    table= (*ptr)->table;
    table->auto_increment_field_not_null= FALSE;
  }
  while ((field = *ptr++) && !thd->net.report_error)
  {
    value=v++;
    table= field->table;
    if (field == table->next_number_field)
      table->auto_increment_field_not_null= TRUE;
    if (value->save_in_field(field, 0) < 0)
      goto err;
  }
  DBUG_RETURN(thd->net.report_error);

err:
  if (table)
    table->auto_increment_field_not_null= FALSE;
  DBUG_RETURN(TRUE);
}


/*
  Fill fields in array with values from the list of items and invoke
  before triggers.

  SYNOPSIS
    fill_record_n_invoke_before_triggers()
      thd           thread context
      ptr           NULL-ended array of fields to be filled
      values        values to fill with
      ignore_errors TRUE if we should ignore errors
      triggers      object holding list of triggers to be invoked
      event         event type for triggers to be invoked

  NOTE
    This function assumes that fields which values will be set and triggers
    to be invoked belong to the same table, and that TABLE::record[0] and
    record[1] buffers correspond to new and old versions of row respectively.

  RETURN
    FALSE   OK
    TRUE    error occured
*/

bool
fill_record_n_invoke_before_triggers(THD *thd, Field **ptr,
                                     List<Item> &values, bool ignore_errors,
                                     Table_triggers_list *triggers,
                                     enum trg_event_type event)
{
  return (fill_record(thd, ptr, values, ignore_errors) ||
          triggers && triggers->process_triggers(thd, event,
                                                 TRG_ACTION_BEFORE, TRUE));
}


my_bool mysql_rm_tmp_tables(void)
{
  uint i, idx;
  char	filePath[FN_REFLEN], *tmpdir, filePathCopy[FN_REFLEN];
  MY_DIR *dirp;
  FILEINFO *file;
  TABLE_SHARE share;
  THD *thd;
  DBUG_ENTER("mysql_rm_tmp_tables");

  if (!(thd= new THD))
    DBUG_RETURN(1);
  thd->thread_stack= (char*) &thd;
  thd->store_globals();

  for (i=0; i<=mysql_tmpdir_list.max; i++)
  {
    tmpdir=mysql_tmpdir_list.list[i];
    /* See if the directory exists */
    if (!(dirp = my_dir(tmpdir,MYF(MY_WME | MY_DONT_SORT))))
      continue;

    /* Remove all SQLxxx tables from directory */

    for (idx=0 ; idx < (uint) dirp->number_off_files ; idx++)
    {
      file=dirp->dir_entry+idx;

      /* skiping . and .. */
      if (file->name[0] == '.' && (!file->name[1] ||
                                   (file->name[1] == '.' &&  !file->name[2])))
        continue;

      if (!bcmp((uchar*) file->name, (uchar*) tmp_file_prefix,
                tmp_file_prefix_length))
      {
        char *ext= fn_ext(file->name);
        uint ext_len= strlen(ext);
        uint filePath_len= my_snprintf(filePath, sizeof(filePath),
                                       "%s%c%s", tmpdir, FN_LIBCHAR,
                                       file->name);
        if (!bcmp((uchar*) reg_ext, (uchar*) ext, ext_len))
        {
          handler *handler_file= 0;
          /* We should cut file extention before deleting of table */
          memcpy(filePathCopy, filePath, filePath_len - ext_len);
          filePathCopy[filePath_len - ext_len]= 0;
          init_tmp_table_share(&share, "", 0, "", filePathCopy);
          if (!open_table_def(thd, &share, 0) &&
              ((handler_file= get_new_handler(&share, thd->mem_root,
                                              share.db_type()))))
          {
            handler_file->delete_table(filePathCopy);
            delete handler_file;
          }
          free_table_share(&share);
        }
        /*
          File can be already deleted by tmp_table.file->delete_table().
          So we hide error messages which happnes during deleting of these
          files(MYF(0)).
        */
        VOID(my_delete(filePath, MYF(0))); 
      }
    }
    my_dirend(dirp);
  }
  delete thd;
  my_pthread_setspecific_ptr(THR_THD,  0);
  DBUG_RETURN(0);
}



/*****************************************************************************
	unireg support functions
*****************************************************************************/

/*
  Invalidate any cache entries that are for some DB

  SYNOPSIS
    remove_db_from_cache()
    db		Database name. This will be in lower case if
		lower_case_table_name is set

  NOTE:
  We can't use hash_delete when looping hash_elements. We mark them first
  and afterwards delete those marked unused.
*/

void remove_db_from_cache(const char *db)
{
  for (uint idx=0 ; idx < open_cache.records ; idx++)
  {
    TABLE *table=(TABLE*) hash_element(&open_cache,idx);
    if (!strcmp(table->s->db.str, db))
    {
      table->s->version= 0L;			/* Free when thread is ready */
      if (!table->in_use)
	relink_unused(table);
    }
  }
  while (unused_tables && !unused_tables->s->version)
    VOID(hash_delete(&open_cache,(uchar*) unused_tables));
}


/*
  free all unused tables

  NOTE
    This is called by 'handle_manager' when one wants to periodicly flush
    all not used tables.
*/

void flush_tables()
{
  (void) pthread_mutex_lock(&LOCK_open);
  while (unused_tables)
    hash_delete(&open_cache,(uchar*) unused_tables);
  (void) pthread_mutex_unlock(&LOCK_open);
}


/*
  Mark all entries with the table as deleted to force an reopen of the table

  The table will be closed (not stored in cache) by the current thread when
  close_thread_tables() is called.

  PREREQUISITES
    Lock on LOCK_open()

  RETURN
    0  This thread now have exclusive access to this table and no other thread
       can access the table until close_thread_tables() is called.
    1  Table is in use by another thread
*/

bool remove_table_from_cache(THD *thd, const char *db, const char *table_name,
                             uint flags)
{
  char key[MAX_DBKEY_LENGTH];
  uint key_length;
  TABLE *table;
  TABLE_SHARE *share;
  bool result= 0, signalled= 0;
  DBUG_ENTER("remove_table_from_cache");
  DBUG_PRINT("enter", ("Table: '%s.%s'  flags: %u", db, table_name, flags));

  key_length=(uint) (strmov(strmov(key,db)+1,table_name)-key)+1;
  for (;;)
  {
    HASH_SEARCH_STATE state;
    result= signalled= 0;

    for (table= (TABLE*) hash_first(&open_cache, (uchar*) key, key_length,
                                    &state);
         table;
         table= (TABLE*) hash_next(&open_cache, (uchar*) key, key_length,
                                   &state))
    {
      THD *in_use;

      table->s->version=0L;		/* Free when thread is ready */
      if (!(in_use=table->in_use))
      {
        DBUG_PRINT("info",("Table was not in use"));
        relink_unused(table);
      }
      else if (in_use != thd)
      {
        DBUG_PRINT("info", ("Table was in use by other thread"));
        in_use->some_tables_deleted=1;
        if (table->is_name_opened())
        {
          DBUG_PRINT("info", ("Found another active instance of the table"));
  	  result=1;
        }
        /* Kill delayed insert threads */
        if ((in_use->system_thread & SYSTEM_THREAD_DELAYED_INSERT) &&
            ! in_use->killed)
        {
	  in_use->killed= THD::KILL_CONNECTION;
	  pthread_mutex_lock(&in_use->mysys_var->mutex);
	  if (in_use->mysys_var->current_cond)
	  {
	    pthread_mutex_lock(in_use->mysys_var->current_mutex);
            signalled= 1;
	    pthread_cond_broadcast(in_use->mysys_var->current_cond);
	    pthread_mutex_unlock(in_use->mysys_var->current_mutex);
	  }
	  pthread_mutex_unlock(&in_use->mysys_var->mutex);
        }
        /*
	  Now we must abort all tables locks used by this thread
	  as the thread may be waiting to get a lock for another table
        */
        for (TABLE *thd_table= in_use->open_tables;
	     thd_table ;
	     thd_table= thd_table->next)
        {
	  if (thd_table->db_stat)		// If table is open
	    signalled|= mysql_lock_abort_for_thread(thd, thd_table);
        }
      }
      else
      {
        DBUG_PRINT("info", ("Table was in use by current thread. db_stat: %u",
                            table->db_stat));
        result= result || (flags & RTFC_OWNED_BY_THD_FLAG);
      }
    }
    while (unused_tables && !unused_tables->s->version)
      VOID(hash_delete(&open_cache,(uchar*) unused_tables));

    DBUG_PRINT("info", ("Removing table from table_def_cache"));
    /* Remove table from table definition cache if it's not in use */
    if ((share= (TABLE_SHARE*) hash_search(&table_def_cache,(uchar*) key,
                                           key_length)))
    {
      DBUG_PRINT("info", ("share version: %lu  ref_count: %u",
                          share->version, share->ref_count));
      share->version= 0;                          // Mark for delete
      if (share->ref_count == 0)
      {
        pthread_mutex_lock(&share->mutex);
        VOID(hash_delete(&table_def_cache, (uchar*) share));
      }
    }

    if (result && (flags & RTFC_WAIT_OTHER_THREAD_FLAG))
    {
      /*
        Signal any thread waiting for tables to be freed to
        reopen their tables
      */
      broadcast_refresh();
      DBUG_PRINT("info", ("Waiting for refresh signal"));
      if (!(flags & RTFC_CHECK_KILLED_FLAG) || !thd->killed)
      {
        dropping_tables++;
        if (likely(signalled))
          (void) pthread_cond_wait(&COND_refresh, &LOCK_open);
        else
        {
          struct timespec abstime;
          /*
            It can happen that another thread has opened the
            table but has not yet locked any table at all. Since
            it can be locked waiting for a table that our thread
            has done LOCK TABLE x WRITE on previously, we need to
            ensure that the thread actually hears our signal
            before we go to sleep. Thus we wait for a short time
            and then we retry another loop in the
            remove_table_from_cache routine.
          */
          set_timespec(abstime, 10);
          pthread_cond_timedwait(&COND_refresh, &LOCK_open, &abstime);
        }
        dropping_tables--;
        continue;
      }
    }
    break;
  }
  DBUG_RETURN(result);
}


int setup_ftfuncs(SELECT_LEX *select_lex)
{
  List_iterator<Item_func_match> li(*(select_lex->ftfunc_list)),
                                 lj(*(select_lex->ftfunc_list));
  Item_func_match *ftf, *ftf2;

  while ((ftf=li++))
  {
    if (ftf->fix_index())
      return 1;
    lj.rewind();
    while ((ftf2=lj++) != ftf)
    {
      if (ftf->eq(ftf2,1) && !ftf2->master)
        ftf2->master=ftf;
    }
  }

  return 0;
}


int init_ftfuncs(THD *thd, SELECT_LEX *select_lex, bool no_order)
{
  if (select_lex->ftfunc_list->elements)
  {
    List_iterator<Item_func_match> li(*(select_lex->ftfunc_list));
    Item_func_match *ifm;
    DBUG_PRINT("info",("Performing FULLTEXT search"));
    thd->proc_info="FULLTEXT initialization";

    while ((ifm=li++))
      ifm->init_search(no_order);
  }
  return 0;
}


/*
  open new .frm format table

  SYNOPSIS
    open_new_frm()
    THD		  thread handler
    path	  path to .frm file (without extension)
    alias	  alias for table
    db            database
    table_name    name of table
    db_stat	  open flags (for example ->OPEN_KEYFILE|HA_OPEN_RNDFILE..)
		  can be 0 (example in ha_example_table)
    prgflag	  READ_ALL etc..
    ha_open_flags HA_OPEN_ABORT_IF_LOCKED etc..
    outparam	  result table
    table_desc	  TABLE_LIST descriptor
    mem_root	  temporary MEM_ROOT for parsing
*/

static bool
open_new_frm(THD *thd, TABLE_SHARE *share, const char *alias,
             uint db_stat, uint prgflag,
	     uint ha_open_flags, TABLE *outparam, TABLE_LIST *table_desc,
	     MEM_ROOT *mem_root)
{
  LEX_STRING pathstr;
  File_parser *parser;
  char path[FN_REFLEN];
  DBUG_ENTER("open_new_frm");

  /* Create path with extension */
  pathstr.length= (uint) (strxmov(path, share->normalized_path.str, reg_ext,
                                  NullS)- path);
  pathstr.str=    path;

  if ((parser= sql_parse_prepare(&pathstr, mem_root, 1)))
  {
    if (is_equal(&view_type, parser->type()))
    {
      if (table_desc == 0 || table_desc->required_type == FRMTYPE_TABLE)
      {
        my_error(ER_WRONG_OBJECT, MYF(0), share->db.str, share->table_name.str,
                 "BASE TABLE");
        goto err;
      }
      if (mysql_make_view(thd, parser, table_desc,
                          (prgflag & OPEN_VIEW_NO_PARSE)))
        goto err;
    }
    else
    {
      /* only VIEWs are supported now */
      my_error(ER_FRM_UNKNOWN_TYPE, MYF(0), share->path,  parser->type()->str);
      goto err;
    }
    DBUG_RETURN(0);
  }
 
err:
  bzero(outparam, sizeof(TABLE));	// do not run repair
  DBUG_RETURN(1);
}


bool is_equal(const LEX_STRING *a, const LEX_STRING *b)
{
  return a->length == b->length && !strncmp(a->str, b->str, a->length);
}


/*
  SYNOPSIS
    abort_and_upgrade_lock()
    lpt                           Parameter passing struct
    All parameters passed through the ALTER_PARTITION_PARAM_TYPE object
  RETURN VALUE
    0
  DESCRIPTION
    Remember old lock level (for possible downgrade later on), abort all
    waiting threads and ensure that all keeping locks currently are
    completed such that we own the lock exclusively and no other interaction
    is ongoing.

    thd                           Thread object
    table                         Table object
    db                            Database name
    table_name                    Table name
    old_lock_level                Old lock level
*/

int abort_and_upgrade_lock(ALTER_PARTITION_PARAM_TYPE *lpt)
{
  uint flags= RTFC_WAIT_OTHER_THREAD_FLAG | RTFC_CHECK_KILLED_FLAG;
  DBUG_ENTER("abort_and_upgrade_locks");

  lpt->old_lock_type= lpt->table->reginfo.lock_type;
  VOID(pthread_mutex_lock(&LOCK_open));
  mysql_lock_abort(lpt->thd, lpt->table, TRUE);
  VOID(remove_table_from_cache(lpt->thd, lpt->db, lpt->table_name, flags));
  VOID(pthread_mutex_unlock(&LOCK_open));
  DBUG_RETURN(0);
}


/*
  SYNOPSIS
    close_open_tables_and_downgrade()
  RESULT VALUES
    NONE
  DESCRIPTION
    We need to ensure that any thread that has managed to open the table
    but not yet encountered our lock on the table is also thrown out to
    ensure that no threads see our frm changes premature to the final
    version. The intermediate versions are only meant for use after a
    crash and later REPAIR TABLE.
    We also downgrade locks after the upgrade to WRITE_ONLY
*/

void close_open_tables_and_downgrade(ALTER_PARTITION_PARAM_TYPE *lpt)
{
  VOID(pthread_mutex_lock(&LOCK_open));
  remove_table_from_cache(lpt->thd, lpt->db, lpt->table_name,
                          RTFC_WAIT_OTHER_THREAD_FLAG);
  VOID(pthread_mutex_unlock(&LOCK_open));
  mysql_lock_downgrade_write(lpt->thd, lpt->table, lpt->old_lock_type);
}


/*
  SYNOPSIS
    mysql_wait_completed_table()
    lpt                            Parameter passing struct
    my_table                       My table object
    All parameters passed through the ALTER_PARTITION_PARAM object
  RETURN VALUES
    TRUE                          Failure
    FALSE                         Success
  DESCRIPTION
    We have changed the frm file and now we want to wait for all users of
    the old frm to complete before proceeding to ensure that no one
    remains that uses the old frm definition.
    Start by ensuring that all users of the table will be removed from cache
    once they are done. Then abort all that have stumbled on locks and
    haven't been started yet.

    thd                           Thread object
    table                         Table object
    db                            Database name
    table_name                    Table name
*/

void mysql_wait_completed_table(ALTER_PARTITION_PARAM_TYPE *lpt, TABLE *my_table)
{
  char key[MAX_DBKEY_LENGTH];
  uint key_length;
  TABLE *table;
  DBUG_ENTER("mysql_wait_completed_table");

  key_length=(uint) (strmov(strmov(key,lpt->db)+1,lpt->table_name)-key)+1;
  VOID(pthread_mutex_lock(&LOCK_open));
  HASH_SEARCH_STATE state;
  for (table= (TABLE*) hash_first(&open_cache,(uchar*) key,key_length,
                                  &state) ;
       table;
       table= (TABLE*) hash_next(&open_cache,(uchar*) key,key_length,
                                 &state))
  {
    THD *in_use= table->in_use;
    table->s->version= 0L;
    if (!in_use)
    {
      relink_unused(table);
    }
    else
    {
      /* Kill delayed insert threads */
      if ((in_use->system_thread & SYSTEM_THREAD_DELAYED_INSERT) &&
          ! in_use->killed)
      {
        in_use->killed= THD::KILL_CONNECTION;
        pthread_mutex_lock(&in_use->mysys_var->mutex);
        if (in_use->mysys_var->current_cond)
        {
          pthread_mutex_lock(in_use->mysys_var->current_mutex);
          pthread_cond_broadcast(in_use->mysys_var->current_cond);
          pthread_mutex_unlock(in_use->mysys_var->current_mutex);
        }
        pthread_mutex_unlock(&in_use->mysys_var->mutex);
      }
      /*
        Now we must abort all tables locks used by this thread
        as the thread may be waiting to get a lock for another table
      */
      for (TABLE *thd_table= in_use->open_tables;
           thd_table ;
           thd_table= thd_table->next)
      {
        if (thd_table->db_stat)		// If table is open
          mysql_lock_abort_for_thread(lpt->thd, thd_table);
      }
    }
  }
  /*
    We start by removing all unused objects from the cache and marking
    those in use for removal after completion. Now we also need to abort
    all that are locked and are not progressing due to being locked
    by our lock. We don't upgrade our lock here.
  */
  mysql_lock_abort(lpt->thd, my_table, FALSE);
  VOID(pthread_mutex_unlock(&LOCK_open));
  DBUG_VOID_RETURN;
}


/*
  Tells if two (or more) tables have auto_increment columns and we want to
  lock those tables with a write lock.

  SYNOPSIS
    has_two_write_locked_tables_with_auto_increment
      tables        Table list

  NOTES:
    Call this function only when you have established the list of all tables
    which you'll want to update (including stored functions, triggers, views
    inside your statement).

  RETURN
    0  No
    1  Yes
*/

static bool
has_two_write_locked_tables_with_auto_increment(TABLE_LIST *tables)
{
  char *first_table_name= NULL, *first_db;
  LINT_INIT(first_db);

  for (TABLE_LIST *table= tables; table; table= table->next_global)
  {
    /* we must do preliminary checks as table->table may be NULL */
    if (!table->placeholder() &&
        table->table->found_next_number_field &&
        (table->lock_type >= TL_WRITE_ALLOW_WRITE))
    {
      if (first_table_name == NULL)
      {
        first_table_name= table->table_name;
        first_db= table->db;
        DBUG_ASSERT(first_db);
      }
      else if (strcmp(first_db, table->db) ||
               strcmp(first_table_name, table->table_name))
        return 1;
    }
  }
  return 0;
}


/*
  Open and lock system tables for read.

  SYNOPSIS
    open_system_tables_for_read()
      thd         Thread context.
      table_list  List of tables to open.
      backup      Pointer to Open_tables_state instance where
                  information about currently open tables will be
                  saved, and from which will be restored when we will
                  end work with system tables.

  NOTES
    Thanks to restrictions which we put on opening and locking of
    system tables for writing, we can open and lock them for reading
    even when we already have some other tables open and locked.  One
    must call close_system_tables() to close systems tables opened
    with this call.

  RETURN
    FALSE   Success
    TRUE    Error
*/

bool
open_system_tables_for_read(THD *thd, TABLE_LIST *table_list,
                            Open_tables_state *backup)
{
  DBUG_ENTER("open_system_tables_for_read");

  thd->reset_n_backup_open_tables_state(backup);

  uint count= 0;
  bool not_used;
  for (TABLE_LIST *tables= table_list; tables; tables= tables->next_global)
  {
    TABLE *table= open_table(thd, tables, thd->mem_root, &not_used,
                             MYSQL_LOCK_IGNORE_FLUSH);
    if (!table)
      goto error;

    DBUG_ASSERT(table->s->system_table);

    table->use_all_columns();
    table->reginfo.lock_type= tables->lock_type;
    tables->table= table;
    count++;
  }

  {
    TABLE **list= (TABLE**) thd->alloc(sizeof(TABLE*) * count);
    TABLE **ptr= list;
    for (TABLE_LIST *tables= table_list; tables; tables= tables->next_global)
      *(ptr++)= tables->table;

    thd->lock= mysql_lock_tables(thd, list, count,
                                 MYSQL_LOCK_IGNORE_FLUSH, &not_used);
  }
  if (thd->lock)
    DBUG_RETURN(FALSE);

error:
  close_system_tables(thd, backup);

  DBUG_RETURN(TRUE);
}


/*
  Close system tables, opened with open_system_tables_for_read().

  SYNOPSIS
    close_system_tables()
      thd     Thread context
      backup  Pointer to Open_tables_state instance which holds
              information about tables which were open before we
              decided to access system tables.
*/

void
close_system_tables(THD *thd, Open_tables_state *backup)
{
  close_thread_tables(thd);
  thd->restore_backup_open_tables_state(backup);
}


/*
  Open and lock one system table for update.

  SYNOPSIS
    open_system_table_for_update()
      thd        Thread context.
      one_table  Table to open.

  NOTES
    Table opened with this call should closed using close_thread_tables().

  RETURN
    0	Error
    #	Pointer to TABLE object of system table
*/

TABLE *
open_system_table_for_update(THD *thd, TABLE_LIST *one_table)
{
  DBUG_ENTER("open_system_table_for_update");

  TABLE *table= open_ltable(thd, one_table, one_table->lock_type);
  if (table)
  {
    DBUG_ASSERT(table->s->system_table);
    table->use_all_columns();
  }

  DBUG_RETURN(table);
}<|MERGE_RESOLUTION|>--- conflicted
+++ resolved
@@ -4498,12 +4498,7 @@
               table_list->alias, name, item_name, (ulong) ref));
   Field_iterator_view field_it;
   field_it.set(table_list);
-<<<<<<< HEAD
-  Query_arena *arena, backup;  
-  LINT_INIT(arena);
-=======
   Query_arena *arena= 0, backup;  
->>>>>>> 8437d880
   
   DBUG_ASSERT(table_list->schema_table_reformed ||
               (ref != 0 && table_list->view != 0));
