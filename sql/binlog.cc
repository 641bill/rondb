/* Copyright (c) 2009, 2015, Oracle and/or its affiliates. All rights reserved.

   This program is free software; you can redistribute it and/or modify
   it under the terms of the GNU General Public License as published by
   the Free Software Foundation; version 2 of the License.

   This program is distributed in the hope that it will be useful,
   but WITHOUT ANY WARRANTY; without even the implied warranty of
   MERCHANTABILITY or FITNESS FOR A PARTICULAR PURPOSE.  See the
   GNU General Public License for more details.

   You should have received a copy of the GNU General Public License
   along with this program; if not, write to the Free Software Foundation,
   51 Franklin Street, Suite 500, Boston, MA 02110-1335 USA */

#include "binlog.h"

#include "my_stacktrace.h"                  // my_safe_print_system_time
#include "debug_sync.h"                     // DEBUG_SYNC
#include "log.h"                            // sql_print_warning
#include "log_event.h"                      // Rows_log_event
#include "mysqld_thd_manager.h"             // Global_THD_manager
#include "rpl_handler.h"                    // RUN_HOOK
#include "rpl_mi.h"                         // Master_info
#include "rpl_rli.h"                        // Relay_log_info
#include "rpl_rli_pdb.h"                    // Slave_worker
#include "rpl_slave_commit_order_manager.h" // Commit_order_manager
#include "rpl_trx_boundary_parser.h"        // Transaction_boundary_parser
#include "sql_class.h"                      // THD
#include "sql_parse.h"                      // sqlcom_can_generate_row_events
#include "sql_show.h"                       // append_identifier

#include "pfs_file_provider.h"
#include "mysql/psi/mysql_file.h"

#include <pfs_transaction_provider.h>
#include <mysql/psi/mysql_transaction.h>
#include "xa.h"

#include <list>
#include <string>

using std::max;
using std::min;
using std::string;
using std::list;
using binary_log::checksum_crc32;
#define FLAGSTR(V,F) ((V)&(F)?#F" ":"")

#define LOG_PREFIX	"ML"

/**
  @defgroup Binary_Log Binary Log
  @{
 */

#define MY_OFF_T_UNDEF (~(my_off_t)0UL)

/*
  Constants required for the limit unsafe warnings suppression
 */
//seconds after which the limit unsafe warnings suppression will be activated
#define LIMIT_UNSAFE_WARNING_ACTIVATION_TIMEOUT 50
//number of limit unsafe warnings after which the suppression will be activated
#define LIMIT_UNSAFE_WARNING_ACTIVATION_THRESHOLD_COUNT 50
#define MAX_SESSION_ATTACH_TRIES 10

static ulonglong limit_unsafe_suppression_start_time= 0;
static bool unsafe_warning_suppression_is_activated= false;
static int limit_unsafe_warning_count= 0;

static handlerton *binlog_hton;
bool opt_binlog_order_commits= true;

const char *log_bin_index= 0;
const char *log_bin_basename= 0;

MYSQL_BIN_LOG mysql_bin_log(&sync_binlog_period, WRITE_CACHE);

static int binlog_init(void *p);
static int binlog_start_trans_and_stmt(THD *thd, Log_event *start_event);
static int binlog_close_connection(handlerton *hton, THD *thd);
static int binlog_savepoint_set(handlerton *hton, THD *thd, void *sv);
static int binlog_savepoint_rollback(handlerton *hton, THD *thd, void *sv);
static bool binlog_savepoint_rollback_can_release_mdl(handlerton *hton,
                                                      THD *thd);
static int binlog_commit(handlerton *hton, THD *thd, bool all);
static int binlog_rollback(handlerton *hton, THD *thd, bool all);
static int binlog_prepare(handlerton *hton, THD *thd, bool all);
static int binlog_xa_commit(handlerton *hton,  XID *xid);
static int binlog_xa_rollback(handlerton *hton,  XID *xid);
static void exec_binlog_error_action_abort(const char* err_string);

/**
  Helper class to hold a mutex for the duration of the
  block.

  Eliminates the need for explicit unlocking of mutexes on, e.g.,
  error returns.  On passing a null pointer, the sentry will not do
  anything.
 */
class Mutex_sentry
{
public:
  Mutex_sentry(mysql_mutex_t *mutex)
    : m_mutex(mutex)
  {
    if (m_mutex)
      mysql_mutex_lock(mutex);
  }

  ~Mutex_sentry()
  {
    if (m_mutex)
      mysql_mutex_unlock(m_mutex);
#ifndef DBUG_OFF
    m_mutex= 0;
#endif
  }

private:
  mysql_mutex_t *m_mutex;

  // It's not allowed to copy this object in any way
  Mutex_sentry(Mutex_sentry const&);
  void operator=(Mutex_sentry const&);
};


/**
  Helper class to perform a thread excursion.

  This class is used to temporarily switch to another session (THD
  structure). It will set up thread specific "globals" correctly
  so that the POSIX thread looks exactly like the session attached to.
  However, PSI_thread info is not touched as it is required to show
  the actual physial view in PFS instrumentation i.e., it should
  depict as the real thread doing the work instead of thread it switched
  to.

  On destruction, the original session (which is supplied to the
  constructor) will be re-attached automatically. For example, with
  this code, the value of @c current_thd will be the same before and
  after execution of the code.

  @code
  {
    Thread_excursion excursion(current_thd);
    for (int i = 0 ; i < count ; ++i)
      excursion.attach_to(other_thd[i]);
  }
  @endcode

  @warning The class is not designed to be inherited from.
 */

class Thread_excursion
{
public:
  Thread_excursion(THD *thd)
    : m_original_thd(thd)
  {
  }

  ~Thread_excursion() {
#ifndef EMBEDDED_LIBRARY
    if (unlikely(setup_thread_globals(m_original_thd)))
      DBUG_ASSERT(0);                           // Out of memory?!
#endif
  }

  /**
    Try to attach the POSIX thread to a session.
    - This function attaches the POSIX thread to a session
    in MAX_SESSION_ATTACH_TRIES tries when encountering
    'out of memory' error, and terminates the server after
    failed in MAX_SESSION_ATTACH_TRIES tries.

    @param[in] thd       The thd of a session
   */
  void try_to_attach_to(THD *thd)
  {
    int i= 0;
    /*
      Attach the POSIX thread to a session in MAX_SESSION_ATTACH_TRIES
      tries when encountering 'out of memory' error.
    */
    while (i < MAX_SESSION_ATTACH_TRIES)
    {
      /*
        Currently attach_to(...) returns ER_OUTOFMEMORY or 0. So
        we continue to attach the POSIX thread when encountering
        the ER_OUTOFMEMORY error. Please take care other error
        returned from attach_to(...) in future.
      */
      if (!attach_to(thd))
      {
        if (i > 0)
          sql_print_warning("Server overcomes the temporary 'out of memory' "
                            "in '%d' tries while attaching to session thread "
                            "during the group commit phase.\n", i + 1);
        break;
      }
      /* Sleep 1 microsecond per try to avoid temporary 'out of memory' */
      my_sleep(1);
      i++;
    }
    /*
      Terminate the server after failed to attach the POSIX thread
      to a session in MAX_SESSION_ATTACH_TRIES tries.
    */
    if (MAX_SESSION_ATTACH_TRIES == i)
    {
      my_safe_print_system_time();
      my_safe_printf_stderr("%s", "[Fatal] Out of memory while attaching to "
                            "session thread during the group commit phase. "
                            "Data consistency between master and slave can "
                            "be guaranteed after server restarts.\n");
      _exit(MYSQLD_FAILURE_EXIT);
    }
  }

private:

  /**
    Attach the POSIX thread to a session.
   */
  int attach_to(THD *thd)
  {
#ifndef EMBEDDED_LIBRARY
    if (DBUG_EVALUATE_IF("simulate_session_attach_error", 1, 0)
        || unlikely(setup_thread_globals(thd)))
    {
      /*
        Indirectly uses pthread_setspecific, which can only return
        ENOMEM or EINVAL. Since store_globals are using correct keys,
        the only alternative is out of memory.
      */
      return ER_OUTOFMEMORY;
    }
#endif /* EMBEDDED_LIBRARY */
    return 0;
  }

  int setup_thread_globals(THD *thd) const {
    return thd->store_globals();
  }

  THD *m_original_thd;
};


/**
  Caches for non-transactional and transactional data before writing
  it to the binary log.

  @todo All the access functions for the flags suggest that the
  encapsuling is not done correctly, so try to move any logic that
  requires access to the flags into the cache.
*/
class binlog_cache_data
{
public:

  binlog_cache_data(bool trx_cache_arg,
                    my_off_t max_binlog_cache_size_arg,
                    ulong *ptr_binlog_cache_use_arg,
                    ulong *ptr_binlog_cache_disk_use_arg)
  : m_pending(0), saved_max_binlog_cache_size(max_binlog_cache_size_arg),
    ptr_binlog_cache_use(ptr_binlog_cache_use_arg),
    ptr_binlog_cache_disk_use(ptr_binlog_cache_disk_use_arg)
  {
    reset();
    flags.transactional= trx_cache_arg;
    cache_log.end_of_file= saved_max_binlog_cache_size;
  }

  int finalize(THD *thd, Log_event *end_event);
  int finalize(THD *thd, Log_event *end_event, XID_STATE *xs);
  int flush(THD *thd, my_off_t *bytes, bool *wrote_xid);
  int write_event(THD *thd, Log_event *event);

  virtual ~binlog_cache_data()
  {
    DBUG_ASSERT(is_binlog_empty());
    close_cached_file(&cache_log);
  }

  bool is_binlog_empty() const
  {
    my_off_t pos= my_b_tell(&cache_log);
    DBUG_PRINT("debug", ("%s_cache - pending: 0x%llx, bytes: %llu",
                         (flags.transactional ? "trx" : "stmt"),
                         (ulonglong) pending(), (ulonglong) pos));
    return pending() == NULL && pos == 0;
  }

  bool is_finalized() const {
    return flags.finalized;
  }

  Rows_log_event *pending() const
  {
    return m_pending;
  }

  void set_pending(Rows_log_event *const pending)
  {
    m_pending= pending;
  }

  void set_incident(void)
  {
    flags.incident= true;
  }

  bool has_incident(void) const
  {
    return flags.incident;
  }

  bool has_xid() const {
    // There should only be an XID event if we are transactional
    DBUG_ASSERT((flags.transactional && flags.with_xid) || !flags.with_xid);
    return flags.with_xid;
  }

  bool is_trx_cache() const
  {
    return flags.transactional;
  }

  my_off_t get_byte_position() const
  {
    return my_b_tell(&cache_log);
  }

  virtual void reset()
  {
    compute_statistics();
    truncate(0);

    /*
      If IOCACHE has a file associated, change its size to 0.
      It is safer to do it here, since we are certain that one
      asked the cache to go to position 0 with truncate.
    */
    if(cache_log.file != -1)
    {
      int error= 0;
      if((error= my_chsize(cache_log.file, 0, 0, MYF(MY_WME))))
        sql_print_warning("Unable to resize binlog IOCACHE auxilary file");

      DBUG_EXECUTE_IF("show_io_cache_size",
                      {
                        my_off_t file_size= my_seek(cache_log.file,
                                                    0L,MY_SEEK_END,MYF(MY_WME+MY_FAE));
                        sql_print_error("New size:%llu",
                                        static_cast<ulonglong>(file_size));
                      });
    }

    flags.incident= false;
    flags.with_xid= false;
    flags.immediate= false;
    flags.finalized= false;
    /*
      The truncate function calls reinit_io_cache that calls my_b_flush_io_cache
      which may increase disk_writes. This breaks the disk_writes use by the
      binary log which aims to compute the ratio between in-memory cache usage
      and disk cache usage. To avoid this undesirable behavior, we reset the
      variable after truncating the cache.
    */
    cache_log.disk_writes= 0;
    DBUG_ASSERT(is_binlog_empty());
  }

  /*
    Sets the write position to point at the position given. If the
    cache has swapped to a file, it reinitializes it, so that the
    proper data is added to the IO_CACHE buffer. Otherwise, it just
    does a my_b_seek.

    my_b_seek will not work if the cache has swapped, that's why
    we do this workaround.

    @param[IN]  pos the new write position.
    @param[IN]  use_reinit if the position should be reset resorting
                to reset_io_cache (which may issue a flush_io_cache 
                inside)

    @return The previous write position.
   */
  my_off_t reset_write_pos(my_off_t pos, bool use_reinit)
  {
    DBUG_ENTER("reset_write_pos");
    DBUG_ASSERT(cache_log.type == WRITE_CACHE);

    my_off_t oldpos= get_byte_position();

    if (use_reinit)
      reinit_io_cache(&cache_log, WRITE_CACHE, pos, 0, 0);
    else
      my_b_seek(&cache_log, pos);

    DBUG_RETURN(oldpos);
  }

  /*
    Cache to store data before copying it to the binary log.
  */
  IO_CACHE cache_log;

protected:
  /*
    It truncates the cache to a certain position. This includes deleting the
    pending event.
   */
  void truncate(my_off_t pos)
  {
    DBUG_PRINT("info", ("truncating to position %lu", (ulong) pos));
    remove_pending_event();
    reinit_io_cache(&cache_log, WRITE_CACHE, pos, 0, 0);
    cache_log.end_of_file= saved_max_binlog_cache_size;
  }

  /**
     Flush pending event to the cache buffer.
   */
  int flush_pending_event(THD *thd) {
    if (m_pending)
    {
      m_pending->set_flags(Rows_log_event::STMT_END_F);
      if (int error= write_event(thd, m_pending))
        return error;
      thd->clear_binlog_table_maps();
    }
    return 0;
  }

  /**
    Remove the pending event.
   */
  int remove_pending_event() {
    delete m_pending;
    m_pending= NULL;
    return 0;
  }
  struct Flags {
    /*
      Defines if this is either a trx-cache or stmt-cache, respectively, a
      transactional or non-transactional cache.
    */
    bool transactional:1;

    /*
      This indicates that some events did not get into the cache and most likely
      it is corrupted.
    */
    bool incident:1;

    /*
      This indicates that the cache should be written without BEGIN/END.
    */
    bool immediate:1;

    /*
      This flag indicates that the buffer was finalized and has to be
      flushed to disk.
     */
    bool finalized:1;

    /*
      This indicates that the cache contain an XID event.
     */
    bool with_xid:1;
  } flags;

private:
  /*
    Pending binrows event. This event is the event where the rows are currently
    written.
   */
  Rows_log_event *m_pending;

  /**
    This function computes binlog cache and disk usage.
  */
  void compute_statistics()
  {
    if (!is_binlog_empty())
    {
      (*ptr_binlog_cache_use)++;
      if (cache_log.disk_writes != 0)
        (*ptr_binlog_cache_disk_use)++;
    }
  }

  /*
    Stores the values of maximum size of the cache allowed when this cache
    is configured. This corresponds to either
      . max_binlog_cache_size or max_binlog_stmt_cache_size.
  */
  my_off_t saved_max_binlog_cache_size;

  /*
    Stores a pointer to the status variable that keeps track of the in-memory 
    cache usage. This corresponds to either
      . binlog_cache_use or binlog_stmt_cache_use.
  */
  ulong *ptr_binlog_cache_use;

  /*
    Stores a pointer to the status variable that keeps track of the disk
    cache usage. This corresponds to either
      . binlog_cache_disk_use or binlog_stmt_cache_disk_use.
  */
  ulong *ptr_binlog_cache_disk_use;

  binlog_cache_data& operator=(const binlog_cache_data& info);
  binlog_cache_data(const binlog_cache_data& info);
};


class binlog_stmt_cache_data
  : public binlog_cache_data
{
public:
  binlog_stmt_cache_data(bool trx_cache_arg,
                        my_off_t max_binlog_cache_size_arg,
                        ulong *ptr_binlog_cache_use_arg,
                        ulong *ptr_binlog_cache_disk_use_arg)
    : binlog_cache_data(trx_cache_arg,
                        max_binlog_cache_size_arg,
                        ptr_binlog_cache_use_arg,
                        ptr_binlog_cache_disk_use_arg)
  {
  }

  using binlog_cache_data::finalize;

  int finalize(THD *thd);
};


int
binlog_stmt_cache_data::finalize(THD *thd)
{
  if (flags.immediate)
  {
    if (int error= finalize(thd, NULL))
      return error;
  }
  else
  {
    Query_log_event
      end_evt(thd, STRING_WITH_LEN("COMMIT"), false, false, true, 0, true);
    if (int error= finalize(thd, &end_evt))
      return error;
  }
  return 0;
}


class binlog_trx_cache_data : public binlog_cache_data
{
public:
  binlog_trx_cache_data(bool trx_cache_arg,
                        my_off_t max_binlog_cache_size_arg,
                        ulong *ptr_binlog_cache_use_arg,
                        ulong *ptr_binlog_cache_disk_use_arg)
  : binlog_cache_data(trx_cache_arg,
                      max_binlog_cache_size_arg,
                      ptr_binlog_cache_use_arg,
                      ptr_binlog_cache_disk_use_arg),
    m_cannot_rollback(FALSE), before_stmt_pos(MY_OFF_T_UNDEF)
  {   }

  void reset()
  {
    DBUG_ENTER("reset");
    DBUG_PRINT("enter", ("before_stmt_pos: %llu", (ulonglong) before_stmt_pos));
    m_cannot_rollback= FALSE;
    before_stmt_pos= MY_OFF_T_UNDEF;
    binlog_cache_data::reset();
    DBUG_PRINT("return", ("before_stmt_pos: %llu", (ulonglong) before_stmt_pos));
    DBUG_VOID_RETURN;
  }

  bool cannot_rollback() const
  {
    return m_cannot_rollback;
  }

  void set_cannot_rollback()
  {
    m_cannot_rollback= TRUE;
  }

  my_off_t get_prev_position() const
  {
     return before_stmt_pos;
  }

  void set_prev_position(my_off_t pos)
  {
    DBUG_ENTER("set_prev_position");
    DBUG_PRINT("enter", ("before_stmt_pos: %llu", (ulonglong) before_stmt_pos));
    before_stmt_pos= pos;
    DBUG_PRINT("return", ("before_stmt_pos: %llu", (ulonglong) before_stmt_pos));
    DBUG_VOID_RETURN;
  }

  void restore_prev_position()
  {
    DBUG_ENTER("restore_prev_position");
    DBUG_PRINT("enter", ("before_stmt_pos: %llu", (ulonglong) before_stmt_pos));
    binlog_cache_data::truncate(before_stmt_pos);
    before_stmt_pos= MY_OFF_T_UNDEF;
    DBUG_PRINT("return", ("before_stmt_pos: %llu", (ulonglong) before_stmt_pos));
    DBUG_VOID_RETURN;
  }

  void restore_savepoint(my_off_t pos)
  {
    DBUG_ENTER("restore_savepoint");
    DBUG_PRINT("enter", ("before_stmt_pos: %llu", (ulonglong) before_stmt_pos));
    binlog_cache_data::truncate(pos);
    if (pos <= before_stmt_pos)
      before_stmt_pos= MY_OFF_T_UNDEF;
    DBUG_PRINT("return", ("before_stmt_pos: %llu", (ulonglong) before_stmt_pos));
    DBUG_VOID_RETURN;
  }

  using binlog_cache_data::truncate;

  int truncate(THD *thd, bool all);

private:
  /*
    It will be set TRUE if any statement which cannot be rolled back safely
    is put in trx_cache.
  */
  bool m_cannot_rollback;

  /*
    Binlog position before the start of the current statement.
  */
  my_off_t before_stmt_pos;

  binlog_trx_cache_data& operator=(const binlog_trx_cache_data& info);
  binlog_trx_cache_data(const binlog_trx_cache_data& info);
};

class binlog_cache_mngr {
public:
  binlog_cache_mngr(my_off_t max_binlog_stmt_cache_size_arg,
                    ulong *ptr_binlog_stmt_cache_use_arg,
                    ulong *ptr_binlog_stmt_cache_disk_use_arg,
                    my_off_t max_binlog_cache_size_arg,
                    ulong *ptr_binlog_cache_use_arg,
                    ulong *ptr_binlog_cache_disk_use_arg)
  : stmt_cache(FALSE, max_binlog_stmt_cache_size_arg,
               ptr_binlog_stmt_cache_use_arg,
               ptr_binlog_stmt_cache_disk_use_arg),
    trx_cache(TRUE, max_binlog_cache_size_arg,
              ptr_binlog_cache_use_arg,
              ptr_binlog_cache_disk_use_arg),
    has_logged_xid(NULL)
  {  }

  binlog_cache_data* get_binlog_cache_data(bool is_transactional)
  {
    if (is_transactional)
      return &trx_cache;
    else
      return &stmt_cache;
  }

  IO_CACHE* get_binlog_cache_log(bool is_transactional)
  {
    return (is_transactional ? &trx_cache.cache_log : &stmt_cache.cache_log);
  }

  /**
    Convenience method to check if both caches are empty.
   */
  bool is_binlog_empty() const {
    return stmt_cache.is_binlog_empty() && trx_cache.is_binlog_empty();
  }

  /*
    clear stmt_cache and trx_cache if they are not empty
  */
  void reset()
  {
    if (!stmt_cache.is_binlog_empty())
      stmt_cache.reset();
    if (!trx_cache.is_binlog_empty())
      trx_cache.reset();
  }

#ifndef DBUG_OFF
  bool dbug_any_finalized() const {
    return stmt_cache.is_finalized() || trx_cache.is_finalized();
  }
#endif

  /*
    Convenience method to flush both caches to the binary log.

    @param bytes_written Pointer to variable that will be set to the
                         number of bytes written for the flush.
    @param wrote_xid     Pointer to variable that will be set to @c
                         true if any XID event was written to the
                         binary log. Otherwise, the variable will not
                         be touched.
    @return Error code on error, zero if no error.
   */
  int flush(THD *thd, my_off_t *bytes_written, bool *wrote_xid)
  {
    my_off_t stmt_bytes= 0;
    my_off_t trx_bytes= 0;
    DBUG_ASSERT(stmt_cache.has_xid() == 0);
    int error= stmt_cache.flush(thd, &stmt_bytes, wrote_xid);
    if (error)
      return error;
    else
    {
      /*
        If both trx_cache and stmt_cache are nonempty, and
        gtid_next='AUTOMATIC', we need to release anonymous ownership.
        (This can only happen for anonymous transactions, since GTID
        consistency forbids mixing transactional and non-transactional
        tables in the same statement.)  It is important to release
        anonymous ownership, because when the transaction cache is
        flushed, it calls Gtid_state::generate_automatic_gtid, which
        expects (and asserts) that nothing is owned.
      */
      if (trx_cache.is_finalized() &&
          thd->variables.gtid_next.type == AUTOMATIC_GROUP &&
          thd->owned_gtid.sidno == THD::OWNED_SIDNO_ANONYMOUS)
      {
        thd->clear_owned_gtids();
        global_sid_lock->rdlock();
        gtid_state->release_anonymous_ownership();
        global_sid_lock->unlock();
      }
    }
    DEBUG_SYNC(thd, "after_flush_stm_cache_before_flush_trx_cache");
    if (int error= trx_cache.flush(thd, &trx_bytes, wrote_xid))
      return error;
    *bytes_written= stmt_bytes + trx_bytes;
    return 0;
  }

  binlog_stmt_cache_data stmt_cache;
  binlog_trx_cache_data trx_cache;
  /*
    The bool flag is for preventing do_binlog_xa_commit_rollback()
    execution twice which can happen for "external" xa commit/rollback.
  */
  bool has_logged_xid;
private:

  binlog_cache_mngr& operator=(const binlog_cache_mngr& info);
  binlog_cache_mngr(const binlog_cache_mngr& info);
};


static binlog_cache_mngr *thd_get_cache_mngr(const THD *thd)
{
  /*
    If opt_bin_log is not set, binlog_hton->slot == -1 and hence
    thd_get_ha_data(thd, hton) segfaults.
  */
  DBUG_ASSERT(opt_bin_log);
  return (binlog_cache_mngr *)thd_get_ha_data(thd, binlog_hton);
}


/**
  Checks if the BINLOG_CACHE_SIZE's value is greater than MAX_BINLOG_CACHE_SIZE.
  If this happens, the BINLOG_CACHE_SIZE is set to MAX_BINLOG_CACHE_SIZE.
*/
void check_binlog_cache_size(THD *thd)
{
  if (binlog_cache_size > max_binlog_cache_size)
  {
    if (thd)
    {
      push_warning_printf(thd, Sql_condition::SL_WARNING,
                          ER_BINLOG_CACHE_SIZE_GREATER_THAN_MAX,
                          ER(ER_BINLOG_CACHE_SIZE_GREATER_THAN_MAX),
                          (ulong) binlog_cache_size,
                          (ulong) max_binlog_cache_size);
    }
    else
    {
      sql_print_warning(ER_DEFAULT(ER_BINLOG_CACHE_SIZE_GREATER_THAN_MAX),
                        binlog_cache_size,
                        (ulong) max_binlog_cache_size);
    }
    binlog_cache_size= static_cast<ulong>(max_binlog_cache_size);
  }
}

/**
  Checks if the BINLOG_STMT_CACHE_SIZE's value is greater than MAX_BINLOG_STMT_CACHE_SIZE.
  If this happens, the BINLOG_STMT_CACHE_SIZE is set to MAX_BINLOG_STMT_CACHE_SIZE.
*/
void check_binlog_stmt_cache_size(THD *thd)
{
  if (binlog_stmt_cache_size > max_binlog_stmt_cache_size)
  {
    if (thd)
    {
      push_warning_printf(thd, Sql_condition::SL_WARNING,
                          ER_BINLOG_STMT_CACHE_SIZE_GREATER_THAN_MAX,
                          ER(ER_BINLOG_STMT_CACHE_SIZE_GREATER_THAN_MAX),
                          (ulong) binlog_stmt_cache_size,
                          (ulong) max_binlog_stmt_cache_size);
    }
    else
    {
      sql_print_warning(ER_DEFAULT(ER_BINLOG_STMT_CACHE_SIZE_GREATER_THAN_MAX),
                        binlog_stmt_cache_size,
                        (ulong) max_binlog_stmt_cache_size);
    }
    binlog_stmt_cache_size= static_cast<ulong>(max_binlog_stmt_cache_size);
  }
}

/**
 Check whether binlog_hton has valid slot and enabled
*/
bool binlog_enabled()
{
	return(binlog_hton && binlog_hton->slot != HA_SLOT_UNDEF);
}

 /*
  Save position of binary log transaction cache.

  SYNPOSIS
    binlog_trans_log_savepos()

    thd      The thread to take the binlog data from
    pos      Pointer to variable where the position will be stored

  DESCRIPTION

    Save the current position in the binary log transaction cache into
    the variable pointed to by 'pos'
 */

static void
binlog_trans_log_savepos(THD *thd, my_off_t *pos)
{
  DBUG_ENTER("binlog_trans_log_savepos");
  DBUG_ASSERT(pos != NULL);
  binlog_cache_mngr *const cache_mngr= thd_get_cache_mngr(thd);
  DBUG_ASSERT(mysql_bin_log.is_open());
  *pos= cache_mngr->trx_cache.get_byte_position();
  DBUG_PRINT("return", ("position: %lu", (ulong) *pos));
  DBUG_VOID_RETURN;
}

static int binlog_dummy_recover(handlerton *hton, XID *xid, uint len)
{
  return 0;
}

/**
  Auxiliary class to copy serialized events to the binary log and
  correct some of the fields that are not known until just before
  writing the event.

  This class allows feeding events in parts, so it is practical to use
  in do_write_cache() which reads events from an IO_CACHE where events
  may span mutiple cache pages.

  The following fields are fixed before writing the event:
  - end_log_pos is set
  - the checksum is computed if checksums are enabled
  - the length is incremented by the checksum size if checksums are enabled
*/
class Binlog_event_writer
{
  IO_CACHE *output_cache;
  bool have_checksum;
  ha_checksum initial_checksum;
  ha_checksum checksum;
  uint32 end_log_pos;

public:
  /**
    Constructs a new Binlog_event_writer. Should be called once before
    starting to flush the transaction or statement cache to the
    binlog.

    @param output_cache_arg IO_CACHE to write to.
    @param have_checksum_al
  */
  Binlog_event_writer(IO_CACHE *output_cache_arg)
    : output_cache(output_cache_arg),
      have_checksum(binlog_checksum_options !=
                    binary_log::BINLOG_CHECKSUM_ALG_OFF),
      initial_checksum(my_checksum(0L, NULL, 0)),
      checksum(initial_checksum),
      end_log_pos(my_b_tell(output_cache))
  {
    // Simulate checksum error
    if (DBUG_EVALUATE_IF("fault_injection_crc_value", 1, 0))
      checksum--;
  }

  /**
    Write part of an event to disk.

    @param buf_p[IN,OUT] Points to buffer with data to write.  The
    caller must set this initially, and it will be increased by the
    number of bytes written.

    @param buf_len_p[IN,OUT] Points to the remaining length of the
    buffer, i.e., from buf_p to the end of the buffer.  The caller
    must set this initially, and it will be decreased by the number of
    written bytes.

    @param event_len_p[IN,OUT] Points to the remaining length of the
    event, i.e., the size of the event minus what was already written.
    This must be initialized to zero by the caller, must be remembered
    by the caller between calls, and is updated by this function: when
    an event begins it is set to the length of the event, and for each
    call it is decreased by the number of written bytes.

    It is allowed that buf_len_p is less than event_len_p (i.e., event
    is only partial) and that event_len_p is less than buf_len_p
    (i.e., there is more than this event in the buffer).  This
    function will write as much as is available of one event, but
    never more than one.  It is required that buf_len_p >=
    LOG_EVENT_HEADER_LEN.

    @retval true Error, i.e., my_b_write failed.
    @retval false Success.
  */
  bool write_event_part(uchar **buf_p, uint32 *buf_len_p, uint32 *event_len_p)
  {
    DBUG_ENTER("Binlog_event_writer::write_event_part");

    if (*buf_len_p == 0)
      DBUG_RETURN(false);

    // This is the beginning of an event
    if (*event_len_p == 0)
    {
      // Caller must ensure that the first part of the event contains
      // a full event header.
      DBUG_ASSERT(*buf_len_p >= LOG_EVENT_HEADER_LEN);

      // Read event length
      *event_len_p= uint4korr(*buf_p + EVENT_LEN_OFFSET);

      // Increase end_log_pos
      end_log_pos+= *event_len_p;

      // Change event length if checksum is enabled
      if (have_checksum)
      {
        int4store(*buf_p + EVENT_LEN_OFFSET,
                  *event_len_p + BINLOG_CHECKSUM_LEN);
        // end_log_pos is shifted by the checksum length
        end_log_pos+= BINLOG_CHECKSUM_LEN;
      }

      // Store end_log_pos
      int4store(*buf_p + LOG_POS_OFFSET, end_log_pos);
    }

    // write the buffer
    uint32 write_bytes= std::min<uint32>(*buf_len_p, *event_len_p);
    DBUG_ASSERT(write_bytes > 0);
    if (my_b_write(output_cache, *buf_p, write_bytes))
      DBUG_RETURN(true);

    // update the checksum
    if (have_checksum)
      checksum= my_checksum(checksum, *buf_p, write_bytes);

    // Step positions.
    *buf_p+= write_bytes;
    *buf_len_p-= write_bytes;
    *event_len_p-= write_bytes;

    if (have_checksum)
    {
      // store checksum
      if (*event_len_p == 0)
      {
        char checksum_buf[BINLOG_CHECKSUM_LEN];
        int4store(checksum_buf, checksum);
        if (my_b_write(output_cache, checksum_buf, BINLOG_CHECKSUM_LEN))
          DBUG_RETURN(true);
        checksum= initial_checksum;
      }
    }

    DBUG_RETURN(false);
  }

  /**
    Write a full event to disk.

    This is a wrapper around write_event_part, which handles the
    special case where you have a complete event in the buffer.

    @param buf Buffer to write.
    @param buf_len Number of bytes to write.

    @retval true Error, i.e., my_b_write failed.
    @retval false Success.
  */
  bool write_full_event(uchar *buf, uint32 buf_len)
  {
    uint32 event_len_unused= 0;
    bool ret= write_event_part(&buf, &buf_len, &event_len_unused);
    DBUG_ASSERT(buf_len == 0);
    DBUG_ASSERT(event_len_unused == 0);
    return ret;
  }

};


/*
  this function is mostly a placeholder.
  conceptually, binlog initialization (now mostly done in MYSQL_BIN_LOG::open)
  should be moved here.
*/

static int binlog_init(void *p)
{
  binlog_hton= (handlerton *)p;
  binlog_hton->state=opt_bin_log ? SHOW_OPTION_YES : SHOW_OPTION_NO;
  binlog_hton->db_type=DB_TYPE_BINLOG;
  binlog_hton->savepoint_offset= sizeof(my_off_t);
  binlog_hton->close_connection= binlog_close_connection;
  binlog_hton->savepoint_set= binlog_savepoint_set;
  binlog_hton->savepoint_rollback= binlog_savepoint_rollback;
  binlog_hton->savepoint_rollback_can_release_mdl=
                                     binlog_savepoint_rollback_can_release_mdl;
  binlog_hton->commit= binlog_commit;
  binlog_hton->commit_by_xid= binlog_xa_commit;
  binlog_hton->rollback= binlog_rollback;
  binlog_hton->rollback_by_xid= binlog_xa_rollback;
  binlog_hton->prepare= binlog_prepare;
  binlog_hton->recover=binlog_dummy_recover;
  binlog_hton->flags= HTON_NOT_USER_SELECTABLE | HTON_HIDDEN;
  return 0;
}


static int binlog_deinit(void *p)
{
  /* Using binlog as TC after the binlog has been unloaded, won't work */
  if (tc_log == &mysql_bin_log)
    tc_log= NULL;
  binlog_hton= NULL;
  return 0;
}


static int binlog_close_connection(handlerton *hton, THD *thd)
{
  DBUG_ENTER("binlog_close_connection");
  binlog_cache_mngr *const cache_mngr= thd_get_cache_mngr(thd);
  DBUG_ASSERT(cache_mngr->is_binlog_empty());
  DBUG_PRINT("debug", ("Set ha_data slot %d to 0x%llx", binlog_hton->slot, (ulonglong) NULL));
  thd_set_ha_data(thd, binlog_hton, NULL);
  cache_mngr->~binlog_cache_mngr();
  my_free(cache_mngr);
  DBUG_RETURN(0);
}

int binlog_cache_data::write_event(THD *thd, Log_event *ev)
{
  DBUG_ENTER("binlog_cache_data::write_event");

  if (ev != NULL)
  {
    DBUG_EXECUTE_IF("simulate_disk_full_at_flush_pending",
                  {DBUG_SET("+d,simulate_file_write_error");});
    if (ev->write(&cache_log) != 0)
    {
      DBUG_EXECUTE_IF("simulate_disk_full_at_flush_pending",
                      {
                        DBUG_SET("-d,simulate_file_write_error");
                        DBUG_SET("-d,simulate_disk_full_at_flush_pending");
                        /* 
                           after +d,simulate_file_write_error the local cache
                           is in unsane state. Since -d,simulate_file_write_error
                           revokes the first simulation do_write_cache()
                           can't be run without facing an assert.
                           So it's blocked with the following 2nd simulation:
                        */
                        DBUG_SET("+d,simulate_do_write_cache_failure");
                      });
      DBUG_RETURN(1);
    }
    if (ev->get_type_code() == binary_log::XID_EVENT)
      flags.with_xid= true;
    if (ev->is_using_immediate_logging())
      flags.immediate= true;
  }
  DBUG_RETURN(0);
}


/**
  Write the Gtid_log_event to the binary log (prior to writing the
  statement or transaction cache).

  @param thd Thread that is committing.
  @param cache_data The cache that is flushing.
  @param writer The event will be written to this Binlog_event_writer object.

  @retval false Success.
  @retval true Error.
*/
bool MYSQL_BIN_LOG::write_gtid(THD *thd, binlog_cache_data *cache_data,
                               Binlog_event_writer *writer)
{
  DBUG_ENTER("MYSQL_BIN_LOG::write_gtid");

  DBUG_ASSERT(thd->variables.gtid_next.type != UNDEFINED_GROUP);

  /* Generate GTID */
  if (thd->variables.gtid_next.type == AUTOMATIC_GROUP)
  {
    if (gtid_state->generate_automatic_gtid(thd,
            thd->get_transaction()->get_rpl_transaction_ctx()->get_sidno(),
            thd->get_transaction()->get_rpl_transaction_ctx()->get_gno())
            != RETURN_STATUS_OK)
      DBUG_RETURN(true);
  }
  else
  {
    DBUG_PRINT("info", ("thd->variables.gtid_next.type=%d "
                        "thd->owned_gtid.sidno=%d",
                        thd->variables.gtid_next.type,
                        thd->owned_gtid.sidno));
    if (thd->variables.gtid_next.type == GTID_GROUP)
      DBUG_ASSERT(thd->owned_gtid.sidno > 0);
    else
    {
      DBUG_ASSERT(thd->variables.gtid_next.type == ANONYMOUS_GROUP);
      DBUG_ASSERT(thd->owned_gtid.sidno == THD::OWNED_SIDNO_ANONYMOUS);
    }
  }

  /* Generate logical timestamps for MTS */

  /*
    Prepare sequence_number and last_committed relative to the current
    binlog.  This is done by subtracting the binlog's clock offset
    from the values.

    A transaction that commits after the binlog is rotated, can have a
    commit parent in the previous binlog. In this case, subtracting
    the offset from the sequence number results in a negative
    number. The commit parent dependency gets lost in such
    case. Therefore, we log the value SEQ_UNINIT in this case.
  */

  Transaction_ctx *trn_ctx= thd->get_transaction();
  Logical_clock& clock= mysql_bin_log.max_committed_transaction;

  DBUG_ASSERT(trn_ctx->sequence_number > clock.get_offset());

  int64 relative_sequence_number= trn_ctx->sequence_number - clock.get_offset();
  int64 relative_last_committed=
    trn_ctx->last_committed <= clock.get_offset() ?
    SEQ_UNINIT : trn_ctx->last_committed - clock.get_offset();
  /*
    In case both the transaction cache and the statement cache are
    non-empty, both will be flushed in sequence and logged as
    different transactions. Then the second transaction must only
    be executed after the first one has committed. Therefore, we
    need to set last_committed for the second transaction equal to
    last_committed for the first transaction. This is done in
    binlog_cache_data::flush. binlog_cache_data::flush uses the
    condition trn_ctx->last_committed==SEQ_UNINIT to detect this
    situation, hence the need to set it here.
  */
  trn_ctx->last_committed= SEQ_UNINIT;

  /*
    Generate and write the Gtid_log_event.
  */
  Gtid_log_event gtid_event(thd, cache_data->is_trx_cache(),
                            relative_last_committed, relative_sequence_number);
  uchar buf[Gtid_log_event::MAX_EVENT_LENGTH];
  uint32 buf_len= gtid_event.write_to_memory(buf);
  bool ret= writer->write_full_event(buf, buf_len);

  DBUG_RETURN(ret);
}


int MYSQL_BIN_LOG::gtid_end_transaction(THD *thd)
{
  DBUG_ENTER("MYSQL_BIN_LOG::gtid_end_transaction");

  DBUG_PRINT("info", ("query=%s", thd->query().str));

  if (thd->owned_gtid.sidno > 0)
  {
    DBUG_ASSERT(thd->variables.gtid_next.type == GTID_GROUP);

    if (!opt_bin_log || (thd->slave_thread && !opt_log_slave_updates))
    {
      /*
        If the binary log is disabled for this thread (either by
        log_bin=0 or sql_log_bin=0 or by log_slave_updates=0 for a
        slave thread), then the statement must not be written to the
        binary log.  In this case, we just save the GTID into the
        table directly.

        (This only happens for DDL, since DML will save the GTID into
        table and release ownership inside ha_commit_trans.)
      */
      if (gtid_state->save(thd) != 0)
      {
        gtid_state->update_on_rollback(thd);
        DBUG_RETURN(1);
      }
      else
        gtid_state->update_on_commit(thd);
    }
    else
    {
      /*
        If statement is supposed to be written to binlog, we write it
        to the binary log.  Inserting into table and releasing
        ownership will be done in the binlog commit handler.
      */

      /*
        thd->cache_mngr may be uninitialized if the first transaction
        executed by the client is empty.
      */
      if (thd->binlog_setup_trx_data())
        DBUG_RETURN(1);
      binlog_cache_data *cache_data= &thd_get_cache_mngr(thd)->trx_cache;

      // Generate BEGIN event
      Query_log_event qinfo(thd, STRING_WITH_LEN("BEGIN"), TRUE,
                            FALSE, TRUE, 0, TRUE);
      DBUG_ASSERT(!qinfo.is_using_immediate_logging());

      /*
        Write BEGIN event and then commit (which will generate commit
        event and Gtid_log_event)
      */
      DBUG_PRINT("debug", ("Writing to trx_cache"));
      if (cache_data->write_event(thd, &qinfo) ||
          mysql_bin_log.commit(thd, true))
        DBUG_RETURN(1);
    }
  }
  else if (thd->owned_gtid.sidno == THD::OWNED_SIDNO_ANONYMOUS ||
           /*
             A transaction with an empty owned gtid should call
             end_gtid_violating_transaction(...) to clear the
             flag thd->has_gtid_consistency_violatoin in case
             it is set. It missed the clear in ordered_commit,
             because its binlog transaction cache is empty.
           */
           thd->has_gtid_consistency_violation)

  {
    gtid_state->update_on_commit(thd);
  }
  else if (thd->variables.gtid_next.type == GTID_GROUP &&
           thd->owned_gtid.is_empty())
  {
    DBUG_ASSERT(thd->has_gtid_consistency_violation == false);
    gtid_state->update_gtids_impl(thd, true);
  }

  DBUG_RETURN(0);
}

/**
  This function finalizes the cache preparing for commit or rollback.

  The function just writes all the necessary events to the cache but
  does not flush the data to the binary log file. That is the role of
  the binlog_cache_data::flush function.

  @see binlog_cache_data::flush

  @param thd                The thread whose transaction should be flushed
  @param cache_data         Pointer to the cache
  @param end_ev             The end event either commit/rollback

  @return
    nonzero if an error pops up when flushing the cache.
*/
int
binlog_cache_data::finalize(THD *thd, Log_event *end_event)
{
  DBUG_ENTER("binlog_cache_data::finalize");
  if (!is_binlog_empty())
  {
    DBUG_ASSERT(!flags.finalized);
    if (int error= flush_pending_event(thd))
      DBUG_RETURN(error);
    if (int error= write_event(thd, end_event))
      DBUG_RETURN(error);
    flags.finalized= true;
    DBUG_PRINT("debug", ("flags.finalized: %s", YESNO(flags.finalized)));
  }
  DBUG_RETURN(0);
}


/**
   The method writes XA END query to XA-prepared transaction's cache
   and calls the "basic" finalize().

   @return error code, 0 success
*/

int binlog_cache_data::finalize(THD *thd, Log_event *end_event, XID_STATE *xs)
{
  int error= 0;
  char buf[XID::ser_buf_size];
  char query[sizeof("XA END") + 1 + sizeof(buf)];
  int qlen= sprintf(query, "XA END %s", xs->get_xid()->serialize(buf));
  Query_log_event qev(thd, query, qlen, true, false, true, 0);

  if ((error= write_event(thd, &qev)))
    return error;

  return finalize(thd, end_event);
}


/**
  Flush caches to the binary log.

  If the cache is finalized, the cache will be flushed to the binary
  log file. If the cache is not finalized, nothing will be done.

  If flushing fails for any reason, an error will be reported and the
  cache will be reset. Flushing can fail in two circumstances:

  - It was not possible to write the cache to the file. In this case,
    it does not make sense to keep the cache.

  - The cache was successfully written to disk but post-flush actions
    (such as binary log rotation) failed. In this case, the cache is
    already written to disk and there is no reason to keep it.

  @see binlog_cache_data::finalize
 */
int
binlog_cache_data::flush(THD *thd, my_off_t *bytes_written, bool *wrote_xid)
{
  /*
    Doing a commit or a rollback including non-transactional tables,
    i.e., ending a transaction where we might write the transaction
    cache to the binary log.

    We can always end the statement when ending a transaction since
    transactions are not allowed inside stored functions. If they
    were, we would have to ensure that we're not ending a statement
    inside a stored function.
  */
  DBUG_ENTER("binlog_cache_data::flush");
  DBUG_PRINT("debug", ("flags.finalized: %s", YESNO(flags.finalized)));
  int error= 0;
  if (flags.finalized)
  {
    my_off_t bytes_in_cache= my_b_tell(&cache_log);
    Transaction_ctx *trn_ctx= thd->get_transaction();

    DBUG_PRINT("debug", ("bytes_in_cache: %llu", bytes_in_cache));

    trn_ctx->sequence_number= mysql_bin_log.transaction_counter.step();
    /*
<<<<<<< HEAD
      In case of two caches the transaction is split into two groups.
      The 2nd group is considered to be a successor of the 1st rather
      than to have a common commit parent with it.
      Notice that due to a simple method of detection that the current is
      the 2nd cache being flushed, the very first few transactions may be logged
      sequentially (a next one is tagged as if a preceding one is its
      commit parent).
    */
    if (trn_ctx->last_committed == SEQ_UNINIT)
      trn_ctx->last_committed= trn_ctx->sequence_number - 1;

    /*
      The GTID is written prior to flushing the statement cache, if
      the transaction has written to the statement cache; and prior to
      flushing the transaction cache if the transaction has written to
      the transaction cache.  If GTIDs are enabled, then transactional
      and non-transactional updates cannot be mixed, so at most one of
      the caches can be non-empty, so just one GTID will be
      generated. If GTIDs are disabled, then no GTID is generated at
      all; if both the transactional cache and the statement cache are
      non-empty then we get two Anonymous_gtid_log_events, which is
      correct.
    */
    Binlog_event_writer writer(mysql_bin_log.get_log_file());

    DBUG_EXECUTE_IF("simulate_binlog_flush_error",
                    {
                      if (rand() % 3 == 0)
                      {
                        thd->commit_error= THD::CE_FLUSH_ERROR;
                      }
                    };);

    if (!error)
      error= mysql_bin_log.write_gtid(thd, this, &writer);
    if (!error)
      error= mysql_bin_log.write_cache(thd, this, &writer);
=======
      The cache is always reset since subsequent rollbacks of the
      transactions might trigger attempts to write to the binary log
      if the cache is not reset.
     */
    if (!(error= gtid_before_write_cache(thd, this)))
      error= mysql_bin_log.write_cache(thd, this);
    else
      thd->commit_error= THD::CE_FLUSH_ERROR;
>>>>>>> b99a3c3e

    if (flags.with_xid && error == 0)
      *wrote_xid= true;

    /*
      Reset have to be after the if above, since it clears the
      with_xid flag
    */
    reset();
    if (bytes_written)
      *bytes_written= bytes_in_cache;
  }
  DBUG_ASSERT(!flags.finalized);
  DBUG_RETURN(error);
}

/**
  This function truncates the transactional cache upon committing or rolling
  back either a transaction or a statement.

  @param thd        The thread whose transaction should be flushed
  @param cache_mngr Pointer to the cache data to be flushed
  @param all        @c true means truncate the transaction, otherwise the
                    statement must be truncated.

  @return
    nonzero if an error pops up when truncating the transactional cache.
*/
int
binlog_trx_cache_data::truncate(THD *thd, bool all)
{
  DBUG_ENTER("binlog_trx_cache_data::truncate");
  int error=0;

  DBUG_PRINT("info", ("thd->options={ %s %s}, transaction: %s",
                      FLAGSTR(thd->variables.option_bits, OPTION_NOT_AUTOCOMMIT),
                      FLAGSTR(thd->variables.option_bits, OPTION_BEGIN),
                      all ? "all" : "stmt"));

  remove_pending_event();

  /*
    If rolling back an entire transaction or a single statement not
    inside a transaction, we reset the transaction cache.
  */
  if (ending_trans(thd, all))
  {
    if (has_incident())
    {
      const char* err_msg= "Error happend while resetting the transaction "
                           "cache for a rolled back transaction or a single "
                           "statement not inside a transaction.";
      error= mysql_bin_log.write_incident(thd, true/*need_lock_log=true*/,
                                          err_msg);
    }
    reset();
  }
  /*
    If rolling back a statement in a transaction, we truncate the
    transaction cache to remove the statement.
  */
  else if (get_prev_position() != MY_OFF_T_UNDEF)
    restore_prev_position();

  thd->clear_binlog_table_maps();

  DBUG_RETURN(error);
}


inline enum xa_option_words get_xa_opt(THD *thd)
{
  enum xa_option_words xa_opt= XA_NONE;
  switch(thd->lex->sql_command)
  {
  case SQLCOM_XA_COMMIT:
    xa_opt= static_cast<Sql_cmd_xa_commit*>(thd->lex->m_sql_cmd)->get_xa_opt();
    break;
  default:
    break;
  }

  return xa_opt;
}


/**
   Predicate function yields true when XA transaction is
   being logged having a proper state ready for prepare or
   commit in one phase.

   @param thd    THD pointer of running transaction
   @return true  When the being prepared transaction should be binlogged,
           false otherwise.
*/

inline bool is_loggable_xa_prepare(THD *thd)
{
  /*
    simulate_commit_failure is doing a trick with XID_STATE while
    the ongoing transaction is not XA, and therefore to be errored out,
    asserted below. In that case because of the
    latter fact the function returns @c false.
  */
  DBUG_EXECUTE_IF("simulate_commit_failure",
                  {
                    XID_STATE *xs= thd->get_transaction()->xid_state();
                    DBUG_ASSERT((thd->is_error() &&
                                 xs->get_state() == XID_STATE::XA_IDLE) ||
                                xs->get_state() == XID_STATE::XA_NOTR);
                  });

  return DBUG_EVALUATE_IF("simulate_commit_failure",
                          false,
                          thd->get_transaction()->xid_state()->
                          has_state(XID_STATE::XA_IDLE));
}

static int binlog_prepare(handlerton *hton, THD *thd, bool all)
{
  DBUG_ENTER("binlog_prepare");
  if (!all)
  {
    Logical_clock& clock= mysql_bin_log.max_committed_transaction;
    thd->get_transaction()->
      store_commit_parent(clock.get_timestamp());
  }

  DBUG_RETURN(all && is_loggable_xa_prepare(thd) ?
              mysql_bin_log.commit(thd, true) : 0);
}


/**
   Logging XA commit/rollback of a prepared transaction.

   The function is called at XA-commit or XA-rollback logging via
   two paths: the recovered-or-slave-applier or immediately through
   the  XA-prepared transaction connection itself.
   It fills in appropiate event in the statement cache whenever
   xid state is marked with is_binlogged() flag that indicates
   the prepared part of the transaction must've been logged.

   About early returns from the function.
   In the recovered-or-slave-applier case the function may be called
   for the 2nd time, which has_logged_xid monitors.
   ONE_PHASE option to XA-COMMIT is handled to skip
   writing XA-commit event now.
   And the final early return check is for the read-only XA that is
   not to be logged.

   @param thd          THD handle
   @param xid          a pointer to XID object that is serialized
   @param commit       when @c true XA-COMMIT is to be logged,
                       and @c false when it's XA-ROLLBACK.
   @return error code, 0 success
*/

inline int do_binlog_xa_commit_rollback(THD *thd, XID *xid, bool commit)
{
  DBUG_ASSERT(thd->lex->sql_command == SQLCOM_XA_COMMIT ||
              thd->lex->sql_command == SQLCOM_XA_ROLLBACK);

  XID_STATE *xid_state= thd->get_transaction()->xid_state();
  binlog_cache_mngr *cache_mngr= thd_get_cache_mngr(thd);

  if (cache_mngr != NULL && cache_mngr->has_logged_xid)
    return 0;

  if (get_xa_opt(thd) == XA_ONE_PHASE)
    return 0;
  if (!xid_state->is_binlogged())
    return 0; // nothing was really logged at prepare

  DBUG_ASSERT(!xid->is_null() ||
              !(thd->variables.option_bits & OPTION_BIN_LOG));

  char buf[XID::ser_buf_size];
  char query[(sizeof("XA ROLLBACK")) + 1 + sizeof(buf)];
  int qlen= sprintf(query, "XA %s %s", commit ? "COMMIT" : "ROLLBACK",
                    xid->serialize(buf));
  Query_log_event qinfo(thd, query, qlen, false, true, true, 0, false);
  return mysql_bin_log.write_event(&qinfo);
}


/**
   Logging XA commit/rollback of a prepared transaction in the case
   it was disconnected and resumed (recovered), or executed by a slave applier.

   @param thd         THD handle
   @param xid         a pointer to XID object
   @param commit      when @c true XA-COMMIT is logged, otherwise XA-ROLLBACK

   @return error code, 0 success
*/

inline int binlog_xa_commit_or_rollback(THD *thd, XID *xid, bool commit)
{
  int error= 0;

#ifndef DBUG_OFF
  binlog_cache_mngr *cache_mngr= thd_get_cache_mngr(thd);
  DBUG_ASSERT(!cache_mngr || !cache_mngr->has_logged_xid);
#endif
  if (!(error= do_binlog_xa_commit_rollback(thd, xid, commit)))
  {
    /*
      Error can't be propagated naturally via result.
      A grand-caller has to access to it through thd's da.
      todo:
      Bug #20488921 ERROR PROPAGATION DOES FULLY WORK IN XA
      stands in the way of implementing a failure simulation
      for XA PREPARE/COMMIT/ROLLBACK.
    */
    binlog_cache_mngr *cache_mngr= thd_get_cache_mngr(thd);

    if (cache_mngr)
      cache_mngr->has_logged_xid= true;
    if (commit)
      (void) mysql_bin_log.commit(thd, true);
    else
      (void) mysql_bin_log.rollback(thd, true);
    if (cache_mngr)
      cache_mngr->has_logged_xid= false;
  }
  return error;
}


static int binlog_xa_commit(handlerton *hton,  XID *xid)
{
  (void) binlog_xa_commit_or_rollback(current_thd, xid, true);

  return 0;
}


static int binlog_xa_rollback(handlerton *hton,  XID *xid)
{
  (void) binlog_xa_commit_or_rollback(current_thd, xid, false);

  return 0;
}

/**
  When a fatal error occurs due to which binary logging becomes impossible and
  the user specified binlog_error_action= ABORT_SERVER the following function is
  invoked. This function pushes the appropriate error message to client and logs
  the same to server error log and then aborts the server.

  @param err_string          Error string which specifies the exact error
                             message from the caller.

  @retval
    none
*/
static void exec_binlog_error_action_abort(const char* err_string)
{
  THD *thd= current_thd;
  /*
    When the code enters here it means that there was an error at higher layer
    and my_error function could have been invoked to let the client know what
    went wrong during the execution.

    But these errors will not let the client know that the server is going to
    abort. Even if we add an additional my_error function call at this point
    client will be able to see only the first error message that was set
    during the very first invocation of my_error function call.

    The advantage of having multiple my_error function calls are visible when
    the server is up and running and user issues SHOW WARNINGS or SHOW ERROR
    calls. In this special scenario server will be immediately aborted and
    user will not be able execute the above SHOW commands.

    Hence we clear the previous errors and push one critical error message to
    clients.
   */
  thd->clear_error();
  /*
    Adding ME_ERRORLOG flag will ensure that the error is sent to both
    client and to the server error log as well.
   */
  my_error(ER_BINLOG_LOGGING_IMPOSSIBLE, MYF(ME_ERRORLOG + ME_FATALERROR),
           err_string);
  thd->send_statement_status();
  abort();
}



/**
  This function is called once after each statement.

  @todo This function is currently not used any more and will
  eventually be eliminated. The real commit job is done in the
  MYSQL_BIN_LOG::commit function.

  @see MYSQL_BIN_LOG::commit

  @param hton  The binlog handlerton.
  @param thd   The client thread that executes the transaction.
  @param all   This is @c true if this is a real transaction commit, and
               @false otherwise.

  @see handlerton::commit
*/
static int binlog_commit(handlerton *hton, THD *thd, bool all)
{
  DBUG_ENTER("binlog_commit");
  /*
    Nothing to do (any more) on commit.
   */
  DBUG_RETURN(0);
}

/**
  This function is called when a transaction or a statement is rolled back.

  @internal It is necessary to execute a rollback here if the
  transaction was rolled back because of executing a ROLLBACK TO
  SAVEPOINT command, but it is not used for normal rollback since
  MYSQL_BIN_LOG::rollback is called in that case.

  @todo Refactor code to introduce a <code>MYSQL_BIN_LOG::rollback(THD
  *thd, SAVEPOINT *sv)</code> function in @c TC_LOG and have that
  function execute the necessary work to rollback to a savepoint.

  @param hton  The binlog handlerton.
  @param thd   The client thread that executes the transaction.
  @param all   This is @c true if this is a real transaction rollback, and
               @false otherwise.

  @see handlerton::rollback
*/
static int binlog_rollback(handlerton *hton, THD *thd, bool all)
{
  DBUG_ENTER("binlog_rollback");
  int error= 0;
  if (thd->lex->sql_command == SQLCOM_ROLLBACK_TO_SAVEPOINT)
    error= mysql_bin_log.rollback(thd, all);
  DBUG_RETURN(error);
}


bool
Stage_manager::Mutex_queue::append(THD *first)
{
  DBUG_ENTER("Stage_manager::Mutex_queue::append");
  lock();
  DBUG_PRINT("enter", ("first: 0x%llx", (ulonglong) first));
  DBUG_PRINT("info", ("m_first: 0x%llx, &m_first: 0x%llx, m_last: 0x%llx",
                       (ulonglong) m_first, (ulonglong) &m_first,
                       (ulonglong) m_last));
  int32 count= 1;
  bool empty= (m_first == NULL);
  *m_last= first;
  DBUG_PRINT("info", ("m_first: 0x%llx, &m_first: 0x%llx, m_last: 0x%llx",
                       (ulonglong) m_first, (ulonglong) &m_first,
                       (ulonglong) m_last));
  /*
    Go to the last THD instance of the list. We expect lists to be
    moderately short. If they are not, we need to track the end of
    the queue as well.
  */

  while (first->next_to_commit)
  {
    count++;
    first= first->next_to_commit;
  }
  my_atomic_add32(&m_size, count);

  m_last= &first->next_to_commit;
  DBUG_PRINT("info", ("m_first: 0x%llx, &m_first: 0x%llx, m_last: 0x%llx",
                        (ulonglong) m_first, (ulonglong) &m_first,
                        (ulonglong) m_last));
  DBUG_ASSERT(m_first || m_last == &m_first);
  DBUG_PRINT("return", ("empty: %s", YESNO(empty)));
  unlock();
  DBUG_RETURN(empty);
}


std::pair<bool, THD*>
Stage_manager::Mutex_queue::pop_front()
{
  DBUG_ENTER("Stage_manager::Mutex_queue::pop_front");
  lock();
  THD *result= m_first;
  bool more= true;
  /*
    We do not set next_to_commit to NULL here since this is only used
    in the flush stage. We will have to call fetch_queue last here,
    and will then "cut" the linked list by setting the end of that
    queue to NULL.
  */
  if (result)
    m_first= result->next_to_commit;
  if (m_first == NULL)
  {
    more= false;
    m_last = &m_first;
  }
  DBUG_ASSERT(my_atomic_load32(&m_size) > 0);
  my_atomic_add32(&m_size, -1);
  DBUG_ASSERT(m_first || m_last == &m_first);
  unlock();
  DBUG_PRINT("return", ("result: 0x%llx, more: %s",
                        (ulonglong) result, YESNO(more)));
  DBUG_RETURN(std::make_pair(more, result));
}


bool
Stage_manager::enroll_for(StageID stage, THD *thd, mysql_mutex_t *stage_mutex)
{
  // If the queue was empty: we're the leader for this batch
  DBUG_PRINT("debug", ("Enqueue 0x%llx to queue for stage %d",
                       (ulonglong) thd, stage));
  bool leader= m_queue[stage].append(thd);

#ifdef HAVE_REPLICATION
  if (stage == FLUSH_STAGE && has_commit_order_manager(thd))
  {
    Slave_worker *worker= dynamic_cast<Slave_worker *>(thd->rli_slave);
    Commit_order_manager *mngr= worker->get_commit_order_manager();

    mngr->unregister_trx(worker);
  }
#endif

  /*
    The stage mutex can be NULL if we are enrolling for the first
    stage.
  */
  if (stage_mutex)
    mysql_mutex_unlock(stage_mutex);

#ifndef DBUG_OFF
  if (stage == Stage_manager::SYNC_STAGE)
    DEBUG_SYNC(thd, "bgc_after_enrolling_for_sync_stage");
#endif

  /*
    If the queue was not empty, we're a follower and wait for the
    leader to process the queue. If we were holding a mutex, we have
    to release it before going to sleep.
  */
  if (!leader)
  {
    mysql_mutex_lock(&m_lock_done);
#ifndef DBUG_OFF
    /*
      Leader can be awaiting all-clear to preempt follower's execution.
      With setting the status the follower ensures it won't execute anything
      including thread-specific code.
    */
    thd->get_transaction()->m_flags.ready_preempt= 1;
    if (leader_await_preempt_status)
      mysql_cond_signal(&m_cond_preempt);
#endif
    while (thd->get_transaction()->m_flags.pending)
      mysql_cond_wait(&m_cond_done, &m_lock_done);
    mysql_mutex_unlock(&m_lock_done);
  }
  return leader;
}


THD *Stage_manager::Mutex_queue::fetch_and_empty()
{
  DBUG_ENTER("Stage_manager::Mutex_queue::fetch_and_empty");
  lock();
  DBUG_PRINT("enter", ("m_first: 0x%llx, &m_first: 0x%llx, m_last: 0x%llx",
                       (ulonglong) m_first, (ulonglong) &m_first,
                       (ulonglong) m_last));
  THD *result= m_first;
  m_first= NULL;
  m_last= &m_first;
  DBUG_PRINT("info", ("m_first: 0x%llx, &m_first: 0x%llx, m_last: 0x%llx",
                       (ulonglong) m_first, (ulonglong) &m_first,
                       (ulonglong) m_last));
  DBUG_ASSERT(m_first || m_last == &m_first);
  DBUG_PRINT("return", ("result: 0x%llx", (ulonglong) result));
  DBUG_ASSERT(my_atomic_load32(&m_size) >= 0);
  my_atomic_store32(&m_size, 0);
  unlock();
  DBUG_RETURN(result);
}

time_t Stage_manager::wait_count_or_timeout(ulong count, time_t usec, StageID stage)
{
  time_t to_wait=
    DBUG_EVALUATE_IF("bgc_set_infinite_delay", LONG_MAX, usec);
  /*
    For testing purposes while waiting for inifinity
    to arrive, we keep checking the queue size at regular,
    small intervals. Otherwise, waiting 0.1 * infinite
    is too long.
   */
  time_t delta=
    DBUG_EVALUATE_IF("bgc_set_infinite_delay", 100000,
                     static_cast<time_t>(to_wait * 0.1));

  while (to_wait > 0 && (count == 0 || static_cast<ulong>(m_queue[stage].get_size()) < count))
  {
#ifndef DBUG_OFF
    if (current_thd)
      DEBUG_SYNC(current_thd, "bgc_wait_count_or_timeout");
#endif
    my_sleep(delta);
    to_wait -= delta;
  }
  return to_wait;
}

void Stage_manager::signal_done(THD *queue)
{
  mysql_mutex_lock(&m_lock_done);
  for (THD *thd= queue ; thd ; thd = thd->next_to_commit)
    thd->get_transaction()->m_flags.pending= false;
  mysql_mutex_unlock(&m_lock_done);
  mysql_cond_broadcast(&m_cond_done);
}

#ifndef DBUG_OFF
void Stage_manager::clear_preempt_status(THD *head)
{
  DBUG_ASSERT(head);

  mysql_mutex_lock(&m_lock_done);
  while(!head->get_transaction()->m_flags.ready_preempt)
  {
    leader_await_preempt_status= true;
    mysql_cond_wait(&m_cond_preempt, &m_lock_done);
  }
  leader_await_preempt_status= false;
  mysql_mutex_unlock(&m_lock_done);
}
#endif

/**
  Write a rollback record of the transaction to the binary log.

  For binary log group commit, the rollback is separated into three
  parts:

  1. First part consists of filling the necessary caches and
     finalizing them (if they need to be finalized). After a cache is
     finalized, nothing can be added to the cache.

  2. Second part execute an ordered flush and commit. This will be
     done using the group commit functionality in @c ordered_commit.

     Since we roll back the transaction early, we call @c
     ordered_commit with the @c skip_commit flag set. The @c
     ha_commit_low call inside @c ordered_commit will then not be
     called.

  3. Third part checks any errors resulting from the flush and handles
     them appropriately.

  @see MYSQL_BIN_LOG::ordered_commit
  @see ha_commit_low
  @see ha_rollback_low

  @param thd Session to commit
  @param all This is @c true if this is a real transaction rollback, and
             @false otherwise.

  @return Error code, or zero if there were no error.
 */

int MYSQL_BIN_LOG::rollback(THD *thd, bool all)
{
  int error= 0;
  bool stuff_logged= false;
  binlog_cache_mngr *cache_mngr= thd_get_cache_mngr(thd);

  DBUG_ENTER("MYSQL_BIN_LOG::rollback(THD *thd, bool all)");
  DBUG_PRINT("enter", ("all: %s, cache_mngr: 0x%llx, thd->is_error: %s",
                       YESNO(all), (ulonglong) cache_mngr,
                       YESNO(thd->is_error())));
  /*
    Defer XA-transaction rollback until its XA-rollback event is recorded.
    When we are executing a ROLLBACK TO SAVEPOINT, we
    should only clear the caches since this function is called as part
    of the engine rollback.
    In other cases we roll back the transaction in the engines early
    since this will release locks and allow other transactions to
    start executing.
  */
  if (thd->lex->sql_command == SQLCOM_XA_ROLLBACK)
  {
    XID_STATE *xs= thd->get_transaction()->xid_state();

    DBUG_ASSERT(all || !xs->is_binlogged() ||
                (!xs->is_in_recovery() && thd->is_error()));
    /*
      Whenever cache_mngr is not initialized, the xa prepared
      transaction's binary logging status must not be set, unless the
      transaction is rolled back through an external connection which
      has binlogging switched off.
    */
    DBUG_ASSERT(cache_mngr || !xs->is_binlogged()
                || !(is_open() && thd->variables.option_bits & OPTION_BIN_LOG));

    if ((error= do_binlog_xa_commit_rollback(thd, xs->get_xid(), false)))
      goto end;
    cache_mngr= thd_get_cache_mngr(thd);
  }
  else if (thd->lex->sql_command != SQLCOM_ROLLBACK_TO_SAVEPOINT)
    if ((error= ha_rollback_low(thd, all)))
      goto end;

  /*
    If there is no cache manager, or if there is nothing in the
    caches, there are no caches to roll back, so we're trivially done
    unless XA-ROLLBACK that yet to run rollback_low().
  */
  if (cache_mngr == NULL || cache_mngr->is_binlog_empty())
  {
    goto end;
  }

  DBUG_PRINT("debug",
             ("all.cannot_safely_rollback(): %s, trx_cache_empty: %s",
              YESNO(thd->get_transaction()->cannot_safely_rollback(
                  Transaction_ctx::SESSION)),
              YESNO(cache_mngr->trx_cache.is_binlog_empty())));
  DBUG_PRINT("debug",
             ("stmt.cannot_safely_rollback(): %s, stmt_cache_empty: %s",
              YESNO(thd->get_transaction()->cannot_safely_rollback(
                  Transaction_ctx::STMT)),
              YESNO(cache_mngr->stmt_cache.is_binlog_empty())));

  /*
    If an incident event is set we do not flush the content of the statement
    cache because it may be corrupted.
  */
  if (cache_mngr->stmt_cache.has_incident())
  {
    const char* err_msg= "The content of the statement cache is corrupted "
                         "while writing a rollback record of the transaction "
                         "to the binary log.";
    error= write_incident(thd, true/*need_lock_log=true*/, err_msg);
    cache_mngr->stmt_cache.reset();
  }
  else if (!cache_mngr->stmt_cache.is_binlog_empty())
  {
    if (thd->lex->sql_command == SQLCOM_CREATE_TABLE &&
        thd->lex->select_lex->item_list.elements && /* With select */
        !(thd->lex->create_info.options & HA_LEX_CREATE_TMP_TABLE) &&
        thd->is_current_stmt_binlog_format_row())
    {
      /*
        In row based binlog format, we reset the binlog statement cache
        when rolling back a single statement 'CREATE...SELECT' transaction,
        since the 'CREATE TABLE' event was put in the binlog statement cache.
      */
      cache_mngr->stmt_cache.reset();
    }
    else
    {
      if ((error= cache_mngr->stmt_cache.finalize(thd)))
        goto end;
      stuff_logged= true;
    }
  }

  if (ending_trans(thd, all))
  {
    if (trans_cannot_safely_rollback(thd))
    {
      const char xa_rollback_str[]= "XA ROLLBACK";
      /*
        sizeof(xa_rollback_str) and XID::ser_buf_size both allocate `\0',
        so one of the two is used for necessary in the xa case `space' char
      */
      char query[sizeof(xa_rollback_str) + XID::ser_buf_size]= "ROLLBACK";
      XID_STATE *xs= thd->get_transaction()->xid_state();

      if (thd->lex->sql_command == SQLCOM_XA_ROLLBACK)
      {
        /* this block is relevant only for not prepared yet and "local" xa trx */
        DBUG_ASSERT(thd->get_transaction()->xid_state()->
                    has_state(XID_STATE::XA_IDLE));
        DBUG_ASSERT(!cache_mngr->has_logged_xid);

        sprintf(query, "%s ", xa_rollback_str);
        xs->get_xid()->serialize(query + sizeof(xa_rollback_str));
      }
      /*
        If the transaction is being rolled back and contains changes that
        cannot be rolled back, the trx-cache's content is flushed.
      */
      Query_log_event
        end_evt(thd, query, strlen(query), true, false, true, 0, true);
      error= thd->lex->sql_command != SQLCOM_XA_ROLLBACK ?
        cache_mngr->trx_cache.finalize(thd, &end_evt) :
        cache_mngr->trx_cache.finalize(thd, &end_evt, xs);
      stuff_logged= true;
    }
    else
    {
      /*
        If the transaction is being rolled back and its changes can be
        rolled back, the trx-cache's content is truncated.
      */
      error= cache_mngr->trx_cache.truncate(thd, all);
    }
  }
  else
  {
    /*
      If a statement is being rolled back, it is necessary to know
      exactly why a statement may not be safely rolled back as in
      some specific situations the trx-cache can be truncated.

      If a temporary table is created or dropped, the trx-cache is not
      truncated. Note that if the stmt-cache is used, there is nothing
      to truncate in the trx-cache.

      If a non-transactional table is updated and the binlog format is
      statement, the trx-cache is not truncated. The trx-cache is used
      when the direct option is off and a transactional table has been
      updated before the current statement in the context of the
      current transaction. Note that if the stmt-cache is used there is
      nothing to truncate in the trx-cache.

      If other binlog formats are used, updates to non-transactional
      tables are written to the stmt-cache and trx-cache can be safely
      truncated, if necessary.
    */
    if (thd->get_transaction()->has_dropped_temp_table(
          Transaction_ctx::STMT) ||
        thd->get_transaction()->has_created_temp_table(
          Transaction_ctx::STMT) ||
        (thd->get_transaction()->has_modified_non_trans_table(
          Transaction_ctx::STMT) &&
        thd->variables.binlog_format == BINLOG_FORMAT_STMT))
    {
      /*
        If the statement is being rolled back and dropped or created a
        temporary table or modified a non-transactional table and the
        statement-based replication is in use, the statement's changes
        in the trx-cache are preserved.
      */
      cache_mngr->trx_cache.set_prev_position(MY_OFF_T_UNDEF);
    }
    else
    {
      /*
        Otherwise, the statement's changes in the trx-cache are
        truncated.
      */
      error= cache_mngr->trx_cache.truncate(thd, all);
    }
  }
  if (stuff_logged)
  {
    Transaction_ctx *trn_ctx= thd->get_transaction();
    trn_ctx->store_commit_parent(max_committed_transaction.get_timestamp());
  }

  DBUG_PRINT("debug", ("error: %d", error));
  if (error == 0 && stuff_logged)
  {
    if (RUN_HOOK(transaction,
                 before_commit,
                 (thd, all,
                  thd_get_cache_mngr(thd)->get_binlog_cache_log(true),
                  thd_get_cache_mngr(thd)->get_binlog_cache_log(false),
                  max<my_off_t>(max_binlog_cache_size,
                                max_binlog_stmt_cache_size))))
    {
      //Reset the thread OK status before changing the outcome.
      if (thd->get_stmt_da()->is_ok())
        thd->get_stmt_da()->reset_diagnostics_area();
      my_error(ER_RUN_HOOK_ERROR, MYF(0), "before_commit");
      DBUG_RETURN(RESULT_ABORTED);
    }
#ifndef DBUG_OFF
    /*
      XA rollback is always accepted.
    */
    if (thd->get_transaction()->get_rpl_transaction_ctx()->is_transaction_rollback())
      DBUG_ASSERT(0);
#endif

    error= ordered_commit(thd, all, /* skip_commit */ true);
  }

  if (check_write_error(thd))
  {
    /*
      "all == true" means that a "rollback statement" triggered the error and
      this function was called. However, this must not happen as a rollback
      is written directly to the binary log. And in auto-commit mode, a single
      statement that is rolled back has the flag all == false.
    */
    DBUG_ASSERT(!all);
    /*
      We reach this point if the effect of a statement did not properly get into
      a cache and need to be rolled back.
    */
    error|= cache_mngr->trx_cache.truncate(thd, all);
  }

end:
  /* Deferred xa rollback to engines */
  if (!error && thd->lex->sql_command == SQLCOM_XA_ROLLBACK)
    error= ha_rollback_low(thd, all);
  /*
    When a statement errors out on auto-commit mode it is rollback
    implicitly, so the same should happen to its GTID.
  */
  if (!thd->in_active_multi_stmt_transaction())
    gtid_state->update_on_rollback(thd);

  /*
    TODO: some errors are overwritten, which may cause problem,
    fix it later.
  */
  DBUG_PRINT("return", ("error: %d", error));
  DBUG_RETURN(error);
}

/**
  @note
  How do we handle this (unlikely but legal) case:
  @verbatim
    [transaction] + [update to non-trans table] + [rollback to savepoint] ?
  @endverbatim
  The problem occurs when a savepoint is before the update to the
  non-transactional table. Then when there's a rollback to the savepoint, if we
  simply truncate the binlog cache, we lose the part of the binlog cache where
  the update is. If we want to not lose it, we need to write the SAVEPOINT
  command and the ROLLBACK TO SAVEPOINT command to the binlog cache. The latter
  is easy: it's just write at the end of the binlog cache, but the former
  should be *inserted* to the place where the user called SAVEPOINT. The
  solution is that when the user calls SAVEPOINT, we write it to the binlog
  cache (so no need to later insert it). As transactions are never intermixed
  in the binary log (i.e. they are serialized), we won't have conflicts with
  savepoint names when using mysqlbinlog or in the slave SQL thread.
  Then when ROLLBACK TO SAVEPOINT is called, if we updated some
  non-transactional table, we don't truncate the binlog cache but instead write
  ROLLBACK TO SAVEPOINT to it; otherwise we truncate the binlog cache (which
  will chop the SAVEPOINT command from the binlog cache, which is good as in
  that case there is no need to have it in the binlog).
*/

static int binlog_savepoint_set(handlerton *hton, THD *thd, void *sv)
{
  DBUG_ENTER("binlog_savepoint_set");
  int error= 1;

  String log_query;
  if (log_query.append(STRING_WITH_LEN("SAVEPOINT ")))
    DBUG_RETURN(error);
  else
    append_identifier(thd, &log_query, thd->lex->ident.str,
                      thd->lex->ident.length);

  int errcode= query_error_code(thd, thd->killed == THD::NOT_KILLED);
  Query_log_event qinfo(thd, log_query.c_ptr_safe(), log_query.length(),
                        TRUE, FALSE, TRUE, errcode);
  /* 
    We cannot record the position before writing the statement
    because a rollback to a savepoint (.e.g. consider it "S") would
    prevent the savepoint statement (i.e. "SAVEPOINT S") from being
    written to the binary log despite the fact that the server could
    still issue other rollback statements to the same savepoint (i.e. 
    "S"). 
    Given that the savepoint is valid until the server releases it,
    ie, until the transaction commits or it is released explicitly,
    we need to log it anyway so that we don't have "ROLLBACK TO S"
    or "RELEASE S" without the preceding "SAVEPOINT S" in the binary
    log.
  */
  if (!(error= mysql_bin_log.write_event(&qinfo)))
    binlog_trans_log_savepos(thd, (my_off_t*) sv);

  DBUG_RETURN(error);
}

static int binlog_savepoint_rollback(handlerton *hton, THD *thd, void *sv)
{
  DBUG_ENTER("binlog_savepoint_rollback");
  binlog_cache_mngr *const cache_mngr= thd_get_cache_mngr(thd);
  my_off_t pos= *(my_off_t*) sv;
  DBUG_ASSERT(pos != ~(my_off_t) 0);

  /*
    Write ROLLBACK TO SAVEPOINT to the binlog cache if we have updated some
    non-transactional table. Otherwise, truncate the binlog cache starting
    from the SAVEPOINT command.
  */
  if (trans_cannot_safely_rollback(thd))
  {
    String log_query;
    if (log_query.append(STRING_WITH_LEN("ROLLBACK TO ")) ||
        log_query.append("`") ||
        log_query.append(thd->lex->ident.str, thd->lex->ident.length) ||
        log_query.append("`"))
      DBUG_RETURN(1);
    int errcode= query_error_code(thd, thd->killed == THD::NOT_KILLED);
    Query_log_event qinfo(thd, log_query.c_ptr_safe(), log_query.length(),
                          TRUE, FALSE, TRUE, errcode);
    DBUG_RETURN(mysql_bin_log.write_event(&qinfo));
  }
  // Otherwise, we truncate the cache
  cache_mngr->trx_cache.restore_savepoint(pos);
  /*
    When a SAVEPOINT is executed inside a stored function/trigger we force the
    pending event to be flushed with a STMT_END_F flag and clear the table maps
    as well to ensure that following DMLs will have a clean state to start
    with. ROLLBACK inside a stored routine has to finalize possibly existing
    current row-based pending event with cleaning up table maps. That ensures
    that following DMLs will have a clean state to start with.
   */
  if (thd->in_sub_stmt)
    thd->clear_binlog_table_maps();
  DBUG_RETURN(0);
}

/**
   purge logs, master and slave sides both, related error code
   convertor.
   Called from @c purge_error_message(), @c MYSQL_BIN_LOG::reset_logs()

   @param  res  an error code as used by purging routines

   @return the user level error code ER_*
*/
static uint purge_log_get_error_code(int res)
{
  uint errcode= 0;

  switch (res)  {
  case 0: break;
  case LOG_INFO_EOF:	errcode= ER_UNKNOWN_TARGET_BINLOG; break;
  case LOG_INFO_IO:	errcode= ER_IO_ERR_LOG_INDEX_READ; break;
  case LOG_INFO_INVALID:errcode= ER_BINLOG_PURGE_PROHIBITED; break;
  case LOG_INFO_SEEK:	errcode= ER_FSEEK_FAIL; break;
  case LOG_INFO_MEM:	errcode= ER_OUT_OF_RESOURCES; break;
  case LOG_INFO_FATAL:	errcode= ER_BINLOG_PURGE_FATAL_ERR; break;
  case LOG_INFO_IN_USE: errcode= ER_LOG_IN_USE; break;
  case LOG_INFO_EMFILE: errcode= ER_BINLOG_PURGE_EMFILE; break;
  default:		errcode= ER_LOG_PURGE_UNKNOWN_ERR; break;
  }

  return errcode;
}

/**
  Check whether binlog state allows to safely release MDL locks after
  rollback to savepoint.

  @param hton  The binlog handlerton.
  @param thd   The client thread that executes the transaction.

  @return true  - It is safe to release MDL locks.
          false - If it is not.
*/
static bool binlog_savepoint_rollback_can_release_mdl(handlerton *hton,
                                                      THD *thd)
{
  DBUG_ENTER("binlog_savepoint_rollback_can_release_mdl");
  /**
    If we have not updated any non-transactional tables rollback
    to savepoint will simply truncate binlog cache starting from
    SAVEPOINT command. So it should be safe to release MDL acquired
    after SAVEPOINT command in this case.
  */
  DBUG_RETURN(!trans_cannot_safely_rollback(thd));
}

#ifdef HAVE_REPLICATION
/**
  Adjust log offset in the binary log file for all running slaves
  This class implements call back function for do_for_all_thd().
  It is called for each thd in thd list to adjust offset.
*/
class Adjust_offset : public Do_THD_Impl
{
public:
  Adjust_offset(my_off_t value) : m_purge_offset(value) {}
  virtual void operator()(THD *thd)
  {
    LOG_INFO* linfo;
    mysql_mutex_lock(&thd->LOCK_thd_data);
    if ((linfo= thd->current_linfo))
    {
      /*
        Index file offset can be less that purge offset only if
        we just started reading the index file. In that case
        we have nothing to adjust.
      */
      if (linfo->index_file_offset < m_purge_offset)
        linfo->fatal = (linfo->index_file_offset != 0);
      else
        linfo->index_file_offset -= m_purge_offset;
    }
    mysql_mutex_unlock(&thd->LOCK_thd_data);
  }
private:
  my_off_t m_purge_offset;
};

/*
  Adjust the position pointer in the binary log file for all running slaves.

  SYNOPSIS
    adjust_linfo_offsets()
    purge_offset	Number of bytes removed from start of log index file

  NOTES
    - This is called when doing a PURGE when we delete lines from the
      index log file.

  REQUIREMENTS
    - Before calling this function, we have to ensure that no threads are
      using any binary log file before purge_offset.

  TODO
    - Inform the slave threads that they should sync the position
      in the binary log file with flush_relay_log_info.
      Now they sync is done for next read.
*/
static void adjust_linfo_offsets(my_off_t purge_offset)
{
  Adjust_offset adjust_offset(purge_offset);
  Global_THD_manager::get_instance()->do_for_all_thd(&adjust_offset);
}

/**
  This class implements Call back function for do_for_all_thd().
  It is called for each thd in thd list to count
  threads using bin log file
*/

class Log_in_use : public Do_THD_Impl
{
public:
  Log_in_use(const char* value) : m_log_name(value), m_count(0)
  {
    m_log_name_len = strlen(m_log_name) + 1;
  }
  virtual void operator()(THD *thd)
  {
    LOG_INFO* linfo;
    mysql_mutex_lock(&thd->LOCK_thd_data);
    if ((linfo = thd->current_linfo))
    {
      if(!memcmp(m_log_name, linfo->log_file_name, m_log_name_len))
      {
        sql_print_warning("file %s was not purged because it was being read"
                          "by thread number %u", m_log_name, thd->thread_id());
        m_count++;
      }
    }
    mysql_mutex_unlock(&thd->LOCK_thd_data);
  }
  int get_count() { return m_count; }
private:
  const char* m_log_name;
  size_t m_log_name_len;
  int m_count;
};

static int log_in_use(const char* log_name)
{
  Log_in_use log_in_use(log_name);
#ifndef DBUG_OFF
  if (current_thd)
    DEBUG_SYNC(current_thd,"purge_logs_after_lock_index_before_thread_count");
#endif
  Global_THD_manager::get_instance()->do_for_all_thd(&log_in_use);
  return log_in_use.get_count();
}

static bool purge_error_message(THD* thd, int res)
{
  uint errcode;

  if ((errcode= purge_log_get_error_code(res)) != 0)
  {
    my_message(errcode, ER(errcode), MYF(0));
    return TRUE;
  }
  my_ok(thd);
  return FALSE;
}

#endif /* HAVE_REPLICATION */

int check_binlog_magic(IO_CACHE* log, const char** errmsg)
{
  char magic[4];
  DBUG_ASSERT(my_b_tell(log) == 0);

  if (my_b_read(log, (uchar*) magic, sizeof(magic)))
  {
    *errmsg = "I/O error reading the header from the binary log";
    sql_print_error("%s, errno=%d, io cache code=%d", *errmsg, my_errno(),
		    log->error);
    return 1;
  }
  if (memcmp(magic, BINLOG_MAGIC, sizeof(magic)))
  {
    *errmsg = "Binlog has bad magic number;  It's not a binary log file that can be used by this version of MySQL";
    return 1;
  }
  return 0;
}


File open_binlog_file(IO_CACHE *log, const char *log_file_name, const char **errmsg)
{
  File file;
  DBUG_ENTER("open_binlog_file");

  if ((file= mysql_file_open(key_file_binlog,
                             log_file_name, O_RDONLY | O_BINARY | O_SHARE,
                             MYF(MY_WME))) < 0)
  {
    sql_print_error("Failed to open log (file '%s', errno %d)",
                    log_file_name, my_errno());
    *errmsg = "Could not open log file";
    goto err;
  }
  if (init_io_cache_ext(log, file, IO_SIZE*2, READ_CACHE, 0, 0,
                        MYF(MY_WME|MY_DONT_CHECK_FILESIZE), key_file_binlog_cache))
  {
    sql_print_error("Failed to create a cache on log (file '%s')",
                    log_file_name);
    *errmsg = "Could not open log file";
    goto err;
  }
  if (check_binlog_magic(log,errmsg))
    goto err;
  DBUG_RETURN(file);

err:
  if (file >= 0)
  {
    mysql_file_close(file, MYF(0));
    end_io_cache(log);
  }
  DBUG_RETURN(-1);
}

/** 
  This function checks if a transactional table was updated by the
  current transaction.

  @param thd The client thread that executed the current statement.
  @return
    @c true if a transactional table was updated, @c false otherwise.
*/
bool
trans_has_updated_trans_table(const THD* thd)
{
  binlog_cache_mngr *const cache_mngr= thd_get_cache_mngr(thd);

  return (cache_mngr ? !cache_mngr->trx_cache.is_binlog_empty() : 0);
}

/** 
  This function checks if a transactional table was updated by the
  current statement.

  @param thd The client thread that executed the current statement.
  @return
    @c true if a transactional table was updated, @c false otherwise.
*/
bool
stmt_has_updated_trans_table(const THD *thd)
{
  const Ha_trx_info *ha_info;
  for (ha_info= thd->get_transaction()->ha_trx_info(Transaction_ctx::STMT);
       ha_info; ha_info= ha_info->next())
  {
    if (ha_info->is_trx_read_write() && ha_info->ht() != binlog_hton)
      return (TRUE);
  }
  return (FALSE);
}

/**
  This function checks if a transaction, either a multi-statement
  or a single statement transaction is about to commit or not.

  @param thd The client thread that executed the current statement.
  @param all Committing a transaction (i.e. TRUE) or a statement
             (i.e. FALSE).
  @return
    @c true if committing a transaction, otherwise @c false.
*/
bool ending_trans(THD* thd, const bool all)
{
  return (all || ending_single_stmt_trans(thd, all));
}

/**
  This function checks if a single statement transaction is about
  to commit or not.

  @param thd The client thread that executed the current statement.
  @param all Committing a transaction (i.e. TRUE) or a statement
             (i.e. FALSE).
  @return
    @c true if committing a single statement transaction, otherwise
    @c false.
*/
bool ending_single_stmt_trans(THD* thd, const bool all)
{
  return (!all && !thd->in_multi_stmt_transaction_mode());
}

/**
  This function checks if a transaction cannot be rolled back safely.

  @param thd The client thread that executed the current statement.
  @return
    @c true if cannot be safely rolled back, @c false otherwise.
*/
bool trans_cannot_safely_rollback(const THD* thd)
{
  binlog_cache_mngr *const cache_mngr= thd_get_cache_mngr(thd);

  return cache_mngr->trx_cache.cannot_rollback();
}

/**
  This function checks if current statement cannot be rollded back safely.

  @param thd The client thread that executed the current statement.
  @return
    @c true if cannot be safely rolled back, @c false otherwise.
*/
bool stmt_cannot_safely_rollback(const THD* thd)
{
  return thd->get_transaction()->cannot_safely_rollback(Transaction_ctx::STMT);
}

#ifndef EMBEDDED_LIBRARY
/**
  Execute a PURGE BINARY LOGS TO <log> command.

  @param thd Pointer to THD object for the client thread executing the
  statement.

  @param to_log Name of the last log to purge.

  @retval FALSE success
  @retval TRUE failure
*/
bool purge_master_logs(THD* thd, const char* to_log)
{
  char search_file_name[FN_REFLEN];
  if (!mysql_bin_log.is_open())
  {
    my_ok(thd);
    return FALSE;
  }

  mysql_bin_log.make_log_name(search_file_name, to_log);
  return purge_error_message(thd,
                             mysql_bin_log.purge_logs(search_file_name, false,
                                                      true/*need_lock_index=true*/,
                                                      true/*need_update_threads=true*/,
                                                      NULL, false));
}


/**
  Execute a PURGE BINARY LOGS BEFORE <date> command.

  @param thd Pointer to THD object for the client thread executing the
  statement.

  @param purge_time Date before which logs should be purged.

  @retval FALSE success
  @retval TRUE failure
*/
bool purge_master_logs_before_date(THD* thd, time_t purge_time)
{
  if (!mysql_bin_log.is_open())
  {
    my_ok(thd);
    return 0;
  }
  return purge_error_message(thd,
                             mysql_bin_log.purge_logs_before_date(purge_time,
                                                                  false));
}
#endif /* EMBEDDED_LIBRARY */

/*
  Helper function to get the error code of the query to be binlogged.
 */
int query_error_code(THD *thd, bool not_killed)
{
  int error;
  
  if (not_killed || (thd->killed == THD::KILL_BAD_DATA))
  {
    error= thd->is_error() ? thd->get_stmt_da()->mysql_errno() : 0;

    /* thd->get_stmt_da()->sql_errno() might be ER_SERVER_SHUTDOWN or
       ER_QUERY_INTERRUPTED, So here we need to make sure that error
       is not set to these errors when specified not_killed by the
       caller.
    */
    if (error == ER_SERVER_SHUTDOWN || error == ER_QUERY_INTERRUPTED)
      error= 0;
  }
  else
    error= thd->killed_errno();

  return error;
}


/**
  Copy content of 'from' file from offset to 'to' file.

  - We do the copy outside of the IO_CACHE as the cache
  buffers would just make things slower and more complicated.
  In most cases the copy loop should only do one read.

  @param from          File to copy.
  @param to            File to copy to.
  @param offset        Offset in 'from' file.


  @retval
    0    ok
  @retval
    -1    error
*/
static bool copy_file(IO_CACHE *from, IO_CACHE *to, my_off_t offset)
{
  int bytes_read;
  uchar io_buf[IO_SIZE*2];
  DBUG_ENTER("copy_file");

  mysql_file_seek(from->file, offset, MY_SEEK_SET, MYF(0));
  while(TRUE)
  {
    if ((bytes_read= (int) mysql_file_read(from->file, io_buf, sizeof(io_buf),
                                           MYF(MY_WME)))
        < 0)
      goto err;
    if (DBUG_EVALUATE_IF("fault_injection_copy_part_file", 1, 0))
      bytes_read= bytes_read/2;
    if (!bytes_read)
      break;                                    // end of file
    if (mysql_file_write(to->file, io_buf, bytes_read, MYF(MY_WME | MY_NABP)))
      goto err;
  }

  DBUG_RETURN(0);

err:
  DBUG_RETURN(1);
}


#ifdef HAVE_REPLICATION
/**
   Load data's io cache specific hook to be executed
   before a chunk of data is being read into the cache's buffer
   The fuction instantianates and writes into the binlog
   replication events along LOAD DATA processing.
   
   @param file  pointer to io-cache
   @retval 0 success
   @retval 1 failure
*/
int log_loaded_block(IO_CACHE* file)
{
  DBUG_ENTER("log_loaded_block");
  LOAD_FILE_INFO *lf_info;
  uint block_len;
  /* buffer contains position where we started last read */
  uchar* buffer= (uchar*) my_b_get_buffer_start(file);
  uint max_event_size= current_thd->variables.max_allowed_packet;
  lf_info= (LOAD_FILE_INFO*) file->arg;
  if (lf_info->thd->is_current_stmt_binlog_format_row())
    DBUG_RETURN(0);
  if (lf_info->last_pos_in_file != HA_POS_ERROR &&
      lf_info->last_pos_in_file >= my_b_get_pos_in_file(file))
    DBUG_RETURN(0);
  
  for (block_len= (uint) (my_b_get_bytes_in_buffer(file)); block_len > 0;
       buffer += min(block_len, max_event_size),
       block_len -= min(block_len, max_event_size))
  {
    lf_info->last_pos_in_file= my_b_get_pos_in_file(file);
    if (lf_info->wrote_create_file)
    {
      Append_block_log_event a(lf_info->thd, lf_info->thd->db().str, buffer,
                               min(block_len, max_event_size),
                               lf_info->log_delayed);
      if (mysql_bin_log.write_event(&a))
        DBUG_RETURN(1);
    }
    else
    {
      Begin_load_query_log_event b(lf_info->thd, lf_info->thd->db().str,
                                   buffer,
                                   min(block_len, max_event_size),
                                   lf_info->log_delayed);
      if (mysql_bin_log.write_event(&b))
        DBUG_RETURN(1);
      lf_info->wrote_create_file= 1;
    }
  }
  DBUG_RETURN(0);
}

/* Helper function for SHOW BINLOG/RELAYLOG EVENTS */
bool show_binlog_events(THD *thd, MYSQL_BIN_LOG *binary_log)
{
  Protocol *protocol= thd->get_protocol();
  List<Item> field_list;
  const char *errmsg = 0;
  bool ret = TRUE;
  IO_CACHE log;
  File file = -1;
  int old_max_allowed_packet= thd->variables.max_allowed_packet;
  LOG_INFO linfo;

  DBUG_ENTER("show_binlog_events");

  DBUG_ASSERT(thd->lex->sql_command == SQLCOM_SHOW_BINLOG_EVENTS ||
              thd->lex->sql_command == SQLCOM_SHOW_RELAYLOG_EVENTS);

  Format_description_log_event *description_event= new
    Format_description_log_event(3); /* MySQL 4.0 by default */

  if (binary_log->is_open())
  {
    LEX_MASTER_INFO *lex_mi= &thd->lex->mi;
    SELECT_LEX_UNIT *unit= thd->lex->unit;
    ha_rows event_count, limit_start, limit_end;
    my_off_t pos = max<my_off_t>(BIN_LOG_HEADER_SIZE, lex_mi->pos); // user-friendly
    char search_file_name[FN_REFLEN], *name;
    const char *log_file_name = lex_mi->log_file_name;
    mysql_mutex_t *log_lock = binary_log->get_log_lock();
    Log_event* ev;

    unit->set_limit(thd->lex->current_select());
    limit_start= unit->offset_limit_cnt;
    limit_end= unit->select_limit_cnt;

    name= search_file_name;
    if (log_file_name)
      binary_log->make_log_name(search_file_name, log_file_name);
    else
      name=0;					// Find first log

    linfo.index_file_offset = 0;

    if (binary_log->find_log_pos(&linfo, name, true/*need_lock_index=true*/))
    {
      errmsg = "Could not find target log";
      goto err;
    }

    mysql_mutex_lock(&thd->LOCK_thd_data);
    thd->current_linfo = &linfo;
    mysql_mutex_unlock(&thd->LOCK_thd_data);

    if ((file=open_binlog_file(&log, linfo.log_file_name, &errmsg)) < 0)
      goto err;

    my_off_t end_pos;
    /*
      Acquire LOCK_log only for the duration to calculate the
      log's end position. LOCK_log should be acquired even while
      we are checking whether the log is active log or not.
    */
    mysql_mutex_lock(log_lock);
    if (binary_log->is_active(linfo.log_file_name))
    {
      LOG_INFO li;
      binary_log->get_current_log(&li, false /*LOCK_log is already acquired*/);
      end_pos= li.pos;
    }
    else
    {
      end_pos= my_b_filelength(&log);
    }
    mysql_mutex_unlock(log_lock);

    /*
      to account binlog event header size
    */
    thd->variables.max_allowed_packet += MAX_LOG_EVENT_HEADER;

    DEBUG_SYNC(thd, "after_show_binlog_event_found_file");

    /*
      open_binlog_file() sought to position 4.
      Read the first event in case it's a Format_description_log_event, to
      know the format. If there's no such event, we are 3.23 or 4.x. This
      code, like before, can't read 3.23 binlogs.
      This code will fail on a mixed relay log (one which has Format_desc then
      Rotate then Format_desc).
    */
    ev= Log_event::read_log_event(&log, (mysql_mutex_t*)0, description_event,
                                   opt_master_verify_checksum);
    if (ev)
    {
      if (ev->get_type_code() == binary_log::FORMAT_DESCRIPTION_EVENT)
      {
        delete description_event;
        description_event= (Format_description_log_event*) ev;
      }
      else
        delete ev;
    }

    my_b_seek(&log, pos);

    if (!description_event->is_valid())
    {
      errmsg="Invalid Format_description event; could be out of memory";
      goto err;
    }

    for (event_count = 0;
         (ev = Log_event::read_log_event(&log, (mysql_mutex_t*) 0,
                                         description_event,
                                         opt_master_verify_checksum)); )
    {
      DEBUG_SYNC(thd, "wait_in_show_binlog_events_loop");
      if (ev->get_type_code() == binary_log::FORMAT_DESCRIPTION_EVENT)
        description_event->common_footer->checksum_alg=
                           ev->common_footer->checksum_alg;
      if (event_count >= limit_start &&
	  ev->net_send(protocol, linfo.log_file_name, pos))
      {
	errmsg = "Net error";
	delete ev;
	goto err;
      }

      pos = my_b_tell(&log);
      delete ev;

      if (++event_count >= limit_end || pos >= end_pos)
	break;
    }

    if (event_count < limit_end && log.error)
    {
      errmsg = "Wrong offset or I/O error";
      goto err;
    }

  }
  // Check that linfo is still on the function scope.
  DEBUG_SYNC(thd, "after_show_binlog_events");

  ret= FALSE;

err:
  delete description_event;
  if (file >= 0)
  {
    end_io_cache(&log);
    mysql_file_close(file, MYF(MY_WME));
  }

  if (errmsg)
  {
    if(thd->lex->sql_command == SQLCOM_SHOW_RELAYLOG_EVENTS)
      my_error(ER_ERROR_WHEN_EXECUTING_COMMAND, MYF(0),
             "SHOW RELAYLOG EVENTS", errmsg);
    else
      my_error(ER_ERROR_WHEN_EXECUTING_COMMAND, MYF(0),
             "SHOW BINLOG EVENTS", errmsg);
  }
  else
    my_eof(thd);

  mysql_mutex_lock(&thd->LOCK_thd_data);
  thd->current_linfo = 0;
  mysql_mutex_unlock(&thd->LOCK_thd_data);
  thd->variables.max_allowed_packet= old_max_allowed_packet;
  DBUG_RETURN(ret);
}

/**
  Execute a SHOW BINLOG EVENTS statement.

  @param thd Pointer to THD object for the client thread executing the
  statement.

  @retval FALSE success
  @retval TRUE failure
*/
bool mysql_show_binlog_events(THD* thd)
{
  List<Item> field_list;
  DBUG_ENTER("mysql_show_binlog_events");

  DBUG_ASSERT(thd->lex->sql_command == SQLCOM_SHOW_BINLOG_EVENTS);

  Log_event::init_show_field_list(&field_list);
  if (thd->send_result_metadata(&field_list,
                                Protocol::SEND_NUM_ROWS | Protocol::SEND_EOF))
    DBUG_RETURN(TRUE);

  /*
    Wait for handlers to insert any pending information
    into the binlog.  For e.g. ndb which updates the binlog asynchronously
    this is needed so that the uses sees all its own commands in the binlog
  */
  ha_binlog_wait(thd);
  
  DBUG_RETURN(show_binlog_events(thd, &mysql_bin_log));
}

#endif /* HAVE_REPLICATION */


MYSQL_BIN_LOG::MYSQL_BIN_LOG(uint *sync_period,
                             enum cache_type io_cache_type_arg)
  :name(NULL), write_error(false), inited(false),
   io_cache_type(io_cache_type_arg),
#ifdef HAVE_PSI_INTERFACE
   m_key_LOCK_log(key_LOG_LOCK_log),
#endif
   bytes_written(0), file_id(1), open_count(1),
   sync_period_ptr(sync_period), sync_counter(0),
   is_relay_log(0), signal_cnt(0),
   checksum_alg_reset(binary_log::BINLOG_CHECKSUM_ALG_UNDEF),
   relay_log_checksum_alg(binary_log::BINLOG_CHECKSUM_ALG_UNDEF),
   previous_gtid_set_relaylog(0)
{
  log_state.atomic_set(LOG_CLOSED);
  /*
    We don't want to initialize locks here as such initialization depends on
    safe_mutex (when using safe_mutex) which depends on MY_INIT(), which is
    called only in main(). Doing initialization here would make it happen
    before main().
  */
  m_prep_xids.atomic_set(0);
  memset(&log_file, 0, sizeof(log_file));
  index_file_name[0] = 0;
  memset(&index_file, 0, sizeof(index_file));
  memset(&purge_index_file, 0, sizeof(purge_index_file));
  memset(&crash_safe_index_file, 0, sizeof(crash_safe_index_file));
}


/* this is called only once */

void MYSQL_BIN_LOG::cleanup()
{
  DBUG_ENTER("cleanup");
  if (inited)
  {
    inited= 0;
    close(LOG_CLOSE_INDEX|LOG_CLOSE_STOP_EVENT);
    mysql_mutex_destroy(&LOCK_log);
    mysql_mutex_destroy(&LOCK_index);
    mysql_mutex_destroy(&LOCK_commit);
    mysql_mutex_destroy(&LOCK_sync);
    mysql_mutex_destroy(&LOCK_binlog_end_pos);
    mysql_mutex_destroy(&LOCK_xids);
    mysql_cond_destroy(&update_cond);
    mysql_cond_destroy(&m_prep_xids_cond);
    stage_manager.deinit();
  }
  DBUG_VOID_RETURN;
}


void MYSQL_BIN_LOG::init_pthread_objects()
{
  DBUG_ASSERT(inited == 0);
  inited= 1;
  mysql_mutex_init(m_key_LOCK_log, &LOCK_log, MY_MUTEX_INIT_SLOW);
  mysql_mutex_init(m_key_LOCK_index, &LOCK_index, MY_MUTEX_INIT_SLOW);
  mysql_mutex_init(m_key_LOCK_commit, &LOCK_commit, MY_MUTEX_INIT_FAST);
  mysql_mutex_init(m_key_LOCK_sync, &LOCK_sync, MY_MUTEX_INIT_FAST);
  mysql_mutex_init(m_key_LOCK_binlog_end_pos, &LOCK_binlog_end_pos,
                   MY_MUTEX_INIT_FAST);
  mysql_mutex_init(m_key_LOCK_xids, &LOCK_xids, MY_MUTEX_INIT_FAST);
  mysql_cond_init(m_key_update_cond, &update_cond);
  mysql_cond_init(m_key_prep_xids_cond, &m_prep_xids_cond);
  stage_manager.init(
#ifdef HAVE_PSI_INTERFACE
                   m_key_LOCK_flush_queue,
                   m_key_LOCK_sync_queue,
                   m_key_LOCK_commit_queue,
                   m_key_LOCK_done, m_key_COND_done
#endif
                   );
}


/**
  Check if a string is a valid number.

  @param str			String to test
  @param res			Store value here
  @param allow_wildcards	Set to 1 if we should ignore '%' and '_'

  @note
    For the moment the allow_wildcards argument is not used
    Should be moved to some other file.

  @retval
    1	String is a number
  @retval
    0	String is not a number
*/

static bool is_number(const char *str,
                      ulong *res, bool allow_wildcards)
{
  int flag;
  const char *start;
  DBUG_ENTER("is_number");

  flag=0; start=str;
  while (*str++ == ' ') ;
  if (*--str == '-' || *str == '+')
    str++;
  while (my_isdigit(files_charset_info,*str) ||
	 (allow_wildcards && (*str == wild_many || *str == wild_one)))
  {
    flag=1;
    str++;
  }
  if (*str == '.')
  {
    for (str++ ;
	 my_isdigit(files_charset_info,*str) ||
	   (allow_wildcards && (*str == wild_many || *str == wild_one)) ;
	 str++, flag=1) ;
  }
  if (*str != 0 || flag == 0)
    DBUG_RETURN(0);
  if (res)
    *res=atol(start);
  DBUG_RETURN(1);			/* Number ok */
} /* is_number */


/*
  Maximum unique log filename extension.
  Note: setting to 0x7FFFFFFF due to atol windows
        overflow/truncate.
 */
#define MAX_LOG_UNIQUE_FN_EXT 0x7FFFFFFF

/*
   Number of warnings that will be printed to error log
   before extension number is exhausted.
*/
#define LOG_WARN_UNIQUE_FN_EXT_LEFT 1000

/**
  Find a unique filename for 'filename.#'.

  Set '#' to the highest existing log file extension plus one.

  This function will return nonzero if: (i) the generated name
  exceeds FN_REFLEN; (ii) if the number of extensions is exhausted;
  or (iii) some other error happened while examining the filesystem.

  @return
    nonzero if not possible to get unique filename.
*/

static int find_uniq_filename(char *name)
{
  uint                  i;
  char                  buff[FN_REFLEN], ext_buf[FN_REFLEN];
  struct st_my_dir     *dir_info;
  struct fileinfo *file_info;
  ulong                 max_found= 0, next= 0, number= 0;
  size_t		buf_length, length;
  char			*start, *end;
  int                   error= 0;
  DBUG_ENTER("find_uniq_filename");

  length= dirname_part(buff, name, &buf_length);
  start=  name + length;
  end=    strend(start);

  *end='.';
  length= (size_t) (end - start + 1);

  if ((DBUG_EVALUATE_IF("error_unique_log_filename", 1, 
      !(dir_info= my_dir(buff,MYF(MY_DONT_SORT))))))
  {						// This shouldn't happen
    my_stpcpy(end,".1");				// use name+1
    DBUG_RETURN(1);
  }
  file_info= dir_info->dir_entry;
  for (i= dir_info->number_off_files ; i-- ; file_info++)
  {
    if (strncmp(file_info->name, start, length) == 0 &&
	is_number(file_info->name+length, &number,0))
    {
      set_if_bigger(max_found, number);
    }
  }
  my_dirend(dir_info);

  /* check if reached the maximum possible extension number */
  if (max_found == MAX_LOG_UNIQUE_FN_EXT)
  {
    sql_print_error("Log filename extension number exhausted: %06lu. \
Please fix this by archiving old logs and \
updating the index files.", max_found);
    error= 1;
    goto end;
  }

  next= max_found + 1;
  if (sprintf(ext_buf, "%06lu", next)<0)
  {
    error= 1;
    goto end;
  }
  *end++='.';

  /* 
    Check if the generated extension size + the file name exceeds the
    buffer size used. If one did not check this, then the filename might be
    truncated, resulting in error.
   */
  if (((strlen(ext_buf) + (end - name)) >= FN_REFLEN))
  {
    sql_print_error("Log filename too large: %s%s (%zu). \
Please fix this by archiving old logs and updating the \
index files.", name, ext_buf, (strlen(ext_buf) + (end - name)));
    error= 1;
    goto end;
  }

  if (sprintf(end, "%06lu", next)<0)
  {
    error= 1;
    goto end;
  }

  /* print warning if reaching the end of available extensions. */
  if ((next > (MAX_LOG_UNIQUE_FN_EXT - LOG_WARN_UNIQUE_FN_EXT_LEFT)))
    sql_print_warning("Next log extension: %lu. \
Remaining log filename extensions: %lu. \
Please consider archiving some logs.", next, (MAX_LOG_UNIQUE_FN_EXT - next));

end:
  DBUG_RETURN(error);
}


int MYSQL_BIN_LOG::generate_new_name(char *new_name, const char *log_name)
{
  fn_format(new_name, log_name, mysql_data_home, "", 4);
  if (!fn_ext(log_name)[0])
  {
    if (find_uniq_filename(new_name))
    {
      my_printf_error(ER_NO_UNIQUE_LOGFILE, ER(ER_NO_UNIQUE_LOGFILE),
                      MYF(ME_FATALERROR), log_name);
      sql_print_error(ER(ER_NO_UNIQUE_LOGFILE), log_name);
      return 1;
    }
  }
  return 0;
}


/**
  @todo
  The following should be using fn_format();  We just need to
  first change fn_format() to cut the file name if it's too long.
*/
const char *MYSQL_BIN_LOG::generate_name(const char *log_name,
                                         const char *suffix,
                                         char *buff)
{
  if (!log_name || !log_name[0])
  {
    strmake(buff, default_logfile_name, FN_REFLEN - strlen(suffix) - 1);
    return (const char *)
      fn_format(buff, buff, "", suffix, MYF(MY_REPLACE_EXT|MY_REPLACE_DIR));
  }
  // get rid of extension to avoid problems

  char *p= fn_ext(log_name);
  uint length= (uint) (p - log_name);
  strmake(buff, log_name, min<size_t>(length, FN_REFLEN-1));
  return (const char*)buff;
}


bool MYSQL_BIN_LOG::init_and_set_log_file_name(const char *log_name,
                                               const char *new_name)
{
  if (new_name && !my_stpcpy(log_file_name, new_name))
    return TRUE;
  else if (!new_name && generate_new_name(log_file_name, log_name))
    return TRUE;

  return FALSE;
}


/**
  Open the logfile and init IO_CACHE.

  @param log_name            The name of the log to open
  @param new_name            The new name for the logfile.
                             NULL forces generate_new_name() to be called.

  @return true if error, false otherwise.
*/

bool MYSQL_BIN_LOG::open(
#ifdef HAVE_PSI_INTERFACE
                     PSI_file_key log_file_key,
#endif
                     const char *log_name,
                     const char *new_name)
{
  File file= -1;
  my_off_t pos= 0;
  int open_flags= O_CREAT | O_BINARY;
  DBUG_ENTER("MYSQL_BIN_LOG::open");

  write_error= 0;

  if (!(name= my_strdup(key_memory_MYSQL_LOG_name,
                        log_name, MYF(MY_WME))))
  {
    name= (char *)log_name; // for the error message
    goto err;
  }

  if (init_and_set_log_file_name(name, new_name) ||
      DBUG_EVALUATE_IF("fault_injection_init_name", 1, 0))
    goto err;

  if (io_cache_type == SEQ_READ_APPEND)
    open_flags |= O_RDWR | O_APPEND;
  else
    open_flags |= O_WRONLY;

  db[0]= 0;

#ifdef HAVE_PSI_INTERFACE
  /* Keep the key for reopen */
  m_log_file_key= log_file_key;
#endif

  if ((file= mysql_file_open(log_file_key,
                             log_file_name, open_flags,
                             MYF(MY_WME))) < 0)
    goto err;

  if ((pos= mysql_file_tell(file, MYF(MY_WME))) == MY_FILEPOS_ERROR)
  {
    if (my_errno() == ESPIPE)
      pos= 0;
    else
      goto err;
  }

  if (init_io_cache(&log_file, file, IO_SIZE, io_cache_type, pos, 0,
                    MYF(MY_WME | MY_NABP | MY_WAIT_IF_FULL)))
    goto err;

  log_state.atomic_set(LOG_OPENED);
  DBUG_RETURN(0);

err:
  if (binlog_error_action == ABORT_SERVER)
  {
    exec_binlog_error_action_abort("Either disk is full or file system is read "
                                   "only while opening the binlog. Aborting the"
                                   " server.");
  }
  else
    sql_print_error("Could not open %s for logging (error %d). "
                    "Turning logging off for the whole duration "
                    "of the MySQL server process. To turn it on "
                    "again: fix the cause, shutdown the MySQL "
                    "server and restart it.",
                    name, errno);
  if (file >= 0)
    mysql_file_close(file, MYF(0));
  end_io_cache(&log_file);
  my_free(name);
  name= NULL;
  log_state.atomic_set(LOG_CLOSED);
  DBUG_RETURN(1);
}


bool MYSQL_BIN_LOG::open_index_file(const char *index_file_name_arg,
                                    const char *log_name, bool need_lock_index)
{
  File index_file_nr= -1;
  DBUG_ASSERT(!my_b_inited(&index_file));

  /*
    First open of this class instance
    Create an index file that will hold all file names uses for logging.
    Add new entries to the end of it.
  */
  myf opt= MY_UNPACK_FILENAME;
  if (!index_file_name_arg)
  {
    index_file_name_arg= log_name;    // Use same basename for index file
    opt= MY_UNPACK_FILENAME | MY_REPLACE_EXT;
  }
  fn_format(index_file_name, index_file_name_arg, mysql_data_home,
            ".index", opt);

  if (set_crash_safe_index_file_name(index_file_name_arg))
  {
    sql_print_error("MYSQL_BIN_LOG::set_crash_safe_index_file_name failed.");
    return TRUE;
  }

  /*
    We need move crash_safe_index_file to index_file if the index_file
    does not exist and crash_safe_index_file exists when mysqld server
    restarts.
  */
  if (my_access(index_file_name, F_OK) &&
      !my_access(crash_safe_index_file_name, F_OK) &&
      my_rename(crash_safe_index_file_name, index_file_name, MYF(MY_WME)))
  {
    sql_print_error("MYSQL_BIN_LOG::open_index_file failed to "
                    "move crash_safe_index_file to index file.");
    return TRUE;
  }

  if ((index_file_nr= mysql_file_open(m_key_file_log_index,
                                      index_file_name,
                                      O_RDWR | O_CREAT | O_BINARY,
                                      MYF(MY_WME))) < 0 ||
       mysql_file_sync(index_file_nr, MYF(MY_WME)) ||
       init_io_cache_ext(&index_file, index_file_nr,
                         IO_SIZE, READ_CACHE,
                         mysql_file_seek(index_file_nr, 0L, MY_SEEK_END, MYF(0)),
                                         0, MYF(MY_WME | MY_WAIT_IF_FULL),
                         m_key_file_log_index_cache) ||
      DBUG_EVALUATE_IF("fault_injection_openning_index", 1, 0))
  {
    /*
      TODO: all operations creating/deleting the index file or a log, should
      call my_sync_dir() or my_sync_dir_by_file() to be durable.
      TODO: file creation should be done with mysql_file_create()
      not mysql_file_open().
    */
    if (index_file_nr >= 0)
      mysql_file_close(index_file_nr, MYF(0));
    return TRUE;
  }

#ifdef HAVE_REPLICATION
  /*
    Sync the index by purging any binary log file that is not registered.
    In other words, either purge binary log files that were removed from
    the index but not purged from the file system due to a crash or purge
    any binary log file that was created but not register in the index
    due to a crash.
  */

  if (set_purge_index_file_name(index_file_name_arg) ||
      open_purge_index_file(FALSE) ||
      purge_index_entry(NULL, NULL, need_lock_index) ||
      close_purge_index_file() ||
      DBUG_EVALUATE_IF("fault_injection_recovering_index", 1, 0))
  {
    sql_print_error("MYSQL_BIN_LOG::open_index_file failed to sync the index "
                    "file.");
    return TRUE;
  }
#endif

  return FALSE;
}

/**
  Add the GTIDs from the given relaylog file and also
  update the IO thread transaction parser.

  @param filename Relaylog file to read from.
  @param retrieved_set Gtid_set to store the GTIDs found on the relaylog file.
  @param verify_checksum Set to true to verify event checksums.
  @param trx_parser The transaction boundary parser to be used in order to
  only add a GTID to the gtid_set after ensuring the transaction is fully
  stored on the relay log.
  @param gtid_partial_trx The gtid of the last incomplete transaction
  found in the relay log.

  @retval false The file was successfully read and all GTIDs from
  Previous_gtids and Gtid_log_event from complete transactions were added to
  the retrieved_set.
  @retval true There was an error during the procedure.
*/
static bool
read_gtids_and_update_trx_parser_from_relaylog(
  const char *filename,
  Gtid_set *retrieved_gtids,
  bool verify_checksum,
  Transaction_boundary_parser *trx_parser,
  Gtid *gtid_partial_trx)
{
  DBUG_ENTER("read_gtids_and_update_trx_parser_from_relaylog");
  DBUG_PRINT("info", ("Opening file %s", filename));

  DBUG_ASSERT(retrieved_gtids != NULL);
  DBUG_ASSERT(trx_parser != NULL);
#ifndef DBUG_OFF
  unsigned long event_counter= 0;
#endif

  /*
    Create a Format_description_log_event that is used to read the
    first event of the log.
  */
  Format_description_log_event fd_ev(BINLOG_VERSION), *fd_ev_p= &fd_ev;
  if (!fd_ev.is_valid())
    DBUG_RETURN(true);

  File file;
  IO_CACHE log;

  const char *errmsg= NULL;
  if ((file= open_binlog_file(&log, filename, &errmsg)) < 0)
  {
    sql_print_error("%s", errmsg);
    /*
      As read_gtids_from_binlog() will not throw error on truncated
      relaylog files, we should do the same here in order to keep the
      current behavior.
    */
    DBUG_RETURN(false);
  }

  /*
    Seek for Previous_gtids_log_event and Gtid_log_event events to
    gather information what has been processed so far.
  */
  my_b_seek(&log, BIN_LOG_HEADER_SIZE);
  Log_event *ev= NULL;
  bool error= false;
  bool seen_prev_gtids= false;
  ulong data_len= 0;

  while (!error &&
         (ev= Log_event::read_log_event(&log, 0, fd_ev_p, verify_checksum)) !=
         NULL)
  {
    DBUG_PRINT("info", ("Read event of type %s", ev->get_type_str()));
#ifndef DBUG_OFF
    event_counter++;
#endif

    data_len= uint4korr(ev->temp_buf + EVENT_LEN_OFFSET);
    if (trx_parser->feed_event(ev->temp_buf, data_len, fd_ev_p, false))
    {
      /*
        The transaction boundary parser found an error while parsing a
        sequence of events from the relaylog. As we don't know if the
        parsing has started from a reliable point (it might started in
        a relay log file that begins with the rest of a transaction
        that started in a previous relay log file), it is better to do
        nothing in this case. The boundary parser will fix itself once
        finding an event that represent a transaction boundary.

        Suppose the following relaylog:

         rl-bin.000011 | rl-bin.000012 | rl-bin.000013 | rl-bin-000014
        ---------------+---------------+---------------+---------------
         PREV_GTIDS    | PREV_GTIDS    | PREV_GTIDS    | PREV_GTIDS
         (empty)       | (UUID:1-2)    | (UUID:1-2)    | (UUID:1-2)
        ---------------+---------------+---------------+---------------
         XID           | QUERY(INSERT) | QUERY(INSERT) | XID
        ---------------+---------------+---------------+---------------
         GTID(UUID:2)  |
        ---------------+
         QUERY(CREATE  |
         TABLE t1 ...) |
        ---------------+
         GTID(UUID:3)  |
        ---------------+
         QUERY(BEGIN)  |
        ---------------+

        As it is impossible to determine the current Retrieved_Gtid_Set by only
        looking to the PREVIOUS_GTIDS on the last relay log file, and scanning
        events on it, we tried to find a relay log file that contains at least
        one GTID event during the backwards search.

        In the example, we will find a GTID only in rl-bin.000011, as the
        UUID:3 transaction was spanned across 4 relay log files.

        The transaction spanning can be caused by "FLUSH RELAY LOGS" commands
        on slave while it is queuing the transaction.

        So, in order to correctly add UUID:3 into Retrieved_Gtid_Set, we need
        to parse the relay log starting on the file we found the last GTID
        queued to know if the transaction was fully retrieved or not.

        Start scanning rl-bin.000011 after resetting the transaction parser
        will generate an error, as XID event is only expected inside a DML,
        but in this case, we can ignore this error and reset the parser.
      */
      trx_parser->reset();
      /*
        We also have to discard the GTID of the partial transaction that was
        not finished if there is one. This is needed supposing that an
        incomplete transaction was replicated with a GTID.

        GTID(1), QUERY(BEGIN), QUERY(INSERT), ANONYMOUS_GTID, QUERY(DROP ...)

        In the example above, without cleaning the gtid_partial_trx,
        the GTID(1) would be added to the Retrieved_Gtid_Set after the
        QUERY(DROP ...) event.

        GTID(1), QUERY(BEGIN), QUERY(INSERT), GTID(2), QUERY(DROP ...)

        In the example above the GTID(1) will also be discarded as the
        GTID(1) transaction is not complete.
      */
      if (!gtid_partial_trx->is_empty())
      {
        DBUG_PRINT("info", ("Discarding Gtid(%d, %lld) as the transaction "
                            "wasn't complete and we found an error in the"
                            "transaction boundary parser.",
                            gtid_partial_trx->sidno,
                            gtid_partial_trx->gno));
        gtid_partial_trx->clear();
      }
    }

    switch (ev->get_type_code())
    {
    case binary_log::FORMAT_DESCRIPTION_EVENT:
      if (fd_ev_p != &fd_ev)
        delete fd_ev_p;
      fd_ev_p= (Format_description_log_event *)ev;
      break;
    case binary_log::ROTATE_EVENT:
      // do nothing; just accept this event and go to next
      break;
    case binary_log::PREVIOUS_GTIDS_LOG_EVENT:
    {
      seen_prev_gtids= true;
      // add events to sets
      Previous_gtids_log_event *prev_gtids_ev= (Previous_gtids_log_event *)ev;
      if (prev_gtids_ev->add_to_set(retrieved_gtids) != 0)
      {
        error= true;
        break;
      }
#ifndef DBUG_OFF
      char* prev_buffer= prev_gtids_ev->get_str(NULL, NULL);
      DBUG_PRINT("info", ("Got Previous_gtids from file '%s': Gtid_set='%s'.",
                          filename, prev_buffer));
      my_free(prev_buffer);
#endif
      break;
    }
    case binary_log::GTID_LOG_EVENT:
    {
      /* If we didn't find any PREVIOUS_GTIDS in this file */
      if (!seen_prev_gtids)
      {
        my_error(ER_BINLOG_LOGICAL_CORRUPTION, MYF(0), filename,
                 "The first global transaction identifier was read, but "
                 "no other information regarding identifiers existing "
                 "on the previous log files was found.");
        error= true;
        break;
      }

      Gtid_log_event *gtid_ev= (Gtid_log_event *)ev;
      rpl_sidno sidno= gtid_ev->get_sidno(retrieved_gtids->get_sid_map());
      if (sidno < 0)
      {
        error= true;
        break;
      }
      else
      {
        if (retrieved_gtids->ensure_sidno(sidno) != RETURN_STATUS_OK)
        {
          error= true;
          break;
        }
        else
        {
          /*
            As are updating the transaction boundary parser while reading
            GTIDs from relay log files to fill the Retrieved_Gtid_Set, we
            should not add the GTID here as we don't know if the transaction
            is complete on the relay log yet.
          */
          gtid_partial_trx->set(sidno, gtid_ev->get_gno());
        }
        DBUG_PRINT("info", ("Found Gtid in relaylog file '%s': Gtid(%d, %lld).",
                            filename, sidno, gtid_ev->get_gno()));
      }
      break;
    }
    case binary_log::ANONYMOUS_GTID_LOG_EVENT:
    default:
      /*
        If we reached the end of a transaction after storing it's GTID
        in gtid_partial_trx variable, it is time to add this GTID to the
        retrieved_gtids set because the transaction is complete and there is no
        need for asking this transaction again.
      */
      if (trx_parser->is_not_inside_transaction())
      {
        if (!gtid_partial_trx->is_empty())
        {
          DBUG_PRINT("info", ("Adding Gtid to Retrieved_Gtid_Set as the "
                              "transaction was completed at "
                              "relaylog file '%s': Gtid(%d, %lld).",
                              filename, gtid_partial_trx->sidno,
                              gtid_partial_trx->gno));
          retrieved_gtids->_add_gtid(gtid_partial_trx->sidno,
                                     gtid_partial_trx->gno);
          gtid_partial_trx->clear();
        }
      }
      break;
    }
    if (ev != fd_ev_p)
      delete ev;
  }

  if (log.error < 0)
  {
    // This is not a fatal error; the log may just be truncated.
    // @todo but what other errors could happen? IO error?
    sql_print_warning("Error reading GTIDs from relaylog: %d", log.error);
  }

  if (fd_ev_p != &fd_ev)
  {
    delete fd_ev_p;
    fd_ev_p= &fd_ev;
  }

  mysql_file_close(file, MYF(MY_WME));
  end_io_cache(&log);

#ifndef DBUG_OFF
  sql_print_information("%lu events read in relaylog file '%s' for updating "
                        "Retrieved_Gtid_Set and/or IO thread transaction "
                        "parser state.",
                        event_counter, filename);
#endif

  DBUG_RETURN(error);
}

/**
  Reads GTIDs from the given binlog file.

  @param filename File to read from.
  @param all_gtids If not NULL, then the GTIDs from the
  Previous_gtids_log_event and from all Gtid_log_events are stored in
  this object.
  @param prev_gtids If not NULL, then the GTIDs from the
  Previous_gtids_log_events are stored in this object.
  @param first_gtid If not NULL, then the first GTID information from the
  file will be stored in this object.
  @param sid_map The sid_map object to use in the rpl_sidno generation
  of the Gtid_log_event. If lock is needed in the sid_map, the caller
  must hold it.
  @param verify_checksum Set to true to verify event checksums.

  @retval GOT_GTIDS The file was successfully read and it contains
  both Gtid_log_events and Previous_gtids_log_events.
  @retval GOT_PREVIOUS_GTIDS The file was successfully read and it
  contains Previous_gtids_log_events but no Gtid_log_events.
  @retval NO_GTIDS The file was successfully read and it does not
  contain GTID events.
  @retval ERROR Out of memory, or IO error, or malformed event
  structure, or the file is malformed (e.g., contains Gtid_log_events
  but no Previous_gtids_log_event).
  @retval TRUNCATED The file was truncated before the end of the
  first Previous_gtids_log_event.
*/
enum enum_read_gtids_from_binlog_status
{ GOT_GTIDS, GOT_PREVIOUS_GTIDS, NO_GTIDS, ERROR, TRUNCATED };
static enum_read_gtids_from_binlog_status
read_gtids_from_binlog(const char *filename, Gtid_set *all_gtids,
                       Gtid_set *prev_gtids, Gtid *first_gtid,
                       Sid_map* sid_map,
                       bool verify_checksum, bool is_relay_log)
{
  DBUG_ENTER("read_gtids_from_binlog");
  DBUG_PRINT("info", ("Opening file %s", filename));

  /*
    Create a Format_description_log_event that is used to read the
    first event of the log.
  */
  Format_description_log_event fd_ev(BINLOG_VERSION), *fd_ev_p= &fd_ev;
  if (!fd_ev.is_valid())
    DBUG_RETURN(ERROR);

  File file;
  IO_CACHE log;

  /*
    We assert here that both all_gtids and prev_gtids, if specified,
    uses the same sid_map as the one passed as a parameter. This is just
    to ensure that, if the sid_map needed some lock and was locked by
    the caller, the lock applies to all the GTID sets this function is
    dealing with.
  */
#ifndef DBUG_OFF
  if (all_gtids)
    DBUG_ASSERT(all_gtids->get_sid_map() == sid_map);
  if (prev_gtids)
    DBUG_ASSERT(prev_gtids->get_sid_map() == sid_map);
#endif

  const char *errmsg= NULL;
  if ((file= open_binlog_file(&log, filename, &errmsg)) < 0)
  {
    sql_print_error("%s", errmsg);
    /*
      We need to revisit the recovery procedure for relay log
      files. Currently, it is called after this routine.
      /Alfranio
    */
    DBUG_RETURN(TRUNCATED);
  }

  /*
    Seek for Previous_gtids_log_event and Gtid_log_event events to
    gather information what has been processed so far.
  */
  my_b_seek(&log, BIN_LOG_HEADER_SIZE);
  Log_event *ev= NULL;
  enum_read_gtids_from_binlog_status ret= NO_GTIDS;
  bool done= false;
  bool seen_first_gtid= false;
  while (!done &&
         (ev= Log_event::read_log_event(&log, 0, fd_ev_p, verify_checksum)) !=
         NULL)
  {
    DBUG_PRINT("info", ("Read event of type %s", ev->get_type_str()));
    switch (ev->get_type_code())
    {
    case binary_log::FORMAT_DESCRIPTION_EVENT:
      if (fd_ev_p != &fd_ev)
        delete fd_ev_p;
      fd_ev_p= (Format_description_log_event *)ev;
      break;
    case binary_log::ROTATE_EVENT:
      // do nothing; just accept this event and go to next
      break;
    case binary_log::PREVIOUS_GTIDS_LOG_EVENT:
    {
      ret= GOT_PREVIOUS_GTIDS;
      // add events to sets
      Previous_gtids_log_event *prev_gtids_ev=
        (Previous_gtids_log_event *)ev;
      if (all_gtids != NULL && prev_gtids_ev->add_to_set(all_gtids) != 0)
        ret= ERROR, done= true;
      else if (prev_gtids != NULL && prev_gtids_ev->add_to_set(prev_gtids) != 0)
        ret= ERROR, done= true;
#ifndef DBUG_OFF
      char* prev_buffer= prev_gtids_ev->get_str(NULL, NULL);
      DBUG_PRINT("info", ("Got Previous_gtids from file '%s': Gtid_set='%s'.",
                          filename, prev_buffer));
      my_free(prev_buffer);
#endif
      break;
    }
    case binary_log::GTID_LOG_EVENT:
    {
      DBUG_EXECUTE_IF("inject_fault_bug16502579", {
                      DBUG_PRINT("debug", ("GTID_LOG_EVENT found. Injected ret=NO_GTIDS."));
                      ret=NO_GTIDS;
                      });
      if (ret != GOT_GTIDS)
      {
        if (ret != GOT_PREVIOUS_GTIDS)
        {
          /*
            Since this routine is run on startup, there may not be a
            THD instance. Therefore, ER(X) cannot be used.
           */
          const char* msg_fmt= (current_thd != NULL) ?
                               ER(ER_BINLOG_LOGICAL_CORRUPTION) :
                               ER_DEFAULT(ER_BINLOG_LOGICAL_CORRUPTION);
          my_printf_error(ER_BINLOG_LOGICAL_CORRUPTION,
                          msg_fmt, MYF(0),
                          filename,
                          "The first global transaction identifier was read, but "
                          "no other information regarding identifiers existing "
                          "on the previous log files was found.");
          ret= ERROR, done= true;
          break;
        }
        else
          ret= GOT_GTIDS;
      }
      /*
        When all_gtids and first_gtid are all NULL, or when this is a relaylog,
        we just check if the binary/relay log contains at least one
        Gtid_log_event, so that we can distinguish the return values GOT_GTID
        and GOT_PREVIOUS_GTIDS. We don't need to read anything else from the
        binary/relay log.
        If all_gtids is requested (i.e., NOT NULL), we should
        continue to read all gtids.
        If just first_gtid was requested, we will be done after storing this
        Gtid_log_event info on it.
      */
      if (is_relay_log || (all_gtids == NULL && first_gtid == NULL))
      {
        ret= GOT_GTIDS, done= true;
      }
      else
      {
        Gtid_log_event *gtid_ev= (Gtid_log_event *)ev;
        rpl_sidno sidno= gtid_ev->get_sidno(sid_map);
        if (sidno < 0)
          ret= ERROR, done= true;
        else
        {
          if (all_gtids)
          {
            if (all_gtids->ensure_sidno(sidno) != RETURN_STATUS_OK)
              ret= ERROR, done= true;
            all_gtids->_add_gtid(sidno, gtid_ev->get_gno());
            DBUG_PRINT("info", ("Got Gtid from file '%s': Gtid(%d, %lld).",
                                filename, sidno, gtid_ev->get_gno()));
          }

          /* If the first GTID was requested, stores it */
          if (first_gtid && !seen_first_gtid)
          {
            first_gtid->set(sidno, gtid_ev->get_gno());
            seen_first_gtid= true;
            /* If the first_gtid was the only thing requested, we are done */
            if (all_gtids == NULL)
              ret= GOT_GTIDS, done= true;
          }
        }
      }
      break;
    }
    case binary_log::ANONYMOUS_GTID_LOG_EVENT:
    {
      /*
        When this is a relaylog, we just check if it contains
        at least one Anonymous_gtid_log_event after initialization
        (FDs, Rotates and PREVIOUS_GTIDS), so that we can distinguish the
        return values GOT_GTID and GOT_PREVIOUS_GTIDS.
        We don't need to read anything else from the relay log.
      */
      if (is_relay_log)
      {
        ret= GOT_GTIDS;
        done= true;
        break;
      }
    }
    default:
      // if we found any other event type without finding a
      // previous_gtids_log_event, then the rest of this binlog
      // cannot contain gtids
      if (ret != GOT_GTIDS && ret != GOT_PREVIOUS_GTIDS)
        done= true;
      /*
        The GTIDs of the relaylog files will be handled later
        because of the possibility of transactions be spanned
        along distinct relaylog files.
        So, if we found an ordinary event without finding the
        GTID but we already found the PREVIOUS_GTIDS, this probably
        means that the event is from a transaction that started on
        previous relaylog file.
      */
      if (ret == GOT_PREVIOUS_GTIDS && is_relay_log)
        done= true;
      break;
    }
    if (ev != fd_ev_p)
      delete ev;
    DBUG_PRINT("info", ("done=%d", done));
  }

  if (log.error < 0)
  {
    // This is not a fatal error; the log may just be truncated.

    // @todo but what other errors could happen? IO error?
    sql_print_warning("Error reading GTIDs from binary log: %d", log.error);
  }

  if (fd_ev_p != &fd_ev)
  {
    delete fd_ev_p;
    fd_ev_p= &fd_ev;
  }

  mysql_file_close(file, MYF(MY_WME));
  end_io_cache(&log);

  if (all_gtids)
    all_gtids->dbug_print("all_gtids");
  else
    DBUG_PRINT("info", ("all_gtids==NULL"));
  if (prev_gtids)
    prev_gtids->dbug_print("prev_gtids");
  else
    DBUG_PRINT("info", ("prev_gtids==NULL"));
  if (first_gtid == NULL)
    DBUG_PRINT("info", ("first_gtid==NULL"));
  else if (first_gtid->sidno == 0)
    DBUG_PRINT("info", ("first_gtid.sidno==0"));
  else
    first_gtid->dbug_print(sid_map, "first_gtid");

  DBUG_PRINT("info", ("returning %d", ret));
  DBUG_RETURN(ret);
}

bool MYSQL_BIN_LOG::find_first_log_not_in_gtid_set(char *binlog_file_name,
                                                   const Gtid_set *gtid_set,
                                                   Gtid *first_gtid,
                                                   const char **errmsg)
{
  DBUG_ENTER("MYSQL_BIN_LOG::gtid_read_start_binlog");
  /*
    Gather the set of files to be accessed.
  */
  list<string> filename_list;
  LOG_INFO linfo;
  int error;

  list<string>::reverse_iterator rit;
  Gtid_set binlog_previous_gtid_set(gtid_set->get_sid_map());

  mysql_mutex_lock(&LOCK_index);
  for (error= find_log_pos(&linfo, NULL, false/*need_lock_index=false*/);
       !error; error= find_next_log(&linfo, false/*need_lock_index=false*/))
  {
    DBUG_PRINT("info", ("read log filename '%s'", linfo.log_file_name));
    filename_list.push_back(string(linfo.log_file_name));
  }
  mysql_mutex_unlock(&LOCK_index);
  if (error != LOG_INFO_EOF)
  {
    *errmsg= "Failed to read the binary log index file while "
      "looking for the oldest binary log that contains any GTID "
      "that is not in the given gtid set";
    error= -1;
    goto end;
  }

  if (filename_list.empty())
  {
    *errmsg= "Could not find first log file name in binary log index file "
      "while looking for the oldest binary log that contains any GTID "
      "that is not in the given gtid set";
    error= -2;
    goto end;
  }

  /*
    Iterate over all the binary logs in reverse order, and read only
    the Previous_gtids_log_event, to find the first one, that is the
    subset of the given gtid set. Since every binary log begins with
    a Previous_gtids_log_event, that contains all GTIDs in all
    previous binary logs.
    We also ask for the first GTID in the binary log to know if we
    should send the FD event with the "created" field cleared or not.
  */
  DBUG_PRINT("info", ("Iterating backwards through binary logs, and reading "
                      "only the Previous_gtids_log_event, to find the first "
                      "one, that is the subset of the given gtid set."));
  rit= filename_list.rbegin();
  error= 0;
  while (rit != filename_list.rend())
  {
    const char *filename= rit->c_str();
    DBUG_PRINT("info", ("Read Previous_gtids_log_event from filename='%s'",
                        filename));
    switch (read_gtids_from_binlog(filename, NULL, &binlog_previous_gtid_set,
                                   first_gtid,
                                   binlog_previous_gtid_set.get_sid_map(),
                                   opt_master_verify_checksum, is_relay_log))
    {
    case ERROR:
      *errmsg= "Error reading header of binary log while looking for "
        "the oldest binary log that contains any GTID that is not in "
        "the given gtid set";
      error= -3;
      goto end;
    case NO_GTIDS:
      *errmsg= "Found old binary log without GTIDs while looking for "
        "the oldest binary log that contains any GTID that is not in "
        "the given gtid set";
      error= -4;
      goto end;
    case GOT_GTIDS:
    case GOT_PREVIOUS_GTIDS:
      if (binlog_previous_gtid_set.is_subset(gtid_set))
      {
        strcpy(binlog_file_name, filename);
        /*
          Verify that the selected binlog is not the first binlog,
        */
        DBUG_EXECUTE_IF("slave_reconnect_with_gtid_set_executed",
                        DBUG_ASSERT(strcmp(filename_list.begin()->c_str(),
                                           binlog_file_name) != 0););
        goto end;
      }
    case TRUNCATED:
      break;
    }
    binlog_previous_gtid_set.clear();

    rit++;
  }

  if (rit == filename_list.rend())
  {
    *errmsg= ER(ER_MASTER_HAS_PURGED_REQUIRED_GTIDS);
    error= -5;
  }

end:
  if (error)
    DBUG_PRINT("error", ("'%s'", *errmsg));
  filename_list.clear();
  DBUG_PRINT("info", ("returning %d", error));
  DBUG_RETURN(error != 0 ? true : false);
}

bool MYSQL_BIN_LOG::init_gtid_sets(Gtid_set *all_gtids, Gtid_set *lost_gtids,
                                   bool verify_checksum, bool need_lock,
                                   Transaction_boundary_parser *trx_parser,
                                   Gtid *gtid_partial_trx,
                                   bool is_server_starting)
{
  DBUG_ENTER("MYSQL_BIN_LOG::init_gtid_sets");
  DBUG_PRINT("info", ("lost_gtids=%p; so we are recovering a %s log; is_relay_log=%d",
                      lost_gtids, lost_gtids == NULL ? "relay" : "binary",
                      is_relay_log));

  /*
    If this is a relay log, we must have the IO thread Master_info trx_parser
    in order to correctly feed it with relay log events.
  */
#ifndef DBUG_OFF
  if (is_relay_log)
  {
    DBUG_ASSERT(trx_parser != NULL);
    DBUG_ASSERT(lost_gtids == NULL);
  }
#endif

  /*
    Acquires the necessary locks to ensure that logs are not either
    removed or updated when we are reading from it.
  */
  if (need_lock)
  {
    // We don't need LOCK_log if we are only going to read the initial
    // Prevoius_gtids_log_event and ignore the Gtid_log_events.
    if (all_gtids != NULL)
      mysql_mutex_lock(&LOCK_log);
    mysql_mutex_lock(&LOCK_index);
    global_sid_lock->wrlock();
  }
  else
  {
    if (all_gtids != NULL)
      mysql_mutex_assert_owner(&LOCK_log);
    mysql_mutex_assert_owner(&LOCK_index);
    global_sid_lock->assert_some_wrlock();
  }

  // Gather the set of files to be accessed.
  list<string> filename_list;
  LOG_INFO linfo;
  int error;

  list<string>::iterator it;
  list<string>::reverse_iterator rit;
  bool reached_first_file= false;

  /* Initialize the sid_map to be used in read_gtids_from_binlog */
  Sid_map *sid_map= NULL;
  if (all_gtids)
    sid_map= all_gtids->get_sid_map();
  else if (lost_gtids)
    sid_map= lost_gtids->get_sid_map();

  for (error= find_log_pos(&linfo, NULL, false/*need_lock_index=false*/); !error;
       error= find_next_log(&linfo, false/*need_lock_index=false*/))
  {
    DBUG_PRINT("info", ("read log filename '%s'", linfo.log_file_name));
    filename_list.push_back(string(linfo.log_file_name));
  }
  if (error != LOG_INFO_EOF)
  {
    DBUG_PRINT("error", ("Error reading %s index",
                         is_relay_log ? "relaylog" : "binlog"));
    goto end;
  }
  /*
    On server starting, one new empty binlog file is created and
    its file name is put into index file before initializing
    GLOBAL.GTID_EXECUTED AND GLOBAL.GTID_PURGED, it is not the
    last binlog file before the server restarts, so we remove
    its file name from filename_list.
  */
  if (is_server_starting && !is_relay_log && !filename_list.empty())
    filename_list.pop_back();

  error= 0;

  if (all_gtids != NULL)
  {
    DBUG_PRINT("info", ("Iterating backwards through %s logs, "
                        "looking for the last %s log that contains "
                        "a Previous_gtids_log_event.",
                        is_relay_log ? "relay" : "binary",
                        is_relay_log ? "relay" : "binary"));
    // Iterate over all files in reverse order until we find one that
    // contains a Previous_gtids_log_event.
    rit= filename_list.rbegin();
    bool can_stop_reading= false;
    reached_first_file= (rit == filename_list.rend());
    DBUG_PRINT("info", ("filename='%s' reached_first_file=%d",
                        reached_first_file ? "" : rit->c_str(),
                        reached_first_file));
    while (!can_stop_reading && !reached_first_file)
    {
      const char *filename= rit->c_str();
      rit++;
      reached_first_file= (rit == filename_list.rend());
      DBUG_PRINT("info", ("filename='%s' can_stop_reading=%d "
                          "reached_first_file=%d, ",
                          filename, can_stop_reading, reached_first_file));
      switch (read_gtids_from_binlog(filename, all_gtids,
                                     reached_first_file ? lost_gtids : NULL,
                                     NULL/* first_gtid */,
                                     sid_map, verify_checksum, is_relay_log))
      {
        case ERROR:
        {
          error= 1;
          goto end;
        }
        case GOT_GTIDS:
        {
          can_stop_reading= true;
          break;
        }
        case GOT_PREVIOUS_GTIDS:
        {
          /*
            If this is a binlog file, it is enough to have GOT_PREVIOUS_GTIDS.
            If this is a relaylog file, we need to find at least one GTID to
            start parsing the relay log to add GTID of transactions that might
            have spanned in distinct relaylog files.
          */
          if (!is_relay_log)
            can_stop_reading= true;
          break;
        }
        case NO_GTIDS:
        {
          /*
            Mysql server iterates backwards through binary logs, looking for
            the last binary log that contains a Previous_gtids_log_event for
            gathering the set of gtid_executed on server start. This may take
            very long time if it has many binary logs and almost all of them
            are out of filesystem cache. So if the binlog_gtid_simple_recovery
            is enabled, and the last binary log does not contain any GTID
            event, do not read any more binary logs, GLOBAL.GTID_EXECUTED and
            GLOBAL.GTID_PURGED should be empty in the case.
          */
          if (binlog_gtid_simple_recovery && is_server_starting &&
              !is_relay_log)
          {
            DBUG_ASSERT(all_gtids->is_empty());
            DBUG_ASSERT(lost_gtids->is_empty());
            goto end;
          }
          /*FALLTHROUGH*/
        }
        case TRUNCATED:
        {
          break;
        }
      }
    }

    /*
      If we use GTIDs and have partial transactions on the relay log,
      must check if it ends on next relay log files.
      We also need to feed the boundary parser with the rest of the
      relay log to put it in the correct state before receiving new
      events from the master in the case of GTID auto positioning be
      disabled.
    */
    if (is_relay_log)
    {
      /*
        Suppose the following relaylog:

         rl-bin.000001 | rl-bin.000002 | rl-bin.000003 | rl-bin-000004
        ---------------+---------------+---------------+---------------
         PREV_GTIDS    | PREV_GTIDS    | PREV_GTIDS    | PREV_GTIDS
         (empty)       | (UUID:1)      | (UUID:1)      | (UUID:1)
        ---------------+---------------+---------------+---------------
         GTID(UUID:1)  | QUERY(INSERT) | QUERY(INSERT) | XID
        ---------------+---------------+---------------+---------------
         QUERY(CREATE  |
         TABLE t1 ...) |
        ---------------+
         GTID(UUID:2)  |
        ---------------+
         QUERY(BEGIN)  |
        ---------------+

        As it is impossible to determine the current Retrieved_Gtid_Set by only
        looking to the PREVIOUS_GTIDS on the last relay log file, and scanning
        events on it, we tried to find a relay log file that contains at least
        one GTID event during the backwards search.

        In the example, we will find a GTID only in rl-bin.000001, as the
        UUID:2 transaction was spanned across 4 relay log files.

        The transaction spanning can be caused by "FLUSH RELAY LOGS" commands
        on slave while it is queuing the transaction.

        So, in order to correctly add UUID:2 into Retrieved_Gtid_Set, we need
        to parse the relay log starting on the file we found the last GTID
        queued to know if the transaction was fully retrieved or not.
      */

      /*
        Adjust the reverse iterator to point to the relaylog file we
        need to start parsing, as it was incremented after generating
        the relay log file name.
      */
      rit--;
      /* Reset the transaction parser before feeding it with events */
      trx_parser->reset();
      gtid_partial_trx->clear();

      DBUG_PRINT("info", ("Iterating forwards through relay logs, "
                          "updating the Retrieved_Gtid_Set and updating "
                          "IO thread trx parser before start."));
      for (it= find(filename_list.begin(), filename_list.end(), *rit);
           it != filename_list.end(); it++)
      {
        const char *filename= it->c_str();
        DBUG_PRINT("info", ("filename='%s'", filename));
        if (read_gtids_and_update_trx_parser_from_relaylog(filename, all_gtids,
                                                           true, trx_parser,
                                                           gtid_partial_trx))
        {
          error= 1;
          goto end;
        }
      }
    }
  }
  if (lost_gtids != NULL && !reached_first_file)
  {
    DBUG_PRINT("info", ("Iterating forwards through binary logs, looking for the first binary log that contains both a Previous_gtids_log_event and a Gtid_log_event."));
    for (it= filename_list.begin(); it != filename_list.end(); it++)
    {
      const char *filename= it->c_str();
      DBUG_PRINT("info", ("filename='%s'", filename));
      switch (read_gtids_from_binlog(filename, NULL, lost_gtids,
                                     NULL/* first_gtid */,
                                     sid_map, verify_checksum, is_relay_log))
      {
        case ERROR:
        {
          error= 1;
          /*FALLTHROUGH*/
        }
        case GOT_GTIDS:
        {
          goto end;
        }
        case NO_GTIDS:
        case GOT_PREVIOUS_GTIDS:
        {
          /*
            Mysql server iterates forwards through binary logs, looking for
            the first binary log that contains both Previous_gtids_log_event
            and gtid_log_event for gathering the set of gtid_purged on server
            start. It also iterates forwards through binary logs, looking for
            the first binary log that contains both Previous_gtids_log_event
            and gtid_log_event for gathering the set of gtid_purged when
            purging binary logs. This may take very long time if it has many
            binary logs and almost all of them are out of filesystem cache.
            So if the binlog_gtid_simple_recovery is enabled, we just
            initialize GLOBAL.GTID_PURGED from the first binary log, do not
            read any more binary logs.
          */
          if (binlog_gtid_simple_recovery && !is_relay_log)
            goto end;
          /*FALLTHROUGH*/
        }
        case TRUNCATED:
        {
          break;
        }
      }
    }
  }
end:
  if (all_gtids)
    all_gtids->dbug_print("all_gtids");
  if (lost_gtids)
    lost_gtids->dbug_print("lost_gtids");
  if (need_lock)
  {
    global_sid_lock->unlock();
    mysql_mutex_unlock(&LOCK_index);
    if (all_gtids != NULL)
      mysql_mutex_unlock(&LOCK_log);
  }
  filename_list.clear();
  DBUG_PRINT("info", ("returning %d", error));
  DBUG_RETURN(error != 0 ? true : false);
}


/**
  Open a (new) binlog file.

  - Open the log file and the index file. Register the new
  file name in it
  - When calling this when the file is in use, you must have a locks
  on LOCK_log and LOCK_index.

  @retval
    0	ok
  @retval
    1	error
*/

bool MYSQL_BIN_LOG::open_binlog(const char *log_name,
                                const char *new_name,
                                ulong max_size_arg,
                                bool null_created_arg,
                                bool need_lock_index,
                                bool need_sid_lock,
                                Format_description_log_event *extra_description_event)
{
  // lock_index must be acquired *before* sid_lock.
  DBUG_ASSERT(need_sid_lock || !need_lock_index);
  DBUG_ENTER("MYSQL_BIN_LOG::open_binlog(const char *, ...)");
  DBUG_PRINT("enter",("base filename: %s", log_name));

  mysql_mutex_assert_owner(get_log_lock());

  if (init_and_set_log_file_name(log_name, new_name))
  {
    sql_print_error("MYSQL_BIN_LOG::open failed to generate new file name.");
    DBUG_RETURN(1);
  }

  DBUG_PRINT("info", ("generated filename: %s", log_file_name));

  DEBUG_SYNC(current_thd, "after_log_file_name_initialized");

#ifdef HAVE_REPLICATION
  if (open_purge_index_file(TRUE) ||
      register_create_index_entry(log_file_name) ||
      sync_purge_index_file() ||
      DBUG_EVALUATE_IF("fault_injection_registering_index", 1, 0))
  {
    /**
      @todo: although this was introduced to appease valgrind
      when injecting emulated faults using fault_injection_registering_index
      it may be good to consider what actually happens when
      open_purge_index_file succeeds but register or sync fails.

      Perhaps we might need the code below in MYSQL_BIN_LOG::cleanup
      for "real life" purposes as well? 
    */
    DBUG_EXECUTE_IF("fault_injection_registering_index", {
      if (my_b_inited(&purge_index_file))
      {
        end_io_cache(&purge_index_file);
        my_close(purge_index_file.file, MYF(0));
      }
    });

    sql_print_error("MYSQL_BIN_LOG::open failed to sync the index file.");
    DBUG_RETURN(1);
  }
  DBUG_EXECUTE_IF("crash_create_non_critical_before_update_index", DBUG_SUICIDE(););
#endif

  write_error= 0;

  /* open the main log file */
  if (open(
#ifdef HAVE_PSI_INTERFACE
                      m_key_file_log,
#endif
                      log_name, new_name))
  {
#ifdef HAVE_REPLICATION
    close_purge_index_file();
#endif
    DBUG_RETURN(1);                            /* all warnings issued */
  }

  max_size= max_size_arg;

  open_count++;

  bool write_file_name_to_index_file=0;

  /* This must be before goto err. */
#ifndef DBUG_OFF
  binary_log_debug::debug_pretend_version_50034_in_binlog=
    DBUG_EVALUATE_IF("pretend_version_50034_in_binlog", true, false);
#endif
  Format_description_log_event s(BINLOG_VERSION);

  if (!my_b_filelength(&log_file))
  {
    /*
      The binary log file was empty (probably newly created)
      This is the normal case and happens when the user doesn't specify
      an extension for the binary log files.
      In this case we write a standard header to it.
    */
    if (my_b_safe_write(&log_file, (uchar*) BINLOG_MAGIC,
                        BIN_LOG_HEADER_SIZE))
      goto err;
    bytes_written+= BIN_LOG_HEADER_SIZE;
    write_file_name_to_index_file= 1;
  }

  /*
    don't set LOG_EVENT_BINLOG_IN_USE_F for SEQ_READ_APPEND io_cache
    as we won't be able to reset it later
  */
  if (io_cache_type == WRITE_CACHE)
  {
    s.common_header->flags|= LOG_EVENT_BINLOG_IN_USE_F;
  }

  if (is_relay_log)
  {
    /* relay-log */
    if (relay_log_checksum_alg == binary_log::BINLOG_CHECKSUM_ALG_UNDEF)
    {
      /* inherit master's A descriptor if one has been received */
      if (opt_slave_sql_verify_checksum == 0)
        /* otherwise use slave's local preference of RL events verification */
        relay_log_checksum_alg= binary_log::BINLOG_CHECKSUM_ALG_OFF;
      else
        relay_log_checksum_alg= static_cast<enum_binlog_checksum_alg>
                                (binlog_checksum_options);
    }
    s.common_footer->checksum_alg= relay_log_checksum_alg;
  }
  else
    /* binlog */
    s.common_footer->checksum_alg= static_cast<enum_binlog_checksum_alg>
                                     (binlog_checksum_options);

  DBUG_ASSERT((s.common_footer)->checksum_alg !=
               binary_log::BINLOG_CHECKSUM_ALG_UNDEF);
  if (!s.is_valid())
    goto err;
  s.dont_set_created= null_created_arg;
  /* Set LOG_EVENT_RELAY_LOG_F flag for relay log's FD */
  if (is_relay_log)
    s.set_relay_log_event();
  if (s.write(&log_file))
    goto err;
  bytes_written+= s.common_header->data_written;
  /*
    We need to revisit this code and improve it.
    See further comments in the mysqld.
    /Alfranio
  */
  if (current_thd)
  {
    Gtid_set logged_gtids_binlog(global_sid_map, global_sid_lock);
    Gtid_set* previous_logged_gtids;

    if (is_relay_log)
      previous_logged_gtids= previous_gtid_set_relaylog;
    else
      previous_logged_gtids= &logged_gtids_binlog;

    if (need_sid_lock)
      global_sid_lock->wrlock();
    else
      global_sid_lock->assert_some_wrlock();

    if (!is_relay_log)
    {
      const Gtid_set *executed_gtids= gtid_state->get_executed_gtids();
      const Gtid_set *gtids_only_in_table=
        gtid_state->get_gtids_only_in_table();
      /* logged_gtids_binlog= executed_gtids - gtids_only_in_table */
      if (logged_gtids_binlog.add_gtid_set(executed_gtids) !=
          RETURN_STATUS_OK)
      {
        if (need_sid_lock)
          global_sid_lock->unlock();
        goto err;
      }
      logged_gtids_binlog.remove_gtid_set(gtids_only_in_table);
    }
    DBUG_PRINT("info",("Generating PREVIOUS_GTIDS for %s file.",
                       is_relay_log ? "relaylog" : "binlog"));
    Previous_gtids_log_event prev_gtids_ev(previous_logged_gtids);
    if (is_relay_log)
      prev_gtids_ev.set_relay_log_event();
    if (need_sid_lock)
      global_sid_lock->unlock();
    prev_gtids_ev.common_footer->checksum_alg=
                                   (s.common_footer)->checksum_alg;
    if (prev_gtids_ev.write(&log_file))
      goto err;
    bytes_written+= prev_gtids_ev.common_header->data_written;
  }
  else // !(current_thd)
  {
    /*
      If the slave was configured before server restart, the server will
      generate a new relay log file without having current_thd, but this
      new relay log file must have a PREVIOUS_GTIDS event as we now
      generate the PREVIOUS_GTIDS event always.

      This is only needed for relay log files because the server will add
      the PREVIOUS_GTIDS of binary logs (when current_thd==NULL) after
      server's GTID initialization.

      During server's startup at mysqld_main(), from the binary/relay log
      initialization point of view, it will:
      1) Call init_server_components() that will generate a new binary log
         file but won't write the PREVIOUS_GTIDS event yet;
      2) Initialize server's GTIDs;
      3) Write the binary log PREVIOUS_GTIDS;
      4) Call init_slave() in where the new relay log file will be created
         after initializing relay log's Retrieved_Gtid_Set;
    */
    if (is_relay_log)
    {
      if (need_sid_lock)
        global_sid_lock->wrlock();
      else
        global_sid_lock->assert_some_wrlock();

      DBUG_PRINT("info",("Generating PREVIOUS_GTIDS for relaylog file."));
      Previous_gtids_log_event prev_gtids_ev(previous_gtid_set_relaylog);
      prev_gtids_ev.set_relay_log_event();

      if (need_sid_lock)
        global_sid_lock->unlock();

      prev_gtids_ev.common_footer->checksum_alg=
                                   (s.common_footer)->checksum_alg;
      if (prev_gtids_ev.write(&log_file))
        goto err;
      bytes_written+= prev_gtids_ev.common_header->data_written;
    }
  }
  if (extra_description_event &&
      extra_description_event->binlog_version>=4)
  {
    /*
      This is a relay log written to by the I/O slave thread.
      Write the event so that others can later know the format of this relay
      log.
      Note that this event is very close to the original event from the
      master (it has binlog version of the master, event types of the
      master), so this is suitable to parse the next relay log's event. It
      has been produced by
      Format_description_log_event::Format_description_log_event(char* buf,).
      Why don't we want to write the mi_description_event if this
      event is for format<4 (3.23 or 4.x): this is because in that case, the
      mi_description_event describes the data received from the
      master, but not the data written to the relay log (*conversion*),
      which is in format 4 (slave's).
    */
    /*
      Set 'created' to 0, so that in next relay logs this event does not
      trigger cleaning actions on the slave in
      Format_description_log_event::apply_event_impl().
    */
    extra_description_event->created= 0;
    /* Don't set log_pos in event header */
    extra_description_event->set_artificial_event();

    if (extra_description_event->write(&log_file))
      goto err;
    bytes_written+= extra_description_event->common_header->data_written;
  }
  if (flush_io_cache(&log_file) ||
      mysql_file_sync(log_file.file, MYF(MY_WME)))
    goto err;
  
  if (write_file_name_to_index_file)
  {
#ifdef HAVE_REPLICATION
    DBUG_EXECUTE_IF("crash_create_critical_before_update_index", DBUG_SUICIDE(););
#endif

    DBUG_ASSERT(my_b_inited(&index_file) != 0);

    /*
      The new log file name is appended into crash safe index file after
      all the content of index file is copyed into the crash safe index
      file. Then move the crash safe index file to index file.
    */
    DBUG_EXECUTE_IF("simulate_disk_full_on_open_binlog",
                    {DBUG_SET("+d,simulate_no_free_space_error");});
    if (DBUG_EVALUATE_IF("fault_injection_updating_index", 1, 0) ||
        add_log_to_index((uchar*) log_file_name, strlen(log_file_name),
                         need_lock_index))
    {
      DBUG_EXECUTE_IF("simulate_disk_full_on_open_binlog",
                      {
                        DBUG_SET("-d,simulate_file_write_error");
                        DBUG_SET("-d,simulate_no_free_space_error");
                        DBUG_SET("-d,simulate_disk_full_on_open_binlog");
                      });
      goto err;
    }

#ifdef HAVE_REPLICATION
    DBUG_EXECUTE_IF("crash_create_after_update_index", DBUG_SUICIDE(););
#endif
  }

  log_state.atomic_set(LOG_OPENED);
  /*
    At every rotate memorize the last transaction counter state to use it as
    offset at logging the transaction logical timestamps.
  */
  max_committed_transaction.update_offset(transaction_counter.get_timestamp());
  transaction_counter.update_offset(transaction_counter.get_timestamp());
#ifdef HAVE_REPLICATION
  close_purge_index_file();
#endif

  update_binlog_end_pos();
  DBUG_RETURN(0);

err:
#ifdef HAVE_REPLICATION
  if (is_inited_purge_index_file())
    purge_index_entry(NULL, NULL, need_lock_index);
  close_purge_index_file();
#endif
  end_io_cache(&log_file);
  end_io_cache(&index_file);
  my_free(name);
  name= NULL;
  log_state.atomic_set(LOG_CLOSED);
  if (binlog_error_action == ABORT_SERVER)
  {
    exec_binlog_error_action_abort("Either disk is full or file system is read "
                                   "only while opening the binlog. Aborting the"
                                   " server.");
  }
  else
    sql_print_error("Could not use %s for logging (error %d). "
                    "Turning logging off for the whole duration of the MySQL "
                    "server process. To turn it on again: fix the cause, "
                    "shutdown the MySQL server and restart it.", name, errno);
  DBUG_RETURN(1);
}


/**
  Move crash safe index file to index file.

  @param need_lock_index If true, LOCK_index will be acquired;
  otherwise it should already be held.

  @retval 0 ok
  @retval -1 error
*/
int MYSQL_BIN_LOG::move_crash_safe_index_file_to_index_file(bool need_lock_index)
{
  int error= 0;
  File fd= -1;
  DBUG_ENTER("MYSQL_BIN_LOG::move_crash_safe_index_file_to_index_file");

  if (need_lock_index)
    mysql_mutex_lock(&LOCK_index);
  else
    mysql_mutex_assert_owner(&LOCK_index);

  if (my_b_inited(&index_file))
  {
    end_io_cache(&index_file);
    if (mysql_file_close(index_file.file, MYF(0)) < 0)
    {
      error= -1;
      sql_print_error("MYSQL_BIN_LOG::move_crash_safe_index_file_to_index_file "
                      "failed to close the index file.");
      goto err;
    }
    mysql_file_delete(key_file_binlog_index, index_file_name, MYF(MY_WME));
  }

  DBUG_EXECUTE_IF("crash_create_before_rename_index_file", DBUG_SUICIDE(););
  if (my_rename(crash_safe_index_file_name, index_file_name, MYF(MY_WME)))
  {
    error= -1;
    sql_print_error("MYSQL_BIN_LOG::move_crash_safe_index_file_to_index_file "
                    "failed to move crash_safe_index_file to index file.");
    goto err;
  }
  DBUG_EXECUTE_IF("crash_create_after_rename_index_file", DBUG_SUICIDE(););

  if ((fd= mysql_file_open(key_file_binlog_index,
                           index_file_name,
                           O_RDWR | O_CREAT | O_BINARY,
                           MYF(MY_WME))) < 0 ||
           mysql_file_sync(fd, MYF(MY_WME)) ||
           init_io_cache_ext(&index_file, fd, IO_SIZE, READ_CACHE,
                             mysql_file_seek(fd, 0L, MY_SEEK_END, MYF(0)),
                                             0, MYF(MY_WME | MY_WAIT_IF_FULL),
                             key_file_binlog_index_cache))
  {
    error= -1;
    sql_print_error("MYSQL_BIN_LOG::move_crash_safe_index_file_to_index_file "
                    "failed to open the index file.");
    goto err;
  }

err:
  if (need_lock_index)
    mysql_mutex_unlock(&LOCK_index);
  DBUG_RETURN(error);
}


/**
  Append log file name to index file.

  - To make crash safe, we copy all the content of index file
  to crash safe index file firstly and then append the log
  file name to the crash safe index file. Finally move the
  crash safe index file to index file.

  @retval
    0   ok
  @retval
    -1   error
*/
int MYSQL_BIN_LOG::add_log_to_index(uchar* log_name,
                                    size_t log_name_len, bool need_lock_index)
{
  DBUG_ENTER("MYSQL_BIN_LOG::add_log_to_index");

  if (open_crash_safe_index_file())
  {
    sql_print_error("MYSQL_BIN_LOG::add_log_to_index failed to "
                    "open the crash safe index file.");
    goto err;
  }

  if (copy_file(&index_file, &crash_safe_index_file, 0))
  {
    sql_print_error("MYSQL_BIN_LOG::add_log_to_index failed to "
                    "copy index file to crash safe index file.");
    goto err;
  }

  if (my_b_write(&crash_safe_index_file, log_name, log_name_len) ||
      my_b_write(&crash_safe_index_file, (uchar*) "\n", 1) ||
      flush_io_cache(&crash_safe_index_file) ||
      mysql_file_sync(crash_safe_index_file.file, MYF(MY_WME)))
  {
    sql_print_error("MYSQL_BIN_LOG::add_log_to_index failed to "
                    "append log file name: %s, to crash "
                    "safe index file.", log_name);
    goto err;
  }

  if (close_crash_safe_index_file())
  {
    sql_print_error("MYSQL_BIN_LOG::add_log_to_index failed to "
                    "close the crash safe index file.");
    goto err;
  }

  if (move_crash_safe_index_file_to_index_file(need_lock_index))
  {
    sql_print_error("MYSQL_BIN_LOG::add_log_to_index failed to "
                    "move crash safe index file to index file.");
    goto err;
  }

  DBUG_RETURN(0);

err:
  DBUG_RETURN(-1);
}

int MYSQL_BIN_LOG::get_current_log(LOG_INFO* linfo, bool need_lock_log/*true*/)
{
  if (need_lock_log)
    mysql_mutex_lock(&LOCK_log);
  int ret = raw_get_current_log(linfo);
  if (need_lock_log)
    mysql_mutex_unlock(&LOCK_log);
  return ret;
}

int MYSQL_BIN_LOG::raw_get_current_log(LOG_INFO* linfo)
{
  strmake(linfo->log_file_name, log_file_name, sizeof(linfo->log_file_name)-1);
  linfo->pos = my_b_safe_tell(&log_file);
  return 0;
}

bool MYSQL_BIN_LOG::check_write_error(THD *thd)
{
  DBUG_ENTER("MYSQL_BIN_LOG::check_write_error");

  bool checked= FALSE;

  if (!thd->is_error())
    DBUG_RETURN(checked);

  switch (thd->get_stmt_da()->mysql_errno())
  {
    case ER_TRANS_CACHE_FULL:
    case ER_STMT_CACHE_FULL:
    case ER_ERROR_ON_WRITE:
    case ER_BINLOG_LOGGING_IMPOSSIBLE:
      checked= TRUE;
    break;
  }
  DBUG_PRINT("return", ("checked: %s", YESNO(checked)));
  DBUG_RETURN(checked);
}

void MYSQL_BIN_LOG::set_write_error(THD *thd, bool is_transactional)
{
  DBUG_ENTER("MYSQL_BIN_LOG::set_write_error");

  write_error= 1;

  if (check_write_error(thd))
    DBUG_VOID_RETURN;

  if (my_errno() == EFBIG)
  {
    if (is_transactional)
    {
      my_message(ER_TRANS_CACHE_FULL, ER(ER_TRANS_CACHE_FULL), MYF(MY_WME));
    }
    else
    {
      my_message(ER_STMT_CACHE_FULL, ER(ER_STMT_CACHE_FULL), MYF(MY_WME));
    }
  }
  else
  {
    char errbuf[MYSYS_STRERROR_SIZE];
    my_error(ER_ERROR_ON_WRITE, MYF(MY_WME), name,
             errno, my_strerror(errbuf, sizeof(errbuf), errno));
  }

  DBUG_VOID_RETURN;
}

/**
  Find the position in the log-index-file for the given log name.

  @param[out] linfo The found log file name will be stored here, along
  with the byte offset of the next log file name in the index file.
  @param log_name Filename to find in the index file, or NULL if we
  want to read the first entry.
  @param need_lock_index If false, this function acquires LOCK_index;
  otherwise the lock should already be held by the caller.

  @note
    On systems without the truncate function the file will end with one or
    more empty lines.  These will be ignored when reading the file.

  @retval
    0			ok
  @retval
    LOG_INFO_EOF	        End of log-index-file found
  @retval
    LOG_INFO_IO		Got IO error while reading file
*/

int MYSQL_BIN_LOG::find_log_pos(LOG_INFO *linfo, const char *log_name,
                                bool need_lock_index)
{
  int error= 0;
  char *full_fname= linfo->log_file_name;
  char full_log_name[FN_REFLEN], fname[FN_REFLEN];
  size_t log_name_len= 0, fname_len= 0;
  DBUG_ENTER("find_log_pos");
  full_log_name[0]= full_fname[0]= 0;

  /*
    Mutex needed because we need to make sure the file pointer does not
    move from under our feet
  */
  if (need_lock_index)
    mysql_mutex_lock(&LOCK_index);
  else
    mysql_mutex_assert_owner(&LOCK_index);

  // extend relative paths for log_name to be searched
  if (log_name)
  {
    if(normalize_binlog_name(full_log_name, log_name, is_relay_log))
    {
      error= LOG_INFO_EOF;
      goto end;
    }
  }

  log_name_len= log_name ? strlen(full_log_name) : 0;
  DBUG_PRINT("enter", ("log_name: %s, full_log_name: %s", 
                       log_name ? log_name : "NULL", full_log_name));

  /* As the file is flushed, we can't get an error here */
  my_b_seek(&index_file, (my_off_t) 0);

  for (;;)
  {
    size_t length;
    my_off_t offset= my_b_tell(&index_file);

    DBUG_EXECUTE_IF("simulate_find_log_pos_error",
                    error=  LOG_INFO_EOF; break;);
    /* If we get 0 or 1 characters, this is the end of the file */
    if ((length= my_b_gets(&index_file, fname, FN_REFLEN)) <= 1)
    {
      /* Did not find the given entry; Return not found or error */
      error= !index_file.error ? LOG_INFO_EOF : LOG_INFO_IO;
      break;
    }

    // extend relative paths and match against full path
    if (normalize_binlog_name(full_fname, fname, is_relay_log))
    {
      error= LOG_INFO_EOF;
      break;
    }
    fname_len= strlen(full_fname);

    // if the log entry matches, null string matching anything
    if (!log_name ||
       (log_name_len == fname_len &&
       !memcmp(full_fname, full_log_name, log_name_len)))
    {
      DBUG_PRINT("info", ("Found log file entry"));
      linfo->index_file_start_offset= offset;
      linfo->index_file_offset = my_b_tell(&index_file);
      break;
    }
    linfo->entry_index++;
  }

end:  
  if (need_lock_index)
    mysql_mutex_unlock(&LOCK_index);
  DBUG_RETURN(error);
}


/**
  Find the position in the log-index-file for the given log name.

  @param[out] linfo The filename will be stored here, along with the
  byte offset of the next filename in the index file.

  @param need_lock_index If true, LOCK_index will be acquired;
  otherwise it should already be held by the caller.

  @note
    - Before calling this function, one has to call find_log_pos()
    to set up 'linfo'
    - Mutex needed because we need to make sure the file pointer does not move
    from under our feet

  @retval 0 ok
  @retval LOG_INFO_EOF End of log-index-file found
  @retval LOG_INFO_IO Got IO error while reading file
*/
int MYSQL_BIN_LOG::find_next_log(LOG_INFO* linfo, bool need_lock_index)
{
  int error= 0;
  size_t length;
  char fname[FN_REFLEN];
  char *full_fname= linfo->log_file_name;

  if (need_lock_index)
    mysql_mutex_lock(&LOCK_index);
  else
    mysql_mutex_assert_owner(&LOCK_index);

  /* As the file is flushed, we can't get an error here */
  my_b_seek(&index_file, linfo->index_file_offset);

  linfo->index_file_start_offset= linfo->index_file_offset;
  if ((length=my_b_gets(&index_file, fname, FN_REFLEN)) <= 1)
  {
    error = !index_file.error ? LOG_INFO_EOF : LOG_INFO_IO;
    goto err;
  }

  if (fname[0] != 0)
  {
    if(normalize_binlog_name(full_fname, fname, is_relay_log))
    {
      error= LOG_INFO_EOF;
      goto err;
    }
    length= strlen(full_fname);
  }

  linfo->index_file_offset= my_b_tell(&index_file);

err:
  if (need_lock_index)
    mysql_mutex_unlock(&LOCK_index);
  return error;
}

/**
  Find the relay log name following the given name from relay log index file.

  @param[in|out] log_name  The name is full path name.

  @return return 0 if it finds next relay log. Otherwise return the error code.
*/
int MYSQL_BIN_LOG::find_next_relay_log(char log_name[FN_REFLEN+1])
{
  LOG_INFO info;
  int error;
  char relative_path_name[FN_REFLEN+1];

  if (fn_format(relative_path_name, log_name+dirname_length(log_name),
                mysql_data_home, "", 0)
      == NullS)
    return 1;

  mysql_mutex_lock(&LOCK_index);

  error= find_log_pos(&info, relative_path_name, false);
  if (error == 0)
  {
    error= find_next_log(&info, false);
    if (error == 0)
      strcpy(log_name, info.log_file_name);
  }

  mysql_mutex_unlock(&LOCK_index);
  return error;
}

/**
  Removes files, as part of a RESET MASTER or RESET SLAVE statement,
  by deleting all logs refered to in the index file. Then, it starts
  writing to a new log file.

  The new index file will only contain this file.

  @param thd Thread

  @note
    If not called from slave thread, write start event to new log

  @retval
    0	ok
  @retval
    1   error
*/
bool MYSQL_BIN_LOG::reset_logs(THD* thd, bool delete_only)
{
  LOG_INFO linfo;
  bool error=0;
  int err;
  const char* save_name;
  DBUG_ENTER("reset_logs");

  /*
    Flush logs for storage engines, so that the last transaction
    is fsynced inside storage engines.
  */
  if (ha_flush_logs(NULL))
    DBUG_RETURN(1);

  ha_reset_logs(thd);

  /*
    We need to get both locks to be sure that no one is trying to
    write to the index log file.
  */
  mysql_mutex_lock(&LOCK_log);
  mysql_mutex_lock(&LOCK_index);

  global_sid_lock->wrlock();

  /* Save variables so that we can reopen the log */
  save_name=name;
  name=0;					// Protect against free
  close(LOG_CLOSE_TO_BE_OPENED);

  /*
    First delete all old log files and then update the index file.
    As we first delete the log files and do not use sort of logging,
    a crash may lead to an inconsistent state where the index has
    references to non-existent files.

    We need to invert the steps and use the purge_index_file methods
    in order to make the operation safe.
  */

  if ((err= find_log_pos(&linfo, NullS, false/*need_lock_index=false*/)) != 0)
  {
    uint errcode= purge_log_get_error_code(err);
    sql_print_error("Failed to locate old binlog or relay log files");
    my_message(errcode, ER(errcode), MYF(0));
    error= 1;
    goto err;
  }

  for (;;)
  {
    if ((error= my_delete_allow_opened(linfo.log_file_name, MYF(0))) != 0)
    {
      if (my_errno() == ENOENT) 
      {
        push_warning_printf(current_thd, Sql_condition::SL_WARNING,
                            ER_LOG_PURGE_NO_FILE, ER(ER_LOG_PURGE_NO_FILE),
                            linfo.log_file_name);
        sql_print_information("Failed to delete file '%s'",
                              linfo.log_file_name);
        set_my_errno(0);
        error= 0;
      }
      else
      {
        push_warning_printf(current_thd, Sql_condition::SL_WARNING,
                            ER_BINLOG_PURGE_FATAL_ERR,
                            "a problem with deleting %s; "
                            "consider examining correspondence "
                            "of your binlog index file "
                            "to the actual binlog files",
                            linfo.log_file_name);
        error= 1;
        goto err;
      }
    }
    if (find_next_log(&linfo, false/*need_lock_index=false*/))
      break;
  }

  /* Start logging with a new file */
  close(LOG_CLOSE_INDEX | LOG_CLOSE_TO_BE_OPENED);
  if ((error= my_delete_allow_opened(index_file_name, MYF(0))))	// Reset (open will update)
  {
    if (my_errno() == ENOENT)
    {
      push_warning_printf(current_thd, Sql_condition::SL_WARNING,
                          ER_LOG_PURGE_NO_FILE, ER(ER_LOG_PURGE_NO_FILE),
                          index_file_name);
      sql_print_information("Failed to delete file '%s'",
                            index_file_name);
      set_my_errno(0);
      error= 0;
    }
    else
    {
      push_warning_printf(current_thd, Sql_condition::SL_WARNING,
                          ER_BINLOG_PURGE_FATAL_ERR,
                          "a problem with deleting %s; "
                          "consider examining correspondence "
                          "of your binlog index file "
                          "to the actual binlog files",
                          index_file_name);
      error= 1;
      goto err;
    }
  }

#ifdef HAVE_REPLICATION
  /*
    For relay logs we clear the gtid state associated per channel(i.e rli)
    in the purge_relay_logs()
  */
  if (!is_relay_log)
  {
    if(gtid_state->clear(thd))
    {
      error= 1;
      goto err;
    }
    // don't clear global_sid_map because it's used by the relay log too
    if (gtid_state->init() != 0)
      goto err;
  }
#endif

  if (!delete_only)
  {
    if (!open_index_file(index_file_name, 0, false/*need_lock_index=false*/))
    if ((error= open_binlog(save_name, 0,
                            max_size, false,
                            false/*need_lock_index=false*/,
                            false/*need_sid_lock=false*/,
                            NULL)))
      goto err;
  }
  my_free((void *) save_name);

err:
  if (error == 1)
    name= const_cast<char*>(save_name);
  global_sid_lock->unlock();
  mysql_mutex_unlock(&LOCK_index);
  mysql_mutex_unlock(&LOCK_log);
  DBUG_RETURN(error);
}


/**
  Set the name of crash safe index file.

  @retval
    0   ok
  @retval
    1   error
*/
int MYSQL_BIN_LOG::set_crash_safe_index_file_name(const char *base_file_name)
{
  int error= 0;
  DBUG_ENTER("MYSQL_BIN_LOG::set_crash_safe_index_file_name");
  if (fn_format(crash_safe_index_file_name, base_file_name, mysql_data_home,
                ".index_crash_safe", MYF(MY_UNPACK_FILENAME | MY_SAFE_PATH |
                                         MY_REPLACE_EXT)) == NULL)
  {
    error= 1;
    sql_print_error("MYSQL_BIN_LOG::set_crash_safe_index_file_name failed "
                    "to set file name.");
  }
  DBUG_RETURN(error);
}


/**
  Open a (new) crash safe index file.

  @note
    The crash safe index file is a special file
    used for guaranteeing index file crash safe.
  @retval
    0   ok
  @retval
    1   error
*/
int MYSQL_BIN_LOG::open_crash_safe_index_file()
{
  int error= 0;
  File file= -1;

  DBUG_ENTER("MYSQL_BIN_LOG::open_crash_safe_index_file");

  if (!my_b_inited(&crash_safe_index_file))
  {
    if ((file= my_open(crash_safe_index_file_name, O_RDWR | O_CREAT | O_BINARY,
                       MYF(MY_WME))) < 0  ||
        init_io_cache(&crash_safe_index_file, file, IO_SIZE, WRITE_CACHE,
                      0, 0, MYF(MY_WME | MY_NABP | MY_WAIT_IF_FULL)))
    {
      error= 1;
      sql_print_error("MYSQL_BIN_LOG::open_crash_safe_index_file failed "
                      "to open temporary index file.");
    }
  }
  DBUG_RETURN(error);
}


/**
  Close the crash safe index file.

  @note
    The crash safe file is just closed, is not deleted.
    Because it is moved to index file later on.
  @retval
    0   ok
  @retval
    1   error
*/
int MYSQL_BIN_LOG::close_crash_safe_index_file()
{
  int error= 0;

  DBUG_ENTER("MYSQL_BIN_LOG::close_crash_safe_index_file");

  if (my_b_inited(&crash_safe_index_file))
  {
    end_io_cache(&crash_safe_index_file);
    error= my_close(crash_safe_index_file.file, MYF(0));
  }
  memset(&crash_safe_index_file, 0, sizeof(crash_safe_index_file));

  DBUG_RETURN(error);
}


/**
  Delete relay log files prior to rli->group_relay_log_name
  (i.e. all logs which are not involved in a non-finished group
  (transaction)), remove them from the index file and start on next
  relay log.

  IMPLEMENTATION

  - You must hold rli->data_lock before calling this function, since
    it writes group_relay_log_pos and similar fields of
    Relay_log_info.
  - Protects index file with LOCK_index
  - Delete relevant relay log files
  - Copy all file names after these ones to the front of the index file
  - If the OS has truncate, truncate the file, else fill it with \n'
  - Read the next file name from the index file and store in rli->linfo

  @param rli	       Relay log information
  @param included     If false, all relay logs that are strictly before
                      rli->group_relay_log_name are deleted ; if true, the
                      latter is deleted too (i.e. all relay logs
                      read by the SQL slave thread are deleted).

  @note
    - This is only called from the slave SQL thread when it has read
    all commands from a relay log and want to switch to a new relay log.
    - When this happens, we can be in an active transaction as
    a transaction can span over two relay logs
    (although it is always written as a single block to the master's binary
    log, hence cannot span over two master's binary logs).

  @retval
    0			ok
  @retval
    LOG_INFO_EOF	        End of log-index-file found
  @retval
    LOG_INFO_SEEK	Could not allocate IO cache
  @retval
    LOG_INFO_IO		Got IO error while reading file
*/

#ifdef HAVE_REPLICATION

int MYSQL_BIN_LOG::purge_first_log(Relay_log_info* rli, bool included)
{
  int error;
  char *to_purge_if_included= NULL;
  DBUG_ENTER("purge_first_log");

  DBUG_ASSERT(current_thd->system_thread == SYSTEM_THREAD_SLAVE_SQL);
  DBUG_ASSERT(is_relay_log);
  DBUG_ASSERT(is_open());
  DBUG_ASSERT(rli->slave_running == 1);
  DBUG_ASSERT(!strcmp(rli->linfo.log_file_name,rli->get_event_relay_log_name()));

  mysql_mutex_assert_owner(&rli->data_lock);

  mysql_mutex_lock(&LOCK_index);
  to_purge_if_included= my_strdup(key_memory_Relay_log_info_group_relay_log_name,
                                  rli->get_group_relay_log_name(), MYF(0));

  /*
    Read the next log file name from the index file and pass it back to
    the caller.
  */
  if((error=find_log_pos(&rli->linfo, rli->get_event_relay_log_name(),
                         false/*need_lock_index=false*/)) ||
     (error=find_next_log(&rli->linfo, false/*need_lock_index=false*/)))
  {
    char buff[22];
    sql_print_error("next log error: %d  offset: %s  log: %s included: %d",
                    error,
                    llstr(rli->linfo.index_file_offset,buff),
                    rli->get_event_relay_log_name(),
                    included);
    goto err;
  }

  /*
    Reset rli's coordinates to the current log.
  */
  rli->set_event_relay_log_pos(BIN_LOG_HEADER_SIZE);
  rli->set_event_relay_log_name(rli->linfo.log_file_name);

  /*
    If we removed the rli->group_relay_log_name file,
    we must update the rli->group* coordinates, otherwise do not touch it as the
    group's execution is not finished (e.g. COMMIT not executed)
  */
  if (included)
  {
    rli->set_group_relay_log_pos(BIN_LOG_HEADER_SIZE);
    rli->set_group_relay_log_name(rli->linfo.log_file_name);
    rli->notify_group_relay_log_name_update();
  }
  /*
    Store where we are in the new file for the execution thread.
    If we are in the middle of a transaction, then we
    should not store the position in the repository, instead in
    that case set a flag to true which indicates that a 'forced flush'
    is postponed due to transaction split across the relaylogs.
  */
  if (!rli->is_in_group())
    rli->flush_info(TRUE);
  else
    rli->force_flush_postponed_due_to_split_trans= true;

  DBUG_EXECUTE_IF("crash_before_purge_logs", DBUG_SUICIDE(););

  mysql_mutex_lock(&rli->log_space_lock);
  rli->relay_log.purge_logs(to_purge_if_included, included,
                            false/*need_lock_index=false*/,
                            false/*need_update_threads=false*/,
                            &rli->log_space_total, true);
  // Tell the I/O thread to take the relay_log_space_limit into account
  rli->ignore_log_space_limit= 0;
  mysql_mutex_unlock(&rli->log_space_lock);

  /*
    Ok to broadcast after the critical region as there is no risk of
    the mutex being destroyed by this thread later - this helps save
    context switches
  */
  mysql_cond_broadcast(&rli->log_space_cond);

  /*
   * Need to update the log pos because purge logs has been called 
   * after fetching initially the log pos at the begining of the method.
   */
  if((error=find_log_pos(&rli->linfo, rli->get_event_relay_log_name(),
                         false/*need_lock_index=false*/)))
  {
    char buff[22];
    sql_print_error("next log error: %d  offset: %s  log: %s included: %d",
                    error,
                    llstr(rli->linfo.index_file_offset,buff),
                    rli->get_group_relay_log_name(),
                    included);
    goto err;
  }

  /* If included was passed, rli->linfo should be the first entry. */
  DBUG_ASSERT(!included || rli->linfo.index_file_start_offset == 0);

err:
  my_free(to_purge_if_included);
  mysql_mutex_unlock(&LOCK_index);
  DBUG_RETURN(error);
}


/**
  Remove logs from index file.

  - To make crash safe, we copy the content of index file
  from index_file_start_offset recored in log_info to
  crash safe index file firstly and then move the crash
  safe index file to index file.

  @param linfo                  Store here the found log file name and
                                position to the NEXT log file name in
                                the index file.

  @param need_update_threads    If we want to update the log coordinates
                                of all threads. False for relay logs,
                                true otherwise.

  @retval
    0    ok
  @retval
    LOG_INFO_IO    Got IO error while reading/writing file
*/
int MYSQL_BIN_LOG::remove_logs_from_index(LOG_INFO* log_info, bool need_update_threads)
{
  if (open_crash_safe_index_file())
  {
    sql_print_error("MYSQL_BIN_LOG::remove_logs_from_index failed to "
                    "open the crash safe index file.");
    goto err;
  }

  if (copy_file(&index_file, &crash_safe_index_file,
                log_info->index_file_start_offset))
  {
    sql_print_error("MYSQL_BIN_LOG::remove_logs_from_index failed to "
                    "copy index file to crash safe index file.");
    goto err;
  }

  if (close_crash_safe_index_file())
  {
    sql_print_error("MYSQL_BIN_LOG::remove_logs_from_index failed to "
                    "close the crash safe index file.");
    goto err;
  }
  DBUG_EXECUTE_IF("fault_injection_copy_part_file", DBUG_SUICIDE(););

  if (move_crash_safe_index_file_to_index_file(false/*need_lock_index=false*/))
  {
    sql_print_error("MYSQL_BIN_LOG::remove_logs_from_index failed to "
                    "move crash safe index file to index file.");
    goto err;
  }

  // now update offsets in index file for running threads
  if (need_update_threads)
    adjust_linfo_offsets(log_info->index_file_start_offset);
  return 0;

err:
  return LOG_INFO_IO;
}

/**
  Remove all logs before the given log from disk and from the index file.

  @param to_log	      Delete all log file name before this file.
  @param included            If true, to_log is deleted too.
  @param need_lock_index
  @param need_update_threads If we want to update the log coordinates of
                             all threads. False for relay logs, true otherwise.
  @param freed_log_space     If not null, decrement this variable of
                             the amount of log space freed
  @param auto_purge          True if this is an automatic purge.

  @note
    If any of the logs before the deleted one is in use,
    only purge logs up to this one.

  @retval
    0			ok
  @retval
    LOG_INFO_EOF		to_log not found
    LOG_INFO_EMFILE             too many files opened
    LOG_INFO_FATAL              if any other than ENOENT error from
                                mysql_file_stat() or mysql_file_delete()
*/

int MYSQL_BIN_LOG::purge_logs(const char *to_log,
                              bool included,
                              bool need_lock_index,
                              bool need_update_threads,
                              ulonglong *decrease_log_space,
                              bool auto_purge)
{
  int error= 0, no_of_log_files_to_purge= 0, no_of_log_files_purged= 0;
  int no_of_threads_locking_log= 0;
  bool exit_loop= 0;
  LOG_INFO log_info;
  THD *thd= current_thd;
  DBUG_ENTER("purge_logs");
  DBUG_PRINT("info",("to_log= %s",to_log));

  if (need_lock_index)
    mysql_mutex_lock(&LOCK_index);
  else
    mysql_mutex_assert_owner(&LOCK_index);
  if ((error=find_log_pos(&log_info, to_log, false/*need_lock_index=false*/))) 
  {
    sql_print_error("MYSQL_BIN_LOG::purge_logs was called with file %s not "
                    "listed in the index.", to_log);
    goto err;
  }

  no_of_log_files_to_purge= log_info.entry_index;

  if ((error= open_purge_index_file(TRUE)))
  {
    sql_print_error("MYSQL_BIN_LOG::purge_logs failed to sync the index file.");
    goto err;
  }

  /*
    File name exists in index file; delete until we find this file
    or a file that is used.
  */
  if ((error=find_log_pos(&log_info, NullS, false/*need_lock_index=false*/)))
    goto err;

  while ((strcmp(to_log,log_info.log_file_name) || (exit_loop=included)))
  {
    if(is_active(log_info.log_file_name))
    {
      if(!auto_purge)
        push_warning_printf(thd, Sql_condition::SL_WARNING,
                            ER_WARN_PURGE_LOG_IS_ACTIVE,
                            ER(ER_WARN_PURGE_LOG_IS_ACTIVE),
                            log_info.log_file_name);
      break;
    }

    if ((no_of_threads_locking_log= log_in_use(log_info.log_file_name)))
    {
      if(!auto_purge)
        push_warning_printf(thd, Sql_condition::SL_WARNING,
                            ER_WARN_PURGE_LOG_IN_USE,
                            ER(ER_WARN_PURGE_LOG_IN_USE),
                            log_info.log_file_name,  no_of_threads_locking_log,
                            no_of_log_files_purged, no_of_log_files_to_purge);
      break;
    }
    no_of_log_files_purged++;

    if ((error= register_purge_index_entry(log_info.log_file_name)))
    {
      sql_print_error("MYSQL_BIN_LOG::purge_logs failed to copy %s to register file.",
                      log_info.log_file_name);
      goto err;
    }

    if (find_next_log(&log_info, false/*need_lock_index=false*/) || exit_loop)
      break;
  }

  DBUG_EXECUTE_IF("crash_purge_before_update_index", DBUG_SUICIDE(););

  if ((error= sync_purge_index_file()))
  {
    sql_print_error("MYSQL_BIN_LOG::purge_logs failed to flush register file.");
    goto err;
  }

  /* We know how many files to delete. Update index file. */
  if ((error=remove_logs_from_index(&log_info, need_update_threads)))
  {
    sql_print_error("MYSQL_BIN_LOG::purge_logs failed to update the index file");
    goto err;
  }

  // Update gtid_state->lost_gtids
  if (!is_relay_log)
  {
    global_sid_lock->wrlock();
    error= init_gtid_sets(NULL,
                          const_cast<Gtid_set *>(gtid_state->get_lost_gtids()),
                          opt_master_verify_checksum,
                          false/*false=don't need lock*/,
                          NULL/*trx_parser*/, NULL/*gtid_partial_trx*/);
    global_sid_lock->unlock();
    if (error)
      goto err;
  }

  DBUG_EXECUTE_IF("crash_purge_critical_after_update_index", DBUG_SUICIDE(););

err:

  int error_index= 0, close_error_index= 0;
  /* Read each entry from purge_index_file and delete the file. */
  if (is_inited_purge_index_file() &&
      (error_index= purge_index_entry(thd, decrease_log_space, false/*need_lock_index=false*/)))
    sql_print_error("MYSQL_BIN_LOG::purge_logs failed to process registered files"
                    " that would be purged.");

  close_error_index= close_purge_index_file();

  DBUG_EXECUTE_IF("crash_purge_non_critical_after_update_index", DBUG_SUICIDE(););

  if (need_lock_index)
    mysql_mutex_unlock(&LOCK_index);

  /*
    Error codes from purge logs take precedence.
    Then error codes from purging the index entry.
    Finally, error codes from closing the purge index file.
  */
  error= error ? error : (error_index ? error_index :
                          close_error_index);

  DBUG_RETURN(error);
}

int MYSQL_BIN_LOG::set_purge_index_file_name(const char *base_file_name)
{
  int error= 0;
  DBUG_ENTER("MYSQL_BIN_LOG::set_purge_index_file_name");
  if (fn_format(purge_index_file_name, base_file_name, mysql_data_home,
                ".~rec~", MYF(MY_UNPACK_FILENAME | MY_SAFE_PATH |
                              MY_REPLACE_EXT)) == NULL)
  {
    error= 1;
    sql_print_error("MYSQL_BIN_LOG::set_purge_index_file_name failed to set "
                      "file name.");
  }
  DBUG_RETURN(error);
}

int MYSQL_BIN_LOG::open_purge_index_file(bool destroy)
{
  int error= 0;
  File file= -1;

  DBUG_ENTER("MYSQL_BIN_LOG::open_purge_index_file");

  if (destroy)
    close_purge_index_file();

  if (!my_b_inited(&purge_index_file))
  {
    if ((file= my_open(purge_index_file_name, O_RDWR | O_CREAT | O_BINARY,
                       MYF(MY_WME))) < 0  ||
        init_io_cache(&purge_index_file, file, IO_SIZE,
                      (destroy ? WRITE_CACHE : READ_CACHE),
                      0, 0, MYF(MY_WME | MY_NABP | MY_WAIT_IF_FULL)))
    {
      error= 1;
      sql_print_error("MYSQL_BIN_LOG::open_purge_index_file failed to open register "
                      " file.");
    }
  }
  DBUG_RETURN(error);
}

int MYSQL_BIN_LOG::close_purge_index_file()
{
  int error= 0;

  DBUG_ENTER("MYSQL_BIN_LOG::close_purge_index_file");

  if (my_b_inited(&purge_index_file))
  {
    end_io_cache(&purge_index_file);
    error= my_close(purge_index_file.file, MYF(0));
  }
  my_delete(purge_index_file_name, MYF(0));
  memset(&purge_index_file, 0, sizeof(purge_index_file));

  DBUG_RETURN(error);
}

bool MYSQL_BIN_LOG::is_inited_purge_index_file()
{
  DBUG_ENTER("MYSQL_BIN_LOG::is_inited_purge_index_file");
  DBUG_RETURN (my_b_inited(&purge_index_file));
}

int MYSQL_BIN_LOG::sync_purge_index_file()
{
  int error= 0;
  DBUG_ENTER("MYSQL_BIN_LOG::sync_purge_index_file");

  if ((error= flush_io_cache(&purge_index_file)) ||
      (error= my_sync(purge_index_file.file, MYF(MY_WME))))
    DBUG_RETURN(error);

  DBUG_RETURN(error);
}

int MYSQL_BIN_LOG::register_purge_index_entry(const char *entry)
{
  int error= 0;
  DBUG_ENTER("MYSQL_BIN_LOG::register_purge_index_entry");

  if ((error=my_b_write(&purge_index_file, (const uchar*)entry, strlen(entry))) ||
      (error=my_b_write(&purge_index_file, (const uchar*)"\n", 1)))
    DBUG_RETURN (error);

  DBUG_RETURN(error);
}

int MYSQL_BIN_LOG::register_create_index_entry(const char *entry)
{
  DBUG_ENTER("MYSQL_BIN_LOG::register_create_index_entry");
  DBUG_RETURN(register_purge_index_entry(entry));
}

int MYSQL_BIN_LOG::purge_index_entry(THD *thd, ulonglong *decrease_log_space,
                                     bool need_lock_index)
{
  MY_STAT s;
  int error= 0;
  LOG_INFO log_info;
  LOG_INFO check_log_info;

  DBUG_ENTER("MYSQL_BIN_LOG:purge_index_entry");

  DBUG_ASSERT(my_b_inited(&purge_index_file));

  if ((error=reinit_io_cache(&purge_index_file, READ_CACHE, 0, 0, 0)))
  {
    sql_print_error("MYSQL_BIN_LOG::purge_index_entry failed to reinit register file "
                    "for read");
    goto err;
  }

  for (;;)
  {
    size_t length;

    if ((length=my_b_gets(&purge_index_file, log_info.log_file_name,
                          FN_REFLEN)) <= 1)
    {
      if (purge_index_file.error)
      {
        error= purge_index_file.error;
        sql_print_error("MYSQL_BIN_LOG::purge_index_entry error %d reading from "
                        "register file.", error);
        goto err;
      }

      /* Reached EOF */
      break;
    }

    /* Get rid of the trailing '\n' */
    log_info.log_file_name[length-1]= 0;

    if (!mysql_file_stat(m_key_file_log, log_info.log_file_name, &s, MYF(0)))
    {
      if (my_errno() == ENOENT) 
      {
        /*
          It's not fatal if we can't stat a log file that does not exist;
          If we could not stat, we won't delete.
        */
        if (thd)
        {
          push_warning_printf(thd, Sql_condition::SL_WARNING,
                              ER_LOG_PURGE_NO_FILE, ER(ER_LOG_PURGE_NO_FILE),
                              log_info.log_file_name);
        }
        sql_print_information("Failed to execute mysql_file_stat on file '%s'",
			      log_info.log_file_name);
        set_my_errno(0);
      }
      else
      {
        /*
          Other than ENOENT are fatal
        */
        if (thd)
        {
          push_warning_printf(thd, Sql_condition::SL_WARNING,
                              ER_BINLOG_PURGE_FATAL_ERR,
                              "a problem with getting info on being purged %s; "
                              "consider examining correspondence "
                              "of your binlog index file "
                              "to the actual binlog files",
                              log_info.log_file_name);
        }
        else
        {
          sql_print_information("Failed to delete log file '%s'; "
                                "consider examining correspondence "
                                "of your binlog index file "
                                "to the actual binlog files",
                                log_info.log_file_name);
        }
        error= LOG_INFO_FATAL;
        goto err;
      }
    }
    else
    {
      if ((error= find_log_pos(&check_log_info, log_info.log_file_name,
                               need_lock_index)))
      {
        if (error != LOG_INFO_EOF)
        {
          if (thd)
          {
            push_warning_printf(thd, Sql_condition::SL_WARNING,
                                ER_BINLOG_PURGE_FATAL_ERR,
                                "a problem with deleting %s and "
                                "reading the binlog index file",
                                log_info.log_file_name);
          }
          else
          {
            sql_print_information("Failed to delete file '%s' and "
                                  "read the binlog index file",
                                  log_info.log_file_name);
          }
          goto err;
        }
           
        error= 0;
        if (!need_lock_index)
        {
          /*
            This is to avoid triggering an error in NDB.

            @todo: This is weird, what does NDB errors have to do with
            need_lock_index? Explain better or refactor /Sven
          */
          ha_binlog_index_purge_file(current_thd, log_info.log_file_name);
        }

        DBUG_PRINT("info",("purging %s",log_info.log_file_name));
        if (!mysql_file_delete(key_file_binlog, log_info.log_file_name, MYF(0)))
        {
          if (decrease_log_space)
            *decrease_log_space-= s.st_size;
        }
        else
        {
          if (my_errno() == ENOENT)
          {
            if (thd)
            {
              push_warning_printf(thd, Sql_condition::SL_WARNING,
                                  ER_LOG_PURGE_NO_FILE, ER(ER_LOG_PURGE_NO_FILE),
                                  log_info.log_file_name);
            }
            sql_print_information("Failed to delete file '%s'",
                                  log_info.log_file_name);
            set_my_errno(0);
          }
          else
          {
            if (thd)
            {
              push_warning_printf(thd, Sql_condition::SL_WARNING,
                                  ER_BINLOG_PURGE_FATAL_ERR,
                                  "a problem with deleting %s; "
                                  "consider examining correspondence "
                                  "of your binlog index file "
                                  "to the actual binlog files",
                                  log_info.log_file_name);
            }
            else
            {
              sql_print_information("Failed to delete file '%s'; "
                                    "consider examining correspondence "
                                    "of your binlog index file "
                                    "to the actual binlog files",
                                    log_info.log_file_name);
            }
            if (my_errno() == EMFILE)
            {
              DBUG_PRINT("info",
                         ("my_errno: %d, set ret = LOG_INFO_EMFILE", my_errno()));
              error= LOG_INFO_EMFILE;
              goto err;
            }
            error= LOG_INFO_FATAL;
            goto err;
          }
        }
      }
    }
  }

err:
  DBUG_RETURN(error);
}

/**
  Remove all logs before the given file date from disk and from the
  index file.

  @param thd		Thread pointer
  @param purge_time	Delete all log files before given date.
  @param auto_purge     True if this is an automatic purge.

  @note
    If any of the logs before the deleted one is in use,
    only purge logs up to this one.

  @retval
    0				ok
  @retval
    LOG_INFO_PURGE_NO_ROTATE	Binary file that can't be rotated
    LOG_INFO_FATAL              if any other than ENOENT error from
                                mysql_file_stat() or mysql_file_delete()
*/

int MYSQL_BIN_LOG::purge_logs_before_date(time_t purge_time, bool auto_purge)
{
  int error;
  int no_of_threads_locking_log= 0, no_of_log_files_purged= 0;
  bool log_is_active= false, log_is_in_use= false;
  char to_log[FN_REFLEN], copy_log_in_use[FN_REFLEN];
  LOG_INFO log_info;
  MY_STAT stat_area;
  THD *thd= current_thd;

  DBUG_ENTER("purge_logs_before_date");

  mysql_mutex_lock(&LOCK_index);
  to_log[0]= 0;

  if ((error=find_log_pos(&log_info, NullS, false/*need_lock_index=false*/)))
    goto err;

  while (!(log_is_active= is_active(log_info.log_file_name)))
  {
    if ((no_of_threads_locking_log= log_in_use(log_info.log_file_name)))
    {
      if (!auto_purge)
      {
        log_is_in_use= true;
        strcpy(copy_log_in_use, log_info.log_file_name);
      }
      break;
    }
    no_of_log_files_purged++;

    if (!mysql_file_stat(m_key_file_log,
                         log_info.log_file_name, &stat_area, MYF(0)))
    {
      if (my_errno() == ENOENT)
      {
        /*
          It's not fatal if we can't stat a log file that does not exist.
        */
        set_my_errno(0);
      }
      else
      {
        /*
          Other than ENOENT are fatal
        */
        if (thd)
        {
          push_warning_printf(thd, Sql_condition::SL_WARNING,
                              ER_BINLOG_PURGE_FATAL_ERR,
                              "a problem with getting info on being purged %s; "
                              "consider examining correspondence "
                              "of your binlog index file "
                              "to the actual binlog files",
                              log_info.log_file_name);
        }
        else
        {
          sql_print_information("Failed to delete log file '%s'",
                                log_info.log_file_name);
        }
        error= LOG_INFO_FATAL;
        goto err;
      }
    }
    else
    {
      if (stat_area.st_mtime < purge_time) 
        strmake(to_log, 
                log_info.log_file_name, 
                sizeof(log_info.log_file_name) - 1);
      else
        break;
    }
    if (find_next_log(&log_info, false/*need_lock_index=false*/))
      break;
  }

  if (log_is_active)
  {
    if(!auto_purge)
      push_warning_printf(thd, Sql_condition::SL_WARNING,
                          ER_WARN_PURGE_LOG_IS_ACTIVE,
                          ER(ER_WARN_PURGE_LOG_IS_ACTIVE),
                          log_info.log_file_name);

  }

  if (log_is_in_use)
  {
    int no_of_log_files_to_purge= no_of_log_files_purged+1;
    while (strcmp(log_file_name, log_info.log_file_name))
    {
      if (mysql_file_stat(m_key_file_log, log_info.log_file_name,
                          &stat_area, MYF(0)))
      {
        if (stat_area.st_mtime < purge_time)
          no_of_log_files_to_purge++;
        else
          break;
      }
      if (find_next_log(&log_info, false/*need_lock_index=false*/))
      {
        no_of_log_files_to_purge++;
        break;
      }
    }

    push_warning_printf(thd, Sql_condition::SL_WARNING,
                        ER_WARN_PURGE_LOG_IN_USE,
                        ER(ER_WARN_PURGE_LOG_IN_USE),
                        copy_log_in_use, no_of_threads_locking_log,
                        no_of_log_files_purged, no_of_log_files_to_purge);
  }

  error= (to_log[0] ? purge_logs(to_log, true,
                                 false/*need_lock_index=false*/,
                                 true/*need_update_threads=true*/,
                                 (ulonglong *) 0, auto_purge) : 0);

err:
  mysql_mutex_unlock(&LOCK_index);
  DBUG_RETURN(error);
}
#endif /* HAVE_REPLICATION */


/**
  Create a new log file name.

  @param buf		buf of at least FN_REFLEN where new name is stored

  @note
    If file name will be longer then FN_REFLEN it will be truncated
*/

void MYSQL_BIN_LOG::make_log_name(char* buf, const char* log_ident)
{
  size_t dir_len = dirname_length(log_file_name); 
  if (dir_len >= FN_REFLEN)
    dir_len=FN_REFLEN-1;
  my_stpnmov(buf, log_file_name, dir_len);
  strmake(buf+dir_len, log_ident, FN_REFLEN - dir_len -1);
}


/**
  Check if we are writing/reading to the given log file.
*/

bool MYSQL_BIN_LOG::is_active(const char *log_file_name_arg)
{
  return !strcmp(log_file_name, log_file_name_arg);
}


void MYSQL_BIN_LOG::inc_prep_xids(THD *thd)
{
  DBUG_ENTER("MYSQL_BIN_LOG::inc_prep_xids");
#ifndef DBUG_OFF
  int result= m_prep_xids.atomic_add(1);
  DBUG_PRINT("debug", ("m_prep_xids: %d", result + 1));
#else
  (void) m_prep_xids.atomic_add(1);
#endif
  thd->get_transaction()->m_flags.xid_written= true;
  DBUG_VOID_RETURN;
}


void MYSQL_BIN_LOG::dec_prep_xids(THD *thd)
{
  DBUG_ENTER("MYSQL_BIN_LOG::dec_prep_xids");
  int32 result= m_prep_xids.atomic_add(-1);
  DBUG_PRINT("debug", ("m_prep_xids: %d", result - 1));
  thd->get_transaction()->m_flags.xid_written= false;
  /* If the old value was 1, it is zero now. */
  if (result == 1)
  {
    mysql_mutex_lock(&LOCK_xids);
    mysql_cond_signal(&m_prep_xids_cond);
    mysql_mutex_unlock(&LOCK_xids);
  }
  DBUG_VOID_RETURN;
}


/*
  Wrappers around new_file_impl to avoid using argument
  to control locking. The argument 1) less readable 2) breaks
  incapsulation 3) allows external access to the class without
  a lock (which is not possible with private new_file_without_locking
  method).
  
  @retval
    nonzero - error

*/

int MYSQL_BIN_LOG::new_file(Format_description_log_event *extra_description_event)
{
  return new_file_impl(true/*need_lock_log=true*/, extra_description_event);
}

/*
  @retval
    nonzero - error
*/
int MYSQL_BIN_LOG::new_file_without_locking(Format_description_log_event *extra_description_event)
{
  return new_file_impl(false/*need_lock_log=false*/, extra_description_event);
}


/**
  Start writing to a new log file or reopen the old file.

  @param need_lock_log If true, this function acquires LOCK_log;
  otherwise the caller should already have acquired it.

  @retval 0 success
  @retval nonzero - error

  @note The new file name is stored last in the index file
*/
int MYSQL_BIN_LOG::new_file_impl(bool need_lock_log, Format_description_log_event *extra_description_event)
{
  int error= 0;
  bool close_on_error= false;
  char new_name[FN_REFLEN], *new_name_ptr, *old_name, *file_to_open;

  DBUG_ENTER("MYSQL_BIN_LOG::new_file_impl");
  if (!is_open())
  {
    DBUG_PRINT("info",("log is closed"));
    DBUG_RETURN(error);
  }

  if (need_lock_log)
    mysql_mutex_lock(&LOCK_log);
  else
    mysql_mutex_assert_owner(&LOCK_log);
  DBUG_EXECUTE_IF("semi_sync_3-way_deadlock",
                  DEBUG_SYNC(current_thd, "before_rotate_binlog"););
  mysql_mutex_lock(&LOCK_xids);
  /*
    We need to ensure that the number of prepared XIDs are 0.

    If m_prep_xids is not zero:
    - We wait for storage engine commit, hence decrease m_prep_xids
    - We keep the LOCK_log to block new transactions from being
      written to the binary log.
   */
  while (get_prep_xids() > 0)
    mysql_cond_wait(&m_prep_xids_cond, &LOCK_xids);
  mysql_mutex_unlock(&LOCK_xids);

  mysql_mutex_lock(&LOCK_index);

  mysql_mutex_assert_owner(&LOCK_log);
  mysql_mutex_assert_owner(&LOCK_index);


  if (DBUG_EVALUATE_IF("expire_logs_always", 0, 1)
      && (error= ha_flush_logs(NULL)))
    goto end;

  /*
    If user hasn't specified an extension, generate a new log name
    We have to do this here and not in open as we want to store the
    new file name in the current binary log file.
  */
  new_name_ptr= new_name;
  if ((error= generate_new_name(new_name, name)))
  {
    // Use the old name if generation of new name fails.
    strcpy(new_name, name);
    close_on_error= TRUE;
    goto end;
  }
  else
  {
    /*
      We log the whole file name for log file as the user may decide
      to change base names at some point.
    */
    Rotate_log_event r(new_name+dirname_length(new_name), 0, LOG_EVENT_OFFSET,
                       is_relay_log ? Rotate_log_event::RELAY_LOG : 0);
    /* 
      The current relay-log's closing Rotate event must have checksum
      value computed with an algorithm of the last relay-logged FD event.
    */
    if (is_relay_log)
      (r.common_footer)->checksum_alg= relay_log_checksum_alg;
    DBUG_ASSERT(!is_relay_log || relay_log_checksum_alg !=
                binary_log::BINLOG_CHECKSUM_ALG_UNDEF);
    if(DBUG_EVALUATE_IF("fault_injection_new_file_rotate_event",
                        (error=1), FALSE) ||
       (error= r.write(&log_file)))
    {
      char errbuf[MYSYS_STRERROR_SIZE];
      DBUG_EXECUTE_IF("fault_injection_new_file_rotate_event", errno=2;);
      close_on_error= true;
      my_printf_error(ER_ERROR_ON_WRITE, ER(ER_CANT_OPEN_FILE),
                      MYF(ME_FATALERROR), name,
                      errno, my_strerror(errbuf, sizeof(errbuf), errno));
      goto end;
    }
    bytes_written += r.common_header->data_written;
  }

  if ((error= flush_io_cache(&log_file)))
  {
    close_on_error= true;
    goto end;
  }

  DEBUG_SYNC(current_thd, "after_rotate_event_appended");

  if (!is_relay_log)
  {
    /* Save set of GTIDs of the last binlog into table on binlog rotation */
    if ((error= gtid_state->save_gtids_of_last_binlog_into_table(true)))
    {
      close_on_error= true;
      goto end;
    }
  }

  old_name=name;
  name=0;				// Don't free name
  close(LOG_CLOSE_TO_BE_OPENED | LOG_CLOSE_INDEX);

  if (checksum_alg_reset != binary_log::BINLOG_CHECKSUM_ALG_UNDEF)
  {
    DBUG_ASSERT(!is_relay_log);
    DBUG_ASSERT(binlog_checksum_options != checksum_alg_reset);
    binlog_checksum_options= checksum_alg_reset;
  }
  /*
     Note that at this point, log_state != LOG_CLOSED (important for is_open()).
  */

  /*
     new_file() is only used for rotation (in FLUSH LOGS or because size >
     max_binlog_size or max_relay_log_size).
     If this is a binary log, the Format_description_log_event at the beginning of
     the new file should have created=0 (to distinguish with the
     Format_description_log_event written at server startup, which should
     trigger temp tables deletion on slaves.
  */

  /* reopen index binlog file, BUG#34582 */
  file_to_open= index_file_name;
  error= open_index_file(index_file_name, 0, false/*need_lock_index=false*/);
  if (!error)
  {
    /* reopen the binary log file. */
    file_to_open= new_name_ptr;
    error= open_binlog(old_name, new_name_ptr,
                       max_size, true/*null_created_arg=true*/,
                       false/*need_lock_index=false*/,
                       true/*need_sid_lock=true*/,
                       extra_description_event);
  }

  /* handle reopening errors */
  if (error)
  {
    char errbuf[MYSYS_STRERROR_SIZE];
    my_printf_error(ER_CANT_OPEN_FILE, ER(ER_CANT_OPEN_FILE), 
                    MYF(ME_FATALERROR), file_to_open,
                    error, my_strerror(errbuf, sizeof(errbuf), error));
    close_on_error= true;
  }
  my_free(old_name);

end:

  if (error && close_on_error /* rotate, flush or reopen failed */)
  {
    /* 
      Close whatever was left opened.

      We are keeping the behavior as it exists today, ie,
      we disable logging and move on (see: BUG#51014).

      TODO: as part of WL#1790 consider other approaches:
       - kill mysql (safety);
       - try multiple locations for opening a log file;
       - switch server to protected/readonly mode
       - ...
    */
    close(LOG_CLOSE_INDEX);
    if (binlog_error_action == ABORT_SERVER)
    {
      exec_binlog_error_action_abort("Either disk is full or file system is"
                                     " read only while rotating the binlog."
                                     " Aborting the server.");
    }
    else
      sql_print_error("Could not open %s for logging (error %d). "
                      "Turning logging off for the whole duration "
                      "of the MySQL server process. To turn it on "
                      "again: fix the cause, shutdown the MySQL "
                      "server and restart it.",
                      new_name_ptr, errno);
  }

  mysql_mutex_unlock(&LOCK_index);
  if (need_lock_log)
    mysql_mutex_unlock(&LOCK_log);

  DBUG_RETURN(error);
}


#ifdef HAVE_REPLICATION
/**
  Called after an event has been written to the relay log by the IO
  thread.  This flushes and possibly syncs the file (according to the
  sync options), rotates the file if it has grown over the limit, and
  finally calls signal_update().

  @note The caller must hold LOCK_log before invoking this function.

  @param mi Master_info for the IO thread.
  @param need_data_lock If true, mi->data_lock will be acquired if a
  rotation is needed.  Otherwise, mi->data_lock must be held by the
  caller.

  @retval false success
  @retval true error
*/
bool MYSQL_BIN_LOG::after_append_to_relay_log(Master_info *mi)
{
  DBUG_ENTER("MYSQL_BIN_LOG::after_append_to_relay_log");
  DBUG_PRINT("info",("max_size: %lu",max_size));

  // Check pre-conditions
  mysql_mutex_assert_owner(&LOCK_log);
  mysql_mutex_assert_owner(&mi->data_lock);
  DBUG_ASSERT(is_relay_log);
  DBUG_ASSERT(current_thd->system_thread == SYSTEM_THREAD_SLAVE_IO);

  /*
    We allow the relay log rotation by relay log size
    only if the trx parser is not inside a transaction.
  */
  bool can_rotate= mi->transaction_parser.is_not_inside_transaction();

#ifndef DBUG_OFF
  if ((uint) my_b_append_tell(&log_file) >
      DBUG_EVALUATE_IF("rotate_slave_debug_group", 500, max_size) &&
      !can_rotate)
  {
    DBUG_PRINT("info",("Postponing the rotation by size waiting for "
                       "the end of the current transaction."));
  }
#endif

  // Flush and sync
  bool error= false;
  if (flush_and_sync(0) == 0 && can_rotate)
  {
    /*
      If the last event of the transaction has been flushed, we can add
      the GTID (if it is not empty) to the logged set, or else it will
      not be available in the Previous GTIDs of the next relay log file
      if we are going to rotate the relay log.
    */
    Gtid *last_gtid_queued= mi->get_last_gtid_queued();
    if (!last_gtid_queued->is_empty())
    {
      global_sid_lock->rdlock();
      mi->rli->add_logged_gtid(last_gtid_queued->sidno,
                               last_gtid_queued->gno);
      global_sid_lock->unlock();
      mi->clear_last_gtid_queued();
    }

    /*
      If relay log is too big, rotate. But only if not in the middle of a
      transaction when GTIDs are enabled.
      We now try to mimic the following master binlog behavior: "A transaction
      is written in one chunk to the binary log, so it is never split between
      several binary logs. Therefore, if you have big transactions, you might
      see binary log files larger than max_binlog_size."
    */
    if ((uint) my_b_append_tell(&log_file) >
        DBUG_EVALUATE_IF("rotate_slave_debug_group", 500, max_size))
    {
      error= new_file_without_locking(mi->get_mi_description_event());
    }
  }

  signal_update();

  DBUG_RETURN(error);
}


bool MYSQL_BIN_LOG::append_event(Log_event* ev, Master_info *mi)
{
  DBUG_ENTER("MYSQL_BIN_LOG::append");

  // check preconditions
  DBUG_ASSERT(log_file.type == SEQ_READ_APPEND);
  DBUG_ASSERT(is_relay_log);

  // acquire locks
  mysql_mutex_lock(&LOCK_log);

  // write data
  bool error = false;
  if (ev->write(&log_file) == 0)
  {
    bytes_written+= ev->common_header->data_written;
    error= after_append_to_relay_log(mi);
  }
  else
    error= true;

  mysql_mutex_unlock(&LOCK_log);
  DBUG_RETURN(error);
}


bool MYSQL_BIN_LOG::append_buffer(const char* buf, uint len, Master_info *mi)
{
  DBUG_ENTER("MYSQL_BIN_LOG::append_buffer");

  // check preconditions
  DBUG_ASSERT(log_file.type == SEQ_READ_APPEND);
  DBUG_ASSERT(is_relay_log);
  mysql_mutex_assert_owner(&LOCK_log);

  // write data
  bool error= false;
  if (my_b_append(&log_file,(uchar*) buf,len) == 0)
  {
    bytes_written += len;
    error= after_append_to_relay_log(mi);
  }
  else
    error= true;

  DBUG_RETURN(error);
}
#endif // ifdef HAVE_REPLICATION

bool MYSQL_BIN_LOG::flush_and_sync(const bool force)
{
  mysql_mutex_assert_owner(&LOCK_log);

  if (flush_io_cache(&log_file))
    return 1;

  std::pair<bool, bool> result= sync_binlog_file(force);

  return result.first;
}

void MYSQL_BIN_LOG::start_union_events(THD *thd, query_id_t query_id_param)
{
  DBUG_ASSERT(!thd->binlog_evt_union.do_union);
  thd->binlog_evt_union.do_union= TRUE;
  thd->binlog_evt_union.unioned_events= FALSE;
  thd->binlog_evt_union.unioned_events_trans= FALSE;
  thd->binlog_evt_union.first_query_id= query_id_param;
}

void MYSQL_BIN_LOG::stop_union_events(THD *thd)
{
  DBUG_ASSERT(thd->binlog_evt_union.do_union);
  thd->binlog_evt_union.do_union= FALSE;
}

bool MYSQL_BIN_LOG::is_query_in_union(THD *thd, query_id_t query_id_param)
{
  return (thd->binlog_evt_union.do_union && 
          query_id_param >= thd->binlog_evt_union.first_query_id);
}

/*
  Updates thd's position-of-next-event variables
  after a *real* write a file.
 */
void MYSQL_BIN_LOG::update_thd_next_event_pos(THD* thd)
{
  if (likely(thd != NULL))
  {
    thd->set_next_event_pos(log_file_name,
                            my_b_tell(&log_file));
  }
}

/*
  Moves the last bunch of rows from the pending Rows event to a cache (either
  transactional cache if is_transaction is @c true, or the non-transactional
  cache otherwise. Sets a new pending event.

  @param thd               a pointer to the user thread.
  @param evt               a pointer to the row event.
  @param is_transactional  @c true indicates a transactional cache,
                           otherwise @c false a non-transactional.
*/
int
MYSQL_BIN_LOG::flush_and_set_pending_rows_event(THD *thd,
                                                Rows_log_event* event,
                                                bool is_transactional)
{
  DBUG_ENTER("MYSQL_BIN_LOG::flush_and_set_pending_rows_event(event)");
  DBUG_ASSERT(mysql_bin_log.is_open());
  DBUG_PRINT("enter", ("event: 0x%lx", (long) event));

  int error= 0;
  binlog_cache_mngr *const cache_mngr= thd_get_cache_mngr(thd);

  DBUG_ASSERT(cache_mngr);

  binlog_cache_data *cache_data=
    cache_mngr->get_binlog_cache_data(is_transactional);

  DBUG_PRINT("info", ("cache_mngr->pending(): 0x%lx", (long) cache_data->pending()));

  if (Rows_log_event* pending= cache_data->pending())
  {
    /*
      Write pending event to the cache.
    */
    if (cache_data->write_event(thd, pending))
    {
      set_write_error(thd, is_transactional);
      if (check_write_error(thd) && cache_data &&
          stmt_cannot_safely_rollback(thd))
        cache_data->set_incident();
      delete pending;
      cache_data->set_pending(NULL);
      DBUG_RETURN(1);
    }

    delete pending;
  }

  cache_data->set_pending(event);

  DBUG_RETURN(error);
}

/**
  Write an event to the binary log.
*/

bool MYSQL_BIN_LOG::write_event(Log_event *event_info)
{
  THD *thd= event_info->thd;
  bool error= 1;
  DBUG_ENTER("MYSQL_BIN_LOG::write_event(Log_event *)");

  if (thd->binlog_evt_union.do_union)
  {
    /*
      In Stored function; Remember that function call caused an update.
      We will log the function call to the binary log on function exit
    */
    thd->binlog_evt_union.unioned_events= TRUE;
    thd->binlog_evt_union.unioned_events_trans |=
      event_info->is_using_trans_cache();
    DBUG_RETURN(0);
  }

  /*
    We only end the statement if we are in a top-level statement.  If
    we are inside a stored function, we do not end the statement since
    this will close all tables on the slave. But there can be a special case
    where we are inside a stored function/trigger and a SAVEPOINT is being
    set in side the stored function/trigger. This SAVEPOINT execution will
    force the pending event to be flushed without an STMT_END_F flag. This
    will result in a case where following DMLs will be considered as part of
    same statement and result in data loss on slave. Hence in this case we
    force the end_stmt to be true.
  */
  bool const end_stmt= (thd->in_sub_stmt && thd->lex->sql_command ==
                        SQLCOM_SAVEPOINT)? true:
    (thd->locked_tables_mode && thd->lex->requires_prelocking());
  if (thd->binlog_flush_pending_rows_event(end_stmt,
                                           event_info->is_using_trans_cache()))
    DBUG_RETURN(error);

  /*
     In most cases this is only called if 'is_open()' is true; in fact this is
     mostly called if is_open() *was* true a few instructions before, but it
     could have changed since.
  */
  if (likely(is_open()))
  {
#ifdef HAVE_REPLICATION
    /*
      In the future we need to add to the following if tests like
      "do the involved tables match (to be implemented)
      binlog_[wild_]{do|ignore}_table?" (WL#1049)"
    */
    const char *local_db= event_info->get_db();
    if ((thd && !(thd->variables.option_bits & OPTION_BIN_LOG)) ||
	(thd->lex->sql_command != SQLCOM_ROLLBACK_TO_SAVEPOINT &&
         thd->lex->sql_command != SQLCOM_SAVEPOINT &&
         (!event_info->is_no_filter_event() && 
          !binlog_filter->db_ok(local_db))))
      DBUG_RETURN(0);
#endif /* HAVE_REPLICATION */

    DBUG_ASSERT(event_info->is_using_trans_cache() || event_info->is_using_stmt_cache());
    
    if (binlog_start_trans_and_stmt(thd, event_info))
      DBUG_RETURN(error);

    bool is_trans_cache= event_info->is_using_trans_cache();
    binlog_cache_mngr *cache_mngr= thd_get_cache_mngr(thd);
    binlog_cache_data *cache_data= cache_mngr->get_binlog_cache_data(is_trans_cache);
    
    DBUG_PRINT("info",("event type: %d",event_info->get_type_code()));

    /*
       No check for auto events flag here - this write method should
       never be called if auto-events are enabled.

       Write first log events which describe the 'run environment'
       of the SQL command. If row-based binlogging, Insert_id, Rand
       and other kind of "setting context" events are not needed.
    */
    if (thd)
    {
      if (!thd->is_current_stmt_binlog_format_row())
      {
        if (thd->stmt_depends_on_first_successful_insert_id_in_prev_stmt)
        {
          Intvar_log_event e(thd,(uchar) binary_log::Intvar_event::LAST_INSERT_ID_EVENT,
                             thd->first_successful_insert_id_in_prev_stmt_for_binlog,
                             event_info->event_cache_type, event_info->event_logging_type);
          if (cache_data->write_event(thd, &e))
            goto err;
        }
        if (thd->auto_inc_intervals_in_cur_stmt_for_binlog.nb_elements() > 0)
        {
          DBUG_PRINT("info",("number of auto_inc intervals: %u",
                             thd->auto_inc_intervals_in_cur_stmt_for_binlog.
                             nb_elements()));
          Intvar_log_event e(thd, (uchar) binary_log::Intvar_event::INSERT_ID_EVENT,
                             thd->auto_inc_intervals_in_cur_stmt_for_binlog.
                             minimum(), event_info->event_cache_type,
                             event_info->event_logging_type);
          if (cache_data->write_event(thd, &e))
            goto err;
        }
        if (thd->rand_used)
        {
          Rand_log_event e(thd,thd->rand_saved_seed1,thd->rand_saved_seed2,
                           event_info->event_cache_type,
                           event_info->event_logging_type);
          if (cache_data->write_event(thd, &e))
            goto err;
        }
        if (!thd->user_var_events.empty())
        {
          for (size_t i= 0; i < thd->user_var_events.size(); i++)
          {
            BINLOG_USER_VAR_EVENT *user_var_event= thd->user_var_events[i];

            /* setting flags for user var log event */
            uchar flags= User_var_log_event::UNDEF_F;
            if (user_var_event->unsigned_flag)
              flags|= User_var_log_event::UNSIGNED_F;

            User_var_log_event e(thd,
                                 user_var_event->user_var_event->entry_name.ptr(),
                                 user_var_event->user_var_event->entry_name.length(),
                                 user_var_event->value,
                                 user_var_event->length,
                                 user_var_event->type,
                                 user_var_event->charset_number, flags,
                                 event_info->event_cache_type,
                                 event_info->event_logging_type);
            if (cache_data->write_event(thd, &e))
              goto err;
          }
        }
      }
    }

    /*
      Write the event.
    */
    if (cache_data->write_event(thd, event_info))
      goto err;

    if (DBUG_EVALUATE_IF("injecting_fault_writing", 1, 0))
      goto err;

    /*
      After writing the event, if the trx-cache was used and any unsafe
      change was written into it, the cache is marked as cannot safely
      roll back.
    */
    if (is_trans_cache && stmt_cannot_safely_rollback(thd))
      cache_mngr->trx_cache.set_cannot_rollback();

    error= 0;

err:
    if (error)
    {
      set_write_error(thd, is_trans_cache);
      if (check_write_error(thd) && cache_data &&
          stmt_cannot_safely_rollback(thd))
        cache_data->set_incident();
    }
  }

  DBUG_RETURN(error);
}

/**
  The method executes rotation when LOCK_log is already acquired
  by the caller.

  @param force_rotate  caller can request the log rotation
  @param check_purge   is set to true if rotation took place

  @note
    If rotation fails, for instance the server was unable 
    to create a new log file, we still try to write an 
    incident event to the current log.

  @note The caller must hold LOCK_log when invoking this function.

  @retval
    nonzero - error in rotating routine.
*/
int MYSQL_BIN_LOG::rotate(bool force_rotate, bool* check_purge)
{
  int error= 0;
  DBUG_ENTER("MYSQL_BIN_LOG::rotate");

  DBUG_ASSERT(!is_relay_log);
  mysql_mutex_assert_owner(&LOCK_log);

  *check_purge= false;

  if (force_rotate || (my_b_tell(&log_file) >= (my_off_t) max_size))
  {
    error= new_file_without_locking(NULL);
    *check_purge= true;
  }
  DBUG_RETURN(error);
}

/**
  The method executes logs purging routine.

  @retval
    nonzero - error in rotating routine.
*/
void MYSQL_BIN_LOG::purge()
{
#ifdef HAVE_REPLICATION
  if (expire_logs_days)
  {
    DEBUG_SYNC(current_thd, "at_purge_logs_before_date");
    time_t purge_time= my_time(0) - expire_logs_days*24*60*60;
    DBUG_EXECUTE_IF("expire_logs_always",
                    { purge_time= my_time(0);});
    if (purge_time >= 0)
    {
      /*
        Flush logs for storage engines, so that the last transaction
        is fsynced inside storage engines.
      */
      ha_flush_logs(NULL);
      purge_logs_before_date(purge_time, true);
    }
  }
#endif
}

/**
  Execute a FLUSH LOGS statement.

  The method is a shortcut of @c rotate() and @c purge().
  LOCK_log is acquired prior to rotate and is released after it.

  @param force_rotate  caller can request the log rotation

  @retval
    nonzero - error in rotating routine.
*/
int MYSQL_BIN_LOG::rotate_and_purge(THD* thd, bool force_rotate)
{
  int error= 0;
  DBUG_ENTER("MYSQL_BIN_LOG::rotate_and_purge");
  bool check_purge= false;

  /*
    Wait for handlerton to insert any pending information into the binlog.
    For e.g. ha_ndbcluster which updates the binlog asynchronously this is
    needed so that the user see its own commands in the binlog.
  */
  ha_binlog_wait(thd);

  DBUG_ASSERT(!is_relay_log);
  mysql_mutex_lock(&LOCK_log);
  error= rotate(force_rotate, &check_purge);
  /*
    NOTE: Run purge_logs wo/ holding LOCK_log because it does not need
          the mutex. Otherwise causes various deadlocks.
  */
  mysql_mutex_unlock(&LOCK_log);

  if (!error && check_purge)
    purge();

  DBUG_RETURN(error);
}

uint MYSQL_BIN_LOG::next_file_id()
{
  uint res;
  mysql_mutex_lock(&LOCK_log);
  res = file_id++;
  mysql_mutex_unlock(&LOCK_log);
  return res;
}


/**
  Auxiliary function to read a page from the cache and set the given
  buffer pointer to point to the beginning of the page and the given
  length pointer to point to the end of it.

  @param cache IO_CACHE to read from
  @param[OUT] buf_p Will be set to point to the beginning of the page.
  @param[OUT] buf_len_p Will be set to the length of the buffer.

  @retval false Success
  @retval true Error reading from the cache.
*/
static bool read_cache_page(IO_CACHE *cache, uchar **buf_p, uint32 *buf_len_p)
{
  DBUG_ASSERT(*buf_len_p == 0);
  cache->read_pos= cache->read_end;
  *buf_len_p= my_b_fill(cache);
  *buf_p= cache->read_pos;
  return cache->error ? true : false;
}


/**
  Write the contents of the given IO_CACHE to the binary log.

  The cache will be reset as a READ_CACHE to be able to read the
  contents from it.

  The data will be post-processed: see class Binlog_event_writer for
  details.

  @param cache Events will be read from this IO_CACHE.
  @param writer Events will be written to this Binlog_event_writer.

  @retval true IO error.
  @retval false Success.

  @see MYSQL_BIN_LOG::write_cache
*/
bool MYSQL_BIN_LOG::do_write_cache(IO_CACHE *cache, Binlog_event_writer *writer)
{
  DBUG_ENTER("MYSQL_BIN_LOG::do_write_cache");

  DBUG_EXECUTE_IF("simulate_do_write_cache_failure",
                  {
                    /*
                       see binlog_cache_data::write_event() that reacts on
                       @c simulate_disk_full_at_flush_pending.
                    */
                    DBUG_SET("-d,simulate_do_write_cache_failure");
                    DBUG_RETURN(true);
                  });

#ifndef DBUG_OFF
  uint64 expected_total_len= my_b_tell(cache);
#endif

  if (reinit_io_cache(cache, READ_CACHE, 0, 0, 0))
    DBUG_RETURN(true);

  uchar *buf= cache->read_pos;
  uint32 buf_len= my_b_bytes_in_cache(cache);
  uint32 event_len= 0;
  uchar header[LOG_EVENT_HEADER_LEN];
  uint32 header_len= 0;

  /*
    Each iteration of this loop processes all or a part of
    1) an event header or 2) an event body from the IO_CACHE.
  */
  while (true)
  {
    /**
      Nothing in cache: try to refill, and if cache was ended here,
      return success.  This code is needed even on the first iteration
      of the loop, because reinit_io_cache may or may not fill the
      first page.
    */
    if (buf_len == 0)
    {
      if (read_cache_page(cache, &buf, &buf_len))
      {
        /**
          @todo: this can happen in case of disk corruption in the
          IO_CACHE.  We may have written a half transaction (even half
          event) to the binlog.  We should rollback the transaction
          and truncate the binlog.  /Sven
        */
        DBUG_ASSERT(0);
      }
      if (buf_len == 0)
      {
        /**
          @todo: this can happen in case of disk corruption in the
          IO_CACHE.  We may have written a half transaction (even half
          event) to the binlog.  We should rollback the transaction
          and truncate the binlog.  /Sven
        */
        DBUG_ASSERT(my_b_tell(cache) == expected_total_len);
        /* Arrive the end of the cache */
        DBUG_RETURN(false);
      }
    }

    /* Write event header into binlog */
    if (event_len == 0)
    {
      /* data in the buf may be smaller than header size.*/
      uint32 header_incr =
        std::min<uint32>(LOG_EVENT_HEADER_LEN - header_len, buf_len);

      memcpy(header + header_len, buf, header_incr);
      header_len += header_incr;
      buf += header_incr;
      buf_len -= header_incr;

      if (header_len == LOG_EVENT_HEADER_LEN)
      {
        // Flush event header.
        uchar *header_p= header;
        if (writer->write_event_part(&header_p, &header_len, &event_len))
          DBUG_RETURN(true);
        DBUG_ASSERT(header_len == 0);
      }
    }
    else
    {
      /* Write all or part of the event body to binlog */
      if (writer->write_event_part(&buf, &buf_len, &event_len))
        DBUG_RETURN(true);
    }
  }
}

/**
  Writes an incident event to the binary log.

  @param ev Incident event to be written
  @param need_lock_log If true, will acquire LOCK_log; otherwise the
  caller should already have acquired LOCK_log.
  @param err_msg Error message written to log file for the incident.
  @do_flush_and_sync If true, will call flush_and_sync(), rotate() and
  purge().

  @retval false error
  @retval true success
*/
bool MYSQL_BIN_LOG::write_incident(Incident_log_event *ev, bool need_lock_log,
                                   const char* err_msg, bool do_flush_and_sync)
{
  uint error= 0;
  DBUG_ENTER("MYSQL_BIN_LOG::write_incident");
  DBUG_ASSERT(err_msg);

  if (!is_open())
    DBUG_RETURN(error);

  if (need_lock_log)
    mysql_mutex_lock(&LOCK_log);
  else
    mysql_mutex_assert_owner(&LOCK_log);

  // @todo make this work with the group log. /sven

  error= ev->write(&log_file);

  /*
    Write an error to log. So that user might have a chance
    to be alerted and explore incident details.
  */
  if (!error)
    sql_print_error("%s An incident event has been written to the binary "
                    "log which will stop the slaves.", err_msg);

  if (do_flush_and_sync)
  {
    if (!error && !(error= flush_and_sync()))
    {
      bool check_purge= false;
      update_binlog_end_pos();
      error= rotate(true, &check_purge);
      if (!error && check_purge)
        purge();
    }
  }

  if (need_lock_log)
    mysql_mutex_unlock(&LOCK_log);

  DBUG_RETURN(error);
}

bool MYSQL_BIN_LOG::write_dml_directly(THD* thd, const char *stmt, size_t stmt_len)
{
  bool ret= false;
  /* backup the original command */
  enum_sql_command save_sql_command= thd->lex->sql_command;

  /* Fake it as a DELETE statement, so it can be binlogged correctly */
  thd->lex->sql_command= SQLCOM_DELETE;

  if (thd->binlog_query(THD::STMT_QUERY_TYPE, stmt, stmt_len,
                        FALSE, FALSE, FALSE, 0) ||
      commit(thd, false) != TC_LOG::RESULT_SUCCESS)
  {
    ret= true;
  }

  thd->lex->sql_command= save_sql_command;
  return ret;
}


/**
  Creates an incident event and writes it to the binary log.

  @param thd  Thread variable
  @param ev   Incident event to be written
  @param err_msg Error message written to log file for the incident.
  @param lock If the binary lock should be locked or not

  @retval
    0    error
  @retval
    1    success
*/
bool MYSQL_BIN_LOG::write_incident(THD *thd, bool need_lock_log,
                                   const char* err_msg,
                                   bool do_flush_and_sync)
{
  DBUG_ENTER("MYSQL_BIN_LOG::write_incident");

  if (!is_open())
    DBUG_RETURN(0);

  LEX_STRING write_error_msg= {(char*) err_msg, strlen(err_msg)};
  binary_log::Incident_event::enum_incident incident=
                              binary_log::Incident_event::INCIDENT_LOST_EVENTS;
  Incident_log_event ev(thd, incident, write_error_msg);

  DBUG_RETURN(write_incident(&ev, need_lock_log, err_msg, do_flush_and_sync));
}


/**
  Write the contents of the statement or transaction cache to the binary log.

  Comparison with do_write_cache:

  - do_write_cache is a lower-level function that only performs the
    actual write.

  - write_cache is a higher-level function that calls do_write_cache
    and additionally performs some maintenance tasks, including:
    - report any errors that occurred
    - write incident event if needed
    - update gtid_state
    - update thd.binlog_next_event_pos

  @param thd Thread variable

  @param cache_data Events will be read from the IO_CACHE of this
  cache_data object.

  @param writer Events will be written to this Binlog_event_writer.

  @retval true IO error.
  @retval false Success.

  @note We only come here if there is something in the cache.
  @note Whatever is in the cache is always a complete transaction.
  @note 'cache' needs to be reinitialized after this functions returns.
*/
bool MYSQL_BIN_LOG::write_cache(THD *thd, binlog_cache_data *cache_data,
                                Binlog_event_writer *writer)
{
  DBUG_ENTER("MYSQL_BIN_LOG::write_cache(THD *, binlog_cache_data *, bool)");

  IO_CACHE *cache= &cache_data->cache_log;
  bool incident= cache_data->has_incident();

  mysql_mutex_assert_owner(&LOCK_log);

  DBUG_ASSERT(is_open());
  if (likely(is_open()))                       // Should always be true
  {
    /*
      We only bother to write to the binary log if there is anything
      to write.

      @todo Is this check redundant? Probably this is only called if
      there is anything in the cache (see @note in comment above this
      function). Check if we can replace this by an assertion. /Sven
    */
    if (my_b_tell(cache) > 0)
    {
      DBUG_EXECUTE_IF("crash_before_writing_xid",
                      {
                        if ((write_error= do_write_cache(cache, writer)))
                          DBUG_PRINT("info", ("error writing binlog cache: %d",
                                              write_error));
                        flush_and_sync(true);
                        DBUG_PRINT("info", ("crashing before writing xid"));
                        DBUG_SUICIDE();
                      });
      if ((write_error= do_write_cache(cache, writer)))
        goto err;

      const char* err_msg= "Non-transactional changes did not get into "
                           "the binlog.";
      if (incident && write_incident(thd, false/*need_lock_log=false*/,
                                     err_msg,
                                     false/*do_flush_and_sync==false*/))
        goto err;

      DBUG_EXECUTE_IF("half_binlogged_transaction", DBUG_SUICIDE(););
      if (cache->error)				// Error on read
      {
        char errbuf[MYSYS_STRERROR_SIZE];
        sql_print_error(ER(ER_ERROR_ON_READ), cache->file_name,
                        errno, my_strerror(errbuf, sizeof(errbuf), errno));
        write_error= true; // Don't give more errors
        goto err;
      }
    }
    update_thd_next_event_pos(thd);
  }

  DBUG_RETURN(false);

err:
  if (!write_error)
  {
    char errbuf[MYSYS_STRERROR_SIZE];
    write_error= true;
    sql_print_error(ER(ER_ERROR_ON_WRITE), name,
                    errno, my_strerror(errbuf, sizeof(errbuf), errno));
  }
  thd->commit_error= THD::CE_FLUSH_ERROR;

  DBUG_RETURN(true);
}


/**
  Wait until we get a signal that the relay log has been updated.

  @param[in] thd        Thread variable
  @param[in] timeout    a pointer to a timespec;
                        NULL means to wait w/o timeout.

  @retval    0          if got signalled on update
  @retval    non-0      if wait timeout elapsed

  @note
    One must have a lock on LOCK_log before calling this function.
*/

int MYSQL_BIN_LOG::wait_for_update_relay_log(THD* thd, const struct timespec *timeout)
{
  int ret= 0;
  PSI_stage_info old_stage;
  DBUG_ENTER("wait_for_update_relay_log");

  thd->ENTER_COND(&update_cond, &LOCK_log,
                  &stage_slave_has_read_all_relay_log,
                  &old_stage);

  if (!timeout)
    mysql_cond_wait(&update_cond, &LOCK_log);
  else
    ret= mysql_cond_timedwait(&update_cond, &LOCK_log,
                              const_cast<struct timespec *>(timeout));
  mysql_mutex_unlock(&LOCK_log);
  thd->EXIT_COND(&old_stage);

  DBUG_RETURN(ret);
}

/**
  Wait until we get a signal that the binary log has been updated.
  Applies to master only.
     
  NOTES
  @param[in] thd        a THD struct
  @param[in] timeout    a pointer to a timespec;
                        NULL means to wait w/o timeout.
  @retval    0          if got signalled on update
  @retval    non-0      if wait timeout elapsed
  @note
    LOCK_log must be taken before calling this function.
    LOCK_log is being released while the thread is waiting.
    LOCK_log is released by the caller.
*/

int MYSQL_BIN_LOG::wait_for_update_bin_log(THD* thd,
                                           const struct timespec *timeout)
{
  int ret= 0;
  DBUG_ENTER("wait_for_update_bin_log");

  if (!timeout)
    mysql_cond_wait(&update_cond, &LOCK_binlog_end_pos);
  else
    ret= mysql_cond_timedwait(&update_cond, &LOCK_binlog_end_pos,
                              const_cast<struct timespec *>(timeout));
  DBUG_RETURN(ret);
}


/**
  Close the log file.

  @param exiting     Bitmask for one or more of the following bits:
          - LOG_CLOSE_INDEX : if we should close the index file
          - LOG_CLOSE_TO_BE_OPENED : if we intend to call open
                                     at once after close.
          - LOG_CLOSE_STOP_EVENT : write a 'stop' event to the log

  @note
    One can do an open on the object at once after doing a close.
    The internal structures are not freed until cleanup() is called
*/

void MYSQL_BIN_LOG::close(uint exiting)
{					// One can't set log_type here!
  DBUG_ENTER("MYSQL_BIN_LOG::close");
  DBUG_PRINT("enter",("exiting: %d", (int) exiting));
  if (log_state.atomic_get() == LOG_OPENED)
  {
#ifdef HAVE_REPLICATION
    if ((exiting & LOG_CLOSE_STOP_EVENT) != 0)
    {
      /**
        TODO(WL#7546): Change the implementation to Stop_event after write() is
        moved into libbinlogevents
      */
      Stop_log_event s;
      // the checksumming rule for relay-log case is similar to Rotate
        s.common_footer->checksum_alg= is_relay_log ? relay_log_checksum_alg :
                                       static_cast<enum_binlog_checksum_alg>
                                       (binlog_checksum_options);
      DBUG_ASSERT(!is_relay_log ||
                  relay_log_checksum_alg != binary_log::BINLOG_CHECKSUM_ALG_UNDEF);
      s.write(&log_file);
      bytes_written+= s.common_header->data_written;
      flush_io_cache(&log_file);
      update_binlog_end_pos();
    }
#endif /* HAVE_REPLICATION */

    /* don't pwrite in a file opened with O_APPEND - it doesn't work */
    if (log_file.type == WRITE_CACHE)
    {
      my_off_t offset= BIN_LOG_HEADER_SIZE + FLAGS_OFFSET;
      my_off_t org_position= mysql_file_tell(log_file.file, MYF(0));
      uchar flags= 0;            // clearing LOG_EVENT_BINLOG_IN_USE_F
      mysql_file_pwrite(log_file.file, &flags, 1, offset, MYF(0));
      /*
        Restore position so that anything we have in the IO_cache is written
        to the correct position.
        We need the seek here, as mysql_file_pwrite() is not guaranteed to keep the
        original position on system that doesn't support pwrite().
      */
      mysql_file_seek(log_file.file, org_position, MY_SEEK_SET, MYF(0));
    }

    /* this will cleanup IO_CACHE, sync and close the file */
    if (log_state.atomic_get() == LOG_OPENED)
    {
      end_io_cache(&log_file);

      if (mysql_file_sync(log_file.file, MYF(MY_WME)) && ! write_error)
      {
        char errbuf[MYSYS_STRERROR_SIZE];
        write_error= 1;
        sql_print_error(ER_DEFAULT(ER_ERROR_ON_WRITE), name, errno,
                        my_strerror(errbuf, sizeof(errbuf), errno));
      }

      if (mysql_file_close(log_file.file, MYF(MY_WME)) && ! write_error)
      {
        char errbuf[MYSYS_STRERROR_SIZE];
        write_error= 1;
        sql_print_error(ER_DEFAULT(ER_ERROR_ON_WRITE), name, errno,
                        my_strerror(errbuf, sizeof(errbuf), errno));
      }
    }

    log_state.atomic_set((exiting & LOG_CLOSE_TO_BE_OPENED) ? LOG_TO_BE_OPENED : LOG_CLOSED);
    my_free(name);
    name= NULL;
  }

  /*
    The following test is needed even if is_open() is not set, as we may have
    called a not complete close earlier and the index file is still open.
  */

  if ((exiting & LOG_CLOSE_INDEX) && my_b_inited(&index_file))
  {
    end_io_cache(&index_file);
    if (mysql_file_close(index_file.file, MYF(0)) < 0 && ! write_error)
    {
      char errbuf[MYSYS_STRERROR_SIZE];
      write_error= 1;
      sql_print_error(ER(ER_ERROR_ON_WRITE), index_file_name,
                      errno, my_strerror(errbuf, sizeof(errbuf), errno));
    }
  }
  log_state.atomic_set((exiting & LOG_CLOSE_TO_BE_OPENED) ? LOG_TO_BE_OPENED : LOG_CLOSED);
  my_free(name);
  name= NULL;
  DBUG_VOID_RETURN;
}


void MYSQL_BIN_LOG::set_max_size(ulong max_size_arg)
{
  /*
    We need to take locks, otherwise this may happen:
    new_file() is called, calls open(old_max_size), then before open() starts,
    set_max_size() sets max_size to max_size_arg, then open() starts and
    uses the old_max_size argument, so max_size_arg has been overwritten and
    it's like if the SET command was never run.
  */
  DBUG_ENTER("MYSQL_BIN_LOG::set_max_size");
  mysql_mutex_lock(&LOCK_log);
  if (is_open())
    max_size= max_size_arg;
  mysql_mutex_unlock(&LOCK_log);
  DBUG_VOID_RETURN;
}

/****** transaction coordinator log for 2pc - binlog() based solution ******/

/**
  @todo
  keep in-memory list of prepared transactions
  (add to list in log(), remove on unlog())
  and copy it to the new binlog if rotated
  but let's check the behaviour of tc_log_page_waits first!
*/

int MYSQL_BIN_LOG::open_binlog(const char *opt_name)
{
  LOG_INFO log_info;
  int      error= 1;

  /*
    This function is used for 2pc transaction coordination.  Hence, it
    is never used for relay logs.
  */
  DBUG_ASSERT(!is_relay_log);
  DBUG_ASSERT(total_ha_2pc > 1 || (1 == total_ha_2pc && opt_bin_log));
  DBUG_ASSERT(opt_name && opt_name[0]);

  if (!my_b_inited(&index_file))
  {
    /* There was a failure to open the index file, can't open the binlog */
    cleanup();
    return 1;
  }

  if (using_heuristic_recover())
  {
    /* generate a new binlog to mask a corrupted one */
    mysql_mutex_lock(&LOCK_log);
    open_binlog(opt_name, 0, max_binlog_size, false,
                true/*need_lock_index=true*/,
                true/*need_sid_lock=true*/,
                NULL);
    mysql_mutex_unlock(&LOCK_log);
    cleanup();
    return 1;
  }

  if ((error= find_log_pos(&log_info, NullS, true/*need_lock_index=true*/)))
  {
    if (error != LOG_INFO_EOF)
      sql_print_error("find_log_pos() failed (error: %d)", error);
    else
      error= 0;
    goto err;
  }

  {
    const char *errmsg;
    IO_CACHE    log;
    File        file;
    Log_event  *ev=0;
    Format_description_log_event fdle(BINLOG_VERSION);
    char        log_name[FN_REFLEN];
    my_off_t    valid_pos= 0;
    my_off_t    binlog_size;
    MY_STAT     s;

    if (! fdle.is_valid())
      goto err;

    do
    {
      strmake(log_name, log_info.log_file_name, sizeof(log_name)-1);
    } while (!(error= find_next_log(&log_info, true/*need_lock_index=true*/)));

    if (error !=  LOG_INFO_EOF)
    {
      sql_print_error("find_log_pos() failed (error: %d)", error);
      goto err;
    }

    if ((file= open_binlog_file(&log, log_name, &errmsg)) < 0)
    {
      sql_print_error("%s", errmsg);
      goto err;
    }

    my_stat(log_name, &s, MYF(0));
    binlog_size= s.st_size;

    /*
      If the binary log was not properly closed it means that the server
      may have crashed. In that case, we need to call MYSQL_BIN_LOG::recover
      to:

        a) collect logged XIDs;
        b) complete the 2PC of the pending XIDs;
        c) collect the last valid position.

      Therefore, we do need to iterate over the binary log, even if
      total_ha_2pc == 1, to find the last valid group of events written.
      Later we will take this value and truncate the log if need be.
    */
    if ((ev= Log_event::read_log_event(&log, 0, &fdle,
                                       opt_master_verify_checksum)) &&
        ev->get_type_code() == binary_log::FORMAT_DESCRIPTION_EVENT &&
        (ev->common_header->flags & LOG_EVENT_BINLOG_IN_USE_F ||
         DBUG_EVALUATE_IF("eval_force_bin_log_recovery", true, false)))
    {
      sql_print_information("Recovering after a crash using %s", opt_name);
      valid_pos= my_b_tell(&log);
      error= recover(&log, (Format_description_log_event *)ev, &valid_pos);
    }
    else
      error=0;

    delete ev;
    end_io_cache(&log);
    mysql_file_close(file, MYF(MY_WME));

    if (error)
      goto err;

    /* Trim the crashed binlog file to last valid transaction
      or event (non-transaction) base on valid_pos. */
    if (valid_pos > 0)
    {
      if ((file= mysql_file_open(key_file_binlog, log_name,
                                 O_RDWR | O_BINARY, MYF(MY_WME))) < 0)
      {
        sql_print_error("Failed to open the crashed binlog file "
                        "when master server is recovering it.");
        return -1;
      }

      /* Change binlog file size to valid_pos */
      if (valid_pos < binlog_size)
      {
        if (my_chsize(file, valid_pos, 0, MYF(MY_WME)))
        {
          sql_print_error("Failed to trim the crashed binlog file "
                          "when master server is recovering it.");
          mysql_file_close(file, MYF(MY_WME));
          return -1;
        }
        else
        {
          sql_print_information("Crashed binlog file %s size is %llu, "
                                "but recovered up to %llu. Binlog trimmed to %llu bytes.",
                                log_name, binlog_size, valid_pos, valid_pos);
        }
      }

      /* Clear LOG_EVENT_BINLOG_IN_USE_F */
      my_off_t offset= BIN_LOG_HEADER_SIZE + FLAGS_OFFSET;
      uchar flags= 0;
      if (mysql_file_pwrite(file, &flags, 1, offset, MYF(0)) != 1)
      {
        sql_print_error("Failed to clear LOG_EVENT_BINLOG_IN_USE_F "
                        "for the crashed binlog file when master "
                        "server is recovering it.");
        mysql_file_close(file, MYF(MY_WME));
        return -1;
      }

      mysql_file_close(file, MYF(MY_WME));
    } //end if
  }

err:
  return error;
}

/** This is called on shutdown, after ha_panic. */
void MYSQL_BIN_LOG::close()
{
}

/*
  Prepare the transaction in the transaction coordinator.

  This function will prepare the transaction in the storage engines
  (by calling @c ha_prepare_low) what will write a prepare record
  to the log buffers.

  @retval 0    success
  @retval 1    error
*/
int MYSQL_BIN_LOG::prepare(THD *thd, bool all)
{
  DBUG_ENTER("MYSQL_BIN_LOG::prepare");

  DBUG_ASSERT(opt_bin_log);
  /*
    The applier thread explicitly overrides the value of sql_log_bin
    with the value of log_slave_updates.
  */
  DBUG_ASSERT(thd->slave_thread ?
              opt_log_slave_updates : thd->variables.sql_log_bin);

  /*
    Set HA_IGNORE_DURABILITY to not flush the prepared record of the
    transaction to the log of storage engine (for example, InnoDB
    redo log) during the prepare phase. So that we can flush prepared
    records of transactions to the log of storage engine in a group
    right before flushing them to binary log during binlog group
    commit flush stage. Reset to HA_REGULAR_DURABILITY at the
    beginning of parsing next command.
  */
  thd->durability_property= HA_IGNORE_DURABILITY;

  int error= ha_prepare_low(thd, all);

  DBUG_RETURN(error);
}

/**
  Commit the transaction in the transaction coordinator.

  This function will commit the sessions transaction in the binary log
  and in the storage engines (by calling @c ha_commit_low). If the
  transaction was successfully logged (or not successfully unlogged)
  but the commit in the engines did not succed, there is a risk of
  inconsistency between the engines and the binary log.

  For binary log group commit, the commit is separated into three
  parts:

  1. First part consists of filling the necessary caches and
     finalizing them (if they need to be finalized). After this,
     nothing is added to any of the caches.

  2. Second part execute an ordered flush and commit. This will be
     done using the group commit functionality in ordered_commit.

  3. Third part checks any errors resulting from the ordered commit
     and handles them appropriately.

  @retval RESULT_SUCCESS   success
  @retval RESULT_ABORTED   error, transaction was neither logged nor committed
  @retval RESULT_INCONSISTENT  error, transaction was logged but not committed
*/
TC_LOG::enum_result MYSQL_BIN_LOG::commit(THD *thd, bool all)
{
  DBUG_ENTER("MYSQL_BIN_LOG::commit");
  DBUG_PRINT("info", ("query='%s'",
                      thd == current_thd ? thd->query().str : NULL));
  binlog_cache_mngr *cache_mngr= thd_get_cache_mngr(thd);
  Transaction_ctx *trn_ctx= thd->get_transaction();
  my_xid xid= trn_ctx->xid_state()->get_xid()->get_my_xid();
  bool stuff_logged= false;
  bool skip_commit= is_loggable_xa_prepare(thd);

  DBUG_PRINT("enter", ("thd: 0x%llx, all: %s, xid: %llu, cache_mngr: 0x%llx",
                       (ulonglong) thd, YESNO(all), (ulonglong) xid,
                       (ulonglong) cache_mngr));

  /*
    No cache manager means nothing to log, but we still have to commit
    the transaction.
   */
  if (cache_mngr == NULL)
  {
    if (!skip_commit && ha_commit_low(thd, all))
      DBUG_RETURN(RESULT_ABORTED);
    DBUG_RETURN(RESULT_SUCCESS);
  }

  Transaction_ctx::enum_trx_scope trx_scope=  all ? Transaction_ctx::SESSION :
                                                    Transaction_ctx::STMT;

  DBUG_PRINT("debug", ("in_transaction: %s, no_2pc: %s, rw_ha_count: %d",
                       YESNO(thd->in_multi_stmt_transaction_mode()),
                       YESNO(trn_ctx->no_2pc(trx_scope)),
                       trn_ctx->rw_ha_count(trx_scope)));
  DBUG_PRINT("debug",
             ("all.cannot_safely_rollback(): %s, trx_cache_empty: %s",
              YESNO(trn_ctx->cannot_safely_rollback(Transaction_ctx::SESSION)),
              YESNO(cache_mngr->trx_cache.is_binlog_empty())));
  DBUG_PRINT("debug",
             ("stmt.cannot_safely_rollback(): %s, stmt_cache_empty: %s",
              YESNO(trn_ctx->cannot_safely_rollback(Transaction_ctx::STMT)),
              YESNO(cache_mngr->stmt_cache.is_binlog_empty())));


  /*
    If there are no handlertons registered, there is nothing to
    commit. Note that DDLs are written earlier in this case (inside
    binlog_query).

    TODO: This can be a problem in those cases that there are no
    handlertons registered. DDLs are one example, but the other case
    is MyISAM. In this case, we could register a dummy handlerton to
    trigger the commit.

    Any statement that requires logging will call binlog_query before
    trans_commit_stmt, so an alternative is to use the condition
    "binlog_query called or stmt.ha_list != 0".
   */
  if (!all && !trn_ctx->is_active(trx_scope) &&
      cache_mngr->stmt_cache.is_binlog_empty())
    DBUG_RETURN(RESULT_SUCCESS);

  if (thd->lex->sql_command == SQLCOM_XA_COMMIT)
  {
    /* The Commit phase of the XA two phase logging. */

    DBUG_ASSERT(all);
    DBUG_ASSERT(!skip_commit || get_xa_opt(thd) == XA_ONE_PHASE);

    XID_STATE *xs= thd->get_transaction()->xid_state();

    if (DBUG_EVALUATE_IF("simulate_xa_commit_log_failure", true,
                         do_binlog_xa_commit_rollback(thd, xs->get_xid(),
                                                      true)))
      DBUG_RETURN(RESULT_ABORTED);
  }

  /*
    If there is anything in the stmt cache, and GTIDs are enabled,
    then this is a single statement outside a transaction and it is
    impossible that there is anything in the trx cache.  Hence, we
    write any empty group(s) to the stmt cache.

    Otherwise, we write any empty group(s) to the trx cache at the end
    of the transaction.
  */
  if (!cache_mngr->stmt_cache.is_binlog_empty())
  {
    /*
      Commit parent identification of non-transactional query has
      been deferred until now, except for the mixed transaction case.
    */
    trn_ctx->store_commit_parent(max_committed_transaction.get_timestamp());
    if (cache_mngr->stmt_cache.finalize(thd))
      DBUG_RETURN(RESULT_ABORTED);
    stuff_logged= true;
  }

  /*
    We commit the transaction if:
     - We are not in a transaction and committing a statement, or
     - We are in a transaction and a full transaction is committed.
    Otherwise, we accumulate the changes.
  */
  if (!cache_mngr->trx_cache.is_binlog_empty() &&
      ending_trans(thd, all))
  {
    const bool real_trans=
      (all || !trn_ctx->is_active(Transaction_ctx::SESSION));

    /*
      We are committing an XA transaction if it is a "real" transaction
      and has an XID assigned (because some handlerton registered). A
      transaction is "real" if either 'all' is true or the 'all.ha_list'
      is empty.

      Note: This is kind of strange since registering the binlog
      handlerton will then make the transaction XA, which is not really
      true. This occurs for example if a MyISAM statement is executed
      with row-based replication on.
    */
    if (is_loggable_xa_prepare(thd))
    {
      /* The prepare phase of XA transaction two phase logging. */
      int err= 0;
      bool one_phase= get_xa_opt(thd) == XA_ONE_PHASE;

      DBUG_ASSERT(thd->lex->sql_command != SQLCOM_XA_COMMIT || one_phase);

      XID_STATE *xs= thd->get_transaction()->xid_state();
      XA_prepare_log_event end_evt(thd, xs->get_xid(), one_phase);

      xs->set_binlogged(); // todo: move into ha_prepare()

      DBUG_ASSERT(skip_commit);

      err= cache_mngr->trx_cache.finalize(thd, &end_evt, xs);
      if (err)
        DBUG_RETURN(RESULT_ABORTED);
    }
    else if (real_trans && xid && trn_ctx->rw_ha_count(trx_scope) > 1 &&
             !trn_ctx->no_2pc(trx_scope))
    {
      Xid_log_event end_evt(thd, xid);
      if (cache_mngr->trx_cache.finalize(thd, &end_evt))
        DBUG_RETURN(RESULT_ABORTED);
    }
    else
    {
      Query_log_event end_evt(thd, STRING_WITH_LEN("COMMIT"),
                              true, FALSE, TRUE, 0, TRUE);
      if (cache_mngr->trx_cache.finalize(thd, &end_evt))
        DBUG_RETURN(RESULT_ABORTED);
    }
    stuff_logged= true;
  }

  /*
    This is part of the stmt rollback.
  */
  if (!all)
    cache_mngr->trx_cache.set_prev_position(MY_OFF_T_UNDEF);

  /*
    Now all the events are written to the caches, so we will commit
    the transaction in the engines. This is done using the group
    commit logic in ordered_commit, which will return when the
    transaction is committed.

    If the commit in the engines fail, we still have something logged
    to the binary log so we have to report this as a "bad" failure
    (failed to commit, but logged something).
  */
  if (stuff_logged)
  {
    if (RUN_HOOK(transaction,
                 before_commit,
                 (thd, all,
                  thd_get_cache_mngr(thd)->get_binlog_cache_log(true),
                  thd_get_cache_mngr(thd)->get_binlog_cache_log(false),
                  max<my_off_t>(max_binlog_cache_size,
                                max_binlog_stmt_cache_size))))
    {
      ha_rollback_low(thd, all);
      //Reset the thread OK status before changing the outcome.
      if (thd->get_stmt_da()->is_ok())
        thd->get_stmt_da()->reset_diagnostics_area();
      my_error(ER_RUN_HOOK_ERROR, MYF(0), "before_commit");
      DBUG_RETURN(RESULT_ABORTED);
    }
    /*
      Check whether the transaction should commit or abort given the
      plugin feedback.
    */
    if (thd->get_transaction()->get_rpl_transaction_ctx()->is_transaction_rollback())
    {
      ha_rollback_low(thd, all);
      if (thd->get_stmt_da()->is_ok())
        thd->get_stmt_da()->reset_diagnostics_area();
      my_error(ER_TRANSACTION_ROLLBACK_DURING_COMMIT, MYF(0));
      DBUG_RETURN(RESULT_ABORTED);
    }

    if (ordered_commit(thd, all, skip_commit))
      DBUG_RETURN(RESULT_INCONSISTENT);
  }
  else if (!skip_commit)
  {
    if (ha_commit_low(thd, all))
      DBUG_RETURN(RESULT_INCONSISTENT);
  }

  DBUG_RETURN(RESULT_SUCCESS);
}


/**
   Flush caches for session.

   @note @c set_trans_pos is called with a pointer to the file name
   that the binary log currently use and a rotation will change the
   contents of the variable.

   The position is used when calling the after_flush, after_commit,
   and after_rollback hooks, but these have been placed so that they
   occur before a rotation is executed.

   It is the responsibility of any plugin that use this position to
   copy it if they need it after the hook has returned.

   The current "global" transaction_counter is stepped and its new value
   is assigned to the transaction.
 */
std::pair<int,my_off_t>
MYSQL_BIN_LOG::flush_thread_caches(THD *thd)
{
  binlog_cache_mngr *cache_mngr= thd_get_cache_mngr(thd);
  my_off_t bytes= 0;
  bool wrote_xid= false;
  int error= cache_mngr->flush(thd, &bytes, &wrote_xid);
  if (!error && bytes > 0)
  {
    /*
      Note that set_trans_pos does not copy the file name. See
      this function documentation for more info.
    */
    thd->set_trans_pos(log_file_name, my_b_tell(&log_file));
    if (wrote_xid)
      inc_prep_xids(thd);
  }
  DBUG_PRINT("debug", ("bytes: %llu", bytes));
  return std::make_pair(error, bytes);
}


/**
  Execute the flush stage.

  @param total_bytes_var Pointer to variable that will be set to total
  number of bytes flushed, or NULL.

  @param rotate_var Pointer to variable that will be set to true if
  binlog rotation should be performed after releasing locks. If rotate
  is not necessary, the variable will not be touched.

  @return Error code on error, zero on success
 */

int
MYSQL_BIN_LOG::process_flush_stage_queue(my_off_t *total_bytes_var,
                                         bool *rotate_var,
                                         THD **out_queue_var)
{
  DBUG_ENTER("MYSQL_BIN_LOG::process_flush_stage_queue");
  #ifndef DBUG_OFF
  // number of flushes per group.
  int no_flushes= 0;
  #endif
  DBUG_ASSERT(total_bytes_var && rotate_var && out_queue_var);
  my_off_t total_bytes= 0;
  int flush_error= 1;
  mysql_mutex_assert_owner(&LOCK_log);

  /*
    Fetch the entire flush queue and empty it, so that the next batch
    has a leader. We must do this before invoking ha_flush_logs(...)
    for guaranteeing to flush prepared records of transactions before
    flushing them to binary log, which is required by crash recovery.
  */
  THD *first_seen= stage_manager.fetch_queue_for(Stage_manager::FLUSH_STAGE);
  DBUG_ASSERT(first_seen != NULL);
  /*
    We flush prepared records of transactions to the log of storage
    engine (for example, InnoDB redo log) in a group right before
    flushing them to binary log.
  */
  ha_flush_logs(NULL, true);
  DBUG_EXECUTE_IF("crash_after_flush_engine_log", DBUG_SUICIDE(););
  /* Flush thread caches to binary log. */
  for (THD *head= first_seen ; head ; head = head->next_to_commit)
  {
    std::pair<int,my_off_t> result= flush_thread_caches(head);
    total_bytes+= result.second;
    if (flush_error == 1)
      flush_error= result.first;
#ifndef DBUG_OFF
    no_flushes++;
#endif
  }

  *out_queue_var= first_seen;
  *total_bytes_var= total_bytes;
  if (total_bytes > 0 && my_b_tell(&log_file) >= (my_off_t) max_size)
    *rotate_var= true;
#ifndef DBUG_OFF
  DBUG_PRINT("info",("no_flushes:= %d", no_flushes));
  no_flushes= 0;
#endif
  DBUG_RETURN(flush_error);
}

/**
  The method is to be executed right before committing time.
  It must be invoked even if the transaction does not commit
  to engine being merely logged into the binary log.
  max_committed_transaction is updated with a greater timestamp
  value.
  As a side effect, the transaction context's sequence_number
  is reset.

  @param THD a pointer to THD instance
*/
void MYSQL_BIN_LOG::update_max_committed(THD *thd)
{
  Transaction_ctx *trn_ctx= thd->get_transaction();
  max_committed_transaction.set_if_greater(trn_ctx->sequence_number);
  /*
    sequence_number timestamp is unneeded anymore, so it's cleared off.
  */
  trn_ctx->sequence_number= SEQ_UNINIT;

  DBUG_ASSERT(trn_ctx->last_committed == SEQ_UNINIT ||
              thd->commit_error == THD::CE_FLUSH_ERROR);
}

/**
  Commit a sequence of sessions.

  This function commit an entire queue of sessions starting with the
  session in @c first. If there were an error in the flushing part of
  the ordered commit, the error code is passed in and all the threads
  are marked accordingly (but not committed).

  It will also add the GTIDs of the transactions to gtid_executed.

  @see MYSQL_BIN_LOG::ordered_commit

  @param thd The "master" thread
  @param first First thread in the queue of threads to commit
 */

void
MYSQL_BIN_LOG::process_commit_stage_queue(THD *thd, THD *first)
{
  mysql_mutex_assert_owner(&LOCK_commit);
  Thread_excursion excursion(thd);
#ifndef DBUG_OFF
  thd->get_transaction()->m_flags.ready_preempt= 1; // formality by the leader
#endif
  for (THD *head= first ; head ; head = head->next_to_commit)
  {
    DBUG_PRINT("debug", ("Thread ID: %u, commit_error: %d, flags.pending: %s",
                         head->thread_id(), head->commit_error,
                         YESNO(head->get_transaction()->m_flags.pending)));
    /*
      If flushing failed, set commit_error for the session, skip the
      transaction and proceed with the next transaction instead. This
      will mark all threads as failed, since the flush failed.

      If flush succeeded, attach to the session and commit it in the
      engines.
    */
#ifndef DBUG_OFF
    stage_manager.clear_preempt_status(head);
#endif
    if (thd->get_transaction()->sequence_number != SEQ_UNINIT)
      update_max_committed(head);
    /*
      Flush/Sync error should be ignored and continue
      to commit phase. And thd->commit_error cannot be
      COMMIT_ERROR at this moment.
    */
    DBUG_ASSERT(head->commit_error != THD::CE_COMMIT_ERROR);
    excursion.try_to_attach_to(head);
    bool all= head->get_transaction()->m_flags.real_commit;
    if (head->get_transaction()->m_flags.commit_low)
    {
      /* head is parked to have exited append() */
      DBUG_ASSERT(head->get_transaction()->m_flags.ready_preempt);
      /*
        storage engine commit
       */
      if (ha_commit_low(head, all, false))
        head->commit_error= THD::CE_COMMIT_ERROR;
    }
    DBUG_PRINT("debug", ("commit_error: %d, flags.pending: %s",
                         head->commit_error,
                         YESNO(head->get_transaction()->m_flags.pending)));

    /*
      Handle the GTID of the thread.
      gtid_executed table is kept updated even though transactions fail to be
      logged. That's required  by slave auto positioning.
    */
    if (head->commit_error != THD::CE_COMMIT_ERROR)
      gtid_state->update_on_commit(head);
    else
      gtid_state->update_on_rollback(head);

    /*
      Decrement the prepared XID counter after storage engine commit.
      We also need decrement the prepared XID when encountering a
      flush error or session attach error for avoiding 3-way deadlock
      among user thread, rotate thread and dump thread.
    */
    if (head->get_transaction()->m_flags.xid_written)
      dec_prep_xids(head);
  }
}

/**
  Process after commit for a sequence of sessions.

  @param thd The "master" thread
  @param first First thread in the queue of threads to commit
 */

void
MYSQL_BIN_LOG::process_after_commit_stage_queue(THD *thd, THD *first)
{
  Thread_excursion excursion(thd);
  for (THD *head= first; head; head= head->next_to_commit)
  {
    if (head->get_transaction()->m_flags.run_hooks &&
        head->commit_error != THD::CE_COMMIT_ERROR)
    {

      /*
        TODO: This hook here should probably move outside/below this
              if and be the only after_commit invocation left in the
              code.
      */
      excursion.try_to_attach_to(head);
      bool all= head->get_transaction()->m_flags.real_commit;
      (void) RUN_HOOK(transaction, after_commit, (head, all));
      /*
        When after_commit finished for the transaction, clear the run_hooks flag.
        This allow other parts of the system to check if after_commit was called.
      */
      head->get_transaction()->m_flags.run_hooks= false;
    }
  }
}

#ifndef DBUG_OFF
/** Names for the stages. */
static const char* g_stage_name[] = {
  "FLUSH",
  "SYNC",
  "COMMIT",
};
#endif


/**
  Enter a stage of the ordered commit procedure.

  Entering is stage is done by:

  - Atomically enqueueing a queue of processes (which is just one for
    the first phase).

  - If the queue was empty, the thread is the leader for that stage
    and it should process the entire queue for that stage.

  - If the queue was not empty, the thread is a follower and can go
    waiting for the commit to finish.

  The function will lock the stage mutex if it was designated the
  leader for the phase.

  @param thd    Session structure
  @param stage  The stage to enter
  @param queue  Queue of threads to enqueue for the stage
  @param stage_mutex Mutex for the stage

  @retval true  The thread should "bail out" and go waiting for the
                commit to finish
  @retval false The thread is the leader for the stage and should do
                the processing.
*/

bool
MYSQL_BIN_LOG::change_stage(THD *thd,
                            Stage_manager::StageID stage, THD *queue,
                            mysql_mutex_t *leave_mutex,
                            mysql_mutex_t *enter_mutex)
{
  DBUG_ENTER("MYSQL_BIN_LOG::change_stage");
  DBUG_PRINT("enter", ("thd: 0x%llx, stage: %s, queue: 0x%llx",
                       (ulonglong) thd, g_stage_name[stage], (ulonglong) queue));
  DBUG_ASSERT(0 <= stage && stage < Stage_manager::STAGE_COUNTER);
  DBUG_ASSERT(enter_mutex);
  DBUG_ASSERT(queue);
  /*
    enroll_for will release the leave_mutex once the sessions are
    queued.
  */
  if (!stage_manager.enroll_for(stage, queue, leave_mutex))
  {
    DBUG_ASSERT(!thd_get_cache_mngr(thd)->dbug_any_finalized());
    DBUG_RETURN(true);
  }
  mysql_mutex_lock(enter_mutex);
  DBUG_RETURN(false);
}



/**
  Flush the I/O cache to file.

  Flush the binary log to the binlog file if any byte where written
  and signal that the binary log file has been updated if the flush
  succeeds.
*/

int
MYSQL_BIN_LOG::flush_cache_to_file(my_off_t *end_pos_var)
{
  if (flush_io_cache(&log_file))
  {
    THD *thd= current_thd;
    thd->commit_error= THD::CE_FLUSH_ERROR;
    return ER_ERROR_ON_WRITE;
  }
  *end_pos_var= my_b_tell(&log_file);
  return 0;
}


/**
  Call fsync() to sync the file to disk.
*/
std::pair<bool, bool>
MYSQL_BIN_LOG::sync_binlog_file(bool force)
{
  bool synced= false;
  unsigned int sync_period= get_sync_period();
  if (force || (sync_period && ++sync_counter >= sync_period))
  {
    sync_counter= 0;
    if (DBUG_EVALUATE_IF("simulate_error_during_sync_binlog_file", 1,
                         mysql_file_sync(log_file.file, MYF(MY_WME))))
    {
      THD *thd= current_thd;
      thd->commit_error= THD::CE_SYNC_ERROR;
      return std::make_pair(true, synced);
    }
    synced= true;
  }
  return std::make_pair(false, synced);
}


/**
   Helper function executed when leaving @c ordered_commit.

   This function contain the necessary code for fetching the error
   code, doing post-commit checks, and wrapping up the commit if
   necessary.

   It is typically called when enter_stage indicates that the thread
   should bail out, and also when the ultimate leader thread finishes
   executing @c ordered_commit.

   It is typically used in this manner:
   @code
   if (enter_stage(thd, Thread_queue::FLUSH_STAGE, thd, &LOCK_log))
     return finish_commit(thd);
   @endcode

   @return Error code if the session commit failed, or zero on
   success.
 */
int
MYSQL_BIN_LOG::finish_commit(THD *thd)
{
  DBUG_ENTER("MYSQL_BIN_LOG::finish_commit");
  DEBUG_SYNC(thd, "reached_finish_commit");
  /*
    In some unlikely situations, it can happen that binary
    log is closed before the thread flushes it's cache.
    In that case, clear the caches before doing commit.
  */
  if (unlikely(!is_open()))
  {
    binlog_cache_mngr *cache_mngr= thd_get_cache_mngr(thd);
    if (cache_mngr)
      cache_mngr->reset();
  }
  if (thd->get_transaction()->sequence_number != SEQ_UNINIT)
    update_max_committed(thd);
  if (thd->get_transaction()->m_flags.commit_low)
  {
    const bool all= thd->get_transaction()->m_flags.real_commit;
    /*
      Now flush error and sync erros are ignored and we are continuing and
      committing. And at this time, commit_error cannot be COMMIT_ERROR.
    */
    DBUG_ASSERT(thd->commit_error != THD::CE_COMMIT_ERROR);
    /*
      storage engine commit
    */
    if (ha_commit_low(thd, all, false))
      thd->commit_error= THD::CE_COMMIT_ERROR;
    /*
      Decrement the prepared XID counter after storage engine commit
    */
    if (thd->get_transaction()->m_flags.xid_written)
      dec_prep_xids(thd);
    /*
      If commit succeeded, we call the after_commit hook

      TODO: This hook here should probably move outside/below this
            if and be the only after_commit invocation left in the
            code.
    */
    if ((thd->commit_error != THD::CE_COMMIT_ERROR) &&
        thd->get_transaction()->m_flags.run_hooks)
    {
      (void) RUN_HOOK(transaction, after_commit, (thd, all));
      thd->get_transaction()->m_flags.run_hooks= false;
    }
  }
  else if (thd->get_transaction()->m_flags.xid_written)
    dec_prep_xids(thd);

  /*
    If the ordered commit didn't updated the GTIDs for this thd yet
    at process_commit_stage_queue (i.e. --binlog-order-commits=0)
    the thd still has the ownership of a GTID and we must handle it.
  */
  if (!thd->owned_gtid.is_empty())
  {
    /*
      Gtid is added to gtid_state.executed_gtids and removed from owned_gtids
      on update_on_commit().
    */
    if (thd->commit_error == THD::CE_NONE)
    {
      gtid_state->update_on_commit(thd);
    }
    else
      gtid_state->update_on_rollback(thd);
  }

  DBUG_EXECUTE_IF("leaving_finish_commit",
                  {
                    const char act[]=
                      "now SIGNAL signal_leaving_finish_commit";
                    DBUG_ASSERT(!debug_sync_set_action(current_thd,
                                                       STRING_WITH_LEN(act)));
                  };);

  DBUG_ASSERT(thd->commit_error || !thd->get_transaction()->m_flags.run_hooks);
  DBUG_ASSERT(!thd_get_cache_mngr(thd)->dbug_any_finalized());
  DBUG_PRINT("return", ("Thread ID: %u, commit_error: %d",
                        thd->thread_id(), thd->commit_error));
  /*
    flush or sync errors are handled by the leader of the group
    (using binlog_error_action). Hence treat only COMMIT_ERRORs as errors.
  */
  DBUG_RETURN(thd->commit_error == THD::CE_COMMIT_ERROR);
}

/**
   Auxiliary function used in ordered_commit.
*/
static inline int call_after_sync_hook(THD *queue_head)
{
  const char *log_file= NULL;
  my_off_t pos= 0;

  if (NO_HOOK(binlog_storage))
    return 0;

  DBUG_ASSERT(queue_head != NULL);
  for (THD *thd= queue_head; thd != NULL; thd= thd->next_to_commit)
    if (likely(thd->commit_error == THD::CE_NONE))
      thd->get_trans_fixed_pos(&log_file, &pos);

  if (DBUG_EVALUATE_IF("simulate_after_sync_hook_error", 1, 0) ||
      RUN_HOOK(binlog_storage, after_sync, (queue_head, log_file, pos)))
  {
    sql_print_error("Failed to run 'after_sync' hooks");
    return ER_ERROR_ON_WRITE;
  }
  return 0;
}

/**
  Helper function to handle flush or sync stage errors.
  If binlog_error_action= ABORT_SERVER, server will be aborted
  after reporting the error to the client.
  If binlog_error_action= IGNORE_ERROR, binlog will be closed
  for the reset of the life time of the server. close() call is protected
  with LOCK_log to avoid any parallel operations on binary log.

  @param thd Thread object that faced flush/sync error
  @param need_lock_log
                       > Indicates true if LOCk_log is needed before closing
                         binlog (happens when we are handling sync error)
                       > Indicates false if LOCK_log is already acquired
                         by the thread (happens when we are handling flush
                         error)

  @return void
*/
void MYSQL_BIN_LOG::handle_binlog_flush_or_sync_error(THD *thd,
                                                      bool need_lock_log)
{
  char errmsg[MYSQL_ERRMSG_SIZE];
  sprintf(errmsg, "An error occurred during %s stage of the commit. "
          "'binlog_error_action' is set to '%s'.",
          thd->commit_error== THD::CE_FLUSH_ERROR ? "flush" : "sync",
          binlog_error_action == ABORT_SERVER ? "ABORT_SERVER" : "IGNORE_ERROR");
  if (binlog_error_action == ABORT_SERVER)
  {
    sprintf(errmsg, "%s Hence aborting the server.", errmsg);
    exec_binlog_error_action_abort(errmsg);
  }
  else
  {
    DEBUG_SYNC(thd, "before_binlog_closed_due_to_error");
    if (need_lock_log)
      mysql_mutex_lock(&LOCK_log);
    else
      mysql_mutex_assert_owner(&LOCK_log);
    /*
      It can happen that other group leader encountered
      error and already closed the binary log. So print
      error only if it is in open state. But we should
      call close() always just in case if the previous
      close did not close index file.
    */
    if (is_open())
    {
      sql_print_error("%s Hence turning logging off for the whole duration "
                      "of the MySQL server process. To turn it on again: fix "
                      "the cause, shutdown the MySQL server and restart it.",
                      errmsg);
    }
    close(LOG_CLOSE_INDEX|LOG_CLOSE_STOP_EVENT);
    if (need_lock_log)
      mysql_mutex_unlock(&LOCK_log);
    DEBUG_SYNC(thd, "after_binlog_closed_due_to_error");
  }
}
/**
  Flush and commit the transaction.

  This will execute an ordered flush and commit of all outstanding
  transactions and is the main function for the binary log group
  commit logic. The function performs the ordered commit in two
  phases.

  The first phase flushes the caches to the binary log and under
  LOCK_log and marks all threads that were flushed as not pending.

  The second phase executes under LOCK_commit and commits all
  transactions in order.

  The procedure is:

  1. Queue ourselves for flushing.
  2. Grab the log lock, which might result is blocking if the mutex is
     already held by another thread.
  3. If we were not committed while waiting for the lock
     1. Fetch the queue
     2. For each thread in the queue:
        a. Attach to it
        b. Flush the caches, saving any error code
     3. Flush and sync (depending on the value of sync_binlog).
     4. Signal that the binary log was updated
  4. Release the log lock
  5. Grab the commit lock
     1. For each thread in the queue:
        a. If there were no error when flushing and the transaction shall be committed:
           - Commit the transaction, saving the result of executing the commit.
  6. Release the commit lock
  7. Call purge, if any of the committed thread requested a purge.
  8. Return with the saved error code

  @todo The use of @c skip_commit is a hack that we use since the @c
  TC_LOG Interface does not contain functions to handle
  savepoints. Once the binary log is eliminated as a handlerton and
  the @c TC_LOG interface is extended with savepoint handling, this
  parameter can be removed.

  @param thd Session to commit transaction for
  @param all   This is @c true if this is a real transaction commit, and
               @c false otherwise.
  @param skip_commit
               This is @c true if the call to @c ha_commit_low should
               be skipped (it is handled by the caller somehow) and @c
               false otherwise (the normal case).
 */
int MYSQL_BIN_LOG::ordered_commit(THD *thd, bool all, bool skip_commit)
{
  DBUG_ENTER("MYSQL_BIN_LOG::ordered_commit");
  int flush_error= 0, sync_error= 0;
  my_off_t total_bytes= 0;
  bool do_rotate= false;

  /*
    These values are used while flushing a transaction, so clear
    everything.

    Notes:

    - It would be good if we could keep transaction coordinator
      log-specific data out of the THD structure, but that is not the
      case right now.

    - Everything in the transaction structure is reset when calling
      ha_commit_low since that calls Transaction_ctx::cleanup.
  */
  thd->get_transaction()->m_flags.pending= true;
  thd->commit_error= THD::CE_NONE;
  thd->next_to_commit= NULL;
  thd->durability_property= HA_IGNORE_DURABILITY;
  thd->get_transaction()->m_flags.real_commit= all;
  thd->get_transaction()->m_flags.xid_written= false;
  thd->get_transaction()->m_flags.commit_low= !skip_commit;
  thd->get_transaction()->m_flags.run_hooks= !skip_commit;
#ifndef DBUG_OFF
  /*
     The group commit Leader may have to wait for follower whose transaction
     is not ready to be preempted. Initially the status is pessimistic.
     Preemption guarding logics is necessary only when !DBUG_OFF is set.
     It won't be required for the dbug-off case as long as the follower won't
     execute any thread-specific write access code in this method, which is
     the case as of current.
  */
  thd->get_transaction()->m_flags.ready_preempt= 0;
#endif

  DBUG_PRINT("enter", ("flags.pending: %s, commit_error: %d, thread_id: %u",
                       YESNO(thd->get_transaction()->m_flags.pending),
                       thd->commit_error, thd->thread_id()));

  DEBUG_SYNC(thd, "bgc_before_flush_stage");

  /*
    Stage #1: flushing transactions to binary log

    While flushing, we allow new threads to enter and will process
    them in due time. Once the queue was empty, we cannot reap
    anything more since it is possible that a thread entered and
    appointed itself leader for the flush phase.
  */

#ifdef HAVE_REPLICATION
  if (has_commit_order_manager(thd))
  {
    Slave_worker *worker= dynamic_cast<Slave_worker *>(thd->rli_slave);
    Commit_order_manager *mngr= worker->get_commit_order_manager();

    if (mngr->wait_for_its_turn(worker, all))
    {
      thd->commit_error= THD::CE_COMMIT_ERROR;
      DBUG_RETURN(thd->commit_error);
    }

    if (change_stage(thd, Stage_manager::FLUSH_STAGE, thd, NULL, &LOCK_log))
      DBUG_RETURN(finish_commit(thd));
  }
  else
#endif
  if (change_stage(thd, Stage_manager::FLUSH_STAGE, thd, NULL, &LOCK_log))
  {
    DBUG_PRINT("return", ("Thread ID: %u, commit_error: %d",
                          thd->thread_id(), thd->commit_error));
    DBUG_RETURN(finish_commit(thd));
  }

  THD *wait_queue= NULL, *final_queue= NULL;
  mysql_mutex_t *leave_mutex_before_commit_stage= NULL;
  my_off_t flush_end_pos= 0;
  bool update_binlog_end_pos_after_sync;
  if (unlikely(!is_open()))
  {
    final_queue= stage_manager.fetch_queue_for(Stage_manager::FLUSH_STAGE);
    leave_mutex_before_commit_stage= &LOCK_log;
    /*
      binary log is closed, flush stage and sync stage should be
      ignored. Binlog cache should be cleared, but instead of doing
      it here, do that work in 'finish_commit' function so that
      leader and followers thread caches will be cleared.
    */
    goto commit_stage;
  }
  DEBUG_SYNC(thd, "waiting_in_the_middle_of_flush_stage");
  flush_error= process_flush_stage_queue(&total_bytes, &do_rotate,
                                                 &wait_queue);

  if (flush_error == 0 && total_bytes > 0)
    flush_error= flush_cache_to_file(&flush_end_pos);
  DBUG_EXECUTE_IF("crash_after_flush_binlog", DBUG_SUICIDE(););

  update_binlog_end_pos_after_sync= (get_sync_period() == 1);

  /*
    If the flush finished successfully, we can call the after_flush
    hook. Being invoked here, we have the guarantee that the hook is
    executed before the before/after_send_hooks on the dump thread
    preventing race conditions among these plug-ins.
  */
  if (flush_error == 0)
  {
    const char *file_name_ptr= log_file_name + dirname_length(log_file_name);
    DBUG_ASSERT(flush_end_pos != 0);
    if (RUN_HOOK(binlog_storage, after_flush,
                 (thd, file_name_ptr, flush_end_pos)))
    {
      sql_print_error("Failed to run 'after_flush' hooks");
      flush_error= ER_ERROR_ON_WRITE;
    }

    if (!update_binlog_end_pos_after_sync)
      update_binlog_end_pos();
    DBUG_EXECUTE_IF("crash_commit_after_log", DBUG_SUICIDE(););
  }

  if (flush_error)
  {
    /*
      Handle flush error (if any) after leader finishes it's flush stage.
    */
    handle_binlog_flush_or_sync_error(thd, false /* need_lock_log */);
  }

  DEBUG_SYNC(thd, "bgc_after_flush_stage_before_sync_stage");

  /*
    Stage #2: Syncing binary log file to disk
  */

  if (change_stage(thd, Stage_manager::SYNC_STAGE, wait_queue, &LOCK_log, &LOCK_sync))
  {
    DBUG_PRINT("return", ("Thread ID: %u, commit_error: %d",
                          thd->thread_id(), thd->commit_error));
    DBUG_RETURN(finish_commit(thd));
  }

  /* Shall introduce a delay. */
  stage_manager.wait_count_or_timeout(opt_binlog_group_commit_sync_no_delay_count,
                                      opt_binlog_group_commit_sync_delay,
                                      Stage_manager::SYNC_STAGE);

  final_queue= stage_manager.fetch_queue_for(Stage_manager::SYNC_STAGE);

  if (flush_error == 0 && total_bytes > 0)
  {
    DEBUG_SYNC(thd, "before_sync_binlog_file");
    std::pair<bool, bool> result= sync_binlog_file(false);
    sync_error= result.first;
  }

  if (update_binlog_end_pos_after_sync)
  {
    THD *tmp_thd= final_queue;

    while (tmp_thd->next_to_commit != NULL)
      tmp_thd= tmp_thd->next_to_commit;
    if (flush_error == 0 && sync_error == 0)
      update_binlog_end_pos(tmp_thd->get_trans_pos());
  }

  DEBUG_SYNC(thd, "bgc_after_sync_stage_before_commit_stage");

  leave_mutex_before_commit_stage= &LOCK_sync;
  /*
    Stage #3: Commit all transactions in order.

    This stage is skipped if we do not need to order the commits and
    each thread have to execute the handlerton commit instead.

    Howver, since we are keeping the lock from the previous stage, we
    need to unlock it if we skip the stage.

    We must also step commit_clock before the ha_commit_low() is called
    either in ordered fashion(by the leader of this stage) or by the tread
    themselves.

    We are delaying the handling of sync error until
    all locks are released but we should not enter into
    commit stage if binlog_error_action is ABORT_SERVER.
  */
commit_stage:
  if (opt_binlog_order_commits &&
      (sync_error == 0 || binlog_error_action != ABORT_SERVER))
  {
    if (change_stage(thd, Stage_manager::COMMIT_STAGE,
                     final_queue, leave_mutex_before_commit_stage,
                     &LOCK_commit))
    {
      DBUG_PRINT("return", ("Thread ID: %u, commit_error: %d",
                            thd->thread_id(), thd->commit_error));
      DBUG_RETURN(finish_commit(thd));
    }
    THD *commit_queue= stage_manager.fetch_queue_for(Stage_manager::COMMIT_STAGE);
    DBUG_EXECUTE_IF("semi_sync_3-way_deadlock",
                    DEBUG_SYNC(thd, "before_process_commit_stage_queue"););

    if (flush_error == 0 && sync_error == 0)
      sync_error= call_after_sync_hook(commit_queue);

    /*
      process_commit_stage_queue will call update_on_commit or
      update_on_rollback for the GTID owned by each thd in the queue.

      This will be done this way to guarantee that GTIDs are added to
      gtid_executed in order, to avoid creating unnecessary temporary
      gaps and keep gtid_executed as a single interval at all times.

      If we allow each thread to call update_on_commit only when they
      are at finish_commit, the GTID order cannot be guaranteed and
      temporary gaps may appear in gtid_executed. When this happen,
      the server would have to add and remove intervals from the
      Gtid_set, and adding and removing intervals requires a mutex,
      which would reduce performance.
    */
    process_commit_stage_queue(thd, commit_queue);
    mysql_mutex_unlock(&LOCK_commit);
    /*
      Process after_commit after LOCK_commit is released for avoiding
      3-way deadlock among user thread, rotate thread and dump thread.
    */
    process_after_commit_stage_queue(thd, commit_queue);
    final_queue= commit_queue;
  }
  else
  {
    if (leave_mutex_before_commit_stage)
      mysql_mutex_unlock(leave_mutex_before_commit_stage);
    if (flush_error == 0 && sync_error == 0)
      sync_error= call_after_sync_hook(final_queue);
  }

  /*
    Handle sync error after we release all locks in order to avoid deadlocks
  */
  if (sync_error)
    handle_binlog_flush_or_sync_error(thd, true /* need_lock_log */);

  /* Commit done so signal all waiting threads */
  stage_manager.signal_done(final_queue);

  /*
    Finish the commit before executing a rotate, or run the risk of a
    deadlock. We don't need the return value here since it is in
    thd->commit_error, which is returned below.
  */
  (void) finish_commit(thd);

  /*
    If we need to rotate, we do it without commit error.
    Otherwise the thd->commit_error will be possibly reset.
   */
  if (do_rotate && thd->commit_error == THD::CE_NONE)
  {
    /*
      Do not force the rotate as several consecutive groups may
      request unnecessary rotations.

      NOTE: Run purge_logs wo/ holding LOCK_log because it does not
      need the mutex. Otherwise causes various deadlocks.
    */

    DEBUG_SYNC(thd, "ready_to_do_rotation");
    bool check_purge= false;
    mysql_mutex_lock(&LOCK_log);
    /*
      If rotate fails then depends on binlog_error_action variable
      appropriate action will be taken inside rotate call.
    */
    int error= rotate(false, &check_purge);
    mysql_mutex_unlock(&LOCK_log);

    if (error)
      thd->commit_error= THD::CE_COMMIT_ERROR;
    else if (check_purge)
      purge();
  }
  /*
    flush or sync errors are handled above (using binlog_error_action).
    Hence treat only COMMIT_ERRORs as errors.
  */
  DBUG_RETURN(thd->commit_error == THD::CE_COMMIT_ERROR);
}


/**
  MYSQLD server recovers from last crashed binlog.

  @param log           IO_CACHE of the crashed binlog.
  @param fdle          Format_description_log_event of the crashed binlog.
  @param valid_pos     The position of the last valid transaction or
                       event(non-transaction) of the crashed binlog.

  @retval
    0                  ok
  @retval
    1                  error
*/
int MYSQL_BIN_LOG::recover(IO_CACHE *log, Format_description_log_event *fdle,
                            my_off_t *valid_pos)
{
  Log_event  *ev;
  HASH xids;
  MEM_ROOT mem_root;
  /*
    The flag is used for handling the case that a transaction
    is partially written to the binlog.
  */
  bool in_transaction= FALSE;

  if (! fdle->is_valid() ||
      my_hash_init(&xids, &my_charset_bin, TC_LOG_PAGE_SIZE/3, 0,
                   sizeof(my_xid), 0, 0, MYF(0),
                   key_memory_binlog_recover_exec))
    goto err1;

  init_alloc_root(key_memory_binlog_recover_exec,
                  &mem_root, TC_LOG_PAGE_SIZE, TC_LOG_PAGE_SIZE);

  while ((ev= Log_event::read_log_event(log, 0, fdle, TRUE))
         && ev->is_valid())
  {
    if (ev->get_type_code() == binary_log::QUERY_EVENT &&
        !strcmp(((Query_log_event*)ev)->query, "BEGIN"))
      in_transaction= TRUE;

    if (ev->get_type_code() == binary_log::QUERY_EVENT &&
        !strcmp(((Query_log_event*)ev)->query, "COMMIT"))
    {
      DBUG_ASSERT(in_transaction == TRUE);
      in_transaction= FALSE;
    }
    else if (ev->get_type_code() == binary_log::XID_EVENT)
    {
      DBUG_ASSERT(in_transaction == TRUE);
      in_transaction= FALSE;
      Xid_log_event *xev=(Xid_log_event *)ev;
      uchar *x= (uchar *) memdup_root(&mem_root, (uchar*) &xev->xid,
                                      sizeof(xev->xid));
      if (!x || my_hash_insert(&xids, x))
        goto err2;
    }

    /*
      Recorded valid position for the crashed binlog file
      which did not contain incorrect events. The following
      positions increase the variable valid_pos:

      1 -
        ...
        <---> HERE IS VALID <--->
        GTID 
        BEGIN
        ...
        COMMIT
        ...
         
      2 -
        ...
        <---> HERE IS VALID <--->
        GTID 
        DDL/UTILITY
        ...

      In other words, the following positions do not increase
      the variable valid_pos:

      1 -
        GTID 
        <---> HERE IS VALID <--->
        ...

      2 -
        GTID 
        BEGIN
        <---> HERE IS VALID <--->
        ...
    */
    if (!log->error && !in_transaction &&
        !is_gtid_event(ev))
      *valid_pos= my_b_tell(log);

    delete ev;
  }

  /*
    Call ha_recover if and only if there is a registered engine that
    does 2PC, otherwise in DBUG builds calling ha_recover directly
    will result in an assert. (Production builds would be safe since
    ha_recover returns right away if total_ha_2pc <= opt_log_bin.)
   */
  if (total_ha_2pc > 1 && ha_recover(&xids))
    goto err2;

  free_root(&mem_root, MYF(0));
  my_hash_free(&xids);
  return 0;

err2:
  free_root(&mem_root, MYF(0));
  my_hash_free(&xids);
err1:
  sql_print_error("Crash recovery failed. Either correct the problem "
                  "(if it's, for example, out of memory error) and restart, "
                  "or delete (or rename) binary log and start mysqld with "
                  "--tc-heuristic-recover={commit|rollback}");
  return 1;
}

bool THD::is_binlog_cache_empty(bool is_transactional)
{
  DBUG_ENTER("THD::is_binlog_cache_empty(bool)");

  // If opt_bin_log==0, it is not safe to call thd_get_cache_mngr
  // because binlog_hton has not been completely set up.
  DBUG_ASSERT(opt_bin_log);
  binlog_cache_mngr *cache_mngr= thd_get_cache_mngr(this);

  // cache_mngr is NULL until we call thd->binlog_setup_trx_data, so
  // we assert that this has been done.
  DBUG_ASSERT(cache_mngr != NULL);

  binlog_cache_data *cache_data=
    cache_mngr->get_binlog_cache_data(is_transactional);
  DBUG_ASSERT(cache_data != NULL);

  DBUG_RETURN(cache_data->is_binlog_empty());
}

/*
  These functions are placed in this file since they need access to
  binlog_hton, which has internal linkage.
*/

int THD::binlog_setup_trx_data()
{
  DBUG_ENTER("THD::binlog_setup_trx_data");
  binlog_cache_mngr *cache_mngr= thd_get_cache_mngr(this);

  if (cache_mngr)
    DBUG_RETURN(0);                             // Already set up

  cache_mngr= (binlog_cache_mngr*) my_malloc(key_memory_binlog_cache_mngr,
                                             sizeof(binlog_cache_mngr), MYF(MY_ZEROFILL));
  if (!cache_mngr ||
      open_cached_file(&cache_mngr->stmt_cache.cache_log, mysql_tmpdir,
                       LOG_PREFIX, binlog_stmt_cache_size, MYF(MY_WME)) ||
      open_cached_file(&cache_mngr->trx_cache.cache_log, mysql_tmpdir,
                       LOG_PREFIX, binlog_cache_size, MYF(MY_WME)))
  {
    my_free(cache_mngr);
    DBUG_RETURN(1);                      // Didn't manage to set it up
  }
  DBUG_PRINT("debug", ("Set ha_data slot %d to 0x%llx", binlog_hton->slot, (ulonglong) cache_mngr));
  thd_set_ha_data(this, binlog_hton, cache_mngr);

  cache_mngr= new (thd_get_cache_mngr(this))
              binlog_cache_mngr(max_binlog_stmt_cache_size,
                                &binlog_stmt_cache_use,
                                &binlog_stmt_cache_disk_use,
                                max_binlog_cache_size,
                                &binlog_cache_use,
                                &binlog_cache_disk_use);
  DBUG_RETURN(0);
}

/**

*/
void register_binlog_handler(THD *thd, bool trx)
{
  DBUG_ENTER("register_binlog_handler");
  /*
    If this is the first call to this function while processing a statement,
    the transactional cache does not have a savepoint defined. So, in what
    follows:
      . an implicit savepoint is defined;
      . callbacks are registered;
      . binary log is set as read/write.

    The savepoint allows for truncating the trx-cache transactional changes
    fail. Callbacks are necessary to flush caches upon committing or rolling
    back a statement or a transaction. However, notifications do not happen
    if the binary log is set as read/write.
  */
  binlog_cache_mngr *cache_mngr= thd_get_cache_mngr(thd);
  if (cache_mngr->trx_cache.get_prev_position() == MY_OFF_T_UNDEF)
  {
    /*
      Set an implicit savepoint in order to be able to truncate a trx-cache.
    */
    my_off_t pos= 0;
    binlog_trans_log_savepos(thd, &pos);
    cache_mngr->trx_cache.set_prev_position(pos);

    /*
      Set callbacks in order to be able to call commmit or rollback.
    */
    if (trx)
      trans_register_ha(thd, TRUE, binlog_hton, NULL);
    trans_register_ha(thd, FALSE, binlog_hton, NULL);

    /*
      Set the binary log as read/write otherwise callbacks are not called.
    */
    thd->ha_data[binlog_hton->slot].ha_info[0].set_trx_read_write();
  }
  DBUG_VOID_RETURN;
}

/**
  Function to start a statement and optionally a transaction for the
  binary log.

  This function does three things:
    - Starts a transaction if not in autocommit mode or if a BEGIN
      statement has been seen.

    - Start a statement transaction to allow us to truncate the cache.

    - Save the currrent binlog position so that we can roll back the
      statement by truncating the cache.

      We only update the saved position if the old one was undefined,
      the reason is that there are some cases (e.g., for CREATE-SELECT)
      where the position is saved twice (e.g., both in
      Query_result_create::prepare() and THD::binlog_write_table_map()), but
      we should use the first. This means that calls to this function
      can be used to start the statement before the first table map
      event, to include some extra events.

  Note however that IMMEDIATE_LOGGING implies that the statement is
  written without BEGIN/COMMIT.

  @param thd         Thread variable
  @param start_event The first event requested to be written into the
                     binary log
 */
static int binlog_start_trans_and_stmt(THD *thd, Log_event *start_event)
{
  DBUG_ENTER("binlog_start_trans_and_stmt");
 
  /*
    Initialize the cache manager if this was not done yet.
  */ 
  if (thd->binlog_setup_trx_data())
    DBUG_RETURN(1);

  /*
    Retrieve the appropriated cache.
  */
  bool is_transactional= start_event->is_using_trans_cache();
  binlog_cache_mngr *cache_mngr= thd_get_cache_mngr(thd);
  binlog_cache_data *cache_data= cache_mngr->get_binlog_cache_data(is_transactional);
 
  /*
    If the event is requesting immediatly logging, there is no need to go
    further down and set savepoint and register callbacks.
  */ 
  if (start_event->is_using_immediate_logging())
    DBUG_RETURN(0);

  register_binlog_handler(thd, thd->in_multi_stmt_transaction_mode());

  /*
    If the cache is empty log "BEGIN" at the beginning of every transaction.
    Here, a transaction is either a BEGIN..COMMIT/ROLLBACK block or a single
    statement in autocommit mode.
  */
  if (cache_data->is_binlog_empty())
  {
    static const char begin[]= "BEGIN";
    const char *query= NULL;
    char buf[XID::ser_buf_size];
    char xa_start[sizeof("XA START") + 1 + sizeof(buf)];
    XID_STATE *xs= thd->get_transaction()->xid_state();
    int qlen= sizeof(begin) - 1;

    if (is_transactional && xs->has_state(XID_STATE::XA_ACTIVE))
    {
      /*
        XA-prepare logging case.
      */
      qlen= sprintf(xa_start, "XA START %s", xs->get_xid()->serialize(buf));
      query= xa_start;
    }
    else
    {
      /*
        Regular transaction case.
      */
      query= begin;
    }

    Query_log_event qinfo(thd, query, qlen,
                          is_transactional, false, true, 0, true);
    if (cache_data->write_event(thd, &qinfo))
      DBUG_RETURN(1);
  }

  DBUG_RETURN(0);
}

/**
  This function writes a table map to the binary log. 
  Note that in order to keep the signature uniform with related methods,
  we use a redundant parameter to indicate whether a transactional table
  was changed or not.
  Sometimes it will write a Rows_query_log_event into binary log before
  the table map too.
 
  @param table             a pointer to the table.
  @param is_transactional  @c true indicates a transactional table,
                           otherwise @c false a non-transactional.
  @param binlog_rows_query @c true indicates a Rows_query log event
                           will be binlogged before table map,
                           otherwise @c false indicates it will not
                           be binlogged.
  @return
    nonzero if an error pops up when writing the table map event
    or the Rows_query log event.
*/
int THD::binlog_write_table_map(TABLE *table, bool is_transactional,
                                bool binlog_rows_query)
{
  int error;
  DBUG_ENTER("THD::binlog_write_table_map");
  DBUG_PRINT("enter", ("table: 0x%lx  (%s: #%llu)",
                       (long) table, table->s->table_name.str,
                       table->s->table_map_id.id()));

  /* Pre-conditions */
  DBUG_ASSERT(is_current_stmt_binlog_format_row() && mysql_bin_log.is_open());
  DBUG_ASSERT(table->s->table_map_id.is_valid());

  Table_map_log_event
    the_event(this, table, table->s->table_map_id, is_transactional);

  binlog_start_trans_and_stmt(this, &the_event);

  binlog_cache_mngr *const cache_mngr= thd_get_cache_mngr(this);

  binlog_cache_data *cache_data=
    cache_mngr->get_binlog_cache_data(is_transactional);

  if (binlog_rows_query && this->query().str)
  {
    /* Write the Rows_query_log_event into binlog before the table map */
    Rows_query_log_event
      rows_query_ev(this, this->query().str, this->query().length);
    if ((error= cache_data->write_event(this, &rows_query_ev)))
      DBUG_RETURN(error);
  }

  if ((error= cache_data->write_event(this, &the_event)))
    DBUG_RETURN(error);

  binlog_table_maps++;
  DBUG_RETURN(0);
}

/**
  This function retrieves a pending row event from a cache which is
  specified through the parameter @c is_transactional. Respectively, when it
  is @c true, the pending event is returned from the transactional cache.
  Otherwise from the non-transactional cache.

  @param is_transactional  @c true indicates a transactional cache,
                           otherwise @c false a non-transactional.
  @return
    The row event if any. 
*/
Rows_log_event*
THD::binlog_get_pending_rows_event(bool is_transactional) const
{
  Rows_log_event* rows= NULL;
  binlog_cache_mngr *const cache_mngr= thd_get_cache_mngr(this);

  /*
    This is less than ideal, but here's the story: If there is no cache_mngr,
    prepare_pending_rows_event() has never been called (since the cache_mngr
    is set up there). In that case, we just return NULL.
   */
  if (cache_mngr)
  {
    binlog_cache_data *cache_data=
      cache_mngr->get_binlog_cache_data(is_transactional);

    rows= cache_data->pending();
  }
  return (rows);
}

/**
   @param db    db name c-string to be inserted into alphabetically sorted
                THD::binlog_accessed_db_names list.
                
                Note, that space for both the data and the node
                struct are allocated in THD::main_mem_root.
                The list lasts for the top-level query time and is reset
                in @c THD::cleanup_after_query().
*/
void
THD::add_to_binlog_accessed_dbs(const char *db_param)
{
  char *after_db;
  /*
    binlog_accessed_db_names list is to maintain the database
    names which are referenced in a given command.
    Prior to bug 17806014 fix, 'main_mem_root' memory root used
    to store this list. The 'main_mem_root' scope is till the end
    of the query. Hence it caused increasing memory consumption
    problem in big procedures like the ones mentioned below.
    Eg: CALL p1() where p1 is having 1,00,000 create and drop tables.
    'main_mem_root' is freed only at the end of the command CALL p1()'s
    execution. But binlog_accessed_db_names list scope is only till the
    individual statements specified the procedure(create/drop statements).
    Hence the memory allocated in 'main_mem_root' was left uncleared
    until the p1's completion, even though it is not required after
    completion of individual statements.

    Instead of using 'main_mem_root' whose scope is complete query execution,
    now the memroot is changed to use 'thd->mem_root' whose scope is until the
    individual statement in CALL p1(). 'thd->mem_root' is set to 'execute_mem_root'
    in the context of procedure and it's scope is till the individual statement
    in CALL p1() and thd->memroot is equal to 'main_mem_root' in the context
    of a normal 'top level query'.

    Eg: a) create table t1(i int); => If this function is called while
           processing this statement, thd->memroot is equal to &main_mem_root
           which will be freed immediately after executing this statement.
        b) CALL p1() -> p1 contains create table t1(i int); => If this function
           is called while processing create table statement which is inside
           a stored procedure, then thd->memroot is equal to 'execute_mem_root'
           which will be freed immediately after executing this statement.
    In both a and b case, thd->memroot will be freed immediately and will not
    increase memory consumption.

    A special case(stored functions/triggers):
    Consider the following example:
    create function f1(i int) returns int
    begin
      insert into db1.t1 values (1);
      insert into db2.t1 values (2);
    end;
    When we are processing SELECT f1(), the list should contain db1, db2 names.
    Since thd->mem_root contains 'execute_mem_root' in the context of
    stored function, the mem root will be freed after adding db1 in
    the list and when we are processing the second statement and when we try
    to add 'db2' in the db1's list, it will lead to crash as db1's memory
    is already freed. To handle this special case, if in_sub_stmt is set
    (which is true incase of stored functions/triggers), we use &main_mem_root,
    if not set we will use thd->memroot which changes it's value to
    'execute_mem_root' or '&main_mem_root' depends on the context.
   */
  MEM_ROOT *db_mem_root= in_sub_stmt ? &main_mem_root : mem_root;

  if (!binlog_accessed_db_names)
    binlog_accessed_db_names= new (db_mem_root) List<char>;

  if (binlog_accessed_db_names->elements >  MAX_DBS_IN_EVENT_MTS)
  {
    push_warning_printf(this, Sql_condition::SL_WARNING,
                        ER_MTS_UPDATED_DBS_GREATER_MAX,
                        ER(ER_MTS_UPDATED_DBS_GREATER_MAX),
                        MAX_DBS_IN_EVENT_MTS);
    return;
  }

  after_db= strdup_root(db_mem_root, db_param);

  /* 
     sorted insertion is implemented with first rearranging data
     (pointer to char*) of the links and final appending of the least
     ordered data to create a new link in the list.
  */
  if (binlog_accessed_db_names->elements != 0)
  {
    List_iterator<char> it(*get_binlog_accessed_db_names());

    while (it++)
    {
      char *swap= NULL;
      char **ref_cur_db= it.ref();
      int cmp= strcmp(after_db, *ref_cur_db);

      DBUG_ASSERT(!swap || cmp < 0);
      
      if (cmp == 0)
      {
        after_db= NULL;  /* dup to ignore */
        break;
      }
      else if (swap || cmp > 0)
      {
        swap= *ref_cur_db;
        *ref_cur_db= after_db;
        after_db= swap;
      }
    }
  }
  if (after_db)
    binlog_accessed_db_names->push_back(after_db, db_mem_root);
}

/*
  Function to check whether the table in query uses a fulltext parser
  plugin or not.

  @param s - table share pointer.

  @retval TRUE - The table uses fulltext parser plugin.
  @retval FALSE - Otherwise.
*/
static bool inline fulltext_unsafe_set(TABLE_SHARE *s)
{
  for (unsigned int i= 0 ; i < s->keys ; i++)
  {
    if ((s->key_info[i].flags & HA_USES_PARSER) && s->keys_in_use.is_set(i))
      return TRUE;
  }
  return FALSE;
}

/**
  Decide on logging format to use for the statement and issue errors
  or warnings as needed.  The decision depends on the following
  parameters:

  - The logging mode, i.e., the value of binlog_format.  Can be
    statement, mixed, or row.

  - The type of statement.  There are three types of statements:
    "normal" safe statements; unsafe statements; and row injections.
    An unsafe statement is one that, if logged in statement format,
    might produce different results when replayed on the slave (e.g.,
    queries with a LIMIT clause).  A row injection is either a BINLOG
    statement, or a row event executed by the slave's SQL thread.

  - The capabilities of tables modified by the statement.  The
    *capabilities vector* for a table is a set of flags associated
    with the table.  Currently, it only includes two flags: *row
    capability flag* and *statement capability flag*.

    The row capability flag is set if and only if the engine can
    handle row-based logging. The statement capability flag is set if
    and only if the table can handle statement-based logging.

  Decision table for logging format
  ---------------------------------

  The following table summarizes how the format and generated
  warning/error depends on the tables' capabilities, the statement
  type, and the current binlog_format.

     Row capable        N NNNNNNNNN YYYYYYYYY YYYYYYYYY
     Statement capable  N YYYYYYYYY NNNNNNNNN YYYYYYYYY

     Statement type     * SSSUUUIII SSSUUUIII SSSUUUIII

     binlog_format      * SMRSMRSMR SMRSMRSMR SMRSMRSMR

     Logged format      - SS-S----- -RR-RR-RR SRRSRR-RR
     Warning/Error      1 --2732444 5--5--6-- ---7--6--

  Legend
  ------

  Row capable:    N - Some table not row-capable, Y - All tables row-capable
  Stmt capable:   N - Some table not stmt-capable, Y - All tables stmt-capable
  Statement type: (S)afe, (U)nsafe, or Row (I)njection
  binlog_format:  (S)TATEMENT, (M)IXED, or (R)OW
  Logged format:  (S)tatement or (R)ow
  Warning/Error:  Warnings and error messages are as follows:

  1. Error: Cannot execute statement: binlogging impossible since both
     row-incapable engines and statement-incapable engines are
     involved.

  2. Error: Cannot execute statement: binlogging impossible since
     BINLOG_FORMAT = ROW and at least one table uses a storage engine
     limited to statement-logging.

  3. Error: Cannot execute statement: binlogging of unsafe statement
     is impossible when storage engine is limited to statement-logging
     and BINLOG_FORMAT = MIXED.

  4. Error: Cannot execute row injection: binlogging impossible since
     at least one table uses a storage engine limited to
     statement-logging.

  5. Error: Cannot execute statement: binlogging impossible since
     BINLOG_FORMAT = STATEMENT and at least one table uses a storage
     engine limited to row-logging.

  6. Error: Cannot execute row injection: binlogging impossible since
     BINLOG_FORMAT = STATEMENT.

  7. Warning: Unsafe statement binlogged in statement format since
     BINLOG_FORMAT = STATEMENT.

  In addition, we can produce the following error (not depending on
  the variables of the decision diagram):

  8. Error: Cannot execute statement: binlogging impossible since more
     than one engine is involved and at least one engine is
     self-logging.

  For each error case above, the statement is prevented from being
  logged, we report an error, and roll back the statement.  For
  warnings, we set the thd->binlog_flags variable: the warning will be
  printed only if the statement is successfully logged.

  @see THD::binlog_query

  @param[in] thd    Client thread
  @param[in] tables Tables involved in the query

  @retval 0 No error; statement can be logged.
  @retval -1 One of the error conditions above applies (1, 2, 4, 5, or 6).
*/

int THD::decide_logging_format(TABLE_LIST *tables)
{
  DBUG_ENTER("THD::decide_logging_format");
  DBUG_PRINT("info", ("query: %s", query().str));
  DBUG_PRINT("info", ("variables.binlog_format: %lu",
                      variables.binlog_format));
  DBUG_PRINT("info", ("lex->get_stmt_unsafe_flags(): 0x%x",
                      lex->get_stmt_unsafe_flags()));

  DEBUG_SYNC(current_thd, "begin_decide_logging_format");

  reset_binlog_local_stmt_filter();

  /*
    We should not decide logging format if the binlog is closed or
    binlogging is off, or if the statement is filtered out from the
    binlog by filtering rules.
  */
  if (mysql_bin_log.is_open() && (variables.option_bits & OPTION_BIN_LOG) &&
      !(variables.binlog_format == BINLOG_FORMAT_STMT &&
        !binlog_filter->db_ok(m_db.str)))
  {
    /*
      Compute one bit field with the union of all the engine
      capabilities, and one with the intersection of all the engine
      capabilities.
    */
    handler::Table_flags flags_write_some_set= 0;
    handler::Table_flags flags_access_some_set= 0;
    handler::Table_flags flags_write_all_set=
      HA_BINLOG_ROW_CAPABLE | HA_BINLOG_STMT_CAPABLE;

    /* 
       If different types of engines are about to be updated.
       For example: Innodb and Falcon; Innodb and MyIsam.
    */
    my_bool multi_write_engine= FALSE;
    /*
       If different types of engines are about to be accessed 
       and any of them is about to be updated. For example:
       Innodb and Falcon; Innodb and MyIsam.
    */
    my_bool multi_access_engine= FALSE;
    /*
       Identifies if a table is changed.
    */
    my_bool is_write= FALSE;
    /*
       A pointer to a previous table that was changed.
    */
    TABLE* prev_write_table= NULL;
    /*
       A pointer to a previous table that was accessed.
    */
    TABLE* prev_access_table= NULL;
    /*
      True if at least one table is transactional.
    */
    bool write_to_some_transactional_table= false;
    /*
      True if at least one table is non-transactional.
    */
    bool write_to_some_non_transactional_table= false;
    /*
       True if all non-transactional tables that has been updated
       are temporary.
    */
    bool write_all_non_transactional_are_tmp_tables= true;
    /**
      The number of tables used in the current statement,
      that should be replicated.
    */
    uint replicated_tables_count= 0;
    /**
      The number of tables written to in the current statement,
      that should not be replicated.
      A table should not be replicated when it is considered
      'local' to a MySQL instance.
      Currently, these tables are:
      - mysql.slow_log
      - mysql.general_log
      - mysql.slave_relay_log_info
      - mysql.slave_master_info
      - mysql.slave_worker_info
      - performance_schema.*
      - TODO: information_schema.*
      In practice, from this list, only performance_schema.* tables
      are written to by user queries.
    */
    uint non_replicated_tables_count= 0;
    /**
      Indicate whether we alreadly reported a warning
      on modifying gtid_executed table.
    */
    bool warned_gtid_executed_table= false;
#ifndef DBUG_OFF
    {
      static const char *prelocked_mode_name[] = {
        "NON_PRELOCKED",
        "PRELOCKED",
        "PRELOCKED_UNDER_LOCK_TABLES",
      };
      DBUG_PRINT("debug", ("prelocked_mode: %s",
                           prelocked_mode_name[locked_tables_mode]));
    }
#endif

    /*
      Get the capabilities vector for all involved storage engines and
      mask out the flags for the binary log.
    */
    for (TABLE_LIST *table= tables; table; table= table->next_global)
    {
      if (table->is_placeholder())
        continue;

      handler::Table_flags const flags= table->table->file->ha_table_flags();

      DBUG_PRINT("info", ("table: %s; ha_table_flags: 0x%llx",
                          table->table_name, flags));

      if (table->table->no_replicate)
      {
        if (!warned_gtid_executed_table)
          warned_gtid_executed_table=
            gtid_state->warn_on_modify_gtid_table(this, table);
        /*
          The statement uses a table that is not replicated.
          The following properties about the table:
          - persistent / transient
          - transactional / non transactional
          - temporary / permanent
          - read or write
          - multiple engines involved because of this table
          are not relevant, as this table is completely ignored.
          Because the statement uses a non replicated table,
          using STATEMENT format in the binlog is impossible.
          Either this statement will be discarded entirely,
          or it will be logged (possibly partially) in ROW format.
        */
        lex->set_stmt_unsafe(LEX::BINLOG_STMT_UNSAFE_SYSTEM_TABLE);

        if (table->lock_type >= TL_WRITE_ALLOW_WRITE)
        {
          non_replicated_tables_count++;
          continue;
        }
      }

      replicated_tables_count++;

      my_bool trans= table->table->file->has_transactions();

      if (table->lock_type >= TL_WRITE_ALLOW_WRITE)
      {
        write_to_some_transactional_table=
          write_to_some_transactional_table || trans;

        write_to_some_non_transactional_table=
          write_to_some_non_transactional_table || !trans;

        if (prev_write_table && prev_write_table->file->ht !=
            table->table->file->ht)
          multi_write_engine= TRUE;

        if (table->table->s->tmp_table)
          lex->set_stmt_accessed_table(trans ? LEX::STMT_WRITES_TEMP_TRANS_TABLE :
                                               LEX::STMT_WRITES_TEMP_NON_TRANS_TABLE);
        else
          lex->set_stmt_accessed_table(trans ? LEX::STMT_WRITES_TRANS_TABLE :
                                               LEX::STMT_WRITES_NON_TRANS_TABLE);

        /*
         Non-transactional updates are allowed when row binlog format is
         used and all non-transactional tables are temporary.
         Binlog format is checked on THD::is_dml_gtid_compatible() method.
        */
        if (!trans)
          write_all_non_transactional_are_tmp_tables=
            write_all_non_transactional_are_tmp_tables &&
            table->table->s->tmp_table;

        flags_write_all_set &= flags;
        flags_write_some_set |= flags;
        is_write= TRUE;

        prev_write_table= table->table;

        /*
          It should be marked unsafe if a table which uses a fulltext parser
          plugin is modified. See also bug#48183.
        */
        if (!lex->is_stmt_unsafe(LEX::BINLOG_STMT_UNSAFE_FULLTEXT_PLUGIN))
        {
          if (fulltext_unsafe_set(table->table->s))
            lex->set_stmt_unsafe(LEX::BINLOG_STMT_UNSAFE_FULLTEXT_PLUGIN);
        }
      }
      if(lex->get_using_match())
      {
        if (fulltext_unsafe_set(table->table->s))
          lex->set_stmt_unsafe(LEX::BINLOG_STMT_UNSAFE_FULLTEXT_PLUGIN);
      }

      flags_access_some_set |= flags;

      if (lex->sql_command != SQLCOM_CREATE_TABLE ||
          (lex->sql_command == SQLCOM_CREATE_TABLE &&
          (lex->create_info.options & HA_LEX_CREATE_TMP_TABLE)))
      {
        if (table->table->s->tmp_table)
          lex->set_stmt_accessed_table(trans ? LEX::STMT_READS_TEMP_TRANS_TABLE :
                                               LEX::STMT_READS_TEMP_NON_TRANS_TABLE);
        else
          lex->set_stmt_accessed_table(trans ? LEX::STMT_READS_TRANS_TABLE :
                                               LEX::STMT_READS_NON_TRANS_TABLE);
      }

      if (prev_access_table && prev_access_table->file->ht !=
          table->table->file->ht)
         multi_access_engine= TRUE;

      prev_access_table= table->table;
    }
    DBUG_ASSERT(!is_write ||
                write_to_some_transactional_table ||
                write_to_some_non_transactional_table);
    /*
      write_all_non_transactional_are_tmp_tables may be true if any
      non-transactional table was not updated, so we fix its value here.
    */
    write_all_non_transactional_are_tmp_tables=
      write_all_non_transactional_are_tmp_tables &&
      write_to_some_non_transactional_table;

    DBUG_PRINT("info", ("flags_write_all_set: 0x%llx", flags_write_all_set));
    DBUG_PRINT("info", ("flags_write_some_set: 0x%llx", flags_write_some_set));
    DBUG_PRINT("info", ("flags_access_some_set: 0x%llx", flags_access_some_set));
    DBUG_PRINT("info", ("multi_write_engine: %d", multi_write_engine));
    DBUG_PRINT("info", ("multi_access_engine: %d", multi_access_engine));

    int error= 0;
    int unsafe_flags;

    bool multi_stmt_trans= in_multi_stmt_transaction_mode();
    bool trans_table= trans_has_updated_trans_table(this);
    bool binlog_direct= variables.binlog_direct_non_trans_update;

    if (lex->is_mixed_stmt_unsafe(multi_stmt_trans, binlog_direct,
                                  trans_table, tx_isolation))
      lex->set_stmt_unsafe(LEX::BINLOG_STMT_UNSAFE_MIXED_STATEMENT);
    else if (multi_stmt_trans && trans_table && !binlog_direct &&
             lex->stmt_accessed_table(LEX::STMT_WRITES_NON_TRANS_TABLE))
      lex->set_stmt_unsafe(LEX::BINLOG_STMT_UNSAFE_NONTRANS_AFTER_TRANS);

    /*
      If more than one engine is involved in the statement and at
      least one is doing it's own logging (is *self-logging*), the
      statement cannot be logged atomically, so we generate an error
      rather than allowing the binlog to become corrupt.
    */
    if (multi_write_engine &&
        (flags_write_some_set & HA_HAS_OWN_BINLOGGING))
      my_error((error= ER_BINLOG_MULTIPLE_ENGINES_AND_SELF_LOGGING_ENGINE),
               MYF(0));
    else if (multi_access_engine && flags_access_some_set & HA_HAS_OWN_BINLOGGING)
      lex->set_stmt_unsafe(LEX::BINLOG_STMT_UNSAFE_MULTIPLE_ENGINES_AND_SELF_LOGGING_ENGINE);

    /* both statement-only and row-only engines involved */
    if ((flags_write_all_set & (HA_BINLOG_STMT_CAPABLE | HA_BINLOG_ROW_CAPABLE)) == 0)
    {
      /*
        1. Error: Binary logging impossible since both row-incapable
           engines and statement-incapable engines are involved
      */
      my_error((error= ER_BINLOG_ROW_ENGINE_AND_STMT_ENGINE), MYF(0));
    }
    /* statement-only engines involved */
    else if ((flags_write_all_set & HA_BINLOG_ROW_CAPABLE) == 0)
    {
      if (lex->is_stmt_row_injection())
      {
        /*
          4. Error: Cannot execute row injection since table uses
             storage engine limited to statement-logging
        */
        my_error((error= ER_BINLOG_ROW_INJECTION_AND_STMT_ENGINE), MYF(0));
      }
      else if (variables.binlog_format == BINLOG_FORMAT_ROW &&
               sqlcom_can_generate_row_events(this))
      {
        /*
          2. Error: Cannot modify table that uses a storage engine
             limited to statement-logging when BINLOG_FORMAT = ROW
        */
        my_error((error= ER_BINLOG_ROW_MODE_AND_STMT_ENGINE), MYF(0));
      }
      else if ((unsafe_flags= lex->get_stmt_unsafe_flags()) != 0)
      {
        /*
          3. Error: Cannot execute statement: binlogging of unsafe
             statement is impossible when storage engine is limited to
             statement-logging and BINLOG_FORMAT = MIXED.
        */
        for (int unsafe_type= 0;
             unsafe_type < LEX::BINLOG_STMT_UNSAFE_COUNT;
             unsafe_type++)
          if (unsafe_flags & (1 << unsafe_type))
            my_error((error= ER_BINLOG_UNSAFE_AND_STMT_ENGINE), MYF(0),
                     ER(LEX::binlog_stmt_unsafe_errcode[unsafe_type]));
      }
      /* log in statement format! */
    }
    /* no statement-only engines */
    else
    {
      /* binlog_format = STATEMENT */
      if (variables.binlog_format == BINLOG_FORMAT_STMT)
      {
        if (lex->is_stmt_row_injection())
        {
          /*
            6. Error: Cannot execute row injection since
               BINLOG_FORMAT = STATEMENT
          */
          my_error((error= ER_BINLOG_ROW_INJECTION_AND_STMT_MODE), MYF(0));
        }
        else if ((flags_write_all_set & HA_BINLOG_STMT_CAPABLE) == 0 &&
                 sqlcom_can_generate_row_events(this))
        {
          /*
            5. Error: Cannot modify table that uses a storage engine
               limited to row-logging when binlog_format = STATEMENT
          */
          my_error((error= ER_BINLOG_STMT_MODE_AND_ROW_ENGINE), MYF(0), "");
        }
        else if (is_write && (unsafe_flags= lex->get_stmt_unsafe_flags()) != 0)
        {
          /*
            7. Warning: Unsafe statement logged as statement due to
               binlog_format = STATEMENT
          */
          binlog_unsafe_warning_flags|= unsafe_flags;
          DBUG_PRINT("info", ("Scheduling warning to be issued by "
                              "binlog_query: '%s'",
                              ER(ER_BINLOG_UNSAFE_STATEMENT)));
          DBUG_PRINT("info", ("binlog_unsafe_warning_flags: 0x%x",
                              binlog_unsafe_warning_flags));
        }
        /* log in statement format! */
      }
      /* No statement-only engines and binlog_format != STATEMENT.
         I.e., nothing prevents us from row logging if needed. */
      else
      {
        if (lex->is_stmt_unsafe() || lex->is_stmt_row_injection()
            || (flags_write_all_set & HA_BINLOG_STMT_CAPABLE) == 0)
        {
#ifndef DBUG_OFF
          int flags= lex->get_stmt_unsafe_flags();
          DBUG_PRINT("info", ("setting row format for unsafe statement"));
          for (int i= 0; i < Query_tables_list::BINLOG_STMT_UNSAFE_COUNT; i++)
          {
            if (flags & (1 << i))
              DBUG_PRINT("info", ("unsafe reason: %s",
                                  ER(Query_tables_list::binlog_stmt_unsafe_errcode[i])));
          }
          DBUG_PRINT("info", ("is_row_injection=%d",
                              lex->is_stmt_row_injection()));
          DBUG_PRINT("info", ("stmt_capable=%llu",
                              (flags_write_all_set & HA_BINLOG_STMT_CAPABLE)));
#endif
          /* log in row format! */
          set_current_stmt_binlog_format_row_if_mixed();
        }
      }
    }

    if (non_replicated_tables_count > 0)
    {
      if ((replicated_tables_count == 0) || ! is_write)
      {
        DBUG_PRINT("info", ("decision: no logging, no replicated table affected"));
        set_binlog_local_stmt_filter();
      }
      else
      {
        if (! is_current_stmt_binlog_format_row())
        {
          my_error((error= ER_BINLOG_STMT_MODE_AND_NO_REPL_TABLES), MYF(0));
        }
        else
        {
          clear_binlog_local_stmt_filter();
        }
      }
    }
    else
    {
      clear_binlog_local_stmt_filter();
    }

    if (!error &&
        !is_dml_gtid_compatible(write_to_some_transactional_table,
                                write_to_some_non_transactional_table,
                                write_all_non_transactional_are_tmp_tables))
      error= 1;

    if (error) {
      DBUG_PRINT("info", ("decision: no logging since an error was generated"));
      DBUG_RETURN(-1);
    }

    if (is_write &&
        lex->sql_command != SQLCOM_END /* rows-event applying by slave */)
    {
      /*
        Master side of DML in the STMT format events parallelization.
        All involving table db:s are stored in a abc-ordered name list.
        In case the number of databases exceeds MAX_DBS_IN_EVENT_MTS maximum
        the list gathering breaks since it won't be sent to the slave.
      */
      for (TABLE_LIST *table= tables; table; table= table->next_global)
      {
        if (table->is_placeholder())
          continue;

        DBUG_ASSERT(table->table);

        if (table->table->file->referenced_by_foreign_key())
        {
          /* 
             FK-referenced dbs can't be gathered currently. The following
             event will be marked for sequential execution on slave.
          */
          binlog_accessed_db_names= NULL;
          add_to_binlog_accessed_dbs("");
          break;
        }
        if (!is_current_stmt_binlog_format_row())
          add_to_binlog_accessed_dbs(table->db);
      }
    }
    DBUG_PRINT("info", ("decision: logging in %s format",
                        is_current_stmt_binlog_format_row() ?
                        "ROW" : "STATEMENT"));

    if (variables.binlog_format == BINLOG_FORMAT_ROW &&
        (lex->sql_command == SQLCOM_UPDATE ||
         lex->sql_command == SQLCOM_UPDATE_MULTI ||
         lex->sql_command == SQLCOM_DELETE ||
         lex->sql_command == SQLCOM_DELETE_MULTI))
    {
      String table_names;
      /*
        Generate a warning for UPDATE/DELETE statements that modify a
        BLACKHOLE table, as row events are not logged in row format.
      */
      for (TABLE_LIST *table= tables; table; table= table->next_global)
      {
        if (table->is_placeholder())
          continue;
        if (table->table->file->ht->db_type == DB_TYPE_BLACKHOLE_DB &&
            table->lock_type >= TL_WRITE_ALLOW_WRITE)
        {
            table_names.append(table->table_name);
            table_names.append(",");
        }
      }
      if (!table_names.is_empty())
      {
        bool is_update= (lex->sql_command == SQLCOM_UPDATE ||
                         lex->sql_command == SQLCOM_UPDATE_MULTI);
        /*
          Replace the last ',' with '.' for table_names
        */
        table_names.replace(table_names.length()-1, 1, ".", 1);
        push_warning_printf(this, Sql_condition::SL_WARNING,
                            WARN_ON_BLOCKHOLE_IN_RBR,
                            ER(WARN_ON_BLOCKHOLE_IN_RBR),
                            is_update ? "UPDATE" : "DELETE",
                            table_names.c_ptr());
      }
    }
  }
  else
  {
    DBUG_PRINT("info", ("decision: no logging since "
                        "mysql_bin_log.is_open() = %d "
                        "and (options & OPTION_BIN_LOG) = 0x%llx "
                        "and binlog_format = %lu "
                        "and binlog_filter->db_ok(db) = %d",
                        mysql_bin_log.is_open(),
                        (variables.option_bits & OPTION_BIN_LOG),
                        variables.binlog_format,
                        binlog_filter->db_ok(m_db.str)));

    for (TABLE_LIST *table= tables; table; table= table->next_global)
    {
      if (!table->is_placeholder() && table->table->no_replicate &&
          gtid_state->warn_on_modify_gtid_table(this, table))
        break;
    }
  }

  DEBUG_SYNC(current_thd, "end_decide_logging_format");

  DBUG_RETURN(0);
}


/**
  Given that a possible violation of gtid consistency has happened,
  checks if gtid-inconsistencies are forbidden by the current value of
  ENFORCE_GTID_CONSISTENCY and GTID_MODE. If forbidden, generates
  error or warning accordingly.

  @param thd The thread that has issued the GTID-violating statement.

  @param error_code The error code to use, if error or warning is to
  be generated.

  @param handle_error If the GTID-violation is going to generate an
  error, generate an error if handle_error is true. Skip the error if
  handle_error is false.

  @param handle_nonerror If the GTID-violation is not going to
  generate an error (i.e. either it generates a warning or is silent),
  increase the counter of GTID-violating transactions if
  handle_nonerror is true.  Also, if the GTID-violation is going to
  generate a warning, generate the warning if handle_nonerror is true.
  Skip increasing counter and skip generating a warning if
  handle_nonerror is false.

  The reason we have the handle_error and handle_nonerror paramters is
  that GTID-violation errors for DDL must be generated before the
  implicit commit, whereas warnings and counter increments must happen
  after the implicit commit; so there are two calls to this function.

  @retval false Error was generated.
  @retval true No error was generated (possibly a warning was generated).
*/
static bool handle_gtid_consistency_violation(THD *thd, int error_code,
                                              bool handle_error,
                                              bool handle_nonerror)
{
  DBUG_ENTER("handle_gtid_consistency_violation");

  enum_group_type gtid_next_type= thd->variables.gtid_next.type;
  global_sid_lock->rdlock();
  enum_gtid_consistency_mode gtid_consistency_mode=
    get_gtid_consistency_mode();
  enum_gtid_mode gtid_mode= get_gtid_mode(GTID_MODE_LOCK_SID);

  DBUG_PRINT("info", ("handle_error=%d handle_nonerror=%d "
                      "gtid_next.type=%d gtid_mode=%s "
                      "gtid_consistency_mode=%d error=%d query=%s",
                      handle_error,
                      handle_nonerror,
                      gtid_next_type,
                      get_gtid_mode_string(gtid_mode),
                      gtid_consistency_mode,
                      error_code,
                      thd->query().str));

  /*
    GTID violations should generate error if:
    - GTID_MODE=ON or ON_PERMISSIVE and GTID_NEXT='AUTOMATIC' (since the
      transaction is expected to commit using a GTID), or
    - GTID_NEXT='UUID:NUMBER' (since the transaction is expected to
      commit usinga GTID), or
    - ENFORCE_GTID_CONSISTENCY=ON.
  */
  if ((gtid_next_type == AUTOMATIC_GROUP &&
       gtid_mode >= GTID_MODE_ON_PERMISSIVE) ||
      gtid_next_type == GTID_GROUP ||
      gtid_consistency_mode == GTID_CONSISTENCY_MODE_ON)
  {
    global_sid_lock->unlock();
    if (handle_error)
      my_error(error_code, MYF(0));
    DBUG_RETURN(false);
  }
  else
  {
    /*
      If we are not generating an error, we must increase the counter
      of GTID-violating transactions.  This will prevent a concurrent
      client from executing a SET GTID_MODE or SET
      ENFORCE_GTID_CONSISTENCY statement that would be incompatible
      with this transaction.

      If the transaction had already been accounted as a gtid violating
      transaction, then don't increment the counters, just issue the
      warning below. This prevents calling
      begin_automatic_gtid_violating_transaction or
      begin_anonymous_gtid_violating_transaction multiple times for the
      same transaction, which would make the counter go out of sync.
    */
    if (handle_nonerror && !thd->has_gtid_consistency_violation)
    {
      if (gtid_next_type == AUTOMATIC_GROUP)
        gtid_state->begin_automatic_gtid_violating_transaction();
      else
      {
        DBUG_ASSERT(gtid_next_type == ANONYMOUS_GROUP);
        gtid_state->begin_anonymous_gtid_violating_transaction();
      }

      /*
        If a transaction generates multiple GTID violation conditions,
        it must still only update the counters once.  Hence we use
        this per-thread flag to keep track of whether the thread has a
        consistency or not.  This function must only be called if the
        transaction does not already have a GTID violation.
      */
      thd->has_gtid_consistency_violation= true;
    }

    global_sid_lock->unlock();

    // Generate warning if ENFORCE_GTID_CONSISTENCY = WARN.
    if (handle_nonerror && gtid_consistency_mode == GTID_CONSISTENCY_MODE_WARN)
    {
      // Need to print to log so that replication admin knows when users
      // have adjusted their workloads.
      sql_print_warning("%s", ER(error_code));
      // Need to print to client so that users can adjust their workload.
      push_warning(thd, Sql_condition::SL_WARNING, error_code, ER(error_code));
    }
    DBUG_RETURN(true);
  }
}


bool THD::is_ddl_gtid_compatible(bool handle_error, bool handle_nonerror)
{
  DBUG_ENTER("THD::is_ddl_gtid_compatible");

  // If @@session.sql_log_bin has been manually turned off (only
  // doable by SUPER), then no problem, we can execute any statement.
  if ((variables.option_bits & OPTION_BIN_LOG) == 0 ||
      mysql_bin_log.is_open() == false)
    DBUG_RETURN(true);

  DBUG_PRINT("info",
             ("SQLCOM_CREATE:%d CREATE-TMP:%d SELECT:%d SQLCOM_DROP:%d DROP-TMP:%d trx:%d",
              lex->sql_command == SQLCOM_CREATE_TABLE,
              (lex->sql_command == SQLCOM_CREATE_TABLE &&
               (lex->create_info.options & HA_LEX_CREATE_TMP_TABLE)),
              lex->select_lex->item_list.elements,
              lex->sql_command == SQLCOM_DROP_TABLE,
              (lex->sql_command == SQLCOM_DROP_TABLE && lex->drop_temporary),
              in_multi_stmt_transaction_mode()));

  if (lex->sql_command == SQLCOM_CREATE_TABLE &&
      !(lex->create_info.options & HA_LEX_CREATE_TMP_TABLE) &&
      lex->select_lex->item_list.elements)
  {
    /*
      CREATE ... SELECT (without TEMPORARY) is unsafe because if
      binlog_format=row it will be logged as a CREATE TABLE followed
      by row events, re-executed non-atomically as two transactions,
      and then written to the slave's binary log as two separate
      transactions with the same GTID.
    */
    bool ret= handle_gtid_consistency_violation(
      this, ER_GTID_UNSAFE_CREATE_SELECT, handle_error, handle_nonerror);
    DBUG_RETURN(ret);
  }
  else if ((lex->sql_command == SQLCOM_CREATE_TABLE &&
            (lex->create_info.options & HA_LEX_CREATE_TMP_TABLE) != 0) ||
           (lex->sql_command == SQLCOM_DROP_TABLE && lex->drop_temporary))
  {
    /*
      [CREATE|DROP] TEMPORARY TABLE is unsafe to execute
      inside a transaction because the table will stay and the
      transaction will be written to the slave's binary log with the
      GTID even if the transaction is rolled back.
    */
    if (in_multi_stmt_transaction_mode())
    {
      bool ret= handle_gtid_consistency_violation(
        this, ER_GTID_UNSAFE_CREATE_DROP_TEMPORARY_TABLE_IN_TRANSACTION,
        handle_error, handle_nonerror);
      DBUG_RETURN(ret);
    }
  }
  DBUG_RETURN(true);
}


bool
THD::is_dml_gtid_compatible(bool some_transactional_table,
                            bool some_non_transactional_table,
                            bool non_transactional_tables_are_tmp)
{
  DBUG_ENTER("THD::is_dml_gtid_compatible(bool, bool, bool)");

  // If @@session.sql_log_bin has been manually turned off (only
  // doable by SUPER), then no problem, we can execute any statement.
  if ((variables.option_bits & OPTION_BIN_LOG) == 0 ||
      mysql_bin_log.is_open() == false)
    DBUG_RETURN(true);

  /*
    Single non-transactional updates are allowed when not mixed
    together with transactional statements within a transaction.
    Furthermore, writing to transactional and non-transactional
    engines in a single statement is also disallowed.
    Multi-statement transactions on non-transactional tables are
    split into single-statement transactions when
    GTID_NEXT = "AUTOMATIC".

    Non-transactional updates are allowed when row binlog format is
    used and all non-transactional tables are temporary.

    The debug symbol "allow_gtid_unsafe_non_transactional_updates"
    disables the error.  This is useful because it allows us to run
    old tests that were not written with the restrictions of GTIDs in
    mind.
  */
  DBUG_PRINT("info", ("some_non_transactional_table=%d "
                      "some_transactional_table=%d "
                      "trans_has_updated_trans_table=%d "
                      "non_transactional_tables_are_tmp=%d "
                      "is_current_stmt_binlog_format_row=%d",
                      some_non_transactional_table,
                      some_transactional_table,
                      trans_has_updated_trans_table(this),
                      non_transactional_tables_are_tmp,
                      is_current_stmt_binlog_format_row()));
  if (some_non_transactional_table &&
      (some_transactional_table || trans_has_updated_trans_table(this)) &&
      !(non_transactional_tables_are_tmp &&
        is_current_stmt_binlog_format_row()) &&
      !DBUG_EVALUATE_IF("allow_gtid_unsafe_non_transactional_updates", 1, 0))
  {
    DBUG_RETURN(handle_gtid_consistency_violation(
      this, ER_GTID_UNSAFE_NON_TRANSACTIONAL_TABLE, true, true));
  }

  DBUG_RETURN(true);
}

/*
  Implementation of interface to write rows to the binary log through the
  thread.  The thread is responsible for writing the rows it has
  inserted/updated/deleted.
*/

#ifndef MYSQL_CLIENT

/*
  Template member function for ensuring that there is an rows log
  event of the apropriate type before proceeding.

  PRE CONDITION:
    - Events of type 'RowEventT' have the type code 'type_code'.
    
  POST CONDITION:
    If a non-NULL pointer is returned, the pending event for thread 'thd' will
    be an event of type 'RowEventT' (which have the type code 'type_code')
    will either empty or have enough space to hold 'needed' bytes.  In
    addition, the columns bitmap will be correct for the row, meaning that
    the pending event will be flushed if the columns in the event differ from
    the columns suppled to the function.

  RETURNS
    If no error, a non-NULL pending event (either one which already existed or
    the newly created one).
    If error, NULL.
 */

template <class RowsEventT> Rows_log_event* 
THD::binlog_prepare_pending_rows_event(TABLE* table, uint32 serv_id,
                                       size_t needed,
                                       bool is_transactional,
				       RowsEventT *hint __attribute__((unused)),
                                       const uchar* extra_row_info)
{
  DBUG_ENTER("binlog_prepare_pending_rows_event");

  /* Fetch the type code for the RowsEventT template parameter */
  int const general_type_code= RowsEventT::TYPE_CODE;

  Rows_log_event* pending= binlog_get_pending_rows_event(is_transactional);

  if (unlikely(pending && !pending->is_valid()))
    DBUG_RETURN(NULL);

  /*
    Check if the current event is non-NULL and a write-rows
    event. Also check if the table provided is mapped: if it is not,
    then we have switched to writing to a new table.
    If there is no pending event, we need to create one. If there is a pending
    event, but it's not about the same table id, or not of the same type
    (between Write, Update and Delete), or not the same affected columns, or
    going to be too big, flush this event to disk and create a new pending
    event.
  */
  if (!pending ||
      pending->server_id != serv_id || 
      pending->get_table_id() != table->s->table_map_id ||
      pending->get_general_type_code() != general_type_code ||
      pending->get_data_size() + needed > opt_binlog_rows_event_max_size ||
      pending->read_write_bitmaps_cmp(table) == FALSE ||
      !binlog_row_event_extra_data_eq(pending->get_extra_row_data(),
                                      extra_row_info))
  {
    /* Create a new RowsEventT... */
    Rows_log_event* const
	ev= new RowsEventT(this, table, table->s->table_map_id,
                           is_transactional, extra_row_info);
    if (unlikely(!ev))
      DBUG_RETURN(NULL);
    ev->server_id= serv_id; // I don't like this, it's too easy to forget.
    /*
      flush the pending event and replace it with the newly created
      event...
    */
    if (unlikely(
        mysql_bin_log.flush_and_set_pending_rows_event(this, ev,
                                                       is_transactional)))
    {
      delete ev;
      DBUG_RETURN(NULL);
    }

    DBUG_RETURN(ev);               /* This is the new pending event */
  }
  DBUG_RETURN(pending);        /* This is the current pending event */
}

/* Declare in unnamed namespace. */
namespace {

  /**
     Class to handle temporary allocation of memory for row data.

     The responsibilities of the class is to provide memory for
     packing one or two rows of packed data (depending on what
     constructor is called).

     In order to make the allocation more efficient for "simple" rows,
     i.e., rows that do not contain any blobs, a pointer to the
     allocated memory is of memory is stored in the table structure
     for simple rows.  If memory for a table containing a blob field
     is requested, only memory for that is allocated, and subsequently
     released when the object is destroyed.

   */
  class Row_data_memory {
  public:
    /**
      Build an object to keep track of a block-local piece of memory
      for storing a row of data.

      @param table
      Table where the pre-allocated memory is stored.

      @param length
      Length of data that is needed, if the record contain blobs.
     */
    Row_data_memory(TABLE *table, size_t const len1)
      : m_memory(0)
    {
#ifndef DBUG_OFF
      m_alloc_checked= FALSE;
#endif
      allocate_memory(table, len1);
      m_ptr[0]= has_memory() ? m_memory : 0;
      m_ptr[1]= 0;
    }

    Row_data_memory(TABLE *table, size_t const len1, size_t const len2)
      : m_memory(0)
    {
#ifndef DBUG_OFF
      m_alloc_checked= FALSE;
#endif
      allocate_memory(table, len1 + len2);
      m_ptr[0]= has_memory() ? m_memory        : 0;
      m_ptr[1]= has_memory() ? m_memory + len1 : 0;
    }

    ~Row_data_memory()
    {
      if (m_memory != 0 && m_release_memory_on_destruction)
        my_free(m_memory);
    }

    /**
       Is there memory allocated?

       @retval true There is memory allocated
       @retval false Memory allocation failed
     */
    bool has_memory() const {
#ifndef DBUG_OFF
      m_alloc_checked= TRUE;
#endif
      return m_memory != 0;
    }

    uchar *slot(uint s)
    {
      DBUG_ASSERT(s < sizeof(m_ptr)/sizeof(*m_ptr));
      DBUG_ASSERT(m_ptr[s] != 0);
      DBUG_ASSERT(m_alloc_checked == TRUE);
      return m_ptr[s];
    }

  private:
    void allocate_memory(TABLE *const table, size_t const total_length)
    {
      if (table->s->blob_fields == 0)
      {
        /*
          The maximum length of a packed record is less than this
          length. We use this value instead of the supplied length
          when allocating memory for records, since we don't know how
          the memory will be used in future allocations.

          Since table->s->reclength is for unpacked records, we have
          to add two bytes for each field, which can potentially be
          added to hold the length of a packed field.
        */
        size_t const maxlen= table->s->reclength + 2 * table->s->fields;

        /*
          Allocate memory for two records if memory hasn't been
          allocated. We allocate memory for two records so that it can
          be used when processing update rows as well.
        */
        if (table->write_row_record == 0)
          table->write_row_record=
            (uchar *) alloc_root(&table->mem_root, 2 * maxlen);
        m_memory= table->write_row_record;
        m_release_memory_on_destruction= FALSE;
      }
      else
      {
        m_memory= (uchar *) my_malloc(key_memory_Row_data_memory_memory,
                                      total_length, MYF(MY_WME));
        m_release_memory_on_destruction= TRUE;
      }
    }

#ifndef DBUG_OFF
    mutable bool m_alloc_checked;
#endif
    bool m_release_memory_on_destruction;
    uchar *m_memory;
    uchar *m_ptr[2];
  };

} // namespace

int THD::binlog_write_row(TABLE* table, bool is_trans, 
                          uchar const *record,
                          const uchar* extra_row_info)
{ 
  DBUG_ASSERT(is_current_stmt_binlog_format_row() && mysql_bin_log.is_open());

  /*
    Pack records into format for transfer. We are allocating more
    memory than needed, but that doesn't matter.
  */
  Row_data_memory memory(table, max_row_length(table, record));
  if (!memory.has_memory())
    return HA_ERR_OUT_OF_MEM;

  uchar *row_data= memory.slot(0);

  size_t const len= pack_row(table, table->write_set, row_data, record);

  Rows_log_event* const ev=
    binlog_prepare_pending_rows_event(table, server_id, len, is_trans,
                                      static_cast<Write_rows_log_event*>(0),
                                      extra_row_info);

  if (unlikely(ev == 0))
    return HA_ERR_OUT_OF_MEM;

  return ev->add_row_data(row_data, len);
}

int THD::binlog_update_row(TABLE* table, bool is_trans,
                           const uchar *before_record,
                           const uchar *after_record,
                           const uchar* extra_row_info)
{ 
  DBUG_ASSERT(is_current_stmt_binlog_format_row() && mysql_bin_log.is_open());
  int error= 0;

  /**
    Save a reference to the original read and write set bitmaps.
    We will need this to restore the bitmaps at the end.
   */
  MY_BITMAP *old_read_set= table->read_set;
  MY_BITMAP *old_write_set= table->write_set;

  /** 
     This will remove spurious fields required during execution but
     not needed for binlogging. This is done according to the:
     binlog-row-image option.
   */
  binlog_prepare_row_images(table);

  size_t const before_maxlen = max_row_length(table, before_record);
  size_t const after_maxlen  = max_row_length(table, after_record);

  Row_data_memory row_data(table, before_maxlen, after_maxlen);
  if (!row_data.has_memory())
    return HA_ERR_OUT_OF_MEM;

  uchar *before_row= row_data.slot(0);
  uchar *after_row= row_data.slot(1);

  size_t const before_size= pack_row(table, table->read_set, before_row,
                                        before_record);
  size_t const after_size= pack_row(table, table->write_set, after_row,
                                       after_record);

  DBUG_DUMP("before_record", before_record, table->s->reclength);
  DBUG_DUMP("after_record",  after_record, table->s->reclength);
  DBUG_DUMP("before_row",    before_row, before_size);
  DBUG_DUMP("after_row",     after_row, after_size);

  Rows_log_event* const ev=
    binlog_prepare_pending_rows_event(table, server_id,
				      before_size + after_size, is_trans,
				      static_cast<Update_rows_log_event*>(0),
                                      extra_row_info);

  if (unlikely(ev == 0))
    return HA_ERR_OUT_OF_MEM;

  error= ev->add_row_data(before_row, before_size) ||
         ev->add_row_data(after_row, after_size);

  /* restore read/write set for the rest of execution */
  table->column_bitmaps_set_no_signal(old_read_set,
                                      old_write_set);
  
  bitmap_clear_all(&table->tmp_set);

  return error;
}

int THD::binlog_delete_row(TABLE* table, bool is_trans, 
                           uchar const *record,
                           const uchar* extra_row_info)
{ 
  DBUG_ASSERT(is_current_stmt_binlog_format_row() && mysql_bin_log.is_open());
  int error= 0;

  /**
    Save a reference to the original read and write set bitmaps.
    We will need this to restore the bitmaps at the end.
   */
  MY_BITMAP *old_read_set= table->read_set;
  MY_BITMAP *old_write_set= table->write_set;

  /** 
     This will remove spurious fields required during execution but
     not needed for binlogging. This is done according to the:
     binlog-row-image option.
   */
  binlog_prepare_row_images(table);

  /* 
     Pack records into format for transfer. We are allocating more
     memory than needed, but that doesn't matter.
  */
  Row_data_memory memory(table, max_row_length(table, record));
  if (unlikely(!memory.has_memory()))
    return HA_ERR_OUT_OF_MEM;

  uchar *row_data= memory.slot(0);

  DBUG_DUMP("table->read_set", (uchar*) table->read_set->bitmap, (table->s->fields + 7) / 8);
  size_t const len= pack_row(table, table->read_set, row_data, record);

  Rows_log_event* const ev=
    binlog_prepare_pending_rows_event(table, server_id, len, is_trans,
				      static_cast<Delete_rows_log_event*>(0),
                                      extra_row_info);

  if (unlikely(ev == 0))
    return HA_ERR_OUT_OF_MEM;

  error= ev->add_row_data(row_data, len);

  /* restore read/write set for the rest of execution */
  table->column_bitmaps_set_no_signal(old_read_set,
                                      old_write_set);

  bitmap_clear_all(&table->tmp_set);
  return error;
}

void THD::binlog_prepare_row_images(TABLE *table) 
{
  DBUG_ENTER("THD::binlog_prepare_row_images");
  /** 
    Remove from read_set spurious columns. The write_set has been
    handled before in table->mark_columns_needed_for_update. 
   */

  DBUG_PRINT_BITSET("debug", "table->read_set (before preparing): %s", table->read_set);
  THD *thd= table->in_use;

  /** 
    if there is a primary key in the table (ie, user declared PK or a
    non-null unique index) and we dont want to ship the entire image,
    and the handler involved supports this.
   */
  if (table->s->primary_key < MAX_KEY &&
      (thd->variables.binlog_row_image < BINLOG_ROW_IMAGE_FULL) &&
      !ha_check_storage_engine_flag(table->s->db_type(), HTON_NO_BINLOG_ROW_OPT))
  {
    /**
      Just to be sure that tmp_set is currently not in use as
      the read_set already.
    */
    DBUG_ASSERT(table->read_set != &table->tmp_set);
    // Verify it's not used
    DBUG_ASSERT(bitmap_is_clear_all(&table->tmp_set));

    switch(thd->variables.binlog_row_image)
    {
      case BINLOG_ROW_IMAGE_MINIMAL:
        /* MINIMAL: Mark only PK */
        table->mark_columns_used_by_index_no_reset(table->s->primary_key,
                                                   &table->tmp_set);
        break;
      case BINLOG_ROW_IMAGE_NOBLOB:
        /** 
          NOBLOB: Remove unnecessary BLOB fields from read_set 
                  (the ones that are not part of PK).
         */
        bitmap_union(&table->tmp_set, table->read_set);
        for (Field **ptr=table->field ; *ptr ; ptr++)
        {
          Field *field= (*ptr);
          if ((field->type() == MYSQL_TYPE_BLOB) &&
              !(field->flags & PRI_KEY_FLAG))
            bitmap_clear_bit(&table->tmp_set, field->field_index);
        }
        break;
      default:
        DBUG_ASSERT(0); // impossible.
    }

    /* set the temporary read_set */
    table->column_bitmaps_set_no_signal(&table->tmp_set,
                                        table->write_set);
  }

  DBUG_PRINT_BITSET("debug", "table->read_set (after preparing): %s", table->read_set);
  DBUG_VOID_RETURN;
}


int THD::binlog_flush_pending_rows_event(bool stmt_end, bool is_transactional)
{
  DBUG_ENTER("THD::binlog_flush_pending_rows_event");
  /*
    We shall flush the pending event even if we are not in row-based
    mode: it might be the case that we left row-based mode before
    flushing anything (e.g., if we have explicitly locked tables).
   */
  if (!mysql_bin_log.is_open())
    DBUG_RETURN(0);

  /*
    Mark the event as the last event of a statement if the stmt_end
    flag is set.
  */
  int error= 0;
  if (Rows_log_event *pending= binlog_get_pending_rows_event(is_transactional))
  {
    if (stmt_end)
    {
      pending->set_flags(Rows_log_event::STMT_END_F);
      binlog_table_maps= 0;
    }

    error= mysql_bin_log.flush_and_set_pending_rows_event(this, 0,
                                                          is_transactional);
  }

  DBUG_RETURN(error);
}


/**
   binlog_row_event_extra_data_eq

   Comparator for two binlog row event extra data
   pointers.

   It compares their significant bytes.

   Null pointers are acceptable

   @param a
     first pointer

   @param b
     first pointer

   @return
     true if the referenced structures are equal
*/
bool
THD::binlog_row_event_extra_data_eq(const uchar* a,
                                    const uchar* b)
{
  return ((a == b) ||
          ((a != NULL) &&
           (b != NULL) &&
           (a[EXTRA_ROW_INFO_LEN_OFFSET] ==
            b[EXTRA_ROW_INFO_LEN_OFFSET]) &&
           (memcmp(a, b,
                   a[EXTRA_ROW_INFO_LEN_OFFSET]) == 0)));
}

#if !defined(DBUG_OFF)
static const char *
show_query_type(THD::enum_binlog_query_type qtype)
{
  switch (qtype) {
  case THD::ROW_QUERY_TYPE:
    return "ROW";
  case THD::STMT_QUERY_TYPE:
    return "STMT";
  case THD::QUERY_TYPE_COUNT:
  default:
    DBUG_ASSERT(0 <= qtype && qtype < THD::QUERY_TYPE_COUNT);
  }
  static char buf[64];
  sprintf(buf, "UNKNOWN#%d", qtype);
  return buf;
}
#endif

/**
  Auxiliary function to reset the limit unsafety warning suppression.
*/
static void reset_binlog_unsafe_suppression()
{
  DBUG_ENTER("reset_binlog_unsafe_suppression");
  unsafe_warning_suppression_is_activated= false;
  limit_unsafe_warning_count= 0;
  limit_unsafe_suppression_start_time= my_getsystime()/10000000;
  DBUG_VOID_RETURN;
}

/**
  Auxiliary function to print warning in the error log.
*/
static void print_unsafe_warning_to_log(int unsafe_type, char* buf,
                                        const char* query)
{
  DBUG_ENTER("print_unsafe_warning_in_log");
  sprintf(buf, ER(ER_BINLOG_UNSAFE_STATEMENT),
          ER(LEX::binlog_stmt_unsafe_errcode[unsafe_type]));
  sql_print_warning(ER(ER_MESSAGE_AND_STATEMENT), buf, query);
  DBUG_VOID_RETURN;
}

/**
  Auxiliary function to check if the warning for limit unsafety should be
  thrown or suppressed. Details of the implementation can be found in the
  comments inline.

  @params
   buf         - buffer to hold the warning message text
   unsafe_type - The type of unsafety.
   query       - The actual query statement.

  TODO: Remove this function and implement a general service for all warnings
  that would prevent flooding the error log. => switch to log_throttle class?
*/
static void do_unsafe_limit_checkout(char* buf, int unsafe_type, const char* query)
{
  ulonglong now;
  DBUG_ENTER("do_unsafe_limit_checkout");
  DBUG_ASSERT(unsafe_type == LEX::BINLOG_STMT_UNSAFE_LIMIT);
  limit_unsafe_warning_count++;
  /*
    INITIALIZING:
    If this is the first time this function is called with log warning
    enabled, the monitoring the unsafe warnings should start.
  */
  if (limit_unsafe_suppression_start_time == 0)
  {
    limit_unsafe_suppression_start_time= my_getsystime()/10000000;
    print_unsafe_warning_to_log(unsafe_type, buf, query);
  }
  else
  {
    if (!unsafe_warning_suppression_is_activated)
      print_unsafe_warning_to_log(unsafe_type, buf, query);

    if (limit_unsafe_warning_count >=
        LIMIT_UNSAFE_WARNING_ACTIVATION_THRESHOLD_COUNT)
    {
      now= my_getsystime()/10000000;
      if (!unsafe_warning_suppression_is_activated)
      {
        /*
          ACTIVATION:
          We got LIMIT_UNSAFE_WARNING_ACTIVATION_THRESHOLD_COUNT warnings in
          less than LIMIT_UNSAFE_WARNING_ACTIVATION_TIMEOUT we activate the
          suppression.
        */
        if ((now-limit_unsafe_suppression_start_time) <=
                       LIMIT_UNSAFE_WARNING_ACTIVATION_TIMEOUT)
        {
          unsafe_warning_suppression_is_activated= true;
          DBUG_PRINT("info",("A warning flood has been detected and the limit \
unsafety warning suppression has been activated."));
        }
        else
        {
          /*
           there is no flooding till now, therefore we restart the monitoring
          */
          limit_unsafe_suppression_start_time= my_getsystime()/10000000;
          limit_unsafe_warning_count= 0;
        }
      }
      else
      {
        /*
          Print the suppression note and the unsafe warning.
        */
        sql_print_information("The following warning was suppressed %d times \
during the last %d seconds in the error log",
                              limit_unsafe_warning_count,
                              (int)
                              (now-limit_unsafe_suppression_start_time));
        print_unsafe_warning_to_log(unsafe_type, buf, query);
        /*
          DEACTIVATION: We got LIMIT_UNSAFE_WARNING_ACTIVATION_THRESHOLD_COUNT
          warnings in more than  LIMIT_UNSAFE_WARNING_ACTIVATION_TIMEOUT, the
          suppression should be deactivated.
        */
        if ((now - limit_unsafe_suppression_start_time) >
            LIMIT_UNSAFE_WARNING_ACTIVATION_TIMEOUT)
        {
          reset_binlog_unsafe_suppression();
          DBUG_PRINT("info",("The limit unsafety warning supression has been \
deactivated"));
        }
      }
      limit_unsafe_warning_count= 0;
    }
  }
  DBUG_VOID_RETURN;
}

/**
  Auxiliary method used by @c binlog_query() to raise warnings.

  The type of warning and the type of unsafeness is stored in
  THD::binlog_unsafe_warning_flags.
*/
void THD::issue_unsafe_warnings()
{
  char buf[MYSQL_ERRMSG_SIZE * 2];
  DBUG_ENTER("issue_unsafe_warnings");
  /*
    Ensure that binlog_unsafe_warning_flags is big enough to hold all
    bits.  This is actually a constant expression.
  */
  DBUG_ASSERT(LEX::BINLOG_STMT_UNSAFE_COUNT <=
              sizeof(binlog_unsafe_warning_flags) * CHAR_BIT);

  uint32 unsafe_type_flags= binlog_unsafe_warning_flags;

  /*
    For each unsafe_type, check if the statement is unsafe in this way
    and issue a warning.
  */
  for (int unsafe_type=0;
       unsafe_type < LEX::BINLOG_STMT_UNSAFE_COUNT;
       unsafe_type++)
  {
    if ((unsafe_type_flags & (1 << unsafe_type)) != 0)
    {
      push_warning_printf(this, Sql_condition::SL_NOTE,
                          ER_BINLOG_UNSAFE_STATEMENT,
                          ER(ER_BINLOG_UNSAFE_STATEMENT),
                          ER(LEX::binlog_stmt_unsafe_errcode[unsafe_type]));
      if (log_error_verbosity > 1)
      {
        if (unsafe_type == LEX::BINLOG_STMT_UNSAFE_LIMIT)
          do_unsafe_limit_checkout( buf, unsafe_type, query().str);
        else //cases other than LIMIT unsafety
          print_unsafe_warning_to_log(unsafe_type, buf, query().str);
      }
    }
  }
  DBUG_VOID_RETURN;
}

Logical_clock::Logical_clock()
  : state(SEQ_UNINIT), offset(0)
{}

/**
  Atomically fetch the current state.
  @parms: None
  @return  not subtracted "absolute" value.
 */
inline int64 Logical_clock::get_timestamp()
{
  int64 retval= 0;
  DBUG_ENTER("Logical_clock::get_timestamp");
  retval= my_atomic_load64(&state);
  DBUG_RETURN(retval);
}

/**
  Steps the absolute value of the clock (state) to return
  an updated value.
  The caller must be sure to call the method in no concurrent
  execution context so either offset and state can't change.

  @return  incremented "absolute" value
 */
inline int64 Logical_clock::step()
{
  compile_time_assert(SEQ_UNINIT == 0);
  DBUG_EXECUTE_IF("logical_clock_step_2", ++state;);
  return ++state;
}

/**
  To try setting the clock *forward*.
  The clock does not change when the new value is in the past
  which is reflected by the new value and by offset.
  In other words the function main effects is described as
    state= max(state, new_value).
  Offset that exceeds the new value indicates the binary log rotation
  to render such new value useless.

  @param  new_val  a new value (offset included)
  @return a (new) value of state member regardless whether it's changed or not.
 */
inline int64 Logical_clock::set_if_greater(int64 new_val)
{
  longlong old_val= new_val - 1;
  bool cas_rc;

  DBUG_ENTER("Logical_clock::set_if_greater");

  DBUG_ASSERT(new_val > 0);

  if (new_val <= offset)
  {
    /*
      This function's invocation can be separated from the
      transaction's flushing by few rotations. A late to log
      transaction does not change the clock, similarly to how
      its timestamps are handled at flushing.
    */
    DBUG_RETURN(SEQ_UNINIT);
  }

  DBUG_ASSERT(new_val > 0);

  while (!(cas_rc= my_atomic_cas64(&state, &old_val, new_val)) &&
         old_val < new_val)
  {}

  DBUG_ASSERT(state >= new_val); // setting can't be done to past

  DBUG_ASSERT(cas_rc || old_val >= new_val);

  DBUG_RETURN(cas_rc ? new_val : old_val);
}

/**
  Log the current query.

  The query will be logged in either row format or statement format
  depending on the value of @c current_stmt_binlog_format_row field and
  the value of the @c qtype parameter.

  This function must be called:

  - After the all calls to ha_*_row() functions have been issued.

  - After any writes to system tables. Rationale: if system tables
    were written after a call to this function, and the master crashes
    after the call to this function and before writing the system
    tables, then the master and slave get out of sync.

  - Before tables are unlocked and closed.

  @see decide_logging_format

  @retval 0 Success

  @retval nonzero If there is a failure when writing the query (e.g.,
  write failure), then the error code is returned.
*/
int THD::binlog_query(THD::enum_binlog_query_type qtype, const char *query_arg,
                      size_t query_len, bool is_trans, bool direct,
                      bool suppress_use, int errcode)
{
  DBUG_ENTER("THD::binlog_query");
  DBUG_PRINT("enter", ("qtype: %s  query: '%s'",
                       show_query_type(qtype), query_arg));
  DBUG_ASSERT(query_arg && mysql_bin_log.is_open());

  if (get_binlog_local_stmt_filter() == BINLOG_FILTER_SET)
  {
    /*
      The current statement is to be ignored, and not written to
      the binlog. Do not call issue_unsafe_warnings().
    */
    DBUG_RETURN(0);
  }

  /*
    If we are not in prelocked mode, mysql_unlock_tables() will be
    called after this binlog_query(), so we have to flush the pending
    rows event with the STMT_END_F set to unlock all tables at the
    slave side as well.

    If we are in prelocked mode, the flushing will be done inside the
    top-most close_thread_tables().
  */
  if (this->locked_tables_mode <= LTM_LOCK_TABLES)
    if (int error= binlog_flush_pending_rows_event(TRUE, is_trans))
      DBUG_RETURN(error);

  /*
    Warnings for unsafe statements logged in statement format are
    printed in three places instead of in decide_logging_format().
    This is because the warnings should be printed only if the statement
    is actually logged. When executing decide_logging_format(), we cannot
    know for sure if the statement will be logged:

    1 - sp_head::execute_procedure which prints out warnings for calls to
    stored procedures.

    2 - sp_head::execute_function which prints out warnings for calls
    involving functions.

    3 - THD::binlog_query (here) which prints warning for top level
    statements not covered by the two cases above: i.e., if not insided a
    procedure and a function.
 
    Besides, we should not try to print these warnings if it is not
    possible to write statements to the binary log as it happens when
    the execution is inside a function, or generaly speaking, when
    the variables.option_bits & OPTION_BIN_LOG is false.
  */
  if ((variables.option_bits & OPTION_BIN_LOG) &&
      sp_runtime_ctx == NULL && !binlog_evt_union.do_union)
    issue_unsafe_warnings();

  switch (qtype) {
    /*
      ROW_QUERY_TYPE means that the statement may be logged either in
      row format or in statement format.  If
      current_stmt_binlog_format is row, it means that the
      statement has already been logged in row format and hence shall
      not be logged again.
    */
  case THD::ROW_QUERY_TYPE:
    DBUG_PRINT("debug",
               ("is_current_stmt_binlog_format_row: %d",
                is_current_stmt_binlog_format_row()));
    if (is_current_stmt_binlog_format_row())
      DBUG_RETURN(0);
    /* Fall through */

    /*
      STMT_QUERY_TYPE means that the query must be logged in statement
      format; it cannot be logged in row format.  This is typically
      used by DDL statements.  It is an error to use this query type
      if current_stmt_binlog_format_row is row.

      @todo Currently there are places that call this method with
      STMT_QUERY_TYPE and current_stmt_binlog_format is row.  Fix those
      places and add assert to ensure correct behavior. /Sven
    */
  case THD::STMT_QUERY_TYPE:
    /*
      The MYSQL_BIN_LOG::write() function will set the STMT_END_F flag and
      flush the pending rows event if necessary.
    */
    {
      Query_log_event qinfo(this, query_arg, query_len, is_trans, direct,
                            suppress_use, errcode);
      /*
        Binlog table maps will be irrelevant after a Query_log_event
        (they are just removed on the slave side) so after the query
        log event is written to the binary log, we pretend that no
        table maps were written.
       */
      int error= mysql_bin_log.write_event(&qinfo);
      binlog_table_maps= 0;
      DBUG_RETURN(error);
    }
    break;

  case THD::QUERY_TYPE_COUNT:
  default:
    DBUG_ASSERT(0 <= qtype && qtype < QUERY_TYPE_COUNT);
  }
  DBUG_RETURN(0);
}

#endif /* !defined(MYSQL_CLIENT) */

struct st_mysql_storage_engine binlog_storage_engine=
{ MYSQL_HANDLERTON_INTERFACE_VERSION };

/** @} */

mysql_declare_plugin(binlog)
{
  MYSQL_STORAGE_ENGINE_PLUGIN,
  &binlog_storage_engine,
  "binlog",
  "MySQL AB",
  "This is a pseudo storage engine to represent the binlog in a transaction",
  PLUGIN_LICENSE_GPL,
  binlog_init, /* Plugin Init */
  binlog_deinit, /* Plugin Deinit */
  0x0100 /* 1.0 */,
  NULL,                       /* status variables                */
  NULL,                       /* system variables                */
  NULL,                       /* config options                  */
  0,  
}
mysql_declare_plugin_end;<|MERGE_RESOLUTION|>--- conflicted
+++ resolved
@@ -1390,7 +1390,6 @@
 
     trn_ctx->sequence_number= mysql_bin_log.transaction_counter.step();
     /*
-<<<<<<< HEAD
       In case of two caches the transaction is split into two groups.
       The 2nd group is considered to be a successor of the 1st rather
       than to have a common commit parent with it.
@@ -1425,19 +1424,10 @@
                     };);
 
     if (!error)
-      error= mysql_bin_log.write_gtid(thd, this, &writer);
+      if ((error= mysql_bin_log.write_gtid(thd, this, &writer)))
+        thd->commit_error= THD::CE_FLUSH_ERROR;
     if (!error)
       error= mysql_bin_log.write_cache(thd, this, &writer);
-=======
-      The cache is always reset since subsequent rollbacks of the
-      transactions might trigger attempts to write to the binary log
-      if the cache is not reset.
-     */
-    if (!(error= gtid_before_write_cache(thd, this)))
-      error= mysql_bin_log.write_cache(thd, this);
-    else
-      thd->commit_error= THD::CE_FLUSH_ERROR;
->>>>>>> b99a3c3e
 
     if (flags.with_xid && error == 0)
       *wrote_xid= true;
