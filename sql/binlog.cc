--- conflicted
+++ resolved
@@ -4354,70 +4354,30 @@
 bool MYSQL_BIN_LOG::find_first_log_not_in_gtid_set(char *binlog_file_name,
                                                    const Gtid_set *gtid_set,
                                                    Gtid *first_gtid,
-<<<<<<< HEAD
-                                                   const char **errmsg) {
+                                                   std::string &errmsg) {
   DBUG_TRACE;
-=======
-                                                   std::string &errmsg)
-{
-  DBUG_ENTER("MYSQL_BIN_LOG::gtid_read_start_binlog");
-  /*
-    Gather the set of files to be accessed.
-  */
-  list<string> filename_list;
->>>>>>> a1dcf397
   LOG_INFO linfo;
   auto log_index = this->get_log_index();
   std::list<std::string> filename_list = log_index.second;
   int error = log_index.first;
   list<string>::reverse_iterator rit;
-<<<<<<< HEAD
   Gtid_set binlog_previous_gtid_set{gtid_set->get_sid_map()};
 
   if (error != LOG_INFO_EOF) {
-    *errmsg =
-        "Failed to read the binary log index file while "
-        "looking for the oldest binary log that contains any GTID "
-        "that is not in the given gtid set";
-    error = -1;
-    goto end;
-  }
-
-  if (filename_list.empty()) {
-    *errmsg =
-        "Could not find first log file name in binary log index file "
-        "while looking for the oldest binary log that contains any GTID "
-        "that is not in the given gtid set";
-    error = -2;
-=======
-  Gtid_set binlog_previous_gtid_set(gtid_set->get_sid_map());
-
-  mysql_mutex_lock(&LOCK_index);
-  for (error= find_log_pos(&linfo, NULL, false/*need_lock_index=false*/);
-       !error; error= find_next_log(&linfo, false/*need_lock_index=false*/))
-  {
-    DBUG_PRINT("info", ("read log filename '%s'", linfo.log_file_name));
-    filename_list.push_back(string(linfo.log_file_name));
-  }
-  mysql_mutex_unlock(&LOCK_index);
-  if (error != LOG_INFO_EOF)
-  {
     errmsg.assign(
         "Failed to read the binary log index file while "
         "looking for the oldest binary log that contains any GTID "
         "that is not in the given gtid set");
-    error= -1;
+    error = -1;
     goto end;
   }
 
-  if (filename_list.empty())
-  {
+  if (filename_list.empty()) {
     errmsg.assign(
         "Could not find first log file name in binary log index file "
         "while looking for the oldest binary log that contains any GTID "
         "that is not in the given gtid set");
-    error= -2;
->>>>>>> a1dcf397
+    error = -2;
     goto end;
   }
 
@@ -4443,49 +4403,19 @@
     switch (read_gtids_from_binlog(filename, nullptr, &binlog_previous_gtid_set,
                                    first_gtid,
                                    binlog_previous_gtid_set.get_sid_map(),
-<<<<<<< HEAD
                                    opt_source_verify_checksum, is_relay_log)) {
       case ERROR:
-        *errmsg =
+        errmsg.assign(
             "Error reading header of binary log while looking for "
             "the oldest binary log that contains any GTID that is not in "
-            "the given gtid set";
+            "the given gtid set");
         error = -3;
-=======
-                                   opt_master_verify_checksum, is_relay_log))
-    {
-    case ERROR:
-      errmsg.assign(
-          "Error reading header of binary log while looking for "
-          "the oldest binary log that contains any GTID that is not in "
-          "the given gtid set");
-      error= -3;
-      goto end;
-    case NO_GTIDS:
-      errmsg.assign(
-          "Found old binary log without GTIDs while looking for "
-          "the oldest binary log that contains any GTID that is not in "
-          "the given gtid set");
-      error= -4;
-      goto end;
-    case GOT_GTIDS:
-    case GOT_PREVIOUS_GTIDS:
-      if (binlog_previous_gtid_set.is_subset(gtid_set))
-      {
-        strcpy(binlog_file_name, filename);
-        /*
-          Verify that the selected binlog is not the first binlog,
-        */
-        DBUG_EXECUTE_IF("slave_reconnect_with_gtid_set_executed",
-                        assert(strcmp(filename_list.begin()->c_str(),
-                                      binlog_file_name) != 0););
->>>>>>> a1dcf397
         goto end;
       case NO_GTIDS:
-        *errmsg =
+        errmsg.assign(
             "Found old binary log without GTIDs while looking for "
             "the oldest binary log that contains any GTID that is not in "
-            "the given gtid set";
+            "the given gtid set");
         error = -4;
         goto end;
       case GOT_GTIDS:
@@ -4513,12 +4443,7 @@
   }
 
 end:
-<<<<<<< HEAD
-  if (error) DBUG_PRINT("error", ("'%s'", *errmsg));
-=======
-  if (error)
-    DBUG_PRINT("error", ("'%s'", errmsg.c_str()));
->>>>>>> a1dcf397
+  if (error) DBUG_PRINT("error", ("'%s'", errmsg.c_str()));
   filename_list.clear();
   DBUG_PRINT("info", ("returning %d", error));
   return error != 0 ? true : false;
@@ -9214,29 +9139,10 @@
   return res;
 }
 
-<<<<<<< HEAD
 void MYSQL_BIN_LOG::report_missing_purged_gtids(
-    const Gtid_set *slave_executed_gtid_set, const char **errmsg) {
+    const Gtid_set *slave_executed_gtid_set, std::string &errmsg) {
   DBUG_TRACE;
   THD *thd = current_thd;
-=======
-err2:
-  free_root(&mem_root, MYF(0));
-  my_hash_free(&xids);
-err1:
-  sql_print_error("Crash recovery failed. Either correct the problem "
-                  "(if it's, for example, out of memory error) and restart, "
-                  "or delete (or rename) binary log and start mysqld with "
-                  "--tc-heuristic-recover={commit|rollback}");
-  return 1;
-}
-
-void MYSQL_BIN_LOG::report_missing_purged_gtids(
-    const Gtid_set *slave_executed_gtid_set, std::string &errmsg)
-{
-  DBUG_ENTER("MYSQL_BIN_LOG::report_missing_purged_gtids");
-  THD *thd= current_thd;
->>>>>>> a1dcf397
   Gtid_set gtid_missing(gtid_state->get_lost_gtids()->get_sid_map());
   gtid_missing.add_gtid_set(gtid_state->get_lost_gtids());
   gtid_missing.remove_gtid_set(slave_executed_gtid_set);
@@ -9251,13 +9157,8 @@
   }
   mysql_mutex_unlock(&current_thd->LOCK_thd_data);
 
-<<<<<<< HEAD
   char *missing_gtids = nullptr;
   char *slave_executed_gtids = nullptr;
-=======
-  char* missing_gtids= NULL;
-  char* slave_executed_gtids= NULL;
->>>>>>> a1dcf397
   gtid_missing.to_string(&missing_gtids);
   slave_executed_gtid_set->to_string(&slave_executed_gtids);
 
@@ -9276,21 +9177,12 @@
   */
   std::ostringstream gtid_info;
   gtid_info << "The GTID set sent by the slave is '" << slave_executed_gtids
-<<<<<<< HEAD
             << "', and the missing transactions are '" << missing_gtids << "'";
-  *errmsg = ER_THD(thd, ER_MASTER_HAS_PURGED_REQUIRED_GTIDS);
+  errmsg.assign(ER_THD(thd, ER_MASTER_HAS_PURGED_REQUIRED_GTIDS));
 
   /* Don't consider the "%s" in the format string. Subtract 2 from the
      total length */
-  int total_length = (strlen(*errmsg) - 2 + gtid_info.str().length());
-=======
-            << "', and the missing transactions are '"<< missing_gtids <<"'";
-  errmsg.assign(ER_THD(thd, ER_MASTER_HAS_PURGED_REQUIRED_GTIDS));
-
-  /* Don't consider the "%s" in the format string. Subtract 2 from the
-     total length */
-  total_length= (errmsg.length() - 2 + gtid_info.str().length());
->>>>>>> a1dcf397
+  int total_length = (errmsg.length() - 2 + gtid_info.str().length());
 
   DBUG_EXECUTE_IF("simulate_long_missing_gtids",
                   { total_length = MYSQL_ERRMSG_SIZE + 1; });
@@ -9303,38 +9195,21 @@
         " GTID_SUBTRACT");
 
   /* Buffer for formatting the message about the missing GTIDs. */
-<<<<<<< HEAD
-  static char buff[MYSQL_ERRMSG_SIZE];
-  snprintf(buff, MYSQL_ERRMSG_SIZE, *errmsg, gtid_info.str().c_str());
-  *errmsg = const_cast<const char *>(buff);
-=======
-  char buff[MYSQL_ERRMSG_SIZE];
-  my_snprintf(buff, MYSQL_ERRMSG_SIZE, errmsg.c_str(), gtid_info.str().c_str());
-  errmsg.assign(const_cast<const char*>(buff));
->>>>>>> a1dcf397
+  char buff[MYSQL_ERRMSG_SIZE] = {0};
+  snprintf(buff, MYSQL_ERRMSG_SIZE, errmsg.c_str(), gtid_info.str().c_str());
+  errmsg.assign(buff);
 
   my_free(missing_gtids);
   my_free(slave_executed_gtids);
 }
 
-<<<<<<< HEAD
 void MYSQL_BIN_LOG::report_missing_gtids(
     const Gtid_set *previous_gtid_set, const Gtid_set *slave_executed_gtid_set,
-    const char **errmsg) {
+    std::string &errmsg) {
   DBUG_TRACE;
   THD *thd = current_thd;
   char *missing_gtids = nullptr;
   char *slave_executed_gtids = nullptr;
-=======
-void MYSQL_BIN_LOG::report_missing_gtids(const Gtid_set* previous_gtid_set,
-                                         const Gtid_set* slave_executed_gtid_set,
-                                         std::string& errmsg)
-{
-  DBUG_ENTER("MYSQL_BIN_LOG::report_missing_gtids");
-  THD *thd=current_thd;
-  char* missing_gtids= NULL;
-  char* slave_executed_gtids= NULL;
->>>>>>> a1dcf397
   Gtid_set gtid_missing(slave_executed_gtid_set->get_sid_map());
   gtid_missing.add_gtid_set(slave_executed_gtid_set);
   gtid_missing.remove_gtid_set(previous_gtid_set);
@@ -9367,39 +9242,22 @@
   */
   std::ostringstream gtid_info;
   gtid_info << "The GTID set sent by the slave is '" << slave_executed_gtids
-<<<<<<< HEAD
             << "', and the missing transactions are '" << missing_gtids << "'";
-  *errmsg = ER_THD(thd, ER_MASTER_HAS_PURGED_REQUIRED_GTIDS);
+  errmsg.assign(ER_THD(thd, ER_MASTER_HAS_PURGED_REQUIRED_GTIDS));
 
   /* Don't consider the "%s" in the format string. Subtract 2 from the
      total length */
-  if ((strlen(*errmsg) - 2 + gtid_info.str().length()) > MYSQL_ERRMSG_SIZE)
+  if ((errmsg.length() - 2 + gtid_info.str().length()) > MYSQL_ERRMSG_SIZE)
     gtid_info.str(
         "The GTID sets and the missing purged transactions are too"
         " long to print in this message. For more information,"
         " please see the master's error log or the manual for"
         " GTID_SUBTRACT");
   /* Buffer for formatting the message about the missing GTIDs. */
-  static char buff[MYSQL_ERRMSG_SIZE];
-  snprintf(buff, MYSQL_ERRMSG_SIZE, *errmsg, gtid_info.str().c_str());
-  *errmsg = const_cast<const char *>(buff);
-=======
-            << "', and the missing transactions are '"<< missing_gtids <<"'";
-  errmsg.assign(ER_THD(thd, ER_MASTER_HAS_PURGED_REQUIRED_GTIDS));
-
-  /* Don't consider the "%s" in the format string. Subtract 2 from the
-     total length */
-  if ((errmsg.length() - 2 + gtid_info.str().length()) > MYSQL_ERRMSG_SIZE)
-    gtid_info.str("The GTID sets and the missing purged transactions are too"
-                  " long to print in this message. For more information,"
-                  " please see the master's error log or the manual for"
-                  " GTID_SUBTRACT");
-  /* Buffer for formatting the message about the missing GTIDs. */
-  char buff[MYSQL_ERRMSG_SIZE];
-  my_snprintf(buff, MYSQL_ERRMSG_SIZE, errmsg.c_str(), gtid_info.str().c_str());
-  errmsg.assign(const_cast<const char*>(buff));
-
->>>>>>> a1dcf397
+  char buff[MYSQL_ERRMSG_SIZE] = {0};
+  snprintf(buff, MYSQL_ERRMSG_SIZE, errmsg.c_str(), gtid_info.str().c_str());
+  errmsg.assign(buff);
+
   my_free(missing_gtids);
   my_free(slave_executed_gtids);
 }
