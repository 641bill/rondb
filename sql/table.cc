--- conflicted
+++ resolved
@@ -736,24 +736,16 @@
       }
       keyinfo->usable_key_parts=usable_parts; // Filesort
 
-<<<<<<< HEAD
       set_if_bigger(share->max_key_length,keyinfo->key_length+
                     keyinfo->key_parts);
       share->total_key_length+= keyinfo->key_length;
-      if (keyinfo->flags & HA_NOSAME)
-        set_if_bigger(share->max_unique_length, keyinfo->key_length);
-=======
-      set_if_bigger(outparam->max_key_length,keyinfo->key_length+
-		    keyinfo->key_parts);
-      outparam->total_key_length+= keyinfo->key_length;
       /*
         MERGE tables do not have unique indexes. But every key could be
         an unique index on the underlying MyISAM table. (Bug #10400)
       */
       if ((keyinfo->flags & HA_NOSAME) ||
           (ha_option & HA_ANY_INDEX_MAY_BE_UNIQUE))
-        set_if_bigger(outparam->max_unique_length,keyinfo->key_length);
->>>>>>> 816e84c1
+        set_if_bigger(share->max_unique_length,keyinfo->key_length);
     }
     if (primary_key < MAX_KEY &&
 	(share->keys_in_use.is_set(primary_key)))
