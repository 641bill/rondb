--- conflicted
+++ resolved
@@ -6338,8 +6338,6 @@
   @brief
   Mark columns needed for doing an update of a row
 
-  @param mark_binlog_columns if true, mark columns as per binlog_row_image
-                             requirements.
   @details
     Some engines needs to have all columns in an update (to be able to
     build a complete row). If this is the case, we mark all not
@@ -6356,10 +6354,7 @@
 
     Unlike other similar methods, it doesn't mark fields used by triggers,
     that is the responsibility of the caller to do, by using
-<<<<<<< HEAD
     Table_trigger_dispatcher::mark_used_fields(TRG_EVENT_UPDATE)!
-=======
-    Table_triggers_list::mark_used_fields(TRG_EVENT_UPDATE)!
 
     Note: Marking additional columns as per binlog_row_image requirements will
     influence query execution plan. For example in the case of
@@ -6371,14 +6366,12 @@
     can skip marking binlog specific columns here and they should make an
     explicit call to 'mark_columns_per_binlog_row_image()' function to mark
     binlog_row_image specific columns.
->>>>>>> 514a13fc
 */
 
 void TABLE::mark_columns_needed_for_update(bool mark_binlog_columns)
 {
 
   DBUG_ENTER("mark_columns_needed_for_update");
-
   if (mark_binlog_columns)
     mark_columns_per_binlog_row_image();
   if (file->ha_table_flags() & HA_REQUIRES_KEY_COLUMNS_FOR_DELETE)
