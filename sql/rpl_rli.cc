--- conflicted
+++ resolved
@@ -340,13 +340,8 @@
                            rli->last_master_timestamp.
 */
 void Relay_log_info::reset_notified_checkpoint(ulong shift, time_t new_ts,
-<<<<<<< HEAD
-                                               bool need_data_lock) {
-=======
                                                bool need_data_lock,
-                                               bool update_timestamp)
-{
->>>>>>> c82f52bd
+                                               bool update_timestamp) {
   /*
     If this is not a parallel execution we return immediately.
   */
@@ -389,12 +384,7 @@
                      "checkpoint_seqno --> %u.",
                      shift, checkpoint_seqno));
 
-<<<<<<< HEAD
-  if (new_ts) {
-=======
-  if (update_timestamp)
-  {
->>>>>>> c82f52bd
+  if (update_timestamp) {
     if (need_data_lock)
       mysql_mutex_lock(&data_lock);
     else
