--- conflicted
+++ resolved
@@ -40,14 +40,9 @@
 #endif
 
 #include "global_threads.h"
-<<<<<<< HEAD
-
-static const char *lock_descriptions[] =
-=======
 #include "table_cache.h" // table_cache_manager
 
 const char *lock_descriptions[TL_WRITE_ONLY + 1] =
->>>>>>> b7fc4388
 {
   /* TL_UNLOCK                  */  "No lock",
   /* TL_READ_DEFAULT            */  NULL,
@@ -94,45 +89,6 @@
 
   table_cache_manager.print_tables();
 
-<<<<<<< HEAD
-    TABLE_SHARE::TABLE_list::Iterator it(share->used_tables);
-    while ((entry= it++))
-    {
-      printf("%-14.14s %-32s%6ld%8ld%6d  %s\n",
-             entry->s->db.str, entry->s->table_name.str, entry->s->version,
-             entry->in_use->thread_id, entry->db_stat ? 1 : 0,
-             lock_descriptions[(int)entry->reginfo.lock_type]);
-    }
-    it.init(share->free_tables);
-    while ((entry= it++))
-    {
-      unused++;
-      printf("%-14.14s %-32s%6ld%8ld%6d  %s\n",
-             entry->s->db.str, entry->s->table_name.str, entry->s->version,
-             0L, entry->db_stat ? 1 : 0, "Not in use");
-    }
-  }
-  count=0;
-  if ((start_link=lnk=unused_tables))
-  {
-    do
-    {
-      if (lnk != lnk->next->prev || lnk != lnk->prev->next)
-      {
-	printf("unused_links isn't linked properly\n");
-	return;
-      }
-    } while (count++ < cached_open_tables() && (lnk=lnk->next) != start_link);
-    if (lnk != start_link)
-    {
-      printf("Unused_links aren't connected\n");
-    }
-  }
-  if (count != unused)
-    printf("Unused_links (%d) doesn't match table_def_cache: %d\n", count,
-           unused);
-=======
->>>>>>> b7fc4388
   printf("\nCurrent refresh version: %ld\n",refresh_version);
   if (my_hash_check(&table_def_cache))
     printf("Error: Table definition hash table is corrupted\n");
@@ -338,31 +294,6 @@
   DBUG_UNLOCK_FILE;
 }
 
-<<<<<<< HEAD
-
-void print_sjm(TABLE_LIST *emb_sj_nest)
-{
-  DBUG_LOCK_FILE;
-  Semijoin_mat_exec *sjm= emb_sj_nest->sj_mat_exec;
-  fprintf(DBUG_FILE, "\nsemi-join nest{\n");
-  fprintf(DBUG_FILE, "  tables { \n");
-  for (uint i= 0;i < sjm->table_count; i++)
-  {
-    fprintf(DBUG_FILE, "    %s%s\n", 
-            emb_sj_nest->nested_join->sjm.positions[i].table->table->alias,
-            (i == sjm->table_count -1)? "": ",");
-  }
-  fprintf(DBUG_FILE, "  }\n");
-  fprintf(DBUG_FILE, "  materialize_cost= %g\n",
-          emb_sj_nest->nested_join->sjm.materialization_cost.total_cost());
-  fprintf(DBUG_FILE, "  rows= %g\n",
-          emb_sj_nest->nested_join->sjm.expected_rowcount);
-  fprintf(DBUG_FILE, "}\n");
-  DBUG_UNLOCK_FILE;
-}
-/* purecov: end */
-=======
->>>>>>> b7fc4388
 #endif  /* !DBUG_OFF */
 
 C_MODE_START
@@ -564,11 +495,7 @@
 Open files:    %10lu\n\
 Open streams:  %10lu\n",
 	 (ulong) tmp.opened_tables,
-<<<<<<< HEAD
-	 (ulong) cached_open_tables(),
-=======
 	 (ulong) table_cache_manager.cached_tables(),
->>>>>>> b7fc4388
 	 (ulong) my_file_opened,
 	 (ulong) my_stream_opened);
 
