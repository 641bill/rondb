/* Copyright (c) 2000, 2011, Oracle and/or its affiliates. All rights reserved.

   This program is free software; you can redistribute it and/or modify
   it under the terms of the GNU General Public License as published by
   the Free Software Foundation; version 2 of the License.

   This program is distributed in the hope that it will be useful,
   but WITHOUT ANY WARRANTY; without even the implied warranty of
   MERCHANTABILITY or FITNESS FOR A PARTICULAR PURPOSE.  See the
   GNU General Public License for more details.

   You should have received a copy of the GNU General Public License
   along with this program; if not, write to the Free Software
   Foundation, Inc., 59 Temple Place, Suite 330, Boston, MA  02111-1307  USA */

/**
  @file

  @brief
  join cache optimizations

  @defgroup Query_Optimizer  Query Optimizer
  @{
*/

#include "sql_priv.h"
#include "sql_select.h"
#include "key.h"


/*****************************************************************************
 *  Join cache module
******************************************************************************/

/* 
  Fill in the descriptor of a flag field associated with a join cache    

  SYNOPSIS
    add_field_flag_to_join_cache()
      str           position in a record buffer to copy the field from/to
      length        length of the field 
      field  IN/OUT pointer to the field descriptor to fill in 

  DESCRIPTION
    The function fill in the descriptor of a cache flag field to which
    the parameter 'field' points to. The function uses the first two
    parameters to set the position in the record buffer from/to which 
    the field value is to be copied and the length of the copied fragment. 
    Before returning the result the function increments the value of
    *field by 1.
    The function ignores the fields 'blob_length' and 'ofset' of the
    descriptor.

  RETURN
    the length of the field  
*/

static
uint add_flag_field_to_join_cache(uchar *str, uint length, CACHE_FIELD **field)
{
  CACHE_FIELD *copy= *field;
  copy->str= str;
  copy->length= length;
  copy->type= 0;
  copy->field= 0;
  copy->referenced_field_no= 0;
  copy->get_rowid= NULL;
  (*field)++;
  return length;    
}


/* 
  Fill in the descriptors of table data fields associated with a join cache    

  SYNOPSIS
    add_table_data_fields_to_join_cache()
      tab              descriptors of fields from this table are to be filled
      field_set        descriptors for only these fields are to be created
      field_cnt IN/OUT     counter of data fields  
      descr  IN/OUT        pointer to the first descriptor to be filled
      field_ptr_cnt IN/OUT counter of pointers to the data fields
      descr_ptr IN/OUT     pointer to the first pointer to blob descriptors 

  DESCRIPTION
    The function fills in the descriptors of cache data fields from the table
    'tab'. The descriptors are filled only for the fields marked in the 
    bitmap 'field_set'. 
    The function fills the descriptors starting from the position pointed
    by 'descr'. If an added field is of a BLOB type then a pointer to the 
    its descriptor is added to the array descr_ptr.   
    At the return 'descr' points to the position after the last added
    descriptor  while 'descr_ptr' points to the position right after the
    last added pointer.  

  RETURN
    the total length of the added fields  
*/

static
uint add_table_data_fields_to_join_cache(JOIN_TAB *tab, 
                                         MY_BITMAP *field_set,
                                         uint *field_cnt, 
                                         CACHE_FIELD **descr,
                                         uint *field_ptr_cnt,
                                         CACHE_FIELD ***descr_ptr)
{
  Field **fld_ptr;
  uint len= 0;
  CACHE_FIELD *copy= *descr;
  CACHE_FIELD **copy_ptr= *descr_ptr;
  uint used_fields= bitmap_bits_set(field_set);
  for (fld_ptr= tab->table->field; used_fields; fld_ptr++)
  {
    if (bitmap_is_set(field_set, (*fld_ptr)->field_index))
    {
      len+= (*fld_ptr)->fill_cache_field(copy);
      if (copy->type == CACHE_BLOB)
      {
        *copy_ptr= copy;
        copy_ptr++;
        (*field_ptr_cnt)++;
      }
      copy->field= *fld_ptr;
      copy->referenced_field_no= 0;
      copy->get_rowid= NULL;
      copy++;
      (*field_cnt)++;
      used_fields--;
    }
  }
  *descr= copy;
  *descr_ptr= copy_ptr;
  return len;
}
    

/* 
  Determine various counters of fields associated with a record in the cache

  SYNOPSIS
    calc_record_fields()

  DESCRIPTION
    The function counts the number of total fields stored in a record
    of the cache and saves this number in the 'fields' member. It also
    determines the number of flag fields and the number of blobs.
    The function sets 'with_match_flag' on if 'join_tab' needs a match flag
    i.e. if it is the first inner table of an outer join, or of a semi-join
    with FirstMatch strategy.

  RETURN
    none 
*/

void JOIN_CACHE::calc_record_fields()
{
  JOIN_TAB *tab = prev_cache ? prev_cache->join_tab :
                               join->join_tab+join->const_tables;
  tables= join_tab-tab;

  fields= 0;
  blobs= 0;
  flag_fields= 0;
  data_field_count= 0;
  data_field_ptr_count= 0;
  referenced_fields= 0;

  for ( ; tab < join_tab ; tab++)
  {	    
    calc_used_field_length(join->thd, tab);
    flag_fields+= test(tab->used_null_fields || tab->used_uneven_bit_fields);
    flag_fields+= test(tab->table->maybe_null);
    fields+= tab->used_fields;
    blobs+= tab->used_blobs;

    fields+= tab->check_rowid_field();
  }
  if ((with_match_flag= (join_tab->is_first_inner_for_outer_join() ||
                         (join_tab->first_sj_inner_tab == join_tab &&
                          join_tab->get_sj_strategy() == SJ_OPT_FIRST_MATCH))))
    flag_fields++;
  fields+= flag_fields;
}

/* 
  Allocate memory for descriptors and pointers to them associated with the cache  

  SYNOPSIS
    alloc_fields()

  DESCRIPTION
    The function allocates memory for the array of fields descriptors
    and the array of pointers to the field descriptors used to copy
    join record data from record buffers into the join buffer and
    backward. Some pointers refer to the field descriptor associated
    with previous caches. They are placed at the beginning of the
    array of pointers and its total number is specified by the parameter
    'external fields'.
    The pointer of the first array is assigned to field_descr and the 
    number of elements is precalculated by the function calc_record_fields. 
    The allocated arrays are adjacent.
  
  NOTES
    The memory is allocated in join->thd->memroot

  RETURN
    pointer to the first array  
*/

int JOIN_CACHE::alloc_fields(uint external_fields)
{
  uint ptr_cnt= external_fields+blobs+1;
  uint fields_size= sizeof(CACHE_FIELD)*fields;
  field_descr= (CACHE_FIELD*) sql_alloc(fields_size +
                                        sizeof(CACHE_FIELD*)*ptr_cnt);
  blob_ptr= (CACHE_FIELD **) ((uchar *) field_descr + fields_size);
  return (field_descr == NULL);
}  

/* 
  Create descriptors of the record flag fields stored in the join buffer 

  SYNOPSIS
    create_flag_fields()

  DESCRIPTION
    The function creates descriptors of the record flag fields stored
    in the join buffer. These are descriptors for:
    - an optional match flag field,
    - table null bitmap fields, 
    - table null row fields.
    The match flag field is created when 'join_tab' is the first inner
    table of an outer join our a semi-join. A null bitmap field is
    created for any table whose fields are to be stored in the join
    buffer if at least one of these fields is nullable or is a BIT field
    whose bits are partially stored with null bits. A null row flag
    is created for any table assigned to the cache if it is an inner
    table of an outer join.
    The descriptor for flag fields are placed one after another at the
    beginning of the array of field descriptors 'field_descr' that
    contains 'fields' elements. If there is a match flag field the 
    descriptor for it is always first in the sequence of flag fields.
    The descriptors for other flag fields can follow in an arbitrary
    order. 
    The flag field values follow in a record stored in the join buffer
    in the same order as field descriptors, with the match flag always
    following first.
    The function sets the value of 'flag_fields' to the total number
    of the descriptors created for the flag fields.
    The function sets the value of 'length' to the total length of the
    flag fields.
  
  RETURN
    none
*/

void JOIN_CACHE::create_flag_fields()
{
  CACHE_FIELD *copy;
  JOIN_TAB *tab;

  copy= field_descr;

  length=0;

  /* If there is a match flag the first field is always used for this flag */ 
  if (with_match_flag)
    length+= add_flag_field_to_join_cache((uchar*) &join_tab->found,
                                          sizeof(join_tab->found),
	                                  &copy);

  /* Create fields for all null bitmaps and null row flags that are needed */
  for (tab= join_tab-tables; tab < join_tab; tab++)
  {
    TABLE *table= tab->table;

    /* Create a field for the null bitmap from table if needed */
    if (tab->used_null_fields || tab->used_uneven_bit_fields)
      length+= add_flag_field_to_join_cache(table->null_flags,
                                            table->s->null_bytes,
                                            &copy);
 
    /* Create table for the null row flag if needed */
    if (table->maybe_null)
      length+= add_flag_field_to_join_cache((uchar*) &table->null_row,
                                            sizeof(table->null_row),
                                            &copy);
  }

  /* Theoretically the new value of flag_fields can be less than the old one */
  flag_fields= copy-field_descr;
}


/* 
  Create descriptors of all remaining data fields stored in the join buffer    

  SYNOPSIS
    create_remaining_fields()
      all_read_fields   indicates that descriptors for all read data fields
                        are to be created

  DESCRIPTION
    The function creates descriptors for all remaining data fields of a
    record from the join buffer. If the parameter 'all_read_fields' is
    true the function creates fields for all read record fields that
    comprise the partial join record joined with join_tab. Otherwise, 
    for each table tab, the set of the read fields for which the descriptors
    have to be added is determined as the difference between all read fields
    and and those for which the descriptors have been already created.
    The latter are supposed to be marked in the bitmap tab->table->tmp_set.
    The function increases the value of 'length' to the the total length of
    the added fields.
   
  NOTES
    If 'all_read_fields' is false the function modifies the value of
    tab->table->tmp_set for a each table whose fields are stored in the cache.
    The function calls the method Field::fill_cache_field to figure out
    the type of the cache field and the maximal length of its representation
    in the join buffer. If this is a blob field then additionally a pointer
    to this field is added as an element of the array blob_ptr. For a blob
    field only the size of the length of the blob data is taken into account.
    It is assumed that 'data_field_count' contains the number of descriptors
    for data fields that have been already created and 'data_field_ptr_count'
    contains the number of the pointers to such descriptors having been
    stored up to the moment.

  RETURN
    none 
*/

void JOIN_CACHE:: create_remaining_fields(bool all_read_fields)
{
  JOIN_TAB *tab;
  CACHE_FIELD *copy= field_descr+flag_fields+data_field_count;
  CACHE_FIELD **copy_ptr= blob_ptr+data_field_ptr_count;

  for (tab= join_tab-tables; tab < join_tab; tab++)
  {
    MY_BITMAP *rem_field_set;
    TABLE *table= tab->table;

    if (all_read_fields)
      rem_field_set= table->read_set;
    else
    {
      bitmap_invert(&table->tmp_set);
      bitmap_intersect(&table->tmp_set, table->read_set);
      rem_field_set= &table->tmp_set;
    }  

    length+= add_table_data_fields_to_join_cache(tab, rem_field_set,
                                                 &data_field_count, &copy,
                                                 &data_field_ptr_count,
                                                 &copy_ptr);
  
    /* SemiJoinDuplicateElimination: allocate space for rowid if needed */
    if (tab->keep_current_rowid)
    {
      copy->str= table->file->ref;
      copy->length= table->file->ref_length;
      copy->type= 0;
      copy->field= 0;
      copy->referenced_field_no= 0;
      copy->get_rowid= NULL;
      length+= copy->length;
      data_field_count++;
      copy++;
    }
  }
}


/* 
  Calculate and set all cache constants      

  SYNOPSIS
    set_constants()

  DESCRIPTION
    The function calculates and set all precomputed constants that are used
    when writing records into the join buffer and reading them from it.
    It calculates the size of offsets of a record within the join buffer
    and of a field within a record. It also calculates the number of bytes
    used to store record lengths.
    The function also calculates the maximal length of the representation
    of record in the cache excluding blob_data. This value is used when
    making a dicision whether more records should be added into the join
    buffer or not.
  
  RETURN
    none 
*/

void JOIN_CACHE::set_constants()
{ 
  /* 
    Any record from a BKA cache is prepended with the record length.
    We use the record length when reading the buffer and building key values
    for each record. The length allows us not to read the fields that are
    not needed for keys.
    If a record has match flag it also may be skipped when the match flag
    is on. It happens if the cache is used for a semi-join operation or
    for outer join when the 'not exist' optimization can be applied.
    If some of the fields are referenced from other caches then
    the record length allows us to easily reach the saved offsets for
    these fields since the offsets are stored at the very end of the record.
    However at this moment we don't know whether we have referenced fields for
    the cache or not. Later when a referenced field is registered for the cache
    we adjust the value of the flag 'with_length'.
  */        
  with_length= is_key_access() || with_match_flag;
  /* 
     At this moment we don't know yet the value of 'referenced_fields',
     but in any case it can't be greater than the value of 'fields'.
  */
  uint len= length + fields*sizeof(uint)+blobs*sizeof(uchar *) +
            (prev_cache ? prev_cache->get_size_of_rec_offset() : 0) +
            sizeof(ulong);
  buff_size= max(join->thd->variables.join_buff_size, 2*len);
  size_of_rec_ofs= offset_size(buff_size);
  size_of_rec_len= blobs ? size_of_rec_ofs : offset_size(len); 
  size_of_fld_ofs= size_of_rec_len;
  /* 
    The size of the offsets for referenced fields will be added later.
    The values of 'pack_length' and 'pack_length_with_blob_ptrs' are adjusted
    every time when the first reference to the referenced field is registered.
  */
  pack_length= (with_length ? size_of_rec_len : 0) +
               (prev_cache ? prev_cache->get_size_of_rec_offset() : 0) + 
               length;
  pack_length_with_blob_ptrs= pack_length + blobs*sizeof(uchar *);

  check_only_first_match= calc_check_only_first_match(join_tab);
}


/* 
  Allocate memory for a join buffer      

  SYNOPSIS
    alloc_buffer()

  DESCRIPTION
    The function allocates a lump of memory for the cache join buffer. The
    size of the allocated memory is 'buff_size' bytes. 
  
  RETURN
    0 - if the memory has been successfully allocated
    1 - otherwise
*/

int JOIN_CACHE::alloc_buffer()
{
  buff= (uchar*) my_malloc(buff_size, MYF(0));
  return buff == NULL;
}    	
  

/* 
  Initialize a BNL cache       

  SYNOPSIS
    init()

  DESCRIPTION
    The function initializes the cache structure. It supposed to be called
    right after a constructor for the JOIN_CACHE_BNL.
    The function allocates memory for the join buffer and for descriptors of
    the record fields stored in the buffer.

  NOTES
    The code of this function should have been included into the constructor
    code itself. However the new operator for the class JOIN_CACHE_BNL would
    never fail while memory allocation for the join buffer is not absolutely
    unlikely to fail. That's why this memory allocation has to be placed in a
    separate function that is called in a couple with a cache constructor.
    It is quite natural to put almost all other constructor actions into
    this function.     
  
  RETURN
    0   initialization with buffer allocations has been succeeded
    1   otherwise
*/

int JOIN_CACHE_BNL::init()
{
  DBUG_ENTER("JOIN_CACHE::init");

  calc_record_fields();

  if (alloc_fields(0))
    DBUG_RETURN(1);

  create_flag_fields();
  
  create_remaining_fields(TRUE);

  set_constants();

  if (alloc_buffer())
    DBUG_RETURN(1); 
  
  reset(TRUE); 

  DBUG_RETURN(0);
}


/* 
  Initialize a BKA cache       

  SYNOPSIS
    init()

  DESCRIPTION
    The function initializes the cache structure. It supposed to be called
    right after a constructor for the JOIN_CACHE_BKA.
    The function allocates memory for the join buffer and for descriptors of
    the record fields stored in the buffer.

  NOTES
    The code of this function should have been included into the constructor
    code itself. However the new operator for the class JOIN_CACHE_BKA would
    never fail while memory allocation for the join buffer is not absolutely
    unlikely to fail. That's why this memory allocation has to be placed in a
    separate function that is called in a couple with a cache constructor.
    It is quite natural to put almost all other constructor actions into
    this function.     
  
  RETURN
    0   initialization with buffer allocations has been succeeded
    1   otherwise
*/

int JOIN_CACHE_BKA::init()
{
  JOIN_TAB *tab;
  JOIN_CACHE *cache;
  local_key_arg_fields= 0;
  external_key_arg_fields= 0;
  DBUG_ENTER("JOIN_CACHE_BKA::init");

  calc_record_fields();

  /* Mark all fields that can be used as arguments for this key access */
  TABLE_REF *ref= &join_tab->ref;
  cache= this;
  do
  {
    /* 
      Traverse the ref expressions and find the occurrences of fields in them for
      each table 'tab' whose fields are to be stored in the 'cache' join buffer.
      Mark these fields in the bitmap tab->table->tmp_set.
      For these fields count the number of them stored in this cache and the
      total number of them stored in the previous caches. Save the result
      of the counting 'in local_key_arg_fields' and 'external_key_arg_fields'
      respectively.
    */ 
    for (tab= cache->join_tab-cache->tables; tab < cache->join_tab ; tab++)
    { 
      uint key_args;
      bitmap_clear_all(&tab->table->tmp_set);
      for (uint i= 0; i < ref->key_parts; i++)
      {
        Item *ref_item= ref->items[i]; 
        if (!(tab->table->map & ref_item->used_tables()))
	  continue;
	 ref_item->walk(&Item::add_field_to_set_processor, 1,
                        (uchar *) tab->table);
      }
      if ((key_args= bitmap_bits_set(&tab->table->tmp_set)))
      {
        if (cache == this)
          local_key_arg_fields+= key_args;
        else
          external_key_arg_fields+= key_args;
      }
    }
    cache= cache->prev_cache;
  } 
  while (cache);

  if (alloc_fields(external_key_arg_fields))
    DBUG_RETURN(1);

  create_flag_fields();
  
  /* 
    Save pointers to the cache fields in previous caches
    that  are used to build keys for this key access.
  */
  cache= this;
  uint ext_key_arg_cnt= external_key_arg_fields;
  CACHE_FIELD *copy;
  CACHE_FIELD **copy_ptr= blob_ptr;
  while (ext_key_arg_cnt)
  {
    cache= cache->prev_cache;
    for (tab= cache->join_tab-cache->tables; tab < cache->join_tab ; tab++)
    { 
      CACHE_FIELD *copy_end;
      MY_BITMAP *key_read_set= &tab->table->tmp_set;
      /* key_read_set contains the bitmap of tab's fields referenced by ref */ 
      if (bitmap_is_clear_all(key_read_set))
        continue;
      copy_end= cache->field_descr+cache->fields;
      for (copy= cache->field_descr+cache->flag_fields; copy < copy_end; copy++)
      {
        /*
          (1) - when we store rowids for DuplicateWeedout, they have
                copy->field==NULL
        */
        if (copy->field &&  // (1)
            copy->field->table == tab->table &&
            bitmap_is_set(key_read_set, copy->field->field_index))
        {
          *copy_ptr++= copy; 
          ext_key_arg_cnt--;
          if (!copy->referenced_field_no)
          {
            /* 
              Register the referenced field 'copy': 
              - set the offset number in copy->referenced_field_no,
              - adjust the value of the flag 'with_length',
              - adjust the values of 'pack_length' and 
                of 'pack_length_with_blob_ptrs'.
	    */
            copy->referenced_field_no= ++cache->referenced_fields;
            cache->with_length= TRUE;
	    cache->pack_length+= cache->get_size_of_fld_offset();
            cache->pack_length_with_blob_ptrs+= cache->get_size_of_fld_offset();
          }        
        }
      }
    } 
  }
  /* After this 'blob_ptr' shall not be be changed */ 
  blob_ptr= copy_ptr;
  
  /* Now create local fields that are used to build ref for this key access */
  copy= field_descr+flag_fields;
  for (tab= join_tab-tables; tab < join_tab ; tab++)
  {
    length+= add_table_data_fields_to_join_cache(tab, &tab->table->tmp_set,
                                                 &data_field_count, &copy,
                                                 &data_field_ptr_count, 
                                                 &copy_ptr);
  }

  use_emb_key= check_emb_key_usage();

  create_remaining_fields(FALSE);

  set_constants();

  if (alloc_buffer())
    DBUG_RETURN(1); 

  reset(TRUE);

  DBUG_RETURN(0);
}  


/* 
  Check the possibility to read the access keys directly from the join buffer       

  SYNOPSIS
    check_emb_key_usage()

  DESCRIPTION
    The function checks some conditions at which the key values can be read
    directly from the join buffer. This is possible when the key values can be
    composed by concatenation of the record fields stored in the join buffer.
    Sometimes when the access key is multi-component the function has to re-order
    the fields written into the join buffer to make keys embedded. If key 
    values for the key access are detected as embedded then 'use_emb_key'
    is set to TRUE.

  EXAMPLE
    Let table t2 has an index defined on the columns a,b . Let's assume also
    that the columns t2.a, t2.b as well as the columns t1.a, t1.b are all
    of the integer type. Then if the query
      SELECT COUNT(*) FROM t1, t2 WHERE t1.a=t2.a and t1.b=t2.b  
    is executed with a join cache in such a way that t1 is the driving
    table then the key values to access table t2 can be read directly
    from the join buffer.
  
  NOTES
    In some cases key values could be read directly from the join buffer but
    we still do not consider them embedded. In the future we'll expand the
    the class of keys which we identify as embedded.

  RETURN
    TRUE  - key values will be considered as embedded,
    FALSE - otherwise.
*/

bool JOIN_CACHE_BKA::check_emb_key_usage()
{
  uint i;
  Item *item; 
  KEY_PART_INFO *key_part;
  CACHE_FIELD *copy;
  CACHE_FIELD *copy_end;
  uint len= 0;
  TABLE *table= join_tab->table;
  TABLE_REF *ref= &join_tab->ref;
  KEY *keyinfo= table->key_info+ref->key;

  /* 
    If some of the key arguments are not from the local cache the key
    is not considered as embedded.
    TODO:
    Expand it to the case when ref->key_parts=1 and local_key_arg_fields=0.
  */  
  if (external_key_arg_fields != 0)
    return FALSE;
  /* 
    If the number of the local key arguments is not equal to the number
    of key parts the key value cannot be read directly from the join buffer.   
  */
  if (local_key_arg_fields != ref->key_parts)
    return FALSE;

  /* 
    A key is not considered embedded if one of the following is true:
    - one of its key parts is not equal to a field
    - it is a partial key
    - definition of the argument field does not coincide with the
      definition of the corresponding key component
    - some of the key components are nullable
  */  
  for (i=0; i < ref->key_parts; i++)
  {
    item= ref->items[i]->real_item();
    if (item->type() != Item::FIELD_ITEM)
      return FALSE;
    key_part= keyinfo->key_part+i;
    if (key_part->key_part_flag & HA_PART_KEY_SEG)
      return FALSE;
    if (!key_part->field->eq_def(((Item_field *) item)->field))
      return FALSE;
    if (key_part->field->maybe_null())
    {
      return FALSE;
      /*
        If this is changed so that embedded keys may contain nullable
        components, get_next_key() willhave to test ref->null_rejecting in the
        "embedded keys" case too.
      */
    }
  }
  
  copy= field_descr+flag_fields;
  copy_end= copy+local_key_arg_fields;
  for ( ; copy < copy_end; copy++)
  {
    /* 
      If some of the key arguments are of variable length the key
      is not considered as embedded.
    */
    if (copy->type != 0)
      return FALSE;
    /* 
      If some of the key arguments are bit fields whose bits are partially
      stored with null bits the key is not considered as embedded.
    */
    if (copy->field->type() == MYSQL_TYPE_BIT &&
	 ((Field_bit*) (copy->field))->bit_len)
      return FALSE;
    len+= copy->length;
  }

  emb_key_length= len;

  /* 
    Make sure that key fields follow the order of the corresponding
    key components these fields are equal to. For this the descriptors
    of the fields that comprise the key might be re-ordered.
  */
  for (i= 0; i < ref->key_parts; i++)
  {
    uint j;
    Item *item= ref->items[i]->real_item();
    Field *fld= ((Item_field *) item)->field;
    CACHE_FIELD *init_copy= field_descr+flag_fields+i; 
    for (j= i, copy= init_copy; i < local_key_arg_fields;  i++, copy++)
    {
      if (fld->eq(copy->field))
      {
        if (j != i)
        {
          CACHE_FIELD key_part_copy= *copy;
          *copy= *init_copy;
          *init_copy= key_part_copy;
        }
        break;
      }
    }
  }

  return TRUE;
}    


/* 
  Calculate the increment of the MRR buffer for a record write       

  SYNOPSIS
    aux_buffer_incr()

  DESCRIPTION
    This implementation of the virtual function aux_buffer_incr determines
    for how much the size of the MRR buffer should be increased when another
    record is added to the cache.   

  RETURN
    the increment of the size of the MRR buffer for the next record
*/

uint JOIN_CACHE_BKA::aux_buffer_incr()
{
  uint incr= 0;
  TABLE_REF *ref= &join_tab->ref;
  TABLE *tab= join_tab->table;
  uint rec_per_key= tab->key_info[ref->key].rec_per_key[ref->key_parts-1];
  set_if_bigger(rec_per_key, 1);
  if (records == 1)
    incr=  ref->key_length + tab->file->ref_length;
  incr+= tab->file->stats.mrr_length_per_rec * rec_per_key;
  return incr; 
}


/*
  Check if the record combination matches the index condition

  SYNOPSIS
    JOIN_CACHE_BKA::skip_index_tuple()
      rseq             Value returned by bka_range_seq_init()
      range_info       MRR range association data
    
  DESCRIPTION
    This function is invoked from MRR implementation to check if an index
    tuple matches the index condition. It is used in the case where the index
    condition actually depends on both columns of the used index and columns
    from previous tables.
    
    Accessing columns of the previous tables requires special handling with
    BKA. The idea of BKA is to collect record combinations in a buffer and 
    then do a batch of ref access lookups, i.e. by the time we're doing a
    lookup its previous-records-combination is not in prev_table->record[0]
    but somewhere in the join buffer.
    
    We need to get it from there back into prev_table(s)->record[0] before we
    can evaluate the index condition, and that's why we need this function
    instead of regular IndexConditionPushdown.

  NOTE
    Possible optimization:
    Before we unpack the record from a previous table
    check if this table is used in the condition.
    If so then unpack the record otherwise skip the unpacking.
    This should be done by a special virtual method
    get_partial_record_by_pos().

  RETURN
    0    The record combination satisfies the index condition
    1    Otherwise
*/

bool JOIN_CACHE_BKA::skip_index_tuple(range_seq_t rseq, char *range_info)
{
  DBUG_ENTER("JOIN_CACHE_BKA::skip_index_tuple");
  JOIN_CACHE_BKA *cache= (JOIN_CACHE_BKA *) rseq;
  cache->get_record_by_pos((uchar*)range_info);
  DBUG_RETURN(!join_tab->cache_idx_cond->val_int());
}


/*
  Check if the record combination matches the index condition

  SYNOPSIS
    bka_skip_index_tuple()
      rseq             Value returned by bka_range_seq_init()
      range_info       MRR range association data
    
  DESCRIPTION
    This is wrapper for JOIN_CACHE_BKA::skip_index_tuple method,
    see comments there.

  NOTE
    This function is used as a RANGE_SEQ_IF::skip_index_tuple callback.
 
  RETURN
    0    The record combination satisfies the index condition
    1    Otherwise
*/

static 
bool bka_skip_index_tuple(range_seq_t rseq, char *range_info)
{
  DBUG_ENTER("bka_skip_index_tuple");
  JOIN_CACHE_BKA *cache= (JOIN_CACHE_BKA *) rseq;
  DBUG_RETURN(cache->skip_index_tuple(rseq, range_info));
}


/* 
  Write record fields and their required offsets into the join cache buffer

  SYNOPSIS
    write_record_data()
      link        a reference to the associated info in the previous cache
      is_full OUT true if it has been decided that no more records will be
                  added to the join buffer

  DESCRIPTION
    This function put into the cache buffer the following info that it reads
    from the join record buffers or computes somehow:
    (1) the length of all fields written for the record (optional)
    (2) an offset to the associated info in the previous cache (if there is any)
        determined by the link parameter
    (3) all flag fields of the tables whose data field are put into the cache:
        - match flag (optional),
        - null bitmaps for all tables,
        - null row flags for all tables
    (4) values of all data fields including
        - full images of those fixed legth data fields that cannot have 
          trailing spaces
        - significant part of fixed length fields that can have trailing spaces
          with the prepanded length 
        - data of non-blob variable length fields with the prepanded data length  
        - blob data from blob fields with the prepanded data length
    (5) record offset values for the data fields that are referred to from 
        other caches
 
    The record is written at the current position stored in the field 'pos'.
    At the end of the function 'pos' points at the position right after the 
    written record data.
    The function increments the number of records in the cache that is stored
    in the 'records' field by 1. The function also modifies the values of
    'curr_rec_pos' and 'last_rec_pos' to point to the written record.
    The 'end_pos' cursor is modified accordingly.
    The 'last_rec_blob_data_is_in_rec_buff' is set on if the blob data 
    remains in the record buffers and not copied to the join buffer. It may
    happen only to the blob data from the last record added into the cache.
   
    
  RETURN
    length of the written record data
*/

uint JOIN_CACHE::write_record_data(uchar * link, bool *is_full)
{
  uint len;
  bool last_record;
  CACHE_FIELD *copy;
  CACHE_FIELD *copy_end;
  uchar *cp= pos;
  uchar *init_pos= cp;
  uchar *rec_len_ptr= 0;
 
  records++;  /* Increment the counter of records in the cache */

  len= pack_length;

  /* Make an adjustment for the size of the auxiliary buffer if there is any */
  uint incr= aux_buffer_incr();
  ulong rem= rem_space();
  aux_buff_size+= len+incr < rem ? incr : rem;

  /*
    For each blob to be put into cache save its length and a pointer
    to the value in the corresponding element of the blob_ptr array.
    Blobs with null values are skipped.
    Increment 'len' by the total length of all these blobs. 
  */    
  if (blobs)
  {
    CACHE_FIELD **copy_ptr= blob_ptr;
    CACHE_FIELD **copy_ptr_end= copy_ptr+blobs;
    for ( ; copy_ptr < copy_ptr_end; copy_ptr++)
    {
      Field_blob *blob_field= (Field_blob *) (*copy_ptr)->field;
      if (!blob_field->is_null())
      {
        uint blob_len= blob_field->get_length();
        (*copy_ptr)->blob_length= blob_len;
        len+= blob_len;
        blob_field->get_ptr(&(*copy_ptr)->str);
      }
    }
  }

  /*
    Check whether we won't be able to add any new record into the cache after
    this one because the cache will be full. Set last_record to TRUE if it's so.
    The assume that the cache will be full after the record has been written
    into it if either the remaining space of the cache is not big enough for the 
    record's blob values or if there is a chance that not all non-blob fields
    of the next record can be placed there.
    This function is called only in the case when there is enough space left in
    the cache to store at least non-blob parts of the current record.
  */
  last_record= (len+pack_length_with_blob_ptrs) > rem_space();
  
  /* 
    Save the position for the length of the record in the cache if it's needed.
    The length of the record will be inserted here when all fields of the record
    are put into the cache.  
  */
  if (with_length)
  {
    rec_len_ptr= cp;   
    cp+= size_of_rec_len;
  }

  /*
    Put a reference to the fields of the record that are stored in the previous
    cache if there is any. This reference is passed by the 'link' parameter.     
  */
  if (prev_cache)
  {
    cp+= prev_cache->get_size_of_rec_offset();
    prev_cache->store_rec_ref(cp, link);
  } 

  curr_rec_pos= cp;
  
  /* If the there is a match flag set its value to 0 */
  copy= field_descr;
  if (with_match_flag)
    *copy[0].str= 0;

  /* First put into the cache the values of all flag fields */
  copy_end= field_descr+flag_fields;
  for ( ; copy < copy_end; copy++)
  {
    memcpy(cp, copy->str, copy->length);
    cp+= copy->length;
  } 
  
  /* Now put the values of the remaining fields as soon as they are not nulls */ 
  copy_end= field_descr+fields;
  for ( ; copy < copy_end; copy++)
  {
    Field *field= copy->field;
    if (field && field->maybe_null() && field->is_null())
    {
      /* Do not copy a field if its value is null */
      if (copy->referenced_field_no)
        copy->offset= 0;
      continue;              
    }
    /* Save the offset of the field to put it later at the end of the record */ 
    if (copy->referenced_field_no)
      copy->offset= cp-curr_rec_pos;

    if (copy->type == CACHE_BLOB)
    {
      Field_blob *blob_field= (Field_blob *) copy->field;
      if (last_record)
      {
        last_rec_blob_data_is_in_rec_buff= 1;
        /* Put down the length of the blob and the pointer to the data */  
	blob_field->get_image(cp, copy->length+sizeof(char*),
                              blob_field->charset());
	cp+= copy->length+sizeof(char*);
      }
      else
      {
        /* First put down the length of the blob and then copy the data */ 
	blob_field->get_image(cp, copy->length, 
			      blob_field->charset());
	memcpy(cp+copy->length, copy->str, copy->blob_length);               
	cp+= copy->length+copy->blob_length;
      }
    }
    else
    {
      if (copy->get_rowid)
      {
        /* SemiJoinDuplicateElimination: get the rowid into table->ref */
        copy->get_rowid->file->position(copy->get_rowid->record[0]);
      }

      switch (copy->type) {
      case CACHE_VARSTR1:
        /* Copy the significant part of the short varstring field */ 
        len= (uint) copy->str[0] + 1;
        memcpy(cp, copy->str, len);
        cp+= len;
        break;
      case CACHE_VARSTR2:
        /* Copy the significant part of the long varstring field */
        len= uint2korr(copy->str) + 2;
        memcpy(cp, copy->str, len);
        cp+= len;
        break;
      case CACHE_STRIPPED:
      {
        /* 
          Put down the field value stripping all trailing spaces off.
          After this insert the length of the written sequence of bytes.
        */ 
	uchar *str, *end;
	for (str= copy->str, end= str+copy->length;
	     end > str && end[-1] == ' ';
	     end--) ;
	len=(uint) (end-str);
        int2store(cp, len);
	memcpy(cp+2, str, len);
	cp+= len+2;
        break;
      }
      default:      
        /* Copy the entire image of the field from the record buffer */
	memcpy(cp, copy->str, copy->length);
	cp+= copy->length;
      }
    }
  }
  
  /* Add the offsets of the fields that are referenced from other caches */ 
  if (referenced_fields)
  {
    uint cnt= 0;
    for (copy= field_descr+flag_fields; copy < copy_end ; copy++)
    {
      if (copy->referenced_field_no)
      {
        store_fld_offset(cp+size_of_fld_ofs*(copy->referenced_field_no-1),
                         copy->offset);
        cnt++;
      }
    }
    cp+= size_of_fld_ofs*cnt;
  }

  if (rec_len_ptr)
    store_rec_length(rec_len_ptr, (ulong) (cp-rec_len_ptr-size_of_rec_len));
  last_rec_pos= curr_rec_pos; 
  end_pos= pos= cp;
  *is_full= last_record;
  return (uint) (cp-init_pos);
}


/* 
  Reset the join buffer for reading/writing: default implementation

  SYNOPSIS
    reset()
      for_writing  if it's TRUE the function reset the buffer for writing

  DESCRIPTION
    This default implementation of the virtual function reset() resets 
    the join buffer for reading or writing.
    If the buffer is reset for reading only the 'pos' value is reset
    to point to the very beginning of the join buffer. If the buffer is
    reset for writing additionally: 
    - the counter of the records in the buffer is set to 0,
    - the the value of 'last_rec_pos' gets pointing at the position just
      before the buffer, 
    - 'end_pos' is set to point to the beginning of the join buffer,
    - the size of the auxiliary buffer is reset to 0,
    - the flag 'last_rec_blob_data_is_in_rec_buff' is set to 0.
    
  RETURN
    none
*/

void JOIN_CACHE::reset(bool for_writing)
{
  pos= buff;
  curr_rec_link= 0;
  if (for_writing)
  {
    records= 0;
    last_rec_pos= buff;
    aux_buff_size= 0;
    end_pos= pos;
    last_rec_blob_data_is_in_rec_buff= 0;
  }
}

/* 
  Add a record into the join buffer: the default implementation

  SYNOPSIS
    put_record()

  DESCRIPTION
    This default implementation of the virtual function put_record writes
    the next matching record into the join buffer.
    It also links the record having been written into the join buffer with
    the matched record in the previous cache if there is any.
    The implementation assumes that the function get_curr_link() 
    will return exactly the pointer to this matched record.

  RETURN
    TRUE    if it has been decided that it should be the last record
            in the join buffer,
    FALSE   otherwise
*/

bool JOIN_CACHE::put_record()
{
  bool is_full;
  uchar *link= 0;
  if (prev_cache)
    link= prev_cache->get_curr_rec_link();
  write_record_data(link, &is_full);
  return is_full;
}
  

/* 
  Read the next record from the join buffer: the default implementation

  SYNOPSIS
    get_record()

  DESCRIPTION
    This default implementation of the virtual function get_record
    reads fields of the next record from the join buffer of this cache.
    The function also reads all other fields associated with this record
    from the the join buffers of the previous caches. The fields are read
    into the corresponding record buffers.
    It is supposed that 'pos' points to the position in the buffer 
    right after the previous record when the function is called.
    When the function returns the 'pos' values is updated to point
    to the position after the read record.
    The value of 'curr_rec_pos' is also updated by the function to
    point to the beginning of the first field of the record in the
    join buffer.    

  RETURN
    TRUE  - there are no more records to read from the join buffer
    FALSE - otherwise
*/

bool JOIN_CACHE::get_record()
{ 
  bool res;
  uchar *prev_rec_ptr= 0;
  if (with_length)
    pos+= size_of_rec_len;
  if (prev_cache)
  {
    pos+= prev_cache->get_size_of_rec_offset();
    prev_rec_ptr= prev_cache->get_rec_ref(pos);
  }
  curr_rec_pos= pos;
  res= (read_all_record_fields() == -1);
  if (!res) 
  { // There are more records to read
    pos+= referenced_fields*size_of_fld_ofs;
    if (prev_cache)
      prev_cache->get_record_by_pos(prev_rec_ptr);
  } 
  return res; 
}


/* 
  Read a positioned record from the join buffer: the default implementation

  SYNOPSIS
    get_record_by_pos()
      rec_ptr  position of the first field of the record in the join buffer

  DESCRIPTION
    This default implementation of the virtual function get_record_pos
    reads the fields of the record positioned at 'rec_ptr' from the join buffer.
    The function also reads all other fields associated with this record 
    from the the join buffers of the previous caches. The fields are read
    into the corresponding record buffers.

  RETURN
    none
*/

void JOIN_CACHE::get_record_by_pos(uchar *rec_ptr)
{
  uchar *save_pos= pos;
  pos= rec_ptr;
  read_all_record_fields();
  pos= save_pos;
  if (prev_cache)
  {
    uchar *prev_rec_ptr= prev_cache->get_rec_ref(rec_ptr);
    prev_cache->get_record_by_pos(prev_rec_ptr);
  }
}


/* 
  Test the match flag from the referenced record: the default implementation

  SYNOPSIS
    get_match_flag_by_pos()
      rec_ptr  position of the first field of the record in the join buffer

  DESCRIPTION
    This default implementation of the virtual function get_match_flag_by_pos
    test the match flag for the record pointed by the reference at the position
    rec_ptr. If the match flag in placed one of the previous buffers the function
    first reaches the linked record fields in this buffer.

  RETURN
    TRUE    if the match flag is set on
    FALSE   otherwise
*/

bool JOIN_CACHE::get_match_flag_by_pos(uchar *rec_ptr)
{
  if (with_match_flag)
    return test(*rec_ptr);
  if (prev_cache)
  {
    uchar *prev_rec_ptr= prev_cache->get_rec_ref(rec_ptr);
    return prev_cache->get_match_flag_by_pos(prev_rec_ptr);
  } 
  DBUG_ASSERT(1);
  return FALSE;
}


/* 
  Read all flag and data fields of a record from the join buffer

  SYNOPSIS
    read_all_record_fields()

  DESCRIPTION
    The function reads all flag and data fields of a record from the join
    buffer into the corresponding record buffers.
    The fields are read starting from the position 'pos' which is
    supposed to point to the beginning og the first record field.
    The function increments the value of 'pos' by the length of the
    read data. 

  RETURN
    (-1) - if there are no more records in the join buffer
    length of the data read from the join buffer - otherwise
*/

int JOIN_CACHE::read_all_record_fields()
{
  uchar *init_pos= pos;
  
  if (pos > last_rec_pos || !records)
    return -1;

  /* First match flag, read null bitmaps and null_row flag for each table */
  read_flag_fields();
 
  /* Now read the remaining table fields if needed */
  CACHE_FIELD *copy= field_descr+flag_fields;
  CACHE_FIELD *copy_end= field_descr+fields;
  bool blob_in_rec_buff= blob_data_is_in_rec_buff(init_pos);
  for ( ; copy < copy_end; copy++)
    read_record_field(copy, blob_in_rec_buff);

  return (uint) (pos-init_pos);
}


/* 
  Read all flag fields of a record from the join buffer

  SYNOPSIS
    read_flag_fields()

  DESCRIPTION
    The function reads all flag fields of a record from the join
    buffer into the corresponding record buffers.
    The fields are read starting from the position 'pos'.
    The function increments the value of 'pos' by the length of the
    read data. 

  RETURN
    length of the data read from the join buffer
*/

uint JOIN_CACHE::read_flag_fields()
{
  uchar *init_pos= pos;
  CACHE_FIELD *copy= field_descr;
  CACHE_FIELD *copy_end= copy+flag_fields;
  for ( ; copy < copy_end; copy++)
  {
    memcpy(copy->str, pos, copy->length);
    pos+= copy->length;
  }
  return (pos-init_pos);
}


/* 
  Read a data record field from the join buffer

  SYNOPSIS
    read_record_field()
      copy             the descriptor of the data field to be read
      blob_in_rec_buff indicates whether this is the field from the record
                       whose blob data are in record buffers

  DESCRIPTION
    The function reads the data field specified by the parameter copy
    from the join buffer into the corresponding record buffer. 
    The field is read starting from the position 'pos'.
    The data of blob values is not copied from the join buffer.
    The function increments the value of 'pos' by the length of the
    read data. 

  RETURN
    length of the data read from the join buffer
*/

uint JOIN_CACHE::read_record_field(CACHE_FIELD *copy, bool blob_in_rec_buff)
{
  uint len;
  /* Do not copy the field if its value is null */ 
  if (copy->field && copy->field->maybe_null() && copy->field->is_null())
    return 0;           
  if (copy->type == CACHE_BLOB)
  {
    Field_blob *blob_field= (Field_blob *) copy->field;
    /* 
      Copy the length and the pointer to data but not the blob data 
      itself to the record buffer
    */ 
    if (blob_in_rec_buff)
    {
      blob_field->set_image(pos, copy->length+sizeof(char*),
			    blob_field->charset());
      len= copy->length+sizeof(char*);
    }
    else
    {
      blob_field->set_ptr(pos, pos+copy->length);
      len= copy->length+blob_field->get_length();
    }
  }
  else
  {
    switch (copy->type) {
    case CACHE_VARSTR1:
      /* Copy the significant part of the short varstring field */
      len= (uint) pos[0] + 1;
      memcpy(copy->str, pos, len);
      break;
    case CACHE_VARSTR2:
      /* Copy the significant part of the long varstring field */
      len= uint2korr(pos) + 2;
      memcpy(copy->str, pos, len);
      break;
    case CACHE_STRIPPED:
      /* Pad the value by spaces that has been stripped off */
      len= uint2korr(pos);
      memcpy(copy->str, pos+2, len);
      memset(copy->str+len, ' ', copy->length-len);
      len+= 2;
      break;
    default:
      /* Copy the entire image of the field from the record buffer */
      len= copy->length;
      memcpy(copy->str, pos, len);
    }
  }
  pos+= len;
  return len;
}


/* 
  Read a referenced field from the join buffer

  SYNOPSIS
    read_referenced_field()
      copy         pointer to the descriptor of the referenced field
      rec_ptr      pointer to the record that may contain this field
      len  IN/OUT  total length of the record fields 

  DESCRIPTION
    The function checks whether copy points to a data field descriptor
    for this cache object. If it does not then the function returns
    FALSE. Otherwise the function reads the field of the record in
    the join buffer pointed by 'rec_ptr' into the corresponding record
    buffer and returns TRUE.
    If the value of *len is 0 then the function sets it to the total
    length of the record fields including possible trailing offset
    values. Otherwise *len is supposed to provide this value that
    has been obtained earlier.  

  RETURN
    TRUE   'copy' points to a data descriptor of this join cache
    FALSE  otherwise
*/

bool JOIN_CACHE::read_referenced_field(CACHE_FIELD *copy,
                                       uchar *rec_ptr, 
                                       uint *len)
{
  uchar *ptr;
  uint offset;
  if (copy < field_descr || copy >= field_descr+fields)
    return FALSE;
  if (!*len)
  {
    /* Get the total length of the record fields */ 
    uchar *len_ptr= rec_ptr;
    if (prev_cache)
      len_ptr-= prev_cache->get_size_of_rec_offset();
    *len= get_rec_length(len_ptr-size_of_rec_len);
  }
  
  ptr= rec_ptr-(prev_cache ? prev_cache->get_size_of_rec_offset() : 0);  
  offset= get_fld_offset(ptr+ *len - 
                         size_of_fld_ofs*
                         (referenced_fields+1-copy->referenced_field_no));  
  bool is_null= FALSE;
  if (offset == 0 && flag_fields)
    is_null= TRUE;
  if (is_null)
    copy->field->set_null();
  else
  {
    uchar *save_pos= pos;
    copy->field->set_notnull(); 
    pos= rec_ptr+offset;
    read_record_field(copy, blob_data_is_in_rec_buff(rec_ptr));
    pos= save_pos;
  }
  return TRUE;
}
   

/* 
  Skip record from join buffer if its match flag is on: default implementation

  SYNOPSIS
    skip_record_if_match()

  DESCRIPTION
    This default implementation of the virtual function skip_record_if_match
    skips the next record from the join buffer if its  match flag is set on.
    If the record is skipped the value of 'pos' is set to points to the position
    right after the record.

  RETURN
    TRUE  - the match flag is on and the record has been skipped
    FALSE - the match flag is off 
*/

bool JOIN_CACHE::skip_record_if_match()
{
  DBUG_ASSERT(with_match_flag && with_length);
  uint offset= size_of_rec_len;
  if (prev_cache)
    offset+= prev_cache->get_size_of_rec_offset();
  /* Check whether the match flag is on */
  if (test(*(pos+offset)))
  {
    pos+= size_of_rec_len + get_rec_length(pos);
    return TRUE;
  }
  return FALSE;
}      


/* 
  Restore the fields of the last record from the join buffer
 
  SYNOPSIS
    restore_last_record()

  DESCRIPTION
    This function restore the values of the fields of the last record put
    into join buffer in record buffers. The values most probably have been
    overwritten by the field values from other records when they were read
    from the join buffer into the record buffer in order to check pushdown
    predicates.

  RETURN
    none
*/

void JOIN_CACHE::restore_last_record()
{
  if (records)
    get_record_by_pos(last_rec_pos);
}


/*
  Join records from the join buffer with records from the next join table    

  SYNOPSIS
    join_records()
      skip_last    do not find matches for the last record from the buffer

  DESCRIPTION
    The functions extends all records from the join buffer by the matched
    records from join_tab. In the case of outer join operation it also
    adds null complementing extensions for the records from the join buffer
    that have no match. 
    No extensions are generated for the last record from the buffer if
    skip_last is true.  

  NOTES
    The function must make sure that if linked join buffers are used then
    a join buffer cannot be refilled again until all extensions in the
    buffers chained to this one are generated.
    Currently an outer join operation with several inner tables always uses
    at least two linked buffers with the match join flags placed in the
    first buffer. Any record composed of rows of the inner tables that
    matches a record in this buffer must refer to the position of the
    corresponding match flag.

  IMPLEMENTATION
    When generating extensions for outer tables of an outer join operation
    first we generate all extensions for those records from the join buffer
    that have matches, after which null complementing extension for all
    unmatched records from the join buffer are generated.  
      
  RETURN
    return one of enum_nested_loop_state, except NESTED_LOOP_NO_MORE_ROWS.
*/ 

enum_nested_loop_state JOIN_CACHE::join_records(bool skip_last)
{
  JOIN_TAB *tab;
  enum_nested_loop_state rc= NESTED_LOOP_OK;
  bool outer_join_first_inner= join_tab->is_first_inner_for_outer_join();
  DBUG_ENTER("JOIN_CACHE::join_records");
  if (outer_join_first_inner && !join_tab->first_unmatched)
    join_tab->not_null_compl= TRUE;   

  if (!join_tab->first_unmatched)
  {
    /* Find all records from join_tab that match records from join buffer */
    rc= join_matching_records(skip_last);   
    if (rc != NESTED_LOOP_OK && rc != NESTED_LOOP_NO_MORE_ROWS)
      goto finish;
    if (outer_join_first_inner)
    {
      if (next_cache)
      {
        /* 
          Ensure that all matches for outer records from join buffer are to be
          found. Now we ensure that all full records are found for records from
          join buffer. Generally this is an overkill.
          TODO: Ensure that only matches of the inner table records have to be
          found for the records from join buffer.
	*/ 
        rc= next_cache->join_records(skip_last);
        if (rc != NESTED_LOOP_OK && rc != NESTED_LOOP_NO_MORE_ROWS)
          goto finish;
      }
      join_tab->not_null_compl= FALSE;
      /* Prepare for generation of null complementing extensions */
      for (tab= join_tab->first_inner; tab <= join_tab->last_inner; tab++)
        tab->first_unmatched= join_tab->first_inner;
    }
  }
  if (join_tab->first_unmatched)
  {
    if (is_key_access())
      restore_last_record();

    /* 
      Generate all null complementing extensions for the records from
      join buffer that don't have any matching rows from the inner tables.
    */
    reset(FALSE);
    rc= join_null_complements(skip_last);   
    if (rc != NESTED_LOOP_OK && rc != NESTED_LOOP_NO_MORE_ROWS)
      goto finish;
  }
  if(next_cache)
  {
    /* 
      When using linked caches we must ensure the records in the next caches
      that refer to the records in the join buffer are fully extended.
      Otherwise we could have references to the records that have been
      already erased from the join buffer and replaced for new records. 
    */ 
    rc= next_cache->join_records(skip_last);
    if (rc != NESTED_LOOP_OK && rc != NESTED_LOOP_NO_MORE_ROWS)
      goto finish;
  }
  if (outer_join_first_inner)
  {
    /* 
      All null complemented rows have been already generated for all
      outer records from join buffer. Restore the state of the
      first_unmatched values to 0 to avoid another null complementing.
    */
    for (tab= join_tab->first_inner; tab <= join_tab->last_inner; tab++)
      tab->first_unmatched= 0;
  } 
 
  if (skip_last)
  {
    DBUG_ASSERT(!is_key_access());
    /*
       Restore the last record from the join buffer to generate
       all extentions for it.
    */
    get_record();		               
  }

finish:
  restore_last_record();
  reset(TRUE);
  DBUG_RETURN(rc);
}


/*
  Using BNL find matches from the next table for records from the join buffer   

  SYNOPSIS
    join_matching_records()
      skip_last    do not look for matches for the last partial join record 

  DESCRIPTION
    The function retrieves all rows of the join_tab table and check whether
    they match partial join records from the join buffer. If a match is found
    the function will call the sub_select function trying to look for matches
    for the remaining join operations.
    This function currently is called only from the function join_records.    
    If the value of skip_last is true the function writes the partial join
    record from the record buffer into the join buffer to save its value for
    the future processing in the caller function.

  NOTES
    The function produces all matching extensions for the records in the 
    join buffer following the path of the Blocked Nested Loops algorithm. 
    When an outer join operation is performed all unmatched records from
    the join buffer must be extended by null values. The function 
    'join_null_complements' serves this purpose.  
      
  RETURN
    return one of enum_nested_loop_state.
*/ 

enum_nested_loop_state JOIN_CACHE_BNL::join_matching_records(bool skip_last)
{
  uint cnt;
  int error;
  READ_RECORD *info;
  enum_nested_loop_state rc= NESTED_LOOP_OK;
  SQL_SELECT *select= join_tab->cache_select;

  join_tab->table->null_row= 0;

  /* Return at once if there are no records in the join buffer */
  if (!records)     
    return NESTED_LOOP_OK;   
 
  /* 
    When joining we read records from the join buffer back into record buffers.
    If matches for the last partial join record are found through a call to
    the sub_select function then this partial join record must be saved in the
    join buffer in order to be restored just before the sub_select call.
  */             
  if (skip_last)     
    put_record();     
 
  if (join_tab->use_quick == QS_DYNAMIC_RANGE && join_tab->select->quick)
    /* A dynamic range access was used last. Clean up after it */
    join_tab->select->set_quick(NULL);

  /* Materialize table prior reading it */
  if (join_tab->materialize_table &&
      !join_tab->table->pos_in_table_list->materialized &&
      (error= (*join_tab->materialize_table)(join_tab)))
    goto finish;

  /* Start retrieving all records of the joined table */
<<<<<<< HEAD
  if ((error= (*join_tab->read_first_record)(join_tab)))
  {
    rc= error < 0 ? NESTED_LOOP_NO_MORE_ROWS: NESTED_LOOP_ERROR;
    goto finish;
  }
=======
  if ((error= join_init_read_record(join_tab))) 
    return error < 0 ? NESTED_LOOP_NO_MORE_ROWS: NESTED_LOOP_ERROR;
>>>>>>> eeb442df

  info= &join_tab->read_record;
  do
  {
    if (join_tab->keep_current_rowid)
      join_tab->table->file->position(join_tab->table->record[0]);

    if (join->thd->killed)
    {
      /* The user has aborted the execution of the query */
      join->thd->send_kill_message();
      return NESTED_LOOP_KILLED;
    }
    
    /* 
      Do not look for matches if the last read record of the joined table
      does not meet the conditions that have been pushed to this table
    */
    if (rc == NESTED_LOOP_OK)
    {
      bool skip_record;
      bool consider_record= (!select || 
                             (!select->skip_record(join->thd, &skip_record) &&
                              !skip_record));
      if (select && join->thd->is_error())
        return NESTED_LOOP_ERROR;
      if (consider_record)
      {
        /* Prepare to read records from the join buffer */
        reset(FALSE);

        /* Read each record from the join buffer and look for matches */
        for (cnt= records - test(skip_last) ; cnt; cnt--)
        { 
          /* 
            If only the first match is needed and it has been already found for
            the next record read from the join buffer then the record is skipped.
          */
          if (!check_only_first_match || !skip_record_if_match())
          {
            get_record();
            rc= generate_full_extensions(get_curr_rec());
            if (rc != NESTED_LOOP_OK && rc != NESTED_LOOP_NO_MORE_ROWS)
              return rc;
          }
        }
      }
    }
  } while (!(error= info->read_record(info)));

  if (error > 0)				// Fatal error
    rc= NESTED_LOOP_ERROR; 
  return rc;
}

     
/*
  Set match flag for a record in join buffer if it has not been set yet    

  SYNOPSIS
    set_match_flag_if_none()
      first_inner     the join table to which this flag is attached to
      rec_ptr         pointer to the record in the join buffer 

  DESCRIPTION
    If the records of the table are accumulated in a join buffer the function
    sets the match flag for the record in the buffer that is referred to by
    the record from this cache positioned at 'rec_ptr'. 
    The function also sets the match flag 'found' of the table first inner
    if it has not been set before. 

  NOTES
    The function assumes that the match flag for any record in any cache
    is placed in the first byte occupied by the record fields. 

  RETURN
    TRUE   the match flag is set by this call for the first time
    FALSE  the match flag has been set before this call
*/ 

bool JOIN_CACHE::set_match_flag_if_none(JOIN_TAB *first_inner,
                                        uchar *rec_ptr)
{
  if (!first_inner->cache)
  {
    /* 
      Records of the first inner table to which the flag is attached to
      are not accumulated in a join buffer.
    */
    if (first_inner->found)
      return FALSE;
    else
    {
      first_inner->found= 1;
      return TRUE;
    }
  }
  JOIN_CACHE *cache= this;
  while (cache->join_tab != first_inner)
  {
    cache= cache->prev_cache;
    DBUG_ASSERT(cache);
    rec_ptr= cache->get_rec_ref(rec_ptr);
  } 
  if (rec_ptr[0] == 0)
  {
    rec_ptr[0]= 1;
    first_inner->found= 1;
    return TRUE;  
  }
  return FALSE;
}


/*
  Generate all full extensions for a partial join record in the buffer    

  SYNOPSIS
    generate_full_extensions()
      rec_ptr     pointer to the record from join buffer to generate extensions 

  DESCRIPTION
    The function first checks whether the current record of 'join_tab' matches
    the partial join record from join buffer located at 'rec_ptr'. If it is the
    case the function calls the join_tab->next_select method to generate
    all full extension for this partial join match.
      
  RETURN
    return one of enum_nested_loop_state.
*/ 

enum_nested_loop_state JOIN_CACHE::generate_full_extensions(uchar *rec_ptr)
{
  enum_nested_loop_state rc= NESTED_LOOP_OK;
  
  /*
    Check whether the extended partial join record meets
    the pushdown conditions. 
  */
  if (check_match(rec_ptr))
  {    
    int res= 0;
    if (!join_tab->check_weed_out_table || 
        !(res= do_sj_dups_weedout(join->thd, join_tab->check_weed_out_table)))
    {
      set_curr_rec_link(rec_ptr);
      rc= (join_tab->next_select)(join, join_tab+1, 0);
      if (rc != NESTED_LOOP_OK && rc != NESTED_LOOP_NO_MORE_ROWS)
      {
        reset(TRUE);
        return rc;
      }
    }
    if (res == -1)
    {
      rc= NESTED_LOOP_ERROR;
      return rc;
    }
  }
  return rc;
}


/*
  Check matching to a partial join record from the join buffer    

  SYNOPSIS
    check_match()
      rec_ptr     pointer to the record from join buffer to check matching to 

  DESCRIPTION
    The function checks whether the current record of 'join_tab' matches
    the partial join record from join buffer located at 'rec_ptr'. If this is
    the case and 'join_tab' is the last inner table of a semi-join or an outer
    join the function turns on the match flag for the 'rec_ptr' record unless
    it has been already set.

  NOTES
    Setting the match flag on can trigger re-evaluation of pushdown conditions
    for the record when join_tab is the last inner table of an outer join.
      
  RETURN
    TRUE   there is a match
    FALSE  there is no match
*/ 

bool JOIN_CACHE::check_match(uchar *rec_ptr)
{
  bool skip_record;
  /* Check whether pushdown conditions are satisfied */
  if (join_tab->select &&
      (join_tab->select->skip_record(join->thd, &skip_record) || skip_record))
    return FALSE;

  if (!((join_tab->first_inner &&
         join_tab->first_inner->last_inner == join_tab) ||
        (join_tab->last_sj_inner_tab == join_tab &&
         join_tab->get_sj_strategy() == SJ_OPT_FIRST_MATCH)))
    return TRUE; // not the last inner table

  /* 
     This is the last inner table of an outer join,
     and maybe of other embedding outer joins, or
     this is the last inner table of a semi-join.
  */
  JOIN_TAB *first_inner= join_tab->first_inner ?
    join_tab->first_inner :
    ((join_tab->get_sj_strategy() == SJ_OPT_FIRST_MATCH) ?
     join_tab->first_sj_inner_tab : NULL);

  do
  {
    set_match_flag_if_none(first_inner, rec_ptr);
    if (calc_check_only_first_match(first_inner) &&
        !join_tab->first_inner)
      return TRUE;
    /* 
      This is the first match for the outer table row.
      The function set_match_flag_if_none has turned the flag
      first_inner->found on. The pushdown predicates for
      inner tables must be re-evaluated with this flag on.
      Note that, if first_inner is the first inner table 
      of a semi-join, but is not an inner table of an outer join
      such that 'not exists' optimization can  be applied to it, 
      the re-evaluation of the pushdown predicates is not needed.
    */      
    for (JOIN_TAB *tab= first_inner; tab <= join_tab; tab++)
    {
      if (tab->select &&
          (tab->select->skip_record(join->thd, &skip_record) || skip_record))
        return FALSE;
    }
  }
  while ((first_inner= first_inner->first_upper) &&
         first_inner->last_inner == join_tab);
  
  return TRUE;
} 


/*
  Add null complements for unmatched outer records from join buffer    

  SYNOPSIS
    join_null_complements()
      skip_last    do not add null complements for the last record 

  DESCRIPTION
    This function is called only for inner tables of outer joins.
    The function retrieves all rows from the join buffer and adds null
    complements for those of them that do not have matches for outer
    table records.
    If the 'join_tab' is the last inner table of the embedding outer 
    join and the null complemented record satisfies the outer join
    condition then the the corresponding match flag is turned on
    unless it has been set earlier. This setting may trigger
    re-evaluation of pushdown conditions for the record. 

  NOTES
    The same implementation of the virtual method join_null_complements
    is used for JOIN_CACHE_BNL and JOIN_CACHE_BKA.
      
  RETURN
    return one of enum_nested_loop_state.
*/ 

enum_nested_loop_state JOIN_CACHE::join_null_complements(bool skip_last)
{
  uint cnt; 
  enum_nested_loop_state rc= NESTED_LOOP_OK;
  bool is_first_inner= join_tab == join_tab->first_unmatched;
  DBUG_ENTER("JOIN_CACHE::join_null_complements");

  /* Return at once if there are no records in the join buffer */
  if (!records)
    DBUG_RETURN(NESTED_LOOP_OK);
  
  cnt= records - (is_key_access() ? 0 : test(skip_last));

  /* This function may be called only for inner tables of outer joins */ 
  DBUG_ASSERT(join_tab->first_inner);

  for ( ; cnt; cnt--)
  {
    if (join->thd->killed)
    {
      /* The user has aborted the execution of the query */
      join->thd->send_kill_message();
      rc= NESTED_LOOP_KILLED;
      goto finish;
    }
    /* Just skip the whole record if a match for it has been already found */
    if (!is_first_inner || !skip_record_if_match())
    {
      get_record();
      /* The outer row is complemented by nulls for each inner table */
      restore_record(join_tab->table, s->default_values);
      mark_as_null_row(join_tab->table);  
      rc= generate_full_extensions(get_curr_rec());
      if (rc != NESTED_LOOP_OK && rc != NESTED_LOOP_NO_MORE_ROWS)
        goto finish;
    }
  }

finish:
  DBUG_RETURN(rc);
}


/*
  Initialize retrieval of range sequence for BKA algorithm
    
  SYNOPSIS
    bka_range_seq_init()
     init_params   pointer to the BKA join cache object
     n_ranges      the number of ranges obtained 
     flags         combination of HA_MRR_SINGLE_POINT, HA_MRR_FIXED_KEY

  DESCRIPTION
    The function interprets init_param as a pointer to a JOIN_CACHE_BKA
    object. The function prepares for an iteration over the join keys
    built for all records from the cache join buffer.

  NOTE
    This function are used only as a callback function.    

  RETURN
    init_param value that is to be used as a parameter of bka_range_seq_next()
*/    

static 
range_seq_t bka_range_seq_init(void *init_param, uint n_ranges, uint flags)
{
  DBUG_ENTER("bka_range_seq_init");
  JOIN_CACHE_BKA *cache= (JOIN_CACHE_BKA *) init_param;
  cache->reset(0);
  DBUG_RETURN((range_seq_t) init_param);
}


/*
  Get the key over the next record from the join buffer used by BKA  
    
  SYNOPSIS
    bka_range_seq_next()
      seq    the value returned by  bka_range_seq_init
      range  OUT reference to the next range
  
  DESCRIPTION
    The function interprets seq as a pointer to a JOIN_CACHE_BKA
    object. The function returns a pointer to the range descriptor
    for the key built over the next record from the join buffer.

  NOTE
    This function are used only as a callback function.
   
  RETURN
    0   ok, the range structure filled with info about the next key
    1   no more ranges
*/    

static 
uint bka_range_seq_next(range_seq_t rseq, KEY_MULTI_RANGE *range)
{
  DBUG_ENTER("bka_range_seq_next");
  JOIN_CACHE_BKA *cache= (JOIN_CACHE_BKA *) rseq;
  TABLE_REF *ref= &cache->join_tab->ref;
  key_range *start_key= &range->start_key;
  if ((start_key->length= cache->get_next_key((uchar **) &start_key->key)))
  {
    start_key->keypart_map= (1 << ref->key_parts) - 1;
    start_key->flag= HA_READ_KEY_EXACT;
    range->end_key= *start_key;
    range->end_key.flag= HA_READ_AFTER_KEY;
    range->ptr= (char *) cache->get_curr_rec();
    range->range_flag= EQ_RANGE;
    DBUG_RETURN(0);
  } 
  DBUG_RETURN(1);
}


/*
  Check whether range_info orders to skip the next record from BKA buffer

  SYNOPSIS
    bka_range_seq_skip_record()
      seq              value returned by bka_range_seq_init()
      range_info       information about the next range
      rowid [NOT USED] rowid of the record to be checked 

    
  DESCRIPTION
    The function interprets seq as a pointer to a JOIN_CACHE_BKA object.
    The function interprets seq as a pointer to the JOIN_CACHE_BKA_UNIQUE
    object. The function returns TRUE if the record with this range_info
    is to be filtered out from the stream of records returned by
    multi_range_read_next(). 

  NOTE
    This function are used only as a callback function.

  RETURN
    1    record with this range_info is to be filtered out from the stream
         of records returned by multi_range_read_next()
    0    the record is to be left in the stream
*/ 

static 
bool bka_range_seq_skip_record(range_seq_t rseq, char *range_info, uchar *rowid)
{
  DBUG_ENTER("bka_range_seq_skip_record");
  JOIN_CACHE_BKA *cache= (JOIN_CACHE_BKA *) rseq;
  bool res= cache->get_match_flag_by_pos((uchar *) range_info);
  DBUG_RETURN(res);
}

/*
  Using BKA find matches from the next table for records from the join buffer   

  SYNOPSIS
    join_matching_records()
      skip_last    do not look for matches for the last partial join record 

  DESCRIPTION
    This function can be used only when the table join_tab can be accessed
    by keys built over the fields of previous join tables.
    The function retrieves all partial join records from the join buffer and
    for each of them builds the key value to access join_tab, performs index
    look-up with this key and selects matching records yielded by this look-up
    If a match is found the function will call the sub_select function trying
    to look for matches for the remaining join operations.
    This function currently is called only from the function join_records.    
    It's assumed that this function is always called with the skip_last 
    parameter equal to false.

  NOTES
    The function produces all matching extensions for the records in the 
    join buffer following the path of the Batched Key Access algorithm. 
    When an outer join operation is performed all unmatched records from
    the join buffer must be extended by null values. The function 
    join_null_complements serves this purpose.
    The Batched Key Access algorithm assumes that key accesses are batched.
    In other words it assumes that, first, either keys themselves or the
    corresponding rowids (primary keys) are accumulated in a buffer, then
    data rows from  join_tab are fetched for all of them. When a row is
    fetched it is always returned with a reference to the key by which it
    has been accessed.
    When key values are batched we can save on the number of the server 
    requests for index lookups. For the remote engines, like NDB cluster, it
    essentially reduces the number of round trips between the server and
    the engine when performing a join operation. 
    When the rowids for the keys are batched we can optimize the order
    in what we fetch the data for this rowids. The performance benefits of
    this optimization can be significant for such engines as MyISAM, InnoDB.
    What is exactly batched are hidden behind implementations of
    MRR handler interface that is supposed to be appropriately chosen
    for each engine. If for a engine no specific implementation of the MRR
    interface is supllied then the default implementation is used. This
    implementation actually follows the path of Nested Loops Join algorithm.
    In this case BKA join surely will demonstrate a worse performance than
    NL join. 
            
  RETURN
    return one of enum_nested_loop_state
*/

enum_nested_loop_state JOIN_CACHE_BKA::join_matching_records(bool skip_last)
{
  int error;
  handler *file= join_tab->table->file;
  enum_nested_loop_state rc= NESTED_LOOP_OK;
  uchar *rec_ptr= 0;

  /* Set functions to iterate over keys in the join buffer */

  RANGE_SEQ_IF seq_funcs= { bka_range_seq_init, 
                            bka_range_seq_next,
                            check_only_first_match ?
                              bka_range_seq_skip_record : 0,
                            join_tab->cache_idx_cond ?
                              bka_skip_index_tuple : 0 };

  /* The value of skip_last must be always FALSE when this function is called */
  DBUG_ASSERT(!skip_last);

  /* Return at once if there are no records in the join buffer */
  if (!records)
    return NESTED_LOOP_OK;  
                   
  /* Materialize table prior reading it */
  if (join_tab->materialize_table &&
      !join_tab->table->pos_in_table_list->materialized &&
      (error= (*join_tab->materialize_table)(join_tab)))
    goto finish;

  rc= init_join_matching_records(&seq_funcs, records);
  if (rc != NESTED_LOOP_OK)
    return rc;

  while (!(error= file->multi_range_read_next((char **) &rec_ptr)))
  {
    if (join->thd->killed)
    {
      /* The user has aborted the execution of the query */
      join->thd->send_kill_message();
      return NESTED_LOOP_KILLED;
    }
    if (join_tab->keep_current_rowid)
      join_tab->table->file->position(join_tab->table->record[0]);
    /* 
      If only the first match is needed and it has been already found 
      for the associated partial join record then the returned candidate
      is discarded.
    */
    if (rc == NESTED_LOOP_OK &&
        (!check_only_first_match || !get_match_flag_by_pos(rec_ptr)))
    {
      get_record_by_pos(rec_ptr);
      rc= generate_full_extensions(rec_ptr);
      if (rc != NESTED_LOOP_OK && rc != NESTED_LOOP_NO_MORE_ROWS)
        return rc;
    }
  }

  if (error > 0 && error != HA_ERR_END_OF_FILE)	   
    return NESTED_LOOP_ERROR; 
  return rc;
}



/* 
  Prepare to search for records that match records from the join buffer

  SYNOPSIS
    init_join_matching_records()
      seq_funcs    structure of range sequence interface
      ranges       number of keys/ranges in the sequence

  DESCRIPTION
    This function calls the multi_range_read_init function to set up
    the BKA process of generating the keys from the records in the join
    buffer and looking for matching records from the table to be joined.
    The function passes as a parameter a structure of functions that
    implement the range sequence interface. This interface is used to
    enumerate all generated keys and optionally to filter the matching
    records returned by the multi_range_read_next calls from the
    intended invocation of the join_matching_records method. The
    multi_range_read_init function also receives the parameters for
    MRR buffer to be used and flags specifying the mode in which
    this buffer will be functioning.
    The number of keys in the sequence expected by multi_range_read_init
    is passed through the parameter ranges.  
    
  RETURN
    return one of enum_nested_loop_state
*/

enum_nested_loop_state 
JOIN_CACHE_BKA::init_join_matching_records(RANGE_SEQ_IF *seq_funcs, uint ranges)
{
  int error;
  handler *file= join_tab->table->file;
  enum_nested_loop_state rc= NESTED_LOOP_OK;

  join_tab->table->null_row= 0;


  /* Dynamic range access is never used with BKA */
  DBUG_ASSERT(join_tab->use_quick != 2);

  init_mrr_buff();

  /* 
    Prepare to iterate over keys from the join buffer and to get
    matching candidates obtained with MMR handler functions.
  */ 
  if (!file->inited)
    file->ha_index_init(join_tab->ref.key, 1);
  if ((error= file->multi_range_read_init(seq_funcs, (void*) this, ranges,
					  mrr_mode, &mrr_buff)))
    rc= error < 0 ? NESTED_LOOP_NO_MORE_ROWS: NESTED_LOOP_ERROR;
  
  return rc;
}


/* 
  Get the key built over the next record from BKA join buffer

  SYNOPSIS
    get_next_key()
      key    pointer to the buffer where the key value is to be placed

  DESCRIPTION
    The function reads key fields from the current record in the join buffer.
    and builds the key value out of these fields that will be used to access
    the 'join_tab' table. Some of key fields may belong to previous caches.
    They are accessed via record references to the record parts stored in the
    previous join buffers. The other key fields always are placed right after
    the flag fields of the record.
    If the key is embedded, which means that its value can be read directly
    from the join buffer, then *key is set to the beginning of the key in
    this buffer. Otherwise the key is built in the join_tab->ref->key_buff.
    The function returns the length of the key if it succeeds ro read it.
    If is assumed that the functions starts reading at the position of
    the record length which is provided for each records in a BKA cache.
    After the key is built the 'pos' value points to the first position after
    the current record. 
    The function returns 0 if the initial position is after the beginning
    of the record fields for last record from the join buffer. 

  RETURN
    length of the key value - if the starting value of 'pos' points to
    the position before the fields for the last record,
    0 - otherwise.     
*/

uint JOIN_CACHE_BKA::get_next_key(uchar ** key)
{
  uint len;
  uint32 rec_len;
  uchar *init_pos;
  JOIN_CACHE *cache;

  if (records == 0)
    return 0;

  /* Any record in a BKA cache is prepended with its length, which we need */
  DBUG_ASSERT(with_length);

  /*
    Read keys until find non-ignorable one or EOF.
    Unlike in JOIN_CACHE::read_all_record_fields()), pos>=last_rec_pos means
    EOF, because we are not at fields' start, and previous record's fields
    might be empty.
  */
  for(len= 0 ; (len == 0) && pos < last_rec_pos ; pos= init_pos + rec_len)
  {
    /* Read the length of the record */
    rec_len= get_rec_length(pos);
    pos+= size_of_rec_len;
    init_pos= pos;

    /* Read a reference to the previous cache if any */
    if (prev_cache)
      pos+= prev_cache->get_size_of_rec_offset();

    curr_rec_pos= pos;

    /* Read all flag fields of the record */
    read_flag_fields();

    if (use_emb_key)
    {
      /* An embedded key is taken directly from the join buffer */
      *key= pos;
      len= emb_key_length;
      DBUG_ASSERT(len != 0);
    }
    else
    {
      /*
        Read key arguments from previous caches if there are any such
        fields
      */
      if (external_key_arg_fields)
      {
        uchar *rec_ptr= curr_rec_pos;
        uint key_arg_count= external_key_arg_fields;
        CACHE_FIELD **copy_ptr= blob_ptr-key_arg_count;
        for (cache= prev_cache; key_arg_count; cache= cache->prev_cache)
        {
          uint len2= 0;
          DBUG_ASSERT(cache);
          rec_ptr= cache->get_rec_ref(rec_ptr);
          while (!cache->referenced_fields)
          {
            cache= cache->prev_cache;
            DBUG_ASSERT(cache);
            rec_ptr= cache->get_rec_ref(rec_ptr);
          }
          while (key_arg_count && 
                 cache->read_referenced_field(*copy_ptr, rec_ptr, &len2))
          {
            copy_ptr++;
            --key_arg_count;
          }
        }
      }

      /*
         Read the other key arguments from the current record. The fields for
         these arguments are always first in the sequence of the record's
         fields.
      */
      CACHE_FIELD *copy= field_descr+flag_fields;
      CACHE_FIELD *copy_end= copy+local_key_arg_fields;
      bool blob_in_rec_buff= blob_data_is_in_rec_buff(curr_rec_pos);
      for ( ; copy < copy_end; copy++)
        read_record_field(copy, blob_in_rec_buff);

      TABLE_REF *ref= &join_tab->ref;
      if (ref->impossible_null_ref())
      {
        DBUG_PRINT("info", ("JOIN_CACHE_BKA::get_next_key null_rejected"));
        /* this key cannot give a match, don't collect it, go read next key */
        len= 0;
      }
      else
      {
        /* Build the key over the fields read into the record buffers */
        cp_buffer_from_ref(join->thd, join_tab->table, ref);
        *key= ref->key_buff;
        len= ref->key_length;
        DBUG_ASSERT(len != 0);
      }
    }
  }
  return len;
} 


/* 
  Initialize a BKA_UNIQUE cache       

  SYNOPSIS
    init()

  DESCRIPTION
    The function initializes the cache structure. It supposed to be called
    right after a constructor for the JOIN_CACHE_BKA_UNIQUE.
    The function allocates memory for the join buffer and for descriptors of
    the record fields stored in the buffer.
    The function also estimates the number of hash table entries in the hash
    table to be used and initializes this hash table.

  NOTES
    The code of this function should have been included into the constructor
    code itself. However the new operator for the class JOIN_CACHE_BKA_UNIQUE
    would never fail while memory allocation for the join buffer is not 
    absolutely unlikely to fail. That's why this memory allocation has to be
    placed in a separate function that is called in a couple with a cache 
    constructor.
    It is quite natural to put almost all other constructor actions into
    this function.     
  
  RETURN
    0   initialization with buffer allocations has been succeeded
    1   otherwise
*/

int JOIN_CACHE_BKA_UNIQUE::init()
{
  int rc= 0;
  TABLE_REF *ref= &join_tab->ref;
  
  DBUG_ENTER("JOIN_CACHE_BKA_UNIQUE::init");

  hash_table= 0;
  key_entries= 0;

  if ((rc= JOIN_CACHE_BKA::init()))
    DBUG_RETURN (rc);

  key_length= ref->key_length;

  /* Take into account a reference to the next record in the key chain */
  pack_length+= get_size_of_rec_offset(); 
 
  /* Calculate the minimal possible value of size_of_key_ofs greater than 1 */
  uint max_size_of_key_ofs= max(2, get_size_of_rec_offset());  
  for (size_of_key_ofs= 2;
       size_of_key_ofs <= max_size_of_key_ofs;
       size_of_key_ofs+= 2)
  {    
    key_entry_length= get_size_of_rec_offset() + // key chain header
                      size_of_key_ofs +          // reference to the next key 
                      (use_emb_key ?  get_size_of_rec_offset() : key_length);

    uint n= buff_size / (pack_length+key_entry_length+size_of_key_ofs);

    /*
      TODO: Make a better estimate for this upper bound of
            the number of records in in the join buffer.
    */
    uint max_n= buff_size / (pack_length-length+
                             key_entry_length+size_of_key_ofs);

    hash_entries= (uint) (n / 0.7);
    
    if (offset_size(max_n*key_entry_length) <=
        size_of_key_ofs)
      break;
  }
   
  /* Initialize the hash table */ 
  hash_table= buff + (buff_size-hash_entries*size_of_key_ofs);
  cleanup_hash_table();
  curr_key_entry= hash_table;

  pack_length+= key_entry_length;
  pack_length_with_blob_ptrs+= get_size_of_rec_offset() + key_entry_length;

  rec_fields_offset= get_size_of_rec_offset()+get_size_of_rec_length()+
                     (prev_cache ? prev_cache->get_size_of_rec_offset() : 0);

  data_fields_offset= 0;
  if (use_emb_key)
  {
    CACHE_FIELD *copy= field_descr;
    CACHE_FIELD *copy_end= copy+flag_fields;
    for ( ; copy < copy_end; copy++)
      data_fields_offset+= copy->length;
  } 

  DBUG_RETURN(rc);
}


/* 
  Reset the JOIN_CACHE_BKA_UNIQUE  buffer for reading/writing

  SYNOPSIS
    reset()
      for_writing  if it's TRUE the function reset the buffer for writing

  DESCRIPTION
    This implementation of the virtual function reset() resets the join buffer
    of the JOIN_CACHE_BKA_UNIQUE class for reading or writing.
    Additionally to what the default implementation does this function
    cleans up the hash table allocated within the buffer.  
    
  RETURN
    none
*/
 
void JOIN_CACHE_BKA_UNIQUE::reset(bool for_writing)
{
  this->JOIN_CACHE::reset(for_writing);
  if (for_writing && hash_table)
    cleanup_hash_table();
  curr_key_entry= hash_table;
}

/* 
  Add a record into the JOIN_CACHE_BKA_UNIQUE buffer

  SYNOPSIS
    put_record()

  DESCRIPTION
    This implementation of the virtual function put_record writes the next
    matching record into the join buffer of the JOIN_CACHE_BKA_UNIQUE class.
    Additionally to what the default implementation does this function
    performs the following. 
    It extracts from the record the key value used in lookups for matching
    records and searches for this key in the hash tables from the join cache.
    If it finds the key in the hash table it joins the record to the chain
    of records with this key. If the key is not found in the hash table the
    key is placed into it and a chain containing only the newly added record 
    is attached to the key entry. The key value is either placed in the hash 
    element added for the key or, if the use_emb_key flag is set, remains in
    the record from the partial join.
    
  RETURN
    TRUE    if it has been decided that it should be the last record
            in the join buffer,
    FALSE   otherwise
*/

bool JOIN_CACHE_BKA_UNIQUE::put_record()
{
  bool is_full;
  uchar *key;
  uint key_len= key_length;
  uchar *key_ref_ptr;
  uchar *link= 0;
  TABLE_REF *ref= &join_tab->ref;
  uchar *next_ref_ptr= pos;

  pos+= get_size_of_rec_offset();
  /* Write the record into the join buffer */  
  if (prev_cache)
    link= prev_cache->get_curr_rec_link();
  write_record_data(link, &is_full);

  if (use_emb_key)
    key= get_curr_emb_key();
  else
  {
    /* Build the key over the fields read into the record buffers */ 
    cp_buffer_from_ref(join->thd, join_tab->table, ref);
    key= ref->key_buff;
  }

  /* Look for the key in the hash table */
  if (key_search(key, key_len, &key_ref_ptr))
  {
    uchar *last_next_ref_ptr;
    /* 
      The key is found in the hash table. 
      Add the record to the circular list of the records attached to this key.
      Below 'rec' is the record to be added into the record chain for the found
      key, 'key_ref' points to a flatten representation of the st_key_entry 
      structure that contains the key and the head of the record chain.
    */
    last_next_ref_ptr= get_next_rec_ref(key_ref_ptr+get_size_of_key_offset());
    /* rec->next_rec= key_entry->last_rec->next_rec */
    memcpy(next_ref_ptr, last_next_ref_ptr, get_size_of_rec_offset());
    /* key_entry->last_rec->next_rec= rec */ 
    store_next_rec_ref(last_next_ref_ptr, next_ref_ptr);
    /* key_entry->last_rec= rec */
    store_next_rec_ref(key_ref_ptr+get_size_of_key_offset(), next_ref_ptr);
  }
  else
  {
    /* 
      The key is not found in the hash table.
      Put the key into the join buffer linking it with the keys for the
      corresponding hash entry. Create a circular list with one element
      referencing the record and attach the list to the key in the buffer.
    */
    uchar *cp= last_key_entry;
    cp-= get_size_of_rec_offset()+get_size_of_key_offset();
    store_next_key_ref(key_ref_ptr, cp);
    store_null_key_ref(cp);
    store_next_rec_ref(next_ref_ptr, next_ref_ptr);
    store_next_rec_ref(cp+get_size_of_key_offset(), next_ref_ptr);
    if (use_emb_key)
    {
      cp-= get_size_of_rec_offset();
      store_emb_key_ref(cp, key);
    }
    else
    {
      cp-= key_len;
      memcpy(cp, key, key_len);
    }
    last_key_entry= cp;
    /* Increment the counter of key_entries in the hash table */ 
    key_entries++;
  }  
  return is_full;
}


/*
  Read the next record from the JOIN_CACHE_BKA_UNIQUE buffer

  SYNOPSIS
    get_record()

  DESCRIPTION
    Additionally to what the default implementation of the virtual 
    function get_record does this implementation skips the link element
    used to connect the records with the same key into a chain. 

  RETURN
    TRUE  - there are no more records to read from the join buffer
    FALSE - otherwise
*/

bool JOIN_CACHE_BKA_UNIQUE::get_record()
{ 
  pos+= get_size_of_rec_offset();
  return this->JOIN_CACHE::get_record();
}


/* 
  Skip record from the JOIN_CACHE_BKA_UNIQUE join buffer if its match flag is on

  SYNOPSIS
    skip_record_if_match()

  DESCRIPTION
    This implementation of the virtual function skip_record_if_match does
    the same as the default implementation does, but it takes into account
    the link element used to connect the records with the same key into a chain. 

  RETURN
    TRUE  - the match flag is on and the record has been skipped
    FALSE - the match flag is off 
*/

bool JOIN_CACHE_BKA_UNIQUE::skip_record_if_match()
{
  uchar *save_pos= pos;
  pos+= get_size_of_rec_offset();
  if (!this->JOIN_CACHE::skip_record_if_match())
  {
    pos= save_pos;
    return FALSE;
  }
  return TRUE;
}


/* 
  Search for a key in the hash table of the join buffer

  SYNOPSIS
    key_search()
      key             pointer to the key value
      key_len         key value length
      key_ref_ptr OUT position of the reference to the next key from 
                      the hash element for the found key , or
                      a position where the reference to the the hash 
                      element for the key is to be added in the
                      case when the key has not been found
      
  DESCRIPTION
    The function looks for a key in the hash table of the join buffer.
    If the key is found the functionreturns the position of the reference
    to the next key from  to the hash element for the given key. 
    Otherwise the function returns the position where the reference to the
    newly created hash element for the given key is to be added.  

  RETURN
    TRUE  - the key is found in the hash table
    FALSE - otherwise
*/

bool JOIN_CACHE_BKA_UNIQUE::key_search(uchar *key, uint key_len,
                                       uchar **key_ref_ptr) 
{
  bool is_found= FALSE;
  uint idx= get_hash_idx(key, key_length);
  uchar *ref_ptr= hash_table+size_of_key_ofs*idx;
  while (!is_null_key_ref(ref_ptr))
  {
    uchar *next_key;
    ref_ptr= get_next_key_ref(ref_ptr);
    next_key= use_emb_key ? get_emb_key(ref_ptr-get_size_of_rec_offset()) :
                            ref_ptr-key_length;

    if (memcmp(next_key, key, key_len) == 0)
    {
      is_found= TRUE;
      break;
    }
  }
  *key_ref_ptr= ref_ptr;
  return is_found;
} 


/* 
  Calclulate hash value for a key in the hash table of the join buffer

  SYNOPSIS
    get_hash_idx()
      key             pointer to the key value
      key_len         key value length
      
  DESCRIPTION
    The function calculates an index of the hash entry in the hash table
    of the join buffer for the given key  

  RETURN
    the calculated index of the hash entry for the given key.  
*/

uint JOIN_CACHE_BKA_UNIQUE::get_hash_idx(uchar* key, uint key_len)
{
  ulong nr= 1;
  ulong nr2= 4;
  uchar *pos= key;
  uchar *end= key+key_len;
  for (; pos < end ; pos++)
  {
    nr^= (ulong) ((((uint) nr & 63)+nr2)*((uint) *pos))+ (nr << 8);
    nr2+= 3;
  }
  return nr % hash_entries;
}


/* 
  Clean up the hash table of the join buffer

  SYNOPSIS
    cleanup_hash_table()
      key             pointer to the key value
      key_len         key value length
      
  DESCRIPTION
    The function cleans up the hash table in the join buffer removing all
    hash elements from the table. 

  RETURN
    none  
*/

void JOIN_CACHE_BKA_UNIQUE:: cleanup_hash_table()
{
  last_key_entry= hash_table;
  memset(hash_table, 0, (buff+buff_size)-hash_table);
  key_entries= 0;
}


/*
  Initialize retrieval of range sequence for BKA_UNIQUE algorithm
    
  SYNOPSIS
    bka_range_seq_init()
      init_params   pointer to the BKA_INIQUE join cache object
      n_ranges      the number of ranges obtained 
      flags         combination of HA_MRR_SINGLE_POINT, HA_MRR_FIXED_KEY

  DESCRIPTION
    The function interprets init_param as a pointer to a JOIN_CACHE_BKA_UNIQUE
    object. The function prepares for an iteration over the unique join keys
    built over the records from the cache join buffer.

  NOTE
    This function are used only as a callback function.    

  RETURN
    init_param    value that is to be used as a parameter of 
                  bka_unique_range_seq_next()
*/    

static 
range_seq_t bka_unique_range_seq_init(void *init_param, uint n_ranges,
                                      uint flags)
{
  DBUG_ENTER("bka_unique_range_seq_init");
  JOIN_CACHE_BKA_UNIQUE *cache= (JOIN_CACHE_BKA_UNIQUE *) init_param;
  cache->reset(0);
  DBUG_RETURN((range_seq_t) init_param);
}


/*
  Get the key over the next record from the join buffer used by BKA_UNIQUE  
    
  SYNOPSIS
    bka_unique_range_seq_next()
      seq        value returned by  bka_unique_range_seq_init()
      range  OUT reference to the next range
  
  DESCRIPTION
    The function interprets seq as a pointer to the JOIN_CACHE_BKA_UNIQUE 
    object. The function returns a pointer to the range descriptor
    for the next unique key built over records from the join buffer.

  NOTE
    This function are used only as a callback function.
   
  RETURN
    0    ok, the range structure filled with info about the next key
    1    no more ranges
*/    

static 
uint bka_unique_range_seq_next(range_seq_t rseq, KEY_MULTI_RANGE *range)
{
  DBUG_ENTER("bka_unique_range_seq_next");
  JOIN_CACHE_BKA_UNIQUE *cache= (JOIN_CACHE_BKA_UNIQUE *) rseq;
  TABLE_REF *ref= &cache->join_tab->ref;
  key_range *start_key= &range->start_key;
  if ((start_key->length= cache->get_next_key((uchar **) &start_key->key)))
  {
    start_key->keypart_map= (1 << ref->key_parts) - 1;
    start_key->flag= HA_READ_KEY_EXACT;
    range->end_key= *start_key;
    range->end_key.flag= HA_READ_AFTER_KEY;
    range->ptr= (char *) cache->get_curr_key_chain();
    range->range_flag= EQ_RANGE;
    DBUG_RETURN(0);
  } 
  DBUG_RETURN(1);
}


/*
  Check whether range_info orders to skip the next record from BKA_UNIQUE buffer

  SYNOPSIS
    bka_unique_range_seq_skip_record()
      seq              value returned by bka_unique_range_seq_init()
      range_info       information about the next range
      rowid [NOT USED] rowid of the record to be checked (not used)
    
  DESCRIPTION
    The function interprets seq as a pointer to the JOIN_CACHE_BKA_UNIQUE
    object. The function returns TRUE if the record with this range_info
    is to be filtered out from the stream of records returned by
    multi_range_read_next(). 

  NOTE
    This function are used only as a callback function.

  RETURN
    1    record with this range_info is to be filtered out from the stream
         of records returned by multi_range_read_next()
    0    the record is to be left in the stream
*/ 

static 
bool bka_unique_range_seq_skip_record(range_seq_t rseq, char *range_info,
                                      uchar *rowid)
{
  DBUG_ENTER("bka_unique_range_seq_skip_record");
  JOIN_CACHE_BKA_UNIQUE *cache= (JOIN_CACHE_BKA_UNIQUE *) rseq;
  bool res= cache->check_all_match_flags_for_key((uchar *) range_info);
  DBUG_RETURN(res);
}

 
/**
  Check if the record combination matches the index condition

  @param  rseq             Value returned by bka_range_seq_init()
  @param  range_info       MRR range association data

  @sa JOIN_CACHE_BKA::skip_index_tuple().
  This function is the variant for use with
  JOIN_CACHE_BKA_UNIQUE. The difference from JOIN_CACHE_BKA case is that
  there may be multiple previous table record combinations that share the
  same key, i.e. they map to the same MRR range. And for all of those
  records, we have just done one single key lookup in the current table,
  found an index tuple. If in this function we discard this index tuple, all
  those records will be eliminated from the result. Thus, in this function
  we can discard the index tuple only if _all_ those cached records and the
  index tuple don't match the pushed index condition. It's a "group-wide
  decision".
  Thus we must here loop through all previous table records combinations
  that match the given MRR range key range_info, searching for a single one
  matching the index condition.
  If we find none, we can safely discard the index tuple here, which avoids
  retrieving the record from the current table.
  If we instead find one, we cannot discard the index tuple here; later in
  execution, in join_matching_records(), we can finally take one
  "case-by-case decision" per cached record, by checking again the index
  condition (@sa JOIN_CACHE_BKA_UNIQUE::check_match).

  @note
  Possible optimization:
  Before we unpack the record from a previous table
  check if this table is used in the condition.
  If so then unpack the record otherwise skip the unpacking.
  This should be done by a special virtual method
  get_partial_record_by_pos().

  @retval false  The record combination satisfies the index condition
  @retval true   Otherwise


*/

bool JOIN_CACHE_BKA_UNIQUE::skip_index_tuple(range_seq_t rseq, char *range_info)
{
  DBUG_ENTER("JOIN_CACHE_BKA_UNIQUE::skip_index_tuple");
  JOIN_CACHE_BKA_UNIQUE *cache= (JOIN_CACHE_BKA_UNIQUE *) rseq;
  uchar *last_rec_ref_ptr=  cache->get_next_rec_ref((uchar*) range_info);
  uchar *next_rec_ref_ptr= last_rec_ref_ptr;
  do
  {
    next_rec_ref_ptr= cache->get_next_rec_ref(next_rec_ref_ptr);
    uchar *rec_ptr= next_rec_ref_ptr + cache->rec_fields_offset;
    cache->get_record_by_pos(rec_ptr);
    if (join_tab->cache_idx_cond->val_int())
      DBUG_RETURN(FALSE);
  } while(next_rec_ref_ptr != last_rec_ref_ptr);
  DBUG_RETURN(TRUE);
}


/*
  Check if the record combination matches the index condition

  SYNOPSIS
    bka_unique_skip_index_tuple()
      rseq             Value returned by bka_range_seq_init()
      range_info       MRR range association data
    
  DESCRIPTION
    This is wrapper for JOIN_CACHE_BKA_UNIQUE::skip_index_tuple method,
    see comments there.

  NOTE
    This function is used as a RANGE_SEQ_IF::skip_index_tuple callback.
 
  RETURN
    0    The record combination satisfies the index condition
    1    Otherwise
*/

static 
bool bka_unique_skip_index_tuple(range_seq_t rseq, char *range_info)
{
  DBUG_ENTER("bka_unique_skip_index_tuple");
  JOIN_CACHE_BKA_UNIQUE *cache= (JOIN_CACHE_BKA_UNIQUE *) rseq;
  DBUG_RETURN(cache->skip_index_tuple(rseq, range_info));
}


/*
  Using BKA_UNIQUE find matches from the next table for records from join buffer   

  SYNOPSIS
    join_matching_records()
      skip_last    do not look for matches for the last partial join record 

  DESCRIPTION
    This function can be used only when the table join_tab can be accessed
    by keys built over the fields of previous join tables.
    The function retrieves all keys from the hash table of the join buffer
    built for partial join records from the buffer. For each of these keys
    the function performs an index lookup and tries to match records yielded
    by this lookup with records from the join buffer attached to the key.
    If a match is found the function will call the sub_select function trying
    to look for matches for the remaining join operations.
    This function does not assume that matching records are necessarily
    returned with references to the keys by which they were found. If the call
    of the function multi_range_read_init returns flags with
    HA_MRR_NO_ASSOCIATION then a search for the key built from the returned
    record is carried on. The search is performed by probing in in the hash
    table of the join buffer.
    This function currently is called only from the function join_records.    
    It's assumed that this function is always called with the skip_last 
    parameter equal to false.
            
  RETURN
    return one of enum_nested_loop_state 
*/

enum_nested_loop_state 
JOIN_CACHE_BKA_UNIQUE::join_matching_records(bool skip_last)
{
  int error;
  uchar *key_chain_ptr;
  handler *file= join_tab->table->file;
  enum_nested_loop_state rc= NESTED_LOOP_OK;
  bool no_association= test(mrr_mode &  HA_MRR_NO_ASSOCIATION);

  /* Set functions to iterate over keys in the join buffer */
  RANGE_SEQ_IF seq_funcs= { bka_unique_range_seq_init,
                            bka_unique_range_seq_next,
                            check_only_first_match && !no_association ?
                              bka_unique_range_seq_skip_record : 0,
                            join_tab->cache_idx_cond ?
                              bka_unique_skip_index_tuple : 0  };

  /* The value of skip_last must be always FALSE when this function is called */
  DBUG_ASSERT(!skip_last);

  /* Return at once if there are no records in the join buffer */
  if (!records)
    return NESTED_LOOP_OK;  
                   
  rc= init_join_matching_records(&seq_funcs, key_entries);
  if (rc != NESTED_LOOP_OK)
    return rc;

  while (!(error= file->multi_range_read_next((char **) &key_chain_ptr)))
  {
    if (no_association)
    {
      uchar *key_ref_ptr;
      TABLE *table= join_tab->table;
      TABLE_REF *ref= &join_tab->ref;
      KEY *keyinfo= table->key_info+ref->key;
      /* 
        Build the key value out of  the record returned by the call of
        multi_range_read_next in the record buffer
      */ 
      key_copy(ref->key_buff, table->record[0], keyinfo, ref->key_length);
      /* Look for this key in the join buffer */
      if (!key_search(ref->key_buff, ref->key_length, &key_ref_ptr))
	continue;
      key_chain_ptr= key_ref_ptr+get_size_of_key_offset();
    } 

    if (join_tab->keep_current_rowid)
      join_tab->table->file->position(join_tab->table->record[0]);

    uchar *last_rec_ref_ptr= get_next_rec_ref(key_chain_ptr);
    uchar *next_rec_ref_ptr= last_rec_ref_ptr;
    do
    {
      next_rec_ref_ptr= get_next_rec_ref(next_rec_ref_ptr);
      uchar *rec_ptr= next_rec_ref_ptr+rec_fields_offset;

      if (join->thd->killed)
      {
        /* The user has aborted the execution of the query */
        join->thd->send_kill_message();
        return NESTED_LOOP_KILLED;
      }
      /* 
        If only the first match is needed and it has been already found
        for the associated partial join record then the returned candidate
        is discarded.
      */
      if (rc == NESTED_LOOP_OK &&
          (!check_only_first_match || !get_match_flag_by_pos(rec_ptr)))
      {
        get_record_by_pos(rec_ptr);
        rc= generate_full_extensions(rec_ptr);
        if (rc != NESTED_LOOP_OK && rc != NESTED_LOOP_NO_MORE_ROWS)
          return rc;
      }
    }
    while (next_rec_ref_ptr != last_rec_ref_ptr); 
  }

  if (error > 0 && error != HA_ERR_END_OF_FILE)	   
    return NESTED_LOOP_ERROR; 
  return rc;
}


/*
  Check whether all records in a key chain have their match flags set on   

  SYNOPSIS
    check_all_match_flags_for_key()
      key_chain_ptr     

  DESCRIPTION
    This function retrieves records in the given circular chain and checks
    whether their match flags are set on. The parameter key_chain_ptr shall
    point to the position in the join buffer storing the reference to the
    last element of this chain. 
            
  RETURN
    TRUE   if each retrieved record has its match flag set on
    FALSE  otherwise 
*/

bool JOIN_CACHE_BKA_UNIQUE::check_all_match_flags_for_key(uchar *key_chain_ptr)
{
  uchar *last_rec_ref_ptr= get_next_rec_ref(key_chain_ptr);
  uchar *next_rec_ref_ptr= last_rec_ref_ptr;
  do
  {
    next_rec_ref_ptr= get_next_rec_ref(next_rec_ref_ptr);
    uchar *rec_ptr= next_rec_ref_ptr+rec_fields_offset;
    if (!get_match_flag_by_pos(rec_ptr))
      return FALSE;
  }
  while (next_rec_ref_ptr != last_rec_ref_ptr);
  return TRUE;
}
  

/* 
  Get the next key built for the records from BKA_UNIQUE join buffer

  SYNOPSIS
    get_next_key()
      key    pointer to the buffer where the key value is to be placed

  DESCRIPTION
    The function reads the next key value stored in the hash table of the
    join buffer. Depending on the value of the use_emb_key flag of the
    join cache the value is read either from the table itself or from
    the record field where it occurs. 

  RETURN
    length of the key value - if the starting value of 'cur_key_entry' refers
    to the position after that referred by the the value of 'last_key_entry'    
    0 - otherwise.     
*/

uint JOIN_CACHE_BKA_UNIQUE::get_next_key(uchar ** key)
{  

  uint len= 0;

  /* Read keys until find non-ignorable one or EOF */
  while((curr_key_entry > last_key_entry) && (len == 0))
  {
    curr_key_entry-= key_entry_length;

    *key = use_emb_key ? get_emb_key(curr_key_entry) : curr_key_entry;

    DBUG_ASSERT(*key >= buff && *key < hash_table);

    len= key_length;
    DBUG_ASSERT(len != 0);
    const TABLE_REF *ref= &join_tab->ref;
    if (ref->null_rejecting != 0)
    {
      /*
        Unlike JOIN_CACHE_BKA::get_next_key(), we have a key just read from
        a buffer, not up-to-date fields pointed to by "ref". So we cannot use
        ref->null_rejected(), must inspect the key.
      */
      const KEY *key_info= join_tab->table->key_info + ref->key;
      const uchar *ptr= *key;
#ifndef DBUG_OFF
      const uchar *key_end= ptr + key_length;
#endif
      for (uint i= 0 ; i < ref->key_parts ; i++)
      {
        KEY_PART_INFO *key_part= key_info->key_part + i;
        if (key_part->null_bit && ptr[0] && (ref->null_rejecting & 1 << i))
        {
          DBUG_PRINT("info", ("JOIN_CACHE_BKA_UNIQUE::get_next_key null_rejected"));
          len= 0;
          break;
        }
        ptr+= key_part->store_length;
        DBUG_ASSERT(ptr <= key_end);
      }
      if (len != 0)
        DBUG_ASSERT(ptr == key_end); /* should have read the full key */
    }
  }
  return len;
}


/**
  Check matching to a partial join record from the join buffer, an
  implementation specialized for JOIN_CACHE_BKA_UNIQUE.
  Only JOIN_CACHE_BKA_UNIQUE needs that, because it's the only cache using
  distinct keys.
  JOIN_CACHE_BKA, on the other hand, does one key lookup per cached
  record, so can take a per-record individualized decision for the pushed
  index condition as soon as it has the index tuple.
  @sa JOIN_CACHE_BKA_UNIQUE::skip_index_tuple
  @sa JOIN_CACHE::check_match
 */
bool JOIN_CACHE_BKA_UNIQUE::check_match(uchar *rec_ptr)
{
  /* recheck pushed down index condition */
  if (join_tab->cache_idx_cond != NULL &&
      !join_tab->cache_idx_cond->val_int())
      return FALSE;
  /* continue with generic tests */
  return JOIN_CACHE_BKA::check_match(rec_ptr);
}


/****************************************************************************
 * Join cache module end
 ****************************************************************************/<|MERGE_RESOLUTION|>--- conflicted
+++ resolved
@@ -1784,19 +1784,11 @@
   if (join_tab->materialize_table &&
       !join_tab->table->pos_in_table_list->materialized &&
       (error= (*join_tab->materialize_table)(join_tab)))
-    goto finish;
+    return NESTED_LOOP_ERROR;
 
   /* Start retrieving all records of the joined table */
-<<<<<<< HEAD
-  if ((error= (*join_tab->read_first_record)(join_tab)))
-  {
-    rc= error < 0 ? NESTED_LOOP_NO_MORE_ROWS: NESTED_LOOP_ERROR;
-    goto finish;
-  }
-=======
-  if ((error= join_init_read_record(join_tab))) 
+  if ((error= (*join_tab->read_first_record)(join_tab))) 
     return error < 0 ? NESTED_LOOP_NO_MORE_ROWS: NESTED_LOOP_ERROR;
->>>>>>> eeb442df
 
   info= &join_tab->read_record;
   do
@@ -2291,7 +2283,7 @@
   if (join_tab->materialize_table &&
       !join_tab->table->pos_in_table_list->materialized &&
       (error= (*join_tab->materialize_table)(join_tab)))
-    goto finish;
+    return NESTED_LOOP_ERROR;
 
   rc= init_join_matching_records(&seq_funcs, records);
   if (rc != NESTED_LOOP_OK)
