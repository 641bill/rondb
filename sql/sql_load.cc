/*
   Copyright (c) 2000, 2014, Oracle and/or its affiliates. All rights reserved.

   This program is free software; you can redistribute it and/or modify
   it under the terms of the GNU General Public License as published by
   the Free Software Foundation; version 2 of the License.

   This program is distributed in the hope that it will be useful,
   but WITHOUT ANY WARRANTY; without even the implied warranty of
   MERCHANTABILITY or FITNESS FOR A PARTICULAR PURPOSE.  See the
   GNU General Public License for more details.

   You should have received a copy of the GNU General Public License
   along with this program; if not, write to the Free Software
   Foundation, Inc., 51 Franklin St, Fifth Floor, Boston, MA 02110-1301  USA */


/* Copy data from a textfile to table */
/* 2006-12 Erik Wetterberg : LOAD XML added */

#include "sql_priv.h"
#include "unireg.h"
#include "sql_load.h"
#include "sql_load.h"
#include "sql_cache.h"                          // query_cache_*
#include "sql_base.h"          // fill_record_n_invoke_before_triggers
#include <my_dir.h>
#include "sql_view.h"                           // check_key_in_view
#include "sql_insert.h" // check_that_all_fields_are_given_values,
                        // prepare_triggers_for_insert_stmt,
                        // write_record
#include "auth_common.h"// INSERT_ACL, UPDATE_ACL
#include "log_event.h"  // Delete_file_log_event,
                        // Execute_load_query_log_event,
                        // LOG_EVENT_UPDATE_TABLE_MAP_VERSION_F
#include <m_ctype.h>
#include "rpl_mi.h"
#include "rpl_slave.h"
#include "table_trigger_dispatcher.h"  // Table_trigger_dispatcher
#include "sql_show.h"
#include <algorithm>

using std::min;
using std::max;

class XML_TAG {
public:
  int level;
  String field;
  String value;
  XML_TAG(int l, String f, String v);
};


XML_TAG::XML_TAG(int l, String f, String v)
{
  level= l;
  field.append(f);
  value.append(v);
}


class READ_INFO {
  File	file;
  uchar	*buffer,			/* Buffer for read text */
	*end_of_buff;			/* Data in bufferts ends here */
  uint	buff_length,			/* Length of buffert */
	max_length;			/* Max length of row */
  const char *field_term_ptr, *line_term_ptr, *line_start_ptr, *line_start_end;
  uint	field_term_length,line_term_length,enclosed_length;
  int	field_term_char,line_term_char,enclosed_char,escape_char;
  int	*stack,*stack_pos;
  bool	found_end_of_line,start_of_line,eof;
  bool  need_end_io_cache;
  IO_CACHE cache;
  NET *io_net;
  int level; /* for load xml */

public:
  bool error,line_cuted,found_null,enclosed;
  uchar	*row_start,			/* Found row starts here */
	*row_end;			/* Found row ends here */
  const CHARSET_INFO *read_charset;

  READ_INFO(File file,uint tot_length,const CHARSET_INFO *cs,
	    const String &field_term,
            const String &line_start,
            const String &line_term,
	    const String &enclosed,
            int escape,bool get_it_from_net, bool is_fifo);
  ~READ_INFO();
  int read_field();
  int read_fixed_length(void);
  int next_line(void);
  char unescape(char chr);
  int terminator(const char *ptr,uint length);
  bool find_start_of_fields();
  /* load xml */
  List<XML_TAG> taglist;
  int read_value(int delim, String *val);
  int read_xml();
  int clear_level(int level);

  /*
    We need to force cache close before destructor is invoked to log
    the last read block
  */
  void end_io_cache()
  {
    ::end_io_cache(&cache);
    need_end_io_cache = 0;
  }

  /*
    Either this method, or we need to make cache public
    Arg must be set from mysql_load() since constructor does not see
    either the table or THD value
  */
  void set_io_cache_arg(void* arg) { cache.arg = arg; }
};

static int read_fixed_length(THD *thd, COPY_INFO &info, TABLE_LIST *table_list,
                             List<Item> &fields_vars, List<Item> &set_fields,
                             List<Item> &set_values, READ_INFO &read_info,
			     ulong skip_lines,
			     bool ignore_check_option_errors);
static int read_sep_field(THD *thd, COPY_INFO &info, TABLE_LIST *table_list,
                          List<Item> &fields_vars, List<Item> &set_fields,
                          List<Item> &set_values, READ_INFO &read_info,
			  const String &enclosed, ulong skip_lines,
			  bool ignore_check_option_errors);

static int read_xml_field(THD *thd, COPY_INFO &info, TABLE_LIST *table_list,
                          List<Item> &fields_vars, List<Item> &set_fields,
                          List<Item> &set_values, READ_INFO &read_info,
                          ulong skip_lines,
                          bool ignore_check_option_errors);

#ifndef EMBEDDED_LIBRARY
static bool write_execute_load_query_log_event(THD *thd, sql_exchange* ex,
                                               const char* db_arg, /* table's database */
                                               const char* table_name_arg,
                                               bool is_concurrent,
                                               enum enum_duplicates duplicates,
                                               bool ignore,
                                               bool transactional_table,
                                               int errocode);
#endif /* EMBEDDED_LIBRARY */

/*
  Execute LOAD DATA query

  SYNOPSYS
    mysql_load()
      thd - current thread
      ex  - sql_exchange object representing source file and its parsing rules
      table_list  - list of tables to which we are loading data
      fields_vars - list of fields and variables to which we read
                    data from file
      set_fields  - list of fields mentioned in set clause
      set_values  - expressions to assign to fields in previous list
      handle_duplicates - indicates whenever we should emit error or
                          replace row if we will meet duplicates.
      ignore -          - indicates whenever we should ignore duplicates
      read_file_from_client - is this LOAD DATA LOCAL ?

  RETURN VALUES
    TRUE - error / FALSE - success
*/

int mysql_load(THD *thd,sql_exchange *ex,TABLE_LIST *table_list,
	        List<Item> &fields_vars, List<Item> &set_fields,
                List<Item> &set_values,
                enum enum_duplicates handle_duplicates, bool ignore,
                bool read_file_from_client)
{
  char name[FN_REFLEN];
  File file;
  int error= 0;
  const String *field_term= ex->field_term;
  const String *escaped=    ex->escaped;
  const String *enclosed=   ex->enclosed;
  bool is_fifo=0;
#ifndef EMBEDDED_LIBRARY
  LOAD_FILE_INFO lf_info;
  THD::killed_state killed_status= THD::NOT_KILLED;
  bool is_concurrent;
  bool transactional_table;
#endif
  char *db = table_list->db;			// This is never null
  /*
    If path for file is not defined, we will use the current database.
    If this is not set, we will use the directory where the table to be
    loaded is located
  */
  char *tdb= thd->db ? thd->db : db;		// Result is never null
  ulong skip_lines= ex->skip_lines;
  DBUG_ENTER("mysql_load");

  /*
    Bug #34283
    mysqlbinlog leaves tmpfile after termination if binlog contains
    load data infile, so in mixed mode we go to row-based for
    avoiding the problem.
  */
  thd->set_current_stmt_binlog_format_row_if_mixed();

#ifdef EMBEDDED_LIBRARY
  read_file_from_client  = 0; //server is always in the same process 
#endif

  if (escaped->length() > 1 || enclosed->length() > 1)
  {
    my_message(ER_WRONG_FIELD_TERMINATORS,ER(ER_WRONG_FIELD_TERMINATORS),
	       MYF(0));
    DBUG_RETURN(TRUE);
  }

  /* Report problems with non-ascii separators */
  if (!escaped->is_ascii() || !enclosed->is_ascii() ||
      !field_term->is_ascii() ||
      !ex->line_term->is_ascii() || !ex->line_start->is_ascii())
  {
    push_warning(thd, Sql_condition::SL_WARNING,
                 WARN_NON_ASCII_SEPARATOR_NOT_IMPLEMENTED,
                 ER(WARN_NON_ASCII_SEPARATOR_NOT_IMPLEMENTED));
  } 

  if (open_and_lock_tables(thd, table_list, TRUE, 0))
    DBUG_RETURN(TRUE);
  if (setup_tables_and_check_access(thd, &thd->lex->select_lex->context,
                                    &thd->lex->select_lex->top_join_list,
                                    table_list,
                                    &thd->lex->select_lex->leaf_tables, FALSE,
                                    INSERT_ACL | UPDATE_ACL,
                                    INSERT_ACL | UPDATE_ACL))
     DBUG_RETURN(true);

  TABLE_LIST *const insert_table_ref=
    table_list->updatable &&             // View must be updatable
<<<<<<< HEAD
=======
    !table_list->multitable_view &&      // Multi-table view not allowed
>>>>>>> 871dd169
    !table_list->derived ?               // derived tables not allowed
    table_list->updatable_base_table() : NULL;

  if (insert_table_ref == NULL ||
      check_key_in_view(thd, table_list, insert_table_ref))
  {
    my_error(ER_NON_UPDATABLE_TABLE, MYF(0), table_list->alias, "LOAD");
    DBUG_RETURN(TRUE);
  }
  if (table_list->prepare_where(thd, 0, TRUE) ||
      table_list->prepare_check_option(thd))
    DBUG_RETURN(TRUE);

  // Pass the check option down to the underlying table:
  insert_table_ref->check_option= table_list->check_option;
  /*
    Let us emit an error if we are loading data to table which is used
    in subselect in SET clause like we do it for INSERT.

    The main thing to fix to remove this restriction is to ensure that the
    table is marked to be 'used for insert' in which case we should never
    mark this table as 'const table' (ie, one that has only one row).
  */
  if (unique_table(thd, insert_table_ref, table_list->next_global, 0))
  {
    my_error(ER_UPDATE_TABLE_USED, MYF(0), table_list->table_name);
    DBUG_RETURN(TRUE);
  }

  TABLE *const table= insert_table_ref->table;

  for (Field **cur_field= table->field; *cur_field; ++cur_field)
    (*cur_field)->reset_warnings();

#ifndef EMBEDDED_LIBRARY
  transactional_table= table->file->has_transactions();
  is_concurrent= (table_list->lock_type == TL_WRITE_CONCURRENT_INSERT);
#endif

  if (!fields_vars.elements)
  {
    Field_iterator_table_ref field_iterator;
    field_iterator.set(table_list);
    for (; !field_iterator.end_of_fields(); field_iterator.next())
    {
      Item *item;
      if (!(item= field_iterator.create_item(thd)))
        DBUG_RETURN(TRUE);
      fields_vars.push_back(item->real_item());
    }
    bitmap_set_all(table->write_set);
    /*
      Let us also prepare SET clause, altough it is probably empty
      in this case.
    */
    if (setup_fields(thd, Ref_ptr_array(),
                     set_fields, MARK_COLUMNS_WRITE, 0, 0) ||
        setup_fields(thd, Ref_ptr_array(), set_values, MARK_COLUMNS_READ, 0, 0))
      DBUG_RETURN(TRUE);
  }
  else
  {						// Part field list
    /* TODO: use this conds for 'WITH CHECK OPTIONS' */
    if (setup_fields(thd, Ref_ptr_array(),
                     fields_vars, MARK_COLUMNS_WRITE, 0, 0) ||
        setup_fields(thd, Ref_ptr_array(),
                     set_fields, MARK_COLUMNS_WRITE, 0, 0) ||
        check_that_all_fields_are_given_values(thd, table, table_list))
      DBUG_RETURN(TRUE);
    /* Fix the expressions in SET clause */
    if (setup_fields(thd, Ref_ptr_array(), set_values, MARK_COLUMNS_READ, 0, 0))
      DBUG_RETURN(TRUE);
  }

  const int escape_char= (escaped->length() && (ex->escaped_given() ||
                          !(thd->variables.sql_mode & MODE_NO_BACKSLASH_ESCAPES)))
                          ? (*escaped)[0] : INT_MAX;

  /* We can't give an error in the middle when using LOCAL files */
  if (read_file_from_client && handle_duplicates == DUP_ERROR)
    ignore= 1;

  /*
    * LOAD DATA INFILE fff INTO TABLE xxx SET columns2
    sets all columns, except if file's row lacks some: in that case,
    defaults are set by read_fixed_length() and read_sep_field(),
    not by COPY_INFO.
    * LOAD DATA INFILE fff INTO TABLE xxx (columns1) SET columns2=
    may need a default for columns other than columns1 and columns2.
  */
  const bool manage_defaults= fields_vars.elements != 0;
  COPY_INFO info(COPY_INFO::INSERT_OPERATION,
                 &fields_vars, &set_fields,
                 manage_defaults,
                 handle_duplicates, ignore, escape_char);

  if (info.add_function_default_columns(table, table->write_set))
    DBUG_RETURN(TRUE);

  prepare_triggers_for_insert_stmt(table);

  uint tot_length=0;
  bool use_blobs= 0, use_vars= 0;
  List_iterator_fast<Item> it(fields_vars);
  Item *item;

  while ((item= it++))
  {
    Item *real_item= item->real_item();

    if (real_item->type() == Item::FIELD_ITEM)
    {
      Field *field= ((Item_field*)real_item)->field;
      if (field->flags & BLOB_FLAG)
      {
        use_blobs= 1;
        tot_length+= 256;			// Will be extended if needed
      }
      else
        tot_length+= field->field_length;
    }
    else if (item->type() == Item::STRING_ITEM)
      use_vars= 1;
  }
  if (use_blobs && !ex->line_term->length() && !field_term->length())
  {
    my_message(ER_BLOBS_AND_NO_TERMINATED,ER(ER_BLOBS_AND_NO_TERMINATED),
	       MYF(0));
    DBUG_RETURN(TRUE);
  }
  if (use_vars && !field_term->length() && !enclosed->length())
  {
    my_error(ER_LOAD_FROM_FIXED_SIZE_ROWS_TO_VAR, MYF(0));
    DBUG_RETURN(TRUE);
  }

#ifndef EMBEDDED_LIBRARY
  if (read_file_from_client)
  {
    (void)net_request_file(&thd->net,ex->file_name);
    file = -1;
  }
  else
#endif
  {
    if (!dirname_length(ex->file_name))
    {
      strxnmov(name, FN_REFLEN-1, mysql_real_data_home, tdb, NullS);
      (void) fn_format(name, ex->file_name, name, "",
		       MY_RELATIVE_PATH | MY_UNPACK_FILENAME);
    }
    else
    {
      (void) fn_format(name, ex->file_name, mysql_real_data_home, "",
                       MY_RELATIVE_PATH | MY_UNPACK_FILENAME |
                       MY_RETURN_REAL_PATH);
    }

    if (thd->slave_thread)
    {
#if defined(HAVE_REPLICATION) && !defined(MYSQL_CLIENT)
      DBUG_ASSERT(active_mi != NULL);
      if (strncmp(active_mi->rli->slave_patternload_file, name,
                  active_mi->rli->slave_patternload_file_size))
      {
        /*
          LOAD DATA INFILE in the slave SQL Thread can only read from 
          --slave-load-tmpdir". This should never happen. Please, report a bug.
        */

        sql_print_error("LOAD DATA INFILE in the slave SQL Thread can only read from --slave-load-tmpdir. " \
                        "Please, report a bug.");
        my_error(ER_OPTION_PREVENTS_STATEMENT, MYF(0), "--slave-load-tmpdir");
        DBUG_RETURN(TRUE);
      }
#else
      /*
        This is impossible and should never happen.
      */
      DBUG_ASSERT(FALSE); 
#endif
    }
    else if (!is_secure_file_path(name))
    {
      /* Read only allowed from within dir specified by secure_file_priv */
      my_error(ER_OPTION_PREVENTS_STATEMENT, MYF(0), "--secure-file-priv");
      DBUG_RETURN(TRUE);
    }

#if !defined(_WIN32)
    MY_STAT stat_info;
    if (!my_stat(name, &stat_info, MYF(MY_WME)))
      DBUG_RETURN(TRUE);

    // if we are not in slave thread, the file must be:
    if (!thd->slave_thread &&
        !((stat_info.st_mode & S_IFLNK) != S_IFLNK &&   // symlink
          ((stat_info.st_mode & S_IFREG) == S_IFREG ||  // regular file
           (stat_info.st_mode & S_IFIFO) == S_IFIFO)))  // named pipe
    {
      my_error(ER_TEXTFILE_NOT_READABLE, MYF(0), name);
      DBUG_RETURN(TRUE);
    }
    if ((stat_info.st_mode & S_IFIFO) == S_IFIFO)
      is_fifo= 1;
#endif
    if ((file= mysql_file_open(key_file_load,
                               name, O_RDONLY, MYF(MY_WME))) < 0)

      DBUG_RETURN(TRUE);
  }

  READ_INFO read_info(file,tot_length,
                      ex->cs ? ex->cs : thd->variables.collation_database,
		      *field_term,*ex->line_start, *ex->line_term, *enclosed,
		      info.escape_char, read_file_from_client, is_fifo);
  if (read_info.error)
  {
    if (file >= 0)
      mysql_file_close(file, MYF(0));           // no files in net reading
    DBUG_RETURN(TRUE);				// Can't allocate buffers
  }

#ifndef EMBEDDED_LIBRARY
  if (mysql_bin_log.is_open())
  {
    lf_info.thd = thd;
    lf_info.wrote_create_file = 0;
    lf_info.last_pos_in_file = HA_POS_ERROR;
    lf_info.log_delayed= transactional_table;
    read_info.set_io_cache_arg((void*) &lf_info);
  }
#endif /*!EMBEDDED_LIBRARY*/

  thd->count_cuted_fields= CHECK_FIELD_WARN;		/* calc cuted fields */
  thd->cuted_fields=0L;
  /* Skip lines if there is a line terminator */
  if (ex->line_term->length() && ex->filetype != FILETYPE_XML)
  {
    /* ex->skip_lines needs to be preserved for logging */
    while (skip_lines > 0)
    {
      skip_lines--;
      if (read_info.next_line())
	break;
    }
  }

  if (!(error=MY_TEST(read_info.error)))
  {

    table->next_number_field=table->found_next_number_field;
    if (ignore ||
	handle_duplicates == DUP_REPLACE)
      table->file->extra(HA_EXTRA_IGNORE_DUP_KEY);
    if (handle_duplicates == DUP_REPLACE &&
        (!table->triggers ||
         !table->triggers->has_delete_triggers()))
        table->file->extra(HA_EXTRA_WRITE_CAN_REPLACE);
    if (thd->locked_tables_mode <= LTM_LOCK_TABLES)
      table->file->ha_start_bulk_insert((ha_rows) 0);
    table->copy_blobs=1;

    thd->abort_on_warning= (!ignore && thd->is_strict_mode());

    if (ex->filetype == FILETYPE_XML) /* load xml */
      error= read_xml_field(thd, info, insert_table_ref, fields_vars,
                            set_fields, set_values, read_info,
                            skip_lines, ignore);
    else if (!field_term->length() && !enclosed->length())
      error= read_fixed_length(thd, info, insert_table_ref, fields_vars,
                               set_fields, set_values, read_info,
                               skip_lines, ignore);
    else
      error= read_sep_field(thd, info, insert_table_ref, fields_vars,
                            set_fields, set_values, read_info,
                            *enclosed, skip_lines, ignore);
    if (thd->locked_tables_mode <= LTM_LOCK_TABLES &&
        table->file->ha_end_bulk_insert() && !error)
    {
      table->file->print_error(my_errno, MYF(0));
      error= 1;
    }
    table->file->extra(HA_EXTRA_NO_IGNORE_DUP_KEY);
    table->file->extra(HA_EXTRA_WRITE_CANNOT_REPLACE);
    table->next_number_field=0;
  }
  if (file >= 0)
    mysql_file_close(file, MYF(0));
  free_blobs(table);				/* if pack_blob was used */
  table->copy_blobs=0;
  thd->count_cuted_fields= CHECK_FIELD_IGNORE;
  /* 
     simulated killing in the middle of per-row loop
     must be effective for binlogging
  */
  DBUG_EXECUTE_IF("simulate_kill_bug27571",
                  {
                    error=1;
                    thd->killed= THD::KILL_QUERY;
                  };);

#ifndef EMBEDDED_LIBRARY
  killed_status= (error == 0) ? THD::NOT_KILLED : thd->killed;
#endif

  /*
    We must invalidate the table in query cache before binlog writing and
    ha_autocommit_...
  */
  query_cache.invalidate_single(thd, insert_table_ref, false);
  if (error)
  {
    if (read_file_from_client)
      while (!read_info.next_line())
	;

#ifndef EMBEDDED_LIBRARY
    if (mysql_bin_log.is_open())
    {
      {
	/*
	  Make sure last block (the one which caused the error) gets
	  logged.  This is needed because otherwise after write of (to
	  the binlog, not to read_info (which is a cache))
	  Delete_file_log_event the bad block will remain in read_info
	  (because pre_read is not called at the end of the last
	  block; remember pre_read is called whenever a new block is
	  read from disk).  At the end of mysql_load(), the destructor
	  of read_info will call end_io_cache() which will flush
	  read_info, so we will finally have this in the binlog:

	  Append_block # The last successfull block
	  Delete_file
	  Append_block # The failing block
	  which is nonsense.
	  Or could also be (for a small file)
	  Create_file  # The failing block
	  which is nonsense (Delete_file is not written in this case, because:
	  Create_file has not been written, so Delete_file is not written, then
	  when read_info is destroyed end_io_cache() is called which writes
	  Create_file.
	*/
	read_info.end_io_cache();
	/* If the file was not empty, wrote_create_file is true */
	if (lf_info.wrote_create_file)
	{
          int errcode= query_error_code(thd, killed_status == THD::NOT_KILLED);

          /* since there is already an error, the possible error of
             writing binary log will be ignored */
	  if (thd->get_transaction()->cannot_safely_rollback(
	      Transaction_ctx::STMT))
            (void) write_execute_load_query_log_event(thd, ex,
                                                      table_list->db, 
                                                      table_list->table_name,
                                                      is_concurrent,
                                                      handle_duplicates, ignore,
                                                      transactional_table,
                                                      errcode);
	  else
	  {
	    Delete_file_log_event d(thd, db, transactional_table);
	    (void) mysql_bin_log.write_event(&d);
	  }
	}
      }
    }
#endif /*!EMBEDDED_LIBRARY*/
    error= -1;				// Error on read
    goto err;
  }

  my_snprintf(name, sizeof(name),
              ER(ER_LOAD_INFO),
              (long) info.stats.records, (long) info.stats.deleted,
              (long) (info.stats.records - info.stats.copied),
              (long) thd->get_stmt_da()->current_statement_cond_count());

#ifndef EMBEDDED_LIBRARY
  if (mysql_bin_log.is_open())
  {
    /*
      We need to do the job that is normally done inside
      binlog_query() here, which is to ensure that the pending event
      is written before tables are unlocked and before any other
      events are written.  We also need to update the table map
      version for the binary log to mark that table maps are invalid
      after this point.
     */
    if (thd->is_current_stmt_binlog_format_row())
      error= thd->binlog_flush_pending_rows_event(TRUE, transactional_table);
    else
    {
      /*
        As already explained above, we need to call end_io_cache() or the last
        block will be logged only after Execute_load_query_log_event (which is
        wrong), when read_info is destroyed.
      */
      read_info.end_io_cache();
      if (lf_info.wrote_create_file)
      {
        int errcode= query_error_code(thd, killed_status == THD::NOT_KILLED);
        error= write_execute_load_query_log_event(thd, ex,
                                                  table_list->db, table_list->table_name,
                                                  is_concurrent,
                                                  handle_duplicates, ignore,
                                                  transactional_table,
                                                  errcode);
      }

      /*
        Flushing the IO CACHE while writing the execute load query log event
        may result in error (for instance, because the max_binlog_size has been 
        reached, and rotation of the binary log failed).
      */
      error= error || mysql_bin_log.get_log_file()->error;
    }
    if (error)
      goto err;
  }
#endif /*!EMBEDDED_LIBRARY*/

  /* ok to client sent only after binlog write and engine commit */
  my_ok(thd, info.stats.copied + info.stats.deleted, 0L, name);
err:
  DBUG_ASSERT(table->file->has_transactions() ||
              !(info.stats.copied || info.stats.deleted) ||
              thd->get_transaction()->cannot_safely_rollback(
                Transaction_ctx::STMT));
  table->file->ha_release_auto_increment();
  table->auto_increment_field_not_null= FALSE;
  thd->abort_on_warning= 0;
  DBUG_RETURN(error);
}


#ifndef EMBEDDED_LIBRARY

/* Not a very useful function; just to avoid duplication of code */
static bool write_execute_load_query_log_event(THD *thd, sql_exchange* ex,
                                               const char* db_arg,  /* table's database */
                                               const char* table_name_arg,
                                               bool is_concurrent,
                                               enum enum_duplicates duplicates,
                                               bool ignore,
                                               bool transactional_table,
                                               int errcode)
{
  char                *load_data_query,
                      *end,
                      *fname_start,
                      *fname_end,
                      *p= NULL;
  size_t               pl= 0;
  List<Item>           fv;
  Item                *item;
  String              *str;
  String               pfield, pfields;
  int                  n;
  const char          *tbl= table_name_arg;
  const char          *tdb= (thd->db != NULL ? thd->db : db_arg);
  String              string_buf;
  if (!thd->db || strcmp(db_arg, thd->db))
  {
    /*
      If used database differs from table's database,
      prefix table name with database name so that it
      becomes a FQ name.
     */
    string_buf.set_charset(system_charset_info);
    append_identifier(thd, &string_buf, db_arg, strlen(db_arg));
    string_buf.append(".");
  }
  append_identifier(thd, &string_buf, table_name_arg,
                    strlen(table_name_arg));
  tbl= string_buf.c_ptr_safe();
  Load_log_event       lle(thd, ex, tdb, tbl, fv, is_concurrent,
                           duplicates, ignore, transactional_table);

  /*
    force in a LOCAL if there was one in the original.
  */
  if (thd->lex->local_file)
    lle.set_fname_outside_temp_buf(ex->file_name, strlen(ex->file_name));

  /*
    prepare fields-list and SET if needed; print_query won't do that for us.
  */
  if (!thd->lex->field_list.is_empty())
  {
    List_iterator<Item>  li(thd->lex->field_list);

    pfields.append(" (");
    n= 0;

    while ((item= li++))
    {
      if (n++)
        pfields.append(", ");
      if (item->type() == Item::FIELD_ITEM ||
                 item->type() == Item::REF_ITEM)
        append_identifier(thd, &pfields, item->item_name.ptr(),
                          strlen(item->item_name.ptr()));
      else
        item->print(&pfields, QT_ORDINARY);
    }
    pfields.append(")");
  }

  if (!thd->lex->update_list.is_empty())
  {
    List_iterator<Item> lu(thd->lex->update_list);
    List_iterator<String> ls(thd->lex->load_set_str_list);

    pfields.append(" SET ");
    n= 0;

    while ((item= lu++))
    {
      str= ls++;
      if (n++)
        pfields.append(", ");
      append_identifier(thd, &pfields, item->item_name.ptr(),
                        strlen(item->item_name.ptr()));
      // Extract exact Item value
      str->copy();
      pfields.append((char *)str->ptr());
      str->free();
    }
    /*
      Clear the SET string list once the SET command is reconstructed
      as we donot require the list anymore.
    */
    thd->lex->load_set_str_list.empty();
  }

  p= pfields.c_ptr_safe();
  pl= strlen(p);

  if (!(load_data_query= (char *)thd->alloc(lle.get_query_buffer_length() + 1 + pl)))
    return TRUE;

  lle.print_query(FALSE, (const char *) ex->cs?ex->cs->csname:NULL,
                  load_data_query, &end,
                  (char **)&fname_start, (char **)&fname_end);

  strcpy(end, p);
  end += pl;

  Execute_load_query_log_event
    e(thd, load_data_query, end-load_data_query,
      (uint) ((char*) fname_start - load_data_query - 1),
      (uint) ((char*) fname_end - load_data_query),
      (duplicates == DUP_REPLACE) ? LOAD_DUP_REPLACE :
      (ignore ? LOAD_DUP_IGNORE : LOAD_DUP_ERROR),
      transactional_table, FALSE, FALSE, errcode);
  return mysql_bin_log.write_event(&e);
}

#endif

/****************************************************************************
** Read of rows of fixed size + optional garage + optonal newline
****************************************************************************/

static int
read_fixed_length(THD *thd, COPY_INFO &info, TABLE_LIST *table_list,
                  List<Item> &fields_vars, List<Item> &set_fields,
                  List<Item> &set_values, READ_INFO &read_info,
                  ulong skip_lines, bool ignore_check_option_errors)
{
  List_iterator_fast<Item> it(fields_vars);
  Item_field *sql_field;
  TABLE *table= table_list->table;
  bool err;
  DBUG_ENTER("read_fixed_length");

  while (!read_info.read_fixed_length())
  {
    if (thd->killed)
    {
      thd->send_kill_message();
      DBUG_RETURN(1);
    }
    if (skip_lines)
    {
      /*
	We could implement this with a simple seek if:
	- We are not using DATA INFILE LOCAL
	- escape character is  ""
	- line starting prefix is ""
      */
      skip_lines--;
      continue;
    }
    it.rewind();
    uchar *pos=read_info.row_start;

    restore_record(table, s->default_values);
    /*
      Check whether default values of the fields not specified in column list
      are correct or not.
    */
    if (validate_default_values_of_unset_fields(thd, table))
    {
      read_info.error= 1;
      break;
    }

    /*
      There is no variables in fields_vars list in this format so
      this conversion is safe.
    */
    while ((sql_field= (Item_field*) it++))
    {
      Field *field= sql_field->field;                  
      if (field == table->next_number_field)
        table->auto_increment_field_not_null= TRUE;
      /*
        No fields specified in fields_vars list can be null in this format.
        Mark field as not null, we should do this for each row because of
        restore_record...
      */
      field->set_notnull();

      if (pos == read_info.row_end)
      {
        thd->cuted_fields++;			/* Not enough fields */
        push_warning_printf(thd, Sql_condition::SL_WARNING,
                            ER_WARN_TOO_FEW_RECORDS,
                            ER(ER_WARN_TOO_FEW_RECORDS),
                            thd->get_stmt_da()->current_row_for_condition());
        if (field->type() == FIELD_TYPE_TIMESTAMP && !field->maybe_null())
        {
          // Specific of TIMESTAMP NOT NULL: set to CURRENT_TIMESTAMP.
          Item_func_now_local::store_in(field);
        }
      }
      else
      {
	uint length;
	uchar save_chr;
	if ((length=(uint) (read_info.row_end-pos)) >
	    field->field_length)
	  length=field->field_length;
	save_chr=pos[length]; pos[length]='\0'; // Safeguard aganst malloc
        field->store((char*) pos,length,read_info.read_charset);
	pos[length]=save_chr;
	if ((pos+=length) > read_info.row_end)
	  pos= read_info.row_end;	/* Fills rest with space */
      }
    }
    if (pos != read_info.row_end)
    {
      thd->cuted_fields++;			/* To long row */
      push_warning_printf(thd, Sql_condition::SL_WARNING,
                          ER_WARN_TOO_MANY_RECORDS,
                          ER(ER_WARN_TOO_MANY_RECORDS),
                          thd->get_stmt_da()->current_row_for_condition());
    }

    if (thd->killed ||
        fill_record_n_invoke_before_triggers(thd, set_fields, set_values,
                                             ignore_check_option_errors,
                                             table, TRG_EVENT_INSERT,
                                             table->s->fields))
      DBUG_RETURN(1);

    switch (table_list->view_check_option(thd,
                                          ignore_check_option_errors)) {
    case VIEW_CHECK_SKIP:
      read_info.next_line();
      goto continue_loop;
    case VIEW_CHECK_ERROR:
      DBUG_RETURN(-1);
    }

    err= write_record(thd, table, &info, NULL);
    table->auto_increment_field_not_null= FALSE;
    if (err)
      DBUG_RETURN(1);
   
    /*
      We don't need to reset auto-increment field since we are restoring
      its default value at the beginning of each loop iteration.
    */
    if (read_info.next_line())			// Skip to next line
      break;
    if (read_info.line_cuted)
    {
      thd->cuted_fields++;			/* To long row */
      push_warning_printf(thd, Sql_condition::SL_WARNING,
                          ER_WARN_TOO_MANY_RECORDS,
                          ER(ER_WARN_TOO_MANY_RECORDS),
                          thd->get_stmt_da()->current_row_for_condition());
    }
    thd->get_stmt_da()->inc_current_row_for_condition();
continue_loop:;
  }
  DBUG_RETURN(MY_TEST(read_info.error));
}


class Field_tmp_nullability_guard
{
public:
  explicit Field_tmp_nullability_guard(Item *item)
   :m_field(NULL)
  {
    if (item->type() == Item::FIELD_ITEM)
    {
      m_field= ((Item_field *) item)->field;
      /*
        Enable temporary nullability for items that corresponds
        to table fields.
      */
      m_field->set_tmp_nullable();
    }
  }

  ~Field_tmp_nullability_guard()
  {
    if (m_field)
      m_field->reset_tmp_nullable();
  }

private:
  Field *m_field;
};


static int
read_sep_field(THD *thd, COPY_INFO &info, TABLE_LIST *table_list,
               List<Item> &fields_vars, List<Item> &set_fields,
               List<Item> &set_values, READ_INFO &read_info,
	       const String &enclosed, ulong skip_lines,
	       bool ignore_check_option_errors)
{
  List_iterator_fast<Item> it(fields_vars);
  Item *item;
  TABLE *table= table_list->table;
  uint enclosed_length;
  bool err;
  DBUG_ENTER("read_sep_field");

  enclosed_length=enclosed.length();

  for (;;it.rewind())
  {
    if (thd->killed)
    {
      thd->send_kill_message();
      DBUG_RETURN(1);
    }

    restore_record(table, s->default_values);
    /*
      Check whether default values of the fields not specified in column list
      are correct or not.
    */
    if (validate_default_values_of_unset_fields(thd, table))
    {
      read_info.error= 1;
      break;
    }

    while ((item= it++))
    {
      uint length;
      uchar *pos;
      Item *real_item;

      if (read_info.read_field())
	break;

      /* If this line is to be skipped we don't want to fill field or var */
      if (skip_lines)
        continue;

      pos=read_info.row_start;
      length=(uint) (read_info.row_end-pos);

      real_item= item->real_item();

      Field_tmp_nullability_guard fld_tmp_nullability_guard(real_item);

      if ((!read_info.enclosed &&
	  (enclosed_length && length == 4 &&
           !memcmp(pos, STRING_WITH_LEN("NULL")))) ||
	  (length == 1 && read_info.found_null))
      {

        if (real_item->type() == Item::FIELD_ITEM)
        {
          Field *field= ((Item_field *)real_item)->field;
          if (field->reset())                   // Set to 0
          {
            my_error(ER_WARN_NULL_TO_NOTNULL, MYF(0), field->field_name,
                     thd->get_stmt_da()->current_row_for_condition());
            DBUG_RETURN(1);
          }
          if (!field->real_maybe_null() &&
              field->type() == FIELD_TYPE_TIMESTAMP)
          {
            // Specific of TIMESTAMP NOT NULL: set to CURRENT_TIMESTAMP.
            Item_func_now_local::store_in(field);
          }
          else
          {
            /*
              Set field to NULL. Later we will clear temporary nullability flag
              and check NOT NULL constraint.
            */
            field->set_null();
          }
	}
        else if (item->type() == Item::STRING_ITEM)
        {
          ((Item_user_var_as_out_param *)item)->set_null_value(
                                                  read_info.read_charset);
        }
        else
        {
          my_error(ER_LOAD_DATA_INVALID_COLUMN, MYF(0), item->full_name());
          DBUG_RETURN(1);
        }

	continue;
      }

      if (real_item->type() == Item::FIELD_ITEM)
      {
        Field *field= ((Item_field *)real_item)->field;
        field->set_notnull();
        read_info.row_end[0]=0;			// Safe to change end marker
        if (field == table->next_number_field)
          table->auto_increment_field_not_null= TRUE;
        field->store((char*) pos, length, read_info.read_charset);
      }
      else if (item->type() == Item::STRING_ITEM)
      {
        ((Item_user_var_as_out_param *)item)->set_value((char*) pos, length,
                                                        read_info.read_charset);
      }
      else
      {
        my_error(ER_LOAD_DATA_INVALID_COLUMN, MYF(0), item->full_name());
        DBUG_RETURN(1);
      }
    }

    if (thd->is_error())
      read_info.error= 1;

    if (read_info.error)
      break;
    if (skip_lines)
    {
      skip_lines--;
      continue;
    }
    if (item)
    {
      /* Have not read any field, thus input file is simply ended */
      if (item == fields_vars.head())
	break;
      for (; item ; item= it++)
      {
        Item *real_item= item->real_item();
        if (real_item->type() == Item::FIELD_ITEM)
        {
          Field *field= ((Item_field *)real_item)->field;
          /*
            We set to 0. But if the field is DEFAULT NULL, the "null bit"
            turned on by restore_record() above remains so field will be NULL.
          */
          if (field->reset())
          {
            my_error(ER_WARN_NULL_TO_NOTNULL, MYF(0),field->field_name,
                     thd->get_stmt_da()->current_row_for_condition());
            DBUG_RETURN(1);
          }
          if (field->type() == FIELD_TYPE_TIMESTAMP && !field->maybe_null())
            // Specific of TIMESTAMP NOT NULL: set to CURRENT_TIMESTAMP.
            Item_func_now_local::store_in(field);
          /*
            QQ: We probably should not throw warning for each field.
            But how about intention to always have the same number
            of warnings in THD::cuted_fields (and get rid of cuted_fields
            in the end ?)
          */
          thd->cuted_fields++;
          push_warning_printf(thd, Sql_condition::SL_WARNING,
                              ER_WARN_TOO_FEW_RECORDS,
                              ER(ER_WARN_TOO_FEW_RECORDS),
                              thd->get_stmt_da()->current_row_for_condition());
        }
        else if (item->type() == Item::STRING_ITEM)
        {
          ((Item_user_var_as_out_param *)item)->set_null_value(
                                                  read_info.read_charset);
        }
        else
        {
          my_error(ER_LOAD_DATA_INVALID_COLUMN, MYF(0), item->full_name());
          DBUG_RETURN(1);
        }
      }
    }

    if (thd->killed ||
        fill_record_n_invoke_before_triggers(thd, set_fields, set_values,
                                             ignore_check_option_errors,
                                             table, TRG_EVENT_INSERT,
                                             table->s->fields))
      DBUG_RETURN(1);

    if (!table->triggers)
    {
      /*
        If there is no trigger for the table then check the NOT NULL constraint
        for every table field.

        For the table that has BEFORE-INSERT trigger installed checking for
        NOT NULL constraint is done inside function
        fill_record_n_invoke_before_triggers() after all trigger instructions
        has been executed.
      */
      it.rewind();

      while ((item= it++))
      {
        Item *real_item= item->real_item();
        if (real_item->type() == Item::FIELD_ITEM)
          ((Item_field *) real_item)->field->check_constraints(ER_WARN_NULL_TO_NOTNULL);
      }
    }

    if (thd->is_error())
      DBUG_RETURN(1);

    switch (table_list->view_check_option(thd,
                                          ignore_check_option_errors)) {
    case VIEW_CHECK_SKIP:
      read_info.next_line();
      goto continue_loop;
    case VIEW_CHECK_ERROR:
      DBUG_RETURN(-1);
    }

    err= write_record(thd, table, &info, NULL);
    table->auto_increment_field_not_null= FALSE;
    if (err)
      DBUG_RETURN(1);
    /*
      We don't need to reset auto-increment field since we are restoring
      its default value at the beginning of each loop iteration.
    */
    if (read_info.next_line())			// Skip to next line
      break;
    if (read_info.line_cuted)
    {
      thd->cuted_fields++;			/* To long row */
      push_warning_printf(thd, Sql_condition::SL_WARNING,
                          ER_WARN_TOO_MANY_RECORDS, ER(ER_WARN_TOO_MANY_RECORDS),
                          thd->get_stmt_da()->current_row_for_condition());
      if (thd->killed)
        DBUG_RETURN(1);
    }
    thd->get_stmt_da()->inc_current_row_for_condition();
continue_loop:;
  }
  DBUG_RETURN(MY_TEST(read_info.error));
}


/****************************************************************************
** Read rows in xml format
****************************************************************************/
static int
read_xml_field(THD *thd, COPY_INFO &info, TABLE_LIST *table_list,
               List<Item> &fields_vars, List<Item> &set_fields,
               List<Item> &set_values, READ_INFO &read_info,
               ulong skip_lines,
               bool ignore_check_option_errors)
{
  List_iterator_fast<Item> it(fields_vars);
  Item *item;
  TABLE *table= table_list->table;
  const CHARSET_INFO *cs= read_info.read_charset;
  DBUG_ENTER("read_xml_field");

  for ( ; ; it.rewind())
  {
    if (thd->killed)
    {
      thd->send_kill_message();
      DBUG_RETURN(1);
    }
    
    // read row tag and save values into tag list
    if (read_info.read_xml())
      break;
    
    List_iterator_fast<XML_TAG> xmlit(read_info.taglist);
    xmlit.rewind();
    XML_TAG *tag= NULL;
    
#ifndef DBUG_OFF
    DBUG_PRINT("read_xml_field", ("skip_lines=%d", (int) skip_lines));
    while ((tag= xmlit++))
    {
      DBUG_PRINT("read_xml_field", ("got tag:%i '%s' '%s'",
                                    tag->level, tag->field.c_ptr(),
                                    tag->value.c_ptr()));
    }
#endif
    
    restore_record(table, s->default_values);
    /*
      Check whether default values of the fields not specified in column list
      are correct or not.
    */
    if (validate_default_values_of_unset_fields(thd, table))
    {
      read_info.error= 1;
      break;
    }
    
    while ((item= it++))
    {
      /* If this line is to be skipped we don't want to fill field or var */
      if (skip_lines)
        continue;
      
      /* find field in tag list */
      xmlit.rewind();
      tag= xmlit++;
      
      while(tag && strcmp(tag->field.c_ptr(), item->item_name.ptr()) != 0)
        tag= xmlit++;
      
      if (!tag) // found null
      {
        if (item->type() == Item::FIELD_ITEM)
        {
          Field *field= ((Item_field *) item)->field;
          field->reset();
          field->set_null();
          if (field == table->next_number_field)
            table->auto_increment_field_not_null= TRUE;
          if (!field->maybe_null())
          {
            if (field->type() == FIELD_TYPE_TIMESTAMP)
              // Specific of TIMESTAMP NOT NULL: set to CURRENT_TIMESTAMP.
              Item_func_now_local::store_in(field);
            else if (field != table->next_number_field)
              field->set_warning(Sql_condition::SL_WARNING,
                                 ER_WARN_NULL_TO_NOTNULL, 1);
          }
        }
        else
          ((Item_user_var_as_out_param *) item)->set_null_value(cs);
        continue;
      }

      if (item->type() == Item::FIELD_ITEM)
      {

        Field *field= ((Item_field *)item)->field;
        field->set_notnull();
        if (field == table->next_number_field)
          table->auto_increment_field_not_null= TRUE;
        field->store((char *) tag->value.ptr(), tag->value.length(), cs);
      }
      else
        ((Item_user_var_as_out_param *) item)->set_value(
                                                 (char *) tag->value.ptr(), 
                                                 tag->value.length(), cs);
    }
    
    if (read_info.error)
      break;
    
    if (skip_lines)
    {
      skip_lines--;
      continue;
    }
    
    if (item)
    {
      /* Have not read any field, thus input file is simply ended */
      if (item == fields_vars.head())
        break;
      
      for ( ; item; item= it++)
      {
        if (item->type() == Item::FIELD_ITEM)
        {
          /*
            QQ: We probably should not throw warning for each field.
            But how about intention to always have the same number
            of warnings in THD::cuted_fields (and get rid of cuted_fields
            in the end ?)
          */
          thd->cuted_fields++;
          push_warning_printf(thd, Sql_condition::SL_WARNING,
                              ER_WARN_TOO_FEW_RECORDS,
                              ER(ER_WARN_TOO_FEW_RECORDS),
                              thd->get_stmt_da()->current_row_for_condition());
        }
        else
          ((Item_user_var_as_out_param *)item)->set_null_value(cs);
      }
    }

    if (thd->killed ||
        fill_record_n_invoke_before_triggers(thd, set_fields, set_values,
                                             ignore_check_option_errors,
                                             table, TRG_EVENT_INSERT,
                                             table->s->fields))
      DBUG_RETURN(1);

    switch (table_list->view_check_option(thd,
                                          ignore_check_option_errors)) {
    case VIEW_CHECK_SKIP:
      read_info.next_line();
      goto continue_loop;
    case VIEW_CHECK_ERROR:
      DBUG_RETURN(-1);
    }
    
    if (write_record(thd, table, &info, NULL))
      DBUG_RETURN(1);
    
    /*
      We don't need to reset auto-increment field since we are restoring
      its default value at the beginning of each loop iteration.
    */
    thd->get_stmt_da()->inc_current_row_for_condition();
    continue_loop:;
  }
  DBUG_RETURN(MY_TEST(read_info.error) || thd->is_error());
} /* load xml end */


/* Unescape all escape characters, mark \N as null */

char
READ_INFO::unescape(char chr)
{
  /* keep this switch synchornous with the ESCAPE_CHARS macro */
  switch(chr) {
  case 'n': return '\n';
  case 't': return '\t';
  case 'r': return '\r';
  case 'b': return '\b';
  case '0': return 0;				// Ascii null
  case 'Z': return '\032';			// Win32 end of file
  case 'N': found_null=1;

    /* fall through */
  default:  return chr;
  }
}


/*
  Read a line using buffering
  If last line is empty (in line mode) then it isn't outputed
*/


READ_INFO::READ_INFO(File file_par, uint tot_length, const CHARSET_INFO *cs,
                     const String &field_term,
                     const String &line_start,
                     const String &line_term,
                     const String &enclosed_par,
                     int escape, bool get_it_from_net, bool is_fifo)
  :file(file_par), buff_length(tot_length), escape_char(escape),
   found_end_of_line(false), eof(false), need_end_io_cache(false),
   error(false), line_cuted(false), found_null(false), read_charset(cs)
{
  field_term_ptr= field_term.ptr();
  field_term_length= field_term.length();
  line_term_ptr= line_term.ptr();
  line_term_length= line_term.length();
  level= 0; /* for load xml */
  if (line_start.length() == 0)
  {
    line_start_ptr=0;
    start_of_line= 0;
  }
  else
  {
    line_start_ptr=(char*) line_start.ptr();
    line_start_end=line_start_ptr+line_start.length();
    start_of_line= 1;
  }
  /* If field_terminator == line_terminator, don't use line_terminator */
  if (field_term_length == line_term_length &&
      !memcmp(field_term_ptr,line_term_ptr,field_term_length))
  {
    line_term_length=0;
    line_term_ptr=(char*) "";
  }
  enclosed_char= (enclosed_length=enclosed_par.length()) ?
    (uchar) enclosed_par[0] : INT_MAX;
  field_term_char= field_term_length ? (uchar) field_term_ptr[0] : INT_MAX;
  line_term_char= line_term_length ? (uchar) line_term_ptr[0] : INT_MAX;


  /* Set of a stack for unget if long terminators */
  uint length= max(cs->mbmaxlen, max(field_term_length, line_term_length)) + 1;
  set_if_bigger(length,line_start.length());
  stack=stack_pos=(int*) sql_alloc(sizeof(int)*length);

  if (!(buffer=(uchar*) my_malloc(key_memory_READ_INFO,
                                  buff_length+1,MYF(0))))
    error=1; /* purecov: inspected */
  else
  {
    end_of_buff=buffer+buff_length;
    if (init_io_cache(&cache,(get_it_from_net) ? -1 : file, 0,
		      (get_it_from_net) ? READ_NET :
		      (is_fifo ? READ_FIFO : READ_CACHE),0L,1,
		      MYF(MY_WME)))
    {
      my_free(buffer); /* purecov: inspected */
      buffer= NULL;
      error=1;
    }
    else
    {
      /*
	init_io_cache() will not initialize read_function member
	if the cache is READ_NET. So we work around the problem with a
	manual assignment
      */
      need_end_io_cache = 1;

#ifndef EMBEDDED_LIBRARY
      if (get_it_from_net)
	cache.read_function = _my_b_net_read;

      if (mysql_bin_log.is_open())
	cache.pre_read = cache.pre_close =
	  (IO_CACHE_CALLBACK) log_loaded_block;
#endif
    }
  }
}


READ_INFO::~READ_INFO()
{
  if (need_end_io_cache)
    ::end_io_cache(&cache);

  if (buffer != NULL)
    my_free(buffer);
  List_iterator<XML_TAG> xmlit(taglist);
  XML_TAG *t;
  while ((t= xmlit++))
    delete(t);
}


#define GET (stack_pos != stack ? *--stack_pos : my_b_get(&cache))
#define PUSH(A) *(stack_pos++)=(A)

/**
  The logic here is similar with my_mbcharlen, except for GET and PUSH

  @param[in]  cs  charset info
  @param[in]  chr the first char of sequence
  @param[out] len the length of multi-byte char
*/
#define GET_MBCHARLEN(cs, chr, len)                                           \
  do {                                                                        \
    len= my_mbcharlen((cs), (chr));                                           \
    if (len == 0 && my_mbmaxlenlen((cs)) == 2)                                \
    {                                                                         \
      int chr1= GET;                                                          \
      if (chr1 != my_b_EOF)                                                   \
      {                                                                       \
        len= my_mbcharlen_2((cs), (chr), chr1);                               \
        /* Must be gb18030 charset */                                         \
        DBUG_ASSERT(len == 2 || len == 4);                                    \
      }                                                                       \
      PUSH(chr1);                                                             \
    }                                                                         \
  } while (0)

inline int READ_INFO::terminator(const char *ptr,uint length)
{
  int chr=0;					// Keep gcc happy
  uint i;
  for (i=1 ; i < length ; i++)
  {
    if ((chr=GET) != *++ptr)
    {
      break;
    }
  }
  if (i == length)
    return 1;
  PUSH(chr);
  while (i-- > 1)
    PUSH((uchar) *--ptr);
  return 0;
}


int READ_INFO::read_field()
{
  int chr,found_enclosed_char;
  uchar *to,*new_buffer;

  found_null=0;
  if (found_end_of_line)
    return 1;					// One have to call next_line

  /* Skip until we find 'line_start' */

  if (start_of_line)
  {						// Skip until line_start
    start_of_line=0;
    if (find_start_of_fields())
      return 1;
  }
  if ((chr=GET) == my_b_EOF)
  {
    found_end_of_line=eof=1;
    return 1;
  }
  to=buffer;
  if (chr == enclosed_char)
  {
    found_enclosed_char=enclosed_char;
    *to++=(uchar) chr;				// If error
  }
  else
  {
    found_enclosed_char= INT_MAX;
    PUSH(chr);
  }

  for (;;)
  {
    while ( to < end_of_buff)
    {
      chr = GET;
      if (chr == my_b_EOF)
	goto found_eof;
      if (chr == escape_char)
      {
	if ((chr=GET) == my_b_EOF)
	{
	  *to++= (uchar) escape_char;
	  goto found_eof;
	}
        /*
          When escape_char == enclosed_char, we treat it like we do for
          handling quotes in SQL parsing -- you can double-up the
          escape_char to include it literally, but it doesn't do escapes
          like \n. This allows: LOAD DATA ... ENCLOSED BY '"' ESCAPED BY '"'
          with data like: "fie""ld1", "field2"
         */
        if (escape_char != enclosed_char || chr == escape_char)
        {
          *to++ = (uchar) unescape((char) chr);
          continue;
        }
        PUSH(chr);
        chr= escape_char;
      }
      if (chr == line_term_char && found_enclosed_char == INT_MAX)
      {
	if (terminator(line_term_ptr,line_term_length))
	{					// Maybe unexpected linefeed
	  enclosed=0;
	  found_end_of_line=1;
	  row_start=buffer;
	  row_end=  to;
	  return 0;
	}
      }
      if (chr == found_enclosed_char)
      {
	if ((chr=GET) == found_enclosed_char)
	{					// Remove dupplicated
	  *to++ = (uchar) chr;
	  continue;
	}
	// End of enclosed field if followed by field_term or line_term
	if (chr == my_b_EOF ||
	    (chr == line_term_char && terminator(line_term_ptr,
						line_term_length)))
	{					// Maybe unexpected linefeed
	  enclosed=1;
	  found_end_of_line=1;
	  row_start=buffer+1;
	  row_end=  to;
	  return 0;
	}
	if (chr == field_term_char &&
	    terminator(field_term_ptr,field_term_length))
	{
	  enclosed=1;
	  row_start=buffer+1;
	  row_end=  to;
	  return 0;
	}
	/*
	  The string didn't terminate yet.
	  Store back next character for the loop
	*/
	PUSH(chr);
	/* copy the found term character to 'to' */
	chr= found_enclosed_char;
      }
      else if (chr == field_term_char && found_enclosed_char == INT_MAX)
      {
	if (terminator(field_term_ptr,field_term_length))
	{
	  enclosed=0;
	  row_start=buffer;
	  row_end=  to;
	  return 0;
	}
      }

<<<<<<< HEAD
      uint ml= my_mbcharlen(read_charset, chr);
=======
      uint ml;
      GET_MBCHARLEN(read_charset, chr, ml);
>>>>>>> 871dd169
      if (ml == 0)
      {
        error= 1;
        return 1;
      }


      if (ml > 1 &&
          to + ml <= end_of_buff)
      {
        uchar* p= (uchar*) to;
        *to++ = chr;

<<<<<<< HEAD
        ml= my_mbcharlen(read_charset, chr);
        if (ml == 0)
        {
          error= 1;
          return 1;
        }

        for (uint i= 1; i < ml; i++) 
=======
        for (uint i= 1; i < ml; i++)
>>>>>>> 871dd169
        {
          chr= GET;
          if (chr == my_b_EOF)
          {
            /*
             Need to back up the bytes already ready from illformed
             multi-byte char 
            */
            to-= i;
            goto found_eof;
          }
          *to++ = chr;
        }
        if (my_ismbchar(read_charset,
                        (const char *)p,
                        (const char *)to))
          continue;
        for (uint i= 0; i < ml; i++)
          PUSH((uchar) *--to);
        chr= GET;
      }
      *to++ = (uchar) chr;
    }
    /*
    ** We come here if buffer is too small. Enlarge it and continue
    */
    if (!(new_buffer=(uchar*) my_realloc(key_memory_READ_INFO,
                                         (char*) buffer,buff_length+1+IO_SIZE,
					MYF(MY_WME))))
      return (error=1);
    to=new_buffer + (to-buffer);
    buffer=new_buffer;
    buff_length+=IO_SIZE;
    end_of_buff=buffer+buff_length;
  }

found_eof:
  enclosed=0;
  found_end_of_line=eof=1;
  row_start=buffer;
  row_end=to;
  return 0;
}

/*
  Read a row with fixed length.

  NOTES
    The row may not be fixed size on disk if there are escape
    characters in the file.

  IMPLEMENTATION NOTE
    One can't use fixed length with multi-byte charset **

  RETURN
    0  ok
    1  error
*/

int READ_INFO::read_fixed_length()
{
  int chr;
  uchar *to;
  if (found_end_of_line)
    return 1;					// One have to call next_line

  if (start_of_line)
  {						// Skip until line_start
    start_of_line=0;
    if (find_start_of_fields())
      return 1;
  }

  to=row_start=buffer;
  while (to < end_of_buff)
  {
    if ((chr=GET) == my_b_EOF)
      goto found_eof;
    if (chr == escape_char)
    {
      if ((chr=GET) == my_b_EOF)
      {
	*to++= (uchar) escape_char;
	goto found_eof;
      }
      *to++ =(uchar) unescape((char) chr);
      continue;
    }
    if (chr == line_term_char)
    {
      if (terminator(line_term_ptr,line_term_length))
      {						// Maybe unexpected linefeed
	found_end_of_line=1;
	row_end=  to;
	return 0;
      }
    }
    *to++ = (uchar) chr;
  }
  row_end=to;					// Found full line
  return 0;

found_eof:
  found_end_of_line=eof=1;
  row_start=buffer;
  row_end=to;
  return to == buffer ? 1 : 0;
}


int READ_INFO::next_line()
{
  line_cuted=0;
  start_of_line= line_start_ptr != 0;
  if (found_end_of_line || eof)
  {
    found_end_of_line=0;
    return eof;
  }
  found_end_of_line=0;
  if (!line_term_length)
    return 0;					// No lines
  for (;;)
  {
    int chr = GET;
<<<<<<< HEAD
=======
    uint ml;
>>>>>>> 871dd169
    if (chr == my_b_EOF)
    {
      eof= 1;
      return 1;
    }
   GET_MBCHARLEN(read_charset, chr, ml);
   if (ml > 1)
   {
       for (uint i=1;
            chr != my_b_EOF && i < ml;
            i++)
	   chr = GET;
       if (chr == escape_char)
	   continue;
   }
   if (chr == my_b_EOF)
   {
      eof=1;
      return 1;
    }
    if (chr == escape_char)
    {
      line_cuted=1;
      if (GET == my_b_EOF)
	return 1;
      continue;
    }
    if (chr == line_term_char && terminator(line_term_ptr,line_term_length))
      return 0;
    line_cuted=1;
  }
}


bool READ_INFO::find_start_of_fields()
{
  int chr;
 try_again:
  do
  {
    if ((chr=GET) == my_b_EOF)
    {
      found_end_of_line=eof=1;
      return 1;
    }
  } while ((char) chr != line_start_ptr[0]);
  for (const char *ptr=line_start_ptr+1 ; ptr != line_start_end ; ptr++)
  {
    chr=GET;					// Eof will be checked later
    if ((char) chr != *ptr)
    {						// Can't be line_start
      PUSH(chr);
      while (--ptr != line_start_ptr)
      {						// Restart with next char
	PUSH((uchar) *ptr);
      }
      goto try_again;
    }
  }
  return 0;
}


/*
  Clear taglist from tags with a specified level
*/
int READ_INFO::clear_level(int level_arg)
{
  DBUG_ENTER("READ_INFO::read_xml clear_level");
  List_iterator<XML_TAG> xmlit(taglist);
  xmlit.rewind();
  XML_TAG *tag;
  
  while ((tag= xmlit++))
  {
     if(tag->level >= level_arg)
     {
       xmlit.remove();
       delete tag;
     }
  }
  DBUG_RETURN(0);
}


/*
  Convert an XML entity to Unicode value.
  Return -1 on error;
*/
static int
my_xml_entity_to_char(const char *name, uint length)
{
  if (length == 2)
  {
    if (!memcmp(name, "gt", length))
      return '>';
    if (!memcmp(name, "lt", length))
      return '<';
  }
  else if (length == 3)
  {
    if (!memcmp(name, "amp", length))
      return '&';
  }
  else if (length == 4)
  {
    if (!memcmp(name, "quot", length))
      return '"';
    if (!memcmp(name, "apos", length))
      return '\'';
  }
  return -1;
}


/**
  @brief Convert newline, linefeed, tab to space
  
  @param chr    character
  
  @details According to the "XML 1.0" standard,
           only space (#x20) characters, carriage returns,
           line feeds or tabs are considered as spaces.
           Convert all of them to space (#x20) for parsing simplicity.
*/
static int
my_tospace(int chr)
{
  return (chr == '\t' || chr == '\r' || chr == '\n') ? ' ' : chr;
}


/*
  Read an xml value: handle multibyte and xml escape
*/
int READ_INFO::read_value(int delim, String *val)
{
  int chr;
  String tmp;

  for (chr= GET; my_tospace(chr) != delim && chr != my_b_EOF;)
  {
<<<<<<< HEAD
    uint ml= my_mbcharlen(read_charset, chr);
=======
    uint ml;
    GET_MBCHARLEN(read_charset, chr, ml);
>>>>>>> 871dd169
    if (ml == 0)
    {
      chr= my_b_EOF;
      val->length(0);
      return chr;
    }

    if (ml > 1)
    {
      DBUG_PRINT("read_xml",("multi byte"));

      for (uint i= 1; i < ml; i++)
      {
        val->append(chr);
        /*
          Don't use my_tospace() in the middle of a multi-byte character
          TODO: check that the multi-byte sequence is valid.
        */
        chr= GET; 
        if (chr == my_b_EOF)
          return chr;
      }
    }
    if(chr == '&')
    {
      tmp.length(0);
      for (chr= my_tospace(GET) ; chr != ';' ; chr= my_tospace(GET))
      {
        if (chr == my_b_EOF)
          return chr;
        tmp.append(chr);
      }
      if ((chr= my_xml_entity_to_char(tmp.ptr(), tmp.length())) >= 0)
        val->append(chr);
      else
      {
        val->append('&');
        val->append(tmp);
        val->append(';'); 
      }
    }
    else
      val->append(chr);
    chr= GET;
  }            
  return my_tospace(chr);
}


/*
  Read a record in xml format
  tags and attributes are stored in taglist
  when tag set in ROWS IDENTIFIED BY is closed, we are ready and return
*/
int READ_INFO::read_xml()
{
  DBUG_ENTER("READ_INFO::read_xml");
  int chr, chr2, chr3;
  int delim= 0;
  String tag, attribute, value;
  bool in_tag= false;
  
  tag.length(0);
  attribute.length(0);
  value.length(0);
  
  for (chr= my_tospace(GET); chr != my_b_EOF ; )
  {
    switch(chr){
    case '<':  /* read tag */
        /* TODO: check if this is a comment <!-- comment -->  */
      chr= my_tospace(GET);
      if(chr == '!')
      {
        chr2= GET;
        chr3= GET;
        
        if(chr2 == '-' && chr3 == '-')
        {
          chr2= 0;
          chr3= 0;
          chr= my_tospace(GET);
          
          while(chr != '>' || chr2 != '-' || chr3 != '-')
          {
            if(chr == '-')
            {
              chr3= chr2;
              chr2= chr;
            }
            else if (chr2 == '-')
            {
              chr2= 0;
              chr3= 0;
            }
            chr= my_tospace(GET);
            if (chr == my_b_EOF)
              goto found_eof;
          }
          break;
        }
      }
      
      tag.length(0);
      while(chr != '>' && chr != ' ' && chr != '/' && chr != my_b_EOF)
      {
        if(chr != delim) /* fix for the '<field name =' format */
          tag.append(chr);
        chr= my_tospace(GET);
      }
      
      // row tag should be in ROWS IDENTIFIED BY '<row>' - stored in line_term 
      if((tag.length() == line_term_length -2) &&
         (strncmp(tag.c_ptr_safe(), line_term_ptr + 1, tag.length()) == 0))
      {
        DBUG_PRINT("read_xml", ("start-of-row: %i %s %s", 
                                level,tag.c_ptr_safe(), line_term_ptr));
      }
      
      if(chr == ' ' || chr == '>')
      {
        level++;
        clear_level(level + 1);
      }
      
      if (chr == ' ')
        in_tag= true;
      else 
        in_tag= false;
      break;
      
    case ' ': /* read attribute */
      while(chr == ' ')  /* skip blanks */
        chr= my_tospace(GET);
      
      if(!in_tag)
        break;
      
      while(chr != '=' && chr != '/' && chr != '>' && chr != my_b_EOF)
      {
        attribute.append(chr);
        chr= my_tospace(GET);
      }
      break;
      
    case '>': /* end tag - read tag value */
      in_tag= false;
      chr= read_value('<', &value);
      if(chr == my_b_EOF)
        goto found_eof;
      
      /* save value to list */
      if(tag.length() > 0 && value.length() > 0)
      {
        DBUG_PRINT("read_xml", ("lev:%i tag:%s val:%s",
                                level,tag.c_ptr_safe(), value.c_ptr_safe()));
        taglist.push_front( new XML_TAG(level, tag, value));
      }
      tag.length(0);
      value.length(0);
      attribute.length(0);
      break;
      
    case '/': /* close tag */
      level--;
      chr= my_tospace(GET);
      if(chr != '>')   /* if this is an empty tag <tag   /> */
        tag.length(0); /* we should keep tag value          */
      while(chr != '>' && chr != my_b_EOF)
      {
        tag.append(chr);
        chr= my_tospace(GET);
      }
      
      if((tag.length() == line_term_length -2) &&
         (strncmp(tag.c_ptr_safe(), line_term_ptr + 1, tag.length()) == 0))
      {
         DBUG_PRINT("read_xml", ("found end-of-row %i %s", 
                                 level, tag.c_ptr_safe()));
         DBUG_RETURN(0); //normal return
      }
      chr= my_tospace(GET);
      break;   
      
    case '=': /* attribute name end - read the value */
      //check for tag field and attribute name
      if(!memcmp(tag.c_ptr_safe(), STRING_WITH_LEN("field")) &&
         !memcmp(attribute.c_ptr_safe(), STRING_WITH_LEN("name")))
      {
        /*
          this is format <field name="xx">xx</field>
          where actual fieldname is in attribute
        */
        delim= my_tospace(GET);
        tag.length(0);
        attribute.length(0);
        chr= '<'; /* we pretend that it is a tag */
        level--;
        break;
      }
      
      //check for " or '
      chr= GET;
      if (chr == my_b_EOF)
        goto found_eof;
      if(chr == '"' || chr == '\'')
      {
        delim= chr;
      }
      else
      {
        delim= ' '; /* no delimiter, use space */
        PUSH(chr);
      }
      
      chr= read_value(delim, &value);
      if(attribute.length() > 0 && value.length() > 0)
      {
        DBUG_PRINT("read_xml", ("lev:%i att:%s val:%s\n",
                                level + 1,
                                attribute.c_ptr_safe(),
                                value.c_ptr_safe()));
        taglist.push_front(new XML_TAG(level + 1, attribute, value));
      }
      attribute.length(0);
      value.length(0);
      if (chr != ' ')
        chr= my_tospace(GET);
      break;
    
    default:
      chr= my_tospace(GET);
    } /* end switch */
  } /* end while */
  
found_eof:
  DBUG_PRINT("read_xml",("Found eof"));
  eof= 1;
  DBUG_RETURN(1);
}<|MERGE_RESOLUTION|>--- conflicted
+++ resolved
@@ -238,10 +238,7 @@
 
   TABLE_LIST *const insert_table_ref=
     table_list->updatable &&             // View must be updatable
-<<<<<<< HEAD
-=======
     !table_list->multitable_view &&      // Multi-table view not allowed
->>>>>>> 871dd169
     !table_list->derived ?               // derived tables not allowed
     table_list->updatable_base_table() : NULL;
 
@@ -1677,12 +1674,8 @@
 	}
       }
 
-<<<<<<< HEAD
-      uint ml= my_mbcharlen(read_charset, chr);
-=======
       uint ml;
       GET_MBCHARLEN(read_charset, chr, ml);
->>>>>>> 871dd169
       if (ml == 0)
       {
         error= 1;
@@ -1696,18 +1689,7 @@
         uchar* p= (uchar*) to;
         *to++ = chr;
 
-<<<<<<< HEAD
-        ml= my_mbcharlen(read_charset, chr);
-        if (ml == 0)
-        {
-          error= 1;
-          return 1;
-        }
-
-        for (uint i= 1; i < ml; i++) 
-=======
         for (uint i= 1; i < ml; i++)
->>>>>>> 871dd169
         {
           chr= GET;
           if (chr == my_b_EOF)
@@ -1833,10 +1815,7 @@
   for (;;)
   {
     int chr = GET;
-<<<<<<< HEAD
-=======
     uint ml;
->>>>>>> 871dd169
     if (chr == my_b_EOF)
     {
       eof= 1;
@@ -1979,12 +1958,8 @@
 
   for (chr= GET; my_tospace(chr) != delim && chr != my_b_EOF;)
   {
-<<<<<<< HEAD
-    uint ml= my_mbcharlen(read_charset, chr);
-=======
     uint ml;
     GET_MBCHARLEN(read_charset, chr, ml);
->>>>>>> 871dd169
     if (ml == 0)
     {
       chr= my_b_EOF;
