<<<<<<< HEAD
// Copyright (c) 2021, 2023, Oracle and/or its affiliates.
//
// This program is free software; you can redistribute it and/or modify
// it under the terms of the GNU General Public License, version 2.0,
// as published by the Free Software Foundation.
//
// This program is also distributed with certain software (including
// but not limited to OpenSSL) that is licensed under separate terms,
// as designated in a particular file or component or in included license
// documentation.  The authors of MySQL hereby grant you an additional
// permission to link the program and your derivative works with the
// separately licensed software that they have included with MySQL.
//
// This program is distributed in the hope that it will be useful,
// but WITHOUT ANY WARRANTY; without even the implied warranty of
// MERCHANTABILITY or FITNESS FOR A PARTICULAR PURPOSE.  See the
// GNU General Public License, version 2.0, for more details.
//
// You should have received a copy of the GNU General Public License
// along with this program; if not, write to the Free Software
// Foundation, Inc., 51 Franklin St, Fifth Floor, Boston, MA 02110-1301  USA.

#ifndef LIBBINLOGEVENTS_INCLUDE_GTIDS_GTIDSET_H
#define LIBBINLOGEVENTS_INCLUDE_GTIDS_GTIDSET_H

#include "mysql/gtid/gtidset.h"
#include "mysql/utils/deprecate_header.h"

DEPRECATE_HEADER(libbinlogevents_include_gtids_gtidset)

#endif  // LIBBINLOGEVENTS_INCLUDE_GTIDS_GTIDSET_H
=======
/* Copyright (c) 2021, 2024, Oracle and/or its affiliates.

   This program is free software; you can redistribute it and/or modify
   it under the terms of the GNU General Public License, version 2.0,
   as published by the Free Software Foundation.

   This program is also distributed with certain software (including
   but not limited to OpenSSL) that is licensed under separate terms,
   as designated in a particular file or component or in included license
   documentation.  The authors of MySQL hereby grant you an additional
   permission to link the program and your derivative works with the
   separately licensed software that they have included with MySQL.

   This program is distributed in the hope that it will be useful,
   but WITHOUT ANY WARRANTY; without even the implied warranty of
   MERCHANTABILITY or FITNESS FOR A PARTICULAR PURPOSE.  See the
   GNU General Public License, version 2.0, for more details.

   You should have received a copy of the GNU General Public License
   along with this program; if not, write to the Free Software
   Foundation, Inc., 51 Franklin St, Fifth Floor, Boston, MA 02110-1301  USA */

#ifndef BINARY_LOG_GTIDS_GTID_SET_INCLUDED
#define BINARY_LOG_GTIDS_GTID_SET_INCLUDED

#include <cstddef>
#include <map>
#include <set>
#include <sstream>

#include "libbinlogevents/include/gtids/global.h"
#include "libbinlogevents/include/gtids/gtid.h"

namespace binary_log::gtids {

/**
 * @brief This class represents a range of transaction identifiers.
 *
 * A transaction identifier is composed of two parts, the UUID and the sequence
 * number.
 *
 * There can be multiple transaction identifiers for a given UUID. When their
 * sequence number are contiguous they can be represented as an interval. This
 * is the class that represents on of those intervals.
 *
 */
class Gno_interval {
 public:
  /// In 'UUID:GNO-GNO', this is the '-'
  static const inline std::string SEPARATOR_GNO_START_END{"-"};

 private:
  gno_t m_start{0};
  gno_t m_next_gno_after_end{0};

 public:
  virtual ~Gno_interval() = default;

  /**
   * @brief Copy assignment.
   *
   * @note This operator does not perform any check about the other interval
   * being valid or not. It is up to the caller to verify that if needed.
   *
   * @param other The other interval to copy.
   * @return Gno_interval& a reference to the copied interval.
   */
  Gno_interval &operator=(const Gno_interval &other);

  /**
   * @brief Construct a new Gno_interval object from the other one provided.
   *
   * @note This operator does not perform any check about the other interval
   * being valid or not. It is up to the caller to verify that if needed.
   *
   * @param other The object to copy.
   */
  Gno_interval(const Gno_interval &other);

  /**
   * @brief Compares this interval with another one. Returns true if there is a
   * match.
   *
   * @note This operator does not perform any check about the other interval
   * being valid or not. It is up to the caller to verify that if needed, before
   * calling this member function.
   *
   * @param other The other interval to compare this one with.
   * @return true If both intervals match.
   * @return false If intervals do not match.
   */
  virtual bool operator==(const Gno_interval &other) const;

  /**
   * @brief Construct a new Gno_interval object.
   *
   * @param start The start of the interval (inclusive).
   * @param end The end of the interval (inclusive).
   */
  Gno_interval(gno_t start, gno_t end);

  /**
   * @brief Establishes a total order between two intervals.
   *
   * Total order is determined using the start and end values of
   * the interval.
   *
   * An interval A comes before interval B if its start value is smaller
   * than the start value of B.
   *
   * If B's start value is smaller than A's start value then B comes
   * before A.
   *
   * If A and B have the same start value, the the end of the intervals
   * are checked and if A has a lower interval end than B, then A is
   * considered to come before B in that case.
   *
   * @note This operator does not perform any check about the other interval
   * being valid or not. It is up to the caller to verify that if needed, before
   * calling this member function.
   *
   * @param other the other interval.
   * @return true if this is smaller than the other
   * @return false if this is equal or greater than the other.
   */
  virtual bool operator<(const Gno_interval &other) const;

  /**
   * @brief This checks whether this interval intersects with the other.
   *
   * @note This operator does not perform any check about the other interval
   * being valid or not. It is up to the caller to verify that if needed, before
   * calling this member function.
   *
   * @param other The other interval to check against this one.
   * @return true if the intervals intersect.
   * @return false if it does not intersect.
   */
  virtual bool intersects(const Gno_interval &other) const;

  /**
   * @brief Checks if this interval is contiguous with the other one.
   *
   * Two intervals are contiguous if they do not intersect but there
   * are no gaps between them. No gaps means that the upper limit of
   * interval A is the value immediately preceding the lower limit
   * of interval B, under numeric natural ordering.
   *
   * @note This operator does not perform any check about the other interval
   * being valid or not. It is up to the caller to verify that if needed, before
   * calling this member function.
   *
   * @param other the interval to check against.
   * @return true if the intervals are contiguous.
   * @return false otherwise.
   */
  virtual bool contiguous(const Gno_interval &other) const;

  /**
   * @brief Checks if the other interval intersects or is contiguous with this
   * one.
   *
   * @param other The interval to check against this one.
   * @return true if the other interval intersects or is contiguous with this
   * one.
   * @return false otherwise.
   */
  virtual bool intersects_or_contiguous(const Gno_interval &other) const;

  /**
   * @brief Adds the other interval to this one.
   *
   * For this operation to complete successfully, the intervals must
   * intersect or be contiguous. Otherwise, the operation will fail.
   *
   * @note This operator does not perform any check about the other interval
   * being valid or not. It is up to the caller to verify that if needed, before
   * calling this member function.
   *
   * @param other The interval to add to this one.
   * @return true if the adding was not successful.
   * @return false if the adding was successful.
   */
  virtual bool add(const Gno_interval &other);

  /**
   * @brief Gets the first sequence number in the interval.
   *
   * @return the first sequence number of the interval.
   */
  virtual gno_t get_start() const;

  /**
   * @brief Gets the last sequence number in the interval.
   *
   * @return the last sequence number in the interval.
   */
  virtual gno_t get_end() const;

  /**
   * @brief Number of entries in this interval.
   *
   * @return the size of the interval.
   */
  virtual std::size_t count() const;

  /**
   * @brief Gets a human readable representation of this identifier.
   *
   * @return A human readable representation of this identifier.
   */
  virtual std::string to_string() const;

  /**
   * @brief Checks whether this interval is valid or not.
   *
   * An interval is invalid if the start value is smaller than 0 or
   * if the start is larger than the end of the interval.
   *
   * @return true if the interval is valid, false otherwise.
   */
  virtual bool is_valid() const;
};

/**
 * @brief This class represents a set of transaction identifiers.
 *
 * A set of transaction identifiers contains zero or more entries. When there
 * are multiple entries, there can multiple intervals as well. Different
 * intervals may share the same UUID part or not. This class abstracts that
 * in-memory representation.
 *
 */
class Gtid_set {
 public:
  static const inline std::string EMPTY_GTID_SET{""};
  /// In 'UUID:INTERVAL:INTERVAL', this is the second ':'
  static const inline std::string SEPARATOR_SEQNO_INTERVALS{":"};
  /// In 'SID:GNO,SID:GNO', this is the ','
  static const inline std::string SEPARATOR_UUID_SETS{","};

  struct Uuid_comparator {
    bool operator()(const Uuid &lhs, const Uuid &rhs) const;
  };

 protected:
  virtual bool do_add(const Uuid &uuid, const Gno_interval &interval);

 public:
  /**
   * @brief Gno_interval_list is a map between uuids and an ordered set of
   * Gno_intervals.
   */
  typedef std::map<Uuid, std::set<Gno_interval>, Uuid_comparator>
      Gno_interval_list;

  Gtid_set() = default;
  virtual ~Gtid_set();
  /**
   * @brief Construct a new Gtid_set object from the other one provided.
   *
   * @note This operator does not check whether the parameters are valid
   * or not. The caller should perform such check before calling this member
   * function.
   *
   * @param other Gtid_set to be copied
   */
  Gtid_set(const Gtid_set &other);

  /**
   * @brief Copy assignment.
   *
   * @note This operator does not check whether the parameters are valid
   * or not. The caller should perform such check before calling this member
   * function.
   *
   * @param other the Gtid_set to be copied over to this one.
   * @return Gtid_set& a reference to the copied Gtid_set.
   */
  Gtid_set &operator=(const Gtid_set &other);

  /**
   * @brief Compares this set with another one.
   *
   * @param other The other set to compare this one with.
   * @return true If both sets match.
   * @return false If sets do not match.
   */
  virtual bool operator==(const Gtid_set &other) const;

  /**
   * @brief Adds a new interval indexed by the given uuid.
   *
   * @note This member function does not check whether the parameters are valid
   * or not. The caller should perform such check before calling this member
   * function.
   *
   * @return true if the there was an error adding the interval, false
   * otherwise.
   */
  virtual bool add(const Uuid &uuid, const Gno_interval &interval);

  /**
   * @brief Gets a copy of the internal set.
   *
   * @return an internal copy of the given set.
   */
  virtual const Gno_interval_list &get_gtid_set() const;

  /**
   * @brief Add a set of identifiers to this one.
   *
   * @note This member function does not check whether the parameters are valid
   * or not. The caller should perform such check before calling this member
   * function.
   *
   * @param other the set to add to this one.
   * @return true if there was a failure adding the gtids.
   * @return false otherwise.
   */
  virtual bool add(const Gtid_set &other);

  /**
   * @brief Adds the given identifier to this set.
   *
   * @note This member function does not check whether the parameters are valid
   * or not. The caller should perform such check before calling this member
   * function.
   *
   * @param gtid the identifier to add.
   * @return true if it failed while adding the identifier.
   * @return false otherwise.
   */
  virtual bool add(const Gtid &gtid);

  /**
   * @brief Checks whether this set contains the given identifier.
   *
   * @note This member function does not check whether the parameters are valid
   * or not. The caller should perform such check before calling this member
   * function.
   *
   * @param gtid the gtid to check whehther it exists in this set or not.
   * @return true if the identifier exists in this set.
   * @return false if the identifier does not exist in this set.
   */
  virtual bool contains(const Gtid &gtid) const;

  /**
   * @brief A human readable representation of this set.
   *
   * @return a human readable representation of this set.
   */
  virtual std::string to_string() const;

  /**
   * @brief Resets this set, making it empty.
   *
   */
  virtual void reset();

  /**
   * @brief Returns true if this is an empty set.
   *
   * @return true
   * @return false
   */
  virtual bool is_empty() const;

  /**
   * @brief Gets the number of entries in this set.
   *
   * @return the cardinality of this set.
   */
  virtual std::size_t count() const;

 protected:
  /**
   * @brief An ordered map of entries mapping Uuid to a list of intervals.
   *
   * The order is established using the Uuid_comparator.
   */
  Gno_interval_list m_gtid_set{};
};

}  // namespace binary_log::gtids

#endif
>>>>>>> 537dd524
<|MERGE_RESOLUTION|>--- conflicted
+++ resolved
@@ -1,5 +1,4 @@
-<<<<<<< HEAD
-// Copyright (c) 2021, 2023, Oracle and/or its affiliates.
+// Copyright (c) 2021, 2024, Oracle and/or its affiliates.
 //
 // This program is free software; you can redistribute it and/or modify
 // it under the terms of the GNU General Public License, version 2.0,
@@ -29,394 +28,4 @@
 
 DEPRECATE_HEADER(libbinlogevents_include_gtids_gtidset)
 
-#endif  // LIBBINLOGEVENTS_INCLUDE_GTIDS_GTIDSET_H
-=======
-/* Copyright (c) 2021, 2024, Oracle and/or its affiliates.
-
-   This program is free software; you can redistribute it and/or modify
-   it under the terms of the GNU General Public License, version 2.0,
-   as published by the Free Software Foundation.
-
-   This program is also distributed with certain software (including
-   but not limited to OpenSSL) that is licensed under separate terms,
-   as designated in a particular file or component or in included license
-   documentation.  The authors of MySQL hereby grant you an additional
-   permission to link the program and your derivative works with the
-   separately licensed software that they have included with MySQL.
-
-   This program is distributed in the hope that it will be useful,
-   but WITHOUT ANY WARRANTY; without even the implied warranty of
-   MERCHANTABILITY or FITNESS FOR A PARTICULAR PURPOSE.  See the
-   GNU General Public License, version 2.0, for more details.
-
-   You should have received a copy of the GNU General Public License
-   along with this program; if not, write to the Free Software
-   Foundation, Inc., 51 Franklin St, Fifth Floor, Boston, MA 02110-1301  USA */
-
-#ifndef BINARY_LOG_GTIDS_GTID_SET_INCLUDED
-#define BINARY_LOG_GTIDS_GTID_SET_INCLUDED
-
-#include <cstddef>
-#include <map>
-#include <set>
-#include <sstream>
-
-#include "libbinlogevents/include/gtids/global.h"
-#include "libbinlogevents/include/gtids/gtid.h"
-
-namespace binary_log::gtids {
-
-/**
- * @brief This class represents a range of transaction identifiers.
- *
- * A transaction identifier is composed of two parts, the UUID and the sequence
- * number.
- *
- * There can be multiple transaction identifiers for a given UUID. When their
- * sequence number are contiguous they can be represented as an interval. This
- * is the class that represents on of those intervals.
- *
- */
-class Gno_interval {
- public:
-  /// In 'UUID:GNO-GNO', this is the '-'
-  static const inline std::string SEPARATOR_GNO_START_END{"-"};
-
- private:
-  gno_t m_start{0};
-  gno_t m_next_gno_after_end{0};
-
- public:
-  virtual ~Gno_interval() = default;
-
-  /**
-   * @brief Copy assignment.
-   *
-   * @note This operator does not perform any check about the other interval
-   * being valid or not. It is up to the caller to verify that if needed.
-   *
-   * @param other The other interval to copy.
-   * @return Gno_interval& a reference to the copied interval.
-   */
-  Gno_interval &operator=(const Gno_interval &other);
-
-  /**
-   * @brief Construct a new Gno_interval object from the other one provided.
-   *
-   * @note This operator does not perform any check about the other interval
-   * being valid or not. It is up to the caller to verify that if needed.
-   *
-   * @param other The object to copy.
-   */
-  Gno_interval(const Gno_interval &other);
-
-  /**
-   * @brief Compares this interval with another one. Returns true if there is a
-   * match.
-   *
-   * @note This operator does not perform any check about the other interval
-   * being valid or not. It is up to the caller to verify that if needed, before
-   * calling this member function.
-   *
-   * @param other The other interval to compare this one with.
-   * @return true If both intervals match.
-   * @return false If intervals do not match.
-   */
-  virtual bool operator==(const Gno_interval &other) const;
-
-  /**
-   * @brief Construct a new Gno_interval object.
-   *
-   * @param start The start of the interval (inclusive).
-   * @param end The end of the interval (inclusive).
-   */
-  Gno_interval(gno_t start, gno_t end);
-
-  /**
-   * @brief Establishes a total order between two intervals.
-   *
-   * Total order is determined using the start and end values of
-   * the interval.
-   *
-   * An interval A comes before interval B if its start value is smaller
-   * than the start value of B.
-   *
-   * If B's start value is smaller than A's start value then B comes
-   * before A.
-   *
-   * If A and B have the same start value, the the end of the intervals
-   * are checked and if A has a lower interval end than B, then A is
-   * considered to come before B in that case.
-   *
-   * @note This operator does not perform any check about the other interval
-   * being valid or not. It is up to the caller to verify that if needed, before
-   * calling this member function.
-   *
-   * @param other the other interval.
-   * @return true if this is smaller than the other
-   * @return false if this is equal or greater than the other.
-   */
-  virtual bool operator<(const Gno_interval &other) const;
-
-  /**
-   * @brief This checks whether this interval intersects with the other.
-   *
-   * @note This operator does not perform any check about the other interval
-   * being valid or not. It is up to the caller to verify that if needed, before
-   * calling this member function.
-   *
-   * @param other The other interval to check against this one.
-   * @return true if the intervals intersect.
-   * @return false if it does not intersect.
-   */
-  virtual bool intersects(const Gno_interval &other) const;
-
-  /**
-   * @brief Checks if this interval is contiguous with the other one.
-   *
-   * Two intervals are contiguous if they do not intersect but there
-   * are no gaps between them. No gaps means that the upper limit of
-   * interval A is the value immediately preceding the lower limit
-   * of interval B, under numeric natural ordering.
-   *
-   * @note This operator does not perform any check about the other interval
-   * being valid or not. It is up to the caller to verify that if needed, before
-   * calling this member function.
-   *
-   * @param other the interval to check against.
-   * @return true if the intervals are contiguous.
-   * @return false otherwise.
-   */
-  virtual bool contiguous(const Gno_interval &other) const;
-
-  /**
-   * @brief Checks if the other interval intersects or is contiguous with this
-   * one.
-   *
-   * @param other The interval to check against this one.
-   * @return true if the other interval intersects or is contiguous with this
-   * one.
-   * @return false otherwise.
-   */
-  virtual bool intersects_or_contiguous(const Gno_interval &other) const;
-
-  /**
-   * @brief Adds the other interval to this one.
-   *
-   * For this operation to complete successfully, the intervals must
-   * intersect or be contiguous. Otherwise, the operation will fail.
-   *
-   * @note This operator does not perform any check about the other interval
-   * being valid or not. It is up to the caller to verify that if needed, before
-   * calling this member function.
-   *
-   * @param other The interval to add to this one.
-   * @return true if the adding was not successful.
-   * @return false if the adding was successful.
-   */
-  virtual bool add(const Gno_interval &other);
-
-  /**
-   * @brief Gets the first sequence number in the interval.
-   *
-   * @return the first sequence number of the interval.
-   */
-  virtual gno_t get_start() const;
-
-  /**
-   * @brief Gets the last sequence number in the interval.
-   *
-   * @return the last sequence number in the interval.
-   */
-  virtual gno_t get_end() const;
-
-  /**
-   * @brief Number of entries in this interval.
-   *
-   * @return the size of the interval.
-   */
-  virtual std::size_t count() const;
-
-  /**
-   * @brief Gets a human readable representation of this identifier.
-   *
-   * @return A human readable representation of this identifier.
-   */
-  virtual std::string to_string() const;
-
-  /**
-   * @brief Checks whether this interval is valid or not.
-   *
-   * An interval is invalid if the start value is smaller than 0 or
-   * if the start is larger than the end of the interval.
-   *
-   * @return true if the interval is valid, false otherwise.
-   */
-  virtual bool is_valid() const;
-};
-
-/**
- * @brief This class represents a set of transaction identifiers.
- *
- * A set of transaction identifiers contains zero or more entries. When there
- * are multiple entries, there can multiple intervals as well. Different
- * intervals may share the same UUID part or not. This class abstracts that
- * in-memory representation.
- *
- */
-class Gtid_set {
- public:
-  static const inline std::string EMPTY_GTID_SET{""};
-  /// In 'UUID:INTERVAL:INTERVAL', this is the second ':'
-  static const inline std::string SEPARATOR_SEQNO_INTERVALS{":"};
-  /// In 'SID:GNO,SID:GNO', this is the ','
-  static const inline std::string SEPARATOR_UUID_SETS{","};
-
-  struct Uuid_comparator {
-    bool operator()(const Uuid &lhs, const Uuid &rhs) const;
-  };
-
- protected:
-  virtual bool do_add(const Uuid &uuid, const Gno_interval &interval);
-
- public:
-  /**
-   * @brief Gno_interval_list is a map between uuids and an ordered set of
-   * Gno_intervals.
-   */
-  typedef std::map<Uuid, std::set<Gno_interval>, Uuid_comparator>
-      Gno_interval_list;
-
-  Gtid_set() = default;
-  virtual ~Gtid_set();
-  /**
-   * @brief Construct a new Gtid_set object from the other one provided.
-   *
-   * @note This operator does not check whether the parameters are valid
-   * or not. The caller should perform such check before calling this member
-   * function.
-   *
-   * @param other Gtid_set to be copied
-   */
-  Gtid_set(const Gtid_set &other);
-
-  /**
-   * @brief Copy assignment.
-   *
-   * @note This operator does not check whether the parameters are valid
-   * or not. The caller should perform such check before calling this member
-   * function.
-   *
-   * @param other the Gtid_set to be copied over to this one.
-   * @return Gtid_set& a reference to the copied Gtid_set.
-   */
-  Gtid_set &operator=(const Gtid_set &other);
-
-  /**
-   * @brief Compares this set with another one.
-   *
-   * @param other The other set to compare this one with.
-   * @return true If both sets match.
-   * @return false If sets do not match.
-   */
-  virtual bool operator==(const Gtid_set &other) const;
-
-  /**
-   * @brief Adds a new interval indexed by the given uuid.
-   *
-   * @note This member function does not check whether the parameters are valid
-   * or not. The caller should perform such check before calling this member
-   * function.
-   *
-   * @return true if the there was an error adding the interval, false
-   * otherwise.
-   */
-  virtual bool add(const Uuid &uuid, const Gno_interval &interval);
-
-  /**
-   * @brief Gets a copy of the internal set.
-   *
-   * @return an internal copy of the given set.
-   */
-  virtual const Gno_interval_list &get_gtid_set() const;
-
-  /**
-   * @brief Add a set of identifiers to this one.
-   *
-   * @note This member function does not check whether the parameters are valid
-   * or not. The caller should perform such check before calling this member
-   * function.
-   *
-   * @param other the set to add to this one.
-   * @return true if there was a failure adding the gtids.
-   * @return false otherwise.
-   */
-  virtual bool add(const Gtid_set &other);
-
-  /**
-   * @brief Adds the given identifier to this set.
-   *
-   * @note This member function does not check whether the parameters are valid
-   * or not. The caller should perform such check before calling this member
-   * function.
-   *
-   * @param gtid the identifier to add.
-   * @return true if it failed while adding the identifier.
-   * @return false otherwise.
-   */
-  virtual bool add(const Gtid &gtid);
-
-  /**
-   * @brief Checks whether this set contains the given identifier.
-   *
-   * @note This member function does not check whether the parameters are valid
-   * or not. The caller should perform such check before calling this member
-   * function.
-   *
-   * @param gtid the gtid to check whehther it exists in this set or not.
-   * @return true if the identifier exists in this set.
-   * @return false if the identifier does not exist in this set.
-   */
-  virtual bool contains(const Gtid &gtid) const;
-
-  /**
-   * @brief A human readable representation of this set.
-   *
-   * @return a human readable representation of this set.
-   */
-  virtual std::string to_string() const;
-
-  /**
-   * @brief Resets this set, making it empty.
-   *
-   */
-  virtual void reset();
-
-  /**
-   * @brief Returns true if this is an empty set.
-   *
-   * @return true
-   * @return false
-   */
-  virtual bool is_empty() const;
-
-  /**
-   * @brief Gets the number of entries in this set.
-   *
-   * @return the cardinality of this set.
-   */
-  virtual std::size_t count() const;
-
- protected:
-  /**
-   * @brief An ordered map of entries mapping Uuid to a list of intervals.
-   *
-   * The order is established using the Uuid_comparator.
-   */
-  Gno_interval_list m_gtid_set{};
-};
-
-}  // namespace binary_log::gtids
-
-#endif
->>>>>>> 537dd524
+#endif  // LIBBINLOGEVENTS_INCLUDE_GTIDS_GTIDSET_H