/* Copyright (C) 2000 MySQL AB

   This program is free software; you can redistribute it and/or modify
   it under the terms of the GNU General Public License as published by
   the Free Software Foundation; version 2 of the License.

   This program is distributed in the hope that it will be useful,
   but WITHOUT ANY WARRANTY; without even the implied warranty of
   MERCHANTABILITY or FITNESS FOR A PARTICULAR PURPOSE.  See the
   GNU General Public License for more details.

   You should have received a copy of the GNU General Public License
   along with this program; if not, write to the Free Software
   Foundation, Inc., 59 Temple Place, Suite 330, Boston, MA  02111-1307  USA */

#include <my_global.h>

#ifndef THREAD

int main(int argc __attribute__((unused)), char **argv __attribute__((unused)))
{
  printf("This test must be compiled with multithread support to work\n");
  exit(1);
}
#else

#include <my_sys.h>
#include <my_pthread.h>
#include "mysql.h"
#include <my_getopt.h>

static my_bool version, verbose, tty_password= 0;
static uint thread_count,number_of_tests=1000,number_of_threads=2;
static pthread_cond_t COND_thread_count;
static pthread_mutex_t LOCK_thread_count;

static char *database,*host,*user,*password,*unix_socket,*query;
uint tcp_port;

#ifndef __WIN__
void *test_thread(void *arg __attribute__((unused)))
#else
unsigned __stdcall test_thread(void *arg __attribute__((unused)))
#endif
{
  MYSQL *mysql;
  uint count;

  mysql=mysql_init(NULL);
  if (!mysql_real_connect(mysql,host,user,password,database,tcp_port,
			  unix_socket,0))
  {
    fprintf(stderr,"Couldn't connect to engine!\n%s\n\n",mysql_error(mysql));
    perror("");
    goto end;
  }
  mysql.reconnect= 1;
  if (verbose) { putchar('*'); fflush(stdout); }
  for (count=0 ; count < number_of_tests ; count++)
  {
    MYSQL_RES *res;
    if (mysql_query(mysql,query))
    {
      fprintf(stderr,"Query failed (%s)\n",mysql_error(mysql));
      goto end;
    }
    if (!(res=mysql_store_result(mysql)))
    {
      fprintf(stderr,"Couldn't get result from %s\n", mysql_error(mysql));
      goto end;
    }
    mysql_free_result(res);
    if (verbose) { putchar('.'); fflush(stdout); }
  }
end:
  if (verbose) { putchar('#'); fflush(stdout); }
  mysql_close(mysql);
  pthread_mutex_lock(&LOCK_thread_count);
  thread_count--;
  VOID(pthread_cond_signal(&COND_thread_count)); /* Tell main we are ready */
  pthread_mutex_unlock(&LOCK_thread_count);
  pthread_exit(0);
  return 0;
}


static struct my_option my_long_options[] =
{
  {"help", '?', "Display this help and exit", 0, 0, 0, GET_NO_ARG, NO_ARG, 0,
   0, 0, 0, 0, 0},
  {"database", 'D', "Database to use", (uchar**) &database, (uchar**) &database,
   0, GET_STR_ALLOC, REQUIRED_ARG, 0, 0, 0, 0, 0, 0},
  {"host", 'h', "Connect to host", (uchar**) &host, (uchar**) &host, 0, GET_STR,
   REQUIRED_ARG, 0, 0, 0, 0, 0, 0},
  {"password", 'p',
   "Password to use when connecting to server. If password is not given it's asked from the tty.",
   0, 0, 0, GET_STR, OPT_ARG, 0, 0, 0, 0, 0, 0},
  {"user", 'u', "User for login if not current user", (uchar**) &user,
   (uchar**) &user, 0, GET_STR_ALLOC, REQUIRED_ARG, 0, 0, 0, 0, 0, 0},
  {"version", 'V', "Output version information and exit",
   0, 0, 0, GET_NO_ARG, NO_ARG, 0, 0, 0, 0, 0, 0},
<<<<<<< HEAD
  {"verbose", 'v', "Write some progress indicators", (uchar**) &verbose,
   (uchar**) &verbose, 0, GET_BOOL, NO_ARG, 0, 0, 0, 0, 0, 0},
  {"query", 'Q', "Query to execute in each threads", (uchar**) &query,
   (uchar**) &query, 0, GET_STR, REQUIRED_ARG, 0, 0, 0, 0, 0, 0},
  {"port", 'P', "Port number to use for connection", (uchar**) &tcp_port,
   (uchar**) &tcp_port, 0, GET_UINT, REQUIRED_ARG, MYSQL_PORT, 0, 0, 0, 0, 0},
  {"socket", 'S', "Socket file to use for connection", (uchar**) &unix_socket,
   (uchar**) &unix_socket, 0, GET_STR_ALLOC, REQUIRED_ARG, 0, 0, 0, 0, 0, 0},
=======
  {"verbose", 'v', "Write some progress indicators", (gptr*) &verbose,
   (gptr*) &verbose, 0, GET_BOOL, NO_ARG, 0, 0, 0, 0, 0, 0},
  {"query", 'Q', "Query to execute in each threads", (gptr*) &query,
   (gptr*) &query, 0, GET_STR, REQUIRED_ARG, 0, 0, 0, 0, 0, 0},
  {"port", 'P', "Port number to use for connection or 0 for default to, in "
   "order of preference, my.cnf, $MYSQL_TCP_PORT, "
#if MYSQL_PORT_DEFAULT == 0
   "/etc/services, "
#endif
   "built-in default (" STRINGIFY_ARG(MYSQL_PORT) ").",
   (gptr*) &tcp_port,
   (gptr*) &tcp_port, 0, GET_UINT, REQUIRED_ARG, MYSQL_PORT, 0, 0, 0, 0, 0},
  {"socket", 'S', "Socket file to use for connection", (gptr*) &unix_socket,
   (gptr*) &unix_socket, 0, GET_STR_ALLOC, REQUIRED_ARG, 0, 0, 0, 0, 0, 0},
>>>>>>> 3c6ca8d6
  {"test-count", 'c', "Run test count times (default %d)",
   (uchar**) &number_of_tests, (uchar**) &number_of_tests, 0, GET_UINT,
   REQUIRED_ARG, 1000, 0, 0, 0, 0, 0},
  {"thread-count", 't', "Number of threads to start",
   (uchar**) &number_of_threads, (uchar**) &number_of_threads, 0, GET_UINT,
   REQUIRED_ARG, 2, 0, 0, 0, 0, 0},
  { 0, 0, 0, 0, 0, 0, GET_NO_ARG, NO_ARG, 0, 0, 0, 0, 0, 0}
};


static const char *load_default_groups[]= { "client",0 };

static void usage()
{
  printf("Connection to a mysql server with multiple threads\n");
  if (version)
    return;
  puts("This software comes with ABSOLUTELY NO WARRANTY.\n");
  printf("Usage: %s [OPTIONS] [database]\n", my_progname);

  my_print_help(my_long_options);
  print_defaults("my",load_default_groups);
  my_print_variables(my_long_options);
  printf("\nExample usage:\n\n\
%s -Q 'select * from mysql.user' -c %d -t %d\n",
	 my_progname, number_of_tests, number_of_threads);
}


static my_bool
get_one_option(int optid, const struct my_option *opt __attribute__((unused)),
	       char *argument)
{
  switch (optid) {
  case 'p':
    if (argument)
    {
      my_free(password, MYF(MY_ALLOW_ZERO_PTR));
      password= my_strdup(argument, MYF(MY_FAE));
      while (*argument) *argument++= 'x';		/* Destroy argument */
    }
    else
      tty_password= 1;
    break;
  case 'V':
    version= 1;
    usage();
    exit(0);
    break;
  case '?':
  case 'I':					/* Info */
    usage();
    exit(1);
    break;
  }
  return 0;
}


static void get_options(int argc, char **argv)
{
  int ho_error;

  load_defaults("my",load_default_groups,&argc,&argv);

  if ((ho_error=handle_options(&argc, &argv, my_long_options, get_one_option)))
    exit(ho_error);

  free_defaults(argv);
  if (tty_password)
    password=get_tty_password(NullS);
  return;
}


int main(int argc, char **argv)
{
  pthread_t tid;
  pthread_attr_t thr_attr;
  uint i;
  int error;
  MY_INIT(argv[0]);
  get_options(argc,argv);

  if ((error=pthread_cond_init(&COND_thread_count,NULL)))
  {
    fprintf(stderr,"Got error: %d from pthread_cond_init (errno: %d)",
	    error,errno);
    exit(1);
  }
  pthread_mutex_init(&LOCK_thread_count,MY_MUTEX_INIT_FAST);

  if ((error=pthread_attr_init(&thr_attr)))
  {
    fprintf(stderr,"Got error: %d from pthread_attr_init (errno: %d)",
	    error,errno);
    exit(1);
  }
  if ((error=pthread_attr_setdetachstate(&thr_attr,PTHREAD_CREATE_DETACHED)))
  {
    fprintf(stderr,
	    "Got error: %d from pthread_attr_setdetachstate (errno: %d)",
	    error,errno);
    exit(1);
  }

  printf("Init ok. Creating %d threads\n",number_of_threads);
  for (i=1 ; i <= number_of_threads ; i++)
  {
    int *param= &i;

    if (verbose) { putchar('+'); fflush(stdout); }
    pthread_mutex_lock(&LOCK_thread_count);
    if ((error=pthread_create(&tid,&thr_attr,test_thread,(void*) param)))
    {
      fprintf(stderr,"\nGot error: %d from pthread_create (errno: %d) when creating thread: %i\n",
	      error,errno,i);
      pthread_mutex_unlock(&LOCK_thread_count);
      exit(1);
    }
    thread_count++;
    pthread_mutex_unlock(&LOCK_thread_count);
  }

  printf("Waiting for threads to finnish\n");
  error=pthread_mutex_lock(&LOCK_thread_count);
  while (thread_count)
  {
    if ((error=pthread_cond_wait(&COND_thread_count,&LOCK_thread_count)))
      fprintf(stderr,"\nGot error: %d from pthread_cond_wait\n",error);
  }
  pthread_mutex_unlock(&LOCK_thread_count);
  pthread_attr_destroy(&thr_attr);
  printf("\nend\n");

  my_end(0);
  return 0;

  exit(0);
  return 0;					/* Keep some compilers happy */
}

#endif /* THREAD */<|MERGE_RESOLUTION|>--- conflicted
+++ resolved
@@ -99,31 +99,20 @@
    (uchar**) &user, 0, GET_STR_ALLOC, REQUIRED_ARG, 0, 0, 0, 0, 0, 0},
   {"version", 'V', "Output version information and exit",
    0, 0, 0, GET_NO_ARG, NO_ARG, 0, 0, 0, 0, 0, 0},
-<<<<<<< HEAD
   {"verbose", 'v', "Write some progress indicators", (uchar**) &verbose,
    (uchar**) &verbose, 0, GET_BOOL, NO_ARG, 0, 0, 0, 0, 0, 0},
   {"query", 'Q', "Query to execute in each threads", (uchar**) &query,
    (uchar**) &query, 0, GET_STR, REQUIRED_ARG, 0, 0, 0, 0, 0, 0},
-  {"port", 'P', "Port number to use for connection", (uchar**) &tcp_port,
-   (uchar**) &tcp_port, 0, GET_UINT, REQUIRED_ARG, MYSQL_PORT, 0, 0, 0, 0, 0},
-  {"socket", 'S', "Socket file to use for connection", (uchar**) &unix_socket,
-   (uchar**) &unix_socket, 0, GET_STR_ALLOC, REQUIRED_ARG, 0, 0, 0, 0, 0, 0},
-=======
-  {"verbose", 'v', "Write some progress indicators", (gptr*) &verbose,
-   (gptr*) &verbose, 0, GET_BOOL, NO_ARG, 0, 0, 0, 0, 0, 0},
-  {"query", 'Q', "Query to execute in each threads", (gptr*) &query,
-   (gptr*) &query, 0, GET_STR, REQUIRED_ARG, 0, 0, 0, 0, 0, 0},
   {"port", 'P', "Port number to use for connection or 0 for default to, in "
    "order of preference, my.cnf, $MYSQL_TCP_PORT, "
 #if MYSQL_PORT_DEFAULT == 0
    "/etc/services, "
 #endif
    "built-in default (" STRINGIFY_ARG(MYSQL_PORT) ").",
-   (gptr*) &tcp_port,
-   (gptr*) &tcp_port, 0, GET_UINT, REQUIRED_ARG, MYSQL_PORT, 0, 0, 0, 0, 0},
-  {"socket", 'S', "Socket file to use for connection", (gptr*) &unix_socket,
-   (gptr*) &unix_socket, 0, GET_STR_ALLOC, REQUIRED_ARG, 0, 0, 0, 0, 0, 0},
->>>>>>> 3c6ca8d6
+   (uchar**) &tcp_port,
+   (uchar**) &tcp_port, 0, GET_UINT, REQUIRED_ARG, MYSQL_PORT, 0, 0, 0, 0, 0},
+  {"socket", 'S', "Socket file to use for connection", (uchar**) &unix_socket,
+   (uchar**) &unix_socket, 0, GET_STR_ALLOC, REQUIRED_ARG, 0, 0, 0, 0, 0, 0},
   {"test-count", 'c', "Run test count times (default %d)",
    (uchar**) &number_of_tests, (uchar**) &number_of_tests, 0, GET_UINT,
    REQUIRED_ARG, 1000, 0, 0, 0, 0, 0},
