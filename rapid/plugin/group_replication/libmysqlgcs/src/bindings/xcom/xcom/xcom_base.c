--- conflicted
+++ resolved
@@ -406,18 +406,11 @@
     last_config_modification_id; /*Last configuration change proposal*/
 static uint64_t lsn = 0;         /* Current log sequence number */
 
-<<<<<<< HEAD
-synode_no get_current_message() { return current_message; }
-=======
 uint32_t get_my_id(){
 	return my_id;
 }
 
-synode_no get_current_message()
-{
-	return current_message;
-}
->>>>>>> b4abab5e
+synode_no get_current_message() { return current_message; }
 
 static channel prop_input_queue; /* Proposer task input queue */
 
@@ -3720,7 +3713,6 @@
     ep->rfd.ssl_fd = 0;
   }
 #endif
-<<<<<<< HEAD
   set_connected(&ep->rfd, CON_FD);
   link_init(&ep->reply_queue, type_hash("msg_link"));
 
@@ -3759,6 +3751,9 @@
       ceptor_learner_task.
     */
     ep->srv = get_server(site, ep->p->from);
+    if(ep->rfd.x_proto > x_1_2){ /* Ignore nodes which do not send ID */
+      update_xcom_id(ep->p->from, (uint32_t)ep->p->refcnt); /* Refcnt is really uuid */
+    }
     ep->p->refcnt = 1; /* Refcnt from other end is void here */
     MAY_DBG(FN; NDBG(ep->rfd.fd, d); NDBG(task_now(), f);
             COPY_AND_FREE_GOUT(dbg_pax_msg(ep->p)););
@@ -3824,107 +3819,6 @@
                NDBG(ep->p->from, d); NDBG(ep->p->to, d); SYCEXP(ep->p->synode);
                BALCEXP(ep->p->proposal));
         if (xcom_booted() && behind) {
-=======
-	set_connected(&ep->rfd, CON_FD);
-	link_init(&ep->reply_queue,  type_hash("msg_link"));
-
-	while (!xcom_shutdown) {
-		int64_t	n;
-		site_def const * site = 0;
-		unchecked_replace_pax_msg(&ep->p, pax_msg_new_0(null_synode));
-
-		if(use_buffered_read){
-			TASK_CALL(buffered_read_msg(&ep->rfd, ep->in_buf, ep->p, ep->srv, &n));
-		}else{
-			TASK_CALL(read_msg(&ep->rfd, ep->p, ep->srv, &n));
-		}
-		if (((int)ep->p->op < (int)client_msg || ep->p->op > LAST_OP)) {
-			/* invalid operation, ignore message */
-			delete_pax_msg(ep->p);
-			ep->p = NULL;
-			TASK_YIELD;
-			continue;
-		}
-		if (n <= 0) {
-			break;
-		}
-		site = find_site_def(ep->p->synode);
-		/*
-			Getting a pointer to the server needs to be done after we have
-			received a message, since without having received a message, we
-			cannot know who it is from. We could peek at the message and de‐
-			serialize the message number and from field, but since the server
-			does not change, it should be sufficient to cache the server in
-			the acceptor_learner task. A cleaner solution would have been to
-			move the timestamps out of the server object, and have a map in‐
-			dexed by IP/port or UUID to track the timestamps, since this is
-			common to both the sender_task, reply_handler_task,  and the ac‐
-			ceptor_learner_task.
-		*/
-		ep->srv = get_server(site, ep->p->from);
-		if(ep->rfd.x_proto > x_1_2){ /* Ignore nodes which do not send ID */
-			update_xcom_id(ep->p->from, (uint32_t)ep->p->refcnt); /* Refcnt is really uuid */
-		}
-		ep->p->refcnt = 1; /* Refcnt from other end is void here */
-		MAY_DBG(FN;
-				NDBG(ep->rfd.fd, d); NDBG(task_now(), f);
-				COPY_AND_FREE_GOUT(dbg_pax_msg(ep->p));
-				);
-		receive_count[ep->p->op]++;
-		receive_bytes[ep->p->op] += (uint64_t)n + MSG_HDR_SIZE;
-		{
-			gboolean behind = FALSE;
-			if (get_maxnodes(site) > 0) {
-				behind = ep->p->synode.msgno < delivered_msg.msgno;
-			}
-			ADD_EVENTS(
-				add_event(string_arg("before dispatch "));
-				add_synode_event(ep->p->synode);
-				add_event(string_arg("ep->p->from"));
-				add_event(int_arg(ep->p->from));
-				add_event(string_arg(pax_op_to_str(ep->p->op)));
-			);
-			if (ep->p->msg_type == normal ||
-			    ep->p->synode.msgno == 0 || /* Used by i-am-alive and so on */
-				is_cached(ep->p->synode) || /* Already in cache */
-				(!behind)) { /* Guard against cache pollution from other nodes */
-				dispatch_op(site, ep->p, &ep->reply_queue);
-
-				/* Send replies on same fd */
-				while (!link_empty(&ep->reply_queue)) {
-					msg_link * reply = (msg_link * )(link_extract_first(&ep->reply_queue));
-					MAY_DBG(FN;
-					    COPY_AND_FREE_GOUT(dbg_linkage(&ep->reply_queue));
-					    COPY_AND_FREE_GOUT(dbg_msg_link(reply));
-					    COPY_AND_FREE_GOUT(dbg_pax_msg(reply->p));
-					    );
-					assert(reply->p);
-					assert(reply->p->refcnt > 0);
-					reply->p->to = ep->p->from;
-					reply->p->from = ep->p->to;
-					reply->p->delivered_msg = get_delivered_msg();
-					reply->p->max_synode = get_max_synode();
-					serialize_msg(reply->p, ep->rfd.x_proto, &ep->buflen, &ep->buf);
-					MAY_DBG(FN; COPY_AND_FREE_GOUT(dbg_msg_link(reply));
-							COPY_AND_FREE_GOUT(dbg_pax_msg(reply->p)));
-					msg_link_delete(&reply);
-					if(ep->buflen){
-						int64_t	sent;
-						TASK_CALL(task_write(&ep->rfd , ep->buf, ep->buflen, &sent));
-						send_count[ep->p->op]++;
-						send_bytes[ep->p->op] += ep->buflen;
-						X_FREE(ep->buf);
-					}
-					ep->buf = NULL;
-				}
-			} else {
-				DBGOUT(FN; STRLIT("rejecting ");
-					   STRLIT(pax_op_to_str(ep->p->op));
-					   NDBG(ep->p->from, d); NDBG(ep->p->to, d);
-					   SYCEXP(ep->p->synode);
-					   BALCEXP(ep->p->proposal));
-				if (xcom_booted() && behind) {
->>>>>>> b4abab5e
 #ifdef USE_EXIT_TYPE
           if (ep->p->op == prepare_op) {
             miss_prepare(ep->p, &ep->reply_queue);
@@ -3974,7 +3868,6 @@
 
 /* {{{ Reply handler task */
 
-<<<<<<< HEAD
 static void server_handle_need_snapshot(server *srv, site_def const *s,
                                         node_no node);
 
@@ -4012,6 +3905,9 @@
       TASK_CALL(read_msg(&ep->s->con, ep->reply, ep->s, &n));
       ADD_EVENTS(add_event(string_arg("ep->s->con.fd"));
                  add_event(int_arg(ep->s->con.fd)););
+      if(ep->s->con.x_proto > x_1_2){ /* Ignore nodes which do not send ID */
+        update_xcom_id(ep->reply->from, (uint32_t)ep->reply->refcnt); /* Refcnt is really uuid */
+      }
       ep->reply->refcnt = 1; /* Refcnt from other end is void here */
       if (n <= 0) {
         shutdown_connection(&ep->s->con);
@@ -4035,64 +3931,6 @@
     }
     TASK_YIELD;
   }
-=======
-int	reply_handler_task(task_arg arg)
-{
-	DECL_ENV
-	    server * s;
-	pax_msg * reply;
-	END_ENV;
-
-	TASK_BEGIN
-
-	ep->s = (server * )get_void_arg(arg);
-	srv_ref(ep->s);
-	ep->reply = NULL;
-
-	for (; ; ) {
-		while (!is_connected(&ep->s->con)) {
-			MAY_DBG(FN; STRLIT("waiting for connection"));
-			TASK_DELAY(1.000);
-		}
-		{
-			int64_t	n;
-			unchecked_replace_pax_msg(&ep->reply, pax_msg_new_0( null_synode));
-
-			ADD_EVENTS(
-				add_event(string_arg("ep->s->con.fd"));
-				add_event(int_arg(ep->s->con.fd));
-			);
-			TASK_CALL(read_msg(&ep->s->con, ep->reply, ep->s, &n));
-			ADD_EVENTS(
-				add_event(string_arg("ep->s->con.fd"));
-				add_event(int_arg(ep->s->con.fd));
-			);
-			if(ep->s->con.x_proto > x_1_2){ /* Ignore nodes which do not send ID */
-				update_xcom_id(ep->reply->from, (uint32_t)ep->reply->refcnt); /* Refcnt is really uuid */
-			}
-			ep->reply->refcnt = 1; /* Refcnt from other end is void here */
-			if (n <= 0) {
-				shutdown_connection(&ep->s->con);
-				continue;
-			}
-			receive_bytes[ep->reply->op] += (uint64_t)n + MSG_HDR_SIZE;
-		}
-		MAY_DBG(FN;
-		    NDBG(ep->s->con.fd, d); NDBG(task_now(), f);
-		    COPY_AND_FREE_GOUT(dbg_pax_msg(ep->reply));
-		    );
-		receive_count[ep->reply->op]++;
-
-		/* Special test for need_snapshot, since node and site may not be consistent */
-		if (need_boot_special && ep->reply->op == need_boot_op) {
-			pax_msg * p = ep->reply;
-			server_handle_need_snapshot(ep->s, get_site_def(), p->from);
-		}else{
-			dispatch_op(find_site_def(ep->reply->synode), ep->reply, NULL);
-		}
-		TASK_YIELD;
-	}
->>>>>>> b4abab5e
 
   FINALLY
   replace_pax_msg(&ep->reply, NULL);
@@ -4270,13 +4108,13 @@
 }
 /* purecov: end */
 
-<<<<<<< HEAD
-void server_push_log(server *srv, synode_no push, node_no node) {
+static void server_push_log(server *srv, synode_no push, node_no node) {
   site_def const *s = get_site_def();
   if (srv && s) {
     while (!synode_gt(push, get_max_synode())) {
       if (is_cached(push)) {
-        pax_machine *p = get_cache(push);
+        /* Need to clone message here since pax_machine may be re-used while message is sent */
+        pax_machine *p = get_cache_no_touch(push);
         if (pm_finished(p)) {
           pax_msg *pm = clone_pax_msg(p->learner.msg);
           ref_msg(pm);
@@ -4289,25 +4127,6 @@
       push = incr_synode(push);
     }
   }
-=======
-static void	server_push_log(server *srv, synode_no push, node_no node)
-{
-	site_def const *s = get_site_def();
-	while (!synode_gt(push, get_max_synode())) {
-		if (is_cached(push)) {
-			pax_machine * p = get_cache_no_touch(push);
-			if (pm_finished(p)) {
-				/* Need to clone message here since pax_machine may be re-used while message is sent */
-				pax_msg * pm = clone_pax_msg(p->learner.msg);
-				ref_msg(pm);
-				pm->op = recover_learn_op;
-				send_msg(srv, s->nodeno, node, get_group_id(s), pm);
-				unref_msg(&pm);
-			}
-		}
-		push = incr_synode(push);
-	}
->>>>>>> b4abab5e
 }
 
 /* purecov: begin deadcode */
@@ -4334,7 +4153,6 @@
 }
 /* purecov: end */
 
-<<<<<<< HEAD
 static task_env *x_timer = NULL;
 
 /* Timer for use with the xcom FSM. Will deliver xa_timeout */
@@ -4342,15 +4160,6 @@
   DECL_ENV
   double t;
   END_ENV;
-=======
-static void	server_handle_need_snapshot(server *srv, site_def const *s, node_no node)
-{
-	gcs_snapshot * gs = export_config();
-	synode_no app_lsn = get_app_snap(&gs->app_snap);
-	if (!synode_eq(null_synode, app_lsn) && synode_lt(app_lsn, gs->log_start)){
-		gs->log_start = app_lsn;
-	}
->>>>>>> b4abab5e
 
   TASK_BEGIN
 
@@ -4383,8 +4192,6 @@
   synode_no app_lsn = get_app_snap(&gs->app_snap);
   if (!synode_eq(null_synode, app_lsn) && synode_lt(app_lsn, gs->log_start)) {
     gs->log_start = app_lsn;
-  } else if (!synode_eq(null_synode, last_config_modification_id)) {
-    gs->log_start = last_config_modification_id;
   }
 
   server_send_snapshot(srv, s, gs, node);
