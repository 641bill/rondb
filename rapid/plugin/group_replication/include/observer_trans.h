/* Copyright (c) 2013, 2017, Oracle and/or its affiliates. All rights reserved.

   This program is free software; you can redistribute it and/or modify
   it under the terms of the GNU General Public License as published by
   the Free Software Foundation; version 2 of the License.

   This program is distributed in the hope that it will be useful,
   but WITHOUT ANY WARRANTY; without even the implied warranty of
   MERCHANTABILITY or FITNESS FOR A PARTICULAR PURPOSE.  See the
   GNU General Public License for more details.

   You should have received a copy of the GNU General Public License
   along with this program; if not, write to the Free Software Foundation,
   51 Franklin Street, Suite 500, Boston, MA 02110-1335 USA */

#ifndef OBSERVER_TRANS
#define OBSERVER_TRANS

#include <mysql/gcs/gcs_communication_interface.h>
#include "gcs_plugin_messages.h"
#include "plugin.h"

/**
  Initialize transactions observer structures.
*/
void observer_trans_initialize();

/**
  Terminate transactions observer structures.
*/
void observer_trans_terminate();

/**
  Clear server sessions opened caches.
*/
void observer_trans_clear_io_cache_unused_list();

/*
  Transaction lifecycle events observers.
*/
int group_replication_trans_before_dml(Trans_param *param, int& out);

int group_replication_trans_before_commit(Trans_param *param);

int group_replication_trans_before_rollback(Trans_param *param);

int group_replication_trans_after_commit(Trans_param *param);

int group_replication_trans_after_rollback(Trans_param *param);

extern Trans_observer trans_observer;

/*
  @class Transaction_Message
  Class to convey the serialized contents of the TCLE
 */
class Transaction_Message: public Plugin_gcs_message
{
public:
  enum enum_payload_item_type
  {
    // This type should not be used anywhere.
    PIT_UNKNOWN= 0,

    // Length of the payload item: variable
    PIT_TRANSACTION_DATA= 1,

    // No valid type codes can appear after this one.
    PIT_MAX= 2
  };

  /**
   Default constructor
   */
  Transaction_Message();
  virtual ~Transaction_Message();

  /**
    Appends IO_CACHE data to the internal buffer

    @param[in] src the IO_CACHE to copy data from

    @return true in case of error
   */
  bool append_cache(IO_CACHE *src);

protected:
  /*
   Implementation of the template methods
   */
  void encode_payload(std::vector<unsigned char>* buffer) const;
<<<<<<< HEAD
  void decode_payload(const unsigned char* buffer, size_t length);
=======
  void decode_payload(const unsigned char* buffer, const unsigned char* length);
>>>>>>> 341acdcc

private:
  std::vector<uchar> data;
};

/**
  Broadcasts the Transaction Message

  @param msg the message to broadcast

  @return the communication engine broadcast message error
    @retval GCS_OK, when message is transmitted successfully
    @retval GCS_NOK, when error occurred while transmitting message
    @retval GCS_MESSAGE_TOO_BIG, when message is bigger than
                                 communication engine can handle
 */
enum enum_gcs_error send_transaction_message(Transaction_Message* msg);

#endif /* OBSERVER_TRANS */<|MERGE_RESOLUTION|>--- conflicted
+++ resolved
@@ -89,11 +89,7 @@
    Implementation of the template methods
    */
   void encode_payload(std::vector<unsigned char>* buffer) const;
-<<<<<<< HEAD
-  void decode_payload(const unsigned char* buffer, size_t length);
-=======
   void decode_payload(const unsigned char* buffer, const unsigned char* length);
->>>>>>> 341acdcc
 
 private:
   std::vector<uchar> data;
