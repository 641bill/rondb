--- conflicted
+++ resolved
@@ -1,10 +1,6 @@
 #!/bin/sh
 
-<<<<<<< HEAD
-# Copyright (C) 2004, 2006 MySQL AB, 2008, 2009 Sun Microsystems, Inc.
-=======
 # Copyright (c) 2004, 2010, Oracle and/or its affiliates. All rights reserved.
->>>>>>> fb5f6ee8
 #
 # This program is free software; you can redistribute it and/or modify
 # it under the terms of the GNU General Public License as published by
