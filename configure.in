--- conflicted
+++ resolved
@@ -1409,56 +1409,6 @@
       MYSQL_REMOVE_SOCKET_FROM_LIBS_HACK
       if expr "$CC" : ".*gcc.*" > /dev/null
       then
-<<<<<<< HEAD
-	CC="$CC -pthread -DUNIXWARE_7 -DHAVE_BROKEN_RWLOCK"
-	CXX="$CXX -pthread -DUNIXWARE_7 -DHAVE_BROKEN_RWLOCK"
-      else
-	CC="$CC -Kthread -DUNIXWARE_7 -DHAVE_BROKEN_RWLOCK"
-	CXX="$CXX -Kthread -DUNIXWARE_7 -DHAVE_BROKEN_RWLOCK"
-      fi
-      AC_MSG_RESULT("yes")
-    else
-      AC_MSG_ERROR([configure: error: Can't find thread libs on SCO UnixWare7. See the Installation chapter in the Reference Manual.]) 
-    fi
-  else
-    AC_MSG_RESULT("no")
-  fi
-fi
-
-# Hack for Caldera OpenUNIX8
-#
-if test "$with_named_thread" = "no"
-then
-  AC_MSG_CHECKING("OpenUNIX8 native threads")
-  if expr "$SYSTEM_TYPE" : ".*OpenUNIX*" > /dev/null
-  then
-    if test -f /usr/lib/libthread.so -o -f /usr/lib/libthreadT.so
-    then
-      MYSQL_REMOVE_SOCKET_FROM_LIBS_HACK
-      if expr "$CC" : ".*gcc.*"
-      then
-          with_named_thread="-pthread -lsocket -lnsl"
-      else
-        with_named_thread="-Kthread -lsocket -lnsl"
-      fi
-      if expr "$SYSTEM_TYPE" : ".*unixware7.0.0" > /dev/null
-      then
-        AC_DEFINE([HAVE_UNIXWARE7_THREADS], [1],
-                  [UNIXWARE7 threads are not posix])
-      else
-        AC_DEFINE([HAVE_UNIXWARE7_POSIX], [1],
-                  [new UNIXWARE7 threads that are not yet posix])
-      fi
-      # We must have cc
-      AC_MSG_CHECKING("for gcc")
-      if expr "$CC" : ".*gcc.*"
-      then
-	CC="$CC -pthread -DUNIXWARE_7 -DHAVE_BROKEN_RWLOCK"
-	CXX="$CXX -pthread -DUNIXWARE_7 -DHAVE_BROKEN_RWLOCK"
-      else
- 	CC="$CC -Kthread -DUNIXWARE_7 -DHAVE_BROKEN_RWLOCK"
- 	CXX="$CXX -Kthread -DUNIXWARE_7 -DHAVE_BROKEN_RWLOCK"
-=======
         with_named_thread="-pthread -lsocket -lnsl"
 	CC="$CC -pthread -DUNIXWARE_7 -DHAVE_BROKEN_RWLOCK";
 	CXX="$CXX -pthread -DUNIXWARE_7 -DHAVE_BROKEN_RWLOCK";
@@ -1470,16 +1420,10 @@
       if expr "$SYSTEM_TYPE" : ".*unixware7.0.0" > /dev/null
       then
         AC_DEFINE(HAVE_UNIXWARE7_THREADS, [1], [Have UnixWare 7 (or similar) almost-POSIX threading library])
->>>>>>> 0eec7c3c
       fi
       AC_MSG_RESULT(yes)
     else
-<<<<<<< HEAD
-      AC_MSG_ERROR([configure: error: Can't find thread libs on Caldera OpenUNIX 8. See the Installation chapter in the Reference Manual.]) 
-=======
-      AC_MSG_RESULT(failed)
-      { echo "configure: error: Can't find thread libs on SCO UnixWare7. See the Installation chapter in the Reference Manual." 1>&2; exit 1; };
->>>>>>> 0eec7c3c
+      AC_MSG_ERROR([configure: error: Can't find thread library on SCO/Caldera system. See the Installation chapter in the Reference Manual.]) 
     fi
   else
     AC_MSG_RESULT(no)
