/* Copyright (C) 2000 MySQL AB

   This program is free software; you can redistribute it and/or modify
   it under the terms of the GNU General Public License as published by
   the Free Software Foundation; either version 2 of the License, or
   (at your option) any later version.

   This program is distributed in the hope that it will be useful,
   but WITHOUT ANY WARRANTY; without even the implied warranty of
   MERCHANTABILITY or FITNESS FOR A PARTICULAR PURPOSE.  See the
   GNU General Public License for more details.

   You should have received a copy of the GNU General Public License
   along with this program; if not, write to the Free Software
   Foundation, Inc., 59 Temple Place, Suite 330, Boston, MA  02111-1307  USA */

/* To avoid problems with alarms in debug code, we disable DBUG here */
#undef DBUG_OFF
#define DBUG_OFF
#include <my_global.h>

#if defined(THREAD) && !defined(DONT_USE_THR_ALARM)
#include <errno.h>
#include <my_pthread.h>
#include <signal.h>
#include <my_sys.h>
#include <m_string.h>
#include <queues.h>
#include "thr_alarm.h"

#ifdef HAVE_SYS_SELECT_H
#include <sys/select.h>				/* AIX needs this for fd_set */
#endif

#ifndef ETIME
#define ETIME ETIMEDOUT
#endif

static int alarm_aborted=1;			/* No alarm thread */
my_bool thr_alarm_inited= 0;
volatile my_bool alarm_thread_running= 0;

static sig_handler process_alarm_part2(int sig);

#if !defined(__WIN__) && !defined(__EMX__) && !defined(OS2)

static pthread_mutex_t LOCK_alarm;
static pthread_cond_t COND_alarm;
static sigset_t full_signal_set;
static QUEUE alarm_queue;
static uint max_used_alarms=0;
pthread_t alarm_thread;

#ifdef USE_ALARM_THREAD
static void *alarm_handler(void *arg);
#define reschedule_alarms() pthread_cond_signal(&COND_alarm)
#else
#define reschedule_alarms() pthread_kill(alarm_thread,THR_SERVER_ALARM)
#endif

static sig_handler thread_alarm(int sig __attribute__((unused)));

static int compare_ulong(void *not_used __attribute__((unused)),
			 byte *a_ptr,byte* b_ptr)
{
  ulong a=*((ulong*) a_ptr),b= *((ulong*) b_ptr);
  return (a < b) ? -1  : (a == b) ? 0 : 1;
}

void init_thr_alarm(uint max_alarms)
{
  sigset_t s;
  DBUG_ENTER("init_thr_alarm");
  alarm_aborted=0;
  init_queue(&alarm_queue,max_alarms+1,offsetof(ALARM,expire_time),0,
	     compare_ulong,NullS);
  sigfillset(&full_signal_set);			/* Needed to block signals */
  pthread_mutex_init(&LOCK_alarm,MY_MUTEX_INIT_FAST);
  pthread_cond_init(&COND_alarm,NULL);
<<<<<<< HEAD
#if THR_CLIENT_ALARM != SIGALRM || defined(USE_ALARM_THREAD)
  my_sigset(THR_CLIENT_ALARM,thread_alarm);
#endif
=======
#ifndef USE_ALARM_THREAD
  if (thd_lib_detected != THD_LIB_LT)
#endif
  {
    my_sigset(thd_lib_detected == THD_LIB_LT ? SIGALRM : SIGUSR1,
	      thread_alarm);
  }
>>>>>>> ff58749b
  sigemptyset(&s);
  sigaddset(&s, THR_SERVER_ALARM);
  alarm_thread=pthread_self();
#if defined(USE_ALARM_THREAD)
  {
    pthread_attr_t thr_attr;
    pthread_attr_init(&thr_attr);
    pthread_attr_setscope(&thr_attr,PTHREAD_SCOPE_PROCESS);
    pthread_attr_setdetachstate(&thr_attr,PTHREAD_CREATE_DETACHED);
    pthread_attr_setstacksize(&thr_attr,8196);

    my_pthread_attr_setprio(&thr_attr,100);	/* Very high priority */
    VOID(pthread_create(&alarm_thread,&thr_attr,alarm_handler,NULL));
    VOID(pthread_attr_destroy(&thr_attr));
  }
#elif defined(USE_ONE_SIGNAL_HAND)
  pthread_sigmask(SIG_BLOCK, &s, NULL);		/* used with sigwait() */
<<<<<<< HEAD
#if THR_SERVER_ALARM == THR_CLIENT_ALARM
  my_sigset(THR_CLIENT_ALARM,process_alarm);	/* Linuxthreads */
  pthread_sigmask(SIG_UNBLOCK, &s, NULL);
#endif
=======
  if (thd_lib_detected == THD_LIB_LT)
  {
    my_sigset(thd_lib_detected == THD_LIB_LT ? SIGALRM : SIGUSR1,
              process_alarm);        /* Linuxthreads */
    pthread_sigmask(SIG_UNBLOCK, &s, NULL);
  }
>>>>>>> ff58749b
#else
  my_sigset(THR_SERVER_ALARM, process_alarm);
  pthread_sigmask(SIG_UNBLOCK, &s, NULL);
#endif
  DBUG_VOID_RETURN;
}


void resize_thr_alarm(uint max_alarms)
{
  pthread_mutex_lock(&LOCK_alarm);
  /*
    It's ok not to shrink the queue as there may be more pending alarms than
    than max_alarms
  */
  if (alarm_queue.elements < max_alarms)
    resize_queue(&alarm_queue,max_alarms+1);
  pthread_mutex_unlock(&LOCK_alarm);
}


/*
  Request alarm after sec seconds.

  SYNOPSIS
    thr_alarm()
    alrm		Pointer to alarm detection
    alarm_data		Structure to store in alarm queue

  NOTES
    This function can't be called from the alarm-handling thread.

  RETURN VALUES
    0 ok
    1 If no more alarms are allowed (aborted by process)

    Stores in first argument a pointer to a non-zero int which is set to 0
    when the alarm has been given
*/

my_bool thr_alarm(thr_alarm_t *alrm, uint sec, ALARM *alarm_data)
{
  ulong now;
  sigset_t old_mask;
  my_bool reschedule;
  DBUG_ENTER("thr_alarm");
  DBUG_PRINT("enter",("thread: %s  sec: %d",my_thread_name(),sec));

  now=(ulong) time((time_t*) 0);
  pthread_sigmask(SIG_BLOCK,&full_signal_set,&old_mask);
  pthread_mutex_lock(&LOCK_alarm);        /* Lock from threads & alarms */
  if (alarm_aborted > 0)
  {					/* No signal thread */
    DBUG_PRINT("info", ("alarm aborted"));
    *alrm= 0;					/* No alarm */
    pthread_mutex_unlock(&LOCK_alarm);
    pthread_sigmask(SIG_SETMASK,&old_mask,NULL);
    DBUG_RETURN(1);
  }
  if (alarm_aborted < 0)
    sec= 1;					/* Abort mode */

  if (alarm_queue.elements >= max_used_alarms)
  {
    if (alarm_queue.elements == alarm_queue.max_elements)
    {
      DBUG_PRINT("info", ("alarm queue full"));
      fprintf(stderr,"Warning: thr_alarm queue is full\n");
      *alrm= 0;					/* No alarm */
      pthread_mutex_unlock(&LOCK_alarm);
      pthread_sigmask(SIG_SETMASK,&old_mask,NULL);
      DBUG_RETURN(1);
    }
    max_used_alarms=alarm_queue.elements+1;
  }
  reschedule= (!alarm_queue.elements ||
	      (int) (((ALARM*) queue_top(&alarm_queue))->expire_time - now) >
	      (int) sec);
  if (!alarm_data)
  {
    if (!(alarm_data=(ALARM*) my_malloc(sizeof(ALARM),MYF(MY_WME))))
    {
      DBUG_PRINT("info", ("failed my_malloc()"));
      *alrm= 0;					/* No alarm */
      pthread_mutex_unlock(&LOCK_alarm);
      pthread_sigmask(SIG_SETMASK,&old_mask,NULL);
      DBUG_RETURN(1);
    }
    alarm_data->malloced=1;
  }
  else
    alarm_data->malloced=0;
  alarm_data->expire_time=now+sec;
  alarm_data->alarmed=0;
  alarm_data->thread=pthread_self();
  queue_insert(&alarm_queue,(byte*) alarm_data);

  /* Reschedule alarm if the current one has more than sec left */
  if (reschedule)
  {
    DBUG_PRINT("info", ("reschedule"));
    if (pthread_equal(pthread_self(),alarm_thread))
      alarm(sec);				/* purecov: inspected */
    else
      reschedule_alarms();			/* Reschedule alarms */
  }
  pthread_mutex_unlock(&LOCK_alarm);
  pthread_sigmask(SIG_SETMASK,&old_mask,NULL);
  (*alrm)= &alarm_data->alarmed;
  DBUG_RETURN(0);
}


/*
  Remove alarm from list of alarms
*/

void thr_end_alarm(thr_alarm_t *alarmed)
{
  ALARM *alarm_data;
  sigset_t old_mask;
  uint i, found=0;
  DBUG_ENTER("thr_end_alarm");

  pthread_sigmask(SIG_BLOCK,&full_signal_set,&old_mask);
  pthread_mutex_lock(&LOCK_alarm);

  alarm_data= (ALARM*) ((byte*) *alarmed - offsetof(ALARM,alarmed));
  for (i=0 ; i < alarm_queue.elements ; i++)
  {
    if ((ALARM*) queue_element(&alarm_queue,i) == alarm_data)
    {
      queue_remove(&alarm_queue,i),MYF(0);
      if (alarm_data->malloced)
	my_free((gptr) alarm_data,MYF(0));
      found++;
#ifdef DBUG_OFF
      break;
#endif
    }
  }
  DBUG_ASSERT(!*alarmed || found == 1);
  if (!found)
  {
    if (*alarmed)
<<<<<<< HEAD
      fprintf(stderr,"Warning: Didn't find alarm 0x%lx in queue of %d alarms\n",
	      (long) *alarmed, alarm_queue.elements);
    DBUG_PRINT("warning",("Didn't find alarm 0x%lx in queue\n",
			  (long) *alarmed));
=======
      fprintf(stderr,
              "Warning: Didn't find alarm 0x%lx in queue of %d alarms\n",
              (long) *alarmed, alarm_queue.elements);
    DBUG_PRINT("warning",("Didn't find alarm 0x%lx in queue\n",
                         (long) *alarmed));
>>>>>>> ff58749b
  }
  pthread_mutex_unlock(&LOCK_alarm);
  pthread_sigmask(SIG_SETMASK,&old_mask,NULL);
  DBUG_VOID_RETURN;
}

/*
  Come here when some alarm in queue is due.
  Mark all alarms with are finnished in list.
  Shedule alarms to be sent again after 1-10 sec (many alarms at once)
  If alarm_aborted is set then all alarms are given and resent
  every second.
*/

sig_handler process_alarm(int sig __attribute__((unused)))
{
  sigset_t old_mask;
/*
  This must be first as we can't call DBUG inside an alarm for a normal thread
*/

  if (thd_lib_detected == THD_LIB_LT &&
      !pthread_equal(pthread_self(),alarm_thread))
  {
#if defined(MAIN) && !defined(__bsdi__)
    printf("thread_alarm in process_alarm\n"); fflush(stdout);
#endif
#ifdef DONT_REMEMBER_SIGNAL
<<<<<<< HEAD
    my_sigset(THR_CLIENT_ALARM,process_alarm);	/* int. thread system calls */
=======
    my_sigset(thd_lib_detected == THD_LIB_LT ? SIGALRM : SIGUSR1,
              process_alarm);	/* int. thread system calls */
>>>>>>> ff58749b
#endif
    return;
  }

  /*
    We have to do do the handling of the alarm in a sub function,
    because otherwise we would get problems with two threads calling
    DBUG_... functions at the same time (as two threads may call
    process_alarm() at the same time
  */

#ifndef USE_ALARM_THREAD
  pthread_sigmask(SIG_SETMASK,&full_signal_set,&old_mask);
  pthread_mutex_lock(&LOCK_alarm);
#endif
  process_alarm_part2(sig);
#ifndef USE_ALARM_THREAD
#if defined(DONT_REMEMBER_SIGNAL) && !defined(USE_ONE_SIGNAL_HAND)
<<<<<<< HEAD
  my_sigset(THR_SERVER_ALARM,process_alarm);
=======
  my_sigset(THR_SERVER_ALARM, process_alarm);
>>>>>>> ff58749b
#endif
  pthread_mutex_unlock(&LOCK_alarm);
  pthread_sigmask(SIG_SETMASK,&old_mask,NULL);
#endif
  return;
}


static sig_handler process_alarm_part2(int sig __attribute__((unused)))
{
  ALARM *alarm_data;
  DBUG_ENTER("process_alarm");
  DBUG_PRINT("info",("sig: %d  active alarms: %d",sig,alarm_queue.elements));

#if defined(MAIN) && !defined(__bsdi__)
  printf("process_alarm\n"); fflush(stdout);
#endif
  if (alarm_queue.elements)
  {
    if (alarm_aborted)
    {
      uint i;
      for (i=0 ; i < alarm_queue.elements ;)
      {
	alarm_data=(ALARM*) queue_element(&alarm_queue,i);
	alarm_data->alarmed=1;			/* Info to thread */
	if (pthread_equal(alarm_data->thread,alarm_thread) ||
	    pthread_kill(alarm_data->thread,
			 thd_lib_detected == THD_LIB_LT ? SIGALRM : SIGUSR1))
	{
#ifdef MAIN
	  printf("Warning: pthread_kill couldn't find thread!!!\n");
#endif
	  queue_remove(&alarm_queue,i);		/* No thread. Remove alarm */
	}
	else
	  i++;					/* Signal next thread */
      }
#ifndef USE_ALARM_THREAD
      if (alarm_queue.elements)
	alarm(1);				/* Signal soon again */
#endif
    }
    else
    {
      ulong now=(ulong) time((time_t*) 0);
      ulong next=now+10-(now%10);
      while ((alarm_data=(ALARM*) queue_top(&alarm_queue))->expire_time <= now)
      {
	alarm_data->alarmed=1;			/* Info to thread */
	DBUG_PRINT("info",("sending signal to waiting thread"));
	if (pthread_equal(alarm_data->thread,alarm_thread) ||
	    pthread_kill(alarm_data->thread,
			 thd_lib_detected == THD_LIB_LT ? SIGALRM : SIGUSR1))
	{
#ifdef MAIN
	  printf("Warning: pthread_kill couldn't find thread!!!\n");
#endif
	  queue_remove(&alarm_queue,0);		/* No thread. Remove alarm */
	  if (!alarm_queue.elements)
	    break;
	}
	else
	{
	  alarm_data->expire_time=next;
	  queue_replaced(&alarm_queue);
	}
      }
#ifndef USE_ALARM_THREAD
      if (alarm_queue.elements)
      {
#ifdef __bsdi__
	alarm(0);				/* Remove old alarm */
#endif
	alarm((uint) (alarm_data->expire_time-now));
      }
#endif
    }
  }
  DBUG_VOID_RETURN;
}


/*
  Schedule all alarms now and optionally free all structures

  SYNPOSIS
    end_thr_alarm()
      free_structures		Set to 1 if we should free memory used for
				the alarm queue.
				When we call this we should KNOW that there
				is no active alarms
  IMPLEMENTATION
    Set alarm_abort to -1 which will change the behavior of alarms as follows:
    - All old alarms will be rescheduled at once
    - All new alarms will be rescheduled to one second
*/

void end_thr_alarm(my_bool free_structures)
{
  DBUG_ENTER("end_thr_alarm");
  if (alarm_aborted != 1)			/* If memory not freed */
  {    
    pthread_mutex_lock(&LOCK_alarm);
    DBUG_PRINT("info",("Resheduling %d waiting alarms",alarm_queue.elements));
    alarm_aborted= -1;				/* mark aborted */
    if (alarm_queue.elements || (alarm_thread_running && free_structures))
    {
      if (pthread_equal(pthread_self(),alarm_thread))
	alarm(1);				/* Shut down everything soon */
      else
	reschedule_alarms();
    }
    if (free_structures)
    {
      struct timespec abstime;
      /*
	The following test is just for safety, the caller should not
	depend on this
      */
      DBUG_ASSERT(!alarm_queue.elements);
      /* Wait until alarm thread dies */

      set_timespec(abstime, 10);		/* Wait up to 10 seconds */
      while (alarm_thread_running)
      {
	int error= pthread_cond_timedwait(&COND_alarm, &LOCK_alarm, &abstime);
	if (error == ETIME || error == ETIMEDOUT)
	  break;				/* Don't wait forever */
      }
      delete_queue(&alarm_queue);
      alarm_aborted= 1;
      pthread_mutex_unlock(&LOCK_alarm);
      if (!alarm_thread_running)		/* Safety */
      {
        pthread_mutex_destroy(&LOCK_alarm);
        pthread_cond_destroy(&COND_alarm);
      }
    }
    else
      pthread_mutex_unlock(&LOCK_alarm);
  }
  DBUG_VOID_RETURN;
}


/*
  Remove another thread from the alarm
*/

void thr_alarm_kill(pthread_t thread_id)
{
  uint i;
  if (alarm_aborted)
    return;
  pthread_mutex_lock(&LOCK_alarm);
  for (i=0 ; i < alarm_queue.elements ; i++)
  {
    if (pthread_equal(((ALARM*) queue_element(&alarm_queue,i))->thread,
		      thread_id))
    {
      ALARM *tmp=(ALARM*) queue_remove(&alarm_queue,i);
      tmp->expire_time=0;
      queue_insert(&alarm_queue,(byte*) tmp);
      reschedule_alarms();
      break;
    }
  }
  pthread_mutex_unlock(&LOCK_alarm);
}


void thr_alarm_info(ALARM_INFO *info)
{
  pthread_mutex_lock(&LOCK_alarm);
  info->next_alarm_time= 0;
  info->max_used_alarms= max_used_alarms;
  if ((info->active_alarms=  alarm_queue.elements))
  {
    ulong now=(ulong) time((time_t*) 0);
    long time_diff;
    ALARM *alarm_data= (ALARM*) queue_top(&alarm_queue);
    time_diff= (long) (alarm_data->expire_time - now);
    info->next_alarm_time= (ulong) (time_diff < 0 ? 0 : time_diff);
  }
  pthread_mutex_unlock(&LOCK_alarm);
}

/*
  This is here for thread to get interruptet from read/write/fcntl
  ARGSUSED
*/

static sig_handler thread_alarm(int sig)
{
#ifdef MAIN
  printf("thread_alarm\n"); fflush(stdout);
#endif
#ifdef DONT_REMEMBER_SIGNAL
<<<<<<< HEAD
  my_sigset(sig,thread_alarm);		/* int. thread system calls */
=======
  my_sigset(sig, thread_alarm);		/* int. thread system calls */
>>>>>>> ff58749b
#endif
}


#ifdef HAVE_TIMESPEC_TS_SEC
#define tv_sec ts_sec
#define tv_nsec ts_nsec
#endif

/* set up a alarm thread with uses 'sleep' to sleep between alarms */

#ifdef USE_ALARM_THREAD
static void *alarm_handler(void *arg __attribute__((unused)))
{
  int error;
  struct timespec abstime;
#ifdef MAIN
  puts("Starting alarm thread");
#endif
  my_thread_init();
  alarm_thread_running= 1;
  pthread_mutex_lock(&LOCK_alarm);
  for (;;)
  {
    if (alarm_queue.elements)
    {
      ulong sleep_time,now=time((time_t*) 0);
      if (alarm_aborted)
	sleep_time=now+1;
      else
	sleep_time= ((ALARM*) queue_top(&alarm_queue))->expire_time;
      if (sleep_time > now)
      {
	abstime.tv_sec=sleep_time;
	abstime.tv_nsec=0;
	if ((error=pthread_cond_timedwait(&COND_alarm,&LOCK_alarm,&abstime)) &&
	    error != ETIME && error != ETIMEDOUT)
	{
#ifdef MAIN
	  printf("Got error: %d from ptread_cond_timedwait (errno: %d)\n",
		 error,errno);
#endif
	}
      }
    }
    else if (alarm_aborted == -1)
      break;
    else if ((error=pthread_cond_wait(&COND_alarm,&LOCK_alarm)))
    {
#ifdef MAIN
      printf("Got error: %d from ptread_cond_wait (errno: %d)\n",
	     error,errno);
#endif
    }
    process_alarm(0);
  }
  bzero((char*) &alarm_thread,sizeof(alarm_thread)); /* For easy debugging */
  alarm_thread_running= 0;
  pthread_cond_signal(&COND_alarm);
  pthread_mutex_unlock(&LOCK_alarm);
  pthread_exit(0);
  return 0;					/* Impossible */
}
#endif /* USE_ALARM_THREAD */

/*****************************************************************************
  thr_alarm for OS/2
*****************************************************************************/

#elif defined(__EMX__) || defined(OS2)

#define INCL_BASE
#define INCL_NOPMAPI
#include <os2.h>

static pthread_mutex_t LOCK_alarm;
static sigset_t full_signal_set;
static QUEUE alarm_queue;
pthread_t alarm_thread;

#ifdef USE_ALARM_THREAD
static pthread_cond_t COND_alarm;
static void *alarm_handler(void *arg);
#define reschedule_alarms() pthread_cond_signal(&COND_alarm)
#else
#define reschedule_alarms() pthread_kill(alarm_thread,THR_SERVER_ALARM)
#endif

sig_handler process_alarm(int sig __attribute__((unused)))
{
  sigset_t old_mask;
  ALARM *alarm_data;
  DBUG_PRINT("info",("sig: %d active alarms: %d",sig,alarm_queue.elements));
}


/*
  Remove another thread from the alarm
*/

void thr_alarm_kill(pthread_t thread_id)
{
  uint i;

  pthread_mutex_lock(&LOCK_alarm);
  for (i=0 ; i < alarm_queue.elements ; i++)
  {
    if (pthread_equal(((ALARM*) queue_element(&alarm_queue,i))->thread,
		      thread_id))
    {
      ALARM *tmp=(ALARM*) queue_remove(&alarm_queue,i);
      tmp->expire_time=0;
      queue_insert(&alarm_queue,(byte*) tmp);
      reschedule_alarms();
      break;
    }
  }
  pthread_mutex_unlock(&LOCK_alarm);
}

bool thr_alarm(thr_alarm_t *alrm, uint sec, ALARM *alarm)
{
  APIRET rc;
  if (alarm_aborted)
  {
    alarm->alarmed.crono=0;
    alarm->alarmed.event=0;
    return 1;
  }
  if (rc = DosCreateEventSem(NULL,(HEV *) &alarm->alarmed.event,
			     DC_SEM_SHARED,FALSE))
  {
    printf("Error creating event semaphore! [%d] \n",rc);
    alarm->alarmed.crono=0;
    alarm->alarmed.event=0;
    return 1;
  }
  if (rc = DosAsyncTimer((long) sec*1000L, (HSEM) alarm->alarmed.event,
			 (HTIMER *) &alarm->alarmed.crono))
  {
    printf("Error starting async timer! [%d] \n",rc);
    DosCloseEventSem((HEV) alarm->alarmed.event);
    alarm->alarmed.crono=0;
    alarm->alarmed.event=0;
    return 1;
  } /* endif */
  (*alrm)= &alarm->alarmed;
  return 1;
}


bool thr_got_alarm(thr_alarm_t *alrm_ptr)
{
  thr_alarm_t alrm= *alrm_ptr;
  APIRET rc;

  if (alrm->crono)
  {
    rc = DosWaitEventSem((HEV) alrm->event, SEM_IMMEDIATE_RETURN);
    if (rc == 0) {
      DosCloseEventSem((HEV) alrm->event);
      alrm->crono = 0;
      alrm->event = 0;
    } /* endif */
  }
  return !alrm->crono || alarm_aborted;
}


void thr_end_alarm(thr_alarm_t *alrm_ptr)
{
  thr_alarm_t alrm= *alrm_ptr;
  if (alrm->crono)
  {
    DosStopTimer((HTIMER) alrm->crono);
    DosCloseEventSem((HEV) alrm->event);
    alrm->crono = 0;
    alrm->event = 0;
  }
}

void end_thr_alarm(my_bool free_structures)
{
  DBUG_ENTER("end_thr_alarm");
  alarm_aborted=1;				/* No more alarms */
  DBUG_VOID_RETURN;
}

void init_thr_alarm(uint max_alarm)
{
  DBUG_ENTER("init_thr_alarm");
  alarm_aborted=0;				/* Yes, Gimmie alarms */
  DBUG_VOID_RETURN;
}

void thr_alarm_info(ALARM_INFO *info)
{
  bzero((char*) info, sizeof(*info));
}

void resize_thr_alarm(uint max_alarms)
{
}

/*****************************************************************************
  thr_alarm for win95
*****************************************************************************/

#else /* __WIN__ */

void thr_alarm_kill(pthread_t thread_id)
{
  /* Can't do this yet */
}

sig_handler process_alarm(int sig __attribute__((unused)))
{
  /* Can't do this yet */
}


my_bool thr_alarm(thr_alarm_t *alrm, uint sec, ALARM *alarm)
{
  (*alrm)= &alarm->alarmed;
  if (alarm_aborted)
  {
    alarm->alarmed.crono=0;
    return 1;
  }
  if (!(alarm->alarmed.crono=SetTimer((HWND) NULL,0, sec*1000,
				      (TIMERPROC) NULL)))
    return 1;
  return 0;
}


bool thr_got_alarm(thr_alarm_t *alrm_ptr)
{
  thr_alarm_t alrm= *alrm_ptr;
  MSG msg;
  if (alrm->crono)
  {
    PeekMessage(&msg,NULL,WM_TIMER,WM_TIMER,PM_REMOVE) ;
    if (msg.message == WM_TIMER || alarm_aborted)
    {
      KillTimer(NULL, alrm->crono);
      alrm->crono = 0;
    }
  }
  return !alrm->crono || alarm_aborted;
}


void thr_end_alarm(thr_alarm_t *alrm_ptr)
{
  thr_alarm_t alrm= *alrm_ptr;
  /* alrm may be zero if thr_alarm aborted with an error */
  if (alrm && alrm->crono)

  {
    KillTimer(NULL, alrm->crono);
    alrm->crono = 0;
  }
}

void end_thr_alarm(my_bool free_structures)
{
  DBUG_ENTER("end_thr_alarm");
  alarm_aborted=1;				/* No more alarms */
  DBUG_VOID_RETURN;
}

void init_thr_alarm(uint max_alarm)
{
  DBUG_ENTER("init_thr_alarm");
  alarm_aborted=0;				/* Yes, Gimmie alarms */
  DBUG_VOID_RETURN;
}

void thr_alarm_info(ALARM_INFO *info)
{
  bzero((char*) info, sizeof(*info));
}

void resize_thr_alarm(uint max_alarms)
{
}

#endif /* __WIN__ */

#endif /* THREAD */


/****************************************************************************
  Handling of test case (when compiled with -DMAIN)
***************************************************************************/

#ifdef MAIN
#if defined(THREAD) && !defined(DONT_USE_THR_ALARM)

static pthread_cond_t COND_thread_count;
static pthread_mutex_t LOCK_thread_count;
static uint thread_count;

#ifdef HPUX10
typedef int * fd_set_ptr;
#else
typedef fd_set * fd_set_ptr;
#endif /* HPUX10 */

static void *test_thread(void *arg)
{
  int i,param=*((int*) arg),wait_time,retry;
  time_t start_time;
  thr_alarm_t got_alarm;
  fd_set fd;
  FD_ZERO(&fd);
  my_thread_init();
  printf("Thread %d (%s) started\n",param,my_thread_name()); fflush(stdout);
  for (i=1 ; i <= 10 ; i++)
  {
    wait_time=param ? 11-i : i;
    start_time=time((time_t*) 0);
    if (thr_alarm(&got_alarm,wait_time,0))
    {
      printf("Thread: %s  Alarms aborted\n",my_thread_name());
      break;
    }
    if (wait_time == 3)
    {
      printf("Thread: %s  Simulation of no alarm needed\n",my_thread_name());
      fflush(stdout);
    }
    else
    {
      for (retry=0 ; !thr_got_alarm(&got_alarm) && retry < 10 ; retry++)
      {
	printf("Thread: %s  Waiting %d sec\n",my_thread_name(),wait_time);
	select(0,(fd_set_ptr) &fd,0,0,0);
      }
      if (!thr_got_alarm(&got_alarm))
      {
	printf("Thread: %s  didn't get an alarm. Aborting!\n",
	       my_thread_name());
	break;
      }
      if (wait_time == 7)
      {						/* Simulate alarm-miss */
	fd_set readFDs;
	uint max_connection=fileno(stdin);
	FD_ZERO(&readFDs);
	FD_SET(max_connection,&readFDs);
	retry=0;
	for (;;)
	{
	  printf("Thread: %s  Simulating alarm miss\n",my_thread_name());
	  fflush(stdout);
	  if (select(max_connection+1, (fd_set_ptr) &readFDs,0,0,0) < 0)
	  {
	    if (errno == EINTR)
	      break;				/* Got new interrupt */
	    printf("Got errno: %d from select.  Retrying..\n",errno);
	    if (retry++ >= 3)
	    {
	      printf("Warning:  Interrupt of select() doesn't set errno!\n");
	      break;
	    }
	  }
	  else					/* This shouldn't happen */
	  {
	    if (!FD_ISSET(max_connection,&readFDs))
	    {
	      printf("Select interrupted, but errno not set\n");
	      fflush(stdout);
	      if (retry++ >= 3)
		break;
	      continue;
	    }
	    VOID(getchar());			/* Somebody was playing */
	  }
	}
      }
    }
    printf("Thread: %s  Slept for %d (%d) sec\n",my_thread_name(),
	   (int) (time((time_t*) 0)-start_time), wait_time); fflush(stdout);
    thr_end_alarm(&got_alarm);
    fflush(stdout);
  }
  pthread_mutex_lock(&LOCK_thread_count);
  thread_count--;
  VOID(pthread_cond_signal(&COND_thread_count)); /* Tell main we are ready */
  pthread_mutex_unlock(&LOCK_thread_count);
  free((gptr) arg);
  return 0;
}

#ifdef USE_ONE_SIGNAL_HAND
static sig_handler print_signal_warning(int sig)
{
  printf("Warning: Got signal %d from thread %s\n",sig,my_thread_name());
  fflush(stdout);
#ifdef DONT_REMEMBER_SIGNAL
<<<<<<< HEAD
  my_sigset(sig,print_signal_warning);		/* int. thread system calls */
=======
  my_sigset(sig, print_signal_warning);         /* int. thread system calls */
>>>>>>> ff58749b
#endif
#ifndef OS2
  if (sig == SIGALRM)
    alarm(2);					/* reschedule alarm */
#endif
}
#endif /* USE_ONE_SIGNAL_HAND */


static void *signal_hand(void *arg __attribute__((unused)))
{
  sigset_t set;
  int sig,error,err_count=0;;

  my_thread_init();
  pthread_detach_this_thread();
  init_thr_alarm(10);				/* Setup alarm handler */
  pthread_mutex_lock(&LOCK_thread_count);	/* Required by bsdi */
  VOID(pthread_cond_signal(&COND_thread_count)); /* Tell main we are ready */
  pthread_mutex_unlock(&LOCK_thread_count);

#ifndef OS2
  sigemptyset(&set);				/* Catch all signals */
  sigaddset(&set,SIGINT);
  sigaddset(&set,SIGQUIT);
  sigaddset(&set,SIGTERM);
  sigaddset(&set,SIGHUP);
#ifdef SIGTSTP
  sigaddset(&set,SIGTSTP);
#endif
#ifdef USE_ONE_SIGNAL_HAND
  sigaddset(&set,THR_SERVER_ALARM);		/* For alarms */
  puts("Starting signal and alarm handling thread");
#else
  puts("Starting signal handling thread");
#endif
#endif /* OS2 */
  printf("server alarm: %d  thread alarm: %d\n",
	 THR_SERVER_ALARM, thd_lib_detected == THD_LIB_LT ? SIGALRM : SIGUSR1);
  DBUG_PRINT("info",("Starting signal and alarm handling thread"));
  for(;;)
  {
    while ((error=my_sigwait(&set,&sig)) == EINTR)
      printf("sigwait restarted\n");
    if (error)
    {
      fprintf(stderr,"Got error %d from sigwait\n",error);
      if (err_count++ > 5)
	exit(1);				/* Too many errors in test */
      continue;
    }
#ifdef USE_ONE_SIGNAL_HAND
    if (sig != THR_SERVER_ALARM)
#endif
      printf("Main thread: Got signal %d\n",sig);
    switch (sig) {
    case SIGINT:
    case SIGQUIT:
    case SIGTERM:
#ifndef OS2
    case SIGHUP:
#endif
      printf("Aborting nicely\n");
      end_thr_alarm(0);
      break;
#ifdef SIGTSTP
    case SIGTSTP:
      printf("Aborting\n");
      exit(1);
      return 0;					/* Keep some compilers happy */
#endif
#ifndef OS2
#ifdef USE_ONE_SIGNAL_HAND
     case THR_SERVER_ALARM:
       process_alarm(sig);
      break;
#endif
#endif /* OS2 */
    }
  }
}


int main(int argc __attribute__((unused)),char **argv __attribute__((unused)))
{
  pthread_t tid;
  pthread_attr_t thr_attr;
  int i,*param,error;
  sigset_t set;
  ALARM_INFO alarm_info;
  MY_INIT(argv[0]);

  if (argc > 1 && argv[1][0] == '-' && argv[1][1] == '#')
    DBUG_PUSH(argv[1]+2);

  pthread_mutex_init(&LOCK_thread_count,MY_MUTEX_INIT_FAST);
  pthread_cond_init(&COND_thread_count,NULL);

  /* Start a alarm handling thread */
#ifndef OS2
  sigemptyset(&set);
  sigaddset(&set,SIGINT);
  sigaddset(&set,SIGQUIT);
  sigaddset(&set,SIGTERM);
  sigaddset(&set,SIGHUP);
  signal(SIGTERM,SIG_DFL);			/* If it's blocked by parent */
#ifdef SIGTSTP
  sigaddset(&set,SIGTSTP);
#endif
  sigaddset(&set,THR_SERVER_ALARM);
  sigdelset(&set, thd_lib_detected == THD_LIB_LT ? SIGALRM : SIGUSR1);
  (void) pthread_sigmask(SIG_SETMASK,&set,NULL);
#ifdef NOT_USED
  sigemptyset(&set);
  sigaddset(&set, thd_lib_detected == THD_LIB_LT ? SIGALRM : SIGUSR1);
  VOID(pthread_sigmask(SIG_UNBLOCK, &set, (sigset_t*) 0));
#endif
#endif /* OS2 */

  pthread_attr_init(&thr_attr);
  pthread_attr_setscope(&thr_attr,PTHREAD_SCOPE_PROCESS);
  pthread_attr_setdetachstate(&thr_attr,PTHREAD_CREATE_DETACHED);
  pthread_attr_setstacksize(&thr_attr,65536L);

  /* Start signal thread and wait for it to start */
  VOID(pthread_mutex_lock(&LOCK_thread_count));
  pthread_create(&tid,&thr_attr,signal_hand,NULL);
  VOID(pthread_cond_wait(&COND_thread_count,&LOCK_thread_count));
  VOID(pthread_mutex_unlock(&LOCK_thread_count));
  DBUG_PRINT("info",("signal thread created"));

  thr_setconcurrency(3);
  pthread_attr_setscope(&thr_attr,PTHREAD_SCOPE_PROCESS);
  printf("Main thread: %s\n",my_thread_name());
  for (i=0 ; i < 2 ; i++)
  {
    param=(int*) malloc(sizeof(int));
    *param= i;
    pthread_mutex_lock(&LOCK_thread_count);
    if ((error=pthread_create(&tid,&thr_attr,test_thread,(void*) param)))
    {
      printf("Can't create thread %d, error: %d\n",i,error);
      exit(1);
    }
    thread_count++;
    pthread_mutex_unlock(&LOCK_thread_count);
  }

  pthread_attr_destroy(&thr_attr);
  pthread_mutex_lock(&LOCK_thread_count);
  thr_alarm_info(&alarm_info);
  printf("Main_thread:  Alarms: %u  max_alarms: %u  next_alarm_time: %lu\n",
	 alarm_info.active_alarms, alarm_info.max_used_alarms,
	 alarm_info.next_alarm_time);
  while (thread_count)
  {
    VOID(pthread_cond_wait(&COND_thread_count,&LOCK_thread_count));
    if (thread_count == 1)
    {
      printf("Calling end_thr_alarm. This should cancel the last thread\n");
      end_thr_alarm(0);
    }
  }
  pthread_mutex_unlock(&LOCK_thread_count);
  thr_alarm_info(&alarm_info);
  end_thr_alarm(1);
  printf("Main_thread:  Alarms: %u  max_alarms: %u  next_alarm_time: %lu\n",
	 alarm_info.active_alarms, alarm_info.max_used_alarms,
	 alarm_info.next_alarm_time);
  printf("Test succeeded\n");
  return 0;
}

#else /* THREAD */

int main(int argc __attribute__((unused)),char **argv __attribute__((unused)))
{
#ifndef THREAD
  printf("thr_alarm disabled because we are not using threads\n");
#else
  printf("thr_alarm disabled with DONT_USE_THR_ALARM\n");
#endif
  exit(1);
}

#endif /* THREAD */
#endif /* MAIN */<|MERGE_RESOLUTION|>--- conflicted
+++ resolved
@@ -74,14 +74,9 @@
   alarm_aborted=0;
   init_queue(&alarm_queue,max_alarms+1,offsetof(ALARM,expire_time),0,
 	     compare_ulong,NullS);
-  sigfillset(&full_signal_set);			/* Needed to block signals */
+  sigfillset(&full_signal_set);			/* Neaded to block signals */
   pthread_mutex_init(&LOCK_alarm,MY_MUTEX_INIT_FAST);
   pthread_cond_init(&COND_alarm,NULL);
-<<<<<<< HEAD
-#if THR_CLIENT_ALARM != SIGALRM || defined(USE_ALARM_THREAD)
-  my_sigset(THR_CLIENT_ALARM,thread_alarm);
-#endif
-=======
 #ifndef USE_ALARM_THREAD
   if (thd_lib_detected != THD_LIB_LT)
 #endif
@@ -89,7 +84,6 @@
     my_sigset(thd_lib_detected == THD_LIB_LT ? SIGALRM : SIGUSR1,
 	      thread_alarm);
   }
->>>>>>> ff58749b
   sigemptyset(&s);
   sigaddset(&s, THR_SERVER_ALARM);
   alarm_thread=pthread_self();
@@ -107,19 +101,12 @@
   }
 #elif defined(USE_ONE_SIGNAL_HAND)
   pthread_sigmask(SIG_BLOCK, &s, NULL);		/* used with sigwait() */
-<<<<<<< HEAD
-#if THR_SERVER_ALARM == THR_CLIENT_ALARM
-  my_sigset(THR_CLIENT_ALARM,process_alarm);	/* Linuxthreads */
-  pthread_sigmask(SIG_UNBLOCK, &s, NULL);
-#endif
-=======
   if (thd_lib_detected == THD_LIB_LT)
   {
     my_sigset(thd_lib_detected == THD_LIB_LT ? SIGALRM : SIGUSR1,
               process_alarm);        /* Linuxthreads */
     pthread_sigmask(SIG_UNBLOCK, &s, NULL);
   }
->>>>>>> ff58749b
 #else
   my_sigset(THR_SERVER_ALARM, process_alarm);
   pthread_sigmask(SIG_UNBLOCK, &s, NULL);
@@ -265,18 +252,10 @@
   if (!found)
   {
     if (*alarmed)
-<<<<<<< HEAD
       fprintf(stderr,"Warning: Didn't find alarm 0x%lx in queue of %d alarms\n",
 	      (long) *alarmed, alarm_queue.elements);
     DBUG_PRINT("warning",("Didn't find alarm 0x%lx in queue\n",
 			  (long) *alarmed));
-=======
-      fprintf(stderr,
-              "Warning: Didn't find alarm 0x%lx in queue of %d alarms\n",
-              (long) *alarmed, alarm_queue.elements);
-    DBUG_PRINT("warning",("Didn't find alarm 0x%lx in queue\n",
-                         (long) *alarmed));
->>>>>>> ff58749b
   }
   pthread_mutex_unlock(&LOCK_alarm);
   pthread_sigmask(SIG_SETMASK,&old_mask,NULL);
@@ -305,12 +284,8 @@
     printf("thread_alarm in process_alarm\n"); fflush(stdout);
 #endif
 #ifdef DONT_REMEMBER_SIGNAL
-<<<<<<< HEAD
-    my_sigset(THR_CLIENT_ALARM,process_alarm);	/* int. thread system calls */
-=======
     my_sigset(thd_lib_detected == THD_LIB_LT ? SIGALRM : SIGUSR1,
               process_alarm);	/* int. thread system calls */
->>>>>>> ff58749b
 #endif
     return;
   }
@@ -329,11 +304,7 @@
   process_alarm_part2(sig);
 #ifndef USE_ALARM_THREAD
 #if defined(DONT_REMEMBER_SIGNAL) && !defined(USE_ONE_SIGNAL_HAND)
-<<<<<<< HEAD
   my_sigset(THR_SERVER_ALARM,process_alarm);
-=======
-  my_sigset(THR_SERVER_ALARM, process_alarm);
->>>>>>> ff58749b
 #endif
   pthread_mutex_unlock(&LOCK_alarm);
   pthread_sigmask(SIG_SETMASK,&old_mask,NULL);
@@ -527,17 +498,14 @@
   ARGSUSED
 */
 
+
 static sig_handler thread_alarm(int sig)
 {
 #ifdef MAIN
   printf("thread_alarm\n"); fflush(stdout);
 #endif
 #ifdef DONT_REMEMBER_SIGNAL
-<<<<<<< HEAD
   my_sigset(sig,thread_alarm);		/* int. thread system calls */
-=======
-  my_sigset(sig, thread_alarm);		/* int. thread system calls */
->>>>>>> ff58749b
 #endif
 }
 
@@ -940,11 +908,7 @@
   printf("Warning: Got signal %d from thread %s\n",sig,my_thread_name());
   fflush(stdout);
 #ifdef DONT_REMEMBER_SIGNAL
-<<<<<<< HEAD
   my_sigset(sig,print_signal_warning);		/* int. thread system calls */
-=======
-  my_sigset(sig, print_signal_warning);         /* int. thread system calls */
->>>>>>> ff58749b
 #endif
 #ifndef OS2
   if (sig == SIGALRM)
