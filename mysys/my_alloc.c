--- conflicted
+++ resolved
@@ -22,13 +22,10 @@
 #include "my_alloc.h"
 #include <my_sys.h>
 #include <m_string.h>
-<<<<<<< HEAD
 #include "mysql/service_mysql_alloc.h"
-=======
 #include "mysys_err.h"
 
 static inline my_bool is_mem_available(MEM_ROOT *mem_root, size_t size);
->>>>>>> a7571080
 
 /*
   For instrumented code: don't preallocate memory in alloc_root().
