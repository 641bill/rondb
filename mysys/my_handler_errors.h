--- conflicted
+++ resolved
@@ -85,11 +85,8 @@
   "Index column length exceeds limit",
   "Index corrupted",
   "Undo record too big",
-<<<<<<< HEAD
-  "Invalid InnoDB FTS Doc ID"
-=======
+  "Invalid InnoDB FTS Doc ID",
   "Table is being used in foreign key check"
->>>>>>> 6d9ccf60
 };
 
 extern void my_handler_error_register(void);
