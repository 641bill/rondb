/* Copyright (C) 2002-2006 MySQL AB, 2008-2009 Sun Microsystems, Inc

   This program is free software; you can redistribute it and/or modify
   it under the terms of the GNU General Public License as published by
   the Free Software Foundation; version 2 of the License.

   This program is distributed in the hope that it will be useful,
   but WITHOUT ANY WARRANTY; without even the implied warranty of
   MERCHANTABILITY or FITNESS FOR A PARTICULAR PURPOSE.  See the
   GNU General Public License for more details.

   You should have received a copy of the GNU General Public License
   along with this program; if not, write to the Free Software
   Foundation, Inc., 59 Temple Place, Suite 330, Boston, MA  02111-1307  USA */

#include <my_global.h>
#include <m_string.h>
#include <stdlib.h>
#include <my_sys.h>
#include <mysys_err.h>
#include <my_getopt.h>
#include <errno.h>
#include <m_string.h>

typedef void (*init_func_p)(const struct my_option *option, void *variable,
                            longlong value);

static void default_reporter(enum loglevel level, const char *format, ...);
my_error_reporter my_getopt_error_reporter= &default_reporter;

static int findopt(char *, uint, const struct my_option **, const char **);
my_bool getopt_compare_strings(const char *, const char *, uint);
static longlong getopt_ll(char *arg, const struct my_option *optp, int *err);
static ulonglong getopt_ull(char *, const struct my_option *, int *);
static double getopt_double(char *arg, const struct my_option *optp, int *err);
static void init_variables(const struct my_option *, init_func_p);
static void init_one_value(const struct my_option *, void *, longlong);
static void fini_one_value(const struct my_option *, void *, longlong);
static int setval(const struct my_option *, void *, char *, my_bool);
static char *check_struct_option(char *cur_arg, char *key_name);

/*
  The following three variables belong to same group and the number and
  order of their arguments must correspond to each other.
*/
static const char *special_opt_prefix[]=
{"skip", "disable", "enable", "maximum", "loose", 0};
static const uint special_opt_prefix_lengths[]=
{ 4,      7,         6,        7,         5,      0};
enum enum_special_opt
{ OPT_SKIP, OPT_DISABLE, OPT_ENABLE, OPT_MAXIMUM, OPT_LOOSE};

char *disabled_my_option= (char*) "0";
char *enabled_my_option= (char*) "1";

/* 
   This is a flag that can be set in client programs. 0 means that
   my_getopt will not print error messages, but the client should do
   it by itself
*/

my_bool my_getopt_print_errors= 1;

/* 
   This is a flag that can be set in client programs. 1 means that
   my_getopt will skip over options it does not know how to handle.
*/

my_bool my_getopt_skip_unknown= 0;

static void default_reporter(enum loglevel level,
                             const char *format, ...)
{
  va_list args;
  va_start(args, format);
  if (level == WARNING_LEVEL)
    fprintf(stderr, "%s", "Warning: ");
  else if (level == INFORMATION_LEVEL)
    fprintf(stderr, "%s", "Info: ");
  vfprintf(stderr, format, args);
  va_end(args);
  fputc('\n', stderr);
  fflush(stderr);
}

static my_getopt_value getopt_get_addr;

void my_getopt_register_get_addr(my_getopt_value func_addr)
{
  getopt_get_addr= func_addr;
}

/**
  Handle command line options.
  Sort options.
  Put options first, until special end of options (--),
  or until the end of argv. Parse options, check that the given option
  matches with one of the options in struct 'my_option'.
  Check that option was given an argument if it requires one
  Call the optional 'get_one_option()' function once for each option.

  Note that handle_options() can be invoked multiple times to
  parse a command line in several steps.
  In this case, use the global flag @c my_getopt_skip_unknown to indicate
  that options unknown in the current step should be preserved in the
  command line for later parsing in subsequent steps.

  For 'long' options (--a_long_option), @c my_getopt_skip_unknown is
  fully supported. Command line parameters such as:
  - "--a_long_option"
  - "--a_long_option=value"
  - "--a_long_option value"
  will be preserved as is when the option is not known.

  For 'short' options (-S), support for @c my_getopt_skip_unknown
  comes with some limitation, because several short options
  can also be specified together in the same command line argument,
  as in "-XYZ".

  The first use case supported is: all short options are declared.
  handle_options() will be able to interpret "-XYZ" as one of:
  - an unknown X option
  - "-X -Y -Z", three short options with no arguments
  - "-X -YZ", where Y is a short option with argument Z
  - "-XYZ", where X is a short option with argument YZ
  based on the full short options specifications.

  The second use case supported is: no short option is declared.
  handle_options() will reject "-XYZ" as unknown, to be parsed later.

  The use case that is explicitly not supported is to provide
  only a partial list of short options to handle_options().
  This function can not be expected to extract some option Y
  in the middle of the string "-XYZ" in these conditions,
  without knowing if X will be declared an option later.

  Note that this limitation only impacts parsing of several
  short options from the same command line argument,
  as in "mysqld -anW5".
  When each short option is properly separated out in the command line
  argument, for example in "mysqld -a -n -w5", the code would actually
  work even with partial options specs given at each stage.

  @param [in, out] argc      command line options (count)
  @param [in, out] argv      command line options (values)
  @param [in] longopts       descriptor of all valid options
  @param [in] get_one_option optional callback function to process each option,
                            can be NULL.
  @return error in case of ambiguous or unknown options,
          0 on success.
*/
int handle_options(int *argc, char ***argv, 
		   const struct my_option *longopts,
                   my_get_one_option get_one_option)
{
  uint UNINIT_VAR(opt_found), argvpos= 0, length;
  my_bool end_of_options= 0, must_be_var, set_maximum_value,
          option_is_loose;
  char **pos, **pos_end, *optend, *opt_str, key_name[FN_REFLEN];
  const char *UNINIT_VAR(prev_found);
  const struct my_option *optp;
  void *value;
  int error, i;
  my_bool is_cmdline_arg= 1;

  /* handle_options() assumes arg0 (program name) always exists */
  DBUG_ASSERT(argc && *argc >= 1);
  DBUG_ASSERT(argv && *argv);
  (*argc)--; /* Skip the program name */
  (*argv)++; /*      --- || ----      */
  init_variables(longopts, init_one_value);

  /*
    Search for args_separator, if found, then the first part of the
    arguments are loaded from configs
  */
  for (pos= *argv, pos_end=pos+ *argc; pos != pos_end ; pos++)
  {
    if (*pos == args_separator)
    {
      is_cmdline_arg= 0;
      break;
    }
  }

  for (pos= *argv, pos_end=pos+ *argc; pos != pos_end ; pos++)
  {
    char **first= pos;
    char *cur_arg= *pos;
    opt_found= 0;
    if (!is_cmdline_arg && (cur_arg == args_separator))
    {
      is_cmdline_arg= 1;

      /* save the separator too if skip unkown options  */
      if (my_getopt_skip_unknown)
        (*argv)[argvpos++]= cur_arg;
      else
        (*argc)--;
      continue;
    }
    if (cur_arg[0] == '-' && cur_arg[1] && !end_of_options) /* must be opt */
    {
      char *argument=    0;
      must_be_var=       0;
      set_maximum_value= 0;
      option_is_loose=   0;

      cur_arg++;		/* skip '-' */
      if (*cur_arg == '-')      /* check for long option, */
      {
        if (!*++cur_arg)	/* skip the double dash */
        {
          /* '--' means end of options, look no further */
          end_of_options= 1;
          (*argc)--;
          continue;
        }
	opt_str= check_struct_option(cur_arg, key_name);
	optend= strcend(opt_str, '=');
	length= (uint) (optend - opt_str);
	if (*optend == '=')
	  optend++;
	else
	  optend= 0;

	/*
	  Find first the right option. Return error in case of an ambiguous,
	  or unknown option
	*/
	optp= longopts;
	if (!(opt_found= findopt(opt_str, length, &optp, &prev_found)))
	{
	  /*
	    Didn't find any matching option. Let's see if someone called
	    option with a special option prefix
	  */
	  if (!must_be_var)
	  {
	    if (optend)
	      must_be_var= 1; /* option is followed by an argument */
	    for (i= 0; special_opt_prefix[i]; i++)
	    {
	      if (!getopt_compare_strings(special_opt_prefix[i], opt_str,
					  special_opt_prefix_lengths[i]) &&
		  (opt_str[special_opt_prefix_lengths[i]] == '-' ||
		   opt_str[special_opt_prefix_lengths[i]] == '_'))
	      {
		/*
		  We were called with a special prefix, we can reuse opt_found
		*/
		opt_str+= special_opt_prefix_lengths[i] + 1;
                length-= special_opt_prefix_lengths[i] + 1;
		if (i == OPT_LOOSE)
		  option_is_loose= 1;
		if ((opt_found= findopt(opt_str, length, &optp, &prev_found)))
		{
		  if (opt_found > 1)
		  {
		    if (my_getopt_print_errors)
                      my_getopt_error_reporter(ERROR_LEVEL,
                                               "%s: ambiguous option '--%s-%s' (--%s-%s)",
                                               my_progname, special_opt_prefix[i],
                                               opt_str, special_opt_prefix[i],
                                               prev_found);
		    return EXIT_AMBIGUOUS_OPTION;
		  }
		  switch (i) {
		  case OPT_SKIP:
		  case OPT_DISABLE: /* fall through */
		    /*
		      double negation is actually enable again,
		      for example: --skip-option=0 -> option = TRUE
		    */
		    optend= (optend && *optend == '0' && !(*(optend + 1))) ?
		      enabled_my_option : disabled_my_option;
		    break;
		  case OPT_ENABLE:
		    optend= (optend && *optend == '0' && !(*(optend + 1))) ?
                      disabled_my_option : enabled_my_option;
		    break;
		  case OPT_MAXIMUM:
		    set_maximum_value= 1;
		    must_be_var= 1;
		    break;
		  }
		  break; /* break from the inner loop, main loop continues */
		}
                i= -1; /* restart the loop */
	      }
	    }
	  }
	  if (!opt_found)
	  {
            if (my_getopt_skip_unknown)
            {
              /* Preserve all the components of this unknown option. */
              do {
                (*argv)[argvpos++]= *first++;
              } while (first <= pos);
              continue;
            }
	    if (must_be_var)
	    {
	      if (my_getopt_print_errors)
                my_getopt_error_reporter(option_is_loose ? 
                                           WARNING_LEVEL : ERROR_LEVEL,
                                         "%s: unknown variable '%s'",
                                         my_progname, cur_arg);
	      if (!option_is_loose)
		return EXIT_UNKNOWN_VARIABLE;
	    }
	    else
	    {
	      if (my_getopt_print_errors)
                my_getopt_error_reporter(option_is_loose ? 
                                           WARNING_LEVEL : ERROR_LEVEL,
                                         "%s: unknown option '--%s'", 
                                         my_progname, cur_arg);
	      if (!option_is_loose)
		return EXIT_UNKNOWN_OPTION;
	    }
	    if (option_is_loose)
	    {
	      (*argc)--;
	      continue;
	    }
	  }
	}
	if (opt_found > 1)
	{
	  if (must_be_var)
	  {
	    if (my_getopt_print_errors)
              my_getopt_error_reporter(ERROR_LEVEL,
                                       "%s: variable prefix '%s' is not unique",
                                       my_progname, opt_str);
	    return EXIT_VAR_PREFIX_NOT_UNIQUE;
	  }
	  else
	  {
	    if (my_getopt_print_errors)
              my_getopt_error_reporter(ERROR_LEVEL,
                                       "%s: ambiguous option '--%s' (%s, %s)",
                                       my_progname, opt_str, prev_found, 
                                       optp->name);
	    return EXIT_AMBIGUOUS_OPTION;
	  }
	}
	if ((optp->var_type & GET_TYPE_MASK) == GET_DISABLED)
	{
	  if (my_getopt_print_errors)
	    fprintf(stderr,
		    "%s: %s: Option '%s' used, but is disabled\n", my_progname,
		    option_is_loose ? "WARNING" : "ERROR", opt_str);
	  if (option_is_loose)
	  {
	    (*argc)--;
	    continue;
	  }
	  return EXIT_OPTION_DISABLED;
	}
<<<<<<< HEAD
	if (must_be_var && optp->arg_type == NO_ARG)
	{
	  if (my_getopt_print_errors)
            my_getopt_error_reporter(ERROR_LEVEL, 
                                     "%s: option '%s' cannot take an argument",
                                     my_progname, optp->name);
	  return EXIT_NO_ARGUMENT_ALLOWED;
	}
=======
>>>>>>> a4e04c98
        error= 0;
	value= optp->var_type & GET_ASK_ADDR ?
	  (*getopt_get_addr)(key_name, (uint) strlen(key_name), optp, &error) :
          optp->value;
        if (error)
          return error;

	if (optp->arg_type == NO_ARG)
	{
	  /*
	    Due to historical reasons GET_BOOL var_types still accepts arguments
	    despite the NO_ARG arg_type attribute. This can seems a bit unintuitive
	    and care should be taken when refactoring this code.
	  */
	  if (optend && (optp->var_type & GET_TYPE_MASK) != GET_BOOL)
	  {
	    if (my_getopt_print_errors)
              my_getopt_error_reporter(ERROR_LEVEL,
                                       "%s: option '--%s' cannot take an argument",
                                       my_progname, optp->name);
	    return EXIT_NO_ARGUMENT_ALLOWED;
	  }
	  if ((optp->var_type & GET_TYPE_MASK) == GET_BOOL)
	  {
	    /*
	      Set bool to 1 if no argument or if the user has used
	      --enable-'option-name'.
	      *optend was set to '0' if one used --disable-option
	    */
	    (*argc)--;
	    if (!optend || *optend == '1' ||
		!my_strcasecmp(&my_charset_latin1, optend, "true"))
	      *((my_bool*) value)= (my_bool) 1;
	    else if (*optend == '0' ||
		     !my_strcasecmp(&my_charset_latin1, optend, "false"))
	      *((my_bool*) value)= (my_bool) 0;
	    else
	    {
	      my_getopt_error_reporter(WARNING_LEVEL,
				       "%s: ignoring option '--%s' "
                                       "due to invalid value '%s'",
				       my_progname, optp->name, optend);
	      continue;
	    }
            if (get_one_option && get_one_option(optp->id, optp,
                               *((my_bool*) value) ?
                               enabled_my_option : disabled_my_option))
              return EXIT_ARGUMENT_INVALID;
	    continue;
	  }
	  argument= optend;
	}
	else if (optp->arg_type == REQUIRED_ARG && !optend)
	{
	  /* Check if there are more arguments after this one,
<<<<<<< HEAD

             Note: options loaded from config file that requires value
             should always be in the form '--option=value'.
           */
=======
       Note: options loaded from config file that requires value
       should always be in the form '--option=value'.
    */
>>>>>>> a4e04c98
	  if (!is_cmdline_arg || !*++pos)
	  {
	    if (my_getopt_print_errors)
              my_getopt_error_reporter(ERROR_LEVEL,
                                       "%s: option '--%s' requires an argument",
                                       my_progname, optp->name);
	    return EXIT_ARGUMENT_REQUIRED;
	  }
	  argument= *pos;
	  (*argc)--;
	}
	else
	  argument= optend;
      }
      else  /* must be short option */
      {
	for (optend= cur_arg; *optend; optend++)
	{
	  opt_found= 0;
	  for (optp= longopts; optp->name; optp++)
	  {
	    if (optp->id && optp->id == (int) (uchar) *optend)
	    {
	      /* Option recognized. Find next what to do with it */
	      opt_found= 1;
	      if ((optp->var_type & GET_TYPE_MASK) == GET_DISABLED)
	      {
		if (my_getopt_print_errors)
		  fprintf(stderr,
			  "%s: ERROR: Option '-%c' used, but is disabled\n",
			  my_progname, optp->id);
		return EXIT_OPTION_DISABLED;
	      }
	      if ((optp->var_type & GET_TYPE_MASK) == GET_BOOL &&
		  optp->arg_type == NO_ARG)
	      {
		*((my_bool*) optp->value)= (my_bool) 1;
                if (get_one_option && get_one_option(optp->id, optp, argument))
                  return EXIT_UNSPECIFIED_ERROR;
		continue;
	      }
	      else if (optp->arg_type == REQUIRED_ARG ||
		       optp->arg_type == OPT_ARG)
	      {
		if (*(optend + 1))
		{
		  /* The rest of the option is option argument */
		  argument= optend + 1;
		  /* This is in effect a jump out of the outer loop */
		  optend= (char*) " ";
		}
		else
		{
                  if (optp->arg_type == OPT_ARG)
                  {
                    if (optp->var_type == GET_BOOL)
                      *((my_bool*) optp->value)= (my_bool) 1;
                    if (get_one_option && get_one_option(optp->id, optp, argument))
                      return EXIT_UNSPECIFIED_ERROR;
                    continue;
                  }
		  /* Check if there are more arguments after this one */
		  if (!pos[1])
		  {
                    if (my_getopt_print_errors)
                      my_getopt_error_reporter(ERROR_LEVEL,
                                               "%s: option '-%c' requires an argument",
                                               my_progname, optp->id);
                    return EXIT_ARGUMENT_REQUIRED;
		  }
		  argument= *++pos;
		  (*argc)--;
		  /* the other loop will break, because *optend + 1 == 0 */
		}
	      }
	      if ((error= setval(optp, optp->value, argument,
				 set_maximum_value)))
		return error;
              if (get_one_option && get_one_option(optp->id, optp, argument))
                return EXIT_UNSPECIFIED_ERROR;
	      break;
	    }
	  }
	  if (!opt_found)
	  {
            if (my_getopt_skip_unknown)
            {
              /*
                We are currently parsing a single argv[] argument
                of the form "-XYZ".
                One or the argument found (say Y) is not an option.
                Hack the string "-XYZ" to make a "-YZ" substring in it,
                and push that to the output as an unrecognized parameter.
              */
              DBUG_ASSERT(optend > *pos);
              DBUG_ASSERT(optend >= cur_arg);
              DBUG_ASSERT(optend <= *pos + strlen(*pos));
              DBUG_ASSERT(*optend);
              optend--;
              optend[0]= '-'; /* replace 'X' or '-' by '-' */
              (*argv)[argvpos++]= optend;
              /*
                Do not continue to parse at the current "-XYZ" argument,
                skip to the next argv[] argument instead.
              */
              optend= (char*) " ";
            }
            else
            {
              if (my_getopt_print_errors)
                my_getopt_error_reporter(ERROR_LEVEL,
                                         "%s: unknown option '-%c'",
                                         my_progname, *optend);
              return EXIT_UNKNOWN_OPTION;
            }
	  }
	}
        if (opt_found)
          (*argc)--; /* option handled (short), decrease argument count */
	continue;
      }
      if ((error= setval(optp, value, argument, set_maximum_value)))
	return error;
      if (get_one_option && get_one_option(optp->id, optp, argument))
        return EXIT_UNSPECIFIED_ERROR;

      (*argc)--; /* option handled (long), decrease argument count */
    }
    else /* non-option found */
      (*argv)[argvpos++]= cur_arg;
  }
  /*
    Destroy the first, already handled option, so that programs that look
    for arguments in 'argv', without checking 'argc', know when to stop.
    Items in argv, before the destroyed one, are all non-option -arguments
    to the program, yet to be (possibly) handled.
  */
  (*argv)[argvpos]= 0;
  return 0;
}


/*
  function: check_struct_option

  Arguments: Current argument under processing from argv and a variable
  where to store the possible key name.

  Return value: In case option is a struct option, returns a pointer to
  the current argument at the position where the struct option (key_name)
  ends, the next character after the dot. In case argument is not a struct
  option, returns a pointer to the argument.

  key_name will hold the name of the key, or 0 if not found.
*/

static char *check_struct_option(char *cur_arg, char *key_name)
{
  char *ptr, *end;

  ptr= strcend(cur_arg + 1, '.'); /* Skip the first character */
  end= strcend(cur_arg, '=');

  /* 
     If the first dot is after an equal sign, then it is part
     of a variable value and the option is not a struct option.
     Also, if the last character in the string before the ending
     NULL, or the character right before equal sign is the first
     dot found, the option is not a struct option.
  */
  if (end - ptr > 1)
  {
    uint len= (uint) (ptr - cur_arg);
    set_if_smaller(len, FN_REFLEN-1);
    strmake(key_name, cur_arg, len);
    return ++ptr;
  }
  else
  {
    key_name[0]= 0;
    return cur_arg;
  }
}

/*
  function: setval

  Arguments: opts, argument
  Will set the option value to given value
*/

static int setval(const struct my_option *opts, void *value, char *argument,
		  my_bool set_maximum_value)
{
  int err= 0, res= 0;

  if (!argument)
    argument= enabled_my_option;

  if (value)
  {
    if (set_maximum_value && !(value= opts->u_max_value))
    {
      my_getopt_error_reporter(ERROR_LEVEL,
                               "%s: Maximum value of '%s' cannot be set",
                               my_progname, opts->name);
      return EXIT_NO_PTR_TO_VARIABLE;
    }

    switch ((opts->var_type & GET_TYPE_MASK)) {
    case GET_BOOL: /* If argument differs from 0, enable option, else disable */
      *((my_bool*) value)= (my_bool) atoi(argument) != 0;
      break;
    case GET_INT:
      *((int*) value)= (int) getopt_ll(argument, opts, &err);
      break;
    case GET_UINT:
      *((uint*) value)= (uint) getopt_ull(argument, opts, &err);
      break;
    case GET_LONG:
      *((long*) value)= (long) getopt_ll(argument, opts, &err);
      break;
    case GET_ULONG:
      *((long*) value)= (long) getopt_ull(argument, opts, &err);
      break;
    case GET_LL:
      *((longlong*) value)= getopt_ll(argument, opts, &err);
      break;
    case GET_ULL:
      *((ulonglong*) value)= getopt_ull(argument, opts, &err);
      break;
    case GET_DOUBLE:
      *((double*) value)= getopt_double(argument, opts, &err);
      break;
    case GET_STR:
      if (argument == enabled_my_option)
        break; /* string options don't use this default of "1" */
      *((char**) value)= argument;
      break;
    case GET_STR_ALLOC:
      if (argument == enabled_my_option)
        break; /* string options don't use this default of "1" */
      my_free(*((char**) value));
      if (!(*((char**) value)= my_strdup(argument, MYF(MY_WME))))
      {
        res= EXIT_OUT_OF_MEMORY;
        goto ret;
      };
      break;
    case GET_ENUM:
      {
        int type= find_type(argument, opts->typelib, 2);
        if (type == 0)
        {
          /*
            Accept an integer representation of the enumerated item.
          */
          char *endptr;
          ulong arg= strtoul(argument, &endptr, 10);
          if (*endptr || arg >= opts->typelib->count)
          {
            res= EXIT_ARGUMENT_INVALID;
            goto ret;
          }
          *(ulong*)value= arg;
        }
        else
          *(ulong*)value= type - 1;
      }
      break;
    case GET_SET:
      *((ulonglong*)value)= find_typeset(argument, opts->typelib, &err);
      if (err)
      {
        /* Accept an integer representation of the set */
        char *endptr;
        ulonglong arg= (ulonglong) strtol(argument, &endptr, 10);
        if (*endptr || (arg >> 1) >= (1ULL << (opts->typelib->count-1)))
        {
          res= EXIT_ARGUMENT_INVALID;
          goto ret;
        };
        *(ulonglong*)value= arg;
        err= 0;
      }
      break;
    case GET_FLAGSET:
      {
        char *error;
        uint error_len;

        *((ulonglong*)value)=
              find_set_from_flags(opts->typelib, opts->typelib->count, 
                                  *(ulonglong *)value, opts->def_value,
                                  argument, strlen(argument),
                                  &error, &error_len);
        if (error)
        {
          res= EXIT_ARGUMENT_INVALID;
          goto ret;
        };
      }
      break;
    case GET_NO_ARG: /* get_one_option has taken care of the value already */
    default:         /* dummy default to avoid compiler warnings */
      break;
    }
    if (err)
    {
      res= EXIT_UNKNOWN_SUFFIX;
      goto ret;
    };
  }
  return 0;

ret:
  my_getopt_error_reporter(ERROR_LEVEL,
                           "%s: Error while setting value '%s' to '%s'",
                           my_progname, argument, opts->name);
  return res;
}


/* 
  Find option

  SYNOPSIS
    findopt()
    optpat	Prefix of option to find (with - or _)
    length	Length of optpat
    opt_res	Options
    ffname	Place for pointer to first found name

  IMPLEMENTATION
    Go through all options in the my_option struct. Return number
    of options found that match the pattern and in the argument
    list the option found, if any. In case of ambiguous option, store
    the name in ffname argument

    RETURN
    0    No matching options
    #   Number of matching options
        ffname points to first matching option
*/

static int findopt(char *optpat, uint length,
		   const struct my_option **opt_res,
		   const char **ffname)
{
  uint count;
  const struct my_option *opt= *opt_res;

  for (count= 0; opt->name; opt++)
  {
    if (!getopt_compare_strings(opt->name, optpat, length)) /* match found */
    {
      (*opt_res)= opt;
      if (!opt->name[length])		/* Exact match */
	return 1;
      if (!count)
      {
        /* We only need to know one prev */
	count= 1;
	*ffname= opt->name;
      }
      else if (strcmp(*ffname, opt->name))
      {
	/*
	  The above test is to not count same option twice
	  (see mysql.cc, option "help")
	*/
	count++;
      }
    }
  }
  return count;
}


/* 
  function: compare_strings

  Works like strncmp, other than 1.) considers '-' and '_' the same.
  2.) Returns -1 if strings differ, 0 if they are equal
*/

my_bool getopt_compare_strings(register const char *s, register const char *t,
			       uint length)
{
  char const *end= s + length;
  for (;s != end ; s++, t++)
  {
    if ((*s != '-' ? *s : '_') != (*t != '-' ? *t : '_'))
      return 1;
  }
  return 0;
}

/*
  function: eval_num_suffix

  Transforms a number with a suffix to real number. Suffix can
  be k|K for kilo, m|M for mega or g|G for giga.
*/

static longlong eval_num_suffix(char *argument, int *error, char *option_name)
{
  char *endchar;
  longlong num;
  
  *error= 0;
  errno= 0;
  num= strtoll(argument, &endchar, 10);
  if (errno == ERANGE)
  {
    my_getopt_error_reporter(ERROR_LEVEL,
                             "Incorrect integer value: '%s'", argument);
    *error= 1;
    return 0;
  }
  if (*endchar == 'k' || *endchar == 'K')
    num*= 1024L;
  else if (*endchar == 'm' || *endchar == 'M')
    num*= 1024L * 1024L;
  else if (*endchar == 'g' || *endchar == 'G')
    num*= 1024L * 1024L * 1024L;
  else if (*endchar)
  {
    fprintf(stderr,
	    "Unknown suffix '%c' used for variable '%s' (value '%s')\n",
	    *endchar, option_name, argument);
    *error= 1;
    return 0;
  }
  return num;
}

/* 
  function: getopt_ll

  Evaluates and returns the value that user gave as an argument
  to a variable. Recognizes (case insensitive) K as KILO, M as MEGA
  and G as GIGA bytes. Some values must be in certain blocks, as
  defined in the given my_option struct, this function will check
  that those values are honored.
  In case of an error, set error value in *err.
*/

static longlong getopt_ll(char *arg, const struct my_option *optp, int *err)
{
  longlong num=eval_num_suffix(arg, err, (char*) optp->name);
  return getopt_ll_limit_value(num, optp, NULL);
}

/*
  function: getopt_ll_limit_value

  Applies min/max/block_size to a numeric value of an option.
  Returns "fixed" value.
*/

longlong getopt_ll_limit_value(longlong num, const struct my_option *optp,
                               my_bool *fix)
{
  longlong old= num;
  my_bool adjusted= FALSE;
  char buf1[255], buf2[255];
  ulonglong block_size= (optp->block_size ? (ulonglong) optp->block_size : 1L);

  if (num > 0 && ((ulonglong) num > (ulonglong) optp->max_value) &&
      optp->max_value) /* if max value is not set -> no upper limit */
  {
    num= (ulonglong) optp->max_value;
    adjusted= TRUE;
  }

  switch ((optp->var_type & GET_TYPE_MASK)) {
  case GET_INT:
    if (num > (longlong) INT_MAX)
    {
      num= ((longlong) INT_MAX);
      adjusted= TRUE;
    }
    break;
  case GET_LONG:
#if SIZEOF_LONG < SIZEOF_LONG_LONG
    if (num > (longlong) LONG_MAX)
    {
      num= ((longlong) LONG_MAX);
      adjusted= TRUE;
    }
#endif
    break;
  default:
    DBUG_ASSERT((optp->var_type & GET_TYPE_MASK) == GET_LL);
    break;
  }

  num= (num / block_size);
  num= (longlong) (num * block_size);

  if (num < optp->min_value)
  {
    num= optp->min_value;
    if (old < optp->min_value)
      adjusted= TRUE;
  }

  if (fix)
    *fix= old != num;
  else if (adjusted)
    my_getopt_error_reporter(WARNING_LEVEL,
                             "option '%s': signed value %s adjusted to %s",
                             optp->name, llstr(old, buf1), llstr(num, buf2));
  return num;
}

/*
  function: getopt_ull

  This is the same as getopt_ll, but is meant for unsigned long long
  values.
*/

static ulonglong getopt_ull(char *arg, const struct my_option *optp, int *err)
{
  ulonglong num= eval_num_suffix(arg, err, (char*) optp->name);
  return getopt_ull_limit_value(num, optp, NULL);
}


ulonglong getopt_ull_limit_value(ulonglong num, const struct my_option *optp,
                                 my_bool *fix)
{
  my_bool adjusted= FALSE;
  ulonglong old= num;
  char buf1[255], buf2[255];

  if ((ulonglong) num > (ulonglong) optp->max_value &&
      optp->max_value) /* if max value is not set -> no upper limit */
  {
    num= (ulonglong) optp->max_value;
    adjusted= TRUE;
  }

  switch ((optp->var_type & GET_TYPE_MASK)) {
  case GET_UINT:
    if (num > (ulonglong) UINT_MAX)
    {
      num= ((ulonglong) UINT_MAX);
      adjusted= TRUE;
    }
    break;
  case GET_ULONG:
#if SIZEOF_LONG < SIZEOF_LONG_LONG
    if (num > (ulonglong) ULONG_MAX)
    {
      num= ((ulonglong) ULONG_MAX);
      adjusted= TRUE;
    }
#endif
    break;
  default:
    DBUG_ASSERT((optp->var_type & GET_TYPE_MASK) == GET_ULL);
    break;
  }

  if (optp->block_size > 1)
  {
    num/= (ulonglong) optp->block_size;
    num*= (ulonglong) optp->block_size;
  }

  if (num < (ulonglong) optp->min_value)
  {
    num= (ulonglong) optp->min_value;
    if (old < (ulonglong) optp->min_value)
      adjusted= TRUE;
  }

  if (fix)
    *fix= old != num;
  else if (adjusted)
    my_getopt_error_reporter(WARNING_LEVEL,
                             "option '%s': unsigned value %s adjusted to %s",
                             optp->name, ullstr(old, buf1), ullstr(num, buf2));

  return num;
}

double getopt_double_limit_value(double num, const struct my_option *optp,
                                 my_bool *fix)
{
  my_bool adjusted= FALSE;
  double old= num;
  if (optp->max_value && num > (double) optp->max_value)
  {
    num= (double) optp->max_value;
    adjusted= TRUE;
  }
  if (num < (double) optp->min_value)
  {
    num= (double) optp->min_value;
    adjusted= TRUE;
  }
  if (fix)
    *fix= adjusted;
  else if (adjusted)
    my_getopt_error_reporter(WARNING_LEVEL,
                             "option '%s': value %g adjusted to %g",
                             optp->name, old, num);
  return num;
}

/*
  Get double value withing ranges

  Evaluates and returns the value that user gave as an argument to a variable.

  RETURN
    decimal value of arg

    In case of an error, prints an error message and sets *err to
    EXIT_ARGUMENT_INVALID.  Otherwise err is not touched
*/

static double getopt_double(char *arg, const struct my_option *optp, int *err)
{
  double num;
  int error;
  char *end= arg + 1000;                     /* Big enough as *arg is \0 terminated */
  num= my_strtod(arg, &end, &error);
  if (end[0] != 0 || error)
  {
    my_getopt_error_reporter(ERROR_LEVEL,
            "Invalid decimal value for option '%s'\n", optp->name);
    *err= EXIT_ARGUMENT_INVALID;
    return 0.0;
  }
  return getopt_double_limit_value(num, optp, NULL);
}

/*
  Init one value to it's default values

  SYNOPSIS
    init_one_value()
    option		Option to initialize
    value		Pointer to variable
*/

static void init_one_value(const struct my_option *option, void *variable,
			   longlong value)
{
  DBUG_ENTER("init_one_value");
  switch ((option->var_type & GET_TYPE_MASK)) {
  case GET_BOOL:
    *((my_bool*) variable)= (my_bool) value;
    break;
  case GET_INT:
    *((int*) variable)= (int) getopt_ll_limit_value((int) value, option, NULL);
    break;
  case GET_ENUM:
    *((ulong*) variable)= (ulong) value;
    break;
  case GET_UINT:
    *((uint*) variable)= (uint) getopt_ull_limit_value((uint) value, option, NULL);
    break;
  case GET_LONG:
    *((long*) variable)= (long) getopt_ll_limit_value((long) value, option, NULL);
    break;
  case GET_ULONG:
    *((ulong*) variable)= (ulong) getopt_ull_limit_value((ulong) value, option, NULL);
    break;
  case GET_LL:
    *((longlong*) variable)= (longlong) getopt_ll_limit_value((longlong) value, option, NULL);
    break;
  case GET_ULL:
    *((ulonglong*) variable)= (ulonglong) getopt_ull_limit_value((ulonglong) value, option, NULL);
    break;
  case GET_SET:
  case GET_FLAGSET:
    *((ulonglong*) variable)= (ulonglong) value;
    break;
  case GET_DOUBLE:
    *((double*) variable)= ulonglong2double(value);
    break;
  case GET_STR:
    /*
      Do not clear variable value if it has no default value.
      The default value may already be set.
      NOTE: To avoid compiler warnings, we first cast longlong to intptr,
      so that the value has the same size as a pointer.
    */
    if ((char*) (intptr) value)
      *((char**) variable)= (char*) (intptr) value;
    break;
  case GET_STR_ALLOC:
    /*
      Do not clear variable value if it has no default value.
      The default value may already be set.
      NOTE: To avoid compiler warnings, we first cast longlong to intptr,
      so that the value has the same size as a pointer.
    */
    if ((char*) (intptr) value)
    {
      char **pstr= (char **) variable;
      my_free(*pstr);
      *pstr= my_strdup((char*) (intptr) value, MYF(MY_WME));
    }
    break;
  default: /* dummy default to avoid compiler warnings */
    break;
  }
  DBUG_VOID_RETURN;
}


/*
  Init one value to it's default values

  SYNOPSIS
    init_one_value()
    option		Option to initialize
    value		Pointer to variable
*/

static void fini_one_value(const struct my_option *option, void *variable,
			   longlong value __attribute__ ((unused)))
{
  DBUG_ENTER("fini_one_value");
  switch ((option->var_type & GET_TYPE_MASK)) {
  case GET_STR_ALLOC:
    my_free(*((char**) variable));
    *((char**) variable)= NULL;
    break;
  default: /* dummy default to avoid compiler warnings */
    break;
  }
  DBUG_VOID_RETURN;
}


void my_cleanup_options(const struct my_option *options)
{
  init_variables(options, fini_one_value);
}


/* 
  initialize all variables to their default values

  SYNOPSIS
    init_variables()
    options		Array of options

  NOTES
    We will initialize the value that is pointed to by options->value.
    If the value is of type GET_ASK_ADDR, we will ask for the address
    for a value and initialize.
*/

static void init_variables(const struct my_option *options,
                           init_func_p init_one_value)
{
  DBUG_ENTER("init_variables");
  for (; options->name; options++)
  {
    void *value;
    DBUG_PRINT("options", ("name: '%s'", options->name));
    /*
      We must set u_max_value first as for some variables
      options->u_max_value == options->value and in this case we want to
      set the value to default value.
    */
    if (options->u_max_value)
      init_one_value(options, options->u_max_value, options->max_value);
    value= (options->var_type & GET_ASK_ADDR ?
		  (*getopt_get_addr)("", 0, options, 0) : options->value);
    if (value)
      init_one_value(options, value, options->def_value);
  }
  DBUG_VOID_RETURN;
}

/** Prints variable or option name, replacing _ with - */
static uint print_name(const struct my_option *optp)
{
  const char *s= optp->name;
  for (;*s;s++)
    putchar(*s == '_' ? '-' : *s);
  return s - optp->name;
}

/*
  function: my_print_options

  Print help for all options and variables.
*/

void my_print_help(const struct my_option *options)
{
  uint col, name_space= 22, comment_space= 57;
  const char *line_end;
  const struct my_option *optp;

  for (optp= options; optp->name; optp++)
  {
    if (optp->id && optp->id < 256)
    {
      printf("  -%c%s", optp->id, strlen(optp->name) ? ", " : "  ");
      col= 6;
    }
    else
    {
      printf("  ");
      col= 2;
    }
    if (strlen(optp->name))
    {
      printf("--");
      col+= 2 + print_name(optp);
      if (optp->arg_type == NO_ARG ||
	  (optp->var_type & GET_TYPE_MASK) == GET_BOOL)
      {
	putchar(' ');
	col++;
      }
      else if ((optp->var_type & GET_TYPE_MASK) == GET_STR       ||
               (optp->var_type & GET_TYPE_MASK) == GET_STR_ALLOC ||
               (optp->var_type & GET_TYPE_MASK) == GET_ENUM      ||
               (optp->var_type & GET_TYPE_MASK) == GET_SET       ||
               (optp->var_type & GET_TYPE_MASK) == GET_FLAGSET    )
      {
	printf("%s=name%s ", optp->arg_type == OPT_ARG ? "[" : "",
	       optp->arg_type == OPT_ARG ? "]" : "");
	col+= (optp->arg_type == OPT_ARG) ? 8 : 6;
      }
      else
      {
	printf("%s=#%s ", optp->arg_type == OPT_ARG ? "[" : "",
	       optp->arg_type == OPT_ARG ? "]" : "");
	col+= (optp->arg_type == OPT_ARG) ? 5 : 3;
      }
      if (col > name_space && optp->comment && *optp->comment)
      {
	putchar('\n');
	col= 0;
      }
    }
    for (; col < name_space; col++)
      putchar(' ');
    if (optp->comment && *optp->comment)
    {
      const char *comment= optp->comment, *end= strend(comment);

      while ((uint) (end - comment) > comment_space)
      {
	for (line_end= comment + comment_space; *line_end != ' '; line_end--);
	for (; comment != line_end; comment++)
	  putchar(*comment);
	comment++; /* skip the space, as a newline will take it's place now */
	putchar('\n');
	for (col= 0; col < name_space; col++)
	  putchar(' ');
      }
      printf("%s", comment);
    }
    putchar('\n');
    if ((optp->var_type & GET_TYPE_MASK) == GET_BOOL)
    {
      if (optp->def_value != 0)
      {
        printf("%*s(Defaults to on; use --skip-", name_space, "");
        print_name(optp);
        printf(" to disable.)\n");
      }
    }
  }
}


/*
  function: my_print_options

  Print variables.
*/

void my_print_variables(const struct my_option *options)
{
  uint name_space= 34, length, nr;
  ulonglong llvalue;
  char buff[255];
  const struct my_option *optp;

  for (optp= options; optp->name; optp++)
  {
    length= strlen(optp->name)+1;
    if (length > name_space)
      name_space= length;
  }

  printf("\nVariables (--variable-name=value)\n");
  printf("%-*s%s", name_space, "and boolean options {FALSE|TRUE}",
         "Value (after reading options)\n");
  for (length=1; length < 75; length++)
    putchar(length == name_space ? ' ' : '-');
  putchar('\n');
  
  for (optp= options; optp->name; optp++)
  {
    void *value= (optp->var_type & GET_ASK_ADDR ?
		  (*getopt_get_addr)("", 0, optp, 0) : optp->value);
    if (value)
    {
      length= print_name(optp);
      for (; length < name_space; length++)
	putchar(' ');
      switch ((optp->var_type & GET_TYPE_MASK)) {
      case GET_SET:
        if (!(llvalue= *(ulonglong*) value))
	  printf("%s\n", "");
	else
        for (nr= 0; llvalue && nr < optp->typelib->count; nr++, llvalue >>=1)
	{
	  if (llvalue & 1)
            printf( llvalue > 1 ? "%s," : "%s\n", get_type(optp->typelib, nr));
	}
	break;
      case GET_FLAGSET:
        llvalue= *(ulonglong*) value;
        for (nr= 0; llvalue && nr < optp->typelib->count; nr++, llvalue >>=1)
	{
          printf("%s%s=", (nr ? "," : ""), get_type(optp->typelib, nr));
	  printf(llvalue & 1 ? "on" : "off");
	}
        printf("\n");
	break;
      case GET_ENUM:
        printf("%s\n", get_type(optp->typelib, *(ulong*) value));
	break;
      case GET_STR:
      case GET_STR_ALLOC:                    /* fall through */
	printf("%s\n", *((char**) value) ? *((char**) value) :
	       "(No default value)");
	break;
      case GET_BOOL:
	printf("%s\n", *((my_bool*) value) ? "TRUE" : "FALSE");
	break;
      case GET_INT:
	printf("%d\n", *((int*) value));
	break;
      case GET_UINT:
	printf("%d\n", *((uint*) value));
	break;
      case GET_LONG:
	printf("%ld\n", *((long*) value));
	break;
      case GET_ULONG:
	printf("%lu\n", *((ulong*) value));
	break;
      case GET_LL:
	printf("%s\n", llstr(*((longlong*) value), buff));
	break;
      case GET_ULL:
	longlong2str(*((ulonglong*) value), buff, 10);
	printf("%s\n", buff);
	break;
      case GET_DOUBLE:
	printf("%g\n", *(double*) value);
	break;
      case GET_NO_ARG:
	printf("(No default value)\n");
	break;
      default:
	printf("(Disabled)\n");
	break;
      }
    }
  }
}<|MERGE_RESOLUTION|>--- conflicted
+++ resolved
@@ -360,17 +360,6 @@
 	  }
 	  return EXIT_OPTION_DISABLED;
 	}
-<<<<<<< HEAD
-	if (must_be_var && optp->arg_type == NO_ARG)
-	{
-	  if (my_getopt_print_errors)
-            my_getopt_error_reporter(ERROR_LEVEL, 
-                                     "%s: option '%s' cannot take an argument",
-                                     my_progname, optp->name);
-	  return EXIT_NO_ARGUMENT_ALLOWED;
-	}
-=======
->>>>>>> a4e04c98
         error= 0;
 	value= optp->var_type & GET_ASK_ADDR ?
 	  (*getopt_get_addr)(key_name, (uint) strlen(key_name), optp, &error) :
@@ -426,16 +415,9 @@
 	else if (optp->arg_type == REQUIRED_ARG && !optend)
 	{
 	  /* Check if there are more arguments after this one,
-<<<<<<< HEAD
-
-             Note: options loaded from config file that requires value
-             should always be in the form '--option=value'.
-           */
-=======
        Note: options loaded from config file that requires value
        should always be in the form '--option=value'.
     */
->>>>>>> a4e04c98
 	  if (!is_cmdline_arg || !*++pos)
 	  {
 	    if (my_getopt_print_errors)
