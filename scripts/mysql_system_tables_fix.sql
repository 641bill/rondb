-- Copyright (c) 2003, 2016, Oracle and/or its affiliates. All rights reserved.
--
-- This program is free software; you can redistribute it and/or modify
-- it under the terms of the GNU General Public License as published by
-- the Free Software Foundation; version 2 of the License.
--
-- This program is distributed in the hope that it will be useful,
-- but WITHOUT ANY WARRANTY; without even the implied warranty of
-- MERCHANTABILITY or FITNESS FOR A PARTICULAR PURPOSE.  See the
-- GNU General Public License for more details.
--
-- You should have received a copy of the GNU General Public License
-- along with this program; if not, write to the Free Software
-- Foundation, Inc., 51 Franklin St, Fifth Floor, Boston, MA 02110-1301  USA

# This part converts any old privilege tables to privilege tables suitable
# for current version of MySQL

# You can safely ignore all 'Duplicate column' and 'Unknown column' errors
# because these just mean that your tables are already up to date.
# This script is safe to run even if your tables are already up to date!

# Warning message(s) produced for a statement can be printed by explicitly
# adding a 'SHOW WARNINGS' after the statement.

set sql_mode='';
set default_storage_engine=MyISAM;

# Move distributed grant tables to default engine during upgrade, remember
# which tables was moved so they can be moved back after upgrade
SET @had_distributed_user =
  (SELECT COUNT(table_name) FROM information_schema.tables
     WHERE table_schema = 'mysql' AND table_name = 'user' AND
           table_type = 'BASE TABLE' AND engine = 'NDBCLUSTER');
SET @cmd="ALTER TABLE mysql.user ENGINE=MyISAM";
SET @str = IF(@had_distributed_user > 0, @cmd, "SET @dummy = 0");
PREPARE stmt FROM @str;
EXECUTE stmt;
DROP PREPARE stmt;

SET @had_distributed_db =
  (SELECT COUNT(table_name) FROM information_schema.tables
     WHERE table_schema = 'mysql' AND table_name = 'db' AND
           table_type = 'BASE TABLE' AND engine = 'NDBCLUSTER');
SET @cmd="ALTER TABLE mysql.db ENGINE=MyISAM";
SET @str = IF(@had_distributed_db > 0, @cmd, "SET @dummy = 0");
PREPARE stmt FROM @str;
EXECUTE stmt;
DROP PREPARE stmt;

SET @had_distributed_tables_priv =
  (SELECT COUNT(table_name) FROM information_schema.tables
     WHERE table_schema = 'mysql' AND table_name = 'tables_priv' AND
           table_type = 'BASE TABLE' AND engine = 'NDBCLUSTER');
SET @cmd="ALTER TABLE mysql.tables_priv ENGINE=MyISAM";
SET @str = IF(@had_distributed_tables_priv > 0, @cmd, "SET @dummy = 0");
PREPARE stmt FROM @str;
EXECUTE stmt;
DROP PREPARE stmt;

SET @had_distributed_columns_priv =
  (SELECT COUNT(table_name) FROM information_schema.tables
     WHERE table_schema = 'mysql' AND table_name = 'columns_priv' AND
           table_type = 'BASE TABLE' AND engine = 'NDBCLUSTER');
SET @cmd="ALTER TABLE mysql.columns_priv ENGINE=MyISAM";
SET @str = IF(@had_distributed_columns_priv > 0, @cmd, "SET @dummy = 0");
PREPARE stmt FROM @str;
EXECUTE stmt;
DROP PREPARE stmt;

SET @had_distributed_procs_priv =
  (SELECT COUNT(table_name) FROM information_schema.tables
     WHERE table_schema = 'mysql' AND table_name = 'procs_priv' AND
           table_type = 'BASE TABLE' AND engine = 'NDBCLUSTER');
SET @cmd="ALTER TABLE mysql.procs_priv ENGINE=MyISAM";
SET @str = IF(@had_distributed_procs_priv > 0, @cmd, "SET @dummy = 0");
PREPARE stmt FROM @str;
EXECUTE stmt;
DROP PREPARE stmt;

SET @had_distributed_proxies_priv =
  (SELECT COUNT(table_name) FROM information_schema.tables
     WHERE table_schema = 'mysql' AND table_name = 'proxies_priv' AND
           table_type = 'BASE TABLE' AND engine = 'NDBCLUSTER' );
SET @cmd="ALTER TABLE mysql.proxies_priv ENGINE=MyISAM";
SET @str = IF(@had_distributed_proxies_priv > 0, @cmd, "SET @dummy = 0");
PREPARE stmt FROM @str;
EXECUTE stmt;
DROP PREPARE stmt;

ALTER TABLE user add File_priv enum('N','Y') COLLATE utf8_general_ci NOT NULL;

# Detect whether or not we had the Grant_priv column
SET @hadGrantPriv:=0;
SELECT @hadGrantPriv:=1 FROM user WHERE Grant_priv LIKE '%';

ALTER TABLE user add Grant_priv enum('N','Y') COLLATE utf8_general_ci NOT NULL,add References_priv enum('N','Y') COLLATE utf8_general_ci NOT NULL,add Index_priv enum('N','Y') COLLATE utf8_general_ci NOT NULL,add Alter_priv enum('N','Y') COLLATE utf8_general_ci NOT NULL;
ALTER TABLE db add Grant_priv enum('N','Y') COLLATE utf8_general_ci NOT NULL,add References_priv enum('N','Y') COLLATE utf8_general_ci NOT NULL,add Index_priv enum('N','Y') COLLATE utf8_general_ci NOT NULL,add Alter_priv enum('N','Y') COLLATE utf8_general_ci NOT NULL;

# Fix privileges for old tables
UPDATE user SET Grant_priv=File_priv,References_priv=Create_priv,Index_priv=Create_priv,Alter_priv=Create_priv WHERE @hadGrantPriv = 0;
UPDATE db SET References_priv=Create_priv,Index_priv=Create_priv,Alter_priv=Create_priv WHERE @hadGrantPriv = 0;

#
# The second alter changes ssl_type to new 4.0.2 format
# Adding columns needed by GRANT .. REQUIRE (openssl)

ALTER TABLE user
ADD ssl_type enum('','ANY','X509', 'SPECIFIED') COLLATE utf8_general_ci NOT NULL,
ADD ssl_cipher BLOB NOT NULL,
ADD x509_issuer BLOB NOT NULL,
ADD x509_subject BLOB NOT NULL;
ALTER TABLE user MODIFY ssl_type enum('','ANY','X509', 'SPECIFIED') NOT NULL;

#
# tables_priv
#
ALTER TABLE tables_priv
  ADD KEY Grantor (Grantor);

ALTER TABLE tables_priv
  MODIFY Host char(60) NOT NULL default '',
  MODIFY Db char(64) NOT NULL default '',
  MODIFY User char(32) NOT NULL default '',
  MODIFY Table_name char(64) NOT NULL default '',
  ENGINE=MyISAM,
  CONVERT TO CHARACTER SET utf8 COLLATE utf8_bin;

ALTER TABLE tables_priv
  MODIFY Column_priv set('Select','Insert','Update','References')
    COLLATE utf8_general_ci DEFAULT '' NOT NULL,
  MODIFY Table_priv set('Select','Insert','Update','Delete','Create',
                        'Drop','Grant','References','Index','Alter',
                        'Create View','Show view','Trigger')
    COLLATE utf8_general_ci DEFAULT '' NOT NULL,
  COMMENT='Table privileges';

ALTER TABLE tables_priv
  MODIFY Grantor char(93) NOT NULL default '';

#
# columns_priv
#
#
# Name change of Type -> Column_priv from MySQL 3.22.12
#
ALTER TABLE columns_priv
  CHANGE Type Column_priv set('Select','Insert','Update','References')
    COLLATE utf8_general_ci DEFAULT '' NOT NULL;

ALTER TABLE columns_priv
  MODIFY Host char(60) NOT NULL default '',
  MODIFY Db char(64) NOT NULL default '',
  MODIFY User char(32) NOT NULL default '',
  MODIFY Table_name char(64) NOT NULL default '',
  MODIFY Column_name char(64) NOT NULL default '',
  ENGINE=MyISAM,
  CONVERT TO CHARACTER SET utf8 COLLATE utf8_bin,
  COMMENT='Column privileges';

ALTER TABLE columns_priv
  MODIFY Column_priv set('Select','Insert','Update','References')
    COLLATE utf8_general_ci DEFAULT '' NOT NULL;

#
#  Add the new 'type' column to the func table.
#

ALTER TABLE func add type enum ('function','aggregate') COLLATE utf8_general_ci NOT NULL;

#
#  Change the user and db tables to current format
#

# Detect whether we had Show_db_priv
SET @hadShowDbPriv:=0;
SELECT @hadShowDbPriv:=1 FROM user WHERE Show_db_priv LIKE '%';

ALTER TABLE user
ADD Show_db_priv enum('N','Y') COLLATE utf8_general_ci DEFAULT 'N' NOT NULL AFTER Alter_priv,
ADD Super_priv enum('N','Y') COLLATE utf8_general_ci DEFAULT 'N' NOT NULL AFTER Show_db_priv,
ADD Create_tmp_table_priv enum('N','Y') COLLATE utf8_general_ci DEFAULT 'N' NOT NULL AFTER Super_priv,
ADD Lock_tables_priv enum('N','Y') COLLATE utf8_general_ci DEFAULT 'N' NOT NULL AFTER Create_tmp_table_priv,
ADD Execute_priv enum('N','Y') COLLATE utf8_general_ci DEFAULT 'N' NOT NULL AFTER Lock_tables_priv,
ADD Repl_slave_priv enum('N','Y') COLLATE utf8_general_ci DEFAULT 'N' NOT NULL AFTER Execute_priv,
ADD Repl_client_priv enum('N','Y') COLLATE utf8_general_ci DEFAULT 'N' NOT NULL AFTER Repl_slave_priv;

# Convert privileges so that users have similar privileges as before

UPDATE user SET Show_db_priv= Select_priv, Super_priv=Process_priv, Execute_priv=Process_priv, Create_tmp_table_priv='Y', Lock_tables_priv='Y', Repl_slave_priv=file_priv, Repl_client_priv=File_priv where user<>"" AND @hadShowDbPriv = 0;


#  Add fields that can be used to limit number of questions and connections
#  for some users.

ALTER TABLE user
ADD max_questions int(11) NOT NULL DEFAULT 0 AFTER x509_subject,
ADD max_updates   int(11) unsigned NOT NULL DEFAULT 0 AFTER max_questions,
ADD max_connections int(11) unsigned NOT NULL DEFAULT 0 AFTER max_updates;

#
# Update proxies_priv definition.
#
ALTER TABLE proxies_priv MODIFY User char(32) binary DEFAULT '' NOT NULL;
ALTER TABLE proxies_priv MODIFY Proxied_user char(32) binary DEFAULT '' NOT NULL;
ALTER TABLE proxies_priv MODIFY Grantor char(93) DEFAULT '' NOT NULL;

#
#  Add Create_tmp_table_priv and Lock_tables_priv to db
#

ALTER TABLE db
ADD Create_tmp_table_priv enum('N','Y') COLLATE utf8_general_ci DEFAULT 'N' NOT NULL,
ADD Lock_tables_priv enum('N','Y') COLLATE utf8_general_ci DEFAULT 'N' NOT NULL;

alter table user change max_questions max_questions int(11) unsigned DEFAULT 0  NOT NULL;


alter table db comment='Database privileges';
alter table user comment='Users and global privileges';
alter table func comment='User defined functions';

# Convert all tables to UTF-8 with binary collation
# and reset all char columns to correct width
ALTER TABLE user
  MODIFY Host char(60) NOT NULL default '',
  MODIFY User char(32) NOT NULL default '',
  ENGINE=MyISAM, CONVERT TO CHARACTER SET utf8 COLLATE utf8_bin;
ALTER TABLE user
  MODIFY Select_priv enum('N','Y') COLLATE utf8_general_ci DEFAULT 'N' NOT NULL,
  MODIFY Insert_priv enum('N','Y') COLLATE utf8_general_ci DEFAULT 'N' NOT NULL,
  MODIFY Update_priv enum('N','Y') COLLATE utf8_general_ci DEFAULT 'N' NOT NULL,
  MODIFY Delete_priv enum('N','Y') COLLATE utf8_general_ci DEFAULT 'N' NOT NULL,
  MODIFY Create_priv enum('N','Y') COLLATE utf8_general_ci DEFAULT 'N' NOT NULL,
  MODIFY Drop_priv enum('N','Y') COLLATE utf8_general_ci DEFAULT 'N' NOT NULL,
  MODIFY Reload_priv enum('N','Y') COLLATE utf8_general_ci DEFAULT 'N' NOT NULL,
  MODIFY Shutdown_priv enum('N','Y') COLLATE utf8_general_ci DEFAULT 'N' NOT NULL,
  MODIFY Process_priv enum('N','Y') COLLATE utf8_general_ci DEFAULT 'N' NOT NULL,
  MODIFY File_priv enum('N','Y') COLLATE utf8_general_ci DEFAULT 'N' NOT NULL,
  MODIFY Grant_priv enum('N','Y') COLLATE utf8_general_ci DEFAULT 'N' NOT NULL,
  MODIFY References_priv enum('N','Y') COLLATE utf8_general_ci DEFAULT 'N' NOT NULL,
  MODIFY Index_priv enum('N','Y') COLLATE utf8_general_ci DEFAULT 'N' NOT NULL,
  MODIFY Alter_priv enum('N','Y') COLLATE utf8_general_ci DEFAULT 'N' NOT NULL,
  MODIFY Show_db_priv enum('N','Y') COLLATE utf8_general_ci DEFAULT 'N' NOT NULL,
  MODIFY Super_priv enum('N','Y') COLLATE utf8_general_ci DEFAULT 'N' NOT NULL,
  MODIFY Create_tmp_table_priv enum('N','Y') COLLATE utf8_general_ci DEFAULT 'N' NOT NULL,
  MODIFY Lock_tables_priv enum('N','Y') COLLATE utf8_general_ci DEFAULT 'N' NOT NULL,
  MODIFY Execute_priv enum('N','Y') COLLATE utf8_general_ci DEFAULT 'N' NOT NULL,
  MODIFY Repl_slave_priv enum('N','Y') COLLATE utf8_general_ci DEFAULT 'N' NOT NULL,
  MODIFY Repl_client_priv enum('N','Y') COLLATE utf8_general_ci DEFAULT 'N' NOT NULL,
  MODIFY ssl_type enum('','ANY','X509', 'SPECIFIED') COLLATE utf8_general_ci DEFAULT '' NOT NULL;

ALTER TABLE db
  MODIFY Host char(60) NOT NULL default '',
  MODIFY Db char(64) NOT NULL default '',
  MODIFY User char(32) NOT NULL default '',
  ENGINE=MyISAM, CONVERT TO CHARACTER SET utf8 COLLATE utf8_bin;
ALTER TABLE db
  MODIFY  Select_priv enum('N','Y') COLLATE utf8_general_ci DEFAULT 'N' NOT NULL,
  MODIFY  Insert_priv enum('N','Y') COLLATE utf8_general_ci DEFAULT 'N' NOT NULL,
  MODIFY  Update_priv enum('N','Y') COLLATE utf8_general_ci DEFAULT 'N' NOT NULL,
  MODIFY  Delete_priv enum('N','Y') COLLATE utf8_general_ci DEFAULT 'N' NOT NULL,
  MODIFY  Create_priv enum('N','Y') COLLATE utf8_general_ci DEFAULT 'N' NOT NULL,
  MODIFY  Drop_priv enum('N','Y') COLLATE utf8_general_ci DEFAULT 'N' NOT NULL,
  MODIFY  Grant_priv enum('N','Y') COLLATE utf8_general_ci DEFAULT 'N' NOT NULL,
  MODIFY  References_priv enum('N','Y') COLLATE utf8_general_ci DEFAULT 'N' NOT NULL,
  MODIFY  Index_priv enum('N','Y') COLLATE utf8_general_ci DEFAULT 'N' NOT NULL,
  MODIFY  Alter_priv enum('N','Y') COLLATE utf8_general_ci DEFAULT 'N' NOT NULL,
  MODIFY  Create_tmp_table_priv enum('N','Y') COLLATE utf8_general_ci DEFAULT 'N' NOT NULL,
  MODIFY  Lock_tables_priv enum('N','Y') COLLATE utf8_general_ci DEFAULT 'N' NOT NULL;

ALTER TABLE func
  ENGINE=MyISAM, CONVERT TO CHARACTER SET utf8 COLLATE utf8_bin;
ALTER TABLE func
  MODIFY type enum ('function','aggregate') COLLATE utf8_general_ci NOT NULL;

#
# Modify log tables.
#

SET @old_log_state = @@global.general_log;
SET GLOBAL general_log = 'OFF';
ALTER TABLE general_log
  MODIFY event_time TIMESTAMP(6) NOT NULL DEFAULT CURRENT_TIMESTAMP(6) ON UPDATE CURRENT_TIMESTAMP(6),
  MODIFY user_host MEDIUMTEXT NOT NULL,
  MODIFY thread_id INTEGER NOT NULL,
  MODIFY server_id INTEGER UNSIGNED NOT NULL,
  MODIFY command_type VARCHAR(64) NOT NULL,
  MODIFY argument MEDIUMBLOB NOT NULL;
ALTER TABLE general_log
  MODIFY thread_id BIGINT(21) UNSIGNED NOT NULL;
SET GLOBAL general_log = @old_log_state;

SET @old_log_state = @@global.slow_query_log;
SET GLOBAL slow_query_log = 'OFF';
ALTER TABLE slow_log
  MODIFY start_time TIMESTAMP(6) NOT NULL DEFAULT CURRENT_TIMESTAMP(6) ON UPDATE CURRENT_TIMESTAMP(6),
  MODIFY user_host MEDIUMTEXT NOT NULL,
  MODIFY query_time TIME(6) NOT NULL,
  MODIFY lock_time TIME(6) NOT NULL,
  MODIFY rows_sent INTEGER NOT NULL,
  MODIFY rows_examined INTEGER NOT NULL,
  MODIFY db VARCHAR(512) NOT NULL,
  MODIFY last_insert_id INTEGER NOT NULL,
  MODIFY insert_id INTEGER NOT NULL,
  MODIFY server_id INTEGER UNSIGNED NOT NULL,
  MODIFY sql_text MEDIUMBLOB NOT NULL;
ALTER TABLE slow_log
  ADD COLUMN thread_id INTEGER NOT NULL AFTER sql_text;
ALTER TABLE slow_log
  MODIFY thread_id BIGINT(21) UNSIGNED NOT NULL;
SET GLOBAL slow_query_log = @old_log_state;

ALTER TABLE plugin
  MODIFY name varchar(64) COLLATE utf8_general_ci NOT NULL DEFAULT '',
  MODIFY dl varchar(128) COLLATE utf8_general_ci NOT NULL DEFAULT '',
  CONVERT TO CHARACTER SET utf8 COLLATE utf8_general_ci;

#
# Detect whether we had Create_view_priv
#
SET @hadCreateViewPriv:=0;
SELECT @hadCreateViewPriv:=1 FROM user WHERE Create_view_priv LIKE '%';

#
# Create VIEWs privileges (v5.0)
#
ALTER TABLE db ADD Create_view_priv enum('N','Y') COLLATE utf8_general_ci DEFAULT 'N' NOT NULL AFTER Lock_tables_priv;
ALTER TABLE db MODIFY Create_view_priv enum('N','Y') COLLATE utf8_general_ci DEFAULT 'N' NOT NULL AFTER Lock_tables_priv;

ALTER TABLE user ADD Create_view_priv enum('N','Y') COLLATE utf8_general_ci DEFAULT 'N' NOT NULL AFTER Repl_client_priv;
ALTER TABLE user MODIFY Create_view_priv enum('N','Y') COLLATE utf8_general_ci DEFAULT 'N' NOT NULL AFTER Repl_client_priv;

#
# Show VIEWs privileges (v5.0)
#
ALTER TABLE db ADD Show_view_priv enum('N','Y') COLLATE utf8_general_ci DEFAULT 'N' NOT NULL AFTER Create_view_priv;
ALTER TABLE db MODIFY Show_view_priv enum('N','Y') COLLATE utf8_general_ci DEFAULT 'N' NOT NULL AFTER Create_view_priv;

ALTER TABLE user ADD Show_view_priv enum('N','Y') COLLATE utf8_general_ci DEFAULT 'N' NOT NULL AFTER Create_view_priv;
ALTER TABLE user MODIFY Show_view_priv enum('N','Y') COLLATE utf8_general_ci DEFAULT 'N' NOT NULL AFTER Create_view_priv;

#
# Assign create/show view privileges to people who have create provileges
#
UPDATE user SET Create_view_priv=Create_priv, Show_view_priv=Create_priv where user<>"" AND @hadCreateViewPriv = 0;

#
#
#
SET @hadCreateRoutinePriv:=0;
SELECT @hadCreateRoutinePriv:=1 FROM user WHERE Create_routine_priv LIKE '%';

#
# Create PROCEDUREs privileges (v5.0)
#
ALTER TABLE db ADD Create_routine_priv enum('N','Y') COLLATE utf8_general_ci DEFAULT 'N' NOT NULL AFTER Show_view_priv;
ALTER TABLE db MODIFY Create_routine_priv enum('N','Y') COLLATE utf8_general_ci DEFAULT 'N' NOT NULL AFTER Show_view_priv;

ALTER TABLE user ADD Create_routine_priv enum('N','Y') COLLATE utf8_general_ci DEFAULT 'N' NOT NULL AFTER Show_view_priv;
ALTER TABLE user MODIFY Create_routine_priv enum('N','Y') COLLATE utf8_general_ci DEFAULT 'N' NOT NULL AFTER Show_view_priv;

#
# Alter PROCEDUREs privileges (v5.0)
#
ALTER TABLE db ADD Alter_routine_priv enum('N','Y') COLLATE utf8_general_ci DEFAULT 'N' NOT NULL AFTER Create_routine_priv;
ALTER TABLE db MODIFY Alter_routine_priv enum('N','Y') COLLATE utf8_general_ci DEFAULT 'N' NOT NULL AFTER Create_routine_priv;

ALTER TABLE user ADD Alter_routine_priv enum('N','Y') COLLATE utf8_general_ci DEFAULT 'N' NOT NULL AFTER Create_routine_priv;
ALTER TABLE user MODIFY Alter_routine_priv enum('N','Y') COLLATE utf8_general_ci DEFAULT 'N' NOT NULL AFTER Create_routine_priv;

ALTER TABLE db ADD Execute_priv enum('N','Y') COLLATE utf8_general_ci DEFAULT 'N' NOT NULL AFTER Alter_routine_priv;
ALTER TABLE db MODIFY Execute_priv enum('N','Y') COLLATE utf8_general_ci DEFAULT 'N' NOT NULL AFTER Alter_routine_priv;

#
# Assign create/alter routine privileges to people who have create privileges
#
UPDATE user SET Create_routine_priv=Create_priv, Alter_routine_priv=Alter_priv where user<>"" AND @hadCreateRoutinePriv = 0;
UPDATE db SET Create_routine_priv=Create_priv, Alter_routine_priv=Alter_priv, Execute_priv=Select_priv where user<>"" AND @hadCreateRoutinePriv = 0;

#
# Add max_user_connections resource limit
#
ALTER TABLE user ADD max_user_connections int(11) unsigned DEFAULT '0' NOT NULL AFTER max_connections;

#
# user.Create_user_priv
#

SET @hadCreateUserPriv:=0;
SELECT @hadCreateUserPriv:=1 FROM user WHERE Create_user_priv LIKE '%';

ALTER TABLE user ADD Create_user_priv enum('N','Y') COLLATE utf8_general_ci DEFAULT 'N' NOT NULL AFTER Alter_routine_priv;
ALTER TABLE user MODIFY Create_user_priv enum('N','Y') COLLATE utf8_general_ci DEFAULT 'N' NOT NULL AFTER Alter_routine_priv;
UPDATE user LEFT JOIN db USING (Host,User) SET Create_user_priv='Y'
  WHERE @hadCreateUserPriv = 0 AND
        (user.Grant_priv = 'Y' OR db.Grant_priv = 'Y');

#
# procs_priv
#

ALTER TABLE procs_priv
  MODIFY User char(32) NOT NULL default '',
  ENGINE=MyISAM,
  CONVERT TO CHARACTER SET utf8 COLLATE utf8_bin;

ALTER TABLE procs_priv
  MODIFY Proc_priv set('Execute','Alter Routine','Grant')
    COLLATE utf8_general_ci DEFAULT '' NOT NULL;

ALTER TABLE procs_priv
  MODIFY Routine_name char(64)
    COLLATE utf8_general_ci DEFAULT '' NOT NULL;

ALTER TABLE procs_priv
  ADD Routine_type enum('FUNCTION','PROCEDURE')
    COLLATE utf8_general_ci NOT NULL AFTER Routine_name;

ALTER TABLE procs_priv
  MODIFY Timestamp timestamp NOT NULL DEFAULT CURRENT_TIMESTAMP ON UPDATE CURRENT_TIMESTAMP AFTER Proc_priv;

ALTER TABLE procs_priv
  MODIFY Grantor char(93) DEFAULT '' NOT NULL;
#
# proc
#

# Correct the name fields to not binary, and expand sql_data_access
ALTER TABLE proc MODIFY name char(64) DEFAULT '' NOT NULL,
                 MODIFY specific_name char(64) DEFAULT '' NOT NULL,
                 MODIFY sql_data_access
                        enum('CONTAINS_SQL',
                             'NO_SQL',
                             'READS_SQL_DATA',
                             'MODIFIES_SQL_DATA'
                            ) DEFAULT 'CONTAINS_SQL' NOT NULL,
                 MODIFY body longblob NOT NULL,
                 MODIFY returns longblob NOT NULL,
                 MODIFY sql_mode
                        set('REAL_AS_FLOAT',
                            'PIPES_AS_CONCAT',
                            'ANSI_QUOTES',
                            'IGNORE_SPACE',
                            'NOT_USED',
                            'ONLY_FULL_GROUP_BY',
                            'NO_UNSIGNED_SUBTRACTION',
                            'NO_DIR_IN_CREATE',
                            'POSTGRESQL',
                            'ORACLE',
                            'MSSQL',
                            'DB2',
                            'MAXDB',
                            'NO_KEY_OPTIONS',
                            'NO_TABLE_OPTIONS',
                            'NO_FIELD_OPTIONS',
                            'MYSQL323',
                            'MYSQL40',
                            'ANSI',
                            'NO_AUTO_VALUE_ON_ZERO',
                            'NO_BACKSLASH_ESCAPES',
                            'STRICT_TRANS_TABLES',
                            'STRICT_ALL_TABLES',
                            'NO_ZERO_IN_DATE',
                            'NO_ZERO_DATE',
                            'INVALID_DATES',
                            'ERROR_FOR_DIVISION_BY_ZERO',
                            'TRADITIONAL',
                            'NO_AUTO_CREATE_USER',
                            'HIGH_NOT_PRECEDENCE',
                            'NO_ENGINE_SUBSTITUTION',
                            'PAD_CHAR_TO_FULL_LENGTH'
                            ) DEFAULT '' NOT NULL,
                 DEFAULT CHARACTER SET utf8;

# Correct the character set and collation
ALTER TABLE proc CONVERT TO CHARACTER SET utf8;
# Reset some fields after the conversion and change comment from char(64) to text
ALTER TABLE proc  MODIFY db
                         char(64) collate utf8_bin DEFAULT '' NOT NULL,
                  MODIFY definer
                         char(93) collate utf8_bin DEFAULT '' NOT NULL,
                  MODIFY comment
                         text collate utf8_bin DEFAULT '' NOT NULL;

ALTER TABLE proc ADD character_set_client
                     char(32) collate utf8_bin DEFAULT NULL
                     AFTER comment;
ALTER TABLE proc MODIFY character_set_client
                        char(32) collate utf8_bin DEFAULT NULL;

SELECT CASE WHEN COUNT(*) > 0 THEN 
CONCAT ("WARNING: NULL values of the 'character_set_client' column ('mysql.proc' table) have been updated with a default value (", @@character_set_client, "). Please verify if necessary.")
ELSE NULL 
END 
AS value FROM proc WHERE character_set_client IS NULL;

UPDATE proc SET character_set_client = @@character_set_client 
                     WHERE character_set_client IS NULL;

ALTER TABLE proc ADD collation_connection
                     char(32) collate utf8_bin DEFAULT NULL
                     AFTER character_set_client;
ALTER TABLE proc MODIFY collation_connection
                        char(32) collate utf8_bin DEFAULT NULL;

SELECT CASE WHEN COUNT(*) > 0 THEN 
CONCAT ("WARNING: NULL values of the 'collation_connection' column ('mysql.proc' table) have been updated with a default value (", @@collation_connection, "). Please verify if necessary.")
ELSE NULL 
END 
AS value FROM proc WHERE collation_connection IS NULL;

UPDATE proc SET collation_connection = @@collation_connection
                     WHERE collation_connection IS NULL;

ALTER TABLE proc ADD db_collation
                     char(32) collate utf8_bin DEFAULT NULL
                     AFTER collation_connection;
ALTER TABLE proc MODIFY db_collation
                        char(32) collate utf8_bin DEFAULT NULL;

SELECT CASE WHEN COUNT(*) > 0 THEN 
CONCAT ("WARNING: NULL values of the 'db_collation' column ('mysql.proc' table) have been updated with default values. Please verify if necessary.")
ELSE NULL
END
AS value FROM proc WHERE db_collation IS NULL;

UPDATE proc AS p SET db_collation  = 
                     ( SELECT DEFAULT_COLLATION_NAME 
                       FROM INFORMATION_SCHEMA.SCHEMATA 
                       WHERE SCHEMA_NAME = p.db)
                     WHERE db_collation IS NULL;

ALTER TABLE proc ADD body_utf8 longblob DEFAULT NULL
                     AFTER db_collation;
ALTER TABLE proc MODIFY body_utf8 longblob DEFAULT NULL;

#
# EVENT privilege
#
SET @hadEventPriv := 0;
SELECT @hadEventPriv :=1 FROM user WHERE Event_priv LIKE '%';

ALTER TABLE user add Event_priv enum('N','Y') character set utf8 DEFAULT 'N' NOT NULL AFTER Create_user_priv;
ALTER TABLE user MODIFY Event_priv enum('N','Y') character set utf8 DEFAULT 'N' NOT NULL AFTER Create_user_priv;

UPDATE user SET Event_priv=Super_priv WHERE @hadEventPriv = 0;

ALTER TABLE db add Event_priv enum('N','Y') character set utf8 DEFAULT 'N' NOT NULL;
ALTER TABLE db MODIFY Event_priv enum('N','Y') character set utf8 DEFAULT 'N' NOT NULL;

#
# EVENT table
#
ALTER TABLE event DROP PRIMARY KEY;
ALTER TABLE event ADD PRIMARY KEY(db, name);
# Add sql_mode column just in case.
ALTER TABLE event ADD sql_mode set ('NOT_USED') AFTER on_completion;
# Update list of sql_mode values.
ALTER TABLE event MODIFY sql_mode
                        set('REAL_AS_FLOAT',
                            'PIPES_AS_CONCAT',
                            'ANSI_QUOTES',
                            'IGNORE_SPACE',
                            'NOT_USED',
                            'ONLY_FULL_GROUP_BY',
                            'NO_UNSIGNED_SUBTRACTION',
                            'NO_DIR_IN_CREATE',
                            'POSTGRESQL',
                            'ORACLE',
                            'MSSQL',
                            'DB2',
                            'MAXDB',
                            'NO_KEY_OPTIONS',
                            'NO_TABLE_OPTIONS',
                            'NO_FIELD_OPTIONS',
                            'MYSQL323',
                            'MYSQL40',
                            'ANSI',
                            'NO_AUTO_VALUE_ON_ZERO',
                            'NO_BACKSLASH_ESCAPES',
                            'STRICT_TRANS_TABLES',
                            'STRICT_ALL_TABLES',
                            'NO_ZERO_IN_DATE',
                            'NO_ZERO_DATE',
                            'INVALID_DATES',
                            'ERROR_FOR_DIVISION_BY_ZERO',
                            'TRADITIONAL',
                            'NO_AUTO_CREATE_USER',
                            'HIGH_NOT_PRECEDENCE',
                            'NO_ENGINE_SUBSTITUTION',
                            'PAD_CHAR_TO_FULL_LENGTH'
                            ) DEFAULT '' NOT NULL AFTER on_completion;
ALTER TABLE event MODIFY name char(64) CHARACTER SET utf8 NOT NULL default '';

ALTER TABLE event MODIFY COLUMN originator INT UNSIGNED NOT NULL;
ALTER TABLE event ADD COLUMN originator INT UNSIGNED NOT NULL AFTER comment;

ALTER TABLE event MODIFY COLUMN status ENUM('ENABLED','DISABLED','SLAVESIDE_DISABLED') NOT NULL default 'ENABLED';

ALTER TABLE event ADD COLUMN time_zone char(64) CHARACTER SET latin1
        NOT NULL DEFAULT 'SYSTEM' AFTER originator;

ALTER TABLE event ADD character_set_client
                      char(32) collate utf8_bin DEFAULT NULL
                      AFTER time_zone;
ALTER TABLE event MODIFY character_set_client
                         char(32) collate utf8_bin DEFAULT NULL;

ALTER TABLE event ADD collation_connection
                      char(32) collate utf8_bin DEFAULT NULL
                      AFTER character_set_client;
ALTER TABLE event MODIFY collation_connection
                         char(32) collate utf8_bin DEFAULT NULL;

ALTER TABLE event ADD db_collation
                      char(32) collate utf8_bin DEFAULT NULL
                      AFTER collation_connection;
ALTER TABLE event MODIFY db_collation
                         char(32) collate utf8_bin DEFAULT NULL;

ALTER TABLE event ADD body_utf8 longblob DEFAULT NULL
                      AFTER db_collation;
ALTER TABLE event MODIFY body_utf8 longblob DEFAULT NULL;

ALTER TABLE event MODIFY definer char(93) CHARACTER SET utf8 COLLATE utf8_bin NOT NULL default '';

#
# TRIGGER privilege
#

SET @hadTriggerPriv := 0;
SELECT @hadTriggerPriv :=1 FROM user WHERE Trigger_priv LIKE '%';

ALTER TABLE user ADD Trigger_priv enum('N','Y') COLLATE utf8_general_ci DEFAULT 'N' NOT NULL AFTER Event_priv;
ALTER TABLE user MODIFY Trigger_priv enum('N','Y') COLLATE utf8_general_ci DEFAULT 'N' NOT NULL AFTER Event_priv;

ALTER TABLE db ADD Trigger_priv enum('N','Y') COLLATE utf8_general_ci DEFAULT 'N' NOT NULL;
ALTER TABLE db MODIFY Trigger_priv enum('N','Y') COLLATE utf8_general_ci DEFAULT 'N' NOT NULL;

UPDATE user SET Trigger_priv=Super_priv WHERE @hadTriggerPriv = 0;

#
# user.Create_tablespace_priv
#

SET @hadCreateTablespacePriv := 0;
SELECT @hadCreateTablespacePriv :=1 FROM user WHERE Create_tablespace_priv LIKE '%';

ALTER TABLE user ADD Create_tablespace_priv enum('N','Y') COLLATE utf8_general_ci DEFAULT 'N' NOT NULL AFTER Trigger_priv;
ALTER TABLE user MODIFY Create_tablespace_priv enum('N','Y') COLLATE utf8_general_ci DEFAULT 'N' NOT NULL AFTER Trigger_priv;

UPDATE user SET Create_tablespace_priv = Super_priv WHERE @hadCreateTablespacePriv = 0;

--
-- Unlike 'performance_schema', the 'mysql' database is reserved already,
-- so no user procedure is supposed to be there.
--
-- NOTE: until upgrade is finished, stored routines are not available,
-- because system tables (e.g. mysql.proc) might be not usable.
--
drop procedure if exists mysql.die;
create procedure mysql.die() signal sqlstate 'HY000' set message_text='Unexpected content found in the performance_schema database.';

--
-- For broken upgrades, SIGNAL the error
--

SET @cmd="call mysql.die()";

SET @str = IF(@broken_pfs > 0, @cmd, 'SET @dummy = 0');
PREPARE stmt FROM @str;
EXECUTE stmt;
DROP PREPARE stmt;

drop procedure mysql.die;

ALTER TABLE user ADD plugin char(64) DEFAULT 'mysql_native_password' NOT NULL,  ADD authentication_string TEXT;
ALTER TABLE user MODIFY plugin char(64) DEFAULT 'mysql_native_password' NOT NULL;
UPDATE user SET plugin=IF((length(password) = 41) OR (length(password) = 0), 'mysql_native_password', '') WHERE plugin = '';
ALTER TABLE user MODIFY authentication_string TEXT;

-- establish if the field is already there.
SET @hadPasswordExpired:=0;
SELECT @hadPasswordExpired:=1 FROM user WHERE password_expired LIKE '%';

ALTER TABLE user ADD password_expired ENUM('N', 'Y') COLLATE utf8_general_ci DEFAULT 'N' NOT NULL;
UPDATE user SET password_expired = 'N' WHERE @hadPasswordExpired=0;

-- need to compensate for the ALTER TABLE user .. CONVERT TO CHARACTER SET above
ALTER TABLE user MODIFY password_expired ENUM('N', 'Y') COLLATE utf8_general_ci DEFAULT 'N' NOT NULL;

-- Need to pre-fill mysql.proxies_priv with access for root even when upgrading from
-- older versions

CREATE TEMPORARY TABLE tmp_proxies_priv LIKE proxies_priv;
INSERT INTO tmp_proxies_priv VALUES ('localhost', 'root', '', '', TRUE, '', now());
INSERT INTO proxies_priv SELECT * FROM tmp_proxies_priv WHERE @had_proxies_priv_table=0;
DROP TABLE tmp_proxies_priv;

-- Checking for any duplicate hostname and username combination are exists.
-- If exits we will throw error.
DROP PROCEDURE IF EXISTS mysql.warn_duplicate_host_names;
CREATE PROCEDURE mysql.warn_duplicate_host_names() SIGNAL SQLSTATE '45000'  SET MESSAGE_TEXT = 'Multiple accounts exist for @user_name, @host_name that differ only in Host lettercase; remove all except one of them';
SET @cmd='call mysql.warn_duplicate_host_names()';
SET @duplicate_hosts=(SELECT count(*) FROM mysql.user GROUP BY user, lower(host) HAVING count(*) > 1 LIMIT 1);
SET @str=IF(@duplicate_hosts > 1, @cmd, 'SET @dummy=0');

PREPARE stmt FROM @str;
EXECUTE stmt;
-- Get warnings (if any)
SHOW WARNINGS;
DROP PREPARE stmt;
DROP PROCEDURE mysql.warn_duplicate_host_names;

# Convering the host name to lower case for existing users
UPDATE user SET host=LOWER( host ) WHERE LOWER( host ) <> host;

#
# mysql.ndb_binlog_index
#
# Change type from BIGINT to INT
ALTER TABLE ndb_binlog_index
  MODIFY inserts INT UNSIGNED NOT NULL,
  MODIFY updates INT UNSIGNED NOT NULL,
  MODIFY deletes INT UNSIGNED NOT NULL,
  MODIFY schemaops INT UNSIGNED NOT NULL;
# Add new columns
ALTER TABLE ndb_binlog_index
  ADD orig_server_id INT UNSIGNED NOT NULL,
  ADD orig_epoch BIGINT UNSIGNED NOT NULL,
  ADD gci INT UNSIGNED NOT NULL;
# New primary key
ALTER TABLE ndb_binlog_index
  DROP PRIMARY KEY,
  ADD PRIMARY KEY(epoch, orig_server_id, orig_epoch);

--
-- Check for accounts with old pre-4.1 passwords and issue a warning
--

-- SCRAMBLED_PASSWORD_CHAR_LENGTH_323 = 16
SET @deprecated_pwds=(SELECT COUNT(*) FROM mysql.user WHERE LENGTH(password) = 16);

-- signal the deprecation error
DROP PROCEDURE IF EXISTS mysql.warn_pre41_pwd;
CREATE PROCEDURE mysql.warn_pre41_pwd() SIGNAL SQLSTATE '01000' SET MESSAGE_TEXT='Pre-4.1 password hash found. It is deprecated and will be removed in a future release. Please upgrade it to a new format.';
SET @cmd='call mysql.warn_pre41_pwd()';
SET @str=IF(@deprecated_pwds > 0, @cmd, 'SET @dummy=0');
PREPARE stmt FROM @str;
EXECUTE stmt;
-- Get warnings (if any)
SHOW WARNINGS;
DROP PREPARE stmt;
DROP PROCEDURE mysql.warn_pre41_pwd;

--
-- Add timestamp and expiry columns
--

ALTER TABLE user ADD password_last_changed timestamp NULL;
UPDATE user SET password_last_changed = CURRENT_TIMESTAMP WHERE plugin in ('mysql_native_password','sha256_password') and password_last_changed is NULL;

ALTER TABLE user ADD password_lifetime smallint unsigned NULL;

--
-- Add account_locked column
--
SET @hadAccountLocked:=0;
SELECT @hadAccountLocked:=1 FROM user WHERE account_locked LIKE '%';

ALTER TABLE user ADD account_locked ENUM('N', 'Y') COLLATE utf8_general_ci DEFAULT 'N' NOT NULL;
UPDATE user SET account_locked = 'N' WHERE @hadAccountLocked=0;

-- need to compensate for the ALTER TABLE user .. CONVERT TO CHARACTER SET above
ALTER TABLE user MODIFY account_locked ENUM('N', 'Y') COLLATE utf8_general_ci DEFAULT 'N' NOT NULL;

--
-- Drop password column
--

SET @have_password= (SELECT COUNT(*) FROM INFORMATION_SCHEMA.COLUMNS WHERE TABLE_SCHEMA = 'mysql'
                    AND TABLE_NAME='user'
                    AND column_name='password');
SET @str=IF(@have_password <> 0, "UPDATE user SET authentication_string = password where LENGTH(password) > 0 and plugin = 'mysql_native_password'", "SET @dummy = 0");
# We have already put mysql_native_password as plugin value in cases where length(PASSWORD) is either 0 or 41.
PREPARE stmt FROM @str;
EXECUTE stmt;
DROP PREPARE stmt;
SET @str=IF(@have_password <> 0, "ALTER TABLE user DROP password", "SET @dummy = 0");
PREPARE stmt FROM @str;
EXECUTE stmt;
DROP PREPARE stmt;

# Activate the new, possible modified privilege tables
# This should not be needed, but gives us some extra testing that the above
# changes was correct

flush privileges;

ALTER TABLE slave_master_info ADD Ssl_crl TEXT CHARACTER SET utf8 COLLATE utf8_bin COMMENT 'The file used for the Certificate Revocation List (CRL)';
ALTER TABLE slave_master_info ADD Ssl_crlpath TEXT CHARACTER SET utf8 COLLATE utf8_bin COMMENT 'The path used for Certificate Revocation List (CRL) files';
ALTER TABLE slave_master_info STATS_PERSISTENT=0;
ALTER TABLE slave_worker_info STATS_PERSISTENT=0;
ALTER TABLE slave_relay_log_info STATS_PERSISTENT=0;
ALTER TABLE gtid_executed STATS_PERSISTENT=0;

#
# From 5.7 onwards, all slave info tables have Channel_Name as a column.
# This column is needed  for multi-source replication
#
ALTER TABLE slave_master_info
  ADD Channel_name CHAR(64) CHARACTER SET utf8 COLLATE utf8_general_ci NOT NULL DEFAULT '' COMMENT 'The channel on which the slave is connected to a source. Used in Multisource Replication',
  DROP PRIMARY KEY,
  ADD PRIMARY KEY(Channel_name);

ALTER TABLE slave_relay_log_info
  ADD Channel_name CHAR(64) CHARACTER SET utf8 COLLATE utf8_general_ci NOT NULL DEFAULT '' COMMENT 'The channel on which the slave is connected to a source. Used in Multisource Replication',
  DROP PRIMARY KEY,
  ADD PRIMARY KEY(Channel_name);

ALTER TABLE slave_worker_info
  ADD Channel_name CHAR(64) CHARACTER SET utf8 COLLATE utf8_general_ci NOT NULL DEFAULT '' COMMENT 'The channel on which the slave is connected to a source. Used in Multisource Replication',
  DROP PRIMARY KEY,
  ADD PRIMARY KEY(Channel_name, Id);

# The Tls_version field at slave_master_info should be added after the Channel_name field
ALTER TABLE slave_master_info ADD Tls_version TEXT CHARACTER SET utf8 COLLATE utf8_bin COMMENT 'Tls version';

# If the order of columns Channel_name and Tls_version is wrong, this will correct the order
# in slave_master_info table.
ALTER TABLE slave_master_info
  MODIFY COLUMN Tls_version TEXT CHARACTER SET utf8 COLLATE utf8_bin COMMENT 'Tls version'
  AFTER Channel_name;

SET @have_innodb= (SELECT COUNT(engine) FROM information_schema.engines WHERE engine='InnoDB' AND support != 'NO');
SET @str=IF(@have_innodb <> 0, "ALTER TABLE innodb_table_stats STATS_PERSISTENT=0", "SET @dummy = 0");
PREPARE stmt FROM @str;
EXECUTE stmt;
DROP PREPARE stmt;

SET @str=IF(@have_innodb <> 0, "ALTER TABLE innodb_index_stats STATS_PERSISTENT=0", "SET @dummy = 0");
PREPARE stmt FROM @str;
EXECUTE stmt;
DROP PREPARE stmt;

#
# ndb_binlog_index table
#
ALTER TABLE ndb_binlog_index
  ADD COLUMN next_position BIGINT UNSIGNED NOT NULL;
ALTER TABLE ndb_binlog_index
  ADD COLUMN next_file VARCHAR(255) NOT NULL;
ALTER TABLE ndb_binlog_index ENGINE=InnoDB STATS_PERSISTENT=0;

--
-- Check for non-empty host table and issue a warning
--

DROP PROCEDURE IF EXISTS mysql.warn_host_table_nonempty;
CREATE PROCEDURE mysql.warn_host_table_nonempty() SIGNAL SQLSTATE '01000' SET MESSAGE_TEXT='Table mysql.host is not empty. It is deprecated and will be removed in a future release.';
SET @cmd='call mysql.warn_host_table_nonempty()';

SET @have_host_table=0;
SET @host_table_nonempty=0;
SET @have_host_table=(SELECT COUNT(*) FROM information_schema.tables WHERE table_name LIKE 'host' AND table_schema LIKE 'mysql' AND table_type LIKE 'BASE TABLE');

SET @host_table_nonempty_str=IF(@have_host_table > 0, 'SET @host_table_nonempty=(SELECT COUNT(*) FROM mysql.host)', 'SET @dummy=0');
PREPARE stmt FROM @host_table_nonempty_str;
EXECUTE stmt;
DROP PREPARE stmt;

SET @str=IF(@host_table_nonempty > 0, @cmd, 'SET @dummy=0');

PREPARE stmt FROM @str;
EXECUTE stmt;
-- Get warnings (if any)
SHOW WARNINGS;
DROP PREPARE stmt;
DROP PROCEDURE mysql.warn_host_table_nonempty;

--
-- Upgrade help tables
--

ALTER TABLE help_category MODIFY url TEXT NOT NULL;
ALTER TABLE help_topic MODIFY url TEXT NOT NULL;

--
-- Upgrade a table engine from MyISAM to InnoDB for the system tables
-- help_topic, help_category, help_relation, help_keyword, plugin, servers,
-- time_zone, time_zone_leap_second, time_zone_name, time_zone_transition,
-- time_zone_transition_type.

ALTER TABLE help_topic ENGINE=InnoDB STATS_PERSISTENT=0;
ALTER TABLE help_category ENGINE=InnoDB STATS_PERSISTENT=0;
ALTER TABLE help_relation ENGINE=InnoDB STATS_PERSISTENT=0;
ALTER TABLE help_keyword ENGINE=InnoDB STATS_PERSISTENT=0;
ALTER TABLE plugin ENGINE=InnoDB STATS_PERSISTENT=0;
ALTER TABLE servers ENGINE=InnoDB STATS_PERSISTENT=0;
ALTER TABLE time_zone ENGINE=InnoDB STATS_PERSISTENT=0;
ALTER TABLE time_zone_leap_second ENGINE=InnoDB STATS_PERSISTENT=0;
ALTER TABLE time_zone_name ENGINE=InnoDB STATS_PERSISTENT=0;
ALTER TABLE time_zone_transition ENGINE=InnoDB STATS_PERSISTENT=0;
ALTER TABLE time_zone_transition_type ENGINE=InnoDB STATS_PERSISTENT=0;

# Move any distributed grant tables back to NDB after upgrade
SET @cmd="ALTER TABLE mysql.user ENGINE=NDB";
SET @str = IF(@had_distributed_user > 0, @cmd, "SET @dummy = 0");
PREPARE stmt FROM @str;
EXECUTE stmt;
DROP PREPARE stmt;

SET @cmd="ALTER TABLE mysql.db ENGINE=NDB";
SET @str = IF(@had_distributed_db > 0, @cmd, "SET @dummy = 0");
PREPARE stmt FROM @str;
EXECUTE stmt;
DROP PREPARE stmt;

SET @cmd="ALTER TABLE mysql.tables_priv ENGINE=NDB";
SET @str = IF(@had_distributed_tables_priv > 0, @cmd, "SET @dummy = 0");
PREPARE stmt FROM @str;
EXECUTE stmt;
DROP PREPARE stmt;

SET @cmd="ALTER TABLE mysql.columns_priv ENGINE=NDB";
SET @str = IF(@had_distributed_columns_priv > 0, @cmd, "SET @dummy = 0");
PREPARE stmt FROM @str;
EXECUTE stmt;
DROP PREPARE stmt;

SET @cmd="ALTER TABLE mysql.procs_priv ENGINE=NDB";
SET @str = IF(@had_distributed_procs_priv > 0, @cmd, "SET @dummy = 0");
PREPARE stmt FROM @str;
EXECUTE stmt;
DROP PREPARE stmt;

SET @cmd="ALTER TABLE mysql.proxies_priv ENGINE=NDB";
SET @str = IF(@had_distributed_proxies_priv > 0, @cmd, "SET @dummy = 0");
PREPARE stmt FROM @str;
EXECUTE stmt;
<<<<<<< HEAD
DROP PREPARE stmt;
=======
DROP PREPARE stmt;

--
-- MySQL 8.0 adds default_value column to cost tables
-- In case of downgrade to 5.7, remove these columns
--

-- Drop column default_value from mysql.server_cost if it exists
SET @have_server_cost_default =
  (SELECT COUNT(column_name) FROM information_schema.columns
     WHERE table_schema = 'mysql' AND table_name = 'server_cost' AND
           column_name = 'default_value');
SET @cmd="ALTER TABLE mysql.server_cost DROP COLUMN default_value";
SET @str = IF(@have_server_cost_default > 0, @cmd, "SET @dummy = 0");
PREPARE stmt FROM @str;
EXECUTE stmt;
DROP PREPARE stmt;

-- Drop column default_value from mysql.engine_cost if it exists
SET @have_engine_cost_default =
  (SELECT COUNT(column_name) FROM information_schema.columns
     WHERE table_schema = 'mysql' AND table_name = 'engine_cost' AND
           column_name = 'default_value');
SET @cmd="ALTER TABLE mysql.engine_cost DROP COLUMN default_value";
SET @str = IF(@have_engine_cost_default > 0, @cmd, "SET @dummy = 0");
PREPARE stmt FROM @str;
EXECUTE stmt;
DROP PREPARE stmt;

#
# SQL commands for creating the user in MySQL Server which can be used by the
# internal server session service
# Notes:
# This user is disabled for login
# This user has super privileges and select privileges into performance schema
# tables the mysql.user table.
#

INSERT IGNORE INTO mysql.user VALUES ('localhost','mysql.session','N','N','N','N','N','N','N','N','N','N','N','N','N','N','N','Y','N','N','N','N','N','N','N','N','N','N','N','N','N','','','','',0,0,0,0,'mysql_native_password','*THISISNOTAVALIDPASSWORDTHATCANBEUSEDHERE','N',CURRENT_TIMESTAMP,NULL,'Y');

INSERT IGNORE INTO mysql.tables_priv VALUES ('localhost', 'mysql', 'mysql.session', 'user', 'root\@localhost', CURRENT_TIMESTAMP, 'Select', '');

INSERT IGNORE INTO mysql.db VALUES ('localhost', 'performance_schema', 'mysql.session','Y','N','N','N','N','N','N','N','N','N','N','N','N','N','N','N','N','N','N');

FLUSH PRIVILEGES;
>>>>>>> c95a83d7
<|MERGE_RESOLUTION|>--- conflicted
+++ resolved
@@ -939,9 +939,6 @@
 SET @str = IF(@had_distributed_proxies_priv > 0, @cmd, "SET @dummy = 0");
 PREPARE stmt FROM @str;
 EXECUTE stmt;
-<<<<<<< HEAD
-DROP PREPARE stmt;
-=======
 DROP PREPARE stmt;
 
 --
@@ -986,5 +983,4 @@
 
 INSERT IGNORE INTO mysql.db VALUES ('localhost', 'performance_schema', 'mysql.session','Y','N','N','N','N','N','N','N','N','N','N','N','N','N','N','N','N','N','N');
 
-FLUSH PRIVILEGES;
->>>>>>> c95a83d7
+FLUSH PRIVILEGES;