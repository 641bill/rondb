--- conflicted
+++ resolved
@@ -216,10 +216,6 @@
   COMPONENT Server
   )
 
-<<<<<<< HEAD
-
-=======
->>>>>>> 3607b4a9
 SET(prefix "${CMAKE_INSTALL_PREFIX}")
 SET(sysconfdir ${prefix})
 SET(bindir ${prefix}/${INSTALL_BINDIR})
