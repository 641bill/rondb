--- conflicted
+++ resolved
@@ -3015,20 +3015,13 @@
 	if (err != DB_SUCCESS) {
 		if (err == DB_DUPLICATE_KEY) {
 	    		ut_print_timestamp(stderr);
-<<<<<<< HEAD
-                fputs("  InnoDB: Error: table ", stderr);
-                ut_print_name(stderr, trx, new_name);
-                fputs(" exists in the InnoDB internal data\n"
-=======
-
 			fputs(
      "  InnoDB: Error; possible reasons:\n"
      "InnoDB: 1) Table rename would cause two FOREIGN KEY constraints\n"
      "InnoDB: to have the same internal name in case-insensitive comparison.\n"
      "InnoDB: 2) table ", stderr);
-			ut_print_name(stderr, new_name);
-			fputs(" exists in the InnoDB internal data\n"
->>>>>>> d22a24d8
+                ut_print_name(stderr, trx, new_name);
+                fputs(" exists in the InnoDB internal data\n"
      "InnoDB: dictionary though MySQL is trying rename table ", stderr);
                 ut_print_name(stderr, trx, old_name);
 		fputs(" to it.\n"
