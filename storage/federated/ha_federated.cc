--- conflicted
+++ resolved
@@ -1683,14 +1683,9 @@
   DBUG_ENTER("ha_federated::close");
 
   free_result();
-<<<<<<< HEAD
   
   results.clear();
   
-=======
-
-  delete_dynamic(&results);
-
   /*
     Check to verify wheather the connection is still alive or not.
     FLUSH TABLES will quit the connection and if connection is broken,
@@ -1699,7 +1694,6 @@
   if (mysql && !vio_is_connected(mysql->net.vio))
      mysql->net.error= 2;
 
->>>>>>> b0f72a4e
   /* Disconnect from mysql */
   mysql_close(mysql);
   mysql= NULL;
