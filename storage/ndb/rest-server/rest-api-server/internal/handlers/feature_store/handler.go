--- conflicted
+++ resolved
@@ -303,9 +303,6 @@
 			featureIndexKey := feature_store.GetFeatureIndexKeyByFgIndexKey(*response.Body.OperationID, featureName)
 			// When only primary key is selected, Rondb will return all columns, so not all value from response are needed.
 			if index, ok := (featureView.FeatureIndexLookup)[featureIndexKey]; ok {
-<<<<<<< HEAD
-				featureValues[index] = value
-=======
 				if decoder, ok := (featureView.ComplexFeatures)[featureIndexKey]; ok {
 					var deser, err1 = DeserialiseComplexFeature(value, decoder)
 					if err1 != nil {
@@ -317,7 +314,6 @@
 				} else {
 					featureValues[index] = value
 				}
->>>>>>> 8a05441f
 			}
 		}
 	}
