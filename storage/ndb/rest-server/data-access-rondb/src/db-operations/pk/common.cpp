--- conflicted
+++ resolved
@@ -1,5 +1,5 @@
 /*
- * Copyright (C) 2022 Hopsworks AB
+ * Copyright (C) 2022, 2023 Hopsworks AB
  *
  * This program is free software; you can redistribute it and/or
  * modify it under the terms of the GNU General Public License
@@ -689,14 +689,6 @@
       break;
     }
 
-<<<<<<< HEAD
-    // On Mac my_timeval.tv_usec is Int32 and on linux it is Int64.
-    // Inorder to be compatible we cast l_time.second_part to Int32
-    // This will not create problems as only six digit nanoseconds
-    // are stored in Timestamp2
-    my_timeval my_tv{epoch, (Int32)l_time.second_part};
-    my_timestamp_to_binary(&my_tv, packed, precision);
-=======
     primaryKey     = (Int8 *)malloc(TIMESTAMP2_MAX_SIZE_IN_BYTES);
     primaryKeySize = col->getSizeInBytes();
 
@@ -704,7 +696,7 @@
     // Inorder to be compatible we cast l_time.second_part to Int32
     // This will not create problems as only six digit nanoseconds
     // are stored in Timestamp2
-    timeval myTV{epoch, (Int32)lTime.second_part};
+    my_timeval myTV{epoch, (Int32)lTime.second_part};
     my_timestamp_to_binary(&myTV, (uchar *)primaryKey, precision);
 
     break;
@@ -727,7 +719,6 @@
     if (*operation != nullptr && (*operation)->readTuple(NdbOperation::LM_CommittedRead) != 0) {
       error = RS_SERVER_ERROR(ERROR_022);
     }
->>>>>>> 9c2f1792
 
     if (error.status != 0) {
       if (freePrimaryKey && primaryKey != nullptr) {
@@ -975,17 +966,10 @@
     ///< 4 bytes + 0-3 fraction
     uint precision = col->getPrecision();
 
-<<<<<<< HEAD
-    my_timeval my_tv{};
-    my_timestamp_from_binary(&my_tv, (const unsigned char *)attr->aRef(), precision);
-
-    Int64 epoch_in = my_tv.m_tv_sec;
-=======
-    timeval myTV{};
+    my_timeval myTV{};
     my_timestamp_from_binary(&myTV, (const unsigned char *)attr->aRef(), precision);
 
-    Int64 epoch_in = myTV.tv_sec;
->>>>>>> 9c2f1792
+    Int64 epoch_in = myTV.m_tv_sec;
     std::time_t stdtime(epoch_in);
     boost::posix_time::ptime ts = boost::posix_time::from_time_t(stdtime);
 
@@ -996,11 +980,7 @@
     l_time.hour        = ts.time_of_day().hours();
     l_time.minute      = ts.time_of_day().minutes();
     l_time.second      = ts.time_of_day().seconds();
-<<<<<<< HEAD
-    l_time.second_part = my_tv.m_tv_usec;
-=======
-    l_time.second_part = myTV.tv_usec;
->>>>>>> 9c2f1792
+    l_time.second_part = myTV.m_tv_usec;
     l_time.time_type   = MYSQL_TIMESTAMP_DATETIME;
 
     char to[MAX_DATE_STRING_REP_LENGTH];
