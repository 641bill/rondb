# Copyright (c) 2013, 2017, Oracle and/or its affiliates. All rights reserved.
# 
# This program is free software; you can redistribute it and/or modify
# it under the terms of the GNU General Public License as published by
# the Free Software Foundation; version 2 of the License.
# 
# This program is distributed in the hope that it will be useful,
# but WITHOUT ANY WARRANTY; without even the implied warranty of
# MERCHANTABILITY or FITNESS FOR A PARTICULAR PURPOSE.  See the
# GNU General Public License for more details.
# 
# You should have received a copy of the GNU General Public License
# along with this program; if not, write to the Free Software
# Foundation, Inc., 51 Franklin St, Fifth Floor, Boston, MA  02110-1301 USA

# This is the CMakeLists for NDB/Memcache

# Skip attempting to build this component on Windows (for now) 
IF(WIN32)
  RETURN()
ENDIF()

######### BUNDLED SOURCES FOR MEMCACHED AND LIBEVENT

option(WITH_BUNDLED_MEMCACHED "Use bundled memcached" ON)
if(WITH_BUNDLED_MEMCACHED)
  #
  # Build the memcached bundled with NDB
  #

  # Handle the deprecated option to build libevent from
  # code bundled with NDB. I.e the libevent bundled with NDB
  # is not built anymore and instead the libevent bundled
  # with MySQL or system libs are used.
  option(WITH_BUNDLED_LIBEVENT "Deprecated, use WITH_LIBEVENT")
  mark_as_advanced(WITH_BUNDLED_LIBEVENT)
  if(WITH_BUNDLED_LIBEVENT)
    MESSAGE(WARNING "Ignoring deprecated WITH_BUNDLED_LIBEVENT, use "
                   "WITH_LIBEVENT to configure which library to use "
                   "when building memcached")
  endif()


  # The libevent library is needed to build memcached.
  # Make sure it has been found or configured to build
  # by the code in cmake/libevent.cmake
  if (NOT LIBEVENT_FOUND)
    MESSAGE(SEND_ERROR "The libevent library is necessary to build "
                       "memcached, use WITH_LIBEVENT to configure which "
                       "library to use")
  else()
    # NOTE! Seems to be a slight confusion which variables
    # are set by cmake/libevent.cmake. The comment says
    # LIBEVENT_LIBRARIES and LIBEVENT_INCLUDE_DIR, but actually
    # slightly different varables are set depending on bundled or not.
    # Thus using the same variable names as plugin/innodb_memcached/ assuming
    # that things does _not_ build unless using bundled libevent.
    ndb_require_variable(LIBEVENT_LIBRARY)
    ndb_require_variable(LIBEVENT_INCLUDE_DIR)
  endif()

  add_subdirectory(extra/memcached)
endif()



####################################################

# Don't disable assert
remove_definitions(-DNDEBUG)

include("FindMemcached.cmake")
include(CheckLibraryExists)

IF(MEMCACHED_FOUND) 
  MESSAGE(STATUS "Building NDB Memcache using " ${MEMCACHED_ROOT_DIR})
ELSE()
  MESSAGE(STATUS "Skipping NDB Memcache (Memcached not found)")
  RETURN()
ENDIF()  

# Check for atomic operations
include(atomics.cmake)
if(NO_ATOMICS)
  RETURN()
ENDIF()

# Reuse the default engine from the bundled source tree
set(BUNDLED_MEMCACHED extra/memcached)
set(CACHE_SRC ${BUNDLED_MEMCACHED}/engines/default_engine)

# Paths to header files
include_directories(BEFORE include)
include_directories(BEFORE ${CACHE_SRC})
include_directories(${NDB_SOURCE_DIR}/src/ndbapi/)
include_directories(${CMAKE_BINARY_DIR}/storage/ndb/memcache/include/)
include_directories(AFTER ${MEMCACHED_INCLUDE_DIR})
include_directories(AFTER ${BUNDLED_MEMCACHED})

# Source files for this module 
set(NDB_MEMCACHE_SOURCE_FILES
    src/ClusterConnectionPool.cc
    src/Configuration.cc
    src/Config_v1.cc
    src/ConnQueryPlanSet.cc
    src/DataTypeHandler.cc
    src/ExpireTime.cc
    src/ExternalValue.cc
    src/KeyPrefix.cc
    src/NdbInstance.cc
    src/Operation.cc
    src/QueryPlan.cc
    src/Record.cc
    src/TabSeparatedValues.cc
    src/TableSpec.cc
    src/atomics.cc
    src/debug.cc
    src/hash_item_util.cc
    src/ndb_configuration.cc
    src/ndb_engine_errors.cc
    src/ndb_engine_private.h
    src/ndb_error_logger.cc
    src/ndb_flush.cc
    src/ndb_pipeline.cc
    src/ndb_worker.cc
    src/schedulers
    src/thread_identifier.cc
    src/timing.cc
    src/workitem.cc
    src/workqueue.cc
    src/Scheduler.cc
    src/GlobalConfigManager.cc
    src/SchedulerConfigManager.cc
    src/schedulers/S_sched.cc
    src/schedulers/Stockholm.cc
    src/schedulers/Scheduler73.cc
    src/schedulers/Trondheim.cc
    ${CACHE_SRC}/items.c
    ${CACHE_SRC}/assoc.c
    ${CACHE_SRC}/slabs.c
    src/embedded_default_engine.c
)

# The sourced C files from storage/ndb/memcache/extra/memcached can't be built
# with -Werror
IF(CMAKE_C_FLAGS)
  STRING(REGEX REPLACE "-Werror( |$)" "" CMAKE_C_FLAGS "${CMAKE_C_FLAGS}")
ENDIF()

# Set extra flags for the C compiler
IF(${CMAKE_COMPILER_IS_GNUCC})
  SET(CMAKE_C_FLAGS "${CMAKE_C_FLAGS} --std=gnu99 -Wall -Wredundant-decls")
ELSEIF(CMAKE_C_COMPILER_ID MATCHES "SunPro")
  SET(CMAKE_C_FLAGS "${CMAKE_C_FLAGS} -xc99=all")
ENDIF()

# Set extra flags for the C++ compiler
IF(${CMAKE_COMPILER_IS_GNUCXX})
  STRING(REPLACE "-fno-implicit-templates" "" CMAKE_CXX_FLAGS ${CMAKE_CXX_FLAGS})
ENDIF()

IF(${CMAKE_CXX_COMPILER_ID} STREQUAL "SunPro")
  SET(CMAKE_CXX_FLAGS "${CMAKE_CXX_FLAGS} -features=extensions") # __func__
ENDIF()


########## ENVIRONMENT TESTS #########

# Checks for system headers
CHECK_INCLUDE_FILE("mach/mach_time.h" HAVE_MACH_MACH_TIME_H)

# Checks for library functions
CHECK_FUNCTION_EXISTS(srandomdev HAVE_SRANDOMDEV)
CHECK_FUNCTION_EXISTS(gethrtime  HAVE_GETHRTIME)
CHECK_FUNCTION_EXISTS(gethrvtime HAVE_GETHRVTIME)
CHECK_FUNCTION_EXISTS(memset     HAVE_MEMSET)
# Also: log in libm, dlsym in libdl? 
CHECK_LIBRARY_EXISTS(dl dlsym "" HAVE_LIBDL)
SET(LIBDL "")
if(${HAVE_LIBDL}) 
    set(LIBDL "dl")
endif()

CHECK_CXX_SOURCE_COMPILES("
    int main()  {
      const char * f = __func__;
      (void)f; // unused
      return 0;
    }"
    HAVE_FUNC_IN_CXX)

# Define DEBUG_OUTPUT by default (enables runtime "debug" option in memcached)
# if(HAVE_FUNC_IN_CXX)
  add_definitions(-DDEBUG_OUTPUT)
# endif()


########### GENERATED FILES #############

# Build ndbmemcache_config.h
configure_file(${CMAKE_CURRENT_SOURCE_DIR}/include/ndbmemcache_config.in 
               ${CMAKE_CURRENT_BINARY_DIR}/include/ndbmemcache_config.h)

# Build sandbox.sh
configure_file(${CMAKE_CURRENT_SOURCE_DIR}/sandbox.sh.in
               ${CMAKE_CURRENT_BINARY_DIR}/sandbox.sh)
               
# Build the perl include file used by mtr
# - setup special variables since perl hasn't got
#   the same understanding of "boolean variables" as cmake has.
#   i.e the cmake variables can be "1", "ON", "TRUE" etc.
set(NDB_MEMCACHED_IS_AVAILABLE 0)
if (MEMCACHED_FOUND)
  set(NDB_MEMCACHED_IS_AVAILABLE 1)
endif()
set(NDB_MEMCACHED_IS_BUNDLED 0)
if (WITH_BUNDLED_MEMCACHED)
  set(NDB_MEMCACHED_IS_BUNDLED 1)
endif()
configure_file(${CMAKE_CURRENT_SOURCE_DIR}/memcached_path.pl.in
               ${CMAKE_CURRENT_BINARY_DIR}/memcached_path.pl)

# Copy the SQL script into /scripts/ in the build directory.
configure_file(${CMAKE_CURRENT_SOURCE_DIR}/scripts/ndb_memcache_metadata.sql
               ${CMAKE_BINARY_DIR}/scripts/ndb_memcache_metadata.sql COPYONLY)

# Build the "memclient" utility
SET(MEMCACHE_PM ${CMAKE_SOURCE_DIR}/mysql-test/lib/My/Memcache.pm)
SET(MEMCLIENT_PL ${CMAKE_CURRENT_SOURCE_DIR}/memclient.pl)
SET(MEMCLIENT ${CMAKE_CURRENT_BINARY_DIR}/memclient)
FILE(READ   ${MEMCLIENT_PL} CONTENTS)
FILE(WRITE  ${MEMCLIENT} "${CONTENTS}")
FILE(READ   ${MEMCACHE_PM} CONTENTS)
FILE(APPEND ${MEMCLIENT} "${CONTENTS}")

               
######### TARGETS ############

### Build the convenience library
ADD_CONVENIENCE_LIBRARY(ndbmemcache ${NDB_MEMCACHE_SOURCE_FILES})

target_link_libraries(ndbmemcache
                      ndbclient_static
                      ndbgeneral
                      ${MEMCACHED_UTILITIES_LIBRARY})

### Build the module
<<<<<<< HEAD
add_library(ndb_engine MODULE src/ndb_engine.cc src/stub.cc)
=======
IF(CMAKE_COMPILER_IS_GNUCXX OR CMAKE_CXX_COMPILER_ID MATCHES "Clang")
  # Turn off array-bounds warning in ndb_engine.c wich occurs
  # when it uses the struct engine_info in the external memcached
  # file engine.h to define its engine capabilities.
  ADD_COMPILE_FLAGS(src/ndb_engine.c
                   COMPILE_FLAGS "-Wno-array-bounds")
ENDIF()

add_library(ndb_engine MODULE src/ndb_engine.c src/stub.cc)
>>>>>>> d986539f

target_link_libraries(ndb_engine ndbmemcache ndbclient_static)

### If we are using the bundled memcache, it is a dependency:
if(WITH_BUNDLED_MEMCACHED)
  add_dependencies(ndb_engine memcached)
endif()

### Extra linker flags because CMake's "MODULE" support is not quite right.  
if(APPLE) 
  set(FINAL_LINK_FLAGS "-flat_namespace -undefined suppress -bind_at_load")
elseif(${CMAKE_COMPILER_IS_GNUCC}) 
  set(FINAL_LINK_FLAGS "-shared")
elseif(CMAKE_SYSTEM_NAME STREQUAL "SunOS") 
  set(FINAL_LINK_FLAGS "${CMAKE_CXX_LINK_FLAGS}")
else()
  set(FINAL_LINK_FLAGS "")
endif()
#  Prepend any link flags required for building shared lib
set(FINAL_LINK_FLAGS "${CMAKE_SHARED_LIBRARY_C_FLAGS} ${FINAL_LINK_FLAGS}")

set_target_properties(ndb_engine PROPERTIES
                      PREFIX ""
                      LINK_FLAGS "${FINAL_LINK_FLAGS}")

############ INSTALLER RULES #########
### Install the ndb_engine.so module
###
install(TARGETS ndb_engine DESTINATION ${INSTALL_LIBDIR})

### Install memclient 
### 
install(PROGRAMS ${MEMCLIENT} DESTINATION ${INSTALL_BINDIR})

### Install the memcache-api directory
###
SET(MEMCACHE_API_DIR "${INSTALL_MYSQLSHAREDIR}/memcache-api")
install(DIRECTORY DESTINATION ${MEMCACHE_API_DIR} )
install(PROGRAMS ${CMAKE_CURRENT_BINARY_DIR}/sandbox.sh 
        DESTINATION  ${MEMCACHE_API_DIR})
install(FILES README DESTINATION  ${MEMCACHE_API_DIR})
install(FILES ${CMAKE_CURRENT_SOURCE_DIR}/scripts/ndb_memcache_metadata.sql 
        DESTINATION  ${MEMCACHE_API_DIR})
# Upgrader scripts:
install(DIRECTORY DESTINATION ${MEMCACHE_API_DIR}/upgrade)
install(FILES ${CMAKE_CURRENT_SOURCE_DIR}/scripts/update_to_1.2.sql
        DESTINATION ${MEMCACHE_API_DIR}/upgrade)
        
# memcached_path.pl is also installed, for use by installed mtr
install(FILES ${CMAKE_CURRENT_BINARY_DIR}/memcached_path.pl
        DESTINATION ${INSTALL_MYSQLTESTDIR}/lib)
        
######################################################## 


add_subdirectory(unit)

<|MERGE_RESOLUTION|>--- conflicted
+++ resolved
@@ -245,19 +245,15 @@
                       ${MEMCACHED_UTILITIES_LIBRARY})
 
 ### Build the module
-<<<<<<< HEAD
-add_library(ndb_engine MODULE src/ndb_engine.cc src/stub.cc)
-=======
 IF(CMAKE_COMPILER_IS_GNUCXX OR CMAKE_CXX_COMPILER_ID MATCHES "Clang")
-  # Turn off array-bounds warning in ndb_engine.c wich occurs
+  # Turn off array-bounds warning in ndb_engine.cc wich occurs
   # when it uses the struct engine_info in the external memcached
   # file engine.h to define its engine capabilities.
-  ADD_COMPILE_FLAGS(src/ndb_engine.c
+  ADD_COMPILE_FLAGS(src/ndb_engine.cc
                    COMPILE_FLAGS "-Wno-array-bounds")
 ENDIF()
 
-add_library(ndb_engine MODULE src/ndb_engine.c src/stub.cc)
->>>>>>> d986539f
+add_library(ndb_engine MODULE src/ndb_engine.cc src/stub.cc)
 
 target_link_libraries(ndb_engine ndbmemcache ndbclient_static)
 
