/*
   Copyright (c) 2004, 2021, Oracle and/or its affiliates.

   This program is free software; you can redistribute it and/or modify
   it under the terms of the GNU General Public License, version 2.0,
   as published by the Free Software Foundation.

   This program is also distributed with certain software (including
   but not limited to OpenSSL) that is licensed under separate terms,
   as designated in a particular file or component or in included license
   documentation.  The authors of MySQL hereby grant you an additional
   permission to link the program and your derivative works with the
   separately licensed software that they have included with MySQL.

   This program is distributed in the hope that it will be useful,
   but WITHOUT ANY WARRANTY; without even the implied warranty of
   MERCHANTABILITY or FITNESS FOR A PARTICULAR PURPOSE.  See the
   GNU General Public License, version 2.0, for more details.

   You should have received a copy of the GNU General Public License
   along with this program; if not, write to the Free Software
   Foundation, Inc., 51 Franklin St, Fifth Floor, Boston, MA 02110-1301  USA
*/

#include "consumer_restore.hpp"
#include <kernel/ndb_limits.h>
#include <my_sys.h>
#include <NdbSleep.h>
#include <NdbTick.h>
#include <Properties.hpp>
#include <NdbTypesUtil.hpp>

#include <ndb_internal.hpp>
#include <ndb_logevent.h>
#include "../src/ndbapi/NdbDictionaryImpl.hpp"
#include "../ndb_lib_move_data.hpp"

#define NDB_ANYVALUE_FOR_NOLOGGING 0x8000007f
static const int MAX_RETRIES = 11;

/**
 * PK mapping index has a known name.
 * Multiple ndb_restore instances can share an index
 */
static const char* PK_MAPPING_IDX_NAME = "NDB$RESTORE_PK_MAPPING";

extern FilteredNdbOut err;
extern FilteredNdbOut info;
extern FilteredNdbOut debug;

static void callback(int, NdbTransaction*, void*);
static Uint32 get_part_id(const NdbDictionary::Table *table,
                          Uint32 hash_value);

extern BaseString g_options;
extern unsigned int opt_no_binlog;
extern bool ga_skip_broken_objects;

extern Properties g_rewrite_databases;

bool BackupRestore::m_preserve_trailing_spaces = false;

// ----------------------------------------------------------------------
// conversion handlers
// ----------------------------------------------------------------------

void *
BackupRestore::convert_bitset(const void *source,
                              void *target,
                              bool &truncated)
{
  if (!source || !target)
    return NULL;

  // shortcuts
  const unsigned char * const s = (const unsigned char *)source;
  char_n_padding_struct * const t = (char_n_padding_struct *)target;

  // write data
  if (t->n_new >= t->n_old)
  {
    // clear all bits
    memset(t->new_row, 0, t->n_new);

    memcpy(t->new_row, s, t->n_old);
    truncated = false;
  } else {
    // set all bits, for parity with replication's demotion semantics
    memset(t->new_row, 0xFF, t->n_new);
    truncated = true;
  }

  return t->new_row;
}

template< typename S, typename T >
void *
BackupRestore::convert_array(const void * source,
                             void * target,
                             bool & truncated)
{
  if (!source || !target)
    return NULL;

  // shortcuts (note that all S::... and T::... are compile-time expr)
  const unsigned char * const s = (const unsigned char *)source;
  char_n_padding_struct * const t = (char_n_padding_struct *)target;
  const Uint32 s_prefix_length = S::lengthPrefixSize();
  const Uint32 t_prefix_length = T::lengthPrefixSize();

  // read and adjust length
  Uint32 length = (S::isFixedSized() ? t->n_old : S::readLengthPrefix(s));
  const Uint32 max_length = t->n_new - t_prefix_length;
  if (S::isFixedSized() && !m_preserve_trailing_spaces) {
    const char s_padding_char = (S::isBinary() ? 0x00 : ' ');
    // ignore padding chars for data copying or truncation reporting
    while (length > 0 && s[length - 1] == s_padding_char) {
      length--;
    }
  }
  if (length <= max_length) {
    truncated = false;
  } else {
    length = max_length;
    truncated = true;
  }

  // write length prefix
  if (!T::isFixedSized()) {
    T::writeLengthPrefix(t->new_row, length);
  }

  // write data
  memcpy(t->new_row + t_prefix_length, s + s_prefix_length, length);

  // write padding
  if (T::isFixedSized()) {
    const char t_padding_char = (T::isBinary() ? 0x00 : ' ');
    const Uint32 l = max_length - length;
    memset(t->new_row + t_prefix_length + length, t_padding_char, l);
  }

  return t->new_row;
}

template< typename S, typename T >
void *
BackupRestore::convert_integral(const void * source,
                                void * target,
                                bool & truncated)
{
  if (!source || !target)
    return NULL;

  // read the source value
  typename S::DomainT s;
  S::load(&s, (char *)source);

  // Note: important to correctly handle mixed signedness comparisons.
  //
  // The problem: A straight-forward approach to convert value 's' into
  // type 'T' might be to check into which of these subranges 's' falls
  //    ... < T's lower bound <= ... <= T's upper bound < ...
  // However, this approach is _incorrect_ when applied to generic code
  //    if (s < T::lowest()) ... else if (s > T::highest()) ... else ...
  // since 'S' and 'T' may be types of different signedness.
  //
  // Under ansi (and even more K&R) C promotion rules, if 'T' is unsigned
  // and if there's no larger signed type available, the value 's' gets
  // promoted to unsigned; then, a negative value of 's' becomes (large)
  // positive -- with a wrong comparison outcome.
  //
  // Furthermore, the code should not trigger compiler warnings for any
  // selection of integral types 'S', 'T' ("mixed signedness comparison",
  // "comparison of unsigned expression <0 / >=0 is always false/true").
  //
  // The correct approach: do lower bound comparisons on signed types and
  // upper bound comparisons on unsigned types only; this requires casts.
  // For the casts to be safe, compare the value against the zero literal
  //    if (s <= 0) { check as signed } else { check as unsigned }
  // which is a valid + nontrivial test for signed and unsigned types.
  //
  // This implies that correct, generic conversion code must test into
  // which of these _four_ subranges value 's' falls
  //    ... < T's lower bound <= ... <= 0 < ... <= T's upper bound < ...
  // while handling 's' as signed/unsigned where less-equal/greater zero.
  //
  // Obviously, simplifications are possible if 'S' is unsigned or known
  // to be a subset of 'T'.  This can be accomplished by a few additional
  // compile-time expression tests, which allow code optimization to
  // issue fewer checks for certain specializations of types 'S' and 'T'.

  // write the target value
  typename T::DomainT t;
  if (s <= 0) {

    // check value against lower bound as _signed_, safe since all <= 0
    assert(S::lowest() <= 0 && T::lowest() <= 0 && s <= 0);
    const typename S::SignedT s_l_s = S::asSigned(S::lowest());
    const typename T::SignedT t_l_s = T::asSigned(T::lowest());
    const typename S::SignedT s_s = S::asSigned(s);
    if ((s_l_s < t_l_s)      // compile-time expr
        && (s_s < t_l_s)) {  // lower bound check
      t = T::lowest();
      truncated = true;
    } else {                 // within both bounds
      t = static_cast< typename T::DomainT >(s);
      truncated = false;
    }

  } else { // (s > 0)

    // check value against upper bound as _unsigned_, safe since all > 0
    assert(S::highest() > 0 && T::highest() > 0 && s > 0);
    const typename S::UnsignedT s_h_u = S::asUnsigned(S::highest());
    const typename T::UnsignedT t_h_u = T::asUnsigned(T::highest());
    const typename S::UnsignedT s_u = S::asUnsigned(s);
    if ((s_h_u > t_h_u)      // compile-time expr
        && (s_u > t_h_u)) {  // upper bound check
      t = T::highest();
      truncated = true;
    } else {                 // within both bounds
      t = static_cast< typename T::DomainT >(s);
      truncated = false;
    }

  }
  T::store((char *)target, &t);

  return target;
}

static uint
truncate_fraction(uint f, uint n_old, uint n_new, bool& truncated)
{
  static const uint pow10[1 + 6] = {
    1, 10, 100, 1000, 10000, 100000, 1000000
  };
  assert(n_old <= 6 && n_new <= 6);
  if (n_old <= n_new)
    return f;
  uint k = n_old - n_new;
  uint n = pow10[k];
  uint g = f / n;
  if (g * n != f)
    truncated = true;
  return g;
}

void *
BackupRestore::convert_time_time2(const void * source,
                                  void * target,
                                  bool & truncated)
{
  if (!source || !target)
    return NULL;

  const uchar* s = (const uchar*)source;
  char_n_padding_struct* t = (char_n_padding_struct*)target;
  assert(t->n_old == 0 && t->n_new <= 6);

  NdbSqlUtil::Time ss;
  NdbSqlUtil::Time2 ts;
  truncated = false;

  NdbSqlUtil::unpack_time(ss, s);

  ts.sign = ss.sign;
  ts.interval = 0;
  ts.hour = ss.hour;
  ts.minute = ss.minute;
  ts.second = ss.second;
  ts.fraction = 0;
  NdbSqlUtil::pack_time2(ts, (uchar*)t->new_row, t->n_new);

  return t->new_row;
}

void *
BackupRestore::convert_time2_time(const void * source,
                                  void * target,
                                  bool & truncated)
{
  if (!source || !target)
    return NULL;

  const uchar* s = (const uchar*)source;
  char_n_padding_struct* t = (char_n_padding_struct*)target;
  assert(t->n_old <= 6 && t->n_new == 0);

  NdbSqlUtil::Time2 ss;
  NdbSqlUtil::Time ts;
  truncated = false;

  NdbSqlUtil::unpack_time2(ss, s, t->n_old);
  if (ss.fraction != 0)
    truncated = true;

  ts.sign = ss.sign;
  ts.hour = ss.hour;
  ts.minute = ss.minute;
  ts.second = ss.second;
  NdbSqlUtil::pack_time(ts, (uchar*)t->new_row);

  return t->new_row;
}

void *
BackupRestore::convert_time2_time2(const void * source,
                                   void * target,
                                   bool & truncated)
{
  if (!source || !target)
    return NULL;

  const uchar* s = (const uchar*)source;
  char_n_padding_struct* t = (char_n_padding_struct*)target;
  assert(t->n_old <= 6 && t->n_new <= 6);

  NdbSqlUtil::Time2 ss;
  NdbSqlUtil::Time2 ts;
  truncated = false;

  NdbSqlUtil::unpack_time2(ss, s, t->n_old);
  uint fraction = truncate_fraction(ss.fraction,
                                    t->n_old, t->n_new, truncated);

  ts.sign = ss.sign;
  ts.interval = ss.interval;
  ts.hour = ss.hour;
  ts.minute = ss.minute;
  ts.second = ss.second;
  ts.fraction = fraction;
  NdbSqlUtil::pack_time2(ts, (uchar*)t->new_row, t->n_new);

  return t->new_row;
}

void *
BackupRestore::convert_datetime_datetime2(const void * source,
                                          void * target,
                                          bool & truncated)
{
  if (!source || !target)
    return NULL;

  const uchar* s = (const uchar*)source;
  char_n_padding_struct* t = (char_n_padding_struct*)target;
  assert(t->n_old == 0 && t->n_new <= 6);

  NdbSqlUtil::Datetime ss;
  NdbSqlUtil::Datetime2 ts;
  truncated = false;

  NdbSqlUtil::unpack_datetime(ss, s);

  ts.sign = 1;
  ts.year = ss.year;
  ts.month = ss.month;
  ts.day = ss.day;
  ts.hour = ss.hour;
  ts.minute = ss.minute;
  ts.second = ss.second;
  ts.fraction = 0;
  NdbSqlUtil::pack_datetime2(ts, (uchar*)t->new_row, t->n_new);

  return t->new_row;
}

void *
BackupRestore::convert_datetime2_datetime(const void * source,
                                          void * target,
                                          bool & truncated)
{
  if (!source || !target)
    return NULL;

  const uchar* s = (const uchar*)source;
  char_n_padding_struct* t = (char_n_padding_struct*)target;
  assert(t->n_old <= 6 && t->n_new == 0);

  NdbSqlUtil::Datetime2 ss;
  NdbSqlUtil::Datetime ts;
  truncated = false;

  NdbSqlUtil::unpack_datetime2(ss, s, t->n_old);
  if (ss.fraction != 0)
    truncated = true;
  if (ss.sign != 1) // should not happen
    truncated = true;

  ts.year = ss.year;
  ts.month = ss.month;
  ts.day = ss.day;
  ts.hour = ss.hour;
  ts.minute = ss.minute;
  ts.second = ss.second;
  NdbSqlUtil::pack_datetime(ts, (uchar*)t->new_row);

  return t->new_row;
}

void *
BackupRestore::convert_datetime2_datetime2(const void * source,
                                           void * target,
                                           bool & truncated)
{
  if (!source || !target)
    return NULL;

  const uchar* s = (const uchar*)source;
  char_n_padding_struct* t = (char_n_padding_struct*)target;
  assert(t->n_old <= 6 && t->n_new <= 6);

  NdbSqlUtil::Datetime2 ss;
  NdbSqlUtil::Datetime2 ts;
  truncated = false;

  NdbSqlUtil::unpack_datetime2(ss, s, t->n_old);
  uint fraction = truncate_fraction(ss.fraction,
                                    t->n_old, t->n_new, truncated);

  ts.sign = ss.sign;
  ts.year = ss.year;
  ts.month = ss.month;
  ts.day = ss.day;
  ts.hour = ss.hour;
  ts.minute = ss.minute;
  ts.second = ss.second;
  ts.fraction = fraction;
  NdbSqlUtil::pack_datetime2(ts, (uchar*)t->new_row, t->n_new);

  return t->new_row;
}

void *
BackupRestore::convert_timestamp_timestamp2(const void * source,
                                            void * target,
                                            bool & truncated)
{
  if (!source || !target)
    return NULL;

  const uchar* s = (const uchar*)source;
  char_n_padding_struct* t = (char_n_padding_struct*)target;
  assert(t->n_old == 0 && t->n_new <= 6);

  NdbSqlUtil::Timestamp ss;
  NdbSqlUtil::Timestamp2 ts;
  truncated = false;

  NdbSqlUtil::unpack_timestamp(ss, s);

  ts.second = ss.second;
  ts.fraction = 0;
  NdbSqlUtil::pack_timestamp2(ts, (uchar*)t->new_row, t->n_new);

  return t->new_row;
}

void *
BackupRestore::convert_timestamp2_timestamp(const void * source,
                                            void * target,
                                            bool & truncated)
{
  if (!source || !target)
    return NULL;

  const uchar* s = (const uchar*)source;
  char_n_padding_struct* t = (char_n_padding_struct*)target;
  assert(t->n_old <= 6 && t->n_new == 0);

  NdbSqlUtil::Timestamp2 ss;
  NdbSqlUtil::Timestamp ts;
  truncated = false;

  NdbSqlUtil::unpack_timestamp2(ss, s, t->n_old);
  if (ss.fraction != 0)
    truncated = true;

  ts.second = ss.second;
  NdbSqlUtil::pack_timestamp(ts, (uchar*)t->new_row);

  return t->new_row;
}

void *
BackupRestore::convert_timestamp2_timestamp2(const void * source,
                                             void * target,
                                             bool & truncated)
{
  if (!source || !target)
    return NULL;

  const uchar* s = (const uchar*)source;
  char_n_padding_struct* t = (char_n_padding_struct*)target;
  assert(t->n_old <= 6 && t->n_new <= 6);

  NdbSqlUtil::Timestamp2 ss;
  NdbSqlUtil::Timestamp2 ts;
  truncated = false;

  NdbSqlUtil::unpack_timestamp2(ss, s, t->n_old);
  uint fraction = truncate_fraction(ss.fraction,
                                    t->n_old, t->n_new, truncated);

  ts.second = ss.second;
  ts.fraction = fraction;
  NdbSqlUtil::pack_timestamp2(ts, (uchar*)t->new_row, t->n_new);

  return t->new_row;
}

// ----------------------------------------------------------------------
// conversion rules
// ----------------------------------------------------------------------

const PromotionRules 
BackupRestore::m_allowed_promotion_attrs[] = {
  // bitset promotions/demotions
  {NDBCOL::Bit,            NDBCOL::Bit,            check_compat_sizes,
   convert_bitset},

  // char array promotions/demotions
  {NDBCOL::Char,           NDBCOL::Char,           check_compat_sizes,
   convert_array< Hchar, Hchar >},
  {NDBCOL::Char,           NDBCOL::Varchar,        check_compat_sizes,
   convert_array< Hchar, Hvarchar >},
  {NDBCOL::Char,           NDBCOL::Longvarchar,    check_compat_sizes,
   convert_array< Hchar, Hlongvarchar >},
  {NDBCOL::Varchar,        NDBCOL::Char,           check_compat_sizes,
   convert_array< Hvarchar, Hchar >},
  {NDBCOL::Varchar,        NDBCOL::Varchar,        check_compat_sizes,
   convert_array< Hvarchar, Hvarchar >},
  {NDBCOL::Varchar,        NDBCOL::Longvarchar,    check_compat_sizes,
   convert_array< Hvarchar, Hlongvarchar >},
  {NDBCOL::Longvarchar,    NDBCOL::Char,           check_compat_sizes,
   convert_array< Hlongvarchar, Hchar >},
  {NDBCOL::Longvarchar,    NDBCOL::Varchar,        check_compat_sizes,
   convert_array< Hlongvarchar, Hvarchar >},
  {NDBCOL::Longvarchar,    NDBCOL::Longvarchar,    check_compat_sizes,
   convert_array< Hlongvarchar, Hlongvarchar >},

  // binary array promotions/demotions
  {NDBCOL::Binary,         NDBCOL::Binary,         check_compat_sizes,
   convert_array< Hbinary, Hbinary >},
  {NDBCOL::Binary,         NDBCOL::Varbinary,      check_compat_sizes,
   convert_array< Hbinary, Hvarbinary >},
  {NDBCOL::Binary,         NDBCOL::Longvarbinary,  check_compat_sizes,
   convert_array< Hbinary, Hlongvarbinary >},
  {NDBCOL::Varbinary,      NDBCOL::Binary,         check_compat_sizes,
   convert_array< Hvarbinary, Hbinary >},
  {NDBCOL::Varbinary,      NDBCOL::Varbinary,      check_compat_sizes,
   convert_array< Hvarbinary, Hvarbinary >},
  {NDBCOL::Varbinary,      NDBCOL::Longvarbinary,  check_compat_sizes,
   convert_array< Hvarbinary, Hlongvarbinary >},
  {NDBCOL::Longvarbinary,  NDBCOL::Binary,         check_compat_sizes,
   convert_array< Hlongvarbinary, Hbinary >},
  {NDBCOL::Longvarbinary,  NDBCOL::Varbinary,      check_compat_sizes,
   convert_array< Hlongvarbinary, Hvarbinary >},
  {NDBCOL::Longvarbinary,  NDBCOL::Longvarbinary,  check_compat_sizes,
   convert_array< Hlongvarbinary, Hlongvarbinary >},

  // char to binary promotions/demotions
  {NDBCOL::Char,           NDBCOL::Binary,         check_compat_char_binary,
   convert_array< Hchar, Hbinary >},
  {NDBCOL::Char,           NDBCOL::Varbinary,      check_compat_char_binary,
   convert_array< Hchar, Hvarbinary >},
  {NDBCOL::Char,           NDBCOL::Longvarbinary,  check_compat_char_binary,
   convert_array< Hchar, Hlongvarbinary >},
  {NDBCOL::Varchar,        NDBCOL::Binary,         check_compat_char_binary,
   convert_array< Hvarchar, Hbinary >},
  {NDBCOL::Varchar,        NDBCOL::Varbinary,      check_compat_char_binary,
   convert_array< Hvarchar, Hvarbinary >},
  {NDBCOL::Varchar,        NDBCOL::Longvarbinary,  check_compat_char_binary,
   convert_array< Hvarchar, Hlongvarbinary >},
  {NDBCOL::Longvarchar,    NDBCOL::Binary,         check_compat_char_binary,
   convert_array< Hlongvarchar, Hbinary >},
  {NDBCOL::Longvarchar,    NDBCOL::Varbinary,      check_compat_char_binary,
   convert_array< Hlongvarchar, Hvarbinary >},
  {NDBCOL::Longvarchar,    NDBCOL::Longvarbinary,  check_compat_char_binary,
   convert_array< Hlongvarchar, Hlongvarbinary >},

  // binary to char promotions/demotions
  {NDBCOL::Binary,         NDBCOL::Char,           check_compat_char_binary,
   convert_array< Hbinary, Hchar >},
  {NDBCOL::Binary,         NDBCOL::Varchar,        check_compat_char_binary,
   convert_array< Hbinary, Hvarchar >},
  {NDBCOL::Binary,         NDBCOL::Longvarchar,    check_compat_char_binary,
   convert_array< Hbinary, Hlongvarchar >},
  {NDBCOL::Varbinary,      NDBCOL::Char,           check_compat_char_binary,
   convert_array< Hvarbinary, Hchar >},
  {NDBCOL::Varbinary,      NDBCOL::Varchar,        check_compat_char_binary,
   convert_array< Hvarbinary, Hvarchar >},
  {NDBCOL::Varbinary,      NDBCOL::Longvarchar,    check_compat_char_binary,
   convert_array< Hvarbinary, Hlongvarchar >},
  {NDBCOL::Longvarbinary,  NDBCOL::Char,           check_compat_char_binary,
   convert_array< Hlongvarbinary, Hchar >},
  {NDBCOL::Longvarbinary,  NDBCOL::Varchar,        check_compat_char_binary,
   convert_array< Hlongvarbinary, Hvarchar >},
  {NDBCOL::Longvarbinary,  NDBCOL::Longvarchar,    check_compat_char_binary,
   convert_array< Hlongvarbinary, Hlongvarchar >},
 
  // char to text promotions (uses staging table)
  {NDBCOL::Char,           NDBCOL::Text,           check_compat_char_to_text,
   NULL},
  {NDBCOL::Varchar,        NDBCOL::Text,           check_compat_char_to_text,
   NULL},
  {NDBCOL::Longvarchar,    NDBCOL::Text,           check_compat_char_to_text,
   NULL},
 
  // text to char promotions (uses staging table)
  {NDBCOL::Text,           NDBCOL::Char,           check_compat_text_to_char,
   NULL},
  {NDBCOL::Text,           NDBCOL::Varchar,        check_compat_text_to_char,
   NULL},
  {NDBCOL::Text,           NDBCOL::Longvarchar,    check_compat_text_to_char,
   NULL},

  // text to text promotions (uses staging table)
  // required when part lengths of text columns are not equal 
  {NDBCOL::Text,           NDBCOL::Text,           check_compat_text_to_text,
   NULL},

  // text to blob promotions (uses staging table)
  // blobs use the BINARY charset, while texts use charsets like UTF8
  // ignore charset diffs by using check_compat_blob_to_blob
  {NDBCOL::Text,           NDBCOL::Blob, check_compat_blob_to_blob,
   NULL},

  // binary to blob promotions (uses staging table)
  {NDBCOL::Binary,         NDBCOL::Blob,           check_compat_binary_to_blob,
   NULL},
  {NDBCOL::Varbinary,      NDBCOL::Blob,           check_compat_binary_to_blob,
   NULL},
  {NDBCOL::Longvarbinary,  NDBCOL::Blob,           check_compat_binary_to_blob,
   NULL},

  // blob to binary promotions (uses staging table)
  {NDBCOL::Blob,           NDBCOL::Binary,         check_compat_blob_to_binary,
   NULL},
  {NDBCOL::Blob,           NDBCOL::Varbinary,      check_compat_blob_to_binary,
   NULL},
  {NDBCOL::Blob,           NDBCOL::Longvarbinary,  check_compat_blob_to_binary,
   NULL},

  // blob to blob promotions (uses staging table)
  // required when part lengths of blob columns are not equal
  {NDBCOL::Blob,           NDBCOL::Blob,           check_compat_blob_to_blob,
   NULL},

  // blob to text promotions (uses staging table)
  // blobs use the BINARY charset, while texts use charsets like UTF8
  // ignore charset diffs by using check_compat_blob_to_blob
  {NDBCOL::Blob,           NDBCOL::Text, check_compat_blob_to_blob,
   NULL},

  // integral promotions
  {NDBCOL::Tinyint,        NDBCOL::Smallint,       check_compat_promotion,
   convert_integral< Hint8, Hint16>},
  {NDBCOL::Tinyint,        NDBCOL::Mediumint,      check_compat_promotion,
   convert_integral< Hint8, Hint24>},
  {NDBCOL::Tinyint,        NDBCOL::Int,            check_compat_promotion,
   convert_integral< Hint8, Hint32>},
  {NDBCOL::Tinyint,        NDBCOL::Bigint,         check_compat_promotion,
   convert_integral< Hint8, Hint64>},
  {NDBCOL::Smallint,       NDBCOL::Mediumint,      check_compat_promotion,
   convert_integral< Hint16, Hint24>},
  {NDBCOL::Smallint,       NDBCOL::Int,            check_compat_promotion,
   convert_integral< Hint16, Hint32>},
  {NDBCOL::Smallint,       NDBCOL::Bigint,         check_compat_promotion,
   convert_integral< Hint16, Hint64>},
  {NDBCOL::Mediumint,      NDBCOL::Int,            check_compat_promotion,
   convert_integral< Hint24, Hint32>},
  {NDBCOL::Mediumint,      NDBCOL::Bigint,         check_compat_promotion,
   convert_integral< Hint24, Hint64>},
  {NDBCOL::Int,            NDBCOL::Bigint,         check_compat_promotion,
   convert_integral< Hint32, Hint64>},
  {NDBCOL::Tinyunsigned,   NDBCOL::Smallunsigned,  check_compat_promotion,
   convert_integral< Huint8, Huint16>},
  {NDBCOL::Tinyunsigned,   NDBCOL::Mediumunsigned, check_compat_promotion,
   convert_integral< Huint8, Huint24>},
  {NDBCOL::Tinyunsigned,   NDBCOL::Unsigned,       check_compat_promotion,
   convert_integral< Huint8, Huint32>},
  {NDBCOL::Tinyunsigned,   NDBCOL::Bigunsigned,    check_compat_promotion,
   convert_integral< Huint8, Huint64>},
  {NDBCOL::Smallunsigned,  NDBCOL::Mediumunsigned, check_compat_promotion,
   convert_integral< Huint16, Huint24>},
  {NDBCOL::Smallunsigned,  NDBCOL::Unsigned,       check_compat_promotion,
   convert_integral< Huint16, Huint32>},
  {NDBCOL::Smallunsigned,  NDBCOL::Bigunsigned,    check_compat_promotion,
   convert_integral< Huint16, Huint64>},
  {NDBCOL::Mediumunsigned, NDBCOL::Unsigned,       check_compat_promotion,
   convert_integral< Huint24, Huint32>},
  {NDBCOL::Mediumunsigned, NDBCOL::Bigunsigned,    check_compat_promotion,
   convert_integral< Huint24, Huint64>},
  {NDBCOL::Unsigned,       NDBCOL::Bigunsigned,    check_compat_promotion,
   convert_integral< Huint32, Huint64>},

  // integral demotions
  {NDBCOL::Smallint,       NDBCOL::Tinyint,        check_compat_lossy,
   convert_integral< Hint16, Hint8>},
  {NDBCOL::Mediumint,      NDBCOL::Tinyint,        check_compat_lossy,
   convert_integral< Hint24, Hint8>},
  {NDBCOL::Mediumint,      NDBCOL::Smallint,       check_compat_lossy,
   convert_integral< Hint24, Hint16>},
  {NDBCOL::Int,            NDBCOL::Tinyint,        check_compat_lossy,
   convert_integral< Hint32, Hint8>},
  {NDBCOL::Int,            NDBCOL::Smallint,       check_compat_lossy,
   convert_integral< Hint32, Hint16>},
  {NDBCOL::Int,            NDBCOL::Mediumint,      check_compat_lossy,
   convert_integral< Hint32, Hint24>},
  {NDBCOL::Bigint,         NDBCOL::Tinyint,        check_compat_lossy,
   convert_integral< Hint64, Hint8>},
  {NDBCOL::Bigint,         NDBCOL::Smallint,       check_compat_lossy,
   convert_integral< Hint64, Hint16>},
  {NDBCOL::Bigint,         NDBCOL::Mediumint,      check_compat_lossy,
   convert_integral< Hint64, Hint24>},
  {NDBCOL::Bigint,         NDBCOL::Int,            check_compat_lossy,
   convert_integral< Hint64, Hint32>},
  {NDBCOL::Smallunsigned,  NDBCOL::Tinyunsigned,   check_compat_lossy,
   convert_integral< Huint16, Huint8>},
  {NDBCOL::Mediumunsigned, NDBCOL::Tinyunsigned,   check_compat_lossy,
   convert_integral< Huint24, Huint8>},
  {NDBCOL::Mediumunsigned, NDBCOL::Smallunsigned,  check_compat_lossy,
   convert_integral< Huint24, Huint16>},
  {NDBCOL::Unsigned,       NDBCOL::Tinyunsigned,   check_compat_lossy,
   convert_integral< Huint32, Huint8>},
  {NDBCOL::Unsigned,       NDBCOL::Smallunsigned,  check_compat_lossy,
   convert_integral< Huint32, Huint16>},
  {NDBCOL::Unsigned,       NDBCOL::Mediumunsigned, check_compat_lossy,
   convert_integral< Huint32, Huint24>},
  {NDBCOL::Bigunsigned,    NDBCOL::Tinyunsigned,   check_compat_lossy,
   convert_integral< Huint64, Huint8>},
  {NDBCOL::Bigunsigned,    NDBCOL::Smallunsigned,  check_compat_lossy,
   convert_integral< Huint64, Huint16>},
  {NDBCOL::Bigunsigned,    NDBCOL::Mediumunsigned, check_compat_lossy,
   convert_integral< Huint64, Huint24>},
  {NDBCOL::Bigunsigned,    NDBCOL::Unsigned,       check_compat_lossy,
   convert_integral< Huint64, Huint32>},

  // integral signedness conversions
  {NDBCOL::Tinyint,        NDBCOL::Tinyunsigned,   check_compat_lossy,
   convert_integral< Hint8, Huint8>},
  {NDBCOL::Smallint,       NDBCOL::Smallunsigned,  check_compat_lossy,
   convert_integral< Hint16, Huint16>},
  {NDBCOL::Mediumint,      NDBCOL::Mediumunsigned, check_compat_lossy,
   convert_integral< Hint24, Huint24>},
  {NDBCOL::Int,            NDBCOL::Unsigned,       check_compat_lossy,
   convert_integral< Hint32, Huint32>},
  {NDBCOL::Bigint,         NDBCOL::Bigunsigned,    check_compat_lossy,
   convert_integral< Hint64, Huint64>},
  {NDBCOL::Tinyunsigned,   NDBCOL::Tinyint,        check_compat_lossy,
   convert_integral< Huint8, Hint8>},
  {NDBCOL::Smallunsigned,  NDBCOL::Smallint,       check_compat_lossy,
   convert_integral< Huint16, Hint16>},
  {NDBCOL::Mediumunsigned, NDBCOL::Mediumint,      check_compat_lossy,
   convert_integral< Huint24, Hint24>},
  {NDBCOL::Unsigned,       NDBCOL::Int,            check_compat_lossy,
   convert_integral< Huint32, Hint32>},
  {NDBCOL::Bigunsigned,    NDBCOL::Bigint,         check_compat_lossy,
   convert_integral< Huint64, Hint64>},

  // integral signedness+promotion conversions
  {NDBCOL::Tinyint,        NDBCOL::Smallunsigned,  check_compat_lossy,
   convert_integral< Hint8, Huint16>},
  {NDBCOL::Tinyint,        NDBCOL::Mediumunsigned, check_compat_lossy,
   convert_integral< Hint8, Huint24>},
  {NDBCOL::Tinyint,        NDBCOL::Unsigned,       check_compat_lossy,
   convert_integral< Hint8, Huint32>},
  {NDBCOL::Tinyint,        NDBCOL::Bigunsigned,    check_compat_lossy,
   convert_integral< Hint8, Huint64>},
  {NDBCOL::Smallint,       NDBCOL::Mediumunsigned, check_compat_lossy,
   convert_integral< Hint16, Huint24>},
  {NDBCOL::Smallint,       NDBCOL::Unsigned,       check_compat_lossy,
   convert_integral< Hint16, Huint32>},
  {NDBCOL::Smallint,       NDBCOL::Bigunsigned,    check_compat_lossy,
   convert_integral< Hint16, Huint64>},
  {NDBCOL::Mediumint,      NDBCOL::Unsigned,       check_compat_lossy,
   convert_integral< Hint24, Huint32>},
  {NDBCOL::Mediumint,      NDBCOL::Bigunsigned,    check_compat_lossy,
   convert_integral< Hint24, Huint64>},
  {NDBCOL::Int,            NDBCOL::Bigunsigned,    check_compat_lossy,
   convert_integral< Hint32, Huint64>},
  {NDBCOL::Tinyunsigned,   NDBCOL::Smallint,       check_compat_lossy,
   convert_integral< Huint8, Hint16>},
  {NDBCOL::Tinyunsigned,   NDBCOL::Mediumint,      check_compat_lossy,
   convert_integral< Huint8, Hint24>},
  {NDBCOL::Tinyunsigned,   NDBCOL::Int,            check_compat_lossy,
   convert_integral< Huint8, Hint32>},
  {NDBCOL::Tinyunsigned,   NDBCOL::Bigint,         check_compat_lossy,
   convert_integral< Huint8, Hint64>},
  {NDBCOL::Smallunsigned,  NDBCOL::Mediumint,      check_compat_lossy,
   convert_integral< Huint16, Hint24>},
  {NDBCOL::Smallunsigned,  NDBCOL::Int,            check_compat_lossy,
   convert_integral< Huint16, Hint32>},
  {NDBCOL::Smallunsigned,  NDBCOL::Bigint,         check_compat_lossy,
   convert_integral< Huint16, Hint64>},
  {NDBCOL::Mediumunsigned, NDBCOL::Int,            check_compat_lossy,
   convert_integral< Huint24, Hint32>},
  {NDBCOL::Mediumunsigned, NDBCOL::Bigint,         check_compat_lossy,
   convert_integral< Huint24, Hint64>},
  {NDBCOL::Unsigned,       NDBCOL::Bigint,         check_compat_lossy,
   convert_integral< Huint32, Hint64>},

  // integral signedness+demotion conversions
  {NDBCOL::Smallint,       NDBCOL::Tinyunsigned,   check_compat_lossy,
   convert_integral< Hint16, Huint8>},
  {NDBCOL::Mediumint,      NDBCOL::Tinyunsigned,   check_compat_lossy,
   convert_integral< Hint24, Huint8>},
  {NDBCOL::Mediumint,      NDBCOL::Smallunsigned,  check_compat_lossy,
   convert_integral< Hint24, Huint16>},
  {NDBCOL::Int,            NDBCOL::Tinyunsigned,   check_compat_lossy,
   convert_integral< Hint32, Huint8>},
  {NDBCOL::Int,            NDBCOL::Smallunsigned,  check_compat_lossy,
   convert_integral< Hint32, Huint16>},
  {NDBCOL::Int,            NDBCOL::Mediumunsigned, check_compat_lossy,
   convert_integral< Hint32, Huint24>},
  {NDBCOL::Bigint,         NDBCOL::Tinyunsigned,   check_compat_lossy,
   convert_integral< Hint64, Huint8>},
  {NDBCOL::Bigint,         NDBCOL::Smallunsigned,  check_compat_lossy,
   convert_integral< Hint64, Huint16>},
  {NDBCOL::Bigint,         NDBCOL::Mediumunsigned, check_compat_lossy,
   convert_integral< Hint64, Huint24>},
  {NDBCOL::Bigint,         NDBCOL::Unsigned,       check_compat_lossy,
   convert_integral< Hint64, Huint32>},
  {NDBCOL::Smallunsigned,  NDBCOL::Tinyint,        check_compat_lossy,
   convert_integral< Huint16, Hint8>},
  {NDBCOL::Mediumunsigned, NDBCOL::Tinyint,        check_compat_lossy,
   convert_integral< Huint24, Hint8>},
  {NDBCOL::Mediumunsigned, NDBCOL::Smallint,       check_compat_lossy,
   convert_integral< Huint24, Hint16>},
  {NDBCOL::Unsigned,       NDBCOL::Tinyint,        check_compat_lossy,
   convert_integral< Huint32, Hint8>},
  {NDBCOL::Unsigned,       NDBCOL::Smallint,       check_compat_lossy,
   convert_integral< Huint32, Hint16>},
  {NDBCOL::Unsigned,       NDBCOL::Mediumint,      check_compat_lossy,
   convert_integral< Huint32, Hint24>},
  {NDBCOL::Bigunsigned,    NDBCOL::Tinyint,        check_compat_lossy,
   convert_integral< Huint64, Hint8>},
  {NDBCOL::Bigunsigned,    NDBCOL::Smallint,       check_compat_lossy,
   convert_integral< Huint64, Hint16>},
  {NDBCOL::Bigunsigned,    NDBCOL::Mediumint,      check_compat_lossy,
   convert_integral< Huint64, Hint24>},
  {NDBCOL::Bigunsigned,    NDBCOL::Int,            check_compat_lossy,
   convert_integral< Huint64, Hint32>},

  // times with fractional seconds
  {NDBCOL::Time,           NDBCOL::Time2,          check_compat_precision,
   convert_time_time2},
  {NDBCOL::Time2,          NDBCOL::Time,           check_compat_precision,
   convert_time2_time},
  {NDBCOL::Time2,          NDBCOL::Time2,          check_compat_precision,
   convert_time2_time2},
  {NDBCOL::Datetime,       NDBCOL::Datetime2,      check_compat_precision,
   convert_datetime_datetime2},
  {NDBCOL::Datetime2,      NDBCOL::Datetime,       check_compat_precision,
   convert_datetime2_datetime},
  {NDBCOL::Datetime2,      NDBCOL::Datetime2,      check_compat_precision,
   convert_datetime2_datetime2},
  {NDBCOL::Timestamp,      NDBCOL::Timestamp2,     check_compat_precision,
   convert_timestamp_timestamp2},
  {NDBCOL::Timestamp2,     NDBCOL::Timestamp,      check_compat_precision,
   convert_timestamp2_timestamp},
  {NDBCOL::Timestamp2,     NDBCOL::Timestamp2,     check_compat_precision,
   convert_timestamp2_timestamp2},

  {NDBCOL::Undefined,      NDBCOL::Undefined,      NULL,                  NULL}
};

bool
BackupRestore::init(Uint32 tableChangesMask)
{
  release();

  if (!m_restore && !m_restore_meta && !m_restore_epoch &&
      !m_rebuild_indexes && !m_disable_indexes)
    return true;

  m_tableChangesMask = tableChangesMask;
  m_cluster_connection = new Ndb_cluster_connection(m_ndb_connectstring,
                                                    m_ndb_nodeid);
  if (m_cluster_connection == NULL)
  {
    err << "Failed to create cluster connection!!" << endl;
    return false;
  }
  m_cluster_connection->set_name(g_options.c_str());
  if(m_cluster_connection->connect(m_ndb_connect_retries - 1, m_ndb_connect_retry_delay, 1) != 0)
  {
    return false;
  }

  m_ndb = new Ndb(m_cluster_connection);

  if (m_ndb == NULL)
    return false;
  
  m_ndb->init(1024);
  if (m_ndb->waitUntilReady(30) != 0)
  {
    err << "Failed to connect to ndb!!" << endl;
    return false;
  }
  info << "Connected to ndb!!" << endl;

  m_callback = new restore_callback_t[m_parallelism];

  if (m_callback == 0)
  {
    err << "Failed to allocate callback structs" << endl;
    return false;
  }

  m_free_callback= m_callback;
  for (Uint32 i= 0; i < m_parallelism; i++) {
    m_callback[i].restore= this;
    m_callback[i].connection= 0;
    if (i > 0)
      m_callback[i-1].next= &(m_callback[i]);
  }
  m_callback[m_parallelism-1].next = 0;

  return true;
}

void BackupRestore::release()
{
  if (m_ndb)
  {
    delete m_ndb;
    m_ndb= 0;
  }

  if (m_callback)
  {
    delete [] m_callback;
    m_callback= 0;
  }

  if (m_cluster_connection)
  {
    delete m_cluster_connection;
    m_cluster_connection= 0;
  }
}

BackupRestore::~BackupRestore()
{
  release();
}

static
int 
match_blob(const char * name){
  int cnt, id1, id2;
  char buf[256];
  if((cnt = sscanf(name, "%[^/]/%[^/]/NDB$BLOB_%d_%d", buf, buf, &id1, &id2)) == 4){
    return id1;
  }
  
  return -1;
}

/**
 * Extracts the database, schema, and table name from an internal table name;
 * prints an error message and returns false in case of a format violation.
 */
static
bool
dissect_table_name(const char * qualified_table_name,
                   BaseString & db_name,
                   BaseString & schema_name,
                   BaseString & table_name) {
  Vector<BaseString> split;
  BaseString tmp(qualified_table_name);
  if (tmp.split(split, "/") != 3) {
    err << "Invalid table name format `" << qualified_table_name
        << "`" << endl;
    return false;
  }
  db_name = split[0];
  schema_name = split[1];
  table_name = split[2];
  return true;
}

/**
 * Similar method for index, only last component is relevant.
 */
static
bool
dissect_index_name(const char * qualified_index_name,
                   BaseString & db_name,
                   BaseString & schema_name,
                   BaseString & index_name) {
  Vector<BaseString> split;
  BaseString tmp(qualified_index_name);
  if (tmp.split(split, "/") != 4) {
    err << "Invalid index name format `" << qualified_index_name
        << "`" << endl;
    return false;
  }
  db_name = split[0];
  schema_name = split[1];
  index_name = split[3];
  return true;
}

/**
 * Assigns the new name for a database, if and only if to be rewritten.
 */
static
void
check_rewrite_database(BaseString & db_name) {
  const char * new_db_name;
  if (g_rewrite_databases.get(db_name.c_str(), &new_db_name))
    db_name.assign(new_db_name);
}

const NdbDictionary::Table*
BackupRestore::get_table(const TableS & tableS){
  const NdbDictionary::Table * tab = tableS.m_dictTable;
  if(m_cache.m_old_table == tab)
    return m_cache.m_new_table;
  m_cache.m_old_table = tab;

  int cnt, id1, id2;
  char db[256], schema[256];
  if (strcmp(tab->getName(), "SYSTAB_0") == 0 ||
      strcmp(tab->getName(), "sys/def/SYSTAB_0") == 0) {
    /*
      Restore SYSTAB_0 to itself
    */
    m_cache.m_new_table = tab;
  }
  else if((cnt = sscanf(tab->getName(), "%[^/]/%[^/]/NDB$BLOB_%d_%d", 
                        db, schema, &id1, &id2)) == 4){
    m_ndb->setDatabaseName(db);
    m_ndb->setSchemaName(schema);

    assert(tableS.getMainTable() != NULL);
    const TableS & mainTableS = *tableS.getMainTable();

    int mainColumnId = (int)tableS.getMainColumnId();
    assert(mainColumnId >= 0 && mainColumnId < mainTableS.getNoOfAttributes());

    const AttributeDesc & attr_desc =
      *mainTableS.getAttributeDesc(mainColumnId);
    
    BaseString::snprintf(db, sizeof(db), "NDB$BLOB_%d_%d", 
			 m_new_tables[id1]->getTableId(), attr_desc.attrId);
    
    m_cache.m_new_table = m_ndb->getDictionary()->getTable(db);
    
  } else {
    m_cache.m_new_table = m_new_tables[tab->getTableId()];
  }
  assert(m_cache.m_new_table);
  return m_cache.m_new_table;
}

// create staging table
bool
BackupRestore::prepare_staging(const TableS & tableS)
{
  NdbDictionary::Dictionary* dict = m_ndb->getDictionary();

  NdbDictionary::Table* stagingTable = tableS.m_stagingTable;
  const BaseString& stagingName = tableS.m_stagingName;

  const char* tablename = stagingName.c_str();
  BaseString db_name, schema_name, table_name;
  if (!dissect_table_name(tablename, db_name, schema_name, table_name)) {
    return false;
  }
  stagingTable->setName(table_name.c_str());

  int retries;
  for (retries = 0; retries < MAX_RETRIES; retries++)
  {
    m_ndb->setDatabaseName(db_name.c_str());
    m_ndb->setSchemaName(schema_name.c_str());
    if (dict->createTable(*stagingTable) != 0)
    {
      const NdbError& error = dict->getNdbError();
      if (error.status != NdbError::TemporaryError)
      {
        err << "Error: Failed to create staging source " << tablename
            << ": " << error << endl;
        return false;
      }
      err << "Temporary: Failed to create staging source " << tablename
          << ": " << error << endl;

      int createdelay = 100 + retries * 300;
      info << "Sleeping " << createdelay << "ms" << endl;
      NdbSleep_MilliSleep(createdelay);
      continue;
    }
    info << "Created staging source " << tablename << endl;
    break;
  }

  if (retries == MAX_RETRIES)
  {
      err << "Create table " << tablename <<
          ": too many temporary errors: " << MAX_RETRIES << endl;
      return false;
  }

  const NdbDictionary::Table* tab = dict->getTable(table_name.c_str());
  if (tab == NULL)
  {
    err << "Unable to find table '" << tablename << "'"
        << " error : " << dict->getNdbError() << endl;
  }

  /* Replace real target table with staging table in m_new_tables */
  const Uint32 orig_table_id = tableS.m_dictTable->getTableId();
  assert(m_new_tables[orig_table_id] != NULL);

  m_new_tables[orig_table_id] = tab;
  m_cache.m_old_table = NULL;

  return true;
}

// move rows from staging to real and drop staging
bool
BackupRestore::finalize_staging(const TableS & tableS)
{
  NdbDictionary::Dictionary* dict = m_ndb->getDictionary();

  const NdbDictionary::Table* source = 0;
  const NdbDictionary::Table* target = 0;

  const char* stablename = tableS.m_stagingName.c_str();
  BaseString sdb_name, sschema_name, stable_name;
  if (!dissect_table_name(stablename, sdb_name, sschema_name, stable_name)) {
    return false;
  }
  m_ndb->setDatabaseName(sdb_name.c_str());
  m_ndb->setSchemaName(sschema_name.c_str());
  source = dict->getTable(stable_name.c_str());
  if (source == 0)
  {
    err << "Failed to find staging source " << stablename
        << ": " << dict->getNdbError() << endl;
    return false;
  }

  const char* ttablename = tableS.getTableName();
  BaseString tdb_name, tschema_name, ttable_name;
  if (!dissect_table_name(ttablename, tdb_name, tschema_name, ttable_name)) {
    return false;
  }
  m_ndb->setDatabaseName(tdb_name.c_str());
  m_ndb->setSchemaName(tschema_name.c_str());
  target = dict->getTable(ttable_name.c_str());
  if (target == 0)
  {
    err << "Failed to find staging target " << ttablename
        << ": " << dict->getNdbError() << endl;
    return false;
  }

  Ndb_move_data md;
  const Ndb_move_data::Stat& stat = md.get_stat();

  if (md.init(source, target) != 0)
  {
    const Ndb_move_data::Error& error = md.get_error();
    err << "Move data " << stablename << " to " << ttablename
        << ": " << error << endl;
    return false;
  }

  md.set_opts_flags(tableS.m_stagingFlags);

  int retries;
  for (retries = 0; retries < MAX_RETRIES; retries++)
  {
    if (md.move_data(m_ndb) != 0)
    {
      const Ndb_move_data::Error& error = md.get_error();
      err
          << "Move data " << stablename << " to " << ttablename << " "
          << (error.is_temporary() ? "temporary error" : "permanent error")
          << " at try " << retries // default is no limit
          << " at rows moved " << stat.rows_moved
          << " total " << stat.rows_total
          << ": " << error << endl;

      if (!error.is_temporary())
        return false;

      int delay = 100 + retries * 300;
      info << "Sleeping " << delay << "ms" << endl;
      NdbSleep_MilliSleep(delay);
      continue;
    }

    info << "Successfully staged " << ttablename << ","
         << " moved all " << stat.rows_total << " rows" << endl;
    if ((tableS.m_stagingFlags & Ndb_move_data::Opts::MD_ATTRIBUTE_DEMOTION)
        || stat.truncated != 0) // just in case
      info << "Truncated " << stat.truncated << " attribute values" << endl;
    break;
  }

  if (retries == MAX_RETRIES)
  {
     err << "Move data " << stablename << " to " << ttablename
         << ": too many temporary errors: " << MAX_RETRIES << endl;
     return false;
  }

  for (retries = 0; retries < MAX_RETRIES; retries++)
  {
    // dropTable(const Table&) is not defined ...
    m_ndb->setDatabaseName(sdb_name.c_str());
    m_ndb->setSchemaName(sschema_name.c_str());
    if (dict->dropTable(stable_name.c_str()) != 0)
    {
      const NdbError& error = dict->getNdbError();
      if (error.status != NdbError::TemporaryError)
      {
        err << "Error: Failed to drop staging source " << stablename
            << ": " << error << endl;
        return false;
      }
      err << "Temporary: Failed to drop staging source " << stablename
          << ": " << error << endl;

      int dropdelay = 100 + retries * 300;
      info << "Sleeping " << dropdelay << "ms" << endl;
      NdbSleep_MilliSleep(dropdelay);
      continue;
    }
    info << "Dropped staging source " << stablename << endl;
    break;
  }

  if (retries == MAX_RETRIES)
  {
     err << "Drop table " << stablename
         << ": too many temporary errors: " << MAX_RETRIES << endl;
     return false;
  }

  /* Replace staging table with real target table in m_new_tables */
  const Uint32 orig_table_id = tableS.m_dictTable->getTableId();
  assert(m_new_tables[orig_table_id] == source);

  m_new_tables[orig_table_id] = target;
  m_cache.m_old_table = NULL;

  return true;
}

bool
BackupRestore::finalize_table(const TableS & table){
  bool ret= true;
  if (!m_restore && !m_restore_meta)
    return ret;

  if (!table.have_auto_inc())
    return ret;

  const Uint32 orig_table_id = table.m_dictTable->getTableId();
  const Uint64 restore_next_val = m_auto_values[orig_table_id];

  for (int retries = 0; retries < MAX_RETRIES; retries++)
  {
    Uint64 db_next_val = ~(Uint64)0;
    int r= m_ndb->readAutoIncrementValue(get_table(table), db_next_val);
    if (r == -1)
    {
      if (m_ndb->getNdbError().status == NdbError::TemporaryError)
      {
        NdbSleep_MilliSleep(100 + retries * 300);
        continue; // retry
      }
      err << "Finalize_table failed to read auto increment value for table "
          << get_table(table)->getName()
          << " Error : "
          << m_ndb->getNdbError()
          << endl;
      return false;
    }
    if (restore_next_val > db_next_val)
    {
      Ndb::TupleIdRange emptyRange;
      emptyRange.reset();

      r= m_ndb->setAutoIncrementValue(get_table(table),
                                      emptyRange,
                                      restore_next_val,
                                      true);
      if (r == -1 &&
            m_ndb->getNdbError().status == NdbError::TemporaryError)
      {
        NdbSleep_MilliSleep(100 + retries * 300);
        continue; // retry
      }
      ret = (r == 0);
    }
    return (ret);
  }
  return (ret);
}

bool
BackupRestore::rebuild_indexes(const TableS& table)
{
  const char *tablename = table.getTableName();

  const NdbDictionary::Table * tab = get_table(table);
  Uint32 id = tab->getObjectId();
  if (m_index_per_table.size() <= id)
    return true;

  BaseString db_name, schema_name, table_name;
  if (!dissect_table_name(tablename, db_name, schema_name, table_name)) {
    return false;
  }
  check_rewrite_database(db_name);

  m_ndb->setDatabaseName(db_name.c_str());
  m_ndb->setSchemaName(schema_name.c_str());
  NdbDictionary::Dictionary* dict = m_ndb->getDictionary();

  /* First drop any support indexes */
  if (!dropPkMappingIndex(&table))
  {
    return false;
  }

  Vector<NdbDictionary::Index*> & indexes = m_index_per_table[id];
  for(unsigned i = 0; i<indexes.size(); i++)
  {
    const NdbDictionary::Index * const idx = indexes[i];
    const char * const idx_name = idx->getName();
    const char * const tab_name = idx->getTable();
    const NDB_TICKS start = NdbTick_getCurrentTicks();
    info << "Rebuilding index `" << idx_name << "` on table `"
      << tab_name << "` ..." << flush;
    bool done = false;
    for(int retries = 0; retries < MAX_RETRIES; retries++)
    {
      if ((dict->getIndex(idx_name, tab_name) == NULL)
          && (dict->createIndex(* idx, 1) != 0))
      {
        if(dict->getNdbError().status == NdbError::TemporaryError)
        {
          int sleep_duration = 100 + retries * 300;
          err << "retry sleep " << sleep_duration << " ms on error " <<
                      dict->getNdbError().code << endl;
          NdbSleep_MilliSleep(sleep_duration);
          continue;  // retry on temporary error
        }
        else
        {
          break;
        }
      }
      else
      {
        done = true;
        break;
      }
    }
    if(!done)
    {
      info << "FAIL!" << endl;
      err << "Rebuilding index `" << idx_name << "` on table `"
        << tab_name <<"` failed: ";
      err << dict->getNdbError() << endl;
      return false;
    }
    const NDB_TICKS stop = NdbTick_getCurrentTicks();
    const Uint64 elapsed = NdbTick_Elapsed(start,stop).seconds();
    info << "OK (" << elapsed << "s)" <<endl;
  }

  return true;
}

#ifdef NOT_USED
static bool default_nodegroups(NdbDictionary::Table *table)
{
  Uint16 *node_groups = (Uint16*)table->getFragmentData();
  Uint32 no_parts = table->getFragmentDataLen() >> 1;
  Uint32 i;

  if (node_groups[0] != 0)
    return false; 
  for (i = 1; i < no_parts; i++) 
  {
    if (node_groups[i] != NDB_UNDEF_NODEGROUP)
      return false;
  }
  return true;
}
#endif


static Uint32 get_no_fragments(Uint64 max_rows, Uint32 no_nodes)
{
  Uint32 i = 0;
  Uint32 acc_row_size = 27;
  Uint32 acc_fragment_size = 512*1024*1024;
  Uint32 no_parts= Uint32((max_rows*acc_row_size)/acc_fragment_size + 1);
  Uint32 reported_parts = no_nodes; 
  while (reported_parts < no_parts && ++i < 4 &&
         (reported_parts + no_parts) < MAX_NDB_PARTITIONS)
    reported_parts+= no_nodes;
  if (reported_parts < no_parts)
  {
    err << "Table will be restored but will not be able to handle the maximum";
    err << " amount of rows as requested" << endl;
  }
  return reported_parts;
}


static void set_default_nodegroups(NdbDictionary::Table *table)
{
  Uint32 no_parts = table->getFragmentCount();
  Uint32 node_group[MAX_NDB_PARTITIONS];
  Uint32 i;

  node_group[0] = 0;
  for (i = 1; i < no_parts; i++)
  {
    node_group[i] = NDB_UNDEF_NODEGROUP;
  }
  table->setFragmentData(node_group, no_parts);
}

Uint32 BackupRestore::map_ng(Uint32 ng)
{
  NODE_GROUP_MAP *ng_map = m_nodegroup_map;

  if (ng == NDB_UNDEF_NODEGROUP ||
      ng_map[ng].map_array[0] == NDB_UNDEF_NODEGROUP)
  {
    return ng;
  }
  else
  {
    Uint32 new_ng;
    Uint32 curr_inx = ng_map[ng].curr_index;
    Uint32 new_curr_inx = curr_inx + 1;

    assert(ng < MAX_NDB_PARTITIONS);
    assert(curr_inx < MAX_MAPS_PER_NODE_GROUP);
    assert(new_curr_inx < MAX_MAPS_PER_NODE_GROUP);

    if (new_curr_inx >= MAX_MAPS_PER_NODE_GROUP)
      new_curr_inx = 0;
    else if (ng_map[ng].map_array[new_curr_inx] == NDB_UNDEF_NODEGROUP)
      new_curr_inx = 0;
    new_ng = ng_map[ng].map_array[curr_inx];
    ng_map[ng].curr_index = new_curr_inx;
    return new_ng;
  }
}


bool BackupRestore::map_nodegroups(Uint32 *ng_array, Uint32 no_parts)
{
  Uint32 i;
  bool mapped = FALSE;
  DBUG_ENTER("map_nodegroups");

  assert(no_parts < MAX_NDB_PARTITIONS);
  for (i = 0; i < no_parts; i++)
  {
    Uint32 ng;
    ng = map_ng(ng_array[i]);
    if (ng != ng_array[i])
      mapped = TRUE;
    ng_array[i] = ng;
  }
  DBUG_RETURN(mapped);
}


static void copy_byte(const char **data, char **new_data, uint *len)
{
  **new_data = **data;
  (*data)++;
  (*new_data)++;
  (*len)++;
}


bool BackupRestore::search_replace(char *search_str, char **new_data,
                                   const char **data, const char *end_data,
                                   uint *new_data_len)
{
  uint search_str_len = (uint)strlen(search_str);
  uint inx = 0;
  bool in_delimiters = FALSE;
  bool escape_char = FALSE;
  char start_delimiter = 0;
  DBUG_ENTER("search_replace");

  do
  {
    char c = **data;
    copy_byte(data, new_data, new_data_len);
    if (escape_char)
    {
      escape_char = FALSE;
    }
    else if (in_delimiters)
    {
      if (c == start_delimiter)
        in_delimiters = FALSE;
    }
    else if (c == '\'' || c == '\"')
    {
      in_delimiters = TRUE;
      start_delimiter = c;
    }
    else if (c == '\\')
    {
      escape_char = TRUE;
    }
    else if (c == search_str[inx])
    {
      inx++;
      if (inx == search_str_len)
      {
        bool found = FALSE;
        uint number = 0;
        while (*data != end_data)
        {
          if (isdigit(**data))
          {
            found = TRUE;
            number = (10 * number) + (**data);
            if (number > MAX_NDB_NODES)
              break;
          }
          else if (found)
          {
            /*
               After long and tedious preparations we have actually found
               a node group identifier to convert. We'll use the mapping
               table created for node groups and then insert the new number
               instead of the old number.
            */
            uint temp = map_ng(number);
            int no_digits = 0;
            char digits[10];
            while (temp != 0)
            {
              digits[no_digits] = temp % 10;
              no_digits++;
              temp/=10;
            }
            for (no_digits--; no_digits >= 0; no_digits--)
            {
              **new_data = digits[no_digits];
              *new_data_len+=1;
            }
            DBUG_RETURN(FALSE); 
          }
          else
            break;
          (*data)++;
        }
        DBUG_RETURN(TRUE);
      }
    }
    else
      inx = 0;
  } while (*data < end_data);
  DBUG_RETURN(FALSE);
}

bool BackupRestore::map_in_frm(char *new_data, const char *data,
                                       uint data_len, uint *new_data_len)
{
  const char *end_data= data + data_len;
  const char *end_part_data;
  const char *part_data;
  char *extra_ptr;
  uint start_key_definition_len = uint2korr(data + 6);
  uint key_definition_len = uint4korr(data + 47);
  uint part_info_len;
  DBUG_ENTER("map_in_frm");

  if (data_len < 4096) goto error;
  extra_ptr = (char*)data + start_key_definition_len + key_definition_len;
  if ((int)data_len < ((extra_ptr - data) + 2)) goto error;
  extra_ptr = extra_ptr + 2 + uint2korr(extra_ptr);
  if ((int)data_len < ((extra_ptr - data) + 2)) goto error;
  extra_ptr = extra_ptr + 2 + uint2korr(extra_ptr);
  if ((int)data_len < ((extra_ptr - data) + 4)) goto error;
  part_info_len = uint4korr(extra_ptr);
  part_data = extra_ptr + 4;
  if ((int)data_len < ((part_data + part_info_len) - data)) goto error;
 
  do
  {
    copy_byte(&data, &new_data, new_data_len);
  } while (data < part_data);
  end_part_data = part_data + part_info_len;
  do
  {
    if (search_replace((char*)" NODEGROUP = ", &new_data, &data,
                       end_part_data, new_data_len))
      goto error;
  } while (data != end_part_data);
  do
  {
    copy_byte(&data, &new_data, new_data_len);
  } while (data < end_data);
  DBUG_RETURN(FALSE);
error:
  DBUG_RETURN(TRUE);
}


bool BackupRestore::translate_frm(NdbDictionary::Table *table)
{
  uchar *pack_data, *data, *new_pack_data;
  char *new_data;
  uint new_data_len;
  size_t data_len, new_pack_len;
  uint no_parts, extra_growth;
  DBUG_ENTER("translate_frm");

  pack_data = (uchar*) table->getFrmData();
  no_parts = table->getFragmentCount();
  /*
    Add max 4 characters per partition to handle worst case
    of mapping from single digit to 5-digit number.
    Fairly future-proof, ok up to 99999 node groups.
  */
  extra_growth = no_parts * 4;
  if (unpackfrm(&data, &data_len, pack_data))
  {
    DBUG_RETURN(TRUE);
  }
  if ((new_data = (char*) malloc(data_len + extra_growth)))
  {
    DBUG_RETURN(TRUE);
  }
  if (map_in_frm(new_data, (const char*)data, (uint)data_len, &new_data_len))
  {
    free(new_data);
    DBUG_RETURN(TRUE);
  }
  if (packfrm((uchar*) new_data, new_data_len,
              &new_pack_data, &new_pack_len))
  {
    free(new_data);
    DBUG_RETURN(TRUE);
  }
  table->setFrm(new_pack_data, (Uint32)new_pack_len);
  DBUG_RETURN(FALSE);
}

#include <signaldata/DictTabInfo.hpp>

bool
BackupRestore::object(Uint32 type, const void * ptr)
{
  if (!m_restore_meta)
    return true;
  
  NdbDictionary::Dictionary* dict = m_ndb->getDictionary();
  switch(type){
  case DictTabInfo::Tablespace:
  {
    NdbDictionary::Tablespace old(*(NdbDictionary::Tablespace*)ptr);

    Uint32 id = old.getObjectId();

    if (!m_no_restore_disk)
    {
      NdbDictionary::LogfileGroup * lg = m_logfilegroups[old.getDefaultLogfileGroupId()];
      old.setDefaultLogfileGroup(* lg);
      info << "Creating tablespace: " << old.getName() << "..." << flush;
      int ret = dict->createTablespace(old);
      if (ret)
      {
	NdbError errobj= dict->getNdbError();
	info << "FAILED" << endl;
        err << "Create tablespace failed: " << old.getName() << ": " << errobj << endl;
	return false;
      }
      info << "done" << endl;
    }
    
    NdbDictionary::Tablespace curr = dict->getTablespace(old.getName());
    NdbError errobj = dict->getNdbError();
    if ((int) errobj.classification == (int) ndberror_cl_none)
    {
      NdbDictionary::Tablespace* currptr = new NdbDictionary::Tablespace(curr);
      NdbDictionary::Tablespace * null = 0;
      m_tablespaces.set(currptr, id, null);
      debug << "Retreived tablespace: " << currptr->getName() 
	    << " oldid: " << id << " newid: " << currptr->getObjectId() 
	    << " " << (void*)currptr << endl;
      m_n_tablespace++;
      return true;
    }
    
    err << "Failed to retrieve tablespace \"" << old.getName() << "\": "
	<< errobj << endl;
    
    return false;
    break;
  }
  case DictTabInfo::LogfileGroup:
  {
    NdbDictionary::LogfileGroup old(*(NdbDictionary::LogfileGroup*)ptr);
    
    Uint32 id = old.getObjectId();
    
    if (!m_no_restore_disk)
    {
      info << "Creating logfile group: " << old.getName() << "..." << flush;
      int ret = dict->createLogfileGroup(old);
      if (ret)
      {
	NdbError errobj= dict->getNdbError();
	info << "FAILED" << endl;
        err << "Create logfile group failed: " << old.getName() << ": " << errobj << endl;
	return false;
      }
      info << "done" << endl;
    }
    
    NdbDictionary::LogfileGroup curr = dict->getLogfileGroup(old.getName());
    NdbError errobj = dict->getNdbError();
    if ((int) errobj.classification == (int) ndberror_cl_none)
    {
      NdbDictionary::LogfileGroup* currptr = 
	new NdbDictionary::LogfileGroup(curr);
      NdbDictionary::LogfileGroup * null = 0;
      m_logfilegroups.set(currptr, id, null);
      debug << "Retreived logfile group: " << currptr->getName() 
	    << " oldid: " << id << " newid: " << currptr->getObjectId() 
	    << " " << (void*)currptr << endl;
      m_n_logfilegroup++;
      return true;
    }
    
    err << "Failed to retrieve logfile group \"" << old.getName() << "\": "
	<< errobj << endl;
    
    return false;
    break;
  }
  case DictTabInfo::Datafile:
  {
    if (!m_no_restore_disk)
    {
      NdbDictionary::Datafile old(*(NdbDictionary::Datafile*)ptr);
      NdbDictionary::ObjectId objid;
      old.getTablespaceId(&objid);
      NdbDictionary::Tablespace * ts = m_tablespaces[objid.getObjectId()];
      debug << "Connecting datafile " << old.getPath() 
	    << " to tablespace: oldid: " << objid.getObjectId()
	    << " newid: " << ts->getObjectId() << endl;
      old.setTablespace(* ts);
      info << "Creating datafile \"" << old.getPath() << "\"..." << flush;
      if (dict->createDatafile(old))
      {
	NdbError errobj= dict->getNdbError();
	info << "FAILED" << endl;
        err << "Create datafile failed: " << old.getPath() << ": " << errobj << endl;
	return false;
      }
      info << "done" << endl;
      m_n_datafile++;
    }
    return true;
    break;
  }
  case DictTabInfo::Undofile:
  {
    if (!m_no_restore_disk)
    {
      NdbDictionary::Undofile old(*(NdbDictionary::Undofile*)ptr);
      NdbDictionary::ObjectId objid;
      old.getLogfileGroupId(&objid);
      NdbDictionary::LogfileGroup * lg = m_logfilegroups[objid.getObjectId()];
      debug << "Connecting undofile " << old.getPath() 
	    << " to logfile group: oldid: " << objid.getObjectId()
	    << " newid: " << lg->getObjectId() 
	    << " " << (void*)lg << endl;
      old.setLogfileGroup(* lg);
      info << "Creating undofile \"" << old.getPath() << "\"..." << flush;
      if (dict->createUndofile(old))
      {
	NdbError errobj= dict->getNdbError();
	info << "FAILED" << endl;
        err << "Create undofile failed: " << old.getPath() << ": " << errobj << endl;
	return false;
      }
      info << "done" << endl;
      m_n_undofile++;
    }
    return true;
    break;
  }
  case DictTabInfo::HashMap:
  {
    NdbDictionary::HashMap old(*(NdbDictionary::HashMap*)ptr);

    Uint32 id = old.getObjectId();

    if (m_restore_meta)
    {
      int ret = dict->createHashMap(old);
      if (ret == 0)
      {
        info << "Created hashmap: " << old.getName() << endl;
      }
      else
      {
        NdbError errobj = dict->getNdbError();
        // We ignore schema already exists, this is fine
        if (errobj.code != 721)
        {
          err << "Could not create hashmap \"" << old.getName() << "\": "
              << errobj << endl;
          return false;
        }
      }
    }

    NdbDictionary::HashMap curr;
    if (dict->getHashMap(curr, old.getName()) == 0)
    {
      NdbDictionary::HashMap* currptr =
        new NdbDictionary::HashMap(curr);
      NdbDictionary::HashMap * null = 0;
      m_hashmaps.set(currptr, id, null);
      debug << "Retreived hashmap: " << currptr->getName()
            << " oldid: " << id << " newid: " << currptr->getObjectId()
            << " " << (void*)currptr << endl;
      return true;
    }

    NdbError errobj = dict->getNdbError();
    err << "Failed to retrieve hashmap \"" << old.getName() << "\": "
	<< errobj << endl;

    return false;
  }
  case DictTabInfo::ForeignKey: // done after tables
  {
    return true;
  }
  default:
  {
    err << "Unknown object type: " << type << endl;
    break;
  }
  }
  return true;
}

bool
BackupRestore::has_temp_error(){
  return m_temp_error;
}

struct TransGuard
{
  NdbTransaction* pTrans;
  TransGuard(NdbTransaction* p) : pTrans(p) {}
  ~TransGuard() { if (pTrans) pTrans->close();}
};

bool
BackupRestore::update_apply_status(const RestoreMetaData &metaData, bool snapshotstart)
{
  if (!m_restore_epoch)
    return true;

  bool result= false;
  unsigned apply_table_format= 0;

  m_ndb->setDatabaseName(NDB_REP_DB);
  m_ndb->setSchemaName("def");

  NdbDictionary::Dictionary *dict= m_ndb->getDictionary();
  const NdbDictionary::Table *ndbtab= dict->getTable(NDB_APPLY_TABLE);
  if (!ndbtab)
  {
    err << NDB_APPLY_TABLE << ": "
	<< dict->getNdbError() << endl;
    return false;
  }
  if (ndbtab->getColumn(0)->getType() == NdbDictionary::Column::Unsigned &&
      ndbtab->getColumn(1)->getType() == NdbDictionary::Column::Bigunsigned)
  {
    if (ndbtab->getNoOfColumns() == 2)
    {
      apply_table_format= 1;
    }
    else if
      (ndbtab->getColumn(2)->getType() == NdbDictionary::Column::Varchar &&
       ndbtab->getColumn(3)->getType() == NdbDictionary::Column::Bigunsigned &&
       ndbtab->getColumn(4)->getType() == NdbDictionary::Column::Bigunsigned)
    {
      apply_table_format= 2;
    }
  }
  if (apply_table_format == 0)
  {
    err << NDB_APPLY_TABLE << " has wrong format\n";
    return false;
  }

  Uint32 server_id= 0;
  Uint32 version= metaData.getNdbVersion();

  Uint64 epoch= 0;
  if (snapshotstart)
  {
    epoch = Uint64(metaData.getStartGCP());
  }
  else
  {
    epoch = Uint64(metaData.getStopGCP());
  }

  if (version >= NDBD_MICRO_GCP_63 ||
      (version >= NDBD_MICRO_GCP_62 && getMinor(version) == 2))
  {
    epoch<<= 32; // Only gci_hi is saved...

    /**
     * Backup contains all epochs with those top bits,
     * so we indicate that with max setting
     */
    epoch += (Uint64(1) << 32) - 1;
  }

  Uint64 zero= 0;
  char empty_string[1];
  empty_string[0]= 0;
  int retries;
  for (retries = 0; retries < MAX_RETRIES; retries++)
  {
    if (retries > 0)
    {
      NdbSleep_MilliSleep(100 + retries * 300);
    }
    NdbTransaction * trans= m_ndb->startTransaction();
    if (!trans)
    {
      err << NDB_APPLY_TABLE << ": failed to get transaction in --restore-epoch: "
          << m_ndb->getNdbError() << endl;
      if (m_ndb->getNdbError().status == NdbError::TemporaryError)
      {
        continue;
      }
    }

    TransGuard g(trans);
    NdbOperation * op= trans->getNdbOperation(ndbtab);
    if (!op)
    {
      err << NDB_APPLY_TABLE << ": failed to get operation in --restore-epoch: "
          << trans->getNdbError() << endl;
      if (trans->getNdbError().status == NdbError::TemporaryError)
      {
        continue;
      }
      return false;
    }
    if (op->writeTuple() ||
        op->equal(0u, (const char *)&server_id, sizeof(server_id)) ||
        op->setValue(1u, (const char *)&epoch, sizeof(epoch)))
    {
      err << NDB_APPLY_TABLE
          << ": failed to set epoch value in --restore-epoch: "
          << op->getNdbError() << endl;
      return false;
    }
    if ((apply_table_format == 2) &&
        (op->setValue(2u, (const char *)&empty_string, 1) ||
         op->setValue(3u, (const char *)&zero, sizeof(zero)) ||
         op->setValue(4u, (const char *)&zero, sizeof(zero))))
    {
      err << NDB_APPLY_TABLE << ": failed to set values in --restore-epoch: "
          << op->getNdbError() << endl;
      return false;
    }

    int res = trans->execute(NdbTransaction::Commit);
    if (res != 0)
    {
      err << NDB_APPLY_TABLE << ": failed to commit transaction in "
          << "--restore-epoch: " << trans->getNdbError() << endl;
      if (trans->getNdbError().status == NdbError::TemporaryError)
      {
        continue;
      }
      return false;
    }
    else
    {
      result= true;
      break;
    }
  }
  if (result &&
      retries > 0)
    err << "--restore-epoch completed successfully after retries" << endl;

  return result;
}

bool
BackupRestore::report_started(unsigned backup_id, unsigned node_id)
{
  if (m_ndb)
  {
    Uint32 data[3];
    data[0]= NDB_LE_RestoreStarted;
    data[1]= backup_id;
    data[2]= node_id;
    Ndb_internal::send_event_report(false /* has lock */, m_ndb, data, 3);
  }
  return true;
}

bool
BackupRestore::report_meta_data(unsigned backup_id, unsigned node_id)
{
  if (m_ndb)
  {
    Uint32 data[8];
    data[0]= NDB_LE_RestoreMetaData;
    data[1]= backup_id;
    data[2]= node_id;
    data[3]= m_n_tables;
    data[4]= m_n_tablespace;
    data[5]= m_n_logfilegroup;
    data[6]= m_n_datafile;
    data[7]= m_n_undofile;
    Ndb_internal::send_event_report(false /* has lock */, m_ndb, data, 8);
  }
  return true;
}
bool
BackupRestore::report_data(unsigned backup_id, unsigned node_id)
{
  if (m_ndb)
  {
    Uint32 data[7];
    data[0]= NDB_LE_RestoreData;
    data[1]= backup_id;
    data[2]= node_id;
    data[3]= m_dataCount & 0xFFFFFFFF;
    data[4]= 0;
    data[5]= (Uint32)(m_dataBytes & 0xFFFFFFFF);
    data[6]= (Uint32)((m_dataBytes >> 32) & 0xFFFFFFFF);
    Ndb_internal::send_event_report(false /* has lock */, m_ndb, data, 7);
  }
  return true;
}

bool
BackupRestore::report_log(unsigned backup_id, unsigned node_id)
{
  if (m_ndb)
  {
    Uint32 data[7];
    data[0]= NDB_LE_RestoreLog;
    data[1]= backup_id;
    data[2]= node_id;
    data[3]= m_logCount & 0xFFFFFFFF;
    data[4]= 0;
    data[5]= (Uint32)(m_logBytes & 0xFFFFFFFF);
    data[6]= (Uint32)((m_logBytes >> 32) & 0xFFFFFFFF);
    Ndb_internal::send_event_report(false /* has lock */, m_ndb, data, 7);
  }
  return true;
}

bool
BackupRestore::report_completed(unsigned backup_id, unsigned node_id)
{
  if (m_ndb)
  {
    Uint32 data[3];
    data[0]= NDB_LE_RestoreCompleted;
    data[1]= backup_id;
    data[2]= node_id;
    Ndb_internal::send_event_report(false /* has lock */, m_ndb, data, 3);
  }
  return true;
}

bool
BackupRestore::column_compatible_check(const char* tableName, 
                                       const NDBCOL* backupCol, 
                                       const NDBCOL* dbCol)
{
  if (backupCol->equal(*dbCol))
    return true;

  /* Something is different between the columns, but some differences don't
   * matter.
   * Investigate which parts are different, and inform user
   */
  bool similarEnough = true;

  /* We check similar things to NdbColumnImpl::equal() here */
  if (strcmp(backupCol->getName(), dbCol->getName()) != 0)
  {
    info << "Column " << tableName << "." << backupCol->getName()
         << " has different name in DB (" << dbCol->getName() << ")"
         << endl;
    similarEnough = false;
  }
  
  if (backupCol->getType() != dbCol->getType())
  {
    info << "Column " << tableName << "." << backupCol->getName()
         << (" has different type in DB; promotion or lossy type conversion"
             " (demotion, signed/unsigned) may be required.") << endl;
    similarEnough = false;
  }

  if (backupCol->getPrimaryKey() != dbCol->getPrimaryKey())
  {
    info << "Column " << tableName << "." << backupCol->getName()
         << (dbCol->getPrimaryKey()?" is":" is not")
         << " a primary key in the DB." << endl;
    /* If --allow-pk-changes is set, this may be ok */
  }
  else
  {
    if (backupCol->getPrimaryKey())
    {
      if (backupCol->getDistributionKey() != dbCol->getDistributionKey())
      {
        info << "Column " << tableName << "." << backupCol->getName()
             << (dbCol->getDistributionKey()?" is":" is not")
             << " a distribution key in the DB." << endl;
        /* Not a problem for restore though */
      }
    }
  }

  if (backupCol->getNullable() != dbCol->getNullable())
  {
    info << "Column " << tableName << "." << backupCol->getName()
         << (dbCol->getNullable()?" is":" is not")
         << " nullable in the DB." << endl;
    if (dbCol->getNullable()) // nullable -> not null conversion
      similarEnough = ((m_tableChangesMask & TCM_ATTRIBUTE_PROMOTION) != 0);
    else if (backupCol->getNullable()) // not null -> nullable conversion
      similarEnough = ((m_tableChangesMask & TCM_ATTRIBUTE_DEMOTION) != 0);
    if (!similarEnough)
    {
      if (backupCol->getNullable())
      {
        err << "Conversion of nullable column in backup to non-nullable column"
            << " in DB is possible, but cannot be done because option"
            << " --lossy-conversions is not specified" << endl;
      }
      else
      {
        err << "Conversion of non-nullable column in backup to nullable column"
            << " in DB is possible, but cannot be done because option "
            << "--promote-attributes is not specified" << endl;
      }
    }
  }

  if (backupCol->getPrecision() != dbCol->getPrecision())
  {
    info << "Column " << tableName << "." << backupCol->getName()
         << " precision is different in the DB" << endl;
    similarEnough = false;
  }

  if (backupCol->getScale() != dbCol->getScale())
  {
    info <<  "Column " << tableName << "." << backupCol->getName()
         << " scale is different in the DB" << endl;
    similarEnough = false;
  }

  if (backupCol->getLength() != dbCol->getLength())
  {
    info <<  "Column " << tableName << "." << backupCol->getName()
         << " length is different in the DB" << endl;
    similarEnough = false;
  }

  if (backupCol->getCharset() != dbCol->getCharset())
  {
    info <<  "Column " << tableName << "." << backupCol->getName()
         << " charset is different in the DB" << endl;
    similarEnough = false;
  }
  
  if (backupCol->getAutoIncrement() != dbCol->getAutoIncrement())
  {
    info << "Column " << tableName << "." << backupCol->getName()
         << (dbCol->getAutoIncrement()?" is":" is not")
         << " AutoIncrementing in the DB" << endl;
    /* TODO : Can this be ignored? */
    similarEnough = false;
  }
  
  {
    unsigned int backupDefaultLen, dbDefaultLen;
    const void *backupDefaultPtr, *dbDefaultPtr;
    backupDefaultPtr = backupCol->getDefaultValue(&backupDefaultLen);
    dbDefaultPtr = dbCol->getDefaultValue(&dbDefaultLen);
    
    if ((backupDefaultLen != dbDefaultLen) ||
        (memcmp(backupDefaultPtr, dbDefaultPtr, backupDefaultLen) != 0))
    {
      info << "Column " << tableName << "." << backupCol->getName()
           << " Default value is different in the DB" << endl;
      /* This doesn't matter */
    }
  }

  if (backupCol->getArrayType() != dbCol->getArrayType())
  {
    info << "Column " << tableName << "." << backupCol->getName()
         << " ArrayType is different in the DB" << endl;
    similarEnough = false;
  }

  if (backupCol->getStorageType() != dbCol->getStorageType())
  {
    info << "Column " << tableName << "." << backupCol->getName()
         << " Storagetype is different in the DB" << endl;
    /* This doesn't matter */
  }

  if (backupCol->getBlobVersion() != dbCol->getBlobVersion())
  {
    info << "Column " << tableName << "." << backupCol->getName()
         << " Blob version is different in the DB" << endl;
    similarEnough = false;
  }

  if (backupCol->getDynamic() != dbCol->getDynamic())
  {
    info << "Column " << tableName << "." << backupCol->getName()
         << (dbCol->getDynamic()?" is":" is not")
         << " Dynamic in the DB" << endl;
    /* This doesn't matter */
  }

  if (similarEnough)
    info << "  Difference(s) will be ignored during restore." << endl;
  else
    info << "  Difference(s) cannot be ignored.  Column requires conversion to restore." << endl;

  return similarEnough;
}

bool is_array(NDBCOL::Type type)
{
  if (type == NDBCOL::Char ||
      type == NDBCOL::Binary ||
      type == NDBCOL::Varchar ||
      type == NDBCOL::Varbinary ||
      type == NDBCOL::Longvarchar ||
      type == NDBCOL::Longvarbinary)
  {
    return true;
  }
  return false;
 
}

bool
BackupRestore::check_blobs(TableS & tableS)
{
   /**
   * Nothing to check when printing data
   */
  if (!m_restore) {
    return true;
  }

  /**
   * For blob tables, check if there is a conversion on any PK of the main table.
   * If there is, the blob table PK needs the same conversion as the main table PK.
   * Copy the conversion to the blob table. 
   * If a staging table is used, there may only be a partial conversion done
   * during data + log restore
   */
  if(match_blob(tableS.getTableName()) == -1)
    return true;

  int mainColumnId = tableS.getMainColumnId();
  const TableS *mainTableS = tableS.getMainTable();
  if(mainTableS->m_dictTable->getColumn(mainColumnId)->getBlobVersion() == NDB_BLOB_V1)
    return true; /* only to make old ndb_restore_compat* tests on v1 blobs pass */

  /**
   * Loop over columns in Backup schema for Blob parts table.
   * v2 Blobs have e.g. <Main table PK col(s)>, NDB$PART, NDB$PKID, NDB$DATA
   */
  for(int i=0; i<tableS.m_dictTable->getNoOfColumns(); i++)
  {
    NDBCOL *col = tableS.m_dictTable->getColumn(i);
    AttributeDesc *attrDesc = tableS.getAttributeDesc(col->getAttrId());
  
    /* get corresponding pk column in main table, backup + kernel versions */
    NDBCOL *backupMainCol = mainTableS->m_dictTable->getColumn(col->getName());
    const NdbDictionary::Table* ndbMainTab = get_table(*mainTableS);
    const NdbDictionary::Column* ndbMainCol = ndbMainTab->getColumn(col->getName());
    const NdbDictionary::Table* ndbTab = get_table(tableS);
    const NdbDictionary::Column* ndbCol = ndbTab->getColumn(col->getName());

    if(!backupMainCol || !backupMainCol->getPrimaryKey())
    {
      /* Finished with Blob part table's pk columns shared with main table
       * (Blob parts table always has main table PKs first)
       * Now just setting attrId values to match kernel table
       */
      assert(ndbCol != NULL);
      attrDesc->attrId = ndbCol->getColumnNo();
      continue;
    }

    int mainTableAttrId = backupMainCol->getAttrId();
    AttributeDesc *mainTableAttrDesc = mainTableS->getAttributeDesc(mainTableAttrId);

    if (mainTableAttrDesc->m_exclude)
    {
      /**
       * This column is gone from the main table pk, remove it from the
       * Blob part table pk here
       */
      debug << "Column excluded from main table, exclude from blob parts pk" << endl;
      attrDesc->m_exclude = true;
      continue;
    }

    /* Column is part of main table pk in backup, check DB */
    if (!ndbMainCol->getPrimaryKey())
    {
      /* This column is still in the main table, but no longer
       * as part of the primary key
       */
      debug << "Column moved from pk in main table, exclude from blob parts pk" << endl;
      attrDesc->m_exclude = true;
      continue;
    }

    attrDesc->attrId = ndbCol->getColumnNo();

    if(mainTableAttrDesc->convertFunc)
    {
      /* copy convertFunc from main table PK to blob table PK */
      attrDesc->convertFunc = mainTableAttrDesc->convertFunc;     
      attrDesc->parameter = malloc(mainTableAttrDesc->parameterSz);
      memcpy(attrDesc->parameter, mainTableAttrDesc->parameter, mainTableAttrDesc->parameterSz);
    }
  }
  return true;
}

bool
BackupRestore::table_compatible_check(TableS & tableS)
{
  if (!m_restore)
    return true;

  const char *tablename = tableS.getTableName();

  if(tableS.m_dictTable == NULL){
    err << "Table " << tablename << " has no m_dictTable." << endl;
    return false;
  }
  /**
   * Ignore blob tables
   */
  if(match_blob(tablename) >= 0)
    return true;

  const NdbTableImpl & tmptab = NdbTableImpl::getImpl(* tableS.m_dictTable);
<<<<<<< HEAD
  if ((int) tmptab.m_indexType != (int) NdbDictionary::Index::Undefined)
  {
    if((int) tmptab.m_indexType == (int) NdbDictionary::Index::UniqueHashIndex)
    {
      BaseString dummy1, dummy2, indexname;
      dissect_index_name(tablename, dummy1, dummy2, indexname);
      info << "WARNING: Table " << tmptab.m_primaryTable.c_str() << " contains unique index " << indexname.c_str() << ". ";
      info << "This can cause ndb_restore failures with duplicate key errors while restoring data. ";
      info << "To avoid duplicate key errors, use --disable-indexes before restoring data ";
      info << "and --rebuild-indexes after data is restored." << endl;
    }
=======
  if ((int) tmptab.m_indexType != (int) NdbDictionary::Index::Undefined) {
>>>>>>> 2d95ef88
    return true;
  }

  BaseString db_name, schema_name, table_name;
  if (!dissect_table_name(tablename, db_name, schema_name, table_name)) {
    err << "Failed to dissect table name " << tablename << endl;
    return false;
  }
  check_rewrite_database(db_name);

  m_ndb->setDatabaseName(db_name.c_str());
  m_ndb->setSchemaName(schema_name.c_str());

  NdbDictionary::Dictionary* dict = m_ndb->getDictionary();
  const NdbDictionary::Table* tab = dict->getTable(table_name.c_str());
  if(tab == 0){
    err << "Unable to find table: " << table_name 
        << " error: " << dict->getNdbError().code << endl;
    return false;
  }

  /**
<<<<<<< HEAD
   * Allowed primary key modifications
   *
   * Extend pk
   *   a) Using existing non-pk non-nullable column(s)
   *   b) NOT SUPPORTED Using new defaulted columns
   *
   * Contract pk
   *   c) Leaving columns in the table
   *   d) Removing columns entirely
   *
   * b) not currently supported as
   *   - NdbApi does not represent default-valued pk
   *     columns
   *   - NdbApi does not have a concept of a default-init
   *     value for a type like MySQLD
   *   In future these concepts could be added to NdbApi
   *   or even to ndb_restore.
   *   An autoincrement column could also be considered a
   *   type of defaulted column in a future extension.
   *
   * Note that
   *   a) + c) are symmetric
   *   b) + d) are symmetric
   *
   * Since b) is not supported, d) must be used with care
   * as it is not 'reversible' in e.g. a rollback / replication
   * use case.
   *
   * Reducing or demoting the pk columns has the risk that
   * the reduced pk is no longer unique across the set of
   * key values in the backup.
   * This is a user responsibility to avoid, as it is today
   * when a pk column undergoes a lossy type demotion.
   *
   * When INSERTing rows (from .Data or .Log), all column
   * values are present, so support is trivial.
   *
   * PK mapping index
   *
   * For UPDATE and DELETE, c) and d) are trivial, but
   * a) requires some way to identify which row to
   * update or delete.  This is managed using an optional
   * secondary index on the old primary key column(s).
   *
   * Changes to PK columns in log
   *
   * For case a), it is possible that a backup log contains
   * UPDATEs to the columns which are becoming part
   * of the primary key.  When applying those to the new
   * table schema, they are mapped to separate DELETE + INSERT
   * operations.
   *
   * Blobs
   *
   * Blob columns have part tables which share the primary key of
   * the main table, but do not have all of the other columns.
   *
   * For a), this would require that a column from the main table row
   * is found and used when inserting/updating/deleting a part table
   * row.
   *
   * This is not practical for ndb_restore to do inline in a single
   * pass, so for pk changes to tables with Blobs, we require the
   * use of a staging table to achieve this transform.
   */
  bool full_pk_present_in_kernel = true;
  bool pk_extended_in_kernel = false;
  bool table_has_blob_parts = false;
=======
   * Check if target table is restored with --disable-indexes in previous steps.
   * If it already has indexes, it indicates that --disable-indexes isn't used.
   * In that case, dispaly a warning that it could lead to duplicate key errors
   * if the indexes already restored are unique indexes.
   */
  {
    NdbDictionary::Dictionary::List index_list;
    if (dict->listIndexes(index_list, *tab) != 0) {
      info <<  "Failed to list indexes due to NDB error ";
      info <<  dict->getNdbError().code << ": " << dict->getNdbError().message
             << endl;
      return false;
    }

    bool contains_unique_indexes = false;
    for (unsigned i = 0; i < index_list.count; i++) {
      const char *index_name = index_list.elements[i].name;
      const NdbDictionary::Index *index =
          dict->getIndexGlobal(index_name, *tab);
      if (!index) {
        info <<  "Failed to open index " << index_name;
        info <<  " from NDB due to error ";
        info <<  dict->getNdbError().code << ": ";
        info <<  dict->getNdbError().message << endl;
        return false;
      }
      if ((int)index->getType() == (int)NdbDictionary::Index::UniqueHashIndex) {
        if (!contains_unique_indexes) {
          info <<  "Unique indexes: " << endl;
        }
        info <<  index_name << endl;
        contains_unique_indexes = true;
      }
    }

    if (contains_unique_indexes) {
      info <<  "WARNING: Table " << tab->getName() << " contains unique ";
      info <<  "indexes. This can cause ndb_restore failures with duplicate ";
      info <<  "key errors while restoring data. To avoid duplicate key ";
      info <<  "errors, use --disable-indexes before restoring data and ";
      info <<  "--rebuild-indexes after data is restored." << endl;
    }
  }
>>>>>>> 2d95ef88

  /**
   * remap column(s) based on column-names
   * Loop over columns recorded in the Backup
   */
  for (int i = 0; i<tableS.m_dictTable->getNoOfColumns(); i++)
  {
    AttributeDesc * attr_desc = tableS.getAttributeDesc(i);
    const NDBCOL * col_in_backup = tableS.m_dictTable->getColumn(i);
    const NDBCOL * col_in_kernel = tab->getColumn(col_in_backup->getName());
    const bool col_in_backup_pk = col_in_backup->getPrimaryKey();

    if (col_in_kernel == 0)
    {
      /* Col in backup does not exist in kernel */

      if ((m_tableChangesMask & TCM_EXCLUDE_MISSING_COLUMNS) == 0)
      {
        err << "Missing column("
            << tableS.m_dictTable->getName() << "."
            << col_in_backup->getName()
            << ") in DB and exclude-missing-columns not specified" << endl;
        return false;
      }

      info << "Column in backup ("
           << tableS.m_dictTable->getName() << "."
           << col_in_backup->getName()
           << ") missing in DB.  Excluding column from restore." << endl;

      attr_desc->m_exclude = true;

      if (col_in_backup_pk)
      {
        info << "  Missing column ("
             << tableS.m_dictTable->getName() << "."
             << col_in_backup->getName()
             << ") in DB was part of primary key in Backup. "
             << "Risk of row loss or merge if remaining key(s) "
             << "not unique." << endl;

        full_pk_present_in_kernel = false;
      }
    }
    else
    {
      /* Col in backup exists in kernel */
      attr_desc->attrId = col_in_kernel->getColumnNo();

      {
        const bool col_in_kernel_pk = col_in_kernel->getPrimaryKey();

        if (col_in_backup_pk)
        {
          if (!col_in_kernel_pk)
          {
            info << "Column ("
                 << tableS.m_dictTable->getName() << "."
                 << col_in_backup->getName()
                 << ") is part of primary key in Backup but "
                 << "not part of primary key in DB."
                 << " Risk of row loss or merge if remaining"
                 << " key(s) not unique." << endl;

            full_pk_present_in_kernel = false;
          }
        }
        else
        {
          if (col_in_kernel_pk)
          {
            info << "Column ("
                 << tableS.m_dictTable->getName() << "."
                 << col_in_backup->getName()
                 << ") is not part of primary key in Backup "
                 << "but changed to be part of primary "
                 << "key in DB." << endl;

            pk_extended_in_kernel = true;
          }
        }

        /* Check for blobs with part tables */
        switch (col_in_kernel->getType())
        {
        case NDB_TYPE_BLOB:
        case NDB_TYPE_TEXT:
          if (col_in_kernel->getPartSize() > 0)
          {
            table_has_blob_parts = true;
          }
        default:
          break;
        }
      }
    }
  }

  /* Loop over columns present in the DB */
  for (int i = 0; i<tab->getNoOfColumns(); i++)
  {
    const NDBCOL * col_in_kernel = tab->getColumn(i);
    const NDBCOL * col_in_backup =
      tableS.m_dictTable->getColumn(col_in_kernel->getName());

    if (col_in_backup == 0)
    {
      /* New column in database */
      if ((m_tableChangesMask & TCM_EXCLUDE_MISSING_COLUMNS) == 0)
      {
        err << "Missing column("
            << tableS.m_dictTable->getName() << "."
            << col_in_kernel->getName()
            << ") in backup and exclude-missing-columns not specified"
            << endl;
        return false;
      }

      /**
       * only nullable or defaulted non primary key columns can be missing from backup
       *
       */
      if (col_in_kernel->getPrimaryKey() ||
          ((col_in_kernel->getNullable() == false) &&
           (col_in_kernel->getDefaultValue() == NULL)))
      {
        err << "Missing column("
            << tableS.m_dictTable->getName() << "."
            << col_in_kernel->getName()
            << ") in backup is primary key or not nullable or defaulted in DB"
            << endl;
        return false;
      }

      info << "Column in DB ("
           << tableS.m_dictTable->getName() << "."
           << col_in_kernel->getName()
           << ") missing in Backup.  Will be set to "
           << ((col_in_kernel->getDefaultValue() == NULL)?"Null":"Default value")
           << "." << endl;
    }
  }

  /* Check pk changes against flags */

  if (pk_extended_in_kernel)
  {
    if ((m_tableChangesMask & TCM_ALLOW_PK_CHANGES) == 0)
    {
      err << "Error : Primary key extended in DB without "
          << "allow-pk-changes." << endl;
      return false;
    }

    if (m_restore && !m_disable_indexes)
    {
      /**
       * Prefer to use disable_indexes here as it supports safer use of
       * a single shared mapping index rather than per
       * ndb_restore / slice / thread indices
       */
      info << "Warning : Primary key extended in DB with allow-pk-changes, "
           << "and --restore-data but without --disable-indexes.  "
           << "A final --rebuild-indexes step is required to drop any mapping "
           << "indices created." << endl;
      /**
       * This could be a hard error (requiring --disable-indexes), but
       * for now it is a warning, allowing serialised use of ndb_restore
       * without --disable-indexes and --rebuild-indexes
       */
      //return false;
    }

    if (table_has_blob_parts)
    {
      /**
       * Problem as the blob parts tables will not have the
       * non-pk column(s) required to do a 1-pass reformat.
       * This requires staging tables.
       */
      info << "Table " << tableS.getTableName()
           << " has Blob/Text columns with part tables "
           << "and an extended primary key.  This requires "
           << "staging." << endl;
      tableS.m_staging = true;
    }
  }

  if (!full_pk_present_in_kernel)
  {
    if ((m_tableChangesMask & TCM_ALLOW_PK_CHANGES) == 0)
    {
      err << "Error : Primary key reduced in DB without "
          << "allow-pk-changes." << endl;
      return false;
    }
    if ((m_tableChangesMask & TCM_ATTRIBUTE_DEMOTION) == 0)
    {
      err << "Error : Primary key reduced in DB without "
          << "lossy-conversions." << endl;
      return false;
    }
  }

  if (pk_extended_in_kernel ||
      !full_pk_present_in_kernel)
  {
    if (tab->getFragmentType() == NdbDictionary::Object::UserDefined)
    {
      /**
       * Note
       *
       * 1.  Type promotion/demotion on distribution keys may also
       *     affect stored hash for user defined partitioning
       *     As we don't know the function mapping we cannot allow
       *     this.
       *
       * 2.  Could allow changes to non-distribution primary keys
       *     if there are any, but not for now.
       */
      err << "Error : Primary key changes to table with user-defined "
          << "partitioning not supported as new value of stored "
          << "distribution keys potentially unknown." << endl;
      return false;
    }
  }

  tableS.m_pk_extended = pk_extended_in_kernel;

  AttrCheckCompatFunc attrCheckCompatFunc = NULL;
  for(int i = 0; i<tableS.m_dictTable->getNoOfColumns(); i++)
  {
    AttributeDesc * attr_desc = tableS.getAttributeDesc(i);
    attr_desc->staging = false;
    if (attr_desc->m_exclude)
      continue;

    const NDBCOL * col_in_kernel = tab->getColumn(attr_desc->attrId);
    const NDBCOL * col_in_backup = tableS.m_dictTable->getColumn(i);

    if(column_compatible_check(tablename,
                               col_in_backup, 
                               col_in_kernel))
    {
      continue;
    }

    NDBCOL::Type type_in_backup = col_in_backup->getType();
    NDBCOL::Type type_in_kernel = col_in_kernel->getType();
    const bool col_in_kernel_pk = col_in_kernel->getPrimaryKey();
    attrCheckCompatFunc = get_attr_check_compatability(type_in_backup,
                                                       type_in_kernel);
    AttrConvType compat
      = (attrCheckCompatFunc == NULL ? ACT_UNSUPPORTED
         : attrCheckCompatFunc(*col_in_backup, *col_in_kernel));
    switch (compat) {
    case ACT_UNSUPPORTED:
      {
        err << "Table: "<< tablename
            << " column: " << col_in_backup->getName()
            << " incompatible with kernel's definition."
            << " Conversion not possible." << endl;
        return false;
      }
    case ACT_PRESERVING:
      if ((m_tableChangesMask & TCM_ATTRIBUTE_PROMOTION) == 0)
      {
        err << "Table: "<< tablename
            << " column: " << col_in_backup->getName()
            << " promotable to kernel's definition but option"
            << " promote-attributes not specified" << endl;
        return false;
      }
      break;
    case ACT_LOSSY:
      if ((m_tableChangesMask & TCM_ATTRIBUTE_DEMOTION) == 0)
      {
        err << "Table: "<< tablename
            << " column: " << col_in_backup->getName()
            << " convertable to kernel's definition but option"
            << " lossy-conversions not specified" << endl;
        return false;
      }
      if (col_in_kernel_pk)
      {
        info << "Warning : Table: " << tablename
             << " column: " << col_in_backup->getName()
             << " is part of primary key and involves"
             << " a lossy conversion.  Risk of row loss"
             << " or merge if demoted key(s) not unique."
             << endl;
      }
      break;
    case ACT_STAGING_PRESERVING:
      if ((m_tableChangesMask & TCM_ATTRIBUTE_PROMOTION) == 0)
      {
        err << "Table: "<< tablename
            << " column: " << col_in_backup->getName()
            << " promotable to kernel's definition via staging but option"
            << " promote-attributes not specified" << endl;
        return false;
      }
      attr_desc->staging = true;
      tableS.m_staging = true;
      tableS.m_stagingFlags |= Ndb_move_data::Opts::MD_ATTRIBUTE_PROMOTION;
      break;
    case ACT_STAGING_LOSSY:
      if ((m_tableChangesMask & TCM_ATTRIBUTE_DEMOTION) == 0)
      {
        err << "Table: "<< tablename
            << " column: " << col_in_backup->getName()
            << " convertable to kernel's definition via staging but option"
            << " lossy-conversions not specified" << endl;
        return false;
      }
      /**
       * Staging lossy conversions should be safe w.r.t pk uniqueness
       * as staging conversion rejects duplicate keys
       */
      attr_desc->staging = true;
      tableS.m_staging = true;
      tableS.m_stagingFlags |= Ndb_move_data::Opts::MD_ATTRIBUTE_DEMOTION;
      break;
    default:
      err << "internal error: illegal value of compat = " << compat << endl;
      assert(false);
      return false;
    };

    attr_desc->convertFunc = get_convert_func(type_in_backup,
                                              type_in_kernel);
    Uint32 m_attrSize = NdbColumnImpl::getImpl(*col_in_kernel).m_attrSize;
    Uint32 m_arraySize = NdbColumnImpl::getImpl(*col_in_kernel).m_arraySize;

    // use a char_n_padding_struct to pass length information to convert()
    if (type_in_backup == NDBCOL::Char ||
        type_in_backup == NDBCOL::Binary ||
        type_in_backup == NDBCOL::Bit ||
        type_in_backup == NDBCOL::Varchar ||
        type_in_backup == NDBCOL::Longvarchar ||
        type_in_backup == NDBCOL::Varbinary ||
        type_in_backup == NDBCOL::Longvarbinary)
    {
      unsigned int size = sizeof(struct char_n_padding_struct) +
        m_attrSize * m_arraySize;
      struct char_n_padding_struct *s = (struct char_n_padding_struct *)
        malloc(size +2);
      if (!s)
      {
        err << "No more memory available!" << endl;
        exitHandler();
      }
      s->n_old = (attr_desc->size * attr_desc->arraySize) / 8;
      s->n_new = m_attrSize * m_arraySize;
      memset(s->new_row, 0 , m_attrSize * m_arraySize + 2);
      attr_desc->parameter = s;
      attr_desc->parameterSz = size + 2;
    }
    else if (type_in_backup == NDBCOL::Time ||
             type_in_backup == NDBCOL::Datetime ||
             type_in_backup == NDBCOL::Timestamp ||
             type_in_backup == NDBCOL::Time2 ||
             type_in_backup == NDBCOL::Datetime2 ||
             type_in_backup == NDBCOL::Timestamp2)
    {
      const unsigned int maxdata = 8;
      unsigned int size = sizeof(struct char_n_padding_struct) + maxdata;
      struct char_n_padding_struct *s = (struct char_n_padding_struct *)
        malloc(size);
      if (!s)
      {
        err << "No more memory available!" << endl;
        exitHandler();
      }
      s->n_old = col_in_backup->getPrecision();
      s->n_new = col_in_kernel->getPrecision();
      memset(s->new_row, 0 , maxdata);
      attr_desc->parameter = s;
    }
    else
    {
      unsigned int size = m_attrSize * m_arraySize;
      attr_desc->parameter = malloc(size + 2);
      if (!attr_desc->parameter)
      {
        err << "No more memory available!" << endl;
        exitHandler();
      }
      memset(attr_desc->parameter, 0, size + 2);
      attr_desc->parameterSz = size + 2;
    }

    info << "Data for column "
         << tablename << "."
         << col_in_backup->getName()
         << " will be converted from Backup type into DB type." << endl;
  }

  if (tableS.m_staging)
  {
    // fully qualified name, dissected at createTable()
    BaseString& stagingName = tableS.m_stagingName;
    stagingName.assfmt("%s%s%s", tableS.getTableName(),
                       NDB_RESTORE_STAGING_SUFFIX, m_restore_id.c_str());

    NdbDictionary::Table* stagingTable = new NdbDictionary::Table;

    // handle very many rows
    stagingTable->setFragmentType(tab->getFragmentType());
    // XXX not sure about this
    if (tab->getFragmentType() == NdbDictionary::Table::HashMapPartition &&
        !tab->getDefaultNoPartitionsFlag())
    {
      stagingTable->setDefaultNoPartitionsFlag(false);
      stagingTable->setFragmentCount(tab->getFragmentCount());
      stagingTable->setFragmentData(0, 0);
    }

    // if kernel is DD, staging will be too
    bool kernel_is_dd = false;
    Uint32 ts_id = ~(Uint32)0;
    if (tab->getTablespace(&ts_id))
    {
      // must be an initialization
      NdbDictionary::Tablespace ts = dict->getTablespace(ts_id);
      const char* ts_name = ts.getName();
      // how to detect error?
      if (strlen(ts_name) == 0)
      {
        err << "Kernel table " << tablename
            << ": Failed to fetch tablespace id=" << ts_id
            << ": " << dict->getNdbError() << endl;
        return false;
      }
      info << "Kernel table " << tablename
           << " tablespace " << ts_name << endl;
      stagingTable->setTablespaceName(ts_name);
      kernel_is_dd = true;
    }

    /*
     * Staging table is the table in backup, omit excluded columns.
     * Reset column mappings and convert methods.
     */
    int j = 0;
    for (int i = 0; i < tableS.m_dictTable->getNoOfColumns(); i++)
    {
      AttributeDesc * attr_desc = tableS.getAttributeDesc(i);
      const NDBCOL * col_in_backup = tableS.m_dictTable->getColumn(i);
      if (attr_desc->m_exclude)
        continue;
      attr_desc->attrId = (uint32)(j++);
      if(attr_desc->convertFunc)
      {
        const NDBCOL * col_in_kernel = tab->getColumn(col_in_backup->getName());
       
        // Skip built-in conversions from smaller array types 
        // to larger array types so that they are handled by staging.
        // This prevents staging table from growing too large and
        // causing ndb_restore to fail with error 738: record too big.
        NDBCOL::Type type_in_backup = col_in_backup->getType();
        NDBCOL::Type type_in_kernel = col_in_kernel->getType();
        if(is_array(type_in_backup) && is_array(type_in_kernel) && 
           col_in_kernel->getLength() > col_in_backup->getLength()) 
        {
          stagingTable->addColumn(*col_in_backup);
          attr_desc->convertFunc = NULL;
          attr_desc->staging = true;
          tableS.m_stagingFlags |= Ndb_move_data::Opts::MD_ATTRIBUTE_PROMOTION;
        }
        else
        {
          // Add column of destination type to staging table so that
          // built-in conversion is done while loading data into
          // staging table. 
          stagingTable->addColumn(*col_in_kernel);
        }
      } 
      else 
      {
        stagingTable->addColumn(*col_in_backup);
        attr_desc->convertFunc = NULL;
      }
    }

    if (m_tableChangesMask & TCM_EXCLUDE_MISSING_COLUMNS)
      tableS.m_stagingFlags |= Ndb_move_data::Opts::MD_EXCLUDE_MISSING_COLUMNS;

    tableS.m_stagingTable = stagingTable;
  }

  return true;  
}

bool
BackupRestore::createSystable(const TableS & tables){
  if (!m_restore && !m_restore_meta && !m_restore_epoch)
    return true;
  const char *tablename = tables.getTableName();

  if( strcmp(tablename, NDB_REP_DB "/def/" NDB_APPLY_TABLE) != 0 &&
      strcmp(tablename, NDB_REP_DB "/def/" NDB_SCHEMA_TABLE) != 0 )
  {
    return true;
  }

  BaseString db_name, schema_name, table_name;
  if (!dissect_table_name(tablename, db_name, schema_name, table_name)) {
    return false;
  }
  // do not rewrite database for system tables:
  // check_rewrite_database(db_name);

  m_ndb->setDatabaseName(db_name.c_str());
  m_ndb->setSchemaName(schema_name.c_str());

  NdbDictionary::Dictionary* dict = m_ndb->getDictionary();
  if( dict->getTable(table_name.c_str()) != NULL ){
    return true;
  }
  return table(tables);
}

bool
BackupRestore::table(const TableS & table){
  if (!m_restore && !m_restore_meta && !m_rebuild_indexes && !m_disable_indexes)
    return true;

  const char * name = table.getTableName();
 
  /**
   * Ignore blob tables
   */
  if(match_blob(name) >= 0)
    return true;
  
  const NdbTableImpl & tmptab = NdbTableImpl::getImpl(* table.m_dictTable);
  if ((int) tmptab.m_indexType != (int) NdbDictionary::Index::Undefined){
    m_indexes.push_back(table.m_dictTable);
    return true;
  }
  
  BaseString db_name, schema_name, table_name;
  if (!dissect_table_name(name, db_name, schema_name, table_name)) {
    return false;
  }
  check_rewrite_database(db_name);

  m_ndb->setDatabaseName(db_name.c_str());
  m_ndb->setSchemaName(schema_name.c_str());
  
  NdbDictionary::Dictionary* dict = m_ndb->getDictionary();
  if(m_restore_meta)
  {
    NdbDictionary::Table* tab = table.m_dictTable;
    NdbDictionary::Table copy(*tab);

    copy.setName(table_name.c_str());
    Uint32 id;
    if (copy.getTablespace(&id))
    {
      debug << "Connecting " << name << " to tablespace oldid: " << id << flush;
      NdbDictionary::Tablespace* ts = m_tablespaces[id];
      debug << " newid: " << ts->getObjectId() << endl;
      copy.setTablespace(* ts);
    }

    NdbDictionary::Object::PartitionBalance part_bal;
    part_bal = copy.getPartitionBalance();
    assert(part_bal != 0);
    if (part_bal == NdbDictionary::Object::PartitionBalance_ForRPByLDM)
    {
      /**
       * For backups created by versions prior to the introduction of
       * PartitionBalance, we may have picked up the default partition
       * balance member, but we should have a specific setting.
       */
      if (!copy.getDefaultNoPartitionsFlag())
      {
        /* This is actually a specifically partitioned table, check that
         * it has a specific fragment count we can reuse
         */
        assert(copy.getFragmentCount() != 0);
        part_bal = NdbDictionary::Object::PartitionBalance_Specific;
        copy.setPartitionBalance(part_bal);
        info << "Setting " << name << " to specific partition balance with "
             << copy.getFragmentCount() << " fragments." << endl;
      }
    }
    if (part_bal != NdbDictionary::Object::PartitionBalance_Specific)
    {
      /* Let the partition balance decide partition count */
      copy.setFragmentCount(0);
    }
    if (copy.getFragmentType() == NdbDictionary::Object::HashMapPartition)
    {
      /**
       * The only specific information we have in specific hash map
       * partitions is really the number of fragments. Other than
       * that we can use a new hash map. We won't be able to restore
       * in exactly the same distribution anyways. So we set the
       * hash map to be non-existing and thus it will be created
       * as part of creating the table. The fragment count is already
       * set in the copy object.
       *
       * Use the PartitionBalance to resize table for this cluster...
       *   set "null" hashmap
       */
      NdbDictionary::HashMap nullMap;
      assert(Uint32(nullMap.getObjectId()) == RNIL);
      assert(Uint32(nullMap.getObjectVersion()) == ~Uint32(0));
      copy.setHashMap(nullMap);
    }
    else if (copy.getDefaultNoPartitionsFlag())
    {
      /*
        Table was defined with default number of partitions. We can restore
        it with whatever is the default in this cluster.
        We use the max_rows parameter in calculating the default number.
      */
      Uint32 no_nodes = m_cluster_connection->no_db_nodes();
      copy.setFragmentCount(get_no_fragments(copy.getMaxRows(),
                            no_nodes));
      set_default_nodegroups(&copy);
    }
    else
    {
      /*
        Table was defined with specific number of partitions. It should be
        restored with the same number of partitions. It will either be
        restored in the same node groups as when backup was taken or by
        using a node group map supplied to the ndb_restore program.
      */
      Vector<Uint32> new_array;
      Uint16 no_parts = copy.getFragmentCount();
      new_array.assign(copy.getFragmentData(), no_parts);
      if (map_nodegroups(new_array.getBase(), no_parts))
      {
        if (translate_frm(&copy))
        {
          err << "Create table " << table.getTableName() << " failed: ";
          err << "Translate frm error" << endl;
          return false;
        }
      }
      copy.setFragmentData(new_array.getBase(), no_parts);
    }

    /**
     * Force of varpart was introduced in 5.1.18, telco 6.1.7 and 6.2.1
     * Since default from mysqld is to add force of varpart (disable with
     * ROW_FORMAT=FIXED) we force varpart onto tables when they are restored
     * from backups taken with older versions. This will be wrong if
     * ROW_FORMAT=FIXED was used on original table, however the likelyhood of
     * this is low, since ROW_FORMAT= was a NOOP in older versions.
     */

    if (table.getBackupVersion() < MAKE_VERSION(5,1,18))
      copy.setForceVarPart(true);
    else if (getMajor(table.getBackupVersion()) == 6 &&
             (table.getBackupVersion() < MAKE_VERSION(6,1,7) ||
              table.getBackupVersion() == MAKE_VERSION(6,2,0)))
      copy.setForceVarPart(true);

    /*
      update min and max rows to reflect the table, this to
      ensure that memory is allocated properly in the ndb kernel
    */
    copy.setMinRows(table.getNoOfRecords());
    if (tab->getMaxRows() != 0 &&
        table.getNoOfRecords() > copy.getMaxRows())
    {
      copy.setMaxRows(table.getNoOfRecords());
    }
    
    NdbTableImpl &tableImpl = NdbTableImpl::getImpl(copy);
    if (table.getBackupVersion() < MAKE_VERSION(5,1,0) && !m_no_upgrade){
      for(int i= 0; i < copy.getNoOfColumns(); i++)
      {
        NdbDictionary::Column::Type t = copy.getColumn(i)->getType();

        if (t == NdbDictionary::Column::Varchar ||
          t == NdbDictionary::Column::Varbinary)
          tableImpl.getColumn(i)->setArrayType(NdbDictionary::Column::ArrayTypeShortVar);
        if (t == NdbDictionary::Column::Longvarchar ||
          t == NdbDictionary::Column::Longvarbinary)
          tableImpl.getColumn(i)->setArrayType(NdbDictionary::Column::ArrayTypeMediumVar);
      }
    }

    if (dict->createTable(copy) == -1) 
    {
      err << "Create table `" << table.getTableName() << "` failed: "
          << dict->getNdbError() << endl;
      if (dict->getNdbError().code == 771)
      {
        /*
          The user on the cluster where the backup was created had specified
          specific node groups for partitions. Some of these node groups
          didn't exist on this cluster. We will warn the user of this and
          inform him of his option.
        */
        err << "The node groups defined in the table didn't exist in this";
        err << " cluster." << endl << "There is an option to use the";
        err << " the parameter ndb-nodegroup-map to define a mapping from";
        err << endl << "the old nodegroups to new nodegroups" << endl; 
      }
      return false;
    }
    info.setLevel(254);
    info << "Successfully restored table `"
         << table.getTableName() << "`" << endl;
  }  
  
  const NdbDictionary::Table* tab = dict->getTable(table_name.c_str());
  if(tab == 0){
    err << "Unable to find table: `" << table_name << "`" 
        << " error : " << dict->getNdbError().code << endl;
    return false;
  }
  if(m_restore_meta)
  {
    if (tab->getFrmData())
    {
      // a MySQL Server table is restored, thus an event should be created
      BaseString event_name("REPL$");
      event_name.append(db_name.c_str());
      event_name.append("/");
      event_name.append(table_name.c_str());

      NdbDictionary::Event my_event(event_name.c_str());
      my_event.setTable(*tab);
      my_event.addTableEvent(NdbDictionary::Event::TE_ALL);
      my_event.setReport(NdbDictionary::Event::ER_DDL);

      // add all columns to the event
      bool has_blobs = false;
      for(int a= 0; a < tab->getNoOfColumns(); a++)
      {
	my_event.addEventColumn(a);
        NdbDictionary::Column::Type t = tab->getColumn(a)->getType();
        if (t == NdbDictionary::Column::Blob ||
            t == NdbDictionary::Column::Text)
          has_blobs = true;
      }
      if (has_blobs)
        my_event.mergeEvents(true);

      while ( dict->createEvent(my_event) ) // Add event to database
      {
	if (dict->getNdbError().classification == NdbError::SchemaObjectExists)
	{
	  info << "Event for table " << table.getTableName()
	       << " already exists, removing.\n";
	  if (!dict->dropEvent(my_event.getName(), 1))
	    continue;
	}
	err << "Create table event for " << table.getTableName() << " failed: "
	    << dict->getNdbError() << endl;
	dict->dropTable(table_name.c_str());
	return false;
      }
      info.setLevel(254);
      info << "Successfully restored table event " << event_name << endl ;
    }
    if (tab->getNoOfAutoIncrementColumns())
    {
      // Ensure that auto-inc metadata is created in database
      Uint32 retries = MAX_RETRIES;
      while (retries--)
      {
        int res = m_ndb->setAutoIncrementValue(tab,
                                               Uint64(1),
                                               false);
        if (res == 0)
        {
          break;
        }

        if (m_ndb->getNdbError().status == NdbError::TemporaryError)
        {
          NdbSleep_MilliSleep(100 + retries * 300);
          continue;
        }
        err << "Failed to create auto increment value for table : "
            << table_name << " error : " << m_ndb->getNdbError()
            << endl;
        return false;
      }
    }
  }
  const Uint32 orig_table_id = table.m_dictTable->getTableId();
  const NdbDictionary::Table* null = 0;
  m_new_tables.fill(orig_table_id, null);
  m_new_tables[orig_table_id] = tab;
  Uint64 zeroAutoVal = 0;
  m_auto_values.fill(orig_table_id, zeroAutoVal);

  m_n_tables++;

  return true;
}

bool
BackupRestore::fk(Uint32 type, const void * ptr)
{
  if (!m_restore_meta && !m_rebuild_indexes && !m_disable_indexes)
    return true;

  // only record FKs, create in endOfTables()
  switch (type){
  case DictTabInfo::ForeignKey:
  {
    const NdbDictionary::ForeignKey* fk_ptr =
      (const NdbDictionary::ForeignKey*)ptr;
    const NdbDictionary::Table *child = NULL, *parent=NULL;
    BaseString db_name, dummy, table_name;
    //check if the child table is a part of the restoration
    if (!dissect_table_name(fk_ptr->getChildTable(),
                       db_name, dummy, table_name))
      return false;
    for(unsigned i = 0; i < m_new_tables.size(); i++)
    {
      if(m_new_tables[i] == NULL)
        continue;
      BaseString new_table_name(m_new_tables[i]->getMysqlName());
      //table name in format db-name/table-name
      Vector<BaseString> split;
      if (new_table_name.split(split, "/") != 2) {
        continue;
      }
      if(db_name == split[0] && table_name == split[1])
      {
        child = m_new_tables[i];
        break;
      }
    }
    if(child)
    {
      //check if parent exists
      if (!dissect_table_name(fk_ptr->getParentTable(),
                              db_name, dummy, table_name))
        return false;
      m_ndb->setDatabaseName(db_name.c_str());
      NdbDictionary::Dictionary* dict = m_ndb->getDictionary();
      parent = dict->getTable(table_name.c_str());
      if (parent == 0)
      {
        err << "Foreign key " << fk_ptr->getName() << " parent table "
            << db_name.c_str() << "." << table_name.c_str()
            << " not found: " << dict->getNdbError() << endl;
        return false;
      }
      m_fks.push_back(fk_ptr);
      info << "Save FK " << fk_ptr->getName() << endl;
    }
    return true;
    break;
  }
  default:
  {
    break;
  }
  }
  return true;
}

bool
BackupRestore::endOfTables(){
  if(!m_restore_meta && !m_rebuild_indexes && !m_disable_indexes)
    return true;

  NdbDictionary::Dictionary* dict = m_ndb->getDictionary();
  for(unsigned i = 0; i<m_indexes.size(); i++){
    NdbTableImpl & indtab = NdbTableImpl::getImpl(* m_indexes[i]);

    BaseString db_name, schema_name, table_name;
    if (!dissect_table_name(indtab.m_primaryTable.c_str(),
                            db_name, schema_name, table_name)) {
      return false;
    }
    check_rewrite_database(db_name);

    m_ndb->setDatabaseName(db_name.c_str());
    m_ndb->setSchemaName(schema_name.c_str());

    const NdbDictionary::Table * prim = dict->getTable(table_name.c_str());
    if(prim == 0){
      err << "Unable to find base table `" << table_name
	  << "` for index `"
	  << indtab.getName() << "`" << endl;
      if (ga_skip_broken_objects)
      {
        continue;
      }
      return false;
    }
    NdbTableImpl& base = NdbTableImpl::getImpl(*prim);
    NdbIndexImpl* idx;
    Vector<BaseString> split_idx;
    {
      BaseString tmp(indtab.getName());
      if (tmp.split(split_idx, "/") != 4)
      {
        err << "Invalid index name format `" << indtab.getName() << "`" << endl;
        return false;
      }
    }
    if(NdbDictInterface::create_index_obj_from_table(&idx, &indtab, &base))
    {
      err << "Failed to create index `" << split_idx[3]
	  << "` on " << table_name << endl;
	return false;
    }
    idx->setName(split_idx[3].c_str());
    if (m_restore_meta && !m_disable_indexes && !m_rebuild_indexes)
    {
      bool done = false;
      for(int retries = 0; retries < MAX_RETRIES; retries++)
      {
        if(dict->createIndex(* idx) == 0)
        {
          done = true;  // success
          break;
        }
        else if(dict->getNdbError().status == NdbError::TemporaryError)
        {
          int sleep_duration = 100 + retries * 300;
          err << "retry sleep " << sleep_duration << " ms on error " <<
                      dict->getNdbError().code << endl;
          NdbSleep_MilliSleep(sleep_duration);
          continue;  // retry on temporary error
        }
        else
        {
          break; // error out on permanent error
        }
      }
      if(!done)
      {
        delete idx;
        err << "Failed to create index `" << split_idx[3].c_str()
            << "` on `" << table_name << "`" << endl
            << dict->getNdbError() << endl;
        return false;
      }
      info << "Successfully created index `" << split_idx[3].c_str()
          << "` on `" << table_name << "`" << endl;
    }
    else if (m_disable_indexes)
    {
      int res = dict->dropIndex(idx->getName(), prim->getName());
      if (res == 0)
      {
        info << "Dropped index `" << split_idx[3].c_str()
            << "` on `" << table_name << "`" << endl;
      }
    }
    Uint32 id = prim->getObjectId();
    if (m_index_per_table.size() <= id)
    {
      Vector<NdbDictionary::Index*> tmp;
      m_index_per_table.fill(id + 1, tmp);
    }
    Vector<NdbDictionary::Index*> & list = m_index_per_table[id];
    list.push_back(idx);
  }
  return true;
}

bool
BackupRestore::endOfTablesFK()
{
  if (!m_restore_meta && !m_rebuild_indexes && !m_disable_indexes)
    return true;

  NdbDictionary::Dictionary* dict = m_ndb->getDictionary();
  info << "Create foreign keys" << endl;
  for (unsigned i = 0; i < m_fks.size(); i++)
  {
    const NdbDictionary::ForeignKey& fkinfo = *m_fks[i];

    // full name is e.g. 10/14/fk1 where 10,14 are old table ids
    const char* fkname = 0;
    Vector<BaseString> splitname;
    BaseString tmpname(fkinfo.getName());
    int n = tmpname.split(splitname, "/");
    // may get these from ndbapi-created FKs prior to bug#18824753
    if (n == 1)
      fkname = splitname[0].c_str();
    else if (n == 3)
      fkname = splitname[2].c_str();
    else
    {
      err << "Invalid foreign key name " << tmpname.c_str() << endl;
      return false;
    }

    // retrieve fk parent and child
    const NdbDictionary::Table* pTab = 0;
    const NdbDictionary::Index* pInd = 0;
    const NdbDictionary::Table* cTab = 0;
    const NdbDictionary::Index* cInd = 0;
    // parent and child info - db.table.index
    char pInfo[512] = "?";
    char cInfo[512] = "?";
    {
      BaseString db_name, dummy2, table_name;
      if (!dissect_table_name(fkinfo.getParentTable(),
                              db_name, dummy2, table_name))
        return false;
      m_ndb->setDatabaseName(db_name.c_str());
      pTab = dict->getTable(table_name.c_str());
      if (pTab == 0)
      {
        err << "Foreign key " << fkname << " parent table "
            << db_name.c_str() << "." << table_name.c_str()
            << " not found: " << dict->getNdbError() << endl;
        return false;
      }
      if (fkinfo.getParentIndex() != 0)
      {
        BaseString dummy1, dummy2, index_name;
        if (!dissect_index_name(fkinfo.getParentIndex(),
                                dummy1, dummy2, index_name))
          return false;
        pInd = dict->getIndex(index_name.c_str(), table_name.c_str());
        if (pInd == 0)
        {
          err << "Foreign key " << fkname << " parent index "
              << db_name.c_str() << "." << table_name.c_str()
              << "." << index_name.c_str()
              << " not found: " << dict->getNdbError() << endl;
          return false;
        }
      }
      BaseString::snprintf(pInfo, sizeof(pInfo), "%s.%s.%s",
          db_name.c_str(), table_name.c_str(),
          pInd ? pInd->getName() : "PK");
    }
    {
      BaseString db_name, dummy2, table_name;
      if (!dissect_table_name(fkinfo.getChildTable(),
                              db_name, dummy2, table_name))
        return false;
      m_ndb->setDatabaseName(db_name.c_str());
      cTab = dict->getTable(table_name.c_str());
      if (cTab == 0)
      {
        err << "Foreign key " << fkname << " child table "
            << db_name.c_str() << "." << table_name.c_str()
            << " not found: " << dict->getNdbError() << endl;
        return false;
      }
      if (fkinfo.getChildIndex() != 0)
      {
        BaseString dummy1, dummy2, index_name;
        if (!dissect_index_name(fkinfo.getChildIndex(),
                                dummy1, dummy2, index_name))
          return false;
        cInd = dict->getIndex(index_name.c_str(), table_name.c_str());
        if (cInd == 0)
        {
          err << "Foreign key " << fkname << " child index "
              << db_name.c_str() << "." << table_name.c_str()
              << "." << index_name.c_str()
              << " not found: " << dict->getNdbError() << endl;
          return false;
        }
      }
      BaseString::snprintf(cInfo, sizeof(cInfo), "%s.%s.%s",
          db_name.c_str(), table_name.c_str(),
          cInd ? cInd->getName() : "PK");
    }

    // define the fk
    NdbDictionary::ForeignKey fk;
    fk.setName(fkname);
    static const int MaxAttrs = MAX_ATTRIBUTES_IN_INDEX;
    {
      const NdbDictionary::Column* cols[MaxAttrs+1]; // NULL terminated
      const int n = fkinfo.getParentColumnCount();
      int i = 0;
      while (i < n)
      {
        int j = fkinfo.getParentColumnNo(i);
        const NdbDictionary::Column* pCol = pTab->getColumn(j);
        if (pCol == 0)
        {
          err << "Foreign key " << fkname << " fk column " << i
              << " parent column " << j << " out of range" << endl;
          return false;
        }
        cols[i++] = pCol;
      }
      cols[i] = 0;
      fk.setParent(*pTab, pInd, cols);
    }
    {
      const NdbDictionary::Column* cols[MaxAttrs+1]; // NULL terminated
      const int n = fkinfo.getChildColumnCount();
      int i = 0;
      while (i < n)
      {
        int j = fkinfo.getChildColumnNo(i);
        const NdbDictionary::Column* cCol = cTab->getColumn(j);
        if (cCol == 0)
        {
          err << "Foreign key " << fkname << " fk column " << i
              << " child column " << j << " out of range" << endl;
          return false;
        }
        cols[i++] = cCol;
      }
      cols[i] = 0;
      fk.setChild(*cTab, cInd, cols);
    }
    fk.setOnUpdateAction(fkinfo.getOnUpdateAction());
    fk.setOnDeleteAction(fkinfo.getOnDeleteAction());

    // create
    if (dict->createForeignKey(fk) != 0)
    {
      err << "Failed to create foreign key " << fkname
          << " parent " << pInfo
          << " child " << cInfo
          << ": " << dict->getNdbError() << endl;
      return false;
    }
    info << "Successfully created foreign key " << fkname
         << " parent " << pInfo
         << " child " << cInfo
         << endl;
  }
  info << "Create foreign keys done" << endl;
  return true;
}

static Uint64 extract_auto_val(const char *data,
                               int size,
                               NdbDictionary::Column::Type type)
{
  union {
    Int8  i8;
    Int16 i16;
    Int32 i32;
  } val;
  Int64 v; /* Get sign-extension on assignment */
  switch(size){
  case 64:
    memcpy(&v,data,8);
    break;
  case 32:
    memcpy(&val.i32,data,4);
    v= val.i32;
    break;
  case 24:
    v= sint3korr((unsigned char*)data);
    break;
  case 16:
    memcpy(&val.i16,data,2);
    v= val.i16;
    break;
  case 8:
    memcpy(&val.i8,data,1);
    v= val.i8;
    break;
  default:
    return 0;
  };

  /* Don't return negative signed values */
  if (unlikely(v & 0x80000000))
  {
    if (type == NdbDictionary::Column::Bigint ||
        type == NdbDictionary::Column::Int ||
        type == NdbDictionary::Column::Mediumint ||
        type == NdbDictionary::Column::Smallint ||
        type == NdbDictionary::Column::Tinyint)
    {
      /* Negative signed value */
      v = 0;
    }
  }

  return (Uint64) v;
};

void
BackupRestore::update_next_auto_val(Uint32 orig_table_id,
                                    Uint64 next_val)
{
  if (orig_table_id < m_auto_values.size())
  {
    if (next_val > m_auto_values[orig_table_id])
    {
      m_auto_values[orig_table_id] = next_val;
    }
  }
}

void BackupRestore::tuple(const TupleS & tup, Uint32 fragmentId)
{
  const TableS * tab = tup.getTable();

  if (!m_restore) 
    return;

  while (m_free_callback == 0)
  {
    assert(m_transactions == m_parallelism);
    // send-poll all transactions
    // close transaction is done in callback
    m_ndb->sendPollNdb(3000, 1);
  }
  
  restore_callback_t * cb = m_free_callback;
  
  if (cb == 0)
    assert(false);
  
  cb->retries = 0;
  cb->fragId = fragmentId;
  cb->tup = tup; // must do copy!

  if (tab->isSYSTAB_0())
  {
    tuple_SYSTAB_0(cb, *tab);
    return;
  }

  m_free_callback = cb->next;

  tuple_a(cb);
}

void BackupRestore::tuple_a(restore_callback_t *cb)
{
  Uint32 partition_id = cb->fragId;
  Uint32 n_bytes;
  while (cb->retries < MAX_RETRIES)
  {
    /**
     * start transactions
     */
    cb->connection = m_ndb->startTransaction();
    if (cb->connection == NULL) 
    {
      if (errorHandler(cb)) 
      {
	m_ndb->sendPollNdb(3000, 1);
	continue;
      }
      err << "Cannot start transaction" << endl;
      exitHandler();
    } // if
    
    const TupleS &tup = cb->tup;
    const NdbDictionary::Table * table = get_table(*tup.getTable());

    NdbOperation * op = cb->connection->getNdbOperation(table);
    
    if (op == NULL) 
    {
      if (errorHandler(cb)) 
	continue;
      err << "Cannot get operation: " << m_ndb->getNdbError(cb->error_code) << endl;
      exitHandler();
    } // if
    
    if (op->writeTuple() == -1) 
    {
      if (errorHandler(cb))
	continue;
      err << "Error defining op: " << m_ndb->getNdbError(cb->error_code) << endl;
      exitHandler();
    } // if

    // XXX until NdbRecord is used
    op->set_disable_fk();

    n_bytes= 0;

    if (table->getFragmentType() == NdbDictionary::Object::UserDefined)
    {
      if (table->getDefaultNoPartitionsFlag())
      {
        /*
          This can only happen for HASH partitioning with
          user defined hash function where user hasn't
          specified the number of partitions and we
          have to calculate it. We use the hash value
          stored in the record to calculate the partition
          to use.
        */
        int i = tup.getNoOfAttributes() - 1;
	const AttributeData  *attr_data = tup.getData(i);
        Uint32 hash_value =  *attr_data->u_int32_value;
        op->setPartitionId(get_part_id(table, hash_value));
      }
      else
      {
        /*
          Either RANGE or LIST (with or without subparts)
          OR HASH partitioning with user defined hash
          function but with fixed set of partitions.
        */
        op->setPartitionId(partition_id);
      }
    }
    int ret = 0;
    for (int j = 0; j < 2; j++)
    {
      for (int i = 0; i < tup.getNoOfAttributes(); i++) 
      {
	AttributeDesc * attr_desc = tup.getDesc(i);
	const AttributeData * attr_data = tup.getData(i);
	int size = attr_desc->size;
	int arraySize = attr_desc->arraySize;
	char * dataPtr = attr_data->string_value;
	Uint32 length = 0;

        if (attr_desc->m_exclude)
          continue;
       
        if (!attr_data->null)
        {
          const unsigned char * src = (const unsigned char *)dataPtr;
          switch(attr_desc->m_column->getType()){
          case NdbDictionary::Column::Varchar:
          case NdbDictionary::Column::Varbinary:
            length = src[0] + 1;
            break;
          case NdbDictionary::Column::Longvarchar:
          case NdbDictionary::Column::Longvarbinary:
            length = src[0] + (src[1] << 8) + 2;
            break;
          default:
            length = attr_data->size;
            break;
          }
        }
	if (j == 0 && tup.getTable()->have_auto_inc(i))
        {
          Uint64 usedAutoVal = extract_auto_val(dataPtr,
                                                size * arraySize,
                                                attr_desc->m_column->getType());
          Uint32 orig_table_id = tup.getTable()->m_dictTable->getTableId();
          update_next_auto_val(orig_table_id, usedAutoVal + 1);
        }
	
        /* Use column's DB pk status to decide whether it is a key or data */
        const bool col_pk_in_kernel =
          table->getColumn(attr_desc->attrId)->getPrimaryKey();

        if (attr_desc->convertFunc)
        {
          if ((col_pk_in_kernel && j == 0) ||
              (j == 1 && !attr_data->null))
          {
            bool truncated = true; // assume data truncation until overridden
            dataPtr = (char*)attr_desc->convertFunc(dataPtr,
                                                    attr_desc->parameter,
                                                    truncated);
            if (!dataPtr)
            {
              const char* tabname = tup.getTable()->m_dictTable->getName();
              err << "Error: Convert data failed when restoring tuples!"
                  << " Data part, table " << tabname << endl;
              exitHandler();
            }
            if (truncated)
            {
              // wl5421: option to report data truncation on tuple of desired
              //err << "======  data truncation detected for column: "
              //    << attr_desc->m_column->getName() << endl;
              attr_desc->truncation_detected = true;
            }
          }            
        }

	if (col_pk_in_kernel)
	{
	  if (j == 1) continue;
	  ret = op->equal(attr_desc->attrId, dataPtr, length);
	}
	else
	{
	  if (j == 0) continue;
	  if (attr_data->null) 
	    ret = op->setValue(attr_desc->attrId, NULL, 0);
	  else
	    ret = op->setValue(attr_desc->attrId, dataPtr, length);
	}
	if (ret < 0) {
	  ndbout_c("Column: %d type %d %d %d %d",i,
		   attr_desc->m_column->getType(),
		   size, arraySize, length);
	  break;
	}
        n_bytes+= length;
      }
      if (ret < 0)
	break;
    }
    if (ret < 0)
    {
      if (errorHandler(cb)) 
	continue;
      err << "Error defining op: " << m_ndb->getNdbError(cb->error_code) << endl;
      exitHandler();
    }

    if (opt_no_binlog)
    {
      op->setAnyValue(NDB_ANYVALUE_FOR_NOLOGGING);
    }

    // Prepare transaction (the transaction is NOT yet sent to NDB)
    cb->n_bytes= n_bytes;
    cb->connection->executeAsynchPrepare(NdbTransaction::Commit,
					 &callback, cb);
    m_transactions++;
    return;
  }
  err << "Retried transaction " << cb->retries << " times.\nLast error"
      << m_ndb->getNdbError(cb->error_code) << endl
      << "...Unable to recover from errors. Exiting..." << endl;
  exitHandler();
}

void BackupRestore::tuple_SYSTAB_0(restore_callback_t *cb,
                                   const TableS & tab)
{
  const TupleS & tup = cb->tup;
  Uint32 syskey;
  Uint64 nextid;

  if (tab.get_auto_data(tup, &syskey, &nextid))
  {
    /*
      We found a valid auto_increment value in SYSTAB_0
      where syskey is a table_id and nextid is next auto_increment
      value.
      Update next auto val metadata
     */
    update_next_auto_val(syskey, nextid);
  }
}

bool BackupRestore::isMissingTable(const TableS& table)
{
  NdbDictionary::Dictionary* dict = m_ndb->getDictionary();
  const char* tablename = table.getTableName();
  BaseString db_name, schema_name, table_name;
  Vector<BaseString> split;
  BaseString tmp(tablename);
  if (tmp.split(split, "/") != 3) {
    return false;
  }
  db_name = split[0];
  schema_name = split[1];
  table_name = split[2];
  check_rewrite_database(db_name);
  m_ndb->setDatabaseName(db_name.c_str());
  m_ndb->setSchemaName(schema_name.c_str());

  const NdbDictionary::Table* tab = dict->getTable(table_name.c_str());

  /* 723 == NoSuchTableExisted */
  return ((tab == NULL) && (dict->getNdbError().code == 723));
}

void BackupRestore::cback(int result, restore_callback_t *cb)
{
  m_transactions--;

  if (result < 0)
  {
    /**
     * Error. temporary or permanent?
     */
    if (errorHandler(cb))
      tuple_a(cb); // retry
    else
    {
      err << "Restore: Failed to restore data due to a unrecoverable error. Exiting..." << endl;
      exitHandler();
    }
  }
  else
  {
    /**
     * OK! close transaction
     */
    m_ndb->closeTransaction(cb->connection);
    cb->connection= 0;
    cb->next= m_free_callback;
    m_free_callback= cb;
    m_dataBytes+= cb->n_bytes;
    m_dataCount++;
  }
}

/**
 * returns true if is recoverable,
 * Error handling based on hugo
 *  false if it is an  error that generates an abort.
 */
bool BackupRestore::errorHandler(restore_callback_t *cb) 
{
  NdbError error;
  if(cb->connection)
  {
    error= cb->connection->getNdbError();
    m_ndb->closeTransaction(cb->connection);
    cb->connection= 0;
  }
  else
  {
    error= m_ndb->getNdbError();
  } 

  Uint32 sleepTime = 100 + cb->retries * 300;
  
  cb->retries++;
  cb->error_code = error.code;

  switch(error.status)
  {
  case NdbError::Success:
    err << "Success error: " << error << endl;
    return false;
    // ERROR!
    
  case NdbError::TemporaryError:
    err << "Temporary error: " << error << endl;
    m_temp_error = true;
    NdbSleep_MilliSleep(sleepTime);
    return true;
    // RETRY
    
  case NdbError::UnknownResult:
    err << "Unknown: " << error << endl;
    return false;
    // ERROR!
    
  default:
  case NdbError::PermanentError:
    //ERROR
    err << "Permanent: " << error << endl;
    return false;
  }
  err << "No error status" << endl;
  return false;
}

void BackupRestore::exitHandler() 
{
  release();
  exit(NdbRestoreStatus::Failed);
}


void
BackupRestore::tuple_free()
{
  if (!m_restore)
    return;

  // Poll all transactions
  while (m_transactions)
  {
    m_ndb->sendPollNdb(3000);
  }
}

void
BackupRestore::endOfTuples()
{
  tuple_free();
}

bool
BackupRestore::tryCreatePkMappingIndex(TableS* table,
                                       const char* short_table_name)
{
  NdbDictionary::Dictionary* dict = m_ndb->getDictionary();
  const NdbDictionary::Table* ndbtab = dict->getTable(short_table_name);

  if (ndbtab == NULL)
  {
    err << "Failed to find table "
        << table->getTableName()
        << "in DB.  Error : "
        << dict->getNdbError()
        << endl;
    return false;
  }
  NdbDictionary::Index idx(PK_MAPPING_IDX_NAME);

  if (idx.setTable(short_table_name) != 0)
  {
    err << "Error in setTable." << endl;
    return false;
  }

  idx.setType(NdbDictionary::Index::UniqueHashIndex);
  idx.setLogging(false); /* Save on redo + lcp */

  Uint32 oldPkColsAvailable = 0;

  for (int i=0; i<table->getNoOfAttributes(); i++)
  {
    const AttributeDesc* attrDesc = table->getAttributeDesc(i);
    if (attrDesc->m_column->getPrimaryKey())
    {
      /* This was a primary key before.
       * If it's still in the table then add as
       * an index key
       */
      const NdbDictionary::Column* col =
        ndbtab->getColumn(attrDesc->m_column->getName());

      if (col != NULL)
      {
        info << "Adding column ("
             << attrDesc->m_column->getName()
             << ") DB("
             << col->getName()
             << ") to PK mapping index for table "
             << table->getTableName() << "."
             << endl;

        if (idx.addColumn(*col) != 0)
        {
          err << "Problem adding column to index : " << col << endl;
          return false;
        }

        oldPkColsAvailable++;
      }
      else
      {
        info << "Warning : Table "
             << table->getTableName()
             << " primary key column "
             << attrDesc->m_column->getName()
             << " no longer exists in DB."
             << endl;
      }
    }
  }

  if (oldPkColsAvailable == 0)
  {
    err << "Table " << table->getTableName()
        << " has update or delete backup log "
        << "entries and no columns from the old "
        << "primary key are available. "
        << "Restore using backup schema then ALTER to "
        << "new schema."
        << endl;
    return false;
  }

  if (dict->createIndex(idx) == 0)
  {
    info << "Built PK mapping index on table "
         << table->getTableName()
         << "." << endl;
    info << "Remember to run ndb_restore --rebuild-indexes "
         << "after all ndb_restore --restore-data steps as this "
         << "will also drop this PK mapping index." << endl;
    return true;
  }


  /* Potential errors :
     - Index now exists - someone else created it
     - System busy with other operation
     - Temp error
     - Permanent error
  */
  NdbError createError = dict->getNdbError();

  if (createError.code == 721)
  {
    /* Index now exists - we will use it */
    return true;
  } else if (createError.code == 701)
  {
    /**
     * System busy with other (schema) operation
     *
     * This could be e.g. another ndb_restore instance building
     * the index, or something else
     */
    info << "Build PK mapping index : System busy with "
         << "other schema operation, retrying."
         << endl;
    return true;
  }
  else if (createError.status == NdbError::TemporaryError)
  {
    return true;
  }
  else
  {
    err << "Failed to create pk mapping index on table "
        << table->getTableName()
        << ".  Error " << createError
        << endl;
    return false;
  }
}

bool
BackupRestore::getPkMappingIndex(TableS* table)
{
  /**
   * A table can have more pk columns in the DB than
   * in the Backup.
   * For UPDATE and DELETE log events, where the full
   * DB pk is not available, we need some means to
   * identify which row to modify.
   * This is done using a PkMappingIndex, on the
   * available primary keys from the Backup schema.
   *
   * Optimisations :
   *  - A mapping index is only built if needed
   *    (e.g. pk extension + UPDATE/DELETE log
   *    event must be applied)
   *  - A mapping index can be shared between
   *    multiple ndb_restore instances
   *    - It is created when the first
   *      ndb_restore instance to need one
   *      creates one
   *    - It is dropped as part of the
   *      --rebuild-indexes step
   */
  const NdbDictionary::Index* dbIdx = NULL;
  int retry_count = 0;

  NdbDictionary::Dictionary* dict = m_ndb->getDictionary();

  /* Set database, schema */
  BaseString db_name, schema_name, table_name;
  if (!dissect_table_name(table->getTableName(),
                          db_name, schema_name, table_name))
  {
    err << "Failed to dissect table name : "
        << table->getTableName()
        << endl;
    return false;
  }

  check_rewrite_database(db_name);
  m_ndb->setDatabaseName(db_name.c_str());
  m_ndb->setSchemaName(schema_name.c_str());
  const char* short_table_name = table_name.c_str();

  do
  {
    dbIdx = dict->getIndex(PK_MAPPING_IDX_NAME,
                           short_table_name);

    if (dbIdx)
    {
      /* Found index, use it */
      table->m_pk_index = dbIdx;
      return true;
    }
    else
    {
      NdbError getErr = dict->getNdbError();

      if (getErr.code == 701)
      {
        /**
         * System busy with other (schema) operation
         *
         * This could be e.g. another ndb_restore instance building
         * the index, or some other DDL.
         */
        info << "Build PK mapping index : System busy with "
             << "other schema operation, retrying."
             << endl;
        NdbSleep_MilliSleep(100 + retry_count * 300);
        continue;
      }

      if (getErr.code == 4243)
      {
        /**
         * Index not found
         * Let's try to create it
         */
        if (!tryCreatePkMappingIndex(table,
                                     short_table_name))
        {
          /* Hard failure */
          return false;
        }
        retry_count = 0;

        /* Retry lookup */
        continue;
      }
      else if (getErr.status == NdbError::TemporaryError)
      {
        NdbSleep_MilliSleep(100 + retry_count * 300);

        /* Retry lookup */
        continue;
      }
      else
      {
        err << "Failure looking up PK mapping index on table "
            << table->getTableName()
            << ".  Error " << getErr
            << endl;
        return false;
      }
    }
  } while (retry_count++ < MAX_RETRIES);

  err << "Failure to lookup / create PK mapping index after "
      << MAX_RETRIES << " attempts." << endl;
  return false;
}

bool
BackupRestore::dropPkMappingIndex(const TableS* table)
{
  const char *tablename = table->getTableName();

  BaseString db_name, schema_name, table_name;
  if (!dissect_table_name(tablename, db_name, schema_name, table_name)) {
    return false;
  }
  check_rewrite_database(db_name);

  m_ndb->setDatabaseName(db_name.c_str());
  m_ndb->setSchemaName(schema_name.c_str());
  NdbDictionary::Dictionary* dict = m_ndb->getDictionary();

  /* Drop any support indexes */
  bool dropped = false;
  int attempts = MAX_RETRIES;
  while (!dropped && attempts--)
  {
    dict->dropIndex(PK_MAPPING_IDX_NAME,
                    table_name.c_str());
    const NdbError dropErr = dict->getNdbError();
    switch (dropErr.status)
    {
    case NdbError::Success:
      info << "Dropped PK mapping index on " << tablename << endl;
      dropped = true;
      break;
    case NdbError::TemporaryError:
      err << "Temporary error: " << dropErr << endl;
      NdbSleep_MilliSleep(100 + attempts * 300);
      continue;
    case NdbError::PermanentError:
      if (dropErr.code == 723 ||
          dropErr.code == 4243)
      {
        // No such table exists
        dropped = true;
        break;
      }
    default:
      err << "Error dropping mapping index on "
          << tablename << " : "
          << dropErr << endl;
      return false;
    }
  }

  return dropped;
}


#ifdef NOT_USED
static bool use_part_id(const NdbDictionary::Table *table)
{
  if (table->getDefaultNoPartitionsFlag() &&
      (table->getFragmentType() == NdbDictionary::Object::UserDefined))
    return false;
  else
    return true;
}
#endif

static Uint32 get_part_id(const NdbDictionary::Table *table,
                          Uint32 hash_value)
{
  Uint32 no_frags = table->getFragmentCount();
  
  if (table->getLinearFlag())
  {
    Uint32 part_id;
    Uint32 mask = 1;
    while (no_frags > mask) mask <<= 1;
    mask--;
    part_id = hash_value & mask;
    if (part_id >= no_frags)
      part_id = hash_value & (mask >> 1);
    return part_id;
  }
  else
    return (hash_value % no_frags);
}

static void
callback_logentry(int result, NdbTransaction* trans, void* aObject)
{
  restore_callback_t *cb = (restore_callback_t *)aObject;
  (cb->restore)->cback_logentry(result, cb);
}

void
BackupRestore::logEntry(const LogEntry & le)
{
  if (!m_restore)
    return;


  if (le.m_table->isSYSTAB_0())
  {
    /* We don't restore from SYSTAB_0 log entries */
    return;
  }

  restore_callback_t * cb = m_free_callback;

  if (cb == 0)
    abort();

  cb->retries = 0;
  cb->le = &le;
  logEntry_a(cb);

  // Poll existing logentry transaction
  while (m_transactions > 0)
  {
    m_ndb->sendPollNdb(3000);
  }
}

void
BackupRestore::logEntry_a(restore_callback_t *cb)
{
  bool use_mapping_idx = false;
  const LogEntry &tup = *(cb->le);
  if (unlikely((tup.m_table->m_pk_extended) &&
               (tup.m_type != LogEntry::LE_INSERT) &&
               (!tup.m_table->m_staging)))
  {
    /**
     * We will need to find a row to operate on, using
     * a secondary unique index on the remains of the
     * old PK
     */
    if (unlikely(tup.m_table->m_pk_index == NULL))
    {
      /* Need to get/build an index for this purpose */
      if (!getPkMappingIndex(tup.m_table))
      {
        err << "Build of PK mapping index failed on table "
            << tup.m_table->getTableName() << endl;
        exitHandler();
      }
      assert(tup.m_table->m_pk_index != NULL);

      info << "Using PK mapping index on table "
           << tup.m_table->getTableName() << endl;
    }

    use_mapping_idx = true;
  }

retry:
  Uint32 mapping_idx_key_count = 0;
  if (cb->retries == MAX_RETRIES)
  {
    err << "execute failed: " << cb->connection->getNdbError() << endl;
    exitHandler();
  }
  
  cb->connection = m_ndb->startTransaction();
  NdbTransaction * trans = cb->connection;
  if (trans == NULL) 
  {
    if (errorHandler(cb)) // temp error, retry
      goto retry;
    err << "Cannot start transaction: " << m_ndb->getNdbError(cb->error_code) << endl;
    exitHandler();
  } // if
  
  const NdbDictionary::Table * table = get_table(*tup.m_table);
  NdbOperation* op = NULL;

  if (unlikely(use_mapping_idx))
  {
    /* UI access */
    op = trans->getNdbIndexOperation(tup.m_table->m_pk_index,
                                     table);
  }
  else
  {
    /* Normal pk access */
    op = trans->getNdbOperation(table);
  }
  if (op == NULL) 
  {
    if (errorHandler(cb)) // temp error, retry
      goto retry;
    err << "Cannot get operation: " << m_ndb->getNdbError(cb->error_code) << endl;
    exitHandler();
  } // if
  
  int check = 0;
  switch(tup.m_type)
  {
  case LogEntry::LE_INSERT:
    check = op->insertTuple();
    break;
  case LogEntry::LE_UPDATE:
    check = op->updateTuple();
    break;
  case LogEntry::LE_DELETE:
    check = op->deleteTuple();
    break;
  default:
    err << "Log entry has wrong operation type."
	   << " Exiting...";
    m_ndb->closeTransaction(trans);
    exitHandler();
  }

  if (check != 0) 
  {
    err << "Error defining op: " << trans->getNdbError() << endl;
    if (errorHandler(cb)) // temp error, retry
      goto retry;
    exitHandler();
  } // if

  op->set_disable_fk();

  if (table->getFragmentType() == NdbDictionary::Object::UserDefined)
  {
    if (table->getDefaultNoPartitionsFlag())
    {
      const AttributeS * attr = tup[tup.size()-1];
      Uint32 hash_value = *(Uint32*)attr->Data.string_value;
      op->setPartitionId(get_part_id(table, hash_value));
    }
    else
      op->setPartitionId(tup.m_frag_id);
  }

  Bitmask<4096> keys;
  Uint32 n_bytes= 0;
  for (Uint32 pass= 0; pass < 2; pass++)  // Keys then Values
  {
    for (Uint32 i= 0; i < tup.size(); i++)
    {
      const AttributeS * attr = tup[i];
      int size = attr->Desc->size;
      int arraySize = attr->Desc->arraySize;
      const char * dataPtr = attr->Data.string_value;
      const bool col_pk_in_backup = attr->Desc->m_column->getPrimaryKey();

      if (attr->Desc->m_exclude)
        continue;

      const bool col_pk_in_kernel =
        table->getColumn(attr->Desc->attrId)->getPrimaryKey();
      bool col_is_key = col_pk_in_kernel;
      Uint32 keyAttrId = attr->Desc->attrId;

      if (unlikely(use_mapping_idx))
      {
        if (col_pk_in_backup)
        {
          /* Using a secondary UI to map non-excluded
           * backup keys to kernel rows.
           * Backup pks are UI keys, using key
           * AttrIds in declaration order.
           * Therefore we set the attrId here.
           */
          col_is_key = true;
          keyAttrId = mapping_idx_key_count++;
        }
        else
        {
          col_is_key = false;
        }
      }

      if ((!col_is_key && pass == 0) ||  // Keys
          (col_is_key && pass == 1))     // Values
      {
        continue;
      }

      /* Check for unsupported PK update */
      if (unlikely(!col_pk_in_backup && col_pk_in_kernel))
      {
        if (unlikely(tup.m_type == LogEntry::LE_UPDATE))
        {
          if ((m_tableChangesMask & TCM_IGNORE_EXTENDED_PK_UPDATES) != 0)
          {
            /* Ignore it as requested */
            m_pk_update_warning_count++;
            continue;
          }
          else
          {
            /**
             * Problem as a non-pk column has become part of
             * the table's primary key, but is updated in
             * the backup - which would require DELETE + INSERT
             * to represent
             */
            err << "Error : Primary key remapping failed during "
                << "log apply for table " << tup.m_table->m_dictTable->getName()
                << " which UPDATEs column(s) now included in the "
                << "table's primary key.  "
                << "Perhaps a --ignore-extended-pk-updates switch is missing?"
                << endl << flush;
            exitHandler();
          }
        }
      }

      if (tup.m_table->have_auto_inc(attr->Desc->attrId))
      {
        Uint64 usedAutoVal = extract_auto_val(dataPtr,
                                              size * arraySize,
                                              attr->Desc->m_column->getType());
        Uint32 orig_table_id = tup.m_table->m_dictTable->getTableId();
        update_next_auto_val(orig_table_id, usedAutoVal + 1);
      }

      const Uint32 length = (size / 8) * arraySize;
      n_bytes+= length;

      if (attr->Desc->convertFunc &&
          dataPtr != NULL) // NULL will not be converted
      {
        bool truncated = true; // assume data truncation until overridden
        dataPtr = (char*)attr->Desc->convertFunc(dataPtr,
                                                 attr->Desc->parameter,
                                                 truncated);
        if (!dataPtr)
        {
          const char* tabname = tup.m_table->m_dictTable->getName();
          err << "Error: Convert data failed when restoring tuples!"
              << " Log part, table " << tabname
              << ", entry type " << tup.m_type << endl;
          exitHandler();
        }
        if (truncated)
        {
          // wl5421: option to report data truncation on tuple of desired
          //err << "******  data truncation detected for column: "
          //    << attr->Desc->m_column->getName() << endl;
          attr->Desc->truncation_detected = true;
        }
      }

      if (col_is_key)
      {
        assert(pass == 0);

        if(!keys.get(keyAttrId))
        {
          keys.set(keyAttrId);
          check= op->equal(keyAttrId, dataPtr, length);
        }
      }
      else
      {
        assert(pass == 1);
        if (tup.m_type != LogEntry::LE_DELETE)
        {
          check= op->setValue(attr->Desc->attrId, dataPtr, length);
        }
      }

      if (check != 0)
      {
        err << "Error defining op: " << trans->getNdbError() << endl;
        exitHandler();
      } // if
    }
  }
  
  if (opt_no_binlog)
  {
    op->setAnyValue(NDB_ANYVALUE_FOR_NOLOGGING);
  }
  trans->executeAsynchPrepare(NdbTransaction::Commit,
                                 &callback_logentry, cb);
  m_transactions++;
  return;
}

void BackupRestore::cback_logentry(int result, restore_callback_t *cb)
{
  m_transactions--;
  const NdbError errobj = cb->connection->getNdbError();
  m_ndb->closeTransaction(cb->connection);
  cb->connection = NULL;

#ifndef NDEBUG
  /* Test retry path */
  if ((m_logCount % 100000) == 3)
  {
    if (cb->retries++ < 3)
    {
      info << "Testing log retry path" << endl;
      logEntry_a(cb);
      return;
    }
  }
#endif

  if (result < 0)
  {
    // Ignore errors and continue if
    // - insert fails with ConstraintViolation or
    // - update/delete fails with NoDataFound
    bool ok= false;
    if (errobj.status == NdbError::TemporaryError)
    {
      logEntry_a(cb);
      return;
    }
    switch(cb->le->m_type)
    {
    case LogEntry::LE_INSERT:
      if(errobj.status == NdbError::PermanentError &&
	 errobj.classification == NdbError::ConstraintViolation)
	ok= true;
      break;
    case LogEntry::LE_UPDATE:
    case LogEntry::LE_DELETE:
      if(errobj.status == NdbError::PermanentError &&
	 errobj.classification == NdbError::NoDataFound)
	ok= true;
      break;
    }
    if (!ok)
    {
      err << "execute failed: " << errobj << endl;
      exitHandler();
    }
  }
  
  m_logBytes+= cb->n_bytes;
  m_logCount++;
}

void
BackupRestore::endOfLogEntrys()
{
  if (!m_restore)
    return;

  if (m_pk_update_warning_count > 0)
  {
    info << "Warning : --ignore-extended-pk-updates resulted in "
         << m_pk_update_warning_count
         << " modifications to extended primary key columns"
         << " being ignored."
         << endl;
  }

  info.setLevel(254);
  info << "Restored " << m_dataCount << " tuples and "
       << m_logCount << " log entries" << endl;
}

/*
 *   callback : This is called when the transaction is polled
 *              
 *   (This function must have three arguments: 
 *   - The result of the transaction, 
 *   - The NdbTransaction object, and 
 *   - A pointer to an arbitrary object.)
 */

static void
callback(int result, NdbTransaction* trans, void* aObject)
{
  restore_callback_t *cb = (restore_callback_t *)aObject;
  (cb->restore)->cback(result, cb);
}


AttrCheckCompatFunc 
BackupRestore::get_attr_check_compatability(const NDBCOL::Type &old_type, 
                                            const NDBCOL::Type &new_type) 
{
  int i = 0;
  NDBCOL::Type first_item = m_allowed_promotion_attrs[0].old_type;
  NDBCOL::Type second_item = m_allowed_promotion_attrs[0].new_type;

  while (first_item != old_type || second_item != new_type) 
  {
    if (first_item == NDBCOL::Undefined)
      break;

    i++;
    first_item = m_allowed_promotion_attrs[i].old_type;
    second_item = m_allowed_promotion_attrs[i].new_type;
  }
  if (first_item == old_type && second_item == new_type)
    return m_allowed_promotion_attrs[i].attr_check_compatability;
  return  NULL;
}

AttrConvertFunc
BackupRestore::get_convert_func(const NDBCOL::Type &old_type, 
                                const NDBCOL::Type &new_type) 
{
  int i = 0;
  NDBCOL::Type first_item = m_allowed_promotion_attrs[0].old_type;
  NDBCOL::Type second_item = m_allowed_promotion_attrs[0].new_type;

  while (first_item != old_type || second_item != new_type)
  {
    if (first_item == NDBCOL::Undefined)
      break;
    i++;
    first_item = m_allowed_promotion_attrs[i].old_type;
    second_item = m_allowed_promotion_attrs[i].new_type;
  }
  if (first_item == old_type && second_item == new_type)
    return m_allowed_promotion_attrs[i].attr_convert;

  return  NULL;

}

AttrConvType
BackupRestore::check_compat_promotion(const NDBCOL &old_col,
                                      const NDBCOL &new_col)
{
  return ACT_PRESERVING;
}

AttrConvType
BackupRestore::check_compat_lossy(const NDBCOL &old_col,
                                  const NDBCOL &new_col)
{
  return ACT_LOSSY;
}

AttrConvType
BackupRestore::check_compat_sizes(const NDBCOL &old_col,
                                  const NDBCOL &new_col)
{
  // the size (width) of the element type
  Uint32 new_size = new_col.getSize();
  Uint32 old_size = old_col.getSize();
  // the fixed/max array length (1 for scalars)
  Uint32 new_length = new_col.getLength();
  Uint32 old_length = old_col.getLength();

  // identity conversions have been handled by column_compatible_check()
  assert(new_size != old_size
         || new_length != old_length
         || new_col.getArrayType() != old_col.getArrayType());

  // test for loss of element width or array length
  if (new_size < old_size || new_length < old_length) {
    return ACT_LOSSY;
  }

  // not tested: conversions varying in both, array length and element width
  if (new_size != old_size && new_length != old_length) {
    return ACT_UNSUPPORTED;
  }

  assert(new_size >= old_size && new_length >= old_length);
  return ACT_PRESERVING;
}

AttrConvType
BackupRestore::check_compat_precision(const NDBCOL &old_col,
                                      const NDBCOL &new_col)
{
  Uint32 new_prec = new_col.getPrecision();
  Uint32 old_prec = old_col.getPrecision();

  if (new_prec < old_prec)
    return ACT_LOSSY;
  return ACT_PRESERVING;
}

AttrConvType
BackupRestore::check_compat_char_binary(const NDBCOL &old_col,
                                           const NDBCOL &new_col)
{
  // as in check_compat_sizes
  assert(old_col.getSize() == 1 && new_col.getSize() == 1);
  Uint32 new_length = new_col.getLength();
  Uint32 old_length = old_col.getLength();

  if (new_length < old_length) {
    return ACT_LOSSY;
  }
  return ACT_PRESERVING;
}

AttrConvType
BackupRestore::check_compat_char_to_text(const NDBCOL &old_col,
                                         const NDBCOL &new_col)
{
  if (new_col.getPrimaryKey()) {
    // staging will refuse this so detect early
    info << "convert of TEXT to primary key column not supported" << endl;
    return ACT_UNSUPPORTED;
  }
  return ACT_STAGING_PRESERVING;
}

AttrConvType
BackupRestore::check_compat_text_to_char(const NDBCOL &old_col,
                                         const NDBCOL &new_col)
{
  if (old_col.getPrimaryKey()) {
    // staging will refuse this so detect early
    info << "convert of primary key column to TEXT not supported" << endl;
    return ACT_UNSUPPORTED;
  }
  return ACT_STAGING_LOSSY;
}

AttrConvType
BackupRestore::check_compat_text_to_text(const NDBCOL &old_col,
                                         const NDBCOL &new_col)
{
  if(old_col.getCharset() != new_col.getCharset()) 
  {
    info << "convert to field with different charset not supported" << endl; 
    return ACT_UNSUPPORTED;
  }
  if(old_col.getPartSize() > new_col.getPartSize()) 
  {
   // TEXT/MEDIUMTEXT/LONGTEXT to TINYTEXT conversion is potentially lossy at the 
   // Ndb level because there is a hard limit on the TINYTEXT size.
   // TEXT/MEDIUMTEXT/LONGTEXT is not lossy at the Ndb level, but can be at the 
   // MySQL level.
   // Both conversions require the lossy switch, but they are not lossy in the same way.
    return ACT_STAGING_LOSSY;
  }
  return ACT_STAGING_PRESERVING;
}

AttrConvType
BackupRestore::check_compat_binary_to_blob(const NDBCOL &old_col,
                                           const NDBCOL &new_col)
{
  return ACT_STAGING_PRESERVING;
}

AttrConvType
BackupRestore::check_compat_blob_to_binary(const NDBCOL &old_col,
                                           const NDBCOL &new_col)
{
  return ACT_STAGING_LOSSY;
}

AttrConvType
BackupRestore::check_compat_blob_to_blob(const NDBCOL &old_col,
                                         const NDBCOL &new_col)
{
  if(old_col.getPartSize() > new_col.getPartSize())
  {
   // BLOB/MEDIUMBLOB/LONGBLOB to TINYBLOB conversion is potentially lossy at the
   // Ndb level because there is a hard limit on the TINYBLOB size.
   // BLOB/MEDIUMBLOB/LONGBLOB is not lossy at the Ndb level, but can be at the
   // MySQL level.
   // Both conversions require the lossy switch, but they are not lossy in the same way.
    return ACT_STAGING_LOSSY;
  }
  return ACT_STAGING_PRESERVING;
}


// ----------------------------------------------------------------------
// explicit template instantiations
// ----------------------------------------------------------------------

template class Vector<NdbDictionary::Table*>;
template class Vector<const NdbDictionary::Table*>;
template class Vector<NdbDictionary::Tablespace*>;
template class Vector<NdbDictionary::LogfileGroup*>;
template class Vector<NdbDictionary::HashMap*>;
template class Vector<NdbDictionary::Index*>;
template class Vector<Vector<NdbDictionary::Index*> >;

// char array promotions/demotions
template void * BackupRestore::convert_array< Hchar, Hchar >(const void *, void *, bool &);
template void * BackupRestore::convert_array< Hchar, Hvarchar >(const void *, void *, bool &);
template void * BackupRestore::convert_array< Hchar, Hlongvarchar >(const void *, void *, bool &);
template void * BackupRestore::convert_array< Hvarchar, Hchar >(const void *, void *, bool &);
template void * BackupRestore::convert_array< Hvarchar, Hvarchar >(const void *, void *, bool &);
template void * BackupRestore::convert_array< Hvarchar, Hlongvarchar >(const void *, void *, bool &);
template void * BackupRestore::convert_array< Hlongvarchar, Hchar >(const void *, void *, bool &);
template void * BackupRestore::convert_array< Hlongvarchar, Hvarchar >(const void *, void *, bool &);
template void * BackupRestore::convert_array< Hlongvarchar, Hlongvarchar >(const void *, void *, bool &);

// binary array promotions/demotions
template void * BackupRestore::convert_array< Hbinary, Hbinary >(const void *, void *, bool &);
template void * BackupRestore::convert_array< Hbinary, Hvarbinary >(const void *, void *, bool &);
template void * BackupRestore::convert_array< Hbinary, Hlongvarbinary >(const void *, void *, bool &);
template void * BackupRestore::convert_array< Hvarbinary, Hbinary >(const void *, void *, bool &);
template void * BackupRestore::convert_array< Hvarbinary, Hvarbinary >(const void *, void *, bool &);
template void * BackupRestore::convert_array< Hvarbinary, Hlongvarbinary >(const void *, void *, bool &);
template void * BackupRestore::convert_array< Hlongvarbinary, Hbinary >(const void *, void *, bool &);
template void * BackupRestore::convert_array< Hlongvarbinary, Hvarbinary >(const void *, void *, bool &);
template void * BackupRestore::convert_array< Hlongvarbinary, Hlongvarbinary >(const void *, void *, bool &);

// char to binary promotions/demotions
template void * BackupRestore::convert_array< Hchar, Hbinary >(const void *, void *, bool &);
template void * BackupRestore::convert_array< Hchar, Hvarbinary >(const void *, void *, bool &);
template void * BackupRestore::convert_array< Hchar, Hlongvarbinary >(const void *, void *, bool &);
template void * BackupRestore::convert_array< Hvarchar, Hbinary >(const void *, void *, bool &);
template void * BackupRestore::convert_array< Hvarchar, Hvarbinary >(const void *, void *, bool &);
template void * BackupRestore::convert_array< Hvarchar, Hlongvarbinary >(const void *, void *, bool &);
template void * BackupRestore::convert_array< Hlongvarchar, Hbinary >(const void *, void *, bool &);
template void * BackupRestore::convert_array< Hlongvarchar, Hvarbinary >(const void *, void *, bool &);
template void * BackupRestore::convert_array< Hlongvarchar, Hlongvarbinary >(const void *, void *, bool &);

// binary array to char array promotions/demotions
template void * BackupRestore::convert_array< Hbinary, Hchar >(const void *, void *, bool &);
template void * BackupRestore::convert_array< Hbinary, Hvarchar >(const void *, void *, bool &);
template void * BackupRestore::convert_array< Hbinary, Hlongvarchar >(const void *, void *, bool &);
template void * BackupRestore::convert_array< Hvarbinary, Hchar >(const void *, void *, bool &);
template void * BackupRestore::convert_array< Hvarbinary, Hvarchar >(const void *, void *, bool &);
template void * BackupRestore::convert_array< Hvarbinary, Hlongvarchar >(const void *, void *, bool &);
template void * BackupRestore::convert_array< Hlongvarbinary, Hchar >(const void *, void *, bool &);
template void * BackupRestore::convert_array< Hlongvarbinary, Hvarchar >(const void *, void *, bool &);
template void * BackupRestore::convert_array< Hlongvarbinary, Hlongvarchar >(const void *, void *, bool &);

// integral promotions
template void * BackupRestore::convert_integral<Hint8, Hint16>(const void *, void *, bool &);
template void * BackupRestore::convert_integral<Hint8, Hint24>(const void *, void *, bool &);
template void * BackupRestore::convert_integral<Hint8, Hint32>(const void *, void *, bool &);
template void * BackupRestore::convert_integral<Hint8, Hint64>(const void *, void *, bool &);
template void * BackupRestore::convert_integral<Hint16, Hint24>(const void *, void *, bool &);
template void * BackupRestore::convert_integral<Hint16, Hint32>(const void *, void *, bool &);
template void * BackupRestore::convert_integral<Hint16, Hint64>(const void *, void *, bool &);
template void * BackupRestore::convert_integral<Hint24, Hint32>(const void *, void *, bool &);
template void * BackupRestore::convert_integral<Hint24, Hint64>(const void *, void *, bool &);
template void * BackupRestore::convert_integral<Hint32, Hint64>(const void *, void *, bool &);
template void * BackupRestore::convert_integral<Huint8, Huint16>(const void *, void *, bool &);
template void * BackupRestore::convert_integral<Huint8, Huint24>(const void *, void *, bool &);
template void * BackupRestore::convert_integral<Huint8, Huint32>(const void *, void *, bool &);
template void * BackupRestore::convert_integral<Huint8, Huint64>(const void *, void *, bool &);
template void * BackupRestore::convert_integral<Huint16, Huint24>(const void *, void *, bool &);
template void * BackupRestore::convert_integral<Huint16, Huint32>(const void *, void *, bool &);
template void * BackupRestore::convert_integral<Huint16, Huint64>(const void *, void *, bool &);
template void * BackupRestore::convert_integral<Huint24, Huint32>(const void *, void *, bool &);
template void * BackupRestore::convert_integral<Huint24, Huint64>(const void *, void *, bool &);
template void * BackupRestore::convert_integral<Huint32, Huint64>(const void *, void *, bool &);

// integral demotions
template void * BackupRestore::convert_integral<Hint16, Hint8>(const void *, void *, bool &);
template void * BackupRestore::convert_integral<Hint24, Hint8>(const void *, void *, bool &);
template void * BackupRestore::convert_integral<Hint24, Hint16>(const void *, void *, bool &);
template void * BackupRestore::convert_integral<Hint32, Hint8>(const void *, void *, bool &);
template void * BackupRestore::convert_integral<Hint32, Hint16>(const void *, void *, bool &);
template void * BackupRestore::convert_integral<Hint32, Hint24>(const void *, void *, bool &);
template void * BackupRestore::convert_integral<Hint64, Hint8>(const void *, void *, bool &);
template void * BackupRestore::convert_integral<Hint64, Hint16>(const void *, void *, bool &);
template void * BackupRestore::convert_integral<Hint64, Hint24>(const void *, void *, bool &);
template void * BackupRestore::convert_integral<Hint64, Hint32>(const void *, void *, bool &);
template void * BackupRestore::convert_integral<Huint16, Huint8>(const void *, void *, bool &);
template void * BackupRestore::convert_integral<Huint24, Huint8>(const void *, void *, bool &);
template void * BackupRestore::convert_integral<Huint24, Huint16>(const void *, void *, bool &);
template void * BackupRestore::convert_integral<Huint32, Huint8>(const void *, void *, bool &);
template void * BackupRestore::convert_integral<Huint32, Huint16>(const void *, void *, bool &);
template void * BackupRestore::convert_integral<Huint32, Huint24>(const void *, void *, bool &);
template void * BackupRestore::convert_integral<Huint64, Huint8>(const void *, void *, bool &);
template void * BackupRestore::convert_integral<Huint64, Huint16>(const void *, void *, bool &);
template void * BackupRestore::convert_integral<Huint64, Huint24>(const void *, void *, bool &);
template void * BackupRestore::convert_integral<Huint64, Huint32>(const void *, void *, bool &);

// integral signedness BackupRestore::conversions
template void * BackupRestore::convert_integral<Hint8, Huint8>(const void *, void *, bool &);
template void * BackupRestore::convert_integral<Hint16, Huint16>(const void *, void *, bool &);
template void * BackupRestore::convert_integral<Hint24, Huint24>(const void *, void *, bool &);
template void * BackupRestore::convert_integral<Hint32, Huint32>(const void *, void *, bool &);
template void * BackupRestore::convert_integral<Hint64, Huint64>(const void *, void *, bool &);
template void * BackupRestore::convert_integral<Huint8, Hint8>(const void *, void *, bool &);
template void * BackupRestore::convert_integral<Huint16, Hint16>(const void *, void *, bool &);
template void * BackupRestore::convert_integral<Huint24, Hint24>(const void *, void *, bool &);
template void * BackupRestore::convert_integral<Huint32, Hint32>(const void *, void *, bool &);
template void * BackupRestore::convert_integral<Huint64, Hint64>(const void *, void *, bool &);

// integral signedness+promotion BackupRestore::conversions
template void * BackupRestore::convert_integral<Hint8, Huint16>(const void *, void *, bool &);
template void * BackupRestore::convert_integral<Hint8, Huint24>(const void *, void *, bool &);
template void * BackupRestore::convert_integral<Hint8, Huint32>(const void *, void *, bool &);
template void * BackupRestore::convert_integral<Hint8, Huint64>(const void *, void *, bool &);
template void * BackupRestore::convert_integral<Hint16, Huint24>(const void *, void *, bool &);
template void * BackupRestore::convert_integral<Hint16, Huint32>(const void *, void *, bool &);
template void * BackupRestore::convert_integral<Hint16, Huint64>(const void *, void *, bool &);
template void * BackupRestore::convert_integral<Hint24, Huint32>(const void *, void *, bool &);
template void * BackupRestore::convert_integral<Hint24, Huint64>(const void *, void *, bool &);
template void * BackupRestore::convert_integral<Hint32, Huint64>(const void *, void *, bool &);
template void * BackupRestore::convert_integral<Huint8, Hint16>(const void *, void *, bool &);
template void * BackupRestore::convert_integral<Huint8, Hint24>(const void *, void *, bool &);
template void * BackupRestore::convert_integral<Huint8, Hint32>(const void *, void *, bool &);
template void * BackupRestore::convert_integral<Huint8, Hint64>(const void *, void *, bool &);
template void * BackupRestore::convert_integral<Huint16, Hint24>(const void *, void *, bool &);
template void * BackupRestore::convert_integral<Huint16, Hint32>(const void *, void *, bool &);
template void * BackupRestore::convert_integral<Huint16, Hint64>(const void *, void *, bool &);
template void * BackupRestore::convert_integral<Huint24, Hint32>(const void *, void *, bool &);
template void * BackupRestore::convert_integral<Huint24, Hint64>(const void *, void *, bool &);
template void * BackupRestore::convert_integral<Huint32, Hint64>(const void *, void *, bool &);

// integral signedness+demotion BackupRestore::conversions
template void * BackupRestore::convert_integral<Hint16, Huint8>(const void *, void *, bool &);
template void * BackupRestore::convert_integral<Hint24, Huint8>(const void *, void *, bool &);
template void * BackupRestore::convert_integral<Hint24, Huint16>(const void *, void *, bool &);
template void * BackupRestore::convert_integral<Hint32, Huint8>(const void *, void *, bool &);
template void * BackupRestore::convert_integral<Hint32, Huint16>(const void *, void *, bool &);
template void * BackupRestore::convert_integral<Hint32, Huint24>(const void *, void *, bool &);
template void * BackupRestore::convert_integral<Hint64, Huint8>(const void *, void *, bool &);
template void * BackupRestore::convert_integral<Hint64, Huint16>(const void *, void *, bool &);
template void * BackupRestore::convert_integral<Hint64, Huint24>(const void *, void *, bool &);
template void * BackupRestore::convert_integral<Hint64, Huint32>(const void *, void *, bool &);
template void * BackupRestore::convert_integral<Huint16, Hint8>(const void *, void *, bool &);
template void * BackupRestore::convert_integral<Huint24, Hint8>(const void *, void *, bool &);
template void * BackupRestore::convert_integral<Huint24, Hint16>(const void *, void *, bool &);
template void * BackupRestore::convert_integral<Huint32, Hint8>(const void *, void *, bool &);
template void * BackupRestore::convert_integral<Huint32, Hint16>(const void *, void *, bool &);
template void * BackupRestore::convert_integral<Huint32, Hint24>(const void *, void *, bool &);
template void * BackupRestore::convert_integral<Huint64, Hint8>(const void *, void *, bool &);
template void * BackupRestore::convert_integral<Huint64, Hint16>(const void *, void *, bool &);
template void * BackupRestore::convert_integral<Huint64, Hint24>(const void *, void *, bool &);
template void * BackupRestore::convert_integral<Huint64, Hint32>(const void *, void *, bool &);<|MERGE_RESOLUTION|>--- conflicted
+++ resolved
@@ -2398,21 +2398,7 @@
     return true;
 
   const NdbTableImpl & tmptab = NdbTableImpl::getImpl(* tableS.m_dictTable);
-<<<<<<< HEAD
-  if ((int) tmptab.m_indexType != (int) NdbDictionary::Index::Undefined)
-  {
-    if((int) tmptab.m_indexType == (int) NdbDictionary::Index::UniqueHashIndex)
-    {
-      BaseString dummy1, dummy2, indexname;
-      dissect_index_name(tablename, dummy1, dummy2, indexname);
-      info << "WARNING: Table " << tmptab.m_primaryTable.c_str() << " contains unique index " << indexname.c_str() << ". ";
-      info << "This can cause ndb_restore failures with duplicate key errors while restoring data. ";
-      info << "To avoid duplicate key errors, use --disable-indexes before restoring data ";
-      info << "and --rebuild-indexes after data is restored." << endl;
-    }
-=======
   if ((int) tmptab.m_indexType != (int) NdbDictionary::Index::Undefined) {
->>>>>>> 2d95ef88
     return true;
   }
 
@@ -2435,7 +2421,51 @@
   }
 
   /**
-<<<<<<< HEAD
+   * Check if target table is restored with --disable-indexes in previous steps.
+   * If it already has indexes, it indicates that --disable-indexes isn't used.
+   * In that case, dispaly a warning that it could lead to duplicate key errors
+   * if the indexes already restored are unique indexes.
+   */
+  {
+    NdbDictionary::Dictionary::List index_list;
+    if (dict->listIndexes(index_list, *tab) != 0) {
+      info <<  "Failed to list indexes due to NDB error ";
+      info <<  dict->getNdbError().code << ": " << dict->getNdbError().message
+             << endl;
+      return false;
+    }
+
+    bool contains_unique_indexes = false;
+    for (unsigned i = 0; i < index_list.count; i++) {
+      const char *index_name = index_list.elements[i].name;
+      const NdbDictionary::Index *index =
+          dict->getIndexGlobal(index_name, *tab);
+      if (!index) {
+        info <<  "Failed to open index " << index_name;
+        info <<  " from NDB due to error ";
+        info <<  dict->getNdbError().code << ": ";
+        info <<  dict->getNdbError().message << endl;
+        return false;
+      }
+      if ((int)index->getType() == (int)NdbDictionary::Index::UniqueHashIndex) {
+        if (!contains_unique_indexes) {
+          info <<  "Unique indexes: " << endl;
+        }
+        info <<  index_name << endl;
+        contains_unique_indexes = true;
+      }
+    }
+
+    if (contains_unique_indexes) {
+      info <<  "WARNING: Table " << tab->getName() << " contains unique ";
+      info <<  "indexes. This can cause ndb_restore failures with duplicate ";
+      info <<  "key errors while restoring data. To avoid duplicate key ";
+      info <<  "errors, use --disable-indexes before restoring data and ";
+      info <<  "--rebuild-indexes after data is restored." << endl;
+    }
+  }
+
+  /**
    * Allowed primary key modifications
    *
    * Extend pk
@@ -2504,51 +2534,6 @@
   bool full_pk_present_in_kernel = true;
   bool pk_extended_in_kernel = false;
   bool table_has_blob_parts = false;
-=======
-   * Check if target table is restored with --disable-indexes in previous steps.
-   * If it already has indexes, it indicates that --disable-indexes isn't used.
-   * In that case, dispaly a warning that it could lead to duplicate key errors
-   * if the indexes already restored are unique indexes.
-   */
-  {
-    NdbDictionary::Dictionary::List index_list;
-    if (dict->listIndexes(index_list, *tab) != 0) {
-      info <<  "Failed to list indexes due to NDB error ";
-      info <<  dict->getNdbError().code << ": " << dict->getNdbError().message
-             << endl;
-      return false;
-    }
-
-    bool contains_unique_indexes = false;
-    for (unsigned i = 0; i < index_list.count; i++) {
-      const char *index_name = index_list.elements[i].name;
-      const NdbDictionary::Index *index =
-          dict->getIndexGlobal(index_name, *tab);
-      if (!index) {
-        info <<  "Failed to open index " << index_name;
-        info <<  " from NDB due to error ";
-        info <<  dict->getNdbError().code << ": ";
-        info <<  dict->getNdbError().message << endl;
-        return false;
-      }
-      if ((int)index->getType() == (int)NdbDictionary::Index::UniqueHashIndex) {
-        if (!contains_unique_indexes) {
-          info <<  "Unique indexes: " << endl;
-        }
-        info <<  index_name << endl;
-        contains_unique_indexes = true;
-      }
-    }
-
-    if (contains_unique_indexes) {
-      info <<  "WARNING: Table " << tab->getName() << " contains unique ";
-      info <<  "indexes. This can cause ndb_restore failures with duplicate ";
-      info <<  "key errors while restoring data. To avoid duplicate key ";
-      info <<  "errors, use --disable-indexes before restoring data and ";
-      info <<  "--rebuild-indexes after data is restored." << endl;
-    }
-  }
->>>>>>> 2d95ef88
 
   /**
    * remap column(s) based on column-names
