/*
   Copyright (c) 2004, 2023, Oracle and/or its affiliates.
   Copyright (c) 2023, 2023, Hopsworks and/or its affiliates.

   This program is free software; you can redistribute it and/or modify
   it under the terms of the GNU General Public License, version 2.0,
   as published by the Free Software Foundation.

   This program is also distributed with certain software (including
   but not limited to OpenSSL) that is licensed under separate terms,
   as designated in a particular file or component or in included license
   documentation.  The authors of MySQL hereby grant you an additional
   permission to link the program and your derivative works with the
   separately licensed software that they have included with MySQL.

   This program is distributed in the hope that it will be useful,
   but WITHOUT ANY WARRANTY; without even the implied warranty of
   MERCHANTABILITY or FITNESS FOR A PARTICULAR PURPOSE.  See the
   GNU General Public License, version 2.0, for more details.

   You should have received a copy of the GNU General Public License
   along with this program; if not, write to the Free Software
   Foundation, Inc., 51 Franklin St, Fifth Floor, Boston, MA 02110-1301  USA
*/

#ifndef CONSUMER_HPP
#define CONSUMER_HPP

#include <NdbCondition.h>
#include <NdbThread.h>
#include "Restore.hpp"
#include "restore_tables.h"

class BackupConsumer {
 public:
  BackupConsumer() {}
  virtual ~BackupConsumer() {}
  virtual bool init(Uint32 tableCompabilityMask) { return true; }
  virtual bool object(Uint32 tableType, const void *) { return true; }
  virtual bool table(const TableS &) { return true; }
  virtual bool fk(Uint32 tableType, const void *) { return true; }
  virtual bool endOfTables() { return true; }
  virtual bool endOfTablesFK() { return true; }
  virtual bool tuple(const TupleS &, Uint32 fragId) { return true; }
  virtual void tuple_free() {}
  virtual void endOfTuples() {}
  virtual bool logEntry(const LogEntry &) { return true; }
<<<<<<< HEAD
  virtual void endOfLogEntrys(){}
  virtual bool prepare_staging(const TableS &){return true;}
  virtual bool finalize_staging(const TableS &){return true;}
  virtual bool finalize_table(const TableS &){return true;}
  virtual bool rebuild_indexes(const TableS &) { return true;}
  virtual bool createSystable(const TableS &){ return true;}
  virtual bool update_apply_status(const RestoreMetaData &metaData, bool snapshotstart)
    {return true;}
  virtual bool delete_epoch_tuple()
    {return true;}
  virtual bool report_started(unsigned backup_id, unsigned node_id)
    {return true;}
  virtual bool report_meta_data(unsigned backup_id, unsigned node_id)
    {return true;}
  virtual bool report_data(unsigned backup_id, unsigned node_id)
    {return true;}
  virtual bool report_log(unsigned backup_id, unsigned node_id)
    {return true;}
  virtual bool report_completed(unsigned backup_id, unsigned node_id)
    {return true;}
  virtual bool isMissingTable(const TableS &){return false;}
  virtual bool has_temp_error() {return false;}
  virtual bool has_data_error() {return false;}
=======
  virtual void endOfLogEntrys() {}
  virtual bool prepare_staging(const TableS &) { return true; }
  virtual bool finalize_staging(const TableS &) { return true; }
  virtual bool finalize_table(const TableS &) { return true; }
  virtual bool rebuild_indexes(const TableS &) { return true; }
  virtual bool createSystable(const TableS &) { return true; }
  virtual bool update_apply_status(const RestoreMetaData &metaData,
                                   bool snapshotstart) {
    return true;
  }
  virtual bool delete_epoch_tuple() { return true; }
  virtual bool report_started(unsigned backup_id, unsigned node_id) {
    return true;
  }
  virtual bool report_meta_data(unsigned backup_id, unsigned node_id) {
    return true;
  }
  virtual bool report_data(unsigned backup_id, unsigned node_id) {
    return true;
  }
  virtual bool report_log(unsigned backup_id, unsigned node_id) { return true; }
  virtual bool report_completed(unsigned backup_id, unsigned node_id) {
    return true;
  }
  virtual bool isMissingTable(const TableS &) { return false; }
  virtual bool has_temp_error() { return false; }
>>>>>>> 2bf0f4a5
  virtual bool table_equal(const TableS &) { return true; }
  virtual bool table_compatible_check(TableS &) { return true; }
  virtual bool check_blobs(TableS &) { return true; }
  virtual bool handle_index_stat_tables() { return true; }
#ifdef ERROR_INSERT
  virtual void error_insert(unsigned int code) {}
#endif
};

/*
 * CyclicBarrier class to sync multiple threads.
 * To be used where there are N threads which we want to
 * synchronize periodically at some gating point (the barrier).
 */
class CyclicBarrier {
 private:
  NdbMutex m_mutex;
  NdbCondition m_condition;

  const Uint32 m_threads; /* Num threads as barrier */
  Uint32 m_waiters;       /* Num threads waiting */
  Uint32 m_round;         /* Barrier round */
  bool m_cancelled;       /* Has barrier been cancelled */
 public:
  /* Create a barrier, waiting for giving number of threads */
  CyclicBarrier(const Uint32 threads)
      : m_threads(threads), m_waiters(0), m_round(0), m_cancelled(false) {
    assert(threads > 0);
    NdbMutex_Init(&m_mutex);
    NdbCondition_Init(&m_condition);
  }

  /* Destroy barrier */
  ~CyclicBarrier() {
    /* Cancel and wait for any waiters to exit */
    cancel();
    NdbMutex_Deinit(&m_mutex);
  }

  /**
   * Wait for all threads to enter barrier
   * Return true if all arrived
   * Return false if barrier cancelled
   */
  bool wait() {
    NdbMutex_Lock(&m_mutex);

    if (!m_cancelled) {
      Uint32 round = m_round;
      assert(m_waiters < m_threads);
      m_waiters++;
      if (m_waiters == m_threads) {
        /* Barrier opens and re-cycles */
        m_round++;
        m_waiters = 0;
        NdbCondition_Broadcast(&m_condition);
      } else {
        /* Not everyone here yet, wait */
        while ((round == m_round) && (!m_cancelled)) {
          NdbCondition_Wait(&m_condition, &m_mutex);
        }

        if (m_cancelled) {
          /**
           * If we were not yet woken
           * when the barrier was cancelled
           * then account for #waiters
           * to allow safe cleanup
           */
          if (round == m_round) {
            assert(m_waiters > 0);
            m_waiters--;
            NdbCondition_Signal(&m_condition);
          }
        }
      }
    }
    bool normal_wake = !m_cancelled;
    NdbMutex_Unlock(&m_mutex);

    return normal_wake;
  }

  /**
   * Cancel barrier
   * Any waiters will be woken with an error
   * No further use can be made of the barrier.
   */
  void cancel() {
    NdbMutex_Lock(&m_mutex);
    {
      m_cancelled = true;
      NdbCondition_Broadcast(&m_condition);
      while (m_waiters > 0) {
        NdbCondition_Wait(&m_condition, &m_mutex);
      }
    }
    NdbMutex_Unlock(&m_mutex);
  }
};

class RestoreThreadData {
 public:
  Uint32 m_part_id;
  int m_result;
  bool m_restore_meta;
  NdbThread *m_thread;
  Vector<BackupConsumer *> m_consumers;
  RestoreThreadData(Uint32 part_id)
      : m_part_id(part_id),
        m_result(0),
        m_restore_meta(false),
        m_thread(NULL) {}
  CyclicBarrier *m_barrier;
  RestoreThreadData(Uint32 partId, CyclicBarrier *barrier)
      : m_part_id(partId),
        m_result(0),
        m_restore_meta(false),
        m_thread(NULL),
        m_barrier(barrier) {}
  ~RestoreThreadData() {}
};

#endif<|MERGE_RESOLUTION|>--- conflicted
+++ resolved
@@ -45,7 +45,6 @@
   virtual void tuple_free() {}
   virtual void endOfTuples() {}
   virtual bool logEntry(const LogEntry &) { return true; }
-<<<<<<< HEAD
   virtual void endOfLogEntrys(){}
   virtual bool prepare_staging(const TableS &){return true;}
   virtual bool finalize_staging(const TableS &){return true;}
@@ -69,34 +68,6 @@
   virtual bool isMissingTable(const TableS &){return false;}
   virtual bool has_temp_error() {return false;}
   virtual bool has_data_error() {return false;}
-=======
-  virtual void endOfLogEntrys() {}
-  virtual bool prepare_staging(const TableS &) { return true; }
-  virtual bool finalize_staging(const TableS &) { return true; }
-  virtual bool finalize_table(const TableS &) { return true; }
-  virtual bool rebuild_indexes(const TableS &) { return true; }
-  virtual bool createSystable(const TableS &) { return true; }
-  virtual bool update_apply_status(const RestoreMetaData &metaData,
-                                   bool snapshotstart) {
-    return true;
-  }
-  virtual bool delete_epoch_tuple() { return true; }
-  virtual bool report_started(unsigned backup_id, unsigned node_id) {
-    return true;
-  }
-  virtual bool report_meta_data(unsigned backup_id, unsigned node_id) {
-    return true;
-  }
-  virtual bool report_data(unsigned backup_id, unsigned node_id) {
-    return true;
-  }
-  virtual bool report_log(unsigned backup_id, unsigned node_id) { return true; }
-  virtual bool report_completed(unsigned backup_id, unsigned node_id) {
-    return true;
-  }
-  virtual bool isMissingTable(const TableS &) { return false; }
-  virtual bool has_temp_error() { return false; }
->>>>>>> 2bf0f4a5
   virtual bool table_equal(const TableS &) { return true; }
   virtual bool table_compatible_check(TableS &) { return true; }
   virtual bool check_blobs(TableS &) { return true; }
