<<<<<<< HEAD
=======
/*
 *  Copyright (c) 2011, Oracle and/or its affiliates. All rights reserved.
 *
 *  This program is free software; you can redistribute it and/or modify
 *  it under the terms of the GNU General Public License as published by
 *  the Free Software Foundation; version 2 of the License.
 *
 *  This program is distributed in the hope that it will be useful,
 *  but WITHOUT ANY WARRANTY; without even the implied warranty of
 *  MERCHANTABILITY or FITNESS FOR A PARTICULAR PURPOSE.  See the
 *  GNU General Public License for more details.
 *
 *  You should have received a copy of the GNU General Public License
 *  along with this program; if not, write to the Free Software
 *  Foundation, Inc., 51 Franklin St, Fifth Floor, Boston, MA 02110-1301  USA
 */

>>>>>>> bcc2ea8a
parser grammar MySQL51Functions;

options {
	output=AST;
}

functionCall
	:	/* builtin functions  */
	  AVG LPAREN expr RPAREN     -> ^(FUNC ^(AVG expr))
	|	BIT_AND LPAREN expr RPAREN		-> ^(FUNC ^(BIT_AND expr))
	|	BIT_OR LPAREN expr RPAREN		-> ^(FUNC ^(BIT_OR expr))
	|	BIT_XOR LPAREN expr RPAREN		-> ^(FUNC ^(BIT_XOR expr))
	|	CAST LPAREN expr AS cast_data_type RPAREN				-> ^(FUNC ^(CAST expr cast_data_type))
	| CONCAT LPAREN exprList RPAREN  -> ^(FUNC ^(CONCAT exprList))
	|	COUNT LPAREN MULT RPAREN		-> ^(FUNC ^(COUNT_STAR[$MULT] ))
	|	COUNT LPAREN expr RPAREN		-> ^(FUNC ^(COUNT expr ))
	|	COUNT LPAREN DISTINCT exprList RPAREN		-> ^(FUNC ^(COUNT exprList DISTINCT))
	|	DATE_ADD LPAREN date=expr COMMA INTERVAL interval=expr timeUnit RPAREN				-> ^(FUNC ^(DATE_ADD $date $interval timeUnit))
	|	DATE_SUB LPAREN date=expr COMMA INTERVAL interval=expr timeUnit RPAREN		-> ^(FUNC ^(DATE_SUB $date $interval timeUnit))
	|	GROUP_CONCAT LPAREN 
			DISTINCT? exprList
			order_by?
			(SEPARATOR text_string)?
		RPAREN									-> ^(FUNC ^(GROUP_CONCAT exprList DISTINCT? order_by? text_string?))
	|	MAX LPAREN DISTINCT? expr RPAREN		-> ^(FUNC ^(MAX expr DISTINCT? ))
	// MID is an alias for SUBSTR(str, pos, len)
	|	MID LPAREN expr COMMA expr COMMA expr RPAREN		-> ^(FUNC ^(MID expr+))
	|	MIN LPAREN DISTINCT? expr RPAREN		-> ^(FUNC ^(MIN expr DISTINCT? ))
	// SESSION_USER is an alias for USER
	|	SESSION_USER LPAREN RPAREN		-> ^(FUNC ^(SESSION_USER LPAREN))
	|	STD LPAREN expr RPAREN		-> ^(FUNC ^(STD expr))
	|	STDDEV LPAREN expr RPAREN		-> ^(FUNC ^(STDDEV expr))
	|	STDDEV_POP LPAREN expr RPAREN		-> ^(FUNC ^(STDDEV_POP expr))
	|	STDDEV_SAMP LPAREN expr RPAREN		-> ^(FUNC ^(STDDEV_SAMP expr))
	|	SUM LPAREN DISTINCT? expr RPAREN		-> ^(FUNC ^(SUM expr DISTINCT? ))
	// SYSTEM_USER is an alias for USER
	|	SYSTEM_USER LPAREN RPAREN		-> ^(FUNC ^(SYSTEM_USER LPAREN))
	|	TRIM LPAREN
			(	(pos=BOTH | pos=LEADING | pos=TRAILING)
				remstr=expr? FROM str=expr		-> ^(FUNC ^(TRIM $str $pos? $remstr?))
			|	str1=expr
				(	FROM str2=expr				-> ^(FUNC ^(TRIM $str2 $str1))
				|	/* empty */					-> ^(FUNC ^(TRIM $str1))
				)
			)
			RPAREN
	|	VARIANCE LPAREN expr RPAREN		-> ^(FUNC ^(VARIANCE expr))
	|	VAR_POP LPAREN expr RPAREN		-> ^(FUNC ^(VAR_POP expr))
	|	VAR_SAMP LPAREN expr RPAREN		-> ^(FUNC ^(VAR_SAMP expr))

/* non-keywords */
	|	ADDDATE LPAREN date=expr COMMA 
		(	(INTERVAL)=> INTERVAL interval=expr timeUnit RPAREN		-> ^(FUNC ^(ADDDATE $date $interval timeUnit))
		|	days=expr RPAREN		-> ^(FUNC ^(ADDDATE $date $days))
		)
	|	CURDATE LPAREN RPAREN		-> ^(FUNC ^(CURDATE LPAREN))
	|	CURRENT_DATE (LPAREN RPAREN)? -> ^(FUNC ^(CURRENT_DATE LPAREN?))
	|	CURTIME LPAREN RPAREN			-> ^(FUNC ^(CURTIME LPAREN))
	|	CURRENT_TIME (LPAREN RPAREN)?	-> ^(FUNC ^(CURRENT_TIME LPAREN?))
	|	EXTRACT LPAREN timeUnit FROM expr RPAREN		-> ^(FUNC ^(EXTRACT timeUnit expr))
	|	GET_FORMAT LPAREN 
			(type=DATE | type=TIME | type=DATETIME)
			locale=expr
		RPAREN								-> ^(FUNC ^(GET_FORMAT $type $locale))
	|	NOW LPAREN RPAREN					-> ^(FUNC ^(NOW LPAREN))
	|	CURRENT_TIMESTAMP (LPAREN RPAREN)?	-> ^(FUNC ^(CURRENT_TIMESTAMP LPAREN?))
	|	POSITION LPAREN substr=expr IN str=expr RPAREN		-> ^(FUNC ^(POSITION $substr $str))		// todo: LOCATE as well?
	|	SUBDATE LPAREN date=expr COMMA
			(	days=expr			-> ^(FUNC ^(SUBDATE $date $days))
			|	(INTERVAL)=>INTERVAL interval=expr timeUnit	-> ^(FUNC ^(SUBDATE $date $interval timeUnit))
			)
		RPAREN
	// SUBSTR is an alias for SUBSTRING
	|	(funcName=SUBSTR | funcName=SUBSTRING) LPAREN 
			str=expr 
			(	COMMA position=expr COMMA len=expr? 				-> ^(FUNC ^($funcName $str $position $len?))
			|	FROM position=expr (FOR len=expr)? 		-> ^(FUNC ^($funcName $str $position $len? FROM?))
			)
			RPAREN
	|	SYSDATE LPAREN RPAREN				-> ^(FUNC ^(SYSDATE LPAREN))
	|	TIMESTAMP_ADD LPAREN
			timestampUnit
			interval=expr
			date=expr
			RPAREN								-> ^(FUNC ^(TIMESTAMP_ADD $date $interval timestampUnit))
	|	TIMESTAMP_DIFF LPAREN
			timestampUnit
			date1=expr
			date2=expr
			RPAREN								-> ^(FUNC ^(TIMESTAMP_DIFF $date1 $date2 timestampUnit))
	|	UTC_DATE (LPAREN RPAREN)?				-> ^(FUNC ^(UTC_DATE LPAREN?))
	|	UTC_TIMESTAMP (LPAREN RPAREN)?			-> ^(FUNC ^(UTC_TIMESTAMP LPAREN?))
	|	UTC_TIME (LPAREN RPAREN)?				-> ^(FUNC ^(UTC_TIME LPAREN?))

	|	functionCall_conflicts
	|	functionCall_reserved

	/* generic functions we don't know */
	|	name=ID args=parenOptExprList						-> ^(FUNC ^($name $args))
	;

functionCall_conflicts
	:
	/* conflict with keywords, or geometry functions */
		ASCII LPAREN expr RPAREN		-> ^(FUNC ^(ASCII expr))
	|	CHARSET LPAREN expr RPAREN		-> ^(FUNC ^(CHARSET expr))
	|	COALESCE LPAREN exprList RPAREN		-> ^(FUNC ^(COALESCE exprList))
	|	COLLATION LPAREN expr RPAREN		-> ^(FUNC ^(COLLATION expr))
	|	CONTAINS LPAREN e1=expr COMMA e2=expr RPAREN		-> ^(FUNC ^(CONTAINS $e1 $e2))	// geom
	|	DATABASE LPAREN RPAREN		-> ^(FUNC ^(DATABASE LPAREN))
	|	GEOMETRYCOLLECTION LPAREN exprList RPAREN		-> ^(FUNC ^(GEOMETRYCOLLECTION exprList))	// geom
	|	IF LPAREN e1=expr COMMA e2=expr COMMA e3=expr RPAREN	-> ^(FUNC ^(IF $e1 $e2 $e3))
	|	LINESTRING LPAREN exprList RPAREN		-> ^(FUNC ^(LINESTRING exprList))	// geom
	|	MICROSECOND LPAREN expr RPAREN		-> ^(FUNC ^(MICROSECOND expr))
	|	MOD LPAREN e1=expr COMMA e2=expr RPAREN		-> ^(FUNC ^(MOD $e1 $e2))
	|	MULTILINESTRING LPAREN exprList RPAREN		-> ^(FUNC ^(MULTILINESTRING exprList))	// geom
	|	MULTIPOINT LPAREN exprList RPAREN		-> ^(FUNC ^(MULTIPOINT exprList))	// geom
	|	MULTIPOLYGON LPAREN exprList RPAREN		-> ^(FUNC ^(MULTIPOLYGON exprList))	// geom
	|	OLD_PASSWORD LPAREN expr RPAREN		-> ^(FUNC ^(OLD_PASSWORD expr))
	|	PASSWORD LPAREN expr RPAREN		-> ^(FUNC ^(PASSWORD expr))
	|	POINT LPAREN x=expr COMMA y=expr RPAREN		-> ^(FUNC ^(POINT $x $y))	// geom
	|	POLYGON LPAREN exprList RPAREN		-> ^(FUNC ^(POLYGON exprList))	// geom
	|	QUARTER LPAREN expr RPAREN		-> ^(FUNC ^(QUARTER expr))
	|	REPEAT LPAREN str=expr COMMA count=expr RPAREN		-> ^(FUNC ^(REPEAT $str $count))
	|	REPLACE LPAREN str=expr COMMA from=expr COMMA to=expr RPAREN		-> ^(FUNC ^(REPLACE $str $from $to))
	|	TRUNCATE LPAREN num=expr COMMA decimals=expr RPAREN		-> ^(FUNC ^(TRUNCATE $num $decimals))
	|	WEEK LPAREN date=expr (COMMA mode=expr)? RPAREN		-> ^(FUNC ^(WEEK $date $mode?))
	;

functionCall_reserved
	:	/* keywords that can also be function names */
		CHAR LPAREN exprList (USING (charsetname=ID|charsetname=STRING))? RPAREN		-> ^(FUNC ^(CHAR exprList $charsetname?))	// todo: implement proper charset name handling
	|	CURRENT_USER (LPAREN RPAREN)?							-> ^(FUNC ^(CURRENT_USER LPAREN?))
	|	DATE LPAREN expr RPAREN		-> ^(FUNC ^(DATE expr))
	|	DAY LPAREN expr RPAREN		-> ^(FUNC ^(DAY expr))
	|	HOUR LPAREN expr RPAREN		-> ^(FUNC ^(HOUR expr))
	|	INSERT LPAREN 
			str=expr COMMA pos=expr COMMA len=expr COMMA newstr=expr
		RPAREN						-> ^(FUNC ^(INSERT $str $pos $len $newstr))
	// this is not the time INTERVAL operation!
	|	INTERVAL LPAREN exprList RPAREN		-> ^(FUNC ^(INTERVAL exprList))
	|	LEFT LPAREN expr RPAREN		-> ^(FUNC ^(LEFT expr))
	|	MINUTE LPAREN expr RPAREN		-> ^(FUNC ^(MINUTE expr))
	|	MONTH LPAREN expr RPAREN		-> ^(FUNC ^(MONTH expr))
	|	RIGHT LPAREN expr RPAREN		-> ^(FUNC ^(RIGHT expr))
	|	SECOND LPAREN expr RPAREN		-> ^(FUNC ^(SECOND expr))
	|	TIME LPAREN expr RPAREN		-> ^(FUNC ^(TIME expr))
	|	TIMESTAMP LPAREN expr RPAREN		-> ^(FUNC ^(TIMESTAMP expr))
	|	USER LPAREN RPAREN		-> ^(FUNC ^(USER LPAREN))
	|	YEAR LPAREN expr RPAREN		-> ^(FUNC ^(YEAR expr))
	;<|MERGE_RESOLUTION|>--- conflicted
+++ resolved
@@ -1,5 +1,3 @@
-<<<<<<< HEAD
-=======
 /*
  *  Copyright (c) 2011, Oracle and/or its affiliates. All rights reserved.
  *
@@ -17,7 +15,6 @@
  *  Foundation, Inc., 51 Franklin St, Fifth Floor, Boston, MA 02110-1301  USA
  */
 
->>>>>>> bcc2ea8a
 parser grammar MySQL51Functions;
 
 options {
