--- conflicted
+++ resolved
@@ -120,14 +120,8 @@
     set(${CXX_FLAGS_VAR} "${CXX_FLAGS_VAL} -std=c++11")
   endif()
   set(ADAPTER_REQUIRED_LIBS ndbclient_static)
-<<<<<<< HEAD
-  add_definitions(-D_GNU_SOURCE -D_LARGEFILE_SOURCE -D_FILE_OFFSET_BITS=64)
-  remove_definitions(-Werror=undef)
-  set(CMAKE_CXX_FLAGS "${CMAKE_CXX_FLAGS} -std=gnu++0x")
-=======
 #  IT SHOULD BE POSSIBLE TO LINK DYNAMICALLY WITH PROPER RPATH
 #  set(CMAKE_INSTALL_RPATH "${CMAKE_INSTALL_PREFIX}/lib")
->>>>>>> a2046247
 endif()
 
 add_library(ndb_adapter MODULE ${ADAPTER_SOURCE_FILES})
