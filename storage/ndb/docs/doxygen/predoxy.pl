<<<<<<< HEAD
# Copyright (c) 2003, 2005 MySQL AB, 2010 Sun Microsystems, Inc.
# Use is subject to license terms.
#
=======
# Copyright (c) 2003-2005 MySQL AB
# 
>>>>>>> 68f9e8b2
# This program is free software; you can redistribute it and/or modify
# it under the terms of the GNU General Public License as published by
# the Free Software Foundation; version 2 of the License.
#
# This program is distributed in the hope that it will be useful,
# but WITHOUT ANY WARRANTY; without even the implied warranty of
# MERCHANTABILITY or FITNESS FOR A PARTICULAR PURPOSE.  See the
# GNU General Public License for more details.
#
# You should have received a copy of the GNU General Public License
# along with this program; if not, write to the Free Software
# Foundation, Inc., 51 Franklin St, Fifth Floor, Boston, MA 02110-1301  USA

#
#  Written by Lars Thalmann, lars@mysql.com, 2003.
#

use strict;
umask 000;

# -----------------------------------------------------------------------------
#  Fix HTML Footer
# -----------------------------------------------------------------------------

open (OUTFILE, "> footer.html");

print OUTFILE<<EOT;
<hr>
<address>
<small>
<center>
EOT
print OUTFILE "Documentation generated " . localtime() . 
    " from mysql source files.";
print OUTFILE<<EOT;
<br>
&copy; 2003, 2005 MySQL AB, 2010 Sun Microsystems, Inc.
<br>
</center>
</small></address>
</body>
</html>
EOT

print "Preformat finished\n\n";<|MERGE_RESOLUTION|>--- conflicted
+++ resolved
@@ -1,11 +1,6 @@
-<<<<<<< HEAD
-# Copyright (c) 2003, 2005 MySQL AB, 2010 Sun Microsystems, Inc.
-# Use is subject to license terms.
-#
-=======
 # Copyright (c) 2003-2005 MySQL AB
 # 
->>>>>>> 68f9e8b2
+
 # This program is free software; you can redistribute it and/or modify
 # it under the terms of the GNU General Public License as published by
 # the Free Software Foundation; version 2 of the License.
