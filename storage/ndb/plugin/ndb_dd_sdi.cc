/*
   Copyright (c) 2017, 2022, Oracle and/or its affiliates.

   This program is free software; you can redistribute it and/or modify
   it under the terms of the GNU General Public License, version 2.0,
   as published by the Free Software Foundation.

   This program is also distributed with certain software (including
   but not limited to OpenSSL) that is licensed under separate terms,
   as designated in a particular file or component or in included license
   documentation.  The authors of MySQL hereby grant you an additional
   permission to link the program and your derivative works with the
   separately licensed software that they have included with MySQL.

   This program is distributed in the hope that it will be useful,
   but WITHOUT ANY WARRANTY; without even the implied warranty of
   MERCHANTABILITY or FITNESS FOR A PARTICULAR PURPOSE.  See the
   GNU General Public License, version 2.0, for more details.

   You should have received a copy of the GNU General Public License
   along with this program; if not, write to the Free Software
   Foundation, Inc., 51 Franklin St, Fifth Floor, Boston, MA 02110-1301  USA
*/

// Implements the function defined in ndb_dd_sdi.h
#include "storage/ndb/plugin/ndb_dd_sdi.h"

// Using
#include "my_rapidjson_size_t.h"  // IWYU pragma: keep

#include <rapidjson/document.h>      // rapidjson::Document
#include <rapidjson/prettywriter.h>  // rapidjson::PrettyWriter
#include <rapidjson/stringbuffer.h>
#include <rapidjson/writer.h>  // rapidjson::Writer

#include "my_sys.h"         // my_error
#include "mysql_version.h"  // MYSQL_VERSION_ID
#include "mysqld_error.h"   // ER_IMP_INCOMPATIBLE_MYSQLD_VERSION
#include "sql/dd/impl/sdi.h"
#include "sql/dd/sdi_fwd.h"
#include "sql/dd/string_type.h"

typedef rapidjson::Writer<dd::RJ_StringBuffer, dd::RJ_Encoding, dd::RJ_Encoding,
                          dd::RJ_Allocator, 0>
    MinifyWriter;
typedef rapidjson::PrettyWriter<dd::RJ_StringBuffer, dd::RJ_Encoding,
                                dd::RJ_Encoding, dd::RJ_Allocator, 0>
    PrettyWriter;

#ifndef NDEBUG
/*
  @brief minify a JSON formatted SDI. Remove whitespace and other
  useless data.

  @note the JSON format is normally in 'pretty' format which takes
  up much more storage space and network bandwidth than 'minified' format.

  @sdi the JSON string to minify

  @return minified JSON string or empty string on failure.
*/

static dd::sdi_t minify(dd::sdi_t sdi) {
  dd::RJ_Document doc;
  doc.Parse<0>(sdi.c_str());

  if (doc.HasParseError()) {
    return "";
  }

  dd::RJ_StringBuffer buf;
  MinifyWriter w(buf);
  if (!doc.Accept(w)) {
    return "";
  }

  return buf.GetString();
}
#endif

dd::sdi_t ndb_dd_sdi_prettify(dd::sdi_t sdi) {
  dd::RJ_Document doc;
  doc.Parse<0>(sdi.c_str());

  if (doc.HasParseError()) {
    return "";
  }

  dd::RJ_StringBuffer buf;
  PrettyWriter w(buf);
  if (!doc.Accept(w)) {
    return "";
  }

  return buf.GetString();
}

static bool check_sdi_compatibility(const dd::RJ_Document &doc) {
  // Check mysql_version_id
  assert(doc.HasMember("mysqld_version_id"));
  const dd::RJ_Value &mysqld_version_id = doc["mysqld_version_id"];
<<<<<<< HEAD
  assert(mysqld_version_id.IsUint64());
  if (mysqld_version_id.GetUint64() > std::uint64_t(MYSQL_VERSION_ID)) {
=======
  DBUG_ASSERT(mysqld_version_id.IsUint64());
  if (mysqld_version_id.GetUint64() > std::uint64_t(MYSQL_VERSION_ID) &&
      ((mysqld_version_id.GetUint64() < std::uint64_t(210409)) ||
       (mysqld_version_id.GetUint64() >= std::uint64_t(210500)))) {
>>>>>>> 47188e67
    // Cannot deserialize SDIs from newer versions
    // RonDB 21.04.9 is assumed compatible with new versions of the
    // 21.04 class, only bug fixes are supposed to happen in the
    // 21.04 version after 21.04.9.
    my_error(ER_IMP_INCOMPATIBLE_MYSQLD_VERSION, MYF(0),
             mysqld_version_id.GetUint64(), std::uint64_t(MYSQL_VERSION_ID));
    return true;
  }
  // Skip dd_version and sdi_version checks to ensure compatibility during
  // upgrades
  return false;
}

bool ndb_dd_sdi_deserialize(THD *thd, const dd::sdi_t &sdi, dd::Table *table) {
  const dd::SdiCompatibilityChecker comp_checker = check_sdi_compatibility;
  return dd::deserialize(thd, sdi, table, comp_checker);
}

dd::sdi_t ndb_dd_sdi_serialize(THD *thd, const dd::Table &table,
                               const dd::String_type &schema_name) {
#ifndef NDEBUG
  // Verify that dd::serialize generates SDI in minimzed format
  dd::sdi_t sdi = dd::serialize(thd, table, schema_name);
  assert(minify(sdi) == sdi);
#endif
  return dd::serialize(thd, table, schema_name);
}<|MERGE_RESOLUTION|>--- conflicted
+++ resolved
@@ -1,5 +1,6 @@
 /*
    Copyright (c) 2017, 2022, Oracle and/or its affiliates.
+   Copyright (c) 2022, 2022, Hopsworks and/or its affiliates.
 
    This program is free software; you can redistribute it and/or modify
    it under the terms of the GNU General Public License, version 2.0,
@@ -99,19 +100,9 @@
   // Check mysql_version_id
   assert(doc.HasMember("mysqld_version_id"));
   const dd::RJ_Value &mysqld_version_id = doc["mysqld_version_id"];
-<<<<<<< HEAD
   assert(mysqld_version_id.IsUint64());
   if (mysqld_version_id.GetUint64() > std::uint64_t(MYSQL_VERSION_ID)) {
-=======
-  DBUG_ASSERT(mysqld_version_id.IsUint64());
-  if (mysqld_version_id.GetUint64() > std::uint64_t(MYSQL_VERSION_ID) &&
-      ((mysqld_version_id.GetUint64() < std::uint64_t(210409)) ||
-       (mysqld_version_id.GetUint64() >= std::uint64_t(210500)))) {
->>>>>>> 47188e67
     // Cannot deserialize SDIs from newer versions
-    // RonDB 21.04.9 is assumed compatible with new versions of the
-    // 21.04 class, only bug fixes are supposed to happen in the
-    // 21.04 version after 21.04.9.
     my_error(ER_IMP_INCOMPATIBLE_MYSQLD_VERSION, MYF(0),
              mysqld_version_id.GetUint64(), std::uint64_t(MYSQL_VERSION_ID));
     return true;
