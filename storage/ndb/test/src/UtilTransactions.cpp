/*
   Copyright (c) 2003, 2022, Oracle and/or its affiliates.
   Copyright (c) 2022, 2022, Hopsworks and/or its affiliates.

   This program is free software; you can redistribute it and/or modify
   it under the terms of the GNU General Public License, version 2.0,
   as published by the Free Software Foundation.

   This program is also distributed with certain software (including
   but not limited to OpenSSL) that is licensed under separate terms,
   as designated in a particular file or component or in included license
   documentation.  The authors of MySQL hereby grant you an additional
   permission to link the program and your derivative works with the
   separately licensed software that they have included with MySQL.

   This program is distributed in the hope that it will be useful,
   but WITHOUT ANY WARRANTY; without even the implied warranty of
   MERCHANTABILITY or FITNESS FOR A PARTICULAR PURPOSE.  See the
   GNU General Public License, version 2.0, for more details.

   You should have received a copy of the GNU General Public License
   along with this program; if not, write to the Free Software
   Foundation, Inc., 51 Franklin St, Fifth Floor, Boston, MA 02110-1301  USA
*/

#include "UtilTransactions.hpp"
#include <NdbSleep.h>
#include <NdbScanFilter.hpp>

#define VERBOSE 0

UtilTransactions::UtilTransactions(const NdbDictionary::Table& _tab,
				   const NdbDictionary::Index* _idx):
  tab(_tab), idx(_idx), pTrans(0)
{
  m_defaultClearMethod = 3;
}

UtilTransactions::UtilTransactions(Ndb* ndb, 
				   const char * name,
				   const char * index) :
  tab(* ndb->getDictionary()->getTable(name)),
  idx(index ? ndb->getDictionary()->getIndex(index, name) : 0),
  pTrans(0)
{
  m_defaultClearMethod = 3;
}

#define RESTART_SCAN 99

#define RETURN_FAIL(err) return (err.code != 0 ? err.code : NDBT_FAILED) 

int 
UtilTransactions::clearTable(Ndb* pNdb, 
                             NdbScanOperation::ScanFlag flags,
                             int records,
                             int parallelism){
  // Scan all records exclusive and delete 
  // them one by one
  int                  retryAttempt = 0;
  const int            retryMax = 10;
  int deletedRows = 0;
  int check;
  NdbScanOperation *pOp;
  NdbError err;

  int par = parallelism;
  while (true){
  restart:
    if (retryAttempt++ >= retryMax){
      g_err << "ERROR: has retried this operation " << retryAttempt 
	     << " times, failing!, line: " << __LINE__ << endl;
      return NDBT_FAILED;
    }
    
    pTrans = pNdb->startTransaction();
    if (pTrans == NULL) {
      err = pNdb->getNdbError();
      if (err.status == NdbError::TemporaryError){
	NDB_ERR(err);
	NdbSleep_MilliSleep(50);
	continue;
      }
      NDB_ERR(err);
      goto failed;
    }

    pOp = getScanOperation(pTrans);
    if (pOp == NULL) {
      err = pTrans->getNdbError();
      if(err.status == NdbError::TemporaryError){
	NDB_ERR(err);
	closeTransaction(pNdb);
	NdbSleep_MilliSleep(50);
	par = 1;
	goto restart;
      }
      NDB_ERR(err);
      goto failed;
    }
    
    if( pOp->readTuples(NdbOperation::LM_Exclusive, flags, par) ) {
      err = pTrans->getNdbError();
      NDB_ERR(err);
      goto failed;
    }
    
    if(pTrans->execute(NoCommit, AbortOnError) != 0){
      err = pTrans->getNdbError();    
      if(err.status == NdbError::TemporaryError){
	NDB_ERR(err);
	closeTransaction(pNdb);
	NdbSleep_MilliSleep(50);
	continue;
      }
      NDB_ERR(err);
      goto failed;
    }
    
    while((check = pOp->nextResult(true)) == 0){
      do {
	if (pOp->deleteCurrentTuple() != 0){
          NDB_ERR(err);
	  goto failed;
	}
	deletedRows++;
      } while((check = pOp->nextResult(false)) == 0);
      
      if(check != -1){
	check = pTrans->execute(Commit, AbortOnError);
        if (check != -1)
          pTrans->getGCI(&m_util_latest_gci);
	pTrans->restart();
      }
      
      err = pTrans->getNdbError();    
      if(check == -1){
	if(err.status == NdbError::TemporaryError){
	  NDB_ERR(err);
	  closeTransaction(pNdb);
          if (err.code == 410 || err.code == 1501)
	    NdbSleep_MilliSleep(2000);
          else
	    NdbSleep_MilliSleep(50);
	  par = 1;
	  goto restart;
	}
        NDB_ERR(err);
	goto failed;
      }
    }
    if(check == -1){
      err = pTrans->getNdbError();    
      if(err.status == NdbError::TemporaryError){
	NDB_ERR(err);
	closeTransaction(pNdb);
	NdbSleep_MilliSleep(50);
	par = 1;
	goto restart;
      }
      NDB_ERR(err);
      goto failed;
    }
    closeTransaction(pNdb);
    return NDBT_OK;
  }
  abort(); /* Should never happen */
  return NDBT_FAILED;
  
 failed:
  if(pTrans != 0) closeTransaction(pNdb);
  return (err.code != 0 ? err.code : NDBT_FAILED);
}

int 
UtilTransactions::clearTable(Ndb* pNdb, 
			     int records,
			     int parallelism){

  return clearTable(pNdb, (NdbScanOperation::ScanFlag)0,
                    records, parallelism);
}


int 
UtilTransactions::clearTable1(Ndb* pNdb, 
			     int records,
			     int parallelism)
{
  return clearTable(pNdb, (NdbScanOperation::ScanFlag)0,
                    records, 1);
}

int 
UtilTransactions::clearTable2(Ndb* pNdb, 
			      int records,
			      int parallelism)
{
  return clearTable(pNdb, (NdbScanOperation::ScanFlag)0,
                    records, parallelism);
}

int 
UtilTransactions::clearTable3(Ndb* pNdb, 
			      int records,
			      int parallelism)
{
  return clearTable(pNdb, (NdbScanOperation::ScanFlag)0,
                    records, parallelism);
}

int 
UtilTransactions::copyTableData(Ndb* pNdb,
			    const char* destName){
  // Scan all records and copy 
  // them to destName table
  int                  retryAttempt = 0;
  const int            retryMax = 10;
  int insertedRows = 0;
  int parallelism = 240;
  int check;
  NdbScanOperation		*pOp;
  NDBT_ResultRow       row(tab);
  
  while (true){
    
    if (retryAttempt >= retryMax){
      g_err << "ERROR: has retried this operation " << retryAttempt 
	     << " times, failing!, line: " << __LINE__ << endl;
      return NDBT_FAILED;
    }


    pTrans = pNdb->startTransaction();
    if (pTrans == NULL) {
      const NdbError err = pNdb->getNdbError();

      if (err.status == NdbError::TemporaryError){
	NDB_ERR(err);
	NdbSleep_MilliSleep(50);
	retryAttempt++;
	continue;
      }
      NDB_ERR(err);
      return NDBT_FAILED;
    }

    pOp = pTrans->getNdbScanOperation(tab.getName());	
    if (pOp == NULL) {
      NDB_ERR(pTrans->getNdbError());
      closeTransaction(pNdb);
      return NDBT_FAILED;
    }

    if( pOp->readTuples(NdbScanOperation::LM_Read, parallelism) ) {
      NDB_ERR(pTrans->getNdbError());
      closeTransaction(pNdb);
      return NDBT_FAILED;
    }

    // Read all attributes
    for (int a = 0; a < tab.getNoOfColumns(); a++){
      if ((row.attributeStore(a) =  
	   pOp->getValue(tab.getColumn(a)->getName())) == 0) {
	NDB_ERR(pTrans->getNdbError());
	closeTransaction(pNdb);
	return NDBT_FAILED;
      }
    }
    
    check = pTrans->execute(NoCommit, AbortOnError);
    if( check == -1 ) {
      NDB_ERR(pTrans->getNdbError());
      closeTransaction(pNdb);
      return NDBT_FAILED;
    }
  
    int eof;
    while((eof = pOp->nextResult(true)) == 0){
      do {
	insertedRows++;
	if (addRowToInsert(pNdb, pTrans, row, destName) != 0){
	  closeTransaction(pNdb);
          g_err << "Line: " << __LINE__ << " failed to add row" << endl;
	  return NDBT_FAILED;
	}
      } while((eof = pOp->nextResult(false)) == 0);
      
      check = pTrans->execute(Commit, AbortOnError);   
      if (check != -1)
        pTrans->getGCI(&m_util_latest_gci);
      pTrans->restart();
      if( check == -1 ) {
	const NdbError err = pTrans->getNdbError();    
	NDB_ERR(err);
	closeTransaction(pNdb);
	return NDBT_FAILED;
      }
    }  
    if (eof == -1) {
      const NdbError err = pTrans->getNdbError();
      
      if (err.status == NdbError::TemporaryError){
	NDB_ERR(err);
	closeTransaction(pNdb);
	NdbSleep_MilliSleep(50);
	// If error = 488 there should be no limit on number of retry attempts
	if (err.code != 488) 
	  retryAttempt++;
	continue;
      }
      NDB_ERR(err);
      closeTransaction(pNdb);
      return NDBT_FAILED;
    }
    
    closeTransaction(pNdb);
    
    g_info << insertedRows << " rows copied" << endl;
    
    return NDBT_OK;
  }
  abort(); /* Should never happen */
  return NDBT_FAILED;
}

int 
UtilTransactions::addRowToInsert(Ndb* pNdb,
				 NdbConnection* pInsTrans,
				 NDBT_ResultRow & row,
				 const char *insertTabName){

  int check;
  NdbOperation* pInsOp;

  pInsOp = pInsTrans->getNdbOperation(insertTabName);	
  if (pInsOp == NULL) {
    NDB_ERR(pInsTrans->getNdbError());
    return NDBT_FAILED;
  }
  
  check = pInsOp->insertTuple();
  if( check == -1 ) {
    NDB_ERR(pInsTrans->getNdbError());
    return NDBT_FAILED;
  }

  // Set all attributes
  for (int a = 0; a < tab.getNoOfColumns(); a++){
    NdbRecAttr* r =  row.attributeStore(a);
    int	 sz = r->get_size_in_bytes();
    if (pInsOp->setValue(tab.getColumn(a)->getName(),
			 r->aRef(),
			 sz) != 0) {
      NDB_ERR(pInsTrans->getNdbError());
      return NDBT_FAILED;
    }
  }
  
  return NDBT_OK;
}


int 
UtilTransactions::scanReadRecords(Ndb* pNdb,
				  int parallelism,
				  NdbOperation::LockMode lm,
				  int records,
				  int noAttribs,
				  int *attrib_list,
				  ReadCallBackFn* fn){
  
  int                  retryAttempt = 0;
  const int            retryMax = 100;
  int                  check;
  NdbScanOperation	       *pOp;
  NDBT_ResultRow       row(tab);

  while (true){

    if (retryAttempt >= retryMax){
      g_err << "ERROR: has retried this operation " << retryAttempt 
	     << " times, failing!, line: " << __LINE__ << endl;
      return NDBT_FAILED;
    }

    pTrans = pNdb->startTransaction();
    if (pTrans == NULL) {
      const NdbError err = pNdb->getNdbError();

      if (err.status == NdbError::TemporaryError){
	NDB_ERR(err);
	NdbSleep_MilliSleep(50);
	retryAttempt++;
	continue;
      }
      NDB_ERR(err);
      return NDBT_FAILED;
    }

    pOp = getScanOperation(pTrans);
    if (pOp == NULL) {
      const NdbError err = pNdb->getNdbError();
      closeTransaction(pNdb);

      if (err.status == NdbError::TemporaryError){
	NDB_ERR(err);
	NdbSleep_MilliSleep(50);
	retryAttempt++;
	continue;
      }
      NDB_ERR(err);
      return NDBT_FAILED;
    }

    if( pOp->readTuples(lm, 0, parallelism) ) {
      NDB_ERR(pTrans->getNdbError());
      closeTransaction(pNdb);
      return NDBT_FAILED;
    }

    // Call getValue for all the attributes supplied in attrib_list
    // ************************************************
    for (int a = 0; a < noAttribs; a++){
      if (attrib_list[a] < tab.getNoOfColumns()){ 
	g_info << "getValue(" << attrib_list[a] << ")" << endl;
	if ((row.attributeStore(attrib_list[a]) =  
	     pOp->getValue(tab.getColumn(attrib_list[a])->getName())) == 0) {
	  NDB_ERR(pTrans->getNdbError());
	  closeTransaction(pNdb);
	  return NDBT_FAILED;
	}
      }
    }
    // *************************************************
    
    check = pTrans->execute(NoCommit, AbortOnError);
    if( check == -1 ) {
      const NdbError err = pTrans->getNdbError();

      if (err.status == NdbError::TemporaryError){
	NDB_ERR(err);
	closeTransaction(pNdb);
	NdbSleep_MilliSleep(50);
	retryAttempt++;
	continue;
      }
      NDB_ERR(err);
      closeTransaction(pNdb);
      return NDBT_FAILED;
    }
    
    int eof;
    int rows = 0;
    
    
    while((eof = pOp->nextResult()) == 0){
      rows++;
      
      // Call callback for each record returned
      if(fn != NULL)
	fn(&row);
    }
    if (eof == -1) {
      const NdbError err = pTrans->getNdbError();
      
      if (err.status == NdbError::TemporaryError){
	NDB_ERR(err);
	closeTransaction(pNdb);
	NdbSleep_MilliSleep(50);
	retryAttempt++;
	continue;
      }
      NDB_ERR(err);
      closeTransaction(pNdb);
      return NDBT_FAILED;
    }
    
    closeTransaction(pNdb);
    g_info << rows << " rows have been read" << endl;
    if (records != 0 && rows != records){
      g_err << "Check expected number of records failed" << endl 
	     << "  expected=" << records <<", " << endl
	     << "  read=" << rows << endl;
      return NDBT_FAILED;
    }
    
    return NDBT_OK;
  }
  abort(); /* Should never happen */
  return NDBT_FAILED;
}

int 
UtilTransactions::selectCount(Ndb* pNdb, 
			      int parallelism,
			      int* count_rows,
			      NdbOperation::LockMode lm)
{
  
  int                  retryAttempt = 0;
  const int            retryMax = 100;
  int                  check;

  while (true){

    if (retryAttempt >= retryMax){
      g_err << "ERROR: has retried this operation " << retryAttempt 
	     << " times, failing!, line: " << __LINE__ << endl;
      return NDBT_FAILED;
    }

    pTrans = pNdb->startTransaction();
    if (pTrans == NULL)
    {
      if (pNdb->getNdbError().status == NdbError::TemporaryError)
      {
	NdbSleep_MilliSleep(50);
	retryAttempt++;
	continue;
      }
      NDB_ERR(pNdb->getNdbError());
      return NDBT_FAILED;
    }


    NdbScanOperation *pOp = getScanOperation(pTrans);
    if (pOp == NULL)
    {
      NdbError err = pTrans->getNdbError();
      closeTransaction(pNdb);
      if (err.status == NdbError::TemporaryError)
      {
	NdbSleep_MilliSleep(50);
	retryAttempt++;
	continue;
      }
      NDB_ERR(err);
      return NDBT_FAILED;
    }

    if( pOp->readTuples(lm) )
    {
      NDB_ERR(pTrans->getNdbError());
      closeTransaction(pNdb);
      return NDBT_FAILED;
    }

    if(0){
      NdbScanFilter sf(pOp);
      sf.begin(NdbScanFilter::OR);
      sf.eq(2, (Uint32)30);
      sf.end();
    }
    
    check = pTrans->execute(NoCommit, AbortOnError);
    if( check == -1 )
    {
      NdbError err = pTrans->getNdbError();
      closeTransaction(pNdb);
      if (err.status == NdbError::TemporaryError)
      {
        NdbSleep_MilliSleep(50);
        retryAttempt++;
        continue;
      }
      NDB_ERR(err);
      return NDBT_FAILED;
    }

    int eof;
    int rows = 0;
    

    while((eof = pOp->nextResult()) == 0){
      rows++;
    }

    if (eof == -1) 
    {
      const NdbError err = pTrans->getNdbError();
      closeTransaction(pNdb);
      
      if (err.status == NdbError::TemporaryError)
      {
	NdbSleep_MilliSleep(50);
	retryAttempt++;
	continue;
      }
      NDB_ERR(err);
      closeTransaction(pNdb);
      return NDBT_FAILED;
    }
    
    closeTransaction(pNdb);
    
    if (count_rows != NULL){
      *count_rows = rows;
    }
    
    return NDBT_OK;
  }
  abort(); /* Should never happen */
  return NDBT_FAILED;
}

int 
UtilTransactions::verifyIndex(Ndb* pNdb,
			      const char* indexName,
			      int parallelism,
			      bool transactional) {
  

  const NdbDictionary::Index* pIndex
    = pNdb->getDictionary()->getIndex(indexName, tab.getName());
  if (pIndex == 0){
    ndbout << " Index " << indexName << " does not exist!" << endl;
    return NDBT_FAILED;
  }

  /* Scan from table, check pks, check index without finding nulls */
  return verifyIndex(pNdb, pIndex, false, false);
}

int UtilTransactions::verifyIndex(Ndb* pNdb,
                                  const NdbDictionary::Index* targetIndex,
                                  bool checkFromIndex,
                                  bool findNulls)
{
  if (m_verbosity > 0)
  {
    ndbout << "|- Checking index " << targetIndex->getName()
           << " options (checkFromIndex " << checkFromIndex
           << " findNulls " << findNulls
           << ")" << endl;
  }
  if (targetIndex)
  {
    if (!checkFromIndex)
    {
      /* Table scan drives check of index */
      switch (targetIndex->getType()){
      case NdbDictionary::Index::UniqueHashIndex:
        return verifyUniqueIndex(pNdb, targetIndex, 1, true);
      case NdbDictionary::Index::OrderedIndex:
        return verifyOrderedIndex(pNdb, NULL, targetIndex, 1, true, findNulls);
      default:
        ndbout << "Unknown index type" << endl;
        return NDBT_FAILED;
      }
    }
    else
    {
      /* Index scan drives check of table */
      switch (targetIndex->getType()){
      case NdbDictionary::Index::UniqueHashIndex:
        /* TODO : UI table scan not implemented yet */
        return NDBT_OK;
      case NdbDictionary::Index::OrderedIndex:
        return verifyOrderedIndex(pNdb, targetIndex, NULL, 1, true, findNulls);
      default:
        ndbout << "Unknown index type" << endl;
        return NDBT_FAILED;
      }
    }
  }
  else
  {
    /* NULL index - just check table */
    return verifyOrderedIndex(pNdb, NULL, NULL, 1, true, findNulls);
  }
}



int 
UtilTransactions::verifyUniqueIndex(Ndb* pNdb,
				    const NdbDictionary::Index * pIndex,
				    int parallelism,
				    bool transactional){
  
  /**
   * Scan all rows in TABLE and for each found row make one read in
   * TABLE and one using INDEX_TABLE. Then compare the two returned 
   * rows. They should be equal!
   *
   */

  if (scanAndCompareUniqueIndex(pNdb, 
				pIndex,
				parallelism,
				transactional) != NDBT_OK){
    return NDBT_FAILED;
  }


  return NDBT_OK;
  
}


int 
UtilTransactions::scanAndCompareUniqueIndex(Ndb* pNdb,
					    const NdbDictionary::Index* pIndex,
					    int parallelism,
					    bool transactional){
  
  int                  retryAttempt = 0;
  const int            retryMax = 100;
  int                  check;
  NdbScanOperation       *pOp;
  NDBT_ResultRow       row(tab);

  parallelism = 1;

  while (true){
restart:
    if (retryAttempt >= retryMax){
      g_err << "ERROR: has retried this operation " << retryAttempt 
	     << " times, failing!, line: " << __LINE__ << endl;
      return NDBT_FAILED;
    }

    pTrans = pNdb->startTransaction();
    if (pTrans == NULL) {
      const NdbError err = pNdb->getNdbError();

      if (err.status == NdbError::TemporaryError){
	NDB_ERR(err);
	NdbSleep_MilliSleep(50);
	retryAttempt++;
	continue;
      }
      NDB_ERR(err);
      return NDBT_FAILED;
    }

    pOp = pTrans->getNdbScanOperation(tab.getName());
    if (pOp == NULL) {
      const NdbError err = pNdb->getNdbError();
      closeTransaction(pNdb);
      NDB_ERR(err);
      
      if (err.status == NdbError::TemporaryError){
	NdbSleep_MilliSleep(50);
	retryAttempt++;
	continue;
      }
      return NDBT_FAILED;
    }

    int rs;
    if(transactional){
      rs = pOp->readTuples(NdbScanOperation::LM_Read, 0, parallelism);
    } else {
      rs = pOp->readTuples(NdbScanOperation::LM_CommittedRead, 0, parallelism);
    }
    
    if( rs != 0 ) {
      NDB_ERR(pTrans->getNdbError());
      closeTransaction(pNdb);
      return NDBT_FAILED;
    }

    // Read all attributes
    for (int a = 0; a < tab.getNoOfColumns(); a++){
      if ((row.attributeStore(a) =  
	   pOp->getValue(tab.getColumn(a)->getName())) == 0) {
	NDB_ERR(pTrans->getNdbError());
	closeTransaction(pNdb);
	return NDBT_FAILED;
      }
    }

    check = pTrans->execute(NoCommit, AbortOnError);
    if( check == -1 ) {
      const NdbError err = pTrans->getNdbError();
      
      if (err.status == NdbError::TemporaryError){
	NDB_ERR(err);
	closeTransaction(pNdb);
	NdbSleep_MilliSleep(50);
	retryAttempt++;
	continue;
      }
      NDB_ERR(err);
      closeTransaction(pNdb);
      return NDBT_FAILED;
    }
    
    int eof;
    int rows = 0;
    
    
    while((eof = pOp->nextResult()) == 0){
      rows++;
      
      // ndbout << row.c_str().c_str() << endl;
      
      if (readRowFromTableAndIndex(pNdb,
				   pTrans,
				   pIndex,
				   row) != NDBT_OK){	
	
	while((eof= pOp->nextResult(false)) == 0);
	if(eof == 2)
	  eof = pOp->nextResult(true); // this should give -1
	if(eof == -1)
	{
	  const NdbError err = pTrans->getNdbError();
	  
	  if (err.status == NdbError::TemporaryError){
	    NDB_ERR(err);
	    closeTransaction(pNdb);
	    NdbSleep_MilliSleep(50);
	    retryAttempt++;
	    goto restart;
	  }
	}
	closeTransaction(pNdb);
        g_err << "Line: " << __LINE__ << " next result failed" << endl;
	return NDBT_FAILED;
      }
    }
    if (eof == -1) {
      const NdbError err = pTrans->getNdbError();
      
      if (err.status == NdbError::TemporaryError){
	NDB_ERR(err);
	closeTransaction(pNdb);
	NdbSleep_MilliSleep(50);
	retryAttempt++;
	continue;
      }
      NDB_ERR(err);
      closeTransaction(pNdb);
      return NDBT_FAILED;
    }
    
    closeTransaction(pNdb);
    
    return NDBT_OK;
  }
  abort(); /* Should never happen */
  return NDBT_FAILED;
}
int 
UtilTransactions::readRowFromTableAndIndex(Ndb* pNdb,
					   NdbConnection* scanTrans,
					   const NdbDictionary::Index* pIndex,
					   NDBT_ResultRow& row ){


  NdbDictionary::Index::Type indexType= pIndex->getType();
  int                  retryAttempt = 0;
  const int            retryMax = 100;
  int                  check, a;
  NdbConnection	       *pTrans1=NULL;
  NdbOperation	       *pOp;

  int return_code= NDBT_FAILED;

  // Allocate place to store the result
  NDBT_ResultRow       tabRow(tab);
  NDBT_ResultRow       indexRow(tab);
  const char * indexName = pIndex->getName();

  while (true){
    if(retryAttempt)
      ndbout_c("retryAttempt %d", retryAttempt);
    if (retryAttempt >= retryMax){
      g_err << "ERROR: has retried this operation " << retryAttempt 
	     << " times, failing!, line: " << __LINE__ << endl;
      goto close_all;
    }

    pTrans1 = pNdb->hupp(scanTrans); //startTransaction();
    if (pTrans1 == NULL) {
      const NdbError err = pNdb->getNdbError();
      
      if (err.code == 4006)
      {
        g_err << "Line: " << __LINE__ << " err: 4006" << endl;
        goto close_all;
      }

      if (err.status == NdbError::TemporaryError){
	NDB_ERR(err);
	NdbSleep_MilliSleep(50);
	retryAttempt++;
	continue;
      }

      if(err.code == 0){
	return_code = NDBT_OK;
	goto close_all;
      }
      NDB_ERR(err);
      goto close_all;
    }

    /**
     * Read the record from TABLE
     */
    pOp = pTrans1->getNdbOperation(tab.getName());	
    if (pOp == NULL) {
      NDB_ERR(pTrans1->getNdbError());
      goto close_all;
    }
    
    check = pOp->readTuple();
    if( check == -1 ) {
      NDB_ERR(pTrans1->getNdbError());
      goto close_all;
    }
    
    // Define primary keys
#if VERBOSE
    printf("PK: ");
#endif
    for(a = 0; a<tab.getNoOfColumns(); a++){
      const NdbDictionary::Column* attr = tab.getColumn(a);
      if (attr->getPrimaryKey() == true){
	if (pOp->equal(attr->getName(), row.attributeStore(a)->aRef()) != 0){
	  NDB_ERR(pTrans1->getNdbError());
	  goto close_all;
	}
#if VERBOSE
	printf("%s = %d: ", attr->getName(), row.attributeStore(a)->aRef());
#endif
      }
    }
#if VERBOSE
    printf("\n");
#endif
    // Read all attributes
#if VERBOSE
    printf("Reading %u attributes: ", tab.getNoOfColumns());
#endif
    for(a = 0; a<tab.getNoOfColumns(); a++){
      if((tabRow.attributeStore(a) = 
	  pOp->getValue(tab.getColumn(a)->getName())) == 0) {
	NDB_ERR(pTrans1->getNdbError());
	goto close_all;
      }
#if VERBOSE
      printf("%s ", tab.getColumn(a)->getName());
#endif
    }
#if VERBOSE
    printf("\n");
#endif

    /**
     * Read the record from INDEX_TABLE
     */    
    NdbIndexOperation* pIndexOp= NULL;
    NdbIndexScanOperation *pScanOp= NULL;
    NdbOperation *pIOp= 0;

    bool null_found= false;
    for(a = 0; a<(int)pIndex->getNoOfColumns(); a++){
      const NdbDictionary::Column *  col = pIndex->getColumn(a);
      
      if (row.attributeStore(col->getName())->isNULL())
      {
	null_found= true;
	break;
      }
    }
    
    const char * tabName= tab.getName();
    if(!null_found)
    {
      if (indexType == NdbDictionary::Index::UniqueHashIndex) {
	pIOp= pIndexOp= pTrans1->getNdbIndexOperation(indexName, tabName);
      } else {
	pIOp= pScanOp= pTrans1->getNdbIndexScanOperation(indexName, tabName);
      }
      
      if (pIOp == NULL) {
	NDB_ERR(pTrans1->getNdbError());
	goto close_all;
      }
    
      {
	bool not_ok;
	if (pIndexOp) {
	  not_ok = pIndexOp->readTuple() == -1;
	} else {
	  not_ok = pScanOp->readTuples();
	}
	
	if( not_ok ) {
	  NDB_ERR(pTrans1->getNdbError());
	  goto close_all;
	}
      }
    
    // Define primary keys for index
#if VERBOSE
      printf("SI: ");
#endif
      for(a = 0; a<(int)pIndex->getNoOfColumns(); a++){
	const NdbDictionary::Column *  col = pIndex->getColumn(a);

	if ( !row.attributeStore(col->getName())->isNULL() ) {
	  if(pIOp->equal(col->getName(), 
			 row.attributeStore(col->getName())->aRef()) != 0){
	    NDB_ERR(pTrans1->getNdbError());
	    goto close_all;
	  }
	}
#if VERBOSE
	printf("%s = %d: ", col->getName(), row.attributeStore(a)->aRef());
#endif
      }
#if VERBOSE
      printf("\n");
#endif
      
      // Read all attributes
#if VERBOSE
      printf("Reading %u attributes: ", tab.getNoOfColumns());
#endif
      for(a = 0; a<tab.getNoOfColumns(); a++){
	void* pCheck;
	
	pCheck= indexRow.attributeStore(a)= 
	  pIOp->getValue(tab.getColumn(a)->getName());
	
	if(pCheck == NULL) {
	  NDB_ERR(pTrans1->getNdbError());
	  goto close_all;
	}
#if VERBOSE
	printf("%s ", tab.getColumn(a)->getName());
#endif
      }
    }
#if VERBOSE
    printf("\n");
#endif
    scanTrans->refresh();
    check = pTrans1->execute(Commit, AbortOnError);
    if( check == -1 ) {
      const NdbError err = pTrans1->getNdbError();
      
      if (err.status == NdbError::TemporaryError){
	NDB_ERR(err);
	pNdb->closeTransaction(pTrans1);
	NdbSleep_MilliSleep(50);
	retryAttempt++;
	continue;
      }
      ndbout << "Error when comparing records - normal op" << endl;
      NDB_ERR(err);
      ndbout << "row: " << row.c_str().c_str() << endl;
      goto close_all;
    } 
    
    /** 
     * Compare the two rows
     */ 
    if(!null_found){
      if (pScanOp) {
	if (pScanOp->nextResult() != 0){
	  const NdbError err = pTrans1->getNdbError();
	  NDB_ERR(err);
	  ndbout << "Error when comparing records - index op next_result missing" << endl;
	  ndbout << "row: " << row.c_str().c_str() << endl;
	  goto close_all;
	}
      }
      if (!(tabRow.c_str() == indexRow.c_str())){
<<<<<<< HEAD
	ndbout << "Error when comapring records" << endl;
	ndbout << " tabRow:\n" << tabRow.c_str().c_str() << endl;
	ndbout << " indexRow:\n" << indexRow.c_str().c_str() << endl;
=======
	ndbout << "Error when comparing records" << endl;
	ndbout << " tabRow: \n" << tabRow.c_str().c_str() << endl;
	ndbout << " indexRow: \n" << indexRow.c_str().c_str() << endl;
>>>>>>> a246bad7
	goto close_all;
      }
      if (pScanOp) {
	if (pScanOp->nextResult() == 0){
	  ndbout << "Error when comparing records - index op next_result to many" << endl;
	  ndbout << "row: " << row.c_str().c_str() << endl;
	  goto close_all;
	}
      }
    }
    return_code= NDBT_OK;
    goto close_all;
  }
  
close_all:
  if (pTrans1)
    pNdb->closeTransaction(pTrans1);
  
  return return_code;
}

int 
UtilTransactions::verifyOrderedIndex(Ndb* pNdb,
                                     const NdbDictionary::Index* sourceIndex,
				     const NdbDictionary::Index* destIndex,
				     int parallelism,
				     bool transactional,
                                     bool findNulls){
  
  int                  retryAttempt = 0;
  const int            retryMax = 100;
  int                  check;
  NdbScanOperation      *pOp = NULL;
  NdbIndexScanOperation *iop = NULL;

  NDBT_ResultRow       scanRow(tab);
  NDBT_ResultRow       pkRow(tab);
  NDBT_ResultRow       indexRow(tab);

  int res;
  parallelism = 1;
  
  while (true){

    if (retryAttempt >= retryMax){
      g_err << "ERROR: has retried this operation " << retryAttempt 
	     << " times, failing!, line: " << __LINE__ << endl;
      return NDBT_FAILED;
    }

    pTrans = pNdb->startTransaction();
    if (pTrans == NULL) {
      const NdbError err = pNdb->getNdbError();

      if (err.status == NdbError::TemporaryError){
	NDB_ERR(err);
	NdbSleep_MilliSleep(50);
	retryAttempt++;
	continue;
      }
      NDB_ERR(err);
      return NDBT_FAILED;
    }

    if (sourceIndex == NULL)
    {
      /* Scan table */
      pOp = pTrans->getNdbScanOperation(tab.getName());
    }
    else
    {
      /* Scan ordered index */
      pOp = pTrans->getNdbIndexScanOperation(sourceIndex->getName(),
                                             tab.getName());
    }
    if (pOp == NULL) {
      NDB_ERR(pTrans->getNdbError());
      closeTransaction(pNdb);
      return NDBT_FAILED;
    }

    if( pOp->readTuples(NdbScanOperation::LM_Read, 0, parallelism) ) {
      NDB_ERR(pTrans->getNdbError());
      closeTransaction(pNdb);
      return NDBT_FAILED;
    }

    if(get_values(pOp, scanRow))
    {
      abort();
    }

    check = pTrans->execute(NoCommit, AbortOnError);
    if( check == -1 ) {
      const NdbError err = pTrans->getNdbError();
      
      if (err.status == NdbError::TemporaryError){
	NDB_ERR(err);
	closeTransaction(pNdb);
	NdbSleep_MilliSleep(50);
	retryAttempt++;
	continue;
      }
      NDB_ERR(err);
      closeTransaction(pNdb);
      return NDBT_FAILED;
    }
        
    int eof = 0;
    int rows = 0;
    while(check == 0 && (eof = pOp->nextResult()) == 0){
      rows++;

      bool checkDestIndex = (destIndex != NULL);
      if (checkDestIndex &&
          !findNulls)
      {
        /* Check for NULLs */
        /* If we are checking the dest index, but not for null
         * values, then we need to check now whether this row has
         * null values or not to decide whether to check the dest index.
         * Otherwise (not checking, or checking nulls) no need.
         */
        for(int a = 0; a<(int)destIndex->getNoOfColumns(); a++){
          const NdbDictionary::Column *  col = destIndex->getColumn(a);
          if (scanRow.attributeStore(col->getName())->isNULL())
          {
            /* This row has a null, no check of dest index this time */
            checkDestIndex = false;
            break;
          }
        }
      }
      
      // Do pk lookup to check that the row is reachable by pk
      // in the base table
      NdbOperation * pk = pTrans->getNdbOperation(tab.getName());
      if (!pk || pk->readTuple(NdbOperation::LM_CommittedRead))
	goto error;
      if (equal(&tab, pk, scanRow) || get_values(pk, pkRow))
	goto error;

      if (checkDestIndex)
      {
        /* Check that the row can be found via the dest index */
        /* We set bounds on the dest index, but these may be loose
         * so we may have to check through a number of non equal 
         * candidate rows to find our row.
         */
        if ((iop= pTrans->getNdbIndexScanOperation(destIndex->getName(),
                                                   tab.getName())) != NULL)
        {
          if (iop->readTuples(NdbScanOperation::LM_CommittedRead,
                              parallelism))
            goto error;
          if (get_values(iop, indexRow))
            goto error;
          if (equal(destIndex, iop, scanRow, true))
            goto error;
        }
        else
        {
          goto error;
        }
      }

      check = pTrans->execute(NoCommit, AbortOnError);
      if(check)
	goto error;

<<<<<<< HEAD
      if(scanRow.c_str() != pkRow.c_str()){
	g_err << "Error when comapring records" << endl;
	g_err << " scanRow:\n" << scanRow.c_str().c_str() << endl;
	g_err << " pkRow:\n" << pkRow.c_str().c_str() << endl;
=======
      if (scanRow.c_str() != pkRow.c_str()){
	g_err << "Error when comparing records "
              << " source (" << (sourceIndex?sourceIndex->getName():"Table")
              << ") dest (" << (destIndex?destIndex->getName():"Table")
              << endl;
	g_err << " source scanRow: \n" << scanRow.c_str().c_str() << endl;
	g_err << " lookup pkRow: \n" << pkRow.c_str().c_str() << endl;
>>>>>>> a246bad7
	closeTransaction(pNdb);
	return NDBT_FAILED;
      }
      else
      {
        //g_err << "Pk ok" << endl;
      }

      if (checkDestIndex)
      {
<<<<<<< HEAD
	if((res= iop->nextResult()) != 0){
	  g_err << "Failed to find row using index: " << res << endl;
	  NDB_ERR(pTrans->getNdbError());
	  closeTransaction(pNdb);
	  return NDBT_FAILED;
	}
	
	if(scanRow.c_str() != indexRow.c_str()){
	  g_err << "Error when comapring records" << endl;
	  g_err << " scanRow:\n" << scanRow.c_str().c_str() << endl;
	  g_err << " indexRow:\n" << indexRow.c_str().c_str() << endl;
	  closeTransaction(pNdb);
	  return NDBT_FAILED;
	}
	
	if(iop->nextResult() == 0){
	  g_err << "Found extra row!!" << endl;
	  g_err << " indexRow:\n" << indexRow.c_str().c_str() << endl;
	  closeTransaction(pNdb);
	  return NDBT_FAILED;
	}
=======
        Uint32 candidate_row_count = 0;
        const BaseString scanRowString = scanRow.c_str();
        while (true)
        {
          if ((res= iop->nextResult()) != 0){
            g_err << "Failed to find row using index: "
                  << destIndex->getName() << endl;
            g_err << " source index : " << (sourceIndex?sourceIndex->getName():"Table") << endl;
            g_err << " source scanRow: \n" << scanRow.c_str().c_str() << endl;
            g_err << " index candidate rows : " << candidate_row_count << endl;
            NDB_ERR(pTrans->getNdbError());
            closeTransaction(pNdb);
            return NDBT_FAILED;
          }

          candidate_row_count++;
	
          if (scanRowString == indexRow.c_str()){
            //g_err << "Match found" << endl;
            // Found row, exit
            break;
          }
          //g_err << "No match between :" << endl;
          //g_err << "  scanRow  : \n" << scanRow.c_str().c_str() << endl;
          //g_err << "  indexRow : \n" << indexRow.c_str().c_str() << endl;
        }
>>>>>>> a246bad7
        iop->close(false,true);  // Close, and release 'iop'
        iop = NULL;
      }
    } // while 'pOp->nextResult()'
    
    pOp->close();
    pOp = NULL;
    if (eof == -1 || check == -1) {
  error:
      const NdbError err = pTrans->getNdbError();
      
      if (err.status == NdbError::TemporaryError){
	NDB_ERR(err);
	iop = 0;
	closeTransaction(pNdb);
	NdbSleep_MilliSleep(50);
	retryAttempt++;
	rows--;
	continue;
      }
      NDB_ERR(err);
      closeTransaction(pNdb);
      return NDBT_FAILED;
    }
      
    closeTransaction(pNdb);
    
    return NDBT_OK;
  }
  abort(); /* Should never happen */
  return NDBT_FAILED;
}

int
UtilTransactions::verifyTableAndAllIndexes(Ndb* pNdb,
                                           bool findNulls,
                                           bool bidirectional,
                                           bool views,
                                           bool allSources)
{
  if (verifyTableReplicas(pNdb, allSources) != NDBT_OK)
  {
    return NDBT_FAILED;
  }

  return verifyAllIndexes(pNdb, findNulls, bidirectional, views);
}


int
UtilTransactions::verifyTableReplicas(Ndb* pNdb, bool allSources)
{
  Uint32 result = NDBT_OK;
  if (!allSources)
  {
    /* Any source */
    if (verifyTableReplicasWithSource(pNdb, 0) != NDBT_OK)
    {
      result = NDBT_FAILED;
    }
  }
  else
  {
    Ndb_cluster_connection* ncc = &pNdb->get_ndb_cluster_connection();
    Ndb_cluster_connection_node_iter nodeIter;
    ncc->init_get_next_node(nodeIter);
    unsigned int nodeId = 0;

    while ((nodeId = ncc->get_next_alive_node(nodeIter)) != 0)
    {
      if (verifyTableReplicasWithSource(pNdb, nodeId) != NDBT_OK)
      {
        result = NDBT_FAILED;
      }
    }
  }

  return result;
}


int
UtilTransactions::verifyTableReplicasWithSource(Ndb* pNdb, Uint32 sourceNodeId)
{
  int                  retryAttempt = 0;
  const int            retryMax = 100;
  int                  check;
  NdbScanOperation      *pOp = NULL;
  NdbIndexScanOperation *iop = NULL;

  NDBT_ResultRow       scanRow(tab);
  NDBT_ResultRow       pkRow(tab);

  Uint32 numDataNodes = 0;
  Uint32 dataNodes[256];
  {
    Ndb_cluster_connection* ncc = &pNdb->get_ndb_cluster_connection();
    Ndb_cluster_connection_node_iter node_iter;
    ncc->init_get_next_node(node_iter);
    unsigned int node_id = ncc->get_next_alive_node(node_iter);
    while (node_id != 0)
    {
      dataNodes[numDataNodes++] = node_id;
      //ndbout_c("Found node %u", node_id);
      node_id = ncc->get_next_alive_node(node_iter);
    }
    //ndbout_c("Found %u data nodes", numDataNodes);
  }

  if (m_verbosity > 0)
  {
    ndbout_c("|- Checking replicas of table %s with source node %u from %u data nodes",
             tab.getName(),
             sourceNodeId,
             numDataNodes);
  }

  while (true){

    if (retryAttempt >= retryMax){
      g_err << "ERROR: has retried this operation " << retryAttempt
	     << " times, failing!, line: " << __LINE__ << endl;
      return NDBT_FAILED;
    }
    pTrans = pNdb->startTransaction(sourceNodeId, 0);
    if (pTrans == NULL) {
      const NdbError err = pNdb->getNdbError();

      if (err.status == NdbError::TemporaryError){
	NDB_ERR(err);
	NdbSleep_MilliSleep(50);
	retryAttempt++;
	continue;
      }
      NDB_ERR(err);
      return NDBT_FAILED;
    }
    if (sourceNodeId && pTrans->getConnectedNodeId() != sourceNodeId)
    {
      g_err << "Transaction requested on node " << sourceNodeId
            << " but running on node " << pTrans->getConnectedNodeId()
            << " continuing..." << endl;
    }

    /* Scan table */
    pOp = pTrans->getNdbScanOperation(tab.getName());

    if (pOp == NULL) {
      NDB_ERR(pTrans->getNdbError());
      closeTransaction(pNdb);
      return NDBT_FAILED;
    }

    if( pOp->readTuples(NdbScanOperation::LM_Read) ) {
      NDB_ERR(pTrans->getNdbError());
      closeTransaction(pNdb);
      return NDBT_FAILED;
    }

    if(get_values(pOp, scanRow))
    {
      abort();
    }

    check = pTrans->execute(NoCommit, AbortOnError);
    if( check == -1 ) {
      const NdbError err = pTrans->getNdbError();

      if (err.status == NdbError::TemporaryError){
	NDB_ERR(err);
	closeTransaction(pNdb);
	NdbSleep_MilliSleep(50);
	retryAttempt++;
	continue;
      }
      NDB_ERR(err);
      closeTransaction(pNdb);
      return NDBT_FAILED;
    }

    int eof;
    int rows = 0;
    int checks = 0;
    int mismatchRows = 0;
    int mismatchReplicas = 0;
    while(check == 0 && (eof = pOp->nextResult()) == 0){
      rows++;
      NdbTransaction* nodeTrans = NULL;

      int mismatches = 0;
      for (Uint32 n=0; n < numDataNodes; n++)
      {
        nodeTrans = pNdb->startTransaction(dataNodes[n], 0);
        if (nodeTrans->getConnectedNodeId() != dataNodes[n])
        {
          g_err << "Tried to start transaction on node " << dataNodes[n]
                << " but started on node " << nodeTrans->getConnectedNodeId() << endl;
          closeTransaction(pNdb);
          return NDBT_FAILED;
        }

        // Do pk lookup using simpleRead
        NdbOperation * pk = nodeTrans->getNdbOperation(tab.getName());
        if(!pk || pk->simpleRead())
          goto lookuperror;
        if(equal(&tab, pk, scanRow) || get_values(pk, pkRow))
          goto lookuperror;

        check = nodeTrans->execute(Commit, AbortOnError);
        if(check)
        {
          goto lookuperror;
        }

        if(scanRow.c_str() != pkRow.c_str()){
          g_err << "Error when comparing records" << endl;
          g_err << " scanRow (from node  "
                << pTrans->getConnectedNodeId()
                << ") : \n" << scanRow.c_str().c_str() << endl;
          g_err << " pkRow from node " << dataNodes[n] << " : \n"
                << pkRow.c_str().c_str() << endl;
          mismatches++;
        }
        else
        {
          //g_err << "Pk ok" << endl;
        }

        nodeTrans->close();
        continue;
    lookuperror:
        const NdbError err = nodeTrans->getNdbError();
        if (err.status == NdbError::TemporaryError){
          NDB_ERR(err);
          nodeTrans->close();
          NdbSleep_MilliSleep(50);
          retryAttempt++;
          continue;
        }
        NDB_ERR(err);
        nodeTrans->close();
        closeTransaction(pNdb);
        return NDBT_FAILED;
      }

      checks += numDataNodes;
      mismatchReplicas += mismatches;
      if (mismatches)
        mismatchRows++;
    } // while 'pOp->nextResult()'

    pOp->close();
    pOp = NULL;
    if (eof == -1 || check == -1) {
      const NdbError err = pTrans->getNdbError();

      if (err.status == NdbError::TemporaryError){
	NDB_ERR(err);
	iop = 0;
	closeTransaction(pNdb);
	NdbSleep_MilliSleep(50);
	retryAttempt++;
	rows--;
	continue;
      }
      NDB_ERR(err);
      closeTransaction(pNdb);
      return NDBT_FAILED;
    }

    closeTransaction(pNdb);

    if (mismatchRows)
    {
      g_err << "|- Checked "
            << rows << " rows with "
            << checks << " checks across "
            << numDataNodes << " data nodes." << endl;
      g_err << "  Found "
            << mismatchReplicas << " mismatches in "
            << mismatchRows << " rows" << endl;
      return NDBT_FAILED;
    }

    if (m_verbosity > 0)
    {
      ndbout << "|- Checked "
             << rows
             << " rows with " << checks
             << " checks, no mismatches found." << endl;
    }

    return NDBT_OK;
  }
  abort(); /* Should never happen */
  return NDBT_FAILED;

}


int
UtilTransactions::verifyAllIndexes(Ndb* pNdb,
                                   bool findNulls,
                                   bool bidirectional,
                                   bool views)
{
  NdbDictionary::Dictionary::List indexList;

  if (pNdb->getDictionary()->listIndexes(indexList,
                                         tab.getName()) != 0)
  {
    ndbout << " Failed to list indexes on table " << tab.getName()
           << " Error " << pNdb->getDictionary()->getNdbError() << endl;
    return NDBT_FAILED;
  }

  for (unsigned i = 0; i < indexList.count; i++)
  {
    const char* indexName = indexList.elements[i].name;
//    ndbout << "Verifying table " << tab.getName()
//           << " index " << indexName
//           << endl;

    const NdbDictionary::Index* index = pNdb->getDictionary()->getIndex(indexName,
                                                                        tab);
    if (index == NULL)
    {
      g_err << "Failed to find index " << indexName << " on table "
            << tab.getName() << endl;
      return NDBT_FAILED;
    }

    /* Scan table, finding rows in index struct */
    if (verifyIndex(pNdb,
                    index,
                    false, /* Scan table, check index */
                    findNulls) != NDBT_OK)
    {
      return NDBT_FAILED;
    }

    if (bidirectional)
    {
      /* Scan index struct, finding rows in table */
      if (verifyIndex(pNdb,
                      index,
                      true, /* Scan table, check index */
                      findNulls) != NDBT_OK)
      {
        return NDBT_FAILED;
      }
    }


    if (views)
    {
      /**
       * Check that all data node's views of this index are
       * aligned
       */
      if (verifyIndexViews(pNdb,
                           index) != NDBT_OK)
      {
        return NDBT_FAILED;
      }
    }
  }

  return NDBT_OK;
}

int
UtilTransactions::verifyIndexViews(Ndb* pNdb,
                                   const NdbDictionary::Index* pIndex)
{
  switch (pIndex->getType()){
  case NdbDictionary::Index::UniqueHashIndex:
    /* Not yet implemented unique index view verification */
    return NDBT_OK;
  case NdbDictionary::Index::OrderedIndex:
    return verifyOrderedIndexViews(pNdb,
                                   pIndex);
  default:
    ndbout << "Unknown index type" << endl;
    break;
  }

  return NDBT_FAILED;
}

/**
 * verifyOrderedIndexViews
 * Verify views of an ordered index are the same from all
 * nodes
 */
int
UtilTransactions::verifyOrderedIndexViews(Ndb* pNdb,
                                          const NdbDictionary::Index* index)
{
  Uint32 numDataNodes = 0;
  Uint32 dataNodes[256];
  {
    Ndb_cluster_connection* ncc = &pNdb->get_ndb_cluster_connection();
    Ndb_cluster_connection_node_iter node_iter;
    ncc->init_get_next_node(node_iter);
    unsigned int node_id = ncc->get_next_alive_node(node_iter);
    while (node_id != 0)
    {
      dataNodes[numDataNodes++] = node_id;
      //ndbout_c("Found node %u", node_id);
      node_id = ncc->get_next_alive_node(node_iter);
    }
    //ndbout_c("Found %u data nodes", numDataNodes);
  }

  if (numDataNodes == 1)
  {
    /* No replicas */
    return NDBT_OK;
  }

  int result = NDBT_OK;

  /* Compare overlapping pairs of replicas */
  for (Uint32 comparison=0; comparison < numDataNodes -1; comparison++)
  {
    if (verifyTwoOrderedIndexViews(pNdb,
                                   index,
                                   dataNodes[comparison],
                                   dataNodes[comparison+1]) != NDBT_OK)
    {
      result = NDBT_FAILED;
    }
  }

  return result;
}


/**
 * verifyTwoOrderedIndexViews
 * Use an (ordered) zipper comparison to check that two
 * views of an ordered index (from different nodes) are
 * the same
 */
int
UtilTransactions::verifyTwoOrderedIndexViews(Ndb* pNdb,
                                             const NdbDictionary::Index* index,
                                             Uint32 node1,
                                             Uint32 node2)
{
  int                  retryAttempt = 0;
  const int            retryMax = 100;
  NdbTransaction* scan1Trans = NULL;
  NdbTransaction* scan2Trans = NULL;
  NdbIndexScanOperation *scan1Op = NULL;
  NdbIndexScanOperation *scan2Op = NULL;

  NDBT_ResultRow       scan1row(tab);
  NDBT_ResultRow       scan2row(tab);

  if (m_verbosity > 0)
  {
    ndbout << "|- Checking views of ordered index "
           << index->getName()
           << " on table " << tab.getName()
           << " from two data nodes : "
           << node1 << ", " << node2
           << endl;
  }

  while (true){

    if (retryAttempt >= retryMax){
      g_err << "ERROR: has retried this operation " << retryAttempt
	     << " times, failing!, line: " << __LINE__ << endl;
      return NDBT_FAILED;
    }

    if (defineOrderedScan(pNdb, index, node1, scan1Trans, scan1Op, scan1row) != 0)
    {
      return NDBT_FAILED;
    }

    if (defineOrderedScan(pNdb, index, node2, scan2Trans, scan2Op, scan2row) != 0)
    {
      scan1Trans->close();
      return NDBT_FAILED;
    }

    int result = NDBT_OK;

    while (true)
    {
      /* Merge compare of ordered scan results */
      int eof1 = scan1Op->nextResult();
      int eof2 = scan2Op->nextResult();

      if (eof1 == -1 || eof2 == -1)
      {
        /* Error */
        const NdbError err = (eof1 == -1)?
          scan1Op->getNdbError():
          scan2Op->getNdbError();

        if (err.status == NdbError::TemporaryError)
        {
          NDB_ERR(err);
          goto temp_error;
        }
        NDB_ERR(err);
        scan1Trans->close();
        scan2Trans->close();
        return NDBT_FAILED;
      }

      if (eof1 || eof2)
      {
        if ((eof1 == 1) && (eof2 == 1))
        {
          /* Finished */
          break;
        }

        /* One scan finished before the other */
        g_err << "Error : Scan on node "
              << (eof1? node1 : node2)
              << " returned fewer rows." << endl;
        result = NDBT_FAILED;
        break;
      }

      if(scan1row.c_str() != scan2row.c_str()){
	g_err << "Error when comparing entries for index "
              << index->getName() << endl;
	g_err << " row from node " << node1 << " : \n"
              << scan1row.c_str().c_str() << endl;
	g_err << " row from node " << node2 << " : \n"
              << scan2row.c_str().c_str() << endl;
        result = NDBT_FAILED;
      }
    } // while 'pOp->nextResult()'

    scan1Trans->close();
    scan2Trans->close();

    return result;
temp_error:
    scan1Trans->close();
    scan2Trans->close();
    NdbSleep_MilliSleep(50);
    retryAttempt++;
  }
  abort(); /* Should never happen */
  return NDBT_FAILED;
}

int
UtilTransactions::defineOrderedScan(Ndb* pNdb,
                                    const NdbDictionary::Index* index,
                                    Uint32 nodeId,
                                    NdbTransaction*& scanTrans,
                                    NdbIndexScanOperation*& scanOp,
                                    NDBT_ResultRow& row)
{
  Uint32 retryAttempt = 0;
  Uint32 retryMax = 10;
  while (true){

    if (retryAttempt >= retryMax){
      g_err << "ERROR: has retried this operation " << retryAttempt
	     << " times, failing!, line: " << __LINE__ << endl;
      return NDBT_FAILED;
    }

    NdbTransaction* trans = pNdb->startTransaction(nodeId, 0);
    if (trans == NULL) {
      const NdbError err = pNdb->getNdbError();

      if (err.status == NdbError::TemporaryError){
        NDB_ERR(err);
        NdbSleep_MilliSleep(50);
        retryAttempt++;
        continue;
      }
      NDB_ERR(err);
      return NDBT_FAILED;
    }

    if (trans->getConnectedNodeId() != nodeId)
    {
      g_err << "Failed to start transaction on node " << nodeId << endl;
      trans->close();
      return NDBT_FAILED;
    }

    NdbIndexScanOperation* op = trans->getNdbIndexScanOperation(index->getName(),
                                                                tab.getName());

    if (op == NULL) {
      NDB_ERR(trans->getNdbError());
      trans->close();
      return NDBT_FAILED;
    }

    if( op->readTuples(NdbScanOperation::LM_Read,
                       NdbScanOperation::SF_OrderBy) ) {
      NDB_ERR(trans->getNdbError());
      trans->close();
      return NDBT_FAILED;
    }

    if(get_values(op, row))
    {
      abort();
    }

    int check = trans->execute(NoCommit, AbortOnError);
    if( check == -1 ) {
      const NdbError err = trans->getNdbError();

      if (err.status == NdbError::TemporaryError){
	NDB_ERR(err);
	trans->close();
	NdbSleep_MilliSleep(50);
	retryAttempt++;
	continue;
      }
      NDB_ERR(err);
      trans->close();
      return NDBT_FAILED;
    }

    scanTrans = trans;
    scanOp = op;
    return NDBT_OK;
  }
}

int
UtilTransactions::get_values(NdbOperation* op, NDBT_ResultRow& dst)
{
  for (int a = 0; a < tab.getNoOfColumns(); a++){
    NdbRecAttr*& ref= dst.attributeStore(a);
    if ((ref= op->getValue(a)) == 0)
    {
      g_err << "Line: " << __LINE__ << " getValue failed" << endl;
      return NDBT_FAILED;
    }
  }
  return 0;
}

int
UtilTransactions::equal(const NdbDictionary::Index* pIndex, 
			NdbOperation* op,
                        const NDBT_ResultRow& src,
                        bool skipNull)
{
  for(Uint32 a = 0; a<pIndex->getNoOfColumns(); a++){
    const NdbDictionary::Column *  col = pIndex->getColumn(a);
    if (skipNull &&
        src.attributeStore(col->getName())->isNULL())
    {
      //ndbout_c("equal() exits before col %u", a);
      /* Have defined as many bounds as we can */
      return 0;
    }
    if(op->equal(col->getName(), 
		 src.attributeStore(col->getName())->aRef()) != 0){
      g_err << "Line: " << __LINE__ << " equal failed" << endl;
      return NDBT_FAILED;
    }
  }
  return 0;
}

int
UtilTransactions::equal(const NdbDictionary::Table* pTable, 
			NdbOperation* op, const NDBT_ResultRow& src)
{
  for(Uint32 a = 0; (int)a<tab.getNoOfColumns(); a++){
    const NdbDictionary::Column* attr = tab.getColumn(a);
    if (attr->getPrimaryKey() == true){
      if (op->equal(attr->getName(), src.attributeStore(a)->aRef()) != 0){
        g_err << "Line: " << __LINE__ << " equal failed" << endl;
	return NDBT_FAILED;
      }
    }
  }
  return 0;
}

NdbScanOperation*
UtilTransactions::getScanOperation(NdbConnection* pTrans)
{
  return (NdbScanOperation*)
    getOperation(pTrans, NdbOperation::OpenScanRequest);
}

NdbOperation*
UtilTransactions::getOperation(NdbConnection* pTrans,
			       NdbOperation::OperationType type)
{
  switch(type){
  case NdbOperation::ReadRequest:
  case NdbOperation::ReadExclusive:
    if(idx)
    {
      switch(idx->getType()){
      case NdbDictionary::Index::UniqueHashIndex:
	return pTrans->getNdbIndexOperation(idx->getName(), tab.getName());
      case NdbDictionary::Index::OrderedIndex:
	return pTrans->getNdbIndexScanOperation(idx->getName(), tab.getName());
      default:
        abort();
      }
    }
    return pTrans->getNdbOperation(tab.getName());
  case NdbOperation::InsertRequest:
  case NdbOperation::WriteRequest:
    return pTrans->getNdbOperation(tab.getName());
  case NdbOperation::UpdateRequest:
  case NdbOperation::DeleteRequest:
    if(idx)
    {
      switch(idx->getType()){
      case NdbDictionary::Index::UniqueHashIndex:
	return pTrans->getNdbIndexOperation(idx->getName(), tab.getName());
      default:
        break;
      }
    }
    return pTrans->getNdbOperation(tab.getName());
  case NdbOperation::OpenScanRequest:
    if(idx)
    {
      switch(idx->getType()){
      case NdbDictionary::Index::OrderedIndex:
	return pTrans->getNdbIndexScanOperation(idx->getName(), tab.getName());
      default:
        break;
      }
    }
    return pTrans->getNdbScanOperation(tab.getName());
  case NdbOperation::OpenRangeScanRequest:
    if(idx)
    {
      switch(idx->getType()){
      case NdbDictionary::Index::OrderedIndex:
	return pTrans->getNdbIndexScanOperation(idx->getName(), tab.getName());
      default:
        break;
      }
    }
    return 0;
  default:
    abort();
  }
  return 0;
}

#include <HugoOperations.hpp>

int
UtilTransactions::closeTransaction(Ndb* pNdb)
{
  if (pTrans != NULL){
    pNdb->closeTransaction(pTrans);
    pTrans = NULL;
  }
  return 0;
}

int 
UtilTransactions::compare(Ndb* pNdb, const char* tab_name2, int flags){


  NdbError err;
  int return_code= 0, row_count= 0;
  int retryAttempt = 0, retryMax = 10;

  HugoCalculator calc(tab);
  NDBT_ResultRow row(tab);
  const NdbDictionary::Table* tmp= pNdb->getDictionary()->getTable(tab_name2);
  if(tmp == 0)
  {
    g_err << "Unable to lookup table: " << tab_name2
	  << endl << pNdb->getDictionary()->getNdbError() << endl;
    return -1;
  }
  const NdbDictionary::Table& tab2= *tmp;

  HugoOperations cmp(tab2);
  UtilTransactions count(tab2);

  while (true){
loop:    
    if (retryAttempt++ >= retryMax){
      g_err << "ERROR: compare has retried this operation " << retryAttempt 
	     << " times, failing!" << endl;
      return -1;
    }

    NdbScanOperation *pOp= 0;
    pTrans = pNdb->startTransaction();
    if (pTrans == NULL) {
      err = pNdb->getNdbError();
      goto error;
    }

    pOp= pTrans->getNdbScanOperation(tab.getName());	
    if (pOp == NULL) {
      NDB_ERR(err= pTrans->getNdbError());
      goto error;
    }

    if( pOp->readTuples(NdbScanOperation::LM_Read) ) {
      NDB_ERR(err= pTrans->getNdbError());
      goto error;
    }

    // Read all attributes
    {
      for (int a = 0; a < tab.getNoOfColumns(); a++){
	if ((row.attributeStore(a) = 
	     pOp->getValue(tab.getColumn(a)->getName())) == 0) {
	  NDB_ERR(err= pTrans->getNdbError());
	  goto error;
	}
      }
    }
    
    if( pTrans->execute(NoCommit, AbortOnError) == -1 ) {
      NDB_ERR(err= pTrans->getNdbError());
      goto error;
    }
  
    row_count= 0;
    {
      int eof;
      while((eof = pOp->nextResult(true)) == 0)
      {
	do {
	  row_count++;
	  if(cmp.startTransaction(pNdb) != NDBT_OK)
	  {
	    NDB_ERR(err= pNdb->getNdbError());
	    goto error;
	  }
	  int rowNo= calc.getIdValue(&row);
	  if(cmp.pkReadRecord(pNdb, rowNo, 1) != NDBT_OK)
	  {
	    NDB_ERR(err= cmp.getTransaction()->getNdbError());
	    goto error;
	  }
	  if(cmp.execute_Commit(pNdb) != NDBT_OK ||
	     cmp.getTransaction()->getNdbError().code)
	  {
	    NDB_ERR(err= cmp.getTransaction()->getNdbError());
	    goto error;
	  }
	  if(row != cmp.get_row(0))
	  {
	    g_err << "COMPARE FAILED" << endl;
	    g_err << row << endl;
	    g_err << cmp.get_row(0) << endl;
	    return_code++;
	  }
	  retryAttempt= 0;
	  cmp.closeTransaction(pNdb);
	} while((eof = pOp->nextResult(false)) == 0);
      }
      if (eof == -1) 
      {
	err = pTrans->getNdbError();
	goto error;
      }
    }
    
    closeTransaction(pNdb);
    
    g_info << row_count << " rows compared" << endl;
    {
      int row_count2;
      if(count.selectCount(pNdb, 0, &row_count2) != NDBT_OK)
      {
	g_err << "Failed to count rows in tab_name2" << endl;
	return -1;
      }
      
      g_info << row_count2 << " rows in tab_name2 - failed " << return_code
	     << endl;
      return (row_count == row_count2 ? return_code : 1);
    }
error:
    if(err.status == NdbError::TemporaryError)
    {
      g_err << err << endl;
      NdbSleep_MilliSleep(50);
      closeTransaction(pNdb);
      if(cmp.getTransaction())
	cmp.closeTransaction(pNdb);
      
      goto loop;
    }
    g_err << "ERROR" << endl;
    g_err << err << endl;
    
    break;
  }

  closeTransaction(pNdb);
  
  return return_code;
}

void
UtilTransactions::setVerbosity(Uint32 v)
{
  m_verbosity = v;
}

Uint32
UtilTransactions::getVerbosity() const
{
  return m_verbosity;
}<|MERGE_RESOLUTION|>--- conflicted
+++ resolved
@@ -1073,15 +1073,9 @@
 	}
       }
       if (!(tabRow.c_str() == indexRow.c_str())){
-<<<<<<< HEAD
-	ndbout << "Error when comapring records" << endl;
+	ndbout << "Error when comparing records" << endl;
 	ndbout << " tabRow:\n" << tabRow.c_str().c_str() << endl;
 	ndbout << " indexRow:\n" << indexRow.c_str().c_str() << endl;
-=======
-	ndbout << "Error when comparing records" << endl;
-	ndbout << " tabRow: \n" << tabRow.c_str().c_str() << endl;
-	ndbout << " indexRow: \n" << indexRow.c_str().c_str() << endl;
->>>>>>> a246bad7
 	goto close_all;
       }
       if (pScanOp) {
@@ -1252,20 +1246,13 @@
       if(check)
 	goto error;
 
-<<<<<<< HEAD
-      if(scanRow.c_str() != pkRow.c_str()){
-	g_err << "Error when comapring records" << endl;
-	g_err << " scanRow:\n" << scanRow.c_str().c_str() << endl;
-	g_err << " pkRow:\n" << pkRow.c_str().c_str() << endl;
-=======
       if (scanRow.c_str() != pkRow.c_str()){
 	g_err << "Error when comparing records "
               << " source (" << (sourceIndex?sourceIndex->getName():"Table")
               << ") dest (" << (destIndex?destIndex->getName():"Table")
               << endl;
-	g_err << " source scanRow: \n" << scanRow.c_str().c_str() << endl;
-	g_err << " lookup pkRow: \n" << pkRow.c_str().c_str() << endl;
->>>>>>> a246bad7
+	g_err << " source scanRow:\n" << scanRow.c_str().c_str() << endl;
+	g_err << " lookup pkRow:\n" << pkRow.c_str().c_str() << endl;
 	closeTransaction(pNdb);
 	return NDBT_FAILED;
       }
@@ -1276,29 +1263,6 @@
 
       if (checkDestIndex)
       {
-<<<<<<< HEAD
-	if((res= iop->nextResult()) != 0){
-	  g_err << "Failed to find row using index: " << res << endl;
-	  NDB_ERR(pTrans->getNdbError());
-	  closeTransaction(pNdb);
-	  return NDBT_FAILED;
-	}
-	
-	if(scanRow.c_str() != indexRow.c_str()){
-	  g_err << "Error when comapring records" << endl;
-	  g_err << " scanRow:\n" << scanRow.c_str().c_str() << endl;
-	  g_err << " indexRow:\n" << indexRow.c_str().c_str() << endl;
-	  closeTransaction(pNdb);
-	  return NDBT_FAILED;
-	}
-	
-	if(iop->nextResult() == 0){
-	  g_err << "Found extra row!!" << endl;
-	  g_err << " indexRow:\n" << indexRow.c_str().c_str() << endl;
-	  closeTransaction(pNdb);
-	  return NDBT_FAILED;
-	}
-=======
         Uint32 candidate_row_count = 0;
         const BaseString scanRowString = scanRow.c_str();
         while (true)
@@ -1307,7 +1271,7 @@
             g_err << "Failed to find row using index: "
                   << destIndex->getName() << endl;
             g_err << " source index : " << (sourceIndex?sourceIndex->getName():"Table") << endl;
-            g_err << " source scanRow: \n" << scanRow.c_str().c_str() << endl;
+            g_err << " source scanRow:\n" << scanRow.c_str().c_str() << endl;
             g_err << " index candidate rows : " << candidate_row_count << endl;
             NDB_ERR(pTrans->getNdbError());
             closeTransaction(pNdb);
@@ -1325,7 +1289,6 @@
           //g_err << "  scanRow  : \n" << scanRow.c_str().c_str() << endl;
           //g_err << "  indexRow : \n" << indexRow.c_str().c_str() << endl;
         }
->>>>>>> a246bad7
         iop->close(false,true);  // Close, and release 'iop'
         iop = NULL;
       }
@@ -1506,7 +1469,7 @@
       return NDBT_FAILED;
     }
 
-    int eof;
+    int eof = 0;
     int rows = 0;
     int checks = 0;
     int mismatchRows = 0;
