--- conflicted
+++ resolved
@@ -34,22 +34,12 @@
 
 class TestExecutionResources {
  public:
-<<<<<<< HEAD
   const char* const NDB_MGMD = "ndb_mgmd";
   const char* const NDBMTD = "ndbmtd";
   const char* const MYSQLD = "mysqld";
   const char* const MYSQL_INSTALL_DB = "mysql_install_db";
   const char* const LIBMYSQLCLIENT_DYLIB = "libmysqlclient.dylib";
   const char* const LIBMYSQLCLIENT_SO = "libmysqlclient.so";
-=======
-  const char *const NDB_MGMD = "ndb_mgmd";
-  const char *const NDBD = "ndbd";
-  const char *const NDBMTD = "ndbmtd";
-  const char *const MYSQLD = "mysqld";
-  const char *const MYSQL_INSTALL_DB = "mysql_install_db";
-  const char *const LIBMYSQLCLIENT_DYLIB = "libmysqlclient.dylib";
-  const char *const LIBMYSQLCLIENT_SO = "libmysqlclient.so";
->>>>>>> 2bf0f4a5
 
   bool registerExecutable(std::string exe, bool isRequired = true);
 
