--- conflicted
+++ resolved
@@ -278,9 +278,6 @@
 
 cmd: testScan
 args: -n ScanOnDMLLateUnlock T1
-<<<<<<< HEAD
-max-time : 120
-=======
 max-time : 120
 
 cmd: testNodeRestart
@@ -298,4 +295,3 @@
 cmd: testNdbApi
 args: -n TestSlowConnectEnable T1
 max-time: 600
->>>>>>> 057f5c95
