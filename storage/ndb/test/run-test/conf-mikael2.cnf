<<<<<<< HEAD
# Copyright (c) 2015, 2021, Oracle and/or its affiliates.
=======
# Copyright (c) 2015, 2020, Oracle and/or its affiliates.
>>>>>>> c1aafc91
# Copyright (c) 2021, 2021, Logical Clocks and/or its affiliates.
#
# This program is free software; you can redistribute it and/or modify
# it under the terms of the GNU General Public License, version 2.0,
# as published by the Free Software Foundation.
#
# This program is also distributed with certain software (including
# but not limited to OpenSSL) that is licensed under separate terms,
# as designated in a particular file or component or in included license
# documentation.  The authors of MySQL hereby grant you an additional
# permission to link the program and your derivative works with the
# separately licensed software that they have included with MySQL.
#
# This program is distributed in the hope that it will be useful,
# but WITHOUT ANY WARRANTY; without even the implied warranty of
# MERCHANTABILITY or FITNESS FOR A PARTICULAR PURPOSE.  See the
# GNU General Public License, version 2.0, for more details.
#
# You should have received a copy of the GNU General Public License
# along with this program; if not, write to the Free Software
# Foundation, Inc., 51 Franklin St, Fifth Floor, Boston, MA 02110-1301  USA

[atrt]
basedir = CHOOSE_dir
baseport = 14000
clusters = .3node
fix-nodeid=1
mt = 2

[ndb_mgmd]

#[mysqld]
#innodb
#skip-grant-tables
#socket=mysql.sock
#default-storage-engine=myisam

[client]
protocol=tcp

[cluster_config.3node]
ndb_mgmd = CHOOSE_host1
#ndbd = CHOOSE_host2,CHOOSE_host3,CHOOSE_host4,CHOOSE_host5
ndbd = CHOOSE_host2,CHOOSE_host3,CHOOSE_host4
ndbapi= CHOOSE_host1,CHOOSE_host1,CHOOSE_host1
#mysqld = CHOOSE_host1,CHOOSE_host6
#mysqld = CHOOSE_host1,CHOOSE_host4

NoOfReplicas = 3
DataMemory = 500M
MaxNoOfConcurrentScans = 100
MaxNoOfSavedMessages= 5
NoOfFragmentLogFiles = 8
FragmentLogFileSize = 64M
ODirect=1
MaxNoOfAttributes=2000
<<<<<<< HEAD
MaxNoOfTables=120
MaxNoOfOrderedIndexes=100
MaxNoOfUniqueHashIndexes=100
Checksum=1
AutomaticThreadConfig=1
AutomaticMemoryConfig=0
=======
MaxNoOfTriggers=4000
Checksum=1
AutomaticThreadConfig=1
AutomaticMemoryConfig=1
TotalMemoryConfig=3500M
MaxNoOfTables=200
MaxNoOfOrderedIndexes=200
MaxNoOfUniqueHashIndexes=200
>>>>>>> c1aafc91
NumCPUs=4

SharedGlobalMemory=350M
DiskPageBufferMemory=256M
TransactionMemory=200M
InitialLogfileGroup=undo_buffer_size=64M;undofile01.dat:512M;undofile02.dat:512M
InitialTablespace=datafile01.dat:256M;datafile02.dat:256M
TimeBetweenWatchDogCheckInitial=60000<|MERGE_RESOLUTION|>--- conflicted
+++ resolved
@@ -1,8 +1,4 @@
-<<<<<<< HEAD
 # Copyright (c) 2015, 2021, Oracle and/or its affiliates.
-=======
-# Copyright (c) 2015, 2020, Oracle and/or its affiliates.
->>>>>>> c1aafc91
 # Copyright (c) 2021, 2021, Logical Clocks and/or its affiliates.
 #
 # This program is free software; you can redistribute it and/or modify
@@ -59,14 +55,6 @@
 FragmentLogFileSize = 64M
 ODirect=1
 MaxNoOfAttributes=2000
-<<<<<<< HEAD
-MaxNoOfTables=120
-MaxNoOfOrderedIndexes=100
-MaxNoOfUniqueHashIndexes=100
-Checksum=1
-AutomaticThreadConfig=1
-AutomaticMemoryConfig=0
-=======
 MaxNoOfTriggers=4000
 Checksum=1
 AutomaticThreadConfig=1
@@ -75,7 +63,6 @@
 MaxNoOfTables=200
 MaxNoOfOrderedIndexes=200
 MaxNoOfUniqueHashIndexes=200
->>>>>>> c1aafc91
 NumCPUs=4
 
 SharedGlobalMemory=350M
