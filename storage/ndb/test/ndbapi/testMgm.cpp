/*
   Copyright (C) 2003 MySQL AB
    All rights reserved. Use is subject to license terms.

   This program is free software; you can redistribute it and/or modify
   it under the terms of the GNU General Public License as published by
   the Free Software Foundation; version 2 of the License.

   This program is distributed in the hope that it will be useful,
   but WITHOUT ANY WARRANTY; without even the implied warranty of
   MERCHANTABILITY or FITNESS FOR A PARTICULAR PURPOSE.  See the
   GNU General Public License for more details.

   You should have received a copy of the GNU General Public License
   along with this program; if not, write to the Free Software
   Foundation, Inc., 51 Franklin St, Fifth Floor, Boston, MA 02110-1301  USA
*/

#include <NDBT.hpp>
#include <NDBT_Test.hpp>
#include "NdbMgmd.hpp"
#include <mgmapi.h>
#include <mgmapi_debug.h>
#include <InputStream.hpp>
#include <signaldata/EventReport.hpp>

/*
  Tests that only need the mgmd(s) started

  Start ndb_mgmd and set NDB_CONNECTSTRING pointing
  to that/those ndb_mgmd(s), then run testMgm
 */


int runTestApiSession(NDBT_Context* ctx, NDBT_Step* step)
{
  NdbMgmd mgmd;
  Uint64 session_id= 0;

  NdbMgmHandle h;
  h= ndb_mgm_create_handle();
  ndb_mgm_set_connectstring(h, mgmd.getConnectString());
  ndb_mgm_connect(h,0,0,0);
  int s= ndb_mgm_get_fd(h);
  session_id= ndb_mgm_get_session_id(h);
  ndbout << "MGM Session id: " << session_id << endl;
  send(s,"get",3,0);
  ndb_mgm_disconnect(h);
  ndb_mgm_destroy_handle(&h);

  struct NdbMgmSession sess;
  int slen= sizeof(struct NdbMgmSession);

  h= ndb_mgm_create_handle();
  ndb_mgm_set_connectstring(h, mgmd.getConnectString());
  ndb_mgm_connect(h,0,0,0);

  NdbSleep_SecSleep(1);

  if(ndb_mgm_get_session(h,session_id,&sess,&slen))
  {
    ndbout << "Failed, session still exists" << endl;
    ndb_mgm_disconnect(h);
    ndb_mgm_destroy_handle(&h);
    return NDBT_FAILED;
  }
  else
  {
    ndbout << "SUCCESS: session is gone" << endl;
    ndb_mgm_disconnect(h);
    ndb_mgm_destroy_handle(&h);
    return NDBT_OK;
  }
}

int runTestApiConnectTimeout(NDBT_Context* ctx, NDBT_Step* step)
{
  NdbMgmd mgmd;

  g_info << "Check connect works with timeout 3000" << endl;
  if (!mgmd.set_timeout(3000))
    return NDBT_FAILED;

  if (!mgmd.connect())
  {
    g_err << "Connect failed with timeout 3000" << endl;
    return NDBT_FAILED;
  }

  if (!mgmd.disconnect())
    return NDBT_FAILED;

  g_info << "Check connect to illegal host will timeout after 3000" << endl;
  if (!mgmd.set_timeout(3000))
    return NDBT_FAILED;
  mgmd.setConnectString("1.1.1.1");

  NDB_TICKS tstart= NdbTick_CurrentMillisecond();
  if (mgmd.connect())
  {
    g_err << "Connect to illegal host suceeded" << endl;
    return NDBT_FAILED;
  }

  NDB_TICKS msecs= NdbTick_CurrentMillisecond() - tstart;
  ndbout << "Took about " << msecs <<" milliseconds"<<endl;

  if(msecs > 6000)
  {
    g_err << "The connect to illegal host timedout after much longer "
          << "time than was expected, expected <= 6000, got " << msecs << endl;
    return NDBT_FAILED;
  }
  return NDBT_OK;
}


int runTestApiTimeoutBasic(NDBT_Context* ctx, NDBT_Step* step)
{
  NdbMgmd mgmd;
  int result= NDBT_FAILED;
  int cc= 0;
  int mgmd_nodeid= 0;
  ndb_mgm_reply reply;

  NdbMgmHandle h;
  h= ndb_mgm_create_handle();
  ndb_mgm_set_connectstring(h, mgmd.getConnectString());

  ndbout << "TEST timout check_connection" << endl;
  int errs[] = { 1, 2, 3, -1};

  for(int error_ins_no=0; errs[error_ins_no]!=-1; error_ins_no++)
  {
    int error_ins= errs[error_ins_no];
    ndbout << "trying error " << error_ins << endl;
    ndb_mgm_connect(h,0,0,0);

    if(ndb_mgm_check_connection(h) < 0)
    {
      result= NDBT_FAILED;
      goto done;
    }

    mgmd_nodeid= ndb_mgm_get_mgmd_nodeid(h);
    if(mgmd_nodeid==0)
    {
      ndbout << "Failed to get mgmd node id to insert error" << endl;
      result= NDBT_FAILED;
      goto done;
    }

    reply.return_code= 0;

    if(ndb_mgm_insert_error(h, mgmd_nodeid, error_ins, &reply)< 0)
    {
      ndbout << "failed to insert error " << endl;
      result= NDBT_FAILED;
      goto done;
    }

    ndb_mgm_set_timeout(h,2500);

    cc= ndb_mgm_check_connection(h);
    if(cc < 0)
      result= NDBT_OK;
    else
      result= NDBT_FAILED;

    if(ndb_mgm_is_connected(h))
    {
      ndbout << "FAILED: still connected" << endl;
      result= NDBT_FAILED;
    }
  }

  ndbout << "TEST get_mgmd_nodeid" << endl;
  ndb_mgm_connect(h,0,0,0);

  if(ndb_mgm_insert_error(h, mgmd_nodeid, 0, &reply)< 0)
  {
    ndbout << "failed to remove inserted error " << endl;
    result= NDBT_FAILED;
    goto done;
  }

  cc= ndb_mgm_get_mgmd_nodeid(h);
  ndbout << "got node id: " << cc << endl;
  if(cc==0)
  {
    ndbout << "FAILED: didn't get node id" << endl;
    result= NDBT_FAILED;
  }
  else
    result= NDBT_OK;

  ndbout << "TEST end_session" << endl;
  ndb_mgm_connect(h,0,0,0);

  if(ndb_mgm_insert_error(h, mgmd_nodeid, 4, &reply)< 0)
  {
    ndbout << "FAILED: insert error 1" << endl;
    result= NDBT_FAILED;
    goto done;
  }

  cc= ndb_mgm_end_session(h);
  if(cc==0)
  {
    ndbout << "FAILED: success in calling end_session" << endl;
    result= NDBT_FAILED;
  }
  else if(ndb_mgm_get_latest_error(h)!=ETIMEDOUT)
  {
    ndbout << "FAILED: Incorrect error code (" << ndb_mgm_get_latest_error(h)
           << " != expected " << ETIMEDOUT << ") desc: "
           << ndb_mgm_get_latest_error_desc(h)
           << " line: " << ndb_mgm_get_latest_error_line(h)
           << " msg: " << ndb_mgm_get_latest_error_msg(h)
           << endl;
    result= NDBT_FAILED;
  }
  else
    result= NDBT_OK;

  if(ndb_mgm_is_connected(h))
  {
    ndbout << "FAILED: is still connected after error" << endl;
    result= NDBT_FAILED;
  }
done:
  ndb_mgm_disconnect(h);
  ndb_mgm_destroy_handle(&h);

  return result;
}

int runTestApiGetStatusTimeout(NDBT_Context* ctx, NDBT_Step* step)
{
  NdbMgmd mgmd;
  int result= NDBT_OK;
  int mgmd_nodeid= 0;

  NdbMgmHandle h;
  h= ndb_mgm_create_handle();
  ndb_mgm_set_connectstring(h, mgmd.getConnectString());

  int errs[] = { 0, 5, 6, 7, 8, 9, -1 };

  for(int error_ins_no=0; errs[error_ins_no]!=-1; error_ins_no++)
  {
    int error_ins= errs[error_ins_no];
    ndb_mgm_connect(h,0,0,0);

    if(ndb_mgm_check_connection(h) < 0)
    {
      result= NDBT_FAILED;
      goto done;
    }

    mgmd_nodeid= ndb_mgm_get_mgmd_nodeid(h);
    if(mgmd_nodeid==0)
    {
      ndbout << "Failed to get mgmd node id to insert error" << endl;
      result= NDBT_FAILED;
      goto done;
    }

    ndb_mgm_reply reply;
    reply.return_code= 0;

    if(ndb_mgm_insert_error(h, mgmd_nodeid, error_ins, &reply)< 0)
    {
      ndbout << "failed to insert error " << error_ins << endl;
      result= NDBT_FAILED;
    }

    ndbout << "trying error: " << error_ins << endl;

    ndb_mgm_set_timeout(h,2500);

    struct ndb_mgm_cluster_state *cl= ndb_mgm_get_status(h);

    if(cl!=NULL)
      free(cl);

    /*
     * For whatever strange reason,
     * get_status is okay with not having the last enter there.
     * instead of "fixing" the api, let's have a special case
     * so we don't break any behaviour
     */

    if(error_ins!=0 && error_ins!=9 && cl!=NULL)
    {
      ndbout << "FAILED: got a ndb_mgm_cluster_state back" << endl;
      result= NDBT_FAILED;
    }

    if(error_ins!=0 && error_ins!=9 && ndb_mgm_is_connected(h))
    {
      ndbout << "FAILED: is still connected after error" << endl;
      result= NDBT_FAILED;
    }

    if(error_ins!=0 && error_ins!=9 && ndb_mgm_get_latest_error(h)!=ETIMEDOUT)
    {
      ndbout << "FAILED: Incorrect error code (" << ndb_mgm_get_latest_error(h)
             << " != expected " << ETIMEDOUT << ") desc: "
             << ndb_mgm_get_latest_error_desc(h)
             << " line: " << ndb_mgm_get_latest_error_line(h)
             << " msg: " << ndb_mgm_get_latest_error_msg(h)
             << endl;
      result= NDBT_FAILED;
    }
  }

done:
  ndb_mgm_disconnect(h);
  ndb_mgm_destroy_handle(&h);

  return result;
}

int runTestMgmApiGetConfigTimeout(NDBT_Context* ctx, NDBT_Step* step)
{
  NdbMgmd mgmd;
  int result= NDBT_OK;
  int mgmd_nodeid= 0;

  NdbMgmHandle h;
  h= ndb_mgm_create_handle();
  ndb_mgm_set_connectstring(h, mgmd.getConnectString());

  int errs[] = { 0, 1, 2, 3, -1 };

  for(int error_ins_no=0; errs[error_ins_no]!=-1; error_ins_no++)
  {
    int error_ins= errs[error_ins_no];
    ndb_mgm_connect(h,0,0,0);

    if(ndb_mgm_check_connection(h) < 0)
    {
      result= NDBT_FAILED;
      goto done;
    }

    mgmd_nodeid= ndb_mgm_get_mgmd_nodeid(h);
    if(mgmd_nodeid==0)
    {
      ndbout << "Failed to get mgmd node id to insert error" << endl;
      result= NDBT_FAILED;
      goto done;
    }

    ndb_mgm_reply reply;
    reply.return_code= 0;

    if(ndb_mgm_insert_error(h, mgmd_nodeid, error_ins, &reply)< 0)
    {
      ndbout << "failed to insert error " << error_ins << endl;
      result= NDBT_FAILED;
    }

    ndbout << "trying error: " << error_ins << endl;

    ndb_mgm_set_timeout(h,2500);

    struct ndb_mgm_configuration *c= ndb_mgm_get_configuration(h,0);

    if(c!=NULL)
      free(c);

    if(error_ins!=0 && c!=NULL)
    {
      ndbout << "FAILED: got a ndb_mgm_configuration back" << endl;
      result= NDBT_FAILED;
    }

    if(error_ins!=0 && ndb_mgm_is_connected(h))
    {
      ndbout << "FAILED: is still connected after error" << endl;
      result= NDBT_FAILED;
    }

    if(error_ins!=0 && ndb_mgm_get_latest_error(h)!=ETIMEDOUT)
    {
      ndbout << "FAILED: Incorrect error code (" << ndb_mgm_get_latest_error(h)
             << " != expected " << ETIMEDOUT << ") desc: "
             << ndb_mgm_get_latest_error_desc(h)
             << " line: " << ndb_mgm_get_latest_error_line(h)
             << " msg: " << ndb_mgm_get_latest_error_msg(h)
             << endl;
      result= NDBT_FAILED;
    }
  }

done:
  ndb_mgm_disconnect(h);
  ndb_mgm_destroy_handle(&h);

  return result;
}

int runTestMgmApiEventTimeout(NDBT_Context* ctx, NDBT_Step* step)
{
  NdbMgmd mgmd;
  int result= NDBT_OK;
  int mgmd_nodeid= 0;

  NdbMgmHandle h;
  h= ndb_mgm_create_handle();
  ndb_mgm_set_connectstring(h, mgmd.getConnectString());

  int errs[] = { 10000, 0, -1 };

  for(int error_ins_no=0; errs[error_ins_no]!=-1; error_ins_no++)
  {
    int error_ins= errs[error_ins_no];
    ndb_mgm_connect(h,0,0,0);

    if(ndb_mgm_check_connection(h) < 0)
    {
      result= NDBT_FAILED;
      goto done;
    }

    mgmd_nodeid= ndb_mgm_get_mgmd_nodeid(h);
    if(mgmd_nodeid==0)
    {
      ndbout << "Failed to get mgmd node id to insert error" << endl;
      result= NDBT_FAILED;
      goto done;
    }

    ndb_mgm_reply reply;
    reply.return_code= 0;

    if(ndb_mgm_insert_error(h, mgmd_nodeid, error_ins, &reply)< 0)
    {
      ndbout << "failed to insert error " << error_ins << endl;
      result= NDBT_FAILED;
    }

    ndbout << "trying error: " << error_ins << endl;

    ndb_mgm_set_timeout(h,2500);

    int filter[] = { 15, NDB_MGM_EVENT_CATEGORY_BACKUP,
                     1, NDB_MGM_EVENT_CATEGORY_STARTUP,
                     0 };

    my_socket my_fd;
#ifdef NDB_WIN
    SOCKET fd= ndb_mgm_listen_event(h, filter);
    my_fd.s= fd;
#else
    int fd= ndb_mgm_listen_event(h, filter);
    my_fd.fd= fd;
#endif

    if(!my_socket_valid(my_fd))
    {
      ndbout << "FAILED: could not listen to event" << endl;
      result= NDBT_FAILED;
    }

    Uint32 theData[25];
    EventReport *fake_event = (EventReport*)theData;
    fake_event->setEventType(NDB_LE_NDBStopForced);
    fake_event->setNodeId(42);
    theData[2]= 0;
    theData[3]= 0;
    theData[4]= 0;
    theData[5]= 0;

    ndb_mgm_report_event(h, theData, 6);

    char *tmp= 0;
    char buf[512];

    SocketInputStream in(my_fd,2000);
    for(int i=0; i<20; i++)
    {
      if((tmp = in.gets(buf, sizeof(buf))))
      {
//        const char ping_token[]="<PING>";
//        if(memcmp(ping_token,tmp,sizeof(ping_token)-1))
          if(tmp && strlen(tmp))
            ndbout << tmp;
      }
      else
      {
        if(in.timedout())
        {
          ndbout << "TIMED OUT READING EVENT at iteration " << i << endl;
          break;
        }
      }
    }

    /*
     * events go through a *DIFFERENT* socket than the NdbMgmHandle
     * so we should still be connected (and be able to check_connection)
     *
     */

    if(ndb_mgm_check_connection(h) && !ndb_mgm_is_connected(h))
    {
      ndbout << "FAILED: is still connected after error" << endl;
      result= NDBT_FAILED;
    }

    ndb_mgm_disconnect(h);
  }

done:
  ndb_mgm_disconnect(h);
  ndb_mgm_destroy_handle(&h);

  return result;
}

int runTestMgmApiStructEventTimeout(NDBT_Context* ctx, NDBT_Step* step)
{
  NdbMgmd mgmd;
  int result= NDBT_OK;
  int mgmd_nodeid= 0;

  NdbMgmHandle h;
  h= ndb_mgm_create_handle();
  ndb_mgm_set_connectstring(h, mgmd.getConnectString());

  int errs[] = { 10000, 0, -1 };

  for(int error_ins_no=0; errs[error_ins_no]!=-1; error_ins_no++)
  {
    int error_ins= errs[error_ins_no];
    ndb_mgm_connect(h,0,0,0);

    if(ndb_mgm_check_connection(h) < 0)
    {
      result= NDBT_FAILED;
      goto done;
    }

    mgmd_nodeid= ndb_mgm_get_mgmd_nodeid(h);
    if(mgmd_nodeid==0)
    {
      ndbout << "Failed to get mgmd node id to insert error" << endl;
      result= NDBT_FAILED;
      goto done;
    }

    ndb_mgm_reply reply;
    reply.return_code= 0;

    if(ndb_mgm_insert_error(h, mgmd_nodeid, error_ins, &reply)< 0)
    {
      ndbout << "failed to insert error " << error_ins << endl;
      result= NDBT_FAILED;
    }

    ndbout << "trying error: " << error_ins << endl;

    ndb_mgm_set_timeout(h,2500);

    int filter[] = { 15, NDB_MGM_EVENT_CATEGORY_BACKUP,
                     1, NDB_MGM_EVENT_CATEGORY_STARTUP,
                     0 };
    NdbLogEventHandle le_handle= ndb_mgm_create_logevent_handle(h, filter);

    struct ndb_logevent le;
    for(int i=0; i<20; i++)
    {
      if(error_ins==0 || (error_ins!=0 && i<5))
      {
        Uint32 theData[25];
        EventReport *fake_event = (EventReport*)theData;
        fake_event->setEventType(NDB_LE_NDBStopForced);
        fake_event->setNodeId(42);
        theData[2]= 0;
        theData[3]= 0;
        theData[4]= 0;
        theData[5]= 0;

        ndb_mgm_report_event(h, theData, 6);
      }
      int r= ndb_logevent_get_next(le_handle, &le, 2500);
      if(r>0)
      {
        ndbout << "Receieved event" << endl;
      }
      else if(r<0)
      {
        ndbout << "ERROR" << endl;
      }
      else // no event
      {
        ndbout << "TIMED OUT READING EVENT at iteration " << i << endl;
        if(error_ins==0)
          result= NDBT_FAILED;
        else
          result= NDBT_OK;
        break;
      }
    }

    /*
     * events go through a *DIFFERENT* socket than the NdbMgmHandle
     * so we should still be connected (and be able to check_connection)
     *
     */

    if(ndb_mgm_check_connection(h) && !ndb_mgm_is_connected(h))
    {
      ndbout << "FAILED: is still connected after error" << endl;
      result= NDBT_FAILED;
    }

    ndb_mgm_disconnect(h);
  }

done:
  ndb_mgm_disconnect(h);
  ndb_mgm_destroy_handle(&h);

  return result;
}

#include <mgmapi_internal.h>

int runSetConfig(NDBT_Context* ctx, NDBT_Step* step)
{
  NdbMgmd mgmd;

  if (!mgmd.connect())
    return NDBT_FAILED;

  int loops= ctx->getNumLoops();
  for (int l= 0; l < loops; l++){
    g_info << l << ": ";

    struct ndb_mgm_configuration* conf=
      ndb_mgm_get_configuration(mgmd.handle(), 0);
    if (!conf)
    {
      g_err << "ndb_mgm_get_configuration failed, error: "
            << ndb_mgm_get_latest_error_msg(mgmd.handle()) << endl;
      return NDBT_FAILED;
    }

    int r= ndb_mgm_set_configuration(mgmd.handle(), conf);
    free(conf);

    if (r != 0)
    {
      g_err << "ndb_mgm_set_configuration failed, error: "
            << ndb_mgm_get_latest_error_msg(mgmd.handle()) << endl;
      return NDBT_FAILED;
    }
  }
  return NDBT_OK;
}


int runSetConfigUntilStopped(NDBT_Context* ctx, NDBT_Step* step)
{
  int result= NDBT_OK;
  while(!ctx->isTestStopped() &&
        (result= runSetConfig(ctx, step)) == NDBT_OK)
    ;
  return result;
}


int runGetConfig(NDBT_Context* ctx, NDBT_Step* step)
{
  NdbMgmd mgmd;

  if (!mgmd.connect())
    return NDBT_FAILED;

  int loops= ctx->getNumLoops();
  for (int l= 0; l < loops; l++){
    g_info << l << ": ";
    struct ndb_mgm_configuration* conf=
      ndb_mgm_get_configuration(mgmd.handle(), 0);
    if (!conf)
      return NDBT_FAILED;
    free(conf);
  }
  return NDBT_OK;
}


int runGetConfigUntilStopped(NDBT_Context* ctx, NDBT_Step* step)
{
  int result= NDBT_OK;
  while(!ctx->isTestStopped() &&
        (result= runGetConfig(ctx, step)) == NDBT_OK)
    ;
  return result;
}


int runTestStatus(NDBT_Context* ctx, NDBT_Step* step)
{
  ndb_mgm_node_type types[2] = {
    NDB_MGM_NODE_TYPE_NDB,
    NDB_MGM_NODE_TYPE_UNKNOWN
  };

  NdbMgmd mgmd;
  struct ndb_mgm_cluster_state *state;
  int iterations = ctx->getNumLoops();

  if (!mgmd.connect())
    return NDBT_FAILED;

  int result= NDBT_OK;
  while (iterations-- != 0 && result == NDBT_OK)
  {
    state = ndb_mgm_get_status(mgmd.handle());
    if(state == NULL) {
      ndbout_c("Could not get status!");
      result= NDBT_FAILED;
      continue;
    }
    free(state);

    state = ndb_mgm_get_status2(mgmd.handle(), types);
    if(state == NULL){
      ndbout_c("Could not get status2!");
      result= NDBT_FAILED;
      continue;
    }
    free(state);

    state = ndb_mgm_get_status2(mgmd.handle(), 0);
    if(state == NULL){
      ndbout_c("Could not get status2 second time!");
      result= NDBT_FAILED;
      continue;
    }
    free(state);
  }
  return result;
}


int runTestStatusUntilStopped(NDBT_Context* ctx, NDBT_Step* step)
{
  int result= NDBT_OK;
  while(!ctx->isTestStopped() &&
        (result= runTestStatus(ctx, step)) == NDBT_OK)
    ;
  return result;
}


static bool
get_nodeid(NdbMgmd& mgmd,
           const Properties& args,
           Properties& reply)
{
  // Fill in default values of other args
  Properties call_args(args);
  if (!call_args.contains("version"))
    call_args.put("version", 1);
  if (!call_args.contains("nodetype"))
    call_args.put("nodetype", 1);
  if (!call_args.contains("nodeid"))
    call_args.put("nodeid", 1);
  if (!call_args.contains("user"))
    call_args.put("user", "mysqld");
  if (!call_args.contains("password"))
    call_args.put("password", "mysqld");
  if (!call_args.contains("public key"))
  call_args.put("public key", "a public key");
  if (!call_args.contains("name"))
    call_args.put("name", "testMgm");
  if (!call_args.contains("log_event"))
    call_args.put("log_event", 1);
  if (!call_args.contains("timeout"))
    call_args.put("timeout", 100);

  if (!call_args.contains("endian"))
  {
    union { long l; char c[sizeof(long)]; } endian_check;
    endian_check.l = 1;
    call_args.put("endian", (endian_check.c[sizeof(long)-1])?"big":"little");
  }

  if (!mgmd.call("get nodeid", call_args,
                 "get nodeid reply", reply))
  {
    g_err << "get_nodeid: mgmd.call failed" << endl;
    return false;
  }

  // reply.print();
  return true;
}


static const char*
get_result(const Properties& reply)
{
  const char* result;
  if (!reply.get("result", &result)){
    ndbout_c("result: no 'result' found in reply");
    return NULL;
  }
  return result;
}


static bool result_contains(const Properties& reply,
                            const char* expected_result)
{
  BaseString result(get_result(reply));
  if (strstr(result.c_str(), expected_result) == NULL){
    ndbout_c("result_contains: result string '%s' "
             "didn't contain expected result '%s'",
             result.c_str(), expected_result);
    return false;
  }
  g_info << " result: " << result << endl;
  return true;
}


static bool ok(const Properties& reply)
{
  BaseString result(get_result(reply));
  if (result == "Ok")
    return true;
  return false;
}

static bool failed(const Properties& reply)
{
  BaseString result(get_result(reply));
  if (result == "Failed")
    return true;
  return false;
}

static const char*
get_message(const Properties& reply)
{
  const char* message;
  if (!reply.get("message", &message)){
    ndbout_c("message: no 'message' found in reply");
    return NULL;
  }
  return message;
}


static bool message_contains(const Properties& reply,
                            const char* expected_message)
{
  BaseString message(get_message(reply));
  if (strstr(message.c_str(), expected_message) == NULL){
    ndbout_c("message_contains: message string '%s' "
             "didn't contain expected message '%s'",
             message.c_str(), expected_message);
    return false;
  }
  g_info << " message: " << message << endl;
  return true;
}


static bool get_nodeid_result_contains(NdbMgmd& mgmd,
                                       const Properties& args,
                                       const char* expected_result)
{
  Properties reply;
  if (!get_nodeid(mgmd, args, reply))
    return false;
  return result_contains(reply, expected_result);
}



static bool
check_get_nodeid_invalid_endian1(NdbMgmd& mgmd)
{
  union { long l; char c[sizeof(long)]; } endian_check;
  endian_check.l = 1;
  Properties args;
  /* Set endian to opposite value */
  args.put("endian", (endian_check.c[sizeof(long)-1])?"little":"big");
  return get_nodeid_result_contains(mgmd, args,
                                    "Node does not have the same endian");
}


static bool
check_get_nodeid_invalid_endian2(NdbMgmd& mgmd)
{
  Properties args;
  /* Set endian to weird value */
  args.put("endian", "hepp");
  return get_nodeid_result_contains(mgmd, args,
                                    "Node does not have the same endian");
}


static bool
check_get_nodeid_invalid_nodetype1(NdbMgmd& mgmd)
{
  Properties args;
  args.put("nodetype", 37);
  return get_nodeid_result_contains(mgmd, args,
                                    "unknown nodetype 37");
}


#if 0
static bool
check_get_nodeid_invalid_nodeid(NdbMgmd& mgmd)
{
  for (int nodeId = MAX_NODES; nodeId < MAX_NODES+2; nodeId++){
    g_info << "Testing invalid node " << nodeId << endl;;

    Properties args;
    args.put("nodeid", nodeId);
    BaseString expected;
    expected.assfmt("No node defined with id=%d", nodeId);
    if (!get_nodeid_result_contains(mgmd, args, expected.c_str()))
      return false;
  }
  return true;
}
#endif

static bool
check_get_nodeid_dynamic_nodeid(NdbMgmd& mgmd)
{
  bool result = true;
  Uint32 nodeId= 0; // Get dynamic node id
  for (int nodeType = NDB_MGM_NODE_TYPE_MIN;
       nodeType < NDB_MGM_NODE_TYPE_MAX; nodeType++){
    while(true)
    {
      g_info << "Testing dynamic nodeid " << nodeId
             << ", nodeType: " << nodeType << endl;

      Properties args;
      args.put("nodeid", nodeId);
      args.put("nodetype", nodeType);
      Properties reply;
      if (!get_nodeid(mgmd, args, reply))
        return false;

      /*
        Continue to get dynamic id's until
        an error "there is no more nodeid" occur
      */
      if (!ok(reply)){
        BaseString expected1;
        expected1.assfmt("No free node id found for %s",
                        NdbMgmd::NodeType(nodeType).c_str());
        BaseString expected2;
        expected2.assfmt("Connection done from wrong host");
        if (!(result_contains(reply, expected1.c_str()) ||
              result_contains(reply, expected2.c_str())))
          result= false; // Got wrong error message
        break;
      }
    }
  }
  return result;
}


static bool
check_get_nodeid_nonode(NdbMgmd& mgmd)
{
  // Find a node that does not exist
  Config conf;
  if (!mgmd.get_config(conf))
    return false;

  Uint32 nodeId = 0;
  for(Uint32 i= 1; i < MAX_NODES; i++){
    ConfigIter iter(&conf, CFG_SECTION_NODE);
    if (iter.find(CFG_NODE_ID, i) != 0){
      nodeId = i;
      break;
    }
  }
  if (nodeId == 0)
    return true; // All nodes probably defined

  g_info << "Testing nonexisting node " << nodeId << endl;;

  Properties args;
  args.put("nodeid", nodeId);
  BaseString expected;
  expected.assfmt("No node defined with id=%d", nodeId);
  return get_nodeid_result_contains(mgmd, args, expected.c_str());
}

#if 0
static bool
check_get_nodeid_nodeid1(NdbMgmd& mgmd)
{
  // Find a node that does exist
  Config conf;
  if (!mgmd.get_config(conf))
    return false;

  Uint32 nodeId = 0;
  Uint32 nodeType = NDB_MGM_NODE_TYPE_UNKNOWN;
  for(Uint32 i= 1; i < MAX_NODES; i++){
    ConfigIter iter(&conf, CFG_SECTION_NODE);
    if (iter.find(CFG_NODE_ID, i) == 0){
      nodeId = i;
      iter.get(CFG_TYPE_OF_SECTION, &nodeType);
      break;
    }
  }
  assert(nodeId);
  assert(nodeType != (Uint32)NDB_MGM_NODE_TYPE_UNKNOWN);

  Properties args, reply;
  args.put("nodeid",nodeId);
  args.put("nodetype",nodeType);
  if (!get_nodeid(mgmd, args, reply))
  {
    g_err << "check_get_nodeid_nodeid1: failed for "
          << "nodeid: " << nodeId << ", nodetype: " << nodeType << endl;
    return false;
  }
  reply.print();
  return ok(reply);
}
#endif

static bool
check_get_nodeid_wrong_nodetype(NdbMgmd& mgmd)
{
  // Find a node that does exist
  Config conf;
  if (!mgmd.get_config(conf))
    return false;

  Uint32 nodeId = 0;
  Uint32 nodeType = NDB_MGM_NODE_TYPE_UNKNOWN;
  for(Uint32 i= 1; i < MAX_NODES; i++){
    ConfigIter iter(&conf, CFG_SECTION_NODE);
    if (iter.find(CFG_NODE_ID, i) == 0){
      nodeId = i;
      iter.get(CFG_TYPE_OF_SECTION, &nodeType);
      break;
    }
  }
  assert(nodeId && nodeType != (Uint32)NDB_MGM_NODE_TYPE_UNKNOWN);

  nodeType = (nodeType + 1) / NDB_MGM_NODE_TYPE_MAX;
  assert(nodeType >= NDB_MGM_NODE_TYPE_MIN &&
         nodeType <= NDB_MGM_NODE_TYPE_MAX);

  Properties args, reply;
  args.put("nodeid",nodeId);
  args.put("nodeid",nodeType);
  if (!get_nodeid(mgmd, args, reply))
  {
    g_err << "check_get_nodeid_nodeid1: failed for "
          << "nodeid: " << nodeId << ", nodetype: " << nodeType << endl;
    return false;
  }
  BaseString expected;
  expected.assfmt("Id %d configured as", nodeId);
  return result_contains(reply, expected.c_str());
}



int runTestGetNodeId(NDBT_Context* ctx, NDBT_Step* step)
{
  NdbMgmd mgmd;

  if (!mgmd.connect())
    return NDBT_FAILED;

  int result= NDBT_FAILED;
  if (
      check_get_nodeid_invalid_endian1(mgmd) &&
      check_get_nodeid_invalid_endian2(mgmd) &&
      check_get_nodeid_invalid_nodetype1(mgmd) &&
//      check_get_nodeid_invalid_nodeid(mgmd) &&
      check_get_nodeid_dynamic_nodeid(mgmd) &&
      check_get_nodeid_nonode(mgmd) &&
//      check_get_nodeid_nodeid1(mgmd) &&
      check_get_nodeid_wrong_nodetype(mgmd) &&
      true)
    result= NDBT_OK;

  if (!mgmd.end_session())
    result= NDBT_FAILED;

  return result;
}


int runTestGetNodeIdUntilStopped(NDBT_Context* ctx, NDBT_Step* step)
{
  int result= NDBT_OK;
  while(!ctx->isTestStopped() &&
        (result= runTestGetNodeId(ctx, step)) == NDBT_OK)
    ;
  return result;
}


int runSleepAndStop(NDBT_Context* ctx, NDBT_Step* step)
{
  int counter= 10*ctx->getNumLoops();

  while(!ctx->isTestStopped() && counter--)
    NdbSleep_SecSleep(1);;
  ctx->stopTest();
  return NDBT_OK;
}


static bool
<<<<<<< HEAD
get_version(NdbMgmd& mgmd,
            Properties& reply)
{
  Properties args;
  if (!mgmd.call("get version", args,
                 "version", reply))
  {
    g_err << "get_version: mgmd.call failed" << endl;
    return false;
  }

  //reply.print();
  return true;
}

int runTestGetVersion(NDBT_Context* ctx, NDBT_Step* step)
{
  NdbMgmd mgmd;

  if (!mgmd.connect())
    return NDBT_FAILED;

  Properties reply;
  if (!get_version(mgmd, reply))
   return NDBT_FAILED;

  return NDBT_OK;
}

int runTestGetVersionUntilStopped(NDBT_Context* ctx, NDBT_Step* step)
{
  int result= NDBT_OK;
  while(!ctx->isTestStopped() &&
        (result= runTestGetVersion(ctx, step)) == NDBT_OK)
    ;
  return result;
}



static bool
=======
>>>>>>> 9bba6ee2
check_connection(NdbMgmd& mgmd)
{
  Properties args, reply;
  mgmd.verbose(false); // Verbose off
  bool result= mgmd.call("check connection", args,
                         "check connection reply", reply);
  mgmd.verbose(); // Verbose on
  return result;
}


static bool
check_transporter_connect(NdbMgmd& mgmd, const char * hello)
{
  SocketOutputStream out(mgmd.socket());

  // Call 'transporter connect'
  if (out.println("transporter connect") ||
      out.println(""))
  {
    g_err << "Send failed" << endl;
    return false;
  }

  // Send the 'hello'
  g_info << "Client hello: '" << hello << "'" << endl;
  if (out.println(hello))
  {
    g_err << "Send hello '" << hello << "' failed" << endl;
    return false;
  }

  // Should not be possible to read a reply now, socket
  // should have been closed
  if (check_connection(mgmd)){
    g_err << "not disconnected" << endl;
    return false;
  }

  // disconnect and connect again
  if (!mgmd.disconnect())
    return false;
  if (!mgmd.connect())
    return false;

  return true;
}


int runTestTransporterConnect(NDBT_Context* ctx, NDBT_Step* step)
{
  NdbMgmd mgmd;

  if (!mgmd.connect())
    return NDBT_FAILED;

  int result = NDBT_FAILED;
  if (
      // Junk hello strings
      check_transporter_connect(mgmd, "hello") &&
      check_transporter_connect(mgmd, "hello again") &&

      // "Blow" the buffer
      check_transporter_connect(mgmd, "string_longer_than_buf_1234567890") &&

      // Out of range nodeid
      check_transporter_connect(mgmd, "-1") &&
      check_transporter_connect(mgmd, "-2 2") &&
      check_transporter_connect(mgmd, "10000") &&
      check_transporter_connect(mgmd, "99999 8") &&

      // Valid nodeid, invalid transporter type
      // Valid nodeid and transporter type, state != CONNECTING
      // ^These are only possible to test by finding an existing
      //  NDB node that are not started and use its setting(s)

      true)
   result = NDBT_OK;

  return result;
}


static bool
show_config(NdbMgmd& mgmd,
            const Properties& args,
            Properties& reply)
{
  if (!mgmd.call("show config", args,
                 "show config reply", reply, NULL, false))
  {
    g_err << "show_config: mgmd.call failed" << endl;
    return false;
  }

  // reply.print();
  return true;
}


int runCheckConfig(NDBT_Context* ctx, NDBT_Step* step)
{
  NdbMgmd mgmd;

  // Connect to any mgmd and get the config
  if (!mgmd.connect())
    return NDBT_FAILED;

  Properties args1;
  Properties config1;
  if (!show_config(mgmd, args1, config1))
    return NDBT_FAILED;

  // Get the binary config
  Config conf;
  if (!mgmd.get_config(conf))
    return NDBT_FAILED;

  // Extract list of connectstrings to each mgmd
  BaseString connectstring;
  conf.getConnectString(connectstring, ";");

  Vector<BaseString> mgmds;
  connectstring.split(mgmds, ";");

  // Connect to each mgmd and check
  // they all have the same config
  for (size_t i = 0; i < mgmds.size(); i++)
  {
    NdbMgmd mgmd2;
    g_info << "Connecting to " << mgmds[i].c_str() << endl;
    if (!mgmd2.connect(mgmds[i].c_str()))
      return NDBT_FAILED;

    Properties args2;
    Properties config2;
    if (!show_config(mgmd, args2, config2))
      return NDBT_FAILED;

    // Compare config1 and config2 line by line
    Uint32 line = 1;
    const char* value1;
    const char* value2;
    while (true)
    {
      if (config1.get("line", line, &value1))
      {
        // config1 had line, so should config2
        if (config2.get("line", line, &value2))
        {
          // both configs had line, check they are equal
          if (strcmp(value1, value2) != 0)
          {
            g_err << "the value on line " << line << "didn't match!" << endl;
            g_err << "config1, value: " << value1 << endl;
            g_err << "config2, value: " << value2 << endl;
            return NDBT_FAILED;
          }
          // g_info << line << ": " << value1 << " = " << value2 << endl;
        }
        else
        {
          g_err << "config2 didn't have line " << line << "!" << endl;
          return NDBT_FAILED;
        }
      }
      else
      {
        // Make sure config2 does not have this line either and end loop
        if (config2.get("line", line, &value2))
        {
          g_err << "config2 had line " << line << " not in config1!" << endl;
          return NDBT_FAILED;
        }

        // End of loop
        g_info << "There was " << line << " lines in config" << endl;
        break;
      }
      line++;
    }
    if (line == 0)
    {
      g_err << "FAIL: config should have lines!" << endl;
      return NDBT_FAILED;
    }

    // Compare the binary config
    Config conf2;
    if (!mgmd.get_config(conf2))
      return NDBT_FAILED;

    if (!conf.equal(&conf2))
    {
      g_err << "The binary config was different! host: " << mgmds[i] << endl;
      return NDBT_FAILED;
    }

  }

  return NDBT_OK;
}


static bool
reload_config(NdbMgmd& mgmd,
              const Properties& args,
              Properties& reply)
{
  if (!mgmd.call("reload config", args,
                 "reload config reply", reply))
  {
    g_err << "reload config: mgmd.call failed" << endl;
    return false;
  }

  //reply.print();
  return true;
}


static bool reload_config_result_contains(NdbMgmd& mgmd,
                                          const Properties& args,
                                          const char* expected_result)
{
  Properties reply;
  if (!reload_config(mgmd, args, reply))
    return false;
  return result_contains(reply, expected_result);
}


static bool
check_reload_config_both_config_and_mycnf(NdbMgmd& mgmd)
{
  Properties args;
  // Send reload command with both config_filename and mycnf set
  args.put("config_filename", "some filename");
  args.put("mycnf", 1);
  return reload_config_result_contains(mgmd, args,
                                       "ERROR: Both mycnf and config_filename");
}


static bool
show_variables(NdbMgmd& mgmd, Properties& reply)
{
  if (!mgmd.call("show variables", "",
                 "show variables reply", reply))
  {
    g_err << "show_variables: mgmd.call failed" << endl;
    return false;
  }
  return true;
}


static bool
check_reload_config_invalid_config_filename(NdbMgmd& mgmd, bool mycnf)
{

  BaseString expected("Could not load configuration from 'nonexisting_file");
  if (mycnf)
  {
    // Differing error message if started from my.cnf
    expected.assign("Can't switch to use config.ini 'nonexisting_file' "
                    "when node was started from my.cnf");
  }

  Properties args;
  // Send reload command with an invalid config_filename
  args.put("config_filename", "nonexisting_file");
  return reload_config_result_contains(mgmd, args, expected.c_str());
}


int runTestReloadConfig(NDBT_Context* ctx, NDBT_Step* step)
{
  NdbMgmd mgmd;

  if (!mgmd.connect())
    return NDBT_FAILED;

  Properties variables;
  if (!show_variables(mgmd, variables))
    return NDBT_FAILED;

  variables.print();

  const char* mycnf_str;
  if (!variables.get("mycnf", &mycnf_str))
    abort();
  bool uses_mycnf = (strcmp(mycnf_str, "yes") == 0);

  int result= NDBT_FAILED;
  if (
      check_reload_config_both_config_and_mycnf(mgmd) &&
      check_reload_config_invalid_config_filename(mgmd, uses_mycnf) &&
      true)
    result= NDBT_OK;

  if (!mgmd.end_session())
    result= NDBT_FAILED;

  return result;
}


static bool
set_config(NdbMgmd& mgmd,
           const Properties& args,
           BaseString encoded_config,
           Properties& reply)
{

  // Fill in default values of other args
  Properties call_args(args);
  if (!call_args.contains("Content-Type"))
    call_args.put("Content-Type", "ndbconfig/octet-stream");
  if (!call_args.contains("Content-Transfer-Encoding"))
    call_args.put("Content-Transfer-Encoding", "base64");
  if (!call_args.contains("Content-Length"))
    call_args.put("Content-Length",
                  encoded_config.length() ? encoded_config.length() - 1 : 1);

  if (!mgmd.call("set config", call_args,
                 "set config reply", reply,
                 encoded_config.c_str()))
  {
    g_err << "set config: mgmd.call failed" << endl;
    return false;
  }

  //reply.print();
  return true;
}


static bool set_config_result_contains(NdbMgmd& mgmd,
                                       const Properties& args,
                                       const BaseString& encoded_config,
                                       const char* expected_result)
{
  Properties reply;
  if (!set_config(mgmd, args, encoded_config, reply))
    return false;
  return result_contains(reply, expected_result);
}


static bool set_config_result_contains(NdbMgmd& mgmd,
                                       const Config& conf,
                                       const char* expected_result)
{
  Properties reply;
  Properties args;

  BaseString encoded_config;
  if (!conf.pack64(encoded_config))
    return false;

  if (!set_config(mgmd, args, encoded_config, reply))
    return false;
  return result_contains(reply, expected_result);
}


static bool
check_set_config_invalid_content_type(NdbMgmd& mgmd)
{
  Properties args;
  args.put("Content-Type", "illegal type");
  return set_config_result_contains(mgmd, args, BaseString(""),
                                    "Unhandled content type 'illegal type'");
}

static bool
check_set_config_invalid_content_encoding(NdbMgmd& mgmd)
{
  Properties args;
  args.put("Content-Transfer-Encoding", "illegal encoding");
  return set_config_result_contains(mgmd, args, BaseString(""),
                                    "Unhandled content encoding "
                                    "'illegal encoding'");
}

static bool
check_set_config_too_large_content_length(NdbMgmd& mgmd)
{
  Properties args;
  args.put("Content-Length", 1024*1024 + 1);
  return set_config_result_contains(mgmd, args, BaseString(""),
                                    "Illegal config length size 1048577");
}

static bool
check_set_config_too_small_content_length(NdbMgmd& mgmd)
{
  Properties args;
  args.put("Content-Length", (Uint32)0);
  return set_config_result_contains(mgmd, args, BaseString(""),
                                    "Illegal config length size 0");
}

static bool
check_set_config_wrong_config_length(NdbMgmd& mgmd)
{

  // Get the binary config
  Config conf;
  if (!mgmd.get_config(conf))
    return false;

  BaseString encoded_config;
  if (!conf.pack64(encoded_config))
    return false;

  Properties args;
  args.put("Content-Length", encoded_config.length() - 20);
  bool res = set_config_result_contains(mgmd, args, encoded_config,
                                        "Failed to unpack config");

  if (res){
    /*
      There are now additional 20 bytes of junk that has been
      sent to mgmd, reconnect to get rid of it
    */
    if (!mgmd.disconnect())
      return false;
    if (!mgmd.connect())
       return false;
  }
  return res;
}

static bool
check_set_config_any_node(NDBT_Context* ctx, NDBT_Step* step, NdbMgmd& mgmd)
{

  // Get the binary config
  Config conf;
  if (!mgmd.get_config(conf))
    return false;

  // Extract list of connectstrings to each mgmd
  BaseString connectstring;
  conf.getConnectString(connectstring, ";");

  Vector<BaseString> mgmds;
  connectstring.split(mgmds, ";");

  // Connect to each mgmd and check
  // they all have the same config
  for (size_t i = 0; i < mgmds.size(); i++)
  {
    NdbMgmd mgmd2;
    g_info << "Connecting to " << mgmds[i].c_str() << endl;
    if (!mgmd2.connect(mgmds[i].c_str()))
      return false;

    // Get the binary config
    Config conf2;
    if (!mgmd2.get_config(conf2))
      return false;

#if 0
    // Change one value in the config
    if (!conf2.setValue(CFG_SECTION_NODE, 0,
                        CFG_NODE_ARBIT_DELAY,
#endif

    // Set the modified config
    if (!mgmd2.set_config(conf2))
      return false;

    // Check that all mgmds now have the new config
    if (runCheckConfig(ctx, step) != NDBT_OK)
      return false;

  }

  return true;
}

static bool
check_set_config_fail_wrong_generation(NdbMgmd& mgmd)
{
  // Get the binary config
  Config conf;
  if (!mgmd.get_config(conf))
    return false;

  // Change generation
  if (!conf.setGeneration(conf.getGeneration() + 10))
    return false;

  // Set the modified config
  return set_config_result_contains(mgmd, conf,
                                    "Invalid generation in");
}

static bool
check_set_config_fail_wrong_name(NdbMgmd& mgmd)
{
  // Get the binary config
  Config conf;
  if (!mgmd.get_config(conf))
    return false;

  // Change name
  if (!conf.setName("NEWNAME"))
    return false;

  // Set the modified config
  return set_config_result_contains(mgmd, conf,
                                    "Invalid configuration name");
}

static bool
check_set_config_fail_wrong_primary(NdbMgmd& mgmd)
{
  // Get the binary config
  Config conf;
  if (!mgmd.get_config(conf))
    return false;

  // Change primary and thus make this configuration invalid
  if (!conf.setPrimaryMgmNode(conf.getPrimaryMgmNode()+10))
    return false;

  // Set the modified config
  return set_config_result_contains(mgmd, conf,
                                    "Not primary mgm node");
}

int runTestSetConfig(NDBT_Context* ctx, NDBT_Step* step)
{
  NdbMgmd mgmd;

  if (!mgmd.connect())
    return NDBT_FAILED;

  int result= NDBT_FAILED;
  if (
      check_set_config_invalid_content_type(mgmd) &&
      check_set_config_invalid_content_encoding(mgmd) &&
      check_set_config_too_large_content_length(mgmd) &&
      check_set_config_too_small_content_length(mgmd) &&
      check_set_config_wrong_config_length(mgmd) &&
      check_set_config_any_node(ctx, step, mgmd) &&
      check_set_config_fail_wrong_generation(mgmd) &&
      check_set_config_fail_wrong_name(mgmd) &&
      check_set_config_fail_wrong_primary(mgmd) &&
      true)
    result= NDBT_OK;

  if (!mgmd.end_session())
    result= NDBT_FAILED;

  return result;
}

int runTestSetConfigParallel(NDBT_Context* ctx, NDBT_Step* step)
{
  NdbMgmd mgmd;

  if (!mgmd.connect())
    return NDBT_FAILED;

  int result = NDBT_OK;
  int loops = ctx->getNumLoops();
  int sucessful = 0;

  int invalid_generation = 0, config_change_ongoing = 0;

  /*
    continue looping until "loops" number of successful
    changes have been made from this thread
  */
  while (sucessful < loops &&
         !ctx->isTestStopped() &&
         result == NDBT_OK)
  {
    // Get the binary config
    Config conf;
    if (!mgmd.get_config(conf))
      return NDBT_FAILED;

    /* Set the config and check for valid errors */
    mgmd.verbose(false);
    if (mgmd.set_config(conf))
    {
      /* Config change suceeded */
      sucessful++;
    }
    else
    {
      /* Config change failed */
      if (mgmd.last_error() != NDB_MGM_CONFIG_CHANGE_FAILED)
      {
        g_err << "Config change failed with unexpected error: "
              << mgmd.last_error() << endl;
        result = NDBT_FAILED;
        continue;
      }

      BaseString error(mgmd.last_error_message());
      if (error == "Invalid generation in configuration")
        invalid_generation++;
      else
      if (error == "Config change ongoing")
        config_change_ongoing++;
      else
      {
        g_err << "Config change failed with unexpected error: '"
              << error << "'" << endl;
        result = NDBT_FAILED;

      }
    }
  }

  ndbout << "Thread " << step->getStepNo()
         << ", sucess: " << sucessful
         << ", ongoing: " << config_change_ongoing
         << ", invalid_generation: " << invalid_generation << endl;
  return result;
}

int runTestSetConfigParallelUntilStopped(NDBT_Context* ctx, NDBT_Step* step)
{
  int result= NDBT_OK;
  while(!ctx->isTestStopped() &&
        (result= runTestSetConfigParallel(ctx, step)) == NDBT_OK)
    ;
  return result;
}



static bool
get_connection_parameter(NdbMgmd& mgmd,
                         const Properties& args,
                         Properties& reply)
{

  // Fill in default values of other args
  Properties call_args(args);
  if (!call_args.contains("node1"))
    call_args.put("node1", 1);
  if (!call_args.contains("node2"))
    call_args.put("node2", 1);
  if (!call_args.contains("param"))
    call_args.put("param", CFG_CONNECTION_SERVER_PORT);

  if (!mgmd.call("get connection parameter", call_args,
                 "get connection parameter reply", reply))
  {
    g_err << "get_connection_parameter: mgmd.call failed" << endl;
    return false;
  }
  return true;
}


static bool
set_connection_parameter(NdbMgmd& mgmd,
                         const Properties& args,
                         Properties& reply)
{

  // Fill in default values of other args
  Properties call_args(args);
  if (!call_args.contains("node1"))
    call_args.put("node1", 1);
  if (!call_args.contains("node2"))
    call_args.put("node2", 1);
  if (!call_args.contains("param"))
    call_args.put("param", CFG_CONNECTION_SERVER_PORT);
 if (!call_args.contains("value"))
    call_args.put("value", 37);

  if (!mgmd.call("set connection parameter", call_args,
                 "set connection parameter reply", reply))
  {
    g_err << "set_connection_parameter: mgmd.call failed" << endl;
    return false;
  }
  return true;
}


static bool
check_connection_parameter_invalid_nodeid(NdbMgmd& mgmd)
{
  for (int nodeId = MAX_NODES; nodeId < MAX_NODES+2; nodeId++){
    g_info << "Testing invalid node " << nodeId << endl;;

    Properties args;
    args.put("node1", nodeId);
    args.put("node2", nodeId);

    Properties get_result;
    if (!get_connection_parameter(mgmd, args, get_result))
      return false;

    if (!result_contains(get_result,
                         "Unable to find connection between nodes"))
        return false;

    Properties set_result;
    if (!set_connection_parameter(mgmd, args, set_result))
      return false;

    if (!failed(set_result))
        return false;

    if (!message_contains(set_result,
                          "Unable to find connection between nodes"))
        return false;
  }
  return true;
}


static bool
check_connection_parameter(NdbMgmd& mgmd)
{
  // Find a NDB node with dynamic port
  Config conf;
  if (!mgmd.get_config(conf))
    return false;

  Uint32 nodeId1 = 0;
  for(Uint32 i= 1; i < MAX_NODES; i++){
    Uint32 nodeType;
    ConfigIter iter(&conf, CFG_SECTION_NODE);
    if (iter.find(CFG_NODE_ID, i) == 0 &&
        iter.get(CFG_TYPE_OF_SECTION, &nodeType) == 0 &&
        nodeType == NDB_MGM_NODE_TYPE_NDB){
      nodeId1 = i;
      break;
    }
  }

  NodeId otherNodeId = 0;
  BaseString original_value;

  // Get current value of first connection between mgmd and other node
  for (int nodeId = 1; nodeId < MAX_NODES; nodeId++){

    g_info << "Checking if connection between " << nodeId1
           << " and " << nodeId << " exists" << endl;

    Properties args;
    args.put("node1", nodeId1);
    args.put("node2", nodeId);

    Properties result;
    if (!get_connection_parameter(mgmd, args, result))
      return false;

    if (!ok(result))
      continue;

    result.print();
    // Get the nodeid
    otherNodeId = nodeId;

    // Get original value
    if (!result.get("value", original_value))
    {
      g_err << "Failed to get original value" << endl;
      return false;
    }
    break; // Done with the loop
  }

  if (otherNodeId == 0)
  {
    g_err << "Could not find a suitable connection for test" << endl;
    return false;
  }

  Properties get_args;
  get_args.put("node1", nodeId1);
  get_args.put("node2", otherNodeId);

  {
    g_info <<  "Set new value(37 by default)" << endl;

    Properties set_args(get_args);
    Properties set_result;
    if (!set_connection_parameter(mgmd, set_args, set_result))
      return false;

    if (!ok(set_result))
      return false;
  }

  {
    g_info << "Check new value" << endl;

    Properties get_result;
    if (!get_connection_parameter(mgmd, get_args, get_result))
      return false;

    if (!ok(get_result))
      return false;

    BaseString new_value;
    if (!get_result.get("value", new_value))
    {
      g_err << "Failed to get new value" << endl;
      return false;
    }

    g_info << "new_value: " << new_value << endl;
    if (new_value != "37")
    {
      g_err << "New value was not correct, expected 37, got "
            << new_value << endl;
      return false;
    }
  }

  {
    g_info << "Restore old value" << endl;

    Properties set_args(get_args);
    if (!set_args.put("value", original_value.c_str()))
    {
      g_err << "Failed to put original_value" << endl;
      return false;
    }

    Properties set_result;
    if (!set_connection_parameter(mgmd, set_args, set_result))
      return false;

    if (!ok(set_result))
      return false;
  }

  {
    g_info << "Check restored value" << endl;
    Properties get_result;
    if (!get_connection_parameter(mgmd, get_args, get_result))
      return false;

    if (!ok(get_result))
      return false;

    BaseString restored_value;
    if (!get_result.get("value", restored_value))
    {
      g_err << "Failed to get restored value" << endl;
      return false;
    }

    if (restored_value != original_value)
    {
      g_err << "Restored value was not correct, expected "
            << original_value << ", got "
            << restored_value << endl;
      return false;
    }
    g_info << "restored_value: " << restored_value << endl;
  }

  return true;

}


int runTestConnectionParameter(NDBT_Context* ctx, NDBT_Step* step)
{
  NdbMgmd mgmd;

  if (!mgmd.connect())
    return NDBT_FAILED;

  int result= NDBT_FAILED;
  if (
      check_connection_parameter(mgmd) &&
      check_connection_parameter_invalid_nodeid(mgmd) &&
      true)
    result= NDBT_OK;

  if (!mgmd.end_session())
    result= NDBT_FAILED;

  return result;
}


int runTestConnectionParameterUntilStopped(NDBT_Context* ctx, NDBT_Step* step)
{
  int result= NDBT_OK;
  while(!ctx->isTestStopped() &&
        (result= runTestConnectionParameter(ctx, step)) == NDBT_OK)
    ;
  return result;
}


#ifdef NOT_YET
static bool
check_restart_connected(NdbMgmd& mgmd)
{
  if (!mgmd.restart())
    return false;
  return true;
 }

int runTestRestartMgmd(NDBT_Context* ctx, NDBT_Step* step)
{
  NdbMgmd mgmd;

  if (!mgmd.connect())
    return NDBT_FAILED;

  int result= NDBT_FAILED;
  if (
      check_restart_connected(mgmd) &&
      true)
    result= NDBT_OK;

  if (!mgmd.end_session())
    result= NDBT_FAILED;

  return result;
}
#endif


static bool
set_logfilter(NdbMgmd& mgmd,
              enum ndb_mgm_event_severity severity,
              int enable)
{
  struct ndb_mgm_reply reply;
  if (ndb_mgm_set_clusterlog_severity_filter(mgmd.handle(),
					     severity,
					     enable,
                                             &reply
                                             ) == -1)
  {
    g_err << "set_logfilter: ndb_mgm_set_clusterlog_severity_filter failed"
          << endl;
    return false;
  }
  return true;
}

static bool
get_logfilter(NdbMgmd& mgmd,
              enum ndb_mgm_event_severity severity,
              unsigned int* value)
{

  struct ndb_mgm_severity severity_struct;
  severity_struct.category = severity;
  if (ndb_mgm_get_clusterlog_severity_filter(mgmd.handle(),
					     &severity_struct,
					     1) != 1)
  {
    g_err << "get_logfilter: ndb_mgm_get_clusterlog_severity_filter failed"
          << endl;
    return false;
  }

  assert(value);
  *value = severity_struct.value;

  return true;
}


int runTestSetLogFilter(NDBT_Context* ctx, NDBT_Step* step)
{
  NdbMgmd mgmd;

  if (!mgmd.connect())
    return NDBT_FAILED;

  for (int i = 0; i < (int)NDB_MGM_EVENT_SEVERITY_ALL; i++)
  {
    g_info << "severity: " << i << endl;
    ndb_mgm_event_severity severity = (ndb_mgm_event_severity)i;

    // Get initial value of level
    unsigned int initial_value;
    if (!get_logfilter(mgmd, severity, &initial_value))
      return NDBT_FAILED;

    // Turn level off
    if (!set_logfilter(mgmd, severity, 0))
      return NDBT_FAILED;

    // Check it's off
    unsigned int curr_value;
    if (!get_logfilter(mgmd, severity, &curr_value))
      return NDBT_FAILED;

    if (curr_value != 0)
    {
      g_err << "Failed to turn off severity: "  << severity << endl;
      return NDBT_FAILED;
    }

    // Turn level on
    if (!set_logfilter(mgmd, severity, 1))
      return NDBT_FAILED;

    // Check it's on
    if (!get_logfilter(mgmd, severity, &curr_value))
      return NDBT_FAILED;

    if (curr_value == 0)
    {
      g_err << "Filed to turn on severity: "  << severity << endl;
      return NDBT_FAILED;
    }

    // Toggle, ie. turn off
    if (!set_logfilter(mgmd, severity, -1))
      return NDBT_FAILED;

    // Check it's off
    if (!get_logfilter(mgmd, severity, &curr_value))
      return NDBT_FAILED;

    if (curr_value != 0)
    {
      g_err << "Failed to toggle severity : "  << severity << endl;
      return NDBT_FAILED;
    }

    // Set back initial value
    if (!set_logfilter(mgmd, severity, initial_value))
      return NDBT_FAILED;

  }

  return NDBT_OK;
}


int runTestBug40922(NDBT_Context* ctx, NDBT_Step* step)
{
  NdbMgmd mgmd;

  if (!mgmd.connect())
    return NDBT_FAILED;

  int filter[] = {
    15, NDB_MGM_EVENT_CATEGORY_BACKUP,
    1, NDB_MGM_EVENT_CATEGORY_STARTUP,
    0
  };
  NdbLogEventHandle le_handle =
    ndb_mgm_create_logevent_handle(mgmd.handle(), filter);
  if (!le_handle)
    return NDBT_FAILED;

  g_info << "Calling ndb_log_event_get_next" << endl;

  struct ndb_logevent le_event;
  int r = ndb_logevent_get_next(le_handle,
                                &le_event,
                                2000);
  g_info << "ndb_log_event_get_next returned " << r << endl;

  int result = NDBT_FAILED;
  if (r == 0)
  {
    // Got timeout
    g_info << "ndb_logevent_get_next returned timeout" << endl;
    result = NDBT_OK;
  }
  else
  {
    if(r>0)
      g_err << "ERROR: Receieved unexpected event: "
            << le_event.type << endl;
    if(r<0)
      g_err << "ERROR: ndb_logevent_get_next returned error: "
            << r << endl;
  }

  ndb_mgm_destroy_logevent_handle(&le_handle);

  return result;
}


int runTestBug45497(NDBT_Context* ctx, NDBT_Step* step)
{
  int result = NDBT_OK;
  int loops = ctx->getNumLoops();
  Vector<NdbMgmd*> mgmds;

  while(true)
  {
    NdbMgmd* mgmd = new NdbMgmd();

    // Set quite short timeout
    if (!mgmd->set_timeout(1000))
    {
      result = NDBT_FAILED;
      break;
    }

    if (mgmd->connect())
    {
      mgmds.push_back(mgmd);
      g_info << "connections: " << mgmds.size() << endl;
      continue;
    }

    g_err << "Failed to make another connection, connections: "
          << mgmds.size() << endl;


    // Disconnect some connections
    int to_disconnect = 10;
    while(mgmds.size() && to_disconnect--)
    {
      g_info << "disconnnect, connections: " << mgmds.size() << endl;
      NdbMgmd* mgmd = mgmds[0];
      mgmds.erase(0);
      delete mgmd;
    }

    if (loops-- == 0)
      break;
  }

  while(mgmds.size())
  {
    NdbMgmd* mgmd = mgmds[0];
    mgmds.erase(0);
    delete mgmd;
  }

  return result;
}


<<<<<<< HEAD
=======
static int
runTestGetVersion(NDBT_Context* ctx, NDBT_Step* step)
{

  NdbMgmd mgmd;

  if (!mgmd.connect())
    return NDBT_FAILED;

  char verStr[64];
  int major, minor, build;
  if (ndb_mgm_get_version(mgmd.handle(),
                          &major, &minor, &build,
                          sizeof(verStr), verStr) != 1)
  {
    g_err << "ndb_mgm_get_version failed,"
          << "error: " << ndb_mgm_get_latest_error_msg(mgmd.handle())
          << "desc: " << ndb_mgm_get_latest_error_desc(mgmd.handle()) << endl;
    return NDBT_FAILED;
  }

  g_info << "Using major: " << major
         << " minor: " << minor
         << " build: " << build
         << " string: " << verStr << endl;

  int l = 0;
  int loops = ctx->getNumLoops();
  while(l < loops)
  {
    char verStr2[64];
    int major2, minor2, build2;
    if (ndb_mgm_get_version(mgmd.handle(),
                            &major2, &minor2, &build2,
                            sizeof(verStr2), verStr2) != 1)
    {
      g_err << "ndb_mgm_get_version failed,"
            << "error: " << ndb_mgm_get_latest_error_msg(mgmd.handle())
            << "desc: " << ndb_mgm_get_latest_error_desc(mgmd.handle()) << endl;
      return NDBT_FAILED;
    }

    if (major != major2)
    {
      g_err << "Got different major: " << major2
            << " excpected: " << major << endl;
      return NDBT_FAILED;
    }

    if (minor != minor2)
    {
      g_err << "Got different minor: " << minor2
            << " excpected: " << minor << endl;
      return NDBT_FAILED;
    }

    if (build != build2)
    {
      g_err << "Got different build: " << build2
            << " excpected: " << build << endl;
      return NDBT_FAILED;
    }

    if (strcmp(verStr, verStr2) != 0)
    {
      g_err << "Got different verStr: " << verStr2
            << " excpected: " << verStr << endl;
      return NDBT_FAILED;
    }

    l++;
  }

  return NDBT_OK;
}


static int
runTestGetVersionUntilStopped(NDBT_Context* ctx, NDBT_Step* step)
{
  int result= NDBT_OK;
  while(!ctx->isTestStopped() &&
        (result= runTestGetVersion(ctx, step)) == NDBT_OK)
    ;
  return result;
}


>>>>>>> 9bba6ee2
NDBT_TESTSUITE(testMgm);
DRIVER(DummyDriver); /* turn off use of NdbApi */
TESTCASE("ApiSessionFailure",
	 "Test failures in MGMAPI session"){
  INITIALIZER(runTestApiSession);

}
TESTCASE("ApiConnectTimeout",
	 "Connect timeout tests for MGMAPI"){
  INITIALIZER(runTestApiConnectTimeout);

}
TESTCASE("ApiTimeoutBasic",
	 "Basic timeout tests for MGMAPI"){
  INITIALIZER(runTestApiTimeoutBasic);

}
TESTCASE("ApiGetStatusTimeout",
	 "Test timeout for MGMAPI getStatus"){
  INITIALIZER(runTestApiGetStatusTimeout);

}
TESTCASE("ApiGetConfigTimeout",
	 "Test timeouts for mgmapi get_configuration"){
  INITIALIZER(runTestMgmApiGetConfigTimeout);

}
TESTCASE("ApiMgmEventTimeout",
	 "Test timeouts for mgmapi get_configuration"){
  INITIALIZER(runTestMgmApiEventTimeout);

}
TESTCASE("ApiMgmStructEventTimeout",
	 "Test timeouts for mgmapi get_configuration"){
  INITIALIZER(runTestMgmApiStructEventTimeout);

}
TESTCASE("SetConfig",
	 "Tests the ndb_mgm_set_configuration function"){
  INITIALIZER(runSetConfig);
}
TESTCASE("CheckConfig",
	 "Connect to each ndb_mgmd and check they have the same configuration"){
  INITIALIZER(runCheckConfig);
}
TESTCASE("TestReloadConfig",
	 "Test of 'reload config'"){
  INITIALIZER(runTestReloadConfig);
}
TESTCASE("TestSetConfig",
	 "Test of 'set config'"){
  INITIALIZER(runTestSetConfig);
}
TESTCASE("TestSetConfigParallel",
	 "Test of 'set config' from 5 threads"){
  STEPS(runTestSetConfigParallel, 5);
}
TESTCASE("GetConfig", "Run ndb_mgm_get_configuration in parallel"){
  STEPS(runGetConfig, 100);
}
TESTCASE("TestStatus",
	 "Test status and status2"){
  INITIALIZER(runTestStatus);

}
TESTCASE("TestStatus200",
	 "Test status and status2 with 200 threads"){
  STEPS(runTestStatus, 200);

}
TESTCASE("TestGetNodeId",
	 "Test 'get nodeid'"){
  INITIALIZER(runTestGetNodeId);
}
<<<<<<< HEAD

TESTCASE("TestGetVersion",
	 "Test 'get version'"){
  INITIALIZER(runTestGetVersion);
=======
TESTCASE("TestGetVersion",
 	 "Test 'get version' and 'ndb_mgm_get_version'"){
  STEPS(runTestGetVersion, 20);
>>>>>>> 9bba6ee2
}
TESTCASE("TestTransporterConnect",
	 "Test 'transporter connect'"){
  INITIALIZER(runTestTransporterConnect);
}
TESTCASE("TestConnectionParameter",
	 "Test 'get/set connection parameter'"){
  INITIALIZER(runTestConnectionParameter);
}
TESTCASE("TestSetLogFilter",
	 "Test 'set logfilter' and 'get info clusterlog'"){
  INITIALIZER(runTestSetLogFilter);
}
#ifdef NOT_YET
TESTCASE("TestRestartMgmd",
        "Test restart of ndb_mgmd(s)"){
  INITIALIZER(runTestRestartMgmd);
}
#endif
TESTCASE("Bug40922",
	 "Make sure that ndb_logevent_get_next returns when "
         "called with a timeout"){
  INITIALIZER(runTestBug40922);
}
TESTCASE("Stress",
	 "Run everything while changing config"){
  STEP(runTestGetNodeIdUntilStopped);
  STEP(runSetConfigUntilStopped);
  STEPS(runGetConfigUntilStopped, 10);
  STEPS(runTestStatusUntilStopped, 10);
<<<<<<< HEAD
//  STEPS(runTestGetVersionUntilStopped, 5);
=======
  STEPS(runTestGetVersionUntilStopped, 5);
>>>>>>> 9bba6ee2
  STEP(runSleepAndStop);
}
TESTCASE("Stress2",
	 "Run everything while changing config in parallel"){
  STEP(runTestGetNodeIdUntilStopped);
  STEPS(runTestSetConfigParallelUntilStopped, 5);
  STEPS(runGetConfigUntilStopped, 10);
  STEPS(runTestStatusUntilStopped, 10);
<<<<<<< HEAD
//  STEPS(runTestGetVersionUntilStopped, 5);
=======
  STEPS(runTestGetVersionUntilStopped, 5);
>>>>>>> 9bba6ee2
  STEP(runSleepAndStop);
}
TESTCASE("Bug45497",
         "Connect to ndb_mgmd until it can't handle more connections"){
  STEP(runTestBug45497);
}
NDBT_TESTSUITE_END(testMgm);

int main(int argc, const char** argv){
  ndb_init();
  NDBT_TESTSUITE_INSTANCE(testMgm);
  testMgm.setCreateTable(false);
  testMgm.setRunAllTables(true);
  return testMgm.execute(argc, argv);
}

template class Vector<NdbMgmd*>;<|MERGE_RESOLUTION|>--- conflicted
+++ resolved
@@ -1131,50 +1131,6 @@
 
 
 static bool
-<<<<<<< HEAD
-get_version(NdbMgmd& mgmd,
-            Properties& reply)
-{
-  Properties args;
-  if (!mgmd.call("get version", args,
-                 "version", reply))
-  {
-    g_err << "get_version: mgmd.call failed" << endl;
-    return false;
-  }
-
-  //reply.print();
-  return true;
-}
-
-int runTestGetVersion(NDBT_Context* ctx, NDBT_Step* step)
-{
-  NdbMgmd mgmd;
-
-  if (!mgmd.connect())
-    return NDBT_FAILED;
-
-  Properties reply;
-  if (!get_version(mgmd, reply))
-   return NDBT_FAILED;
-
-  return NDBT_OK;
-}
-
-int runTestGetVersionUntilStopped(NDBT_Context* ctx, NDBT_Step* step)
-{
-  int result= NDBT_OK;
-  while(!ctx->isTestStopped() &&
-        (result= runTestGetVersion(ctx, step)) == NDBT_OK)
-    ;
-  return result;
-}
-
-
-
-static bool
-=======
->>>>>>> 9bba6ee2
 check_connection(NdbMgmd& mgmd)
 {
   Properties args, reply;
@@ -2325,8 +2281,6 @@
 }
 
 
-<<<<<<< HEAD
-=======
 static int
 runTestGetVersion(NDBT_Context* ctx, NDBT_Step* step)
 {
@@ -2415,7 +2369,6 @@
 }
 
 
->>>>>>> 9bba6ee2
 NDBT_TESTSUITE(testMgm);
 DRIVER(DummyDriver); /* turn off use of NdbApi */
 TESTCASE("ApiSessionFailure",
@@ -2490,16 +2443,9 @@
 	 "Test 'get nodeid'"){
   INITIALIZER(runTestGetNodeId);
 }
-<<<<<<< HEAD
-
-TESTCASE("TestGetVersion",
-	 "Test 'get version'"){
-  INITIALIZER(runTestGetVersion);
-=======
 TESTCASE("TestGetVersion",
  	 "Test 'get version' and 'ndb_mgm_get_version'"){
   STEPS(runTestGetVersion, 20);
->>>>>>> 9bba6ee2
 }
 TESTCASE("TestTransporterConnect",
 	 "Test 'transporter connect'"){
@@ -2530,11 +2476,7 @@
   STEP(runSetConfigUntilStopped);
   STEPS(runGetConfigUntilStopped, 10);
   STEPS(runTestStatusUntilStopped, 10);
-<<<<<<< HEAD
-//  STEPS(runTestGetVersionUntilStopped, 5);
-=======
   STEPS(runTestGetVersionUntilStopped, 5);
->>>>>>> 9bba6ee2
   STEP(runSleepAndStop);
 }
 TESTCASE("Stress2",
@@ -2543,11 +2485,7 @@
   STEPS(runTestSetConfigParallelUntilStopped, 5);
   STEPS(runGetConfigUntilStopped, 10);
   STEPS(runTestStatusUntilStopped, 10);
-<<<<<<< HEAD
-//  STEPS(runTestGetVersionUntilStopped, 5);
-=======
   STEPS(runTestGetVersionUntilStopped, 5);
->>>>>>> 9bba6ee2
   STEP(runSleepAndStop);
 }
 TESTCASE("Bug45497",
