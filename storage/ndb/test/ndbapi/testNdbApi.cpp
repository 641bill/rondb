/*
   Copyright (c) 2003, 2021, Oracle and/or its affiliates.
   Copyright (c) 2021, 2021, Logical Clocks and/or its affiliates.

   This program is free software; you can redistribute it and/or modify
   it under the terms of the GNU General Public License, version 2.0,
   as published by the Free Software Foundation.

   This program is also distributed with certain software (including
   but not limited to OpenSSL) that is licensed under separate terms,
   as designated in a particular file or component or in included license
   documentation.  The authors of MySQL hereby grant you an additional
   permission to link the program and your derivative works with the
   separately licensed software that they have included with MySQL.

   This program is distributed in the hope that it will be useful,
   but WITHOUT ANY WARRANTY; without even the implied warranty of
   MERCHANTABILITY or FITNESS FOR A PARTICULAR PURPOSE.  See the
   GNU General Public License, version 2.0, for more details.

   You should have received a copy of the GNU General Public License
   along with this program; if not, write to the Free Software
   Foundation, Inc., 51 Franklin St, Fifth Floor, Boston, MA 02110-1301  USA
*/

#include <cstring>
#include <NDBT.hpp>
#include <NDBT_Test.hpp>
#include <HugoTransactions.hpp>
#include <UtilTransactions.hpp>
#include <NdbRestarter.hpp>
#include <NdbRestarts.hpp>
#include <Vector.hpp>
#include <random.h>
#include <NdbSleep.h>
#include <NdbTick.h>
#include <my_sys.h>
#include "../../src/ndbapi/NdbImpl.hpp"
#include "../../src/ndbapi/SignalSender.hpp"
#include <GlobalSignalNumbers.h>

#define MAX_NDB_OBJECTS 32678

#define CHECK(b) if (!(b)) { \
  g_err.println("ERR: failed on line %u", __LINE__); \
  return -1; } 

#define CHECKE(b,obj) if (!(b)) {                          \
    g_err.println("ERR:failed on line %u with err %u %s",  \
                  __LINE__,                                \
                  obj.getNdbError().code,                 \
                  obj.getNdbError().message); \
    return -1; }

static const char* ApiFailTestRun = "ApiFailTestRun";
static const char* ApiFailTestComplete = "ApiFailTestComplete";
static const char* ApiFailTestsRunning = "ApiFailTestsRunning";
static const char* ApiFailNumberPkSteps = "ApiFailNumberPkSteps";
static const int MAX_STEPS = 10;
static Ndb_cluster_connection* otherConnection = NULL;
static Ndb* stepNdbs[MAX_STEPS];


int runTestMaxNdb(NDBT_Context* ctx, NDBT_Step* step){
  Uint32 loops = ctx->getNumLoops();
  Uint32 l = 0;
  int oldi = 0;
  int result = NDBT_OK;

  while (l < loops && result == NDBT_OK){
    ndbout_c("loop %d", l + 1);
    int errors = 0;
    
    Vector<Ndb*> ndbVector;
    int i = 0;
    int init = 0;
    do {      
      
      Ndb* pNdb = new Ndb(&ctx->m_cluster_connection, "TEST_DB");
      if (pNdb == NULL){
	ndbout << "pNdb == NULL" << endl;      
	errors++;
	continue;
	
      }
      i++;

      ndbVector.push_back(pNdb);
      
      if (pNdb->init()){
	NDB_ERR(pNdb->getNdbError());
	errors++;
	continue;
      }
      
      init++;

    } while (errors == 0);
    
    ndbout << i << " ndb objects created" << endl;
    
    if (l > 0 && i != oldi && init != MAX_NDB_OBJECTS){
      ndbout << l << ": not as manyNdb objects created" << endl
	     << i << " != " << oldi << endl;
      result =  NDBT_FAILED;
    }

    oldi = i;
      
    
    for(unsigned j = 0;  j < ndbVector.size(); j++){
      delete ndbVector[j];
      if(((j+1) % 250) == 0){
	ndbout << "Deleted " << (Uint64) j << " ndb objects " << endl;
      }
    }
    ndbVector.clear();

    l++;
  }

  return result;
}

int runTestMaxTransaction(NDBT_Context* ctx, NDBT_Step* step){
  Uint32 loops = ctx->getNumLoops();
  Uint32 l = 0;
  int oldi = 0;
  int result = NDBT_OK;

  Ndb* pNdb = new Ndb(&ctx->m_cluster_connection, "TEST_DB");
  if (pNdb == NULL){
    ndbout << "pNdb == NULL" << endl;      
    return NDBT_FAILED;  
  }
  if (pNdb->init(2048)){
    NDB_ERR(pNdb->getNdbError());
    delete pNdb;
    return NDBT_FAILED;
  }

  const NdbDictionary::Table* pTab = ctx->getTab();
  if (pTab == 0) abort();

  while (l < loops && result == NDBT_OK){
    int errors = 0;
    int maxErrors = 5;
    
    Vector<NdbConnection*> conVector;


    int i = 0;
    do {      

      NdbConnection* pCon;
      
      int type = i%2;
      switch (type){
      case 0:
	pCon = pNdb->startTransaction();
	break;
      case 1:
      {
	BaseString key;
	key.appfmt("DATA-%d", i);
	ndbout_c("%s", key.c_str());
	pCon = pNdb->startTransaction(pTab,
				      key.c_str(),
				      key.length());
      }
      break;
      default:
	abort();
      }
      
      if (pCon == NULL){
	NDB_ERR(pNdb->getNdbError());
	errors++;
	continue;
      }
	  
      conVector.push_back(pCon);
	        
      i++;      
    } while (errors < maxErrors);

    ndbout << i << " connections created" << endl;

    if (l > 0 && i != oldi){
      ndbout << l << ": not as many transactions created" << endl
	     << i << " != " << oldi << endl;
      result =  NDBT_FAILED;
    }

    oldi = i;
      
    
    for(unsigned j = 0; j < conVector.size(); j++){
      pNdb->closeTransaction(conVector[j]);
    }
    conVector.clear();
    l++;

  }

  // BONUS Test closeTransaction with null trans
  pNdb->closeTransaction(NULL);

  delete pNdb;


  return result;
}

int runTestMaxOperations(NDBT_Context* ctx, NDBT_Step* step){
  Uint32 l = 1;
  int result = NDBT_OK;
  int maxOpsLimit = 1;
  const NdbDictionary::Table* pTab = ctx->getTab();

  Ndb* pNdb = new Ndb(&ctx->m_cluster_connection, "TEST_DB");
  if (pNdb == NULL){
    ndbout << "pNdb == NULL" << endl;      
    return NDBT_FAILED;  
  }
  if (pNdb->init(2048)){
    NDB_ERR(pNdb->getNdbError());
    delete pNdb;
    ndbout << "pNdb.init() failed" << endl;      
    return NDBT_FAILED;
  }

  HugoOperations hugoOps(*pTab);

  /**
   * Finding max operations is done in two phases.
   * First double transaction size until a transaction fail.
   * Then bisect between last working transaction size and failing transaction
   * size to find biggest working transaction.
   */
  int lower_max_ops = 0;
  int next_max_ops = 1000;
  int upper_max_ops = -1;
  bool endTest;
  while (upper_max_ops == -1 ||
         (upper_max_ops - lower_max_ops) >= 1000)
  {
    int errors = 0;
    const int maxErrors = 5;

    endTest = false;

    NdbSleep_MilliSleep(2000);
    if (hugoOps.startTransaction(pNdb) != NDBT_OK){
      delete pNdb;
      ndbout << "startTransaction failed, line: " << __LINE__ << endl;
      return NDBT_FAILED;
    }
    
    for (int i = 1; !endTest && i <= next_max_ops; i++)
    {
      const int rowNo = (i % 256);
      if(hugoOps.pkReadRecord(pNdb, rowNo, 1) != NDBT_OK){
        errors++;
        ndbout << "ReadRecord failed at line: " << __LINE__ << ", row: " << rowNo << endl;
        if (errors >= maxErrors){
          result = NDBT_FAILED;
        }
      }

      // Avoid Transporter overload by executing after max 1000 ops.
      int execResult = 0;
      if (i == next_max_ops)
      {
        execResult = hugoOps.execute_Commit(pNdb); //Commit after last op
      }
      else if ((i%1000) == 0)
      {
        execResult = hugoOps.execute_NoCommit(pNdb);
      }
      else
      {
        require(i < next_max_ops);
        continue;
      }

      const NdbError err = hugoOps.getNdbError();
      require(execResult == 0 ||
              execResult == err.code);

      switch(execResult){
      case NDBT_OK:
        break;

      default:
        result = NDBT_FAILED;
        //  261: //Increased beyond MaxDMLOperationsPerTransaction or MaxNoOfConcurrentOperations
        ndbout_c("Got unexpected error %u %s for non DML transaction", err.code, err.message);
        [[fallthrough]];
      case 233:  // Out of operation records in transaction coordinator - SharedGlobalMemory
      case 234:  // Out of operation records in transaction coordinator - MaxNoOfConcurrentOperations
      case 1217:  // Out of operation records in local data manager (increase MaxNoOfLocalOperations)

        /* Ok, check that error is temporary */
        if (err.status != NdbError::TemporaryError)
        {
          ndbout_c("Error : non temporary error %u %s returned", err.code, err.message);
          result = NDBT_FAILED;
        }
        // OK - end test
        endTest = true;
        break;
      }
    }
    ndbout << next_max_ops
           << " operations used"
           << (endTest ? " failed" : " succeeded")
           << endl;
    if (upper_max_ops == -1 && !endTest)
    {
      lower_max_ops = next_max_ops;
      if (next_max_ops == INT_MAX)
      {
        upper_max_ops = next_max_ops;
      }
      else if (next_max_ops <= INT_MAX / 2)
      {
        next_max_ops = next_max_ops * 2;
      }
      else
      {
        next_max_ops = INT_MAX;
      }
    }
    else
    {
      if (!endTest)
      {
        lower_max_ops = next_max_ops;
      }
      else
      {
        upper_max_ops = next_max_ops;
      }
      next_max_ops = (lower_max_ops + upper_max_ops) / 2;
    }

    hugoOps.closeTransaction(pNdb);

    l++;
  }
  maxOpsLimit = lower_max_ops;
  ndbout << "Found max operations limit " << maxOpsLimit << endl;

  /**
   * After the peak usage of NdbOperations comes a cool down periode
   * with lower usage. Check that the NdbOperations free list manager
   * will gradually reduce number of free NdbOperations kept for 
   * later reuse.
   */
  Uint32 hiFreeOperations = 0;
  Uint32 freeOperations = 0;
  {
    Ndb::Free_list_usage usage_stat;
    usage_stat.m_name= NULL;
    while (pNdb->get_free_list_usage(&usage_stat))
    {
      if (strcmp(usage_stat.m_name, "NdbOperation") == 0)
      {
        hiFreeOperations = usage_stat.m_free;
        break;
      }
    }
  }

  maxOpsLimit = 100;
  Uint32 coolDownLoops = 250;
  while (coolDownLoops-- > 0){
    int errors = 0;
    const int maxErrors = 5;

    NdbSleep_MilliSleep(2000);
    if (hugoOps.startTransaction(pNdb) != NDBT_OK){
      delete pNdb;
      ndbout << "startTransaction failed, line: " << __LINE__ << endl;
      return NDBT_FAILED;
    }
    
    for (int rowNo = 0; rowNo < 100; rowNo++)
    {
      if(hugoOps.pkReadRecord(pNdb, rowNo, 1) != NDBT_OK){
        errors++;
        ndbout << "ReadRecord failed at line: " << __LINE__ << ", row: " << rowNo << endl;
        if (errors >= maxErrors){
          result = NDBT_FAILED;
          break;
        }
      }
    }

    const int execResult = hugoOps.execute_Commit(pNdb);
    if (execResult != NDBT_OK)
    {
      ndbout << "execute failed at line: " << __LINE__
	     << ", with execResult: " << execResult << endl;
      result = NDBT_FAILED;
    }
    hugoOps.closeTransaction(pNdb);

    {
      Ndb::Free_list_usage usage_stat;
      usage_stat.m_name= NULL;
      while (pNdb->get_free_list_usage(&usage_stat))
      {
        if (strcmp(usage_stat.m_name, "NdbOperation") == 0)
        {
          freeOperations = usage_stat.m_free;
          ndbout << usage_stat.m_name << ", free: " << usage_stat.m_free
                 << endl;
          break;
        }
      }
    }
  } //while (coolDownLoops...

  /**
   * It is a pass criteria that cool down periode
   * reduced the number of free NdbOperations kept.
   */
  if (freeOperations >= hiFreeOperations &&
      freeOperations > MAX_NDB_FREE_LIST_SIZE)
  {
    ndbout << "Cool down periode didn't shrink NdbOperation free-list" << endl;
    result = NDBT_FAILED;
  }
  
  if (result != NDBT_OK)
    ndbout << "Test case failed with result: " << result << endl;
  
  delete pNdb;
  return result;
}

int runTestGetValue(NDBT_Context* ctx, NDBT_Step* step){

  int result = NDBT_OK;
  const NdbDictionary::Table* pTab = ctx->getTab();

  Ndb* pNdb = new Ndb(&ctx->m_cluster_connection, "TEST_DB");
  if (pNdb == NULL){
    ndbout << "pNdb == NULL" << endl;      
    return NDBT_FAILED;  
  }
  if (pNdb->init(2048)){
    NDB_ERR(pNdb->getNdbError());
    delete pNdb;
    return NDBT_FAILED;
  }

  HugoOperations hugoOps(*pTab);
  
  for (int m = 1; m < 100; m++){
    int errors = 0;
    int maxErrors = 5;
      
    NdbConnection* pCon = pNdb->startTransaction();
    if (pCon == NULL){
      delete pNdb;
      return NDBT_FAILED;
    }
      
    NdbOperation* pOp = pCon->getNdbOperation(pTab->getName());
    if (pOp == NULL){
      pNdb->closeTransaction(pCon);
      delete pNdb;
      return NDBT_FAILED;
    }
      
    if (pOp->readTuple() != 0){
      pNdb->closeTransaction(pCon);
      delete pNdb;
      return NDBT_FAILED;
    }
      
    for(int a = 0; a<pTab->getNoOfColumns(); a++){
      if (pTab->getColumn(a)->getPrimaryKey() == true){
	if(hugoOps.equalForAttr(pOp, a, 1) != 0){
	  NDB_ERR(pCon->getNdbError());
	  pNdb->closeTransaction(pCon);
	  delete pNdb;
	  return NDBT_FAILED;
	}
      }
    }
      
    int i = 0;
    int maxLimit = 1000*m;
    do {      
	
      if (pOp->getValue(pTab->getColumn(1)->getName()) == NULL) {
	const NdbError err = pCon->getNdbError();
	NDB_ERR(err);
	if (err.code == 0)
	  result = NDBT_FAILED;	
	errors++;
	continue;
      }
	
      i++;             
	
    } while (errors < maxErrors && i < maxLimit);
      
    ndbout << i << " getValues called" << endl;

      
    if (pCon->execute(Commit) != 0){
      const NdbError err = pCon->getNdbError();
      switch(err.code){
      case 880: // TUP - Read too much
      case 823: // TUP - Too much AI
      case 4257: // NDBAPI - Too much AI
      case 4002: // NDBAPI - send problem
	// OK errors
	NDB_ERR(pCon->getNdbError());
	break;
      default:
	NDB_ERR(pCon->getNdbError());
	ndbout << "Illegal error" << endl;
	result= NDBT_FAILED;
	break;
      }
    }
      
    pNdb->closeTransaction(pCon);

  }// m


  delete pNdb;

  return result;
}

int runTestEqual(NDBT_Context* ctx, NDBT_Step* step){
  Uint32 loops = ctx->getNumLoops();
  Uint32 l = 0;
  int result = NDBT_OK;
  const NdbDictionary::Table* pTab = ctx->getTab();

  Ndb* pNdb = new Ndb(&ctx->m_cluster_connection, "TEST_DB");
  if (pNdb == NULL){
    ndbout << "pNdb == NULL" << endl;      
    return NDBT_FAILED;  
  }
  if (pNdb->init(2048)){
    NDB_ERR(pNdb->getNdbError());
    delete pNdb;
    return NDBT_FAILED;
  }

  HugoOperations hugoOps(*pTab);
  
  while (l < loops){
    for(int m = 1; m < 10; m++){
      int errors = 0;
      int maxErrors = 5;
      
      NdbConnection* pCon = pNdb->startTransaction();
      if (pCon == NULL){
	ndbout << "Could not start transaction" << endl;
	delete pNdb;
	return NDBT_FAILED;
      }
      
      NdbOperation* pOp = pCon->getNdbOperation(pTab->getName());
      if (pOp == NULL){
	NDB_ERR(pCon->getNdbError());
	pNdb->closeTransaction(pCon);
	delete pNdb;
	return NDBT_FAILED;
      }
      
      if (pOp->readTuple() != 0){
	NDB_ERR(pCon->getNdbError());
	pNdb->closeTransaction(pCon);
	delete pNdb;
	return NDBT_FAILED;
      }
      
      int i = 0;
      int maxLimit = 1000*m;      
      do {      
	
	if ((l%2)!=0){
	  // Forward
	  for(int a = 0; a<pTab->getNoOfColumns(); a++){
	    if (pTab->getColumn(a)->getPrimaryKey() == true){
	      if(hugoOps.equalForAttr(pOp, a, 1) != 0){
		const NdbError err = pCon->getNdbError();
		NDB_ERR(err);
		if (err.code == 0)
		  result = NDBT_FAILED;
		errors++;
	      }
	    }
	  }
	} else {
	  // Backward
	  for(int a = pTab->getNoOfColumns()-1; a>=0; a--){
	    if (pTab->getColumn(a)->getPrimaryKey() == true){
	      if(hugoOps.equalForAttr(pOp, a, 1) != 0){
		const NdbError err = pCon->getNdbError();
		NDB_ERR(err);
		if (err.code == 0)
		  result = NDBT_FAILED;
		errors++;
	      }
	    }
	  }
	}
	
	i++;      
	
      } while (errors < maxErrors && i < maxLimit);
      
      if (pOp->getValue(pTab->getColumn(1)->getName()) == NULL) {
        const NdbError err = pCon->getNdbError();
	NDB_ERR(pCon->getNdbError());
	pNdb->closeTransaction(pCon);
	delete pNdb;
        if (err.code == 4225) {
          return NDBT_OK;
        } else {
          return NDBT_FAILED;
        }//if
      }
      
      ndbout << i << " equal called" << endl;
      
      
      int check = pCon->execute(Commit);
      if (check != 0){
	NDB_ERR(pCon->getNdbError());
      }
      
      pNdb->closeTransaction(pCon);
      
    }// m
    l++;
    
  }// l
  
  delete pNdb;
  return result;
}

int runTestDeleteNdb(NDBT_Context* ctx, NDBT_Step* step){
  Uint32 loops = ctx->getNumLoops();
  Uint32 l = 0;
  int result = NDBT_OK;
  NdbRestarts restarts;
  Vector<Ndb*> ndbVector;
  const NdbDictionary::Table* pTab = ctx->getTab();
  HugoTransactions hugoTrans(*pTab);
  int records = ctx->getNumRecords();
  
  while (l < loops && result == NDBT_OK){
    
    // Create 5 ndb objects
    for( int i = 0; i < 5; i++){
      Ndb* pNdb = new Ndb(&ctx->m_cluster_connection, "TEST_DB");
      if (pNdb == NULL){
	ndbout << "pNdb == NULL" << endl;      
	result = NDBT_FAILED;	
	goto end_test;
      }
      ndbVector.push_back(pNdb);
      
      if (pNdb->init()){
	NDB_ERR(pNdb->getNdbError());
	result = NDBT_FAILED;	
	goto end_test;
      }
      if (pNdb->waitUntilReady() != 0){
	NDB_ERR(pNdb->getNdbError());
	result = NDBT_FAILED;	
	goto end_test;
      }
      if (hugoTrans.pkReadRecords(pNdb, records) != 0){
	result = NDBT_FAILED;	
	goto end_test;
      }
    }
    
    if ((l % 2) == 0){
      // Restart random node 
      ndbout << "Restart random node " << endl;
      if(restarts.executeRestart(ctx, "RestartRandomNodeAbort", 120) != 0){
	g_err << "Failed to executeRestart(RestartRandomNode)"<<endl;
	result = NDBT_FAILED;
	goto end_test;
      }
    } else {
      // Restart all nodes
      ndbout << "Restart all nodes " << endl;
      if(restarts.executeRestart(ctx, "RestartAllNodesAbort", 120) != 0){
	g_err << "Failed to executeRestart(RestartAllNodes)"<<endl;
	result = NDBT_FAILED;
	goto end_test;
      }
    }
    
    // Delete the ndb objects
    for(unsigned j = 0;  j < ndbVector.size(); j++)
      delete ndbVector[j];
    ndbVector.clear();
    l++;
  }
  
  
 end_test:
  
  for(unsigned i = 0;  i < ndbVector.size(); i++)
    delete ndbVector[i];
  ndbVector.clear();
  
  return result;
}


int runClearTable(NDBT_Context* ctx, NDBT_Step* step){
  int records = ctx->getNumRecords();
  
  UtilTransactions utilTrans(*ctx->getTab());
  if (utilTrans.clearTable2(GETNDB(step),  records) != 0){
    return NDBT_FAILED;
  }
  return NDBT_OK;
}
int runLoadTable(NDBT_Context* ctx, NDBT_Step* step){

  int records = ctx->getNumRecords();
  HugoTransactions hugoTrans(*ctx->getTab());
  if (hugoTrans.loadTable(GETNDB(step), records) != 0){
    return NDBT_FAILED;
  }
  return NDBT_OK;
}

int runTestWaitUntilReady(NDBT_Context* ctx, NDBT_Step* step){

  Ndb* pNdb = new Ndb(&ctx->m_cluster_connection, "TEST_DB");

  // Forget about calling pNdb->init();

  if (pNdb->waitUntilReady() == 0){
    ndbout << "waitUntilReady returned OK" << endl;
    delete pNdb;
    return NDBT_FAILED;
  }
  const NdbError err = pNdb->getNdbError();
  delete pNdb;

  NDB_ERR(err);
  if (err.code != 4256)
    return NDBT_FAILED;
  
  return NDBT_OK;
}

int runGetNdbOperationNoTab(NDBT_Context* ctx, NDBT_Step* step){

  Ndb* pNdb = new Ndb(&ctx->m_cluster_connection, "TEST_DB");
  if (pNdb == NULL){
    ndbout << "pNdb == NULL" << endl;      
    return NDBT_FAILED;  
  }
  if (pNdb->init()){
    NDB_ERR(pNdb->getNdbError());
    delete pNdb;
    return NDBT_FAILED;
  }
  
  NdbConnection* pCon = pNdb->startTransaction();
  if (pCon == NULL){
    delete pNdb;
    return NDBT_FAILED;
  }
  
  // Call getNdbOperation on an unknown table
  NdbOperation* pOp = pCon->getNdbOperation("HUPP76");
  if (pOp == NULL){
    NdbError err = pCon->getNdbError();
    NDB_ERR(err);
    if (err.code == 0){
      pNdb->closeTransaction(pCon);
      delete pNdb;
      return NDBT_FAILED;
    }    
  }
        
  pNdb->closeTransaction(pCon);
    
  delete pNdb;

  return NDBT_OK;
}

int runBadColNameHandling(NDBT_Context* ctx, NDBT_Step* step){
  int result = NDBT_OK;
  const NdbDictionary::Table* pTab = ctx->getTab();


  Ndb* pNdb = new Ndb(&ctx->m_cluster_connection, "TEST_DB");
  if (pNdb == NULL){
    ndbout << "pNdb == NULL" << endl;      
    return NDBT_FAILED;  
  }
  if (pNdb->init()){
    NDB_ERR(pNdb->getNdbError());
    delete pNdb;
    return NDBT_FAILED;
  }
  
  const int CASES= 5;
  int i;

  for (i= 0; i < CASES; i++)
  {
    ndbout << "Case " << i << endl;
    NdbConnection* pCon = pNdb->startTransaction();
    if (pCon == NULL){
      pNdb->closeTransaction(pCon);  
      delete pNdb;
      return NDBT_FAILED;
    }
    
    /* Cases 0-3 use PK ops, 4 + use scans */ 
    NdbOperation* pOp = (i < 4 ? pCon->getNdbOperation(pTab->getName()):
                         pCon->getNdbScanOperation(pTab->getName()));
    if (pOp == NULL){
      NDB_ERR(pCon->getNdbError());
      pNdb->closeTransaction(pCon);  
      delete pNdb;
      return NDBT_FAILED;
    }

    bool failed= false;
    int expectedError= 0;
    HugoOperations hugoOps(*pTab);

    switch(i) {
    case 0:
      if (pOp->readTuple() != 0){
        NDB_ERR(pCon->getNdbError());
        pNdb->closeTransaction(pCon);
        delete pNdb;
        return NDBT_FAILED;
      }
      
      // getValue should fail, we check that we get correct errors
      // in expected places.
      expectedError= 4004;
      failed= (pOp->getValue("MOST_IMPROBABLE2") == NULL);
      break;

    case 1:
      if (pOp->readTuple() != 0){
        NDB_ERR(pCon->getNdbError());
        pNdb->closeTransaction(pCon);
        delete pNdb;
        return NDBT_FAILED;
      }
      
      // equal should fail, we check that we get correct errors
      // in expected places.
      expectedError= 4004;
      failed= (pOp->equal("MOST_IMPROBABLE2", 0) != 0);
      break;

    case 2:
      if (pOp->writeTuple() != 0){
        NDB_ERR(pCon->getNdbError());
        pNdb->closeTransaction(pCon);
        delete pNdb;
        return NDBT_FAILED;
      }

      // set equality on pk columns
      for(int a = 0; a<pTab->getNoOfColumns(); a++){
        if (pTab->getColumn(a)->getPrimaryKey() == true){
          if(hugoOps.equalForAttr(pOp, a, 1) != 0){
            const NdbError err = pCon->getNdbError();
            NDB_ERR(err);
            pNdb->closeTransaction(pCon);
            delete pNdb;
            return NDBT_FAILED;
          }
        }
      }
      
      // setValue should fail, we check that we get correct errors
      // in expected places.
      expectedError= 4004;
      failed= (pOp->setValue("MOST_IMPROBABLE2", 0) != 0);
      break;

    case 3:
      if (pOp->readTuple() != 0){
        NDB_ERR(pCon->getNdbError());
        pNdb->closeTransaction(pCon);
        delete pNdb;
        return NDBT_FAILED;
      }
      
      // getBlobHandle should fail, we check that we get correct errors
      // in expected places.
      expectedError= 4004;
      failed= (pOp->getBlobHandle("MOST_IMPROBABLE2") == NULL);
      break;

    case 4:
    {
      NdbScanOperation* sop= (NdbScanOperation*) pOp;
      if (sop->readTuples() != 0){
        NDB_ERR(pCon->getNdbError());
        pNdb->closeTransaction(pCon);
        delete pNdb;
        return NDBT_FAILED;
      }
      
      // getBlobHandle should fail, we check that we get correct errors
      // in expected places.
      expectedError= 4004;
      ndbout << "About to call getBlobHandle" << endl;
      failed= (sop->getBlobHandle("MOST_IMPROBABLE2") == NULL);

      sop->close();
      break;
    } 
    
    default:
      break;
    }

    if (failed)
    {
      const NdbError opErr= pOp->getNdbError();
      const NdbError transErr = pCon->getNdbError();
      NDB_ERR(opErr);
      NDB_ERR(transErr);
      if (opErr.code != transErr.code) {
        ndbout << "Error reporting mismatch, expected " 
               << expectedError << endl;
        result = NDBT_FAILED;
      }
      if (opErr.code != expectedError){
        ndbout << "No or bad error detected, expected " 
               << expectedError << endl;
        result = NDBT_FAILED;	
      }
    } else {
      ndbout << "Case " << i << " did not fail" << endl;
      result = NDBT_FAILED;
    }

    pNdb->closeTransaction(pCon);

    if (result == NDBT_FAILED)
      break;
  } // for
  
  delete pNdb;

  return result;
}

int runMissingOperation(NDBT_Context* ctx, NDBT_Step* step){
  int result = NDBT_OK;
  const NdbDictionary::Table* pTab = ctx->getTab();


  Ndb* pNdb = new Ndb(&ctx->m_cluster_connection, "TEST_DB");
  if (pNdb == NULL){
    ndbout << "pNdb == NULL" << endl;      
    return NDBT_FAILED;  
  }
  if (pNdb->init()){
    NDB_ERR(pNdb->getNdbError());
    delete pNdb;
    return NDBT_FAILED;
  }
  
  NdbConnection* pCon = pNdb->startTransaction();
  if (pCon == NULL){
    pNdb->closeTransaction(pCon);  
    delete pNdb;
    return NDBT_FAILED;
  }
    
  NdbOperation* pOp = pCon->getNdbOperation(pTab->getName());
  if (pOp == NULL){
    NDB_ERR(pCon->getNdbError());
    pNdb->closeTransaction(pCon);  
    delete pNdb;
    return NDBT_FAILED;
  }
  
  // Forget about calling pOp->insertTuple();
  
  // Call getValue should not work
  if (pOp->getValue(pTab->getColumn(1)->getName()) == NULL) {
    const NdbError err = pCon->getNdbError();
    NDB_ERR(err);
    if (err.code == 0){
      ndbout << "hupp" << endl;
      result = NDBT_FAILED;	
    }
  } else {
      ndbout << "hupp2" << endl;
    result = NDBT_FAILED;
  }
      
  pNdb->closeTransaction(pCon);  
  delete pNdb;

  return result;
}

int runGetValueInUpdate(NDBT_Context* ctx, NDBT_Step* step){
  const NdbDictionary::Table* pTab = ctx->getTab();

  Ndb* pNdb = new Ndb(&ctx->m_cluster_connection, "TEST_DB");
  if (pNdb == NULL){
    ndbout << "pNdb == NULL" << endl;      
    return NDBT_FAILED;  
  }
  if (pNdb->init()){
    NDB_ERR(pNdb->getNdbError());
    delete pNdb;
    return NDBT_FAILED;
  }
  
  NdbConnection* pCon = pNdb->startTransaction();
  if (pCon == NULL){
    pNdb->closeTransaction(pCon);  
    delete pNdb;
    return NDBT_FAILED;
  }
    
  NdbOperation* pOp = pCon->getNdbOperation(pTab->getName());
  if (pOp == NULL){
    NDB_ERR(pCon->getNdbError());
    pNdb->closeTransaction(pCon);  
    delete pNdb;
    return NDBT_FAILED;
  }
  
  if (pOp->updateTuple() != 0){
    pNdb->closeTransaction(pCon);
    delete pNdb;
    return NDBT_FAILED;
  }
  
  // Call getValue should not work
  if (pOp->getValue(pTab->getColumn(1)->getName()) == NULL) {
    // It didn't work
    const NdbError err = pCon->getNdbError();
    NDB_ERR(err);
    if (err.code == 0){
      pNdb->closeTransaction(pCon);  
      delete pNdb;
      return NDBT_FAILED;	
    }
  } else {
    // It worked, not good!
    pNdb->closeTransaction(pCon);  
    delete pNdb;    
    return NDBT_FAILED;
  }

  int check = pCon->execute(Commit);
  if (check != 0){
    NDB_ERR(pCon->getNdbError());
  }
  
  pNdb->closeTransaction(pCon);  
  delete pNdb;

  return NDBT_OK;
}

int runUpdateWithoutValues(NDBT_Context* ctx, NDBT_Step* step){
  int result = NDBT_OK;
  const NdbDictionary::Table* pTab = ctx->getTab();

  HugoOperations hugoOps(*pTab);

  Ndb* pNdb = new Ndb(&ctx->m_cluster_connection, "TEST_DB");
  if (pNdb == NULL){
    ndbout << "pNdb == NULL" << endl;      
    return NDBT_FAILED;  
  }
  if (pNdb->init()){
    NDB_ERR(pNdb->getNdbError());
    delete pNdb;
    return NDBT_FAILED;
  }
  
  NdbConnection* pCon = pNdb->startTransaction();
  if (pCon == NULL){
    pNdb->closeTransaction(pCon);  
    delete pNdb;
    return NDBT_FAILED;
  }
    
  NdbOperation* pOp = pCon->getNdbOperation(pTab->getName());
  if (pOp == NULL){
    NDB_ERR(pCon->getNdbError());
    pNdb->closeTransaction(pCon);  
    delete pNdb;
    return NDBT_FAILED;
  }
  
  if (pOp->updateTuple() != 0){
    pNdb->closeTransaction(pCon);
    NDB_ERR(pOp->getNdbError());
    delete pNdb;
    return NDBT_FAILED;
  }

  for(int a = 0; a<pTab->getNoOfColumns(); a++){
    if (pTab->getColumn(a)->getPrimaryKey() == true){
      if(hugoOps.equalForAttr(pOp, a, 1) != 0){
	NDB_ERR(pCon->getNdbError());
	pNdb->closeTransaction(pCon);
	delete pNdb;
	return NDBT_FAILED;
      }
    }
  }

  // Dont' call any setValues

  // Execute should work
  int check = pCon->execute(Commit);
  if (check == 0){
    ndbout << "execute worked" << endl;
  } else {
    NDB_ERR(pCon->getNdbError());
    result = NDBT_FAILED;
  }
  
  pNdb->closeTransaction(pCon);  
  delete pNdb;

  return result;
}

int runUpdateWithoutKeys(NDBT_Context* ctx, NDBT_Step* step){
  int result = NDBT_OK;
  const NdbDictionary::Table* pTab = ctx->getTab();


  Ndb* pNdb = new Ndb(&ctx->m_cluster_connection, "TEST_DB");
  if (pNdb == NULL){
    ndbout << "pNdb == NULL" << endl;      
    return NDBT_FAILED;  
  }
  if (pNdb->init()){
    NDB_ERR(pNdb->getNdbError());
    delete pNdb;
    return NDBT_FAILED;
  }
  
  NdbConnection* pCon = pNdb->startTransaction();
  if (pCon == NULL){
    pNdb->closeTransaction(pCon);  
    delete pNdb;
    return NDBT_FAILED;
  }
    
  NdbOperation* pOp = pCon->getNdbOperation(pTab->getName());
  if (pOp == NULL){
    NDB_ERR(pCon->getNdbError());
    pNdb->closeTransaction(pCon);  
    delete pNdb;
    return NDBT_FAILED;
  }
  
  if (pOp->updateTuple() != 0){
    pNdb->closeTransaction(pCon);
    NDB_ERR(pOp->getNdbError());
    delete pNdb;
    return NDBT_FAILED;
  }

  // Dont' call any equal or setValues

  // Execute should not work
  int check = pCon->execute(Commit);
  if (check == 0){
    ndbout << "execute worked" << endl;
    result = NDBT_FAILED;
  } else {
    NDB_ERR(pCon->getNdbError());
  }
  
  pNdb->closeTransaction(pCon);  
  delete pNdb;

  return result;
}


int runReadWithoutGetValue(NDBT_Context* ctx, NDBT_Step* step){
  int result = NDBT_OK;
  const NdbDictionary::Table* pTab = ctx->getTab();

  HugoOperations hugoOps(*pTab);

  Ndb* pNdb = GETNDB(step);
  Uint32 lm;

  for(Uint32 cm= 0; cm < 2; cm++)
  {
    for(lm= 0; lm <= NdbOperation::LM_CommittedRead; lm++)
    {
      NdbConnection* pCon = pNdb->startTransaction();
      if (pCon == NULL){
	pNdb->closeTransaction(pCon);  
	return NDBT_FAILED;
      }
    
      NdbOperation* pOp = pCon->getNdbOperation(pTab->getName());
      if (pOp == NULL){
	NDB_ERR(pCon->getNdbError());
	pNdb->closeTransaction(pCon);  
	return NDBT_FAILED;
      }
  
      if (pOp->readTuple((NdbOperation::LockMode)lm) != 0){
	pNdb->closeTransaction(pCon);
	NDB_ERR(pOp->getNdbError());
	return NDBT_FAILED;
      }
    
      for(int a = 0; a<pTab->getNoOfColumns(); a++){
	if (pTab->getColumn(a)->getPrimaryKey() == true){
	  if(hugoOps.equalForAttr(pOp, a, 1) != 0){
	    NDB_ERR(pCon->getNdbError());
	    pNdb->closeTransaction(pCon);
	    return NDBT_FAILED;
	  }
	}
      }
    
      // Dont' call any getValues
    
      // Execute should work
      int check = pCon->execute(cm == 0 ? NoCommit : Commit);
      if (check == 0){
	ndbout << "execute worked" << endl;
      } else {
	NDB_ERR(pCon->getNdbError());
	result = NDBT_FAILED;
      }
    
      pNdb->closeTransaction(pCon);  
    }
  }

  /**
   * Now test scans
   */
  for(lm= 0; lm <= NdbOperation::LM_CommittedRead; lm++)
  {
    NdbConnection* pCon = pNdb->startTransaction();
    if (pCon == NULL){
      pNdb->closeTransaction(pCon);  
      return NDBT_FAILED;
    }
    
    NdbScanOperation* pOp = pCon->getNdbScanOperation(pTab->getName());
    if (pOp == NULL){
      NDB_ERR(pCon->getNdbError());
      pNdb->closeTransaction(pCon);  
      return NDBT_FAILED;
    }
    
    if ((pOp->readTuples((NdbOperation::LockMode)lm)) != 0){
      pNdb->closeTransaction(pCon);
      NDB_ERR(pOp->getNdbError());
      return NDBT_FAILED;
    }
    
    
    // Dont' call any getValues
    
    // Execute should work
    int check = pCon->execute(NoCommit);
    if (check == 0){
      ndbout << "execute worked" << endl;
    } else {
      NDB_ERR(pCon->getNdbError());
      result = NDBT_FAILED;
    }
  
    int res;
    while((res = pOp->nextResult()) == 0);
    pNdb->closeTransaction(pCon);  
    
    if(res != 1)
      result = NDBT_FAILED;
  }
  
  return result;
}


int runCheckGetNdbErrorOperation(NDBT_Context* ctx, NDBT_Step* step){
  int result = NDBT_OK;
  const NdbDictionary::Table* pTab = ctx->getTab();

  Ndb* pNdb = new Ndb(&ctx->m_cluster_connection, "TEST_DB");
  if (pNdb == NULL){
    ndbout << "pNdb == NULL" << endl;      
    return NDBT_FAILED;  
  }
  if (pNdb->init(2048)){
    NDB_ERR(pNdb->getNdbError());
    delete pNdb;
    return NDBT_FAILED;
  }

  HugoOperations hugoOps(*pTab);
  
  
  NdbConnection* pCon = pNdb->startTransaction();
  if (pCon == NULL){
    ndbout << "Could not start transaction" << endl;
    delete pNdb;
    return NDBT_FAILED;
  }
  
  NdbOperation* pOp = pCon->getNdbOperation(pTab->getName());
  if (pOp == NULL){
    NDB_ERR(pCon->getNdbError());
    pNdb->closeTransaction(pCon);
    delete pNdb;
    return NDBT_FAILED;
  }
  
  // Dont call readTuple here
  // That's the error!
  
  for(int a = 0; a<pTab->getNoOfColumns(); a++){
    if (pTab->getColumn(a)->getPrimaryKey() == true){
      if(hugoOps.equalForAttr(pOp, a, 1) != 0){
	// An error has occurred, check that 
	// it's possible to get the NdbErrorOperation
	const NdbError err = pCon->getNdbError();
	NDB_ERR(err);
	if (err.code == 0)
	  result = NDBT_FAILED;

	NdbOperation* pOp2 = pCon->getNdbErrorOperation();
	if (pOp2 == NULL)
	  result = NDBT_FAILED;
	else {
	  const NdbError err2 = pOp2->getNdbError();
	  NDB_ERR(err2);
	  if (err.code == 0)
	    result = NDBT_FAILED;
	}
      }
    }
  }
  
  pNdb->closeTransaction(pCon);
    
  delete pNdb;
  return result;
}

#define C2(x) { int _x= (x); if(_x == 0){ ndbout << "line: " << __LINE__ << endl;  return NDBT_FAILED;} }

int runBug_11133(NDBT_Context* ctx, NDBT_Step* step){
  int result = NDBT_OK;
  const NdbDictionary::Table* pTab = ctx->getTab();

  HugoOperations hugoOps(*pTab);

  Ndb* pNdb = GETNDB(step);
  C2(hugoOps.startTransaction(pNdb) == 0);
  C2(hugoOps.pkInsertRecord(pNdb, 0, 1) == 0);
  C2(hugoOps.execute_NoCommit(pNdb) == 0);
  C2(hugoOps.pkDeleteRecord(pNdb, 0, 1) == 0);
  C2(hugoOps.execute_NoCommit(pNdb) == 0);
  C2(hugoOps.pkWriteRecord(pNdb, 0, 1) == 0);
  C2(hugoOps.execute_NoCommit(pNdb) == 0);
  C2(hugoOps.pkWriteRecord(pNdb, 0, 1) == 0);
  C2(hugoOps.execute_NoCommit(pNdb) == 0);
  C2(hugoOps.pkDeleteRecord(pNdb, 0, 1) == 0);
  C2(hugoOps.execute_Commit(pNdb) == 0);
  C2(hugoOps.closeTransaction(pNdb) == 0);

  C2(hugoOps.startTransaction(pNdb) == 0);
  C2(hugoOps.pkInsertRecord(pNdb, 0, 1) == 0);
  C2(hugoOps.execute_NoCommit(pNdb) == 0);
  C2(hugoOps.pkWriteRecord(pNdb, 0, 1) == 0);
  C2(hugoOps.execute_NoCommit(pNdb) == 0);
  C2(hugoOps.pkWriteRecord(pNdb, 0, 1) == 0);
  C2(hugoOps.execute_NoCommit(pNdb) == 0);
  C2(hugoOps.pkDeleteRecord(pNdb, 0, 1) == 0);
  C2(hugoOps.execute_Commit(pNdb) == 0);
  C2(hugoOps.closeTransaction(pNdb) == 0);

  C2(hugoOps.startTransaction(pNdb) == 0);
  C2(hugoOps.pkInsertRecord(pNdb, 0, 1) == 0);
  C2(hugoOps.execute_Commit(pNdb) == 0);
  C2(hugoOps.closeTransaction(pNdb) == 0);

  C2(hugoOps.startTransaction(pNdb) == 0);
  C2(hugoOps.pkReadRecord(pNdb, 0, 1, NdbOperation::LM_Exclusive) == 0);
  C2(hugoOps.execute_NoCommit(pNdb) == 0);
  C2(hugoOps.pkDeleteRecord(pNdb, 0, 1) == 0);
  C2(hugoOps.execute_NoCommit(pNdb) == 0);
  C2(hugoOps.pkWriteRecord(pNdb, 0, 1) == 0);
  C2(hugoOps.execute_NoCommit(pNdb) == 0);
  C2(hugoOps.pkWriteRecord(pNdb, 0, 1) == 0);
  C2(hugoOps.execute_NoCommit(pNdb) == 0);
  C2(hugoOps.pkDeleteRecord(pNdb, 0, 1) == 0);
  C2(hugoOps.execute_Commit(pNdb) == 0);
  C2(hugoOps.closeTransaction(pNdb) == 0);

  Ndb ndb2(&ctx->m_cluster_connection, "TEST_DB");
  C2(ndb2.init() == 0);
  C2(ndb2.waitUntilReady() == 0);
  HugoOperations hugoOps2(*pTab);  

  C2(hugoOps.startTransaction(pNdb) == 0);
  C2(hugoOps.pkInsertRecord(pNdb, 0, 1) == 0);
  C2(hugoOps.execute_NoCommit(pNdb) == 0);
  C2(hugoOps2.startTransaction(&ndb2) == 0);
  C2(hugoOps2.pkWritePartialRecord(&ndb2, 0) == 0);
  C2(hugoOps2.execute_async(&ndb2, NdbTransaction::NoCommit) == 0);
  C2(hugoOps.execute_Commit(pNdb) == 0);
  C2(hugoOps2.wait_async(&ndb2) == 0);
  C2(hugoOps.closeTransaction(pNdb) == 0);
  C2(hugoOps2.closeTransaction(&ndb2) == 0);  

  C2(hugoOps.startTransaction(pNdb) == 0);
  C2(hugoOps.pkDeleteRecord(pNdb, 0, 1) == 0);
  C2(hugoOps.execute_NoCommit(pNdb) == 0);
  C2(hugoOps2.startTransaction(&ndb2) == 0);
  C2(hugoOps2.pkWriteRecord(&ndb2, 0, 1) == 0);
  C2(hugoOps2.execute_async(&ndb2, NdbTransaction::NoCommit) == 0);
  C2(hugoOps.execute_Commit(pNdb) == 0);
  C2(hugoOps2.wait_async(&ndb2) == 0);
  C2(hugoOps2.execute_Commit(pNdb) == 0);
  C2(hugoOps.closeTransaction(pNdb) == 0);
  C2(hugoOps2.closeTransaction(&ndb2) == 0);  

  C2(hugoOps.startTransaction(pNdb) == 0);
  C2(hugoOps.pkUpdateRecord(pNdb, 0, 1) == 0);
  C2(hugoOps.execute_NoCommit(pNdb) == 0);
  C2(hugoOps2.startTransaction(&ndb2) == 0);
  C2(hugoOps2.pkWritePartialRecord(&ndb2, 0) == 0);
  C2(hugoOps2.execute_async(&ndb2, NdbTransaction::NoCommit) == 0);
  C2(hugoOps.execute_Commit(pNdb) == 0);
  C2(hugoOps2.wait_async(&ndb2) == 0);
  C2(hugoOps.closeTransaction(pNdb) == 0);
  C2(hugoOps2.closeTransaction(&ndb2) == 0);  

  C2(hugoOps.startTransaction(pNdb) == 0);
  C2(hugoOps.pkDeleteRecord(pNdb, 0, 1) == 0);
  C2(hugoOps.execute_NoCommit(pNdb) == 0);
  C2(hugoOps2.startTransaction(&ndb2) == 0);
  C2(hugoOps2.pkWritePartialRecord(&ndb2, 0) == 0);
  C2(hugoOps2.execute_async(&ndb2, NdbTransaction::NoCommit) == 0);
  C2(hugoOps.execute_Commit(pNdb) == 0);
  C2(hugoOps2.wait_async(&ndb2) != 0);
  C2(hugoOps.closeTransaction(pNdb) == 0);
  C2(hugoOps2.closeTransaction(&ndb2) == 0);  

  return result;
}

int runBug_WritePartialIgnoreError(NDBT_Context* ctx, NDBT_Step* step){
  int result = NDBT_OK;
  const NdbDictionary::Table* pTab = ctx->getTab();

  HugoOperations hugoOps(*pTab);

  Ndb* pNdb = GETNDB(step);
  C2(hugoOps.startTransaction(pNdb) == 0);
  C2(hugoOps.pkWritePartialRecord(pNdb, 0, 1) == 0);
  C2(hugoOps.execute_Commit(pNdb, AO_IgnoreError) == 839);
  C2(hugoOps.closeTransaction(pNdb) == 0);

  return result;
}

int runScan_4006(NDBT_Context* ctx, NDBT_Step* step){
  int result = NDBT_OK;
  const Uint32 max= 5;
  const NdbDictionary::Table* pTab = ctx->getTab();

  Ndb* pNdb = new Ndb(&ctx->m_cluster_connection, "TEST_DB");
  if (pNdb == NULL){
    ndbout << "pNdb == NULL" << endl;      
    return NDBT_FAILED;  
  }
  if (pNdb->init(max)){
    NDB_ERR(pNdb->getNdbError());
    delete pNdb;
    return NDBT_FAILED;
  }
  
  NdbConnection* pCon = pNdb->startTransaction();
  if (pCon == NULL){
    pNdb->closeTransaction(pCon);  
    delete pNdb;
    return NDBT_FAILED;
  }

  Uint32 i;
  Vector<NdbScanOperation*> scans;
  for(i = 0; i<10*max; i++)
  {
    NdbScanOperation* pOp = pCon->getNdbScanOperation(pTab->getName());
    if (pOp == NULL){
      NDB_ERR(pCon->getNdbError());
      pNdb->closeTransaction(pCon);  
      delete pNdb;
      return NDBT_FAILED;
    }
    
    if (pOp->readTuples() != 0){
      pNdb->closeTransaction(pCon);
      NDB_ERR(pOp->getNdbError());
      delete pNdb;
      return NDBT_FAILED;
    }
    scans.push_back(pOp);
  }

  // Dont' call any equal or setValues

  // Execute should not work
  int check = pCon->execute(NoCommit);
  if (check == 0){
    ndbout << "execute worked" << endl;
  } else {
    NDB_ERR(pCon->getNdbError());
  }
  
  for(i= 0; i<scans.size(); i++)
  {
    NdbScanOperation* pOp= scans[i];
    while((check= pOp->nextResult()) == 0);
    if(check != 1)
    {
      NDB_ERR(pOp->getNdbError());
      pNdb->closeTransaction(pCon);
      delete pNdb;
      return NDBT_FAILED;
    }
  }
  
  pNdb->closeTransaction(pCon);  

  Vector<NdbConnection*> cons;
  for(i= 0; i<10*max; i++)
  {
    pCon= pNdb->startTransaction();
    if(pCon)
      cons.push_back(pCon);
    else
      break;
  }
  
  for(i= 0; i<cons.size(); i++)
  {
    cons[i]->close();
  }
  
  if(cons.size() != max)
  {
    result= NDBT_FAILED;
  }
  
  delete pNdb;
  
  return result;
}

char pkIdxName[255];

int createPkIndex(NDBT_Context* ctx, NDBT_Step* step){
  bool orderedIndex = ctx->getProperty("OrderedIndex", (unsigned)0);

  const NdbDictionary::Table* pTab = ctx->getTab();
  Ndb* pNdb = GETNDB(step);

  bool logged = ctx->getProperty("LoggedIndexes", 1);

  // Create index    
  BaseString::snprintf(pkIdxName, 255, "IDC_PK_%s", pTab->getName());
  if (orderedIndex)
    ndbout << "Creating " << ((logged)?"logged ": "temporary ") << "ordered index "
	   << pkIdxName << " (";
  else
    ndbout << "Creating " << ((logged)?"logged ": "temporary ") << "unique index "
	   << pkIdxName << " (";

  NdbDictionary::Index pIdx(pkIdxName);
  pIdx.setTable(pTab->getName());
  if (orderedIndex)
    pIdx.setType(NdbDictionary::Index::OrderedIndex);
  else
    pIdx.setType(NdbDictionary::Index::UniqueHashIndex);
  for (int c = 0; c< pTab->getNoOfColumns(); c++){
    const NdbDictionary::Column * col = pTab->getColumn(c);
    if(col->getPrimaryKey()){
      pIdx.addIndexColumn(col->getName());
      ndbout << col->getName() <<" ";
    }
  }
  
  pIdx.setStoredIndex(logged);
  ndbout << ") ";
  if (pNdb->getDictionary()->createIndex(pIdx) != 0){
    ndbout << "FAILED!" << endl;
    const NdbError err = pNdb->getDictionary()->getNdbError();
    NDB_ERR(err);
    return NDBT_FAILED;
  }

  ndbout << "OK!" << endl;
  return NDBT_OK;
}

int createPkIndex_Drop(NDBT_Context* ctx, NDBT_Step* step){
  const NdbDictionary::Table* pTab = ctx->getTab();
  Ndb* pNdb = GETNDB(step);

  // Drop index
  ndbout << "Dropping index " << pkIdxName << " ";
  if (pNdb->getDictionary()->dropIndex(pkIdxName, 
				       pTab->getName()) != 0){
    ndbout << "FAILED!" << endl;
    NDB_ERR(pNdb->getDictionary()->getNdbError());
    return NDBT_FAILED;
  } else {
    ndbout << "OK!" << endl;
  }
  
  return NDBT_OK;
}

static
int
op_row(NdbTransaction* pTrans, HugoOperations& hugoOps,
       const NdbDictionary::Table* pTab, int op, int row)
{
  NdbOperation * pOp = 0;
  switch(op){
  case 0:
  case 1:
  case 2:
  case 3:
  case 4:
  case 5:
  case 12:
    pOp = pTrans->getNdbOperation(pTab->getName());
    break;
  case 9:
    return 0;
  case 6:
  case 7:
  case 8:
  case 10:
  case 11:
    pOp = pTrans->getNdbIndexOperation(pkIdxName, pTab->getName());
  default:
    break;
  }
  
  switch(op){
  case 0:
  case 6:
    pOp->readTuple();
    break;
  case 1:
  case 7:
    pOp->committedRead();
    break;
  case 2:
  case 8:
    pOp->readTupleExclusive();
    break;
  case 3:
  case 9:
    pOp->insertTuple();
    break;
  case 4:
  case 10:
    pOp->updateTuple();
    break;
  case 5:
  case 11:
    pOp->deleteTuple();
    break;
  case 12:
    CHECK(!pOp->simpleRead());
    break;
  default:
    abort();
  }

  for(int a = 0; a<pTab->getNoOfColumns(); a++){
    if (pTab->getColumn(a)->getPrimaryKey() == true){
      if(hugoOps.equalForAttr(pOp, a, row) != 0){
	return NDBT_FAILED;
      }
    }
  }

  switch(op){
  case 0:
  case 1:
  case 2:
  case 6:
  case 7:
  case 8:
  case 12:
    for(int a = 0; a<pTab->getNoOfColumns(); a++){
      CHECK(pOp->getValue(a));
    }
    break;
  case 3: 
  case 4:
  case 10:
    for(int a = 0; a<pTab->getNoOfColumns(); a++){
      if (pTab->getColumn(a)->getPrimaryKey() == false){
	if(hugoOps.setValueForAttr(pOp, a, row, 2) != 0){
	  return NDBT_FAILED;
	}
      }
    }
    break;
  case 5:
  case 11:
    pOp->deleteTuple();
    break;
  case 9:
  default:
    abort();
  }
  
  return NDBT_OK;
}

static void print(int op)
{
  const char * str = 0;
  switch(op){
  case 0:  str = "pk read-sh"; break;
  case 1:  str = "pk read-nl"; break;
  case 2:  str = "pk read-ex"; break;
  case 3:  str = "pk insert "; break;
  case 4:  str = "pk update "; break;
  case 5:  str = "pk delete "; break;
  case 6:  str = "uk read-sh"; break;
  case 7:  str = "uk read-nl"; break;
  case 8:  str = "uk read-ex"; break;
  case 9:  str = "noop      "; break;
  case 10: str = "uk update "; break;
  case 11: str = "uk delete "; break;
  case 12: str = "pk read-si"; break;

  default:
    abort();
  }
  printf("%s ", str);
}

int
runTestIgnoreError(NDBT_Context* ctx, NDBT_Step* step)
{
  Uint32 loops = ctx->getNumRecords();
  const NdbDictionary::Table* pTab = ctx->getTab();

  HugoOperations hugoOps(*pTab);
  HugoTransactions hugoTrans(*pTab);

  Ndb* pNdb = GETNDB(step);

  struct {
    ExecType et;
    AbortOption ao;
  } tests[] = {
    { Commit, AbortOnError },
    { Commit, AO_IgnoreError },
    { NoCommit, AbortOnError },
    { NoCommit, AO_IgnoreError },
  };

  printf("case: <op1>     <op2>       c/nc ao/ie\n");
  Uint32 tno = 0;
  for (Uint32 op1 = 0; op1 < 13; op1++)
  {
    // NOTE : I get a node crash if the following loop starts from 0!
    for (Uint32 op2 = op1; op2 < 13; op2++)
    {
      int ret;
      NdbTransaction* pTrans = 0;
      
      for (Uint32 i = 0; i<4; i++, tno++)
      {
	if (loops != 1000 && loops != tno)
	  continue;
	ExecType et = tests[i].et;
	AbortOption ao = tests[i].ao;
	
	printf("%.3d : ", tno);
	print(op1);
	print(op2);
	switch(et){
	case Commit: printf("c    "); break;
	case NoCommit: printf("nc   "); break;
        default: printf("bad exectype : %d\n", et); return NDBT_FAILED;
	}
	switch(ao){
	case AbortOnError: printf("aoe  "); break;
	case AO_IgnoreError: printf("ie   "); break;
        default: printf("bad abortoption : %d\n", ao); return NDBT_FAILED;
	}
	printf(": ");
	

	hugoTrans.loadTable(pNdb, 1);
	CHECK(pTrans = pNdb->startTransaction());
	CHECK(!op_row(pTrans, hugoOps, pTab, op1, 0));
	ret = pTrans->execute(et, ao);
	pTrans->close();
	printf("%d ", ret);
	hugoTrans.clearTable(pNdb);

	hugoTrans.loadTable(pNdb, 1);
	CHECK(pTrans = pNdb->startTransaction());
	CHECK(!op_row(pTrans, hugoOps, pTab, op1, 1));
	ret = pTrans->execute(et, ao);
	pTrans->close();
	printf("%d ", ret);
	hugoTrans.clearTable(pNdb);
      
	hugoTrans.loadTable(pNdb, 1);
	CHECK(pTrans = pNdb->startTransaction());
	CHECK(!op_row(pTrans, hugoOps, pTab, op1, 0));
	CHECK(!op_row(pTrans, hugoOps, pTab, op2, 1));
	ret = pTrans->execute(et, ao);
	pTrans->close();
	printf("%d\n", ret);
	hugoTrans.clearTable(pNdb);
	
	hugoTrans.clearTable(pNdb);
      }
    }
  }
  return NDBT_OK;
}

static
Uint32
do_cnt(Ndb_cluster_connection* con)
{
  Uint32 cnt = 0;
  const Ndb* p = 0;
  con->lock_ndb_objects();
  while ((p = con->get_next_ndb_object(p)) != 0) cnt++;
  con->unlock_ndb_objects();
  return cnt;
}

int runCheckNdbObjectList(NDBT_Context* ctx, NDBT_Step* step)
{
  Ndb_cluster_connection* con = &ctx->m_cluster_connection;
  
  Uint32 cnt1 = do_cnt(con);
  Vector<Ndb*> objs;
  for (Uint32 i = 0; i<100; i++)
  {
    Uint32 add = 1 + (rand() % 5);
    for (Uint32 j = 0; j<add; j++)
    {
      Ndb* pNdb = new Ndb(&ctx->m_cluster_connection, "TEST_DB");
      if (pNdb == NULL){
	ndbout << "pNdb == NULL" << endl;      
	return NDBT_FAILED;  
      }
      objs.push_back(pNdb);
    }
    if (do_cnt(con) != (cnt1 + objs.size()))
      return NDBT_FAILED;
  }
  
  for (Uint32 i = 0; i<100 && objs.size(); i++)
  {
    Uint32 sub = 1 + rand() % objs.size();
    for (Uint32 j = 0; j<sub && objs.size(); j++)
    {
      Uint32 idx = rand() % objs.size();
      delete objs[idx];
      objs.erase(idx);
    }
    if (do_cnt(con) != (cnt1 + objs.size()))
      return NDBT_FAILED;
  }
  
  for (Uint32 i = 0; i<objs.size(); i++)
    delete objs[i];
  
  return (cnt1 == do_cnt(con)) ? NDBT_OK : NDBT_FAILED;
}


static Ndb_cluster_connection* g_cluster_connection;

int runNdbClusterConnectionDelete_connection_owner(NDBT_Context* ctx,
                                                   NDBT_Step* step)
{
  // Get connectstring from main connection
  char constr[256];
  if (!ctx->m_cluster_connection.get_connectstring(constr,
                                                   sizeof(constr)))
  {
    g_err << "Too short buffer for connectstring" << endl;
    return NDBT_FAILED;
  }

  // Create a new cluster connection, connect it and assign
  // to pointer so the other thread can access it.
  Ndb_cluster_connection* con = new Ndb_cluster_connection(constr);

  const int retries = 12;
  const int retry_delay = 5;
  const int verbose = 1;
  if (con->connect(retries, retry_delay, verbose) != 0)
  {
    delete con;
    g_err << "Ndb_cluster_connection.connect failed" << endl;
    return NDBT_FAILED;
  }

  g_cluster_connection = con;

  // Signal other thread that cluster connection has been creted
  ctx->setProperty("CREATED", 1);

  // Now wait for the other thread to use the connection
  // until it signals this thread to continue and
  // delete the cluster connection(since the
  // other thread still have live Ndb objects created
  // in the connection, this thread should hang in
  // the delete until other thread has finished cleaning up)
  ctx->getPropertyWait("CREATED", 2);

  g_cluster_connection = NULL;
  delete con;

  return NDBT_OK;
}

int runNdbClusterConnectionDelete_connection_user(NDBT_Context* ctx, NDBT_Step* step)
{
  // Wait for the cluster connection to be created by other thread
  ctx->getPropertyWait("CREATED", 1);

  Ndb_cluster_connection* con = g_cluster_connection;

  // Create some Ndb objects and start transactions
  class ActiveTransactions
  {
    Vector<NdbTransaction*> m_transactions;

  public:
    void release()
    {
      while(m_transactions.size())
      {
        NdbTransaction* trans = m_transactions[0];
        Ndb* ndb = trans->getNdb();
        g_info << "Deleting Ndb object " << ndb <<
                  "and transaction " << trans << endl;
        ndb->closeTransaction(trans);
        delete ndb;
        m_transactions.erase(0);
      }
      // The list should be empty
      assert(m_transactions.size() == 0);
    }

    ~ActiveTransactions()
    {
      release();
    }

    void push_back(NdbTransaction* trans)
    {
      m_transactions.push_back(trans);
    }
  } active_transactions;

  g_info << "Creating Ndb objects and transactions.." << endl;
  for (Uint32 i = 0; i<100; i++)
  {
    Ndb* ndb = new Ndb(con, "TEST_DB");
    if (ndb == NULL){
      g_err << "ndb == NULL" << endl;
      return NDBT_FAILED;
    }
    if (ndb->init(256) != 0){
      NDB_ERR(ndb->getNdbError());
      delete ndb;
      return NDBT_FAILED;
    }

    if (ndb->waitUntilReady() != 0){
      NDB_ERR(ndb->getNdbError());
      delete ndb;
      return NDBT_FAILED;
    }

    NdbTransaction* trans = ndb->startTransaction();
    if (trans == NULL){
      g_err << "trans == NULL" << endl;
      NDB_ERR(ndb->getNdbError());
      delete ndb;
      return NDBT_FAILED;
    }

    active_transactions.push_back(trans);
  }
  g_info << "  ok!" << endl;

  // Signal to cluster connection owner that Ndb objects have been created
  ctx->setProperty("CREATED", 2);

  // Delay a little and then start closing transactions and
  // deleting the Ndb objects
  NdbSleep_SecSleep(1);

  g_info << "Releasing transactions and related Ndb objects..." << endl;
  active_transactions.release();
  g_info << "  ok!" << endl;
  return NDBT_OK;
}


  
static void
testExecuteAsynchCallback(int res, NdbTransaction *con, void *data_ptr)
{
  int *res_ptr= (int *)data_ptr;

  *res_ptr= res;
}

int runTestExecuteAsynch(NDBT_Context* ctx, NDBT_Step* step){
  /* Test that NdbTransaction::executeAsynch() works (BUG#27495). */
  int result = NDBT_OK;
  const NdbDictionary::Table* pTab = ctx->getTab();

  Ndb* pNdb = new Ndb(&ctx->m_cluster_connection, "TEST_DB");
  if (pNdb == NULL){
    ndbout << "pNdb == NULL" << endl;      
    return NDBT_FAILED;  
  }
  if (pNdb->init(2048)){
    NDB_ERR(pNdb->getNdbError());
    delete pNdb;
    return NDBT_FAILED;
  }

  NdbConnection* pCon = pNdb->startTransaction();
  if (pCon == NULL){
    NDB_ERR(pNdb->getNdbError());
    delete pNdb;
    return NDBT_FAILED;
  }

  NdbScanOperation* pOp = pCon->getNdbScanOperation(pTab->getName());
  if (pOp == NULL){
    NDB_ERR(pOp->getNdbError());
    pNdb->closeTransaction(pCon);
    delete pNdb;
    return NDBT_FAILED;
  }

  if (pOp->readTuples() != 0){
    NDB_ERR(pOp->getNdbError());
    pNdb->closeTransaction(pCon);
    delete pNdb;
    return NDBT_FAILED;
  }

  if (pOp->getValue(NdbDictionary::Column::FRAGMENT) == 0){
    NDB_ERR(pOp->getNdbError());
    pNdb->closeTransaction(pCon);
    delete pNdb;
    return NDBT_FAILED;
  }
  int res= 42;
  pCon->executeAsynch(NoCommit, testExecuteAsynchCallback, &res);
  while(pNdb->pollNdb(100000) == 0)
    ;
  if (res != 0){
    NDB_ERR(pCon->getNdbError());
    ndbout << "Error returned from execute: " << res << endl;
    result= NDBT_FAILED;
  }

  pNdb->closeTransaction(pCon);

  delete pNdb;

  return result;
}

template class Vector<NdbScanOperation*>;

int 
runBug28443(NDBT_Context* ctx, NDBT_Step* step)
{
  int result = NDBT_OK;
  int records = ctx->getNumRecords();
  
  NdbRestarter restarter;

  restarter.insertErrorInAllNodes(9003);

  for (int i = 0; i<ctx->getNumLoops(); i++)
  {
    HugoTransactions hugoTrans(*ctx->getTab());
    if (hugoTrans.loadTable(GETNDB(step), records, 2048) != 0)
    {
      result = NDBT_FAILED;
      goto done;
    }
    if (runClearTable(ctx, step) != 0)
    {
      result = NDBT_FAILED;
      goto done;
    }
  }
  
done:
  restarter.insertErrorInAllNodes(9003);

  return result;
}

int 
runBug37158(NDBT_Context* ctx, NDBT_Step* step)
{
  int result = NDBT_OK;
  Ndb* pNdb = GETNDB(step);

  for (int i = 0; i<ctx->getNumLoops(); i++)
  {
    HugoOperations hugoOps(*ctx->getTab());
    hugoOps.startTransaction(pNdb);
    if (hugoOps.pkWriteRecord(pNdb, 0) != 0)
    {
      result = NDBT_FAILED;
      goto done;
    }
    

    if (hugoOps.pkWritePartialRecord(pNdb, 1) != 0)
    {
      result = NDBT_FAILED;
      goto done;
    }
    
    if (hugoOps.pkWriteRecord(pNdb, 2) != 0)
    {
      result = NDBT_FAILED;
      goto done;
    }
    
    if (hugoOps.pkUpdateRecord(pNdb, 0) != 0)
    {
      result = NDBT_FAILED;
      goto done;
    }
    
    if (hugoOps.execute_Commit(pNdb, AO_IgnoreError) == 4011)
    {
      result = NDBT_FAILED;
      goto done;
    }
    hugoOps.closeTransaction(pNdb);

    if (runClearTable(ctx, step) != 0)
    {
      result = NDBT_FAILED;
      goto done;
    }
  }
  
done:

  return result;
}

int
simpleReadAbortOnError(NDBT_Context* ctx, NDBT_Step* step)
{
  /* Simple read has some error handling issues
   * Setting the operation to be AbortOnError can expose these
   */
  Ndb* pNdb = GETNDB(step);
  const NdbDictionary::Table* pTab= ctx->getTab();
  HugoOperations hugoOps(*pTab);
  NdbRestarter restarter;

  hugoOps.startTransaction(pNdb);
  CHECK(!hugoOps.pkWriteRecord(pNdb,0));
  CHECK(!hugoOps.execute_Commit(pNdb, AbortOnError));

  NdbTransaction* trans;
  
  CHECK(trans= pNdb->startTransaction());

  /* Insert error 5047 which causes next LQHKEYREQ to fail due
   * to 'transporter overload'
   * Error insert is self-clearing
   */
  restarter.insertErrorInAllNodes(5047);

  /* Create SimpleRead on row 0, which exists (though we'll get
   * 'transporter overload for this'
   */
  NdbOperation* op;
  CHECK(op= trans->getNdbOperation(pTab));

  CHECK(!op->simpleRead());

  for(int a = 0; a<pTab->getNoOfColumns(); a++){
    if (pTab->getColumn(a)->getPrimaryKey() == true){
      if(hugoOps.equalForAttr(op, a, 0) != 0){
        restarter.insertErrorInAllNodes(0);  
	return NDBT_FAILED;
      }
    }
  }
  for(int a = 0; a<pTab->getNoOfColumns(); a++){
    CHECK(op->getValue(a));
  }
  
  CHECK(!op->setAbortOption(NdbOperation::AbortOnError));

  /* Create normal read on row 0 which will succeed */
  NdbOperation* op2;
  CHECK(op2= trans->getNdbOperation(pTab));

  CHECK(!op2->readTuple());

  for(int a = 0; a<pTab->getNoOfColumns(); a++){
    if (pTab->getColumn(a)->getPrimaryKey() == true){
      if(hugoOps.equalForAttr(op2, a, 0) != 0){
        restarter.insertErrorInAllNodes(0);  
	return NDBT_FAILED;
      }
    }
  }
  for(int a = 0; a<pTab->getNoOfColumns(); a++){
    CHECK(op2->getValue(a));
  }
  
  CHECK(!op2->setAbortOption(NdbOperation::AbortOnError));


  CHECK(trans->execute(NoCommit) == -1);

  CHECK(trans->getNdbError().code == 1218); // Transporter Overload

  restarter.insertErrorInAllNodes(0);  

  return NDBT_OK;
  
}


int
testNdbRecordPkAmbiguity(NDBT_Context* ctx, NDBT_Step* step)
{
  /* NdbRecord Insert and Write can take 2 record and row ptrs
   * In all cases, the AttrInfo sent to TC for PK columns
   * should be the same as the KeyInfo sent to TC to avoid
   * inconsistency
   * Approach :
   *   1) Use Insert/Write to insert tuple with different 
   *      values for pks in attr row
   *   2) Read back all data, including PKs
   *   3) Verify all values.
   */
  Ndb* pNdb = GETNDB(step);
  const NdbDictionary::Table* pTab= ctx->getTab();
  const NdbRecord* tabRec= pTab->getDefaultRecord();
  const Uint32 sizeOfTabRec= NdbDictionary::getRecordRowLength(tabRec);
  char keyRowBuf[ NDB_MAX_TUPLE_SIZE_IN_WORDS << 2 ];
  char attrRowBuf[ NDB_MAX_TUPLE_SIZE_IN_WORDS << 2 ];
  std::memset(keyRowBuf, 0, sizeof(keyRowBuf));
  std::memset(attrRowBuf, 0, sizeof(attrRowBuf));

  HugoCalculator calc(*pTab);

  const int numRecords= 100;

  for (int optype=0; optype < 2; optype++)
  {
    /* First, let's calculate the correct Hugo values for this row */

    for (int record=0; record < numRecords; record++)
    {
      int updates= 0;
      for (int col=0; col<pTab->getNoOfColumns(); col++)
      {
        char* valPtr= NdbDictionary::getValuePtr(tabRec,
                                                 keyRowBuf,
                                                 col);
        CHECK(valPtr != NULL);
        
        int len= pTab->getColumn(col)->getSizeInBytes();
        Uint32 real_len;
        bool isNull= (calc.calcValue(record, col, updates, valPtr,
                                     len, &real_len) == NULL);
        if (pTab->getColumn(col)->getNullable())
        {
          NdbDictionary::setNull(tabRec,
                                 keyRowBuf,
                                 col,
                                 isNull);
        }
      }
      
      /* Now copy the values to the Attr record */
      memcpy(attrRowBuf, keyRowBuf, sizeOfTabRec);
      
      Uint32 mippleAttempts= 3;
      
      while (memcmp(keyRowBuf, attrRowBuf, sizeOfTabRec) == 0)
      {
        /* Now doctor the PK values in the Attr record */
        for (int col=0; col<pTab->getNoOfColumns(); col++)
        {
          if (pTab->getColumn(col)->getPrimaryKey())
          {
            char* valPtr= NdbDictionary::getValuePtr(tabRec,
                                                     attrRowBuf,
                                                     col);
            CHECK(valPtr != NULL);
            
            int len= pTab->getColumn(col)->getSizeInBytes();
            Uint32 real_len;
            /* We use the PK value for some other record */
            int badRecord= record + (rand() % 1000);
            bool isNull= (calc.calcValue(badRecord, col, updates, valPtr,
                                         len, &real_len) == NULL);
            CHECK(! isNull);
          }
        }
        
        /* Can try to get variance only a limited number of times */
        CHECK(mippleAttempts-- != 0);
      }
      
      /* Ok, now have key and attr records with different values for
       * PK cols, let's try to insert
       */
      NdbTransaction* trans=pNdb->startTransaction();
      CHECK(trans != 0);
      
      const NdbOperation* op= NULL;
      if (optype == 0)
      {
        // ndbout << "Using insertTuple" << endl;
        op= trans->insertTuple(tabRec,
                               keyRowBuf,
                               tabRec,
                               attrRowBuf);
      }
      else
      {
        // ndbout << "Using writeTuple" << endl;
        op= trans->writeTuple(tabRec,
                              keyRowBuf,
                              tabRec,
                              attrRowBuf);
      }
      CHECK(op != 0);
      
      CHECK(trans->execute(Commit) == 0);
      trans->close();
      
      /* Now read back */
      std::memset(attrRowBuf, 0, sizeOfTabRec);
      
      Uint32 pkVal= 0;
      memcpy(&pkVal, NdbDictionary::getValuePtr(tabRec,
                                                keyRowBuf,
                                                0),
             sizeof(pkVal));

      trans= pNdb->startTransaction();
      op= trans->readTuple(tabRec,
                           keyRowBuf,
                           tabRec,
                           attrRowBuf);
      CHECK(op != 0);
      CHECK(trans->execute(Commit) == 0);
      CHECK(trans->getNdbError().code == 0);
      trans->close();
      
      /* Verify the values read back */
      for (int col=0; col<pTab->getNoOfColumns(); col++)
      {
        const char* valPtr= NdbDictionary::getValuePtr(tabRec,
                                                       attrRowBuf,
                                                       col);
        CHECK(valPtr != NULL);
        
        char calcBuff[ NDB_MAX_TUPLE_SIZE_IN_WORDS << 2 ];
        int len= pTab->getColumn(col)->getSizeInBytes();
        Uint32 real_len;
        bool isNull= (calc.calcValue(record, col, updates, calcBuff,
                                     len, &real_len) == NULL);
        bool colIsNullable= pTab->getColumn(col)->getNullable();
        if (isNull)
        {
          CHECK(colIsNullable);
          if (!NdbDictionary::isNull(tabRec,
                                     attrRowBuf,
                                     col))
          {
            ndbout << "Error, col " << col 
                   << " (pk=" <<  pTab->getColumn(col)->getPrimaryKey()
                   << ") should be Null, but is not" << endl;
            return NDBT_FAILED;
          }
        }
        else
        {
          if (colIsNullable)
          {
            if (NdbDictionary::isNull(tabRec,
                                      attrRowBuf,
                                      col))
            {
              ndbout << "Error, col " << col 
                     << " (pk=" << pTab->getColumn(col)->getPrimaryKey()
                     << ") should be non-Null but is null" << endl;
              return NDBT_FAILED;
            };
          }
          
          /* Compare actual data read back */
          if( memcmp(calcBuff, valPtr, real_len) != 0 )
          {
            ndbout << "Error, col " << col 
                   << " (pk=" << pTab->getColumn(col)->getPrimaryKey()
                   << ") should be equal, but isn't for record "
                   << record << endl;
            ndbout << "Expected :";
            for (Uint32 i=0; i < real_len; i++)
            {
              ndbout_c("%x ", calcBuff[i]);
            }
            ndbout << endl << "Received :";
            for (Uint32 i=0; i < real_len; i++)
            {
              ndbout_c("%x ", valPtr[i]);
            }
            ndbout << endl;
            
            return NDBT_FAILED;
          }
        }
      }
      
      /* Now delete the tuple */
      trans= pNdb->startTransaction();
      op= trans->deleteTuple(tabRec,
                             keyRowBuf,
                             tabRec);
      CHECK(op != 0);
      CHECK(trans->execute(Commit) == 0);
      
      trans->close();
    }
  }

  return NDBT_OK;
  
}

int
testNdbRecordPKUpdate(NDBT_Context* ctx, NDBT_Step* step)
{
  /* In general, we should be able to update primary key
   * values.  We cannot *change* them, but for cases where
   * a collation maps several discrete values to a single
   * normalised value, it should be possible to modify
   * the discrete value of the key, as the normalised 
   * key value is unchanged.
   * Rather than testing with such a collation here, we 
   * cop out and test for errors with a 'null' change.
   */
  Ndb* pNdb = GETNDB(step);
  const NdbDictionary::Table* pTab= ctx->getTab();
  const NdbRecord* tabRec= pTab->getDefaultRecord();
  char rowBuf[ NDB_MAX_TUPLE_SIZE_IN_WORDS << 2 ];
  char badKeyRowBuf[ NDB_MAX_TUPLE_SIZE_IN_WORDS << 2 ];

  HugoCalculator calc(*pTab);

  const int numRecords= 100;

  /* First, let's calculate the correct Hugo values for this row */
  for (int record=0; record < numRecords; record++)
  {
    int updates= 0;
    for (int col=0; col<pTab->getNoOfColumns(); col++)
    {
      char* valPtr= NdbDictionary::getValuePtr(tabRec,
                                               rowBuf,
                                               col);
      CHECK(valPtr != NULL);
      
      int len= pTab->getColumn(col)->getSizeInBytes();
      Uint32 real_len;
      bool isNull= (calc.calcValue(record, col, updates, valPtr,
                                   len, &real_len) == NULL);
      if (pTab->getColumn(col)->getNullable())
      {
        NdbDictionary::setNull(tabRec,
                               rowBuf,
                               col,
                               isNull);
      }      
    }

    /* Create similar row, but with different id col (different
     * PK from p.o.v. of PK column update
     */
    memcpy(badKeyRowBuf, rowBuf, NDB_MAX_TUPLE_SIZE_IN_WORDS << 2);
    for (int col=0; col<pTab->getNoOfColumns(); col++)
    {
      if (calc.isIdCol(col))
      {
        char* valPtr= NdbDictionary::getValuePtr(tabRec,
                                                 badKeyRowBuf,
                                                 col);
        Uint32 badId= record+333;
        memcpy(valPtr, &badId, sizeof(badId));
      }
    }

    NdbTransaction* trans=pNdb->startTransaction();
    CHECK(trans != 0);
    
    const NdbOperation* op= trans->insertTuple(tabRec,
                                               rowBuf);
    CHECK(op != 0);
    
    CHECK(trans->execute(Commit) == 0);
    trans->close();
    
    /* Now update the PK columns */
    trans= pNdb->startTransaction();
    op= trans->updateTuple(tabRec,
                           rowBuf,
                           tabRec,
                           rowBuf);
    CHECK(op != 0);
    CHECK(trans->execute(Commit) == 0);
    CHECK(trans->getNdbError().code == 0);
    trans->close();

    /* Now update PK with scan takeover op */
    trans= pNdb->startTransaction();

    NdbScanOperation* scanOp=trans->scanTable(tabRec,
                                              NdbOperation::LM_Exclusive);
    CHECK(scanOp != 0);
    
    CHECK(trans->execute(NoCommit) == 0);
    
    /* Now update PK with lock takeover op */
    const char* rowPtr;
    CHECK(scanOp->nextResult(&rowPtr, true, true) == 0);
    
    op= scanOp->updateCurrentTuple(trans,
                                   tabRec,
                                   rowBuf);
    CHECK(op != NULL);
    
    CHECK(trans->execute(Commit) == 0);
    
    trans->close();

    /* Now attempt bad PK update with lock takeover op 
     * This is interesting as NDBAPI normally takes the
     * value of PK columns in an update from the key
     * row - so it's not possible to pass a 'different'
     * value (except when collations are used).
     * Scan Takeover update takes the PK values from the
     * attribute record and so different values can 
     * be supplied.
     * Here we check that different values result in the
     * kernel complaining.
     */
    trans= pNdb->startTransaction();

    scanOp=trans->scanTable(tabRec,
                            NdbOperation::LM_Exclusive);
    CHECK(scanOp != 0);
    
    CHECK(trans->execute(NoCommit) == 0);
    
    /* Now update PK with lock takeover op */
    CHECK(scanOp->nextResult(&rowPtr, true, true) == 0);
    
    op= scanOp->updateCurrentTuple(trans,
                                   tabRec,
                                   badKeyRowBuf);
    CHECK(op != NULL);
    
    CHECK(trans->execute(Commit) == -1);
    CHECK(trans->getNdbError().code == 897);

    trans->close();

    /* Now delete the tuple */
    trans= pNdb->startTransaction();
    op= trans->deleteTuple(tabRec,
                           rowBuf,
                           tabRec);
    CHECK(op != 0);
    CHECK(trans->execute(Commit) == 0);
    
    trans->close();
  }

  return NDBT_OK;
  
}

static 
BaseString getKeyVal(int record, bool upper)
{
  /* Create VARCHAR format key with upper or
   * lower case leading char
   */
  BaseString keyData;
  char c= 'a' + (record % ('z' - 'a'));
  
  keyData.appfmt("%cblahblah%d", c, record);
  
  if (upper)
    keyData.ndb_toupper();

  BaseString varCharKey;
  varCharKey.appfmt("%c%s", keyData.length(), keyData.c_str());
  
  return varCharKey;
}

int
testNdbRecordCICharPKUpdate(NDBT_Context* ctx, NDBT_Step* step)
{
  /* Test a change to a CHAR primary key with a case insensitive
   * collation.
   */
  Ndb* pNdb = GETNDB(step);
  const NdbDictionary::Table* pTab= ctx->getTab();
  
  /* Run as a 'T1' testcase - do nothing for other tables */
  if (strcmp(pTab->getName(), "T1") != 0)
    return NDBT_OK;

  CHARSET_INFO* charset= NULL;
  const char* csname="latin1_general_ci";
  charset= get_charset_by_name(csname, MYF(0));
  
  if (charset == NULL)
  {
    ndbout << "Couldn't get charset " << csname << endl;
    return NDBT_FAILED;
  }

  /* Create table with required schema */
  NdbDictionary::Table tab;
  tab.setName("TAB_CICHARPKUPD");
  
  NdbDictionary::Column pk;
  pk.setName("PK");
  pk.setType(NdbDictionary::Column::Varchar);
  pk.setLength(20);
  pk.setNullable(false);
  pk.setPrimaryKey(true);
  pk.setCharset(charset);
  tab.addColumn(pk);

  NdbDictionary::Column data;
  data.setName("DATA");
  data.setType(NdbDictionary::Column::Unsigned);
  data.setNullable(false);
  data.setPrimaryKey(false);
  tab.addColumn(data);

  pNdb->getDictionary()->dropTable(tab.getName());
  if(pNdb->getDictionary()->createTable(tab) != 0)
  {
    ndbout << "Create table failed with error : "
           << pNdb->getDictionary()->getNdbError().code
           << pNdb->getDictionary()->getNdbError().message
           << endl;
    return NDBT_FAILED;
  }
  
  ndbout << (NDBT_Table&)tab << endl;

  pTab= pNdb->getDictionary()->getTable(tab.getName());
  
  const NdbRecord* tabRec= pTab->getDefaultRecord();
  const Uint32 rowLen= NDB_MAX_TUPLE_SIZE_IN_WORDS << 2;
  char ucRowBuf[ rowLen ];
  char lcRowBuf[ rowLen ];
  char readBuf[ rowLen ];
  char* ucPkPtr= NdbDictionary::getValuePtr(tabRec,
                                            ucRowBuf,
                                            0);
  Uint32* ucDataPtr= (Uint32*) NdbDictionary::getValuePtr(tabRec,
                                                          ucRowBuf,
                                                          1);
  char* lcPkPtr= NdbDictionary::getValuePtr(tabRec,
                                            lcRowBuf,
                                            0);
  Uint32* lcDataPtr= (Uint32*) NdbDictionary::getValuePtr(tabRec,
                                                          lcRowBuf,
                                                          1);

  char* readPkPtr= NdbDictionary::getValuePtr(tabRec,
                                              readBuf,
                                              0);
  Uint32* readDataPtr= (Uint32*) NdbDictionary::getValuePtr(tabRec,
                                                            readBuf,
                                                            1);
    

  const int numRecords= 100;
  BaseString upperKey;
  BaseString lowerKey;

  for (int record=0; record < numRecords; record++)
  {
    upperKey.assign(getKeyVal(record, true).c_str());
    lowerKey.assign(getKeyVal(record, false).c_str());
    
    memcpy(ucPkPtr, upperKey.c_str(), upperKey.length());
    memcpy(lcPkPtr, lowerKey.c_str(), lowerKey.length());
    memcpy(ucDataPtr, &record, sizeof(record));
    memcpy(lcDataPtr, &record, sizeof(record));

    /* Insert with upper case */
    NdbTransaction* trans=pNdb->startTransaction();
    CHECK(trans != 0);
    
    const NdbOperation* op= trans->insertTuple(tabRec,
                                               ucRowBuf);
    CHECK(op != 0);
    
    int rc= trans->execute(Commit);
    if (rc != 0)
      ndbout << "Error " << trans->getNdbError().message << endl;
    CHECK(rc == 0);
    trans->close();

    /* Read with upper case */
    trans=pNdb->startTransaction();
    CHECK(trans != 0);
    op= trans->readTuple(tabRec,
                         ucRowBuf,
                         tabRec,
                         readBuf);
    CHECK(op != 0);
    CHECK(trans->execute(Commit) == 0);
    trans->close();

    /* Check key and data read */
    CHECK(memcmp(ucPkPtr, readPkPtr, ucPkPtr[0]) == 0);
    CHECK(memcmp(ucDataPtr, readDataPtr, sizeof(int)) == 0);
    
    std::memset(readBuf, 0, NDB_MAX_TUPLE_SIZE_IN_WORDS << 2);

    /* Read with lower case */
    trans=pNdb->startTransaction();
    CHECK(trans != 0);
    op= trans->readTuple(tabRec,
                         lcRowBuf,
                         tabRec,
                         readBuf);
    CHECK(op != 0);
    CHECK(trans->execute(Commit) == 0);
    trans->close();

    /* Check key and data read */
    CHECK(memcmp(ucPkPtr, readPkPtr, ucPkPtr[0]) == 0);
    CHECK(memcmp(ucDataPtr, readDataPtr, sizeof(int)) == 0);
    
    std::memset(readBuf, 0, NDB_MAX_TUPLE_SIZE_IN_WORDS << 2);

    /* Now update just the PK column to lower case */
    trans= pNdb->startTransaction();
    unsigned char mask[1];
    mask[0]= 1;
    op= trans->updateTuple(tabRec,
                           lcRowBuf,
                           tabRec,
                           lcRowBuf,
                           mask);
    CHECK(op != 0);
    CHECK(trans->execute(Commit) == 0);
    CHECK(trans->getNdbError().code == 0);
    trans->close();

    /* Now check that we can read with the upper case key */
    std::memset(readBuf, 0, NDB_MAX_TUPLE_SIZE_IN_WORDS << 2);
    
    trans=pNdb->startTransaction();
    CHECK(trans != 0);
    op= trans->readTuple(tabRec,
                         ucRowBuf,
                         tabRec,
                         readBuf);
    CHECK(op != 0);
    CHECK(trans->execute(Commit) == 0);
    trans->close();

    /* Check key and data read */
    CHECK(memcmp(lcPkPtr, readPkPtr, lcPkPtr[0]) == 0);
    CHECK(memcmp(lcDataPtr, readDataPtr, sizeof(int)) == 0);

    /* Now check that we can read with the lower case key */
    std::memset(readBuf, 0, NDB_MAX_TUPLE_SIZE_IN_WORDS << 2);
    
    trans=pNdb->startTransaction();
    CHECK(trans != 0);
    op= trans->readTuple(tabRec,
                         lcRowBuf,
                         tabRec,
                         readBuf);
    CHECK(op != 0);
    CHECK(trans->execute(Commit) == 0);
    trans->close();

    /* Check key and data read */
    CHECK(memcmp(lcPkPtr, readPkPtr, lcPkPtr[0]) == 0);
    CHECK(memcmp(lcDataPtr, readDataPtr, sizeof(int)) == 0);


    /* Now delete the tuple */
    trans= pNdb->startTransaction();
    op= trans->deleteTuple(tabRec,
                           ucRowBuf,
                           tabRec);
     CHECK(op != 0);
     CHECK(trans->execute(Commit) == 0);
   
     trans->close();
  }

  pNdb->getDictionary()->dropTable(tab.getName());

  return NDBT_OK;
  
}

int
testNdbRecordRowLength(NDBT_Context* ctx, NDBT_Step* step)
{
  /* Bug#43891 ignored null bits at the end of an row
   * when calculating the row length, leading to various
   * problems
   */
  Ndb* pNdb = GETNDB(step);
  const NdbDictionary::Table* pTab= ctx->getTab();
  int numCols= pTab->getNoOfColumns();
  const NdbRecord* defaultRecord= pTab->getDefaultRecord();

  /* Create an NdbRecord structure with all the Null
   * bits at the end - to test that they are included
   * correctly in row length calculations.
   */
  NdbDictionary::RecordSpecification rsArray[ NDB_MAX_ATTRIBUTES_IN_TABLE ];

  bool hasNullable= false;
  Uint32 highestUsed= 9000;
  for (int attrId=0; attrId< numCols; attrId++)
  {
    NdbDictionary::RecordSpecification& rs= rsArray[attrId];
    
    rs.column= pTab->getColumn(attrId);
    CHECK(NdbDictionary::getOffset(defaultRecord,
                                   attrId,
                                   rs.offset));
    CHECK(NdbDictionary::getNullBitOffset(defaultRecord,
                                          attrId,
                                          rs.nullbit_byte_offset,
                                          rs.nullbit_bit_in_byte));
    if (rs.column->getNullable())
    {
      /* Shift null bit(s) to bytes beyond the end of the record */
      hasNullable= true;
      rs.nullbit_byte_offset= highestUsed++;
      rs.nullbit_bit_in_byte= 0;
    }
  }
  
  if (hasNullable)
  {
    printf("Testing");
    const NdbRecord* myRecord= pNdb->getDictionary()->createRecord(pTab,
                                                                   rsArray,
                                                                   numCols,
                                                                   sizeof(NdbDictionary::RecordSpecification));
    CHECK(myRecord != 0);
    Uint32 rowLength= NdbDictionary::getRecordRowLength(myRecord);
    if (rowLength != highestUsed)
    {
      ndbout << "Failure, expected row length " << highestUsed
             << " got row length " << rowLength
             << endl;
      return NDBT_FAILED;
    }
  }
  
  return NDBT_OK;
}

int
runBug44015(NDBT_Context* ctx, NDBT_Step* step)
{
  /* testNdbApi -n WeirdAssertFail
   * Generates phrase "here2" on 6.3 which is 
   * output by DbtupExecQuery::handleReadReq()
   * detecting that the record's tuple checksum
   * is incorrect.
   * Later can generate assertion failure in 
   * prepare_read
   *         ndbassert(src_len >= (dynstart - src_data));
   * resulting in node failure
   */
  Ndb* pNdb = GETNDB(step);
  const NdbDictionary::Table* pTab= ctx->getTab();
  
  int numIterations= 100;
  int numRecords= 1024;
  
  NdbTransaction* trans;
  HugoOperations hugoOps(*pTab);
  
  for (int iter=0; iter < numIterations; iter++)
  {
    ndbout << "Iter : " << iter << endl;
    CHECK((trans= pNdb->startTransaction()) != 0);
    
    CHECK(hugoOps.setTransaction(trans) == 0);
    
    CHECK(hugoOps.pkInsertRecord(pNdb,
                                 0,
                                 numRecords) == 0);
    
    /* Now execute the transaction */
    if ((trans->execute(NdbTransaction::NoCommit) != 0))
    {
      ndbout << "Execute failed, error is " 
             << trans->getNdbError().code << " "
             << trans->getNdbError().message << endl;
      CHECK(0);
    }

    CHECK(trans->getNdbError().code == 0);
    
    /* Now delete the records in the same transaction
     * Need to do this manually as Hugo doesn't support it
     */
    CHECK(hugoOps.pkDeleteRecord(pNdb,
                                 0,
                                 numRecords) == 0);
    
    CHECK(trans->execute(NdbTransaction::NoCommit) == 0);
    CHECK(trans->getNdbError().code == 0);
    
    /* Now abort the transaction by closing it */
    trans->close();

    /* Force Hugo Transaction back to NULL */
    hugoOps.setTransaction(NULL, true);
  }

  ctx->stopTest();

  return NDBT_OK;
}

int runScanReadUntilStopped(NDBT_Context* ctx, NDBT_Step* step){
  int result = NDBT_OK;
  int i = 0;
  int scan_flags = NdbScanOperation::SF_TupScan;
  NdbOperation::LockMode lm = 
    (NdbOperation::LockMode)
    ctx->getProperty("ReadLockMode", (Uint32)NdbOperation::LM_CommittedRead);

  HugoTransactions hugoTrans(*ctx->getTab());
  while (ctx->isTestStopped() == false) {
    g_info << i << ": ";
    if (hugoTrans.scanReadRecords(GETNDB(step), 0, 0, 0,
                                  lm, scan_flags) != 0){
      return NDBT_FAILED;
    }
    i++;
  }
  return result;
}

int
runBug44065_org(NDBT_Context* ctx, NDBT_Step* step)
{
  /* testNdbApi -n WeirdAssertFail2
   * Results in assertion failure in DbtupCommit::execTUP_DEALLOCREQ()
   *   ndbassert(ptr->m_header_bits & Tuple_header::FREE);
   * Results in node failure
   */
  Ndb* pNdb = GETNDB(step);
  const NdbDictionary::Table* pTab= ctx->getTab();
  
  int numOuterIterations= 50;
  int numInnerIterations= 20;
  int numRecords= 200;
  
  NdbTransaction* trans;
  
  for (int outerIter=0; outerIter < numOuterIterations; outerIter++)
  {
    HugoOperations hugoOps(*pTab);

    int offset= (outerIter * numRecords);
    ndbout << "Outer Iter : " << outerIter 
           << " " << offset << "-" << (offset + numRecords - 1) << endl;

    {
      HugoTransactions trans(*pTab);
      CHECK(trans.loadTableStartFrom(pNdb, offset, numRecords) == 0);
    }

    for (int iter=0; iter < numInnerIterations; iter++)
    {
      //ndbout << "Inner Iter : " << iter << endl;
      CHECK((trans= pNdb->startTransaction()) != 0);
      
      CHECK(hugoOps.setTransaction(trans) == 0);
      
      /* Delete the records */
      CHECK(hugoOps.pkDeleteRecord(pNdb,
                                   offset,
                                   numRecords) == 0);
      
      /* Re-insert them */
      CHECK(hugoOps.pkInsertRecord(pNdb,
                                   offset,
                                   numRecords) == 0);
      
      /* Now execute the transaction, with IgnoreError */
      if ((trans->execute(NdbTransaction::NoCommit,
                          NdbOperation::AO_IgnoreError) != 0))
      {
        NdbError err = trans->getNdbError();
        ndbout << "Execute failed, error is " 
               << err.code << " " << endl;
        CHECK((err.classification == NdbError::TemporaryResourceError ||
               err.classification == NdbError::OverloadError ||
               err.classification == NdbError::TimeoutExpired));
        NdbSleep_MilliSleep(50);
      }
      
      /* Now abort the transaction by closing it without committing */
      trans->close();
      
      /* Force Hugo Transaction back to NULL */
      hugoOps.setTransaction(NULL, true);
    }
  }

  ctx->stopTest();

  return NDBT_OK;
}

static volatile int aValue = 0;

void
a_callback(int, NdbTransaction*, void*)
{
  ndbout_c("callback received!");
  aValue = 1;
}

int
runBug44065(NDBT_Context* ctx, NDBT_Step* step)
{
  /* testNdbApi -n WeirdAssertFail2
   * Results in assertion failure in DbtupCommit::execTUP_DEALLOCREQ()
   *   ndbassert(ptr->m_header_bits & Tuple_header::FREE);
   * Results in node failure
   */
  int rowno = 0;
  aValue = 0;
  Ndb* pNdb = GETNDB(step);
  Ndb * pNdb2 = new Ndb(&ctx->m_cluster_connection, "TEST_DB");
  pNdb2->init();
  pNdb2->waitUntilReady();

  const NdbDictionary::Table* pTab= ctx->getTab();
  
  HugoOperations hugoOps1(*pTab);
  CHECK(hugoOps1.startTransaction(pNdb) == 0);
  CHECK(hugoOps1.pkInsertRecord(pNdb, rowno) == 0);
  CHECK(hugoOps1.execute_NoCommit(pNdb) == 0);

  {
    HugoOperations hugoOps2(*pTab);
    CHECK(hugoOps2.startTransaction(pNdb2) == 0);
    
    CHECK(hugoOps2.pkDeleteRecord(pNdb2, rowno) == 0);
    CHECK(hugoOps2.pkInsertRecord(pNdb2, rowno) == 0);
    
    NdbTransaction* trans = hugoOps2.getTransaction();
    aValue = 0;
    
    trans->executeAsynch(NdbTransaction::NoCommit, a_callback, 0);
    pNdb2->sendPreparedTransactions(1);
    CHECK(hugoOps1.execute_Commit(pNdb) == 0);
    ndbout_c("waiting for callback");
    while (aValue == 0)
    {
      pNdb2->pollNdb();
      NdbSleep_MilliSleep(100);
    }
    CHECK(hugoOps2.execute_Rollback(pNdb2) == 0);
  }

  delete pNdb2; // need to delete hugoOps2 before pNdb2
  ctx->stopTest();

  return NDBT_OK;
}

int testApiFailReqImpl(NDBT_Context* ctx, NDBT_Step* step)
{
  /* Setup a separate connection for running PK updates
   * with that will be disconnected without affecting
   * the test framework
   */
  if (otherConnection != NULL)
  {
    ndbout << "Connection not null" << endl;
    return NDBT_FAILED;
  }
  
  char connectString[256];
  ctx->m_cluster_connection.get_connectstring(connectString,
                                              sizeof(connectString));
  
  otherConnection= new Ndb_cluster_connection(connectString);
  
  if (otherConnection == NULL)
  {
    ndbout << "Connection is null" << endl;
    return NDBT_FAILED;
  }
  
  int rc= otherConnection->connect();
  
  if (rc!= 0)
  {
    ndbout << "Connect failed with rc " << rc << endl;
    return NDBT_FAILED;
  }
  
  /* Check that all nodes are alive - if one has failed
   * then probably we exposed bad API_FAILREQ handling
   */
  if (otherConnection->wait_until_ready(10,10) != 0)
  {
    ndbout << "Cluster connection was not ready" << endl;
    return NDBT_FAILED;
  }
  
  for (int i=0; i < MAX_STEPS; i++)
  {
    /* We must create the Ndb objects here as we 
     * are still single threaded
     */
    stepNdbs[i]= new Ndb(otherConnection,
                         "TEST_DB");
    stepNdbs[i]->init();
    int rc= stepNdbs[i]->waitUntilReady(10);
    
    if (rc != 0)
    {
      ndbout << "Ndb " << i << " was not ready" << endl;
      return NDBT_FAILED;
    }
    
  }
  
  /* Now signal the 'worker' threads to start sending Pk
   * reads
   */
  ctx->setProperty(ApiFailTestRun, 1);
  
  /* Wait until all of them are running before proceeding */
  ctx->getPropertyWait(ApiFailTestsRunning, 
                       ctx->getProperty(ApiFailNumberPkSteps));

  if (ctx->isTestStopped())
  {
    return NDBT_OK;
  }
  
  /* Clear the test-run flag so that they'll wait after
   * they hit an error
   */
  ctx->setProperty(ApiFailTestRun, (Uint32)0);

  /* Wait a little */
  NdbSleep_SecSleep(1);

  /* Active more stringent checking of behaviour after
   * API_FAILREQ
   */
  NdbRestarter restarter;
    
  /* Activate 8078 - TCs will abort() if they get a TCKEYREQ
   * from the failed API after an API_FAILREQ message
   */
  ndbout << "Activating 8078" << endl;
  restarter.insertErrorInAllNodes(8078);
  
  /* Wait a little longer */
  NdbSleep_SecSleep(1);
  
  /* Now cause our connection to disconnect
   * This results in TC receiving an API_FAILREQ
   * If there's an issue with API_FAILREQ 'cleanly'
   * stopping further signals, there should be
   * an assertion failure in TC 
   */
  int otherNodeId = otherConnection->node_id();
  
  ndbout << "Forcing disconnect of node " 
         << otherNodeId << endl;
  
  /* All dump 900 <nodeId> */
  int args[2]= {900, otherNodeId};
  
  restarter.dumpStateAllNodes( args, 2 );
  

  /* Now wait for all workers to finish
   * (Running worker count to get down to zero
   */
  ctx->getPropertyWait(ApiFailTestsRunning, (Uint32)0);

  if (ctx->isTestStopped())
  {
    return NDBT_OK;
  }
  
  /* Clean up error insert */
  restarter.insertErrorInAllNodes(0);
  
  /* Clean up allocated resources */
  for (int i= 0; i < MAX_STEPS; i++)
  {
    delete stepNdbs[i];
    stepNdbs[i]= NULL;
  }
  
  delete otherConnection;
  otherConnection= NULL;
  
  return NDBT_OK;
}


int testApiFailReq(NDBT_Context* ctx, NDBT_Step* step)
{  
  /* Perform a number of iterations, connecting,
   * sending lots of PK updates, inserting error
   * and then causing node failure
   */
  Uint32 iterations = 10;
  int rc = NDBT_OK;

  while (iterations --)
  {
    rc= testApiFailReqImpl(ctx, step);
    
    if (rc == NDBT_FAILED)
    {
      break;
    }
  } // while(iterations --)
    
  /* Avoid PkRead worker threads getting stuck */
  ctx->setProperty(ApiFailTestComplete, (Uint32) 1);

  return rc;
}

int runBulkPkReads(NDBT_Context* ctx, NDBT_Step* step)
{
  /* Run batched Pk reads */

  while(true)
  {
    /* Wait to be signalled to start running */
    while ((ctx->getProperty(ApiFailTestRun) == 0) &&
           (ctx->getProperty(ApiFailTestComplete) == 0) &&
           !ctx->isTestStopped())
    {
      ctx->wait_timeout(500); /* 500 millis */
    }

    if (ctx->isTestStopped() ||
        (ctx->getProperty(ApiFailTestComplete) != 0))
    {
      /* Asked to stop by main test thread */
      return NDBT_OK;
    }
    /* Indicate that we're underway */
    ctx->incProperty(ApiFailTestsRunning);
      
    Ndb* otherNdb = stepNdbs[step->getStepNo()];
    HugoOperations hugoOps(*ctx->getTab());
    Uint32 numRecords = ctx->getNumRecords();
    Uint32 batchSize = (1000 < numRecords)? 1000 : numRecords;
    
    ndbout << "Step number " << step->getStepNo()
           << " reading batches of " << batchSize 
           << " rows " << endl;
    
    while(true)
    {
      if (hugoOps.startTransaction(otherNdb) != 0)
      {
        if (otherNdb->getNdbError().code == 4009) 
        {
          /* Api disconnect sometimes manifests as Cluster failure
           * from API's point of view as it cannot seize() a 
           * transaction from any Ndbd node
           * We treat this the same way as the later error cases
           */
          break;
        }
          
        ndbout << "Failed to start transaction.  Error : "
               << otherNdb->getNdbError().message << endl;
        return NDBT_FAILED;
      }
      
      for (Uint32 op = 0; op < batchSize; op++)
      {
        if (hugoOps.pkReadRecord(otherNdb,
                                 op) != 0)
        {
          ndbout << "Failed to define read of record number " << op << endl;
          ndbout << "Error : " << hugoOps.getTransaction()->getNdbError().message 
                 << endl;
          return NDBT_FAILED;
        }
      }
      
      if (hugoOps.execute_Commit(otherNdb) != 0)
      {
        NdbError err = hugoOps.getTransaction()->getNdbError();
        ndbout << "Execute failed with Error : " 
               << err.message
               << endl;
        
        hugoOps.closeTransaction(otherNdb);
        
        if ((err.code == 4002) || // send failed
            (err.code == 4010) || // Node failure
            (err.code == 4025) || // Node failure
            (err.code == 1218))   // Send buffer overload (reading larger tables)
        {
          /* Expected scenario due to injected Api disconnect 
           * If there was a node failure due to assertion failure
           * then we'll detect it when we try to setup a new
           * connection
           */
          break; 
        }
        return NDBT_FAILED;
      }
      
      hugoOps.closeTransaction(otherNdb);
    }

    /* Signal that we've finished running this iteration */
    ctx->decProperty(ApiFailTestsRunning);
  }
 
  return NDBT_OK;
}
  
int runReadColumnDuplicates(NDBT_Context* ctx, NDBT_Step* step){

  int result = NDBT_OK;
  const NdbDictionary::Table* pTab = ctx->getTab();
  HugoCalculator hc(*pTab);
  Uint32 numRecords = ctx->getNumRecords();

  Ndb* pNdb = new Ndb(&ctx->m_cluster_connection, "TEST_DB");
  if (pNdb == NULL){
    ndbout << "pNdb == NULL" << endl;      
    return NDBT_FAILED;  
  }
  if (pNdb->init()){
    NDB_ERR(pNdb->getNdbError());
    delete pNdb;
    return NDBT_FAILED;
  }

  HugoOperations hugoOps(*pTab);
  
  for (int m = 1; m < 100; m++){
    Uint32 record = (100 - m) % numRecords;
    NdbConnection* pCon = pNdb->startTransaction();
    if (pCon == NULL){
      delete pNdb;
      return NDBT_FAILED;
    }
      
    NdbOperation* pOp = pCon->getNdbOperation(pTab->getName());
    if (pOp == NULL){
      pNdb->closeTransaction(pCon);
      delete pNdb;
      return NDBT_FAILED;
    }
      
    if (pOp->readTuple() != 0){
      pNdb->closeTransaction(pCon);
      delete pNdb;
      return NDBT_FAILED;
    }
    
    int numCols= pTab->getNoOfColumns();

    for(int a = 0; a < numCols; a++){
      if (pTab->getColumn(a)->getPrimaryKey() == true){
	if(hugoOps.equalForAttr(pOp, a, record) != 0){
	  NDB_ERR(pCon->getNdbError());
	  pNdb->closeTransaction(pCon);
	  delete pNdb;
	  return NDBT_FAILED;
	}
      }
    }
      
    int dupColNum = m % numCols;
    int numReads = m + 1;
    
    NdbRecAttr* first = NULL;
    ndbout << "Reading record " 
           << record << " Column "
           << dupColNum << " " << numReads
           << " times" << endl;
    while (numReads--)
    {
      NdbRecAttr* recAttr = pOp->getValue(dupColNum);
      if (recAttr == NULL) {
	const NdbError err = pCon->getNdbError();
	NDB_ERR(err);
        result = NDBT_FAILED;
        pNdb->closeTransaction(pCon);	
	break;
      }
      first = (first == NULL) ? recAttr : first;
    };
    
    if (result == NDBT_FAILED)
      break;

    if (pCon->execute(Commit) != 0){
      const NdbError err = pCon->getNdbError();
      NDB_ERR(err);
      result = NDBT_FAILED;
      pNdb->closeTransaction(pCon);
      break;
    }

    if (pCon->getNdbError().code != 0)
    {
      NdbError err = pCon->getNdbError();
      if (err.code == 880)
      {
        /* Tried to read too much error - this column
         * is probably too large.
         * Skip to next iteration
         */
        ndbout << "Reading too much in one op, skipping..." << endl;
        pNdb->closeTransaction(pCon);
        continue;
      }
      ndbout << "Error at execute time : " << err.code
             << ":" << err.message << endl;
      pNdb->closeTransaction(pCon);
      result = NDBT_FAILED;
      break;
    }

    /* Let's check the results */

    
    const NdbRecAttr* curr = first;

    for (int c= 0; c < (m+1); c++)
    {
      if (hc.verifyRecAttr(record,
                           0,
                           curr))
      {
        ndbout << "Mismatch on record "
                 << record << " column "
                 << dupColNum << " read number "
                 << c+1 << endl;
        result =  NDBT_FAILED;
        break;
      }

      ndbout << "/";
      
      curr = curr->next();
    }

    ndbout << endl;

    pNdb->closeTransaction(pCon);

    if (result == NDBT_FAILED)
      break;

    if (curr != NULL)
    {
      ndbout << "Error - extra RecAttr(s) found" << endl;
      result = NDBT_FAILED;
      break;
    }

  }// m

  delete pNdb;

  return result;
}

class TransGuard
{
  NdbTransaction* pTrans;
public:
  TransGuard(NdbTransaction * p) : pTrans(p) {}
  ~TransGuard() { if (pTrans) pTrans->close(); pTrans = 0; }
};

int
runBug51775(NDBT_Context* ctx, NDBT_Step* step)
{
  Ndb* pNdb = GETNDB(step);

  NdbTransaction * pTrans1 = pNdb->startTransaction();
  if (pTrans1 == NULL)
  {
    NDB_ERR(pNdb->getNdbError());
    return NDBT_FAILED;
  }
  TransGuard g1(pTrans1);

  NdbTransaction * pTrans2 = pNdb->startTransaction();
  if (pTrans2 == NULL)
  {
    pTrans1->close();
    NDB_ERR(pNdb->getNdbError());
    return NDBT_FAILED;
  }

  TransGuard g2(pTrans2);

  {
    NdbOperation * pOp = pTrans1->getNdbOperation(ctx->getTab()->getName());
    if (pOp == NULL)
    {
      NDB_ERR(pOp->getNdbError());
      return NDBT_FAILED;
    }
    
    if (pOp->insertTuple() != 0)
    {
      NDB_ERR(pOp->getNdbError());
      return NDBT_FAILED;
    }
    
    HugoOperations hugoOps(* ctx->getTab());
    hugoOps.setValues(pOp, 0, 0);
  }

  {
    NdbOperation * pOp = pTrans2->getNdbOperation(ctx->getTab()->getName());
    if (pOp == NULL)
    {
      NDB_ERR(pOp->getNdbError());
      return NDBT_FAILED;
    }
    
    if (pOp->readTuple() != 0)
    {
      NDB_ERR(pOp->getNdbError());
      return NDBT_FAILED;
    }
    
    HugoOperations hugoOps(* ctx->getTab());
    hugoOps.equalForRow(pOp, 0);
    pOp->getValue(NdbDictionary::Column::FRAGMENT);
  }


  pTrans1->execute(NoCommit); // We now have un uncommitted insert

  /**
   * Now send a read...which will get 266
   */
  pTrans2->executeAsynch(NoCommit, 0, 0);
  int res = pNdb->pollNdb(1, 1000);
  ndbout_c("res: %u", res);
  
  NdbSleep_SecSleep(10);
  ndbout_c("pollNdb()");
  while (pNdb->pollNdb() + res == 0);

  return NDBT_OK;
}

int setupOtherConnection(NDBT_Context* ctx, NDBT_Step* step)
{
  /* Setup a separate connection for running operations
   * that can be disconnected without affecting
   * the test framework
   */
  if (otherConnection != NULL)
  {
    g_err.println("otherConnection not null");
    return NDBT_FAILED;
  }
  
  char connectString[256];
  ctx->m_cluster_connection.get_connectstring(connectString,
                                              sizeof(connectString));
  
  otherConnection= new Ndb_cluster_connection(connectString);
  
  if (otherConnection == NULL)
  {
    g_err.println("otherConnection is null");
    return NDBT_FAILED;
  }
  
  int rc= otherConnection->connect();
  
  if (rc!= 0)
  {
    g_err.println("Connect failed with rc %d", rc);
    return NDBT_FAILED;
  }
  
  /* Check that all nodes are alive */
  if (otherConnection->wait_until_ready(10,10) != 0)
  {
    g_err.println("Cluster connection was not ready");
    return NDBT_FAILED;
  }

  return NDBT_OK;
}

int tearDownOtherConnection(NDBT_Context* ctx, NDBT_Step* step)
{
  if (otherConnection == NULL)
  {
    g_err << "otherConnection is NULL" << endl;
    return NDBT_OK;
  }

  delete otherConnection;
  otherConnection = NULL;

  return NDBT_OK;
}


int testFragmentedApiFailImpl(NDBT_Context* ctx, NDBT_Step* step)
{
  /* Setup a separate connection for running scan operations
   * that will be disconnected without affecting
   * the test framework
   */
  if (setupOtherConnection(ctx, step) != NDBT_OK)
  {
    return NDBT_FAILED;
  }
  
  for (int i=0; i < MAX_STEPS; i++)
  {
    /* We must create the Ndb objects here as we 
     * are still single threaded
     */
    stepNdbs[i]= new Ndb(otherConnection,
                         "TEST_DB");
    stepNdbs[i]->init();
    int rc= stepNdbs[i]->waitUntilReady(10);
    
    if (rc != 0)
    {
      g_err.println("FragApiFail : Ndb %d was not ready", i);
      return NDBT_FAILED;
    }
    
  }
  
  /* Now signal the 'worker' threads to start sending Pk
   * reads
   */
  ctx->setProperty(ApiFailTestRun, 1);
  
  /* Wait until all of them are running before proceeding */
  ctx->getPropertyWait(ApiFailTestsRunning, 
                       ctx->getProperty(ApiFailNumberPkSteps));

  if (ctx->isTestStopped())
  {
    return NDBT_OK;
  }
  
  /* Clear the test-run flag so that they'll wait after
   * they hit an error
   */
  ctx->setProperty(ApiFailTestRun, (Uint32)0);

  /* Wait a little */
<<<<<<< HEAD
  NdbSleep_SecSleep(1);
=======
  sleep(4);
>>>>>>> 82c6257f

  /* Now cause our connection to disconnect
   * This results in NDBD running API failure
   * code and cleaning up any in-assembly fragmented
   * signals
   */
  int otherNodeId = otherConnection->node_id();
  
  g_err.println("FragApiFail : Forcing disconnect of node %u", otherNodeId);
  
  /* All dump 900 <nodeId> */
  int args[2]= {900, otherNodeId};
  
  NdbRestarter restarter;
  restarter.dumpStateAllNodes( args, 2 );
  
  /* Now wait for all workers to finish
   * (Running worker count to get down to zero
   */
  ctx->getPropertyWait(ApiFailTestsRunning, (Uint32)0);

  if (ctx->isTestStopped())
  {
    return NDBT_OK;
  }
  
  /* Clean up allocated resources */
  for (int i= 0; i < MAX_STEPS; i++)
  {
    delete stepNdbs[i];
    stepNdbs[i]= NULL;
  }
  
  tearDownOtherConnection(ctx, step);
  
  return NDBT_OK;
}

int testFragmentedApiFail(NDBT_Context* ctx, NDBT_Step* step)
{  
  /* Perform a number of iterations, connecting,
   * sending lots of PK updates, inserting error
   * and then causing node failure
   */
  Uint32 iterations = 10;
  int rc = NDBT_OK;

  while (iterations --)
  {
    rc= testFragmentedApiFailImpl(ctx, step);
    
    if (rc == NDBT_FAILED)
    {
      break;
    }
  } // while(iterations --)
    
  /* Avoid scan worker threads getting stuck */
  ctx->setProperty(ApiFailTestComplete, (Uint32) 1);

  return rc;
}

int runFragmentedScanOtherApi(NDBT_Context* ctx, NDBT_Step* step)
{
  /* We run a loop sending large scan requests that will be
   * fragmented.
   * The requests are so large that they actually fail on 
   * arrival at TUP as there is too much ATTRINFO
   * That doesn't affect this testcase though, as it is
   * testing TC cleanup of fragmented signals from a 
   * failed API
   */
  /* SEND > ((2 * MAX_SEND_MESSAGE_BYTESIZE) + SOME EXTRA) 
   * This way we get at least 3 fragments
   * However, as this is generally > 64kB, it's too much AttrInfo for
   * a ScanTabReq, so the 'success' case returns error 874
   */
  const Uint32 PROG_WORDS= 16500; 
  
  /* Use heap rather than stack as stack is too small in
   * STEP thread
   */
  Uint32* buff= new Uint32[ PROG_WORDS + 10 ]; // 10 extra for final 'return' etc.
  Uint32 stepNo = step->getStepNo();

  while(true)
  {
    /* Wait to be signalled to start running */
    while ((ctx->getProperty(ApiFailTestRun) == 0) &&
           (ctx->getProperty(ApiFailTestComplete) == 0) &&
           !ctx->isTestStopped())
    {
      ctx->wait_timeout(500); /* 500 millis */
    }

    if (ctx->isTestStopped() ||
        (ctx->getProperty(ApiFailTestComplete) != 0))
    {
      g_info.println("%u: Test stopped, exiting thread", stepNo);
      /* Asked to stop by main test thread */
      delete[] buff;
      return NDBT_OK;
    }
    /* Indicate that we're underway */
    ctx->incProperty(ApiFailTestsRunning);

    Ndb* otherNdb = stepNdbs[stepNo];
    
    while (true)
    {
      /* Start a transaction */
      NdbTransaction* trans= otherNdb->startTransaction();
      if (!trans)
      {
        const NdbError err = otherNdb->getNdbError();
        
        /* During this test, if we attempt to get a transaction
         * when the API is disconnected, we can get error 4009
         * (Cluster failure) or 4035 (Cluster temporarily unavailable).
         * We treat this similarly to the
         * "Node failure caused abort of transaction" case
         */
        if (err.code == 4009 || err.code == 4035)
        {
          g_info.println("%u: Failed to start transaction from Ndb object Error : %u %s",
                   stepNo, err.code, err.message);
          break;
        }
        g_err.println("ERR: %u: %u: Failed to start transaction from Ndb object Error : %u %s",
                      __LINE__, stepNo, err.code, err.message);
        delete[] buff;
        return NDBT_FAILED;
      }
      
      NdbScanOperation* scan= trans->getNdbScanOperation(ctx->getTab());
      
      if (scan == NULL)
      {
        /* getNdbScanOperation can fail in same way as startTransaction
         * since it starts a buddy transaction for scan operations.
         */
        const NdbError err = trans->getNdbError();
        if (err.code == 4009 || err.code == 4035)
        {
          g_info.println("%u: Failed to get scan operation transaction Error : %u %s",
                   stepNo, err.code, err.message);
          trans->close();
          break;
        }
        g_err.println("ERR: %u: %u: Failed to get scan operation transaction Error : %u %s",
                 __LINE__, stepNo, err.code, err.message);
        trans->close();
        delete[] buff;
        return NDBT_FAILED;
      }
      
      CHECK(0 == scan->readTuples());
      
      /* Create a large program, to give a large SCANTABREQ */
      NdbInterpretedCode prog(ctx->getTab(), 
                              buff, PROG_WORDS + 10);
      
      for (Uint32 w=0; w < PROG_WORDS; w++)
        CHECK(0 == prog.load_const_null(1));
    
      CHECK(0 == prog.interpret_exit_ok());
      CHECK(0 == prog.finalise());
      
      CHECK(0 == scan->setInterpretedCode(&prog));
      
      int ret = trans->execute(NdbTransaction::NoCommit);

      const NdbError execError= trans->getNdbError();

      if (ret != 0)
      {
        /* Transaction was aborted.  Should be due to node disconnect. */
        if(execError.classification != NdbError::NodeRecoveryError)
        {
          g_err.println("ERR: %u: %u: Execute aborted transaction with invalid error code: %u",
                   __LINE__, stepNo, execError.code);
          NDB_ERR_OUT(g_err, execError);
          trans->close();
          delete[] buff;
          return NDBT_FAILED;
        }
        g_info.println("%u: Execute aborted transaction with NR error code: %u",
                 stepNo, execError.code);
        trans->close();
        break;
      }

      /* Can get success (0), or 874 for too much AttrInfo, depending
       * on timing
       */
      if ((execError.code != 0) &&
          (execError.code != 874) &&
          (execError.code != 4002))
      {
        g_err.println("ERR: %u: %u: incorrect error code: %u", __LINE__, stepNo, execError.code);
        NDB_ERR_OUT(g_err, execError);
        trans->close();
        delete[] buff;
        return NDBT_FAILED;
      }

      /* nextResult will always fail */  
      CHECK(-1 == scan->nextResult());
      
      NdbError scanError= scan->getNdbError();
      
      /* 'Success case' is 874 for too much AttrInfo */
      if (scanError.code != 874)
      {
       /* When disconnected, we get should get a node failure related error */
        if (scanError.classification == NdbError::NodeRecoveryError)
        {
          g_info.println("%u: Scan failed due to node failure/disconnect with error code %u",
                         stepNo, scanError.code);
          trans->close();
          break;
        }
        else
        {
          g_err.println("ERR: %u: %u: incorrect error code: %u", __LINE__, stepNo, scanError.code);
          NDB_ERR_OUT(g_err, scanError);
          trans->close();
          delete[] buff;
          return NDBT_FAILED;
        }
      }
      
      scan->close();
      
      trans->close();
    } // while (true)
    
    /* Node failure case - as expected */
    g_info.println("%u: Scan thread finished iteration", stepNo);

    /* Signal that we've finished running this iteration */
    ctx->decProperty(ApiFailTestsRunning);
  } 

  delete[] buff;
  return NDBT_OK;
}
  
void outputLockMode(NdbOperation::LockMode lm)
{
  switch(lm)
  {
  case NdbOperation::LM_Exclusive:
    ndbout << "LM_Exclusive";
    break;
  case NdbOperation::LM_Read:
    ndbout << "LM_Read";
    break;
  case NdbOperation::LM_SimpleRead:
    ndbout << "LM_SimpleRead";
    break;
  case NdbOperation::LM_CommittedRead:
    ndbout << "LM_CommittedRead";
    break;
  }
}

NdbOperation::LockMode chooseLockMode(bool onlyRealLocks = false)
{
  Uint32 choice;
  
  if (onlyRealLocks)
  {
    choice = rand() % 2;
  }
  else
  {
    choice = rand() % 4;
  }

  NdbOperation::LockMode lm = NdbOperation::LM_Exclusive;

  switch(choice)
  {
  case 0:
    lm = NdbOperation::LM_Exclusive;
    break;
  case 1:
    lm = NdbOperation::LM_Read;
    break;
  case 2:
    lm = NdbOperation::LM_SimpleRead;
    break;
  case 3:
  default:
    lm = NdbOperation::LM_CommittedRead;
    break;
  }

  outputLockMode(lm);
  ndbout << endl;

  return lm;
}

NdbOperation::LockMode chooseConflictingLockMode(NdbOperation::LockMode lm)
{
  NdbOperation::LockMode conflicting = NdbOperation::LM_Exclusive;

  switch (lm) 
  {
  case NdbOperation::LM_Exclusive:
    conflicting = (((rand() % 2) == 0) ? 
                   NdbOperation::LM_Exclusive :
                   NdbOperation::LM_Read);

    break;
  case NdbOperation::LM_Read:
    conflicting = NdbOperation::LM_Exclusive;
    break;
  default:
    abort(); // SimpleRead + CommittedRead can't conflict reliably
  }

  ndbout << "conflicting with ";
  outputLockMode(lm);
  ndbout << " using ";
  outputLockMode(conflicting);
  ndbout << endl;
  return conflicting;
}   

#define CHECKN(c, o, e) { if (!(c)) {                     \
    ndbout << "Failed on line " << __LINE__ << endl;    \
    ndbout << (o)->getNdbError() << endl;               \
    return e; } }

NdbOperation* defineReadAllColsOp(HugoOperations* hugoOps,
                                  NdbTransaction* trans,
                                  const NdbDictionary::Table* pTab,
                                  NdbOperation::LockMode lm,
                                  Uint32 rowNum)
{
  NdbOperation* op = trans->getNdbOperation(pTab);
  CHECKN(op != NULL, trans, NULL);
    
  CHECKN(op->readTuple(lm) == 0, op, NULL);
  
  hugoOps->equalForRow(op, rowNum);
  
  for(int c = 0; c < pTab->getNoOfColumns(); c++)
  {
    if(!pTab->getColumn(c)->getPrimaryKey())
    {
      CHECKN(op->getValue(pTab->getColumn(c)->getName()) != NULL, op, NULL);
    }
  }
  
  return op;
}

bool checkReadRc(HugoOperations* hugoOps,
                 Ndb* ndb,
                 const NdbDictionary::Table* pTab,
                 NdbOperation::LockMode lm,
                 Uint32 rowNum,
                 int expectedRc)
{
  NdbTransaction* trans = ndb->startTransaction();
  CHECKN(trans != NULL, ndb, false);
  
  NdbOperation* readOp = defineReadAllColsOp(hugoOps,
                                             trans,
                                             pTab,
                                             lm,
                                             rowNum);
  CHECKN(readOp != NULL, trans, false);

  int execRc = trans->execute(Commit);
  
  if (expectedRc)
  {
    /* Here we assume that the error is on the transaction
     * which may not be the case for some errors
     */
    if (trans->getNdbError().code != expectedRc)
    {
      ndbout << "Expected " << expectedRc << " at " << __LINE__ << endl;
      ndbout << "Got " << trans->getNdbError() << endl;
      return false;
    }
  }
  else
  {
    CHECKN(execRc == 0, trans, false);
    CHECKN(readOp->getNdbError().code == 0, readOp, false);
  }
  
  trans->close();

  return true;
}

bool checkReadDeadlocks(HugoOperations* hugoOps,
                        Ndb* ndb,
                        const NdbDictionary::Table* pTab,
                        NdbOperation::LockMode lm,
                        Uint32 rowNum)
{
  return checkReadRc(hugoOps, ndb, pTab, lm, rowNum, 266);
}

bool checkReadSucceeds(HugoOperations* hugoOps,
                       Ndb* ndb,
                       const NdbDictionary::Table* pTab,
                       NdbOperation::LockMode lm,
                       Uint32 rowNum)
{
  return checkReadRc(hugoOps, ndb, pTab, lm, rowNum, 0);
}

int runTestUnlockBasic(NDBT_Context* ctx, NDBT_Step* step)
{
  /* Basic tests that we can lock and unlock rows
   * using the unlock mechanism
   * Some minor side-validation that the API rejects
   * readLockInfo for non Exclusive / Shared lock modes
   * and that double-release of the lockhandle is caught
   */
  const NdbDictionary::Table* pTab = ctx->getTab();
  
  HugoOperations hugoOps(*pTab);
  
  const Uint32 iterations = 200;

  for (Uint32 iter = 0; iter < iterations; iter++)
  {
    Uint32 rowNum = iter % ctx->getNumRecords();

    NdbTransaction* trans = GETNDB(step)->startTransaction();
    CHECKN(trans != NULL, GETNDB(step), NDBT_FAILED);
    
    ndbout << "First transaction operation using ";
    NdbOperation::LockMode lm = chooseLockMode();

    NdbOperation* op = defineReadAllColsOp(&hugoOps,
                                           trans,
                                           pTab,
                                           lm,
                                           rowNum);
    CHECKN(op != NULL, trans, NDBT_FAILED);
    
    if (op->getLockHandle() == NULL)
    {
      if ((lm == NdbOperation::LM_CommittedRead) ||
          (lm == NdbOperation::LM_SimpleRead))
      {
        if (op->getNdbError().code == 4549)
        {
          /* As expected, go to next iteration */
          ndbout << "Definition error as expected, moving to next" << endl;
          trans->close();
          continue;
        }
        ndbout << "Expected 4549, got :" << endl;
      }
      ndbout << op->getNdbError() << endl;
      ndbout << " at "<<__FILE__ << ":" <<__LINE__ << endl;
      return NDBT_FAILED;
    }
    
    CHECKN(trans->execute(NoCommit) == 0, trans, NDBT_FAILED);
    
    const NdbLockHandle* lh = op->getLockHandle();
    CHECKN(lh != NULL, op, NDBT_FAILED);

    /* Ok, let's use another transaction to try and get a
     * lock on the row (exclusive or shared)
     */
    NdbTransaction* trans2 = GETNDB(step)->startTransaction();
    CHECKN(trans2 != NULL, GETNDB(step), NDBT_FAILED);


    ndbout << "Second transaction operation using ";
    NdbOperation::LockMode lm2 = chooseLockMode();

    NdbOperation* op2 = defineReadAllColsOp(&hugoOps,
                                            trans2,
                                            pTab,
                                            lm2,
                                            rowNum);
    CHECKN(op2 != NULL, trans2, NDBT_FAILED);

    /* Execute can succeed if both lock modes are LM read
     * otherwise we'll deadlock (266)
     */
    bool expectOk = ((lm2 == NdbOperation::LM_CommittedRead) ||
                     ((lm == NdbOperation::LM_Read) &&
                      ((lm2 == NdbOperation::LM_Read) ||
                       (lm2 == NdbOperation::LM_SimpleRead))));

    /* Exclusive read locks primary only, and SimpleRead locks
     * Primary or Backup, so SimpleRead may or may not succeed
     */
    bool unknownCase = ((lm == NdbOperation::LM_Exclusive) &&
                        (lm2 == NdbOperation::LM_SimpleRead));
    
    if (trans2->execute(NoCommit) != 0)
    {
      if (expectOk ||
          (trans2->getNdbError().code != 266))
      {
        ndbout << trans2->getNdbError() << endl;
        ndbout << " at "<<__FILE__ << ":" <<__LINE__ << endl;
        return NDBT_FAILED;
      }
    }
    else
    {
      if (!expectOk  && !unknownCase)
      {
        ndbout << "Expected deadlock but had success!" << endl;
        return NDBT_FAILED;
      }
    }
    trans2->close();

    /* Now let's try to create an unlockRow operation, and
     * execute it 
     */
    const NdbOperation* unlockOp = trans->unlock(lh);
    
    CHECKN(unlockOp != NULL, trans, NDBT_FAILED);

    CHECKN(trans->execute(NoCommit) == 0, trans, NDBT_FAILED);

    /* Now let's try to get an exclusive lock on the row from
     * another transaction which can only be possible if the
     * original lock has been removed.
     */
    CHECK(checkReadSucceeds(&hugoOps,
                            GETNDB(step),
                            pTab,
                            NdbOperation::LM_Exclusive,
                            rowNum));
    ndbout << "Third transaction operation using LM_Exclusive succeeded" << endl;

    Uint32 choice = rand() % 3;
    switch(choice)
    {
    case 0:
      ndbout << "Closing transaction" << endl;
      trans->close();
      break;
    case 1:
      ndbout << "Releasing handle and closing transaction" << endl;
      CHECKN(trans->releaseLockHandle(lh) == 0, trans, NDBT_FAILED);
      trans->close();
      break;
    case 2:
      ndbout << "Attempting to release the handle twice" << endl;
      CHECKN(trans->releaseLockHandle(lh) == 0, trans, NDBT_FAILED);
      
      if ((trans->releaseLockHandle(lh) != -1) ||
          (trans->getNdbError().code != 4551))
      {
        ndbout << "Expected 4551, but got no error " << endl;
        ndbout << " at "<<__FILE__ << ":" <<__LINE__ << endl;
        return NDBT_FAILED;
      }
      
      trans->close();
      break;
    default:
      abort();
      break;
    } 
  } // for (Uint32 iter

  return NDBT_OK;
}

int runTestUnlockRepeat(NDBT_Context* ctx, NDBT_Step* step)
{
  /* Transaction A locks 2 rows
   * It repeatedly unlocks and re-locks one row, but leaves
   * the other locked
   * Transaction B verifies that it can only lock the unlocked
   * row when it is unlocked, and can never lock the row which
   * is never unlocked!
   */

  const NdbDictionary::Table* pTab = ctx->getTab();
  
  HugoOperations hugoOps(*pTab);

  const Uint32 outerLoops = 2;
  const Uint32 iterations = 10;

  Ndb* ndb = GETNDB(step);

  /* Transaction A will take a lock on otherRowNum and hold it
   * throughout.
   * RowNum will be locked and unlocked each iteration
   */
  Uint32 otherRowNum = ctx->getNumRecords() - 1;
  
  for (Uint32 outerLoop = 0; outerLoop < outerLoops; outerLoop ++)
  {
    NdbTransaction* transA = ndb->startTransaction();
    CHECKN(transA != NULL, ndb, NDBT_FAILED);

    NdbOperation::LockMode lockAOtherMode;
    ndbout << "TransA : Try to lock otherRowNum in mode ";

    switch (outerLoop % 2) {
    case 0:
      ndbout << "LM_Exclusive" << endl;
      lockAOtherMode = NdbOperation::LM_Exclusive;
      break;
    default:
      ndbout << "LM_Read" << endl;
      lockAOtherMode = NdbOperation::LM_Read;
      break;
    }
  
    NdbOperation* lockAOtherRowNum = defineReadAllColsOp(&hugoOps,
                                                         transA,
                                                         pTab,
                                                         lockAOtherMode,
                                                         otherRowNum);
    CHECKN(lockAOtherRowNum != NULL, transA, NDBT_FAILED);

    CHECKN(transA->execute(NoCommit) == 0, transA, NDBT_FAILED);

    ndbout << "TransA : Got initial lock on otherRowNum" << endl;

    for (Uint32 iter = 0; iter < iterations; iter++)
    {
      Uint32 rowNum = iter % (ctx->getNumRecords() - 1);
  
      ndbout << "  TransA : Try to lock rowNum with mode ";
      NdbOperation::LockMode lockAMode = chooseLockMode(true); // Exclusive or LM_Read
  
      /* Transaction A takes a lock on rowNum */
      NdbOperation* lockARowNum = defineReadAllColsOp(&hugoOps,
                                                      transA,
                                                      pTab,
                                                      lockAMode,
                                                      rowNum);
      CHECKN(lockARowNum != NULL, transA, NDBT_FAILED);
    
      const NdbLockHandle* lockAHandle = lockARowNum->getLockHandle();
      CHECKN(lockAHandle != NULL, lockARowNum, NDBT_FAILED);

      CHECKN(transA->execute(NoCommit) == 0, transA, NDBT_FAILED);

      ndbout << "    TransA : Got lock on rowNum" << endl; 

      /* Now transaction B checks that it cannot get a conflicting lock 
       * on rowNum 
       */
      ndbout << "  TransB : Try to lock rowNum by ";

      CHECK(checkReadDeadlocks(&hugoOps,
                               ndb,
                               pTab,
                               chooseConflictingLockMode(lockAMode),
                               rowNum));

      ndbout << "    TransB : Failed to get lock on rowNum as expected" << endl;

      /* Now transaction A unlocks rowNum */
      const NdbOperation* unlockOpA = transA->unlock(lockAHandle);
      CHECKN(unlockOpA != NULL, transA, NDBT_FAILED);

      CHECKN(transA->execute(NoCommit) == 0, transA, NDBT_FAILED);

      ndbout << "  TransA : Unlocked rowNum" << endl;
    
      /* Now transaction B attempts to gain a lock on RowNum */
      NdbTransaction* transB = ndb->startTransaction();
      CHECKN(transB != NULL, ndb, NDBT_FAILED);

      ndbout << "  TransB : Try to lock rowNum with mode ";
      NdbOperation::LockMode lockBMode = chooseLockMode(true);

      NdbOperation* tryLockBRowNum2 = defineReadAllColsOp(&hugoOps,
                                                          transB,
                                                          pTab,
                                                          lockBMode,
                                                          rowNum);
      CHECKN(tryLockBRowNum2 != NULL, transB, NDBT_FAILED);

      CHECKN(transB->execute(NoCommit) == 0, transB, NDBT_FAILED);
    
      ndbout << "    TransB : Got lock on rowNum" << endl;

      ndbout << "  TransB : Try to lock other row by ";
      NdbOperation::LockMode lockBOtherMode = chooseConflictingLockMode(lockAOtherMode);

      /* Now transaction B attempts to gain a lock on OtherRowNum
       * which should fail as transaction A still has it locked
       */
      NdbOperation* tryLockBOtherRowNum = defineReadAllColsOp(&hugoOps,
                                                              transB,
                                                              pTab,
                                                              lockBOtherMode,
                                                              otherRowNum);
      CHECKN(tryLockBOtherRowNum != NULL, transB, NDBT_FAILED);

      CHECKN(transB->execute(NoCommit) == -1, transB, NDBT_FAILED);
    
      if (transB->getNdbError().code != 266)
      {
        ndbout << "Error was expecting 266, but got " << transB->getNdbError() << endl;
        ndbout << "At line " << __LINE__ << endl;
        return NDBT_FAILED;
      }

      ndbout << "    TransB : Failed to get lock on otherRowNum as expected" << endl;

      transB->close();
    }

    transA->close();
  }

  return NDBT_OK;
}


int runTestUnlockMulti(NDBT_Context* ctx, NDBT_Step* step)
{
  const NdbDictionary::Table* pTab = ctx->getTab();

  /* Verifies that a single transaction (or multiple
   * transactions) taking multiple locks on the same
   * row using multiple operations behaves correctly
   * as the operations unlock their locks.
   * 
   * Transaction A will lock the row to depth A
   * Transaction A may use an exclusive lock as its first lock
   * Transaction B will lock the row to depth B
   *   iff transaction A did not use exclusive locks
   * 
   * Once all locks are in place, the locks placed are
   * removed.
   * The code checks that the row remains locked until
   * all locking operations are unlocked
   * The code checks that the row is unlocked when all
   * locking operations are unlocked.
   *
   * Depth A and B and whether A uses exclusive or not
   * are varied.
   */
  
  HugoOperations hugoOps(*pTab);

  const Uint32 MinLocks = 3;
  const Uint32 MaxLocksPerTrans = 20;
  Uint32 rowNum = ctx->getNumRecords() - 1;
  Uint32 numLocksInTransA = rand() % MaxLocksPerTrans;
  numLocksInTransA = (numLocksInTransA > MinLocks) ?
    numLocksInTransA : MinLocks;
  bool useExclusiveInA = ((rand() % 2) == 0);

  Uint32 numLocksInTransB = useExclusiveInA ? 0 :
    (rand() % MaxLocksPerTrans);
  
  Uint32 maxLocks = (numLocksInTransA > numLocksInTransB) ?
    numLocksInTransA : numLocksInTransB;
  
  ndbout << "NumLocksInTransA " << numLocksInTransA 
         << " NumLocksInTransB " << numLocksInTransB
         << " useExclusiveInA " << useExclusiveInA
         << endl;

  NdbOperation* transAOps[ MaxLocksPerTrans ];
  NdbOperation* transBOps[ MaxLocksPerTrans ];

  /* First the lock phase when transA and transB
   * claim locks (with LockHandles)
   * As this occurs, transC attempts to obtain
   * a conflicting lock and fails.
   */
  Ndb* ndb = GETNDB(step);

  NdbTransaction* transA = ndb->startTransaction();
  CHECKN(transA != NULL, ndb, NDBT_FAILED);
  
  NdbTransaction* transB = ndb->startTransaction();
  CHECKN(transB != NULL, ndb, NDBT_FAILED);
  
  ndbout << "Locking phase" << endl << endl;
  for(Uint32 depth=0; depth < maxLocks; depth++)
  {
    ndbout << "Depth " << depth << endl;
    NdbOperation::LockMode lmA;
    /* TransA */
    if (depth < numLocksInTransA)
    {
      ndbout << "  TransA : Locking with mode ";
      if ((depth == 0) && useExclusiveInA)
      {
        lmA = NdbOperation::LM_Exclusive;
        ndbout << "LM_Exclusive" << endl;
      }
      else if (!useExclusiveInA)
      {
        lmA = NdbOperation::LM_Read;
        ndbout << "LM_Read" << endl;
      }
      else
      {
        lmA = chooseLockMode(true); // LM_Exclusive or LM_Read;
      }
      
      NdbOperation* lockA = defineReadAllColsOp(&hugoOps,
                                                transA,
                                                pTab,
                                                lmA,
                                                rowNum);
      CHECKN(lockA != NULL, transA, NDBT_FAILED);
      CHECKN(lockA->getLockHandle() != NULL, lockA, NDBT_FAILED);
      
      transAOps[ depth ] = lockA;
      
      CHECKN(transA->execute(NoCommit) == 0, transA, NDBT_FAILED);
      ndbout << "  TransA : Succeeded" << endl;
    }
    
    /* TransB */
    if (depth < numLocksInTransB)
    {
      ndbout << "  TransB : Locking with mode LM_Read" << endl;
      
      NdbOperation* lockB = defineReadAllColsOp(&hugoOps,
                                                transB,
                                                pTab,
                                                NdbOperation::LM_Read,
                                                rowNum);
      CHECKN(lockB != NULL, transB, NDBT_FAILED);
      CHECKN(lockB->getLockHandle() != NULL, lockB, NDBT_FAILED);
      
      transBOps[ depth ] = lockB;
      
      CHECKN(transB->execute(NoCommit) == 0, transB, NDBT_FAILED);
      ndbout << "  TransB : Succeeded" << endl;
    }
  }

  ndbout << "Unlocking phase" << endl << endl;

  for(Uint32 depth = 0; depth < maxLocks; depth++)
  {
    Uint32 level = maxLocks - depth - 1;

    ndbout << "Depth " << level << endl;

    ndbout << "  TransC : Trying to lock row with lockmode ";
    NdbOperation::LockMode lmC;
    if (useExclusiveInA)
    {
      lmC = chooseLockMode(true); // LM_Exclusive or LM_Read;
    }
    else
    {
      ndbout << "LM_Exclusive" << endl;
      lmC = NdbOperation::LM_Exclusive;
    }

    CHECK(checkReadDeadlocks(&hugoOps,
                             ndb,
                             pTab,
                             lmC,
                             rowNum));

    ndbout << "  TransC failed as expected" << endl;

    if (level < numLocksInTransB)
    {
      const NdbLockHandle* lockHandleB = transBOps[ level ]->getLockHandle();
      CHECKN(lockHandleB != NULL, transBOps[ level ], NDBT_FAILED);

      const NdbOperation* unlockB = transB->unlock(lockHandleB);
      CHECKN(unlockB != NULL, transB, NDBT_FAILED);
      
      CHECKN(transB->execute(NoCommit) == 0, transB, NDBT_FAILED);
      ndbout << "  TransB unlock succeeded" << endl;
    }

    if (level < numLocksInTransA)
    {
      const NdbLockHandle* lockHandleA = transAOps[ level ]->getLockHandle();
      CHECKN(lockHandleA != NULL, transAOps[ level ], NDBT_FAILED);
      
      const NdbOperation* unlockA = transA->unlock(lockHandleA);
      CHECKN(unlockA != NULL, transA, NDBT_FAILED);
      
      CHECKN(transA->execute(NoCommit) == 0, transA, NDBT_FAILED);
      ndbout << "  TransA unlock succeeded" << endl;
    }
  }


  /* Finally, all are unlocked and transC can successfully
   * obtain a conflicting lock
   */
  CHECK(checkReadSucceeds(&hugoOps,
                          ndb,
                          pTab,
                          NdbOperation::LM_Exclusive,
                          rowNum));

  ndbout << "TransC LM_Exclusive lock succeeded" << endl;
  
  transA->close();
  transB->close();

  return NDBT_OK;
}
                    

int runTestUnlockScan(NDBT_Context* ctx, NDBT_Step* step)
{
  /* Performs a table scan with LM_Read or LM_Exclusive 
   * and lock takeovers for a number of the rows returned
   * Validates that some of the taken-over locks are held
   * before unlocking them and validating that they 
   * are released.
   */
  const NdbDictionary::Table* pTab = ctx->getTab();
  
  HugoCalculator calc(*pTab);
  HugoOperations hugoOps(*pTab);

  /* 
     1) Perform scan of the table with LM_Read / LM_Exclusive
     2) Takeover some of the rows with read and lockinfo
     3) Unlock the rows
     4) Check that they are unlocked
  */
  Ndb* ndb = GETNDB(step);
  
  const int iterations = 2;

  const int maxNumTakeovers = 15;
  NdbOperation* takeoverOps[ maxNumTakeovers ];
  Uint32 takeoverColIds[ maxNumTakeovers ];
  
  int numTakeovers = MIN(maxNumTakeovers, ctx->getNumRecords());
  int takeoverMod = ctx->getNumRecords() / numTakeovers;

  ndbout << "numTakeovers is " << numTakeovers
         << " takeoverMod is " << takeoverMod << endl;

  for (int iter = 0; iter < iterations; iter++)
  {
    ndbout << "Scanning table with lock mode : ";
    NdbOperation::LockMode lmScan = chooseLockMode(true); // LM_Exclusive or LM_Read

    NdbTransaction* trans = ndb->startTransaction();
    CHECKN(trans != NULL, ndb, NDBT_FAILED);
    
    /* Define scan */
    NdbScanOperation* scan = trans->getNdbScanOperation(pTab);
    CHECKN(scan != NULL, trans, NDBT_FAILED);

    Uint32 scanFlags = NdbScanOperation::SF_KeyInfo;

    CHECKN(scan->readTuples(lmScan, scanFlags) == 0, scan, NDBT_FAILED);

    NdbRecAttr* idColRecAttr = NULL;

    for(int c = 0; c < pTab->getNoOfColumns(); c++)
    {
      NdbRecAttr* ra = scan->getValue(pTab->getColumn(c)->getName());
      CHECKN(ra != NULL, scan, NDBT_FAILED);
      if (calc.isIdCol(c))
      {
        CHECK(idColRecAttr == NULL);
        idColRecAttr = ra;
      }
    }
    CHECK(idColRecAttr != NULL);

    CHECKN(trans->execute(NoCommit) == 0, trans, NDBT_FAILED);
    
    int rowsRead = 0;
    int rowsTakenover = 0;
    while (scan->nextResult(true) == 0)
    {      
      if ((rowsTakenover < maxNumTakeovers) &&
          (0 == (rowsRead % takeoverMod)))
      {
        /* We're going to take the lock for this row into 
         * a separate operation
         */
        Uint32 rowId = idColRecAttr->u_32_value();
        ndbout << "  Taking over lock on result num " << rowsRead 
               << " row (" << rowId << ")" << endl;
        NdbOperation* readTakeoverOp = scan->lockCurrentTuple();
        CHECKN(readTakeoverOp != NULL, scan, NDBT_FAILED);
        
        CHECKN(readTakeoverOp->getLockHandle() != NULL, readTakeoverOp, NDBT_FAILED);
        takeoverOps[ rowsTakenover ] = readTakeoverOp;
        takeoverColIds[ rowsTakenover ] = rowId;

        CHECKN(trans->execute(NoCommit) == 0, trans, NDBT_FAILED);

        CHECKN(readTakeoverOp->getNdbError().code == 0, readTakeoverOp, NDBT_FAILED);

// // Uncomment to check that takeover keeps lock.
//         if (0 == (rowsTakenover % 7))
//         {
//           ndbout << "  Validating taken-over lock holds on rowid "
//                  << takeoverColIds[ rowsTakenover ] 
//                  << " by ";
//           /* Occasionally validate the lock held by the scan */
//           CHECK(checkReadDeadlocks(&hugoOps,
//                                    ndb,
//                                    pTab,
//                                    chooseConflictingLockMode(lmScan),
//                                    takeoverColIds[ rowsTakenover ]));
//         }
        
        rowsTakenover ++;

      }

      rowsRead ++;
    }
    
    scan->close();

    ndbout << "Scan complete : rows read : " << rowsRead 
           << " rows locked : " << rowsTakenover << endl;

    ndbout << "Now unlocking rows individually" << endl;
    for (int lockedRows = 0; lockedRows < rowsTakenover; lockedRows ++)
    {
      if (0 == (lockedRows % 3))
      {
        ndbout << "  First validating that lock holds on rowid "
               << takeoverColIds[ lockedRows ]
               << " by ";
        /* Occasionally check that the lock held by the scan still holds */
        CHECK(checkReadDeadlocks(&hugoOps,
                                 ndb,
                                 pTab,
                                 chooseConflictingLockMode(lmScan),
                                 takeoverColIds[ lockedRows ]));
        ndbout << "  Lock is held" << endl;
      }

      /* Unlock the row */
      const NdbLockHandle* lockHandle = takeoverOps[ lockedRows ]->getLockHandle();
      CHECKN(lockHandle != NULL, takeoverOps[ lockedRows ], NDBT_FAILED);

      const NdbOperation* unlockOp = trans->unlock(lockHandle);
      CHECKN(unlockOp, trans, NDBT_FAILED);

      CHECKN(trans->execute(NoCommit) == 0, trans, NDBT_FAILED);
      
      /* Now check that the row's unlocked */
      CHECK(checkReadSucceeds(&hugoOps,
                              ndb,
                              pTab,
                              NdbOperation::LM_Exclusive,
                              takeoverColIds[ lockedRows ]));
      ndbout << "  Row " << takeoverColIds[ lockedRows ] 
             << " unlocked successfully" << endl;
    }

    /* Lastly, verify that scan with LM_Exclusive in separate transaction 
     * can scan whole table without locking on anything
     */
    ndbout << "Validating unlocking code with LM_Exclusive table scan" << endl;

    NdbTransaction* otherTrans = ndb->startTransaction();
    CHECKN(otherTrans != NULL, ndb, NDBT_FAILED);

    NdbScanOperation* otherScan = otherTrans->getNdbScanOperation(pTab);
    CHECKN(otherScan != NULL, otherTrans, NDBT_FAILED);

    CHECKN(otherScan->readTuples(NdbOperation::LM_Exclusive) == 0, otherScan, NDBT_FAILED);

    for(int c = 0; c < pTab->getNoOfColumns(); c++)
    {
      NdbRecAttr* ra = otherScan->getValue(pTab->getColumn(c)->getName());
      CHECKN(ra != NULL, otherScan, NDBT_FAILED);
    }

    CHECKN(otherTrans->execute(NoCommit) == 0, trans, NDBT_FAILED);
    
    int nextRc = 0;
    while (0 == (nextRc = otherScan->nextResult(true)))
    {};

    if (nextRc != 1)
    {
      ndbout << "Final scan with lock did not complete successfully" << endl;
      ndbout << otherScan->getNdbError() << endl;
      ndbout << "at line " << __LINE__ << endl;
      return NDBT_FAILED;
    }

    otherScan->close();
    otherTrans->close();

    ndbout << "All locked rows unlocked" << endl;

    trans->close();
  }

  return NDBT_OK;
}

#include <NdbMgmd.hpp>

class NodeIdReservations {
  bool m_ids[MAX_NODES];
  NdbMutex m_mutex;
public:
  void lock(unsigned id)
  {
    require(id < NDB_ARRAY_SIZE(m_ids));
    NdbMutex_Lock(&m_mutex);
    //ndbout  << "locking nodeid: " << id << endl;
    if (m_ids[id])
    {
      //already locked!
      g_err << "Nodeid " << id << " is already locked! Crashing!" << endl;
      abort();
    }
    m_ids[id] = true;
    NdbMutex_Unlock(&m_mutex);
  }

  void unlock(unsigned id)
  {
    require(id < NDB_ARRAY_SIZE(m_ids));
    NdbMutex_Lock(&m_mutex);
    //ndbout  << "unlocking nodeid: " << id << endl;
    if (!m_ids[id])
    {
      //already unlocked!
      abort();
    }
    m_ids[id] = false;
    NdbMutex_Unlock(&m_mutex);
  }

  NodeIdReservations() {
    std::memset(m_ids, 0, sizeof(m_ids));
    NdbMutex_Init(&m_mutex);
  }

  class Reserve {
    unsigned m_id;
    NodeIdReservations& m_res;

    Reserve(); // Not impl.
    Reserve(const Reserve&); // Not impl.
  public:
    Reserve(NodeIdReservations& res, unsigned id) :
        m_id(id), m_res(res) {
      m_res.lock(m_id);
    }

    void unlock() {
      m_res.unlock(m_id);
      m_id = 0;
    }

    ~Reserve(){
      if (m_id)
      {
        m_res.unlock(m_id);
      }
    }
  };
};

NodeIdReservations g_reservations;


int runNdbClusterConnectInit(NDBT_Context* ctx, NDBT_Step* step)
{
  // Find number of unconnected API nodes slot to use for test
  Uint32 api_nodes = 0;
  {
    NdbMgmd mgmd;

    if (!mgmd.connect())
      return NDBT_FAILED;

    ndb_mgm_node_type
      node_types[2] = { NDB_MGM_NODE_TYPE_API,
                        NDB_MGM_NODE_TYPE_UNKNOWN };

    ndb_mgm_cluster_state *cs = ndb_mgm_get_status2(mgmd.handle(), node_types);
    if (cs == NULL)
    {
      printf("ndb_mgm_get_status2 failed, error: %d - %s\n",
             ndb_mgm_get_latest_error(mgmd.handle()),
             ndb_mgm_get_latest_error_msg(mgmd.handle()));
      return NDBT_FAILED;
    }

    for(int i = 0; i < cs->no_of_nodes; i++ )
    {
      ndb_mgm_node_state *ns = cs->node_states + i;
      require(ns->node_type == NDB_MGM_NODE_TYPE_API);
      if (ns->node_status == NDB_MGM_NODE_STATUS_CONNECTED)
      {
        // Node is already connected, don't use in test
        continue;
      }
      api_nodes++;
    }
    free(cs);
  }

  if (api_nodes <= 1)
  {
    ndbout << "Too few API node slots available, failing test" << endl;
    return NDBT_FAILED;
  }
  // Don't try to use nodeid allocated by main cluster connection
  api_nodes--;

  ndbout << "Found " << api_nodes << " unconnected API nodes" << endl;
  ctx->setProperty("API_NODES", api_nodes);
  return NDBT_OK;
}


int runNdbClusterConnect(NDBT_Context* ctx, NDBT_Step* step)
{
  const Uint32 api_nodes = ctx->getProperty("API_NODES");
  const Uint32 step_no = step->getStepNo();
  const Uint32 timeout_after_first_alive = ctx->getProperty("TimeoutAfterFirst",
                                                            30);
  if (step_no > api_nodes)
  {
    // Don't run with more threads than API node slots
    return NDBT_OK;
  }

  // Get connectstring from main connection
  char constr[256];
  if (!ctx->m_cluster_connection.get_connectstring(constr,
                                                   sizeof(constr)))
  {
    g_err << "Too short buffer for connectstring" << endl;
    return NDBT_FAILED;
  }

  Uint32 l = 0;
  const Uint32 loops = ctx->getNumLoops();
  while (l < loops && !ctx->isTestStopped())
  {
    g_info << "loop: " << l << endl;
    if (ctx->getProperty("WAIT") > 0)
    {
      ndbout_c("thread %u waiting", step_no);
      ctx->incProperty("WAITING");
      while (ctx->getProperty("WAIT") > 0 && !ctx->isTestStopped())
        NdbSleep_MilliSleep(10);
      ndbout_c("thread %u waiting complete", step_no);
    }
    Ndb_cluster_connection con(constr);

    const int retries = 12;
    const int retry_delay = 5;
    const int verbose = 1;
    if (con.connect(retries, retry_delay, verbose) != 0)
    {
      g_err << "Ndb_cluster_connection.connect failed" << endl;
      g_err << "Error code: "
            << con.get_latest_error()
            << " message: "
            << con.get_latest_error_msg()
            << endl;
      return NDBT_FAILED;
    }

    // Check that the connection got a unique nodeid
    NodeIdReservations::Reserve res(g_reservations, con.node_id());

    const int timeout = 30;
    int ret = con.wait_until_ready(timeout, timeout_after_first_alive);
    if (! (ret == 0 || (timeout_after_first_alive == 0 && ret > 0)))
    {
      g_err << "Cluster connection was not ready, nodeid: "
            << con.node_id() << endl;
      g_err << "Error code: "
            << con.get_latest_error()
            << " message: "
            << con.get_latest_error_msg()
            << endl;
      abort();
      return NDBT_FAILED;
    }

    // Create and init Ndb object
    Ndb ndb(&con, "TEST_DB");
    if (ndb.init() != 0)
    {
      NDB_ERR(ndb.getNdbError());
      return NDBT_FAILED;
    }

    const int max_sleep = 25;
    NdbSleep_MilliSleep(10 + rand() % max_sleep);

    l++;
    res.unlock(); // make sure it's called before ~Ndb_cluster_connection
  }

  ctx->incProperty("runNdbClusterConnect_FINISHED");

  return NDBT_OK;
}

int
runRestarts(NDBT_Context* ctx, NDBT_Step* step)
{
  int result = NDBT_OK;
  Uint32 threads = ctx->getProperty("API_NODES", (unsigned)0);
  Uint32 sr = ctx->getProperty("ClusterRestart", (unsigned)0);
  Uint32 master = ctx->getProperty("Master", (unsigned)0);
  Uint32 slow = ctx->getProperty("SlowNR", (unsigned)0);
  Uint32 slowNoStart = ctx->getProperty("SlowNoStart", (unsigned)0);
  NdbRestarter restarter;

  if (restarter.waitClusterStarted() != 0)
  {
    g_err << "Cluster failed to start" << endl;
    return NDBT_FAILED;
  }

  if (sr == 0 && restarter.getNumDbNodes() < 2)
    return NDBT_OK;

  while (ctx->getProperty("runNdbClusterConnect_FINISHED") < threads
         && !ctx->isTestStopped())
  {
    ndbout_c("%u %u",
             ctx->getProperty("runNdbClusterConnect_FINISHED"),
             threads);
    if (sr == 0)
    {
      int id = rand() % restarter.getNumDbNodes();
      int nodeId = restarter.getDbNodeId(id);
      if (master == 1)
      {
        nodeId = restarter.getMasterNodeId();
      }
      else if (master == 2)
      {
        nodeId = restarter.getRandomNotMasterNodeId(rand());
      }
      ndbout << "Restart node " << nodeId
             << "(master: " << restarter.getMasterNodeId() << ")"
             << endl;
      if (restarter.restartOneDbNode(nodeId, false, true, true) != 0)
      {
        g_err << "Failed to restartNextDbNode" << endl;
        result = NDBT_FAILED;
        break;
      }

      if (restarter.waitNodesNoStart(&nodeId, 1))
      {
        g_err << "Failed to waitNodesNoStart" << endl;
        result = NDBT_FAILED;
        break;
      }

      if (slowNoStart)
      {
        /**
         * Spend some time in the NOT_STARTED state, as opposed
         * to some substate of STARTING
         */
        Uint32 blockTime = 3 * 60 * 1000;
        Uint64 end = NdbTick_CurrentMillisecond() + blockTime;
        while (ctx->getProperty("runNdbClusterConnect_FINISHED") < threads
               && !ctx->isTestStopped() &&
               NdbTick_CurrentMillisecond() < end)
        {
          NdbSleep_MilliSleep(100);
        }
      }

      if (slow)
      {
        /**
         * Block starting node in sp4
         */
        int dump[] = { 71, 4 };
        restarter.dumpStateOneNode(nodeId, dump, NDB_ARRAY_SIZE(dump));
      }

      if (restarter.startNodes(&nodeId, 1))
      {
        g_err << "Failed to start node" << endl;
        result = NDBT_FAILED;
        break;
      }

      if (slow)
      {
        Uint32 blockTime = 3 * 60 * 1000;
        Uint64 end = NdbTick_CurrentMillisecond() + blockTime;
        while (ctx->getProperty("runNdbClusterConnect_FINISHED") < threads
               && !ctx->isTestStopped() &&
               NdbTick_CurrentMillisecond() < end)
        {
          NdbSleep_MilliSleep(100);
        }

        // unblock
        int dump[] = { 71 };
        restarter.dumpStateOneNode(nodeId, dump, NDB_ARRAY_SIZE(dump));
      }
    }
    else
    {
      ndbout << "Blocking threads" << endl;
      ctx->setProperty("WAITING", Uint32(0));
      ctx->setProperty("WAIT", 1);
      while (ctx->getProperty("WAITING") <
             (threads - ctx->getProperty("runNdbClusterConnect_FINISHED")) &&
             !ctx->isTestStopped())
      {
        NdbSleep_MilliSleep(10);
      }

      ndbout << "Restart cluster" << endl;
      if (restarter.restartAll2(Uint32(NdbRestarter::NRRF_NOSTART |
                                       NdbRestarter::NRRF_ABORT)) != 0)
      {
        g_err << "Failed to restartAll" << endl;
        result = NDBT_FAILED;
        break;
      }

      ctx->setProperty("WAITING", Uint32(0));
      ctx->setProperty("WAIT", Uint32(0));

      ndbout << "Starting cluster" << endl;
      restarter.startAll();
    }

    if (restarter.waitClusterStarted() != 0)
    {
      g_err << "Cluster failed to start" << endl;
      result = NDBT_FAILED;
      break;
    }
  }

  return result;
}

int runCheckAllNodesStarted(NDBT_Context* ctx, NDBT_Step* step){
  NdbRestarter restarter;

  if (restarter.waitClusterStarted(1) != 0)
  {
    g_err << "All nodes was not started " << endl;
    return NDBT_FAILED;
  }

  return NDBT_OK;
}



static bool
check_connect_no_such_host()
{
  for (int i = 0; i < 3; i++)
  {
    const char* no_such_host = "no_such_host:1186";
    Ndb_cluster_connection con(no_such_host);

    const int verbose = 1;
    int res = con.connect(i, i, verbose);
    if (res != 1)
    {
      g_err << "Ndb_cluster_connection.connect(" << i << "," << i
            << ", 1) to '" << no_such_host << "' returned " << res
            << " instead of expected 1" << endl;
      return false;
    }
    g_info << "Ndb_cluster_connection.connect(" << i << "," << i
           << ", 1) to '" << no_such_host << "' returned " << res
           << " and message '" << con.get_latest_error_msg() << "'"<< endl;
  }
  return true;
}


static bool
check_connect_until_no_more_nodeid(const char* constr)
{
  bool result = true;
  Vector<Ndb_cluster_connection*> connections;
  while(true)
  {
    Ndb_cluster_connection* con = new Ndb_cluster_connection(constr);
    if (!con)
    {
      g_err << "Failed to create another Ndb_cluster_connection" << endl;
      result = false;
      break;
    }
    connections.push_back(con);
    g_info << "connections: " << connections.size() << endl;

    const int verbose = 1;
    int res = con->connect(0, 0, verbose);
    if (res != 0)
    {
      g_info << "Ndb_cluster_connection.connect(0,0,1) returned " << res
             << " and error message set to : '" << con->get_latest_error_msg()
             << "'" << endl;

      if (res != 1)
      {
        // The error returned should be 1
        g_err << "Unexpected return code " << res << " returned" << endl;
        result = false;
      }
      else if (strstr(con->get_latest_error_msg(),
                      "No free node id found for mysqld(API)") == NULL)
      {
        // The error message should end with "No free node id
        // found for mysqld(API)" since this host is configured in the config
        g_err << "Unexpected error message " << con->get_latest_error_msg()
              << " returned" << endl;
        result = false;
      }
      else
      {
        ndbout << "check_connect_until_no_more_nodeid OK!" << endl;
      }
      break;
    }
  }

  while(connections.size())
  {
    Ndb_cluster_connection* con = connections[0];
    g_info << "releasing connection, size: " << connections.size() << endl;
    delete con;
    connections.erase(0);
  }
  require(connections.size() == 0);

  return result;
}


int runNdbClusterConnectionConnect(NDBT_Context* ctx, NDBT_Step* step)
{
  // Get connectstring from main connection
  char constr[256];
  if(!ctx->m_cluster_connection.get_connectstring(constr,
                                                  sizeof(constr)))
  {
    g_err << "Too short buffer for connectstring" << endl;
    return NDBT_FAILED;
  }

  if (!check_connect_no_such_host() ||
      !check_connect_until_no_more_nodeid(constr))
  {
    return NDBT_FAILED;
  }

  return NDBT_OK;
}

/* Testing fragmented signal send/receive */

/*
  SectionStore

  Abstraction of long section storage api.
  Used by FragmentAssembler to assemble received long sections
*/
class SectionStore
{
public:
  virtual ~SectionStore() {}
  virtual int appendToSection(Uint32 secId, LinearSectionPtr ptr) = 0;
};

/*
  Basic Section Store

  Naive implementation using malloc.  Real usage might use something better.
*/
class BasicSectionStore : public SectionStore
{
public:
  BasicSectionStore()
  {
    init();
  }

  ~BasicSectionStore() override
  {
    freeStorage();
  }

  void init()
  {
    ptrs[0].p = NULL;
    ptrs[0].sz = 0;

    ptrs[2] = ptrs[1] = ptrs[0];
  }

  void freeStorage()
  {
    free(ptrs[0].p);
    free(ptrs[1].p);
    free(ptrs[2].p);
  }

  int appendToSection(Uint32 secId, LinearSectionPtr ptr) override
  {
    /* Potentially expensive re-alloc + copy */
    require(secId < 3);
    
    Uint32 existingSz = ptrs[secId].sz;
    Uint32* existingBuff = ptrs[secId].p;

    Uint32 newSize = existingSz + ptr.sz;
    Uint32* newBuff = (Uint32*) realloc(existingBuff, newSize * 4);

    if (!newBuff)
      return -1;
    
    memcpy(newBuff + existingSz, ptr.p, ptr.sz * 4);
    
    ptrs[secId].p = newBuff;
    ptrs[secId].sz = existingSz + ptr.sz;

    return 0;
  }
    
  LinearSectionPtr ptrs[3];
};



/*
  FragmentAssembler

  Used to assemble sections from multiple fragment signals, and 
  produce a 'normal' signal.
  
  Requires a SectionStore implementation to accumulate the section
  fragments

  Might be useful generic utility, or not.

  Usage : 
    FragmentAssembler fa(ss);
    while (!fa.isComplete())
    {
      sig = waitSignal();
      ss.handleSignal(sig, sections);
    }

    fa.getSignalHeader();
    fa.getSignalBody();
    fa.getSectionStore(); ..

*/
class FragmentAssembler
{
public:
  enum AssemblyError
  {
    NoError = 0,
    FragmentSequence = 1,
    FragmentSource = 2,
    FragmentIdentity = 3,
    SectionAppend = 4
  };

  FragmentAssembler(SectionStore* _secStore):
    secsReceived(0),
    secStore(_secStore),
    complete(false),
    fragId(0),
    sourceNode(0),
    error(NoError)
  {}

  int handleSignal(const SignalHeader* sigHead,
                   const Uint32* sigBody,
                   LinearSectionPtr* sections)
  {
    Uint32 sigLen = sigHead->theLength;
    
    if (fragId == 0)
    {
      switch (sigHead->m_fragmentInfo)
      {
      case 0:
      {
        /* Not fragmented, pass through */
        sh = *sigHead;
        memcpy(signalBody, sigBody, sigLen * 4);
        Uint32 numSecs = sigHead->m_noOfSections;
        for (Uint32 i=0; i<numSecs; i++)
        {
          if (secStore->appendToSection(i, sections[i]) != 0)
          {
            error = SectionAppend;
            return -1;
          }
        }
        complete = true;
        break;
      }
      case 1:
      {
        /* Start of fragmented signal */
        Uint32 incomingFragId;
        Uint32 incomingSourceNode;
        Uint32 numSecsInFragment;
        
        if (handleFragmentSections(sigHead, sigBody, sections,
                                   &incomingFragId, &incomingSourceNode,
                                   &numSecsInFragment) != 0)
          return -1;
        
        require(incomingFragId != 0);
        fragId = incomingFragId;
        sourceNode = incomingSourceNode;
        require(numSecsInFragment > 0);
        
        break;
      }
      default:
      {
        /* Error, out of sequence fragment */
        error = FragmentSequence;
        return -1;
        break;
      }
      }
    }
    else
    {
      /* FragId != 0 */
      switch (sigHead->m_fragmentInfo)
      {
      case 0:
      case 1:
      {
        /* Error, out of sequence fragment */
        error = FragmentSequence;
        return -1;
      }
      case 2:
        [[fallthrough]];
      case 3:
      {
        /* Body fragment */
        Uint32 incomingFragId;
        Uint32 incomingSourceNode;
        Uint32 numSecsInFragment;
        
        if (handleFragmentSections(sigHead, sigBody, sections,
                                   &incomingFragId, &incomingSourceNode,
                                   &numSecsInFragment) != 0)
          return -1;

        if (incomingSourceNode != sourceNode)
        {
          /* Error in source node */
          error = FragmentSource;
          return -1;
        }
        if (incomingFragId != fragId)
        {
          error = FragmentIdentity;
          return -1;
        }
        
        if (sigHead->m_fragmentInfo == 3)
        {
          /* Final fragment, contains actual signal body */
          memcpy(signalBody,
                 sigBody,
                 sigLen * 4);
          sh = *sigHead;
          sh.theLength = sigLen - (numSecsInFragment + 1);
          sh.m_noOfSections = 
            ((secsReceived & 4)? 1 : 0) +
            ((secsReceived & 2)? 1 : 0) +
            ((secsReceived & 1)? 1 : 0);
          sh.m_fragmentInfo = 0;
          
          complete=true;
        }
        break;
      }
      default:
      {
        /* Bad fragmentinfo field */
        error = FragmentSequence;
        return -1;
      }
      }
    }

    return 0;
  }

  int handleSignal(NdbApiSignal* signal,
                   LinearSectionPtr* sections)
  {
    return handleSignal(signal, signal->getDataPtr(), sections);
  }

  bool isComplete()
  {
    return complete;
  }

  /* Valid if isComplete() */
  SignalHeader getSignalHeader()
  {
    return sh;
  }
  
  /* Valid if isComplete() */
  Uint32* getSignalBody()
  {
    return signalBody;
  }

  /* Valid if isComplete() */
  Uint32 getSourceNode()
  {
    return sourceNode;
  }

  SectionStore* getSectionStore()
  {
    return secStore;
  }

  AssemblyError getError() const
  {
    return error;
  }
  
private:
  int handleFragmentSections(const SignalHeader* sigHead,
                             const Uint32* sigBody,
                             LinearSectionPtr* sections,
                             Uint32* incomingFragId,
                             Uint32* incomingSourceNode,
                             Uint32* numSecsInFragment)
  {
    Uint32 sigLen = sigHead->theLength;
    
    *numSecsInFragment = sigHead->m_noOfSections;
    require(sigLen >= (1 + *numSecsInFragment));
           
    *incomingFragId = sigBody[sigLen - 1];
    *incomingSourceNode = refToNode(sigHead->theSendersBlockRef);
    const Uint32* secIds = &sigBody[sigLen - (*numSecsInFragment) - 1];
    
    for (Uint32 i=0; i < *numSecsInFragment; i++)
    {
      secsReceived |= (1 < secIds[i]);
      
      if (secStore->appendToSection(secIds[i], sections[i]) != 0)
      {
        error = SectionAppend;
        return -1;
      }
    }
    
    return 0;
  }

  Uint32 secsReceived;
  SectionStore* secStore;
  bool complete;
  Uint32 fragId;
  Uint32 sourceNode;
  SignalHeader sh;
  Uint32 signalBody[NdbApiSignal::MaxSignalWords];
  AssemblyError error;
};                 

static const Uint32 MAX_SEND_BYTES=32768; /* Align with TransporterDefinitions.hpp */
static const Uint32 MAX_SEND_WORDS=MAX_SEND_BYTES/4;
static const Uint32 SEGMENT_WORDS= 60; /* Align with SSPool etc */
static const Uint32 SEGMENT_BYTES = SEGMENT_WORDS * 4;
//static const Uint32 MAX_SEGS_PER_SEND=64; /* 6.3 */
static const Uint32 MAX_SEGS_PER_SEND = (MAX_SEND_BYTES / SEGMENT_BYTES) - 2; /* Align with TransporterFacade.cpp */
static const Uint32 MAX_WORDS_PER_SEND = MAX_SEGS_PER_SEND * SEGMENT_WORDS;
static const Uint32 HALF_MAX_WORDS_PER_SEND = MAX_WORDS_PER_SEND / 2;
static const Uint32 THIRD_MAX_WORDS_PER_SEND = MAX_WORDS_PER_SEND / 3;
static const Uint32 MEDIUM_SIZE = 5000;

/* Most problems occurred with sections lengths around the boundary
 * of the max amount sent - MAX_WORDS_PER_SEND, so we define interesting
 * sizes so that we test behavior around these boundaries
 */
static Uint32 interestingSizes[] = 
{
  0,
  1, 
  MEDIUM_SIZE,
  THIRD_MAX_WORDS_PER_SEND -1,
  THIRD_MAX_WORDS_PER_SEND,
  THIRD_MAX_WORDS_PER_SEND +1,
  HALF_MAX_WORDS_PER_SEND -1,
  HALF_MAX_WORDS_PER_SEND,
  HALF_MAX_WORDS_PER_SEND + 1,
  MAX_WORDS_PER_SEND -1, 
  MAX_WORDS_PER_SEND, 
  MAX_WORDS_PER_SEND + 1,
  (2* MAX_SEND_WORDS) + 1,
  1234 /* Random */
};


/* 
   FragSignalChecker

   Class for testing fragmented signal send + receive
*/
class FragSignalChecker
{
public:

  Uint32* buffer;

  FragSignalChecker()
  {
    buffer= NULL;
    init();
  }

  ~FragSignalChecker()
  {
    free(buffer);
  }

  void init()
  {
    buffer = (Uint32*) malloc(getBufferSize());

    if (buffer)
    {
      /* Init to a known pattern */
      for (Uint32 i = 0; i < (getBufferSize()/4); i++)
      {
        buffer[i] = i;
      }
    }
  }

  static Uint32 getNumInterestingSizes()
  {
    return sizeof(interestingSizes) / sizeof(Uint32);
  }

  static Uint32 getNumIterationsRequired()
  {
    /* To get combinatorial coverage, need each of 3
     * sections with each of the interesting sizes
     */
    Uint32 numSizes = getNumInterestingSizes();
    return numSizes * numSizes * numSizes;
  }

  static Uint32 getSecSz(Uint32 secNum, Uint32 iter)
  {
    require(secNum < 3);
    Uint32 numSizes = getNumInterestingSizes();
    Uint32 divisor = (secNum == 0 ? 1 : 
                      secNum == 1 ? numSizes :
                      numSizes * numSizes);
    /* offset ensures only end sections are 0 length */
    Uint32 index = (iter / divisor) % numSizes;
    if ((index == 0) && (iter >= (divisor * numSizes)))
      index = 1; /* Avoid lower numbered section being empty */
    Uint32 value = interestingSizes[index];
    if(value == 1234)
    {
      value = 1 + (rand() % (2* MAX_WORDS_PER_SEND));
    }
    return value;
  }

  static Uint32 getBufferSize()
  {
    const Uint32 MaxSectionWords = (2 * MAX_SEND_WORDS) + 1;
    const Uint32 MaxTotalSectionsWords = MaxSectionWords * 3;
    return MaxTotalSectionsWords * 4;
  }

  int sendRequest(SignalSender* ss, 
                  Uint32* sizes)
  {
    /* 
     * We want to try out various interactions between the
     * 3 sections and the length of the data sent
     * - All fit in one 'chunk'
     * - None fit in one 'chunk'
     * - Each ends on a chunk boundary
     *
     * Max send size is ~ 32kB
     * Segment size is 60 words / 240 bytes
     *  -> 136 segments / chunk
     *  -> 134 segments / chunk 'normally' sent
     *  -> 32160 bytes
     */
    g_err << "Sending "
          << sizes[0]
          << " " << sizes[1]
          << " " << sizes[2]
          << endl;
    
    const Uint32 numSections = 
      (sizes[0] ? 1 : 0) + 
      (sizes[1] ? 1 : 0) + 
      (sizes[2] ? 1 : 0);
    const Uint32 testType = 40;
    const Uint32 fragmentLength = 1;
    const Uint32 print = 0;
    const Uint32 len = 5 + numSections;
    SimpleSignal request(false);
    
    Uint32* signalBody = request.getDataPtrSend();
    signalBody[0] = ss->getOwnRef();
    signalBody[1] = testType;
    signalBody[2] = fragmentLength;
    signalBody[3] = print;
    signalBody[4] = 0; /* Return count */
    signalBody[5] = sizes[0];
    signalBody[6] = sizes[1];
    signalBody[7] = sizes[2];
    
    
    request.ptr[0].sz = sizes[0];
    request.ptr[0].p = &buffer[0];
    request.ptr[1].sz = sizes[1];
    request.ptr[1].p = &buffer[sizes[0]];
    request.ptr[2].sz = sizes[2];
    request.ptr[2].p = &buffer[sizes[0] + sizes[1]];
    
    request.header.m_noOfSections= numSections;
    
    int rc = 0;
    ss->lock();
    rc = ss->sendFragmentedSignal(ss->get_an_alive_node(),
                                  request,
                                  CMVMI,
                                  GSN_TESTSIG,
                                  len);
    ss->unlock();
    
    if (rc != 0)
    {
      g_err << "Error sending signal" << endl;
      return rc;
    }
    
    return 0;
  }

  int waitResponse(SignalSender* ss,
                   Uint32* expectedSz)
  {
    /* Here we need to wait for all of the signals which
     * comprise a fragmented send, and check that
     * the data is as expected
     */
    BasicSectionStore bss;
    FragmentAssembler fa(&bss);
    
    while(true)
    {
      ss->lock();
      SimpleSignal* response = ss->waitFor(10000);
      ss->unlock();
      
      if (!response)
      {
        g_err << "Timed out waiting for response" << endl;
        return -1;
      }
      
      //response->print();
      
      if (response->header.theVerId_signalNumber == GSN_TESTSIG)
      {
        if (fa.handleSignal(&response->header,
                            response->getDataPtr(),
                            response->ptr) != 0)
        {
          g_err << "Error assembling fragmented signal."
                << "  Error is "
                << (Uint32) fa.getError()
                << endl;
          return -1;
        }
        
        if (fa.isComplete())
        {
          Uint32 expectedWord = 0;
          for (Uint32 i=0; i < 3; i++)
          {
            if (bss.ptrs[i].sz != expectedSz[i])
            {
              g_err << "Wrong size for section : "
                    << i
                    << " expected " << expectedSz[i]
                    << " but received " << bss.ptrs[i].sz
                    << endl;
              return -1;
            }
            
            for (Uint32 d=0; d < expectedSz[i]; d++)
            {
              if (bss.ptrs[i].p[d] != expectedWord)
              {
                g_err << "Bad data in section "
                      << i
                      << " at word number "
                      << d
                      << ".  Expected "
                      << expectedWord
                      << " but found "
                      << bss.ptrs[i].p[d]
                      << endl;
                return -1;
              }
              expectedWord++;
            }
          }
          
          break;
        }
        
      }
    }
    
    return 0;
  }
  
  int runTest(SignalSender* ss)
  {
    for (Uint32 iter=0; 
         iter < getNumIterationsRequired(); 
         iter++)
    {
      int rc;
      Uint32 sizes[3];
      sizes[0] = getSecSz(0, iter);
      sizes[1] = getSecSz(1, iter);
      sizes[2] = getSecSz(2, iter);
      
      /* Build request, including sections */
      rc = sendRequest(ss, sizes);
      if (rc != 0)
      {
        g_err << "Failed sending request on iteration " << iter 
              << " with rc " << rc << endl;
        return NDBT_FAILED;
      }
      
      /* Wait for response */
      rc = waitResponse(ss, sizes);
      if (rc != 0)
      {
        g_err << "Failed waiting for response on iteration " << iter
              << " with rc " << rc << endl;
        return NDBT_FAILED;
      }
    }
    
    return NDBT_OK;
  }
};


int testFragmentedSend(NDBT_Context* ctx, NDBT_Step* step){
  Ndb* pNdb= GETNDB(step);
  Ndb_cluster_connection* conn = &pNdb->get_ndb_cluster_connection();
  SignalSender ss(conn);
  FragSignalChecker fsc;
  
  return fsc.runTest(&ss);
}

static int
runReceiveTRANSIDAIAfterRollback(NDBT_Context* ctx, NDBT_Step* step)
{
  Ndb* const ndb = GETNDB(step);
  NdbRestarter restarter;

  do { 
    // fill table with 10 rows.
    const NdbDictionary::Table * pTab = ctx->getTab();
    HugoTransactions hugoTrans(*pTab);
    if(hugoTrans.loadTable(ndb, 10) != 0) {
      g_err << "Failed to load table" << endl;
      break;
    }
    // do error injection in data nodes
    if (restarter.insertErrorInAllNodes(8107) != 0){
      g_err << "Failed to insert error 8107" << endl;
      break;
    }
    if (restarter.insertErrorInAllNodes(4037) != 0){
      g_err << "Failed to insert error 4037" << endl;
      break;
    }
  
    // do error injection in ndbapi
    DBUG_SET_INITIAL("+d,ndb_delay_close_txn,ndb_delay_transid_ai");
  
    // start transaction
    NdbTransaction* const trans = ndb->startTransaction();
    if (trans == NULL)
    {
      g_err << "ndb->startTransaction() gave unexpected error : "
            << ndb->getNdbError() << endl;
      break;
    }
    NdbOperation* const op = trans->getNdbOperation(pTab);
    if (op == NULL)
    {
      g_err << "trans->getNdbOperation() gave unexpected error : "
            << trans->getNdbError() << endl;
      break;
    }
  
    // start primary key read with shared lock
    HugoOperations hugoOps(*ctx->getTab());
    if(hugoOps.startTransaction(ndb)) {
      g_err << "hugoOps.startTransaction() gave unexpected error : " 
            << hugoOps.getTransaction()->getNdbError() << endl;
      break;
    }
    if(hugoOps.pkReadRecord(ndb, 1, 1, NdbOperation::LM_Read)) {
      g_err << "hugoOps.pkReadRecord() gave unexpected error : " 
            << hugoOps.getTransaction()->getNdbError() << endl;
      break;
    }
    if(hugoOps.execute_Commit(ndb) != 0) {
      g_err << "hugoOps.execute_Commit() gave unexpected error : " 
            << hugoOps.getTransaction()->getNdbError() << endl;
      break;
    }
  
    // all ok, test passes 
    ndb->closeTransaction(trans);
  
    // clean up 
    DBUG_SET_INITIAL("-d,ndb_delay_close_txn,ndb_delay_transid_ai");
    restarter.insertErrorInAllNodes(0);
    return NDBT_OK;
  } while(0);

  // clean up for error path 
  DBUG_SET_INITIAL("-d,ndb_delay_close_txn,ndb_delay_transid_ai");
  restarter.insertErrorInAllNodes(0);
  return NDBT_FAILED;
}

int
testNdbRecordSpecificationCompatibility(NDBT_Context* ctx, NDBT_Step* step)
{
  /* Test for checking the compatibility of RecordSpecification
   * when compiling old code with newer header.
   * Create an instance of RecordSpecification_v1 and try to pass
   * it to the NdbApi createRecord.
   */

  Ndb* pNdb = GETNDB(step);
  const NdbDictionary::Table* pTab= ctx->getTab();
  int numCols= pTab->getNoOfColumns();
  const NdbRecord* defaultRecord= pTab->getDefaultRecord();

  NdbDictionary::RecordSpecification_v1 rsArray[ NDB_MAX_ATTRIBUTES_IN_TABLE ];

  for (int attrId=0; attrId< numCols; attrId++)
  {
    NdbDictionary::RecordSpecification_v1& rs= rsArray[attrId];

    rs.column= pTab->getColumn(attrId);
    rs.offset= 0;
    rs.nullbit_byte_offset= 0;
    rs.nullbit_bit_in_byte= 0;
    CHECK(NdbDictionary::getOffset(defaultRecord,
                                   attrId,
                                   rs.offset));
    CHECK(NdbDictionary::getNullBitOffset(defaultRecord,
                                          attrId,
                                          rs.nullbit_byte_offset,
                                          rs.nullbit_bit_in_byte));
  }
  const NdbRecord* tabRec= pNdb->getDictionary()->createRecord(pTab,
                              (NdbDictionary::RecordSpecification*)rsArray,
                              numCols,
                              sizeof(NdbDictionary::RecordSpecification_v1));
  CHECK(tabRec != 0);

  char keyRowBuf[ NDB_MAX_TUPLE_SIZE_IN_WORDS << 2 ];
  char attrRowBuf[ NDB_MAX_TUPLE_SIZE_IN_WORDS << 2 ];
  std::memset(keyRowBuf, 0, sizeof(keyRowBuf));
  std::memset(attrRowBuf, 0, sizeof(attrRowBuf));

  HugoCalculator calc(*pTab);

  const int numRecords= 100;

  for (int record=0; record < numRecords; record++)
  {
    int updates= 0;
    /* calculate the Hugo values for this row */
    for (int col=0; col<pTab->getNoOfColumns(); col++)
    {
      char* valPtr= NdbDictionary::getValuePtr(tabRec,
                                               keyRowBuf,
                                               col);
      CHECK(valPtr != NULL);
      int len= pTab->getColumn(col)->getSizeInBytes();
      Uint32 real_len;
      bool isNull= (calc.calcValue(record, col, updates, valPtr,
                                   len, &real_len) == NULL);
      if (pTab->getColumn(col)->getNullable())
      {
        NdbDictionary::setNull(tabRec,
                               keyRowBuf,
                               col,
                               isNull);
      }
    }

    /* insert the row */
    NdbTransaction* trans=pNdb->startTransaction();
    CHECK(trans != 0);
    CHECK(trans->getNdbError().code == 0);

    const NdbOperation* op= NULL;
    op= trans->insertTuple(tabRec,
                           keyRowBuf);
    CHECK(op != 0);

    CHECK(trans->execute(Commit) == 0);
    trans->close();

    /* Now read back */
    Uint32 pkVal= 0;
    memcpy(&pkVal, NdbDictionary::getValuePtr(tabRec,
                                              keyRowBuf,
                                              0),
           sizeof(pkVal));

    trans= pNdb->startTransaction();
    op= trans->readTuple(tabRec,
                         keyRowBuf,
                         tabRec,
                         attrRowBuf);
    CHECK(op != 0);
    CHECK(trans->execute(Commit) == 0);
    CHECK(trans->getNdbError().code == 0);
    trans->close();

    /* Verify the values read back */
    for (int col=0; col<pTab->getNoOfColumns(); col++)
    {
      const char* valPtr= NdbDictionary::getValuePtr(tabRec,
                                                     attrRowBuf,
                                                     col);
      CHECK(valPtr != NULL);

      char calcBuff[ NDB_MAX_TUPLE_SIZE_IN_WORDS << 2 ];
      int len= pTab->getColumn(col)->getSizeInBytes();
      Uint32 real_len;
      bool isNull= (calc.calcValue(record, col, updates, calcBuff,
                                   len, &real_len) == NULL);
      bool colIsNullable= pTab->getColumn(col)->getNullable();
      if (isNull)
      {
        CHECK(colIsNullable);
        if (!NdbDictionary::isNull(tabRec,
                                   attrRowBuf,
                                   col))
        {
          ndbout << "Error, col " << col
              << " (pk=" <<  pTab->getColumn(col)->getPrimaryKey()
                  << ") should be Null, but is not" << endl;
          return NDBT_FAILED;
        }
      }
      else
      {
        if (colIsNullable)
        {
          if (NdbDictionary::isNull(tabRec,
                                    attrRowBuf,
                                    col))
          {
            ndbout << "Error, col " << col
                << " (pk=" << pTab->getColumn(col)->getPrimaryKey()
                << ") should be non-Null but is null" << endl;
            return NDBT_FAILED;
          };
        }

        /* Compare actual data read back */
        if( memcmp(calcBuff, valPtr, real_len) != 0 )
        {
          ndbout << "Error, col " << col
              << " (pk=" << pTab->getColumn(col)->getPrimaryKey()
              << ") should be equal, but isn't for record "
              << record << endl;
          ndbout << "Expected :";
          for (Uint32 i=0; i < real_len; i++)
          {
            ndbout_c("%x ", calcBuff[i]);
          }
          ndbout << endl << "Received :";
          for (Uint32 i=0; i < real_len; i++)
          {
            ndbout_c("%x ", valPtr[i]);
          }
          ndbout << endl;

          return NDBT_FAILED;
        }
      }
    }

    /* Now delete the tuple */
    trans= pNdb->startTransaction();
    op= trans->deleteTuple(tabRec,
                           keyRowBuf,
                           tabRec);
    CHECK(op != 0);
    CHECK(trans->execute(Commit) == 0);

    trans->close();
  }

  return NDBT_OK;
}

int testSchemaObjectOwnerCheck(NDBT_Context* ctx, NDBT_Step* step)
{
  Ndb* const ndb = GETNDB(step);
  Ndb *otherNdb = NULL;
  NdbDictionary::Dictionary* const dict = ndb->getDictionary();
  NdbTransaction *trans = ndb->startTransaction();
  NdbRestarter restarter;
  int result = NDBT_OK;

  do
  {
    ndbout << "Creating table with index" << endl;
    NdbDictionary::Table tab;
    NdbDictionary::Index idx;
    tab.setName("SchemaObjOwnerCheck_tab");
    tab.setLogging(true);

    // create column
    NdbDictionary::Column col("col1");
    col.setType(NdbDictionary::Column::Unsigned);
    col.setPrimaryKey(true);
    tab.addColumn(col);

    // create index on column
    idx.setTable("SchemaObjOwnerCheck_tab");
    idx.setName("SchemaObjOwnerCheck_idx");
    idx.setType(NdbDictionary::Index::UniqueHashIndex);
    idx.setLogging(false);
    idx.addColumnName("col1");

    NdbError error;
    if(tab.validate(error) == -1)
    {
      ndbout << "Failed to create table" << endl;
      break;
    }
    
    if (dict->createTable(tab) == -1) {
      g_err << "Failed to create SchemaObjOwnerCheck_tab table." << endl;
      result = NDBT_FAILED;
      break;
    }
    if (dict->createIndex(idx) == -1) {
      g_err << "Failed to create index, error: " << dict->getNdbError() << endl;
      result = NDBT_FAILED;
      break;
    }

    ndbout << "Setting up other connection to acquire schema objects." << endl;
    char connectString[256];
    ctx->m_cluster_connection.get_connectstring(connectString,
                                                sizeof(connectString));
    otherConnection= new Ndb_cluster_connection(connectString);
    if (otherConnection == NULL)
    {
      ndbout << "otherConnection is null" << endl;
      result = NDBT_FAILED;
      break;
    }
    int rc= otherConnection->connect();
    if (rc != 0)
    {
      ndbout << "Connect of otherConnection failed with rc " << rc << endl;
      result = NDBT_FAILED;
      break;
    }
    if (otherConnection->wait_until_ready(10,10) != 0)
    {
      ndbout << "Cluster connection otherConnection was not ready" << endl;
      result = NDBT_FAILED;
      break;
    }
    otherNdb = new Ndb(otherConnection, "TEST_DB");
    if(!otherNdb)
    {
      ndbout << "Failed to acquire Ndb object from otherConnection" << endl;
      result = NDBT_FAILED;
      break;
    }
    otherNdb->init();
    if(otherNdb->waitUntilReady(10) != 0)
    {
      ndbout << "Failed to init Ndb object from otherConnection" << endl;
      result = NDBT_FAILED;
      break;
    }
    const NdbDictionary::Table *otherTable = otherNdb->getDictionary()->getTable("SchemaObjOwnerCheck_tab");
    if(!otherTable)
    {
      ndbout << "Failed to get Ndb table from otherConnection" << endl;
      result = NDBT_FAILED;
      break;
    }
    const NdbDictionary::Index *otherIndex = otherNdb->getDictionary()->getIndex("SchemaObjOwnerCheck_idx", "SchemaObjOwnerCheck_tab");
    if(!otherIndex)
    {
      ndbout << "Failed to get Ndb index from otherConnection" << endl;
      result = NDBT_FAILED;
      break;
    }
  
    ndbout << "Enabling schema object ownership check on ctx connection" << endl;
    trans->setSchemaObjOwnerChecks(true);
  
    ndbout << "Attempting to acquire Ndb*Operations on schema objects ";
    ndbout << "which belong to other connection" << endl;
    NdbOperation *op = trans->getNdbOperation(otherTable);
    const NdbError err1 = trans->getNdbError();
    if(err1.code != 1231)
    {
      ndbout << "Failed to detect Table with wrong owner for NdbOperation" << endl;
      result = NDBT_FAILED;
      break;
    } 
    NdbScanOperation *scanop = trans->getNdbScanOperation(otherTable);
    const NdbError err2 = trans->getNdbError();
    if(err2.code != 1231)
    {
      ndbout << "Failed to detect Table with wrong owner for NdbScanOperation" << endl;
      result = NDBT_FAILED;
      break;
    } 
    NdbIndexScanOperation *idxscanop = trans->getNdbIndexScanOperation(otherIndex, otherTable);
    const NdbError err3 = trans->getNdbError();
    if(err3.code != 1231)
    {
      ndbout << "Failed to detect Table/Index with wrong owner for NdbIndexScanOperation" << endl;
      result = NDBT_FAILED;
      break;
    } 
    NdbIndexOperation *idxop = trans->getNdbIndexOperation(otherIndex);
    const NdbError err4 = trans->getNdbError();
    if(err4.code != 1231)
    {
      ndbout << "Failed to detect Index with wrong owner for NdbIndexOperation" << endl;
      result = NDBT_FAILED;
      break;
    } 
    ndbout << "Success: ownership check detected wrong owner" << endl;   
 
    ndbout << "Disabling schema object ownership check on valid connection" << endl;
    trans->setSchemaObjOwnerChecks(false);
  
    ndbout << "Attempting to acquire Ndb*Operations ";
    ndbout << "on valid schema objects from other connection" << endl;
    op = trans->getNdbOperation(otherTable);
    scanop = trans->getNdbScanOperation(otherTable);
    idxscanop = trans->getNdbIndexScanOperation(otherIndex, otherTable);
    idxop = trans->getNdbIndexOperation(otherIndex);
    
    if(!op || !scanop || !idxscanop || !idxop)  // failure to acquire at least one op
    {
      ndbout << "Failed to acquire ";
      if(!op)        ndbout << "NdbOperation, ";
      if(!scanop)    ndbout << "NdbScanOperation, ";
      if(!idxscanop) ndbout << "NdbIndexScanOperation, ";
      if(!idxop)     ndbout << "NdbIndexOperation, ";
      ndbout << "error: " << trans->getNdbError().message << endl;
      result = NDBT_FAILED;
      break;
    }
    ndbout << "Success: ownership check skipped, wrong owner not detected" << endl;   

    ndbout << "Enabling schema object ownership check on valid connection" << endl;
    trans->setSchemaObjOwnerChecks(true);
 
    ndbout << "Acquiring schema objects from current connection" << endl;
    const NdbDictionary::Table *table = ndb->getDictionary()->getTable("SchemaObjOwnerCheck_tab");
    if(!table)
    {
      ndbout << "Failed to get Ndb table from connection" << endl;
      result = NDBT_FAILED;
      break;
    }
    const NdbDictionary::Index *index = ndb->getDictionary()->getIndex("SchemaObjOwnerCheck_idx", "SchemaObjOwnerCheck_tab");
    if(!index)
    {
      ndbout << "Failed to get Ndb index from connection" << endl;
      result = NDBT_FAILED;
      break;
    }
 
    ndbout << "Attempting to acquire Ndb*Operations ";
    ndbout << "on owned schema objects with different db" << endl;
    ndb->setDatabaseName("notexist");
    NdbOperation *op2 = trans->getNdbOperation(table);
    NdbScanOperation *scanop2 = trans->getNdbScanOperation(table);
    NdbIndexScanOperation *idxscanop2 = trans->getNdbIndexScanOperation(index, table);
    NdbIndexOperation *idxop2 = trans->getNdbIndexOperation(index, table);

    if(!op2 || !scanop2 || !idxscanop2 || !idxop2)  // failure to acquire at least one op
    {
      ndbout << "Failed to acquire ";
      if(!op)        ndbout << "NdbOperation, ";
      if(!scanop)    ndbout << "NdbScanOperation, ";
      if(!idxscanop) ndbout << "NdbIndexScanOperation, ";
      if(!idxop)     ndbout << "NdbIndexOperation, ";
      ndbout << "error: " << trans->getNdbError().message << endl;
      result = NDBT_FAILED;
      break;
    }
    ndbout << "Success: acquired Ndb*Operations on owned schema objects" << endl;   
  } while(false);

  ndbout << "Cleanup" << endl; 
  ndb->setDatabaseName("TEST_DB");
  if (dict->dropIndex("SchemaObjOwnerCheck_idx", "SchemaObjOwnerCheck_tab") == -1) 
  {
    g_err << "Failed to drop SchemaObjOwnerCheck_idx index." << endl;
    result = NDBT_FAILED;
  }
  if (dict->dropTable("SchemaObjOwnerCheck_tab") == -1) 
  {
    g_err << "Failed to drop SchemaObjOwnerCheck_tab table." << endl;
    result = NDBT_FAILED;
  }

  trans->setSchemaObjOwnerChecks(false);
  ndb->closeTransaction(trans);

  if(otherNdb)
  {
    delete otherNdb;
    otherNdb = NULL;
  }
  if(otherConnection)
  {
    delete otherConnection;
    otherConnection = NULL;
  }
  return result;
}

int 
testMgmdSendBufferExhaust(NDBT_Context* ctx, NDBT_Step* step)
{
  /* 1 : Get MGMD node id
   * 2 : Get a data node node id
   * 3 : Consume most SB in MGMD
   * 4 : Block sending from MGMD -> data node
   * 5 : Observe whether MGMD is alive + well
   * 6 : Unblock sending
   * 7 : Release SB
   * 8 : Completed
   */
  NdbRestarter restarter;
  int result = NDBT_OK;
  
  int dataNodeId = restarter.getNode(NdbRestarter::NS_RANDOM);
  int mgmdNodeId = ndb_mgm_get_mgmd_nodeid(restarter.handle);

  ndbout << "MGMD node id : " << mgmdNodeId << endl;
  ndbout << "Data node id : " << dataNodeId << endl;
  
  ndbout << "Reducing MGMD SB memory + blocking send to data node" << endl;
  const int leftSbBytes = 96 * 1024;
  const int dumpCodeConsumeSb [] = {9996, leftSbBytes};
  const int dumpCodeBlockSend [] = {9988, dataNodeId};
  CHECK(restarter.dumpStateOneNode(mgmdNodeId, dumpCodeConsumeSb, 2) == 0);
  CHECK(restarter.dumpStateOneNode(mgmdNodeId, dumpCodeBlockSend, 2) == 0);

  ndbout << "Checking ability of MGMD to respond to requests" << endl;
  
  Uint32 count = 30;

  while (count--)
  {
    ndbout << "  - Getting node status " << count;
    ndb_mgm_cluster_state* state = ndb_mgm_get_status(restarter.handle);
    if (state == NULL)
    {
      ndbout << "ndb_mgm_get_status failed"
	     << ", error: " << ndb_mgm_get_latest_error(restarter.handle)
             << " - " <<  ndb_mgm_get_latest_error_msg(restarter.handle)
	     << endl;
      result = NDBT_FAILED;
      break;
    }
    
    ndbout << " - ok." << endl;
    free(state);
    NdbSleep_MilliSleep(1000);
  }

  ndbout << "Cleaning up" << endl;
  const int dumpCodeUnblockSend [] = {9989, dataNodeId};
  const int dumpCodeReleaseSb [] = {9997};
  CHECK(restarter.dumpStateOneNode(mgmdNodeId, dumpCodeUnblockSend, 2) == 0);
  CHECK(restarter.dumpStateOneNode(mgmdNodeId, dumpCodeReleaseSb, 1) == 0);
  CHECK(ndb_mgm_get_latest_error(restarter.handle) == 0);

  return result;
}

/*
 * Create Unique Index in the given table using ndbapi
 * Returns
 *   NDBT_OK     if index creation was successful
 *   NDBT_FAILED if the index creation failed
 * */
int
createUniqueIndex(NdbDictionary::Dictionary* pDict,
                  const char* tableName,
                  const char* indexName,
                  const char* columnName)
{
  /* create a new index on the table */
  NdbDictionary::Index tmpIndex;
  tmpIndex.setName(indexName);
  tmpIndex.setTable(tableName);
  tmpIndex.setType(NdbDictionary::Index::UniqueHashIndex);
  tmpIndex.setLogging(false);
  tmpIndex.addIndexColumn(columnName);

  /* create an index on the table */
  ndbout << "Creating index " << indexName
         << " on " << tableName << endl;
  CHECKN(pDict->createIndex(tmpIndex) == 0, pDict, NDBT_FAILED);
  return NDBT_OK;
}

/**
 * Runs a transaction using the passed index data.
 * Returns the errorCode on failure. 0 on success.
 */
int
runTransactionUsingNdbIndexOperation(Ndb* pNdb,
                                     Vector<const NdbDictionary::Index*> pIndexes,
                                     const NdbDictionary::Table *tab)
{
  /*
   * 1. Start a transaction and fetch NdbIndexOperations using the
   *    sent indexes.
   * 2. Execute the transaction.
   * 3. Return the error-code or 0
   */
  /* start a transaction */
  NdbTransaction *pTransaction= pNdb->startTransaction();
  CHECKN(pTransaction != NULL, pNdb, pNdb->getNdbError().code);

  for(uint i = 0; i < pIndexes.size(); i++){
    /* use the obsolete index to fetch a NdbIndexOperation */
    NdbIndexOperation *pIndexOperation=
        pTransaction->getNdbIndexOperation(pIndexes[i], tab);
    CHECKN(pIndexOperation != NULL, pTransaction,
           pTransaction->getNdbError().code);

    /* add where field */
    pIndexOperation->readTuple(NdbOperation::LM_Read);
    pIndexOperation->equal(pIndexes[i]->getColumn(0)->getName(), 10);

    /* add select field */
    NdbRecAttr *pRecAttr= pIndexOperation->getValue(1, NULL);
    CHECKN(pRecAttr != NULL, pTransaction, pTransaction->getNdbError().code);
  }

  /* execute the transaction */
  ndbout << "Executing the transaction." << endl;
  if(pTransaction->execute( NdbTransaction::Commit,
                            NdbOperation::AbortOnError) == -1)
  {
    /* Transaction failed. */
    NdbError ndbError = pTransaction->getNdbError();
    /* Ignore - Tuple did not exist errors */
    if(ndbError.code != 626)
    {
      pNdb->closeTransaction(pTransaction);
      NDB_ERR(ndbError);
      return ndbError.code;
    }
  }
  pNdb->closeTransaction(pTransaction);
  ndbout << "Transaction ran successfully." << endl;
  return NDBT_OK;
}

int
runGetNdbIndexOperationTest(NDBT_Context* ctx, NDBT_Step* step)
{
  /**
   * 1. Obtain the index using getIndex()
   * 2. Drop that index from that table.
   * 3. Execute transaction using that index
   * 5. Verify that the transaction returns error code 284.
   * 6. Create another index - this will take the same index id as the
   *    one previously dropped.
   * 7. Repeat 3 the previously dropped index object.
   * 8. Verify that the transaction returns error code 241.
   */
  Ndb* pNdb = GETNDB(step);
  const char* tableName = "I3";
  const char* indexName = "I3$NDBT_IDX0";
  const NdbDictionary::Table *tab = ctx->getTab();
  NdbDictionary::Dictionary* pDict = pNdb->getDictionary();

  /* load the index */
  const NdbDictionary::Index *pIndex;
  Vector<const NdbDictionary::Index*> pIndexes;
  CHECKN((pIndex = pDict->getIndex(indexName,tableName)) != NULL,
         pDict, NDBT_FAILED);
  pIndexes.push_back(pIndex);
  /* drop the index from the table */
  ndbout << "Dropping index " << indexName << " from " << tableName << endl;
  CHECKN(pDict->dropIndexGlobal(*pIndex) == 0, pDict, NDBT_FAILED);
  /*
    perform a transaction using the dropped index
    Expected Error : 284 - Table not defined in transaction coordinator
   */
  if(runTransactionUsingNdbIndexOperation(pNdb, pIndexes, tab) != 284)
  {
    ndberr << "Transaction was supposed to fail with error 284 but didn't."
           << endl;
    return NDBT_FAILED;
  }

  /* create a new index on the table */
  CHECK(createUniqueIndex(pDict, tableName, indexName,
                          pIndex->getColumn(0)->getName()) != NDBT_FAILED);

  /*
    perform a transaction using the dropped index
    Expected Error : 241 - Invalid schema object version
   */
  if(runTransactionUsingNdbIndexOperation(pNdb, pIndexes, tab) != 241)
  {
    ndberr << "Transaction was supposed to fail with error 241 but didn't."
           << endl;
    return NDBT_FAILED;
  }

  return NDBT_OK;
}

int
runCreateIndexesOnI3(NDBT_Context* ctx, NDBT_Step* step)
{
  /* Create indexes on table I3 */
  Ndb* pNdb = GETNDB(step);
  const char* tableName = "I3";
  const uint numOfIndexes = 4;
  const char* columnNames[] = {"PORT", "MAC", "HOSTNAME", "GW"};
  ctx->setProperty("numOfIndexes", numOfIndexes);
  NdbDictionary::Dictionary* pDict = pNdb->getDictionary();

  /* create the indexes */
  Vector<const NdbDictionary::Index*> pIndexes;
  for(uint i = 0; i < numOfIndexes; i++)
  {
    BaseString name;
    name.assfmt("I3$NDBT_UIDX%d", i);
    CHECK(createUniqueIndex(pDict, tableName, name.c_str(),
                            columnNames[i]) != NDBT_FAILED);
  }
  return NDBT_OK;
}

int
runGetNdbIndexOperationBatchTest(NDBT_Context* ctx, NDBT_Step* step)
{
  /**
   * 1. In a loop, use all the indexes to perform batch transactions
   *    but, drop an index at every turn at different positions.
   * 2. Verify that the transactions fail with expected error.
   */
  Ndb* pNdb = GETNDB(step);
  const char* tableName = "I3";
  const NdbDictionary::Table *tab = ctx->getTab();
  NdbDictionary::Dictionary* pDict = pNdb->getDictionary();
  const uint numOfIndexes = ctx->getProperty("numOfIndexes");

  /* load the indexes */
  Vector<const NdbDictionary::Index*> pIndexes;
  for(uint i = 0; i < numOfIndexes; i++)
  {
    BaseString name;
    const NdbDictionary::Index *pIndex;
    name.assfmt("I3$NDBT_UIDX%d", i);
    CHECKN((pIndex = pDict->getIndex(name.c_str(),tableName)) != NULL,
           pDict, NDBT_FAILED);
    pIndexes.push_back(pIndex);
  }

  /* start batch operations */
  ndbout << "Starting batch transactions." << endl;
  for(uint i=0; i < numOfIndexes; i++)
  {
    /* drop ith index */
    ndbout << "Dropping index " << pIndexes[i]->getName()
           << " from " << tableName << endl;
    CHECKN(pDict->dropIndexGlobal(*pIndexes[i]) == 0, pDict, NDBT_FAILED);

    /* run batch operations in a loop,
     * changing the position of dropped indexes every time */
    for(uint loops = 0; loops < numOfIndexes; loops++)
    {
      /*
      perform a transaction using the dropped index
      Expected Error : 284 - Table not defined in transaction coordinator
       */
      if(runTransactionUsingNdbIndexOperation(pNdb, pIndexes, tab) != 284)
      {
        ndberr << "Transaction was supposed to fail with error 284 but didn't."
               << endl;
        return NDBT_FAILED;
      }

      /* rotate positions of obsolete indexes */
      pIndexes.push_back(pIndexes[0]);
      pIndexes.erase(0);
    }
  }

  return NDBT_OK;
}

int
runGetNdbIndexOperationTransactions(NDBT_Context* ctx, NDBT_Step* step)
{
  /**
   * 1. In a loop, use all the indexes to perform batch transactions
   * 2. Verify that the transactions fail with one of the expected error.
   */
  Ndb* pNdb = GETNDB(step);
  const char* tableName = "I3";
  const NdbDictionary::Table *tab = ctx->getTab();
  NdbDictionary::Dictionary* pDict = pNdb->getDictionary();
  const uint numOfIndexes = ctx->getProperty("numOfIndexes");

  /* start batch operations */
  ndbout << "Starting batch transactions." << endl;
  uint l = 0;
  while(ctx->getProperty("StopTransactions") == 0)
  {
    Vector<const NdbDictionary::Index*> pIndexes;
    if(l++ % 50 == 0)
    {
      /* load the indexes every 50th loop */
      pIndexes.clear();
      for(uint i = 0; i < numOfIndexes; i++)
      {
        BaseString name;
        const NdbDictionary::Index *pIndex;
        name.assfmt("I3$NDBT_UIDX%d", i);
        pIndex = pDict->getIndex(name.c_str(),tableName);
        if(pIndex != NULL)
          pIndexes.push_back(pIndex);
      }
    }

    /*
      perform a transaction
      Expected Errors : 284 - Table not defined in transaction coordinator (or)
                        241 - Invalid schema object version (or)
                   283/1226 - Table is being dropped
    */
    int result = runTransactionUsingNdbIndexOperation(pNdb, pIndexes, tab);
    if(result != NDBT_OK && result != 241 && result != 284 &&
       result != 283 && result != 1226)
    {
      /* Transaction failed with an unexpected error */
      ndberr << "Transaction failed with an unexpected error : " << result << endl;
      return NDBT_FAILED;
    }
  }

  return NDBT_OK;
}

int
runDropIndexesOnI3(NDBT_Context* ctx, NDBT_Step* step)
{
  Ndb* pNdb = GETNDB(step);
  const char* tableName = "I3";
  NdbDictionary::Dictionary* pDict = pNdb->getDictionary();
  const uint numOfIndexes = ctx->getProperty("numOfIndexes");
  uint loops = ctx->getNumLoops();

  while(loops-- > 0)
  {
    for(uint i =0; i < numOfIndexes; i++)
    {
      BaseString name;
      name.assfmt("I3$NDBT_UIDX%d", i);
      /* drop the index. */
      ndbout << "Dropping index " << name.c_str()
                 << " from " << tableName << endl;
      CHECKN(pDict->dropIndex(name.c_str(), tableName) == 0,
             pDict, NDBT_FAILED);

      /* sleep for a random ms */
      const int max_sleep = 100;
      NdbSleep_MilliSleep(rand() % max_sleep);
    }

    /* recreate the indexes and start again */
    runCreateIndexesOnI3(ctx, step);
  }
  ctx->setProperty("StopTransactions", 1);

  return NDBT_OK;
}

static void unusedCallback(int, NdbTransaction*, void*)
{}

/**
 * Test that Ndb::closeTransaction() and/or Ndb-d'tor is
 * able to do propper cleanup of NdbTransactions which
 * are in some 'incomplete' states:
 *  - Transactions being closed before executed.
 *  - Transactions being closed without, or only partially
 *    defined operations.
 *  - Transactions being closed with prepared async operations
 *    not yet executed.
 *  - Ndb instance destructed with NdbTransactions still open
 *    or in 'incomplete' states as described above.
 *
 * Pass verification is no unexpected errors being returned,
 * no asserts hit (Normally found in Ndb::free_list's), and
 * no datanode crashed. (All of these used to be a problem!)
 */
int runTestNoExecute(NDBT_Context* ctx, NDBT_Step* step){
  int result = NDBT_OK;
  const NdbDictionary::Table* pTab = ctx->getTab();

  {
    Ndb ndb(&ctx->m_cluster_connection, "TEST_DB");
  }
  {
    Ndb ndb(&ctx->m_cluster_connection, "TEST_DB");
    if (ndb.init()){
      NDB_ERR(ndb.getNdbError());
      return NDBT_FAILED;
    }
  }

  Ndb* pNdb = NULL;
  NdbConnection* pCon = NULL;
  for (int i = 0; i < 1000; i++)
  {
    if (pNdb == NULL)
    {
      pNdb = new Ndb(&ctx->m_cluster_connection, "TEST_DB");
      if (pNdb == NULL){
        ndbout << "pNdb == NULL" << endl;      
        return NDBT_FAILED;  
      }
      if (pNdb->init()){
        NDB_ERR(pNdb->getNdbError());
        delete pNdb;
        return NDBT_FAILED;
      }
    }
    pCon = pNdb->startTransaction();
    if (pCon == NULL){
      NDB_ERR(pNdb->getNdbError());
      delete pNdb;
      return NDBT_FAILED;
    }

    const int testcase = ((i >> 2) % 10);
    switch (testcase)
    {
      case 0:   //Do nothing
        break;
 
      case 1:
      case 2:
      case 3:
      case 4:
      case 5:
      {
        NdbOperation *pOp = pCon->getNdbOperation(pTab->getName());
        if (pOp == NULL){
          NDB_ERR(pCon->getNdbError());
          delete pNdb;
          return NDBT_FAILED;
        }
        if (testcase == 1)
          break;

        if (pOp->readTuple() != 0){
          NDB_ERR(pOp->getNdbError());
          delete pNdb;
          return NDBT_FAILED;
        }
        if (testcase == 2)
          break;

        if (pOp->getLockHandle() == NULL){
          NDB_ERR(pOp->getNdbError());
          delete pNdb;
          return NDBT_FAILED;
        }
        if (testcase == 3)
          break;

        pCon->executeAsynchPrepare(NdbTransaction::Commit, &unusedCallback, NULL);
        if (testcase == 4)
          break;

        pNdb->sendPollNdb(0, 0);
        break;
      }

      case 6:
      case 7:
      case 8:
      case 9:
      {
        NdbScanOperation* pOp = pCon->getNdbScanOperation(pTab->getName());
        if (pOp == NULL){
          NDB_ERR(pCon->getNdbError());
          delete pNdb;
          return NDBT_FAILED;
        }
        if (testcase == 6)
          break;

        if (pOp->readTuples() != 0){
          NDB_ERR(pOp->getNdbError());
          delete pNdb;
          return NDBT_FAILED;
        }
        if (testcase == 7)
          break;

        if (pOp->getValue(pTab->getColumn(1)->getName()) == NULL){
          NDB_ERR(pOp->getNdbError());
          delete pNdb;
          return NDBT_FAILED;
        }
        if (testcase == 8)
          break;

        if (pCon->execute(Commit) != 0){
          NDB_ERR(pCon->getNdbError());
          delete pNdb;
          return NDBT_FAILED;
        }
        break;
      }
    }

    if ((i >> 0) & 0x01)
    {
      pNdb->closeTransaction(pCon);
      pCon = NULL;
    }
    if ((i >> 1) & 0x01)
    {
      delete pNdb;
      pNdb = NULL;
      pCon = NULL;
    }
  }
  delete pNdb;

  return result;
}


int
runCheckTransId(NDBT_Context* ctx, NDBT_Step* step)
{
  Ndb* stepNdb = GETNDB(step);
  Ndb_cluster_connection* ncc = &stepNdb->get_ndb_cluster_connection();

  /**
   * Coverage of problem in bug#23709232
   *
   * Shared 'max transid' concept assumes that when a block
   * reference is reused, the old Ndb's 'max transid' is passed 
   * to the new Ndb.
   * However this had a bug, exposed by interleaving of
   * Ndb(), Ndb->init(), and ~Ndb(), which might be expected
   * to occur in any multithreaded environment.
   */
  
  Ndb* ndb1 = new Ndb(ncc); // Init transid from connection

  ndb1->init(); // Determine block-ref

  NdbTransaction* trans1 = ndb1->startTransaction();
  Uint64 transId1 = trans1->getTransactionId();
  trans1->close();

  ndbout << "Transid1 : " << transId1 << endl;

  Ndb* ndb2 = new Ndb(ncc); // Init transid from connection

  delete ndb1;  // Free block-ref

  ndb2->init(); // Determine block-ref

  NdbTransaction* trans2 = ndb2->startTransaction();
  Uint64 transId2 = trans2->getTransactionId();
  trans2->close();

  ndbout << "Transid2 : " << transId2 << endl;
  
  delete ndb2;
  
  if (transId1 == transId2)
  {
    return NDBT_FAILED;
  }

  return NDBT_OK;
}

/* CheckTransIdMt
 * Can control threading + iterations here
 */
const int CheckTransIdSteps = 8;
const Uint32 CheckTransIdIterations = 10000;
const Uint32 CheckTransIdEntries = CheckTransIdSteps * CheckTransIdIterations;

static Uint64* g_checkTransIdArrays;

int
runInitCheckTransIdMt(NDBT_Context* ctx, NDBT_Step* step)
{
  g_checkTransIdArrays = new Uint64[CheckTransIdEntries];

  ndbout << "Running" << endl;

  return NDBT_OK;
}

int
runCheckTransIdMt(NDBT_Context* ctx, NDBT_Step* step)
{
  Ndb* stepNdb = GETNDB(step);
  Ndb_cluster_connection* ncc = &stepNdb->get_ndb_cluster_connection();
  
  Uint32 stepIdx = step->getStepNo() - 1;
  Uint64* myIds = g_checkTransIdArrays + (stepIdx * CheckTransIdIterations);
  
  for (Uint32 i=0; i<CheckTransIdIterations; i++)
  {
    /* New Ndb, create a transaction, get id, close it, delete Ndb */
    Ndb newNdb(ncc);
    newNdb.init();
    
    NdbTransaction* newTrans = newNdb.startTransaction();
    myIds[i] = newTrans->getTransactionId();
    newTrans->close();
  }

  return NDBT_OK;
}

int cmpUint64(const void* a, const void* b)
{
  Uint64 va = *((const Uint64*)a);
  Uint64 vb = *((const Uint64*)b);
  
  return ((va > vb)? 1 :
          (vb > va)? -1 :
          0);
} 

int
runVerifyCheckTransIdMt(NDBT_Context* ctx, NDBT_Step* step)
{
  /* Look for duplicates */
  ndbout << "Checking" << endl;
  
  /* First sort */
  qsort(g_checkTransIdArrays, CheckTransIdEntries, sizeof(Uint64), cmpUint64);
  
  int result = NDBT_OK;
  Uint32 contigCount = 0;
  Uint32 errorCount = 0;
  Uint32 maxContigError = 0;
  Uint32 contigErrorCount = 0;

  /* Then check */
  for (Uint32 i=1; i<CheckTransIdEntries; i++)
  {
    //ndbout << g_checkTransIdArrays[i-1] << endl;
    if (g_checkTransIdArrays[i] == g_checkTransIdArrays[i-1])
    {
      ndbout << "Error : Duplicate transid found "
             << " (" << g_checkTransIdArrays[i]
             << ")" << endl;
      errorCount ++;
      contigErrorCount++;
      
      result = NDBT_FAILED;
    }
    else
    {
      if (contigErrorCount > 0)
      {
        if (contigErrorCount > maxContigError)
        {
          maxContigError = contigErrorCount;
        }
        contigErrorCount = 0;
      }
      if (g_checkTransIdArrays[i] == g_checkTransIdArrays[i-1] + 1)
      {
        contigCount++;
      }
    }
  }

  ndbout << CheckTransIdEntries << " transaction ids of which "
         << contigCount << " are contiguous, giving "
         << CheckTransIdEntries - contigCount << " gaps." << endl;

  ndbout << errorCount << " duplicates found, with max of "
         << maxContigError + 1 << " uses of the same transaction id" << endl;

  return result;
}

int
runFinaliseCheckTransIdMt(NDBT_Context* ctx, NDBT_Step* step)
{
  /* Free the storage */
  delete g_checkTransIdArrays;

  return NDBT_OK;
}

int
runTestColumnNameLookupPerf(NDBT_Context* ctx, NDBT_Step* step)
{
  const NdbDictionary::Table *tab = ctx->getTab();
  
  ndbout_c("Table lookups on columns in table %s",
           tab->getName());

  const char* colNames[512];
  for (int c=0; c<tab->getNoOfColumns(); c++)
  {
    colNames[c] = tab->getColumn(c)->getName();
    ndbout_c("  %d %s",
             c, colNames[c]);
  }

  const Uint32 iterations=10000000;
  for (int c=0; c < tab->getNoOfColumns(); c++)
  {
    const NDB_TICKS start = NdbTick_getCurrentTicks();
    const char* name = colNames[c];
    for (Uint32 i=0; i < iterations; i++)
    {
      const NdbDictionary::Column* col = tab->getColumn(colNames[c]);
      (void) col;
    };
    const Uint64 time = NdbTick_Elapsed(start, NdbTick_getCurrentTicks()).milliSec();
    ndbout_c("Col %u %s : %u iterations in %llu millis",
             c, name, iterations, time);
  }

  return NDBT_OK;
}

int runMaybeRestartMaster(NDBT_Context* ctx, NDBT_Step* step)
{
  /**
   * Psuedo-randomly restart the current master node
   * Often in test runs the Master node is the lowest
   * numbered node id due to nodes being iterated.
   *
   * Randomly restarting the Master prior to running a
   * test is one way to avoid tests with do [not] restart
   * the master for always [never] restarting the
   * lowest node id
   */
  NdbRestarter restarter;
  int masterNodeId = restarter.getMasterNodeId();
  const bool restartMaster = ((rand() % 2) == 0);

  if (restartMaster)
  {
    ndbout << "Restarting Master node "
           << masterNodeId
           << endl;

    if (restarter.restartOneDbNode(masterNodeId,
                                   false,        // Initial
                                   true) != 0)   // NOSTART
    {
      g_err << "Failed to restart node" << endl;
      return NDBT_FAILED;
    }

    if (restarter.waitNodesNoStart(&masterNodeId, 1) != 0)
    {
      g_err << "Failed to wait for NoStart" << endl;
      return NDBT_FAILED;
    }

    if (restarter.startNodes(&masterNodeId, 1) != 0)
    {
      g_err << "Failed to start node" << endl;
      return NDBT_FAILED;
    }

    if (restarter.waitClusterStarted() != 0)
    {
      g_err << "Failed waiting for node to start" << endl;
      return NDBT_FAILED;
    }
    ndbout << "Master node restarted" << endl;
  }
  else
  {
    ndbout << "Not restarting Master node "
           << masterNodeId
           << endl;
  }
  return NDBT_OK;
}

void
asyncCallback(int res, NdbTransaction* trans, void* obj)
{
  
}

int
runTestOldApiScanFinalise(NDBT_Context* ctx, NDBT_Step* step)
{
  Ndb* pNdb = GETNDB(step);
  const NdbDictionary::Table *tab = ctx->getTab();

  /**
   * Test behaviour of 'old api' scan prepare + send 
   * without subsequent execAsynchPrepare()
   * Note that use of async API with scans is not 
   * currently documented, but it is possible.
   */
  {
    NdbTransaction * trans = pNdb->startTransaction();
    CHECK(trans != NULL);
    
    /**
     *  Prepare transaction, so that it is considered for
     * sending
     */
    trans->executeAsynchPrepare(NdbTransaction::NoCommit,
                                asyncCallback,
                                NULL);

    /**
     * Now define a scan, which is not prepared
     */

    NdbScanOperation* scanOp = trans->getNdbScanOperation(tab);
    CHECK(scanOp != NULL);

    CHECK(scanOp->readTuples(NdbScanOperation::LM_CommittedRead,
                             0,
                             16) == 0);
    
    for(int a = 0; a<tab->getNoOfColumns(); a++)
    {
      CHECK(scanOp->getValue(tab->getColumn(a)) != 0);
    }

    /**
     * Now call send and check behaviour
     * Expect : 
     *   send will finalise + send the scan
     *   scan will proceed as expected (no rows in resultset)
     */

    CHECK(pNdb->sendPollNdb() != 0);

    ndbout_c("Trans error : %u %s\n"
             "Scan error : %u %s\n",
             trans->getNdbError().code,
             trans->getNdbError().message,
             scanOp->getNdbError().code,
             scanOp->getNdbError().message);

    /* Specific error for this case now */
    CHECK(trans->getNdbError().code == 4342);
    CHECK(scanOp->getNdbError().code == 4342);

    /**
     * Now attempt nextResult
     */
    int nextRes = scanOp->nextResult();
    
    ndbout_c("Next result : %d\n"
             "ScanError : %u %s",
             nextRes,
             scanOp->getNdbError().code,
             scanOp->getNdbError().message);
    CHECK(nextRes == -1);
    CHECK(scanOp->getNdbError().code == 4342); /* Scan defined but not prepared */

    trans->close();
  }

/* Test requires DBUG error injection */
#ifndef NDEBUG
  /**
   * Test behaviour of 'old api' scan finalisation
   * failure
   */
  {
    NdbTransaction * trans = pNdb->startTransaction();
    CHECK(trans != NULL);

    NdbScanOperation* scanOp = trans->getNdbScanOperation(tab);
    CHECK(scanOp != NULL);

    CHECK(scanOp->readTuples(NdbScanOperation::LM_CommittedRead,
                             0,
                             16) == 0);
    
    for(int a = 0; a<tab->getNoOfColumns(); a++)
    {
      CHECK(scanOp->getValue(tab->getColumn(a)) != 0);
    }

    /* Force failure in finalisation via error-insert */
    DBUG_SET_INITIAL("+d,ndb_scanbuff_oom");

    int execRes = trans->execute(NdbTransaction::NoCommit,
                                 NdbOperation::AbortOnError);

    DBUG_SET_INITIAL("-d,ndb_scanbuff_oom");

    NdbError transError = trans->getNdbError();
    NdbError scanError1 = scanOp->getNdbError();

    int nextRes = scanOp->nextResult();
    
    NdbError scanError2 = scanOp->getNdbError();

    ndbout_c("execRes : %d\n"
             "transError : %u %s\n"
             "scanError : %u %s\n"
             "nextRes + scanError : %d %u %s",
             execRes, 
             transError.code, transError.message,
             scanError1.code, scanError1.message,
             nextRes,
             scanError2.code, scanError2.message);
    
    CHECK(execRes == 0);
    CHECK(transError.code == 4000);
    CHECK(scanError1.code == 4000);
    CHECK(nextRes == -1);
    CHECK(scanError2.code == 4000);

    trans->close();
  }
#endif

  return NDBT_OK;
}




static int reCreateTableHook(Ndb* ndb,
                             NdbDictionary::Table & table,
                             int when,
                             void* arg)
{
  if (when == 0)
  {
    NDBT_Context* ctx = (NDBT_Context*) arg;
    
    bool readBackup = (ctx->getProperty("CreateRB", Uint32(0)) != 0);
    bool fullyReplicated = (ctx->getProperty("CreateFR", Uint32(0)) != 0);

    /* Add others as necessary... */

    if (readBackup)
    {
      ndbout << "rCTH : Setting ReadBackup property" << endl;
    }
    table.setReadBackupFlag(readBackup);

    if (fullyReplicated)
    {
      ndbout << "rCTH : Setting Fully Replicated property" << endl;
    }
    table.setFullyReplicated(fullyReplicated);
  }

  return 0;

}

int
runReCreateTable(NDBT_Context* ctx, NDBT_Step* step)
{
  Ndb* pNdb = GETNDB(step);

  /* Drop table by name if it exists */
  NdbDictionary::Table tab = * ctx->getTab();
  NdbDictionary::Dictionary* pDict = GETNDB(step)->getDictionary();
  
  BaseString tabName(tab.getName());

  ndbout << "Dropping table " << tabName << endl;
  
  pDict->dropTable(tabName.c_str());
  
  ndbout << "Recreating table " << tabName << endl;
                   
  /* Now re-create, perhaps with different options */
  if (NDBT_Tables::createTable(pNdb,
                               tabName.c_str(),
                               false,
                               false,
                               reCreateTableHook,
                               ctx) != 0)
  {
    return NDBT_FAILED;
  }

  const NdbDictionary::Table* newTab = pDict->getTable(tabName.c_str());

  if (newTab == NULL)
  {
    return NDBT_FAILED;
  }
  
  ctx->setTab(newTab);

  return NDBT_OK;
}

int runDropTable(NDBT_Context* ctx, NDBT_Step* step)
{
  Ndb* pNdb = GETNDB(step);
  NdbDictionary::Table tab = * ctx->getTab();
  NdbDictionary::Dictionary* pDict = pNdb->getDictionary();

  ndbout << "Dropping table " << tab.getName() << endl;
  
  pDict->dropTable(tab.getName());

  return NDBT_OK;
}

int runCheckLateDisconnect(NDBT_Context* ctx, NDBT_Step* step)
{
  const NdbDictionary::Table* tab = ctx->getTab();
  HugoTransactions hugoTrans(*tab);
  NdbRestarter restarter;
  //Ndb* pNdb = GETNDB(step);
  
  Ndb otherNdb(otherConnection, "TEST_DB");
  otherNdb.init();
  int rc = otherNdb.waitUntilReady(10);
  
  if (rc != 0)
  {
    ndbout << "Ndb was not ready" << endl;
    
    return NDBT_FAILED;
  }

  ndbout << "Loading data" << endl;
  /* Put some data into the table */
  if (hugoTrans.loadTable(&otherNdb,
                          1024) != NDBT_OK)
  {
    ndbout << "Data load failed " << endl;
    return NDBT_FAILED;
  }
  
  const Uint32 code = ctx->getProperty("ErrorCode", Uint32(0));

  ndbout << "Setting error insert : " << code << endl;
    
  /* TC error insert causing API disconnection 
   * at some point
   */
  
  if (restarter.insertErrorInAllNodes(code) != 0)
  {
    ndbout << "Failed to insert error" << endl;
  }
  
  ndbout << "Updating data, expect disconnection" << endl;
  /* Perform a bulk update */
  /* We expect to be disconnected at the end of this... */
  rc = hugoTrans.pkUpdateRecords(&otherNdb,
                                 1024);
  
  
  restarter.insertErrorInAllNodes(0);
  
  /* We rely on the test framework to detect a problem
   * if the data nodes failed here
   */
  
  return NDBT_OK;
}

int
runCheckWriteTransaction(NDBT_Context* ctx, NDBT_Step* step)
{
  const NdbDictionary::Table* pTab = ctx->getTab();
  
  HugoOperations hugoOps(*pTab);
  Ndb* pNdb = GETNDB(step);
  
  CHECKE((hugoOps.startTransaction(pNdb) == NDBT_OK),
         hugoOps);
  
  CHECKE((hugoOps.pkWriteRecord(pNdb,
                                0) == NDBT_OK),
         hugoOps);
  CHECKE((hugoOps.execute_Commit(pNdb) == NDBT_OK),
         hugoOps);
  CHECKE((hugoOps.closeTransaction(pNdb) == NDBT_OK),
         hugoOps);  
  
  return NDBT_OK;
}


int runCheckSlowCommit(NDBT_Context* ctx, NDBT_Step* step)
{
  NdbRestarter restarter;
  /* Want to test the 'slow' commit protocol behaves
   * correctly for various table types
   */
  for (int table_type = 0; table_type < 3; table_type++)
  {
    switch (table_type)
    {
    case 0:
    {
      ndbout << "Normal table" << endl;
      ctx->setProperty("CreateRB", Uint32(0));
      ctx->setProperty("CreateFR", Uint32(0));
      break;
    }
    case 1:
    {
      ndbout << "ReadBackup table" << endl;
      ctx->setProperty("CreateRB", Uint32(1));
      ctx->setProperty("CreateFR", Uint32(0));
      break;
    }
    case 2:
    {
      ndbout << "FullyReplicated" << endl;
      /* Need RB set, as can create !RB FR table... */
      ctx->setProperty("CreateRB", Uint32(1));
      ctx->setProperty("CreateFR", Uint32(1));
      break;
    }
    }
    
    if (runReCreateTable(ctx, step) != NDBT_OK)
    {
      return NDBT_FAILED;
    }
    
    for (int test_type=0; test_type < 3; test_type++)
    {
      Uint32 errorCode = 0;
      switch (test_type)
      {
      case 0:
        /* As normal */
        break;
      case 1:
        /* Timeout during commit phase */
        errorCode = 8113; 
        break;
      case 2:
        /* Timeout during complete phase */
        errorCode = 8114;
        break;
      }
      ndbout << "Inserting error " << errorCode 
             << " in all nodes." << endl;
      
      restarter.insertErrorInAllNodes(errorCode);
        
      int ret = runCheckWriteTransaction(ctx,step);
      
      restarter.insertErrorInAllNodes(0);
      if (ret != NDBT_OK)
      {
        return NDBT_FAILED;
      }
    }
  }

  return NDBT_OK;
}


int runWriteRecord(NDBT_Context* ctx, NDBT_Step* step)
{
  // Write a record so we can run parallel exclusive reads
  const NdbDictionary::Table *tab = ctx->getTab();
  HugoOperations hugoOps(*tab);
  Ndb *ndb = GETNDB(step);
  CHECK(hugoOps.startTransaction(ndb) == 0);
  CHECK(hugoOps.pkWriteRecord(ndb, 0, 1) == 0);
  CHECK(hugoOps.execute_Commit(ndb) == 0);
  CHECK(hugoOps.closeTransaction(ndb) == 0);
  return NDBT_OK;
}


int runPkRead1(NDBT_Context* ctx, NDBT_Step* step)
{
  const NdbDictionary::Table *tab = ctx->getTab();
  HugoOperations hugoOps(*tab);
  Ndb *ndb = GETNDB(step);
  CHECK(hugoOps.startTransaction(ndb) == 0);
  CHECK(hugoOps.pkReadRecord(ndb, 0, 1, NdbOperation::LM_Exclusive) == 0);
  CHECK(hugoOps.execute_NoCommit(ndb) == 0);
  // Signal the other thread that the row is locked by this transaction
  ctx->setProperty("ReadExecuted", 1);
  ctx->getPropertyWait("ReadExecuted", 2);
  // The other thread has completed its (unsuccessful) attempts to lock this
  // row. Go ahead and complete the operation thus releasing the lock
  CHECK(hugoOps.execute_Commit(ndb) == 0);
  CHECK(hugoOps.closeTransaction(ndb) == 0);
  // Signal the other thread that the transaction has completed and that the
  // row has been unlocked
  ctx->setProperty("ReadExecuted", 3);
  return NDBT_OK;
}


int runPkRead2(NDBT_Context* ctx, NDBT_Step* step)
{
  // Wait until the transaction in the other thread has locked the row
  ctx->getPropertyWait("ReadExecuted", 1);
  const NdbDictionary::Table *tab = ctx->getTab();
  HugoOperations hugoOps(*tab);
  Ndb *ndb = GETNDB(step);
  CHECK(hugoOps.startTransaction(ndb) == 0);
  CHECK(hugoOps.pkReadRecord(ndb, 0, 1, NdbOperation::LM_Exclusive) == 0);
  // Try and read the locked row without the NoWait option set. This results in
  // Error 266: Time-out in NDB, probably caused by deadlock
  CHECK(hugoOps.execute_NoCommit(ndb) == 266);
  CHECK(hugoOps.closeTransaction(ndb) == 0);
  CHECK(hugoOps.startTransaction(ndb) == 0);
  // Try and read the locked row with the NoWait option set. This results in
  // Error 635: Lock already taken, not waiting
  CHECK(hugoOps.pkReadRecord(ndb, 0, 1, NdbOperation::LM_Exclusive, 0,
                             true) == 0);
  CHECK(hugoOps.execute_NoCommit(ndb) == 635);
  CHECK(hugoOps.closeTransaction(ndb) == 0);
  // Signal the other thread that this transaction has completed its attempts
  // to lock the row
  ctx->setProperty("ReadExecuted", 2);
  // Wait until the transaction in the other thread has completed
  ctx->getPropertyWait("ReadExecuted", 3);
  // Finally now that the other transaction has completed its read, attempt
  // another locking read with NoWait option set which should be successful
  // this time around
  CHECK(hugoOps.startTransaction(ndb) == 0);
  CHECK(hugoOps.pkReadRecord(ndb, 0, 1, NdbOperation::LM_Exclusive, 0,
                             true) == 0);
  CHECK(hugoOps.execute_NoCommit(ndb) == 0);
  CHECK(hugoOps.closeTransaction(ndb) == 0);
  return NDBT_OK;
}

int runDatabaseAndSchemaName(NDBT_Context* ctx, NDBT_Step*)
{
  Ndb_cluster_connection* con = &ctx->m_cluster_connection;

  // Create new Ndb object
  std::unique_ptr<Ndb> ndb(new Ndb(con));
  C2(ndb->init() == 0);

  // Check that default schema name is "def"
  C2(strcmp(ndb->getSchemaName(), "def") == 0);

  // Check that default database is empty string
  C2(strcmp(ndb->getDatabaseName(), "") == 0);

  // nullptr argument to database or catalog should return error
  C2(ndb->setDatabaseName(nullptr) != 0);
  C2(ndb->getNdbError().code == 4118);

  C2(ndb->setSchemaName(nullptr) != 0);
  C2(ndb->getNdbError().code == 4118);

  // Database or catalog name containing slash (/) is illegal and should return
  // error (the slash is protected as separator for the internal name format)
  const char* illegal_name_with_slash = "illegal_name/with_slash";
  C2(ndb->setDatabaseName(illegal_name_with_slash) != 0);
  C2(ndb->getNdbError().code == 4118);

  C2(ndb->setSchemaName(illegal_name_with_slash) != 0);
  C2(ndb->getNdbError().code == 4118);

  // Create, alter, drop or open table should return an error
  // unless database and schema name is set. These functions
  // depends on those values to properly generate the internal name
  NdbDictionary::Dictionary* dict = ndb->getDictionary();

  NdbDictionary::Table ndbtab(*ctx->getTab());
  C2(dict->createTable(ndbtab) == -1);
  C2(dict->getNdbError().code == 4377);

  NdbDictionary::Table new_ndbtab = ndbtab;
  new_ndbtab.setName("new_name");
  C2(dict->alterTable(ndbtab, new_ndbtab) != 0);
  C2(dict->getNdbError().code == 4377);

  C2(dict->dropTable(ndbtab.getName()) != 0);
  C2(dict->getNdbError().code == 4377);

  C2(dict->getTable(ndbtab.getName()) == nullptr);
  C2(dict->getNdbError().code == 4377);

  C2(dict->getTableGlobal(ndbtab.getName()) == nullptr);
  C2(dict->getNdbError().code == 4377);

  // Check autoincrement functions which depend on database and schema
  Uint64 value;
  C2(ndb->getAutoIncrementValue("tablename", value, 32) != 0);
  C2(dict->getNdbError().code == 4377);

  C2(ndb->setAutoIncrementValue("tablename", value, true) != 0);
  C2(dict->getNdbError().code == 4377);

  C2(ndb->readAutoIncrementValue("tablename", value) != 0);
  C2(dict->getNdbError().code == 4377);


  // Check that it's possible to set both database and schema name
  const char* new_schema_name = "new_schema";
  C2(ndb->setSchemaName(new_schema_name) == 0);
  C2(strcmp(ndb->getSchemaName(), new_schema_name) == 0);

  const char* new_db_name = "new_database";
  C2(ndb->setDatabaseName(new_db_name) == 0);
  C2(strcmp(ndb->getDatabaseName(), new_db_name) == 0);

  return NDBT_OK;
}


NDBT_TESTSUITE(testNdbApi);
TESTCASE("MaxNdb", 
	 "Create Ndb objects until no more can be created\n"){ 
  INITIALIZER(runTestMaxNdb);
}
TESTCASE("MaxTransactions", 
	 "Start transactions until no more can be created\n"){ 
  INITIALIZER(runTestMaxTransaction);
}
TESTCASE("MaxOperations", 
	"Get operations until no more can be created\n"){ 
  INITIALIZER(runLoadTable);
  INITIALIZER(runTestMaxOperations);
  FINALIZER(runClearTable);
}
TESTCASE("MaxGetValue", 
	"Call getValue loads of time\n"){ 
  INITIALIZER(runLoadTable);
  INITIALIZER(runTestGetValue);
  FINALIZER(runClearTable);
}
TESTCASE("MaxEqual", 
	"Call equal loads of time\n"){ 
  INITIALIZER(runTestEqual);
}
TESTCASE("DeleteNdb", 
	"Make sure that a deleted Ndb object is properly deleted\n"
	"and removed from transporter\n"){ 
  INITIALIZER(runLoadTable);
  INITIALIZER(runTestDeleteNdb);
  FINALIZER(runClearTable);
}
TESTCASE("WaitUntilReady", 
	"Make sure you get an error message when calling waitUntilReady\n"
	"without an init'ed Ndb\n"){ 
  INITIALIZER(runTestWaitUntilReady);
}
TESTCASE("GetOperationNoTab", 
	"Call getNdbOperation on a table that does not exist\n"){ 
  INITIALIZER(runGetNdbOperationNoTab);
}
TESTCASE("BadColNameHandling",
         "Call methods with an invalid column name and check error handling\n"){
  INITIALIZER(runBadColNameHandling);
}
TESTCASE("MissingOperation", 
	"Missing operation request(insertTuple) should give an error code\n"){ 
  INITIALIZER(runMissingOperation);
}
TESTCASE("GetValueInUpdate", 
	"Test that it's not possible to perform getValue in an update\n"){ 
  INITIALIZER(runLoadTable);
  INITIALIZER(runGetValueInUpdate);
  FINALIZER(runClearTable);
}
TESTCASE("UpdateWithoutKeys", 
	"Test that it's not possible to perform update without setting\n"
	 "PKs"){ 
  INITIALIZER(runLoadTable);
  INITIALIZER(runUpdateWithoutKeys);
  FINALIZER(runClearTable);
}
TESTCASE("UpdateWithoutValues", 
	"Test that it's not possible to perform update without setValues\n"){ 
  INITIALIZER(runLoadTable);
  INITIALIZER(runUpdateWithoutValues);
  FINALIZER(runClearTable);
}
TESTCASE("NdbErrorOperation", 
	 "Test that NdbErrorOperation is properly set"){
  INITIALIZER(runCheckGetNdbErrorOperation);
}
TESTCASE("ReadWithoutGetValue", 
	 "Test that it's possible to perform read wo/ getvalue's\n"){ 
  INITIALIZER(runLoadTable);
  INITIALIZER(runReadWithoutGetValue);
  FINALIZER(runClearTable);
}
TESTCASE("Bug_11133", 
	 "Test ReadEx-Delete-Write\n"){ 
  INITIALIZER(runBug_11133);
  FINALIZER(runClearTable);
}
TESTCASE("Bug_WritePartialIgnoreError", 
	 "Test WritePartialIgnoreError\n"){ 
  INITIALIZER(runBug_WritePartialIgnoreError);
  FINALIZER(runClearTable);
}
TESTCASE("Scan_4006", 
	 "Check that getNdbScanOperation does not get 4006\n"){ 
  INITIALIZER(runLoadTable);
  INITIALIZER(runScan_4006);
  FINALIZER(runClearTable);
}
TESTCASE("IgnoreError", ""){
  INITIALIZER(createPkIndex);
  STEP(runTestIgnoreError);
  FINALIZER(runClearTable);
  FINALIZER(createPkIndex_Drop);
}
TESTCASE("CheckNdbObjectList", 
	 ""){ 
  INITIALIZER(runCheckNdbObjectList);
}
TESTCASE("DeleteClusterConnectionWhileUsed",
         "Make sure that deleting of Ndb_cluster_connection will"
         "not return until all it's Ndb objects has been deleted."){
  STEP(runNdbClusterConnectionDelete_connection_owner)
  STEP(runNdbClusterConnectionDelete_connection_user);
}
TESTCASE("ExecuteAsynch", 
	 "Check that executeAsync() works (BUG#27495)\n"){ 
  INITIALIZER(runTestExecuteAsynch);
}
TESTCASE("Bug28443", 
	 ""){ 
  INITIALIZER(runBug28443);
}
TESTCASE("Bug37158", 
	 ""){ 
  INITIALIZER(runBug37158);
}
TESTCASE("SimpleReadAbortOnError",
         "Test behaviour of Simple reads with Abort On Error"){
  INITIALIZER(runLoadTable);
  INITIALIZER(simpleReadAbortOnError);
  FINALIZER(runClearTable);
}
TESTCASE("NdbRecordPKAmbiguity",
         "Test behaviour of NdbRecord insert with ambig. pk values"){
  INITIALIZER(testNdbRecordPkAmbiguity);
}
TESTCASE("NdbRecordPKUpdate",
         "Verify that primary key columns can be updated"){
  INITIALIZER(testNdbRecordPKUpdate);
}
TESTCASE("NdbRecordCICharPKUpdate",
         "Verify that a case-insensitive char pk column can be updated"){
  INITIALIZER(testNdbRecordCICharPKUpdate);
}
TESTCASE("NdbRecordRowLength",
         "Verify that the record row length calculation is correct") {
  INITIALIZER(testNdbRecordRowLength);
}
TESTCASE("Bug44015",
         "Rollback insert followed by delete to get corruption") {
  STEP(runBug44015);
  STEPS(runScanReadUntilStopped, 10);
}
TESTCASE("Bug44065_org",
         "Rollback no-change update on top of existing data") {
  INITIALIZER(runBug44065_org);
}
TESTCASE("Bug44065",
         "Rollback no-change update on top of existing data") {
  INITIALIZER(runBug44065);
}
TESTCASE("ApiFailReqBehaviour",
         "Check ApiFailReq cleanly marks Api disconnect") {
  // Some flags to enable the various threads to cooperate
  TC_PROPERTY(ApiFailTestRun, (Uint32)0);
  TC_PROPERTY(ApiFailTestComplete, (Uint32)0);
  TC_PROPERTY(ApiFailTestsRunning, (Uint32)0);
  TC_PROPERTY(ApiFailNumberPkSteps, (Uint32)5); // Num threads below
  INITIALIZER(runLoadTable);
  // 5 threads to increase probability of pending
  // TCKEYREQ after API_FAILREQ
  STEP(runBulkPkReads);
  STEP(runBulkPkReads);
  STEP(runBulkPkReads);
  STEP(runBulkPkReads);
  STEP(runBulkPkReads);
  STEP(testApiFailReq);
  FINALIZER(runClearTable);
}
TESTCASE("ReadColumnDuplicates",
         "Check NdbApi behaves ok when reading same column multiple times") {
  INITIALIZER(runLoadTable);
  STEP(runReadColumnDuplicates);
  FINALIZER(runClearTable);
}
TESTCASE("Bug51775", "")
{
  INITIALIZER(runBug51775);
}
TESTCASE("FragmentedApiFailure",
         "Test in-assembly fragment cleanup code for API failure") {
  // We reuse some of the infrastructure from ApiFailReqBehaviour here
  TC_PROPERTY(ApiFailTestRun, (Uint32)0);
  TC_PROPERTY(ApiFailTestComplete, (Uint32)0);
  TC_PROPERTY(ApiFailTestsRunning, (Uint32)0);
  TC_PROPERTY(ApiFailNumberPkSteps, (Uint32)5); // Num threads below
  // 5 threads to increase probability of fragmented signal being
  // in-assembly when disconnect occurs
  STEP(runFragmentedScanOtherApi);
  STEP(runFragmentedScanOtherApi);
  STEP(runFragmentedScanOtherApi);
  STEP(runFragmentedScanOtherApi);
  STEP(runFragmentedScanOtherApi);
  STEP(testFragmentedApiFail);
};
TESTCASE("UnlockBasic",
         "Check basic op unlock behaviour") {
  INITIALIZER(runLoadTable);
  STEP(runTestUnlockBasic);
  FINALIZER(runClearTable);
}
TESTCASE("UnlockRepeat",
         "Check repeated lock/unlock behaviour") {
  INITIALIZER(runLoadTable);
  STEP(runTestUnlockRepeat);
  FINALIZER(runClearTable);
}
TESTCASE("UnlockMulti",
         "Check unlock behaviour with multiple operations") {
  INITIALIZER(runLoadTable);
  STEP(runTestUnlockMulti);
  FINALIZER(runClearTable);
}
TESTCASE("UnlockScan",
         "Check unlock behaviour with scan lock-takeover") {
  INITIALIZER(runLoadTable);
  STEP(runTestUnlockScan);
  FINALIZER(runClearTable);
}
TESTCASE("NdbClusterConnect",
         "Make sure that every Ndb_cluster_connection get a unique nodeid")
{
  INITIALIZER(runNdbClusterConnectInit);
  STEPS(runNdbClusterConnect, MAX_NODES);
}
TESTCASE("NdbClusterConnectionConnect",
         "Test Ndb_cluster_connection::connect()")
{
  INITIALIZER(runNdbClusterConnectionConnect);
}
TESTCASE("NdbClusterConnectNR",
         "Make sure that every Ndb_cluster_connection get a unique nodeid")
{
  TC_PROPERTY("TimeoutAfterFirst", (Uint32)0);
  INITIALIZER(runNdbClusterConnectInit);
  STEPS(runNdbClusterConnect, MAX_NODES);
  STEP(runRestarts); // Note after runNdbClusterConnect or else counting wrong
}
TESTCASE("NdbClusterConnectNR_master",
         "Make sure that every Ndb_cluster_connection get a unique nodeid")
{
  TC_PROPERTY("Master", 1);
  TC_PROPERTY("TimeoutAfterFirst", (Uint32)0);
  INITIALIZER(runNdbClusterConnectInit);
  STEPS(runNdbClusterConnect, MAX_NODES);
  STEP(runRestarts); // Note after runNdbClusterConnect or else counting wrong
}
TESTCASE("NdbClusterConnectNR_non_master",
         "Make sure that every Ndb_cluster_connection get a unique nodeid")
{
  TC_PROPERTY("Master", 2);
  TC_PROPERTY("TimeoutAfterFirst", (Uint32)0);
  INITIALIZER(runNdbClusterConnectInit);
  STEPS(runNdbClusterConnect, MAX_NODES);
  STEP(runRestarts); // Note after runNdbClusterConnect or else counting wrong
}
TESTCASE("NdbClusterConnectNR_slow",
         "Make sure that every Ndb_cluster_connection get a unique nodeid")
{
  TC_PROPERTY("Master", 2);
  TC_PROPERTY("TimeoutAfterFirst", (Uint32)0);
  TC_PROPERTY("SlowNR", 1);
  INITIALIZER(runNdbClusterConnectInit);
  STEPS(runNdbClusterConnect, MAX_NODES);
  STEP(runRestarts); // Note after runNdbClusterConnect or else counting wrong
}
TESTCASE("NdbClusterConnectSR",
         "Make sure that every Ndb_cluster_connection get a unique nodeid")
{
  TC_PROPERTY("ClusterRestart", (Uint32)1);
  INITIALIZER(runNdbClusterConnectInit);
  STEPS(runNdbClusterConnect, MAX_NODES);
  STEP(runRestarts); // Note after runNdbClusterConnect or else counting wrong
}
TESTCASE("NdbClusterConnectNR_slow_nostart",
         "Make sure that every Ndb_cluster_connection get a unique nodeid")
{
  // Test ability for APIs to connect while some node in NOT_STARTED state
  // Limit to non-master nodes due to uniqueness failing when master
  // restarted
  // (Bug #27484475 NDB : NODEID ALLOCATION UNIQUENESS NOT GUARANTEED
  //  OVER MASTER NODE FAILURE)
  // Use randomised initial master restart to avoid always testing
  // the same node id restart behaviour
  TC_PROPERTY("Master", 2);
  TC_PROPERTY("TimeoutAfterFirst", (Uint32)0);
  TC_PROPERTY("SlowNoStart", 1);
  INITIALIZER(runMaybeRestartMaster);
  INITIALIZER(runNdbClusterConnectInit);
  STEPS(runNdbClusterConnect, MAX_NODES);
  STEP(runRestarts); // Note after runNdbClusterConnect or else counting wrong
}
TESTCASE("TestFragmentedSend",
         "Test fragmented send behaviour"){
  INITIALIZER(testFragmentedSend);
}
TESTCASE("ReceiveTRANSIDAIAfterRollback",
         "Delay the delivery of TRANSID_AI results from the data node." \
         "Abort a transaction with a timeout so that the "\
         "transaction closing and TRANSID_AI processing are interleaved." \
         "Confirm that this interleaving does not result in a core."
){
  STEP(runReceiveTRANSIDAIAfterRollback);
  FINALIZER(runClearTable);
}
TESTCASE("RecordSpecificationBackwardCompatibility",
         "Test RecordSpecification struct's backward compatibility"){
  STEP(testNdbRecordSpecificationCompatibility);
}
TESTCASE("SchemaObjectOwnerCheck",
         "Test use of schema objects with non-owning connections"){
  STEP(testSchemaObjectOwnerCheck);
}
TESTCASE("MgmdSendbufferExhaust",
         "")
{
  INITIALIZER(testMgmdSendBufferExhaust);
}
TESTCASE("GetNdbIndexOperationTest",
         "Send an obsolete index into getNdbIndexOperation and execute." \
         "Confirm that this doesn't crash the ndbd.")
{
  //To be run only on Table I3
  INITIALIZER(runLoadTable);
  STEP(runGetNdbIndexOperationTest);
  VERIFIER(runCheckAllNodesStarted);
  FINALIZER(runClearTable)
}
TESTCASE("GetNdbIndexOperationBatchTest",
         "Send an obsolete index into getNdbIndexOperation in a batch" \
         "and execute. Confirm that this doesn't crash the ndbd.")
{
  //To be run only on Table I3
  INITIALIZER(runCreateIndexesOnI3);
  INITIALIZER(runLoadTable);
  STEP(runGetNdbIndexOperationBatchTest);
  VERIFIER(runCheckAllNodesStarted);
  FINALIZER(runClearTable)
}
TESTCASE("GetNdbIndexOperationParallelDroppingTest",
         "1. Start transactions batch/normal in a step" \
         "2. Start dropping/creating indexes in a parallel thread " \
         "Confirm that this doesn't crash the ndbd.")
{
  //To be run only on Table I3
  INITIALIZER(runCreateIndexesOnI3);
  INITIALIZER(runLoadTable);
  STEPS(runGetNdbIndexOperationTransactions, 100);
  STEP(runDropIndexesOnI3);
  VERIFIER(runCheckAllNodesStarted);
  FINALIZER(runClearTable)
}
TESTCASE("CloseBeforeExecute", 
	 "Check that objects allocated within a Ndb/NdbTransaction " \
         "is released even if Txn is not executed"){ 
  INITIALIZER(runTestNoExecute);
}
TESTCASE("CheckTransId",
         "Check transid uniqueness across multiple Ndb instances")
{
  INITIALIZER(runCheckTransId);
}
TESTCASE("CheckTransIdMt",
         "Check transid uniqueness across multiple threads")
{
  INITIALIZER(runInitCheckTransIdMt);
  STEPS(runCheckTransIdMt, CheckTransIdSteps);
  VERIFIER(runVerifyCheckTransIdMt);
  FINALIZER(runFinaliseCheckTransIdMt);
}
TESTCASE("OldApiScanFinalise",
         "Test error during finalise behaviour")
{
  VERIFIER(runTestOldApiScanFinalise);
}
TESTCASE("TestColumnNameLookupPerf",
         "")
{
  INITIALIZER(runTestColumnNameLookupPerf);
}
TESTCASE("CheckDisconnectCommit",
         "Check commit post API disconnect")
{
  TC_PROPERTY("CreateRB", Uint32(1)); // ReadBackup
  TC_PROPERTY("ErrorCode", Uint32(8110)); // API disconnect during COMMIT
  INITIALIZER(runReCreateTable);
  INITIALIZER(setupOtherConnection);
  STEP(runCheckLateDisconnect);
  FINALIZER(runDropTable);
  FINALIZER(tearDownOtherConnection);
}
TESTCASE("CheckDisconnectComplete",
         "Check complete post API disconnect")
{
  TC_PROPERTY("CreateRB", Uint32(1)); // ReadBackup
  TC_PROPERTY("ErrorCode", Uint32(8111)); // API disconnect during COMPLETE
  INITIALIZER(runReCreateTable);
  INITIALIZER(setupOtherConnection);
  STEP(runCheckLateDisconnect);
  FINALIZER(runDropTable);
  FINALIZER(tearDownOtherConnection);
}
TESTCASE("CheckSlowCommit",
         "Check slow commit protocol + table types")
{
  STEP(runCheckSlowCommit);
  FINALIZER(runDropTable);
}
TESTCASE("PkLockingReadNoWait",
         "Check if PK locking read op with NoWait option set works as expected")
{
  TC_PROPERTY("ReadExecuted", Uint32(0));
  INITIALIZER(runWriteRecord);
  STEP(runPkRead1);
  STEP(runPkRead2);
  FINALIZER(runClearTable);
}
TESTCASE("DatabaseAndSchemaName",
         "Test functions depending on database and schema name")
{
  STEP(runDatabaseAndSchemaName);
}


NDBT_TESTSUITE_END(testNdbApi)

int main(int argc, const char** argv){
  ndb_init();
  NDBT_TESTSUITE_INSTANCE(testNdbApi);
  //  TABLE("T1");
  return testNdbApi.execute(argc, argv);
}

template class Vector<Ndb*>;
template class Vector<NdbConnection*>;
template class Vector<Ndb_cluster_connection*>;<|MERGE_RESOLUTION|>--- conflicted
+++ resolved
@@ -3775,11 +3775,7 @@
   ctx->setProperty(ApiFailTestRun, (Uint32)0);
 
   /* Wait a little */
-<<<<<<< HEAD
-  NdbSleep_SecSleep(1);
-=======
   sleep(4);
->>>>>>> 82c6257f
 
   /* Now cause our connection to disconnect
    * This results in NDBD running API failure
