--- conflicted
+++ resolved
@@ -1,6 +1,6 @@
 /*
    Copyright (c) 2009, 2023, Oracle and/or its affiliates.
-   Copyright (c) 2021, 2023, Hopsworks and/or its affiliates.
+   Copyright (c) 2021, 2024, Hopsworks and/or its affiliates.
 
 
    This program is free software; you can redistribute it and/or modify
@@ -1603,13 +1603,8 @@
   CHECK(mgmd.wait_confirmed_config());             // Wait for configuration
   ndbd1.wait(ndbd_exit_code, 50);                   // Wait for first data node to connect
 
-<<<<<<< HEAD
   /**
    * Start data node 2. Expect it to fail immediately since hostname is wrong
-=======
-  /* Start data node 2.
-     Expect it to run for at least 20 seconds, trying to allocate a node id.
->>>>>>> 20884deb
   */
   Ndbd ndbd2(2);
   CHECK(ndbd2.start(wd.path(), mgmd.connectstring(config)));
