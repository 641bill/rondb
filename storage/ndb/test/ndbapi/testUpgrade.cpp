--- conflicted
+++ resolved
@@ -2401,10 +2401,6 @@
   INITIALIZER(runCheckStarted);
   INITIALIZER(runReadVersions);
   INITIALIZER(checkForUpgrade);
-<<<<<<< HEAD
-  INITIALIZER(checkUpgradeCompatibleConfigFileformatVersion);
-=======
->>>>>>> cbb41991
   STEP(runStartBlockLcp);
   STEP(runUpgrade_NR3);
   /* No need for postUpgrade, and cannot rely on it existing for
