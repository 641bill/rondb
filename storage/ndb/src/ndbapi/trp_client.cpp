--- conflicted
+++ resolved
@@ -1,11 +1,6 @@
 /*
-<<<<<<< HEAD
    Copyright (c) 2010, 2024, Oracle and/or its affiliates.
-   Copyright (c) 2021, 2023, Hopsworks and/or its affiliates.
-=======
-   Copyright (c) 2010, 2023, Oracle and/or its affiliates.
    Copyright (c) 2021, 2024, Hopsworks and/or its affiliates.
->>>>>>> e64a25e2
 
    This program is free software; you can redistribute it and/or modify
    it under the terms of the GNU General Public License, version 2.0,
@@ -35,7 +30,6 @@
 #include "util/require.h"
 
 trp_client::trp_client()
-<<<<<<< HEAD
     : m_blockNo(~Uint32(0)),
       m_facade(nullptr),
       m_locked_for_poll(false),
@@ -47,20 +41,6 @@
       m_send_trps_cnt(0),
       m_send_buffers(nullptr),
       m_flushed_trps_mask() {
-=======
-  : m_blockNo(~Uint32(0)),
-    m_facade(nullptr),
-    m_locked_for_poll(false),
-    m_is_receiver_thread(false),
-    m_mutex(nullptr),
-    m_poll(),
-    m_enabled_trps_mask(),
-    m_send_trps_mask(),
-    m_send_trps_cnt(0),
-    m_send_buffers(nullptr),
-    m_flushed_trps_mask()
-{
->>>>>>> e64a25e2
   m_mutex = NdbMutex_Create();
   // The local trp_client::m_send_buffers[] are 'flushed' to the
   // global TransporterFacade:::m_send_buffers[].
@@ -128,15 +108,7 @@
   return res;
 }
 
-<<<<<<< HEAD
 NodeId trp_client::getOwnNodeId() const { return m_facade->theOwnId; }
-=======
-NodeId
-trp_client::getOwnNodeId() const
-{
-  return m_facade->theOwnId;
-}
->>>>>>> e64a25e2
 
 void trp_client::close() {
   if (m_facade) {
@@ -154,13 +126,7 @@
  *
  * Protected by having the 'm_mutex' locked
  */
-<<<<<<< HEAD
 void trp_client::set_enabled_send(const TrpBitmask &trps) {
-=======
-void
-trp_client::set_enabled_send(const TrpBitmask &trps)
-{
->>>>>>> e64a25e2
   assert(NdbMutex_Trylock(m_mutex) != 0);
   m_enabled_trps_mask.assign(trps);
 }
@@ -183,35 +149,17 @@
  * Furthermore, finding pending send data to flush for a disabled send
  * buffer will indicate a concurrency control problem. (Asserted)
  */
-<<<<<<< HEAD
 void trp_client::enable_send(TrpId trp) {
-=======
-void
-trp_client::enable_send(TrpId trp)
-{
->>>>>>> e64a25e2
   assert(m_poll.m_locked || NdbMutex_Trylock(m_mutex) != 0);
   m_enabled_trps_mask.set(trp);
 }
 
-<<<<<<< HEAD
 void trp_client::disable_send(TrpId trp) {
   assert(m_poll.m_locked || NdbMutex_Trylock(m_mutex) != 0);
   if (m_send_trps_mask.get(trp)) {
     // Discard any buffered data to disabled transporter.
     TFBuffer *b = m_send_buffers + trp;
     TFBufferGuard g0(*b);
-=======
-void
-trp_client::disable_send(TrpId trp)
-{
-  assert(m_poll.m_locked || NdbMutex_Trylock(m_mutex) != 0);
-  if (m_send_trps_mask.get(trp))
-  {
-    // Discard any buffered data to disabled transporter.
-    TFBuffer* b = m_send_buffers + trp;
-    TFBufferGuard g0(* b);
->>>>>>> e64a25e2
     m_facade->m_send_buffer.release_list(b->m_head);
     b->clear();
   }
@@ -259,27 +207,14 @@
  * or we may choose an adaptive approach where (part of) the send
  * may be ofloaded to the send thread.
  */
-<<<<<<< HEAD
-int trp_client::do_forceSend(bool forceSend) {
+int
+trp_client::do_forceSend(bool forceSend) {
+  (void)forceSend;
   flush_send_buffers();
 
-  if (forceSend) {
+  if (m_facade->m_use_poll_waiters < 16) {
     m_facade->try_send_all(m_flushed_trps_mask);
   } else {
-=======
-int
-trp_client::do_forceSend(bool forceSend)
-{
-  (void)forceSend;
-  flush_send_buffers();
-
-  if (m_facade->m_use_poll_waiters < 16)
-  {
-    m_facade->try_send_all(m_flushed_trps_mask);
-  }
-  else
-  {
->>>>>>> e64a25e2
     m_facade->do_send_adaptive(m_flushed_trps_mask);
   }
   m_flushed_trps_mask.clear();
@@ -311,22 +246,12 @@
 void trp_client::flush_send_buffers() {
   assert(m_poll.m_locked);
   const Uint32 cnt = m_send_trps_cnt;
-<<<<<<< HEAD
   for (Uint32 i = 0; i < cnt; i++) {
     const TrpId trp = m_send_trps_list[i];
     assert(m_send_trps_mask.get(trp));
     assert(m_enabled_trps_mask.get(trp));
     TFBuffer *b = m_send_buffers + trp;
     TFBufferGuard g0(*b);
-=======
-  for (Uint32 i = 0; i<cnt; i++)
-  {
-    const TrpId trp = m_send_trps_list[i];
-    assert(m_send_trps_mask.get(trp));
-    assert(m_enabled_trps_mask.get(trp));
-    TFBuffer* b = m_send_buffers + trp;
-    TFBufferGuard g0(* b);
->>>>>>> e64a25e2
     m_facade->flush_send_buffer(trp, b);
     b->clear();
   }
@@ -379,28 +304,16 @@
  * ::isSendEnabled() and get-/updateWritePtr()
  *
  * We assume (and assert) that TransporterRegistry::prepareSend()
-<<<<<<< HEAD
  * check whether a transporter is 'isSendEnabled()' before allocating send
  * buffer for a transporter send by calling getWritePtr() - updateWritePtr().
  *
  * Requires the 'm_mutex' to be held prior to calling these functions
  */
 bool trp_client::isSendEnabled(TrpId trp_id) const {
-=======
- * check whether a transporter is 'isSendEnabled()' before allocating send buffer
- * for a transporter send by calling getWritePtr() - updateWritePtr().
- *
- * Requires the 'm_mutex' to be held prior to calling these functions
- */
-bool
-trp_client::isSendEnabled(TrpId trp_id) const
-{
->>>>>>> e64a25e2
   assert(m_poll.m_locked);
   return m_enabled_trps_mask.get(trp_id);
 }
 
-<<<<<<< HEAD
 Uint32 *trp_client::getWritePtr(TrpId trp_id, Uint32 lenBytes,
                                 Uint32 prio [[maybe_unused]],
                                 Uint32 max_use [[maybe_unused]],
@@ -413,34 +326,11 @@
   bool found = m_send_trps_mask.get(trp_id);
   if (likely(found)) {
     TFPage *page = b->m_tail;
-=======
-Uint32* trp_client::getWritePtr(TrpId trp_id,
-                                Uint32 lenBytes,
-                                Uint32 prio[[maybe_unused]],
-                                Uint32 max_use[[maybe_unused]],
-                                SendStatus* error)
-{
-  assert(prio == 1 /* JBB */);
-  assert(isSendEnabled(trp_id));
-  
-  TFBuffer* b = m_send_buffers+trp_id;
-  TFBufferGuard g0(* b);
-  bool found = m_send_trps_mask.get(trp_id);
-  if (likely(found))
-  {
-    TFPage * page = b->m_tail;
->>>>>>> e64a25e2
     assert(page != nullptr);
     if (page->m_bytes + page->m_start + lenBytes <= page->max_data_bytes()) {
       return (Uint32 *)(page->m_data + page->m_start + page->m_bytes);
     }
-<<<<<<< HEAD
   } else {
-=======
-  }
-  else
-  {
->>>>>>> e64a25e2
     const Uint32 cnt = m_send_trps_cnt;
     m_send_trps_mask.set(trp_id);
     m_send_trps_list[cnt] = trp_id;
@@ -449,18 +339,9 @@
 
   if (unlikely(lenBytes > TFPage::max_data_bytes())) {
     *error = SEND_MESSAGE_TOO_BIG;
-<<<<<<< HEAD
   } else {
     TFPage *page = m_facade->alloc_sb_page(trp_id);
     if (likely(page != nullptr)) {
-=======
-  }
-  else
-  {
-    TFPage* page = m_facade->alloc_sb_page(trp_id);
-    if (likely(page != nullptr))
-    {
->>>>>>> e64a25e2
       page->init();
 
       if (b->m_tail == nullptr) {
@@ -482,34 +363,18 @@
     assert(!found);
     m_send_trps_mask.clear(trp_id);
     m_send_trps_cnt--;
-<<<<<<< HEAD
   } else {
-=======
-  }
-  else
-  {
->>>>>>> e64a25e2
     assert(found);
   }
 
   return nullptr;
 }
 
-<<<<<<< HEAD
 Uint32 trp_client::updateWritePtr(TrpId trp_id, Uint32 lenBytes,
                                   Uint32 prio [[maybe_unused]]) {
   assert(prio == 1 /* JBB */);
   TFBuffer *b = m_send_buffers + trp_id;
   TFBufferGuard g0(*b);
-=======
-Uint32 trp_client::updateWritePtr(TrpId trp_id,
-                                  Uint32 lenBytes,
-                                  Uint32 prio [[maybe_unused]])
-{
-  assert(prio == 1 /* JBB */);
-  TFBuffer* b = m_send_buffers+trp_id;
-  TFBufferGuard g0(* b);
->>>>>>> e64a25e2
   assert(m_send_trps_mask.get(trp_id));
   assert(b->m_head != nullptr);
   assert(b->m_tail != nullptr);
@@ -538,13 +403,8 @@
 void
 trp_client::getSendBufferLevel(TrpId trp_id, SB_LevelType &level)
 {
-<<<<<<< HEAD
   Uint32 current_send_buffer_size =
 m_facade->get_current_send_buffer_size(trp_id); Uint64 tot_send_buffer_size =
-=======
-  Uint32 current_send_buffer_size = m_facade->get_current_send_buffer_size(trp_id);
-  Uint64 tot_send_buffer_size =
->>>>>>> e64a25e2
     m_facade->m_send_buffer.get_total_send_buffer_size();
   Uint64 tot_used_send_buffer_size =
     m_facade->m_send_buffer.get_total_used_send_buffer_size();
@@ -560,13 +420,7 @@
 }
 **/
 
-<<<<<<< HEAD
 bool trp_client::forceSend(TrpId) {
-=======
-bool
-trp_client::forceSend(TrpId)
-{
->>>>>>> e64a25e2
   do_forceSend();
   return true;
 }
