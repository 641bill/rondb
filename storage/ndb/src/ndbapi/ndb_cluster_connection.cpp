--- conflicted
+++ resolved
@@ -1855,14 +1855,11 @@
             Uint32 usage = nodes_arr[i].hint_count;
             if (candidate_node == primary_node)
             {
-<<<<<<< HEAD
-=======
               /**
                * hint_count may wrap, for this calculation it is assumed that
                * the two counts should be near each other, and so if the
                * difference is small above, best_usage is greater than usage.
                */
->>>>>>> a246bad7
               best_idx = i;
               best_node = candidate_node;
               best_usage = usage;
