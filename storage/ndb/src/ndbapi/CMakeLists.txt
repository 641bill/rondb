--- conflicted
+++ resolved
@@ -76,11 +76,7 @@
   trp_client.cpp
   trp_node.cpp
   LINK_LIBRARIES ext::zlib
-<<<<<<< HEAD
-  )
-=======
   )
 
 
-NDB_ADD_TEST(SectionIterators-t SectionIterators.cpp NdbApiSignal.cpp)
->>>>>>> 057f5c95
+NDB_ADD_TEST(SectionIterators-t SectionIterators.cpp NdbApiSignal.cpp)