--- conflicted
+++ resolved
@@ -1110,37 +1110,28 @@
   case GSN_SUB_STOP_CONF:
   case GSN_SUB_STOP_REF:
   {
-<<<<<<< HEAD
+    const Uint64 latestGCI = myNdb->getLatestGCI();
     NdbDictInterface::execSignal(&myNdb->theDictionary->m_receiver,
 				 aSignal,
                                  ptr);
-=======
-    const Uint64 latestGCI = getLatestGCI();
-    NdbDictInterface::execSignal(&theDictionary->m_receiver,
-				 aSignal, ptr);
-    if (tWaitState == WAIT_EVENT && getLatestGCI() != latestGCI)
+    if (tWaitState == WAIT_EVENT && myNdb->getLatestGCI() != latestGCI)
     {
       tNewState = NO_WAIT;
       break;
     }
->>>>>>> 10fd8c26
     return;
   }
   case GSN_SUB_GCP_COMPLETE_REP:
   {
-    const Uint64 latestGCI = getLatestGCI();
+    const Uint64 latestGCI = myNdb->getLatestGCI();
     const SubGcpCompleteRep * const rep=
       CAST_CONSTPTR(SubGcpCompleteRep, aSignal->getDataPtr());
-<<<<<<< HEAD
     myNdb->theEventBuffer->execSUB_GCP_COMPLETE_REP(rep, tLen);
-=======
-    theEventBuffer->execSUB_GCP_COMPLETE_REP(rep, tLen);
-    if (tWaitState == WAIT_EVENT && getLatestGCI() != latestGCI)
+    if (tWaitState == WAIT_EVENT && myNdb->getLatestGCI() != latestGCI)
     {
       tNewState = NO_WAIT;
       break;
     }
->>>>>>> 10fd8c26
     return;
   }
   case GSN_SUB_TABLE_DATA:
