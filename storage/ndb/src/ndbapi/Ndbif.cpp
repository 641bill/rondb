--- conflicted
+++ resolved
@@ -1,8 +1,4 @@
-<<<<<<< HEAD
 /* Copyright (c) 2003, 2021, Oracle and/or its affiliates.
-=======
-/* Copyright (c) 2003, 2019, Oracle and/or its affiliates. All rights reserved.
->>>>>>> c1aafc91
    Copyright (c) 2021, 2021, Logical Clocks and/or its affiliates.
 
    This program is free software; you can redistribute it and/or modify
@@ -1817,13 +1813,8 @@
     theMinNoOfEventsToWakeUp = noOfEventsToWaitFor;
     const NDB_TICKS now = NdbTick_getCurrentTicks();
     waitTime = aMilliSecondsToWait - 
-<<<<<<< HEAD
-      (int)NdbTick_Elapsed(start,now).milliSec();
+      (int)NdbTick_Elapsed(theImpl->m_start_time,now).milliSec();
 #ifndef NDEBUG
-=======
-      (int)NdbTick_Elapsed(theImpl->m_start_time,now).milliSec();
-#ifndef DBUG_OFF
->>>>>>> c1aafc91
     if(DBUG_EVALUATE_IF("early_trans_timeout", true, false))
     {
       fprintf(stderr, "Inducing early timeout in Ndb::waitCompletedTransactions()\n");
