/*
   Copyright (C) 2003 MySQL AB
    All rights reserved. Use is subject to license terms.

   This program is free software; you can redistribute it and/or modify
   it under the terms of the GNU General Public License as published by
   the Free Software Foundation; version 2 of the License.

   This program is distributed in the hope that it will be useful,
   but WITHOUT ANY WARRANTY; without even the implied warranty of
   MERCHANTABILITY or FITNESS FOR A PARTICULAR PURPOSE.  See the
   GNU General Public License for more details.

   You should have received a copy of the GNU General Public License
   along with this program; if not, write to the Free Software
   Foundation, Inc., 51 Franklin St, Fifth Floor, Boston, MA 02110-1301  USA
*/

#include "API.hpp"
#include <AttributeHeader.hpp>
#include <signaldata/TcKeyConf.hpp>
#include <signaldata/DictTabInfo.hpp>

NdbReceiver::NdbReceiver(Ndb *aNdb, NdbQueryOperationImpl* queryOpImpl) :
  theMagicNumber(0),
  m_ndb(aNdb),
  m_id(NdbObjectIdMap::InvalidId),
  m_tcPtrI(RNIL),
  m_type(NDB_UNINITIALIZED),
  m_owner(0),
  m_using_ndb_record(false),
  theFirstRecAttr(NULL),
  theCurrentRecAttr(NULL),
  m_rows(NULL),
  m_current_row(0xffffffff),
  m_result_rows(0),
//m_defined_rows(0),
  m_query_operation_impl(queryOpImpl)
{}
 
NdbReceiver::~NdbReceiver()
{
  DBUG_ENTER("NdbReceiver::~NdbReceiver");
  if (m_id != NdbObjectIdMap::InvalidId) {
    m_ndb->theImpl->theNdbObjectIdMap.unmap(m_id, this);
  }
  delete[] m_rows;
  DBUG_VOID_RETURN;
}

int
NdbReceiver::init(ReceiverType type, bool useRec, void* owner)
{
  assert((type==NDB_QUERY_OPERATION && m_query_operation_impl!=NULL)
         || (type!=NDB_QUERY_OPERATION && m_query_operation_impl==NULL));
  theMagicNumber = 0x11223344;
  m_type = type;
  m_using_ndb_record= useRec;
  m_owner = owner;

  if (useRec)
  {
    m_record.m_ndb_record= NULL;
    m_record.m_row= NULL;
    m_record.m_row_buffer= NULL;
    m_record.m_row_offset= 0;
    m_record.m_read_range_no= false;
    m_record.m_column_count= 0;
  }
  theFirstRecAttr = NULL;
  theCurrentRecAttr = NULL;

  if (m_id == NdbObjectIdMap::InvalidId) {
    if (m_ndb)
    {
      m_id = m_ndb->theImpl->theNdbObjectIdMap.map(this);
      if (m_id == NdbObjectIdMap::InvalidId)
      {
        setErrorCode(4000);
        return -1;
      }
    }
  }

  return 0;
}

void
NdbReceiver::release(){
  theMagicNumber = 0;
  NdbRecAttr* tRecAttr = theFirstRecAttr;
  while (tRecAttr != NULL)
  {
    NdbRecAttr* tSaveRecAttr = tRecAttr;
    tRecAttr = tRecAttr->next();
    m_ndb->releaseRecAttr(tSaveRecAttr);
  }
  m_using_ndb_record= false;
  theFirstRecAttr = NULL;
  theCurrentRecAttr = NULL;
}
  
NdbRecAttr *
NdbReceiver::getValue(const NdbColumnImpl* tAttrInfo, char * user_dst_ptr){
  NdbRecAttr* tRecAttr = m_ndb->getRecAttr();
  if(tRecAttr && !tRecAttr->setup(tAttrInfo, user_dst_ptr)){
    if (theFirstRecAttr == NULL)
      theFirstRecAttr = tRecAttr;
    else
      theCurrentRecAttr->next(tRecAttr);
    theCurrentRecAttr = tRecAttr;
    tRecAttr->next(NULL);
    return tRecAttr;
  }
  if(tRecAttr){
    m_ndb->releaseRecAttr(tRecAttr);
  }    
  return 0;
}

void
NdbReceiver::getValues(const NdbRecord* rec, char *row_ptr)
{
  assert(m_using_ndb_record);

  m_record.m_ndb_record= rec;
  m_record.m_row= row_ptr;
}

#define KEY_ATTR_ID (~(Uint32)0)

/*
  Compute the batch size (rows between each NEXT_TABREQ / SCAN_TABCONF) to
  use, taking into account limits in the transporter, user preference, etc.

  Hm, there are some magic overhead numbers (4 bytes/attr, 32 bytes/row) here,
  would be nice with some explanation on how these numbers were derived.

  TODO : Check whether these numbers need to be revised w.r.t. read packed
*/
//static
void
NdbReceiver::calculate_batch_size(const TransporterFacade *tp,
                                  const NdbRecord *record,
                                  const NdbRecAttr *first_rec_attr,
                                  Uint32 key_size,
                                  Uint32 parallelism,
                                  Uint32& batch_size,
                                  Uint32& batch_byte_size,
                                  Uint32& first_batch_size)
{
<<<<<<< HEAD
  const Uint32 max_scan_batch_size= tp->get_scan_batch_size();
  const Uint32 max_batch_byte_size= tp->get_batch_byte_size();
  const Uint32 max_batch_size= tp->get_batch_size();
=======
  const NdbApiConfig & cfg = m_ndb->theImpl->get_ndbapi_config_parameters();
  Uint32 max_scan_batch_size= cfg.m_scan_batch_size;
  Uint32 max_batch_byte_size= cfg.m_batch_byte_size;
  Uint32 max_batch_size= cfg.m_batch_size;
  Uint32 tot_size= (key_size ? (key_size + 32) : 0); //key + signal overhead
>>>>>>> b39227bd

  Uint32 tot_size= (key_size ? (key_size + 32) : 0); //key + signal overhead
  if (record)
  {
    tot_size+= record->m_max_transid_ai_bytes;
  }

  const NdbRecAttr *rec_attr= first_rec_attr;
  while (rec_attr != NULL) {
    Uint32 attr_size= rec_attr->getColumn()->getSizeInBytes();
    attr_size= ((attr_size + 4 + 3) >> 2) << 2; //Even to word + overhead
    tot_size+= attr_size;
    rec_attr= rec_attr->next();
  }

  tot_size+= 32; //include signal overhead

  /**
   * Now we calculate the batch size by trying to get upto SCAN_BATCH_SIZE
   * bytes sent for each batch from each node. We do however ensure that
   * no more than MAX_SCAN_BATCH_SIZE is sent from all nodes in total per
   * batch.
   */
  if (batch_size == 0)
  {
    batch_byte_size= max_batch_byte_size;
  }
  else
  {
    batch_byte_size= batch_size * tot_size;
  }
  
  if (batch_byte_size * parallelism > max_scan_batch_size) {
    batch_byte_size= max_scan_batch_size / parallelism;
  }
  batch_size= batch_byte_size / tot_size;
  if (batch_size == 0) {
    batch_size= 1;
  } else {
    if (batch_size > max_batch_size) {
      batch_size= max_batch_size;
    } else if (batch_size > MAX_PARALLEL_OP_PER_SCAN) {
      batch_size= MAX_PARALLEL_OP_PER_SCAN;
    }
  }
  first_batch_size= batch_size;
  return;
}

void
NdbReceiver::calculate_batch_size(Uint32 key_size,
                                  Uint32 parallelism,
                                  Uint32& batch_size,
                                  Uint32& batch_byte_size,
                                  Uint32& first_batch_size,
                                  const NdbRecord *record) const
{
  calculate_batch_size(m_ndb->theImpl->m_transporter_facade,
                       record,
                       theFirstRecAttr,
                       key_size, parallelism, batch_size, batch_byte_size,
                       first_batch_size);
}

void
NdbReceiver::do_setup_ndbrecord(const NdbRecord *ndb_record, Uint32 batch_size,
                                Uint32 key_size, Uint32 read_range_no,
                                Uint32 rowsize, char *row_buffer,
                                Uint32 column_count)
{
  m_using_ndb_record= true;
  m_record.m_ndb_record= ndb_record;
  m_record.m_row= row_buffer;
  m_record.m_row_buffer= row_buffer;
  m_record.m_row_offset= rowsize;
  m_record.m_read_range_no= read_range_no;
  m_record.m_column_count= column_count;
}

//static
Uint32
NdbReceiver::ndbrecord_rowsize(const NdbRecord *ndb_record,
                               const NdbRecAttr *first_rec_attr,
                               Uint32 key_size,
                               bool read_range_no)
{
  Uint32 rowsize= (ndb_record) ? ndb_record->m_row_size : 0;

  /* Room for range_no. */
  if (read_range_no)
    rowsize+= 4;
  /*
    If keyinfo, need room for max. key + 4 bytes of actual key length + 4
    bytes of scan info (all from KEYINFO20 signal).
  */
  if (key_size)
    rowsize+= 8 + key_size*4;
  /*
    Compute extra space needed to buffer getValue() results in NdbRecord
    scans.
  */
  const NdbRecAttr *ra= first_rec_attr;
  while (ra != NULL)
  { rowsize+= sizeof(Uint32) + ra->getColumn()->getSizeInBytes();
    ra= ra->next();
  }
  /* Ensure 4-byte alignment. */
  rowsize= (rowsize+3) & 0xfffffffc;
  return rowsize;
}

NdbRecAttr*
NdbReceiver::copyout(NdbReceiver & dstRec){
  assert(!m_using_ndb_record);
  NdbRecAttr *src = m_rows[m_current_row++];
  NdbRecAttr *dst = dstRec.theFirstRecAttr;
  NdbRecAttr *start = src;
  Uint32 tmp = m_recattr.m_hidden_count;
  while(tmp--)
    src = src->next();
  
  while(dst){
    Uint32 len = src->get_size_in_bytes();
    dst->receive_data((Uint32*)src->aRef(), len);
    src = src->next();
    dst = dst->next();
  }

  return start;
}

/**
 * pad
 * This function determines how much 'padding' should be applied
 * to the passed in pointer and bitPos to get to the start of a 
 * field with the passed in alignment.
 * The rules are : 
 *   - First bit field is 32-bit aligned
 *   - Subsequent bit fields are packed in the next available bits
 *   - 8 and 16 bit aligned fields are packed in the next available
 *     word (but not necessarily word aligned.
 *   - 32, 64 and 128 bit aligned fields are packed in the next
 *     aligned 32-bit word.
 * This algorithm is used to unpack a stream of fields packed by the code
 * in src/kernel/blocks/dbtup/DbtupRoutines::read_packed()
 */
static
inline
const Uint8*
pad(const Uint8* src, Uint32 align, Uint32 bitPos)
{
  UintPtr ptr = UintPtr(src);
  switch(align){
  case DictTabInfo::aBit:
  case DictTabInfo::a32Bit:
  case DictTabInfo::a64Bit:
  case DictTabInfo::a128Bit:
    return (Uint8*)(((ptr + 3) & ~(UintPtr)3) + 4 * ((bitPos + 31) >> 5));
charpad:
  case DictTabInfo::an8Bit:
  case DictTabInfo::a16Bit:
    return src + 4 * ((bitPos + 31) >> 5);
  default:
#ifdef VM_TRACE
    abort();
#endif
    goto charpad;
  }
}

/**
 * handle_packed_bit
 * This function copies the bitfield of length len, offset pos from
 * word-aligned ptr _src to memory starting at the byte ptr dst.
 */
static
void
handle_packed_bit(const char* _src, Uint32 pos, Uint32 len, char* _dst)
{
  Uint32 * src = (Uint32*)_src;
  assert((UintPtr(src) & 3) == 0);

  /* Convert char* to aligned Uint32* and some byte offset */
  UintPtr uiPtr= UintPtr((Uint32*)_dst);
  Uint32 dstByteOffset= Uint32(uiPtr) & 3;
  Uint32* dst= (Uint32*) (uiPtr - dstByteOffset); 

  BitmaskImpl::copyField(dst, dstByteOffset << 3,
                         src, pos, len);
}


/**
 * receive_packed_recattr
 * Receive a packed stream of field values, whose presence and nullness
 * is indicated by a leading bitmap into a list of NdbRecAttr objects
 * Return the number of words read from the input stream.
 */
Uint32
NdbReceiver::receive_packed_recattr(NdbRecAttr** recAttr, 
                                    Uint32 bmlen, 
                                    const Uint32* aDataPtr, 
                                    Uint32 aLength)
{
  NdbRecAttr* currRecAttr = *recAttr;
  const Uint8 *src = (Uint8*)(aDataPtr + bmlen);
  Uint32 bitPos = 0;
  for (Uint32 i = 0, attrId = 0; i<32*bmlen; i++, attrId++)
  {
    if (BitmaskImpl::get(bmlen, aDataPtr, i))
    {
      const NdbColumnImpl & col = 
	NdbColumnImpl::getImpl(* currRecAttr->getColumn());
      if (unlikely(attrId != (Uint32)col.m_attrId))
        goto err;
      if (col.m_nullable)
      {
	if (BitmaskImpl::get(bmlen, aDataPtr, ++i))
	{
	  currRecAttr->setNULL();
	  currRecAttr = currRecAttr->next();
	  continue;
	}
      }
      Uint32 align = col.m_orgAttrSize;
      Uint32 attrSize = col.m_attrSize;
      Uint32 array = col.m_arraySize;
      Uint32 len = col.m_length;
      Uint32 sz = attrSize * array;
      Uint32 arrayType = col.m_arrayType;
      
      switch(align){
      case DictTabInfo::aBit: // Bit
        src = pad(src, 0, 0);
	handle_packed_bit((const char*)src, bitPos, len, 
                          currRecAttr->aRef());
	src += 4 * ((bitPos + len) >> 5);
	bitPos = (bitPos + len) & 31;
        goto next;
      default:
        src = pad(src, align, bitPos);
      }
      switch(arrayType){
      case NDB_ARRAYTYPE_FIXED:
        break;
      case NDB_ARRAYTYPE_SHORT_VAR:
        sz = 1 + src[0];
        break;
      case NDB_ARRAYTYPE_MEDIUM_VAR:
	sz = 2 + src[0] + 256 * src[1];
        break;
      default:
        goto err;
      }
      
      bitPos = 0;
      currRecAttr->receive_data((Uint32*)src, sz);
      src += sz;
  next:
      currRecAttr = currRecAttr->next();
    }
  }
  * recAttr = currRecAttr;
  return (Uint32)(((Uint32*)pad(src, 0, bitPos)) - aDataPtr);

err:
  abort();
  return 0;
}


/* Set NdbRecord field to non-NULL value. */
static void assignToRec(const NdbRecord::Attr *col,
                        char *row,
                        const Uint8 *src,
                        Uint32 byteSize)
{
  /* Set NULLable attribute to "not NULL". */
  if (col->flags & NdbRecord::IsNullable)
    row[col->nullbit_byte_offset]&= ~(1 << col->nullbit_bit_in_byte);

  memcpy(&row[col->offset], src, byteSize);
}

/* Set NdbRecord field to NULL. */
static void setRecToNULL(const NdbRecord::Attr *col,
                         char *row)
{
  assert(col->flags & NdbRecord::IsNullable);
  row[col->nullbit_byte_offset]|= 1 << col->nullbit_bit_in_byte;
}

int
NdbReceiver::get_range_no() const
{
  int range_no;
  assert(m_using_ndb_record);
  Uint32 idx= m_current_row;
  if (idx == 0 || !m_record.m_read_range_no)
    return -1;
  memcpy(&range_no,
         m_record.m_row_buffer +
           (idx-1)*m_record.m_row_offset +
           m_record.m_ndb_record->m_row_size,
         4);
  return range_no;
}

/**
 * handle_bitfield_ndbrecord
 * Packed bitfield handling for NdbRecord - also deals with 
 * mapping the bitfields into MySQLD format if necessary.
 */
static void
handle_bitfield_ndbrecord(const NdbRecord::Attr* col,
                          const Uint8*& src,
                          Uint32& bitPos,
                          Uint32& len,
                          char* row)
{
  if (col->flags & NdbRecord::IsNullable)
  {
    /* Clear nullbit in row */
    row[col->nullbit_byte_offset] &=
      ~(1 << col->nullbit_bit_in_byte);
  }

  char* dest;
  Uint64 mysqldSpace;

  /* For MySqldBitField, we read it as normal into a local on the 
   * stack and then use the put_mysqld_bitfield function to rearrange
   * and write it to the row
   */
  bool isMDBitfield= (col->flags & NdbRecord::IsMysqldBitfield) != 0;

  if (isMDBitfield)
  {
    assert(len <= 64);
    dest= (char*) &mysqldSpace;
  }
  else
    dest= row + col->offset;
  
  /* Copy bitfield to memory starting at dest */
  src = pad(src, 0, 0);
  handle_packed_bit((const char*)src, bitPos, len, dest); 
  src += 4 * ((bitPos + len) >> 5);
  bitPos = (bitPos + len) & 31;
  
  if (isMDBitfield)
    /* Rearrange bitfield from stack to row storage */
    col->put_mysqld_bitfield(row, dest);
}


/**
 * receive_packed_ndbrecord
 * Receive a packed stream of field values, whose presence and nullness
 * is indicated by a leading bitmap, into an NdbRecord row.
 * Return the number of words consumed from the input stream.
 */
Uint32
NdbReceiver::receive_packed_ndbrecord(Uint32 bmlen, 
                                      const Uint32* aDataPtr,
                                      char* row)
{
  const Uint8 *src = (Uint8*)(aDataPtr + bmlen);
  Uint32 bitPos = 0;
  const NdbRecord* rec= m_record.m_ndb_record;
  const Uint32 maxAttrId= rec->columns[rec->noOfColumns -1].attrId;
  const Uint32 bmSize= bmlen << 5;

  /* Use bitmap to determine which columns have been sent */
  for (Uint32 i = 0, attrId = 0; 
       (i < bmSize) && (attrId <= maxAttrId);
       i++, attrId++)
  {
    if (BitmaskImpl::get(bmlen, aDataPtr, i))
    {
      /* Found bit in column presence bitmask, get corresponding
       * Attr struct from NdbRecord
       */
      assert(attrId < rec->m_attrId_indexes_length);
      assert((Uint32) rec->m_attrId_indexes[attrId] 
             < rec->noOfColumns);
      const NdbRecord::Attr* col= &rec->columns[rec->m_attrId_indexes[attrId]];

      assert((col->flags & NdbRecord::IsBlob) == 0);

      /* If col is nullable, check for null and 
       * set bit
       */ 
      if (col->flags & NdbRecord::IsNullable)
      {
	if (BitmaskImpl::get(bmlen, aDataPtr, ++i))
	{
          setRecToNULL(col, m_record.m_row);

          // Next column...
	  continue;
	}
      }
      
      Uint32 align = col->orgAttrSize;
      Uint32 sz = col->maxSize;
      Uint32 len = col->bitCount;
      Uint32 arrayType = 
        (col->flags & NdbRecord::IsVar1ByteLen)? 
        NDB_ARRAYTYPE_SHORT_VAR :
        (
         (col->flags & NdbRecord::IsVar2ByteLen)?
         NDB_ARRAYTYPE_MEDIUM_VAR : 
         NDB_ARRAYTYPE_FIXED);

      switch(align){
      case DictTabInfo::aBit: // Bit
        handle_bitfield_ndbrecord(col,
                                  src,
                                  bitPos,
                                  len,
                                  row);
        continue; // Next column
      default:
        src = pad(src, align, bitPos);
      }
      switch(arrayType){
      case NDB_ARRAYTYPE_FIXED:
        break;
      case NDB_ARRAYTYPE_SHORT_VAR:
        sz = 1 + src[0];
        break;
      case NDB_ARRAYTYPE_MEDIUM_VAR:
	sz = 2 + src[0] + 256 * src[1];
        break;
      default:
        abort();
      }
      
      bitPos = 0;
      assignToRec(col,
                  row,
                  src,
                  sz);

      src += sz;
    }
  }

  return (Uint32)(((Uint32*)pad(src, 0, bitPos)) - aDataPtr);
}


int
NdbReceiver::get_keyinfo20(Uint32 & scaninfo, Uint32 & length,
                           const char * & data_ptr) const
{
  assert(m_using_ndb_record);
  Uint32 idx= m_current_row;
  if (idx == 0)
    return -1;                                  // No rows fetched yet
  const char *p= m_record.m_row_buffer +
    (idx-1)*m_record.m_row_offset +
    m_record.m_ndb_record->m_row_size;
  if (m_record.m_read_range_no)
    p+= 4;
  scaninfo= uint4korr(p);
  p+= 4;
  length= uint4korr(p);
  p+= 4;
  data_ptr= p;
  return 0;
}


int
NdbReceiver::getScanAttrData(const char * & data, Uint32 & size, Uint32 & pos) const
{
  assert(m_using_ndb_record);
  Uint32 idx= m_current_row;
  if (idx == 0)
    return -1;                                  // No rows fetched yet
  const char *row_end= m_record.m_row_buffer + idx*m_record.m_row_offset;

  pos+= sizeof(Uint32);
  memcpy(&size, row_end - pos, sizeof(Uint32));
  pos+= size;
  data= row_end - pos;

  assert (pos <= m_record.m_row_offset);
  return 0;
}

int
NdbReceiver::execTRANSID_AI(const Uint32* aDataPtr, Uint32 aLength)
{
  /*
   * NdbRecord and NdbRecAttr row result handling are merged here
   *   First any NdbRecord attributes are extracted
   *   Then any NdbRecAttr attributes are extracted
   *   NdbRecord scans with extra NdbRecAttr getValue() attrs
   *   are handled separately in the NdbRecord code
   * Scenarios : 
   *   NdbRecord only PK read result
   *   NdbRecAttr only PK read result
   *   Mixed PK read results
   *   NdbRecord only scan read result
   *   NdbRecAttr only scan read result
   *   Mixed scan read results
   */
  Uint32 exp= m_expected_result_length;
  Uint32 tmp= m_received_result_length + aLength;
  Uint32 origLength=aLength;
  NdbRecAttr* currRecAttr = theCurrentRecAttr;
  Uint32 save_pos= 0;

  bool ndbrecord_part_done= !m_using_ndb_record;
  const bool isScan= (m_type == NDB_SCANRECEIVER) || 
    (m_type == NDB_QUERY_OPERATION);

  /* Read words from the incoming signal train.
   * The length passed in is enough for one row, either as an individual
   * read op, or part of a scan.  When there are no more words, we're at
   * the end of the row
   */
  while (aLength > 0)
  {
    AttributeHeader ah(* aDataPtr++);
    const Uint32 attrId= ah.getAttributeId();
    Uint32 attrSize= ah.getByteSize();
    aLength--;

    if (!ndbrecord_part_done)
    {
      /* Special case for RANGE_NO, which is received first and is
       * stored just after the row. */
      if (attrId == AttributeHeader::RANGE_NO)
      {
        assert(m_record.m_read_range_no);
        assert(attrSize==4);
        memcpy(m_record.m_row+m_record.m_ndb_record->m_row_size, aDataPtr++, 4);
        aLength--;
        continue; // Next
      }

      /* Normal case for all NdbRecord primary key, index key, table scan
       * and index scan reads.  Extract all requested columns from packed
       * format into the row.
       */
      if (attrId == AttributeHeader::READ_PACKED)
      {
        Uint32 len= receive_packed_ndbrecord(attrSize >> 2, // Bitmap length
                                             aDataPtr,
                                             m_record.m_row);
        aDataPtr+= len;
        aLength-= len;
        continue;  // Next
      }

      /* If we get here then we must have 'extra getValues' - columns
       * requested outwith the normal NdbRecord + bitmask mechanism.
       * This could be : pseudo columns, columns read via an old-Api 
       * scan, or just some extra columns added by the user to an 
       * NdbRecord operation.
       * If the extra values are part of a scan then they get copied
       * to a special area after the end of the normal row data.  
       * When the user calls NdbScanOperation.nextResult() they will
       * be copied into the correct NdbRecAttr objects.
       * If the extra values are not part of a scan then they are
       * put into their NdbRecAttr objects now.
       */
      if (isScan)
      {
        /* For scans, we save the extra information at the end of the
         * row buffer, in reverse order.  When nextResult() is called,
         * this data is copied into the correct NdbRecAttr objects.
         */
        
        /* Save this extra getValue */
        save_pos+= sizeof(Uint32);
        memcpy(m_record.m_row + m_record.m_row_offset - save_pos,
               &attrSize, sizeof(Uint32));
        if (attrSize > 0)
        {
          save_pos+= attrSize;
          assert (save_pos<=m_record.m_row_offset);
          memcpy(m_record.m_row + m_record.m_row_offset - save_pos,
                 aDataPtr, attrSize);
        }

        Uint32 sizeInWords= (attrSize+3)>>2;
        aDataPtr+= sizeInWords;
        aLength-= sizeInWords;
        continue; // Next
      }
      else
      {
        /* Not a scan, so extra information is added to RecAttrs in
         * the 'normal' way.
         */
        assert(theCurrentRecAttr != NULL);
        assert(theCurrentRecAttr->attrId() == attrId);
        /* Handle extra attributes requested with getValue(). */
        /* This implies that we've finished with the NdbRecord part
           of the read, so move onto NdbRecAttr */
        ndbrecord_part_done=true;
        // Fall through to RecAttr handling
      }
    } // / if (!ndbrecord_part_done)
    
    /* If we get here then there are some attribute values to be
     * read into the attached list of NdbRecAttrs.
     * This occurs for old-Api primary and unique index keyed operations
     * and for NdbRecord primary and unique index keyed operations
     * using 'extra GetValues'.
     */
    if (ndbrecord_part_done)
    {
      // We've processed the NdbRecord part of the TRANSID_AI, if
      // any.  There are signal words left, so they must be
      // RecAttr data
      //
      if (attrId == AttributeHeader::READ_PACKED)
      {
        assert(!m_using_ndb_record);
        NdbRecAttr* tmp = currRecAttr;
        Uint32 len = receive_packed_recattr(&tmp, attrSize>>2, aDataPtr, origLength);
        aDataPtr += len;
        aLength -= len;
        currRecAttr = tmp;
        continue;
      }
      /**
       * Skip over missing attributes
       * TODO : How can this happen?
       */
      while(currRecAttr && currRecAttr->attrId() != attrId){
            currRecAttr = currRecAttr->next();
      }

      if(currRecAttr && currRecAttr->receive_data(aDataPtr, attrSize))
      {
        Uint32 add= (attrSize + 3) >> 2;
        aLength -= add;
        aDataPtr += add;
        currRecAttr = currRecAttr->next();
      } else {
        /*
          This should not happen: we got back an attribute for which we have no
          stored NdbRecAttr recording that we requested said attribute (or we got
          back attributes in the wrong order).
          So dump some info for debugging, and abort.
        */
        ndbout_c("this=%p: attrId: %d currRecAttr: %p theCurrentRecAttr: %p "
                 "attrSize: %d %d", this,
	         attrId, currRecAttr, theCurrentRecAttr, attrSize,
                 currRecAttr ? currRecAttr->get_size_in_bytes() : 0);
        currRecAttr = theCurrentRecAttr;
        while(currRecAttr != 0){
	  ndbout_c("%d ", currRecAttr->attrId());
	  currRecAttr = currRecAttr->next();
        }
        abort();
        return -1;
      } // if (currRecAttr...)      
    } // /if (ndbrecord_part_done)
  } // / while (aLength > 0)

  theCurrentRecAttr = currRecAttr;

  m_received_result_length = tmp;

  if (m_using_ndb_record) {
    /* Move onto next row in scan buffer */
    m_record.m_row+= m_record.m_row_offset;
  }
  return (tmp == exp || (exp > TcKeyConf::DirtyReadBit) ? 1 : 0);
}

int
NdbReceiver::execKEYINFO20(Uint32 info, const Uint32* aDataPtr, Uint32 aLength)
{
  if (m_using_ndb_record)
  {
    /* Copy in the keyinfo after the user row and any range_no value. */

    char *keyinfo_ptr= m_record.m_row_buffer + 
                       m_current_row++ * m_record.m_row_offset +
                       m_record.m_ndb_record->m_row_size;
    if (m_record.m_read_range_no)
      keyinfo_ptr+= 4;

    int4store(keyinfo_ptr, info);
    keyinfo_ptr+= 4;
    int4store(keyinfo_ptr, aLength);
    keyinfo_ptr+= 4;
    memcpy(keyinfo_ptr, aDataPtr, 4*aLength);

    Uint32 tmp= m_received_result_length + aLength;
    m_received_result_length = tmp;
  
    return (tmp == m_expected_result_length ? 1 : 0);
  }

  /* The old method, using NdbRecAttr. */
  NdbRecAttr* currRecAttr = m_rows[m_current_row++];
  assert(currRecAttr->attrId() == KEY_ATTR_ID);
  /*
    This is actually reading data one word off the end of the received
    signal (or off the end of the long signal data section 0, for a
    long signal), due to the aLength+1. This is to ensure the correct length
    being set for the NdbRecAttr (one extra word for the scanInfo word placed
    at the end), overwritten immediately below.
    But it's a bit ugly that we rely on being able to read one word over the
    end of the signal without crashing...
  */
  currRecAttr->receive_data(aDataPtr, 4*(aLength + 1));
  
  /**
   * Save scanInfo in the end of keyinfo
   */
  ((Uint32*)currRecAttr->aRef())[aLength] = info;
  
  Uint32 tmp = m_received_result_length + aLength;
  m_received_result_length = tmp;
  
  return (tmp == m_expected_result_length ? 1 : 0);
}

void
NdbReceiver::setErrorCode(int code)
{
  theMagicNumber = 0;
  if(getType()==NDB_QUERY_OPERATION){
    m_query_operation_impl->getQuery().setErrorCode(code);
  }else{
    NdbOperation* const op = (NdbOperation*)getOwner();
    assert(op->checkMagicNumber()==0);
    op->setErrorCode(code);
  }
}<|MERGE_RESOLUTION|>--- conflicted
+++ resolved
@@ -140,7 +140,7 @@
 */
 //static
 void
-NdbReceiver::calculate_batch_size(const TransporterFacade *tp,
+NdbReceiver::calculate_batch_size(const NdbImpl& theImpl,
                                   const NdbRecord *record,
                                   const NdbRecAttr *first_rec_attr,
                                   Uint32 key_size,
@@ -149,17 +149,10 @@
                                   Uint32& batch_byte_size,
                                   Uint32& first_batch_size)
 {
-<<<<<<< HEAD
-  const Uint32 max_scan_batch_size= tp->get_scan_batch_size();
-  const Uint32 max_batch_byte_size= tp->get_batch_byte_size();
-  const Uint32 max_batch_size= tp->get_batch_size();
-=======
-  const NdbApiConfig & cfg = m_ndb->theImpl->get_ndbapi_config_parameters();
-  Uint32 max_scan_batch_size= cfg.m_scan_batch_size;
-  Uint32 max_batch_byte_size= cfg.m_batch_byte_size;
-  Uint32 max_batch_size= cfg.m_batch_size;
-  Uint32 tot_size= (key_size ? (key_size + 32) : 0); //key + signal overhead
->>>>>>> b39227bd
+  const NdbApiConfig & cfg = theImpl.get_ndbapi_config_parameters();
+  const Uint32 max_scan_batch_size= cfg.m_scan_batch_size;
+  const Uint32 max_batch_byte_size= cfg.m_batch_byte_size;
+  const Uint32 max_batch_size= cfg.m_batch_size;
 
   Uint32 tot_size= (key_size ? (key_size + 32) : 0); //key + signal overhead
   if (record)
@@ -217,7 +210,7 @@
                                   Uint32& first_batch_size,
                                   const NdbRecord *record) const
 {
-  calculate_batch_size(m_ndb->theImpl->m_transporter_facade,
+  calculate_batch_size(* m_ndb->theImpl,
                        record,
                        theFirstRecAttr,
                        key_size, parallelism, batch_size, batch_byte_size,
