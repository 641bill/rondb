/*
   Copyright (c) 2003, 2024, Oracle and/or its affiliates.

   This program is free software; you can redistribute it and/or modify
   it under the terms of the GNU General Public License, version 2.0,
   as published by the Free Software Foundation.

   This program is designed to work with certain software (including
   but not limited to OpenSSL) that is licensed under separate terms,
   as designated in a particular file or component or in included license
   documentation.  The authors of MySQL hereby grant you an additional
   permission to link the program and your derivative works with the
   separately licensed software that they have either included with
   the program or referenced in the documentation.

   This program is distributed in the hope that it will be useful,
   but WITHOUT ANY WARRANTY; without even the implied warranty of
   MERCHANTABILITY or FITNESS FOR A PARTICULAR PURPOSE.  See the
   GNU General Public License, version 2.0, for more details.

   You should have received a copy of the GNU General Public License
   along with this program; if not, write to the Free Software
   Foundation, Inc., 51 Franklin St, Fifth Floor, Boston, MA 02110-1301  USA
*/

#include <AttributeHeader.hpp>
#include <cstddef>
#include <cstdint>
<<<<<<< HEAD
#include <signaldata/DictTabInfo.hpp>
#include <signaldata/TcKeyConf.hpp>
#include "API.hpp"
#include "portlib/ndb_compiler.h"
=======
#include "NdbAggregationCommon.hpp"
>>>>>>> e64a25e2

/**
 * 'class NdbReceiveBuffer' takes care of buffering multi-row
 * result sets received as the result of scan- or query- operations.
 * Rows are stored in the 'raw' transporter format in the buffer,
 * and later (only) the 'current row' is retrieved from the buffer,
 * and unpacked into the full NdbRecord row format when navigated to.
 */
class NdbReceiverBuffer {
 public:
  /**
   * End of row and key buffer area has an 'eodMagic'
   * as a debugging aid in detecting buffer overflows.
   */
  static const Uint32 eodMagic = 0xacbd1234;

  explicit NdbReceiverBuffer(Uint32 bufSizeBytes, Uint32 batchRows);

  void reset() { m_rows = m_keys = 0; }

  Uint32 getBufSizeWords() const { return m_bufSizeWords; }

  Uint32 getMaxRows() const { return m_maxRows; }

  Uint32 getRowCount() const { return m_rows; }

  Uint32 getKeyCount() const { return m_keys; }

  /**
   * Rows are buffered in the first part of 'm_buffer'. The first
   * 'm_maxrows+1' Uint32s in the buffer is a row_ix[] containing
   * buffer indexes, such that:
   *  - Row 'n' starts at m_buffer[row_ix[n]].
   *  - Length of row 'n' is 'row_ix[n+1] - row_ix[n].
   * row_ix[] contains one more item than 'm_maxrows'. The item
   * past the last row is maintained such that the length of last row
   * can be calculated.
   */
  Uint32 *allocRow(Uint32 noOfWords) {
    // assert(verifyBuffer());
    assert(checkFreeSpace() >= noOfWords + 1);  // + eodMagic
    const Uint32 pos = rowIx(m_rows);           // First free
    rowIx(++m_rows) = pos + noOfWords;          // Next free
#ifndef NDEBUG
    m_buffer[pos + noOfWords] = eodMagic;
#endif
    return &m_buffer[pos];
  }

  /**
   * Keys are allocated from the end of 'm_buffer', it grows and are
   * indexed in *reverse order*. key_ix[] is allocated at the very end of
   * the buffer:
   *  - Key 'n' starts at m_buffer[key_ix[n]]
   *  - Length of key 'n' is 'key_ix[n-1] - key_ix[n]'.
   */
  Uint32 *allocKey(Uint32 noOfWords) {
    // assert(verifyBuffer());
    assert(checkFreeSpace() >= noOfWords + 1);  // + eodMagic
    const Uint32 prev = keyIx(m_keys - 1);
    const Uint32 pos = prev - noOfWords;
    keyIx(m_keys) = pos;
    m_keys++;
#ifndef NDEBUG
    m_buffer[pos - 1] = eodMagic;
#endif
    return &m_buffer[pos];
  }

  const Uint32 *getRow(Uint32 row, Uint32 &noOfWords) const {
    // assert(verifyBuffer());
    if (unlikely(row >= m_rows)) return nullptr;

    const Uint32 ix = rowIx(row);
    noOfWords = rowIx(row + 1) - ix;
    assert(noOfWords < m_bufSizeWords);  // Sanity check
    return m_buffer + ix;
  }

  const Uint32 *getKey(Uint32 key, Uint32 &noOfWords) const {
    // assert(verifyBuffer());
    if (unlikely(key >= m_keys)) return nullptr;

    const Uint32 ix = keyIx(key);
    noOfWords = keyIx(key - 1) - ix;
    assert(noOfWords < m_bufSizeWords);  // Sanity check
    return m_buffer + ix;
  }

  /**
   * Calculate total words required to be allocated for the
   * NdbReceiverBuffer structure.
   *
   * We know 'batchSizeWords', the total max size of data to fetch
   * from the data nodes. In addition there are some overhead required by
   * the buffer management itself. Calculate total words required to
   * be allocated for the NdbReceiverBuffer structure.
   */
  static Uint32 calculateBufferSizeInWords(Uint32 batchRows,
                                           Uint32 batchSizeWords,
                                           Uint32 keySize) {
    return batchSizeWords +            // Words to store
           1 +                         // 'eodMagic' in buffer
           headerWords +               // Admin overhead
           ((keySize > 0)              // Row + optional key indexes
                ? (batchRows + 1) * 2  // Row + key indexes
                : (batchRows + 1));    // Row index only
  }

 private:
  static const Uint32 headerWords = 4;  // 4*Uint32's below

  // No copying / assignment:
  NdbReceiverBuffer(const NdbReceiverBuffer &);
  NdbReceiverBuffer &operator=(const NdbReceiverBuffer &);

  const Uint32 m_maxRows;       // Max capacity in #rows / #keys
  const Uint32 m_bufSizeWords;  // Size of 'm_buffer'

  Uint32 m_rows;  // Current #rows in m_buffer
  Uint32 m_keys;  // Current #keys in m_buffer

  Uint32 m_buffer[1];  // Variable size buffer area (m_bufSizeWords)

  /**
   * Index to row offset is first 'maxrows' items in m_buffer.
   * We maintain a 'next free row' position for all
   * 'm_maxrows' in the buffer. Thus, this index array has
   * to contain 'm_maxrows+1' items, indexed from [0..m_maxrows].
   * This allows is to calculate data length for all rows
   * as 'start(row+1) - start(row))
   */
  Uint32 rowIx(Uint32 row) const { return m_buffer[row]; }
  Uint32 &rowIx(Uint32 row) { return m_buffer[row]; }

  /**
   * Index to key offset is last 'maxrows' items in m_buffer.
   * We maintain a 'previous row start' position for all
   * 'm_maxrows' in the buffer - even for 'key 0'.
   * Thus, this index array has to contain 'm_maxrows+1'
   * items, indexed from [-1..maxrows-1].
   * This allows is to calculate data length for all keys
   * as 'start(key-1) - start(key)).
   */

  // 'm_bufSizeWords-2' is keyIx(0), that place keyIx(-1) at 'm_bufSizeWords-1'
  Uint32 keyIx(Uint32 key) const { return m_buffer[m_bufSizeWords - 2 - key]; }
  Uint32 &keyIx(Uint32 key) { return m_buffer[m_bufSizeWords - 2 - key]; }

  /**
   * Check the amount of free space in NdbReceiverBuffer. The free space
   * is between the 'rows' allocated upwards, and keys growing downwards.
   * Also doing some simplified verification of buffer consistency.
   */
  Uint32 checkFreeSpace() const {
    // No more rows/keys than we allocated for
    assert(m_rows <= m_maxRows);
    assert(m_keys <= m_maxRows);

    /**
     * rowIx() / keyIx() refers within m_buffer[], without
     * referring into the rowIx() / keyIx() arrays:
     *
     * NOTE that 'm_keys > 0' is the only indication of there possibly
     *      being a keyIx()-array. Until any keys arrives, we make the
     *      assumption that there are none, and the rowIx() may
     *      allocRow's into the array of keyIx.
     */
    const Uint32 keyArraySize [[maybe_unused]] =
        (m_keys > 0) ? m_maxRows + 1 : 0;
    const Uint32 bufIxLow [[maybe_unused]] = m_maxRows + 1;
    const Uint32 bufIxHigh [[maybe_unused]] = m_bufSizeWords - keyArraySize;

    assert(rowIx(m_rows) >= bufIxLow);
    assert(rowIx(m_rows) <= bufIxHigh);
    assert(m_keys == 0 || keyIx(m_keys - 1) >= bufIxLow);
    assert(m_keys == 0 || keyIx(m_keys - 1) <= bufIxHigh);

    // Last written row/key contents not written past allocated end.
    // Note that 'eodMagic' is not present until a row/key is allocated.
    assert(m_rows == 0 || m_buffer[rowIx(m_rows)] == eodMagic);
    assert(m_keys == 0 || m_buffer[keyIx(m_keys - 1) - 1] == eodMagic);

    const Uint32 rows_end = rowIx(m_rows);  // First free row
    const Uint32 keys_end = (m_keys > 0) ? keyIx(m_keys - 1) : m_bufSizeWords;
    assert(keys_end >= rows_end);
    return keys_end - rows_end;
  }

  /**
   * Verify the contents of all rows/keys inserted into NdbReceiverBuffer.
   * It had significant impact on performance, so we prefer asserts based
   * on the simpler checkFreeSpace() instead. We mostly keep this method
   * in case it will be needed for later debugging of buffer issues.
   *
   * BEWARE that allocRow()/Key() is called from deliver_signals(),
   * when holding the poll-right. As the poll-right effectively
   * single-threads the signal delivery, extra care should be taken to
   * not add extra overhead to NdbReceiverBuffer allocation.
   */
  bool verifyBuffer() const {
    assert(m_rows <= m_maxRows);
    assert(m_keys <= m_maxRows);
    // Check rows startpos and end within buffer
    assert(rowIx(0) == m_maxRows + 1);
    assert(rowIx(m_rows) <= m_bufSizeWords);

    // Rest of rows in sequence with non-negative length
    for (Uint32 row = 0; row < m_rows; row++) {
      assert(rowIx(row) <= rowIx(row + 1));
    }
    // Overflow protection
    assert(m_rows == 0 || m_buffer[rowIx(m_rows)] == eodMagic);

    if (m_keys > 0) {
      // Check keys startpos and end before row buffer
      assert(keyIx(-1) == (m_bufSizeWords - (m_maxRows + 1)));
      assert(keyIx(m_keys - 1) >= rowIx(m_rows));

      // Rest of keys in sequence with non-negative length
      for (Uint32 key = 0; key < m_keys; key++) {
        assert(keyIx(key) <= keyIx(key - 1));
      }

      // Overflow protection
      assert(m_buffer[keyIx(m_keys - 1) - 1] == eodMagic);
    }
    return true;
  }

};  // class NdbReceiverBuffer

NdbReceiverBuffer::NdbReceiverBuffer(Uint32 bufSizeBytes,  // Word aligned size
                                     Uint32 batchRows)
    : m_maxRows(batchRows),
      m_bufSizeWords((bufSizeBytes / sizeof(Uint32)) - headerWords),
      m_rows(0),
      m_keys(0) {
  assert((bufSizeBytes / sizeof(Uint32)) > headerWords);

  /**
   * Init row and key index arrays. Row indexes maintain
   * a 'next free row' position which for rows start imm.
   * after the 'm_maxrows+1' indexes.
   */
  rowIx(0) = m_maxRows + 1;

  /**
   * Key indexes maintain a 'prev key startpos', even for key(0).
   * Thus, for an empty key_ix[], we set startpos for
   * (the non-existing) key(-1) which is imm. after the
   * available key buffer area.
   *
   * NOTE: We init key_ix[] even if keyinfo not present
   * in result set. In that case it might later be overwritten
   * by rows, which is ok as the keyinfo is then never used.
   */
  keyIx(-1) = m_bufSizeWords - (m_maxRows + 1);
  // assert(verifyBuffer());
  assert(checkFreeSpace() == m_bufSizeWords - (m_maxRows + 1));
}

/**
 * 'BEFORE' is used as the initial position before having a
 * valid 'current' row. Beware, wraparound is assumed such
 * that ' beforeFirstRow+1' -> 0 (first row)
 */
static const Uint32 beforeFirstRow = 0xFFFFFFFF;

static const Uint8 *pad(const Uint8 *src, Uint32 align, Uint32 bitPos);

static size_t pad_pos(size_t pos, Uint32 align, Uint32 bitPos);

NdbReceiver::NdbReceiver(Ndb *aNdb)
    : theMagicNumber(0),
      m_ndb(aNdb),
      m_id(NdbObjectIdMap::InvalidId),
      m_tcPtrI(RNIL),
      m_type(NDB_UNINITIALIZED),
      m_owner(nullptr),
      m_ndb_record(nullptr),
      m_row_buffer(nullptr),
      m_recv_buffer(nullptr),
      m_read_range_no(false),
      m_read_key_info(false),
      m_firstRecAttr(nullptr),
      m_lastRecAttr(nullptr),
      m_rec_attr_data(nullptr),
      m_rec_attr_len(0),
      m_current_row(beforeFirstRow),
      m_expected_result_length(0),
      m_received_result_length(0) {}

NdbReceiver::~NdbReceiver() {
  DBUG_ENTER("NdbReceiver::~NdbReceiver");
  if (m_id != NdbObjectIdMap::InvalidId) {
    m_ndb->theImpl->unmapRecipient(m_id, this);
  }
  DBUG_VOID_RETURN;
}

// static
NdbReceiverBuffer *NdbReceiver::initReceiveBuffer(
    Uint32 *buffer,       // Uint32 aligned buffer
    Uint32 bufSizeBytes,  // Size, from ::result_bufsize()
    Uint32 batchRows) {
  assert(((UintPtr)buffer % sizeof(Uint32)) == 0);  // Is Uint32 aligned

  return new (buffer) NdbReceiverBuffer(bufSizeBytes, batchRows);
}

int NdbReceiver::init(ReceiverType type, void *owner) {
  theMagicNumber = getMagicNumber();
  m_type = type;
  m_owner = owner;
  m_ndb_record = nullptr;
  m_row_buffer = nullptr;
  m_recv_buffer = nullptr;
  m_read_range_no = false;
  m_read_key_info = false;
  m_firstRecAttr = nullptr;
  m_lastRecAttr = nullptr;
  m_rec_attr_data = nullptr;
  m_rec_attr_len = 0;

  if (m_id == NdbObjectIdMap::InvalidId) {
    if (m_ndb) {
      m_id = m_ndb->theImpl->mapRecipient(this);
      if (m_id == NdbObjectIdMap::InvalidId) {
        setErrorCode(4000);
        return -1;
      }
    }
  }
  return 0;
}

void NdbReceiver::do_setup_ndbrecord(const NdbRecord *ndb_record,
                                     char *row_buffer, bool read_range_no,
                                     bool read_key_info) {
  m_ndb_record = ndb_record;
  m_row_buffer = row_buffer;
  m_recv_buffer = nullptr;
  m_read_range_no = read_range_no;
  m_read_key_info = read_key_info;
}

void NdbReceiver::release() {
  theMagicNumber = 0;
  NdbRecAttr *tRecAttr = m_firstRecAttr;
  while (tRecAttr != nullptr) {
    NdbRecAttr *tSaveRecAttr = tRecAttr;
    tRecAttr = tRecAttr->next();
    m_ndb->releaseRecAttr(tSaveRecAttr);
  }
  m_firstRecAttr = nullptr;
  m_lastRecAttr = nullptr;
  m_rec_attr_data = nullptr;
  m_rec_attr_len = 0;
  m_ndb_record = nullptr;
  m_row_buffer = nullptr;
  m_recv_buffer = nullptr;
}

NdbRecAttr *NdbReceiver::getValue(const NdbColumnImpl *tAttrInfo,
                                  char *user_dst_ptr) {
  NdbRecAttr *tRecAttr = m_ndb->getRecAttr();
  if (tRecAttr && !tRecAttr->setup(tAttrInfo, user_dst_ptr)) {
    if (m_firstRecAttr == nullptr)
      m_firstRecAttr = tRecAttr;
    else
      m_lastRecAttr->next(tRecAttr);
    m_lastRecAttr = tRecAttr;
    tRecAttr->next(nullptr);
    return tRecAttr;
  }
  if (tRecAttr) {
    m_ndb->releaseRecAttr(tRecAttr);
  }
  return nullptr;
}

void NdbReceiver::getValues(const NdbRecord *rec, char *row_ptr) {
  assert(m_recv_buffer == nullptr);
  assert(rec != nullptr);

  m_ndb_record = rec;
  m_row_buffer = row_ptr;
}

void NdbReceiver::prepareSend() {
  /* Set pointers etc. to prepare for receiving the first row of the batch. */
  theMagicNumber = 0x11223344;
  m_current_row = beforeFirstRow;
  m_received_result_length = 0;
  m_expected_result_length = 0;

  if (m_recv_buffer != nullptr) {
    m_recv_buffer->reset();
  }
}

void NdbReceiver::prepareReceive(NdbReceiverBuffer *buffer) {
  m_recv_buffer = buffer;
  prepareSend();
}

/*
  Compute the batch size (rows between each NEXT_TABREQ / SCAN_TABCONF) to
  use, taking into account limits in the transporter, user preference, etc.

  It is the responsibility of the batch producer (LQH+TUP) to
  stay within these 'batch_size' and 'batch_byte_size' limits.:

  - It should stay strictly within the 'batch_size' (#rows) limit.
  - It is allowed to overallocate the 'batch_byte_size' (slightly)
    in order to complete the current row when it hit the limit.
    (Up to ::packed_rowsize())

  The client should be prepared to receive, and buffer, up to
  'batch_size' rows from each fragment.
*/
// static
void NdbReceiver::calculate_batch_size(const NdbImpl &theImpl,
                                       Uint32 parallelism, Uint32 &batch_size,
                                       Uint32 &batch_byte_size) {
  const NdbApiConfig &cfg = theImpl.get_ndbapi_config_parameters();
  const Uint32 max_scan_batch_size = cfg.m_scan_batch_size;
  const Uint32 max_batch_byte_size = cfg.m_batch_byte_size;
  const Uint32 max_batch_size = cfg.m_batch_size;

  batch_byte_size = max_batch_byte_size;
  if (batch_byte_size * parallelism > max_scan_batch_size) {
    batch_byte_size = max_scan_batch_size / parallelism;
  }

  if (batch_size == 0 || batch_size > max_batch_size) {
    batch_size = max_batch_size;
  }
  if (unlikely(batch_size > MAX_PARALLEL_OP_PER_SCAN)) {
    batch_size = MAX_PARALLEL_OP_PER_SCAN;
  }
  if (unlikely(batch_size > batch_byte_size)) {
    batch_size = batch_byte_size;
  }
}

void NdbReceiver::calculate_batch_size(Uint32 parallelism, Uint32 &batch_size,
                                       Uint32 &batch_byte_size) const {
  calculate_batch_size(*m_ndb->theImpl, parallelism, batch_size,
                       batch_byte_size);
}

// static
Uint32 NdbReceiver::ndbrecord_rowsize(const NdbRecord *result_record,
                                      bool read_range_no) {
  // Unpacked NdbRecords are stored in its full unprojected form
  Uint32 rowsize = (result_record) ? result_record->m_row_size : 0;

  // After unpack, the optional RANGE_NO is stored as an Uint32
  if (read_range_no) rowsize += sizeof(Uint32);

  return (rowsize + 3) & 0xfffffffc;
}

/**
 * Calculate max size (In Uint32 words) of a 'packed' result row,
 * including optional 'keyinfo', 'range_no' and 'correlation'.
 *
 * Note that
 *   - keyInfo is stored in its own 'key storage' in the buffer.
 *   - 'correlation' is not stored in the receive buffer at all.
 */
static Uint32 packed_rowsize(const NdbRecord *result_record,
                             const Uint32 *read_mask,
                             const NdbRecAttr *first_rec_attr,
                             Uint32 keySizeWords, bool read_range_no,
                             bool read_correlation) {
  Uint32 nullCount = 0;
  Uint32 bitPos = 0;
  UintPtr pos = 0;

  bool pk_is_known = false;
  if (likely(result_record != nullptr)) {
    for (Uint32 i = 0; i < result_record->noOfColumns; i++) {
      const NdbRecord::Attr *col = &result_record->columns[i];
      const bool is_pk = (col->flags & NdbRecord::IsKey);
      const Uint32 attrId = col->attrId;

      if (is_pk) {
        pk_is_known = true;
      }
      /* Skip column if result_mask says so and we don't need
       * to read it
       */
      if (BitmaskImpl::get(MAXNROFATTRIBUTESINWORDS, read_mask, attrId)) {
        const Uint32 align = col->orgAttrSize;

        switch (align) {
          case DictTabInfo::aBit:
            pos = pad_pos(pos, 0, 0);
            bitPos += col->bitCount;
            pos += 4 * (bitPos / 32);
            bitPos = (bitPos % 32);
            break;
          default:
            pos = pad_pos(pos, align, bitPos);
            bitPos = 0;
            pos += col->maxSize;
            break;
        }

        if (col->flags & NdbRecord::IsNullable) nullCount++;
      }
    }
  }
  Uint32 sizeInWords = pad_pos(pos, 0, bitPos);

  // Add AttributeHeader::READ_PACKED or ::READ_ALL (Uint32) and
  // variable size bitmask the 'packed' columns and their null bits.
  if (sizeInWords > 0) {
    Uint32 attrCount =
        result_record->columns[result_record->noOfColumns - 1].attrId + 1;
    if (!pk_is_known) {
      // Hidden key column is still present in bitmask
      attrCount++;
    }
    const Uint32 sigBitmaskWords = ((attrCount + nullCount + 31) >> 5);
    sizeInWords += (1 + sigBitmaskWords);  // AttrHeader + bitMask
  }

  // The optional RANGE_NO is transferred and stored in buffer
  // as AttributeHeader::RANGE_NO + an Uint32 'range_no'
  if (read_range_no) {
    sizeInWords += 2;
  }
  // The optional CORR_FACTOR is transferred
  // as AttributeHeader::CORR_FACTOR64 + an Uint64
  if (read_correlation) {
    sizeInWords += 3;
  }

  // KeyInfo is transferred in a separate signal,
  // and is stored in the packed buffer together with 'info' word
  if (keySizeWords > 0) {
    sizeInWords += keySizeWords + 1;
  }

  /* Add extra needed to transfer RecAttrs requested by getValue() */
<<<<<<< HEAD
  const NdbRecAttr *ra = first_rec_attr;
  while (ra != nullptr) {
    // AttrHeader + max column size. Aligned to word boundary
    sizeInWords += 1 + ((ra->getColumn()->getSizeInBytes() + 3) / 4);
    ra = ra->next();
=======
  const NdbRecAttr *ra= first_rec_attr;
  while (ra != nullptr)
  {
    if (ra->getColumn() != nullptr) {
      // AttrHeader + max column size. Aligned to word boundary
      sizeInWords+= 1 + ((ra->getColumn()->getSizeInBytes() + 3) / 4);
      ra= ra->next();
    } else {
      /*
       * Moz
       * Aggregation
       * No need to add sizeInWords here
       */
      // sizeInWords += MAX_AGG_RESULT_BATCH_BYTES / 4;
      ra= ra->next();
      assert(ra == nullptr);
    }
>>>>>>> e64a25e2
  }

  return sizeInWords;
}

/**
 * Calculate the two parameters 'batch_bytes' and
 * 'buffer_bytes' required for result set of 'batch_rows':
 *
 * - 'batch_bytes' is the 'batch_size_bytes' argument to be
 *   specified as part of a SCANREQ signal. It could be set
 *   as an IN argument, in which case it would be an upper limit
 *   of the allowed batch size. If '0' it will return the max
 *   'byte' size required for all 'batch_rows'. If set, it will
 *   also be capped to the max required 'batch_rows' size.
 *
 * - 'buffer_bytes' is the size of the buffer needed to be allocated
 *   in order to store the result batch of size batch_rows / _bytes.
 *   Size also include overhead required by the NdbReceiverBuffer itself.
 */
// static
void NdbReceiver::result_bufsize(
    const NdbRecord *result_record, const Uint32 *read_mask,
    const NdbRecAttr *first_rec_attr, Uint32 keySizeWords, bool read_range_no,
    bool read_correlation, Uint32 parallelism,
    Uint32 batch_rows,     // Argument in SCANREQ
    Uint32 &batch_bytes,   // Argument in SCANREQ
    Uint32 &buffer_bytes)  // Buffer needed to store result
{
  assert(parallelism >= 1);
  assert(batch_rows > 0);

  /**
   * Calculate size of a single row as sent by TUP.
   * Include optional 'keyInfo', RANGE_NO and CORR_FACTOR.
   */
  const Uint32 rowSizeWords =
      packed_rowsize(result_record, read_mask, first_rec_attr, keySizeWords,
                     read_range_no, read_correlation);

  // Size of a full result set of 'batch_rows':
  const Uint32 fullBatchSizeWords = batch_rows * rowSizeWords;

  /**
   * Size of batch, and the required 'buffer_bytes', is either
   * limited by fetching all 'batch_rows', or by exhausting the max
   * allowed 'batch_bytes'.
   *
   * In the later case we can make no assumption about number of rows we
   * actually fetched, except that it will be in the range 1..'batch_rows'.
   * So we need to take a conservative approach in our calculations here.
   *
   * Furthermore, LQH doesn't terminate the batch until *after*
   * 'batch_bytes' has been exceeded. Thus it could over-deliver
   * up to 'rowSizeWords-1' more than specified in 'batch_bytes'!
   * When used from SPJ, the available 'batch_bytes' may be divided
   * among a number of 'parallelism' fragment scans being joined.
   * Each of these may over-deliver on the last row as described above.
   *
   * Note that the CORR_FACTOR is special in that SPJ does not store
   * it in the receiver buffer. Thus, the size of the CORR_FACTOR64
   * is subtracted when calculating needed buffer space for the batch.
   *
   * If KeyInfo is requested, an additional 'info' word is stored
   * in the buffer in addition to the 'keySize' already being part
   * of the calculated packed_rowsize().
   */
  Uint32 maxWordsToBuffer = 0;

  if (batch_bytes == 0 || batch_bytes > fullBatchSizeWords * sizeof(Uint32)) {
    /**
     * The result batch is only limited by max 'rows'.
     * Exclude fetched correlation factors in calculation of
     * required result buffers.
     * Note: TUP will not 'over-return' in this case as
     * the specified 'batch_bytes' can not be exceeded.
     */
    maxWordsToBuffer =
        fullBatchSizeWords - ((read_correlation) ? (batch_rows * 3) : 0);

    /**
     * Set/Limit 'batch_bytes' to max 'fullBatchSizeWords', as that
     * is what it will be allocated result buffer for.
     */
    batch_bytes = fullBatchSizeWords * sizeof(Uint32);
  } else {
    // Round batch size to 'Words'
    const Uint32 batchWords =
        (batch_bytes + sizeof(Uint32) - 1) / sizeof(Uint32);

    /**
     * Batch may be limited by 'bytes' before reaching max 'rows'.
     * - Add 'over-returned' result from each fragment retrieving rows
     *   into this batch.
     * - Subtract CORR_FACTORs retrieved in batch, but not buffered.
     *   As number of rows returned is not known, we can only assume
     *   that at least 1 row is returned.
     */
    maxWordsToBuffer = batchWords +
                       ((rowSizeWords - 1) * parallelism)     // over-return
                       - ((read_correlation) ? (1 * 3) : 0);  // 1 row

    // Note: 'batch_bytes' is used unmodified in 'SCANREQ'
  }

  /**
   * NdbReceiver::execKEYINFO20() will allocate an extra word (allocKey())
   * for storing the 'info' word in the buffer. 'info' is not part of
   * the 'key' returned from datanodes, so not part of what packed_rowsize()
   * already calculated.
   */
  if (keySizeWords > 0) {
    maxWordsToBuffer += (1 * batch_rows);  // Add 'info' part of keyInfo
  }

  /**
   * Calculate max size (In bytes) of a NdbReceiverBuffer containing
   * 'batch_rows' of packed result rows. Size also include
   * overhead required by the NdbReceiverBuffer itself.
   */
  buffer_bytes = NdbReceiverBuffer::calculateBufferSizeInWords(
                     batch_rows, maxWordsToBuffer, keySizeWords) *
                 4;
}

/**
 * pad
 * This function determines how much 'padding' should be applied
 * to the passed in pointer and bitPos to get to the start of a
 * field with the passed in alignment.
 * The rules are :
 *   - First bit field is 32-bit aligned
 *   - Subsequent bit fields are packed in the next available bits
 *   - 8 and 16 bit aligned fields are packed in the next available
 *     word (but not necessarily word aligned.
 *   - 32, 64 and 128 bit aligned fields are packed in the next
 *     aligned 32-bit word.
 * This algorithm is used to unpack a stream of fields packed by the code
 * in src/kernel/blocks/dbtup/DbtupRoutines::read_packed()
 */
static inline UintPtr pad_pos(UintPtr pos, Uint32 align, Uint32 bitPos) {
  UintPtr ptr = pos;
  switch (align) {
    case DictTabInfo::aBit:
    case DictTabInfo::a32Bit:
    case DictTabInfo::a64Bit:
    case DictTabInfo::a128Bit:
      return (((ptr + 3) & ~UintPtr{3}) + 4 * ((bitPos + 31) >> 5));

    default:
#ifdef VM_TRACE
      abort();
#endif
      [[fallthrough]];

    case DictTabInfo::an8Bit:
    case DictTabInfo::a16Bit:
      return pos + 4 * ((bitPos + 31) >> 5);
  }
}

static inline const Uint8 *pad(const Uint8 *src, Uint32 align, Uint32 bitPos) {
  UintPtr ptr = UintPtr(src);
  return (const Uint8 *)pad_pos(ptr, align, bitPos);
}

/**
 * handle_packed_bit
 * This function copies the bitfield of length len, offset pos from
 * word-aligned ptr _src to memory starting at the byte ptr dst.
 */
static void handle_packed_bit(const char *_src, Uint32 pos, Uint32 len,
                              char *_dst) {
  const Uint32 *src = (const Uint32 *)_src;
  assert((UintPtr(src) & 3) == 0);

  /* Convert char* to aligned Uint32* and some byte offset */
  UintPtr uiPtr = UintPtr((Uint32 *)_dst);
  Uint32 dstByteOffset = Uint32(uiPtr) & 3;
  Uint32 *dst = (Uint32 *)(uiPtr - dstByteOffset);

  BitmaskImpl::copyField(dst, dstByteOffset << 3, src, pos, len);
}

/**
 * unpackRecAttr
 * Unpack a packed stream of field values, whose presence and nullness
 * is indicated by a leading bitmap into a list of NdbRecAttr objects
 * Return the number of words read from the input stream.
 * On failure UINT32_MAX is returned.
 */
Uint32 NdbReceiver::unpackRecAttr(NdbRecAttr **recAttr, Uint32 bmlen,
                                  const Uint32 *const aDataPtr,
                                  Uint32 aLength) {
  constexpr Uint32 ERROR = UINT32_MAX;
  if (unlikely(bmlen > aLength)) return ERROR;
  NdbRecAttr *currRecAttr = *recAttr;
  const Uint8 *src = (const Uint8 *)(aDataPtr + bmlen);
  const Uint8 *const end = (const Uint8 *)(aDataPtr + aLength);
  Uint32 bitPos = 0;
  for (Uint32 i = 0, attrId = 0; i < 32 * bmlen; i++, attrId++) {
    if (BitmaskImpl::get(bmlen, aDataPtr, i)) {
      const NdbColumnImpl &col =
          NdbColumnImpl::getImpl(*currRecAttr->getColumn());
      if (unlikely(attrId != (Uint32)col.m_attrId)) return ERROR;
      if (col.m_nullable) {
        if (unlikely(i + 1 >= 32 * bmlen)) return ERROR;
        if (BitmaskImpl::get(bmlen, aDataPtr, ++i)) {
          currRecAttr->setNULL();
          currRecAttr = currRecAttr->next();
          continue;
        }
      }
      Uint32 align = col.m_orgAttrSize;
      Uint32 attrSize = col.m_attrSize;
      Uint32 array = col.m_arraySize;
      Uint32 len = col.m_length;
      Uint32 sz = attrSize * array;
      Uint32 arrayType = col.m_arrayType;

      switch (align) {
        case DictTabInfo::aBit:  // Bit
        {
          src = pad(src, 0, 0);
          size_t byte_len = 4 * ((bitPos + len) >> 5);
          if (unlikely(end < src + byte_len)) return ERROR;
          handle_packed_bit((const char *)src, bitPos, len,
                            currRecAttr->aRef());
          src += byte_len;
          bitPos = (bitPos + len) & 31;
          currRecAttr->set_size_in_bytes(sz);
          goto next;
        }
        default:
          src = pad(src, align, bitPos);
      }
      switch (arrayType) {
        case NDB_ARRAYTYPE_FIXED:
          break;
        case NDB_ARRAYTYPE_SHORT_VAR:
          if (unlikely(end < src + 1)) return ERROR;
          sz = 1 + src[0];
          break;
        case NDB_ARRAYTYPE_MEDIUM_VAR:
          if (unlikely(end < src + 2)) return ERROR;
          sz = 2 + src[0] + 256 * src[1];
          break;
        default:
          return ERROR;
      }

      bitPos = 0;
      if (unlikely(end < src + sz)) return ERROR;
      currRecAttr->receive_data((const Uint32 *)src, sz);
      src += sz;
    next:
      currRecAttr = currRecAttr->next();
    }
  }
  *recAttr = currRecAttr;
  const Uint8 *read_src = pad(src, 0, bitPos);
  if (unlikely(end < read_src)) return ERROR;
  const std::ptrdiff_t read_words = (const Uint32 *)read_src - aDataPtr;
  if (unlikely(read_words < 0) || unlikely(read_words > INT32_MAX))
    return ERROR;
  return (Uint32)read_words;
}

int NdbReceiver::get_range_no() const {
  Uint32 range_no;
  assert(m_ndb_record != nullptr);
  assert(m_row_buffer != nullptr);

  if (unlikely(!m_read_range_no)) return -1;

  memcpy(&range_no, m_row_buffer + m_ndb_record->m_row_size, sizeof(range_no));
  return (int)range_no;
}

/**
 * handle_bitfield_ndbrecord
 * Packed bitfield handling for NdbRecord - also deals with
 * mapping the bitfields into MySQLD format if necessary.
 */
ATTRIBUTE_NOINLINE
static void handle_bitfield_ndbrecord(const NdbRecord::Attr *col,
                                      const Uint8 *&src, Uint32 &bitPos,
                                      char *row) {
  Uint32 len = col->bitCount;
  char *dest;
  Uint64 mysqldSpace;

  /* For MySqldBitField, we read it as normal into a local on the
   * stack and then use the put_mysqld_bitfield function to rearrange
   * and write it to the row
   */
  bool isMDBitfield = (col->flags & NdbRecord::IsMysqldBitfield) != 0;

  if (isMDBitfield) {
    assert(len <= 64);
    mysqldSpace = 0;
    dest = (char *)&mysqldSpace;
  } else {
    dest = row + col->offset;
  }

  /* Copy bitfield to memory starting at dest */
  src = pad(src, 0, 0);
  handle_packed_bit((const char *)src, bitPos, len, dest);
  src += 4 * ((bitPos + len) >> 5);
  bitPos = (bitPos + len) & 31;

  if (isMDBitfield) {
    /* Rearrange bitfield from stack to row storage */
    col->put_mysqld_bitfield(row, dest);
  }
}

/**
 * unpackNdbRecord
 * Unpack a stream of field values, whose presence and nullness
 * is indicated by a leading bitmap, into an NdbRecord row.
 * Return the number of words consumed.
 */
// static
Uint32 NdbReceiver::unpackNdbRecord(const NdbRecord *rec, const Uint32 bmlen,
                                    const Uint32 *aDataPtr, char *row) {
  assert(bmlen <= 0x07FF);
  const Uint8 *src = (const Uint8 *)(aDataPtr + bmlen);
  uint bitPos = 0;
  uint attrId = 0;
  uint bitIndex = 0;

  /* Use bitmap to determine which columns have been sent */
  for (uint nextBit = BitmaskImpl::find_first(bmlen, aDataPtr);
       nextBit != BitmaskImpl::NotFound;
       nextBit = BitmaskImpl::find_next(bmlen, aDataPtr, bitIndex + 1)) {
    /* Found bit in column presence bitmask, get corresponding
     * Attr struct from NdbRecord
     */
    attrId += (nextBit - bitIndex);
    bitIndex = nextBit;
    assert(attrId < rec->m_attrId_indexes_length);

    const uint next_index = rec->m_attrId_indexes[attrId];
    assert(next_index < rec->noOfColumns);

    const NdbRecord::Attr *col = &rec->columns[next_index];
    assert((col->flags & NdbRecord::IsBlob) == 0);

    /* If col is nullable, check for null and set/clear NULL-bit */
    if (col->flags & NdbRecord::IsNullable) {
      const char null_byte = row[col->nullbit_byte_offset];
      const char null_mask = (1 << col->nullbit_bit_in_byte);
      bitIndex++;
      if (BitmaskImpl::get(bmlen, aDataPtr, bitIndex)) {
        /* NULL value -> set NULL indicator bit */
        row[col->nullbit_byte_offset] = null_byte | null_mask;
        assert(bitPos < 32);
        continue; /* Next column */
      }
      /* not-NULL, clear NULL indicator */
      row[col->nullbit_byte_offset] = null_byte & ~null_mask;
    }

    const Uint32 align = col->orgAttrSize;
    if (unlikely(align == DictTabInfo::aBit)) {
      const Uint8 *loc_src = src;
      handle_bitfield_ndbrecord(col, loc_src, bitPos, row);
      src = loc_src;
      assert(bitPos < 32);
      continue; /* Next column */
    }

    src = pad(src, align, bitPos);
    bitPos = 0;
    Uint32 sz;
    char *col_row_ptr = &row[col->offset];
    const Uint32 flags =
        col->flags & (NdbRecord::IsVar1ByteLen | NdbRecord::IsVar2ByteLen);
    if (!flags)
      sz = col->maxSize;
    else if (flags & NdbRecord::IsVar1ByteLen)
      sz = 1 + src[0];
    else
      sz = 2 + src[0] + 256 * src[1];

    const Uint8 *source = src;
    src += sz;
    memcpy(col_row_ptr, source, sz);
  }
  const Uint32 len = (Uint32)(((const Uint32 *)pad(src, 0, bitPos)) - aDataPtr);
  return len;
}

int NdbReceiver::get_keyinfo20(Uint32 &scaninfo, Uint32 &length,
                               const char *&data_ptr) const {
  if (unlikely(!m_read_key_info)) return -1;

  Uint32 len;
  const Uint32 *p = m_recv_buffer->getKey(m_current_row, len);
  if (unlikely(p == nullptr)) return -1;

  scaninfo = *p;
  data_ptr = reinterpret_cast<const char *>(p + 1);
  length = len - 1;
  return 0;
}

const char *NdbReceiver::unpackBuffer(const NdbReceiverBuffer *buffer,
                                      Uint32 row) {
  assert(buffer != nullptr);

  Uint32 aLength;
  const Uint32 *aDataPtr = buffer->getRow(row, aLength);
  if (likely(aDataPtr != nullptr)) {
    if (unpackRow(aDataPtr, aLength, m_row_buffer) == -1) return nullptr;

    return m_row_buffer;
  }

  /* ReceiveBuffer may contain only keyinfo */
  const Uint32 *key = buffer->getKey(row, aLength);
  if (key != nullptr) {
    assert(m_row_buffer != nullptr);
    return m_row_buffer;  // Row is empty, used as non-NULL return
  }
  return nullptr;
}

int NdbReceiver::unpackRow(const Uint32 *aDataPtr, Uint32 aLength, char *row) {
  /*
   * NdbRecord and NdbRecAttr row result handling are merged here
   *   First any NdbRecord attributes are extracted
   *   Then any NdbRecAttr attributes are extracted
   * Scenarios :
   *   NdbRecord only PK read result
   *   NdbRecAttr only PK read result
   *   Mixed PK read results
   *   NdbRecord only scan read result
   *   NdbRecAttr only scan read result
   *   Mixed scan read results
   */

  const AttributeHeader agg_checker_ah(*aDataPtr);
  if (aLength > 0 &&
      agg_checker_ah.getAttributeId() == AttributeHeader::AGG_RESULT) {
#if defined(MOZ_AGG_CHECK) && !defined(NDEBUG)
    /*
     * Moz
     * Validation
     * Aggregation result
     */
    uint32_t parse_pos = 0;
    const uint32_t* data_buf = aDataPtr;

    AttributeHeader agg_checker_ah(data_buf[parse_pos++]);
    assert(agg_checker_ah.getAttributeId() == AttributeHeader::AGG_RESULT &&
        agg_checker_ah.getByteSize() == 0x0721);
    uint32_t n_gb_cols = data_buf[parse_pos] >> 16;
    uint32_t n_agg_results = data_buf[parse_pos++] & 0xFFFF;
    uint32_t n_res_items = data_buf[parse_pos++];
    // fprintf(stderr, "Moz, GB cols: %u, AGG results: %u, RES items: %u\n",
    //     n_gb_cols, n_agg_results, n_res_items);

    if (n_gb_cols) {
      for (uint32_t i = 0; i < n_res_items; i++) {
        uint32_t gb_cols_len = data_buf[parse_pos] >> 16;
        uint32_t agg_res_len = data_buf[parse_pos++] & 0xFFFF;
        uint32_t len = 0;
        for (uint32_t j = 0; j < n_gb_cols; j++) {
          AttributeHeader ah(data_buf[parse_pos++]);

          {
            len += sizeof(AttributeHeader) + ah.getDataSize() * sizeof (int32_t);
            if (j == n_gb_cols - 1) {
              len += sizeof(AggResItem) * n_agg_results;
              assert(gb_cols_len + agg_res_len == len);
            }
          }
          // fprintf(stderr,
          //     "[id: %u, sizeB: %u, sizeW: %u, gb_len: %u, "
          //     "res_len: %u, value: ",
          //     ah.getAttributeId(), ah.getByteSize(),
          //     ah.getDataSize(), gb_cols_len, agg_res_len);
          // assert(ah.getDataPtr() != &data_buf[parse_pos]);
          // const char* ptr = (const char*)(&data_buf[parse_pos]);
          // for (uint32_t i = 0; i < ah.getByteSize(); i++) {
          //   fprintf(stderr, " %x", ptr[i]);
          // }
          parse_pos += ah.getDataSize();
          // fprintf(stderr, "]");
        }
        for (uint32_t i = 0; i < n_agg_results; i++) {
          // const AggResItem* ptr = (const AggResItem*)(&data_buf[parse_pos]);
          // fprintf(stderr, "(type: %u, is_unsigned: %u, is_null: %u, value: ",
          //     ptr->type, ptr->is_unsigned, ptr->is_null);
          // switch (ptr->type) {
          //   case NDB_TYPE_BIGINT:
          //     fprintf(stderr, "%15ld", ptr->value.val_int64);
          //     break;
          //   case NDB_TYPE_DOUBLE:
          //     fprintf(stderr, "%31.16f", ptr->value.val_double);
          //     break;
          //   default:
          //     assert(0);
          // }
          // fprintf(stderr, ")");
          parse_pos += (sizeof(AggResItem) >> 2);
        }
        // fprintf(stderr, "\n");
      }
    } else {
      uint32_t gb_cols_len = data_buf[parse_pos] >> 16;
      uint32_t agg_res_len = data_buf[parse_pos++] & 0xFFFF;
      assert(gb_cols_len == 0);
      /*
       * Moz
       * TODO (Zhao) temporary fix for compiler. Remove them
       * in the final version.
       */
      (void)agg_res_len;
      for (uint32_t i = 0; i < n_agg_results; i++) {
          parse_pos += (sizeof(AggResItem) >> 2);
      }
    }
    assert(parse_pos == aLength);
#endif // MOZ_AGG_CHECK && !NDEBUG

    if (aLength > 0) {
      assert(m_type == NDB_SCANRECEIVER);

      /* Save position for RecAttr values for later retrieval. */
      m_rec_attr_data = aDataPtr;
      m_rec_attr_len = aLength;
    }
    return 0;
  }

  /* If present, NdbRecord data will come first */
  if (m_ndb_record != nullptr) {
    /* Read words from the incoming signal train.
     * The length passed in is enough for one row, either as an individual
     * read op, or part of a scan.  When there are no more words, we're at
     * the end of the row
     */
    while (aLength > 0) {
      const AttributeHeader ah(*aDataPtr++);
      const Uint32 attrId = ah.getAttributeId();
      const Uint32 attrSize = ah.getByteSize();
      aLength--;
      assert(aLength >= (attrSize / sizeof(Uint32)));

      /* Normal case for all NdbRecord primary key, index key, table scan
       * and index scan reads. Extract all requested columns from packed
       * format into the row.
       */
      if (likely(attrId == AttributeHeader::READ_PACKED)) {
        assert(row != nullptr);
        const Uint32 len = unpackNdbRecord(m_ndb_record,
                                           attrSize >> 2,  // Bitmap length
                                           aDataPtr, row);
        assert(aLength >= len);
        aDataPtr += len;
        aLength -= len;
      }

      /* Special case for RANGE_NO, which is received first and is
       * stored just after the row. */
      else if (attrId == AttributeHeader::RANGE_NO) {
        assert(row != nullptr);
        assert(m_read_range_no);
        assert(attrSize == sizeof(Uint32));
        memcpy(row + m_ndb_record->m_row_size, aDataPtr++, sizeof(Uint32));
        aLength--;
      }

      else {
        /* If we get here then we must have 'extra getValues' - columns
         * requested outwith the normal NdbRecord + bitmask mechanism.
         * This could be : pseudo columns, columns read via an old-Api
         * scan, or just some extra columns added by the user to an
         * NdbRecord operation.
         */
        aDataPtr--;  // Undo read of AttributeHeader
        aLength++;
        break;
      }
    }  // while (aLength > 0)
  }    // if (m_ndb_record != NULL)

  /* Handle 'getValues', possible requested after NdbRecord columns. */
  if (aLength > 0) {
    /**
     * If we get here then there are some attribute values to be
     * read into the attached list of NdbRecAttrs.
     * This occurs for old-Api primary and unique index keyed operations
     * and for NdbRecord primary and unique index keyed operations
     * using 'extra GetValues'.
     *
     * If the values are part of a scan then we save
     * the starting point of these RecAttr values.
     * When the user calls NdbScanOperation.nextResult(), they will
     * be copied into the correct NdbRecAttr objects by calling
     * NdbRecord::get_AttrValues.
     * If the extra values are not part of a scan, then they are
     * put into their NdbRecAttr objects now.
     */
    const bool isScan =
        (m_type == NDB_SCANRECEIVER) || (m_type == NDB_QUERY_OPERATION);

    if (isScan) {
      /* Save position for RecAttr values for later retrieval. */
      m_rec_attr_data = aDataPtr;
      m_rec_attr_len = aLength;
      return 0;
    } else {
      /* Put values into RecAttr now */
      const int ret = handle_rec_attrs(m_firstRecAttr, aDataPtr, aLength);
      if (unlikely(ret != 0)) return -1;

      aDataPtr += aLength;
      aLength = 0;
    }
  }  // if (aLength > 0)

  m_rec_attr_data = nullptr;
  m_rec_attr_len = 0;
  return 0;
}

// static
int NdbReceiver::handle_rec_attrs(NdbRecAttr *rec_attr_list,
                                  const Uint32 *aDataPtr, Uint32 aLength) {
  NdbRecAttr *currRecAttr = rec_attr_list;

  /* If we get here then there are some attribute values to be
   * read into the attached list of NdbRecAttrs.
   * This occurs for old-Api primary and unique index keyed operations
   * and for NdbRecord primary and unique index keyed operations
   * using 'extra GetValues'.
   */
  while (aLength > 0) {
    const AttributeHeader ah(*aDataPtr++);
    const Uint32 attrId = ah.getAttributeId();
    const Uint32 attrSize = ah.getByteSize();
    aLength--;
<<<<<<< HEAD
    assert(aLength >= (attrSize / sizeof(Uint32)));
=======
>>>>>>> e64a25e2

    {
      if (attrId == AttributeHeader::AGG_RESULT) {
        // Moz
        // Only 1 NdbRecAttr per aggregation result
        assert(currRecAttr->theNext == nullptr &&
               currRecAttr->theAttrId == AttributeHeader::AGG_RESULT);
        /*
         * Moz
         * TODO (Zhao) handle 0x0721 as a legal size
         * assert(aLength >= (attrSize / sizeof(Uint32)));
         */
        assert(attrSize == 0x0721);
        // aLength here is in word size...
        currRecAttr->receive_data(aDataPtr, aLength * sizeof(uint32_t));
        aDataPtr += aLength;
        aLength = 0;

        return 0;
      }

      assert(aLength >= (attrSize/sizeof(Uint32)));
      // We've processed the NdbRecord part of the TRANSID_AI, if
      // any.  There are signal words left, so they must be
      // RecAttr data
      //
      if (attrId == AttributeHeader::READ_PACKED) {
        const Uint32 len =
            unpackRecAttr(&currRecAttr, attrSize >> 2, aDataPtr, aLength);
        if (unlikely(len == UINT32_MAX)) return -1;
        assert(aLength >= len);
        if (unlikely(aLength < len)) return -1;
        aDataPtr += len;
        aLength -= len;
        continue;
      }

      if (currRecAttr && currRecAttr->attrId() == attrId &&
          currRecAttr->receive_data(aDataPtr, attrSize)) {
        Uint32 add = (attrSize + 3) >> 2;
        aLength -= add;
        aDataPtr += add;
        currRecAttr = currRecAttr->next();
      } else {
        /*
          This should not happen: we got back an attribute for which we have no
          stored NdbRecAttr recording that we requested said attribute (or we
          got back attributes in the wrong order). So dump some info for
          debugging, and abort.
        */
        g_eventLogger->info(
            "NdbReceiver::handle_rec_attrs:"
            " attrId: %d currRecAttr: %p rec_attr_list: %p attrSize: %d %d",
            attrId, currRecAttr, rec_attr_list, attrSize,
            currRecAttr ? currRecAttr->get_size_in_bytes() : 0);
        currRecAttr = rec_attr_list;
        while (currRecAttr != nullptr) {
          g_eventLogger->info("%d ", currRecAttr->attrId());
          currRecAttr = currRecAttr->next();
        }
        abort();
        return -1;
      }  // if (currRecAttr...)
    }
  }  // while (aLength > 0)

  return 0;
}

int NdbReceiver::get_AttrValues(NdbRecAttr *rec_attr_list) const {
  return handle_rec_attrs(rec_attr_list, m_rec_attr_data, m_rec_attr_len);
}

int NdbReceiver::execTRANSID_AI(const Uint32 *aDataPtr, Uint32 aLength) {
  const Uint32 exp = m_expected_result_length;
  const Uint32 tmp = m_received_result_length + aLength;

  /*
   * Store received data unprocessed into receive buffer
   * in its packed format.
   * It is unpacked into NdbRecord format when
   * we navigate to each row.
   */
  if (m_recv_buffer != nullptr) {
    Uint32 *row_recv = m_recv_buffer->allocRow(aLength);
    if (likely(aLength > 0)) {
      memcpy(row_recv, aDataPtr, aLength * sizeof(Uint32));
    }
  } else {
    if (unpackRow(aDataPtr, aLength, m_row_buffer) == -1) return -1;
  }
  m_received_result_length = tmp;
  return (tmp == exp || (exp > TcKeyConf::DirtyReadBit) ? 1 : 0);
}

int NdbReceiver::execKEYINFO20(Uint32 info, const Uint32 *aDataPtr,
                               Uint32 aLength) {
  assert(m_read_key_info);
  assert(m_recv_buffer != nullptr);

  Uint32 *keyinfo_ptr = m_recv_buffer->allocKey(aLength + 1);

  // Copy in key 'info', followed by 'data'
  *keyinfo_ptr = info;
  memcpy(keyinfo_ptr + 1, aDataPtr, 4 * aLength);

  const Uint32 tmp = m_received_result_length + aLength;
  m_received_result_length = tmp;

  return (tmp == m_expected_result_length ? 1 : 0);
}

const char *NdbReceiver::getRow(const NdbReceiverBuffer *buffer, Uint32 row) {
  return unpackBuffer(buffer, row);
}

const char *NdbReceiver::getNextRow() {
  assert(m_recv_buffer != nullptr);
  const Uint32 nextRow = m_current_row + 1;
  const char *row = unpackBuffer(m_recv_buffer, nextRow);
  if (likely(row != nullptr)) {
    m_current_row = nextRow;
  }
  return row;
}

int NdbReceiver::execSCANOPCONF(Uint32 tcPtrI, Uint32 len, Uint32 rows) {
  assert(m_recv_buffer != nullptr);
  assert(m_recv_buffer->getMaxRows() >= rows);
  assert(m_recv_buffer->getBufSizeWords() >= len);

  m_tcPtrI = tcPtrI;

  if (unlikely(len == 0)) {
    /**
     * No TRANSID_AI will be received. (Likely an empty projection requested.)
     * To get row count correct, we simulate specified number of
     * empty TRANSID_AIs being received.
     */
    for (Uint32 row = 0; row < rows; row++) {
      execTRANSID_AI(nullptr, 0);
    }
  }

  const Uint32 tmp = m_received_result_length;
  m_expected_result_length = len;
  return (tmp == len ? 1 : 0);
}

void NdbReceiver::setErrorCode(int code) {
  theMagicNumber = 0;
  if (getType() == NDB_QUERY_OPERATION) {
    NdbQueryOperationImpl *op = (NdbQueryOperationImpl *)getOwner();
    op->getQuery().setErrorCode(code);
  } else {
    NdbOperation *const op = (NdbOperation *)getOwner();
    assert(op->checkMagicNumber() == 0);
    op->setErrorCode(code);
  }
}<|MERGE_RESOLUTION|>--- conflicted
+++ resolved
@@ -26,14 +26,11 @@
 #include <AttributeHeader.hpp>
 #include <cstddef>
 #include <cstdint>
-<<<<<<< HEAD
 #include <signaldata/DictTabInfo.hpp>
 #include <signaldata/TcKeyConf.hpp>
 #include "API.hpp"
 #include "portlib/ndb_compiler.h"
-=======
 #include "NdbAggregationCommon.hpp"
->>>>>>> e64a25e2
 
 /**
  * 'class NdbReceiveBuffer' takes care of buffering multi-row
@@ -583,16 +580,8 @@
   }
 
   /* Add extra needed to transfer RecAttrs requested by getValue() */
-<<<<<<< HEAD
-  const NdbRecAttr *ra = first_rec_attr;
+  const NdbRecAttr *ra= first_rec_attr;
   while (ra != nullptr) {
-    // AttrHeader + max column size. Aligned to word boundary
-    sizeInWords += 1 + ((ra->getColumn()->getSizeInBytes() + 3) / 4);
-    ra = ra->next();
-=======
-  const NdbRecAttr *ra= first_rec_attr;
-  while (ra != nullptr)
-  {
     if (ra->getColumn() != nullptr) {
       // AttrHeader + max column size. Aligned to word boundary
       sizeInWords+= 1 + ((ra->getColumn()->getSizeInBytes() + 3) / 4);
@@ -607,7 +596,6 @@
       ra= ra->next();
       assert(ra == nullptr);
     }
->>>>>>> e64a25e2
   }
 
   return sizeInWords;
@@ -1255,10 +1243,6 @@
     const Uint32 attrId = ah.getAttributeId();
     const Uint32 attrSize = ah.getByteSize();
     aLength--;
-<<<<<<< HEAD
-    assert(aLength >= (attrSize / sizeof(Uint32)));
-=======
->>>>>>> e64a25e2
 
     {
       if (attrId == AttributeHeader::AGG_RESULT) {
