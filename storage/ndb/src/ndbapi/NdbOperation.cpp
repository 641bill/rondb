/*
   Copyright (c) 2003, 2024, Oracle and/or its affiliates.

   This program is free software; you can redistribute it and/or modify
   it under the terms of the GNU General Public License, version 2.0,
   as published by the Free Software Foundation.

   This program is designed to work with certain software (including
   but not limited to OpenSSL) that is licensed under separate terms,
   as designated in a particular file or component or in included license
   documentation.  The authors of MySQL hereby grant you an additional
   permission to link the program and your derivative works with the
   separately licensed software that they have either included with
   the program or referenced in the documentation.

   This program is distributed in the hope that it will be useful,
   but WITHOUT ANY WARRANTY; without even the implied warranty of
   MERCHANTABILITY or FITNESS FOR A PARTICULAR PURPOSE.  See the
   GNU General Public License, version 2.0, for more details.

   You should have received a copy of the GNU General Public License
   along with this program; if not, write to the Free Software
   Foundation, Inc., 51 Franklin St, Fifth Floor, Boston, MA 02110-1301  USA
*/

#include <signaldata/TcKeyReq.hpp>
#include "API.hpp"

/******************************************************************************
 * NdbOperation(Ndb* aNdb, Table* aTable);
 *
 * Return Value:  None
 * Parameters:    aNdb: Pointers to the Ndb object.
 *                aTable: Pointers to the Table object
 * Remark:        Create an object of NdbOperation.
 ****************************************************************************/
NdbOperation::NdbOperation(Ndb *aNdb, NdbOperation::Type aType)
    : m_type(aType),
      theReceiver(aNdb),
      theErrorLine(0),
      theNdb(aNdb),
      // theTable(aTable),
      theNdbCon(nullptr),
      theNext(nullptr),
      theTCREQ(nullptr),
      theFirstATTRINFO(nullptr),
      theCurrentATTRINFO(nullptr),
      theTotalCurrAI_Len(0),
      theAI_LenInCurrAI(0),
      theLastKEYINFO(nullptr),

      theFirstLabel(nullptr),
      theLastLabel(nullptr),
      theFirstBranch(nullptr),
      theLastBranch(nullptr),
      theFirstCall(nullptr),
      theLastCall(nullptr),
      theFirstSubroutine(nullptr),
      theLastSubroutine(nullptr),
      theNoOfLabels(0),
      theNoOfSubroutines(0),

      m_currentTable(nullptr),  // theTableId(0xFFFF),
      m_accessTable(nullptr),   // theAccessTableId(0xFFFF),
      // theSchemaVersion(0),
      theTotalNrOfKeyWordInSignal(8),
      theTupKeyLen(0),
      theNoOfTupKeyLeft(0),
      theOperationType(NotDefined),
      theStatus(Init),
      theMagicNumber(0xFE11D0),
      theScanInfo(0),
      m_tcReqGSN(GSN_TCKEYREQ),
      m_keyInfoGSN(GSN_KEYINFO),
      m_attrInfoGSN(GSN_ATTRINFO),
      theBlobList(nullptr),
      m_abortOption(-1),
      m_noErrorPropagation(false),
      theLockHandle(nullptr),
      m_blob_lock_upgraded(false) {
  theReceiver.init(NdbReceiver::NDB_OPERATION, this);
  theError.code = 0;
  m_customData = nullptr;
}
/*****************************************************************************
 * ~NdbOperation();
 *
 * Remark:         Delete tables for connection pointers (id).
 *****************************************************************************/
NdbOperation::~NdbOperation() {
  assert(theRequest == nullptr);  // The same as theTCREQ
}
/******************************************************************************
 *void setErrorCode(int anErrorCode);
 *
 * Remark:         Set an Error Code on operation and
 *                 on connection set an error status.
 *****************************************************************************/
void NdbOperation::setErrorCode(int anErrorCode) const {
  /* Setting an error is considered to be a const
     operation, hence the nasty cast here */
  NdbOperation *pnonConstThis = const_cast<NdbOperation *>(this);

  pnonConstThis->theError.code = anErrorCode;
  theNdbCon->theErrorLine = theErrorLine;
  theNdbCon->theErrorOperation = pnonConstThis;
  if (!(m_abortOption == AO_IgnoreError && m_noErrorPropagation))
    theNdbCon->setOperationErrorCode(anErrorCode);
}

/******************************************************************************
 * void setErrorCodeAbort(int anErrorCode);
 *
 * Remark:         Set an Error Code on operation and on connection set
 *                 an error status.
 *****************************************************************************/
void NdbOperation::setErrorCodeAbort(int anErrorCode) const {
  /* Setting an error is considered to be a const
     operation, hence the nasty cast here */
  NdbOperation *pnonConstThis = const_cast<NdbOperation *>(this);

  pnonConstThis->theError.code = anErrorCode;
  theNdbCon->theErrorLine = theErrorLine;
  theNdbCon->theErrorOperation = pnonConstThis;
  // ignore m_noErrorPropagation
  theNdbCon->setOperationErrorCodeAbort(anErrorCode);
}

/*****************************************************************************
 * int init();
 *
 * Return Value:  Return 0 : init was successful.
 *                Return -1: In all other case.
 * Remark:        Initiates operation record after allocation.
 *****************************************************************************/

int NdbOperation::init(const NdbTableImpl *tab, NdbTransaction *myConnection) {
  theStatus = Init;
  theError.code = 0;
  theErrorLine = 1;
  m_currentTable = m_accessTable = tab;

  theNdbCon = myConnection;
  for (Uint32 i = 0; i < NDB_MAX_NO_OF_ATTRIBUTES_IN_KEY; i++)
    for (int j = 0; j < 3; j++) theTupleKeyDefined[i][j] = 0;

  theFirstATTRINFO = nullptr;
  theCurrentATTRINFO = nullptr;
  theLastKEYINFO = nullptr;

  theTupKeyLen = 0;
  theNoOfTupKeyLeft = tab->getNoOfPrimaryKeys();

  theTotalCurrAI_Len = 0;
  theAI_LenInCurrAI = 0;
  theStartIndicator = 0;
  theCommitIndicator = 0;
  theSimpleIndicator = 0;
  theDirtyIndicator = 0;
  theReadCommittedBaseIndicator = 0;
  theInterpretIndicator = 0;
  theDistrKeyIndicator_ = 0;
  theScanInfo = 0;
  theTotalNrOfKeyWordInSignal = 8;
  theMagicNumber = getMagicNumber();
  m_attribute_record = nullptr;
  theBlobList = nullptr;
  m_abortOption = -1;
  m_noErrorPropagation = false;
  m_flags = 0;
  m_flags |= OF_NO_DISK;
  m_interpreted_code = nullptr;
  m_extraSetValues = nullptr;
  m_numExtraSetValues = 0;
  m_customData = nullptr;

  if (theReceiver.init(NdbReceiver::NDB_OPERATION, this)) {
    // theReceiver sets the error code of its owner
    return -1;
  }

  NdbApiSignal *tSignal = theNdb->getSignal();
  if (tSignal == nullptr) {
    setErrorCode(4000);
    return -1;
  }
  theTCREQ = tSignal;
  theTCREQ->setSignal(m_tcReqGSN, refToBlock(theNdbCon->m_tcRef));

  theAI_LenInCurrAI = 20;
  TcKeyReq *const tcKeyReq = CAST_PTR(TcKeyReq, theTCREQ->getDataPtrSend());
  tcKeyReq->scanInfo = 0;
  theKEYINFOptr = &tcKeyReq->keyInfo[0];
  theATTRINFOptr = &tcKeyReq->attrInfo[0];

  if (theNdb->theImpl->get_ndbapi_config_parameters().m_default_queue_option)
    m_flags |= OF_QUEUEABLE;

  return 0;
}

/******************************************************************************
 * void release();
 *
 * Remark:        Release all objects connected to the operation object.
 *****************************************************************************/
void NdbOperation::release() {
  NdbBlob *tBlob;
  NdbBlob *tSaveBlob;

  /* In case we didn't execute... */
  postExecuteRelease();

  tBlob = theBlobList;
  while (tBlob != nullptr) {
    tSaveBlob = tBlob;
    tBlob = tBlob->theNext;
    theNdb->releaseNdbBlob(tSaveBlob);
  }
  theBlobList = nullptr;
  theReceiver.release();

  theLockHandle = nullptr;
  m_blob_lock_upgraded = false;

#ifndef NDEBUG
  // Poison members to detect late usage
  m_accessTable = m_currentTable = (NdbTableImpl *)0x1;
  theNdbCon = (NdbTransaction *)0x1;
  m_key_record = m_attribute_record = (NdbRecord *)0x1;
#endif
}

void NdbOperation::postExecuteRelease() {
  NdbApiSignal *tSignal;
  NdbApiSignal *tSaveSignal;
  NdbBranch *tBranch;
  NdbBranch *tSaveBranch;
  NdbLabel *tLabel;
  NdbLabel *tSaveLabel;
  NdbCall *tCall;
  NdbCall *tSaveCall;
  NdbSubroutine *tSubroutine;
  NdbSubroutine *tSaveSubroutine;

  tSignal = theRequest; /* TCKEYREQ/TCINDXREQ/SCANTABREQ */
  while (tSignal != nullptr) {
    tSaveSignal = tSignal;
    tSignal = tSignal->next();
    theNdb->releaseSignal(tSaveSignal);
  }
  theRequest = nullptr;
  theLastKEYINFO = nullptr;
#ifdef TODO
  /**
   * Compute correct #cnt signals between theFirstATTRINFO/theCurrentATTRINFO
   */
  if (theFirstATTRINFO) {
    theNdb->releaseSignals(1, theFirstATTRINFO, theCurrentATTRINFO);
  }
#else
  tSignal = theFirstATTRINFO;
  while (tSignal != nullptr) {
    tSaveSignal = tSignal;
    tSignal = tSignal->next();
    theNdb->releaseSignal(tSaveSignal);
  }
#endif
  theFirstATTRINFO = nullptr;
  theCurrentATTRINFO = nullptr;

  if (theInterpretIndicator == 1) {
    tBranch = theFirstBranch;
    while (tBranch != nullptr) {
      tSaveBranch = tBranch;
      tBranch = tBranch->theNext;
      theNdb->releaseNdbBranch(tSaveBranch);
    }
    tLabel = theFirstLabel;
    while (tLabel != nullptr) {
      tSaveLabel = tLabel;
      tLabel = tLabel->theNext;
      theNdb->releaseNdbLabel(tSaveLabel);
    }
    tCall = theFirstCall;
    while (tCall != nullptr) {
      tSaveCall = tCall;
      tCall = tCall->theNext;
      theNdb->releaseNdbCall(tSaveCall);
    }
    tSubroutine = theFirstSubroutine;
    while (tSubroutine != nullptr) {
      tSaveSubroutine = tSubroutine;
      tSubroutine = tSubroutine->theNext;
      theNdb->releaseNdbSubroutine(tSaveSubroutine);
    }
  }
}

NdbRecAttr *NdbOperation::getValue(const char *anAttrName, char *aValue) {
  return getValue_impl(m_currentTable->getColumn(anAttrName), aValue);
}

<<<<<<< HEAD
NdbRecAttr *NdbOperation::getValue(Uint32 anAttrId, char *aValue) {
=======
NdbRecAttr*
NdbOperation::getValue(Uint32 anAttrId, char* aValue)
{
  if (anAttrId == AttributeHeader::AGG_RESULT) {
    return getValue_impl(nullptr, aValue);
  }
>>>>>>> e64a25e2
  return getValue_impl(m_currentTable->getColumn(anAttrId), aValue);
}

NdbRecAttr *NdbOperation::getValue(const NdbDictionary::Column *col,
                                   char *aValue) {
  if (theStatus != UseNdbRecord)
    return getValue_impl(&NdbColumnImpl::getImpl(*col), aValue);

  setErrorCodeAbort(4508);
  /* GetValue not allowed for NdbRecord defined operation */
  return nullptr;
}

int NdbOperation::equal(const char *anAttrName, const char *aValuePassed) {
  const NdbColumnImpl *col = m_accessTable->getColumn(anAttrName);
  if (col == nullptr) {
    setErrorCode(4004);
    return -1;
  } else {
    return equal_impl(col, aValuePassed);
  }
}

int NdbOperation::equal(Uint32 anAttrId, const char *aValuePassed) {
  const NdbColumnImpl *col = m_accessTable->getColumn(anAttrId);
  if (col == nullptr) {
    setErrorCode(4004);
    return -1;
  } else {
    return equal_impl(col, aValuePassed);
  }
}

int NdbOperation::setValue(const char *anAttrName, const char *aValuePassed) {
  const NdbColumnImpl *col = m_currentTable->getColumn(anAttrName);
  if (col == nullptr) {
    setErrorCode(4004);
    return -1;
  } else {
    return setValue(col, aValuePassed);
  }
}

int NdbOperation::setValue(Uint32 anAttrId, const char *aValuePassed) {
  const NdbColumnImpl *col = m_currentTable->getColumn(anAttrId);
  if (col == nullptr) {
    setErrorCode(4004);
    return -1;
  } else {
    return setValue(col, aValuePassed);
  }
}

NdbBlob *NdbOperation::getBlobHandle(const char *anAttrName) {
  // semantics differs from overloaded 'getBlobHandle(const char*) const'
  // by delegating to the non-const variant of internal getBlobHandle(...),
  // which may create a new BlobHandle
  const NdbColumnImpl *col = m_currentTable->getColumn(anAttrName);
  if (col == nullptr) {
    setErrorCode(4004);
    return nullptr;
  } else {
    return getBlobHandle(theNdbCon, col);
  }
}

NdbBlob *NdbOperation::getBlobHandle(Uint32 anAttrId) {
  // semantics differs from overloaded 'getBlobHandle(Uint32) const'
  // by delegating to the non-const variant of internal getBlobHandle(...),
  // which may create a new BlobHandle
  const NdbColumnImpl *col = m_currentTable->getColumn(anAttrId);
  if (col == nullptr) {
    setErrorCode(4004);
    return nullptr;
  } else {
    return getBlobHandle(theNdbCon, col);
  }
}

NdbBlob *NdbOperation::getBlobHandle(const char *anAttrName) const {
  const NdbColumnImpl *col = m_currentTable->getColumn(anAttrName);
  if (col == nullptr) {
    setErrorCode(4004);
    return nullptr;
  } else {
    return getBlobHandle(theNdbCon, col);
  }
}

NdbBlob *NdbOperation::getBlobHandle(Uint32 anAttrId) const {
  const NdbColumnImpl *col = m_currentTable->getColumn(anAttrId);
  if (col == nullptr) {
    setErrorCode(4004);
    return nullptr;
  } else {
    return getBlobHandle(theNdbCon, col);
  }
}

int NdbOperation::incValue(const char *anAttrName, Uint32 aValue) {
  return incValue(m_currentTable->getColumn(anAttrName), aValue);
}

int NdbOperation::incValue(const char *anAttrName, Uint64 aValue) {
  return incValue(m_currentTable->getColumn(anAttrName), aValue);
}

int NdbOperation::incValue(Uint32 anAttrId, Uint32 aValue) {
  return incValue(m_currentTable->getColumn(anAttrId), aValue);
}

int NdbOperation::incValue(Uint32 anAttrId, Uint64 aValue) {
  return incValue(m_currentTable->getColumn(anAttrId), aValue);
}

int NdbOperation::subValue(const char *anAttrName, Uint32 aValue) {
  return subValue(m_currentTable->getColumn(anAttrName), aValue);
}

int NdbOperation::subValue(const char *anAttrName, Uint64 aValue) {
  return subValue(m_currentTable->getColumn(anAttrName), aValue);
}

int NdbOperation::subValue(Uint32 anAttrId, Uint32 aValue) {
  return subValue(m_currentTable->getColumn(anAttrId), aValue);
}

int NdbOperation::subValue(Uint32 anAttrId, Uint64 aValue) {
  return subValue(m_currentTable->getColumn(anAttrId), aValue);
}

int NdbOperation::read_attr(const char *anAttrName, Uint32 RegDest) {
  return read_attr(m_currentTable->getColumn(anAttrName), RegDest);
}

int NdbOperation::read_attr(Uint32 anAttrId, Uint32 RegDest) {
  return read_attr(m_currentTable->getColumn(anAttrId), RegDest);
}

int NdbOperation::write_attr(const char *anAttrName, Uint32 RegDest) {
  return write_attr(m_currentTable->getColumn(anAttrName), RegDest);
}

int NdbOperation::write_attr(Uint32 anAttrId, Uint32 RegDest) {
  return write_attr(m_currentTable->getColumn(anAttrId), RegDest);
}

const char *NdbOperation::getTableName() const {
  return m_currentTable->m_externalName.c_str();
}

const NdbDictionary::Table *NdbOperation::getTable() const {
  return m_currentTable;
}

NdbTransaction *NdbOperation::getNdbTransaction() const { return theNdbCon; }

int NdbOperation::getLockHandleImpl() {
  assert(!theLockHandle);

  if (likely(((theOperationType == ReadRequest) ||
              (theOperationType == ReadExclusive)) &&
             (m_type == PrimaryKeyAccess) &&
             ((theLockMode == LM_Read) | (theLockMode == LM_Exclusive)))) {
    theLockHandle = theNdbCon->getLockHandle();
    if (!theLockHandle) {
      return 4000;
    }

    /* Now operation has a LockHandle - it'll be
     * filled-in when the operation is prepared prior
     * to execution.
     */
    assert(theLockHandle->m_state == NdbLockHandle::ALLOCATED);
    assert(!theLockHandle->isLockRefValid());

    return 0;
  } else {
    /* getLockHandle only supported for primary key read with a lock */
    return 4549;
  }
}

const NdbLockHandle *NdbOperation::getLockHandle() {
  if (likely(!m_blob_lock_upgraded)) {
    if (theLockHandle == nullptr) {
      int rc = getLockHandleImpl();

      if (likely(rc == 0))
        return theLockHandle;
      else {
        setErrorCode(rc);
        return nullptr;
      }
    }
    /* Return existing LockHandle */
    return theLockHandle;
  } else {
    /* Not allowed to call getLockHandle() on a Blob-upgraded
     * read
     */
    setErrorCode(4549);
    return nullptr;
  }
}

const NdbLockHandle *NdbOperation::getLockHandle() const {
  /* NdbRecord / handle already exists variant */
  return theLockHandle;
}<|MERGE_RESOLUTION|>--- conflicted
+++ resolved
@@ -301,16 +301,10 @@
   return getValue_impl(m_currentTable->getColumn(anAttrName), aValue);
 }
 
-<<<<<<< HEAD
 NdbRecAttr *NdbOperation::getValue(Uint32 anAttrId, char *aValue) {
-=======
-NdbRecAttr*
-NdbOperation::getValue(Uint32 anAttrId, char* aValue)
-{
   if (anAttrId == AttributeHeader::AGG_RESULT) {
     return getValue_impl(nullptr, aValue);
   }
->>>>>>> e64a25e2
   return getValue_impl(m_currentTable->getColumn(anAttrId), aValue);
 }
 
