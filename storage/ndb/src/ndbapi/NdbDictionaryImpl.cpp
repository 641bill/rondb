/*
<<<<<<< HEAD
   Copyright (c) 2003, 2011, 2013, Oracle and/or its affiliates. All rights reserved.
=======
   Copyright (c) 2003, 2013, Oracle and/or its affiliates. All rights reserved.
>>>>>>> a9800d0d

   This program is free software; you can redistribute it and/or modify
   it under the terms of the GNU General Public License as published by
   the Free Software Foundation; version 2 of the License.

   This program is distributed in the hope that it will be useful,
   but WITHOUT ANY WARRANTY; without even the implied warranty of
   MERCHANTABILITY or FITNESS FOR A PARTICULAR PURPOSE.  See the
   GNU General Public License for more details.

   You should have received a copy of the GNU General Public License
   along with this program; if not, write to the Free Software
   Foundation, Inc., 51 Franklin St, Fifth Floor, Boston, MA 02110-1301  USA
*/

#include "API.hpp"
#include <NdbOut.hpp>
#include <SimpleProperties.hpp>
#include <Bitmask.hpp>
#include <AttributeList.hpp>
#include <AttributeHeader.hpp>
#include <my_sys.h>
#include <NdbEnv.h>
#include <NdbMem.h>
#include <util/version.h>
#include <NdbSleep.h>
#include <signaldata/IndexStatSignal.hpp>

#include <signaldata/GetTabInfo.hpp>
#include <signaldata/DictTabInfo.hpp>
#include <signaldata/CreateTable.hpp>
#include <signaldata/CreateIndx.hpp>
#include <signaldata/CreateEvnt.hpp>
#include <signaldata/SumaImpl.hpp>
#include <signaldata/DropTable.hpp>
#include <signaldata/AlterTable.hpp>
#include <signaldata/DropIndx.hpp>
#include <signaldata/ListTables.hpp>
#include <signaldata/DropFilegroup.hpp>
#include <signaldata/CreateFilegroup.hpp>
#include <signaldata/WaitGCP.hpp>
#include <signaldata/SchemaTrans.hpp>
#include <signaldata/CreateHashMap.hpp>
#include <signaldata/ApiRegSignalData.hpp>
#include <signaldata/NodeFailRep.hpp>
#include <signaldata/CreateFK.hpp>
#include <signaldata/DropFK.hpp>

#define DEBUG_PRINT 0
#define INCOMPATIBLE_VERSION -2

#define DICT_WAITFOR_TIMEOUT (7*24*60*60*1000)

#define ERR_RETURN(a,b) \
{\
   DBUG_PRINT("exit", ("error %d  return %d", (a).code, b));\
   DBUG_RETURN(b);\
}

int ndb_dictionary_is_mysqld = 0;

bool
is_ndb_blob_table(const char* name, Uint32* ptab_id, Uint32* pcol_no)
{
  return DictTabInfo::isBlobTableName(name, ptab_id, pcol_no);
}

bool
is_ndb_blob_table(const NdbTableImpl* t)
{
  return is_ndb_blob_table(t->m_internalName.c_str());
}

bool
ignore_broken_blob_tables()
{
  /* To be able to fix broken blob tables, we must be able
   * to ignore them when getting the table description
   */
  char envBuf[10];
  const char* v = NdbEnv_GetEnv("NDB_FORCE_IGNORE_BROKEN_BLOB",
                                envBuf,
                                10);
  return (v != NULL && *v != 0 && *v != '0' && *v != 'n' && *v != 'N');
}

//#define EVENT_DEBUG

/**
 * Column
 */
NdbColumnImpl::NdbColumnImpl()
  : NdbDictionary::Column(* this), m_attrId(-1), m_facade(this)
{
  init();
}

NdbColumnImpl::NdbColumnImpl(NdbDictionary::Column & f)
  : NdbDictionary::Column(* this), m_attrId(-1), m_facade(&f)
{
  init();
}

NdbColumnImpl&
NdbColumnImpl::operator=(const NdbColumnImpl& col)
{
  m_attrId = col.m_attrId;
  m_name = col.m_name;
  m_type = col.m_type;
  m_precision = col.m_precision;
  m_cs = col.m_cs;
  m_scale = col.m_scale;
  m_length = col.m_length;
  m_pk = col.m_pk;
  m_distributionKey = col.m_distributionKey;
  m_nullable = col.m_nullable;
  m_autoIncrement = col.m_autoIncrement;
  m_autoIncrementInitialValue = col.m_autoIncrementInitialValue;
  m_defaultValue.assign(col.m_defaultValue);
  m_attrSize = col.m_attrSize; 
  m_arraySize = col.m_arraySize;
  m_arrayType = col.m_arrayType;
  m_storageType = col.m_storageType;
  m_blobVersion = col.m_blobVersion;
  m_dynamic = col.m_dynamic;
  m_indexSourced = col.m_indexSourced;
  m_keyInfoPos = col.m_keyInfoPos;
  if (col.m_blobTable == NULL)
    m_blobTable = NULL;
  else {
    if (m_blobTable == NULL)
      m_blobTable = new NdbTableImpl();
    m_blobTable->assign(*col.m_blobTable);
  }
  m_column_no = col.m_column_no;
  // Do not copy m_facade !!

  return *this;
}

void
NdbColumnImpl::init(Type t)
{
  // do not use default_charset_info as it may not be initialized yet
  // use binary collation until NDB tests can handle charsets
  CHARSET_INFO* default_cs = &my_charset_bin;
  m_blobVersion = 0;
  m_type = t;
  switch (m_type) {
  case Tinyint:
  case Tinyunsigned:
  case Smallint:
  case Smallunsigned:
  case Mediumint:
  case Mediumunsigned:
  case Int:
  case Unsigned:
  case Bigint:
  case Bigunsigned:
  case Float:
  case Double:
    m_precision = 0;
    m_scale = 0;
    m_length = 1;
    m_cs = NULL;
    m_arrayType = NDB_ARRAYTYPE_FIXED;
    break;
  case Olddecimal:
  case Olddecimalunsigned:
  case Decimal:
  case Decimalunsigned:
    m_precision = 10;
    m_scale = 0;
    m_length = 1;
    m_cs = NULL;
    m_arrayType = NDB_ARRAYTYPE_FIXED;
    break;
  case Char:
    m_precision = 0;
    m_scale = 0;
    m_length = 1;
    m_cs = default_cs;
    m_arrayType = NDB_ARRAYTYPE_FIXED;
    break;
  case Varchar:
    m_precision = 0;
    m_scale = 0;
    m_length = 1;
    m_cs = default_cs;
    m_arrayType = NDB_ARRAYTYPE_SHORT_VAR;
    break;
  case Binary:
    m_precision = 0;
    m_scale = 0;
    m_length = 1;
    m_cs = NULL;
    m_arrayType = NDB_ARRAYTYPE_FIXED;
    break;
  case Varbinary:
    m_precision = 0;
    m_scale = 0;
    m_length = 1;
    m_cs = NULL;
    m_arrayType = NDB_ARRAYTYPE_SHORT_VAR;
    break;
  case Datetime:
  case Date:
    m_precision = 0;
    m_scale = 0;
    m_length = 1;
    m_cs = NULL;
    m_arrayType = NDB_ARRAYTYPE_FIXED;
    break;
  case Blob:
  case Text:
    m_precision = 256;
    m_scale = 8000;
    m_length = 0; // default no striping
    m_cs = m_type == Blob ? NULL : default_cs;
    m_arrayType = NDB_ARRAYTYPE_MEDIUM_VAR;
    m_blobVersion = NDB_BLOB_V2;
#ifdef VM_TRACE
    if (NdbEnv_GetEnv("NDB_DEFAULT_BLOB_V1", (char *)0, 0)) {
      m_length = 4;
      m_arrayType = NDB_ARRAYTYPE_FIXED;
      m_blobVersion = NDB_BLOB_V1;
    }
#endif
    break;
  case Time:
  case Year:
  case Timestamp:
    m_precision = 0;
    m_scale = 0;
    m_length = 1;
    m_cs = NULL;
    m_arrayType = NDB_ARRAYTYPE_FIXED;
    break;
  case Bit:
    m_precision = 0;
    m_scale = 0;
    m_length = 1;
    m_cs = NULL;
    m_arrayType = NDB_ARRAYTYPE_FIXED;
    break;
  case Longvarchar:
    m_precision = 0;
    m_scale = 0;
    m_length = 1; // legal
    m_cs = default_cs;
    m_arrayType = NDB_ARRAYTYPE_MEDIUM_VAR;
    break;
  case Longvarbinary:
    m_precision = 0;
    m_scale = 0;
    m_length = 1; // legal
    m_cs = NULL;
    m_arrayType = NDB_ARRAYTYPE_MEDIUM_VAR;
    break;
  case Time2:
  case Datetime2:
  case Timestamp2:
    m_precision = 0;
    m_scale = 0;
    m_length = 1;
    m_cs = NULL;
    m_arrayType = NDB_ARRAYTYPE_FIXED;
    break;
  default:
  case Undefined:
    assert(false);
    break;
  }
  m_pk = false;
  m_nullable = false;
  m_distributionKey = false;
  m_keyInfoPos = 0;
  // next 2 are set at run time
  m_attrSize = 0;
  m_arraySize = 0;
  m_autoIncrement = false;
  m_autoIncrementInitialValue = 1;
  m_blobTable = NULL;
  m_storageType = NDB_STORAGETYPE_MEMORY;
  m_dynamic = false;
  m_indexSourced= false;
#ifdef VM_TRACE
  if(NdbEnv_GetEnv("NDB_DEFAULT_DISK", (char *)0, 0))
    m_storageType = NDB_STORAGETYPE_DISK;
#endif
}

NdbColumnImpl::~NdbColumnImpl()
{
  if (m_blobTable != NULL)
    delete m_blobTable;
  m_blobTable = NULL;
}

bool
NdbColumnImpl::equal(const NdbColumnImpl& col) const 
{
  DBUG_ENTER("NdbColumnImpl::equal");
  DBUG_PRINT("info", ("this: %p  &col: %p", this, &col));
  /* New member comparisons added here should also be
   * handled in the BackupRestore::column_compatible_check()
   * member of tools/restore/consumer_restore.cpp
   */
  if(strcmp(m_name.c_str(), col.m_name.c_str()) != 0){
    DBUG_RETURN(false);
  }
  if(m_type != col.m_type){
    DBUG_RETURN(false);
  }
  if(m_pk != col.m_pk){
    DBUG_RETURN(false);
  }
  if(m_nullable != col.m_nullable){
    DBUG_RETURN(false);
  }
  if (m_pk) {
    if (m_distributionKey != col.m_distributionKey) {
      DBUG_RETURN(false);
    }
  }
  if (m_precision != col.m_precision ||
      m_scale != col.m_scale ||
      m_length != col.m_length ||
      m_cs != col.m_cs) {
    DBUG_RETURN(false);
  }
  if (m_autoIncrement != col.m_autoIncrement){
    DBUG_RETURN(false);
  }
  if (m_defaultValue.length() != col.m_defaultValue.length())
    DBUG_RETURN(false);

  if(memcmp(m_defaultValue.get_data(), col.m_defaultValue.get_data(), m_defaultValue.length()) != 0){
    DBUG_RETURN(false);
  }

  if (m_arrayType != col.m_arrayType || m_storageType != col.m_storageType){
    DBUG_RETURN(false);
  }
  if (m_blobVersion != col.m_blobVersion) {
    DBUG_RETURN(false);
  }
  if(m_dynamic != col.m_dynamic){
    DBUG_RETURN(false);
  }

  DBUG_RETURN(true);
}

void
NdbColumnImpl::create_pseudo_columns()
{
  NdbDictionary::Column::FRAGMENT=
    NdbColumnImpl::create_pseudo("NDB$FRAGMENT");
  NdbDictionary::Column::FRAGMENT_FIXED_MEMORY=
    NdbColumnImpl::create_pseudo("NDB$FRAGMENT_FIXED_MEMORY");
  NdbDictionary::Column::FRAGMENT_VARSIZED_MEMORY=
    NdbColumnImpl::create_pseudo("NDB$FRAGMENT_VARSIZED_MEMORY");
  NdbDictionary::Column::ROW_COUNT=
    NdbColumnImpl::create_pseudo("NDB$ROW_COUNT");
  NdbDictionary::Column::COMMIT_COUNT=
    NdbColumnImpl::create_pseudo("NDB$COMMIT_COUNT");
  NdbDictionary::Column::ROW_SIZE=
    NdbColumnImpl::create_pseudo("NDB$ROW_SIZE");
  NdbDictionary::Column::RANGE_NO=
    NdbColumnImpl::create_pseudo("NDB$RANGE_NO");
  NdbDictionary::Column::DISK_REF=
    NdbColumnImpl::create_pseudo("NDB$DISK_REF");
  NdbDictionary::Column::RECORDS_IN_RANGE=
    NdbColumnImpl::create_pseudo("NDB$RECORDS_IN_RANGE");
  NdbDictionary::Column::ROWID=
    NdbColumnImpl::create_pseudo("NDB$ROWID");
  NdbDictionary::Column::ROW_GCI=
    NdbColumnImpl::create_pseudo("NDB$ROW_GCI");
  NdbDictionary::Column::ROW_GCI64 =
    NdbColumnImpl::create_pseudo("NDB$ROW_GCI64");
  NdbDictionary::Column::ROW_AUTHOR =
    NdbColumnImpl::create_pseudo("NDB$ROW_AUTHOR");
  NdbDictionary::Column::ANY_VALUE=
    NdbColumnImpl::create_pseudo("NDB$ANY_VALUE");
  NdbDictionary::Column::COPY_ROWID=
    NdbColumnImpl::create_pseudo("NDB$COPY_ROWID");
  NdbDictionary::Column::OPTIMIZE=
    NdbColumnImpl::create_pseudo("NDB$OPTIMIZE");
  NdbDictionary::Column::FRAGMENT_EXTENT_SPACE =
    NdbColumnImpl::create_pseudo("NDB$FRAGMENT_EXTENT_SPACE");
  NdbDictionary::Column::FRAGMENT_FREE_EXTENT_SPACE =
    NdbColumnImpl::create_pseudo("NDB$FRAGMENT_FREE_EXTENT_SPACE");
  NdbDictionary::Column::LOCK_REF = 
    NdbColumnImpl::create_pseudo("NDB$LOCK_REF");
  NdbDictionary::Column::OP_ID = 
    NdbColumnImpl::create_pseudo("NDB$OP_ID");
}

void
NdbColumnImpl::destory_pseudo_columns()
{
  delete NdbDictionary::Column::FRAGMENT;
  delete NdbDictionary::Column::FRAGMENT_FIXED_MEMORY;
  delete NdbDictionary::Column::FRAGMENT_VARSIZED_MEMORY;
  delete NdbDictionary::Column::ROW_COUNT;
  delete NdbDictionary::Column::COMMIT_COUNT;
  delete NdbDictionary::Column::ROW_SIZE;
  delete NdbDictionary::Column::RANGE_NO;
  delete NdbDictionary::Column::DISK_REF;
  delete NdbDictionary::Column::RECORDS_IN_RANGE;
  delete NdbDictionary::Column::ROWID;
  delete NdbDictionary::Column::ROW_GCI;
  delete NdbDictionary::Column::ROW_GCI64;
  delete NdbDictionary::Column::ROW_AUTHOR;
  delete NdbDictionary::Column::ANY_VALUE;
  delete NdbDictionary::Column::OPTIMIZE;
  NdbDictionary::Column::FRAGMENT= 0;
  NdbDictionary::Column::FRAGMENT_FIXED_MEMORY= 0;
  NdbDictionary::Column::FRAGMENT_VARSIZED_MEMORY= 0;
  NdbDictionary::Column::ROW_COUNT= 0;
  NdbDictionary::Column::COMMIT_COUNT= 0;
  NdbDictionary::Column::ROW_SIZE= 0;
  NdbDictionary::Column::RANGE_NO= 0;
  NdbDictionary::Column::DISK_REF= 0;
  NdbDictionary::Column::RECORDS_IN_RANGE= 0;
  NdbDictionary::Column::ROWID= 0;
  NdbDictionary::Column::ROW_GCI= 0;
  NdbDictionary::Column::ROW_GCI64= 0;
  NdbDictionary::Column::ROW_AUTHOR= 0;
  NdbDictionary::Column::ANY_VALUE= 0;
  NdbDictionary::Column::OPTIMIZE= 0;

  delete NdbDictionary::Column::COPY_ROWID;
  NdbDictionary::Column::COPY_ROWID = 0;

  delete NdbDictionary::Column::FRAGMENT_EXTENT_SPACE;
  NdbDictionary::Column::FRAGMENT_EXTENT_SPACE = 0;

  delete NdbDictionary::Column::FRAGMENT_FREE_EXTENT_SPACE;
  NdbDictionary::Column::FRAGMENT_FREE_EXTENT_SPACE = 0;

  delete NdbDictionary::Column::LOCK_REF;
  delete NdbDictionary::Column::OP_ID;
  NdbDictionary::Column::LOCK_REF = 0;
  NdbDictionary::Column::OP_ID = 0;
}

NdbDictionary::Column *
NdbColumnImpl::create_pseudo(const char * name){
  NdbDictionary::Column * col = new NdbDictionary::Column();
  col->setName(name);
  if(!strcmp(name, "NDB$FRAGMENT")){
    col->setType(NdbDictionary::Column::Unsigned);
    col->m_impl.m_attrId = AttributeHeader::FRAGMENT;
    col->m_impl.m_attrSize = 4;
    col->m_impl.m_arraySize = 1;
  } else if(!strcmp(name, "NDB$FRAGMENT_FIXED_MEMORY")){
    col->setType(NdbDictionary::Column::Bigunsigned);
    col->m_impl.m_attrId = AttributeHeader::FRAGMENT_FIXED_MEMORY;
    col->m_impl.m_attrSize = 8;
    col->m_impl.m_arraySize = 1;
  } else if(!strcmp(name, "NDB$FRAGMENT_VARSIZED_MEMORY")){
    col->setType(NdbDictionary::Column::Bigunsigned);
    col->m_impl.m_attrId = AttributeHeader::FRAGMENT_VARSIZED_MEMORY;
    col->m_impl.m_attrSize = 8;
    col->m_impl.m_arraySize = 1;
  } else if(!strcmp(name, "NDB$ROW_COUNT")){
    col->setType(NdbDictionary::Column::Bigunsigned);
    col->m_impl.m_attrId = AttributeHeader::ROW_COUNT;
    col->m_impl.m_attrSize = 8;
    col->m_impl.m_arraySize = 1;
  } else if(!strcmp(name, "NDB$COMMIT_COUNT")){
    col->setType(NdbDictionary::Column::Bigunsigned);
    col->m_impl.m_attrId = AttributeHeader::COMMIT_COUNT;
    col->m_impl.m_attrSize = 8;
    col->m_impl.m_arraySize = 1;
  } else if(!strcmp(name, "NDB$ROW_SIZE")){
    col->setType(NdbDictionary::Column::Unsigned);
    col->m_impl.m_attrId = AttributeHeader::ROW_SIZE;
    col->m_impl.m_attrSize = 4;
    col->m_impl.m_arraySize = 1;
  } else if(!strcmp(name, "NDB$RANGE_NO")){
    col->setType(NdbDictionary::Column::Unsigned);
    col->m_impl.m_attrId = AttributeHeader::RANGE_NO;
    col->m_impl.m_attrSize = 4;
    col->m_impl.m_arraySize = 1;
  } else if(!strcmp(name, "NDB$DISK_REF")){
    col->setType(NdbDictionary::Column::Bigunsigned);
    col->m_impl.m_attrId = AttributeHeader::DISK_REF;
    col->m_impl.m_attrSize = 8;
    col->m_impl.m_arraySize = 1;
  } else if(!strcmp(name, "NDB$RECORDS_IN_RANGE")){
    col->setType(NdbDictionary::Column::Unsigned);
    col->m_impl.m_attrId = AttributeHeader::RECORDS_IN_RANGE;
    col->m_impl.m_attrSize = 4;
    col->m_impl.m_arraySize = 4;
  } else if(!strcmp(name, "NDB$ROWID")){
    col->setType(NdbDictionary::Column::Bigunsigned);
    col->m_impl.m_attrId = AttributeHeader::ROWID;
    col->m_impl.m_attrSize = 4;
    col->m_impl.m_arraySize = 2;
  } else if(!strcmp(name, "NDB$ROW_GCI")){
    col->setType(NdbDictionary::Column::Bigunsigned);
    col->m_impl.m_attrId = AttributeHeader::ROW_GCI;
    col->m_impl.m_attrSize = 8;
    col->m_impl.m_arraySize = 1;
    col->m_impl.m_nullable = true;
  } else if(!strcmp(name, "NDB$ROW_GCI64")){
    col->setType(NdbDictionary::Column::Bigunsigned);
    col->m_impl.m_attrId = AttributeHeader::ROW_GCI64;
    col->m_impl.m_attrSize = 8;
    col->m_impl.m_arraySize = 1;
    col->m_impl.m_nullable = true;
  } else if(!strcmp(name, "NDB$ROW_AUTHOR")){
    col->setType(NdbDictionary::Column::Unsigned);
    col->m_impl.m_attrId = AttributeHeader::ROW_AUTHOR;
    col->m_impl.m_attrSize = 4;
    col->m_impl.m_arraySize = 1;
    col->m_impl.m_nullable = true;
  } else if(!strcmp(name, "NDB$ANY_VALUE")){
    col->setType(NdbDictionary::Column::Unsigned);
    col->m_impl.m_attrId = AttributeHeader::ANY_VALUE;
    col->m_impl.m_attrSize = 4;
    col->m_impl.m_arraySize = 1;
  } else if(!strcmp(name, "NDB$COPY_ROWID")){
    col->setType(NdbDictionary::Column::Bigunsigned);
    col->m_impl.m_attrId = AttributeHeader::COPY_ROWID;
    col->m_impl.m_attrSize = 4;
    col->m_impl.m_arraySize = 2;
  } else if(!strcmp(name, "NDB$OPTIMIZE")){
    col->setType(NdbDictionary::Column::Unsigned);
    col->m_impl.m_attrId = AttributeHeader::OPTIMIZE;
    col->m_impl.m_attrSize = 4;
    col->m_impl.m_arraySize = 1;
  } else if(!strcmp(name, "NDB$FRAGMENT_EXTENT_SPACE")){
    col->setType(NdbDictionary::Column::Bigunsigned);
    col->m_impl.m_attrId = AttributeHeader::FRAGMENT_EXTENT_SPACE;
    col->m_impl.m_attrSize = 4;
    col->m_impl.m_arraySize = 2;
  } else if(!strcmp(name, "NDB$FRAGMENT_FREE_EXTENT_SPACE")){
    col->setType(NdbDictionary::Column::Bigunsigned);
    col->m_impl.m_attrId = AttributeHeader::FRAGMENT_FREE_EXTENT_SPACE;
    col->m_impl.m_attrSize = 4;
    col->m_impl.m_arraySize = 2;
  } else if (!strcmp(name, "NDB$LOCK_REF")){
    col->setType(NdbDictionary::Column::Unsigned);
    col->m_impl.m_attrId = AttributeHeader::LOCK_REF;
    col->m_impl.m_attrSize = 4;
    col->m_impl.m_arraySize = 3;
  } else if (!strcmp(name, "NDB$OP_ID")){
    col->setType(NdbDictionary::Column::Bigunsigned);
    col->m_impl.m_attrId = AttributeHeader::OP_ID;
    col->m_impl.m_attrSize = 8;
    col->m_impl.m_arraySize = 1;
  }
  else {
    abort();
  }
  col->m_impl.m_storageType = NDB_STORAGETYPE_MEMORY;
  return col;
}

/**
 * NdbTableImpl
 */

NdbTableImpl::NdbTableImpl()
  : NdbDictionary::Table(* this), 
    NdbDictObjectImpl(NdbDictionary::Object::UserTable), m_facade(this)
{
  init();
}

NdbTableImpl::NdbTableImpl(NdbDictionary::Table & f)
  : NdbDictionary::Table(* this), 
    NdbDictObjectImpl(NdbDictionary::Object::UserTable), m_facade(&f)
{
  init();
}

NdbTableImpl::~NdbTableImpl()
{
  if (m_index != 0) {
    delete m_index;
    m_index = 0;
  }
  for (unsigned i = 0; i < m_columns.size(); i++)
    delete m_columns[i];
  
  if (m_ndbrecord !=0) {
    free(m_ndbrecord); // As it was calloc'd
    m_ndbrecord= 0;
  }

  if (m_pkMask != 0) {
    free(const_cast<unsigned char *>(m_pkMask));
    m_pkMask= 0;
  }
}

void
NdbTableImpl::init(){
  m_id= RNIL;
  m_version = ~0;
  m_status = NdbDictionary::Object::Invalid;
  m_type = NdbDictionary::Object::TypeUndefined;
  m_primaryTableId= RNIL;
  m_internalName.clear();
  m_externalName.clear();
  m_mysqlName.clear();
  m_frm.clear();
  m_fd.clear();
  m_range.clear();
  m_fragmentType= NdbDictionary::Object::HashMapPartition;
  m_hashValueMask= 0;
  m_hashpointerValue= 0;
  m_linear_flag= true;
  m_primaryTable.clear();
  m_default_no_part_flag = 1;
  m_logging= true;
  m_temporary = false;
  m_row_gci = true;
  m_row_checksum = true;
  m_force_var_part = false;
  m_has_default_values = false;
  m_kvalue= 6;
  m_minLoadFactor= 78;
  m_maxLoadFactor= 80;
  m_keyLenInWords= 0;
  m_fragmentCount= 0;
  m_index= NULL;
  m_indexType= NdbDictionary::Object::TypeUndefined;
  m_noOfKeys= 0;
  m_noOfDistributionKeys= 0;
  m_noOfBlobs= 0;
  m_replicaCount= 0;
  m_noOfAutoIncColumns = 0;
  m_ndbrecord= 0;
  m_pkMask= 0;
  m_min_rows = 0;
  m_max_rows = 0;
  m_tablespace_name.clear();
  m_tablespace_id = RNIL;
  m_tablespace_version = ~0;
  m_single_user_mode = 0;
  m_hash_map_id = RNIL;
  m_hash_map_version = ~0;
  m_storageType = NDB_STORAGETYPE_DEFAULT;
  m_extra_row_gci_bits = 0;
  m_extra_row_author_bits = 0;
}

bool
NdbTableImpl::equal(const NdbTableImpl& obj) const 
{
  DBUG_ENTER("NdbTableImpl::equal");
  if ((m_internalName.c_str() == NULL) || 
      (strcmp(m_internalName.c_str(), "") == 0) ||
      (obj.m_internalName.c_str() == NULL) || 
      (strcmp(obj.m_internalName.c_str(), "") == 0))
  {
    // Shallow equal
    if(strcmp(getName(), obj.getName()) != 0)
    {
      DBUG_PRINT("info",("name %s != %s",getName(),obj.getName()));
      DBUG_RETURN(false);    
    }
  }
  else
  {
    // Deep equal
    if(strcmp(m_internalName.c_str(), obj.m_internalName.c_str()) != 0)
    {
      DBUG_PRINT("info",("m_internalName %s != %s",
			 m_internalName.c_str(),obj.m_internalName.c_str()));
      DBUG_RETURN(false);
    }
  }
  if (m_frm.length() != obj.m_frm.length() ||
      (memcmp(m_frm.get_data(), obj.m_frm.get_data(), m_frm.length())))
  {
    DBUG_PRINT("info",("m_frm not equal"));
    DBUG_RETURN(false);
  }
  if (!m_fd.equal(obj.m_fd))
  {
    DBUG_PRINT("info",("m_fd not equal"));
    DBUG_RETURN(false);
  }
  if (!m_range.equal(obj.m_range))
  {
    DBUG_PRINT("info",("m_range not equal"));
    DBUG_RETURN(false);
  }
  if(m_fragmentType != obj.m_fragmentType)
  {
    DBUG_PRINT("info",("m_fragmentType %d != %d",m_fragmentType,
                        obj.m_fragmentType));
    DBUG_RETURN(false);
  }
  if(m_columns.size() != obj.m_columns.size())
  {
    DBUG_PRINT("info",("m_columns.size %d != %d",m_columns.size(),
                       obj.m_columns.size()));
    DBUG_RETURN(false);
  }

  for(unsigned i = 0; i<obj.m_columns.size(); i++)
  {
    if(!m_columns[i]->equal(* obj.m_columns[i]))
    {
      DBUG_PRINT("info",("m_columns [%d] != [%d]",i,i));
      DBUG_RETURN(false);
    }
  }
  
  if(m_linear_flag != obj.m_linear_flag)
  {
    DBUG_PRINT("info",("m_linear_flag %d != %d",m_linear_flag,
                        obj.m_linear_flag));
    DBUG_RETURN(false);
  }

  if(m_max_rows != obj.m_max_rows)
  {
    DBUG_PRINT("info",("m_max_rows %d != %d",(int32)m_max_rows,
                       (int32)obj.m_max_rows));
    DBUG_RETURN(false);
  }

  if(m_default_no_part_flag != obj.m_default_no_part_flag)
  {
    DBUG_PRINT("info",("m_default_no_part_flag %d != %d",m_default_no_part_flag,
                        obj.m_default_no_part_flag));
    DBUG_RETURN(false);
  }

  if(m_logging != obj.m_logging)
  {
    DBUG_PRINT("info",("m_logging %d != %d",m_logging,obj.m_logging));
    DBUG_RETURN(false);
  }

  if(m_temporary != obj.m_temporary)
  {
    DBUG_PRINT("info",("m_temporary %d != %d",m_temporary,obj.m_temporary));
    DBUG_RETURN(false);
  }

  if(m_row_gci != obj.m_row_gci)
  {
    DBUG_PRINT("info",("m_row_gci %d != %d",m_row_gci,obj.m_row_gci));
    DBUG_RETURN(false);
  }

  if(m_row_checksum != obj.m_row_checksum)
  {
    DBUG_PRINT("info",("m_row_checksum %d != %d",m_row_checksum,
                        obj.m_row_checksum));
    DBUG_RETURN(false);
  }

  if(m_kvalue != obj.m_kvalue)
  {
    DBUG_PRINT("info",("m_kvalue %d != %d",m_kvalue,obj.m_kvalue));
    DBUG_RETURN(false);
  }

  if(m_minLoadFactor != obj.m_minLoadFactor)
  {
    DBUG_PRINT("info",("m_minLoadFactor %d != %d",m_minLoadFactor,
                        obj.m_minLoadFactor));
    DBUG_RETURN(false);
  }

  if(m_maxLoadFactor != obj.m_maxLoadFactor)
  {
    DBUG_PRINT("info",("m_maxLoadFactor %d != %d",m_maxLoadFactor,
                        obj.m_maxLoadFactor));
    DBUG_RETURN(false);
  }

  if(m_tablespace_id != obj.m_tablespace_id)
  {
    DBUG_PRINT("info",("m_tablespace_id %d != %d",m_tablespace_id,
                        obj.m_tablespace_id));
    DBUG_RETURN(false);
  }

  if(m_tablespace_version != obj.m_tablespace_version)
  {
    DBUG_PRINT("info",("m_tablespace_version %d != %d",m_tablespace_version,
                        obj.m_tablespace_version));
    DBUG_RETURN(false);
  }

  if(m_id != obj.m_id)
  {
    DBUG_PRINT("info",("m_id %d != %d",m_id,obj.m_id));
    DBUG_RETURN(false);
  }

  if(m_version != obj.m_version)
  {
    DBUG_PRINT("info",("m_version %d != %d",m_version,obj.m_version));
    DBUG_RETURN(false);
  }

  if(m_type != obj.m_type)
  {
    DBUG_PRINT("info",("m_type %d != %d",m_type,obj.m_type));
    DBUG_RETURN(false);
  }

  if (m_type == NdbDictionary::Object::UniqueHashIndex ||
      m_type == NdbDictionary::Object::OrderedIndex)
  {
    if(m_primaryTableId != obj.m_primaryTableId)
    {
      DBUG_PRINT("info",("m_primaryTableId %d != %d",m_primaryTableId,
                 obj.m_primaryTableId));
      DBUG_RETURN(false);
    }
    if (m_indexType != obj.m_indexType)
    {
      DBUG_PRINT("info",("m_indexType %d != %d",m_indexType,obj.m_indexType));
      DBUG_RETURN(false);
    }
    if(strcmp(m_primaryTable.c_str(), obj.m_primaryTable.c_str()) != 0)
    {
      DBUG_PRINT("info",("m_primaryTable %s != %s",
			 m_primaryTable.c_str(),obj.m_primaryTable.c_str()));
      DBUG_RETURN(false);
    }
  }
  
  if(m_single_user_mode != obj.m_single_user_mode)
  {
    DBUG_PRINT("info",("m_single_user_mode %d != %d",
                       (int32)m_single_user_mode,
                       (int32)obj.m_single_user_mode));
    DBUG_RETURN(false);
  }

  if (m_extra_row_gci_bits != obj.m_extra_row_gci_bits)
  {
    DBUG_PRINT("info",("m_extra_row_gci_bits %d != %d",
                       (int32)m_extra_row_gci_bits,
                       (int32)obj.m_extra_row_gci_bits));
    DBUG_RETURN(false);
  }

  if (m_extra_row_author_bits != obj.m_extra_row_author_bits)
  {
    DBUG_PRINT("info",("m_extra_row_author_bits %d != %d",
                       (int32)m_extra_row_author_bits,
                       (int32)obj.m_extra_row_author_bits));
    DBUG_RETURN(false);
  }

  DBUG_RETURN(true);
}

int
NdbTableImpl::assign(const NdbTableImpl& org)
{
  DBUG_ENTER("NdbColumnImpl::assign");
  DBUG_PRINT("info", ("this: %p  &org: %p", this, &org));
  m_primaryTableId = org.m_primaryTableId;
  if (!m_internalName.assign(org.m_internalName) ||
      updateMysqlName())
  {
    return -1;
  }
  m_externalName.assign(org.m_externalName);
  m_frm.assign(org.m_frm.get_data(), org.m_frm.length());
  m_fd.assign(org.m_fd);
  m_range.assign(org.m_range);

  m_fragmentType = org.m_fragmentType;
  /*
    m_columnHashMask, m_columnHash, m_hashValueMask, m_hashpointerValue
    is state calculated by computeAggregates and buildColumnHash
  */
  unsigned i;
  for(i = 0; i < m_columns.size(); i++)
  {
    delete m_columns[i];
  }
  m_columns.clear();
  for(i = 0; i < org.m_columns.size(); i++)
  {
    NdbColumnImpl * col = new NdbColumnImpl();
    if (col == NULL)
    {
      errno = ENOMEM;
      return -1;
    }
    const NdbColumnImpl * iorg = org.m_columns[i];
    (* col) = (* iorg);
    if (m_columns.push_back(col))
    {
      delete col;
      return -1;
    }
  }

  m_fragments = org.m_fragments;

  m_linear_flag = org.m_linear_flag;
  m_max_rows = org.m_max_rows;
  m_default_no_part_flag = org.m_default_no_part_flag;
  m_logging = org.m_logging;
  m_temporary = org.m_temporary;
  m_row_gci = org.m_row_gci;
  m_row_checksum = org.m_row_checksum;
  m_force_var_part = org.m_force_var_part;
  m_has_default_values = org.m_has_default_values;
  m_kvalue = org.m_kvalue;
  m_minLoadFactor = org.m_minLoadFactor;
  m_maxLoadFactor = org.m_maxLoadFactor;
  m_keyLenInWords = org.m_keyLenInWords;
  m_fragmentCount = org.m_fragmentCount;
  
  m_single_user_mode = org.m_single_user_mode;
  m_extra_row_gci_bits = org.m_extra_row_gci_bits;
  m_extra_row_author_bits = org.m_extra_row_author_bits;

  if (m_index != 0)
    delete m_index;
  m_index = org.m_index;
 
  m_primaryTable = org.m_primaryTable;
  m_indexType = org.m_indexType;

  m_noOfKeys = org.m_noOfKeys;
  m_noOfDistributionKeys = org.m_noOfDistributionKeys;
  m_noOfBlobs = org.m_noOfBlobs;
  m_replicaCount = org.m_replicaCount;

  m_noOfAutoIncColumns = org.m_noOfAutoIncColumns;

  m_id = org.m_id;
  m_version = org.m_version;
  m_status = org.m_status;

  m_max_rows = org.m_max_rows;
  m_min_rows = org.m_min_rows;

  m_tablespace_name = org.m_tablespace_name;
  m_tablespace_id= org.m_tablespace_id;
  m_tablespace_version = org.m_tablespace_version;
  m_storageType = org.m_storageType;

  DBUG_RETURN(0);
}

int NdbTableImpl::setName(const char * name)
{
  return !m_externalName.assign(name);
}

const char * 
NdbTableImpl::getName() const
{
  return m_externalName.c_str();
}

int
NdbTableImpl::getDbName(char buf[], size_t len) const
{
  if (len == 0)
    return -1;

  // db/schema/table
  const char *ptr = m_internalName.c_str();

  size_t pos = 0;
  while (ptr[pos] && ptr[pos] != table_name_separator)
  {
    buf[pos] = ptr[pos];
    pos++;

    if (pos == len)
      return -1;
  }
  buf[pos] = 0;
  return 0;
}

int
NdbTableImpl::getSchemaName(char buf[], size_t len) const
{
  if (len == 0)
    return -1;

  // db/schema/table
  const char *ptr = m_internalName.c_str();

  // skip over "db"
  while (*ptr && *ptr != table_name_separator)
    ptr++;

  buf[0] = 0;
  if (*ptr == table_name_separator)
  {
    ptr++;
    size_t pos = 0;
    while (ptr[pos] && ptr[pos] != table_name_separator)
    {
      buf[pos] = ptr[pos];
      pos++;

      if (pos == len)
        return -1;
    }
    buf[pos] = 0;
  }

  return 0;
}

void
NdbTableImpl::setDbSchema(const char * db, const char * schema)
{
  m_internalName.assfmt("%s%c%s%c%s",
                        db,
                        table_name_separator,
                        schema,
                        table_name_separator,
                        m_externalName.c_str());
  updateMysqlName();
}

void
NdbTableImpl::computeAggregates()
{
  m_noOfKeys = 0;
  m_keyLenInWords = 0;
  m_noOfDistributionKeys = 0;
  m_noOfBlobs = 0;
  m_noOfDiskColumns = 0;
  Uint32 i, n;
  for (i = 0; i < m_columns.size(); i++) {
    NdbColumnImpl* col = m_columns[i];
    if (col->m_pk) {
      m_noOfKeys++;
      m_keyLenInWords += (col->m_attrSize * col->m_arraySize + 3) / 4;
    }
    if (col->m_distributionKey)
      m_noOfDistributionKeys++; // XXX check PK
    
    if (col->getBlobType())
      m_noOfBlobs++;

    if (col->getStorageType() == NdbDictionary::Column::StorageTypeDisk)
      m_noOfDiskColumns++;
    
    col->m_keyInfoPos = ~0;

    if (col->m_autoIncrement)
      m_noOfAutoIncColumns++;
  }
  if (m_noOfDistributionKeys == m_noOfKeys) {
    // all is none!
    m_noOfDistributionKeys = 0;
  }

  if (m_noOfDistributionKeys == 0) 
  {
    // none is all!
    for (i = 0, n = m_noOfKeys; n != 0; i++) {
      NdbColumnImpl* col = m_columns[i];
      if (col->m_pk) {
        col->m_distributionKey = true;
        n--;
      }
    }
  }
  
  Uint32 keyInfoPos = 0;
  for (i = 0, n = m_noOfKeys; n != 0; i++) {
    NdbColumnImpl* col = m_columns[i];
    if (col->m_pk) {
      col->m_keyInfoPos = keyInfoPos++;
      n--;
    }
  }
}

// TODO add error checks
// TODO use these internally at create and retrieve
int
NdbTableImpl::aggregate(NdbError& error)
{
  computeAggregates();
  return 0;
}
int
NdbTableImpl::validate(NdbError& error)
{
  if (aggregate(error) == -1)
    return -1;
  return 0;
}

void
NdbTableImpl::setFragmentCount(Uint32 count)
{
  m_fragmentCount= count;
}

Uint32 NdbTableImpl::getFragmentCount() const
{
  return m_fragmentCount;
}

int NdbTableImpl::setFrm(const void* data, Uint32 len)
{
  return m_frm.assign(data, len);
}

const void * 
NdbTableImpl::getFrmData() const
{
  return m_frm.get_data();
}

Uint32
NdbTableImpl::getFrmLength() const 
{
  return m_frm.length();
}

int
NdbTableImpl::setFragmentData(const Uint32* data, Uint32 cnt)
{
  return m_fd.assign(data, cnt);
}

const Uint32 *
NdbTableImpl::getFragmentData() const
{
  return m_fd.getBase();
}

Uint32
NdbTableImpl::getFragmentDataLen() const 
{
  return m_fd.size();
}

int
NdbTableImpl::setRangeListData(const Int32* data, Uint32 len)
{
  return m_range.assign(data, len);
}

const Int32 *
NdbTableImpl::getRangeListData() const
{
  return m_range.getBase();
}

Uint32
NdbTableImpl::getRangeListDataLen() const 
{
  return m_range.size();
}

Uint32
NdbTableImpl::getFragmentNodes(Uint32 fragmentId, 
                               Uint32* nodeIdArrayPtr,
                               Uint32 arraySize) const
{
  const Uint16 *shortNodeIds;
  Uint32 nodeCount = get_nodes(fragmentId, &shortNodeIds);

  for(Uint32 i = 0; 
      ((i < nodeCount) &&
       (i < arraySize)); 
      i++)
    nodeIdArrayPtr[i] = (Uint32) shortNodeIds[i];

  return nodeCount;
}

int
NdbTableImpl::updateMysqlName()
{
  Vector<BaseString> v;
  if (m_internalName.split(v,"/") == 3)
  {
    return !m_mysqlName.assfmt("%s/%s",v[0].c_str(),v[2].c_str());
  }
  return !m_mysqlName.assign("");
}

int
NdbTableImpl::buildColumnHash(){
  const Uint32 size = m_columns.size();
  int i;
  for(i = 31; i >= 0; i--){
    if(((1 << i) & size) != 0){
      m_columnHashMask = (1 << (i + 1)) - 1;
      break;
    }
  }

  Vector<Uint32> hashValues;
  Vector<Vector<Uint32> > chains;
  if (chains.fill(size, hashValues))
  {
    return -1;
  }
  for(i = 0; i< (int) size; i++){
    Uint32 hv = Hash(m_columns[i]->getName()) & 0xFFFE;
    Uint32 bucket = hv & m_columnHashMask;
    bucket = (bucket < size ? bucket : bucket - size);
    assert(bucket < size);
    if (hashValues.push_back(hv) ||
        chains[bucket].push_back(i))
    {
      return -1;      
    }
  }

  m_columnHash.clear();
  Uint32 tmp = 1; 
  if (m_columnHash.fill((unsigned)size-1, tmp))   // Default no chaining
  {
    return -1;
  }

  Uint32 pos = 0; // In overflow vector
  for(i = 0; i< (int) size; i++){
    Uint32 sz = chains[i].size();
    if(sz == 1){
      Uint32 col = chains[i][0];
      Uint32 hv = hashValues[col];
      Uint32 bucket = hv & m_columnHashMask;
      bucket = (bucket < size ? bucket : bucket - size);
      m_columnHash[bucket] = (col << 16) | hv | 1;
    } else if(sz > 1){
      Uint32 col = chains[i][0];
      Uint32 hv = hashValues[col];
      Uint32 bucket = hv & m_columnHashMask;
      bucket = (bucket < size ? bucket : bucket - size);
      m_columnHash[bucket] = (sz << 16) | (((size - bucket) + pos) << 1);
      for(unsigned j = 0; j<sz; j++, pos++){
	Uint32 col = chains[i][j];	
	Uint32 hv = hashValues[col];
	if (m_columnHash.push_back((col << 16) | hv))
        {
          return -1;
        }
      }
    }
  }

  if (m_columnHash.push_back(0)) // Overflow when looping in end of array
  {
    return -1;
  }

#if 0
  for(size_t i = 0; i<m_columnHash.size(); i++){
    Uint32 tmp = m_columnHash[i];
    int col = -1;
    if(i < size && (tmp & 1) == 1){
      col = (tmp >> 16);
    } else if(i >= size){
      col = (tmp >> 16);
    }
    ndbout_c("m_columnHash[%d] %s = %x", 
	     i, col > 0 ? m_columns[col]->getName() : "" , m_columnHash[i]);
  }
#endif
  return 0;
}

Uint32
NdbTableImpl::get_nodes(Uint32 fragmentId, const Uint16 ** nodes) const
{
  Uint32 pos = fragmentId * m_replicaCount;
  if (pos + m_replicaCount <= m_fragments.size())
  {
    *nodes = m_fragments.getBase()+pos;
    return m_replicaCount;
  }
  return 0;
}

int
NdbDictionary::Table::checkColumns(const Uint32* map, Uint32 len) const
{
  int ret = 0;
  Uint32 colCnt = m_impl.m_columns.size();
  if (map == 0)
  {
    ret |= 1;
    ret |= (m_impl.m_noOfDiskColumns) ? 2 : 0;
    ret |= (colCnt > m_impl.m_noOfDiskColumns) ? 4 : 0;
    return ret;
  }

  NdbColumnImpl** cols = m_impl.m_columns.getBase();
  const char * ptr = reinterpret_cast<const char*>(map);
  const char * end = ptr + len;
  Uint32 no = 0;
  while (ptr < end)
  {
    Uint32 val = (Uint32)* ptr;
    Uint32 idx = 1;
    for (Uint32 i = 0; i<8; i++)
    {
      if (val & idx)
      {
	if (cols[no]->getPrimaryKey())
	  ret |= 1;
	else
	{
	  if (cols[no]->getStorageType() == NdbDictionary::Column::StorageTypeDisk)
	    ret |= 2;
	  else
	    ret |= 4;
	}
      }
      no ++;
      idx *= 2; 
      if (no == colCnt)
	return ret;
    }
    
    ptr++;
  }
  return ret;
}


  
/**
 * NdbIndexImpl
 */

NdbIndexImpl::NdbIndexImpl() : 
  NdbDictionary::Index(* this),
  NdbDictObjectImpl(NdbDictionary::Object::OrderedIndex), m_facade(this)
{
  init();
}

NdbIndexImpl::NdbIndexImpl(NdbDictionary::Index & f) : 
  NdbDictionary::Index(* this), 
  NdbDictObjectImpl(NdbDictionary::Object::OrderedIndex), m_facade(&f)
{
  init();
}

void NdbIndexImpl::init()
{
  m_id= RNIL;
  m_type= NdbDictionary::Object::TypeUndefined;
  m_logging= true;
  m_temporary= false;
  m_table= NULL;
}

NdbIndexImpl::~NdbIndexImpl(){
  for (unsigned i = 0; i < m_columns.size(); i++)
    delete m_columns[i];  
}

int NdbIndexImpl::setName(const char * name)
{
  return !m_externalName.assign(name);
}

const char * 
NdbIndexImpl::getName() const
{
  return m_externalName.c_str();
}
 
int
NdbIndexImpl::setTable(const char * table)
{
  return !m_tableName.assign(table);
}
 
const char * 
NdbIndexImpl::getTable() const
{
  return m_tableName.c_str();
}

const NdbTableImpl *
NdbIndexImpl::getIndexTable() const
{
  return m_table;
}

/**
 * NdbOptimizeTableHandleImpl
 */

NdbOptimizeTableHandleImpl::NdbOptimizeTableHandleImpl(NdbDictionary::OptimizeTableHandle &f)
  : NdbDictionary::OptimizeTableHandle(* this),
    m_state(NdbOptimizeTableHandleImpl::CREATED),
    m_ndb(NULL), m_table(NULL),
    m_table_queue(NULL), m_table_queue_first(NULL), m_table_queue_end(NULL),
    m_trans(NULL), m_scan_op(NULL),
    m_facade(this)
{
}

NdbOptimizeTableHandleImpl::~NdbOptimizeTableHandleImpl()
{
  DBUG_ENTER("NdbOptimizeTableHandleImpl::~NdbOptimizeTableHandleImpl");
  close();
  DBUG_VOID_RETURN;
}

int NdbOptimizeTableHandleImpl::start()
{
  int noRetries = 100;
  DBUG_ENTER("NdbOptimizeTableImpl::start");

  if (m_table_queue)
  {
    const NdbTableImpl * table = m_table_queue->table;

    /*
     * Start/Restart transaction
     */
    while (noRetries-- > 0)
    {
      if (m_trans && (m_trans->restart() != 0))
      {
        m_ndb->closeTransaction(m_trans);
        m_trans = NULL;
      }
      else
        m_trans = m_ndb->startTransaction();
      if (!m_trans)
      {
        if (noRetries == 0)
          goto do_error;
        continue;
      }
      
      /*
       * Get first scan operation
       */ 
      if ((m_scan_op = m_trans->getNdbScanOperation(table->m_facade)) 
          == NULL)
      {
        m_ndb->getNdbError(m_trans->getNdbError().code);
        goto do_error;
      }
      
      /**
       * Define a result set for the scan.
       */ 
      if (m_scan_op->readTuples(NdbOperation::LM_Exclusive)) {
        m_ndb->getNdbError(m_trans->getNdbError().code);
        goto do_error;
      }
      
      /**
       * Start scan    (NoCommit since we are only reading at this stage);
       */
      if (m_trans->execute(NdbTransaction::NoCommit) != 0) {
        if (m_trans->getNdbError().status == NdbError::TemporaryError)
          continue;  /* goto next_retry */
        m_ndb->getNdbError(m_trans->getNdbError().code);
        goto do_error;
      }
      break;
    } // while (noRetries-- > 0)
    m_state = NdbOptimizeTableHandleImpl::INITIALIZED;
  } // if (m_table_queue)
  else
    m_state = NdbOptimizeTableHandleImpl::FINISHED;

  DBUG_RETURN(0);
do_error:
  DBUG_PRINT("info", ("NdbOptimizeTableImpl::start aborted"));
  m_state = NdbOptimizeTableHandleImpl::ABORTED;
  DBUG_RETURN(-1);
}

int NdbOptimizeTableHandleImpl::init(Ndb* ndb, const NdbTableImpl &table)
{
  DBUG_ENTER("NdbOptimizeTableHandleImpl::init");
  NdbDictionary::Dictionary* dict = ndb->getDictionary();
  Uint32 sz = table.m_columns.size();
  bool found_varpart = false;
  int blob_num = table.m_noOfBlobs;

  m_ndb = ndb;
  m_table = &table;

  /**
   * search whether there are var size columns in the table,
   * in first step, we only optimize var part, then if the
   * table has no var size columns, we do not do optimizing
   */
  for (Uint32 i = 0; i < sz; i++) {
    const NdbColumnImpl *col = m_table->m_columns[i];
    if (col != 0 && col->m_storageType == NDB_STORAGETYPE_MEMORY &&
        (col->m_dynamic || col->m_arrayType != NDB_ARRAYTYPE_FIXED)) {
      found_varpart= true;
      break;
    }
  }
  if (!found_varpart)
  {
    m_state = NdbOptimizeTableHandleImpl::FINISHED;
    DBUG_RETURN(0);
  }
  
  /*
   * Add main table to the table queue
   * to optimize
   */
  m_table_queue_end = new fifo_element_st(m_table, m_table_queue_end);
  m_table_queue = m_table_queue_first = m_table_queue_end;
  /*
   * Add any BLOB tables the table queue
   * to optimize.
   */
  for (int i = m_table->m_columns.size(); i > 0 && blob_num > 0;) {
    i--;
    NdbColumnImpl & c = *m_table->m_columns[i];
    if (! c.getBlobType() || c.getPartSize() == 0)
      continue;
    
    blob_num--;
    const NdbTableImpl * blob_table = 
      (const NdbTableImpl *)dict->getBlobTable(m_table, c.m_attrId);
    if (blob_table)
    {
      m_table_queue_end = new fifo_element_st(blob_table, m_table_queue_end);
    }
  }
  /*
   * Initialize transaction
   */
  DBUG_RETURN(start());
}
 
int NdbOptimizeTableHandleImpl::next()
{
  int noRetries = 100;
  int done, check;
  DBUG_ENTER("NdbOptimizeTableHandleImpl::next");

  if (m_state == NdbOptimizeTableHandleImpl::FINISHED)
    DBUG_RETURN(0);
  else if (m_state != NdbOptimizeTableHandleImpl::INITIALIZED)
    DBUG_RETURN(-1);

  while (noRetries-- > 0)
  {
    if ((done = check = m_scan_op->nextResult(true)) == 0)
    {
      do 
      {
        /** 
         * Get update operation
         */
        NdbOperation * myUpdateOp = m_scan_op->updateCurrentTuple();
        if (myUpdateOp == 0)
        {
          m_ndb->getNdbError(m_trans->getNdbError().code);
          goto do_error;
        }
        /**
         * optimize a tuple through doing the update
         * first step, move varpart
         */
        Uint32 options = 0 | AttributeHeader::OPTIMIZE_MOVE_VARPART;
        myUpdateOp->setOptimize(options);
        /**
         * nextResult(false) means that the records
         * cached in the NDBAPI are modified before
         * fetching more rows from NDB.
         */
      } while ((check = m_scan_op->nextResult(false)) == 0);
    }

    /**
     * Commit when all cached tuple have been updated
     */
    if (check != -1)
      check = m_trans->execute(NdbTransaction::Commit);
    
    if (done == 1)
    {
      DBUG_PRINT("info", ("Done with table %s",
                          m_table_queue->table->getName()));
      /*
       * We are done with optimizing current table
       * move to next
       */
      fifo_element_st *current = m_table_queue;
      m_table_queue = current->next;
      /*
       * Start scan of next table
       */
      if (start() != 0) {
        m_ndb->getNdbError(m_trans->getNdbError().code);
        goto do_error;
      }
      DBUG_RETURN(1);
    }
    if (check == -1)
    {
      if (m_trans->getNdbError().status == NdbError::TemporaryError)
      {
        /*
         * If we encountered temporary error, retry
         */
        m_ndb->closeTransaction(m_trans);
        m_trans = NULL;
        if (start() != 0) {
          m_ndb->getNdbError(m_trans->getNdbError().code);
          goto do_error;
        }
        continue; //retry
      }
      m_ndb->getNdbError(m_trans->getNdbError().code);
      goto do_error;
    }
    if (m_trans->restart() != 0)
    {
      DBUG_PRINT("info", ("Failed to restart transaction"));
      m_ndb->closeTransaction(m_trans);
      m_trans = NULL;
      if (start() != 0) {
        m_ndb->getNdbError(m_trans->getNdbError().code);
        goto do_error;
      }
    }
 
    DBUG_RETURN(1);
  }
do_error:
  DBUG_PRINT("info", ("NdbOptimizeTableHandleImpl::next aborted"));
  m_state = NdbOptimizeTableHandleImpl::ABORTED;
  DBUG_RETURN(-1);
}
 
int NdbOptimizeTableHandleImpl::close()
{
  DBUG_ENTER("NdbOptimizeTableHandleImpl::close");
  /*
   * Drop queued tables
   */
  while(m_table_queue_first != NULL)
  {
    fifo_element_st *next = m_table_queue_first->next;
    delete m_table_queue_first;
    m_table_queue_first = next;
  }
  m_table_queue = m_table_queue_first = m_table_queue_end = NULL;
  if (m_trans)
  {
    m_ndb->closeTransaction(m_trans);
    m_trans = NULL;
  }
  m_state = NdbOptimizeTableHandleImpl::CLOSED;
  DBUG_RETURN(0);
}
 
/**
 * NdbOptimizeIndexHandleImpl
 */

NdbOptimizeIndexHandleImpl::NdbOptimizeIndexHandleImpl(NdbDictionary::OptimizeIndexHandle &f)
  : NdbDictionary::OptimizeIndexHandle(* this),
    m_state(NdbOptimizeIndexHandleImpl::CREATED),
    m_ndb(NULL), m_index(NULL),
    m_facade(this)
{
  DBUG_ENTER("NdbOptimizeIndexHandleImpl::NdbOptimizeIndexHandleImpl");
  DBUG_VOID_RETURN;
}

NdbOptimizeIndexHandleImpl::~NdbOptimizeIndexHandleImpl()
{
  DBUG_ENTER("NdbOptimizeIndexHandleImpl::~NdbOptimizeIndexHandleImpl");
  DBUG_VOID_RETURN;
}

int NdbOptimizeIndexHandleImpl::init(Ndb *ndb, const NdbIndexImpl &index)
{
  DBUG_ENTER("NdbOptimizeIndexHandleImpl::init");
  m_index = &index;
  m_state = NdbOptimizeIndexHandleImpl::INITIALIZED;
  /**
   * NOTE: we only optimize unique index
   */
  if (m_index->m_facade->getType() != NdbDictionary::Index::UniqueHashIndex)
    DBUG_RETURN(0);
  DBUG_RETURN(m_optimize_table_handle.m_impl.init(ndb, *index.getIndexTable()));
}
 
int NdbOptimizeIndexHandleImpl::next()
{
  DBUG_ENTER("NdbOptimizeIndexHandleImpl::next");
  if (m_state != NdbOptimizeIndexHandleImpl::INITIALIZED)
    DBUG_RETURN(0);
  if (m_index->m_facade->getType() != NdbDictionary::Index::UniqueHashIndex)
    DBUG_RETURN(0);
  DBUG_RETURN(m_optimize_table_handle.m_impl.next());
}
 
int NdbOptimizeIndexHandleImpl::close()
{
  DBUG_ENTER("NdbOptimizeIndexHandleImpl::close");
  m_state = NdbOptimizeIndexHandleImpl::CLOSED;
  if (m_index &&
      m_index->m_facade->getType() == NdbDictionary::Index::UniqueHashIndex)
    DBUG_RETURN(m_optimize_table_handle.m_impl.close());

  DBUG_RETURN(0);
}
 
/**
 * NdbEventImpl
 */

NdbEventImpl::NdbEventImpl() : 
  NdbDictionary::Event(* this),
  NdbDictObjectImpl(NdbDictionary::Object::TypeUndefined), m_facade(this)
{
  DBUG_ENTER("NdbEventImpl::NdbEventImpl");
  DBUG_PRINT("info", ("this: %p", this));
  init();
  DBUG_VOID_RETURN;
}

NdbEventImpl::NdbEventImpl(NdbDictionary::Event & f) : 
  NdbDictionary::Event(* this),
  NdbDictObjectImpl(NdbDictionary::Object::TypeUndefined), m_facade(&f)
{
  DBUG_ENTER("NdbEventImpl::NdbEventImpl");
  DBUG_PRINT("info", ("this: %p", this));
  init();
  DBUG_VOID_RETURN;
}

void NdbEventImpl::init()
{
  m_eventId= RNIL;
  m_eventKey= RNIL;
  mi_type= 0;
  m_dur= NdbDictionary::Event::ED_UNDEFINED;
  m_mergeEvents = false;
  m_tableImpl= NULL;
  m_rep= NdbDictionary::Event::ER_UPDATED;
}

NdbEventImpl::~NdbEventImpl()
{
  DBUG_ENTER("NdbEventImpl::~NdbEventImpl");
  DBUG_PRINT("info", ("this: %p", this));
  for (unsigned i = 0; i < m_columns.size(); i++)
    delete  m_columns[i];
  if (m_tableImpl)
    delete m_tableImpl;
  DBUG_VOID_RETURN;
}

int NdbEventImpl::setName(const char * name)
{
  return !m_name.assign(name);
}

const char *NdbEventImpl::getName() const
{
  return m_name.c_str();
}

int
NdbEventImpl::setTable(const NdbDictionary::Table& table)
{
  setTable(&NdbTableImpl::getImpl(table));
  return !m_tableName.assign(m_tableImpl->getName());
}

int
NdbEventImpl::setTable(const NdbDictionary::Table *table)
{
  DBUG_ENTER("NdbEventImpl::setTable(const NdbDictionary::Table *table)");
  if (table == 0)
  {
    DBUG_PRINT("info", ("NdbEventImpl::setTable() this: %p invalid table ptr %p", this, table));
    DBUG_RETURN(-1);
  }
  setTable(&NdbTableImpl::getImpl(*table));
  DBUG_RETURN(!m_tableName.assign(m_tableImpl->getName()));
}

void 
NdbEventImpl::setTable(NdbTableImpl *tableImpl)
{
  DBUG_ENTER("NdbEventImpl::setTable");
  DBUG_PRINT("info", ("this: %p  tableImpl: %p", this, tableImpl));

  if (!m_tableImpl) 
    m_tableImpl = new NdbTableImpl();
  // Copy table, since event might be accessed from different threads
  m_tableImpl->assign(*tableImpl);
  DBUG_VOID_RETURN;
}

const NdbDictionary::Table *
NdbEventImpl::getTable() const
{
  if (m_tableImpl) 
    return m_tableImpl->m_facade;
  else
    return NULL;
}

int
NdbEventImpl::setTable(const char * table)
{
  return !m_tableName.assign(table);
}

const char *
NdbEventImpl::getTableName() const
{
  return m_tableName.c_str();
}

void
NdbEventImpl::addTableEvent(const NdbDictionary::Event::TableEvent t =  NdbDictionary::Event::TE_ALL)
{
  mi_type |= (unsigned)t;
}

bool
NdbEventImpl::getTableEvent(const NdbDictionary::Event::TableEvent t) const
{
  return (mi_type & (unsigned)t) == (unsigned)t;
}

void
NdbEventImpl::setDurability(NdbDictionary::Event::EventDurability d)
{
  m_dur = d;
}

NdbDictionary::Event::EventDurability
NdbEventImpl::getDurability() const
{
  return m_dur;
}

void
NdbEventImpl::setReport(NdbDictionary::Event::EventReport r)
{
  m_rep = r;
}

NdbDictionary::Event::EventReport
NdbEventImpl::getReport() const
{
  return m_rep;
}

int NdbEventImpl::getNoOfEventColumns() const
{
  return m_attrIds.size() + m_columns.size();
}

const NdbDictionary::Column *
NdbEventImpl::getEventColumn(unsigned no) const
{
  if (m_columns.size())
  {
    if (no < m_columns.size())
    {
      return m_columns[no];
    }
  }
  else if (m_attrIds.size())
  {
    if (no < m_attrIds.size())
    {
      NdbTableImpl* tab= m_tableImpl;
      if (tab == 0)
        return 0;
      return tab->getColumn(m_attrIds[no]);
    }
  }
  return 0;
}

/**
 * NdbDictionaryImpl
 */

/* Initialise static */
const Uint32 
NdbDictionaryImpl::m_emptyMask[MAXNROFATTRIBUTESINWORDS]= {0,0,0,0};

NdbDictionaryImpl::NdbDictionaryImpl(Ndb &ndb)
  : NdbDictionary::Dictionary(* this), 
    m_facade(this), 
    m_receiver(m_tx, m_error, m_warn),
    m_ndb(ndb)
{
  m_globalHash = 0;
  m_local_table_data_size= 0;
#ifdef VM_TRACE
  STATIC_ASSERT(
    (int)WarnUndobufferRoundUp == (int)CreateFilegroupConf::WarnUndobufferRoundUp &&
    (int)WarnUndofileRoundDown == (int)CreateFileConf::WarnUndofileRoundDown &&
    (int)WarnExtentRoundUp == (int)CreateFilegroupConf::WarnExtentRoundUp &&
    (int)WarnDatafileRoundDown == (int)CreateFileConf::WarnDatafileRoundDown &&
    (int)WarnDatafileRoundUp == (int)CreateFileConf::WarnDatafileRoundUp
  );
#endif
}

NdbDictionaryImpl::NdbDictionaryImpl(Ndb &ndb,
				     NdbDictionary::Dictionary & f)
  : NdbDictionary::Dictionary(* this), 
    m_facade(&f), 
    m_receiver(m_tx, m_error, m_warn),
    m_ndb(ndb)
{
  m_globalHash = 0;
  m_local_table_data_size= 0;
}

NdbDictionaryImpl::~NdbDictionaryImpl()
{
  /* Release local table references back to the global cache */
  NdbElement_t<Ndb_local_table_info> * curr = m_localHash.m_tableHash.getNext(0);
  if(m_globalHash){
    while(curr != 0){
      m_globalHash->lock();
      m_globalHash->release(curr->theData->m_table_impl);
      Ndb_local_table_info::destroy(curr->theData);
      m_globalHash->unlock();
      
      curr = m_localHash.m_tableHash.getNext(curr);
    }
  } else {
    assert(curr == 0);
  }
}

NdbTableImpl *
NdbDictionaryImpl::fetchGlobalTableImplRef(const GlobalCacheInitObject &obj)
{
  DBUG_ENTER("fetchGlobalTableImplRef");
  NdbTableImpl *impl;
  int error= 0;

  m_globalHash->lock();
  impl = m_globalHash->get(obj.m_name.c_str(), &error);
  m_globalHash->unlock();

  if (impl == 0){
    if (error == 0)
      impl = m_receiver.getTable(obj.m_name,
                                 m_ndb.usingFullyQualifiedNames());
    else
      m_error.code = 4000;
    if (impl != 0 && (obj.init(this, *impl)))
    {
      delete impl;
      impl = 0;
    }
    m_globalHash->lock();
    m_globalHash->put(obj.m_name.c_str(), impl);
    m_globalHash->unlock();
  }

  DBUG_RETURN(impl);
}

void
NdbDictionaryImpl::putTable(NdbTableImpl *impl)
{
  NdbTableImpl *old;

  int ret = getBlobTables(*impl);
  int error = 0;
  assert(ret == 0);

  m_globalHash->lock();
  if ((old= m_globalHash->get(impl->m_internalName.c_str(), &error)))
  {
    m_globalHash->alter_table_rep(old->m_internalName.c_str(),
                                  impl->m_id,
                                  impl->m_version,
                                  FALSE);
  }
  m_globalHash->put(impl->m_internalName.c_str(), impl);
  m_globalHash->unlock();
  Ndb_local_table_info *info=
    Ndb_local_table_info::create(impl, m_local_table_data_size);
  
  m_localHash.put(impl->m_internalName.c_str(), info);
}

int
NdbDictionaryImpl::getBlobTables(NdbTableImpl &t)
{
  unsigned n= t.m_noOfBlobs;
  DBUG_ENTER("NdbDictionaryImpl::getBlobTables");
  // optimized for blob column being the last one
  // and not looking for more than one if not neccessary
  for (unsigned i = t.m_columns.size(); i > 0 && n > 0;) {
    i--;
    NdbColumnImpl & c = *t.m_columns[i];
    if (! c.getBlobType() || c.getPartSize() == 0)
      continue;
    n--;
    // retrieve blob table def from DICT - by-pass cache
    char btname[NdbBlobImpl::BlobTableNameSize];
    NdbBlob::getBlobTableName(btname, &t, &c);
    BaseString btname_internal = m_ndb.internalize_table_name(btname);
    NdbTableImpl* bt =
      m_receiver.getTable(btname_internal, m_ndb.usingFullyQualifiedNames());
    if (bt == NULL)
    {
      if (ignore_broken_blob_tables())
      {
        DBUG_PRINT("info", ("Blob table %s not found, continuing", btname));
        continue;
      }
      DBUG_RETURN(-1);
    }

    // TODO check primary id/version when returned by DICT

    // the blob column owns the blob table
    assert(c.m_blobTable == NULL);
    c.m_blobTable = bt;

    // change storage type to that of PART column
    const char* colName = c.m_blobVersion == 1 ? "DATA" : "NDB$DATA";
    const NdbColumnImpl* bc = bt->getColumn(colName);
    assert(bc != 0);
    assert(c.m_storageType == NDB_STORAGETYPE_MEMORY);
    c.m_storageType = bc->m_storageType;
  }
  DBUG_RETURN(0); 
}

NdbTableImpl*
NdbDictionaryImpl::getBlobTable(const NdbTableImpl& tab, uint col_no)
{
  if (col_no < tab.m_columns.size()) {
    NdbColumnImpl* col = tab.m_columns[col_no];
    if (col != NULL) {
      NdbTableImpl* bt = col->m_blobTable;
      if (bt != NULL)
        return bt;
      else
        m_error.code = 4273; // No blob table..
    } else
      m_error.code = 4249; // Invalid table..
  } else
    m_error.code = 4318; // Invalid attribute..
  return NULL;
}

NdbTableImpl*
NdbDictionaryImpl::getBlobTable(uint tab_id, uint col_no)
{
  DBUG_ENTER("NdbDictionaryImpl::getBlobTable");
  DBUG_PRINT("enter", ("tab_id: %u col_no %u", tab_id, col_no));

  NdbTableImpl* tab = m_receiver.getTable(tab_id,
                                          m_ndb.usingFullyQualifiedNames());
  if (tab == NULL)
    DBUG_RETURN(NULL);
  Ndb_local_table_info* info =
    get_local_table_info(tab->m_internalName);
  delete tab;
  if (info == NULL)
    DBUG_RETURN(NULL);
  NdbTableImpl* bt = getBlobTable(*info->m_table_impl, col_no);
  DBUG_RETURN(bt);
}

bool
NdbDictionaryImpl::setTransporter(class Ndb* ndb, 
				  class TransporterFacade * tf)
{
  m_globalHash = tf->m_globalDictCache;
  if(m_receiver.setTransporter(ndb)){
    return true;
  }
  return false;
}

NdbTableImpl *
NdbDictionaryImpl::getIndexTable(NdbIndexImpl * index,
				 NdbTableImpl * table)
{
  const char *current_db= m_ndb.getDatabaseName();
  NdbTableImpl *index_table;
  const BaseString internalName(
    m_ndb.internalize_index_name(table, index->getName()));
  // Get index table in system database
  m_ndb.setDatabaseName(NDB_SYSTEM_DATABASE);
  index_table= getTable(m_ndb.externalizeTableName(internalName.c_str()));
  m_ndb.setDatabaseName(current_db);
  if (!index_table)
  {
    // Index table not found
    // Try geting index table in current database (old format)
    index_table= getTable(m_ndb.externalizeTableName(internalName.c_str()));    
  }
  return index_table;
}

bool
NdbDictInterface::setTransporter(class Ndb* ndb)
{
  m_reference = ndb->getReference();
  m_impl = ndb->theImpl;
  
  return true;
}

TransporterFacade *
NdbDictInterface::getTransporter() const
{
  return m_impl->m_transporter_facade;
}

NdbDictInterface::~NdbDictInterface()
{
}

void 
NdbDictInterface::execSignal(void* dictImpl, 
			     const class NdbApiSignal* signal,
			     const struct LinearSectionPtr ptr[3])
{
  NdbDictInterface * tmp = (NdbDictInterface*)dictImpl;
  
  const Uint32 gsn = signal->readSignalNumber();
  switch(gsn){
  case GSN_GET_TABINFOREF:
    tmp->execGET_TABINFO_REF(signal, ptr);
    break;
  case GSN_GET_TABINFO_CONF:
    tmp->execGET_TABINFO_CONF(signal, ptr);
    break;
  case GSN_CREATE_TABLE_REF:
    tmp->execCREATE_TABLE_REF(signal, ptr);
    break;
  case GSN_CREATE_TABLE_CONF:
    tmp->execCREATE_TABLE_CONF(signal, ptr);
    break;
  case GSN_DROP_TABLE_REF:
    tmp->execDROP_TABLE_REF(signal, ptr);
    break;
  case GSN_DROP_TABLE_CONF:
    tmp->execDROP_TABLE_CONF(signal, ptr);
    break;
  case GSN_ALTER_TABLE_REF:
    tmp->execALTER_TABLE_REF(signal, ptr);
    break;
  case GSN_ALTER_TABLE_CONF:
    tmp->execALTER_TABLE_CONF(signal, ptr);
    break;
  case GSN_CREATE_INDX_REF:
    tmp->execCREATE_INDX_REF(signal, ptr);
    break;
  case GSN_CREATE_INDX_CONF:
    tmp->execCREATE_INDX_CONF(signal, ptr);
    break;
  case GSN_DROP_INDX_REF:
    tmp->execDROP_INDX_REF(signal, ptr);
    break;
  case GSN_DROP_INDX_CONF:
    tmp->execDROP_INDX_CONF(signal, ptr);
    break;
  case GSN_INDEX_STAT_CONF:
    tmp->execINDEX_STAT_CONF(signal, ptr);
    break;
  case GSN_INDEX_STAT_REF:
    tmp->execINDEX_STAT_REF(signal, ptr);
    break;
  case GSN_CREATE_EVNT_REF:
    tmp->execCREATE_EVNT_REF(signal, ptr);
    break;
  case GSN_CREATE_EVNT_CONF:
    tmp->execCREATE_EVNT_CONF(signal, ptr);
    break;
  case GSN_SUB_START_CONF:
    tmp->execSUB_START_CONF(signal, ptr);
    break;
  case GSN_SUB_START_REF:
    tmp->execSUB_START_REF(signal, ptr);
    break;
  case GSN_SUB_STOP_CONF:
    tmp->execSUB_STOP_CONF(signal, ptr);
    break;
  case GSN_SUB_STOP_REF:
    tmp->execSUB_STOP_REF(signal, ptr);
    break;
  case GSN_DROP_EVNT_REF:
    tmp->execDROP_EVNT_REF(signal, ptr);
    break;
  case GSN_DROP_EVNT_CONF:
    tmp->execDROP_EVNT_CONF(signal, ptr);
    break;
  case GSN_LIST_TABLES_CONF:
    tmp->execLIST_TABLES_CONF(signal, ptr);
    break;
  case GSN_CREATE_FILEGROUP_REF:
    tmp->execCREATE_FILEGROUP_REF(signal, ptr);
    break;
  case GSN_CREATE_FILEGROUP_CONF:
    tmp->execCREATE_FILEGROUP_CONF(signal, ptr);
    break;
  case GSN_CREATE_FILE_REF:
    tmp->execCREATE_FILE_REF(signal, ptr);
    break;
  case GSN_CREATE_FILE_CONF:
    tmp->execCREATE_FILE_CONF(signal, ptr);
    break;
  case GSN_DROP_FILEGROUP_REF:
    tmp->execDROP_FILEGROUP_REF(signal, ptr);
    break;
  case GSN_DROP_FILEGROUP_CONF:
    tmp->execDROP_FILEGROUP_CONF(signal, ptr);
    break;
  case GSN_DROP_FILE_REF:
    tmp->execDROP_FILE_REF(signal, ptr);
    break;
  case GSN_DROP_FILE_CONF:
    tmp->execDROP_FILE_CONF(signal, ptr);
    break;
  case GSN_SCHEMA_TRANS_BEGIN_CONF:
    tmp->execSCHEMA_TRANS_BEGIN_CONF(signal, ptr);
    break;
  case GSN_SCHEMA_TRANS_BEGIN_REF:
    tmp->execSCHEMA_TRANS_BEGIN_REF(signal, ptr);
    break;
  case GSN_SCHEMA_TRANS_END_CONF:
    tmp->execSCHEMA_TRANS_END_CONF(signal, ptr);
    break;
  case GSN_SCHEMA_TRANS_END_REF:
    tmp->execSCHEMA_TRANS_END_REF(signal, ptr);
    break;
  case GSN_SCHEMA_TRANS_END_REP:
    tmp->execSCHEMA_TRANS_END_REP(signal, ptr);
    break;
  case GSN_WAIT_GCP_CONF:
    tmp->execWAIT_GCP_CONF(signal, ptr);
    break;
  case GSN_WAIT_GCP_REF:
    tmp->execWAIT_GCP_REF(signal, ptr);
    break;
  case GSN_CREATE_HASH_MAP_REF:
    tmp->execCREATE_HASH_MAP_REF(signal, ptr);
    break;
  case GSN_CREATE_HASH_MAP_CONF:
    tmp->execCREATE_HASH_MAP_CONF(signal, ptr);
    break;
  case GSN_CREATE_FK_REF:
    tmp->execCREATE_FK_REF(signal, ptr);
    break;
  case GSN_CREATE_FK_CONF:
    tmp->execCREATE_FK_CONF(signal, ptr);
    break;

  case GSN_DROP_FK_REF:
    tmp->execDROP_FK_REF(signal, ptr);
    break;
  case GSN_DROP_FK_CONF:
    tmp->execDROP_FK_CONF(signal, ptr);
    break;

  case GSN_NODE_FAILREP:
  {
    const NodeFailRep *rep = CAST_CONSTPTR(NodeFailRep,
                                           signal->getDataPtr());
    Uint32 len = NodeFailRep::getNodeMaskLength(signal->getLength());
    assert(len == NodeBitmask::Size); // only full length in ndbapi
    for (Uint32 i = BitmaskImpl::find_first(len, rep->theAllNodes);
         i != BitmaskImpl::NotFound;
         i = BitmaskImpl::find_next(len, rep->theAllNodes, i + 1))
    {
      if (i <= MAX_DATA_NODE_ID)
      {
        // NdbDictInterface only cares about data-nodes (so far??)
        tmp->m_impl->theWaiter.nodeFail(i);
      }
    }
    break;
  }
  default:
    abort();
  }
}

void
NdbDictInterface::execNodeStatus(void* dictImpl, Uint32 aNode, Uint32 ns_event)
{
}

int
NdbDictInterface::dictSignal(NdbApiSignal* sig, 
			     LinearSectionPtr ptr[3], int secs,
			     int node_specification,
			     Uint32 wst,
			     int timeout, Uint32 RETRIES,
			     const int *errcodes, int temporaryMask)
{
  DBUG_ENTER("NdbDictInterface::dictSignal");
  DBUG_PRINT("enter", ("useMasterNodeId: %d", node_specification));

  int sleep = 50;
  int mod = 5;

  for(Uint32 i = 0; i<RETRIES; i++)
  {
    if (i > 0)
    {
      Uint32 t = sleep + 10 * (rand() % mod);
#ifdef VM_TRACE
      ndbout_c("retry sleep %ums on error %u", t, m_error.code);
#endif
      NdbSleep_MilliSleep(t);
    }
    if (i == RETRIES / 2)
    {
      mod = 10;
    }
    if (i == 3*RETRIES/4)
    {
      sleep = 100;
    }

    m_buffer.clear();

    // Protected area
    /*
      The PollGuard has an implicit call of unlock_and_signal through the
      ~PollGuard method. This method is called implicitly by the compiler
      in all places where the object is out of context due to a return,
      break, continue or simply end of statement block
    */
    PollGuard poll_guard(* m_impl);
    Uint32 node;
    switch(node_specification){
    case 0:
      node = (m_impl->get_node_alive(m_masterNodeId) ? m_masterNodeId :
	      (m_masterNodeId = getTransporter()->get_an_alive_node()));
      break;
    case -1:
      node = getTransporter()->get_an_alive_node();
      break;
    default:
      node = node_specification;
    }
    DBUG_PRINT("info", ("node %d", node));
    if(node == 0){
      m_error.code= 4009;
      DBUG_RETURN(-1);
    }
    int res = (ptr ? 
	       m_impl->sendFragmentedSignal(sig, node, ptr, secs):
	       m_impl->sendSignal(sig, node));
    if(res != 0){
      DBUG_PRINT("info", ("dictSignal failed to send signal"));
      m_error.code = 4007;
      continue;
    }    
    
    m_impl->incClientStat(Ndb::WaitMetaRequestCount,1);
    m_error.code= 0;
    int ret_val= poll_guard.wait_n_unlock(timeout, node, wst, true);
    // End of Protected area  
    
    if(ret_val == 0 && m_error.code == 0){
      // Normal return
      DBUG_RETURN(0);
    }
    
    /**
     * Handle error codes
     */
    if(ret_val == -2) //WAIT_NODE_FAILURE
    {
      m_error.code = 4013;
      continue;
    }
    if(m_impl->theWaiter.get_state() == WST_WAIT_TIMEOUT)
    {
      DBUG_PRINT("info", ("dictSignal caught time-out"));
      m_error.code = 4008;
      DBUG_RETURN(-1);
    }
    
    if ( temporaryMask == -1)
    {
      const NdbError &error= getNdbError();
      if (error.status ==  NdbError::TemporaryError)
      {
        continue;
      }
    }
    else if ( (temporaryMask & m_error.code) != 0 )
    {
      continue;
    }
    DBUG_PRINT("info", ("dictSignal caught error= %d", m_error.code));
    
    if(m_error.code && errcodes)
    {
      int j;
      for(j = 0; errcodes[j] ; j++){
	if(m_error.code == errcodes[j]){
	  break;
	}
      }
      if(errcodes[j]) // Accepted error code
      {
        continue;
      }
    }
    break;
  }
  DBUG_RETURN(-1);
}

/*
  Get dictionary information for a table using table id as reference

  DESCRIPTION
    Sends a GET_TABINFOREQ signal containing the table id
 */
NdbTableImpl *
NdbDictInterface::getTable(int tableId, bool fullyQualifiedNames)
{
  NdbApiSignal tSignal(m_reference);
  GetTabInfoReq * req = CAST_PTR(GetTabInfoReq, tSignal.getDataPtrSend());
  
  req->senderRef = m_reference;
  req->senderData = 0;
  req->requestType =
    GetTabInfoReq::RequestById | GetTabInfoReq::LongSignalConf;
  req->tableId = tableId;
  req->schemaTransId = m_tx.transId();
  tSignal.theReceiversBlockNumber = DBDICT;
  tSignal.theVerId_signalNumber   = GSN_GET_TABINFOREQ;
  tSignal.theLength = GetTabInfoReq::SignalLength;

  return getTable(&tSignal, 0, 0, fullyQualifiedNames);
}

/*
  Get dictionary information for a table using table name as the reference

  DESCRIPTION
    Send GET_TABINFOREQ signal with the table name in the first
    long section part
*/

NdbTableImpl *
NdbDictInterface::getTable(const BaseString& name, bool fullyQualifiedNames)
{
  NdbApiSignal tSignal(m_reference);
  GetTabInfoReq* const req = CAST_PTR(GetTabInfoReq, tSignal.getDataPtrSend());

  const Uint32 namelen= name.length() + 1; // NULL terminated
  const Uint32 namelen_words= (namelen + 3) >> 2; // Size in words

  req->senderRef= m_reference;
  req->senderData= 0;
  req->requestType=
    GetTabInfoReq::RequestByName | GetTabInfoReq::LongSignalConf;
  req->tableNameLen= namelen;
  req->schemaTransId = m_tx.transId();
  tSignal.theReceiversBlockNumber= DBDICT;
  tSignal.theVerId_signalNumber= GSN_GET_TABINFOREQ;
  tSignal.theLength= GetTabInfoReq::SignalLength;

  // Copy name to m_buffer to get a word sized buffer
  m_buffer.clear();
  if (m_buffer.grow(namelen_words*4+4) ||
      m_buffer.append(name.c_str(), namelen))
  {
    m_error.code= 4000;
    return NULL;
  }

#ifndef IGNORE_VALGRIND_WARNINGS
  Uint32 pad = 0;
  if (m_buffer.append(&pad, 4))
  {
    m_error.code= 4000;
    return NULL;
  }
#endif
  
  LinearSectionPtr ptr[1];
  ptr[0].p= (Uint32*)m_buffer.get_data();
  ptr[0].sz= namelen_words;

  return getTable(&tSignal, ptr, 1, fullyQualifiedNames);
}


NdbTableImpl *
NdbDictInterface::getTable(class NdbApiSignal * signal,
			   LinearSectionPtr ptr[3],
			   Uint32 noOfSections, bool fullyQualifiedNames)
{
  int errCodes[] = {GetTabInfoRef::Busy, 0 };
  int r = dictSignal(signal, ptr, noOfSections,
		     -1, // any node
		     WAIT_GET_TAB_INFO_REQ,
		     DICT_WAITFOR_TIMEOUT, 100, errCodes);

  if (r)
    return 0;
  
  NdbTableImpl * rt = 0;
  m_error.code = parseTableInfo(&rt, 
				(Uint32*)m_buffer.get_data(), 
  				m_buffer.length() / 4, 
				fullyQualifiedNames);
  if(rt)
  {
    if (rt->buildColumnHash())
    {
      m_error.code = 4000;
      delete rt;
      return NULL;
     }

    if (rt->m_fragmentType == NdbDictionary::Object::HashMapPartition)
    {
      NdbHashMapImpl tmp;
      if (get_hashmap(tmp, rt->m_hash_map_id))
      {
        delete rt;
        return NULL;
      }
      for (Uint32 i = 0; i<tmp.m_map.size(); i++)
      {
        assert(tmp.m_map[i] <= NDB_PARTITION_MASK);
        rt->m_hash_map.push_back(tmp.m_map[i]);
      }
    }
  }
  
  return rt;
}

void
NdbDictInterface::execGET_TABINFO_CONF(const NdbApiSignal * signal,
				       const LinearSectionPtr ptr[3])
{
  const GetTabInfoConf* conf = CAST_CONSTPTR(GetTabInfoConf, signal->getDataPtr());
  const Uint32 i = GetTabInfoConf::DICT_TAB_INFO;
  if(signal->isFirstFragment()){
    m_fragmentId = signal->getFragmentId();
    if (m_buffer.grow(4 * conf->totalLen))
    {
      m_error.code= 4000;
      goto end;
    }
  } else {
    if(m_fragmentId != signal->getFragmentId()){
      abort();
    }
  }
  
  if (m_buffer.append(ptr[i].p, 4 * ptr[i].sz))
  {
    m_error.code= 4000;
  }
end:
  if(!signal->isLastFragment()){
    return;
  }  
  
  m_impl->theWaiter.signal(NO_WAIT);
}

void
NdbDictInterface::execGET_TABINFO_REF(const NdbApiSignal * signal,
				      const LinearSectionPtr ptr[3])
{
  const GetTabInfoRef* ref = CAST_CONSTPTR(GetTabInfoRef, 
					   signal->getDataPtr());
  
  if (likely(signal->getLength() == GetTabInfoRef::SignalLength))
  {
    m_error.code= ref->errorCode;
  }
  else
  {
    /* 6.3 <-> 7.0 upgrade only */
    assert (signal->getLength() == GetTabInfoRef::OriginalSignalLength);
    m_error.code = (*(signal->getDataPtr() + 
                      GetTabInfoRef::OriginalErrorOffset));
  }
  m_impl->theWaiter.signal(NO_WAIT);
}

/*****************************************************************
 * Pack/Unpack tables
 */
struct ApiKernelMapping {
  Int32 kernelConstant;
  Int32 apiConstant;
};

Uint32
getApiConstant(Int32 kernelConstant, const ApiKernelMapping map[], Uint32 def)
{
  int i = 0;
  while(map[i].kernelConstant != kernelConstant){
    if(map[i].kernelConstant == -1 &&
       map[i].apiConstant == -1){
      return def;
    }
    i++;
  }
  return map[i].apiConstant;
}

Uint32
getKernelConstant(Int32 apiConstant, const ApiKernelMapping map[], Uint32 def)
{
  int i = 0;
  while(map[i].apiConstant != apiConstant){
    if(map[i].kernelConstant == -1 &&
       map[i].apiConstant == -1){
      return def;
    }
    i++;
  }
  return map[i].kernelConstant;
}

static const
ApiKernelMapping 
fragmentTypeMapping[] = {
  { DictTabInfo::AllNodesSmallTable,  NdbDictionary::Object::FragAllSmall },
  { DictTabInfo::AllNodesMediumTable, NdbDictionary::Object::FragAllMedium },
  { DictTabInfo::AllNodesLargeTable,  NdbDictionary::Object::FragAllLarge },
  { DictTabInfo::SingleFragment,      NdbDictionary::Object::FragSingle },
  { DictTabInfo::DistrKeyHash,      NdbDictionary::Object::DistrKeyHash },
  { DictTabInfo::DistrKeyLin,      NdbDictionary::Object::DistrKeyLin },
  { DictTabInfo::UserDefined,      NdbDictionary::Object::UserDefined },
  { DictTabInfo::HashMapPartition, NdbDictionary::Object::HashMapPartition },
  { -1, -1 }
};

static const
ApiKernelMapping
objectTypeMapping[] = {
  { DictTabInfo::SystemTable,        NdbDictionary::Object::SystemTable },
  { DictTabInfo::UserTable,          NdbDictionary::Object::UserTable },
  { DictTabInfo::UniqueHashIndex,    NdbDictionary::Object::UniqueHashIndex },
  { DictTabInfo::OrderedIndex,       NdbDictionary::Object::OrderedIndex },
  { DictTabInfo::HashIndexTrigger,   NdbDictionary::Object::HashIndexTrigger },
  { DictTabInfo::IndexTrigger,       NdbDictionary::Object::IndexTrigger },
  { DictTabInfo::SubscriptionTrigger,NdbDictionary::Object::SubscriptionTrigger },
  { DictTabInfo::ReadOnlyConstraint ,NdbDictionary::Object::ReadOnlyConstraint },
  { DictTabInfo::Tablespace,         NdbDictionary::Object::Tablespace },
  { DictTabInfo::LogfileGroup,       NdbDictionary::Object::LogfileGroup },
  { DictTabInfo::Datafile,           NdbDictionary::Object::Datafile },
  { DictTabInfo::Undofile,           NdbDictionary::Object::Undofile },
  { DictTabInfo::ReorgTrigger,       NdbDictionary::Object::ReorgTrigger },

  { DictTabInfo::ForeignKey,         NdbDictionary::Object::ForeignKey },
  { DictTabInfo::FKParentTrigger,    NdbDictionary::Object::FKParentTrigger },
  { DictTabInfo::FKChildTrigger,     NdbDictionary::Object::FKChildTrigger },
  { -1, -1 }
};

static const
ApiKernelMapping
objectStateMapping[] = {
  { DictTabInfo::StateOffline,       NdbDictionary::Object::StateOffline },
  { DictTabInfo::StateBuilding,      NdbDictionary::Object::StateBuilding },
  { DictTabInfo::StateDropping,      NdbDictionary::Object::StateDropping },
  { DictTabInfo::StateOnline,        NdbDictionary::Object::StateOnline },
  { DictTabInfo::StateBackup,        NdbDictionary::Object::StateBackup },
  { DictTabInfo::StateBroken,        NdbDictionary::Object::StateBroken }, 
  { -1, -1 }
};

static const
ApiKernelMapping
objectStoreMapping[] = {
  { DictTabInfo::StoreNotLogged,     NdbDictionary::Object::StoreNotLogged },
  { DictTabInfo::StorePermanent,     NdbDictionary::Object::StorePermanent },
  { -1, -1 }
};

static const
ApiKernelMapping
indexTypeMapping[] = {
  { DictTabInfo::UniqueHashIndex,    NdbDictionary::Index::UniqueHashIndex },  
  { DictTabInfo::OrderedIndex,       NdbDictionary::Index::OrderedIndex },
  { -1, -1 }
};

int
NdbDictInterface::parseTableInfo(NdbTableImpl ** ret,
				 const Uint32 * data, Uint32 len,
				 bool fullyQualifiedNames,
                                 Uint32 version)
{
  SimplePropertiesLinearReader it(data, len);
  DictTabInfo::Table *tableDesc;
  SimpleProperties::UnpackStatus s;
  DBUG_ENTER("NdbDictInterface::parseTableInfo");

  tableDesc = (DictTabInfo::Table*)NdbMem_Allocate(sizeof(DictTabInfo::Table));
  if (!tableDesc)
  {
    DBUG_RETURN(4000);
  }
  tableDesc->init();
  s = SimpleProperties::unpack(it, tableDesc, 
			       DictTabInfo::TableMapping, 
			       DictTabInfo::TableMappingSize, 
			       true, true);
  
  if(s != SimpleProperties::Break){
    NdbMem_Free((void*)tableDesc);
    DBUG_RETURN(703);
  }
  const char * internalName = tableDesc->TableName;
  const char * externalName = Ndb::externalizeTableName(internalName, fullyQualifiedNames);

  NdbTableImpl * impl = new NdbTableImpl();
  impl->m_id = tableDesc->TableId;
  impl->m_version = tableDesc->TableVersion;
  impl->m_status = NdbDictionary::Object::Retrieved;
  if (!impl->m_internalName.assign(internalName) ||
      impl->updateMysqlName() ||
      !impl->m_externalName.assign(externalName) ||
      impl->m_frm.assign(tableDesc->FrmData, tableDesc->FrmLen) ||
      impl->m_range.assign((Int32*)tableDesc->RangeListData,
                           /* yuck */tableDesc->RangeListDataLen / 4))
  {
    DBUG_RETURN(4000);
  }

  {
    /**
     * NOTE: fragment data is currently an array of Uint16
     *       and len is specified in bytes (yuck)
     *       please change to Uint32 and len == count
     */
    Uint32 cnt = tableDesc->FragmentDataLen / 2;
    for (Uint32 i = 0; i<cnt; i++)
      if (impl->m_fd.push_back((Uint32)tableDesc->FragmentData[i]))
        DBUG_RETURN(4000);
  }

  impl->m_fragmentCount = tableDesc->FragmentCount;

  /*
    We specifically don't get tablespace data and range/list arrays here
    since those are known by the MySQL Server through analysing the
    frm file.
    Fragment Data contains the real node group mapping and the fragment
    identities used for each fragment. At the moment we have no need for
    this.
    Frm file is needed for autodiscovery.
  */
  
  impl->m_fragmentType = (NdbDictionary::Object::FragmentType)
    getApiConstant(tableDesc->FragmentType, 
		   fragmentTypeMapping, 
		   (Uint32)NdbDictionary::Object::FragUndefined);

  if (impl->m_fragmentType == NdbDictionary::Object::HashMapPartition)
  {
    impl->m_hash_map_id = tableDesc->HashMapObjectId;
    impl->m_hash_map_version = tableDesc->HashMapVersion;
  }
  else
  {
    impl->m_hash_map_id = ~0;
    impl->m_hash_map_version = ~0;
  }
  
  Uint64 max_rows = ((Uint64)tableDesc->MaxRowsHigh) << 32;
  max_rows += tableDesc->MaxRowsLow;
  impl->m_max_rows = max_rows;
  Uint64 min_rows = ((Uint64)tableDesc->MinRowsHigh) << 32;
  min_rows += tableDesc->MinRowsLow;
  impl->m_min_rows = min_rows;
  impl->m_default_no_part_flag = tableDesc->DefaultNoPartFlag;
  impl->m_linear_flag = tableDesc->LinearHashFlag;
  impl->m_logging = tableDesc->TableLoggedFlag;
  impl->m_temporary = tableDesc->TableTemporaryFlag;
  impl->m_row_gci = tableDesc->RowGCIFlag;
  impl->m_row_checksum = tableDesc->RowChecksumFlag;
  impl->m_force_var_part = tableDesc->ForceVarPartFlag;
  impl->m_kvalue = tableDesc->TableKValue;
  impl->m_minLoadFactor = tableDesc->MinLoadFactor;
  impl->m_maxLoadFactor = tableDesc->MaxLoadFactor;
  impl->m_single_user_mode = tableDesc->SingleUserMode;
  impl->m_storageType = tableDesc->TableStorageType;
  impl->m_extra_row_gci_bits = tableDesc->ExtraRowGCIBits;
  impl->m_extra_row_author_bits = tableDesc->ExtraRowAuthorBits;

  impl->m_indexType = (NdbDictionary::Object::Type)
    getApiConstant(tableDesc->TableType,
		   indexTypeMapping,
		   NdbDictionary::Object::TypeUndefined);

  bool columnsIndexSourced= false;

  if(impl->m_indexType == NdbDictionary::Object::TypeUndefined){
  } else {
    const char * externalPrimary = 
      Ndb::externalizeTableName(tableDesc->PrimaryTable, fullyQualifiedNames);
    if (!impl->m_primaryTable.assign(externalPrimary))
    {
      DBUG_RETURN(4000);
    }
    columnsIndexSourced= true;
  }
  
  Uint32 i;
  for(i = 0; i < tableDesc->NoOfAttributes; i++) {
    DictTabInfo::Attribute attrDesc; attrDesc.init();
    s = SimpleProperties::unpack(it, 
				 &attrDesc, 
				 DictTabInfo::AttributeMapping, 
				 DictTabInfo::AttributeMappingSize, 
				 true, true);
    if(s != SimpleProperties::Break){
      delete impl;
      NdbMem_Free((void*)tableDesc);
      DBUG_RETURN(703);
    }
    
    NdbColumnImpl * col = new NdbColumnImpl();
    col->m_attrId = attrDesc.AttributeId;
    col->setName(attrDesc.AttributeName);

    // check type and compute attribute size and array size
    if (! attrDesc.translateExtType()) {
      delete col;
      delete impl;
      NdbMem_Free((void*)tableDesc);
      DBUG_RETURN(703);
    }
    col->m_type = (NdbDictionary::Column::Type)attrDesc.AttributeExtType;
    col->m_precision = (attrDesc.AttributeExtPrecision & 0xFFFF);
    col->m_scale = attrDesc.AttributeExtScale;
    col->m_length = attrDesc.AttributeExtLength;
    // charset in upper half of precision
    unsigned cs_number = (attrDesc.AttributeExtPrecision >> 16);
    // charset is defined exactly for char types
    if (col->getCharType() != (cs_number != 0)) {
      delete col;
      delete impl;
      NdbMem_Free((void*)tableDesc);
      DBUG_RETURN(703);
    }
    if (col->getCharType()) {
      col->m_cs = get_charset(cs_number, MYF(0));
      if (col->m_cs == NULL) {
        delete col;
        delete impl;
        NdbMem_Free((void*)tableDesc);
        DBUG_RETURN(743);
      }
    }
    col->m_orgAttrSize = attrDesc.AttributeSize;
    col->m_attrSize = (1 << attrDesc.AttributeSize) / 8;
    col->m_arraySize = attrDesc.AttributeArraySize;
    col->m_arrayType = attrDesc.AttributeArrayType;
    if(attrDesc.AttributeSize == 0)
    {
      col->m_attrSize = 4;
      col->m_arraySize = (attrDesc.AttributeArraySize + 31) >> 5;
    }
    col->m_storageType = attrDesc.AttributeStorageType;
    col->m_dynamic = (attrDesc.AttributeDynamic != 0);
    col->m_indexSourced= columnsIndexSourced;

    if (col->getBlobType()) {
      if (unlikely(col->m_arrayType) == NDB_ARRAYTYPE_FIXED)
        col->m_blobVersion = NDB_BLOB_V1;
      else if (col->m_arrayType == NDB_ARRAYTYPE_MEDIUM_VAR)
        col->m_blobVersion = NDB_BLOB_V2;
      else {
        delete impl;
        NdbMem_Free((void*)tableDesc);
        DBUG_RETURN(4263);
      }
    }
    
    col->m_pk = attrDesc.AttributeKeyFlag;
    col->m_distributionKey = (attrDesc.AttributeDKey != 0);
    col->m_nullable = attrDesc.AttributeNullableFlag;
    col->m_autoIncrement = (attrDesc.AttributeAutoIncrement != 0);
    col->m_autoIncrementInitialValue = ~0;

    if (attrDesc.AttributeDefaultValueLen)
    {
      assert(attrDesc.AttributeDefaultValueLen >= sizeof(Uint32)); /* AttributeHeader */
      const char* defPtr = (const char*) attrDesc.AttributeDefaultValue;
      Uint32 a = * (const Uint32*) defPtr;
      AttributeHeader ah(ntohl(a));
      Uint32 bytesize = ah.getByteSize();
      assert(attrDesc.AttributeDefaultValueLen >= sizeof(Uint32) + bytesize);
      
      if (bytesize)
      {
        if (col->m_defaultValue.assign(defPtr + sizeof(Uint32), bytesize))
        {
          delete col;
          delete impl;
          DBUG_RETURN(4000);
        }
        
        /* Table meta-info is normally stored in network byte order by
         * SimpleProperties
         * For the default value 'Blob' we do the work
         */
        /* In-place convert network -> host */
        NdbSqlUtil::convertByteOrder(attrDesc.AttributeExtType,
                                     attrDesc.AttributeSize,
                                     attrDesc.AttributeArrayType,
                                     attrDesc.AttributeArraySize,
                                     (uchar*) col->m_defaultValue.get_data(),
                                     bytesize);
        
        impl->m_has_default_values = true;
      }
    }

    col->m_column_no = impl->m_columns.size();
    impl->m_columns.push_back(col);
    it.next();
  }

  impl->computeAggregates();

  if(tableDesc->ReplicaDataLen > 0)
  {
    Uint16 replicaCount = ntohs(tableDesc->ReplicaData[0]);
    Uint16 fragCount = ntohs(tableDesc->ReplicaData[1]);

    assert(replicaCount <= 256);

    impl->m_replicaCount = (Uint8)replicaCount;
    impl->m_fragmentCount = fragCount;
    DBUG_PRINT("info", ("replicaCount=%x , fragCount=%x",replicaCount,fragCount));
    Uint32 pos = 2;
    for(i = 0; i < (Uint32) fragCount;i++)
    {
      pos++; // skip logpart
      for (Uint32 j = 0; j<(Uint32)replicaCount; j++)
      {
	if (impl->m_fragments.push_back(ntohs(tableDesc->ReplicaData[pos++])))
	{
          delete impl;
          DBUG_RETURN(4000);
        }
      }
    }

    Uint32 topBit = (1 << 31);
    for(; topBit && !(fragCount & topBit); ){
      topBit >>= 1;
    }
    impl->m_hashValueMask = topBit - 1;
    impl->m_hashpointerValue = fragCount - (impl->m_hashValueMask + 1);
  }
  else
  {
    impl->m_fragmentCount = tableDesc->FragmentCount;
    impl->m_replicaCount = 0;
    impl->m_hashValueMask = 0;
    impl->m_hashpointerValue = 0;
  }

  impl->m_tablespace_id = tableDesc->TablespaceId;
  impl->m_tablespace_version = tableDesc->TablespaceVersion;

  * ret = impl;

  NdbMem_Free((void*)tableDesc);
  if (version < MAKE_VERSION(5,1,3))
  {
    ;
  } 
  else
  {
    DBUG_ASSERT(impl->m_fragmentCount > 0);
  }
  DBUG_RETURN(0);
}

/*****************************************************************
 * Create table and alter table
 */
int
NdbDictionaryImpl::createTable(NdbTableImpl &t, NdbDictObjectImpl & objid)
{ 
  DBUG_ENTER("NdbDictionaryImpl::createTable");

  bool autoIncrement = false;
  Uint64 initialValue = 0;
  for (Uint32 i = 0; i < t.m_columns.size(); i++) {
    const NdbColumnImpl* c = t.m_columns[i];
    assert(c != NULL);
    if (c->m_autoIncrement) {
      if (autoIncrement) {
        m_error.code = 4335;
        DBUG_RETURN(-1);
      }
      autoIncrement = true;
      initialValue = c->m_autoIncrementInitialValue;
    }

    if (c->m_pk && (! c->m_defaultValue.empty())) {
      /* Default value for primary key column not supported */
      m_error.code = 792;
      DBUG_RETURN(-1);
    }
  }
 
  // create table
  if (m_receiver.createTable(m_ndb, t) != 0)
    DBUG_RETURN(-1);
  Uint32* data = (Uint32*)m_receiver.m_buffer.get_data();
  t.m_id = data[0];
  t.m_version = data[1];
  objid.m_id = data[0];
  objid.m_version = data[1];

  // update table def from DICT - by-pass cache
  NdbTableImpl* t2 =
    m_receiver.getTable(t.m_internalName, m_ndb.usingFullyQualifiedNames());

  // check if we got back same table
  if (t2 == NULL) {
    DBUG_PRINT("info", ("table %s dropped by another thread", 
                        t.m_internalName.c_str()));
    m_error.code = 283;
    DBUG_RETURN(-1);
  }
  if (t.m_id != t2->m_id || t.m_version != t2->m_version) {
    DBUG_PRINT("info", ("table %s re-created by another thread",
                        t.m_internalName.c_str()));
    m_error.code = 283;
    delete t2;
    DBUG_RETURN(-1);
  }

  // auto-increment - use "t" because initial value is not in DICT
  {
    if (autoIncrement) {
      // XXX unlikely race condition - t.m_id may no longer be same table
      // the tuple id range is not used on input
      Ndb::TupleIdRange range;
      if (m_ndb.setTupleIdInNdb(&t, range, initialValue, false) == -1) {
        assert(m_ndb.theError.code != 0);
        m_error.code = m_ndb.theError.code;
        delete t2;
        DBUG_RETURN(-1);
      }
    }
  }

  // blob tables - use "t2" to get values set by kernel
  if (t.m_noOfBlobs != 0) {

    // fix up disk data in t2 columns
    Uint32 i;
    for (i = 0; i < t.m_columns.size(); i++) {
      const NdbColumnImpl* c = t.m_columns[i];
      NdbColumnImpl* c2 = t2->m_columns[i];
      if (c->getBlobType()) {
        // type was mangled before sending to DICT
        assert(c2->m_storageType == NDB_STORAGETYPE_MEMORY);
        c2->m_storageType = c->m_storageType;
      }
    }

    if (createBlobTables(*t2) != 0) {
      int save_code = m_error.code;
      (void)dropTableGlobal(*t2);
      m_error.code = save_code;
      delete t2;
      DBUG_RETURN(-1);
    }
  }

  // not entered in cache
  delete t2;
  DBUG_RETURN(0);
}

int
NdbDictionaryImpl::optimizeTable(const NdbTableImpl &t,
                                 NdbOptimizeTableHandleImpl &h)
{
  DBUG_ENTER("NdbDictionaryImpl::optimizeTableGlobal(const NdbTableImpl)");
  DBUG_RETURN(h.init(&m_ndb, t));
}

int
NdbDictionaryImpl::optimizeIndex(const NdbIndexImpl &index,
                                 NdbOptimizeIndexHandleImpl &h)
{
  DBUG_ENTER("NdbDictionaryImpl::optimizeIndexGlobal(const NdbIndexImpl)");
  DBUG_RETURN(h.init(&m_ndb, index));
}

int
NdbDictionaryImpl::createBlobTables(const NdbTableImpl& t)
{
  DBUG_ENTER("NdbDictionaryImpl::createBlobTables");
  for (unsigned i = 0; i < t.m_columns.size(); i++) {
    const NdbColumnImpl & c = *t.m_columns[i];
    if (! c.getBlobType() || c.getPartSize() == 0)
      continue;
    DBUG_PRINT("info", ("col: %s array type: %u storage type: %u",
                        c.m_name.c_str(), c.m_arrayType, c.m_storageType));
    NdbTableImpl bt;
    NdbError error;
    if (NdbBlob::getBlobTable(bt, &t, &c, error) == -1) {
      m_error.code = error.code;
      DBUG_RETURN(-1);
    }
    NdbDictionary::Column::StorageType 
      d = NdbDictionary::Column::StorageTypeDisk;
    if (t.m_columns[i]->getStorageType() == d) {
      const char* colName = c.m_blobVersion == 1 ? "DATA" : "NDB$DATA";
      NdbColumnImpl* bc = bt.getColumn(colName);
      assert(bc != NULL);
      bc->setStorageType(d);
    }
    NdbDictionary::ObjectId objId; // ignore objid
    if (createTable(bt, NdbDictObjectImpl::getImpl(objId)) != 0) {
      DBUG_RETURN(-1);
    }
  }
  DBUG_RETURN(0); 
}

int 
NdbDictInterface::createTable(Ndb & ndb,
			      NdbTableImpl & impl)
{
  int ret;

  DBUG_ENTER("NdbDictInterface::createTable");

  if (impl.m_fragmentType == NdbDictionary::Object::HashMapPartition)
  {
    if (impl.m_hash_map_id == RNIL && impl.m_hash_map_version == ~(Uint32)0)
    {
      /**
       * Make sure that hashmap exists (i.e after upgrade or similar)
       */
      NdbHashMapImpl hashmap;
      ret = create_hashmap(hashmap, 0,
                           CreateHashMapReq::CreateDefault |
                           CreateHashMapReq::CreateIfNotExists);
      if (ret)
      {
        DBUG_RETURN(ret);
      }
    }
  }

  syncInternalName(ndb, impl);

  UtilBufferWriter w(m_buffer);
  ret= serializeTableDesc(ndb, impl, w);
  if(ret != 0)
  {
    DBUG_RETURN(ret);
  }

  DBUG_RETURN(sendCreateTable(impl, w));
}

bool NdbDictionaryImpl::supportedAlterTable(NdbTableImpl &old_impl,
					    NdbTableImpl &impl)
{
  return m_receiver.supportedAlterTable(old_impl, impl);
}

bool NdbDictInterface::supportedAlterTable(const NdbTableImpl &old_impl,
					   NdbTableImpl &impl)
{
  Uint32 change_mask;
  return (compChangeMask(old_impl, impl, change_mask) == 0);
}

int NdbDictionaryImpl::alterTable(NdbTableImpl &old_impl,
                                  NdbTableImpl &impl)
{
  return alterTableGlobal(old_impl, impl);
}

int NdbDictionaryImpl::alterTableGlobal(NdbTableImpl &old_impl,
                                        NdbTableImpl &impl)
{
  DBUG_ENTER("NdbDictionaryImpl::alterTableGlobal");
  // Alter the table
  Uint32 changeMask = 0;
  int ret = m_receiver.alterTable(m_ndb, old_impl, impl, changeMask);
#if ndb_bug41905
  old_impl.m_status = NdbDictionary::Object::Invalid;
#endif
  if(ret == 0){
    NdbDictInterface::Tx::Op op;
    op.m_gsn = GSN_ALTER_TABLE_REQ;
    op.m_impl = &old_impl;
    if (m_tx.m_op.push_back(op) == -1) {
      m_error.code = 4000;
      DBUG_RETURN(-1);
    }
    m_globalHash->lock();
    ret = m_globalHash->inc_ref_count(op.m_impl);
    m_globalHash->unlock();
    if (ret != 0)
      m_error.code = 723;

    if (ret == 0)
    {
      if (alterBlobTables(old_impl, impl, changeMask) != 0)
      {
        DBUG_RETURN(-1);
      }
    }
    DBUG_RETURN(ret);
  }
  ERR_RETURN(getNdbError(), ret);
}

int
NdbDictionaryImpl::alterBlobTables(const NdbTableImpl & old_tab,
                                   const NdbTableImpl & new_tab,
                                   Uint32 tabChangeMask)
{
  DBUG_ENTER("NdbDictionaryImpl::alterBlobTables");
  if (old_tab.m_noOfBlobs == 0)
    DBUG_RETURN(0);

  char db[MAX_TAB_NAME_SIZE];
  char schema[MAX_TAB_NAME_SIZE];
  new_tab.getDbName(db, sizeof(db));
  new_tab.getSchemaName(schema, sizeof(schema));

  bool name_change = false;
  if (AlterTableReq::getNameFlag(tabChangeMask))
  {
    char old_db[MAX_TAB_NAME_SIZE];
    char old_schema[MAX_TAB_NAME_SIZE];
    if (old_tab.getDbName(old_db, sizeof(old_db)) != 0)
    {
      m_error.code = 705;
      DBUG_RETURN(-1);
    }
    if (old_tab.getSchemaName(old_schema, sizeof(old_schema)) != 0)
    {
      m_error.code = 705;
      DBUG_RETURN(-1);
    }
    bool db_change = strcmp(old_db, db) != 0;
    bool schema_change = strcmp(old_schema, schema) != 0;
    name_change = db_change || schema_change;
   }

  bool tab_frag_change = AlterTableReq::getAddFragFlag(tabChangeMask) != 0;

  for (unsigned i = 0; i < old_tab.m_columns.size(); i++)
  {
    NdbColumnImpl & c = *old_tab.m_columns[i];
    if (! c.getBlobType() || c.getPartSize() == 0)
      continue;
    NdbTableImpl* _bt = c.m_blobTable;
    if (_bt == NULL)
    {
      continue; // "force" mode on
    }

    NdbDictionary::Table& bt = * _bt->m_facade;
    NdbDictionary::Table new_bt(bt);

    if (name_change)
    {
      new_bt.m_impl.setDbSchema(db, schema);
    }

    bool frag_change = false;
    if (tab_frag_change)
    {
      frag_change =
        new_bt.getFragmentType() == old_tab.getFragmentType() &&
        new_bt.getFragmentCount() == old_tab.getFragmentCount() &&
        new_bt.getFragmentCount() != new_tab.getFragmentCount();

    }
    if (frag_change)
    {
      new_bt.setFragmentType(new_tab.getFragmentType());
      new_bt.setDefaultNoPartitionsFlag(new_tab.getDefaultNoPartitionsFlag());
      new_bt.setFragmentCount(new_tab.getFragmentCount());
      new_bt.setFragmentData(new_tab.getFragmentData(), new_tab.getFragmentDataLen());
      NdbDictionary::HashMap hm;
      if (getHashMap(hm, &new_tab) != -1)
      {
        new_bt.setHashMap(hm);
      }
    }

    Uint32 changeMask = 0;
    if (name_change || frag_change)
    {
      int ret = m_receiver.alterTable(m_ndb, bt.m_impl, new_bt.m_impl, changeMask);
      if (ret != 0)
      {
        DBUG_RETURN(ret);
      }
      assert(!name_change || AlterTableReq::getNameFlag(changeMask));
      assert(!frag_change || AlterTableReq::getAddFragFlag(changeMask));
    }
  }
  DBUG_RETURN(0);
}

int
NdbDictInterface::alterTable(Ndb & ndb,
                             const NdbTableImpl &old_impl,
                             NdbTableImpl &impl,
                             Uint32 & change_mask)
{
  int ret;

  DBUG_ENTER("NdbDictInterface::alterTable");

  syncInternalName(ndb, impl);

  /* Check that alter request is valid and compute stuff to alter. */
  ret= compChangeMask(old_impl, impl, change_mask);
  if(ret != 0)
    DBUG_RETURN(ret);

  UtilBufferWriter w(m_buffer);
  ret= serializeTableDesc(ndb, impl, w);
  if(ret != 0)
    DBUG_RETURN(ret);

  DBUG_RETURN(sendAlterTable(impl, change_mask, w));
}

void
NdbDictInterface::syncInternalName(Ndb & ndb, NdbTableImpl &impl)
{
  const BaseString internalName(
    ndb.internalize_table_name(impl.m_externalName.c_str()));
  impl.m_internalName.assign(internalName);
  impl.updateMysqlName();
}

/*
  Compare old and new Table descriptors.
  Set the corresponding flag for any (supported) difference.
  Error on any difference not supported for alter table.
*/
int
NdbDictInterface::compChangeMask(const NdbTableImpl &old_impl,
                                 const NdbTableImpl &impl,
                                 Uint32 &change_mask)
{
  DBUG_ENTER("compChangeMask");
  bool found_varpart;
  change_mask= 0;
  Uint32 old_sz= old_impl.m_columns.size();
  Uint32 sz= impl.m_columns.size();

  /* These are the supported properties that may be altered. */
  DBUG_PRINT("info", ("old_impl.m_internalName='%s' impl.m_internalName='%s'",
                      old_impl.m_internalName.c_str(),
                      impl.m_internalName.c_str()));
  if(impl.m_internalName != old_impl.m_internalName)
  {
    bool old_blob = is_ndb_blob_table(old_impl.m_externalName.c_str());
    bool new_blob = is_ndb_blob_table(impl.m_externalName.c_str());
    if (unlikely(old_blob != new_blob))
    {
      /* Attempt to alter to/from Blob part table name */
      DBUG_PRINT("info", ("Attempt to alter to/from Blob part table name"));
      goto invalid_alter_table;
    }
    AlterTableReq::setNameFlag(change_mask, true);
  }
  if(!impl.m_frm.equal(old_impl.m_frm))
    AlterTableReq::setFrmFlag(change_mask, true);
  if(!impl.m_fd.equal(old_impl.m_fd))
    AlterTableReq::setFragDataFlag(change_mask, true);
  if(!impl.m_range.equal(old_impl.m_range))
    AlterTableReq::setRangeListFlag(change_mask, true);

  /* No other property can be changed in alter table. */
  if(impl.m_logging != old_impl.m_logging ||
     impl.m_temporary != old_impl.m_temporary ||
     impl.m_row_gci != old_impl.m_row_gci ||
     impl.m_row_checksum != old_impl.m_row_checksum ||
     impl.m_kvalue != old_impl.m_kvalue ||
     impl.m_minLoadFactor != old_impl.m_minLoadFactor ||
     impl.m_maxLoadFactor != old_impl.m_maxLoadFactor ||
     impl.m_primaryTableId != old_impl.m_primaryTableId ||
     impl.m_max_rows != old_impl.m_max_rows ||
     impl.m_min_rows != old_impl.m_min_rows ||
     impl.m_default_no_part_flag != old_impl.m_default_no_part_flag ||
     impl.m_linear_flag != old_impl.m_linear_flag ||
     impl.m_fragmentType != old_impl.m_fragmentType ||
     impl.m_tablespace_name != old_impl.m_tablespace_name ||
     impl.m_tablespace_id != old_impl.m_tablespace_id ||
     impl.m_tablespace_version != old_impl.m_tablespace_version ||
     impl.m_id != old_impl.m_id ||
     impl.m_version != old_impl.m_version ||
     sz < old_sz ||
     impl.m_extra_row_gci_bits != old_impl.m_extra_row_gci_bits ||
     impl.m_extra_row_author_bits != old_impl.m_extra_row_author_bits)
  {
    DBUG_PRINT("info", ("Old and new table not compatible"));
    goto invalid_alter_table;
  }

  if (impl.m_fragmentCount != old_impl.m_fragmentCount)
  {
    if (impl.m_fragmentType != NdbDictionary::Object::HashMapPartition)
      goto invalid_alter_table;
    AlterTableReq::setAddFragFlag(change_mask, true);
  }

  /*
    Check for new columns.
    We can add one or more new columns at the end, with some restrictions:
     - All existing columns must be unchanged.
     - The new column must be dynamic.
     - The new column must be nullable.
     - The new column must be memory based.
     - The new column can not be a primary key or distribution key.
     - There must already be at least one existing memory-stored dynamic or
       variable-sized column (so that the varpart is already allocated) or
       varPart must be forced
  */
  found_varpart= old_impl.getForceVarPart();
  for(Uint32 i= 0; i<old_sz; i++)
  {
    const NdbColumnImpl *col= impl.m_columns[i];
    if(!col->equal(*(old_impl.m_columns[i])))
    {
      DBUG_PRINT("info", ("Old and new column not equal"));
      goto invalid_alter_table;
    }
    if(col->m_storageType == NDB_STORAGETYPE_MEMORY &&
       (col->m_dynamic || col->m_arrayType != NDB_ARRAYTYPE_FIXED))
      found_varpart= true;
  }

  if(sz > old_sz)
  {
    if(!found_varpart)
    {
      DBUG_PRINT("info", ("No old dynamic column found"));
      goto invalid_alter_table;
    }

    for(Uint32 i=old_sz; i<sz; i++)
    {
      const NdbColumnImpl *col= impl.m_columns[i];
      if(!col->m_dynamic || !col->m_nullable ||
         !col->m_defaultValue.empty() ||
         col->m_storageType == NDB_STORAGETYPE_DISK ||
         col->m_pk ||
         col->m_distributionKey ||
         col->m_autoIncrement ||                   // ToDo: allow this?
	 (col->getBlobType() && col->getPartSize())
         )
      {
        goto invalid_alter_table;
      }
    }
    AlterTableReq::setAddAttrFlag(change_mask, true);
  }

  DBUG_RETURN(0);

 invalid_alter_table:
  m_error.code = 741;                           // "Unsupported alter table"
  DBUG_RETURN(-1);
}

int 
NdbDictInterface::serializeTableDesc(Ndb & ndb,
				     NdbTableImpl & impl,
				     UtilBufferWriter & w)
{
  unsigned i, err;
  DBUG_ENTER("NdbDictInterface::serializeTableDesc");

  impl.computeAggregates();

  if((unsigned)impl.getNoOfPrimaryKeys() > NDB_MAX_NO_OF_ATTRIBUTES_IN_KEY){
    m_error.code= 4317;
    DBUG_RETURN(-1);
  }
  unsigned sz = impl.m_columns.size();
  if (sz > NDB_MAX_ATTRIBUTES_IN_TABLE){
    m_error.code= 4318;
    DBUG_RETURN(-1);
  }
  
  /*
     TODO RONM: Here I need to insert checks for fragment array and
     range or list array
  */
  
  //validate();
  //aggregate();

  DictTabInfo::Table *tmpTab;

  tmpTab = (DictTabInfo::Table*)NdbMem_Allocate(sizeof(DictTabInfo::Table));
  if (!tmpTab)
  {
    m_error.code = 4000;
    DBUG_RETURN(-1);
  }
  tmpTab->init();
  BaseString::snprintf(tmpTab->TableName, sizeof(tmpTab->TableName),
                       "%s", impl.m_internalName.c_str());

  Uint32 distKeys= 0;
  for(i = 0; i<sz; i++) {
    const NdbColumnImpl * col = impl.m_columns[i];
    if (col == NULL) {
      m_error.code = 4272;
      NdbMem_Free((void*)tmpTab);
      DBUG_RETURN(-1);
    }
    if (col->m_distributionKey)
    {
      distKeys++;
      if (!col->m_pk)
      {
        m_error.code = 4327;
        NdbMem_Free((void*)tmpTab);
        DBUG_RETURN(-1);
      }
    }
  }
  if (distKeys == impl.m_noOfKeys)
    distKeys= 0;
  impl.m_noOfDistributionKeys= distKeys;


  // Check max length of frm data
  if (impl.m_frm.length() > MAX_FRM_DATA_SIZE){
    m_error.code= 1229;
    NdbMem_Free((void*)tmpTab);
    DBUG_RETURN(-1);
  }
  /*
    TODO RONM: This needs to change to dynamic arrays instead
    Frm Data, FragmentData, TablespaceData, RangeListData, TsNameData
  */
  tmpTab->FrmLen = impl.m_frm.length();
  memcpy(tmpTab->FrmData, impl.m_frm.get_data(), impl.m_frm.length());

  {
    /**
     * NOTE: fragment data is currently an array of Uint16
     *       and len is specified in bytes (yuck)
     *       please change to Uint32 and len == count
     */
    const Uint32* src = impl.m_fd.getBase();
    tmpTab->FragmentDataLen = 2*impl.m_fd.size();
    for (Uint32 i = 0; i<impl.m_fd.size(); i++)
      tmpTab->FragmentData[i] = (Uint16)src[i];
  }

  {
    /**
     * NOTE: len is specified in bytes (yuck)
     *       please change to len == count
     */
    tmpTab->RangeListDataLen = 4*impl.m_range.size();
    memcpy(tmpTab->RangeListData, impl.m_range.getBase(),4*impl.m_range.size());
  }

  tmpTab->FragmentCount= impl.m_fragmentCount;
  tmpTab->TableLoggedFlag = impl.m_logging;
  tmpTab->TableTemporaryFlag = impl.m_temporary;
  tmpTab->RowGCIFlag = impl.m_row_gci;
  tmpTab->RowChecksumFlag = impl.m_row_checksum;
  tmpTab->TableKValue = impl.m_kvalue;
  tmpTab->MinLoadFactor = impl.m_minLoadFactor;
  tmpTab->MaxLoadFactor = impl.m_maxLoadFactor;
  tmpTab->TableType = DictTabInfo::UserTable;
  tmpTab->PrimaryTableId = impl.m_primaryTableId;
  tmpTab->NoOfAttributes = sz;
  tmpTab->MaxRowsHigh = (Uint32)(impl.m_max_rows >> 32);
  tmpTab->MaxRowsLow = (Uint32)(impl.m_max_rows & 0xFFFFFFFF);
  tmpTab->MinRowsHigh = (Uint32)(impl.m_min_rows >> 32);
  tmpTab->MinRowsLow = (Uint32)(impl.m_min_rows & 0xFFFFFFFF);
  tmpTab->DefaultNoPartFlag = impl.m_default_no_part_flag;
  tmpTab->LinearHashFlag = impl.m_linear_flag;
  tmpTab->SingleUserMode = impl.m_single_user_mode;
  tmpTab->ForceVarPartFlag = impl.m_force_var_part;
  tmpTab->ExtraRowGCIBits = impl.m_extra_row_gci_bits;
  tmpTab->ExtraRowAuthorBits = impl.m_extra_row_author_bits;

  tmpTab->FragmentType = getKernelConstant(impl.m_fragmentType,
 					   fragmentTypeMapping,
					   DictTabInfo::AllNodesSmallTable);
  tmpTab->TableVersion = rand();

  tmpTab->HashMapObjectId = impl.m_hash_map_id;
  tmpTab->HashMapVersion = impl.m_hash_map_version;
  tmpTab->TableStorageType = impl.m_storageType;

  const char *tablespace_name= impl.m_tablespace_name.c_str();
loop:
  if(impl.m_tablespace_version != ~(Uint32)0)
  {
    tmpTab->TablespaceId = impl.m_tablespace_id;
    tmpTab->TablespaceVersion = impl.m_tablespace_version;
  }
  else if(strlen(tablespace_name))
  {
    NdbTablespaceImpl tmp;
    if(get_filegroup(tmp, NdbDictionary::Object::Tablespace, 
		     tablespace_name) == 0)
    {
      tmpTab->TablespaceId = tmp.m_id;
      tmpTab->TablespaceVersion = tmp.m_version;
    }
    else 
    {
      // error set by get filegroup
      if (m_error.code == 723)
	m_error.code = 755;
      
      NdbMem_Free((void*)tmpTab);
      DBUG_RETURN(-1);
    }
  } 
  else
  {
    for(i = 0; i<sz; i++)
    {
      if(impl.m_columns[i]->m_storageType == NDB_STORAGETYPE_DISK)
      {
	tablespace_name = "DEFAULT-TS";
	goto loop;
      }
    }
  }
  
  SimpleProperties::UnpackStatus s;
  w.reset();
  s = SimpleProperties::pack(w, 
			     tmpTab,
			     DictTabInfo::TableMapping, 
			     DictTabInfo::TableMappingSize, true);
  
  if(s != SimpleProperties::Eof){
    abort();
  }
  NdbMem_Free((void*)tmpTab);
  
  DBUG_PRINT("info",("impl.m_noOfDistributionKeys: %d impl.m_noOfKeys: %d distKeys: %d",
		     impl.m_noOfDistributionKeys, impl.m_noOfKeys, distKeys));
  if (distKeys == impl.m_noOfKeys)
    distKeys= 0;
  impl.m_noOfDistributionKeys= distKeys;
  
  for(i = 0; i<sz; i++){
    const NdbColumnImpl * col = impl.m_columns[i];
    if(col == 0)
      continue;
    
    DBUG_PRINT("info",("column: %s(%d) col->m_distributionKey: %d"
                       " array type: %u storage type: %u",
		       col->m_name.c_str(), i, col->m_distributionKey,
                       col->m_arrayType, col->m_storageType));
    DictTabInfo::Attribute tmpAttr; tmpAttr.init();
    BaseString::snprintf(tmpAttr.AttributeName, sizeof(tmpAttr.AttributeName), 
	     "%s", col->m_name.c_str());
    tmpAttr.AttributeId = col->m_attrId;
    tmpAttr.AttributeKeyFlag = col->m_pk;
    tmpAttr.AttributeNullableFlag = col->m_nullable;
    tmpAttr.AttributeDKey = distKeys ? col->m_distributionKey : 0;

    tmpAttr.AttributeExtType = (Uint32)col->m_type;
    tmpAttr.AttributeExtPrecision = ((unsigned)col->m_precision & 0xFFFF);
    tmpAttr.AttributeExtScale = col->m_scale;
    tmpAttr.AttributeExtLength = col->m_length;
    tmpAttr.AttributeArrayType = col->m_arrayType;

    if(col->m_pk)
      tmpAttr.AttributeStorageType = NDB_STORAGETYPE_MEMORY;      
    else
      tmpAttr.AttributeStorageType = col->m_storageType;
    tmpAttr.AttributeDynamic = (col->m_dynamic ? 1 : 0);

    if (col->getBlobType()) {
      tmpAttr.AttributeArrayType = col->m_arrayType;
      tmpAttr.AttributeStorageType = NDB_STORAGETYPE_MEMORY;      
    }
    
    // check type and compute attribute size and array size
    if (! tmpAttr.translateExtType()) {
      m_error.code= 703;
      DBUG_RETURN(-1);
    }
    // charset is defined exactly for char types
    if (col->getCharType() != (col->m_cs != NULL)) {
      m_error.code= 703;
      DBUG_RETURN(-1);
    }
    // primary key type check
    if (col->m_pk && 
        (err = NdbSqlUtil::check_column_for_pk(col->m_type, col->m_cs)))
    {
      m_error.code= err;
      DBUG_RETURN(-1);
    }
    // all PK types now allowed as dist key
    // charset in upper half of precision
    if (col->getCharType()) {
      tmpAttr.AttributeExtPrecision |= (col->m_cs->number << 16);
    }

    tmpAttr.AttributeAutoIncrement = col->m_autoIncrement;
    {
      Uint32 ah;
      Uint32 byteSize = col->m_defaultValue.length();
      assert(byteSize <= NDB_MAX_TUPLE_SIZE);

      if (byteSize)
      {
        if (unlikely(! ndb_native_default_support(ndb.getMinDbNodeVersion())))
        {
          /* We can't create a table with native defaults with
           * this kernel version
           * Schema feature requires data node upgrade
           */
          m_error.code = 794;
          DBUG_RETURN(-1);
        }
      }   

      //The AttributeId of a column isn't decided now, so 0 is used.
      AttributeHeader::init(&ah, 0, byteSize);

      /* Table meta-info is normally stored in network byte order
       * by SimpleProperties
       * For the default value 'Blob' we do the work
       */
      Uint32 a = htonl(ah);
      memcpy(tmpAttr.AttributeDefaultValue, &a, sizeof(Uint32));
      memcpy(tmpAttr.AttributeDefaultValue + sizeof(Uint32), 
             col->m_defaultValue.get_data(), byteSize);
      Uint32 defValByteLen = ((col->m_defaultValue.length() + 3) / 4) * 4;
      tmpAttr.AttributeDefaultValueLen = defValByteLen + sizeof(Uint32);

      if (defValByteLen)
      {
        /* In-place host->network conversion */
        NdbSqlUtil::convertByteOrder(tmpAttr.AttributeExtType,
                                     tmpAttr.AttributeSize,
                                     tmpAttr.AttributeArrayType,
                                     tmpAttr.AttributeArraySize,
                                     tmpAttr.AttributeDefaultValue + 
                                     sizeof(Uint32),
                                     defValByteLen);
      }
    }
    s = SimpleProperties::pack(w, 
			       &tmpAttr,
			       DictTabInfo::AttributeMapping, 
			       DictTabInfo::AttributeMappingSize, true);
    w.add(DictTabInfo::AttributeEnd, 1);
  }

  DBUG_RETURN(0);
}

int
NdbDictInterface::sendAlterTable(const NdbTableImpl &impl,
                                 Uint32 change_mask,
                                 UtilBufferWriter &w)
{
  LinearSectionPtr ptr[1];
  ptr[0].p = (Uint32*)m_buffer.get_data();
  ptr[0].sz = m_buffer.length() / 4;
  NdbApiSignal tSignal(m_reference);
  tSignal.theReceiversBlockNumber = DBDICT;
  tSignal.theVerId_signalNumber   = GSN_ALTER_TABLE_REQ;
  tSignal.theLength = AlterTableReq::SignalLength;

  AlterTableReq * req = CAST_PTR(AlterTableReq, tSignal.getDataPtrSend());

  req->clientRef = m_reference;
  req->clientData = 0;
  req->transId = m_tx.transId();
  req->transKey = m_tx.transKey();
  req->requestInfo = 0;
  req->requestInfo |= m_tx.requestFlags();
  req->tableId = impl.m_id;
  req->tableVersion = impl.m_version;
  req->changeMask = change_mask;

  int errCodes[] = { AlterTableRef::NotMaster, AlterTableRef::Busy, 0 };
  int ret= dictSignal(&tSignal, ptr, 1,
                      0,                        // master
                      WAIT_ALTER_TAB_REQ,
                      DICT_WAITFOR_TIMEOUT, 100,
                      errCodes);

  if(m_error.code == AlterTableRef::InvalidTableVersion) {
    // Clear caches and try again
    return(INCOMPATIBLE_VERSION);
  }

  return ret;
}

int
NdbDictInterface::sendCreateTable(const NdbTableImpl &impl,
                                  UtilBufferWriter &w)
{
  LinearSectionPtr ptr[1];
  ptr[0].p = (Uint32*)m_buffer.get_data();
  ptr[0].sz = m_buffer.length() / 4;
  NdbApiSignal tSignal(m_reference);
  tSignal.theReceiversBlockNumber = DBDICT;
  tSignal.theVerId_signalNumber   = GSN_CREATE_TABLE_REQ;
  tSignal.theLength = CreateTableReq::SignalLength;

  CreateTableReq * req = CAST_PTR(CreateTableReq, tSignal.getDataPtrSend());
  req->clientRef = m_reference;
  req->clientData = 0;
  req->requestInfo = 0;
  req->requestInfo |= m_tx.requestFlags();
  req->transId = m_tx.transId();
  req->transKey = m_tx.transKey();

  int errCodes[]= { CreateTableRef::Busy, CreateTableRef::NotMaster, 0 };
  int ret= dictSignal(&tSignal, ptr, 1,
                      0,                        // master node
                      WAIT_CREATE_INDX_REQ,
                      DICT_WAITFOR_TIMEOUT, 100,
                      errCodes);

  return ret;
}

void
NdbDictInterface::execCREATE_TABLE_CONF(const NdbApiSignal * signal,
					const LinearSectionPtr ptr[3])
{
  const CreateTableConf* const conf=
    CAST_CONSTPTR(CreateTableConf, signal->getDataPtr());
  m_buffer.grow(4 * 2); // 2 words
  Uint32* data = (Uint32*)m_buffer.get_data();
  data[0] = conf->tableId;
  data[1] = conf->tableVersion;
  m_impl->theWaiter.signal(NO_WAIT);
}

void
NdbDictInterface::execCREATE_TABLE_REF(const NdbApiSignal * sig,
				       const LinearSectionPtr ptr[3])
{
  const CreateTableRef* ref = CAST_CONSTPTR(CreateTableRef, sig->getDataPtr());
  m_error.code= ref->errorCode;
  m_masterNodeId = ref->masterNodeId;
  m_impl->theWaiter.signal(NO_WAIT);
}

void
NdbDictInterface::execALTER_TABLE_CONF(const NdbApiSignal * signal,
                                       const LinearSectionPtr ptr[3])
{
  m_impl->theWaiter.signal(NO_WAIT);
}

void
NdbDictInterface::execALTER_TABLE_REF(const NdbApiSignal * sig,
				      const LinearSectionPtr ptr[3])
{
  const AlterTableRef * ref = CAST_CONSTPTR(AlterTableRef, sig->getDataPtr());
  m_error.code= ref->errorCode;
  m_masterNodeId = ref->masterNodeId;
  m_impl->theWaiter.signal(NO_WAIT);
}

/*****************************************************************
 * Drop table
 */
int
NdbDictionaryImpl::dropTable(const char * name)
{
  DBUG_ENTER("NdbDictionaryImpl::dropTable");
  DBUG_PRINT("enter",("name: %s", name));
  ASSERT_NOT_MYSQLD;
  NdbTableImpl * tab = getTable(name);
  if(tab == 0){
    DBUG_RETURN(-1);
  }
  int ret = dropTable(* tab);
  // If table stored in cache is incompatible with the one in the kernel
  // we must clear the cache and try again
  if (ret == INCOMPATIBLE_VERSION) {
    const BaseString internalTableName(m_ndb.internalize_table_name(name));
    DBUG_PRINT("info",("INCOMPATIBLE_VERSION internal_name: %s", internalTableName.c_str()));
    m_localHash.drop(internalTableName.c_str());
    m_globalHash->lock();
    m_globalHash->release(tab, 1);
    m_globalHash->unlock();
    DBUG_RETURN(dropTable(name));
  }
  
  DBUG_RETURN(ret);
}

static bool
dropTableAllowDropChildFK(const NdbTableImpl& impl,
                          const NdbDictionary::ForeignKey& fk,
                          int flags)
{
  DBUG_ENTER("dropTableAllowDropChildFK");
  const char* table = impl.m_internalName.c_str();
  const char* child = fk.getChildTable();
  const char* parent = fk.getParentTable();
  DBUG_PRINT("info", ("table: %s child: %s parent: %s",
                      table, child, parent));
  const bool is_child = strcmp(table, child) == 0;
  const bool is_parent = strcmp(table, parent) == 0;
  if (flags & NdbDictionary::Dictionary::DropTableCascadeConstraints)
  {
    DBUG_PRINT("info", ("return true - cascade_constraints is on"));
    DBUG_RETURN(true);
  }
  if (is_child && !is_parent)
  {
    DBUG_PRINT("info", ("return true - !is_parent && is_child"));
    DBUG_RETURN(true);
  }
  if (is_child && is_parent)
  {
    // same table (self ref FK)
    DBUG_PRINT("info", ("return true - is_child && is_parent"));
    DBUG_RETURN(true);
  }
  if (flags & NdbDictionary::Dictionary::DropTableCascadeConstraintsDropDB)
  {
    // first part is db...
    const char * end = strchr(parent, table_name_separator);
    if (end != NULL)
    {
      size_t len = end - parent;
      if (strncmp(parent, child, len) == 0)
      {
        DBUG_PRINT("info",
                   ("return OK - DropTableCascadeConstraintsDropDB & same DB"));
        DBUG_RETURN(true);
      }
    }
  }

  DBUG_PRINT("info", ("return false"));
  DBUG_RETURN(false);
}

int
NdbDictionaryImpl::dropTable(NdbTableImpl & impl)
{
  int res;
  const char * name = impl.getName();
  if(impl.m_status == NdbDictionary::Object::New){
    return dropTable(name);
  }

  if (impl.m_indexType != NdbDictionary::Object::TypeUndefined)
  {
    m_receiver.m_error.code= 1228;
    return -1;
  }

  List list;
  if ((res = listDependentObjects(list, impl.m_id)) == -1){
    return -1;
  }

  for (unsigned i = 0; i < list.count; i++) {
    const List::Element& element = list.elements[i];
    if (DictTabInfo::isIndex(element.type))
    {
      // note can also return -2 in error case(INCOMPATIBLE_VERSION),
      // hence compare with != 0
      if ((res = dropIndex(element.name, name)) != 0)
      {
        return -1;
      }
    }
    else if (DictTabInfo::isForeignKey(element.type))
    {
      NdbDictionary::ForeignKey fk;
      if ((res = getForeignKey(fk, element.name)) != 0)
      {
        return -1;
      }
      const bool cascade_constraints = true;
      if (!dropTableAllowDropChildFK(impl, fk, cascade_constraints))
      {
        m_receiver.m_error.code = 21080;
        return -1;
      }
      if ((res = dropForeignKey(fk)) != 0)
      {
        return -1;
      }
    }
  }
  
  if (impl.m_noOfBlobs != 0) {
    if (dropBlobTables(impl) != 0){
      return -1;
    }
  }
  
  int ret = m_receiver.dropTable(impl);  
  if(ret == 0 || m_error.code == 709 || m_error.code == 723){
    const char * internalTableName = impl.m_internalName.c_str();

    
    m_localHash.drop(internalTableName);
    m_globalHash->lock();
    m_globalHash->release(&impl, 1);
    m_globalHash->unlock();

    return 0;
  }
  
  return ret;
}

int
NdbDictionaryImpl::dropTableGlobal(NdbTableImpl & impl)
{
  return dropTableGlobal(impl, 0);
}

int
NdbDictionaryImpl::dropTableGlobal(NdbTableImpl & impl, int flags)
{
  int res;
  DBUG_ENTER("NdbDictionaryImpl::dropTableGlobal");
  DBUG_ASSERT(impl.m_status != NdbDictionary::Object::New);
  DBUG_ASSERT(impl.m_indexType == NdbDictionary::Object::TypeUndefined);

  List list;
  if ((res = listDependentObjects(list, impl.m_id)) == -1){
    ERR_RETURN(getNdbError(), -1);
  }

  {
    /**
     * To keep this method atomic...
     *   we first iterate the list and perform checks...
     *   before doing any drops
     *
     * Otherwise, some drops might have been performed and then we return error
     *   the semantics is a bit unclear for this situation but new code
     *   trying to handle foreign_key_checks relies to this
     *   being possible
     */
    for (unsigned i = 0; i < list.count; i++)
    {
      const List::Element& element = list.elements[i];

      if (DictTabInfo::isForeignKey(element.type))
      {
        NdbDictionary::ForeignKey fk;
        if ((res = getForeignKey(fk, element.name)) != 0)
        {
          ERR_RETURN(getNdbError(), -1);
        }
        if (!dropTableAllowDropChildFK(impl, fk, flags))
        {
          m_receiver.m_error.code = 21080;
          ERR_RETURN(getNdbError(), -1);
        }
      }
    }
  }

  /**
   * Need to drop all FK first...as they might depend on indexes
   * No need to call dropTableAllowDropChildFK again...
   */
  for (unsigned i = 0; i < list.count; i++)
  {
    const List::Element& element = list.elements[i];

    if (DictTabInfo::isForeignKey(element.type))
    {
      NdbDictionary::ForeignKey fk;
      if ((res = getForeignKey(fk, element.name)) != 0)
      {
        ERR_RETURN(getNdbError(), -1);
      }

      if ((res = dropForeignKey(fk)) != 0)
      {
        ERR_RETURN(getNdbError(), -1);
      }
    }
  }

  /**
   * And then drop the indexes
   */
  for (unsigned i = 0; i < list.count; i++)
  {
    const List::Element& element = list.elements[i];
    if (DictTabInfo::isIndex(element.type))
    {
      // note can also return -2 in error case(INCOMPATIBLE_VERSION),
      // hence compare with != 0
      NdbIndexImpl *idx= getIndexGlobal(element.name, impl);
      if (idx == NULL)
      {
        ERR_RETURN(getNdbError(), -1);
      }

      // note can also return -2 in error case(INCOMPATIBLE_VERSION),
      // hence compare with != 0
<<<<<<< HEAD
      if ((res = dropIndexGlobal(*idx, true)) != 0)
=======
      if ((res = dropIndexGlobal(*idx)) != 0)
>>>>>>> a9800d0d
      {
        releaseIndexGlobal(*idx, 1);
        ERR_RETURN(getNdbError(), -1);
      }
      releaseIndexGlobal(*idx, 1);
    }
  }

  if (impl.m_noOfBlobs != 0) {
    if (dropBlobTables(impl) != 0){
      ERR_RETURN(getNdbError(), -1);
    }
  }
  
  int ret = m_receiver.dropTable(impl);  
  impl.m_status = NdbDictionary::Object::Invalid;
  if(ret == 0 || m_error.code == 709 || m_error.code == 723)
  {
    DBUG_RETURN(0);
  }
  
  ERR_RETURN(getNdbError(), ret);
}

int
NdbDictionaryImpl::dropBlobTables(NdbTableImpl & t)
{
  DBUG_ENTER("NdbDictionaryImpl::dropBlobTables");
  for (unsigned i = 0; i < t.m_columns.size(); i++) {
    NdbColumnImpl & c = *t.m_columns[i];
    if (! c.getBlobType() || c.getPartSize() == 0)
      continue;
    NdbTableImpl* bt = c.m_blobTable;
    if (bt == NULL) {
      DBUG_PRINT("info", ("col %s: blob table pointer is NULL",
                          c.m_name.c_str()));
      continue; // "force" mode on
    }
    // drop directly - by-pass cache
    int ret = m_receiver.dropTable(*c.m_blobTable);
    if (ret != 0) {
      DBUG_PRINT("info", ("col %s: blob table %s: error %d",
                 c.m_name.c_str(), bt->m_internalName.c_str(), m_error.code));
      if (! (ret == 709 || ret == 723)) // "force" mode on
        ERR_RETURN(getNdbError(), -1);
    }
    // leave c.m_blobTable defined
  }
  DBUG_RETURN(0);
}

int
NdbDictInterface::dropTable(const NdbTableImpl & impl)
{
  NdbApiSignal tSignal(m_reference);
  tSignal.theReceiversBlockNumber = DBDICT;
  tSignal.theVerId_signalNumber   = GSN_DROP_TABLE_REQ;
  tSignal.theLength = DropTableReq::SignalLength;
  
  DropTableReq * req = CAST_PTR(DropTableReq, tSignal.getDataPtrSend());
  req->clientRef = m_reference;
  req->clientData = 0;
  req->transId = m_tx.transId();
  req->transKey = m_tx.transKey();
  req->requestInfo = 0;
  req->requestInfo |= m_tx.requestFlags();
  req->tableId = impl.m_id;
  req->tableVersion = impl.m_version;

  int errCodes[] =
    { DropTableRef::NoDropTableRecordAvailable,
      DropTableRef::NotMaster,
      DropTableRef::Busy, 0 };
  int r = dictSignal(&tSignal, 0, 0,
		     0, // master
		     WAIT_DROP_TAB_REQ, 
		     DICT_WAITFOR_TIMEOUT, 100,
		     errCodes);
  if(m_error.code == DropTableRef::InvalidTableVersion) {
    // Clear caches and try again
    return INCOMPATIBLE_VERSION;
  }
  return r;
}

void
NdbDictInterface::execDROP_TABLE_CONF(const NdbApiSignal * signal,
				      const LinearSectionPtr ptr[3])
{
  DBUG_ENTER("NdbDictInterface::execDROP_TABLE_CONF");
  //DropTableConf* const conf = CAST_CONSTPTR(DropTableConf, signal->getDataPtr());

  m_impl->theWaiter.signal(NO_WAIT);
  DBUG_VOID_RETURN;
}

void
NdbDictInterface::execDROP_TABLE_REF(const NdbApiSignal * signal,
				     const LinearSectionPtr ptr[3])
{
  DBUG_ENTER("NdbDictInterface::execDROP_TABLE_REF");
  const DropTableRef* ref = CAST_CONSTPTR(DropTableRef, signal->getDataPtr());
  m_error.code= ref->errorCode;
  m_masterNodeId = ref->masterNodeId;
  m_impl->theWaiter.signal(NO_WAIT);
  DBUG_VOID_RETURN;
}

int
NdbDictionaryImpl::invalidateObject(NdbTableImpl & impl)
{
  const char * internalTableName = impl.m_internalName.c_str();
  DBUG_ENTER("NdbDictionaryImpl::invalidateObject");
  DBUG_PRINT("enter", ("internal_name: %s", internalTableName));

  m_localHash.drop(internalTableName);
  m_globalHash->lock();
  m_globalHash->release(&impl, 1);
  m_globalHash->unlock();
  DBUG_RETURN(0);
}

int
NdbDictionaryImpl::removeCachedObject(NdbTableImpl & impl)
{
  const char * internalTableName = impl.m_internalName.c_str();
  DBUG_ENTER("NdbDictionaryImpl::removeCachedObject");
  DBUG_PRINT("enter", ("internal_name: %s", internalTableName));

  m_localHash.drop(internalTableName);  
  m_globalHash->lock();
  m_globalHash->release(&impl);
  m_globalHash->unlock();
  DBUG_RETURN(0);
}

int
NdbDictInterface::create_index_obj_from_table(NdbIndexImpl** dst,
					      NdbTableImpl* tab,
					      const NdbTableImpl* prim)
{
  DBUG_ENTER("NdbDictInterface::create_index_obj_from_table");
  NdbIndexImpl *idx = new NdbIndexImpl();
  if (idx == NULL)
  {
    errno = ENOMEM;
    DBUG_RETURN(-1);
  }
  idx->m_version = tab->m_version;
  idx->m_status = tab->m_status;
  idx->m_id = tab->m_id;
  if (!idx->m_externalName.assign(tab->getName()) ||
      !idx->m_tableName.assign(prim->m_externalName))
  {
    delete idx;
    errno = ENOMEM;
    DBUG_RETURN(-1);
  }
  NdbDictionary::Object::Type type = idx->m_type = tab->m_indexType;
  idx->m_logging = tab->m_logging;
  idx->m_temporary = tab->m_temporary;

  const Uint32 distKeys = prim->m_noOfDistributionKeys;
  Uint32 keyCount =
    (type == NdbDictionary::Object::UniqueHashIndex) ?
    tab->m_noOfKeys : (distKeys ? distKeys : prim->m_noOfKeys);
  const Uint32 fullKeyCount = keyCount;

  unsigned i;
  // skip last attribute (NDB$PK or NDB$TNODE)
  for(i = 0; i+1<tab->m_columns.size(); i++){
    NdbColumnImpl* org = tab->m_columns[i];

    NdbColumnImpl* col = new NdbColumnImpl;
    if (col == NULL)
    {
      errno = ENOMEM;
      delete idx;
      DBUG_RETURN(-1);
    }
    // Copy column definition
    *col = * org;
    if (idx->m_columns.push_back(col))
    {
      delete col;
      delete idx;
      DBUG_RETURN(-1);
    }

    /**
     * reverse map
     */
    const NdbColumnImpl* primCol = prim->getColumn(col->getName());
    if (primCol == 0)
    {
      delete idx;
      DBUG_RETURN(-1);
    }

    int key_id = primCol->getColumnNo();
    int fill = -1;
    idx->m_key_ids.fill(key_id, fill);
    idx->m_key_ids[key_id] = i;
    col->m_keyInfoPos = key_id;

    if(type == NdbDictionary::Object::OrderedIndex && 
       (primCol->m_distributionKey ||
	(distKeys == 0 && primCol->getPrimaryKey())))
    {
      keyCount--;
      org->m_distributionKey = 1;
    }
    else if (type == NdbDictionary::Object::UniqueHashIndex)
    {
      keyCount--;
      org->m_distributionKey = 1;
    }
  }

  if(keyCount == 0)
  {
    tab->m_noOfDistributionKeys = fullKeyCount;
  }
  else 
  {
    for(i = 0; i+1<tab->m_columns.size(); i++)
      tab->m_columns[i]->m_distributionKey = 0;
  }

  idx->m_table_id = prim->getObjectId();
  idx->m_table_version = prim->getObjectVersion();
  
  * dst = idx;
  DBUG_PRINT("exit", ("m_id: %d  m_version: %d", idx->m_id, idx->m_version));
  DBUG_RETURN(0);
}

/*****************************************************************
 * Create index
 */
int
NdbDictionaryImpl::createIndex(NdbIndexImpl &ix, bool offline)
{
  ASSERT_NOT_MYSQLD;
  NdbTableImpl* tab = getTable(ix.getTable());
  if(tab == 0){
    m_error.code = 4249;
    return -1;
  }
  
  return m_receiver.createIndex(m_ndb, ix, * tab, offline);
}

int
NdbDictionaryImpl::createIndex(NdbIndexImpl &ix, NdbTableImpl &tab,
                               bool offline)
{
  return m_receiver.createIndex(m_ndb, ix, tab, offline);
}

int 
NdbDictInterface::createIndex(Ndb & ndb,
			      const NdbIndexImpl & impl, 
			      const NdbTableImpl & table,
                              bool offline)
{
  //validate();
  //aggregate();
  unsigned i, err;
  UtilBufferWriter w(m_buffer);
  const size_t len = strlen(impl.m_externalName.c_str()) + 1;
  if(len > MAX_TAB_NAME_SIZE) {
    m_error.code = 4241;
    return -1;
  }
  const BaseString internalName(
    ndb.internalize_index_name(&table, impl.getName()));
  w.add(DictTabInfo::TableName, internalName.c_str());
  w.add(DictTabInfo::TableLoggedFlag, impl.m_logging);
  w.add(DictTabInfo::TableTemporaryFlag, impl.m_temporary);

  NdbApiSignal tSignal(m_reference);
  tSignal.theReceiversBlockNumber = DBDICT;
  tSignal.theVerId_signalNumber   = GSN_CREATE_INDX_REQ;
  tSignal.theLength = CreateIndxReq::SignalLength;
  
  CreateIndxReq * const req = CAST_PTR(CreateIndxReq, tSignal.getDataPtrSend());
  req->clientRef = m_reference;
  req->clientData = 0;
  req->transId = m_tx.transId();
  req->transKey = m_tx.transKey();
  req->requestInfo = offline ? CreateIndxReq::RF_BUILD_OFFLINE : 0;
  req->requestInfo |= m_tx.requestFlags();

  Uint32 it = getKernelConstant(impl.m_type,
				indexTypeMapping,
				DictTabInfo::UndefTableType);
  
  if(it == DictTabInfo::UndefTableType){
    m_error.code = 4250;
    return -1;
  }
  req->indexType = it;
  
  req->tableId = table.m_id;
  req->tableVersion = table.m_version;
  req->online = true;
  IndexAttributeList attributeList;
  attributeList.sz = impl.m_columns.size();
  for(i = 0; i<attributeList.sz; i++){
    const NdbColumnImpl* col = 
      table.getColumn(impl.m_columns[i]->m_name.c_str());
    if(col == 0){
      m_error.code = 4247;
      return -1;
    }
    // Copy column definition  XXX must be wrong, overwrites
    *impl.m_columns[i] = *col;

    // index key type check
    if ((it == DictTabInfo::UniqueHashIndex &&
         (err = NdbSqlUtil::check_column_for_hash_index(col->m_type, col->m_cs)))
        ||
        (it == DictTabInfo::OrderedIndex &&
         (err = NdbSqlUtil::check_column_for_ordered_index(col->m_type, col->m_cs))))
    {
      m_error.code = err;
      return -1;
    }
    // API uses external column number to talk to DICT
    attributeList.id[i] = col->m_column_no;
  }
  LinearSectionPtr ptr[2];
  ptr[0].p = (Uint32*)&attributeList;
  ptr[0].sz = 1 + attributeList.sz;
  ptr[1].p = (Uint32*)m_buffer.get_data();
  ptr[1].sz = m_buffer.length() >> 2;                //BUG?

  int errCodes[] = { CreateIndxRef::Busy, CreateIndxRef::NotMaster, 0 };
  return dictSignal(&tSignal, ptr, 2,
		    0, // master
		    WAIT_CREATE_INDX_REQ,
		    DICT_WAITFOR_TIMEOUT, 100,
		    errCodes);
}

void
NdbDictInterface::execCREATE_INDX_CONF(const NdbApiSignal * signal,
				       const LinearSectionPtr ptr[3])
{
  m_impl->theWaiter.signal(NO_WAIT);
}

void
NdbDictInterface::execCREATE_INDX_REF(const NdbApiSignal * sig,
				      const LinearSectionPtr ptr[3])
{
  const CreateIndxRef* ref = CAST_CONSTPTR(CreateIndxRef, sig->getDataPtr());
  m_error.code = ref->errorCode;
  if (m_error.code == ref->NotMaster)
    m_masterNodeId = ref->masterNodeId;
  m_impl->theWaiter.signal(NO_WAIT);
}

// INDEX_STAT

int
NdbDictionaryImpl::updateIndexStat(const NdbIndexImpl& index,
                                   const NdbTableImpl& table)
{
  Uint32 rt = IndexStatReq::RT_UPDATE_STAT;
  return m_receiver.doIndexStatReq(m_ndb, index, table, rt);
}

int
NdbDictionaryImpl::updateIndexStat(Uint32 indexId,
                                   Uint32 indexVersion,
                                   Uint32 tableId)
{
  Uint32 rt = IndexStatReq::RT_UPDATE_STAT;
  return m_receiver.doIndexStatReq(m_ndb, indexId, indexVersion, tableId, rt);
}

int
NdbDictionaryImpl::deleteIndexStat(const NdbIndexImpl& index,
                                   const NdbTableImpl& table)
{
  Uint32 rt = IndexStatReq::RT_DELETE_STAT;
  return m_receiver.doIndexStatReq(m_ndb, index, table, rt);
}

int
NdbDictionaryImpl::deleteIndexStat(Uint32 indexId,
                                   Uint32 indexVersion,
                                   Uint32 tableId)
{
  Uint32 rt = IndexStatReq::RT_DELETE_STAT;
  return m_receiver.doIndexStatReq(m_ndb, indexId, indexVersion, tableId, rt);
}

int
NdbDictInterface::doIndexStatReq(Ndb& ndb,
                                 const NdbIndexImpl& index,
                                 const NdbTableImpl& table,
                                 Uint32 rt)
{
  return doIndexStatReq(ndb, index.m_id, index.m_version, table.m_id, rt);
}

int
NdbDictInterface::doIndexStatReq(Ndb& ndb,
                                 Uint32 indexId,
                                 Uint32 indexVersion,
                                 Uint32 tableId,
                                 Uint32 requestType)
{
  NdbApiSignal tSignal(m_reference);
  tSignal.theReceiversBlockNumber = DBDICT;
  tSignal.theVerId_signalNumber = GSN_INDEX_STAT_REQ;
  tSignal.theLength = IndexStatReq::SignalLength;

  IndexStatReq* req = CAST_PTR(IndexStatReq, tSignal.getDataPtrSend());
  req->clientRef = m_reference;
  req->clientData = 0;
  req->transId = m_tx.transId();
  req->transKey = m_tx.transKey();
  req->requestInfo = requestType;
  req->requestFlag = 0;
  req->indexId = indexId;
  req->indexVersion = indexVersion;
  req->tableId = tableId;

  int errCodes[] = { IndexStatRef::Busy, IndexStatRef::NotMaster, 0 };
  return dictSignal(&tSignal, 0, 0,
                    0,
                    WAIT_CREATE_INDX_REQ,
                    DICT_WAITFOR_TIMEOUT, 100,
                    errCodes);
}

void
NdbDictInterface::execINDEX_STAT_CONF(const NdbApiSignal * signal,
				      const LinearSectionPtr ptr[3])
{
  m_impl->theWaiter.signal(NO_WAIT);
}

void
NdbDictInterface::execINDEX_STAT_REF(const NdbApiSignal * signal,
				     const LinearSectionPtr ptr[3])
{
  const IndexStatRef* ref = CAST_CONSTPTR(IndexStatRef, signal->getDataPtr());
  m_error.code = ref->errorCode;
  if (m_error.code == ref->NotMaster)
    m_masterNodeId = ref->masterNodeId;
  m_impl->theWaiter.signal(NO_WAIT);
}

/*****************************************************************
 * Drop index
 */
int
NdbDictionaryImpl::dropIndex(const char * indexName, 
			     const char * tableName)
{
  ASSERT_NOT_MYSQLD;
  NdbIndexImpl * idx = getIndex(indexName, tableName);
  if (idx == 0) {
    m_error.code = 4243;
    return -1;
  }
  int ret = dropIndex(*idx, tableName);
  // If index stored in cache is incompatible with the one in the kernel
  // we must clear the cache and try again
  if (ret == INCOMPATIBLE_VERSION) {
    const BaseString internalIndexName((tableName)
      ?
      m_ndb.internalize_index_name(getTable(tableName), indexName)
      :
      m_ndb.internalize_table_name(indexName)); // Index is also a table

    m_localHash.drop(internalIndexName.c_str());
    m_globalHash->lock();
    m_globalHash->release(idx->m_table, 1);
    m_globalHash->unlock();
    return dropIndex(indexName, tableName);
  }

  return ret;
}

int
NdbDictionaryImpl::dropIndex(NdbIndexImpl & impl, const char * tableName)
{
  const char * indexName = impl.getName();
  if (tableName || m_ndb.usingFullyQualifiedNames()) {
    NdbTableImpl * timpl = impl.m_table;
    
    if (timpl == 0) {
      m_error.code = 709;
      return -1;
    }

    const BaseString internalIndexName((tableName)
      ?
      m_ndb.internalize_index_name(getTable(tableName), indexName)
      :
      m_ndb.internalize_table_name(indexName)); // Index is also a table

    if(impl.m_status == NdbDictionary::Object::New){
      return dropIndex(indexName, tableName);
    }

    int ret= dropIndexGlobal(impl);
    if (ret == 0)
    {
      m_globalHash->lock();
      m_globalHash->release(impl.m_table, 1);
      m_globalHash->unlock();
      m_localHash.drop(internalIndexName.c_str());
    }
    return ret;
  }

  m_error.code = 4243;
  return -1;
}

int
NdbDictionaryImpl::dropIndexGlobal(NdbIndexImpl & impl)
{
  return dropIndexGlobal(impl, false);
}

int
NdbDictionaryImpl::dropIndexGlobal(NdbIndexImpl & impl, bool ignoreFKs)
{
  DBUG_ENTER("NdbDictionaryImpl::dropIndexGlobal");
  const char* index_name = impl.m_internalName.c_str();
  DBUG_PRINT("info", ("index name: %s", index_name));

  List list;
  if (listDependentObjects(list, impl.m_id) != 0)
    ERR_RETURN(getNdbError(), -1);

  if (!ignoreFKs)
  {
    /* prevent dropping index if used by a FK */
    for (unsigned i = 0; i < list.count; i++)
    {
      const List::Element& element = list.elements[i];
      const char* fk_name = element.name;

      if (DictTabInfo::isForeignKey(element.type))
      {
        NdbDictionary::ForeignKey fk;
        DBUG_PRINT("info", ("fk name: %s", fk_name));
        if (getForeignKey(fk, fk_name) != 0)
        {
          ERR_RETURN(getNdbError(), -1);
        }

        const char* parent = fk.getParentIndex();
        const char* child = fk.getChildIndex();
        DBUG_PRINT("info", ("parent index: %s child index: %s",
                             parent?parent:"PK", child?child:"PK"));
        if (parent != 0 && strcmp(parent, index_name) == 0)
        {
          m_receiver.m_error.code = 21081;
          ERR_RETURN(getNdbError(), -1);
        }
        if (child != 0 && strcmp(child, index_name) == 0)
        {
          m_receiver.m_error.code = 21082;
          ERR_RETURN(getNdbError(), -1);
        }
      }
    }
  }

  int ret = m_receiver.dropIndex(impl, *impl.m_table);
  impl.m_status = NdbDictionary::Object::Invalid;
  if(ret == 0)
  {
    DBUG_RETURN(0);
  }
  ERR_RETURN(getNdbError(), ret);
}

int
NdbDictInterface::dropIndex(const NdbIndexImpl & impl, 
			    const NdbTableImpl & timpl)
{
  DBUG_ENTER("NdbDictInterface::dropIndex");
  DBUG_PRINT("enter", ("indexId: %d  indexVersion: %d",
                       timpl.m_id, timpl.m_version));
  NdbApiSignal tSignal(m_reference);
  tSignal.theReceiversBlockNumber = DBDICT;
  tSignal.theVerId_signalNumber   = GSN_DROP_INDX_REQ;
  tSignal.theLength = DropIndxReq::SignalLength;

  DropIndxReq * const req = CAST_PTR(DropIndxReq, tSignal.getDataPtrSend());
  req->clientRef = m_reference;
  req->clientData = 0;
  req->transId = m_tx.transId();
  req->transKey = m_tx.transKey();
  req->requestInfo = 0;
  req->requestInfo |= m_tx.requestFlags();
  req->indexId = timpl.m_id;
  req->indexVersion = timpl.m_version;

  int errCodes[] = { DropIndxRef::Busy, DropIndxRef::NotMaster, 0 };
  int r = dictSignal(&tSignal, 0, 0,
		     0, // master
		     WAIT_DROP_INDX_REQ,
		     DICT_WAITFOR_TIMEOUT, 100,
		     errCodes);
  if(m_error.code == DropIndxRef::InvalidIndexVersion) {
    // Clear caches and try again
    ERR_RETURN(m_error, INCOMPATIBLE_VERSION);
  }
  ERR_RETURN(m_error, r);
}

void
NdbDictInterface::execDROP_INDX_CONF(const NdbApiSignal * signal,
				       const LinearSectionPtr ptr[3])
{
  m_impl->theWaiter.signal(NO_WAIT);
}

void
NdbDictInterface::execDROP_INDX_REF(const NdbApiSignal * signal,
				      const LinearSectionPtr ptr[3])
{
  const DropIndxRef* ref = CAST_CONSTPTR(DropIndxRef, signal->getDataPtr());
  m_error.code = ref->errorCode;
  if (m_error.code == ref->NotMaster)
    m_masterNodeId = ref->masterNodeId;
  m_impl->theWaiter.signal(NO_WAIT);
}

/*****************************************************************
 * Create event
 */

int
NdbDictionaryImpl::createEvent(NdbEventImpl & evnt)
{
  DBUG_ENTER("NdbDictionaryImpl::createEvent");
  int i;
  NdbTableImpl* tab= evnt.m_tableImpl;
  if (tab == 0)
  {
    tab= getTable(evnt.getTableName());
    if(tab == 0){
      DBUG_PRINT("info",("NdbDictionaryImpl::createEvent: table not found: %s",
			 evnt.getTableName()));
      ERR_RETURN(getNdbError(), -1);
    }
    evnt.setTable(tab);
  }

  DBUG_PRINT("info",("Table: id: %d version: %d", tab->m_id, tab->m_version));

  NdbTableImpl &table = *evnt.m_tableImpl;

  int attributeList_sz = evnt.m_attrIds.size();

  for (i = 0; i < attributeList_sz; i++) {
    NdbColumnImpl *col_impl = table.getColumn(evnt.m_attrIds[i]);
    if (col_impl) {
      evnt.m_facade->addColumn(*(col_impl->m_facade));
    } else {
      ndbout_c("Attr id %u in table %s not found", evnt.m_attrIds[i],
	       evnt.getTableName());
      m_error.code= 4713;
      ERR_RETURN(getNdbError(), -1);
    }
  }

  evnt.m_attrIds.clear();

  attributeList_sz = evnt.m_columns.size();

  DBUG_PRINT("info",("Event on tableId=%d, tableVersion=%d, event name %s, no of columns %d",
		     table.m_id, table.m_version,
		     evnt.m_name.c_str(),
		     evnt.m_columns.size()));

  int pk_count = 0;
  evnt.m_attrListBitmask.clear();

  for(i = 0; i<attributeList_sz; i++){
    const NdbColumnImpl* col = 
      table.getColumn(evnt.m_columns[i]->m_name.c_str());
    if(col == 0){
      m_error.code= 4247;
      ERR_RETURN(getNdbError(), -1);
    }
    // Copy column definition
    *evnt.m_columns[i] = *col;
    
    if(col->m_pk){
      pk_count++;
    }
    
    evnt.m_attrListBitmask.set(col->m_attrId);
  }
  
  // Sort index attributes according to primary table (using insertion sort)
  for(i = 1; i < attributeList_sz; i++) {
    NdbColumnImpl* temp = evnt.m_columns[i];
    unsigned int j = i;
    while((j > 0) && (evnt.m_columns[j - 1]->m_attrId > temp->m_attrId)) {
      evnt.m_columns[j] = evnt.m_columns[j - 1];
      j--;
    }
    evnt.m_columns[j] = temp;
  }
  // Check for illegal duplicate attributes
  for(i = 1; i<attributeList_sz; i++) {
    if (evnt.m_columns[i-1]->m_attrId == evnt.m_columns[i]->m_attrId) {
      m_error.code= 4258;
      ERR_RETURN(getNdbError(), -1);
    }
  }

  // NdbDictInterface m_receiver;
  if (m_receiver.createEvent(m_ndb, evnt, 0 /* getFlag unset */) != 0)
    ERR_RETURN(getNdbError(), -1);

  // Create blob events
  if (evnt.m_mergeEvents && createBlobEvents(evnt) != 0) {
    int save_code = m_error.code;
    (void)dropEvent(evnt.m_name.c_str(), 0);
    m_error.code = save_code;
    ERR_RETURN(getNdbError(), -1);
  }
  DBUG_RETURN(0);
}

int
NdbDictionaryImpl::createBlobEvents(NdbEventImpl& evnt)
{
  DBUG_ENTER("NdbDictionaryImpl::createBlobEvents");
  NdbTableImpl& t = *evnt.m_tableImpl;
  Uint32 n = t.m_noOfBlobs;
  Uint32 i;
  for (i = 0; i < evnt.m_columns.size() && n > 0; i++) {
    NdbColumnImpl & c = *evnt.m_columns[i];
    if (! c.getBlobType() || c.getPartSize() == 0)
      continue;
    n--;
    NdbEventImpl blob_evnt;
    NdbBlob::getBlobEvent(blob_evnt, &evnt, &c);
    if (createEvent(blob_evnt) != 0)
      ERR_RETURN(getNdbError(), -1);
  }
  DBUG_RETURN(0);
}

int
NdbDictInterface::createEvent(class Ndb & ndb,
			      NdbEventImpl & evnt,
			      int getFlag)
{
  DBUG_ENTER("NdbDictInterface::createEvent");
  DBUG_PRINT("enter",("getFlag=%d",getFlag));

  NdbApiSignal tSignal(m_reference);
  tSignal.theReceiversBlockNumber = DBDICT;
  tSignal.theVerId_signalNumber   = GSN_CREATE_EVNT_REQ;
  if (getFlag)
    tSignal.theLength = CreateEvntReq::SignalLengthGet;
  else
    tSignal.theLength = CreateEvntReq::SignalLengthCreate;

  CreateEvntReq * const req = CAST_PTR(CreateEvntReq, tSignal.getDataPtrSend());
  
  req->setUserRef(m_reference);
  req->setUserData(0);

  Uint32 seccnt = 1;
  LinearSectionPtr ptr[2];

  if (getFlag) {
    // getting event from Dictionary
    req->setRequestType(CreateEvntReq::RT_USER_GET);
  } else {
    DBUG_PRINT("info",("tableId: %u tableVersion: %u",
		       evnt.m_tableImpl->m_id, 
                       evnt.m_tableImpl->m_version));
    // creating event in Dictionary
    req->setRequestType(CreateEvntReq::RT_USER_CREATE);
    req->setTableId(evnt.m_tableImpl->m_id);
    req->setTableVersion(evnt.m_tableImpl->m_version);
    req->setAttrListBitmask(evnt.m_attrListBitmask);
    req->setEventType(evnt.mi_type);
    req->clearFlags();
    if (evnt.m_rep & NdbDictionary::Event::ER_ALL)
      req->setReportAll();
    if (evnt.m_rep & NdbDictionary::Event::ER_SUBSCRIBE)
      req->setReportSubscribe();
    if (evnt.m_rep & NdbDictionary::Event::ER_DDL)
    {
      req->setReportDDL();
    }
    else
    {
      req->clearReportDDL();
    }
    ptr[1].p = evnt.m_attrListBitmask.rep.data;
    ptr[1].sz = evnt.m_attrListBitmask.getSizeInWords();
    seccnt++;
  }

  UtilBufferWriter w(m_buffer);

  const size_t len = strlen(evnt.m_name.c_str()) + 1;
  if(len > MAX_TAB_NAME_SIZE) {
    m_error.code= 4241;
    ERR_RETURN(getNdbError(), -1);
  }

  w.add(SimpleProperties::StringValue, evnt.m_name.c_str());

  if (getFlag == 0)
  {
    const BaseString internal_tabname(
      ndb.internalize_table_name(evnt.m_tableName.c_str()));
    w.add(SimpleProperties::StringValue,
	 internal_tabname.c_str());
  }

  ptr[0].p = (Uint32*)m_buffer.get_data();
  ptr[0].sz = (m_buffer.length()+3) >> 2;

  int ret = dictSignal(&tSignal,ptr, seccnt,
		       0, // master
		       WAIT_CREATE_INDX_REQ,
		       DICT_WAITFOR_TIMEOUT, 100,
		       0, -1);

  if (ret) {
    ERR_RETURN(getNdbError(), ret);
  }
  
  char *dataPtr = (char *)m_buffer.get_data();
  unsigned int lenCreateEvntConf = *((unsigned int *)dataPtr);
  dataPtr += sizeof(lenCreateEvntConf);
  CreateEvntConf const * evntConf = (CreateEvntConf *)dataPtr;
  dataPtr += lenCreateEvntConf;
  
  //  NdbEventImpl *evntImpl = (NdbEventImpl *)evntConf->getUserData();

  evnt.m_eventId = evntConf->getEventId();
  evnt.m_eventKey = evntConf->getEventKey();
  evnt.m_table_id = evntConf->getTableId();
  evnt.m_table_version = evntConf->getTableVersion();

  if (getFlag) {
    evnt.m_attrListBitmask = evntConf->getAttrListBitmask();
    evnt.mi_type           = evntConf->getEventType();
    evnt.setTable(dataPtr);
    if (!m_tableData.empty())
    {
      Uint32 len = m_tableData.length();
      assert((len & 3) == 0);
      len /= 4;
      if (len <= evnt.m_attrListBitmask.getSizeInWords())
      {
        evnt.m_attrListBitmask.clear();
        memcpy(evnt.m_attrListBitmask.rep.data, m_tableData.get_data(), 4*len);
      }
      else
      {
        memcpy(evnt.m_attrListBitmask.rep.data, m_tableData.get_data(),
               4*evnt.m_attrListBitmask.getSizeInWords());
      }
    }
  } else {
    if ((Uint32) evnt.m_tableImpl->m_id         != evntConf->getTableId() ||
	evnt.m_tableImpl->m_version    != evntConf->getTableVersion() ||
	//evnt.m_attrListBitmask != evntConf->getAttrListBitmask() ||
	evnt.mi_type           != evntConf->getEventType()) {
      ndbout_c("ERROR*************");
      m_buffer.clear();
      m_tableData.clear();
      ERR_RETURN(getNdbError(), 1);
    }
  }

  m_buffer.clear();
  m_tableData.clear();

  DBUG_RETURN(0);
}

int
NdbDictionaryImpl::executeSubscribeEvent(NdbEventOperationImpl & ev_op,
                                         Uint32 & buckets)
{
  // NdbDictInterface m_receiver;
  return m_receiver.executeSubscribeEvent(m_ndb, ev_op, buckets);
}

int
NdbDictInterface::executeSubscribeEvent(class Ndb & ndb,
					NdbEventOperationImpl & ev_op,
                                        Uint32 & buckets)
{
  DBUG_ENTER("NdbDictInterface::executeSubscribeEvent");
  NdbApiSignal tSignal(m_reference);
  tSignal.theReceiversBlockNumber = DBDICT;
  tSignal.theVerId_signalNumber   = GSN_SUB_START_REQ;
  tSignal.theLength = SubStartReq::SignalLength;
  
  SubStartReq * req = CAST_PTR(SubStartReq, tSignal.getDataPtrSend());

  req->subscriptionId   = ev_op.m_eventImpl->m_eventId;
  req->subscriptionKey  = ev_op.m_eventImpl->m_eventKey;
  req->part             = SubscriptionData::TableData;
  req->subscriberData   = ev_op.m_oid;
  req->subscriberRef    = m_reference;

  DBUG_PRINT("info",("GSN_SUB_START_REQ subscriptionId=%d,subscriptionKey=%d,"
		     "subscriberData=%d",req->subscriptionId,
		     req->subscriptionKey,req->subscriberData));

  int errCodes[] = { SubStartRef::Busy,
                     SubStartRef::BusyWithNR,
                     SubStartRef::NotMaster,
                     0 };
  int ret = dictSignal(&tSignal,NULL,0,
                       0 /*use masternode id*/,
                       WAIT_CREATE_INDX_REQ /*WAIT_CREATE_EVNT_REQ*/,
                       -1, 100,
                       errCodes, -1);
  if (ret == 0)
  {
    buckets = m_data.m_sub_start_conf.m_buckets;
  }

  DBUG_RETURN(ret);
}

int
NdbDictionaryImpl::stopSubscribeEvent(NdbEventOperationImpl & ev_op)
{
  // NdbDictInterface m_receiver;
  return m_receiver.stopSubscribeEvent(m_ndb, ev_op);
}

int
NdbDictInterface::stopSubscribeEvent(class Ndb & ndb,
				     NdbEventOperationImpl & ev_op)
{
  DBUG_ENTER("NdbDictInterface::stopSubscribeEvent");

  NdbApiSignal tSignal(m_reference);
  //  tSignal.theReceiversBlockNumber = SUMA;
  tSignal.theReceiversBlockNumber = DBDICT;
  tSignal.theVerId_signalNumber   = GSN_SUB_STOP_REQ;
  tSignal.theLength = SubStopReq::SignalLength;
  
  SubStopReq * req = CAST_PTR(SubStopReq, tSignal.getDataPtrSend());

  req->subscriptionId  = ev_op.m_eventImpl->m_eventId;
  req->subscriptionKey = ev_op.m_eventImpl->m_eventKey;
  req->subscriberData  = ev_op.m_oid;
  req->part            = (Uint32) SubscriptionData::TableData;
  req->subscriberRef   = m_reference;
  req->requestInfo     = 0;

  DBUG_PRINT("info",("GSN_SUB_STOP_REQ subscriptionId=%d,subscriptionKey=%d,"
		     "subscriberData=%d",req->subscriptionId,
		     req->subscriptionKey,req->subscriberData));

  int errCodes[] = { SubStartRef::Busy,
                     SubStartRef::BusyWithNR,
                     SubStartRef::NotMaster,
                     0 };
  int ret= dictSignal(&tSignal,NULL,0,
                      0 /*use masternode id*/,
                      WAIT_CREATE_INDX_REQ /*WAIT_SUB_STOP__REQ*/,
                      -1, 100,
                      errCodes, -1);
  if (ret == 0)
  {
    Uint32 *data = (Uint32*)m_buffer.get_data();
    ev_op.m_stop_gci = data[1] | (Uint64(data[0]) << 32);
  }
  DBUG_RETURN(ret);
}

NdbEventImpl * 
NdbDictionaryImpl::getEvent(const char * eventName, NdbTableImpl* tab)
{
  DBUG_ENTER("NdbDictionaryImpl::getEvent");
  DBUG_PRINT("enter",("eventName= %s", eventName));

  NdbEventImpl *ev =  new NdbEventImpl();
  if (ev == NULL) {
    DBUG_RETURN(NULL);
  }

  ev->setName(eventName);

  int ret = m_receiver.createEvent(m_ndb, *ev, 1 /* getFlag set */);

  if (ret) {
    delete ev;
    DBUG_RETURN(NULL);
  }

  // We only have the table name with internal name
  DBUG_PRINT("info",("table %s", ev->getTableName()));
  if (tab == NULL)
  {
    tab= fetchGlobalTableImplRef(InitTable(ev->getTableName()));
    if (tab == 0)
    {
      DBUG_PRINT("error",("unable to find table %s", ev->getTableName()));
      delete ev;
      DBUG_RETURN(NULL);
    }
    if ((tab->m_status != NdbDictionary::Object::Retrieved) ||
        ((Uint32) tab->m_id != ev->m_table_id) ||
        (table_version_major(tab->m_version) !=
         table_version_major(ev->m_table_version)))
    {
      DBUG_PRINT("info", ("mismatch on verison in cache"));
      releaseTableGlobal(*tab, 1);
      tab= fetchGlobalTableImplRef(InitTable(ev->getTableName()));
      if (tab == 0)
      {
        DBUG_PRINT("error",("unable to find table %s", ev->getTableName()));
        delete ev;
        DBUG_RETURN(NULL);
      }
    }
    ev->setTable(tab);
    releaseTableGlobal(*tab, 0);
  }
  else
    ev->setTable(tab);
  tab = 0;

  ev->setTable(m_ndb.externalizeTableName(ev->getTableName()));  
  // get the columns from the attrListBitmask
  NdbTableImpl &table = *ev->m_tableImpl;
  AttributeMask & mask = ev->m_attrListBitmask;
  unsigned attributeList_sz = mask.count();

  DBUG_PRINT("info",("Table: id: %d version: %d", 
                     table.m_id, table.m_version));

  if ((Uint32) table.m_id != ev->m_table_id ||
      table_version_major(table.m_version) !=
      table_version_major(ev->m_table_version))
  {
    m_error.code = 241;
    delete ev;
    DBUG_RETURN(NULL);
  }

  if ( attributeList_sz > (uint) table.getNoOfColumns() )
  {
    m_error.code = 241;
    DBUG_PRINT("error",("Invalid version, too many columns"));
    delete ev;
    DBUG_RETURN(NULL);
  }

  assert( (int)attributeList_sz <= table.getNoOfColumns() );
  for(unsigned id= 0; ev->m_columns.size() < attributeList_sz; id++) {
    if ( id >= (uint) table.getNoOfColumns())
    {
      m_error.code = 241;
      DBUG_PRINT("error",("Invalid version, column %d out of range", id));
      delete ev;
      DBUG_RETURN(NULL);
    }
    if (!mask.get(id))
      continue;

    const NdbColumnImpl* col = table.getColumn(id);
    DBUG_PRINT("info",("column %d %s", id, col->getName()));
    NdbColumnImpl* new_col = new NdbColumnImpl;
    // Copy column definition
    *new_col = *col;
    ev->m_columns.push_back(new_col);
  }
  DBUG_RETURN(ev);
}

// ev is main event and has been retrieved previously
NdbEventImpl *
NdbDictionaryImpl::getBlobEvent(const NdbEventImpl& ev, uint col_no)
{
  DBUG_ENTER("NdbDictionaryImpl::getBlobEvent");
  DBUG_PRINT("enter", ("ev=%s col=%u", ev.m_name.c_str(), col_no));

  NdbTableImpl* tab = ev.m_tableImpl;
  assert(tab != NULL && col_no < tab->m_columns.size());
  NdbColumnImpl* col = tab->m_columns[col_no];
  assert(col != NULL && col->getBlobType() && col->getPartSize() != 0);
  NdbTableImpl* blob_tab = col->m_blobTable;
  assert(blob_tab != NULL);
  char bename[MAX_TAB_NAME_SIZE];
  NdbBlob::getBlobEventName(bename, &ev, col);

  NdbEventImpl* blob_ev = getEvent(bename, blob_tab);
  DBUG_RETURN(blob_ev);
}

void
NdbDictInterface::execCREATE_EVNT_CONF(const NdbApiSignal * signal,
				       const LinearSectionPtr ptr[3])
{
  DBUG_ENTER("NdbDictInterface::execCREATE_EVNT_CONF");

  m_buffer.clear();
  m_tableData.clear();
  unsigned int len = signal->getLength() << 2;
  m_buffer.append((char *)&len, sizeof(len));
  m_buffer.append(signal->getDataPtr(), len);

  if (signal->m_noOfSections > 0) {
    m_buffer.append((char *)ptr[0].p, strlen((char *)ptr[0].p)+1);
  }
  if (signal->m_noOfSections > 1)
  {
    m_tableData.append(ptr[1].p, 4 * ptr[1].sz);
  }

  const CreateEvntConf * const createEvntConf=
    CAST_CONSTPTR(CreateEvntConf, signal->getDataPtr());

  Uint32 subscriptionId = createEvntConf->getEventId();
  Uint32 subscriptionKey = createEvntConf->getEventKey();

  DBUG_PRINT("info",("nodeid=%d,subscriptionId=%d,subscriptionKey=%d",
		     refToNode(signal->theSendersBlockRef),
		     subscriptionId,subscriptionKey));
  m_impl->theWaiter.signal(NO_WAIT);
  DBUG_VOID_RETURN;
}

void
NdbDictInterface::execCREATE_EVNT_REF(const NdbApiSignal * signal,
				      const LinearSectionPtr ptr[3])
{
  DBUG_ENTER("NdbDictInterface::execCREATE_EVNT_REF");

  const CreateEvntRef* const ref=
    CAST_CONSTPTR(CreateEvntRef, signal->getDataPtr());
  m_error.code= ref->getErrorCode();
  DBUG_PRINT("error",("error=%d,line=%d,node=%d",ref->getErrorCode(),
		      ref->getErrorLine(),ref->getErrorNode()));
  if (m_error.code == CreateEvntRef::NotMaster)
    m_masterNodeId = ref->getMasterNode();
  m_impl->theWaiter.signal(NO_WAIT);
  DBUG_VOID_RETURN;
}

void
NdbDictInterface::execSUB_STOP_CONF(const NdbApiSignal * signal,
				      const LinearSectionPtr ptr[3])
{
  DBUG_ENTER("NdbDictInterface::execSUB_STOP_CONF");
  const SubStopConf * const subStopConf=
    CAST_CONSTPTR(SubStopConf, signal->getDataPtr());

  Uint32 subscriptionId = subStopConf->subscriptionId;
  Uint32 subscriptionKey = subStopConf->subscriptionKey;
  Uint32 subscriberData = subStopConf->subscriberData;

  DBUG_PRINT("info",("subscriptionId=%d,subscriptionKey=%d,subscriberData=%d",
		     subscriptionId,subscriptionKey,subscriberData));

  Uint32 gci_hi= 0;
  Uint32 gci_lo= 0;
  if (SubStopConf::SignalLength >= SubStopConf::SignalLengthWithGci)
  {
    gci_hi= subStopConf->gci_hi;
    gci_lo= subStopConf->gci_lo;
  }

  m_buffer.grow(4 * 2); // 2 words
  Uint32* data = (Uint32*)m_buffer.get_data();
  data[0] = gci_hi;
  data[1] = gci_lo;

  m_impl->theWaiter.signal(NO_WAIT);
  DBUG_VOID_RETURN;
}

void
NdbDictInterface::execSUB_STOP_REF(const NdbApiSignal * signal,
				     const LinearSectionPtr ptr[3])
{
  DBUG_ENTER("NdbDictInterface::execSUB_STOP_REF");
  const SubStopRef * const subStopRef=
    CAST_CONSTPTR(SubStopRef, signal->getDataPtr());

  Uint32 subscriptionId = subStopRef->subscriptionId;
  Uint32 subscriptionKey = subStopRef->subscriptionKey;
  Uint32 subscriberData = subStopRef->subscriberData;
  m_error.code= subStopRef->errorCode;

  DBUG_PRINT("error",("subscriptionId=%d,subscriptionKey=%d,subscriberData=%d,error=%d",
		      subscriptionId,subscriptionKey,subscriberData,m_error.code));
  if (m_error.code == SubStopRef::NotMaster &&
      signal->getLength() >= SubStopRef::SL_MasterNode)
  {
    m_masterNodeId = subStopRef->m_masterNodeId;
  }
  m_impl->theWaiter.signal(NO_WAIT);
  DBUG_VOID_RETURN;
}

void
NdbDictInterface::execSUB_START_CONF(const NdbApiSignal * signal,
				     const LinearSectionPtr ptr[3])
{
  DBUG_ENTER("NdbDictInterface::execSUB_START_CONF");
  const SubStartConf * const subStartConf=
    CAST_CONSTPTR(SubStartConf, signal->getDataPtr());

  Uint32 subscriptionId = subStartConf->subscriptionId;
  Uint32 subscriptionKey = subStartConf->subscriptionKey;
  SubscriptionData::Part part = 
    (SubscriptionData::Part)subStartConf->part;
  Uint32 subscriberData = subStartConf->subscriberData;

  switch(part) {
  case SubscriptionData::MetaData: {
    DBUG_PRINT("error",("SubscriptionData::MetaData"));
    m_error.code= 1;
    break;
  }
  case SubscriptionData::TableData: {
    DBUG_PRINT("info",("SubscriptionData::TableData"));
    break;
  }
  default: {
    DBUG_PRINT("error",("wrong data"));
    m_error.code= 2;
    break;
  }
  }

  if (signal->getLength() == SubStartConf::SignalLength)
  {
    m_data.m_sub_start_conf.m_buckets = subStartConf->bucketCount;
  }
  else
  {
    /* 6.3 <-> 7.0 upgrade 
     * 6.3 doesn't send required bucketCount.  
     * ~0 indicates no bucketCount received
     */
    m_data.m_sub_start_conf.m_buckets = ~0;
  }
  DBUG_PRINT("info",("subscriptionId=%d,subscriptionKey=%d,subscriberData=%d",
		     subscriptionId,subscriptionKey,subscriberData));
  m_impl->theWaiter.signal(NO_WAIT);
  DBUG_VOID_RETURN;
}

void
NdbDictInterface::execSUB_START_REF(const NdbApiSignal * signal,
				    const LinearSectionPtr ptr[3])
{
  DBUG_ENTER("NdbDictInterface::execSUB_START_REF");
  const SubStartRef * const subStartRef=
    CAST_CONSTPTR(SubStartRef, signal->getDataPtr());
  m_error.code= subStartRef->errorCode;
  if (m_error.code == SubStartRef::NotMaster)
    m_masterNodeId = subStartRef->m_masterNodeId;
  m_impl->theWaiter.signal(NO_WAIT);
  DBUG_VOID_RETURN;
}

/*****************************************************************
 * Drop event
 */
int 
NdbDictionaryImpl::dropEvent(const char * eventName, int force)
{
  DBUG_ENTER("NdbDictionaryImpl::dropEvent");
  DBUG_PRINT("enter", ("name:%s  force: %d", eventName, force));

  NdbEventImpl *evnt = NULL;
  if (!force)
  {
    evnt = getEvent(eventName); // allocated
    if (evnt == NULL)
    {
      if (m_error.code != 723 && // no such table
          m_error.code != 241)   // invalid table
      {
        DBUG_PRINT("info", ("no table err=%d", m_error.code));
        DBUG_RETURN(-1);
      }
      DBUG_PRINT("info", ("no table err=%d, drop by name alone", m_error.code));   
    }
  }
  if (evnt == NULL)
  {
    evnt = new NdbEventImpl();
    evnt->setName(eventName);
  }
  int ret = dropEvent(*evnt);
  delete evnt;  
  DBUG_RETURN(ret);
}

int
NdbDictionaryImpl::dropEvent(const NdbEventImpl& evnt)
{
  if (dropBlobEvents(evnt) != 0)
    return -1;
  if (m_receiver.dropEvent(evnt) != 0)
    return -1;
  return 0;
}

int
NdbDictionaryImpl::dropBlobEvents(const NdbEventImpl& evnt)
{
  DBUG_ENTER("NdbDictionaryImpl::dropBlobEvents");
  if (evnt.m_tableImpl != 0) {
    const NdbTableImpl& t = *evnt.m_tableImpl;
    Uint32 n = t.m_noOfBlobs;
    Uint32 i;
    for (i = 0; i < evnt.m_columns.size() && n > 0; i++) {
      const NdbColumnImpl& c = *evnt.m_columns[i];
      if (! c.getBlobType() || c.getPartSize() == 0)
        continue;
      n--;
      NdbEventImpl* blob_evnt = getBlobEvent(evnt, i);
      if (blob_evnt == NULL)
        continue;
      (void)dropEvent(*blob_evnt);
      delete blob_evnt;
    }
  }
  else
  {
    DBUG_PRINT("info", ("no table definition, listing events"));
    char bename[MAX_TAB_NAME_SIZE];
    int val;
    // XXX should get name from NdbBlob
    sprintf(bename, "NDB$BLOBEVENT_%s_%s", evnt.getName(), "%d");
    List list;
    if (listEvents(list))
      DBUG_RETURN(-1);
    for (unsigned i = 0; i < list.count; i++)
    {
      NdbDictionary::Dictionary::List::Element& elt = list.elements[i];
      switch (elt.type)
      {
      case NdbDictionary::Object::TableEvent:
        if (sscanf(elt.name, bename, &val) == 1)
        {
          DBUG_PRINT("info", ("found blob event %s, removing...", elt.name));
          NdbEventImpl* bevnt = new NdbEventImpl();
          bevnt->setName(elt.name);
          (void)m_receiver.dropEvent(*bevnt);
          delete bevnt;
        }
        else
          DBUG_PRINT("info", ("found event %s, skipping...", elt.name));
        break;
      default:
        break;
      }
    }
  }
  DBUG_RETURN(0);
}

int
NdbDictInterface::dropEvent(const NdbEventImpl &evnt)
{
  NdbApiSignal tSignal(m_reference);
  tSignal.theReceiversBlockNumber = DBDICT;
  tSignal.theVerId_signalNumber   = GSN_DROP_EVNT_REQ;
  tSignal.theLength = DropEvntReq::SignalLength;
  
  DropEvntReq * const req = CAST_PTR(DropEvntReq, tSignal.getDataPtrSend());

  req->setUserRef(m_reference);
  req->setUserData(0);

  UtilBufferWriter w(m_buffer);

  w.add(SimpleProperties::StringValue, evnt.m_name.c_str());

  LinearSectionPtr ptr[1];
  ptr[0].p = (Uint32*)m_buffer.get_data();
  ptr[0].sz = (m_buffer.length()+3) >> 2;

  return dictSignal(&tSignal,ptr, 1,
		    0 /*use masternode id*/,
		    WAIT_CREATE_INDX_REQ,
		    -1, 100,
		    0, -1);
}

void
NdbDictInterface::execDROP_EVNT_CONF(const NdbApiSignal * signal,
				     const LinearSectionPtr ptr[3])
{
  DBUG_ENTER("NdbDictInterface::execDROP_EVNT_CONF");
  m_impl->theWaiter.signal(NO_WAIT);
  DBUG_VOID_RETURN;
}

void
NdbDictInterface::execDROP_EVNT_REF(const NdbApiSignal * signal,
				    const LinearSectionPtr ptr[3])
{
  DBUG_ENTER("NdbDictInterface::execDROP_EVNT_REF");
  const DropEvntRef* const ref=
    CAST_CONSTPTR(DropEvntRef, signal->getDataPtr());
  m_error.code= ref->getErrorCode();

  DBUG_PRINT("info",("ErrorCode=%u Errorline=%u ErrorNode=%u",
	     ref->getErrorCode(), ref->getErrorLine(), ref->getErrorNode()));
  if (m_error.code == DropEvntRef::NotMaster)
    m_masterNodeId = ref->getMasterNode();
  m_impl->theWaiter.signal(NO_WAIT);
  DBUG_VOID_RETURN;
}

static int scanEventTable(Ndb* pNdb, 
                          const NdbDictionary::Table* pTab,
                          NdbDictionary::Dictionary::List &list)
{
  int                  retryAttempt = 0;
  const int            retryMax = 100;
  NdbTransaction       *pTrans = NULL;
  NdbScanOperation     *pOp = NULL;
  NdbRecAttr *event_name, *event_id;
  NdbError err;
  const Uint32 codeWords= 1;
  Uint32 codeSpace[ codeWords ];
  NdbInterpretedCode code(pTab,
                          &codeSpace[0],
                          codeWords);
  if ((code.interpret_exit_last_row() != 0) ||
      (code.finalise() != 0))
  {
    return code.getNdbError().code;
  }

  while (true)
  {
    NdbDictionary::Dictionary::List tmp_list;

    if (retryAttempt)
    {
      if (retryAttempt >= retryMax)
      {
        ndbout << "ERROR: has retried this operation " << retryAttempt 
               << " times, failing!" << endl;
        goto error;
      }
      if (pTrans)
        pNdb->closeTransaction(pTrans);
      NdbSleep_MilliSleep(50);
    }
    retryAttempt++;
    pTrans = pNdb->startTransaction();
    if (pTrans == NULL)
    {
      if (pNdb->getNdbError().status == NdbError::TemporaryError)
        continue;
      goto error;
    }

    Uint64 row_count = 0;
    {
      if ((pOp = pTrans->getNdbScanOperation(pTab)) == NULL)
        goto error;
      if (pOp->readTuples(NdbScanOperation::LM_CommittedRead, 0, 1) != 0)
        goto error;
      if (pOp->setInterpretedCode(&code) != 0)
        goto error;

      Uint64 tmp;
      pOp->getValue(NdbDictionary::Column::ROW_COUNT, (char*)&tmp);
      if (pTrans->execute(NdbTransaction::NoCommit) == -1)
        goto error;

      int eof;
      while ((eof = pOp->nextResult(true)) == 0)
        row_count += tmp;
    
      if (eof == -1)
      {
        if (pTrans->getNdbError().status == NdbError::TemporaryError)
          continue;
        goto error;
      }
    }

    if ((pOp = pTrans->getNdbScanOperation(pTab)) == NULL)
      goto error;

    if (pOp->readTuples(NdbScanOperation::LM_CommittedRead, 0, 1) != 0)
      goto error;
    
    if ((event_id   = pOp->getValue(6)) == 0 ||
        (event_name = pOp->getValue(0u)) == 0)
      goto error;

    if (pTrans->execute(NdbTransaction::NoCommit) == -1)
    {
      const NdbError err = pTrans->getNdbError();
      if (err.status == NdbError::TemporaryError)
        continue;
      goto error;
    }

    /* Cannot handle > 2^32 yet (limit on tmp_list.count is unsigned int) */
    assert((row_count & 0xffffffff) == row_count);

    tmp_list.count = (unsigned int)row_count;
    tmp_list.elements =
      new NdbDictionary::Dictionary::List::Element[(unsigned int)row_count];

    int eof;
    unsigned rows = 0;
    while((eof = pOp->nextResult()) == 0)
    {
      if (rows < tmp_list.count)
      {
        NdbDictionary::Dictionary::List::Element &el = tmp_list.elements[rows];
        el.id = event_id->u_32_value();
        el.type = NdbDictionary::Object::TableEvent;
        el.state = NdbDictionary::Object::StateOnline;
        el.store = NdbDictionary::Object::StorePermanent;
        Uint32 len = (Uint32)strlen(event_name->aRef());
        el.name = new char[len+1];
        memcpy(el.name, event_name->aRef(), len);
        el.name[len] = 0;
      }
      rows++;
    }
    if (eof == -1)
    {
      if (pTrans->getNdbError().status == NdbError::TemporaryError)
        continue;
      goto error;
    }

    pNdb->closeTransaction(pTrans);

    if (rows < tmp_list.count)
      tmp_list.count = rows;

    list = tmp_list;
    tmp_list.count = 0;
    tmp_list.elements = NULL;

    return 0;
  }
error:
  int error_code;
  if (pTrans)
  {
    error_code = pTrans->getNdbError().code;
    pNdb->closeTransaction(pTrans);
  }
  else
    error_code = pNdb->getNdbError().code;

  return error_code;
}

int
NdbDictionaryImpl::listEvents(List& list)
{
  int error_code;

  BaseString currentDb(m_ndb.getDatabaseName());
  BaseString currentSchema(m_ndb.getDatabaseSchemaName());

  m_ndb.setDatabaseName("sys");
  m_ndb.setDatabaseSchemaName("def");
  {
    const NdbDictionary::Table* pTab =
      m_facade->getTableGlobal("NDB$EVENTS_0");

    if(pTab == NULL)
      error_code = m_facade->getNdbError().code;
    else
    {     
      error_code = scanEventTable(&m_ndb, pTab, list);
      m_facade->removeTableGlobal(*pTab, 0);
    }
  }

  m_ndb.setDatabaseName(currentDb.c_str());
  m_ndb.setDatabaseSchemaName(currentSchema.c_str());
  if (error_code)
  {
    m_error.code = error_code;
    return -1;
  }
  return 0;
}

/*****************************************************************
 * List objects or indexes
 */
int
NdbDictionaryImpl::listObjects(List& list, 
                               NdbDictionary::Object::Type type,
                               bool fullyQualified)
{
  int ret;
  List list1, list2;
  if (type == NdbDictionary::Object::TableEvent)
    return listEvents(list);

  if (type == NdbDictionary::Object::TypeUndefined)
  {
    ret = listEvents(list2);
    if (ret)
      return ret;
  }

  ListTablesReq req;
  req.init();
  req.setTableId(0);
  req.setTableType(getKernelConstant(type, objectTypeMapping, 0));
  req.setListNames(true);
  if (!list2.count)
    return m_receiver.listObjects(list, req, fullyQualified);
  ret = m_receiver.listObjects(list1, req, fullyQualified);
  if (ret)
    return ret;
  list.count = list1.count + list2.count;
  list.elements = new NdbDictionary::Dictionary::List::Element[list.count];
  unsigned i;
  const NdbDictionary::Dictionary::List::Element null_el;
  for (i = 0; i < list1.count; i++)
  {
    NdbDictionary::Dictionary::List::Element &el = list1.elements[i];
    list.elements[i] = el;
    el = null_el;
  }
  for (i = 0; i < list2.count; i++)
  {
    NdbDictionary::Dictionary::List::Element &el = list2.elements[i];
    list.elements[i + list1.count] = el;
    el = null_el;
  }
  return 0;
}

int
NdbDictionaryImpl::listIndexes(List& list, Uint32 indexId)
{
  ListTablesReq req;
  req.init();
  req.setTableId(indexId);
  req.setTableType(0);
  req.setListNames(true);
  req.setListIndexes(true);
  return m_receiver.listObjects(list, req, m_ndb.usingFullyQualifiedNames());
}

int
NdbDictionaryImpl::listDependentObjects(List& list, Uint32 tableId)
{
  ListTablesReq req;
  req.init();
  req.setTableId(tableId);
  req.setTableType(0);
  req.setListNames(true);
  req.setListDependent(true);
  return m_receiver.listObjects(list, req, m_ndb.usingFullyQualifiedNames());
}

int
NdbDictInterface::listObjects(NdbDictionary::Dictionary::List& list,
                              ListTablesReq& ltreq, bool fullyQualifiedNames)
{
  bool listTablesLongSignal = false;
  NdbApiSignal tSignal(m_reference);
  ListTablesReq* const req = CAST_PTR(ListTablesReq, tSignal.getDataPtrSend());
  memcpy(req, &ltreq, sizeof(ListTablesReq));
  req->senderRef = m_reference;
  req->senderData = 0;
  if (ltreq.getTableId() > 4096)
  {
    /*
      Enforce new long signal format,
      if this is not supported by the
      called node the request will fail
     */
    listTablesLongSignal = true;
  }

  /*
    Set table id and type according to old format
    in case sent to old nodes (during upgrade).
  */
  req->oldSetTableId(ltreq.getTableId());
  req->oldSetTableType(ltreq.getTableType());

  tSignal.theReceiversBlockNumber = DBDICT;
  tSignal.theVerId_signalNumber = GSN_LIST_TABLES_REQ;
  tSignal.theLength = ListTablesReq::SignalLength;
  if (listObjects(&tSignal, listTablesLongSignal) != 0)
    return -1;

  if (listTablesLongSignal)
  {
    return unpackListTables(list, fullyQualifiedNames);
  }
  else
  {
    return unpackOldListTables(list, fullyQualifiedNames);
  }
}

int
NdbDictInterface::unpackListTables(NdbDictionary::Dictionary::List& list,
                                   bool fullyQualifiedNames)
{
  Uint32 count = 0;
  Uint32* tableData = (Uint32*)m_tableData.get_data();
  Uint32* tableNames = (Uint32*)m_tableNames.get_data();
  const Uint32 listTablesDataSizeInWords = (sizeof(ListTablesData) + 3) / 4;
  list.count = m_noOfTables;
  list.elements = new NdbDictionary::Dictionary::List::Element[m_noOfTables];

  while (count < m_noOfTables)
  {
    NdbDictionary::Dictionary::List::Element& element = list.elements[count];
    ListTablesData _ltd;
    ListTablesData * ltd = &_ltd;
    memcpy(ltd, tableData, 4 * listTablesDataSizeInWords);
    tableData += listTablesDataSizeInWords;
    element.id = ltd->getTableId();
    element.type = (NdbDictionary::Object::Type)
      getApiConstant(ltd->getTableType(), objectTypeMapping, 0);
    element.state = (NdbDictionary::Object::State)
      getApiConstant(ltd->getTableState(), objectStateMapping, 0);
    element.store = (NdbDictionary::Object::Store)
      getApiConstant(ltd->getTableStore(), objectStoreMapping, 0);
    element.temp = ltd->getTableTemp();
    // table or index name
    BaseString databaseName;
    BaseString schemaName;
    BaseString objectName;
    if (!databaseName || !schemaName || !objectName)
    {
      m_error.code= 4000;
      return -1;
    }
    Uint32 size = tableNames[0];
    Uint32 wsize = (size + 3) / 4;
    tableNames++;
    if ((element.type == NdbDictionary::Object::UniqueHashIndex) ||
	(element.type == NdbDictionary::Object::OrderedIndex)) {
      char * indexName = new char[size];
      if (indexName == NULL)
      {
        m_error.code= 4000;
        return -1;
      }
      memcpy(indexName, (char *) tableNames, size);
      if (!(databaseName = Ndb::getDatabaseFromInternalName(indexName)) ||
          !(schemaName = Ndb::getSchemaFromInternalName(indexName)))
      {
        delete [] indexName;
        m_error.code= 4000;
        return -1;
      }
      objectName = BaseString(Ndb::externalizeIndexName(indexName,
                                                        fullyQualifiedNames));
      delete [] indexName;
    } else if ((element.type == NdbDictionary::Object::SystemTable) ||
	       (element.type == NdbDictionary::Object::UserTable)) {
      char * tableName = new char[size];
      if (tableName == NULL)
      {
        m_error.code= 4000;
        return -1;
      }
      memcpy(tableName, (char *) tableNames, size);
      if (!(databaseName = Ndb::getDatabaseFromInternalName(tableName)) ||
          !(schemaName = Ndb::getSchemaFromInternalName(tableName)))
      {
        delete [] tableName;
        m_error.code= 4000;
        return -1;
      }
      objectName = BaseString(Ndb::externalizeTableName(tableName,
                                                        fullyQualifiedNames));
      delete [] tableName;
    }
    else {
      char * otherName = new char[size];
      if (otherName == NULL)
      {
        m_error.code= 4000;
        return -1;
      }
      memcpy(otherName, (char *) tableNames, size);
      if (!(objectName = BaseString(otherName)))
      {
        m_error.code= 4000;
        return -1;
      }
      delete [] otherName;
    }
    if (!(element.database = new char[databaseName.length() + 1]) ||
        !(element.schema = new char[schemaName.length() + 1]) ||
        !(element.name = new char[objectName.length() + 1]))
    {
      m_error.code= 4000;
      return -1;
    }
    strcpy(element.database, databaseName.c_str());
    strcpy(element.schema, schemaName.c_str());
    strcpy(element.name, objectName.c_str());
    count++;
    tableNames += wsize;
  }

  return 0;
}

int
NdbDictInterface::unpackOldListTables(NdbDictionary::Dictionary::List& list,
                                      bool fullyQualifiedNames)
{
  // count
  const Uint32* data = (const Uint32*)m_buffer.get_data();
  const unsigned length = m_buffer.length() / 4;
  list.count = 0;
  bool ok = true;
  unsigned pos, count;
  pos = count = 0;
  while (pos < length) {
    // table id - name length - name
    pos++;
    if (pos >= length) {
      ok = false;
      break;
    }
    Uint32 n = (data[pos++] + 3) >> 2;
    pos += n;
    if (pos > length) {
      ok = false;
      break;
    }
    count++;
  }
  if (! ok) {
    // bad signal data
    m_error.code= 4213;
    return -1;
  }
  list.count = count;
  list.elements = new NdbDictionary::Dictionary::List::Element[count];
  pos = count = 0;
  while (pos < length) {
    NdbDictionary::Dictionary::List::Element& element = list.elements[count];
    Uint32 d = data[pos++];
    element.id = OldListTablesConf::getTableId(d);
    element.type = (NdbDictionary::Object::Type)
      getApiConstant(OldListTablesConf::getTableType(d), objectTypeMapping, 0);
    element.state = (NdbDictionary::Object::State)
      getApiConstant(OldListTablesConf::getTableState(d), objectStateMapping, 0);
    element.store = (NdbDictionary::Object::Store)
      getApiConstant(OldListTablesConf::getTableStore(d), objectStoreMapping, 0);
    element.temp = OldListTablesConf::getTableTemp(d);
    // table or index name
    Uint32 n = (data[pos++] + 3) >> 2;
    BaseString databaseName;
    BaseString schemaName;
    BaseString objectName;
    if (!databaseName || !schemaName || !objectName)
    {
      m_error.code= 4000;
      return -1;
    }
    if ((element.type == NdbDictionary::Object::UniqueHashIndex) ||
	(element.type == NdbDictionary::Object::OrderedIndex)) {
      char * indexName = new char[n << 2];
      if (indexName == NULL)
      {
        m_error.code= 4000;
        return -1;
      }
      memcpy(indexName, &data[pos], n << 2);
      if (!(databaseName = Ndb::getDatabaseFromInternalName(indexName)) ||
          !(schemaName = Ndb::getSchemaFromInternalName(indexName)))
      {
        delete [] indexName;
        m_error.code= 4000;
        return -1;
      }
      objectName = BaseString(Ndb::externalizeIndexName(indexName, fullyQualifiedNames));
      delete [] indexName;
    } else if ((element.type == NdbDictionary::Object::SystemTable) || 
	       (element.type == NdbDictionary::Object::UserTable)) {
      char * tableName = new char[n << 2];
      if (tableName == NULL)
      {
        m_error.code= 4000;
        return -1;
      }
      memcpy(tableName, &data[pos], n << 2);
      if (!(databaseName = Ndb::getDatabaseFromInternalName(tableName)) ||
          !(schemaName = Ndb::getSchemaFromInternalName(tableName)))
      {
        delete [] tableName;
        m_error.code= 4000;
        return -1;
      }
      objectName = BaseString(Ndb::externalizeTableName(tableName, fullyQualifiedNames));
      delete [] tableName;
    }
    else {
      char * otherName = new char[n << 2];
      if (otherName == NULL)
      {
        m_error.code= 4000;
        return -1;
      }
      memcpy(otherName, &data[pos], n << 2);
      if (!(objectName = BaseString(otherName)))
      {
        m_error.code= 4000;
        return -1;
      }
      delete [] otherName;
    }
    if (!(element.database = new char[databaseName.length() + 1]) ||
        !(element.schema = new char[schemaName.length() + 1]) ||
        !(element.name = new char[objectName.length() + 1]))
    {
      m_error.code= 4000;
      return -1;
    }
    strcpy(element.database, databaseName.c_str());
    strcpy(element.schema, schemaName.c_str());
    strcpy(element.name, objectName.c_str());
    pos += n;
    count++;
  }
  return 0;
}

int
NdbDictInterface::listObjects(NdbApiSignal* signal,
                              bool& listTablesLongSignal)
{
  const Uint32 RETRIES = 100;
  for (Uint32 i = 0; i < RETRIES; i++) {
    m_buffer.clear();
    // begin protected
    /*
      The PollGuard has an implicit call of unlock_and_signal through the
      ~PollGuard method. This method is called implicitly by the compiler
      in all places where the object is out of context due to a return,
      break, continue or simply end of statement block
    */
    PollGuard poll_guard(* m_impl);
    Uint16 aNodeId = getTransporter()->get_an_alive_node();
    if (aNodeId == 0) {
      m_error.code= 4009;
      return -1;
    }
    NodeInfo info = m_impl->getNodeInfo(aNodeId).m_info;
    if (ndbd_LIST_TABLES_CONF_long_signal(info.m_version))
    {
      /*
        Called node will return a long signal
       */
      listTablesLongSignal = true;
    }
    else if (listTablesLongSignal)
    {
      /*
        We are requesting info from a table with table id > 4096
        and older versions don't support that, bug#36044
      */
      m_error.code= 4105;
      return -1;
    }

    if (m_impl->sendSignal(signal, aNodeId) != 0) {
      continue;
    }
    m_impl->incClientStat(Ndb::WaitMetaRequestCount, 1);
    m_error.code= 0;
    int ret_val= poll_guard.wait_n_unlock(DICT_WAITFOR_TIMEOUT,
                                          aNodeId, WAIT_LIST_TABLES_CONF,
                                          true);
    // end protected
    if (ret_val == 0 && m_error.code == 0)
      return 0;
    if (ret_val == -2) //WAIT_NODE_FAILURE
      continue;
    return -1;
  }
  return -1;
}

void
NdbDictInterface::execLIST_TABLES_CONF(const NdbApiSignal* signal,
                                       const LinearSectionPtr ptr[3])
{
  Uint16 nodeId = refToNode(signal->theSendersBlockRef);
  NodeInfo info = m_impl->getNodeInfo(nodeId).m_info;
  if (!ndbd_LIST_TABLES_CONF_long_signal(info.m_version))
  {
    /*
      Sender doesn't support new signal format
     */
    NdbDictInterface::execOLD_LIST_TABLES_CONF(signal, ptr);
    return;
  }

  if (signal->isFirstFragment())
  {
    m_fragmentId = signal->getFragmentId();
    m_noOfTables = 0;
    m_tableData.clear();
    m_tableNames.clear();
  }
  else
  {
    if (m_fragmentId != signal->getFragmentId())
    {
      abort();
    }
  }

  /*
    Save the count
   */
  const ListTablesConf* const conf=
    CAST_CONSTPTR(ListTablesConf, signal->getDataPtr());
  m_noOfTables+= conf->noOfTables;

  bool fragmented = signal->isFragmented();
  Uint32 sigLen = signal->getLength() - 1;
  const Uint32 secs = signal->m_noOfSections;
  const Uint32 directMap[3] = {0,1,2};
  const Uint32 * const secNos =
    (fragmented) ?
    &signal->getDataPtr()[sigLen - secs]
    : (const Uint32 *) &directMap;

  for(Uint32 i = 0; i<secs; i++)
  {
    Uint32 sectionNo = secNos[i];
    switch (sectionNo) {
    case(ListTablesConf::TABLE_DATA):
      if (m_tableData.append(ptr[i].p, 4 * ptr[i].sz))
      {
        m_error.code= 4000;
        goto end;
      }
      break;
    case(ListTablesConf::TABLE_NAMES):
      if (m_tableNames.append(ptr[i].p, 4 * ptr[i].sz))
      {
        m_error.code= 4000;
        goto end;
      }
      break;
    default:
      abort();
    }
  }

 end:
  if(!signal->isLastFragment()){
    return;
  }

  m_impl->theWaiter.signal(NO_WAIT);
}


void
NdbDictInterface::execOLD_LIST_TABLES_CONF(const NdbApiSignal* signal,
                                           const LinearSectionPtr ptr[3])
{
  const unsigned off = OldListTablesConf::HeaderLength;
  const unsigned len = (signal->getLength() - off);
  if (m_buffer.append(signal->getDataPtr() + off, len << 2))
  {
    m_error.code= 4000;
  }
  if (signal->getLength() < OldListTablesConf::SignalLength) {
    // last signal has less than full length
    m_impl->theWaiter.signal(NO_WAIT);
  }
}

int
NdbDictionaryImpl::forceGCPWait(int type)
{
  return m_receiver.forceGCPWait(type);
}

int
NdbDictInterface::forceGCPWait(int type)
{
  NdbApiSignal tSignal(m_reference);
  if (type == 0 || type == 2)
  {
    WaitGCPReq* const req = CAST_PTR(WaitGCPReq, tSignal.getDataPtrSend());
    req->senderRef = m_reference;
    req->senderData = 0;
    req->requestType = 
      type == 0 ? 
      WaitGCPReq::CompleteForceStart : WaitGCPReq::RestartGCI;
      
    tSignal.theReceiversBlockNumber = DBDIH;
    tSignal.theVerId_signalNumber = GSN_WAIT_GCP_REQ;
    tSignal.theLength = WaitGCPReq::SignalLength;

    const Uint32 RETRIES = 100;
    for (Uint32 i = 0; i < RETRIES; i++)
    {
      PollGuard pg(* m_impl);
      Uint16 aNodeId = getTransporter()->get_an_alive_node();
      if (aNodeId == 0) {
        m_error.code= 4009;
        return -1;
      }
      if (m_impl->sendSignal(&tSignal, aNodeId) != 0)
      {
        continue;
      }

      m_error.code= 0;
      
      m_impl->incClientStat(Ndb::WaitMetaRequestCount, 1);
      int ret_val= pg.wait_n_unlock(DICT_WAITFOR_TIMEOUT,
                                    aNodeId, WAIT_LIST_TABLES_CONF);
      // end protected
      if (ret_val == 0 && m_error.code == 0)
        return 0;
      if (ret_val == -2) //WAIT_NODE_FAILURE
        continue;
      return -1;
    }
    return -1;
  }
  else if (type == 1)
  {
    tSignal.getDataPtrSend()[0] = 6099;
    tSignal.theReceiversBlockNumber = DBDIH;
    tSignal.theVerId_signalNumber = GSN_DUMP_STATE_ORD;
    tSignal.theLength = 1;

    const Uint32 RETRIES = 100;
    for (Uint32 i = 0; i < RETRIES; i++)
    {
      m_impl->lock();
      Uint16 aNodeId = getTransporter()->get_an_alive_node();
      if (aNodeId == 0) {
        m_error.code= 4009;
        m_impl->unlock();
        return -1;
      }
      if (m_impl->sendSignal(&tSignal, aNodeId) != 0) {
        m_impl->unlock();
        continue;
      }

      m_impl->do_forceSend();
      m_impl->unlock();
    }
    return m_error.code == 0 ? 0 : -1;
  }
  else
  {
    m_error.code = 4003;
  }
  return -1;
}

int
NdbDictionaryImpl::getRestartGCI(Uint32 * gci)
{
  int res = m_receiver.forceGCPWait(2);
  if (res == 0 && gci != 0)
  {
    * gci = m_receiver.m_data.m_wait_gcp_conf.gci_hi;
  }
  return res;
}

void
NdbDictInterface::execWAIT_GCP_CONF(const NdbApiSignal* signal,
				    const LinearSectionPtr ptr[3])
{
  const WaitGCPConf* conf = CAST_CONSTPTR(WaitGCPConf, signal->getDataPtr());

  m_data.m_wait_gcp_conf.gci_lo = conf->gci_lo;
  m_data.m_wait_gcp_conf.gci_hi = conf->gci_hi;
  m_impl->theWaiter.signal(NO_WAIT);
}

void
NdbDictInterface::execWAIT_GCP_REF(const NdbApiSignal* signal,
                                   const LinearSectionPtr ptr[3])
{
  const WaitGCPRef* ref = CAST_CONSTPTR(WaitGCPRef, signal->getDataPtr());
  m_error.code = ref->errorCode;

  m_impl->theWaiter.signal(NO_WAIT);
}

NdbFilegroupImpl::NdbFilegroupImpl(NdbDictionary::Object::Type t)
  : NdbDictObjectImpl(t)
{
  m_extent_size = 0;
  m_undo_buffer_size = 0;
  m_logfile_group_id = RNIL;
  m_logfile_group_version = ~0;
}

NdbTablespaceImpl::NdbTablespaceImpl() : 
  NdbDictionary::Tablespace(* this), 
  NdbFilegroupImpl(NdbDictionary::Object::Tablespace), m_facade(this)
{
}

NdbTablespaceImpl::NdbTablespaceImpl(NdbDictionary::Tablespace & f) : 
  NdbDictionary::Tablespace(* this), 
  NdbFilegroupImpl(NdbDictionary::Object::Tablespace), m_facade(&f)
{
}

NdbTablespaceImpl::~NdbTablespaceImpl(){
}

int
NdbTablespaceImpl::assign(const NdbTablespaceImpl& org)
{
  m_id = org.m_id;
  m_version = org.m_version;
  m_status = org.m_status;
  m_type = org.m_type;

  if (!m_name.assign(org.m_name))
    return -1;
  m_grow_spec = org.m_grow_spec;
  m_extent_size = org.m_extent_size;
  m_undo_free_words = org.m_undo_free_words;
  m_logfile_group_id = org.m_logfile_group_id;
  m_logfile_group_version = org.m_logfile_group_version;
  if (!m_logfile_group_name.assign(org.m_logfile_group_name))
    return -1;
  m_undo_free_words = org.m_undo_free_words;
  return 0;
}

NdbLogfileGroupImpl::NdbLogfileGroupImpl() : 
  NdbDictionary::LogfileGroup(* this), 
  NdbFilegroupImpl(NdbDictionary::Object::LogfileGroup), m_facade(this)
{
}

NdbLogfileGroupImpl::NdbLogfileGroupImpl(NdbDictionary::LogfileGroup & f) : 
  NdbDictionary::LogfileGroup(* this), 
  NdbFilegroupImpl(NdbDictionary::Object::LogfileGroup), m_facade(&f)
{
}

NdbLogfileGroupImpl::~NdbLogfileGroupImpl(){
}

int
NdbLogfileGroupImpl::assign(const NdbLogfileGroupImpl& org)
{
  m_id = org.m_id;
  m_version = org.m_version;
  m_status = org.m_status;
  m_type = org.m_type;

  if (!m_name.assign(org.m_name))
    return -1;
  m_grow_spec = org.m_grow_spec;
  m_extent_size = org.m_extent_size;
  m_undo_free_words = org.m_undo_free_words;
  m_logfile_group_id = org.m_logfile_group_id;
  m_logfile_group_version = org.m_logfile_group_version;
  if (!m_logfile_group_name.assign(org.m_logfile_group_name))
    return -1;
  m_undo_free_words = org.m_undo_free_words;
  return 0;
}

NdbFileImpl::NdbFileImpl(NdbDictionary::Object::Type t)
  : NdbDictObjectImpl(t)
{
  m_size = 0;
  m_free = 0;
  m_filegroup_id = RNIL;
  m_filegroup_version = ~0;
}

NdbDatafileImpl::NdbDatafileImpl() : 
  NdbDictionary::Datafile(* this), 
  NdbFileImpl(NdbDictionary::Object::Datafile), m_facade(this)
{
}

NdbDatafileImpl::NdbDatafileImpl(NdbDictionary::Datafile & f) : 
  NdbDictionary::Datafile(* this), 
  NdbFileImpl(NdbDictionary::Object::Datafile), m_facade(&f)
{
}

NdbDatafileImpl::~NdbDatafileImpl(){
}

int
NdbDatafileImpl::assign(const NdbDatafileImpl& org)
{
  m_id = org.m_id;
  m_version = org.m_version;
  m_status = org.m_status;
  m_type = org.m_type;

  m_size = org.m_size;
  m_free = org.m_free;
  m_filegroup_id = org.m_filegroup_id;
  m_filegroup_version = org.m_filegroup_version;
  if (!m_path.assign(org.m_path) ||
      !m_filegroup_name.assign(org.m_filegroup_name))
    return -1;
  return 0;
}

NdbUndofileImpl::NdbUndofileImpl() : 
  NdbDictionary::Undofile(* this), 
  NdbFileImpl(NdbDictionary::Object::Undofile), m_facade(this)
{
}

NdbUndofileImpl::NdbUndofileImpl(NdbDictionary::Undofile & f) : 
  NdbDictionary::Undofile(* this), 
  NdbFileImpl(NdbDictionary::Object::Undofile), m_facade(&f)
{
}

NdbUndofileImpl::~NdbUndofileImpl(){
}

int
NdbUndofileImpl::assign(const NdbUndofileImpl& org)
{
  m_id = org.m_id;
  m_version = org.m_version;
  m_status = org.m_status;
  m_type = org.m_type;

  m_size = org.m_size;
  m_free = org.m_free;
  m_filegroup_id = org.m_filegroup_id;
  m_filegroup_version = org.m_filegroup_version;
  if (!m_path.assign(org.m_path) ||
      !m_filegroup_name.assign(org.m_filegroup_name))
    return 4000;
  return 0;
}

int 
NdbDictionaryImpl::createDatafile(const NdbDatafileImpl & file, 
				  bool force,
				  NdbDictObjectImpl* obj)
  
{
  DBUG_ENTER("NdbDictionaryImpl::createDatafile");
  NdbFilegroupImpl tmp(NdbDictionary::Object::Tablespace);
  if(file.m_filegroup_version != ~(Uint32)0){
    tmp.m_id = file.m_filegroup_id;
    tmp.m_version = file.m_filegroup_version;
    DBUG_RETURN(m_receiver.create_file(file, tmp, force, obj));
  }
  
  
  if(m_receiver.get_filegroup(tmp, NdbDictionary::Object::Tablespace,
			      file.m_filegroup_name.c_str()) == 0){
    DBUG_RETURN(m_receiver.create_file(file, tmp, force, obj));
  }
  DBUG_RETURN(-1); 
}

int
NdbDictionaryImpl::dropDatafile(const NdbDatafileImpl & file){
  return m_receiver.drop_file(file);
}

int
NdbDictionaryImpl::createUndofile(const NdbUndofileImpl & file, 
				  bool force,
				  NdbDictObjectImpl* obj)
{
  DBUG_ENTER("NdbDictionaryImpl::createUndofile");
  NdbFilegroupImpl tmp(NdbDictionary::Object::LogfileGroup);
  if(file.m_filegroup_version != ~(Uint32)0){
    tmp.m_id = file.m_filegroup_id;
    tmp.m_version = file.m_filegroup_version;
    DBUG_RETURN(m_receiver.create_file(file, tmp, force, obj));
  }
  
  
  if(m_receiver.get_filegroup(tmp, NdbDictionary::Object::LogfileGroup,
			      file.m_filegroup_name.c_str()) == 0){
    DBUG_RETURN(m_receiver.create_file(file, tmp, force, obj));
  }
  DBUG_PRINT("info", ("Failed to find filegroup"));
  m_error.code = 789;
  DBUG_RETURN(-1);
}

int
NdbDictionaryImpl::dropUndofile(const NdbUndofileImpl & file)
{
  return m_receiver.drop_file(file);
}

int
NdbDictionaryImpl::createTablespace(const NdbTablespaceImpl & fg,
				    NdbDictObjectImpl* obj)
{
  return m_receiver.create_filegroup(fg, obj);
}

int
NdbDictionaryImpl::dropTablespace(const NdbTablespaceImpl & fg)
{
  return m_receiver.drop_filegroup(fg);
}

int
NdbDictionaryImpl::createLogfileGroup(const NdbLogfileGroupImpl & fg,
				      NdbDictObjectImpl* obj)
{
  return m_receiver.create_filegroup(fg, obj);
}

int
NdbDictionaryImpl::dropLogfileGroup(const NdbLogfileGroupImpl & fg)
{
  return m_receiver.drop_filegroup(fg);
}

static int
cmp_ndbrec_attr(const void *a, const void *b)
{
  const NdbRecord::Attr *r1= (const NdbRecord::Attr *)a;
  const NdbRecord::Attr *r2= (const NdbRecord::Attr *)b;
  if(r1->attrId < r2->attrId)
    return -1;
  else if(r1->attrId == r2->attrId)
    return 0;
  else
    return 1;
}

struct BitRange{
  Uint64 start; /* First occupied bit */
  Uint64 end; /* Last occupied bit */
};

static int
cmp_bitrange(const void* a, const void* b)
{
  /* Sort them by start bit */
  const BitRange& brA= *(const BitRange*)a;
  const BitRange& brB= *(const BitRange*)b;

  if (brA.start < brB.start)
    return -1;
  else if (brA.start == brB.start)
    return 0;
  else
    return 1;
}

bool
NdbDictionaryImpl::validateRecordSpec(const NdbDictionary::RecordSpecification *recSpec,
                                      Uint32 length,
                                      Uint32 flags) 
{
  /* We check that there's no overlap between any of the data values
   * or Null bits
   */
  
  /* Column data + NULL bits with at least 1 non nullable PK */
  const Uint32 MaxRecordElements= (2* NDB_MAX_ATTRIBUTES_IN_TABLE) - 1;
  Uint32 numElements= 0;
  BitRange bitRanges[ MaxRecordElements ];

  if (length > NDB_MAX_ATTRIBUTES_IN_TABLE)
  {
    m_error.code= 4548;
    return false;
  }
  
  /* Populate bitRanges array with ranges of bits occupied by 
   * data values and null bits
   */
  for (Uint32 rs=0; rs < length; rs++)
  {
    const NdbDictionary::Column* col= recSpec[rs].column;
    Uint64 elementByteOffset= recSpec[rs].offset;
    Uint64 elementByteLength= col->getSizeInBytes();
    Uint64 nullLength= col->getNullable() ? 1 : 0;

    /* Blobs 'data' just occupies the size of an NdbBlob ptr */
    const NdbDictionary::Column::Type type= col->getType();
    const bool isBlob= 
      (type == NdbDictionary::Column::Blob) || 
      (type == NdbDictionary::Column::Text);

    if (isBlob)
    {
      elementByteLength= sizeof(NdbBlob*);
    }
    
    if ((type == NdbDictionary::Column::Bit) &&
        (flags & NdbDictionary::RecMysqldBitfield))
    {
      /* MySQLD Bit format puts 'fractional' part of bit types 
       * in with the null bits - so there's 1 optional Null 
       * bit followed by n (max 7) databits, at position 
       * given by the nullbit offsets.  Then the rest of
       * the bytes go at the normal offset position.
       */
      Uint32 bitLength= col->getLength();
      Uint32 fractionalBits= bitLength % 8;
      nullLength+= fractionalBits;
      elementByteLength= bitLength / 8;
    }

    /* Does the element itself have any bytes?
     * (MySQLD bit format may have all data as 'null bits'
     */
    if (elementByteLength)
    {
      bitRanges[numElements].start= 8 * elementByteOffset;
      bitRanges[numElements].end= (8 * (elementByteOffset + elementByteLength)) - 1;
      
      numElements++;
    }

    if (nullLength)
    {
      bitRanges[numElements].start= 
        (8* recSpec[rs].nullbit_byte_offset) + 
        recSpec[rs].nullbit_bit_in_byte;
      bitRanges[numElements].end= bitRanges[numElements].start + 
        (nullLength -1);

      numElements++;
    }
  }
  
  /* Now sort the 'elements' by start bit */
  qsort(bitRanges,
        numElements,
        sizeof(BitRange),
        cmp_bitrange);

  Uint64 endOfPreviousRange= bitRanges[0].end;

  /* Now check that there's no overlaps */
  for (Uint32 rangeNum= 1; rangeNum < numElements; rangeNum++)
  {
    if (unlikely((bitRanges[rangeNum].start <= endOfPreviousRange)))
    {
      /* Oops, this range overlaps with previous one */
      m_error.code= 4547;
      return false;
    }
    endOfPreviousRange= bitRanges[rangeNum].end;
  }

  /* All relevant ranges are distinct */
  return true;
}


/* ndb_set_record_specification
 * This procedure sets the contents of the passed RecordSpecification
 * for the given column in the given table.
 * The column is placed at the storageOffset given, and a new
 * storageOffset, beyond the end of this column, is returned.
 * Null bits are stored at the start of the row in consecutive positions.
 * The caller must ensure that enough space exists for all of the nullable
 * columns, before the first bit of data.
 * The new storageOffset is returned.
 */
static Uint32
ndb_set_record_specification(Uint32 storageOffset,
                             Uint32 field_num,
                             Uint32& nullableColNum,
                             NdbDictionary::RecordSpecification *spec,
                             NdbColumnImpl *col)
{
  spec->column= col->m_facade;

  spec->offset= storageOffset;
  /* For Blobs we just need the NdbBlob* */
  const Uint32 sizeOfElement= col->getBlobType() ? 
    sizeof(NdbBlob*) :
    spec->column->getSizeInBytes();
  
  if (spec->column->getNullable())
  {
    spec->nullbit_byte_offset= (nullableColNum >> 3);
    spec->nullbit_bit_in_byte= (nullableColNum & 7);
    nullableColNum ++;
  }
  else
  {
    /* For non-nullable columns, use visibly bad offsets */
    spec->nullbit_byte_offset= ~0;
    spec->nullbit_bit_in_byte= ~0;
  }

  return storageOffset + sizeOfElement;
}


/* This method creates an NdbRecord for the given table or index which
 * contains all columns (except pseudo columns).
 * For a table, only the tableOrIndex parameter should be supplied.
 * For an index, the index 'table object' should be supplied as the
 * tableOrIndex parameter, and the underlying indexed table object
 * should be supplied as the baseTableForIndex parameter.
 * The underlying table object is required to get the correct column
 * objects to build the NdbRecord object.
 * The record is created with all null bits packed together starting
 * from the first word, in attrId order, followed by all attributes
 * in attribute order.
 */
int
NdbDictionaryImpl::createDefaultNdbRecord(NdbTableImpl *tableOrIndex,
                                          const NdbTableImpl *baseTableForIndex)
{
  /* We create a full NdbRecord for the columns in the table 
   */
  DBUG_ENTER("NdbDictionaryImpl::createNdbRecords()");
  NdbDictionary::RecordSpecification spec[NDB_MAX_ATTRIBUTES_IN_TABLE];
  NdbRecord *rec;
  Uint32 i;
  Uint32 numCols= tableOrIndex->m_columns.size();
  // Reserve space for Null bits at the start
  Uint32 baseTabCols= numCols;
  unsigned char* pkMask= NULL;
  bool isIndex= false;

  if (baseTableForIndex != NULL)
  {
    /* Check we've really got an index */
    assert((tableOrIndex->m_indexType == NdbDictionary::Object::OrderedIndex ||
            tableOrIndex->m_indexType == NdbDictionary::Object::UniqueHashIndex));
        
    /* Update baseTabCols to real number of cols in indexed table */
    baseTabCols= baseTableForIndex->m_columns.size();

    /* Ignore extra info column at end of index table */
    numCols--; 

    isIndex= true;

    // Could do further string checks to make sure the base table and 
    // index are related
  }
  else
  {
    /* Check we've not got an index */
    assert((tableOrIndex->m_indexType != NdbDictionary::Object::OrderedIndex &&
            tableOrIndex->m_indexType != NdbDictionary::Object::UniqueHashIndex));
  }

  Uint32 nullableCols= 0;
  /* Determine number of nullable columns */
  for (i=0; i<numCols; i++)
  {
    /* As the Index NdbRecord is built using Columns from the base table,
     * it will get/set Null according to their Nullability.
     * If this is an index, then we need to take the 'Nullability' from
     * the base table column objects - unique index table column objects
     * will not be nullable as they are part of the key.
     */
    const NdbColumnImpl* col= NULL;
    
    if (isIndex)
    {
      Uint32 baseTableColNum= 
        tableOrIndex->m_index->m_columns[i]->m_keyInfoPos;
      col= baseTableForIndex->m_columns[baseTableColNum];
    }
    else
    {
      col= tableOrIndex->m_columns[i];
    }
    
    if (col->m_nullable)
      nullableCols ++;
  }

  /* Offset of first byte of data in the NdbRecord */
  Uint32 offset= (nullableCols+7) / 8;

  /* Allocate and zero column presence bitmasks */
  Uint32 bitMaskBytes= (baseTabCols + 7) / 8;
  pkMask=    (unsigned char*) calloc(1, bitMaskBytes);

  if (pkMask == NULL)
  {
    /* Memory allocation problem */
    m_error.code= 4000;
    return -1;
  }
  
  Uint32 nullableColNum= 0;

  /* Build record specification array for this table. */
  for (i= 0; i < numCols; i++)
  {
    /* Have to use columns from 'real' table for indexes as described
     * in NdbRecord documentation
     */
    NdbColumnImpl *col= NULL;

    if (isIndex)
    {
      /* From index table, get m_index pointer to NdbIndexImpl object.
       * m_index has m_key_ids[] array mapping index column numbers to
       * real table column numbers.
       * Use this number to get the correct column object from the
       * base table structure
       * No need to worry about Blobs here as Blob columns can't be
       * indexed
       */
      Uint32 baseTableColNum= 
        tableOrIndex->m_index->m_columns[i]->m_keyInfoPos;
      col= baseTableForIndex->m_columns[baseTableColNum];
      
      /* Set pk bitmask bit based on the base-table col number of this
       * column
       */
      assert( baseTableColNum < baseTabCols);
      pkMask[ baseTableColNum >> 3 ] |= ( 1 << ( baseTableColNum & 7 ));
    }
    else
    {
      col= tableOrIndex->m_columns[i];

      if (col->m_pk)
      {
        /* Set pk bitmask bit based on the col number of this column */
        pkMask[ i >> 3 ] |= ( 1 << (i & 7));
      }

      /* If this column's a Blob then we need to create
       * a default NdbRecord for the Blob table too
       * (unless it's a really small one with no parts table).
       */
      if (col->getBlobType() && col->getPartSize() != 0)
      {
        if (likely(col->m_blobTable != NULL))
        {
          int res= createDefaultNdbRecord(col->m_blobTable, NULL);
          if (res != 0)
          {
            free(pkMask);
            DBUG_RETURN(-1);
          }
        } 
        else
        {
          if (!ignore_broken_blob_tables())
          {
            assert(false);
            /* 4263 - Invalid blob attributes or invalid blob parts table */
            m_error.code = 4263;
            free(pkMask);
            DBUG_RETURN(-1);
          }
        }
      } 
    }

    offset= ndb_set_record_specification(offset, 
                                         i,
                                         nullableColNum,
                                         &spec[i], 
                                         col);
  }

  rec= createRecord(tableOrIndex, 
                    spec, 
                    numCols, 
                    sizeof(spec[0]), 
                    0,              // No special flags
                    true);          // default record
  if (rec == NULL)
  {
    free(pkMask);
    DBUG_RETURN(-1);
  }

  /* Store in the table definition */
  tableOrIndex->m_ndbrecord= rec;
  tableOrIndex->m_pkMask= pkMask;

  DBUG_RETURN(0);
}

/* This method initialises the data for a single
 * column in the passed NdbRecord structure
 */
int
NdbDictionaryImpl::initialiseColumnData(bool isIndex,
                                        Uint32 flags,
                                        const NdbDictionary::RecordSpecification *recSpec,
                                        Uint32 colNum,
                                        NdbRecord *rec)
{
  const NdbColumnImpl *col= &NdbColumnImpl::getImpl(*(recSpec->column));
  if (!col)
  {
    // Missing column specification in NdbDictionary::RecordSpecification
    m_error.code= 4290;
    return -1;
  }

  if (col->m_attrId & AttributeHeader::PSEUDO)
  {
    /* Pseudo columns not supported by NdbRecord */
    m_error.code= 4523;
    return -1;
  }

  if (col->m_indexSourced)
  {
    // Attempt to pass an index column to createRecord...
    m_error.code= 4540;
    return -1;
  }

  NdbRecord::Attr *recCol= &rec->columns[colNum];
  recCol->attrId= col->m_attrId;
  recCol->column_no= col->m_column_no;
  recCol->index_attrId= ~0;
  recCol->offset= recSpec->offset;
  recCol->maxSize= col->m_attrSize*col->m_arraySize;
  recCol->orgAttrSize= col->m_orgAttrSize;
  if (recCol->offset+recCol->maxSize > rec->m_row_size)
    rec->m_row_size= recCol->offset+recCol->maxSize;
  recCol->charset_info= col->m_cs;
  recCol->compare_function= NdbSqlUtil::getType(col->m_type).m_cmp;
  recCol->flags= 0;
  if (!isIndex && col->m_pk)
    recCol->flags|= NdbRecord::IsKey;
  /* For indexes, we set key membership below. */
  if (col->m_storageType == NDB_STORAGETYPE_DISK)
    recCol->flags|= NdbRecord::IsDisk;
  if (col->m_nullable)
  {
    recCol->flags|= NdbRecord::IsNullable;
    recCol->nullbit_byte_offset= recSpec->nullbit_byte_offset;
    recCol->nullbit_bit_in_byte= recSpec->nullbit_bit_in_byte;

    const Uint32 nullbit_byte= recSpec->nullbit_byte_offset + 
      (recSpec->nullbit_bit_in_byte >> 3);
    if (nullbit_byte >= rec->m_row_size)
      rec->m_row_size= nullbit_byte + 1;
  }
  if (col->m_arrayType==NDB_ARRAYTYPE_SHORT_VAR)
  {
    recCol->flags|= NdbRecord::IsVar1ByteLen;
    if (flags & NdbDictionary::RecMysqldShrinkVarchar)
      recCol->flags|= NdbRecord::IsMysqldShrinkVarchar;
  }
  else if (col->m_arrayType==NDB_ARRAYTYPE_MEDIUM_VAR)
  {
    recCol->flags|= NdbRecord::IsVar2ByteLen;
  }
  if (col->m_type == NdbDictionary::Column::Bit)
  {
    recCol->bitCount= col->m_length;
    if (flags & NdbDictionary::RecMysqldBitfield)
    {
      recCol->flags|= NdbRecord::IsMysqldBitfield;
      if (!(col->m_nullable))
      {
        /*
          We need these to access the overflow bits stored within
          the null bitmap.
        */
        recCol->nullbit_byte_offset= recSpec->nullbit_byte_offset;
        recCol->nullbit_bit_in_byte= recSpec->nullbit_bit_in_byte;
      }
    }
  }
  else
    recCol->bitCount= 0;
  if (col->m_distributionKey)
    recCol->flags|= NdbRecord::IsDistributionKey;
  if (col->getBlobType())
  {
    recCol->flags|= NdbRecord::IsBlob;
    rec->flags|= NdbRecord::RecHasBlob;
  }
  return 0;
}

/**
 * createRecord
 * Create an NdbRecord object using the table implementation and
 * RecordSpecification array passed.
 * The table pointer may be a proper table, or the underlying
 * table of an Index.  In any case, it is assumed that is is a
 * global table object, which may be safely shared between
 * multiple threads.  The responsibility for ensuring that it is
 * a global object rests with the caller
 */
NdbRecord *
NdbDictionaryImpl::createRecord(const NdbTableImpl *table,
                                const NdbDictionary::RecordSpecification *recSpec,
                                Uint32 length,
                                Uint32 elemSize,
                                Uint32 flags,
                                bool defaultRecord)
{
  NdbRecord *rec= NULL;
  Uint32 numKeys, tableNumKeys, numIndexDistrKeys, min_distkey_prefix_length;
  Uint32 oldAttrId;
  bool isIndex;
  Uint32 i;

  /*
    In later versions we can use elemSize to provide backwards
    compatibility if we extend the RecordSpecification structure.
  */
  if (elemSize != sizeof(NdbDictionary::RecordSpecification))
  {
    m_error.code= 4289;
    return NULL;
  }

  if (!validateRecordSpec(recSpec, length, flags))
  {
    /* Error set in call */
    return NULL;
  }

  isIndex= (table->m_indexType==NdbDictionary::Object::OrderedIndex ||
            table->m_indexType==NdbDictionary::Object::UniqueHashIndex);

  /* Count the number of key columns in the table or index. */
  if (isIndex)
  {
    assert(table->m_index);
    /* Ignore the extra NDB$TNODE column at the end. */
    tableNumKeys= table->m_columns.size() - 1;
  }
  else
  {
    tableNumKeys= 0;
    for (i= 0; i<table->m_columns.size(); i++)
    {
      if (table->m_columns[i]->m_pk)
        tableNumKeys++;
    }
  }
  Uint32 tableNumDistKeys;
  if (isIndex || table->m_noOfDistributionKeys != 0)
    tableNumDistKeys= table->m_noOfDistributionKeys;
  else
    tableNumDistKeys= table->m_noOfKeys;

  int max_attrId = -1;
  for (i = 0; i < length; i++)
  {
    Uint32 attrId = recSpec[i].column->getAttrId();
    if ((int)attrId > max_attrId)
      max_attrId = (int)attrId;
  }
  Uint32 attrId_indexes_length = (Uint32)(max_attrId + 1);

  /*
    We need to allocate space for
     1. The struct itself.
     2. The columns[] array at the end of struct (length #columns).
     3. An extra Uint32 array key_indexes (length #key columns).
     4. An extra Uint32 array distkey_indexes (length #distribution keys).
     5. An extra int array attrId_indexes (length max attrId)
  */
  const Uint32 ndbRecBytes= sizeof(NdbRecord);
  const Uint32 colArrayBytes= (length-1)*sizeof(NdbRecord::Attr);
  const Uint32 tableKeyMapBytes= tableNumKeys*sizeof(Uint32);
  const Uint32 tableDistKeyMapBytes= tableNumDistKeys*sizeof(Uint32);
  const Uint32 attrIdMapBytes= attrId_indexes_length*sizeof(int);
  rec= (NdbRecord *)calloc(1, ndbRecBytes +
                              colArrayBytes +
                              tableKeyMapBytes + 
                              tableDistKeyMapBytes + 
                              attrIdMapBytes);
  if (!rec)
  {
    m_error.code= 4000;
    return NULL;
  }
  Uint32 *key_indexes= (Uint32 *)((unsigned char *)rec + 
                                  ndbRecBytes + 
                                  colArrayBytes);
  Uint32 *distkey_indexes= (Uint32 *)((unsigned char *)rec + 
                                      ndbRecBytes + 
                                      colArrayBytes + 
                                      tableKeyMapBytes);
  int *attrId_indexes = (int *)((unsigned char *)rec + 
                                ndbRecBytes + 
                                colArrayBytes + 
                                tableKeyMapBytes + 
                                tableDistKeyMapBytes);
  for (i = 0; i < attrId_indexes_length; i++)
    attrId_indexes[i] = -1;

  rec->table= table;
  rec->tableId= table->m_id;
  rec->tableVersion= table->m_version;
  rec->flags= 0;
  rec->noOfColumns= length;
  rec->m_no_of_distribution_keys= tableNumDistKeys;

  /* Check for any blobs in the base table. */
  for (i= 0; i<table->m_columns.size(); i++)
  {
    if (table->m_columns[i]->getBlobType())
    {
      rec->flags|= NdbRecord::RecTableHasBlob;
      break;
    }
  }

  rec->m_row_size= 0;
  for (i= 0; i<length; i++)
  {
    const NdbDictionary::RecordSpecification *rs= &recSpec[i];

    /* Initialise this column in NdbRecord from column
     * info
     */
    if (initialiseColumnData(isIndex,
                             flags,
                             rs,
                             i,
                             rec) != 0)
      goto err;

    /*
      Distibution key flag for unique index needs to be corrected
      to reflect the keys in the index base table
    */
    if (table->m_indexType == NdbDictionary::Object::UniqueHashIndex)
    {
      NdbRecord::Attr *recCol= &rec->columns[i];
      if (table->m_columns[i]->m_distributionKey)
        recCol->flags|= NdbRecord::IsDistributionKey;
      else
        recCol->flags&= ~NdbRecord::IsDistributionKey;
    }
  }

  /* Now we sort the array in attrId order. */
  qsort(rec->columns,
        rec->noOfColumns,
        sizeof(rec->columns[0]),
        cmp_ndbrec_attr);

  /*
    Now check for the presence of primary keys, and set flags for whether
    this NdbRecord can be used for insert and/or for specifying keys for
    read/update.

    Also test for duplicate columns, easy now that they are sorted.
    Also set up key_indexes array.
    Also compute if an index includes all of the distribution key.
    Also set up distkey_indexes array.
  */

  oldAttrId= ~0;
  numKeys= 0;
  min_distkey_prefix_length= 0;
  numIndexDistrKeys= 0;
  for (i= 0; i<rec->noOfColumns; i++)
  {
    NdbRecord::Attr *recCol= &rec->columns[i];
    if (i > 0 && oldAttrId==recCol->attrId)
    {
      m_error.code= 4291;
      goto err;
    }
    oldAttrId= recCol->attrId;

    assert(recCol->attrId < attrId_indexes_length);
    attrId_indexes[recCol->attrId] = i;

    if (isIndex)
    {
      Uint32 colNo= recCol->column_no;
      int key_idx;
      if (colNo < table->m_index->m_key_ids.size() &&
          (key_idx= table->m_index->m_key_ids[colNo]) != -1)
      {
        assert((Uint32)key_idx < tableNumKeys);
        recCol->flags|= NdbRecord::IsKey;
        key_indexes[key_idx]= i;
        recCol->index_attrId= table->m_columns[key_idx]->m_attrId;
        numKeys++;

        if (recCol->flags & NdbRecord::IsDistributionKey)
        {
          if (min_distkey_prefix_length <= (Uint32)key_idx)
            min_distkey_prefix_length= key_idx+1;
          if (numIndexDistrKeys < tableNumDistKeys)
            distkey_indexes[numIndexDistrKeys++]= i;
        }
      }
    }
    else
    {
      if (recCol->flags & NdbRecord::IsKey)
      {
        key_indexes[numKeys]= i;
        numKeys++;
      }
      if (recCol->flags & NdbRecord::IsDistributionKey)
      {
        if (numIndexDistrKeys < tableNumDistKeys)
          distkey_indexes[numIndexDistrKeys++]= i;
      }
    }
  }
  if (defaultRecord)
    rec->flags|= NdbRecord::RecIsDefaultRec;

  rec->key_indexes= key_indexes;
  rec->key_index_length= tableNumKeys;
  rec->m_min_distkey_prefix_length= min_distkey_prefix_length;
  rec->distkey_indexes= distkey_indexes;
  rec->distkey_index_length= numIndexDistrKeys;
  rec->m_attrId_indexes = attrId_indexes;
  rec->m_attrId_indexes_length = attrId_indexes_length;

  /*
    Since we checked for duplicates, we can check for primary key completeness
    simply by counting.
  */
  if (numKeys == tableNumKeys)
  {
    rec->flags|= NdbRecord::RecHasAllKeys;
    if (rec->noOfColumns == tableNumKeys)
      rec->flags|= NdbRecord::RecIsKeyRecord;
  }
  if (isIndex)
    rec->flags|= NdbRecord::RecIsIndex;
  rec->m_keyLenInWords= table->m_keyLenInWords;

  if (table->m_fragmentType == NdbDictionary::Object::UserDefined)
    rec->flags |= NdbRecord::RecHasUserDefinedPartitioning;

  return rec;

 err:
  if (rec)
    free(rec);
  return NULL;
}

void
NdbRecord::copyMask(Uint32 *dst, const unsigned char *src) const
{
  Uint32 i;

  BitmaskImpl::clear((NDB_MAX_ATTRIBUTES_IN_TABLE+31)>>5, dst);
  if (src)
  {
    for (i= 0; i<noOfColumns; i++)
    {
      Uint32 attrId= columns[i].attrId;

      assert(!(attrId & AttributeHeader::PSEUDO));

      if (src[attrId>>3] & (1 << (attrId&7)))
        BitmaskImpl::set((NDB_MAX_ATTRIBUTES_IN_TABLE+31)>>5, dst, attrId);
    }
  }
  else
  {
    for (i= 0; i<noOfColumns; i++)
    {
      Uint32 attrId= columns[i].attrId;
      
      assert(!(attrId & AttributeHeader::PSEUDO));

      BitmaskImpl::set((NDB_MAX_ATTRIBUTES_IN_TABLE+31)>>5, dst, attrId);
    }
  }
}

void
NdbRecord::Attr::get_mysqld_bitfield(const char *src_row, char *dst_buffer) const
{
  assert(flags & IsMysqldBitfield);
  Uint64 bits;
  Uint32 remaining_bits= bitCount;
  Uint32 fractional_bitcount= remaining_bits % 8;

  /* Copy fractional bits, if any. */
  if (fractional_bitcount > 0)
  {
    Uint32 fractional_shift= nullbit_bit_in_byte + ((flags & IsNullable) != 0);
    Uint32 fractional_bits= (unsigned char)(src_row[nullbit_byte_offset]);
    if (fractional_shift + fractional_bitcount > 8)
      fractional_bits|= (unsigned char)(src_row[nullbit_byte_offset+1]) << 8;
    fractional_bits=
      (fractional_bits >> fractional_shift) & ((1 << fractional_bitcount) - 1);
    bits= fractional_bits;
  }
  else
    bits= 0;

  /* Copy whole bytes. The mysqld format stored bit fields big-endian. */
  assert(remaining_bits <= 64);
  const unsigned char *src_ptr= (const unsigned char *)&src_row[offset];
  while (remaining_bits >= 8)
  {
    bits= (bits << 8) | (*src_ptr++);
    remaining_bits-= 8;
  }

  Uint32 small_bits= (Uint32)bits;
  memcpy(dst_buffer, &small_bits, 4);
  if (maxSize > 4)
  {
    small_bits= (Uint32)(bits >> 32);
    memcpy(dst_buffer+4, &small_bits, 4);
  }
}

void
NdbRecord::Attr::put_mysqld_bitfield(char *dst_row, const char *src_buffer) const
{
  assert(flags & IsMysqldBitfield);
  char *dst_ptr= &dst_row[offset];
  Uint64 bits;
  Uint32 small_bits;
  memcpy(&small_bits, src_buffer, 4);
  bits= small_bits;
  if (maxSize > 4)
  {
    memcpy(&small_bits, src_buffer+4, 4);
    bits|= ((Uint64)small_bits) << 32;
  }

  /* Copy whole bytes. The mysqld format stores bitfields big-endian. */
  Uint32 remaining_bits= bitCount;
  assert(remaining_bits <= 64);
  dst_ptr+= remaining_bits/8;
  while (remaining_bits >= 8)
  {
    *--dst_ptr= (char)(bits & 0xff);
    bits>>= 8;
    remaining_bits-= 8;
  }

  /* Copy fractional bits, if any. */
  if (remaining_bits > 0)
  {
    Uint32 shift= nullbit_bit_in_byte + ((flags & IsNullable) != 0);
    Uint32 mask= ((1 << remaining_bits) - 1) << shift;
    bits= (bits << shift) & mask;
    dst_row[nullbit_byte_offset]=
      Uint8((dst_row[nullbit_byte_offset] & ~mask) | bits);
    if (shift + remaining_bits > 8)
    {
      mask>>= 8;
      bits>>= 8;
      dst_row[nullbit_byte_offset+1]=
        Uint8((dst_row[nullbit_byte_offset+1] & ~mask) | bits);
    }
  }
}

void NdbDictionaryImpl::releaseRecord_impl(NdbRecord *rec)
{
  if (rec)
  {
    /* Silently do nothing if they've passed the default
     * record in (similar to null handling behaviour)
     */
    if (!(rec->flags & NdbRecord::RecIsDefaultRec))
    {
      /* For non-default records, we need to release the
       * global table / index reference 
       */
      if (rec->flags & NdbRecord::RecIsIndex)
        releaseIndexGlobal(*rec->table->m_index, 
                           false); // Don't invalidate
      else
        releaseTableGlobal(*rec->table, 
                           false); // Don't invalidate
      
      free(rec);
    }
  }
}

NdbDictionary::RecordType
NdbDictionaryImpl::getRecordType(const NdbRecord* record)
{
  if (record->flags & NdbRecord::RecIsIndex)
    return NdbDictionary::IndexAccess;
  else
    return NdbDictionary::TableAccess;
}

const char*
NdbDictionaryImpl::getRecordTableName(const NdbRecord* record)
{
  if (!(record->flags & NdbRecord::RecIsIndex))
  {
    return record->table->m_externalName.c_str();
  }
  
  return NULL;
}

const char*
NdbDictionaryImpl::getRecordIndexName(const NdbRecord* record)
{
  if (record->flags & NdbRecord::RecIsIndex)
  {
    assert(record->table->m_index != NULL);
    assert(record->table->m_index->m_facade != NULL);

    return record->table->m_index->m_externalName.c_str();
  }

  return NULL;
}

bool
NdbDictionaryImpl::getNextAttrIdFrom(const NdbRecord* record,
                                     Uint32 startAttrId,
                                     Uint32& nextAttrId)
{
  for (Uint32 i= startAttrId; i < record->m_attrId_indexes_length; i++)
  {
    if (record->m_attrId_indexes[i] != -1)
    {
      nextAttrId= i;
      return true;
    }
  }
  return false; 
}

bool
NdbDictionaryImpl::getOffset(const NdbRecord* record,
                             Uint32 attrId,
                             Uint32& offset)
{
  if (attrId < record->m_attrId_indexes_length)
  {
    int attrIdIndex= record->m_attrId_indexes[attrId];
    
    if (attrIdIndex != -1)
    {
      assert(attrIdIndex < (int) record->noOfColumns);

      offset= record->columns[attrIdIndex].offset;
      return true;
    }
  }
  
  /* AttrId not part of this NdbRecord */
  return false;
}

bool
NdbDictionaryImpl::getNullBitOffset(const NdbRecord* record,
                                    Uint32 attrId,
                                    Uint32& nullbit_byte_offset,
                                    Uint32& nullbit_bit_in_byte)
{
  if (attrId < record->m_attrId_indexes_length)
  {
    int attrIdIndex= record->m_attrId_indexes[attrId];
    
    if (attrIdIndex != -1)
    {
      assert(attrIdIndex < (int) record->noOfColumns);

      NdbRecord::Attr attr= record->columns[attrIdIndex];

      nullbit_byte_offset= attr.nullbit_byte_offset;
      nullbit_bit_in_byte= attr.nullbit_bit_in_byte;
      return true;
    }
  }
  
  /* AttrId not part of this NdbRecord */
  return false;
}

const char*
NdbDictionaryImpl::getValuePtr(const NdbRecord* record,
                               const char* row,
                               Uint32 attrId)
{
  if (attrId < record->m_attrId_indexes_length)
  {
    int attrIdIndex= record->m_attrId_indexes[attrId];
    
    if (attrIdIndex != -1)
    {
      assert(attrIdIndex < (int) record->noOfColumns);

      return row + (record->columns[attrIdIndex].offset);
    }
  }
  
  /* AttrId not part of this NdbRecord */
  return NULL;
}

char*
NdbDictionaryImpl::getValuePtr(const NdbRecord* record,
                               char* row,
                               Uint32 attrId)
{
  if (attrId < record->m_attrId_indexes_length)
  {
    int attrIdIndex= record->m_attrId_indexes[attrId];
    
    if (attrIdIndex != -1)
    {
      assert(attrIdIndex < (int)record->noOfColumns);

      return row + (record->columns[attrIdIndex].offset);
    }
  }
  
  /* AttrId not part of this NdbRecord */
  return NULL;
}

bool
NdbDictionaryImpl::isNull(const NdbRecord* record,
                          const char* row,
                          Uint32 attrId)
{
  if (attrId < record->m_attrId_indexes_length)
  {
    int attrIdIndex= record->m_attrId_indexes[attrId];
    
    if (attrIdIndex != -1)
    {
      assert(attrIdIndex < (int)record->noOfColumns);
      return record->columns[attrIdIndex].is_null(row);
    }
  }
  
  /* AttrId not part of this NdbRecord or is not nullable */
  return false;
}

int
NdbDictionaryImpl::setNull(const NdbRecord* record,
                           char* row,
                           Uint32 attrId,
                           bool value)
{
  if (attrId < record->m_attrId_indexes_length)
  {
    int attrIdIndex= record->m_attrId_indexes[attrId];
    
    if (attrIdIndex != -1)
    {
      assert(attrIdIndex < (int)record->noOfColumns);
      NdbRecord::Attr attr= record->columns[attrIdIndex];
      
      if (attr.flags & NdbRecord::IsNullable)
      {
        if (value)
          *(row + attr.nullbit_byte_offset) |= 
            (1 << attr.nullbit_bit_in_byte);
        else
          *(row + attr.nullbit_byte_offset) &=
            ~(1 << attr.nullbit_bit_in_byte);
        
        return 0;
      }
    }
  }
  
  /* AttrId not part of this NdbRecord or is not nullable */
  return -1;
}

Uint32
NdbDictionaryImpl::getRecordRowLength(const NdbRecord* record)
{
  return record->m_row_size;
}



int
NdbDictInterface::create_file(const NdbFileImpl & file,
			      const NdbFilegroupImpl & group,
			      bool overwrite,
			      NdbDictObjectImpl* obj)
{
  DBUG_ENTER("NdbDictInterface::create_file"); 
  UtilBufferWriter w(m_buffer);
  DictFilegroupInfo::File f; f.init();
  BaseString::snprintf(f.FileName, sizeof(f.FileName), "%s", file.m_path.c_str());
  f.FileType = file.m_type;
  f.FilegroupId = group.m_id;
  f.FilegroupVersion = group.m_version;
  f.FileSizeHi = (Uint32)(file.m_size >> 32);
  f.FileSizeLo = (Uint32)(file.m_size & 0xFFFFFFFF);
  
  SimpleProperties::UnpackStatus s;
  s = SimpleProperties::pack(w, 
			     &f,
			     DictFilegroupInfo::FileMapping, 
			     DictFilegroupInfo::FileMappingSize, true);
  
  if(s != SimpleProperties::Eof){
    abort();
  }
  
  NdbApiSignal tSignal(m_reference);
  tSignal.theReceiversBlockNumber = DBDICT;
  tSignal.theVerId_signalNumber = GSN_CREATE_FILE_REQ;
  tSignal.theLength = CreateFileReq::SignalLength;
  
  CreateFileReq* req = CAST_PTR(CreateFileReq, tSignal.getDataPtrSend());
  req->senderRef = m_reference;
  req->senderData = 0;
  req->objType = file.m_type;
  req->requestInfo = 0;
  if (overwrite)
    req->requestInfo |= CreateFileReq::ForceCreateFile;
  req->requestInfo |= m_tx.requestFlags();
  req->transId = m_tx.transId();
  req->transKey = m_tx.transKey();
  
  LinearSectionPtr ptr[3];
  ptr[0].p = (Uint32*)m_buffer.get_data();
  ptr[0].sz = m_buffer.length() / 4;

  int err[] = { CreateFileRef::Busy, CreateFileRef::NotMaster, 0};
  /*
    Send signal without time-out since creating files can take a very long
    time if the file is very big.
  */
  int ret = dictSignal(&tSignal, ptr, 1,
		       0, // master
		       WAIT_CREATE_INDX_REQ,
		       -1, 100,
		       err);

  if (ret == 0)
  {
    Uint32* data = (Uint32*)m_buffer.get_data();
    if (obj)
    {
      obj->m_id = data[0];
      obj->m_version = data[1];
    }
    m_warn = data[2];
    DBUG_PRINT("info", ("warning flags: 0x%x", m_warn));
  }

  DBUG_RETURN(ret);
}

void
NdbDictInterface::execCREATE_FILE_CONF(const NdbApiSignal * signal,
				       const LinearSectionPtr ptr[3])
{
  const CreateFileConf* conf=
    CAST_CONSTPTR(CreateFileConf, signal->getDataPtr());
  m_buffer.grow(4 * 3); // 3 words
  Uint32* data = (Uint32*)m_buffer.get_data();
  data[0] = conf->fileId;
  data[1] = conf->fileVersion;
  data[2] = conf->warningFlags;
  
  m_impl->theWaiter.signal(NO_WAIT);
}

void
NdbDictInterface::execCREATE_FILE_REF(const NdbApiSignal * signal,
				      const LinearSectionPtr ptr[3])
{
  const CreateFileRef* ref = 
    CAST_CONSTPTR(CreateFileRef, signal->getDataPtr());
  m_error.code = ref->errorCode;
  m_masterNodeId = ref->masterNodeId;
  m_impl->theWaiter.signal(NO_WAIT);
}

int
NdbDictInterface::drop_file(const NdbFileImpl & file)
{
  DBUG_ENTER("NdbDictInterface::drop_file");
  NdbApiSignal tSignal(m_reference);
  tSignal.theReceiversBlockNumber = DBDICT;
  tSignal.theVerId_signalNumber = GSN_DROP_FILE_REQ;
  tSignal.theLength = DropFileReq::SignalLength;
  
  DropFileReq* req = CAST_PTR(DropFileReq, tSignal.getDataPtrSend());
  req->senderRef = m_reference;
  req->senderData = 0;
  req->file_id = file.m_id;
  req->file_version = file.m_version;
  req->requestInfo = 0;
  req->requestInfo |= m_tx.requestFlags();
  req->transId = m_tx.transId();
  req->transKey = m_tx.transKey();

  int err[] = { DropFileRef::Busy, DropFileRef::NotMaster, 0};
  DBUG_RETURN(dictSignal(&tSignal, 0, 0,
	                 0, // master
		         WAIT_CREATE_INDX_REQ,
		         DICT_WAITFOR_TIMEOUT, 100,
		         err));
}

void
NdbDictInterface::execDROP_FILE_CONF(const NdbApiSignal * signal,
					    const LinearSectionPtr ptr[3])
{
  m_impl->theWaiter.signal(NO_WAIT);
}

void
NdbDictInterface::execDROP_FILE_REF(const NdbApiSignal * signal,
					   const LinearSectionPtr ptr[3])
{
  const DropFileRef* ref = 
    CAST_CONSTPTR(DropFileRef, signal->getDataPtr());
  m_error.code = ref->errorCode;
  m_masterNodeId = ref->masterNodeId;
  m_impl->theWaiter.signal(NO_WAIT);
}

int
NdbDictInterface::create_filegroup(const NdbFilegroupImpl & group,
				   NdbDictObjectImpl* obj)
{
  DBUG_ENTER("NdbDictInterface::create_filegroup");
  UtilBufferWriter w(m_buffer);
  DictFilegroupInfo::Filegroup fg; fg.init();
  BaseString::snprintf(fg.FilegroupName, sizeof(fg.FilegroupName),
           "%s", group.m_name.c_str());
  switch(group.m_type){
  case NdbDictionary::Object::Tablespace:
  {
    fg.FilegroupType = DictTabInfo::Tablespace;
    //fg.TS_DataGrow = group.m_grow_spec;
    fg.TS_ExtentSize = group.m_extent_size;

    if(group.m_logfile_group_version != ~(Uint32)0)
    {
      fg.TS_LogfileGroupId = group.m_logfile_group_id;
      fg.TS_LogfileGroupVersion = group.m_logfile_group_version;
    }
    else 
    {
      NdbLogfileGroupImpl tmp;
      if(get_filegroup(tmp, NdbDictionary::Object::LogfileGroup, 
		       group.m_logfile_group_name.c_str()) == 0)
      {
	fg.TS_LogfileGroupId = tmp.m_id;
	fg.TS_LogfileGroupVersion = tmp.m_version;
      }
      else // error set by get filegroup
      {
	DBUG_RETURN(-1);
      }
    }
  }
  break;
  case NdbDictionary::Object::LogfileGroup:
    fg.LF_UndoBufferSize = group.m_undo_buffer_size;
    fg.FilegroupType = DictTabInfo::LogfileGroup;
    //fg.LF_UndoGrow = group.m_grow_spec;
    break;
  default:
    abort();
    DBUG_RETURN(-1);
  };
  
  SimpleProperties::UnpackStatus s;
  s = SimpleProperties::pack(w, 
			     &fg,
			     DictFilegroupInfo::Mapping, 
			     DictFilegroupInfo::MappingSize, true);
  
  if(s != SimpleProperties::Eof){
    abort();
  }
  
  NdbApiSignal tSignal(m_reference);
  tSignal.theReceiversBlockNumber = DBDICT;
  tSignal.theVerId_signalNumber = GSN_CREATE_FILEGROUP_REQ;
  tSignal.theLength = CreateFilegroupReq::SignalLength;
  
  CreateFilegroupReq* req = 
    CAST_PTR(CreateFilegroupReq, tSignal.getDataPtrSend());
  req->senderRef = m_reference;
  req->senderData = 0;
  req->objType = fg.FilegroupType;
  req->requestInfo = 0;
  req->requestInfo |= m_tx.requestFlags();
  req->transId = m_tx.transId();
  req->transKey = m_tx.transKey();
  
  LinearSectionPtr ptr[3];
  ptr[0].p = (Uint32*)m_buffer.get_data();
  ptr[0].sz = m_buffer.length() / 4;

  int err[] = { CreateFilegroupRef::Busy, CreateFilegroupRef::NotMaster, 0};
  int ret = dictSignal(&tSignal, ptr, 1,
		       0, // master
		       WAIT_CREATE_INDX_REQ,
		       DICT_WAITFOR_TIMEOUT, 100,
		       err);
  
  if (ret == 0)
  {
    Uint32* data = (Uint32*)m_buffer.get_data();
    if (obj)
    {
      obj->m_id = data[0];
      obj->m_version = data[1];
    }
    m_warn = data[2];
    DBUG_PRINT("info", ("warning flags: 0x%x", m_warn));
  }
  
  DBUG_RETURN(ret);
}

void
NdbDictInterface::execCREATE_FILEGROUP_CONF(const NdbApiSignal * signal,
					    const LinearSectionPtr ptr[3])
{
  const CreateFilegroupConf* conf=
    CAST_CONSTPTR(CreateFilegroupConf, signal->getDataPtr());
  m_buffer.grow(4 * 3); // 3 words
  Uint32* data = (Uint32*)m_buffer.get_data();
  data[0] = conf->filegroupId;
  data[1] = conf->filegroupVersion;
  data[2] = conf->warningFlags;
  m_impl->theWaiter.signal(NO_WAIT);  
}

void
NdbDictInterface::execCREATE_FILEGROUP_REF(const NdbApiSignal * signal,
					   const LinearSectionPtr ptr[3])
{
  const CreateFilegroupRef* ref = 
    CAST_CONSTPTR(CreateFilegroupRef, signal->getDataPtr());
  m_error.code = ref->errorCode;
  m_masterNodeId = ref->masterNodeId;
  m_impl->theWaiter.signal(NO_WAIT);
}

int
NdbDictInterface::drop_filegroup(const NdbFilegroupImpl & group)
{
  DBUG_ENTER("NdbDictInterface::drop_filegroup");
  NdbApiSignal tSignal(m_reference);
  tSignal.theReceiversBlockNumber = DBDICT;
  tSignal.theVerId_signalNumber = GSN_DROP_FILEGROUP_REQ;
  tSignal.theLength = DropFilegroupReq::SignalLength;
  
  DropFilegroupReq* req = CAST_PTR(DropFilegroupReq, tSignal.getDataPtrSend());
  req->senderRef = m_reference;
  req->senderData = 0;
  req->filegroup_id = group.m_id;
  req->filegroup_version = group.m_version;
  req->requestInfo = 0;
  req->requestInfo |= m_tx.requestFlags();
  req->transId = m_tx.transId();
  req->transKey = m_tx.transKey();

  int err[] = { DropFilegroupRef::Busy, DropFilegroupRef::NotMaster, 0};
  DBUG_RETURN(dictSignal(&tSignal, 0, 0,
                         0, // master
		         WAIT_CREATE_INDX_REQ,
		         DICT_WAITFOR_TIMEOUT, 100,
		         err));
}

void
NdbDictInterface::execDROP_FILEGROUP_CONF(const NdbApiSignal * signal,
					    const LinearSectionPtr ptr[3])
{
  m_impl->theWaiter.signal(NO_WAIT);
}

void
NdbDictInterface::execDROP_FILEGROUP_REF(const NdbApiSignal * signal,
					   const LinearSectionPtr ptr[3])
{
  const DropFilegroupRef* ref = 
    CAST_CONSTPTR(DropFilegroupRef, signal->getDataPtr());
  m_error.code = ref->errorCode;
  m_masterNodeId = ref->masterNodeId;
  m_impl->theWaiter.signal(NO_WAIT);
}


int
NdbDictInterface::get_filegroup(NdbFilegroupImpl & dst,
				NdbDictionary::Object::Type type,
				const char * name){
  DBUG_ENTER("NdbDictInterface::get_filegroup");
  NdbApiSignal tSignal(m_reference);
  GetTabInfoReq * req = CAST_PTR(GetTabInfoReq, tSignal.getDataPtrSend());

  Uint32 strLen = (Uint32)strlen(name) + 1;

  req->senderRef = m_reference;
  req->senderData = 0;
  req->requestType = 
    GetTabInfoReq::RequestByName | GetTabInfoReq::LongSignalConf;
  req->tableNameLen = strLen;
  req->schemaTransId = m_tx.transId();
  tSignal.theReceiversBlockNumber = DBDICT;
  tSignal.theVerId_signalNumber   = GSN_GET_TABINFOREQ;
  tSignal.theLength = GetTabInfoReq::SignalLength;

  LinearSectionPtr ptr[1];
  ptr[0].p  = (Uint32*)name;
  ptr[0].sz = (strLen + 3)/4;
  
#ifndef IGNORE_VALGRIND_WARNINGS
  if (strLen & 3)
  {
    Uint32 pad = 0;
    m_buffer.clear();
    m_buffer.append(name, strLen);
    m_buffer.append(&pad, 4);
    ptr[0].p = (Uint32*)m_buffer.get_data();
  }
#endif
  
  int r = dictSignal(&tSignal, ptr, 1,
		     -1, // any node
		     WAIT_GET_TAB_INFO_REQ,
		     DICT_WAITFOR_TIMEOUT, 100);
  if (r)
  {
    dst.m_id = RNIL;
    dst.m_version = ~0;
    
    DBUG_PRINT("info", ("get_filegroup failed dictSignal"));
    DBUG_RETURN(-1);
  }

  m_error.code = parseFilegroupInfo(dst,
				    (Uint32*)m_buffer.get_data(),
				    m_buffer.length() / 4);

  if(m_error.code)
  {
    DBUG_PRINT("info", ("get_filegroup failed parseFilegroupInfo %d",
                         m_error.code));
    DBUG_RETURN(m_error.code);
  }

  if(dst.m_type == NdbDictionary::Object::Tablespace)
  {
    NdbDictionary::LogfileGroup tmp;
    get_filegroup(NdbLogfileGroupImpl::getImpl(tmp),
		  NdbDictionary::Object::LogfileGroup,
		  dst.m_logfile_group_id);
    if (!dst.m_logfile_group_name.assign(tmp.getName()))
      DBUG_RETURN(m_error.code = 4000);
  }
  
  if(dst.m_type == type)
  {
    DBUG_RETURN(0);
  }
  DBUG_PRINT("info", ("get_filegroup failed no such filegroup"));
  DBUG_RETURN(m_error.code = GetTabInfoRef::TableNotDefined);
}

int
NdbDictInterface::parseFilegroupInfo(NdbFilegroupImpl &dst,
				     const Uint32 * data, Uint32 len)
  
{
  SimplePropertiesLinearReader it(data, len);

  SimpleProperties::UnpackStatus status;
  DictFilegroupInfo::Filegroup fg; fg.init();
  status = SimpleProperties::unpack(it, &fg, 
				    DictFilegroupInfo::Mapping, 
				    DictFilegroupInfo::MappingSize, 
				    true, true);
  
  if(status != SimpleProperties::Eof){
    return CreateFilegroupRef::InvalidFormat;
  }

  dst.m_id = fg.FilegroupId;
  dst.m_version = fg.FilegroupVersion;
  dst.m_type = (NdbDictionary::Object::Type)fg.FilegroupType;
  dst.m_status = NdbDictionary::Object::Retrieved;
  
  if (!dst.m_name.assign(fg.FilegroupName))
    return 4000;
  dst.m_extent_size = fg.TS_ExtentSize;
  dst.m_undo_buffer_size = fg.LF_UndoBufferSize;
  dst.m_logfile_group_id = fg.TS_LogfileGroupId;
  dst.m_logfile_group_version = fg.TS_LogfileGroupVersion;
  dst.m_undo_free_words= ((Uint64)fg.LF_UndoFreeWordsHi << 32)
    | (fg.LF_UndoFreeWordsLo);

  return 0;
}

int
NdbDictInterface::get_filegroup(NdbFilegroupImpl & dst,
				NdbDictionary::Object::Type type,
				Uint32 id){
  DBUG_ENTER("NdbDictInterface::get_filegroup");
  NdbApiSignal tSignal(m_reference);
  GetTabInfoReq * req = CAST_PTR(GetTabInfoReq, tSignal.getDataPtrSend());

  req->senderRef = m_reference;
  req->senderData = 0;
  req->requestType =
    GetTabInfoReq::RequestById | GetTabInfoReq::LongSignalConf;
  req->tableId = id;
  req->schemaTransId = m_tx.transId();
  tSignal.theReceiversBlockNumber = DBDICT;
  tSignal.theVerId_signalNumber   = GSN_GET_TABINFOREQ;
  tSignal.theLength = GetTabInfoReq::SignalLength;

  int r = dictSignal(&tSignal, NULL, 1,
		     -1, // any node
		     WAIT_GET_TAB_INFO_REQ,
		     DICT_WAITFOR_TIMEOUT, 100);
  if (r)
  {
    DBUG_PRINT("info", ("get_filegroup failed dictSignal"));
    DBUG_RETURN(-1);
  }

  m_error.code = parseFilegroupInfo(dst,
				    (Uint32*)m_buffer.get_data(),
				    m_buffer.length() / 4);

  if(m_error.code)
  {
    DBUG_PRINT("info", ("get_filegroup failed parseFilegroupInfo %d",
                         m_error.code));
    DBUG_RETURN(m_error.code);
  }

  if(dst.m_type == type)
  {
    DBUG_RETURN(0);
  }
  DBUG_PRINT("info", ("get_filegroup failed no such filegroup"));
  DBUG_RETURN(m_error.code = GetTabInfoRef::TableNotDefined);
}

int
NdbDictInterface::get_file(NdbFileImpl & dst,
			   NdbDictionary::Object::Type type,
			   int node,
			   const char * name){
  DBUG_ENTER("NdbDictInterface::get_file");
  NdbApiSignal tSignal(m_reference);
  GetTabInfoReq * req = CAST_PTR(GetTabInfoReq, tSignal.getDataPtrSend());

  Uint32 strLen = (Uint32)strlen(name) + 1;

  req->senderRef = m_reference;
  req->senderData = 0;
  req->requestType =
    GetTabInfoReq::RequestByName | GetTabInfoReq::LongSignalConf;
  req->tableNameLen = strLen;
  req->schemaTransId = m_tx.transId();
  tSignal.theReceiversBlockNumber = DBDICT;
  tSignal.theVerId_signalNumber   = GSN_GET_TABINFOREQ;
  tSignal.theLength = GetTabInfoReq::SignalLength;

  LinearSectionPtr ptr[1];
  ptr[0].p  = (Uint32*)name;
  ptr[0].sz = (strLen + 3)/4;
  
#ifndef IGNORE_VALGRIND_WARNINGS
  if (strLen & 3)
  {
    Uint32 pad = 0;
    m_buffer.clear();
    m_buffer.append(name, strLen);
    m_buffer.append(&pad, 4);
    ptr[0].p = (Uint32*)m_buffer.get_data();
  }
#endif
  
  int r = dictSignal(&tSignal, ptr, 1,
		     node,
		     WAIT_GET_TAB_INFO_REQ,
		     DICT_WAITFOR_TIMEOUT, 100);
  if (r)
  {
    DBUG_PRINT("info", ("get_file failed dictSignal"));
    DBUG_RETURN(-1);
  }

  m_error.code = parseFileInfo(dst,
			       (Uint32*)m_buffer.get_data(),
			       m_buffer.length() / 4);

  if(m_error.code)
  {
    DBUG_PRINT("info", ("get_file failed parseFileInfo %d",
                         m_error.code));
    DBUG_RETURN(m_error.code);
  }

  if(dst.m_type == NdbDictionary::Object::Undofile)
  {
    NdbDictionary::LogfileGroup tmp;
    get_filegroup(NdbLogfileGroupImpl::getImpl(tmp),
		  NdbDictionary::Object::LogfileGroup,
		  dst.m_filegroup_id);
    if (!dst.m_filegroup_name.assign(tmp.getName()))
      DBUG_RETURN(m_error.code = 4000);
  }
  else if(dst.m_type == NdbDictionary::Object::Datafile)
  {
    NdbDictionary::Tablespace tmp;
    get_filegroup(NdbTablespaceImpl::getImpl(tmp),
		  NdbDictionary::Object::Tablespace,
		  dst.m_filegroup_id);
    if (!dst.m_filegroup_name.assign(tmp.getName()))
      DBUG_RETURN(m_error.code = 4000);
    dst.m_free *= tmp.getExtentSize();
  }
  else
    dst.m_filegroup_name.assign("Not Yet Implemented");
  
  if(dst.m_type == type)
  {
    DBUG_RETURN(0);
  }
  DBUG_PRINT("info", ("get_file failed no such file"));
  DBUG_RETURN(m_error.code = GetTabInfoRef::TableNotDefined);
}

int
NdbDictInterface::parseFileInfo(NdbFileImpl &dst,
				const Uint32 * data, Uint32 len)
{
  SimplePropertiesLinearReader it(data, len);

  SimpleProperties::UnpackStatus status;
  DictFilegroupInfo::File f; f.init();
  status = SimpleProperties::unpack(it, &f,
				    DictFilegroupInfo::FileMapping,
				    DictFilegroupInfo::FileMappingSize,
				    true, true);

  if(status != SimpleProperties::Eof){
    return CreateFilegroupRef::InvalidFormat;
  }

  dst.m_type= (NdbDictionary::Object::Type)f.FileType;
  dst.m_id= f.FileId;
  dst.m_version = f.FileVersion;

  dst.m_size= ((Uint64)f.FileSizeHi << 32) | (f.FileSizeLo);
  if (!dst.m_path.assign(f.FileName))
    return 4000;

  dst.m_filegroup_id= f.FilegroupId;
  dst.m_filegroup_version= f.FilegroupVersion;
  dst.m_free=  f.FileFreeExtents;
  return 0;
}

/**
 * HashMap
 */

NdbHashMapImpl::NdbHashMapImpl()
  : NdbDictionary::HashMap(* this),
    NdbDictObjectImpl(NdbDictionary::Object::HashMap), m_facade(this)
{
}

NdbHashMapImpl::NdbHashMapImpl(NdbDictionary::HashMap & f)
  : NdbDictionary::HashMap(* this),
    NdbDictObjectImpl(NdbDictionary::Object::HashMap), m_facade(&f)
{
}

NdbHashMapImpl::~NdbHashMapImpl()
{
}

int
NdbHashMapImpl::assign(const NdbHashMapImpl& org)
{
  m_id = org.m_id;
  m_version = org.m_version;
  m_status = org.m_status;

  m_name.assign(org.m_name);
  m_map.assign(org.m_map);

  return 0;
}

int
NdbDictInterface::get_hashmap(NdbHashMapImpl & dst,
                              const char * name)
{
  NdbApiSignal tSignal(m_reference);
  GetTabInfoReq * req = CAST_PTR(GetTabInfoReq, tSignal.getDataPtrSend());

  Uint32 strLen = (Uint32)strlen(name) + 1;

  req->senderRef = m_reference;
  req->senderData = 0;
  req->requestType =
    GetTabInfoReq::RequestByName | GetTabInfoReq::LongSignalConf;
  req->tableNameLen = strLen;
  req->schemaTransId = m_tx.transId();
  tSignal.theReceiversBlockNumber = DBDICT;
  tSignal.theVerId_signalNumber   = GSN_GET_TABINFOREQ;
  tSignal.theLength = GetTabInfoReq::SignalLength;

  LinearSectionPtr ptr[1];
  ptr[0].p  = (Uint32*)name;
  ptr[0].sz = (strLen + 3)/4;

#ifndef IGNORE_VALGRIND_WARNINGS
  if (strLen & 3)
  {
    Uint32 pad = 0;
    m_buffer.clear();
    m_buffer.append(name, strLen);
    m_buffer.append(&pad, 4);
    ptr[0].p = (Uint32*)m_buffer.get_data();
  }
#endif

  int r = dictSignal(&tSignal, ptr, 1,
		     -1, // any node
		     WAIT_GET_TAB_INFO_REQ,
		     DICT_WAITFOR_TIMEOUT, 100);
  if (r)
  {
    dst.m_id = -1;
    dst.m_version = ~0;

    return -1;
  }

  m_error.code = parseHashMapInfo(dst,
                                  (Uint32*)m_buffer.get_data(),
                                  m_buffer.length() / 4);

  return m_error.code;
}

int
NdbDictInterface::get_hashmap(NdbHashMapImpl & dst,
                              Uint32 id)
{
  NdbApiSignal tSignal(m_reference);
  GetTabInfoReq * req = CAST_PTR(GetTabInfoReq, tSignal.getDataPtrSend());

  req->senderRef = m_reference;
  req->senderData = 0;
  req->requestType =
    GetTabInfoReq::RequestById | GetTabInfoReq::LongSignalConf;
  req->tableId = id;
  req->schemaTransId = m_tx.transId();
  tSignal.theReceiversBlockNumber = DBDICT;
  tSignal.theVerId_signalNumber   = GSN_GET_TABINFOREQ;
  tSignal.theLength = GetTabInfoReq::SignalLength;

  int r = dictSignal(&tSignal, 0, 0,
		     -1, // any node
		     WAIT_GET_TAB_INFO_REQ,
		     DICT_WAITFOR_TIMEOUT, 100);
  if (r)
  {
    dst.m_id = -1;
    dst.m_version = ~0;

    return -1;
  }

  m_error.code = parseHashMapInfo(dst,
                                  (Uint32*)m_buffer.get_data(),
                                  m_buffer.length() / 4);

  return m_error.code;
}

int
NdbDictInterface::parseHashMapInfo(NdbHashMapImpl &dst,
                                   const Uint32 * data, Uint32 len)
{
  SimplePropertiesLinearReader it(data, len);

  SimpleProperties::UnpackStatus status;
  DictHashMapInfo::HashMap hm; hm.init();
  status = SimpleProperties::unpack(it, &hm,
                                    DictHashMapInfo::Mapping,
                                    DictHashMapInfo::MappingSize,
                                    true, true);

  if(status != SimpleProperties::Eof){
    return CreateFilegroupRef::InvalidFormat;
  }

  dst.m_name.assign(hm.HashMapName);
  dst.m_id= hm.HashMapObjectId;
  dst.m_version = hm.HashMapVersion;

  /**
   * pack is stupid...and requires bytes!
   * we store shorts...so divide by 2
   */
  hm.HashMapBuckets /= sizeof(Uint16);

  dst.m_map.clear();
  for (Uint32 i = 0; i<hm.HashMapBuckets; i++)
  {
    dst.m_map.push_back(hm.HashMapValues[i]);
  }

  return 0;
}

int
NdbDictInterface::create_hashmap(const NdbHashMapImpl& src,
                                 NdbDictObjectImpl* obj,
                                 Uint32 flags)
{
  DictHashMapInfo::HashMap hm; hm.init();
  BaseString::snprintf(hm.HashMapName, sizeof(hm.HashMapName), 
                       "%s", src.getName());
  hm.HashMapBuckets = src.getMapLen();
  for (Uint32 i = 0; i<hm.HashMapBuckets; i++)
  {
    assert(NdbHashMapImpl::getImpl(src).m_map[i] <= NDB_PARTITION_MASK);
    hm.HashMapValues[i] = NdbHashMapImpl::getImpl(src).m_map[i];
  }

  /**
   * pack is stupid...and requires bytes!
   * we store shorts...so multiply by 2
   */
  hm.HashMapBuckets *= sizeof(Uint16);
  SimpleProperties::UnpackStatus s;
  UtilBufferWriter w(m_buffer);
  s = SimpleProperties::pack(w,
                             &hm,
                             DictHashMapInfo::Mapping,
                             DictHashMapInfo::MappingSize, true);

  if(s != SimpleProperties::Eof)
  {
    abort();
  }

  NdbApiSignal tSignal(m_reference);
  tSignal.theReceiversBlockNumber = DBDICT;
  tSignal.theVerId_signalNumber = GSN_CREATE_HASH_MAP_REQ;
  tSignal.theLength = CreateHashMapReq::SignalLength;

  CreateHashMapReq* req = CAST_PTR(CreateHashMapReq, tSignal.getDataPtrSend());
  req->clientRef = m_reference;
  req->clientData = 0;
  req->requestInfo = flags;
  req->requestInfo |= m_tx.requestFlags();
  req->transId = m_tx.transId();
  req->transKey = m_tx.transKey();
  req->fragments = 0; // not used from here
  req->buckets = 0; // not used from here

  LinearSectionPtr ptr[3];
  ptr[0].p = (Uint32*)m_buffer.get_data();
  ptr[0].sz = m_buffer.length() / 4;

  int err[]= { CreateTableRef::Busy, CreateTableRef::NotMaster, 0 };

  /*
    Send signal without time-out since creating files can take a very long
    time if the file is very big.
  */
  Uint32 seccnt = 1;
  if (flags & CreateHashMapReq::CreateDefault)
  {
    seccnt = 0;
  }
  int ret = dictSignal(&tSignal, ptr, seccnt,
		       0, // master
		       WAIT_CREATE_INDX_REQ,
		       -1, 100,
		       err);

  if (ret == 0 && obj)
  {
    Uint32* data = (Uint32*)m_buffer.get_data();
    obj->m_id = data[0];
    obj->m_version = data[1];
  }

  return ret;
}

void
NdbDictInterface::execCREATE_HASH_MAP_REF(const NdbApiSignal * signal,
                                          const LinearSectionPtr ptr[3])
{
  const CreateHashMapRef* ref =
    CAST_CONSTPTR(CreateHashMapRef, signal->getDataPtr());
  m_error.code = ref->errorCode;
  m_masterNodeId = ref->masterNodeId;
  m_impl->theWaiter.signal(NO_WAIT);
}


void
NdbDictInterface::execCREATE_HASH_MAP_CONF(const NdbApiSignal * signal,
                                           const LinearSectionPtr ptr[3])
{
  const CreateHashMapConf* conf=
    CAST_CONSTPTR(CreateHashMapConf, signal->getDataPtr());
  m_buffer.grow(4 * 2); // 2 words
  Uint32* data = (Uint32*)m_buffer.get_data();
  data[0] = conf->objectId;
  data[1] = conf->objectVersion;

  m_impl->theWaiter.signal(NO_WAIT);
}

/**
 * ForeignKey
 */
NdbForeignKeyImpl::NdbForeignKeyImpl()
  : NdbDictionary::ForeignKey(* this),
    NdbDictObjectImpl(NdbDictionary::Object::ForeignKey), m_facade(this)
{
  init();
}

NdbForeignKeyImpl::NdbForeignKeyImpl(NdbDictionary::ForeignKey & f)
  : NdbDictionary::ForeignKey(* this),
    NdbDictObjectImpl(NdbDictionary::Object::ForeignKey), m_facade(&f)
{
  init();
}

NdbForeignKeyImpl::~NdbForeignKeyImpl()
{
}

void
NdbForeignKeyImpl::init()
{
  m_parent_columns.clear();
  m_child_columns.clear();
  for (Uint32 i = 0; i < NDB_ARRAY_SIZE(m_references); i++)
  {
    m_references[i].m_objectId = RNIL;
    m_references[i].m_objectVersion = RNIL;
  }
  m_on_update_action = NoAction;
  m_on_delete_action = NoAction;
}

int
NdbForeignKeyImpl::assign(const NdbForeignKeyImpl& org)
{
  m_id = org.m_id;
  m_version = org.m_version;
  m_status = org.m_status;
  m_type = org.m_type;

  if (!m_name.assign(org.m_name))
    return -1;

  for (Uint32 i = 0; i < NDB_ARRAY_SIZE(m_references); i++)
  {
    if (!m_references[i].m_name.assign(org.m_references[i].m_name))
      return -1;

    m_references[i].m_objectId = org.m_references[i].m_objectId;
    m_references[i].m_objectVersion = org.m_references[i].m_objectVersion;
  }

  m_parent_columns.clear();
  for (unsigned i = 0; i < org.m_parent_columns.size(); i++)
    m_parent_columns.push_back(org.m_parent_columns[i]);

  m_child_columns.clear();
  for (unsigned i = 0; i < org.m_child_columns.size(); i++)
    m_child_columns.push_back(org.m_child_columns[i]);

  m_on_update_action = org.m_impl.m_on_update_action;
  m_on_delete_action = org.m_impl.m_on_delete_action;

  return 0;
}

int
NdbDictInterface::create_fk(const NdbForeignKeyImpl& src,
                            NdbDictObjectImpl* obj,
                            Uint32 flags)
{
  DictForeignKeyInfo::ForeignKey fk; fk.init();
  BaseString::snprintf(fk.Name, sizeof(fk.Name),
                       "%s", src.getName());

  BaseString::snprintf(fk.ParentTableName, sizeof(fk.ParentTableName),
                       "%s", src.getParentTable());

  BaseString::snprintf(fk.ChildTableName, sizeof(fk.ChildTableName),
                       "%s", src.getChildTable());

  fk.ParentIndexName[0] = 0;
  if (src.getParentIndex())
  {
    BaseString::snprintf(fk.ParentIndexName, sizeof(fk.ParentIndexName),
                         "%s", src.getParentIndex());
  }

  fk.ChildIndexName[0] = 0;
  if (src.getChildIndex())
  {
    BaseString::snprintf(fk.ChildIndexName, sizeof(fk.ChildIndexName),
                         "%s", src.getChildIndex());
  }
  fk.ParentTableId = src.m_references[0].m_objectId;
  fk.ParentTableVersion = src.m_references[0].m_objectVersion;
  fk.ChildTableId = src.m_references[1].m_objectId;
  fk.ChildTableVersion = src.m_references[1].m_objectVersion;
  fk.ParentIndexId = src.m_references[2].m_objectId;
  fk.ParentIndexVersion = src.m_references[2].m_objectVersion;
  fk.ChildIndexId = src.m_references[3].m_objectId;
  fk.ChildIndexVersion = src.m_references[3].m_objectVersion;
  fk.OnUpdateAction = (Uint32)src.m_on_update_action;
  fk.OnDeleteAction = (Uint32)src.m_on_delete_action;
  for (unsigned i = 0; i < src.m_parent_columns.size(); i++)
    fk.ParentColumns[i] = src.m_parent_columns[i];
  fk.ParentColumnsLength = 4 * src.m_parent_columns.size(); // bytes :(
  for (unsigned i = 0; i < src.m_child_columns.size(); i++)
    fk.ChildColumns[i] = src.m_child_columns[i];
  fk.ChildColumnsLength = 4 * src.m_child_columns.size(); // bytes :(

  SimpleProperties::UnpackStatus s;
  UtilBufferWriter w(m_buffer);
  s = SimpleProperties::pack(w,
                             &fk,
                             DictForeignKeyInfo::Mapping,
                             DictForeignKeyInfo::MappingSize, true);

  if (s != SimpleProperties::Eof)
  {
    abort();
  }

  NdbApiSignal tSignal(m_reference);
  tSignal.theReceiversBlockNumber = DBDICT;
  tSignal.theVerId_signalNumber = GSN_CREATE_FK_REQ;
  tSignal.theLength = CreateFKReq::SignalLength;

  CreateFKReq* req = CAST_PTR(CreateFKReq, tSignal.getDataPtrSend());
  req->clientRef = m_reference;
  req->clientData = 0;
  req->requestInfo = flags;
  req->requestInfo |= m_tx.requestFlags();
  req->transId = m_tx.transId();
  req->transKey = m_tx.transKey();

  LinearSectionPtr ptr[3];
  ptr[0].p = (Uint32*)m_buffer.get_data();
  ptr[0].sz = m_buffer.length() / 4;

  int err[]= { CreateTableRef::Busy, CreateTableRef::NotMaster, 0 };

  /*
    Send signal without time-out since creating files can take a very long
    time if the file is very big.
  */
  Uint32 seccnt = 1;
  int ret = dictSignal(&tSignal, ptr, seccnt,
		       0, // master
		       WAIT_CREATE_INDX_REQ,
		       -1, 100,
		       err);

  if (ret == 0 && obj)
  {
    Uint32* data = (Uint32*)m_buffer.get_data();
    obj->m_id = data[0];
    obj->m_version = data[1];
  }

  return ret;
}

void
NdbDictInterface::execCREATE_FK_REF(const NdbApiSignal * signal,
                                          const LinearSectionPtr ptr[3])
{
  const CreateFKRef* ref = CAST_CONSTPTR(CreateFKRef, signal->getDataPtr());
  m_error.code = ref->errorCode;
  m_masterNodeId = ref->masterNodeId;
  m_impl->theWaiter.signal(NO_WAIT);
}

void
NdbDictInterface::execCREATE_FK_CONF(const NdbApiSignal * signal,
                                           const LinearSectionPtr ptr[3])
{
  const CreateFKConf* conf= CAST_CONSTPTR(CreateFKConf, signal->getDataPtr());
  m_buffer.grow(4 * 2); // 2 words
  Uint32* data = (Uint32*)m_buffer.get_data();
  data[0] = conf->fkId;
  data[1] = conf->fkVersion;

  m_impl->theWaiter.signal(NO_WAIT);
}

int
NdbDictInterface::get_fk(NdbForeignKeyImpl & dst,
                         const char * name)
{
  DBUG_ENTER("NdbDictInterface::get_fk");
  NdbApiSignal tSignal(m_reference);
  GetTabInfoReq * req = CAST_PTR(GetTabInfoReq, tSignal.getDataPtrSend());

  Uint32 strLen = (Uint32)strlen(name) + 1;

  req->senderRef = m_reference;
  req->senderData = 0;
  req->requestType =
    GetTabInfoReq::RequestByName | GetTabInfoReq::LongSignalConf;
  req->tableNameLen = strLen;
  req->schemaTransId = m_tx.transId();
  tSignal.theReceiversBlockNumber = DBDICT;
  tSignal.theVerId_signalNumber   = GSN_GET_TABINFOREQ;
  tSignal.theLength = GetTabInfoReq::SignalLength;

  LinearSectionPtr ptr[1];
  ptr[0].p  = (Uint32*)name;
  ptr[0].sz = (strLen + 3)/4;

#ifndef IGNORE_VALGRIND_WARNINGS
  if (strLen & 3)
  {
    Uint32 pad = 0;
    m_buffer.clear();
    m_buffer.append(name, strLen);
    m_buffer.append(&pad, 4);
    ptr[0].p = (Uint32*)m_buffer.get_data();
  }
#endif

  int r = dictSignal(&tSignal, ptr, 1,
		     -1, // any node
		     WAIT_GET_TAB_INFO_REQ,
		     DICT_WAITFOR_TIMEOUT, 100);
  if (r)
  {
    DBUG_PRINT("info", ("get_fk failed dictSignal"));
    DBUG_RETURN(-1);
  }

  m_error.code = parseForeignKeyInfo(dst,
                                     (Uint32*)m_buffer.get_data(),
                                     m_buffer.length() / 4);

  if (m_error.code)
  {
    DBUG_PRINT("info", ("get_fk failed parseFileInfo %d",
                         m_error.code));
    DBUG_RETURN(m_error.code);
  }

  DBUG_RETURN(0);
}

int
NdbDictInterface::parseForeignKeyInfo(NdbForeignKeyImpl &dst,
                                      const Uint32 * data, Uint32 len)
{
  SimplePropertiesLinearReader it(data, len);

  SimpleProperties::UnpackStatus status;
  DictForeignKeyInfo::ForeignKey fk; fk.init();
  status = SimpleProperties::unpack(it, &fk,
				    DictForeignKeyInfo::Mapping,
				    DictForeignKeyInfo::MappingSize,
				    true, true);

  if(status != SimpleProperties::Eof)
  {
    return CreateFilegroupRef::InvalidFormat;
  }

  dst.m_id = fk.ForeignKeyId;
  dst.m_version = fk.ForeignKeyVersion;
  dst.m_type = NdbDictionary::Object::ForeignKey;
  dst.m_status = NdbDictionary::Object::Retrieved;

  if (!dst.m_name.assign(fk.Name))
    return 4000;

  dst.m_references[0].m_name.assign(fk.ParentTableName);
  dst.m_references[0].m_objectId = fk.ParentTableId;
  dst.m_references[0].m_objectVersion = fk.ParentTableVersion;
  dst.m_references[1].m_name.assign(fk.ChildTableName);
  dst.m_references[1].m_objectId = fk.ChildTableId;
  dst.m_references[1].m_objectVersion = fk.ChildTableVersion;
  if (fk.ParentIndexName[0] != 0)
  {
    dst.m_references[2].m_name.assign(fk.ParentIndexName);
  }
  dst.m_references[2].m_objectId = fk.ParentIndexId;
  dst.m_references[2].m_objectVersion = fk.ParentIndexVersion;
  if (fk.ChildIndexName[0] != 0)
  {
    dst.m_references[3].m_name.assign(fk.ChildIndexName);
  }
  dst.m_references[3].m_objectId = fk.ChildIndexId;
  dst.m_references[3].m_objectVersion = fk.ChildIndexVersion;
  dst.m_on_update_action =
    static_cast<NdbDictionary::ForeignKey::FkAction>(fk.OnUpdateAction);
  dst.m_on_delete_action =
    static_cast<NdbDictionary::ForeignKey::FkAction>(fk.OnDeleteAction);

  dst.m_parent_columns.clear();
  for (unsigned i = 0; i < fk.ParentColumnsLength / 4; i++)
    dst.m_parent_columns.push_back(fk.ParentColumns[i]);

  dst.m_child_columns.clear();
  for (unsigned i = 0; i < fk.ChildColumnsLength / 4; i++)
    dst.m_child_columns.push_back(fk.ChildColumns[i]);

  return 0;
}

int
NdbDictInterface::drop_fk(const NdbDictObjectImpl & impl)
{
  NdbApiSignal tSignal(m_reference);
  tSignal.theReceiversBlockNumber = DBDICT;
  tSignal.theVerId_signalNumber   = GSN_DROP_FK_REQ;
  tSignal.theLength = DropFKReq::SignalLength;

  DropFKReq * req = CAST_PTR(DropFKReq, tSignal.getDataPtrSend());
  req->clientRef = m_reference;
  req->clientData = 0;
  req->transId = m_tx.transId();
  req->transKey = m_tx.transKey();
  req->requestInfo = 0;
  req->requestInfo |= m_tx.requestFlags();
  req->fkId = impl.m_id;
  req->fkVersion = impl.m_version;

  int errCodes[] =
    { DropTableRef::NoDropTableRecordAvailable,
      DropTableRef::NotMaster,
      DropTableRef::Busy, 0 };

  return dictSignal(&tSignal, 0, 0,
                    0, // master
                    WAIT_DROP_TAB_REQ,
                    DICT_WAITFOR_TIMEOUT, 100,
                    errCodes);
}

void
NdbDictInterface::execDROP_FK_CONF(const NdbApiSignal * signal,
                                   const LinearSectionPtr ptr[3])
{
  //DropTableConf* const conf = CAST_CONSTPTR(DropTableConf, signal->getDataPtr());

  m_impl->theWaiter.signal(NO_WAIT);
}

void
NdbDictInterface::execDROP_FK_REF(const NdbApiSignal * signal,
                                  const LinearSectionPtr ptr[3])
{
  const DropFKRef* ref = CAST_CONSTPTR(DropFKRef, signal->getDataPtr());
  m_error.code= ref->errorCode;
  m_masterNodeId = ref->masterNodeId;
  m_impl->theWaiter.signal(NO_WAIT);
}

template class Vector<NdbTableImpl*>;
template class Vector<NdbColumnImpl*>;

int
NdbDictionaryImpl::beginSchemaTrans(bool retry711)
{
  DBUG_ENTER("beginSchemaTrans");
  if (m_tx.m_state == NdbDictInterface::Tx::Started) {
    m_error.code = 4410;
    DBUG_RETURN(-1);
  }
  if (!m_receiver.checkAllNodeVersionsMin(NDBD_SCHEMA_TRANS_VERSION))
  {
    /* Upgrade 6.3 -> 7.0 path */
    /* Schema transaction not possible until upgrade complete */
    m_error.code = 4411;
    DBUG_RETURN(-1);
  }
  // TODO real transId
  m_tx.m_transId = rand();
  m_tx.m_state = NdbDictInterface::Tx::Started;
  m_tx.m_error.code = 0;
  if (m_tx.m_transId == 0)
    m_tx.m_transId = 1;
  int ret = m_receiver.beginSchemaTrans(retry711);
  if (ret == -1) {
    m_tx.m_state = NdbDictInterface::Tx::NotStarted;
    DBUG_RETURN(-1);
  }
  DBUG_PRINT("info", ("transId: %x transKey: %x",
                      m_tx.m_transId, m_tx.m_transKey));
  DBUG_RETURN(0);
}

int
NdbDictionaryImpl::endSchemaTrans(Uint32 flags)
{
  DBUG_ENTER("endSchemaTrans");
  if (m_tx.m_state == NdbDictInterface::Tx::NotStarted) {
    DBUG_RETURN(0);
  }
  /*
    Check if schema transaction has been aborted
    already, for example because of master node failure.
   */
  if (m_tx.m_state != NdbDictInterface::Tx::Started)
  {
    m_tx.m_op.clear();
    DBUG_PRINT("info", ("endSchemaTrans: state %u, flags 0x%x\n", m_tx.m_state, flags));
    if (m_tx.m_state == NdbDictInterface::Tx::Aborted && // rollback at master takeover
        flags & NdbDictionary::Dictionary::SchemaTransAbort)
    {
      m_tx.m_error.code = 0;
      DBUG_RETURN(0);
    }
    m_error.code = m_tx.m_error.code;
    DBUG_RETURN(-1);
  }
  DBUG_PRINT("info", ("transId: %x transKey: %x",
                      m_tx.m_transId, m_tx.m_transKey));
  int ret = m_receiver.endSchemaTrans(flags);
  if (ret == -1 || m_tx.m_error.code != 0) {
    DBUG_PRINT("info", ("endSchemaTrans: state %u, flags 0x%x\n", m_tx.m_state, flags));
    if (m_tx.m_state == NdbDictInterface::Tx::Committed && // rollforward at master takeover
        !(flags & NdbDictionary::Dictionary::SchemaTransAbort))
      goto committed;
    m_tx.m_op.clear();
    if (m_tx.m_state == NdbDictInterface::Tx::Aborted && // rollback at master takeover
        flags & NdbDictionary::Dictionary::SchemaTransAbort)
    {
      m_error.code = m_tx.m_error.code = 0;
      m_tx.m_state = NdbDictInterface::Tx::NotStarted;
      DBUG_RETURN(0);
    }
    if (m_tx.m_error.code != 0)
      m_error.code = m_tx.m_error.code;
    m_tx.m_state = NdbDictInterface::Tx::NotStarted;
    DBUG_RETURN(-1);
  }
committed:
  // invalidate old version of altered table
  uint i;
  for (i = 0; i < m_tx.m_op.size(); i++) {
    NdbDictInterface::Tx::Op& op = m_tx.m_op[i];
    if (op.m_gsn == GSN_ALTER_TABLE_REQ)
    {
      op.m_impl->m_status = NdbDictionary::Object::Invalid;
      m_globalHash->lock();
      int ret = m_globalHash->dec_ref_count(op.m_impl);
      m_globalHash->unlock();
      if (ret != 0)
        abort();
    }
  }
  m_tx.m_state = NdbDictInterface::Tx::NotStarted;
  m_tx.m_op.clear();
  DBUG_RETURN(0);
}

int
NdbDictionaryImpl::getDefaultHashmapSize() const
{
  return m_ndb.theImpl->get_ndbapi_config_parameters().m_default_hashmap_size;
}

bool
NdbDictInterface::checkAllNodeVersionsMin(Uint32 minNdbVersion) const
{
  for (Uint32 nodeId = 1; nodeId < MAX_NODES; nodeId++)
  {
    if (m_impl->getIsDbNode(nodeId) &&
        m_impl->getIsNodeSendable(nodeId) &&
        (m_impl->getNodeNdbVersion(nodeId) <
         minNdbVersion))
    {
      /* At least 1 sendable data node has lower-than-min
       * version
       */
      return false;
    }
  }
  
  return true;
}


int
NdbDictInterface::beginSchemaTrans(bool retry711)
{
  assert(m_tx.m_op.size() == 0);
  NdbApiSignal tSignal(m_reference);
  SchemaTransBeginReq* req =
    CAST_PTR(SchemaTransBeginReq, tSignal.getDataPtrSend());

  tSignal.theReceiversBlockNumber = DBDICT;
  tSignal.theVerId_signalNumber = GSN_SCHEMA_TRANS_BEGIN_REQ;
  tSignal.theLength = SchemaTransBeginReq::SignalLength;

  req->clientRef =  m_reference;
  req->transId = m_tx.m_transId;
  req->requestInfo = 0;

  int errCodes[] = {
    SchemaTransBeginRef::NotMaster,
    SchemaTransBeginRef::Busy,
    retry711 ? SchemaTransBeginRef::BusyWithNR : 0,
    0
  };

  int ret = dictSignal(
      &tSignal,
      0,
      0,
      0,
      WAIT_SCHEMA_TRANS,
      DICT_WAITFOR_TIMEOUT,
      100,
      errCodes);
  if (ret == -1)
    return -1;
  return 0;
}

int
NdbDictInterface::endSchemaTrans(Uint32 flags)
{
  NdbApiSignal tSignal(m_reference);
  SchemaTransEndReq* req =
    CAST_PTR(SchemaTransEndReq, tSignal.getDataPtrSend());

  tSignal.theReceiversBlockNumber = DBDICT;
  tSignal.theVerId_signalNumber = GSN_SCHEMA_TRANS_END_REQ;
  tSignal.theLength = SchemaTransEndReq::SignalLength;

  req->clientRef =  m_reference;
  req->transId = m_tx.m_transId;
  req->requestInfo = 0;
  req->transKey = m_tx.m_transKey;
  req->flags = flags;

  int errCodes[] = {
    SchemaTransBeginRef::NotMaster,
    0
  };
  int ret = dictSignal(
      &tSignal,
      0,
      0,
      0,
      WAIT_SCHEMA_TRANS,
      DICT_WAITFOR_TIMEOUT,
      100,
      errCodes);
  if (ret == -1)
    return -1;
  return 0;
}

void
NdbDictInterface::execSCHEMA_TRANS_BEGIN_CONF(const NdbApiSignal * signal,
                                              const LinearSectionPtr ptr[3])
{
  const SchemaTransBeginConf* conf=
    CAST_CONSTPTR(SchemaTransBeginConf, signal->getDataPtr());
  assert(m_tx.m_transId == conf->transId);
  m_tx.m_transKey = conf->transKey;
  m_impl->theWaiter.signal(NO_WAIT);
}

void
NdbDictInterface::execSCHEMA_TRANS_BEGIN_REF(const NdbApiSignal * signal,
                                             const LinearSectionPtr ptr[3])
{
  const SchemaTransBeginRef* ref =
    CAST_CONSTPTR(SchemaTransBeginRef, signal->getDataPtr());
  m_error.code = ref->errorCode;
  m_masterNodeId = ref->masterNodeId;
  m_impl->theWaiter.signal(NO_WAIT);
}

void
NdbDictInterface::execSCHEMA_TRANS_END_CONF(const NdbApiSignal * signal,
                                            const LinearSectionPtr ptr[3])
{
  const SchemaTransEndConf* conf=
    CAST_CONSTPTR(SchemaTransEndConf, signal->getDataPtr());
  assert(m_tx.m_transId == conf->transId);
  m_impl->theWaiter.signal(NO_WAIT);
}

void
NdbDictInterface::execSCHEMA_TRANS_END_REF(const NdbApiSignal * signal,
                                           const LinearSectionPtr ptr[3])
{
  const SchemaTransEndRef* ref =
    CAST_CONSTPTR(SchemaTransEndRef, signal->getDataPtr());
  m_error.code = ref->errorCode;
  m_tx.m_error.code = ref->errorCode;
  m_masterNodeId = ref->masterNodeId;
  m_impl->theWaiter.signal(NO_WAIT);
}

void
NdbDictInterface::execSCHEMA_TRANS_END_REP(const NdbApiSignal * signal,
                                           const LinearSectionPtr ptr[3])
{
  const SchemaTransEndRep* rep =
    CAST_CONSTPTR(SchemaTransEndRep, signal->getDataPtr());
  (rep->errorCode == 0) ?
    m_tx.m_state = Tx::Committed
    :
    m_tx.m_state = Tx::Aborted;
  m_tx.m_error.code = rep->errorCode;
  m_masterNodeId = rep->masterNodeId;
  m_impl->theWaiter.signal(NO_WAIT);
}

const NdbDictionary::Column * NdbDictionary::Column::FRAGMENT = 0;
const NdbDictionary::Column * NdbDictionary::Column::FRAGMENT_FIXED_MEMORY = 0;
const NdbDictionary::Column * NdbDictionary::Column::FRAGMENT_VARSIZED_MEMORY = 0;
const NdbDictionary::Column * NdbDictionary::Column::ROW_COUNT = 0;
const NdbDictionary::Column * NdbDictionary::Column::COMMIT_COUNT = 0;
const NdbDictionary::Column * NdbDictionary::Column::ROW_SIZE = 0;
const NdbDictionary::Column * NdbDictionary::Column::RANGE_NO = 0;
const NdbDictionary::Column * NdbDictionary::Column::DISK_REF = 0;
const NdbDictionary::Column * NdbDictionary::Column::RECORDS_IN_RANGE = 0;
const NdbDictionary::Column * NdbDictionary::Column::ROWID = 0;
const NdbDictionary::Column * NdbDictionary::Column::ROW_GCI = 0;
const NdbDictionary::Column * NdbDictionary::Column::ROW_GCI64 = 0;
const NdbDictionary::Column * NdbDictionary::Column::ROW_AUTHOR = 0;
const NdbDictionary::Column * NdbDictionary::Column::ANY_VALUE = 0;
const NdbDictionary::Column * NdbDictionary::Column::COPY_ROWID = 0;
const NdbDictionary::Column * NdbDictionary::Column::OPTIMIZE = 0;
const NdbDictionary::Column * NdbDictionary::Column::FRAGMENT_EXTENT_SPACE = 0;
const NdbDictionary::Column * NdbDictionary::Column::FRAGMENT_FREE_EXTENT_SPACE = 0;
const NdbDictionary::Column * NdbDictionary::Column::LOCK_REF = 0;
const NdbDictionary::Column * NdbDictionary::Column::OP_ID = 0;

template class Vector<NdbDictInterface::Tx::Op>;<|MERGE_RESOLUTION|>--- conflicted
+++ resolved
@@ -1,9 +1,5 @@
 /*
-<<<<<<< HEAD
-   Copyright (c) 2003, 2011, 2013, Oracle and/or its affiliates. All rights reserved.
-=======
    Copyright (c) 2003, 2013, Oracle and/or its affiliates. All rights reserved.
->>>>>>> a9800d0d
 
    This program is free software; you can redistribute it and/or modify
    it under the terms of the GNU General Public License as published by
@@ -4174,11 +4170,7 @@
 
       // note can also return -2 in error case(INCOMPATIBLE_VERSION),
       // hence compare with != 0
-<<<<<<< HEAD
       if ((res = dropIndexGlobal(*idx, true)) != 0)
-=======
-      if ((res = dropIndexGlobal(*idx)) != 0)
->>>>>>> a9800d0d
       {
         releaseIndexGlobal(*idx, 1);
         ERR_RETURN(getNdbError(), -1);
