/*
   Copyright (c) 2003, 2023, Oracle and/or its affiliates.
<<<<<<< HEAD
   Copyright (c) 2021, 2023, Hopsworks and/or its affiliates.
=======
>>>>>>> 057f5c95

   This program is free software; you can redistribute it and/or modify
   it under the terms of the GNU General Public License, version 2.0,
   as published by the Free Software Foundation.

   This program is also distributed with certain software (including
   but not limited to OpenSSL) that is licensed under separate terms,
   as designated in a particular file or component or in included license
   documentation.  The authors of MySQL hereby grant you an additional
   permission to link the program and your derivative works with the
   separately licensed software that they have included with MySQL.

   This program is distributed in the hope that it will be useful,
   but WITHOUT ANY WARRANTY; without even the implied warranty of
   MERCHANTABILITY or FITNESS FOR A PARTICULAR PURPOSE.  See the
   GNU General Public License, version 2.0, for more details.

   You should have received a copy of the GNU General Public License
   along with this program; if not, write to the Free Software
   Foundation, Inc., 51 Franklin St, Fifth Floor, Boston, MA 02110-1301  USA
*/

#ifndef TransporterFacade_H
#define TransporterFacade_H

#include <kernel_types.h>
#include <ndb_limits.h>
#include <NdbThread.h>
#include "SectionIterators.hpp"
#include <TransporterRegistry.hpp>
#include <NdbMutex.h>
#include <Vector.hpp>
#include "DictCache.hpp"
#include <BlockNumbers.h>
#include <mgmapi.h>
#include "trp_buffer.hpp"
#include "my_thread.h"
#include "NdbApiSignal.hpp"
#include "transporter/TransporterCallback.hpp"
#include "portlib/ndb_sockaddr.h"

class ClusterMgr;
class ArbitMgr;
struct ndb_mgm_configuration;

class Ndb;
class NdbApiSignal;
class ReceiveThreadClient;
class trp_client;

extern "C" {
  void* runSendRequest_C(void*);
  void* runReceiveResponse_C(void*);
  void* runWakeupThread_C(void*);
}

class TransporterFacade :
  public TransporterCallback,
  public TransporterReceiveHandle
{
public:
  /**
   * Max number of Ndb objects.  
   * (Ndb objects should not be shared by different threads.)
   */
  static constexpr Uint32 MAX_NO_THREADS = 4711;
  static constexpr Uint32 MAX_LOCKED_CLIENTS = 256;
  TransporterFacade(GlobalDictCache *cache);
  ~TransporterFacade() override;

  int start_instance(NodeId, const ndb_mgm_configuration*);
  void stop_instance();

  /*
    (Re)configure the TransporterFacade
    to a specific configuration
  */
  bool configure(NodeId, const ndb_mgm_configuration *);

  /**
   * Register this block for sending/receiving signals
   * @blockNo block number to use, -1 => any blockNumber
   * @return BlockNumber or -1 for failure
   */
  Uint32 open_clnt(trp_client*, int blockNo = -1);
  int close_clnt(trp_client*);
  void perform_close_clnt(trp_client*);
  void expand_clnt();

  Uint32 get_active_ndb_objects() const;

  /** 
   * Get/Set wait time in the send thread.
   */
  void setSendThreadInterval(Uint32 ms);
  Uint32 getSendThreadInterval(void) const;

  Uint32 mapRefToIdx(Uint32 blockReference) const;

  // Only sends to nodes which are alive
private:
   template<typename SectionPtr>
   void handle_message_too_big(NodeId,
                              const NdbApiSignal*,
                              const SectionPtr[],
                              Uint32) const;
  int sendSignal(trp_client*, const NdbApiSignal *, NodeId nodeId);
  int sendSignal(trp_client*, const NdbApiSignal*, NodeId,
                 const LinearSectionPtr ptr[3], Uint32 secs);
  int sendSignal(trp_client*, const NdbApiSignal*, NodeId,
                 const GenericSectionPtr ptr[3], Uint32 secs);
  int sendFragmentedSignal(trp_client*, const NdbApiSignal*, NodeId,
                           const LinearSectionPtr ptr[3], Uint32 secs);
  int sendFragmentedSignal(trp_client*, const NdbApiSignal*, NodeId,
                           const GenericSectionPtr ptr[3], Uint32 secs);

  /* Support routine to configure */
  void set_up_node_active_in_send_buffers(Uint32 nodeId,
                                          const ndb_mgm_configuration *conf);

 public:

  /**
   * These are functions used by ndb_mgmd
   */
  void ext_set_max_api_reg_req_interval(Uint32 ms);
<<<<<<< HEAD
  struct sockaddr_in6 ext_get_connect_address(Uint32 nodeId);
=======
  ndb_sockaddr ext_get_connect_address(Uint32 nodeId);
>>>>>>> 057f5c95
  bool ext_isConnected(NodeId aNodeId);
  void ext_doConnect(int aNodeId);

  // Is node available for running transactions
private:
  bool   get_node_alive(NodeId nodeId) const;
  bool   getIsNodeSendable(NodeId nodeId) const;

public:
  Uint32 getMinDbNodeVersion() const;
  Uint32 getMinApiNodeVersion() const;

  // My own processor id
  NodeId ownId() const;

  void set_error_print(bool val);

  void connected();

  void doConnect(int NodeId);
  void reportConnected(int NodeId);
  void doDisconnect(int NodeId);
  void reportDisconnected(int NodeId);

  NodeId get_an_alive_node();
  void trp_node_status(NodeId, Uint32 event);

  void is_cluster_completely_unavailable(Int32 &error, Uint32 line);

  /**
   * Send signal to each registered object
   */
  void for_each(trp_client* clnt,
                const NdbApiSignal* aSignal, const LinearSectionPtr ptr[3]);
  
  void lock_poll_mutex();
  void unlock_poll_mutex();

  TransporterRegistry* get_registry() { return theTransporterRegistry;}

/*
  When a thread has sent its signals and is ready to wait for reception
  of these it does normally always wait on a conditional mutex and
  the actual reception is handled by the receiver thread in the NDB API.
  With the below methods and variables each thread has the possibility
  of becoming owner of the "right" to poll for signals. Effectually this
  means that the thread acts temporarily as a receiver thread.
  There is also a dedicated receiver thread (threadMainReceive) which will
  be activated to off load the client threads if the load is sufficient high.
  For the thread that succeeds in grabbing this "ownership" it will avoid
  a number of expensive calls to conditional mutex and even more expensive
  context switches to wake up.

  When an owner of the poll "right" has completed its own task it is likely
  that there are others still waiting. In this case we signal one of the
  waiting threads to give it the chance to grab the poll "right".

  Since we want to switch owner as seldom as possible we always
  pick the last thread which is likely to be the last to complete
  its reception.
*/
  void do_poll(trp_client* clnt,
               Uint32 wait_time,
               bool stay_poll_owner = false);
  void wakeup(trp_client*);

  void external_poll(Uint32 wait_time);

  void remove_from_poll_queue(trp_client* const arr[], Uint32 cnt);
  static void unlock_and_signal(trp_client* const arr[], Uint32 cnt);

  trp_client* get_poll_owner(bool) const { return m_poll_owner;}
  void add_to_poll_queue(trp_client* clnt);
  void remove_from_poll_queue(trp_client* clnt);

  /*
    Optimize detection of connection state changes by requesting 
    an ::update_connections() to be done in the next do_poll().
  */
  void request_connection_check()
  { m_check_connections = true; }

  /*
    Configuration handling of the receiver threads handling of polling
    These methods implement methods on the ndb_cluster_connection
    interface.
  */
#define NO_RECV_THREAD_CPU_ID 0xFFFF
  int unset_recv_thread_cpu(Uint32 recv_thread_id);
  int set_recv_thread_cpu(Uint16 *cpuid_array,
                          Uint32 array_len,
                          Uint32 recv_thread_id);
  int set_recv_thread_activation_threshold(Uint32 threshold);
  int get_recv_thread_activation_threshold() const;
  /* Variables to support configuration of receiver thread handling */
  Uint32 min_active_clients_recv_thread;
  Uint16 recv_thread_cpu_id;
  /* Support methods to lock/unlock the receiver thread to/from its CPU */
  int lock_recv_thread_cpu();
  int unlock_recv_thread_cpu();

  /* All 5 poll_owner and poll_queue members below need thePollMutex */
  my_thread_t  m_poll_owner_tid;  // poll_owner thread id
  trp_client * m_poll_owner;
  trp_client * m_poll_queue_head; // First in queue
  trp_client * m_poll_queue_tail; // Last in queue
  Uint32 m_poll_waiters;          // Number of clients in queue 
  /* End poll owner stuff */

  // heart beat received from a node (e.g. a signal came)
  void hb_received(NodeId n);
  void set_auto_reconnect(int val);
  int get_auto_reconnect() const;

  /* TransporterCallback interface. */
  bool deliver_signal(SignalHeader * const header,
                      Uint8 prio,
                      TransporterError &error_code,
                      Uint32 * const signalData,
                      LinearSectionPtr ptr[3]) override;
  void handleMissingClnt(const SignalHeader * header,
                         const Uint32 * theData);

  int checkJobBuffer() override;
  void reportSendLen(NodeId nodeId, Uint32 count, Uint64 bytes) override;
  void reportReceiveLen(NodeId nodeId, Uint32 count, Uint64 bytes) override;
  void reportConnect(NodeId nodeId) override;
  void reportDisconnect(NodeId nodeId, Uint32 errNo) override;
  void reportError(NodeId nodeId, TransporterError errorCode,
                   const char *info = nullptr) override;
  void transporter_recv_from(NodeId node) override;

  /**
   * Wakeup
   *
   * Clients normally block waiting for a pattern of signals,
   * or until a timeout expires.
   * This Api allows them to be woken early.
   * To use it, a setupWakeup() call must be made once prior
   * to using the Apis in any client.
   *
   */
  bool setupWakeup();
  bool registerForWakeup(trp_client* dozer);
  bool unregisterForWakeup(trp_client* dozer);
  void requestWakeup();
  void reportWakeup() override;

  void set_hostname(Uint32 nodeId, const char *new_hostname)
  {
    theTransporterRegistry->set_hostname(nodeId, new_hostname);
  }

private:

  friend class trp_client;
  friend class ClusterMgr;
  friend class ArbitMgr;
  friend class Ndb_cluster_connection;
  friend class Ndb_cluster_connection_impl;

  void propose_poll_owner(); 
  bool try_become_poll_owner(trp_client* clnt, Uint32 wait_time);

  /* Used in debug asserts to enforce sendSignal rules: */
  bool is_poll_owner_thread() const;

  /**
   * When poll owner is assigned:
   *  - ::external_poll() let m_poll_owner act as receiver thread
   *    actually the transporter.
   *  - ::start_poll() - ::finish_poll() has to enclose ::external_poll()
   */
  void start_poll();
  int  finish_poll(trp_client* arr[]);

  /**
   * The m_poll_owner manage a list of clients
   * waiting for the poll right or to be waked up when something
   * was delivered to it by the poll_owner.
   */ 
  void lock_client(trp_client*);
  bool check_if_locked(const trp_client*,
                       const Uint32 start) const;

  /**
   * List if trp_clients locked by the *m_poll_owner.
   * m_locked_clients[0] is always the m_poll_owner itself. 
   */
  Uint32 m_locked_cnt;
  trp_client *m_locked_clients[MAX_LOCKED_CLIENTS];

  Uint32 m_num_active_clients;
  volatile bool m_check_connections;

  bool m_use_only_ipv4;

  TransporterRegistry* theTransporterRegistry;
  SocketServer m_socket_server;
  int sendPerformedLastInterval;
  NodeId theOwnId;
  NodeId theStartNodeId;

  ClusterMgr* theClusterMgr;
  
  /* Single dozer supported currently.
   * In future, use a DLList to support > 1
   */
  trp_client * dozer;

  // Declarations for the receive and send thread
  int  theStopReceive;
  int  theStopSend;
  int  theStopWakeup;
  Uint32 sendThreadWaitMillisec;

  void threadMainSend(void);
  NdbThread* theSendThread;
  void threadMainReceive(void);
  NdbThread* theReceiveThread;

#define MAX_NUM_WAKEUPS 128

  bool transfer_responsibility(trp_client * const *arr,
                               Uint32 cnt_woken,
                               Uint32 cnt);
  void wakeup_and_unlock_calls();
  void init_cpu_usage(NDB_TICKS currTime);
  void check_cpu_usage(NDB_TICKS currTime);
  void calc_recv_thread_wakeup();
  void remove_trp_client_from_wakeup_list(trp_client*);
  void threadMainWakeup(void);
  NdbThread* theWakeupThread;

  NDB_TICKS m_last_cpu_usage_check;
  Uint64 m_last_recv_thread_cpu_usage_in_micros;
  Uint32 m_recv_thread_cpu_usage_in_percent;
  Uint32 m_recv_thread_wakeup;
  Uint32 m_wakeup_clients_cnt;
  trp_client *m_wakeup_clients[MAX_NO_THREADS];
  NdbMutex *m_wakeup_thread_mutex;
  NdbCondition *m_wakeup_thread_cond;

  ReceiveThreadClient* recv_client;
  bool raise_thread_prio(NdbThread *thread);

  friend void* runSendRequest_C(void*);
  friend void* runReceiveResponse_C(void*);
  friend void* runWakeupThread_C(void*);

  bool do_connect_mgm(NodeId, const ndb_mgm_configuration*);

private:

  struct ThreadData {
    static constexpr Uint32 ACTIVE = (1 << 16) | 1;
    static constexpr Uint32 INACTIVE = (1 << 16);
    static constexpr Uint32 END_OF_LIST = MAX_NO_THREADS + 1;
    
    ThreadData(Uint32 initialSize = 32);
    
    /* All 3 members below need m_open_close_mutex */
    Uint32 m_use_cnt;    //Number of items in use in m_clients[]
    Uint32 m_firstFree;  //First free item in m_clients[]
    bool   m_expanding;  //Expand of m_clients[] has been requested

    struct Client {
      trp_client* m_clnt;
      Uint32 m_next;

      Client()
	: m_clnt(nullptr), m_next(END_OF_LIST) {}

      Client(trp_client* clnt, Uint32 next)
	: m_clnt(clnt), m_next(next) {}
    };
    Vector<struct Client> m_clients;

    /**
     * open, close and expand need to hold the m_open_close_mutex.
     * In addition, close and expand need the poll right to 
     * serialize access with get (also need poll right)
     */
    int open(trp_client*);
    int close(int number);
    void expand(Uint32 size);

    /**
     * get() is protected by requiring either the poll right,
     * or the m_open_close_mutex. This protects against
     * concurrent close or expand.
     * get() should not require any protection against a 
     * (non-expanding) open, as we will never 'get' a client
     * not being opened yet.
     *
     * Current usage of this is:
     * - Poll right protect against ::deliver_signal() get'ing
     *   a trp_client while it being closed, or the m_client[] Vector
     *   expanded during ::open(). (All holding poll-right)
     * - get() is called from close_clnt() with m_open_close_mutex.
     */
    inline trp_client* get(Uint16 blockNo) const {
      blockNo -= MIN_API_BLOCK_NO;
      if(likely (blockNo < m_clients.size()))
      {
        return m_clients[blockNo].m_clnt;
      }
      return nullptr;
    }

    Uint32 freeCnt() const {     //need m_open_close_mutex
      return m_clients.size() - m_use_cnt;
    }

  } m_threads;

  /**
   * Global set of nodes having their send buffer enabled.
   * Primary usage is to init the trp_client with enabled
   * nodes when it 'open' the communication.
   */
  NodeBitmask m_enabled_nodes_mask;  //need m_open_close_mutex

  /**
   * Block number handling
   */
  Uint32 m_fixed2dynamic[NO_API_FIXED_BLOCKS];
  Uint32 m_fragmented_signal_id;

public:
  /**
   * To avoid deadlock with trp_client::m_mutex: Always grab 
   * that mutex lock first, before locking m_open_close_mutex.
   */
  NdbMutex* m_open_close_mutex;  //Protect multiple m_threads members
  NdbMutex* thePollMutex;        //Protect poll-right assignment

  GlobalDictCache *m_globalDictCache;

public:
  /**
   * Add a send buffer to out-buffer
   */
  void flush_send_buffer(Uint32 node, const TFBuffer* buffer);

  /**
   * Allocate a send buffer
   */
  TFPage *alloc_sb_page(Uint32 node) 
  {
    /**
     * Try to grab a single page, 
     * including from the reserved pool if 
     * sending-to-self 
     */
    bool reserved = (node == theOwnId);
    return m_send_buffer.try_alloc(1, reserved);
  }

  /**
   * Enable / disable send buffers. Will also call similar
   * methods on all clients known by TF to handle theirs thread local
   * send buffers.
   */
  void enable_send_buffer(NodeId nodeId, TrpId trp_id, bool) override;
  void disable_send_buffer(NodeId nodeId, TrpId trp_id, bool) override;

  Uint32 get_bytes_to_send_iovec(NodeId nodeId,
                                 TrpId trp_id,
                                 struct iovec *dst,
                                 Uint32 max) override;
  Uint32 bytes_sent(NodeId nodeId,
                    TrpId trp_id,
                    Uint32 bytes) override;

#ifdef ERROR_INSERT
  void consume_sendbuffer(Uint32 bytes_remain);
  void release_consumed_sendbuffer();
#endif

private:
  TFMTPool m_send_buffer;
  struct TFSendBuffer
  {
    TFSendBuffer()
      : m_mutex(),
        m_sending(false),
        m_node_active(false),
        m_node_enabled(false),
        m_current_send_buffer_size(0),
        m_buffer(),
        m_out_buffer(),
        m_flushed_cnt(0)
    {}

    /**
     * Protection of struct members:
     * - boolean flags and 'm_buffer' is protected directly
     *   by holding mutex lock.
     * - 'm_out_buffer' is protected by setting 'm_sending==true'
     *   as a signal to other threads to keep away. 'm_sending'
     *   itself is protected by 'm_mutex', but we don't have to
     *   keep that mutex lock after 'm_sending' has been granted.
     *   This locking mechanism is implemented by try_lock_send()
     *   and unlock_send().
     *
     * Thus, appending buffers to m_buffer are allowed without
     * being blocked by another thread sending from m_out_buffers.
     */
    NdbMutex m_mutex;

    bool m_sending;      // Send is ongoing, keep away from 'm_out_buffer'
    bool m_node_active;  // Node defined in config file.
    bool m_node_enabled; // Node is 'connected' as send dest.

    /**
     * A protected view of the current send buffer size of the node.
     * This is to support getSendBufferLevel.
     */
    Uint32 m_current_send_buffer_size;

    /**
     * This is data that have been "scheduled" to be sent
     */
    TFBuffer m_buffer;

    /**
     * This is data that is being sent
     */
    TFBuffer m_out_buffer;

    /**
     * Number of buffer flushed since last send.
     * Used as metric for adaptive send algorithm
     */
    Uint32 m_flushed_cnt;

    /**
     *  Implements the 'm_out_buffer' locking as described above.
     */
    bool try_lock_send();
    void unlock_send();
  } m_send_buffers[MAX_NODES];

  bool m_error_print;

  /**
   * The set of nodes having a 'm_send_buffer[]::m_node_active '== true'
   * This is the set of all nodes we have been configured to send to.
   */
  NodeBitmask m_active_nodes;

  void discard_send_buffer(TFSendBuffer *b);

  void do_send_buffer(Uint32 node, TFSendBuffer *b);

  void try_send_buffer(Uint32 node, TFSendBuffer* b);
  void try_send_all(const NodeBitmask& nodes);
  void do_send_adaptive(const NodeBitmask& nodes);

  Uint32 get_current_send_buffer_size(NodeId node) const
  {
    return m_send_buffers[node].m_current_send_buffer_size;
  }

  void wakeup_send_thread(void);
  NdbMutex * m_send_thread_mutex;
  NdbCondition * m_send_thread_cond;

  // Members below protected with m_send_thread_mutex
  NodeBitmask m_send_thread_nodes;  //Future use: multiple send threads

  /**
   * The set of nodes having unsent buffered data. Either after
   * previous do_send_buffer() not being able to send everything,
   * or the adaptive send decided to defer the send.
   * In both cases the send thread will be activated to take care
   * of sending to these nodes.
   */
  NodeBitmask m_has_data_nodes;
};

inline
void 
TransporterFacade::lock_poll_mutex()
{
  NdbMutex_Lock(thePollMutex);
}

inline
void 
TransporterFacade::unlock_poll_mutex()
{
  NdbMutex_Unlock(thePollMutex);
}

inline
bool
TransporterFacade::TFSendBuffer::try_lock_send()
{
  //assert(NdbMutex_Trylock(&m_mutex) != 0); //Lock should be held
  if (!m_sending)
  {
    m_sending = true;
    return true;
  }
  return false;
}

inline
void
TransporterFacade::TFSendBuffer::unlock_send()
{
  //assert(NdbMutex_Trylock(&m_mutex) != 0); //Lock should be held
  assert(m_sending);
  m_sending = false;
}


#include "ClusterMgr.hpp"
#include "ndb_cluster_connection_impl.hpp"

inline
void
TransporterFacade::is_cluster_completely_unavailable(Int32 & error,
                                                     Uint32 line)
{
  theClusterMgr->is_cluster_completely_unavailable(error, line);
}

inline
unsigned Ndb_cluster_connection_impl::get_connect_count() const
{
  if (m_transporter_facade->theClusterMgr)
    return m_transporter_facade->theClusterMgr->m_connect_count;
  return 0;
}

inline
unsigned Ndb_cluster_connection_impl::get_min_db_version() const
{
  return m_transporter_facade->getMinDbNodeVersion();
}

inline
unsigned Ndb_cluster_connection_impl::get_min_api_version() const
{
  return m_transporter_facade->getMinApiNodeVersion();
}

inline
bool
TransporterFacade::get_node_alive(NodeId n) const {
  if (theClusterMgr)
  {
    return theClusterMgr->getNodeInfo(n).m_alive;
  }
  return 0;
}

inline
void
TransporterFacade::hb_received(NodeId n) {
  theClusterMgr->hb_received(n);
}

inline
Uint32
TransporterFacade::getMinDbNodeVersion() const
{
  if (theClusterMgr)
    return theClusterMgr->minDbVersion;
  else
    return 0;
}

inline
Uint32
TransporterFacade::getMinApiNodeVersion() const
{
  if (theClusterMgr)
    return theClusterMgr->minApiVersion;
  else
    return 0;
}

inline
const trp_node &
trp_client::getNodeInfo(Uint32 nodeId) const
{
  return m_facade->theClusterMgr->getNodeInfo(nodeId);
}

<<<<<<< HEAD
inline
Uint32
trp_client::get_node_change_count()
{
  return m_facade->theClusterMgr->get_node_change_count();
}

inline
void
trp_client::lock_node_state()
{
  return m_facade->theClusterMgr->lock_node_state();
}

inline
void
trp_client::unlock_node_state()
{
  return m_facade->theClusterMgr->unlock_node_state();
}

/** 
 * LinearSectionIterator
 *
 * This is an implementation of GenericSectionIterator 
 * that iterates over one linear section of memory.
 * The iterator is used by the transporter at signal
 * send time to obtain all of the relevant words for the
 * signal section
 */
class LinearSectionIterator: public GenericSectionIterator
{
private :
  const Uint32* data;
  Uint32 len;
  bool read;
public :
  LinearSectionIterator(const Uint32* _data, Uint32 _len)
  {
    data= (_len == 0)? nullptr:_data;
    len= _len;
    read= false;
  }

  ~LinearSectionIterator() override
  {}
  
  void reset() override
  {
    /* Reset iterator */
    read= false;
  }

  const Uint32* getNextWords(Uint32& sz) override
  {
    if (likely(!read))
    {
      read= true;
      sz= len;
      return data;
    }
    sz= 0;
    return nullptr;
  }
};


/** 
 * SignalSectionIterator
 *
 * This is an implementation of GenericSectionIterator 
 * that uses chained NdbApiSignal objects to store a 
 * signal section.
 * The iterator is used by the transporter at signal
 * send time to obtain all of the relevant words for the
 * signal section
 */
class SignalSectionIterator: public GenericSectionIterator
{
private :
  NdbApiSignal* firstSignal;
  NdbApiSignal* currentSignal;
public :
  SignalSectionIterator(NdbApiSignal* signal)
  {
    firstSignal= currentSignal= signal;
  }

  ~SignalSectionIterator() override
  {}
  
  void reset() override
  {
    /* Reset iterator */
    currentSignal= firstSignal;
  }

  const Uint32* getNextWords(Uint32& sz) override;
};
=======
>>>>>>> 057f5c95

/*
 * GenericSectionIteratorReader
 * Helper class to simplify reading data from 
 * GenericSectionIterator implementations
 */

class GSIReader
{
private :
  GenericSectionIterator* gsi;
  const Uint32* chunkPtr;
  Uint32 chunkRemain;
public :
  GSIReader(GenericSectionIterator* _gsi)
  {
    gsi = _gsi;
    chunkPtr = nullptr;
    chunkRemain = 0;
  }

  void copyNWords(Uint32* dest, Uint32 n)
  {
    while (n)
    {
      if (chunkRemain == 0)
      {
        /* Get next contiguous stretch of words from
         * the iterator
         */
        chunkPtr = gsi->getNextWords(chunkRemain);
        if (!chunkRemain)
          abort(); // Must have the words the caller asks for
      }
      else
      {
        /* Have some words from the iterator, copy some/
         * all of them
         */
        Uint32 wordsToCopy = MIN(chunkRemain, n);
        memmove(dest, chunkPtr, wordsToCopy << 2);
        chunkPtr += wordsToCopy;
        chunkRemain -= wordsToCopy;

        dest += wordsToCopy;
        n -= wordsToCopy;
      }
    }
  }
};


#endif // TransporterFacade_H<|MERGE_RESOLUTION|>--- conflicted
+++ resolved
@@ -1,9 +1,6 @@
 /*
    Copyright (c) 2003, 2023, Oracle and/or its affiliates.
-<<<<<<< HEAD
    Copyright (c) 2021, 2023, Hopsworks and/or its affiliates.
-=======
->>>>>>> 057f5c95
 
    This program is free software; you can redistribute it and/or modify
    it under the terms of the GNU General Public License, version 2.0,
@@ -130,11 +127,7 @@
    * These are functions used by ndb_mgmd
    */
   void ext_set_max_api_reg_req_interval(Uint32 ms);
-<<<<<<< HEAD
-  struct sockaddr_in6 ext_get_connect_address(Uint32 nodeId);
-=======
   ndb_sockaddr ext_get_connect_address(Uint32 nodeId);
->>>>>>> 057f5c95
   bool ext_isConnected(NodeId aNodeId);
   void ext_doConnect(int aNodeId);
 
@@ -728,7 +721,6 @@
   return m_facade->theClusterMgr->getNodeInfo(nodeId);
 }
 
-<<<<<<< HEAD
 inline
 Uint32
 trp_client::get_node_change_count()
@@ -749,87 +741,6 @@
 {
   return m_facade->theClusterMgr->unlock_node_state();
 }
-
-/** 
- * LinearSectionIterator
- *
- * This is an implementation of GenericSectionIterator 
- * that iterates over one linear section of memory.
- * The iterator is used by the transporter at signal
- * send time to obtain all of the relevant words for the
- * signal section
- */
-class LinearSectionIterator: public GenericSectionIterator
-{
-private :
-  const Uint32* data;
-  Uint32 len;
-  bool read;
-public :
-  LinearSectionIterator(const Uint32* _data, Uint32 _len)
-  {
-    data= (_len == 0)? nullptr:_data;
-    len= _len;
-    read= false;
-  }
-
-  ~LinearSectionIterator() override
-  {}
-  
-  void reset() override
-  {
-    /* Reset iterator */
-    read= false;
-  }
-
-  const Uint32* getNextWords(Uint32& sz) override
-  {
-    if (likely(!read))
-    {
-      read= true;
-      sz= len;
-      return data;
-    }
-    sz= 0;
-    return nullptr;
-  }
-};
-
-
-/** 
- * SignalSectionIterator
- *
- * This is an implementation of GenericSectionIterator 
- * that uses chained NdbApiSignal objects to store a 
- * signal section.
- * The iterator is used by the transporter at signal
- * send time to obtain all of the relevant words for the
- * signal section
- */
-class SignalSectionIterator: public GenericSectionIterator
-{
-private :
-  NdbApiSignal* firstSignal;
-  NdbApiSignal* currentSignal;
-public :
-  SignalSectionIterator(NdbApiSignal* signal)
-  {
-    firstSignal= currentSignal= signal;
-  }
-
-  ~SignalSectionIterator() override
-  {}
-  
-  void reset() override
-  {
-    /* Reset iterator */
-    currentSignal= firstSignal;
-  }
-
-  const Uint32* getNextWords(Uint32& sz) override;
-};
-=======
->>>>>>> 057f5c95
 
 /*
  * GenericSectionIteratorReader
