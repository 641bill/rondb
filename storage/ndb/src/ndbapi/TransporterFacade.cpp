--- conflicted
+++ resolved
@@ -863,9 +863,6 @@
     m_batch_size= batch_size;
   }
 
-<<<<<<< HEAD
-  // Configure timeouts
-=======
   Uint32 auto_reconnect=1;
   iter.get(CFG_AUTO_RECONNECT, &auto_reconnect);
 
@@ -877,7 +874,7 @@
     theClusterMgr->m_auto_reconnect = auto_reconnect;
   }
   
->>>>>>> 4620a05b
+  // Configure timeouts
   Uint32 timeout = 120000;
   for (iter.first(); iter.valid(); iter.next())
   {
@@ -2061,8 +2058,6 @@
   return ss;
 }
 
-<<<<<<< HEAD
-
 Uint32*
 SignalSectionIterator::getNextWords(Uint32& sz)
 {
@@ -2330,7 +2325,7 @@
   return 0;
 }
 #endif
-=======
+
 void
 TransporterFacade::set_auto_reconnect(int val)
 {
@@ -2341,5 +2336,4 @@
 TransporterFacade::get_auto_reconnect() const
 {
   return theClusterMgr->m_auto_reconnect;
-}
->>>>>>> 4620a05b
+}