--- conflicted
+++ resolved
@@ -1,9 +1,6 @@
 /*
    Copyright (c) 2003, 2023, Oracle and/or its affiliates.
-<<<<<<< HEAD
    Copyright (c) 2021, 2023, Hopsworks and/or its affiliates.
-=======
->>>>>>> 057f5c95
 
    This program is free software; you can redistribute it and/or modify
    it under the terms of the GNU General Public License, version 2.0,
@@ -4102,11 +4099,7 @@
   theClusterMgr->set_max_api_reg_req_interval(interval);
 }
 
-<<<<<<< HEAD
-struct sockaddr_in6
-=======
 ndb_sockaddr
->>>>>>> 057f5c95
 TransporterFacade::ext_get_connect_address(Uint32 nodeId)
 {
   return theTransporterRegistry->get_connect_address(nodeId);
