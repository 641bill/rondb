--- conflicted
+++ resolved
@@ -113,17 +113,9 @@
 /**
  * Report average send length in bytes (4096 last sends)
  */
-<<<<<<< HEAD
 void TransporterFacade::reportSendLen(NodeId nodeId [[maybe_unused]],
                                       Uint32 count [[maybe_unused]],
                                       Uint64 bytes [[maybe_unused]]) {
-=======
-void
-TransporterFacade::reportSendLen(NodeId nodeId[[maybe_unused]],
-                                 Uint32 count[[maybe_unused]],
-                                 Uint64 bytes[[maybe_unused]])
-{
->>>>>>> e64a25e2
 #ifdef REPORT_TRANSPORTER
   g_eventLogger->info(
       "REPORT_TRANSP: reportSendLen (nodeId=%d, bytes/count=%d)", (int)nodeId,
@@ -134,17 +126,9 @@
 /**
  * Report average receive length in bytes (4096 last receives)
  */
-<<<<<<< HEAD
 void TransporterFacade::reportReceiveLen(NodeId nodeId [[maybe_unused]],
                                          Uint32 count [[maybe_unused]],
                                          Uint64 bytes [[maybe_unused]]) {
-=======
-void
-TransporterFacade::reportReceiveLen(NodeId nodeId[[maybe_unused]],
-                                    Uint32 count[[maybe_unused]],
-                                    Uint64 bytes[[maybe_unused]])
-{
->>>>>>> e64a25e2
 #ifdef REPORT_TRANSPORTER
   g_eventLogger->info(
       "REPORT_TRANSP: reportReceiveLen (nodeId=%d, bytes/count=%d)",
@@ -988,23 +972,11 @@
  *    before return - Just that it will complete as soon as
  *    possible, which is more or less the same as 'adaptive' does.
  */
-<<<<<<< HEAD
 void TransporterFacade::do_send_adaptive(const TrpBitmask &trps) {
   assert(m_active_trps.contains(trps));
 
   for (Uint32 trp = trps.find_first(); trp != TrpBitmask::NotFound;
        trp = trps.find_next(trp + 1)) {
-=======
-void
-TransporterFacade::do_send_adaptive(const TrpBitmask& trps)
-{
-  assert(m_active_trps.contains(trps));
-
-  for (Uint32 trp = trps.find_first();
-       trp != TrpBitmask::NotFound;
-       trp = trps.find_next(trp+1))
-  {
->>>>>>> e64a25e2
     struct TFSendBuffer *b = &m_send_buffers[trp];
     Guard g(&b->m_mutex);
 
@@ -1014,26 +986,14 @@
        *   should be OK - messages will me sent anyway, somehow,
        *   even if we see a value being slightly off.
        */
-<<<<<<< HEAD
-      if (b->m_current_send_buffer_size > 4 * 1024 ||  // 1)
-          b->m_flushed_cnt >= m_poll_waiters / 8)      // 2)
+      if (b->m_current_send_buffer_size > 4*1024 ||    // 1)
+          b->m_flushed_cnt >= m_use_poll_waiters/8)    // 2)
       {
         try_send_buffer(trp, b);
       } else  // 3)
       {
         Guard g(m_send_thread_mutex);
         if (m_has_data_trps.isclear())  // Awake Send thread from 'idle sleep'
-=======
-      if (b->m_current_send_buffer_size > 4*1024 ||    // 1)
-          b->m_flushed_cnt >= m_use_poll_waiters/8)    // 2)
-      {
-        try_send_buffer(trp, b);
-      }
-      else                                             // 3)
-      {
-        Guard g(m_send_thread_mutex);
-        if (m_has_data_trps.isclear()) //Awake Send thread from 'idle sleep'
->>>>>>> e64a25e2
         {
           wakeup_send_thread();
         }
@@ -1086,14 +1046,9 @@
   raise_thread_prio(theSendThread);
 
   NDB_TICKS lastActivityCheck = NdbTick_getCurrentTicks();
-<<<<<<< HEAD
+  NDB_TICKS lastMaxWaitersCheck = lastActivityCheck;
+
   while (!theStopSend) {
-=======
-  NDB_TICKS lastMaxWaitersCheck = lastActivityCheck;
-
-  while(!theStopSend)
-  {
->>>>>>> e64a25e2
     NdbMutex_Lock(m_send_thread_mutex);
     /**
      * Note: It is intentional that we set 'send_trps' before we
@@ -1105,15 +1060,8 @@
      */
     TrpBitmask send_trps(m_has_data_trps);
 
-<<<<<<< HEAD
     if (m_send_thread_nodes.get(SEND_THREAD_NO) == false) {
       if (!m_has_data_trps.isclear()) {
-=======
-    if (m_send_thread_nodes.get(SEND_THREAD_NO) == false)
-    {
-      if (!m_has_data_trps.isclear())
-      {
->>>>>>> e64a25e2
         /**
          * Take a 200us micro-nap to allow more buffered data
          * to arrive such that larger messages can be sent.
@@ -1126,19 +1074,9 @@
                                               m_send_thread_mutex, &wait_end);
 
         /* If we were woken by a signal: take the new send_trps set */
-<<<<<<< HEAD
         if (ret != ETIMEDOUT) send_trps.assign(m_has_data_trps);
       } else {
         NdbCondition_WaitTimeout(m_send_thread_cond, m_send_thread_mutex,
-=======
-        if (ret != ETIMEDOUT)
-          send_trps.assign(m_has_data_trps);
-      }
-      else
-      {
-        NdbCondition_WaitTimeout(m_send_thread_cond,
-                                 m_send_thread_mutex,
->>>>>>> e64a25e2
                                  sendThreadWaitMillisec);
       }
     }
@@ -1168,8 +1106,6 @@
 
       Guard g(m_send_thread_mutex);
       m_has_data_trps.bitOR(m_active_trps);
-<<<<<<< HEAD
-=======
     }
     const Uint32 elapsed_max_waiters_ms =
       NdbTick_Elapsed(lastMaxWaitersCheck,now).milliSec();
@@ -1179,7 +1115,6 @@
       /* Read without protection to avoid complexity of poll mutex */
       m_use_poll_waiters = m_max_poll_waiters;
       m_max_poll_waiters = 0;
->>>>>>> e64a25e2
     }
   }
   theTransporterRegistry->stopSending();
@@ -1548,7 +1483,6 @@
   } while (wait_time > 0);
 }
 
-<<<<<<< HEAD
 TransporterFacade::TransporterFacade(GlobalDictCache *cache)
     : min_active_clients_recv_thread(DEFAULT_MIN_ACTIVE_CLIENTS_RECV_THREAD),
       recv_thread_cpu_id(NO_RECV_THREAD_CPU_ID),
@@ -1596,55 +1530,9 @@
       m_send_thread_nodes(),
       m_has_data_trps(),
       m_tls_search_path(NDB_TLS_SEARCH_PATH),
-      m_tls_node_type(NODE_TYPE_API) {
-=======
-TransporterFacade::TransporterFacade(GlobalDictCache *cache) :
-  min_active_clients_recv_thread(DEFAULT_MIN_ACTIVE_CLIENTS_RECV_THREAD),
-  recv_thread_cpu_id(NO_RECV_THREAD_CPU_ID),
-  m_poll_owner_tid(),
-  m_poll_owner(nullptr),
-  m_poll_queue_head(nullptr),
-  m_poll_queue_tail(nullptr),
-  m_poll_waiters(0),
-  m_locked_cnt(0),
-  m_locked_clients(),
-  m_num_active_clients(0),
-  m_check_connections(true),
-  theTransporterRegistry(nullptr),
-  theOwnTrpId(0),
-  theOwnId(0),
-  theStartNodeId(1),
-  theClusterMgr(nullptr),
-  dozer(nullptr),
-  theStopReceive(0),
-  theStopSend(0),
-  theStopWakeup(0),
-  sendThreadWaitMillisec(1),
-  theSendThread(nullptr),
-  theReceiveThread(nullptr),
-  theWakeupThread(nullptr),
-  m_last_recv_thread_cpu_usage_in_micros(0),
-  m_recv_thread_cpu_usage_in_percent(0),
-  m_recv_thread_wakeup(MAX_NO_THREADS),
-  m_wakeup_clients_cnt(0),
-  m_wakeup_thread_mutex(nullptr),
-  m_wakeup_thread_cond(nullptr),
-  recv_client(nullptr),
-  m_enabled_trps_mask(),
-  m_fragmented_signal_id(0),
-  m_open_close_mutex(nullptr),
-  thePollMutex(nullptr),
-  m_globalDictCache(cache),
-  m_send_buffer("sendbufferpool"),
-  m_active_trps(),
-  m_send_thread_mutex(nullptr),
-  m_send_thread_cond(nullptr),
-  m_send_thread_nodes(),
-  m_has_data_trps(),
-  m_max_poll_waiters(0),
-  m_use_poll_waiters(0)
-{
->>>>>>> e64a25e2
+      m_tls_node_type(NODE_TYPE_API),
+      m_max_poll_waiters(0),
+      m_use_poll_waiters(0) {
   DBUG_ENTER("TransporterFacade::TransporterFacade");
   thePollMutex = NdbMutex_CreateWithName("PollMutex");
   sendPerformedLastInterval = 0;
@@ -1678,13 +1566,7 @@
 }
 
 /* Return true if node with "nodeId" is a MGM node */
-<<<<<<< HEAD
 static bool is_mgmd(NodeId nodeId, const ndb_mgm_configuration *conf) {
-=======
-static bool is_mgmd(NodeId nodeId,
-                    const ndb_mgm_configuration *conf)
-{
->>>>>>> e64a25e2
   ndb_mgm_configuration_iterator iter(conf, CFG_SECTION_NODE);
   if (iter.find(CFG_NODE_ID, nodeId)) abort();
   Uint32 type;
@@ -1718,15 +1600,8 @@
   DBUG_RETURN(true);
 }
 
-<<<<<<< HEAD
 void TransporterFacade::set_up_node_active_in_send_buffers(
     NodeId nodeId, const ndb_mgm_configuration *conf) {
-=======
-void
-TransporterFacade::set_up_node_active_in_send_buffers(NodeId nodeId,
-                                   const ndb_mgm_configuration *conf)
-{
->>>>>>> e64a25e2
   DBUG_ENTER("TransporterFacade::set_up_node_active_in_send_buffers");
   ndb_mgm_configuration_iterator iter(conf, CFG_SECTION_CONNECTION);
   Uint32 nodeId1, nodeId2, remoteNodeId;
@@ -1791,13 +1666,7 @@
   m_use_only_ipv4 = use_only_ipv4;
 
   // Configure transporters
-<<<<<<< HEAD
   if (!IPCConfig::configureTransporters(theOwnId, conf, *theTransporterRegistry,
-=======
-  if (!IPCConfig::configureTransporters(theOwnId,
-                                        conf,
-                                        * theTransporterRegistry,
->>>>>>> e64a25e2
                                         true))
     DBUG_RETURN(false);
 
@@ -2120,12 +1989,7 @@
      * completed. Only the client requesting the expand do_poll,
      * the other simply sleeps.
      */
-<<<<<<< HEAD
     if (do_expand) {
-=======
-    if (do_expand)
-    {
->>>>>>> e64a25e2
       if (unlikely(theOwnTrpId == 0)) {
         assert(!clnt->isSendEnabled(theOwnTrpId));
         DBUG_RETURN(0);
@@ -2461,22 +2325,10 @@
       // do prepare send
       {
         TrpId trp_id = 0;
-<<<<<<< HEAD
         SendStatus ss = theTransporterRegistry->prepareSend(
             clnt, &tmp_signal, 1, /*JBB*/
             tmp_signal_data, aNode, trp_id, &tmp_ptr[start_i]);
         if (likely(ss == SEND_OK)) {
-=======
-	SendStatus ss = theTransporterRegistry->prepareSend
-          (clnt,
-           &tmp_signal,
-	   1, /*JBB*/
-	   tmp_signal_data,
-	   aNode, trp_id,
-	   &tmp_ptr[start_i]);
-        if (likely(ss == SEND_OK))
-        {
->>>>>>> e64a25e2
           assert(theClusterMgr->getNodeInfo(aNode).is_confirmed() ||
                  tmp_signal.readSignalNumber() == GSN_API_REGREQ);
         } else {
@@ -2524,22 +2376,10 @@
   int ret;
   {
     TrpId trp_id = 0;
-<<<<<<< HEAD
     SendStatus ss = theTransporterRegistry->prepareSend(
         clnt, aSignal, 1 /*JBB*/, aSignal->getConstDataPtrSend(), aNode, trp_id,
         &tmp_ptr[start_i]);
     if (likely(ss == SEND_OK)) {
-=======
-    SendStatus ss = theTransporterRegistry->prepareSend
-      (clnt,
-       aSignal,
-       1/*JBB*/,
-       aSignal->getConstDataPtrSend(),
-       aNode, trp_id,
-       &tmp_ptr[start_i]);
-    if (likely(ss == SEND_OK))
-    {
->>>>>>> e64a25e2
       assert(theClusterMgr->getNodeInfo(aNode).is_confirmed() ||
              aSignal->readSignalNumber() == GSN_API_REGREQ);
       ret = 0;
@@ -2680,20 +2520,10 @@
   }
 #endif
   TrpId trp_id = 0;
-<<<<<<< HEAD
   SendStatus ss = theTransporterRegistry->prepareSend(
       clnt, aSignal,
       1,  // JBB
       aSignal->getConstDataPtrSend(), aNode, trp_id, ptr);
-=======
-  SendStatus ss = theTransporterRegistry->prepareSend
-    (clnt,
-     aSignal,
-     1, // JBB
-     aSignal->getConstDataPtrSend(),
-     aNode, trp_id,
-     ptr);
->>>>>>> e64a25e2
   int ret;
   if (ss == SEND_OK) {
     assert(theClusterMgr->getNodeInfo(aNode).is_confirmed() ||
@@ -2712,7 +2542,6 @@
 /******************************************************************************
  * CONNECTION METHODS  Etc
  ******************************************************************************/
-<<<<<<< HEAD
 void TransporterFacade::startConnecting(NodeId aNodeId) {
   const TrpId trpId = theTransporterRegistry->get_the_only_base_trp(aNodeId);
   if (trpId != 0) {
@@ -2726,41 +2555,17 @@
   if (trpId != 0) {
     theTransporterRegistry->start_disconnecting(trpId);
   }
-=======
-void
-TransporterFacade::doConnect(NodeId aNodeId){
-  theTransporterRegistry->setIOState(aNodeId, NoHalt);
-  theTransporterRegistry->do_connect(aNodeId);
-}
-
-void
-TransporterFacade::doDisconnect(NodeId aNodeId)
-{
-  theTransporterRegistry->do_disconnect(aNodeId);
->>>>>>> e64a25e2
 }
 
 /**
  * ClusterMgr maintains the shared global data.
  * Notify it about the changed connection state.
  */
-<<<<<<< HEAD
 void TransporterFacade::reportConnected(NodeId aNodeId) {
   theClusterMgr->reportConnected(aNodeId);
 }
 
 void TransporterFacade::reportDisconnected(NodeId aNodeId) {
-=======
-void
-TransporterFacade::reportConnected(NodeId aNodeId)
-{
-  theClusterMgr->reportConnected(aNodeId);
-}
-
-void
-TransporterFacade::reportDisconnected(NodeId aNodeId)
-{
->>>>>>> e64a25e2
   theClusterMgr->reportDisconnected(aNodeId);
 }
 
@@ -3482,24 +3287,13 @@
  * from a disabled send buffer. This guards us from ever
  * flushing any data into a disabled send buffer. (Asserted below)
  */
-<<<<<<< HEAD
 void TransporterFacade::flush_send_buffer(TrpId trp, const TFBuffer *sb) {
   if (unlikely(sb->m_head == nullptr))  // Cleared by ::disable_send_buffer()
-=======
-void
-TransporterFacade::flush_send_buffer(TrpId trp, const TFBuffer * sb)
-{
-  if (unlikely(sb->m_head == nullptr)) //Cleared by ::disable_send_buffer()
->>>>>>> e64a25e2
     return;
 
   assert(trp < NDB_ARRAY_SIZE(m_send_buffers));
   assert(m_active_trps.get(trp));
-<<<<<<< HEAD
   struct TFSendBuffer *b = m_send_buffers + trp;
-=======
-  struct TFSendBuffer * b = m_send_buffers + trp;
->>>>>>> e64a25e2
   Guard g(&b->m_mutex);
   assert(b->m_node_enabled);
   b->m_current_send_buffer_size += sb->m_bytes_in_buffer;
@@ -3517,38 +3311,19 @@
  *
  * Requires the 'b->m_mutex' to be held by callee
  */
-<<<<<<< HEAD
 void TransporterFacade::try_send_buffer(TrpId trp_id, struct TFSendBuffer *b) {
   if (!b->try_lock_send()) {
-=======
-void
-TransporterFacade::try_send_buffer(TrpId trp_id, struct TFSendBuffer *b)
-{
-  if (!b->try_lock_send())
-  {
->>>>>>> e64a25e2
     /**
      * Did not get lock, held by other sender.
      * Holder of send lock will check if here is data, and wake send-thread
      * if needed
      */
-<<<<<<< HEAD
   } else {
     assert(b->m_current_send_buffer_size ==
            b->m_buffer.m_bytes_in_buffer + b->m_out_buffer.m_bytes_in_buffer);
 
     do_send_buffer(trp_id, b);
     const Uint32 out_buffer_bytes = b->m_out_buffer.m_bytes_in_buffer;
-=======
-  }
-  else
-  {
-    assert(b->m_current_send_buffer_size ==
-           b->m_buffer.m_bytes_in_buffer+b->m_out_buffer.m_bytes_in_buffer);
-
-    do_send_buffer(trp_id,b);
-    const Uint32 out_buffer_bytes  = b->m_out_buffer.m_bytes_in_buffer;
->>>>>>> e64a25e2
     const Uint32 send_buffer_bytes = b->m_current_send_buffer_size;
     b->unlock_send();
 
@@ -3579,27 +3354,14 @@
      * a larger message to be sent after the 'nap'
      */
     Guard g(m_send_thread_mutex);
-<<<<<<< HEAD
     if (send_buffer_bytes > 0) {
       if (m_has_data_trps.isclear() ||  // In 'deep sleep'
           out_buffer_bytes > 0)         // Lagging behind, immediate retry
-=======
-    if (send_buffer_bytes > 0)
-    {
-      if (m_has_data_trps.isclear() ||  //In 'deep sleep'
-          out_buffer_bytes > 0)          //Lagging behind, immediate retry
->>>>>>> e64a25e2
       {
         wakeup_send_thread();
       }
       m_has_data_trps.set(trp_id);
-<<<<<<< HEAD
     } else {
-=======
-    }
-    else
-    {
->>>>>>> e64a25e2
       m_has_data_trps.clear(trp_id);
     }
   }
@@ -3614,7 +3376,6 @@
  *
  * Also see ::try_send_buffer() for comments.
  */
-<<<<<<< HEAD
 void TransporterFacade::try_send_all(const TrpBitmask &trps) {
   for (Uint32 trp = trps.find_first(); trp != TrpBitmask::NotFound;
        trp = trps.find_next(trp + 1)) {
@@ -3623,23 +3384,6 @@
     if (likely(b->m_current_send_buffer_size > 0)) {
       try_send_buffer(trp, b);
     } else {
-=======
-void
-TransporterFacade::try_send_all(const TrpBitmask& trps)
-{
-  for (Uint32 trp = trps.find_first();
-       trp != TrpBitmask::NotFound;
-       trp = trps.find_next(trp+1))
-  {
-    struct TFSendBuffer *b = &m_send_buffers[trp];
-    NdbMutex_Lock(&b->m_mutex);
-    if (likely(b->m_current_send_buffer_size > 0))
-    {
-      try_send_buffer(trp, b);
-    }
-    else
-    {
->>>>>>> e64a25e2
       Guard g(m_send_thread_mutex);
       m_has_data_trps.clear(trp);
     }
@@ -3658,15 +3402,8 @@
  * Will take care of any deferred buffer reset
  * before return.
  */
-<<<<<<< HEAD
 void TransporterFacade::do_send_buffer(TrpId trp_id, struct TFSendBuffer *b) {
   assert(!b->try_lock_send());  // Sending already locked
-=======
-void
-TransporterFacade::do_send_buffer(TrpId trp_id, struct TFSendBuffer *b)
-{
-  assert(!b->try_lock_send()); //Sending already locked
->>>>>>> e64a25e2
   assert(b->m_node_enabled);
 
   /**
@@ -3720,30 +3457,16 @@
  * 'm_sending==true' is a 'lock' which signals to other threads
  * to back of from the 'm_out_buffer' for this transporter.
  */
-<<<<<<< HEAD
 Uint32 TransporterFacade::get_bytes_to_send_iovec(TrpId trp_id,
                                                   struct iovec *dst,
                                                   Uint32 max) {
   if (max == 0) {
-=======
-Uint32
-TransporterFacade::get_bytes_to_send_iovec(TrpId trp_id,
-                                           struct iovec *dst,
-                                           Uint32 max)
-{
-  if (max == 0)
-  {
->>>>>>> e64a25e2
     return 0;
   }
 
   Uint32 count = 0;
   TFBuffer *b = &m_send_buffers[trp_id].m_out_buffer;
-<<<<<<< HEAD
   TFBufferGuard g0(*b);
-=======
-  TFBufferGuard g0(* b);
->>>>>>> e64a25e2
   TFPage *page = b->m_head;
   while (page != nullptr && count < max) {
     dst[count].iov_base = page->m_data + page->m_start;
@@ -3756,18 +3479,9 @@
   return count;
 }
 
-<<<<<<< HEAD
 Uint32 TransporterFacade::bytes_sent(TrpId trp_id, Uint32 bytes) {
   TFBuffer *b = &m_send_buffers[trp_id].m_out_buffer;
   TFBufferGuard g0(*b);
-=======
-Uint32
-TransporterFacade::bytes_sent(TrpId trp_id,
-                              Uint32 bytes)
-{
-  TFBuffer *b = &m_send_buffers[trp_id].m_out_buffer;
-  TFBufferGuard g0(* b);
->>>>>>> e64a25e2
   Uint32 used_bytes = b->m_bytes_in_buffer;
   Uint32 page_count = 0;
 
@@ -3843,17 +3557,9 @@
  * a race in ::open_clnt())
  *
  * Also see comments for these methods in TransporterCallback.hpp,
-<<<<<<< HEAD
  * and how ::open_clnt() synchronize its set of enabled nodes.
  */
 void TransporterFacade::enable_send_buffer(TrpId trp_id) {
-=======
- * and how ::open_clnt() synchronize its set of enabled nodes. */
-void
-TransporterFacade::enable_send_buffer(TrpId trp_id, bool locked)
-{
-  (void)locked;
->>>>>>> e64a25e2
   assert(is_poll_owner_thread());
 
   // Always set the 'outcome' first
@@ -3879,21 +3585,10 @@
   const Uint32 sz = m_threads.m_clients.size();
   for (Uint32 i = 0; i < sz; i++) {
     trp_client *const clnt = m_threads.m_clients[i].m_clnt;
-<<<<<<< HEAD
     if (clnt != nullptr) {
       if (clnt->is_locked_for_poll()) {
         clnt->enable_send(trp_id);
       } else {
-=======
-    if (clnt != nullptr)
-    {
-      if (clnt->is_locked_for_poll())
-      {
-        clnt->enable_send(trp_id);
-      }
-      else
-      {
->>>>>>> e64a25e2
         Guard g(clnt->m_mutex);
         clnt->enable_send(trp_id);
       }
@@ -3901,14 +3596,7 @@
   }
 }
 
-<<<<<<< HEAD
 void TransporterFacade::disable_send_buffer(TrpId trp_id) {
-=======
-void
-TransporterFacade::disable_send_buffer(TrpId trp_id, bool locked)
-{
-  (void)locked;
->>>>>>> e64a25e2
   assert(is_poll_owner_thread());
 
   // Always set the 'outcome' first.
@@ -3924,26 +3612,12 @@
    * to be empty after 'disable'.
    */
   const Uint32 sz = m_threads.m_clients.size();
-<<<<<<< HEAD
   for (Uint32 i = 0; i < sz; i++) {
     trp_client *clnt = m_threads.m_clients[i].m_clnt;
     if (clnt != nullptr) {
       if (clnt->is_locked_for_poll()) {
         clnt->disable_send(trp_id);
       } else {
-=======
-  for (Uint32 i = 0; i < sz ; i ++)
-  {
-    trp_client * clnt = m_threads.m_clients[i].m_clnt;
-    if (clnt != nullptr)
-    {
-      if (clnt->is_locked_for_poll())
-      {
-        clnt->disable_send(trp_id);
-      }
-      else
-      {
->>>>>>> e64a25e2
         Guard g(clnt->m_mutex);
         clnt->disable_send(trp_id);
       }
@@ -4014,15 +3688,8 @@
   theClusterMgr->set_max_api_reg_req_interval(interval);
 }
 
-<<<<<<< HEAD
 ndb_sockaddr TransporterFacade::ext_get_connect_address(NodeId nodeId) {
   return theTransporterRegistry->get_connect_address_node(nodeId);
-=======
-ndb_sockaddr
-TransporterFacade::ext_get_connect_address(NodeId nodeId)
-{
-  return theTransporterRegistry->get_connect_address(nodeId);
->>>>>>> e64a25e2
 }
 
 bool TransporterFacade::ext_isConnected(NodeId aNodeId) {
@@ -4033,13 +3700,7 @@
   return val;
 }
 
-<<<<<<< HEAD
 void TransporterFacade::ext_doConnect(NodeId aNodeId) {
-=======
-void
-TransporterFacade::ext_doConnect(NodeId aNodeId)
-{
->>>>>>> e64a25e2
   theClusterMgr->lock();
   assert(theClusterMgr->theNodes[aNodeId].is_connected() == false);
   startConnecting(aNodeId);
