/*
   Copyright (c) 2003, 2024, Oracle and/or its affiliates.
   Copyright (c) 2021, 2024, Hopsworks and/or its affiliates.

   This program is free software; you can redistribute it and/or modify
   it under the terms of the GNU General Public License, version 2.0,
   as published by the Free Software Foundation.

   This program is designed to work with certain software (including
   but not limited to OpenSSL) that is licensed under separate terms,
   as designated in a particular file or component or in included license
   documentation.  The authors of MySQL hereby grant you an additional
   permission to link the program and your derivative works with the
   separately licensed software that they have either included with
   the program or referenced in the documentation.

   This program is distributed in the hope that it will be useful,
   but WITHOUT ANY WARRANTY; without even the implied warranty of
   MERCHANTABILITY or FITNESS FOR A PARTICULAR PURPOSE.  See the
   GNU General Public License, version 2.0, for more details.

   You should have received a copy of the GNU General Public License
   along with this program; if not, write to the Free Software
   Foundation, Inc., 51 Franklin St, Fifth Floor, Boston, MA 02110-1301  USA
*/

#include <ndb_global.h>
#include <ndb_opts.h>

#include "Config.hpp"
#include "EventLogger.hpp"
#include "MgmtSrvr.hpp"
#include "my_alloc.h"

#include <NdbConfig.h>
#include <NdbSleep.h>
#include <kernel_types.h>
#include <mgmapi_config_parameters.h>
#include <ndb_version.h>
#include <portlib/ndb_daemon.h>
#include <version.h>
#include <NdbAutoPtr.hpp>
#include <ndb_mgmclient.hpp>
#include <portlib/NdbDir.hpp>
#include "portlib/ssl_applink.h"

#include <EventLogger.hpp>
#include <LogBuffer.hpp>
#include <OutputStream.hpp>

#if defined VM_TRACE || defined ERROR_INSERT
extern int g_errorInsert;
#endif

const char *load_default_groups[] = {"mysql_cluster", "ndb_mgmd", 0};

// copied from mysql.cc to get readline
extern "C" {
#if defined(_WIN32)
#include <conio.h>
#elif !defined(__NETWARE__)
#include <readline.h>
extern "C" int add_history(const char *command); /* From readline directory */
#define HAVE_READLINE
#endif
}

static int read_and_execute(Ndb_mgmclient *com, const char *prompt,
                            int _try_reconnect) {
  static char *line_read = (char *)NULL;

  /* If the buffer has already been allocated, return the memory
     to the free pool. */
  if (line_read) {
    free(line_read);
    line_read = (char *)NULL;
  }
#ifdef HAVE_READLINE
  /* Get a line from the user. */
  line_read = readline(prompt);
  /* If the line has any text in it, save it on the history. */
  if (line_read && *line_read) add_history(line_read);
#else
  static char linebuffer[254];
  fputs(prompt, stdout);
  linebuffer[sizeof(linebuffer) - 1] = 0;
  line_read = fgets(linebuffer, sizeof(linebuffer) - 1, stdin);
  if (line_read == linebuffer) {
    char *q = linebuffer;
    while (*q > 31) q++;
    *q = 0;
    line_read = strdup(linebuffer);
  }
#endif
  return com->execute(line_read, _try_reconnect);
}

/* Global variables */
bool g_StopServer = false;
bool g_RestartServer = false;
static MgmtSrvr *mgm;
static MgmtSrvr::MgmtOpts opts;
<<<<<<< HEAD
static const char* opt_logname = "MgmtSrvr";
static const char* opt_service_name = 0;
static const char* opt_nowait_nodes = 0;

static struct my_option my_long_options[] =
{
  NdbStdOpt::usage,
  NdbStdOpt::help,
  NdbStdOpt::version,
  NdbStdOpt::ndb_connectstring,
  NdbStdOpt::ndb_nodeid,
  NdbStdOpt::mgmd_host,
  NdbStdOpt::connectstring,
  NDB_STD_OPT_DEBUG
  { "config-file", 'f', "Specify cluster configuration file",
    &opts.config_filename, nullptr, nullptr, GET_STR, REQUIRED_ARG,
    0, 0, 0, 0, 0, 0 },
  { "print-full-config", 'P', "Print full config and exit",
    &opts.print_full_config, nullptr, nullptr, GET_BOOL, NO_ARG,
    0, 0, 0, 0, 0, 0 },
  { "daemon", 'd', "Run ndb_mgmd in daemon mode (default)",
    &opts.daemon, nullptr, nullptr, GET_BOOL, NO_ARG,
    1, 0, 0, 0, 0, 0 },
  { "interactive", NDB_OPT_NOSHORT,
    "Run interactive. Not supported but provided for testing purposes",
    &opts.interactive,nullptr, nullptr, GET_BOOL, NO_ARG,
    0, 0, 0, 0, 0, 0 },
  { "no-nodeid-checks", NDB_OPT_NOSHORT, "Do not provide any node id checks",
    &opts.no_nodeid_checks, nullptr, nullptr, GET_BOOL, NO_ARG,
    0, 0, 0, 0, 0, 0 },
  { "nodaemon", NDB_OPT_NOSHORT,
    "Don't run as daemon, but don't read from stdin",
    &opts.non_interactive, nullptr, nullptr, GET_BOOL, NO_ARG,
    0, 0, 0, 0, 0, 0 },
  { "mycnf", NDB_OPT_NOSHORT, "Read cluster config from my.cnf",
    &opts.mycnf, nullptr, nullptr, GET_BOOL, NO_ARG,
    0, 0, 0, 0, 0, 0 },
  { "bind-address", NDB_OPT_NOSHORT, "Local bind address",
    &opts.bind_address, nullptr, nullptr, GET_STR, REQUIRED_ARG,
    0, 0, 0, 0, 0, 0 },
  { "cluster-config-suffix", NDB_OPT_NOSHORT, "Override defaults-group-suffix "
    "when reading cluster_config sections in my.cnf.",
    &opts.cluster_config_suffix, nullptr, nullptr, GET_STR, REQUIRED_ARG,
    0, 0, 0, 0, 0, 0 },
  { "configdir", NDB_OPT_NOSHORT,
    "Directory for the binary configuration files (alias for --config-dir)",
    &opts.configdir, nullptr, nullptr, GET_STR, REQUIRED_ARG,
    0, 0, 0, 0, 0, 0 },
  { "config-dir", NDB_OPT_NOSHORT,
    "Directory for the binary configuration files",
    &opts.configdir, nullptr, nullptr, GET_STR, REQUIRED_ARG,
    0, 0, 0, 0, 0, 0 },
  { "config-cache", NDB_OPT_NOSHORT,
    "Enable configuration cache and change management",
    &opts.config_cache, nullptr, nullptr, GET_BOOL, NO_ARG,
    1, 0, 1, 0, 0, 0 },
  { "verbose", 'v', "Write more log messages",
    &opts.verbose,nullptr, nullptr, GET_BOOL, NO_ARG,
    0, 0, 1, 0, 0, 0 },
  { "reload", NDB_OPT_NOSHORT,
    "Reload config from config.ini or my.cnf if it has changed on startup",
    &opts.reload, nullptr, nullptr, GET_BOOL, NO_ARG,
    0, 0, 1, 0, 0, 0 },
  { "initial", NDB_OPT_NOSHORT,
    "Delete all binary config files and start from config.ini or my.cnf",
    &opts.initial, nullptr, nullptr, GET_BOOL, NO_ARG,
    0, 0, 1, 0, 0, 0 },
  { "service-name", NDB_OPT_NOSHORT,
    "Service name sets the file prefix on various files and directories",
    &opt_service_name, nullptr, nullptr,
    GET_STR, REQUIRED_ARG, 0, 0, 0, nullptr, 0, nullptr },
  { "log-name", NDB_OPT_NOSHORT,
    "Name to use when logging messages for this node",
    &opt_logname, nullptr, nullptr, GET_STR, REQUIRED_ARG,
    0, 0, 0, 0, 0, 0 },
  { "nowait-nodes", NDB_OPT_NOSHORT,
    "Nodes that will not be waited for during start",
    &opt_nowait_nodes,nullptr, nullptr, GET_STR, REQUIRED_ARG,
    0, 0, 0, 0, 0, 0 },
=======
static const char *opt_logname = "MgmtSrvr";
static const char *opt_nowait_nodes = 0;

static struct my_option my_long_options[] = {
    NdbStdOpt::usage,
    NdbStdOpt::help,
    NdbStdOpt::version,
    NdbStdOpt::ndb_connectstring,
    NdbStdOpt::ndb_nodeid,
    NdbStdOpt::mgmd_host,
    NdbStdOpt::connectstring,
    NdbStdOpt::tls_search_path,
    NdbStdOpt::mgm_tls,
    NDB_STD_OPT_DEBUG{"config-file", 'f', "Specify cluster configuration file",
                      &opts.config_filename, nullptr, nullptr, GET_STR,
                      REQUIRED_ARG, 0, 0, 0, 0, 0, 0},
    {"print-full-config", 'P', "Print full config and exit",
     &opts.print_full_config, nullptr, nullptr, GET_BOOL, NO_ARG, 0, 0, 0, 0, 0,
     0},
    {"daemon", 'd', "Run ndb_mgmd in daemon mode (default)", &opts.daemon,
     nullptr, nullptr, GET_BOOL, NO_ARG, 1, 0, 0, 0, 0, 0},
    {"interactive", NDB_OPT_NOSHORT,
     "Run interactive. Not supported but provided for testing purposes",
     &opts.interactive, nullptr, nullptr, GET_BOOL, NO_ARG, 0, 0, 0, 0, 0, 0},
    {"no-nodeid-checks", NDB_OPT_NOSHORT, "Do not provide any node id checks",
     &opts.no_nodeid_checks, nullptr, nullptr, GET_BOOL, NO_ARG, 0, 0, 0, 0, 0,
     0},
    {"nodaemon", NDB_OPT_NOSHORT,
     "Don't run as daemon, but don't read from stdin", &opts.non_interactive,
     nullptr, nullptr, GET_BOOL, NO_ARG, 0, 0, 0, 0, 0, 0},
    {"mycnf", NDB_OPT_NOSHORT, "Read cluster config from my.cnf", &opts.mycnf,
     nullptr, nullptr, GET_BOOL, NO_ARG, 0, 0, 0, 0, 0, 0},
    {"bind-address", NDB_OPT_NOSHORT, "Local bind address", &opts.bind_address,
     nullptr, nullptr, GET_STR, REQUIRED_ARG, 0, 0, 0, 0, 0, 0},
    {"cluster-config-suffix", NDB_OPT_NOSHORT,
     "Override defaults-group-suffix "
     "when reading cluster_config sections in my.cnf.",
     &opts.cluster_config_suffix, nullptr, nullptr, GET_STR, REQUIRED_ARG, 0, 0,
     0, 0, 0, 0},
    {"configdir", NDB_OPT_NOSHORT,
     "Directory for the binary configuration files (alias for --config-dir)",
     &opts.configdir, nullptr, nullptr, GET_STR, REQUIRED_ARG, 0, 0, 0, 0, 0,
     0},
    {"config-dir", NDB_OPT_NOSHORT,
     "Directory for the binary configuration files", &opts.configdir, nullptr,
     nullptr, GET_STR, REQUIRED_ARG, 0, 0, 0, 0, 0, 0},
    {"config-cache", NDB_OPT_NOSHORT,
     "Enable configuration cache and change management", &opts.config_cache,
     nullptr, nullptr, GET_BOOL, NO_ARG, 1, 0, 1, 0, 0, 0},
    {"verbose", 'v', "Write more log messages", &opts.verbose, nullptr, nullptr,
     GET_BOOL, NO_ARG, 0, 0, 1, 0, 0, 0},
    {"reload", NDB_OPT_NOSHORT,
     "Reload config from config.ini or my.cnf if it has changed on startup",
     &opts.reload, nullptr, nullptr, GET_BOOL, NO_ARG, 0, 0, 1, 0, 0, 0},
    {"initial", NDB_OPT_NOSHORT,
     "Delete all binary config files and start from config.ini or my.cnf",
     &opts.initial, nullptr, nullptr, GET_BOOL, NO_ARG, 0, 0, 1, 0, 0, 0},
    {"log-name", NDB_OPT_NOSHORT,
     "Name to use when logging messages for this node", &opt_logname, nullptr,
     nullptr, GET_STR, REQUIRED_ARG, 0, 0, 0, 0, 0, 0},
    {"nowait-nodes", NDB_OPT_NOSHORT,
     "Nodes that will not be waited for during start", &opt_nowait_nodes,
     nullptr, nullptr, GET_STR, REQUIRED_ARG, 0, 0, 0, 0, 0, 0},
>>>>>>> 05e4357f
#if defined VM_TRACE || defined ERROR_INSERT
    {"error-insert", NDB_OPT_NOSHORT, "Start with error insert variable set",
     &g_errorInsert, nullptr, nullptr, GET_INT, REQUIRED_ARG, 0, 0, 0, 0, 0, 0},
#endif
    NdbStdOpt::end_of_options};

static void short_usage_sub(void) {
  ndb_short_usage_sub(NULL);
  ndb_service_print_options("ndb_mgmd");
}

[[noreturn]] static void mgmd_exit(int result) {
  g_eventLogger->close();

  ndb_end(opt_ndb_endinfo ? MY_CHECK_ERROR | MY_GIVE_INFO : 0);

  ndb_daemon_exit(result);
}

#ifndef _WIN32
static void mgmd_sigterm_handler(int signum) {
  g_eventLogger->info("Received SIGTERM. Performing stop.");
  fprintf(stderr, "\n*** Received SIGTERM. Performing stop. ***\n");
  if (opts.interactive) {
    // Force read_and_execute call to return without delay
    fclose(stdin);
  }
  g_StopServer = 1;
}
#endif

struct ThdData {
  FILE *f;
  LogBuffer *logBuf;
};

/**
 * This function/thread is responsible for getting
 * bytes from the log buffer and writing them
 * to the mgmd local log file.
 */

void *async_local_log_func(void *args) {
  ThdData *data = (ThdData *)args;
  FILE *f = data->f;
  LogBuffer *logBuf = data->logBuf;
  const size_t get_bytes = 512;
  char buf[get_bytes + 1];
  size_t bytes;
  int part_bytes = 0, bytes_printed = 0;

  while (!logBuf->is_stopped()) {
    part_bytes = 0;
    bytes_printed = 0;

    if ((bytes = logBuf->get(buf, get_bytes))) {
      fwrite(buf, bytes, 1, f);
      fflush(f);
    }
  }

  while ((bytes = logBuf->get(buf, get_bytes, 1)))  // flush remaining logs
  {
    fwrite(buf, bytes, 1, f);
    fflush(f);
  }

  // print lost count in the end, if any
  size_t lost_count = logBuf->getLostCount();
  if (lost_count) {
    fprintf(f, LostMsgHandler::LOST_BYTES_FMT, lost_count);
    fflush(f);
  }

  return NULL;
}

static void mgmd_run() {
  LogBuffer *logBufLocalLog = new LogBuffer(32768);  // 32kB

  struct NdbThread *locallog_threadvar = NULL;
  ThdData thread_args = {
      stdout,
      logBufLocalLog,
  };

  // Create log thread which logs data to the mgmd local log.
  locallog_threadvar =
      NdbThread_Create(async_local_log_func, (void **)&thread_args, 0,
                       "async_local_log_thread", NDB_THREAD_PRIO_MEAN);

  BufferedOutputStream *ndbouts_bufferedoutputstream =
      new BufferedOutputStream(logBufLocalLog);

  // Make ndbout point to the BufferedOutputStream.
  NdbOut_ReInit(ndbouts_bufferedoutputstream, ndbouts_bufferedoutputstream);

  /* Start mgm services */
  if (!mgm->start()) {
    logBufLocalLog->stop();
    delete mgm;
    mgmd_exit(1);
  }

  if (opts.interactive) {
    int port = mgm->getPort();
    BaseString con_str;
    if (opts.bind_address)
      con_str.appfmt("host=%s %d", opts.bind_address, port);
    else
      con_str.appfmt("localhost:%d", port);
    Ndb_mgmclient com(con_str.c_str(), "ndb_mgm> ", 1, 5, opt_tls_search_path,
                      CLIENT_TLS_RELAXED);
    while (!g_StopServer) {
      if (!read_and_execute(&com, "ndb_mgm> ", 1)) g_StopServer = true;
    }
  }
  else
  {
    g_eventLogger->info("RonDB Management Server %s started",
                        NDB_VERSION_STRING);

    while (!g_StopServer) NdbSleep_MilliSleep(500);
  }

  g_eventLogger->info("Shutting down server...");
  /* Ensure that STOP command reply is sent before stop */
  NdbSleep_MilliSleep(2000);
  delete mgm;
  g_eventLogger->info("Shutdown complete");

  if (g_RestartServer) {
    g_eventLogger->info("Restarting server...");
    g_RestartServer = g_StopServer = false;
  }

  /**
   * Stopping the log thread is done at the very end since the
   * node logs should be available until complete shutdown.
   */
  void *dummy_return_status;
  logBufLocalLog->stop();
  NdbThread_WaitFor(locallog_threadvar, &dummy_return_status);
  delete ndbouts_bufferedoutputstream;
  NdbThread_Destroy(&locallog_threadvar);
  delete logBufLocalLog;
}

#include "../common/util/parse_mask.hpp"

static int mgmd_main(int argc, char **argv) {
  NDB_INIT(argv[0]);
  Ndb_opts ndb_opts(argc, argv, my_long_options, load_default_groups);
  ndb_opts.set_usage_funcs(short_usage_sub);

  printf("RonDB Management Server %s\n", NDB_VERSION_STRING);

  int ho_error;
#ifndef NDEBUG
  opt_debug =
      IF_WIN("d:t:i:F:o,c:\\ndb_mgmd.trace", "d:t:i:F:o,/tmp/ndb_mgmd.trace");
#endif

  if ((ho_error = ndb_opts.handle_options())) mgmd_exit(ho_error);

  if (argc > 0) {
    std::string invalid_args;
    for (int i = 0; i < argc; i++) invalid_args += ' ' + std::string(argv[i]);
    fprintf(stderr, "ERROR: Unknown option -%s specified.\n",
            invalid_args.c_str());
    mgmd_exit(1);
  }

  /**
    config_filename is set to nullptr when --skip-config-file is specified
   */
  if (opts.config_filename == disabled_my_option) {
    opts.config_filename = nullptr;
  }

  if (opts.interactive || opts.non_interactive || opts.print_full_config) {
    opts.daemon = 0;
  }

  if (opts.mycnf && opts.config_filename) {
    fprintf(stderr, "ERROR: Both --mycnf and -f is not supported\n");
    mgmd_exit(1);
  }

  /* Validation to prevent using relative path for config-dir */
  if (opts.config_cache && (opts.configdir != disabled_my_option) &&
      (strcmp(opts.configdir, MYSQLCLUSTERDIR) != 0)) {
    bool absolute_path = false;
    if (strncmp(opts.configdir, "/", 1) == 0) absolute_path = true;
#ifdef _WIN32
    if (strncmp(opts.configdir, "\\", 1) == 0) absolute_path = true;
    if (strlen(opts.configdir) >= 3 &&
        ((opts.configdir[0] >= 'a' && opts.configdir[0] <= 'z') ||
         (opts.configdir[0] >= 'A' && opts.configdir[0] <= 'Z')) &&
        opts.configdir[1] == ':' &&
        (opts.configdir[2] == '\\' || opts.configdir[2] == '/'))
      absolute_path = true;
#endif
    if (!absolute_path) {
      fprintf(
          stderr,
          "ERROR: Relative path ('%s') not supported for configdir, specify "
          "absolute path.\n",
          opts.configdir);
      mgmd_exit(1);
    }
  }

  /*validation is added to prevent user using
  wrong short option for --config-file.*/
  if (opt_ndb_connectstring) {
    // file path mostly starts with . or /
    if (strncmp(opt_ndb_connectstring, "/", 1) == 0 ||
        strncmp(opt_ndb_connectstring, ".", 1) == 0) {
      fprintf(stderr,
              "ERROR: --ndb-connectstring can't start with '.' or"
              " '/'\n");
      mgmd_exit(1);
    }

    // ndb-connectstring is ignored when config file option is provided
    if (opts.config_filename) {
      fprintf(stderr,
              "WARNING: --ndb-connectstring is ignored when mgmd is started "
              "with -f or config-file.\n");
    }
  }

  if (opt_nowait_nodes) {
    int res = parse_mask(opt_nowait_nodes, opts.nowait_nodes);
    if (res == -2 || (res > 0 && opts.nowait_nodes.get(0))) {
      fprintf(stderr, "ERROR: Invalid nodeid specified in nowait-nodes: '%s'\n",
              opt_nowait_nodes);
      mgmd_exit(1);
    } else if (res < 0) {
      fprintf(stderr, "ERROR: Unable to parse nowait-nodes argument: '%s'\n",
              opt_nowait_nodes);
      mgmd_exit(1);
    }
  }

<<<<<<< HEAD
  if (opt_service_name)
  {
    NdbConfig_SetServiceName(opt_service_name);
  }
  if (opts.bind_address)
  {
    int len = strlen(opts.bind_address);
    if ((opts.bind_address[0] == '[') && (opts.bind_address[len - 1] == ']')) {
      opts.bind_address = strdup(opts.bind_address + 1);
    } else {
      opts.bind_address = strdup(opts.bind_address);
    }
  }
=======
  opts.tls_search_path = opt_tls_search_path;
  opts.mgm_tls = opt_mgm_tls;
>>>>>>> 05e4357f

  /* Setup use of event logger */
  g_eventLogger->setCategory(opt_logname);

  /* Output to console initially */
  g_eventLogger->createConsoleHandler();

#ifdef _WIN32
  /* Output to Windows event log */
  g_eventLogger->createEventLogHandler("RonDB Management Server");
#endif

  if (opts.verbose)
    g_eventLogger->enable(Logger::LL_ALL);  // --verbose turns on everything

    /**
       Install signal handler for SIGPIPE
       Done in TransporterFacade as well.. what about Configretriever?
     */
#ifndef _WIN32
  signal(SIGPIPE, SIG_IGN);
  signal(SIGTERM, mgmd_sigterm_handler);
#endif

  while (!g_StopServer) {
    NdbOut_Init();
    mgm = new MgmtSrvr(opts);
    if (mgm == NULL) {
      g_eventLogger->critical("Out of memory, couldn't create MgmtSrvr");
      fprintf(stderr, "CRITICAL: Out of memory, couldn't create MgmtSrvr\n");
      mgmd_exit(1);
    }

    /* Init mgm, load or fetch config */
    if (!mgm->init()) {
      delete mgm;
      mgmd_exit(1);
    }

    if (NdbDir::chdir(NdbConfig_get_path(NULL)) != 0) {
      g_eventLogger->warning("Cannot change directory to '%s', error: %d",
                             NdbConfig_get_path(NULL), errno);
      // Ignore error
    }

    if (opts.daemon) {
      NodeId localNodeId = mgm->getOwnNodeId();
      if (localNodeId == 0) {
        g_eventLogger->error("Couldn't get own node id");
        fprintf(stderr, "ERROR: Couldn't get own node id\n");
        delete mgm;
        mgmd_exit(1);
      }
      /**
       * stopAsync to avoid having multiple threads prior to forking.
       * BufferedLogHandler and its internal log thread will be eventually
       * created by child in 'configure_eventlogger'.
       */
      g_eventLogger->stopAsync();
      char *lockfile = NdbConfig_PidFileName(localNodeId);
      char *logfile = NdbConfig_StdoutFileName(localNodeId);
      if (ndb_daemonize(lockfile, logfile)) {
        g_eventLogger->error("Couldn't start as daemon, error: '%s'",
                             ndb_daemon_error);
        fprintf(stderr, "Couldn't start as daemon, error: '%s'\n",
                ndb_daemon_error);
        mgmd_exit(1);
      }
    }

    mgmd_run();
  }

  mgmd_exit(0);
  return 0;
}

static void mgmd_stop(void) { g_StopServer = true; }

int main(int argc, char **argv) {
  return ndb_daemon_init(argc, argv, mgmd_main, mgmd_stop, "ndb_mgmd",
                         "RonDB Management Server");
}<|MERGE_RESOLUTION|>--- conflicted
+++ resolved
@@ -100,89 +100,9 @@
 bool g_RestartServer = false;
 static MgmtSrvr *mgm;
 static MgmtSrvr::MgmtOpts opts;
-<<<<<<< HEAD
 static const char* opt_logname = "MgmtSrvr";
 static const char* opt_service_name = 0;
 static const char* opt_nowait_nodes = 0;
-
-static struct my_option my_long_options[] =
-{
-  NdbStdOpt::usage,
-  NdbStdOpt::help,
-  NdbStdOpt::version,
-  NdbStdOpt::ndb_connectstring,
-  NdbStdOpt::ndb_nodeid,
-  NdbStdOpt::mgmd_host,
-  NdbStdOpt::connectstring,
-  NDB_STD_OPT_DEBUG
-  { "config-file", 'f', "Specify cluster configuration file",
-    &opts.config_filename, nullptr, nullptr, GET_STR, REQUIRED_ARG,
-    0, 0, 0, 0, 0, 0 },
-  { "print-full-config", 'P', "Print full config and exit",
-    &opts.print_full_config, nullptr, nullptr, GET_BOOL, NO_ARG,
-    0, 0, 0, 0, 0, 0 },
-  { "daemon", 'd', "Run ndb_mgmd in daemon mode (default)",
-    &opts.daemon, nullptr, nullptr, GET_BOOL, NO_ARG,
-    1, 0, 0, 0, 0, 0 },
-  { "interactive", NDB_OPT_NOSHORT,
-    "Run interactive. Not supported but provided for testing purposes",
-    &opts.interactive,nullptr, nullptr, GET_BOOL, NO_ARG,
-    0, 0, 0, 0, 0, 0 },
-  { "no-nodeid-checks", NDB_OPT_NOSHORT, "Do not provide any node id checks",
-    &opts.no_nodeid_checks, nullptr, nullptr, GET_BOOL, NO_ARG,
-    0, 0, 0, 0, 0, 0 },
-  { "nodaemon", NDB_OPT_NOSHORT,
-    "Don't run as daemon, but don't read from stdin",
-    &opts.non_interactive, nullptr, nullptr, GET_BOOL, NO_ARG,
-    0, 0, 0, 0, 0, 0 },
-  { "mycnf", NDB_OPT_NOSHORT, "Read cluster config from my.cnf",
-    &opts.mycnf, nullptr, nullptr, GET_BOOL, NO_ARG,
-    0, 0, 0, 0, 0, 0 },
-  { "bind-address", NDB_OPT_NOSHORT, "Local bind address",
-    &opts.bind_address, nullptr, nullptr, GET_STR, REQUIRED_ARG,
-    0, 0, 0, 0, 0, 0 },
-  { "cluster-config-suffix", NDB_OPT_NOSHORT, "Override defaults-group-suffix "
-    "when reading cluster_config sections in my.cnf.",
-    &opts.cluster_config_suffix, nullptr, nullptr, GET_STR, REQUIRED_ARG,
-    0, 0, 0, 0, 0, 0 },
-  { "configdir", NDB_OPT_NOSHORT,
-    "Directory for the binary configuration files (alias for --config-dir)",
-    &opts.configdir, nullptr, nullptr, GET_STR, REQUIRED_ARG,
-    0, 0, 0, 0, 0, 0 },
-  { "config-dir", NDB_OPT_NOSHORT,
-    "Directory for the binary configuration files",
-    &opts.configdir, nullptr, nullptr, GET_STR, REQUIRED_ARG,
-    0, 0, 0, 0, 0, 0 },
-  { "config-cache", NDB_OPT_NOSHORT,
-    "Enable configuration cache and change management",
-    &opts.config_cache, nullptr, nullptr, GET_BOOL, NO_ARG,
-    1, 0, 1, 0, 0, 0 },
-  { "verbose", 'v', "Write more log messages",
-    &opts.verbose,nullptr, nullptr, GET_BOOL, NO_ARG,
-    0, 0, 1, 0, 0, 0 },
-  { "reload", NDB_OPT_NOSHORT,
-    "Reload config from config.ini or my.cnf if it has changed on startup",
-    &opts.reload, nullptr, nullptr, GET_BOOL, NO_ARG,
-    0, 0, 1, 0, 0, 0 },
-  { "initial", NDB_OPT_NOSHORT,
-    "Delete all binary config files and start from config.ini or my.cnf",
-    &opts.initial, nullptr, nullptr, GET_BOOL, NO_ARG,
-    0, 0, 1, 0, 0, 0 },
-  { "service-name", NDB_OPT_NOSHORT,
-    "Service name sets the file prefix on various files and directories",
-    &opt_service_name, nullptr, nullptr,
-    GET_STR, REQUIRED_ARG, 0, 0, 0, nullptr, 0, nullptr },
-  { "log-name", NDB_OPT_NOSHORT,
-    "Name to use when logging messages for this node",
-    &opt_logname, nullptr, nullptr, GET_STR, REQUIRED_ARG,
-    0, 0, 0, 0, 0, 0 },
-  { "nowait-nodes", NDB_OPT_NOSHORT,
-    "Nodes that will not be waited for during start",
-    &opt_nowait_nodes,nullptr, nullptr, GET_STR, REQUIRED_ARG,
-    0, 0, 0, 0, 0, 0 },
-=======
-static const char *opt_logname = "MgmtSrvr";
-static const char *opt_nowait_nodes = 0;
 
 static struct my_option my_long_options[] = {
     NdbStdOpt::usage,
@@ -238,13 +158,16 @@
     {"initial", NDB_OPT_NOSHORT,
      "Delete all binary config files and start from config.ini or my.cnf",
      &opts.initial, nullptr, nullptr, GET_BOOL, NO_ARG, 0, 0, 1, 0, 0, 0},
+    { "service-name", NDB_OPT_NOSHORT,
+      "Service name sets the file prefix on various files and directories",
+      &opt_service_name, nullptr, nullptr,
+      GET_STR, REQUIRED_ARG, 0, 0, 0, nullptr, 0, nullptr },
     {"log-name", NDB_OPT_NOSHORT,
      "Name to use when logging messages for this node", &opt_logname, nullptr,
      nullptr, GET_STR, REQUIRED_ARG, 0, 0, 0, 0, 0, 0},
     {"nowait-nodes", NDB_OPT_NOSHORT,
      "Nodes that will not be waited for during start", &opt_nowait_nodes,
      nullptr, nullptr, GET_STR, REQUIRED_ARG, 0, 0, 0, 0, 0, 0},
->>>>>>> 05e4357f
 #if defined VM_TRACE || defined ERROR_INSERT
     {"error-insert", NDB_OPT_NOSHORT, "Start with error insert variable set",
      &g_errorInsert, nullptr, nullptr, GET_INT, REQUIRED_ARG, 0, 0, 0, 0, 0, 0},
@@ -491,24 +414,12 @@
     }
   }
 
-<<<<<<< HEAD
   if (opt_service_name)
   {
     NdbConfig_SetServiceName(opt_service_name);
   }
-  if (opts.bind_address)
-  {
-    int len = strlen(opts.bind_address);
-    if ((opts.bind_address[0] == '[') && (opts.bind_address[len - 1] == ']')) {
-      opts.bind_address = strdup(opts.bind_address + 1);
-    } else {
-      opts.bind_address = strdup(opts.bind_address);
-    }
-  }
-=======
   opts.tls_search_path = opt_tls_search_path;
   opts.mgm_tls = opt_mgm_tls;
->>>>>>> 05e4357f
 
   /* Setup use of event logger */
   g_eventLogger->setCategory(opt_logname);
