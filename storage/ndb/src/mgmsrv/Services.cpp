/*
   Copyright (c) 2003, 2024, Oracle and/or its affiliates.
   Copyright (c) 2021, 2024, Hopsworks and/or its affiliates.

   This program is free software; you can redistribute it and/or modify
   it under the terms of the GNU General Public License, version 2.0,
   as published by the Free Software Foundation.

   This program is designed to work with certain software (including
   but not limited to OpenSSL) that is licensed under separate terms,
   as designated in a particular file or component or in included license
   documentation.  The authors of MySQL hereby grant you an additional
   permission to link the program and your derivative works with the
   separately licensed software that they have either included with
   the program or referenced in the documentation.

   This program is distributed in the hope that it will be useful,
   but WITHOUT ANY WARRANTY; without even the implied warranty of
   MERCHANTABILITY or FITNESS FOR A PARTICULAR PURPOSE.  See the
   GNU General Public License, version 2.0, for more details.

   You should have received a copy of the GNU General Public License
   along with this program; if not, write to the Free Software
   Foundation, Inc., 51 Franklin St, Fifth Floor, Boston, MA 02110-1301  USA
*/

#include "openssl/ssl.h"

#include <ndb_global.h>

#include <mgmapi.h>
#include <util/version.h>
#include <BaseString.hpp>
#include <EventLogger.hpp>
#include <LogLevel.hpp>
#include <signaldata/SetLogLevelOrd.hpp>
#include "util/TlsKeyManager.hpp"

#include <ConfigValues.hpp>
#include <Vector.hpp>
#include <mgmapi_configuration.hpp>
#include "../mgmapi/ndb_logevent.hpp"
#include "MgmAuth.hpp"
#include "Services.hpp"

#include "ndb_mgmd_error.h"

#include <ndb_base64.h>
#include <ndberror.h>
#include "portlib/NdbTCP.h"
#include "portlib/ndb_sockaddr.h"
#include "util/ndb_openssl3_compat.h"

extern bool g_StopServer;
extern bool g_RestartServer;

#if 0
#define DEBUG_FPRINTF(arglist) do { fprintf arglist ; } while (0)
#else
#define DEBUG_FPRINTF(a)
#endif

/**
   const char * name;
   const char * realName;
   const Type type;
   const ArgType argType;
   const ArgRequired argRequired;
   const ArgMinMax argMinMax;
   const int minVal;
   const int maxVal;
   void (T::* function)(const class Properties & args);
   const char * description;
   void * user_value;
*/

#define MGM_CMD(name, fun, desc, authlevel)                                   \
  {                                                                           \
    name, 0, ParserRow<MgmApiSession>::Cmd, ParserRow<MgmApiSession>::String, \
        ParserRow<MgmApiSession>::Optional,                                   \
        ParserRow<MgmApiSession>::IgnoreMinMax, 0, 0, fun, desc, authlevel    \
  }

#define MGM_ARG(name, type, opt, desc)                                         \
  {                                                                            \
    name, 0, ParserRow<MgmApiSession>::Arg, ParserRow<MgmApiSession>::type,    \
        ParserRow<MgmApiSession>::opt, ParserRow<MgmApiSession>::IgnoreMinMax, \
        0, 0, 0, desc, 0                                                       \
  }

#define MGM_END()                                                       \
  {                                                                     \
    0, 0, ParserRow<MgmApiSession>::End, ParserRow<MgmApiSession>::Int, \
        ParserRow<MgmApiSession>::Optional,                             \
        ParserRow<MgmApiSession>::IgnoreMinMax, 0, 0, 0, 0, 0           \
  }

/* Command Auth structures are referenced by the "user_value" pointer in
   ParserRow.
*/
struct CmdAuth {
  MgmAuth::level level;
};

static struct CmdAuth Boot { MgmAuth::cmdIsBootstrap };
static struct CmdAuth Basic { 0 };

const ParserRow<MgmApiSession> commands[] = {
    MGM_CMD("get config", &MgmApiSession::getConfig_v1, "", &Basic),
    MGM_ARG("version", Int, Mandatory, "Configuration version number"),
    MGM_ARG("node", Int, Optional, "Node ID"),
    MGM_ARG("nodetype", Int, Optional, "Type of requesting node"),
    MGM_ARG("from_node", Int, Optional, "Node to get config from"),

    MGM_CMD("get config_v2", &MgmApiSession::getConfig_v2, "", &Basic),
    MGM_ARG("version", Int, Mandatory, "Configuration version number"),
    MGM_ARG("node", Int, Optional, "Node ID"),
    MGM_ARG("nodetype", Int, Optional, "Type of requesting node"),
    MGM_ARG("from_node", Int, Optional, "Node to get config from"),

    MGM_CMD("get nodeid", &MgmApiSession::get_nodeid, "", &Basic),
    MGM_ARG("version", Int, Mandatory, "Configuration version number"),
    MGM_ARG("nodetype", Int, Mandatory, "Node type"),
    MGM_ARG("transporter", String, Optional, "Transporter type"),
    MGM_ARG("nodeid", Int, Optional, "Node ID"),
    MGM_ARG("user", String, Mandatory, "Password"),
    MGM_ARG("password", String, Mandatory, "Password"),
    MGM_ARG("public key", String, Mandatory, "Public key"),
    MGM_ARG("endian", String, Optional, "Endianness"),
    MGM_ARG("name", String, Optional, "Name of connection"),
    MGM_ARG("timeout", Int, Optional, "Timeout in seconds"),
    MGM_ARG("log_event", Int, Optional, "Log failure in cluster log"),

    MGM_CMD("get version", &MgmApiSession::getVersion, "", &Boot),

    MGM_CMD("set clientversion", &MgmApiSession::setClientVersion, "", &Boot),
    MGM_ARG("major", Int, Mandatory, "Client major version"),
    MGM_ARG("minor", Int, Mandatory, "Client minor version"),
    MGM_ARG("build", Int, Mandatory, "Client build version"),

    MGM_CMD("get status", &MgmApiSession::getStatus, "", &Basic),
    MGM_ARG("types", String, Optional, "Types"),

    MGM_CMD("get info clusterlog", &MgmApiSession::getInfoClusterLog, "",
            &Basic),

    MGM_CMD("get cluster loglevel", &MgmApiSession::getClusterLogLevel, "",
            &Basic),

    MGM_CMD("restart node", &MgmApiSession::restart_v1, "", &Basic),
    MGM_ARG("node", String, Mandatory, "Nodes to restart"),
    MGM_ARG("initialstart", Int, Optional, "Initial start"),
    MGM_ARG("nostart", Int, Optional, "No start"),
    MGM_ARG("abort", Int, Optional, "Abort"),

    MGM_CMD("restart node v2", &MgmApiSession::restart_v2, "", &Basic),
    MGM_ARG("node", String, Mandatory, "Nodes to restart"),
    MGM_ARG("initialstart", Int, Optional, "Initial start"),
    MGM_ARG("nostart", Int, Optional, "No start"),
    MGM_ARG("abort", Int, Optional, "Abort"),
    MGM_ARG("force", Int, Optional, "Force"),

    MGM_CMD("restart all", &MgmApiSession::restartAll, "", &Basic),
    MGM_ARG("initialstart", Int, Optional, "Initial start"),
    MGM_ARG("nostart", Int, Optional, "No start"),
    MGM_ARG("abort", Int, Optional, "Abort"),

    MGM_CMD("insert error", &MgmApiSession::insertError, "", &Basic),
    MGM_ARG("node", Int, Mandatory, "Node to receive error"),
    MGM_ARG("error", Int, Mandatory, "Errorcode to insert"),
    MGM_ARG("extra", Int, Optional, "Extra info to error insert"),

    MGM_CMD("set trace", &MgmApiSession::setTrace, "", &Basic),
    MGM_ARG("node", Int, Mandatory, "Node"),
    MGM_ARG("trace", Int, Mandatory, "Trace number"),

    MGM_CMD("log signals", &MgmApiSession::logSignals, "", &Basic),
    MGM_ARG("node", Int, Mandatory, "Node"),
    MGM_ARG("blocks", String, Mandatory, "Blocks (space separated)"),
    MGM_ARG("in", Int, Mandatory, "Log input signals"),
    MGM_ARG("out", Int, Mandatory, "Log output signals"),

    MGM_CMD("start signallog", &MgmApiSession::startSignalLog, "", &Basic),
    MGM_ARG("node", Int, Mandatory, "Node"),

    MGM_CMD("stop signallog", &MgmApiSession::stopSignalLog, "", &Basic),
    MGM_ARG("node", Int, Mandatory, "Node"),

    MGM_CMD("dump state", &MgmApiSession::dumpState, "", &Basic),
    MGM_ARG("node", Int, Mandatory, "Node"),
    MGM_ARG("args", String, Mandatory, "Args(space separated int's)"),

    MGM_CMD("start backup", &MgmApiSession::startBackup, "", &Basic),
    MGM_ARG("completed", Int, Optional, "Wait until completed"),
    MGM_ARG("backupid", Int, Optional, "User input backup id"),
    MGM_ARG("backuppoint", Int, Optional,
            "backup snapshot at start time or complete time"),
    MGM_ARG("encryption_password", LongString, Optional,
            "Encryption password to encrypt the backup files"),
    MGM_ARG("password_length", Int, Optional,
            "Length of encryption password in bytes"),

    MGM_CMD("abort backup", &MgmApiSession::abortBackup, "", &Basic),
    MGM_ARG("id", Int, Mandatory, "Backup id"),

    MGM_CMD("stop", &MgmApiSession::stop_v1, "", &Basic),
    MGM_ARG("node", String, Mandatory, "Node"),
    MGM_ARG("abort", Int, Mandatory, "Node"),

    MGM_CMD("stop v2", &MgmApiSession::stop_v2, "", &Basic),
    MGM_ARG("node", String, Mandatory, "Node"),
    MGM_ARG("abort", Int, Mandatory, "Node"),
    MGM_ARG("force", Int, Optional, "Force"),

    MGM_CMD("stop all", &MgmApiSession::stopAll, "", &Basic),
    MGM_ARG("abort", Int, Mandatory, "Node"),
    MGM_ARG("stop", String, Optional, "MGM/DB or both"),

    MGM_CMD("enter single user", &MgmApiSession::enterSingleUser, "", &Basic),
    MGM_ARG("nodeId", Int, Mandatory, "Node"),
  
<<<<<<< HEAD
    MGM_CMD("get mgm nodeid", &MgmApiSession::get_mgm_nodeid, "", &Basic),
=======
    MGM_CMD("exit single user", &MgmApiSession::exitSingleUser, ""),

    MGM_CMD("get mgm nodeid", &MgmApiSession::get_mgm_nodeid, ""),
>>>>>>> e353000e

    MGM_CMD("set_hostname", &MgmApiSession::set_hostname, "", &Basic),
    MGM_ARG("node", Int, Mandatory, "node"),
    MGM_ARG("new_hostname", String, Mandatory, "new hostname"),

    MGM_CMD("activate", &MgmApiSession::activate, "", &Basic),
    MGM_ARG("node", Int, Mandatory, "node"),

    MGM_CMD("deactivate", &MgmApiSession::deactivate, "", &Basic),
    MGM_ARG("node", Int, Mandatory, "node"),

<<<<<<< HEAD
    MGM_CMD("exit single user", &MgmApiSession::exitSingleUser, "", &Basic),

    MGM_CMD("start", &MgmApiSession::start, "", &Basic),
=======
    MGM_CMD("start", &MgmApiSession::start, ""),
>>>>>>> e353000e
    MGM_ARG("node", Int, Mandatory, "Node"),

    MGM_CMD("start all", &MgmApiSession::startAll, "", &Basic),

    MGM_CMD("start tls", &MgmApiSession::startTls, "", &Boot),

    MGM_CMD("bye", &MgmApiSession::bye, "", &Basic),

    MGM_CMD("end session", &MgmApiSession::endSession, "", &Boot),

    MGM_CMD("set loglevel", &MgmApiSession::setLogLevel, "", &Basic),
    MGM_ARG("node", Int, Mandatory, "Node"),
    MGM_ARG("category", Int, Mandatory, "Event category"),
    MGM_ARG("level", Int, Mandatory, "Log level (0-15)"),

    MGM_CMD("set cluster loglevel", &MgmApiSession::setClusterLogLevel, "",
            &Basic),
    MGM_ARG("node", Int, Mandatory, "Node"),
    MGM_ARG("category", Int, Mandatory, "Event category"),
    MGM_ARG("level", Int, Mandatory, "Log level (0-15)"),

    MGM_CMD("set logfilter", &MgmApiSession::setLogFilter, "", &Basic),
    MGM_ARG("level", Int, Mandatory, "Severety level"),
    MGM_ARG("enable", Int, Mandatory, "1=disable, 0=enable, -1=toggle"),

    MGM_CMD("set parameter", &MgmApiSession::setParameter, "", &Basic),
    MGM_ARG("node", Int, Mandatory, "Node"),
    MGM_ARG("parameter", Int, Mandatory, "Parameter"),
    MGM_ARG("value", String, Mandatory, "Value"),

    MGM_CMD("set connection parameter", &MgmApiSession::setConnectionParameter,
            "", &Basic),
    MGM_ARG("node1", Int, Mandatory, "Node1 ID"),
    MGM_ARG("node2", Int, Mandatory, "Node2 ID"),
    MGM_ARG("param", Int, Mandatory, "Parameter"),
    MGM_ARG("value", Int, Mandatory, "Value"),

    MGM_CMD("get connection parameter", &MgmApiSession::getConnectionParameter,
            "", &Basic),
    MGM_ARG("node1", Int, Mandatory, "Node1 ID"),
    MGM_ARG("node2", Int, Mandatory, "Node2 ID"),
    MGM_ARG("param", Int, Mandatory, "Parameter"),

    MGM_CMD("listen event", &MgmApiSession::listen_event, "", &Basic),
    MGM_ARG("node", Int, Optional, "Node"),
    MGM_ARG("parsable", Int, Optional, "Parsable"),
    MGM_ARG("filter", String, Mandatory, "Event category"),

    MGM_CMD("purge stale sessions", &MgmApiSession::purge_stale_sessions, "",
            &Basic),

    MGM_CMD("check connection", &MgmApiSession::check_connection, "", &Boot),

    MGM_CMD("transporter connect", &MgmApiSession::transporter_connect, "",
            &Basic),

    MGM_CMD("get mgmd nodeid", &MgmApiSession::get_mgmd_nodeid, "", &Boot),

    MGM_CMD("report event", &MgmApiSession::report_event, "", &Basic),
    MGM_ARG("length", Int, Mandatory, "Length"),
    MGM_ARG("data", String, Mandatory, "Data"),

    MGM_CMD("list sessions", &MgmApiSession::listSessions, "", &Basic),

    MGM_CMD("list certs", &MgmApiSession::listCerts, "Show TLS certificates",
            &Basic),

    MGM_CMD("get tls stats", &MgmApiSession::getTlsStats, "Get TLS statistics",
            &Basic),

    MGM_CMD("get session id", &MgmApiSession::getSessionId, "", &Basic),

    MGM_CMD("get session", &MgmApiSession::getSession, "", &Basic),
    MGM_ARG("id", Int, Mandatory, "SessionID"),

    MGM_CMD("set config", &MgmApiSession::setConfig_v1, "", &Basic),
    MGM_ARG("Content-Length", Int, Mandatory, "Length of config"),
    MGM_ARG("Content-Type", String, Mandatory, "Type of config"),
    MGM_ARG("Content-Transfer-Encoding", String, Mandatory, "encoding"),

    MGM_CMD("set config_v2", &MgmApiSession::setConfig_v2, "", &Basic),
    MGM_ARG("Content-Length", Int, Mandatory, "Length of config"),
    MGM_ARG("Content-Type", String, Mandatory, "Type of config"),
    MGM_ARG("Content-Transfer-Encoding", String, Mandatory, "encoding"),

    MGM_CMD("create nodegroup", &MgmApiSession::create_nodegroup, "", &Basic),
    MGM_ARG("nodes", String, Mandatory, "Nodes"),

    MGM_CMD("drop nodegroup", &MgmApiSession::drop_nodegroup, "", &Basic),
    MGM_ARG("ng", Int, Mandatory, "Nodegroup"),

    MGM_CMD("show config", &MgmApiSession::showConfig, "", &Basic),
    MGM_ARG("Section", String, Optional, "Section name"),
    MGM_ARG("NodeId", Int, Optional, "Nodeid"),
    MGM_ARG("Name", String, Optional, "Parameter name"),

    MGM_CMD("reload config", &MgmApiSession::reloadConfig, "", &Basic),
    MGM_ARG("config_filename", String, Optional, "Reload from path"),
    MGM_ARG("mycnf", Int, Optional, "Reload from my.cnf"),
    MGM_ARG("force", Int, Optional, "Force reload"),

    MGM_CMD("show variables", &MgmApiSession::show_variables, "", &Basic),

    MGM_CMD("dump events", &MgmApiSession::dump_events, "", &Basic),
    MGM_ARG("type", Int, Mandatory, "Type of event"),
    MGM_ARG("nodes", String, Optional, "Nodes to include"),

    MGM_CMD("set ports", &MgmApiSession::set_ports, "", &Basic),
    MGM_ARG("node", Int, Mandatory, "Node which port list concerns"),
    MGM_ARG("num_ports", Int, Mandatory, "Number of ports being set"),

    MGM_END()};

/*** Specialization of Parser<T>::run() for MgmApiSession ***/
template <>
bool Parser<MgmApiSession>::run(Context &ctx, MgmApiSession &session,
                                volatile bool *stop) const {
  const Properties *p = nullptr;
  if (impl->run((ParserImpl::Context *)&ctx, &p, stop)) {
    const ParserRow<MgmApiSession> *cmd = ctx.m_currentCmd;

    require(cmd != nullptr);
    require(ctx.m_aliasUsed.size() == 0);  // The grammar does not use aliases
    require(cmd->function != nullptr);     // ... or CommandWithoutFunction

    /* Authorization & Access Check */
    CmdAuth *cmdAuthLevel = static_cast<CmdAuth *>(cmd->user_value);
    int auth_result = session.checkAuth(cmdAuthLevel);
    if (auth_result == MgmAuth::result::Ok) {
      (session.*cmd->function)(ctx, *p);  // Call the function
    } else {
      session.reportAuthFailure(auth_result);
    }

    delete p;
    return true;
  }
  return false;
}

extern int g_errorInsert;
#define ERROR_INSERTED(x) (g_errorInsert == x || m_errorInsert == x)

#define SLEEP_ERROR_INSERTED(x) \
  if (ERROR_INSERTED(x)) {      \
    NdbSleep_SecSleep(10);      \
  }

MgmApiSession::MgmApiSession(class MgmtSrvr &mgm, NdbSocket &&sock,
                             Uint64 session_id)
    : SocketServer::Session(m_secure_socket),
      m_secure_socket(std::move(sock)),
      m_mgmsrv(mgm),
      m_session_id(session_id),
      m_name("unknown:0") {
  DBUG_ENTER("MgmApiSession::MgmApiSession");
  m_input = new SocketInputStream(m_secure_socket, SOCKET_TIMEOUT);
  m_output = new BufferSocketOutputStream(m_secure_socket, SOCKET_TIMEOUT);
  m_parser = new Parser_t(commands, *m_input);
  m_stopSelf = 0;
  m_ctx = NULL;
  m_mutex = NdbMutex_Create();
  m_errorInsert = 0;
  m_vMajor = m_vMinor = m_vBuild = 0;
  mgm.tls_stat_increment(MgmtSrvr::TlsStats::accepted);
  mgm.tls_stat_increment(MgmtSrvr::TlsStats::current);

  ndb_sockaddr addr;
  if (ndb_getpeername(sock.ndb_socket(), &addr) == 0) {
    char addr_buf[NDB_ADDR_STRLEN];
    char *addr_str = Ndb_inet_ntop(&addr, addr_buf, sizeof(addr_buf));
    char buf[512];
    char *sockaddr_string =
        Ndb_combine_address_port(buf, sizeof(buf), addr_str, addr.get_port());
    m_name.assfmt("%s", sockaddr_string);
  }
  DBUG_VOID_RETURN;
}

MgmApiSession::~MgmApiSession() {
  DBUG_ENTER("MgmApiSession::~MgmApiSession");
  if (m_input) delete m_input;
  if (m_output) delete m_output;
  if (m_parser) delete m_parser;
  if (m_secure_socket.is_valid()) {
    m_secure_socket.close();
  }
  if (m_cert) {
    X509_free(m_cert);
    m_mgmsrv.tls_stat_decrement(MgmtSrvr::TlsStats::tls);
  }
  m_mgmsrv.tls_stat_decrement(MgmtSrvr::TlsStats::current);
  if (m_stopSelf < 0) g_RestartServer = true;
  if (m_stopSelf) g_StopServer = true;
  NdbMutex_Destroy(m_mutex);
  DBUG_VOID_RETURN;
}

void MgmApiSession::runSession() {
  DBUG_ENTER("MgmApiSession::runSession");

  g_eventLogger->debug("%s: Connected!", name());

  Parser_t::Context ctx;
  ctx.m_mutex = m_mutex;
  m_ctx = &ctx;
  bool stop = false;
  while (!stop) {
    NdbMutex_Lock(m_mutex);

    m_input->reset_timeout();
    m_output->reset_timeout();

    if (m_parser->run(ctx, *this)) {
      stop = m_stop;  // Has session been stopped
      assert(ctx.m_status == Parser_t::Ok);
    } else {
      stop = m_stop;  // Has session been stopped
      const char *msg = NULL;
      switch (ctx.m_status) {
        case Parser_t::Eof:  // Client disconnected
          stop = true;
          g_eventLogger->debug("%s: Eof!", name());
          break;

        case Parser_t::ExternalStop:  // Stopped by other thread
          stop = true;
          g_eventLogger->debug("%s: ExternalStop!", name());
          break;

        case Parser_t::NoLine:  // Normal read timeout
        case Parser_t::EmptyLine:
          break;

        case Parser_t::UnknownCommand:
          msg = "Unknown command";
          break;
        case Parser_t::UnknownArgument:
          msg = "Unknown argument";
          break;
        case Parser_t::TypeMismatch:
          msg = "Type mismatch";
          break;
        case Parser_t::InvalidArgumentFormat:
          msg = "Invalid arg. format";
          break;
        case Parser_t::UnknownArgumentType:
          msg = "Unknown argument type";
          break;
        case Parser_t::ArgumentGivenTwice:
          msg = "Argument given twice";
          break;
        case Parser_t::MissingMandatoryArgument:
          msg = "Missing arg.";
          break;

        case Parser_t::Ok:  // Should never happen here
        case Parser_t::CommandWithoutFunction:
          abort();
          break;
      }

      if (msg) {
        g_eventLogger->debug(
            "%s: %s, '%s'", name(), msg,
            ctx.m_currentToken != 0 ? ctx.m_currentToken : "<NULL>");

        // Send result to client
        m_output->println(
            "result: %s, '%s'", msg,
            ctx.m_currentToken != 0 ? ctx.m_currentToken : "<NULL>");
        m_output->print("\n");
      }
    }

    NdbMutex_Unlock(m_mutex);

    // Send output from command to the client
    m_output->flush();
  }

  g_eventLogger->debug("%s: Stopped!", name());

  NdbMutex_Lock(m_mutex);
  m_ctx = NULL;
  if (m_secure_socket.is_valid()) {
    m_secure_socket.close();
  }
  NdbMutex_Unlock(m_mutex);

  g_eventLogger->debug("%s: Disconnected!", name());

  DBUG_VOID_RETURN;
}

/* Check the session's authorization to run a command.
   This is a function of three inputs:
     The current user session's auth level, m_sessionAuthLevel
     The command's auth level
     The server's auth options.
   It returns an int MgmAuth::error code.
*/
int MgmApiSession::checkAuth(CmdAuth *cmdAuth) const {
  const MgmAuth::level &cmdAuthLevel = cmdAuth->level;
  int serverReqLevel = 0;
  if (m_mgmsrv.require_tls()) serverReqLevel = MgmAuth::serverRequiresTls;

  return MgmAuth::checkAuth(cmdAuthLevel, serverReqLevel, m_sessionAuthLevel);
}

int MgmAuth::checkAuth(int cmdAuthLevel, int serverOpt, int sessionAuthLevel) {
  /* Bootstrap commands are always allowed */
  if (cmdAuthLevel & cmdIsBootstrap) return result::Ok;

  /* Check for TLS required by the server */
  if ((serverOpt & serverRequiresTls) && !(sessionAuthLevel & clientHasTls))
    return result::ServerRequiresTls;

  /* All other cases are Okay */
  return result::Ok;
}

void MgmApiSession::reportAuthFailure(int code) {
  m_mgmsrv.tls_stat_increment(MgmtSrvr::TlsStats::authfail);
  m_output->println("Authorization failed");
  m_output->println("Error: %s", MgmAuth::message(code));
  m_output->print("\n");
}

void MgmApiSession::get_nodeid(Parser_t::Context &,
                               const class Properties &args) {
  Uint32 version, nodeid = 0, nodetype = 0xff;
  Uint32 timeout = 20;  // timeout in seconds
  const char *endian = NULL;
  const char *name = NULL;
  Uint32 log_event = 1;

  args.get("version", &version);
  args.get("nodetype", &nodetype);
  // transporter
  args.get("nodeid", &nodeid);
  // user
  // password
  // public key
  args.get("endian", &endian);
  args.get("name", &name);
  args.get("timeout", &timeout);
  /* for backwards compatibility keep track if client uses new protocol */
  const bool log_event_version = args.get("log_event", &log_event);

  m_output->println("get nodeid reply");

  // Check that client says it's using same endian
  {
    union {
      long l;
      char c[sizeof(long)];
    } endian_check;
    endian_check.l = 1;
    if (endian &&
        strcmp(endian, (endian_check.c[sizeof(long) - 1]) ? "big" : "little") !=
            0) {
      m_output->println(
          "result: Node does not have the same "
          "endianness as the management server.");
      m_output->println("%s", "");
      return;
    }
  }

  bool compatible;
  switch (nodetype) {
    case NODE_TYPE_MGM:
    case NODE_TYPE_API:
      compatible = ndbCompatible_mgmt_api(NDB_VERSION, version);
      break;
    case NODE_TYPE_DB:
      compatible = ndbCompatible_mgmt_ndb(NDB_VERSION, version);
      break;
    default:
      m_output->println("result: unknown nodetype %d", nodetype);
      m_output->println("%s", "");
      return;
  }

  ndb_sockaddr client_addr;
  {
    int r = ndb_getpeername(m_secure_socket.ndb_socket(), &client_addr);
    if (r != 0) {
      m_output->println("result: getpeername() failed, err= %d",
                        ndb_socket_errno());
      m_output->println("%s", "");
      return;
    }
  }

  /* Check nodeid parameter */
  if (nodeid > MAX_NODES_ID) {
    m_output->println("result: illegal nodeid %u", nodeid);
    m_output->println("%s", "");
    return;
  }

  NodeId tmp = nodeid;
  BaseString error_string;
  int error_code = 0;
  if (!m_mgmsrv.alloc_node_id(tmp, (ndb_mgm_node_type)nodetype, &client_addr,
                              error_code, error_string, log_event, timeout)) {
    m_output->println("result: %s", error_string.c_str());
    /* only use error_code in reply if client knows about it */
    if (log_event_version) m_output->println("error_code: %d", error_code);
    m_output->println("%s", "");
    return;
  }

  m_output->println("nodeid: %u", tmp);
  m_output->println("result: Ok");
  m_output->println("%s", "");

  if (name) g_eventLogger->info("Node %d: %s", tmp, name);

  return;
}

void MgmApiSession::getConfig_v1(Parser_t::Context &ctx,
                                 const class Properties &args) {
  getConfig(ctx, args, false);
}
void MgmApiSession::getConfig_v2(Parser_t::Context &ctx,
                                 const class Properties &args) {
  getConfig(ctx, args, true);
}

void MgmApiSession::getConfig(Parser_t::Context &, const class Properties &args,
                              bool v2) {
  Uint32 nodetype = NDB_MGM_NODE_TYPE_UNKNOWN;
  Uint32 from_node = 0;
  Uint32 node_id = 0;

  // Ignoring mandatory parameter "version"
  args.get("nodetype", &nodetype);
  args.get("from_node", &from_node);
  args.get("node", &node_id);

  SLEEP_ERROR_INSERTED(1);
  m_output->println("get config reply");

  BaseString pack64, error;

  UtilBuffer packed;

  bool success =
      (from_node > 0)
          ? m_mgmsrv.get_packed_config_from_node(from_node, pack64, error, v2)
          : m_mgmsrv.get_packed_config((ndb_mgm_node_type)nodetype, pack64,
                                       error, v2, node_id);

  if (!success) {
    m_output->println("result: %s", error.c_str());
    m_output->print("\n");
    return;
  }
  const size_t len = pack64.length();
  assert(strlen(pack64.c_str()) == len);

  m_output->println("result: Ok");
  m_output->println("Content-Length: %zu", len);
  m_output->println("Content-Type: ndbconfig/octet-stream");
  SLEEP_ERROR_INSERTED(2);
  m_output->println("Content-Transfer-Encoding: base64");
  m_output->print("\n");

  if (ERROR_INSERTED(3)) {
    // Return only half the packed config
    m_output->write(pack64.c_str(), len / 2);
    m_output->write("\n", 1);
    return;
  }
  m_output->write(pack64.c_str(), len);
  m_output->write("\n", 1);
  return;
}

void MgmApiSession::insertError(Parser<MgmApiSession>::Context &,
                                Properties const &args) {
  Uint32 extra = 0;
  Uint32 node = 0, error = 0;
  int result = 0;

  args.get("node", &node);
  args.get("error", &error);
  const bool hasExtra = args.get("extra", &extra);
  Uint32 *extraptr = hasExtra ? &extra : 0;

  if (node == m_mgmsrv.getOwnNodeId() &&
      error < MGM_ERROR_MAX_INJECT_SESSION_ONLY) {
    m_errorInsert = error;
    if (error == 0) g_errorInsert = error;
  } else {
    result = m_mgmsrv.insertError(node, error, extraptr);
  }

  m_output->println("insert error reply");
  if (result != 0)
    m_output->println("result: %s", get_error_text(result));
  else
    m_output->println("result: Ok");
  m_output->println("%s", "");
}

void MgmApiSession::setTrace(Parser<MgmApiSession>::Context &,
                             Properties const &args) {
  Uint32 node = 0, trace = 0;

  args.get("node", &node);
  args.get("trace", &trace);

  int result = m_mgmsrv.setTraceNo(node, trace);

  m_output->println("set trace reply");
  if (result != 0)
    m_output->println("result: %s", get_error_text(result));
  else
    m_output->println("result: Ok");
  m_output->println("%s", "");
}

void MgmApiSession::getVersion(Parser<MgmApiSession>::Context &,
                               Properties const &) {
  m_output->println("version");
  m_output->println("id: %d", NDB_VERSION_D);
  m_output->println("major: %d", NDB_VERSION_MAJOR);
  m_output->println("minor: %d", NDB_VERSION_MINOR);
  m_output->println("build: %d", NDB_VERSION_BUILD);
  m_output->println("string: %s", m_mgmsrv.get_version_string());
  m_output->println("mysql_major: %d", NDB_MYSQL_VERSION_MAJOR);
  m_output->println("mysql_minor: %d", NDB_MYSQL_VERSION_MINOR);
  m_output->println("mysql_build: %d", NDB_MYSQL_VERSION_BUILD);
  m_output->println("%s", "");
}

void MgmApiSession::setClientVersion(Parser<MgmApiSession>::Context &,
                                     Properties const &args) {
  DBUG_ENTER("MgmApiSession::setClientVersion");

  args.get("major", &m_vMajor);
  args.get("minor", &m_vMinor);
  args.get("build", &m_vBuild);

#ifdef VM_TRACE
  if (m_vMinor < 10)
  {
    fprintf(stderr, "MGMD set client %p version to %u.0%u.%u\n",
            this,
            m_vMajor,
            m_vMinor,
            m_vBuild);
  }
  else
  {
    fprintf(stderr, "MGMD set client %p version to %u.%u.%u\n",
            this,
            m_vMajor,
            m_vMinor,
            m_vBuild);
  }
#endif

  m_output->println("set clientversion reply");
  m_output->println("result: Ok");
  m_output->println("%s", "");
  DBUG_VOID_RETURN;
}

void MgmApiSession::startBackup(Parser<MgmApiSession>::Context &,
                                Properties const &args) {
  DBUG_ENTER("MgmApiSession::startBackup");
  unsigned backupId;
  unsigned input_backupId = 0;
  unsigned backuppoint = 0;
  Uint32 completed = 2;
  const char *encryption_password = nullptr;
  Uint32 password_length = 0;
  int result;

  args.get("completed", &completed);

  if (args.contains("backupid")) args.get("backupid", &input_backupId);
  if (args.contains("backuppoint")) args.get("backuppoint", &backuppoint);
  if (args.contains("encryption_password")) {
    args.get("encryption_password", &encryption_password);
    assert(args.contains("password_length"));
    args.get("password_length", &password_length);
  }
  result =
      m_mgmsrv.startBackup(backupId, completed, input_backupId, backuppoint,
                           encryption_password, password_length);

  m_output->println("start backup reply");
  if (result != 0) {
    m_output->println("result: %s", get_error_text(result));
  } else {
    m_output->println("result: Ok");
    if (completed) m_output->println("id: %d", backupId);
  }
  m_output->println("%s", "");
  DBUG_VOID_RETURN;
}

void MgmApiSession::abortBackup(Parser<MgmApiSession>::Context &,
                                Properties const &args) {
  Uint32 id = 0;

  args.get("id", &id);

  int result = m_mgmsrv.abortBackup(id);

  m_output->println("abort backup reply");
  if (result != 0)
    m_output->println("result: %s", get_error_text(result));
  else
    m_output->println("result: Ok");
  m_output->println("%s", "");
}

/*****************************************************************************/

void MgmApiSession::dumpState(Parser<MgmApiSession>::Context &,
                              Properties const &args) {
  Uint32 node;
  BaseString args_str;

  args.get("node", &node);
  args.get("args", args_str);

  int result = m_mgmsrv.dumpState(node, args_str.c_str());
  m_output->println("dump state reply");
  if (result != 0)
    m_output->println("result: %s", get_error_text(result));
  else
    m_output->println("result: Ok");
  m_output->println("%s", "");
}

void MgmApiSession::bye(Parser<MgmApiSession>::Context &, Properties const &) {
  m_stop = true;
}

void MgmApiSession::endSession(Parser<MgmApiSession>::Context &,
                               Properties const &) {
  SLEEP_ERROR_INSERTED(4);
  m_output->println("end session reply");
}

void MgmApiSession::getClusterLogLevel(Parser<MgmApiSession>::Context &,
                                       Properties const &) {
  const char *names[] = {
      "startup",    "shutdown", "statistics", "checkpoint", "noderestart",
      "connection", "info",     "warning",    "error",      "congestion",
      "debug",      "backup",   "schema"};

  int const loglevel_count = (CFG_MAX_LOGLEVEL - CFG_MIN_LOGLEVEL + 1);
  static_assert(NDB_ARRAY_SIZE(names) == loglevel_count);
  LogLevel::EventCategory category;

  m_output->println("get cluster loglevel");
  for (int i = 0; i < loglevel_count; i++) {
    category = (LogLevel::EventCategory)i;
    m_output->println(
        "%s: %d", names[i],
        m_mgmsrv.m_event_listner[0].m_logLevel.getLogLevel(category));
  }
  m_output->println("%s", "");
}

void MgmApiSession::setClusterLogLevel(Parser<MgmApiSession>::Context &,
                                       Properties const &args) {
  Uint32 node, level, cat;
  BaseString errorString;
  DBUG_ENTER("MgmApiSession::setClusterLogLevel");
  args.get("node", &node);
  args.get("category", &cat);
  args.get("level", &level);

  DBUG_PRINT("enter", ("node=%d, category=%d, level=%d", node, cat, level));

  m_output->println("set cluster loglevel reply");

  if (level > NDB_MGM_MAX_LOGLEVEL) {
    m_output->println("result: Invalid loglevel %d", level);
    m_output->println("%s", "");
    DBUG_VOID_RETURN;
  }

  LogLevel::EventCategory category =
      (LogLevel::EventCategory)(cat - (int)CFG_MIN_LOGLEVEL);

  m_mgmsrv.m_event_listner.lock();
  if (m_mgmsrv.m_event_listner[0].m_logLevel.setLogLevel(category, level)) {
    m_output->println("result: Invalid category %d", category);
    m_output->println("%s", "");
    m_mgmsrv.m_event_listner.unlock();
    DBUG_VOID_RETURN;
  }
  m_mgmsrv.m_event_listner.unlock();

  {
    LogLevel tmp;
    m_mgmsrv.m_event_listner.update_max_log_level(tmp);
  }

  m_output->println("result: Ok");
  m_output->println("%s", "");
  DBUG_VOID_RETURN;
}

void MgmApiSession::setLogLevel(Parser<MgmApiSession>::Context &,
                                Properties const &args) {
  Uint32 node = 0, level = 0, cat;
  BaseString errorString;
  SetLogLevelOrd logLevel;
  logLevel.clear();
  args.get("node", &node);
  args.get("category", &cat);
  args.get("level", &level);

  if (level > NDB_MGM_MAX_LOGLEVEL) {
    m_output->println("set loglevel reply");
    m_output->println("result: Invalid loglevel: %s", errorString.c_str());
    m_output->println("%s", "");
    return;
  }

  LogLevel::EventCategory category =
      (LogLevel::EventCategory)(cat - (int)CFG_MIN_LOGLEVEL);

  {
    LogLevel ll;
    ll.setLogLevel(category, level);
    m_mgmsrv.m_event_listner.update_max_log_level(ll);
  }

  m_output->println("set loglevel reply");
  m_output->println("result: Ok");
  m_output->println("%s", "");
}

void MgmApiSession::stopSignalLog(Parser<MgmApiSession>::Context &,
                                  Properties const &args) {
  Uint32 node;

  args.get("node", &node);

  int result = m_mgmsrv.stopSignalTracing(node);

  m_output->println("stop signallog reply");
  if (result != 0)
    m_output->println("result: %s", get_error_text(result));
  else
    m_output->println("result: Ok");
  m_output->println("%s", "");
}

void MgmApiSession::restart_v1(Parser<MgmApiSession>::Context &,
                               Properties const &args) {
  restart(args, 1);
}

void MgmApiSession::restart_v2(Parser<MgmApiSession>::Context &,
                               Properties const &args) {
  restart(args, 2);
}

void MgmApiSession::restart(Properties const &args, int version) {
  Uint32 nostart = 0, initialstart = 0, abort = 0, force = 0;
  const char *nodes_str;
  Vector<NodeId> nodes;

  args.get("initialstart", &initialstart);
  args.get("nostart", &nostart);
  args.get("abort", &abort);
  args.get("node", &nodes_str);
  args.get("force", &force);

  char *p, *last;
  char *nodes_tmpstr = strdup(nodes_str);
  for ((p = my_strtok_r(nodes_tmpstr, " ", &last)); p;
       (p = my_strtok_r(nullptr, " ", &last))) {
    nodes.push_back(atoi(p));
  }
  free(nodes_tmpstr);

  int restarted = 0;
  int result =
      m_mgmsrv.restartNodes(nodes, &restarted, nostart != 0, initialstart != 0,
                            abort != 0, force != 0, &m_stopSelf);

  if (result == UNSUPPORTED_NODE_SHUTDOWN && nodes.size() > 1 && force) {
    /**
     * We don't support multi node graceful shutdown...
     *   add "-a" and try again
     */
    abort = 1;
    result = m_mgmsrv.restartNodes(nodes, &restarted, nostart != 0,
                                   initialstart != 0, abort != 0, force != 0,
                                   &m_stopSelf);
  }

  if (force && (result == NODE_SHUTDOWN_WOULD_CAUSE_SYSTEM_CRASH ||
                result == UNSUPPORTED_NODE_SHUTDOWN)) {
    // Force restart by restarting all nodes
    result = m_mgmsrv.restartDB(nostart, initialstart, false, &restarted);
  }

  m_output->println("restart reply");
  if (result != 0) {
    m_output->println("result: %d-%s", result, get_error_text(result));
  } else
    m_output->println("result: Ok");
  m_output->println("restarted: %d", restarted);
  if (version > 1) m_output->println("disconnect: %d", (m_stopSelf) ? 1 : 0);
  m_output->println("%s", "");
}

void MgmApiSession::restartAll(Parser<MgmApiSession>::Context &,
                               Properties const &args) {
  Uint32 nostart = 0;
  Uint32 initialstart = 0;
  Uint32 abort = 0;

  args.get("initialstart", &initialstart);
  args.get("abort", &abort);
  args.get("nostart", &nostart);

  int count = 0;
  int result = m_mgmsrv.restartDB(nostart, initialstart, abort, &count);

  m_output->println("restart reply");
  if (result != 0)
    m_output->println("result: %d-%s", result, get_error_text(result));
  else
    m_output->println("result: Ok");
  m_output->println("restarted: %d", count);
  m_output->println("%s", "");
}

static void printNodeStatus(OutputStream *output, MgmtSrvr &mgmsrv,
                            enum ndb_mgm_node_type type,
                            bool include_single_user_state) {
  NodeId nodeId = 0;
  while (mgmsrv.getNextNodeId(&nodeId, type)) {
    enum ndb_mgm_node_status status;
    Uint32 startPhase = 0, version = 0, mysql_version = 0, dynamicId = 0,
           nodeGroup = 0, connectCount = 0;
    bool system;
    bool is_single_user = false;
    const char *address = NULL;
    char addr_buf[NDB_ADDR_STRLEN];

    mgmsrv.status(nodeId, &status, &version, &mysql_version, &startPhase,
                  &system, &dynamicId, &nodeGroup, &connectCount, &address,
                  addr_buf, sizeof(addr_buf), &is_single_user);
    output->println("node.%d.type: %s", nodeId,
                    ndb_mgm_get_node_type_string(type));
    output->println("node.%d.status: %s", nodeId,
                    ndb_mgm_get_node_status_string(status));
    output->println("node.%d.version: %d", nodeId, version);
    output->println("node.%d.mysql_version: %d", nodeId, mysql_version);
    output->println("node.%d.startphase: %d", nodeId, startPhase);
    output->println("node.%d.dynamic_id: %d", nodeId, dynamicId);
    output->println("node.%d.node_group: %d", nodeId, nodeGroup);
    output->println("node.%d.connect_count: %d", nodeId, connectCount);
    output->println("node.%d.address: %s", nodeId, address ? address : "");
    if (include_single_user_state) {
      output->println("node.%d.is_single_user: %d", nodeId, is_single_user);
    }
  }
}

void MgmApiSession::getStatus(Parser<MgmApiSession>::Context &,
                              Properties const &args) {
  Uint32 i;
  int noOfNodes = 0;
  BaseString typestring;
  bool include_single_user_state = false;

  /**
   * Check whether MGMAPI client version info is known
   * and whether it understands the single user mode info
   */
  if (m_vMajor != 0) {
    if (NDB_MAKE_VERSION(m_vMajor, m_vMinor, m_vBuild) >=
        NDB_MAKE_VERSION(8, 0, 22)) {
      /* Support single user mode info in client */
      include_single_user_state = true;
    }
  }

  enum ndb_mgm_node_type types[NDB_MGM_NODE_TYPE_MAX + 1];
  if (args.get("types", typestring)) {
    Vector<BaseString> tmp;
    typestring.split(tmp, " ");
    for (i = 0; i < tmp.size() && i < NDB_MGM_NODE_TYPE_MAX; i++) {
      types[i] = ndb_mgm_match_node_type(tmp[i].c_str());
      if (types[i] == NDB_MGM_NODE_TYPE_UNKNOWN) {
        // Either end of typestring or junk found
        break;
      }
    }
    types[i] = NDB_MGM_NODE_TYPE_UNKNOWN;
  } else {
    types[0] = NDB_MGM_NODE_TYPE_NDB;
    types[1] = NDB_MGM_NODE_TYPE_MGM;
    types[2] = NDB_MGM_NODE_TYPE_API;
    types[3] = NDB_MGM_NODE_TYPE_UNKNOWN;
  }

  for (i = 0; types[i] != NDB_MGM_NODE_TYPE_UNKNOWN; i++) {
    NodeId nodeId = 0;
    while (m_mgmsrv.getNextNodeId(&nodeId, types[i])) noOfNodes++;
  }

  SLEEP_ERROR_INSERTED(5);
  m_output->println("node status");
  SLEEP_ERROR_INSERTED(6);
  m_output->println("nodes: %d", noOfNodes);
  for (i = 0; types[i] != NDB_MGM_NODE_TYPE_UNKNOWN; i++) {
    SLEEP_ERROR_INSERTED(int(7 + i));
    printNodeStatus(m_output, m_mgmsrv, types[i], include_single_user_state);
  }
  m_output->println("%s", "");
}

static bool isEventLogFilterEnabled(int severity) {
  return g_eventLogger->isEnable((Logger::LoggerLevel)severity);
}

void MgmApiSession::getInfoClusterLog(Parser<MgmApiSession>::Context &,
                                      Properties const &) {
  const char *names[] = {"enabled", "debug",    "info", "warning",
                         "error",   "critical", "alert"};

  m_output->println("clusterlog");
  for (int i = 0; i < 7; i++) {
    m_output->println("%s: %d", names[i], isEventLogFilterEnabled(i));
  }
  m_output->println("%s", "");
}

void MgmApiSession::stop_v1(Parser<MgmApiSession>::Context &,
                            Properties const &args) {
  stop(args, 1);
}

void MgmApiSession::stop_v2(Parser<MgmApiSession>::Context &,
                            Properties const &args) {
  stop(args, 2);
}

void MgmApiSession::stop(Properties const &args, int version) {
  Uint32 abort, force = 0;
  const char *nodes_str;
  Vector<NodeId> nodes;

  args.get("node", &nodes_str);
  if (nodes_str == NULL) {
    m_output->println("stop reply");
    m_output->println("result: empty node list");
    m_output->println("%s", "");
    return;
  }
  args.get("abort", &abort);
  args.get("force", &force);

  char *p, *last;
  char *nodes_tmpstr = strdup(nodes_str);
  for ((p = my_strtok_r(nodes_tmpstr, " ", &last)); p;
       (p = my_strtok_r(nullptr, " ", &last))) {
    nodes.push_back(atoi(p));
  }
  free(nodes_tmpstr);

  int stopped = 0;
  int result = 0;
  if (nodes.size()) {
    result = m_mgmsrv.stopNodes(nodes, &stopped, abort != 0, force != 0,
                                &m_stopSelf);

    if (result == UNSUPPORTED_NODE_SHUTDOWN && nodes.size() > 1 && force) {
      /**
       * We don't support multi node graceful shutdown...
       *   add "-a" and try again
       */
      abort = 1;
      result = m_mgmsrv.stopNodes(nodes, &stopped, abort != 0, force != 0,
                                  &m_stopSelf);
    }

    if (force && (result == NODE_SHUTDOWN_WOULD_CAUSE_SYSTEM_CRASH ||
                  result == UNSUPPORTED_NODE_SHUTDOWN)) {
      // Force stop and shutdown all remaining nodes
      result = m_mgmsrv.shutdownDB(&stopped, false);
    }
  }

  m_output->println("stop reply");
  if (result != 0)
    m_output->println("result: %s", get_error_text(result));
  else
    m_output->println("result: Ok");
  m_output->println("stopped: %d", stopped);
  if (version > 1) m_output->println("disconnect: %d", (m_stopSelf) ? 1 : 0);
  m_output->println("%s", "");
}

void MgmApiSession::stopAll(Parser<MgmApiSession>::Context &,
                            Properties const &args) {
  int stopped[2] = {0, 0};
  Uint32 abort;
  args.get("abort", &abort);

  BaseString stop;
  const char *tostop = "db";
  int ver = 1;
  if (args.get("stop", stop)) {
    tostop = stop.c_str();
    ver = 2;
  }

  int result = 0;
  if (strstr(tostop, "db"))
    result = m_mgmsrv.shutdownDB(&stopped[0], abort != 0);
  if (!result && strstr(tostop, "mgm"))
    result = m_mgmsrv.shutdownMGM(&stopped[1], abort != 0, &m_stopSelf);

  m_output->println("stop reply");
  if (result != 0)
    m_output->println("result: %s", get_error_text(result));
  else
    m_output->println("result: Ok");
  m_output->println("stopped: %d", stopped[0] + stopped[1]);
  if (ver > 1) m_output->println("disconnect: %d", (m_stopSelf) ? 1 : 0);
  m_output->println("%s", "");
}

void MgmApiSession::enterSingleUser(Parser<MgmApiSession>::Context &,
                                    Properties const &args) {
  int stopped = 0;
  Uint32 nodeId = 0;
  int result = 0;
  args.get("nodeId", &nodeId);

  result = m_mgmsrv.enterSingleUser(&stopped, nodeId);
  m_output->println("enter single user reply");
  if (result != 0) {
    m_output->println("result: %s", get_error_text(result));
  } else {
    m_output->println("result: Ok");
  }
  m_output->println("%s", "");
}

void MgmApiSession::exitSingleUser(Parser<MgmApiSession>::Context &,
                                   Properties const &args) {
  int stopped = 0;
  int result = m_mgmsrv.exitSingleUser(&stopped, false);
  m_output->println("exit single user reply");
  if (result != 0)
    m_output->println("result: %s", get_error_text(result));
  else
    m_output->println("result: Ok");
  m_output->println("%s", "");
}

void MgmApiSession::startSignalLog(Parser<MgmApiSession>::Context &,
                                   Properties const &args) {
  Uint32 node;

  args.get("node", &node);

  int result = m_mgmsrv.startSignalTracing(node);

  m_output->println("start signallog reply");
  if (result != 0)
    m_output->println("result: %s", get_error_text(result));
  else
    m_output->println("result: Ok");
  m_output->println("%s", "");
}

void MgmApiSession::logSignals(Parser<MgmApiSession>::Context &,
                               Properties const &args) {
  Uint32 node = 0, in = 0, out = 0;
  //  BaseString blocks;
  BaseString blockList;
  char *blockName;
  args.get("node", &node);
  args.get("in", &in);
  args.get("out", &out);
  args.get("blocks", blockList);
  // fast fix - pekka
  char buf[200];
  BaseString::snprintf(buf, 200, "%s", blockList.c_str());
  Vector<BaseString> blocks;

  blockName = strtok(buf, "|");
  while (blockName != NULL) {
    blocks.push_back(blockName);
    blockName = strtok(NULL, "|");
  }

  if (in > 1 || out > 1) return; /* Invalid arguments */

  const MgmtSrvr::LogMode modes[] = {
      MgmtSrvr::Off,
      MgmtSrvr::Out,
      MgmtSrvr::In,
      MgmtSrvr::InOut,
  };
  MgmtSrvr::LogMode mode = modes[in << 1 | out];

  int result = m_mgmsrv.setSignalLoggingMode(node, mode, blocks);

  m_output->println("log signals reply");
  if (result != 0)
    m_output->println("result: %s", get_error_text(result));
  else
    m_output->println("result: Ok");
  m_output->println("%s", "");
}

void
MgmApiSession::get_mgm_nodeid(Parser<MgmApiSession>::Context &,
                              Properties const &args)
{
  NodeId node_id = m_mgmsrv.get_mgm_nodeid_request();
  m_output->println("get mgm nodeid reply");
  m_output->println("result: Ok");
  m_output->println("nodeid: %u", node_id);
  m_output->println("%s", "");
}

void
MgmApiSession::set_hostname(Parser<MgmApiSession>::Context &,
                            Properties const &args)
{
  Uint32 node;
  const char *new_hostname;

  bool arg1 = args.get("node", &node);
  bool arg2 = args.get("new_hostname", &new_hostname);
  int result;
  if (arg1 && arg2)
  {
    result = m_mgmsrv.set_hostname_request(node, new_hostname);
  }
  else
  {
    result = INCORRECT_MGM_COMMAND;
  }

  m_output->println("set_hostname reply");
  if(result != 0)
    m_output->println("result: %s", get_error_text(result));
  else
    m_output->println("result: Ok");
  m_output->println("%s", "");
}

void
MgmApiSession::activate(Parser<MgmApiSession>::Context &,
                        Properties const &args)
{
  Uint32 node;

  int result;
  if (args.get("node", &node))
  {
    result = m_mgmsrv.activate_request(node);
  }
  else
  {
    result = INCORRECT_MGM_COMMAND;
  }

  m_output->println("activate reply");
  if(result != 0)
    m_output->println("result: %s", get_error_text(result));
  else
    m_output->println("result: Ok");
  m_output->println("%s", "");
}

void
MgmApiSession::deactivate(Parser<MgmApiSession>::Context &,
                          Properties const &args)
{
  Uint32 node;
  int result;

  if (args.get("node", &node))
  {
    result = m_mgmsrv.deactivate_request(node);
  }
  else
  {
    result = INCORRECT_MGM_COMMAND;
  }
  m_output->println("deactivate reply");
  if(result != 0)
    m_output->println("result: %s", get_error_text(result));
  else
    m_output->println("result: Ok");
  m_output->println("%s", "");
}

void
MgmApiSession::start(Parser<MgmApiSession>::Context &,
		     Properties const &args) {
  Uint32 node;

  args.get("node", &node);

  int result = m_mgmsrv.sendSTART_ORD(node);

  m_output->println("start reply");
  if (result != 0)
    m_output->println("result: %s", get_error_text(result));
  else
    m_output->println("result: Ok");
  m_output->println("%s", "");
}

void MgmApiSession::startAll(Parser<MgmApiSession>::Context &,
                             Properties const &) {
  NodeId node = 0;
  int started = 0;

  while (m_mgmsrv.getNextNodeId(&node, NDB_MGM_NODE_TYPE_NDB))
    if (m_mgmsrv.sendSTART_ORD(node) == 0) started++;

  m_output->println("start reply");
  m_output->println("result: Ok");
  m_output->println("started: %d", started);
  m_output->println("%s", "");
}

int mgmsession_on_verify(int r, X509_STORE_CTX *ctx) {
  int idx = SSL_get_ex_data_X509_STORE_CTX_idx();
  if (idx >= 0) {
    SSL *ssl = static_cast<SSL *>(X509_STORE_CTX_get_ex_data(ctx, idx));
    if (ssl) {
      MgmApiSession *s = static_cast<MgmApiSession *>(SSL_get_ex_data(ssl, 0));
      if (s) return s->on_verify(r, ctx);
    }
  }
  assert(false);                            // SSL_set_ex_data() problem
  return TlsKeyManager::on_verify(0, ctx);  // fail verification
}

int MgmApiSession::on_verify(int r, X509_STORE_CTX *ctx) {
  if (r) {
    /* certificate verification has succeeded */
    m_sessionAuthLevel |= (MgmAuth::clientHasTls | MgmAuth::clientHasCert);
    m_cert = X509_STORE_CTX_get_current_cert(ctx);
    X509_up_ref(m_cert);
  }
  return TlsKeyManager::on_verify(r, ctx);
}

void MgmApiSession::startTls(Parser<MgmApiSession>::Context &,
                             Properties const &) {
  struct ssl_ctx_st *ctx = nullptr;
  struct ssl_st *ssl = nullptr;
  const char *result = "Failed";

  if (m_secure_socket.has_tls()) {
    result = "Already Connected";
  } else {
    ctx = m_mgmsrv.theFacade->get_registry()->getTlsKeyManager()->ctx();
  }

  if (ctx) ssl = NdbSocket::get_server_ssl(ctx);

  if (ssl) result = "Ok";

  /* Send the reply to the client */
  m_output->println("start tls reply");
  m_output->println("result: %s", result);
  m_output->println("%s", "");
  m_output->flush();

  /* Override the default verify callback, and run the TLS handshake */
  if (ssl) {
    if (m_secure_socket.associate(ssl)) {
      SSL_set_ex_data(ssl, 0, this);
      SSL_set_verify(ssl, SSL_VERIFY_PEER | SSL_VERIFY_FAIL_IF_NO_PEER_CERT,
                     mgmsession_on_verify);
      m_secure_socket.do_tls_handshake();
      m_mgmsrv.tls_stat_increment(MgmtSrvr::TlsStats::upgraded);
      m_mgmsrv.tls_stat_increment(MgmtSrvr::TlsStats::tls);
    } else
      NdbSocket::free_ssl(ssl);
  }
}

static bool setEventLogFilter(int severity, int enable) {
  Logger::LoggerLevel level = (Logger::LoggerLevel)severity;
  if (enable > 0) {
    g_eventLogger->enable(level);
  } else if (enable == 0) {
    g_eventLogger->disable(level);
  } else {
    /* enable is < 0 => toggle the filter value */
    if (g_eventLogger->isEnable(level))
      g_eventLogger->disable(level);
    else
      g_eventLogger->enable(level);
  }
  return g_eventLogger->isEnable(level);
}

void MgmApiSession::setLogFilter(Parser_t::Context &ctx,
                                 const class Properties &args) {
  Uint32 severity;
  Uint32 enable;

  args.get("level", &severity);
  args.get("enable", &enable);

  bool result = setEventLogFilter(severity, enable);

  m_output->println("set logfilter reply");
  m_output->println("result: %d", result);
  m_output->println("%s", "");
}

#ifdef NOT_USED

static NdbOut &operator<<(NdbOut &out, const LogLevel &ll) {
  out << "[LogLevel: ";
  for (size_t i = 0; i < LogLevel::LOGLEVEL_CATEGORIES; i++)
    out << ll.getLogLevel((LogLevel::EventCategory)i) << " ";
  out << "]";
  return out;
}
#endif

static void logevent2str(BaseString &str, int eventType, const Uint32 *theData,
                         Uint32 len, NodeId nodeId, Uint32 timeval,
                         char *pretty_text, size_t pretty_text_size) {
  str.assign("log event reply\n");
  str.appfmt("type=%d\n", eventType);
  str.appfmt("time=%d\n", timeval);
  str.appfmt("source_nodeid=%d\n", nodeId);
  unsigned i;
  for (i = 0; ndb_logevent_body[i].token; i++) {
    if (ndb_logevent_body[i].type == eventType) break;
  }

  if (ndb_logevent_body[i].token) {
    do {
      int val = theData[ndb_logevent_body[i].index];
      if (ndb_logevent_body[i].index_fn)
        val = (*(ndb_logevent_body[i].index_fn))(val);
      str.appfmt("%s=%d\n", ndb_logevent_body[i].token, val);
      if (strcmp(ndb_logevent_body[i].token, "error") == 0) {
        int pretty_text_len = (int)strlen(pretty_text);
        if (pretty_text_size - pretty_text_len - 3 > 0) {
          BaseString::snprintf(pretty_text + pretty_text_len, 4, " - ");
          ndb_error_string(val, pretty_text + (pretty_text_len + 3),
                           (int)(pretty_text_size - pretty_text_len - 3));
        }
      }
    } while (ndb_logevent_body[++i].type == eventType);
  } else {
    str.append("data=");
    for (i = 1; i < len; i++) str.appfmt("%u ", theData[i]);
    str.append("\n");
  }
}

void Ndb_mgmd_event_service::log(int eventType, const Uint32 *theData,
                                 Uint32 len, NodeId nodeId) {
  Uint32 threshold;
  LogLevel::EventCategory cat;
  Logger::LoggerLevel severity;
  EventLoggerBase::EventTextFunction textF;
  int i, n;
  DBUG_ENTER("Ndb_mgmd_event_service::log");
  DBUG_PRINT("enter", ("eventType=%d, nodeid=%d", eventType, nodeId));

  if (EventLoggerBase::event_lookup(eventType, cat, threshold, severity, textF))
    DBUG_VOID_RETURN;

  // Generate the message for pretty format clients
  char pretty_text[512];
  EventLogger::getText(pretty_text, sizeof(pretty_text), textF, theData, len,
                       nodeId);

  // Generate the message for parseable format clients
  // and if there is a field named "error" append the ndb_error_string
  // for that error number to the end of the pretty format message
  BaseString str;
  logevent2str(str, eventType, theData, len, nodeId, 0, pretty_text,
               sizeof(pretty_text));

  Vector<NdbSocket *> copy;
  m_clients.lock();
  for (i = m_clients.size() - 1; i >= 0; i--) {
    if (threshold <= m_clients[i].m_logLevel.getLogLevel(cat)) {
      if (m_clients[i].m_socket_ptr == nullptr) continue;

      if (!m_clients[i].m_socket_ptr->is_valid()) continue;

      SocketOutputStream out(*m_clients[i].m_socket_ptr);

      int r;
      if (m_clients[i].m_parsable) {
        unsigned len = str.length();
        r = out.write(str.c_str(), len);
      } else {
        unsigned len = (unsigned)strlen(pretty_text);
        r = out.write(pretty_text, len);
      }

      if (!(r < 0)) {
        r = out.write("\n", 1);
      }

      if (r < 0) {
        copy.push_back(m_clients[i].m_socket_ptr);
        m_clients.erase(i, false);
      }
    }
  }
  m_clients.unlock();

  if ((n = (int)copy.size())) {
    for (i = 0; i < n; i++) {
      copy[i]->close();
      delete copy[i];
    }

    LogLevel tmp;
    tmp.clear();
    m_clients.lock();
    for (i = m_clients.size() - 1; i >= 0; i--)
      tmp.set_max(m_clients[i].m_logLevel);
    m_clients.unlock();
    update_log_level(tmp);
  }
  DBUG_VOID_RETURN;
}

void Ndb_mgmd_event_service::update_max_log_level(const LogLevel &log_level) {
  LogLevel tmp = log_level;
  m_clients.lock();
  for (int i = m_clients.size() - 1; i >= 0; i--)
    tmp.set_max(m_clients[i].m_logLevel);
  m_clients.unlock();
  update_log_level(tmp);
}

void Ndb_mgmd_event_service::update_log_level(const LogLevel &tmp) {
  m_logLevel = tmp;
  EventSubscribeReq req;
  req.assign(tmp);
  // send update to all nodes
  req.blockRef = 0;
  m_mgmsrv->m_log_level_requests.push_back(req);
}

void Ndb_mgmd_event_service::check_listeners() {
  int i, n = 0;
  DBUG_ENTER("Ndb_mgmd_event_service::check_listeners");
  m_clients.lock();
  for (i = m_clients.size() - 1; i >= 0; i--) {
    if (m_clients[i].m_socket_ptr == nullptr) continue;

    if (!(m_clients[i].m_socket_ptr->is_valid())) continue;

    SocketOutputStream out(*m_clients[i].m_socket_ptr);

    if (out.println("<PING>") < 0) {
      m_clients[i].m_socket_ptr->close();
      delete m_clients[i].m_socket_ptr;
      m_clients.erase(i, false);
      n = 1;
    }
  }
  if (n) {
    LogLevel tmp;
    tmp.clear();
    for (i = m_clients.size() - 1; i >= 0; i--)
      tmp.set_max(m_clients[i].m_logLevel);
    update_log_level(tmp);
  }
  m_clients.unlock();
  DBUG_VOID_RETURN;
}

void Ndb_mgmd_event_service::add_listener(Event_listener &client,
                                          NdbSocket &&socket) {
  DBUG_ENTER("Ndb_mgmd_event_service::add_listener");

  check_listeners();

  client.m_socket_ptr = new NdbSocket(std::move(socket));

  m_clients.push_back(client);
  update_max_log_level(client.m_logLevel);

  DBUG_VOID_RETURN;
}

void Ndb_mgmd_event_service::stop_sessions() {
  m_clients.lock();
  for (int i = m_clients.size() - 1; i >= 0; i--) {
    if (m_clients[i].m_socket_ptr && m_clients[i].m_socket_ptr->is_valid()) {
      m_clients[i].m_socket_ptr->close();
      m_clients.erase(i, false);
    }
  }
  m_clients.unlock();
}

void MgmApiSession::setParameter(Parser_t::Context &, Properties const &args) {
  Uint32 node, param;
  BaseString value;
  args.get("node", &node);
  args.get("parameter", &param);
  args.get("value", value);

  BaseString result;
  int ret = m_mgmsrv.setDbParameter(node, param, value.c_str(), result);

  m_output->println("set parameter reply");
  m_output->println("message: %s", result.c_str());
  m_output->println("result: %d", ret);
  m_output->println("%s", "");
}

void MgmApiSession::setConnectionParameter(Parser_t::Context &ctx,
                                           Properties const &args) {
  Uint32 node1, node2, param, value;
  args.get("node1", &node1);
  args.get("node2", &node2);
  args.get("param", &param);
  args.get("value", &value);

  BaseString result;
  int ret =
      m_mgmsrv.setConnectionDbParameter(node1, node2, param, value, result);

  m_output->println("set connection parameter reply");
  m_output->println("message: %s", result.c_str());
  m_output->println("result: %s", (ret > 0) ? "Ok" : "Failed");
  m_output->println("%s", "");
}

void MgmApiSession::getConnectionParameter(Parser_t::Context &ctx,
                                           Properties const &args) {
  Uint32 node1, node2, param;
  int value = 0;

  args.get("node1", &node1);
  args.get("node2", &node2);
  args.get("param", &param);

  BaseString result;
  int ret =
      m_mgmsrv.getConnectionDbParameter(node1, node2, param, &value, result);

  m_output->println("get connection parameter reply");
  m_output->println("value: %d", value);
  m_output->println("result: %s", (ret > 0) ? "Ok" : result.c_str());
  m_output->println("%s", "");
}

void MgmApiSession::listen_event(Parser<MgmApiSession>::Context &ctx,
                                 Properties const &args) {
  Uint32 parsable = 0;
  BaseString node, param, value;
  args.get("node", node);
  args.get("filter", param);
  args.get("parsable", &parsable);

  int result = 0;
  BaseString msg;

  Ndb_mgmd_event_service::Event_listener le;
  le.m_parsable = parsable;

  Vector<BaseString> list;
  param.trim();
  param.split(list, " ,");
  for (unsigned i = 0; i < list.size(); i++) {
    Vector<BaseString> spec;
    list[i].trim();
    list[i].split(spec, "=:");
    if (spec.size() != 2) {
      msg.appfmt("Invalid filter specification: >%s< >%s< %d", param.c_str(),
                 list[i].c_str(), spec.size());
      result = -1;
      goto done;
    }

    spec[0].trim().ndb_toupper();
    int category = ndb_mgm_match_event_category(spec[0].c_str());
    if (category == NDB_MGM_ILLEGAL_EVENT_CATEGORY) {
      category = atoi(spec[0].c_str());
      if (category < NDB_MGM_MIN_EVENT_CATEGORY ||
          category > NDB_MGM_MAX_EVENT_CATEGORY) {
        msg.appfmt("Unknown category: >%s<", spec[0].c_str());
        result = -1;
        goto done;
      }
    }

    int level = atoi(spec[1].c_str());
    if (level < 0 || level > NDB_MGM_MAX_LOGLEVEL) {
      msg.appfmt("Invalid level: >%s<", spec[1].c_str());
      result = -1;
      goto done;
    }
    category -= CFG_MIN_LOGLEVEL;
    le.m_logLevel.setLogLevel((LogLevel::EventCategory)category, level);
  }

  if (list.size() == 0) {
    msg.appfmt("Empty filter specification");
    result = -1;
    goto done;
  }

done:
  m_output->println("listen event");
  m_output->println("result: %d", result);
  if (result != 0) m_output->println("msg: %s", msg.c_str());
  m_output->println("%s", "");

  /*
    Flush output from command before adding the new event listener.
    This makes sure that the client receives the reply before the
    loglevel thread starts to check the connection by sending <PING>'s.
    The client is expecting <PING>'s but not until after the reply has been
    received.
  */
  NdbMutex_Unlock(m_mutex);
  m_output->flush();
  NdbMutex_Lock(m_mutex);

  if (result == 0) {
    m_mgmsrv.m_event_listner.add_listener(le, std::move(m_secure_socket));
    m_stop = true;
    assert(!m_secure_socket.is_valid());  // it has been transfered to listener
  }
}

void MgmApiSession::purge_stale_sessions(Parser_t::Context &ctx,
                                         const class Properties &args) {
  m_mgmsrv.get_socket_server()->checkSessions();

  m_output->println("purge stale sessions reply");
  m_output->println("result: Ok");
  m_output->println("%s", "");
}

void MgmApiSession::check_connection(Parser_t::Context &ctx,
                                     const class Properties &args) {
  SLEEP_ERROR_INSERTED(1);
  m_output->println("check connection reply");
  SLEEP_ERROR_INSERTED(2);
  m_output->println("result: Ok");
  SLEEP_ERROR_INSERTED(3);
  m_output->println("%s", "");
}

void MgmApiSession::transporter_connect(Parser_t::Context &ctx,
                                        Properties const &args) {
  bool log_failure = false;
  BaseString errormsg;
  if (!m_mgmsrv.transporter_connect(std::move(m_secure_socket), errormsg,
                                    log_failure)) {
    // Connection not allowed or failed
    if (log_failure) {
      g_eventLogger->warning(
          "Failed to convert connection "
          "from '%s' to transporter: %s",
          name(), errormsg.c_str());
    }
  }

  m_stop = true;  // Stop the session
}

void MgmApiSession::get_mgmd_nodeid(Parser_t::Context &ctx,
                                    Properties const &args) {
  m_output->println("get mgmd nodeid reply");
  m_output->println("nodeid:%u", m_mgmsrv.getOwnNodeId());
  SLEEP_ERROR_INSERTED(1);

  m_output->println("%s", "");
}

void MgmApiSession::report_event(Parser_t::Context &ctx,
                                 Properties const &args) {
  Uint32 length;
  const char *data_string;
  Uint32 data[MAX_EVENT_LENGTH];

  args.get("length", &length);
  assert(length < MAX_EVENT_LENGTH);
  args.get("data", &data_string);

  BaseString tmp(data_string);
  Vector<BaseString> item;
  tmp.split(item, " ");
  if (length > MAX_EVENT_LENGTH)
    // Data is going to be truncated
    length = MAX_EVENT_LENGTH;
  for (int i = 0; (Uint32)i < length; i++) {
    sscanf(item[i].c_str(), "%u", data + i);
  }

  m_mgmsrv.eventReport(data, length, data);
  m_output->println("report event reply");
  m_output->println("result: ok");
  m_output->println("%s", "");
}

void MgmApiSession::create_nodegroup(Parser_t::Context &ctx,
                                     Properties const &args) {
  int res = 0;
  BaseString nodestr;
  BaseString retval;
  int ng = -1;
  Vector<int> nodes;
  BaseString result("Ok");

  args.get("nodes", nodestr);
  Vector<BaseString> list;
  nodestr.split(list, " ");
  for (Uint32 i = 0; i < list.size(); i++) {
    int res;
    int node;
    if ((res = sscanf(list[i].c_str(), "%u", &node)) != 1) {
      nodes.clear();
      result = "FAIL: Invalid format for nodes";
      break;
    }
    nodes.push_back(node);
  }

  res = m_mgmsrv.createNodegroup(nodes.getBase(), nodes.size(), &ng);

  m_output->println("create nodegroup reply");
  m_output->println("ng: %d", ng);
  if (res) {
    m_output->println("error_code: %d", res);
    m_output->println("result: %d-%s", res, get_error_text(res));
  } else {
    m_output->println("result: Ok");
  }
  m_output->println("%s", "");
}

void MgmApiSession::drop_nodegroup(Parser_t::Context &ctx,
                                   Properties const &args) {
  BaseString result("Ok");

  unsigned ng;
  args.get("ng", &ng);

  int res;
  if ((res = m_mgmsrv.dropNodegroup(ng)) != 0) {
    result.assfmt("error: %d", res);
  }

  // end:
  m_output->println("drop nodegroup reply");
  m_output->println("result: %s", result.c_str());
  m_output->println("%s", "");
}

void MgmApiSession::show_cert(SocketServer::Session *_s, void *data) {
  MgmApiSession *s = (MgmApiSession *)_s;
  MgmApiSession *lister = (MgmApiSession *)data;

  if (s != lister) NdbMutex_Lock(s->m_mutex);

  Uint64 id = s->m_session_id;
  if (s->m_cert) {
    char addr_buf[NDB_ADDR_STRLEN];
    ndb_sockaddr peerAddr;
    ndb_getpeername(s->m_secure_socket.ndb_socket(), &peerAddr);
    Ndb_inet_ntop(&peerAddr, addr_buf, NDB_ADDR_STRLEN);

    TlsKeyManager::cert_record record;
    TlsKeyManager::describe_cert(record, s->m_cert);
    char exptime[32];
    strftime(exptime, sizeof(exptime), "%d-%b-%Y", &record.exp_tm);

    lister->m_output->println("session: %llu", id);
    lister->m_output->println("address: %s", addr_buf);
    lister->m_output->println("serial: %s", record.serial);
    lister->m_output->println("name: %s", record.name);
    lister->m_output->println("expires: %s", exptime);
  }

  if (s != lister) NdbMutex_Unlock(s->m_mutex);
}

void MgmApiSession::list_session(SocketServer::Session *_s, void *data) {
  MgmApiSession *s = (MgmApiSession *)_s;
  MgmApiSession *lister = (MgmApiSession *)data;

  if (s != lister) NdbMutex_Lock(s->m_mutex);

  Uint64 id = s->m_session_id;
  lister->m_output->println("session: %llu", id);
  lister->m_output->println("session.%llu.m_stopSelf: %d", id, s->m_stopSelf);
  lister->m_output->println("session.%llu.m_stop: %d", id, s->m_stop);
  lister->m_output->println("session.%llu.tls: %d", id,
                            s->m_secure_socket.has_tls() ? 1 : 0);

  if (s->m_ctx) {
    int l = (int)strlen(s->m_ctx->m_tokenBuffer);
    char *buf = (char *)malloc(2 * l + 1);

    if (buf == NULL) {
      lister->m_stop = true;
      return;
    }
    char *b = buf;
    for (int i = 0; i < l; i++)
      if (s->m_ctx->m_tokenBuffer[i] == '\n') {
        *b++ = '\\';
        *b++ = 'n';
      } else {
        *b++ = s->m_ctx->m_tokenBuffer[i];
      }
    *b = '\0';

    lister->m_output->println("session.%llu.parser.buffer.len: %u", id, l);
    lister->m_output->println("session.%llu.parser.buffer: %s", id, buf);
    lister->m_output->println("session.%llu.parser.status: %d", id,
                              s->m_ctx->m_status);

    free(buf);
  }

  if (s != lister) NdbMutex_Unlock(s->m_mutex);
}

void MgmApiSession::listSessions(Parser_t::Context &ctx,
                                 Properties const &args) {
  m_mgmsrv.get_socket_server()->foreachSession(list_session, (void *)this);

  m_output->println("%s", "");
}

void MgmApiSession::listCerts(Parser_t::Context &ctx, Properties const &args) {
  m_output->println("list certs reply");
  m_mgmsrv.get_socket_server()->foreachSession(show_cert, (void *)this);
  m_output->println("%s", "");
}

void MgmApiSession::getTlsStats(Parser_t::Context &ctx,
                                Properties const &args) {
  m_output->println("get tls stats reply");
  m_output->println("accepted: %u",
                    m_mgmsrv.m_tls_stats[MgmtSrvr::TlsStats::accepted].load());
  m_output->println("upgraded: %u",
                    m_mgmsrv.m_tls_stats[MgmtSrvr::TlsStats::upgraded].load());
  m_output->println("current: %u",
                    m_mgmsrv.m_tls_stats[MgmtSrvr::TlsStats::current].load());
  m_output->println("tls: %u",
                    m_mgmsrv.m_tls_stats[MgmtSrvr::TlsStats::tls].load());
  m_output->println("authfail: %u",
                    m_mgmsrv.m_tls_stats[MgmtSrvr::TlsStats::authfail].load());
  m_output->println("%s", "");
}

void MgmApiSession::getSessionId(Parser_t::Context &ctx,
                                 Properties const &args) {
  m_output->println("get session id reply");
  m_output->println("id: %llu", m_session_id);
  m_output->println("%s", "");
}

struct get_session_param {
  MgmApiSession *l;
  Uint64 id;
  int found;
};

void MgmApiSession::get_session(SocketServer::Session *_s, void *data) {
  struct get_session_param *p = (struct get_session_param *)data;
  MgmApiSession *s = (MgmApiSession *)_s;

  if (s != p->l) NdbMutex_Lock(s->m_mutex);

  if (p->id != s->m_session_id) {
    if (s != p->l) NdbMutex_Unlock(s->m_mutex);
    return;
  }

  p->found = true;
  p->l->m_output->println("id: %llu", s->m_session_id);
  p->l->m_output->println("m_stopSelf: %d", s->m_stopSelf);
  p->l->m_output->println("m_stop: %d", s->m_stop);
  p->l->m_output->println("tls: %d", s->m_secure_socket.has_tls() ? 1 : 0);
  if (s->m_ctx) {
    int l = (int)strlen(s->m_ctx->m_tokenBuffer);
    p->l->m_output->println("parser_buffer_len: %u", l);
    p->l->m_output->println("parser_status: %d", s->m_ctx->m_status);
  }

  if (s != p->l) NdbMutex_Unlock(s->m_mutex);
}

void MgmApiSession::getSession(Parser_t::Context &ctx, Properties const &args) {
  Uint64 id;
  struct get_session_param p;

  args.get("id", &id);

  p.l = this;
  p.id = id;
  p.found = false;

  m_output->println("get session reply");
  m_mgmsrv.get_socket_server()->foreachSession(get_session, (void *)&p);

  if (p.found == false) m_output->println("id: 0");

  m_output->println("%s", "");
}

static bool clear_dynamic_ports_from_config(Config *config) {
  ConfigIter iter(config, CFG_SECTION_CONNECTION);

  for (; iter.valid(); iter.next()) {
    Uint32 n1, n2;
    if (iter.get(CFG_CONNECTION_NODE_1, &n1) != 0 &&
        iter.get(CFG_CONNECTION_NODE_2, &n2) != 0)
      return false;

    Uint32 port_value;
    if (iter.get(CFG_CONNECTION_SERVER_PORT, &port_value) != 0) return false;

    int port = (int)port_value;
    if (port < 0) {
      // Found a dynamic port with value in config, clear it by updating
      // the already existing value
      Uint32 zero_port = 0;
      ConfigValues::Iterator i2(config->m_configuration->m_config_values,
                                iter.m_config);
      if (!i2.set(CFG_CONNECTION_SERVER_PORT, zero_port)) return false;
    }
  }
  return true;
}

void MgmApiSession::setConfig_v1(Parser_t::Context &ctx,
                                 Properties const &args) {
  setConfig(ctx, args, false);
}

void MgmApiSession::setConfig_v2(Parser_t::Context &ctx,
                                 Properties const &args) {
  setConfig(ctx, args, true);
}
void MgmApiSession::setConfig(Parser_t::Context &ctx, Properties const &args,
                              bool v2) {
  BaseString result("Ok");
  Uint32 len64 = 0;

  {
    const char *buf;
    args.get("Content-Type", &buf);
    if (strcmp(buf, "ndbconfig/octet-stream")) {
      result.assfmt("Unhandled content type '%s'", buf);
      goto done;
    }

    args.get("Content-Transfer-Encoding", &buf);
    if (strcmp(buf, "base64")) {
      result.assfmt("Unhandled content encoding '%s'", buf);
      goto done;
    }
  }

  args.get("Content-Length", &len64);
  if (len64 == 0 || len64 > (1024 * 1024)) {
    result.assfmt("Illegal config length size %d", len64);
    goto done;
  }
  len64 += 1;  // Trailing \n

  {
    char *buf64 = new char[len64];
    int r = 0;
    size_t start = 0;
    do {
      if ((r = m_secure_socket.read(SOCKET_TIMEOUT, &buf64[start],
                                    (int)(len64 - start))) < 1) {
        delete[] buf64;
        result.assfmt("read_socket failed, errno: %d", errno);
        goto done;
      }
      start += r;
    } while (start < len64);
    if (buf64[len64 - 1] != '\n') {
      delete[] buf64;
      result.assfmt("Failed to read config");
      goto done;
    }
    char *decoded = new char[base64_needed_decoded_length((size_t)len64 - 1)];
    int decoded_len = ndb_base64_decode(buf64, len64 - 1, decoded, NULL);
    delete[] buf64;
    if (decoded_len == -1) {
      result.assfmt("Failed to decode config");
      delete[] decoded;
      goto done;
    }

    ConfigValuesFactory cvf;
    bool ret = v2 ? cvf.unpack_v2((const Uint32 *)decoded, decoded_len)
                  : cvf.unpack_v1((const Uint32 *)decoded, decoded_len);
    if (!ret) {
      delete[] decoded;
      result.assfmt("Failed to unpack config, error: %u",cvf.get_error_code());
      goto done;
    }
    delete[] decoded;

    Config new_config(cvf.getConfigValues());

    // Remove any dynamic ports from the new config
    if (!clear_dynamic_ports_from_config(&new_config)) {
      result.assfmt(
          "INTERNAL ERROR: Failed to clear dynamic "
          "ports from config");
      goto done;
    }

    (void)m_mgmsrv.change_config(new_config, result);
  }

done:

  m_output->println("set config reply");
  m_output->println("result: %s", result.c_str());
  m_output->println("%s", "");
}

void MgmApiSession::showConfig(Parser_t::Context &ctx, Properties const &args) {
  const char *section = NULL;
  const char *name = NULL;
  Uint32 nodeid = 0;

  args.get("Section", &section);
  args.get("NodeId", &nodeid);
  args.get("Name", &name);

  NdbOut socket_out(*m_output, false /* turn off autoflush */);
  m_output->println("show config reply");
  m_mgmsrv.print_config(section, nodeid, name, socket_out);
  m_output->println("%s", "");
}

void MgmApiSession::reloadConfig(Parser_t::Context &,
                                 const class Properties &args) {
  const char *config_filename = NULL;
  Uint32 mycnf = 0;

  args.get("config_filename", &config_filename);
  args.get("mycnf", &mycnf);

  g_eventLogger->debug("config_filename: %s, mycnf: %s",
                       str_null(config_filename), yes_no(mycnf));

  m_output->println("reload config reply");

  BaseString msg;
  if (!m_mgmsrv.reload_config(config_filename, (mycnf != 0), msg))
    m_output->println("result: %s", msg.c_str());
  else
    m_output->println("result: Ok");

  m_output->println("%s", "");
}

void MgmApiSession::show_variables(Parser_t::Context &,
                                   const class Properties &args) {
  m_output->println("show variables reply");
  NdbOut socket_out(*m_output, false /* turn off autoflush */);
  m_mgmsrv.show_variables(socket_out);
  m_output->println("%s", "");
}

static bool valid_nodes(const NdbNodeBitmask &nodes, unsigned max_nodeid) {
  unsigned nodeid = 0;
  while ((nodeid = nodes.find(nodeid)) != NdbNodeBitmask::NotFound) {
    if (nodeid == 0 || nodeid > max_nodeid) return false;
    nodeid++;
  }
  return true;
}

#include <signaldata/DumpStateOrd.hpp>
#include "../common/util/parse_mask.hpp"

static const struct dump_request {
  Ndb_logevent_type type;
  DumpStateOrd::DumpStateType dump_type;
  // Number of reports to wait for from each node
  Uint32 reports_per_node;
} dump_requests[] = {{NDB_LE_BackupStatus, DumpStateOrd::BackupStatus, 1},

                     {NDB_LE_MemoryUsage, DumpStateOrd::DumpPageMemory, 2},

                     {NDB_LE_SavedEvent, DumpStateOrd::DumpEventLog, 0},

                     {NDB_LE_ILLEGAL_TYPE, (DumpStateOrd::DumpStateType)0, 0}};

void MgmApiSession::dump_events(Parser_t::Context &,
                                const class Properties &args) {
  m_output->println("dump events reply");

  // Check "type" argument
  Uint32 type;
  args.get("type", &type);

  const dump_request *request = dump_requests;

  for (; request->type != NDB_LE_ILLEGAL_TYPE; request++) {
    if (request->type == (Ndb_logevent_type)type) break;
  }

  if (request->type == NDB_LE_ILLEGAL_TYPE) {
    m_output->println("result: ndb_logevent_type %u not supported", type);
    m_output->println("%s", "");
    return;
  }

  // Check "nodes" argument
  NdbNodeBitmask nodes;
  const char *nodes_str = NULL;
  args.get("nodes", &nodes_str);
  if (nodes_str) {
    int res = parse_mask(nodes_str, nodes);
    if (res < 0 || !valid_nodes(nodes, MAX_NDB_NODES - 1)) {
      m_output->println("result: invalid nodes: '%s'", nodes_str);
      m_output->println("%s", "");
      return;
    }
  }

  // Request the events
  Vector<SimpleSignal> events;
  if (!m_mgmsrv.request_events(nodes, request->reports_per_node,
                               request->dump_type, events)) {
    m_output->println("result: failed to dump events");
    m_output->println("%s", "");
    return;
  }

  // Return result
  m_output->println("result: Ok");
  m_output->println("events: %u", events.size());
  m_output->println("%s", "");  // Empty line between header and first event
  for (unsigned i = 0; i < events.size(); i++) {
    const EventReport *const event =
        (const EventReport *)events[i].getDataPtrSend();
    const NodeId nodeid = refToNode(events[i].header.theSendersBlockRef);

    // Check correct EVENT_REP type returned
    assert(event->getEventType() == request->type);

    BaseString str;
    char pretty_text[512];
    Uint32 tmpData[256];
    const Uint32 *dataPtr = events[i].getDataPtr();
    Uint32 dataLen = events[i].getLength();
    if (events[i].header.m_noOfSections == 1) {
      if (dataLen + events[i].ptr[0].sz > NDB_ARRAY_SIZE(tmpData)) {
        events[i].ptr[0].sz = NDB_ARRAY_SIZE(tmpData) - dataLen;
      }
      memcpy(tmpData, dataPtr, 4 * dataLen);
      memcpy(tmpData + dataLen, events[i].ptr[0].p, 4 * events[i].ptr[0].sz);
      dataPtr = tmpData;
      dataLen += events[i].ptr[0].sz;
    }
    logevent2str(str, event->getEventType(), dataPtr, dataLen, nodeid, 0,
                 pretty_text, sizeof(pretty_text));

    m_output->println("%s", str.c_str());
  }
}

/*
  Read and discard the "bulk data" until
   - nothing more to read
   - empty line found

  When error detected, the command part is already read, but the bulk data
  is still pending on the socket, it need to be consumed(read and discarded).

  Example:
  set ports
  nodeid: 1 // << Error detected here
  num_ports: 2
  <new_line> // Parser always reads to first new line
  bulk line 1
  bulk line 2
  <new line> // discard_bulk_data() discards until here
*/

static void discard_bulk_data(InputStream *in) {
  char buf[256];
  while (true) {
    if (in->gets(buf, sizeof(buf)) == 0) {
      // Nothing more to read
      break;
    }

    if (buf[0] == 0) {
      // Got eof
      break;
    }

    if (buf[0] == '\n') {
      // Found empty line
      break;
    }
  }
  return;
}

static bool read_dynamic_ports(InputStream *in, Uint32 num_ports,
                               MgmtSrvr::DynPortSpec ports[],
                               Uint32 &ports_read, BaseString &msg) {
  char buf[256];
  Uint32 counter = 0;
  while (counter < num_ports) {
    if (in->gets(buf, sizeof(buf)) == 0) {
      msg.assign("Read of ports failed");
      return false;
    }

    if (buf[0] == 0) {
      msg.assign("Got eof instead of port");
      return false;
    }

    if (buf[0] == '\n') {
      // Found empty line, list of ports ended too early
      msg.assign("Failed to parse line, expected name=value pair");
      return false;
    }

    int node, port;
    if (sscanf(buf, "%d=%d", &node, &port) != 2) {
      msg.assign("Failed to parse line, expected name=value pair");
      discard_bulk_data(in);
      return false;
    }

    ports[counter].port = port;
    ports[counter].node = node;
    counter++;
  }

  // Read ending empty line
  if (in->gets(buf, sizeof(buf)) == 0) {
    msg.assign("Read of ending empty line failed");
    return false;
  }

  if (buf[0] == 0) {
    msg.assign("Got eof instead of ending new line");
    return false;
  }

  if (buf[0] != '\n') {
    msg.assign("Failed to parse line, expected empty line");
    discard_bulk_data(in);
    return false;
  }

  ports_read = counter;
  return true;
}

void MgmApiSession::set_ports(Parser_t::Context &, Properties const &args) {
  m_output->println("set ports reply");

  // Check node argument
  Uint32 node;
  args.get("node", &node);
  if (node == 0 || node >= MAX_NODES) {
    m_output->println("result: Illegal value for argument node: %u", node);
    m_output->println("%s", "");
    discard_bulk_data(m_input);
    return;
  }

  Uint32 num_ports;
  args.get("num_ports", &num_ports);
  if (num_ports == 0 || num_ports >= MAX_NODES) {
    m_output->println("result: Illegal value for argument num_ports: %u",
                      num_ports);
    m_output->println("%s", "");
    discard_bulk_data(m_input);
    return;
  }

  // Read the name value pair list of ports to set from bulk data
  MgmtSrvr::DynPortSpec ports[MAX_NODES];
  {
    Uint32 ports_read;
    BaseString msg;
    if (!read_dynamic_ports(m_input, num_ports, ports, ports_read, msg)) {
      m_output->println("result: %s", msg.c_str());
      m_output->println("%s", "");
      return;
    }

    if (ports_read != num_ports) {
      m_output->println("result: Only read %d ports of expected %d", ports_read,
                        num_ports);
      m_output->println("%s", "");
      return;
    }
  }
  // All bulk data consumed!

  // Set all the received ports
  BaseString msg;
  if (!m_mgmsrv.setDynamicPorts(node, ports, num_ports, msg)) {
    m_output->println("result: %s", msg.c_str());
    m_output->println("%s", "");
    return;
  }

  m_output->println("result: Ok");
  m_output->println("%s", "");
  return;
}

template class MutexVector<int>;
template class Vector<ParserRow<MgmApiSession> const *>;
template class Vector<ndb_socket_t>;
template class Vector<SimpleSignal>;<|MERGE_RESOLUTION|>--- conflicted
+++ resolved
@@ -219,13 +219,9 @@
     MGM_CMD("enter single user", &MgmApiSession::enterSingleUser, "", &Basic),
     MGM_ARG("nodeId", Int, Mandatory, "Node"),
   
-<<<<<<< HEAD
+    MGM_CMD("exit single user", &MgmApiSession::exitSingleUser, "", &Basic),
+
     MGM_CMD("get mgm nodeid", &MgmApiSession::get_mgm_nodeid, "", &Basic),
-=======
-    MGM_CMD("exit single user", &MgmApiSession::exitSingleUser, ""),
-
-    MGM_CMD("get mgm nodeid", &MgmApiSession::get_mgm_nodeid, ""),
->>>>>>> e353000e
 
     MGM_CMD("set_hostname", &MgmApiSession::set_hostname, "", &Basic),
     MGM_ARG("node", Int, Mandatory, "node"),
@@ -237,13 +233,7 @@
     MGM_CMD("deactivate", &MgmApiSession::deactivate, "", &Basic),
     MGM_ARG("node", Int, Mandatory, "node"),
 
-<<<<<<< HEAD
-    MGM_CMD("exit single user", &MgmApiSession::exitSingleUser, "", &Basic),
-
-    MGM_CMD("start", &MgmApiSession::start, "", &Basic),
-=======
     MGM_CMD("start", &MgmApiSession::start, ""),
->>>>>>> e353000e
     MGM_ARG("node", Int, Mandatory, "Node"),
 
     MGM_CMD("start all", &MgmApiSession::startAll, "", &Basic),
