# Copyright (C) 2007 MySQL AB
#
# This program is free software; you can redistribute it and/or modify
# it under the terms of the GNU General Public License as published by
# the Free Software Foundation; version 2 of the License.
#
# This program is distributed in the hope that it will be useful,
# but WITHOUT ANY WARRANTY; without even the implied warranty of
# MERCHANTABILITY or FITNESS FOR A PARTICULAR PURPOSE.  See the
# GNU General Public License for more details.
#
# You should have received a copy of the GNU General Public License
# along with this program; if not, write to the Free Software
# Foundation, Inc., 51 Franklin St, Fifth Floor, Boston, MA  02110-1301  USA


INCLUDE(${CMAKE_SOURCE_DIR}/storage/ndb/config/type_ndbapi.cmake)
INCLUDE_DIRECTORIES(${CMAKE_SOURCE_DIR}/storage/ndb/src/ndbapi
                    ${CMAKE_SOURCE_DIR}/storage/ndb/src/mgmapi
                    ${CMAKE_SOURCE_DIR}/storage/ndb/src/common/mgmcommon
                    ${CMAKE_SOURCE_DIR}/storage/ndb/include/portlib
                    ${CMAKE_SOURCE_DIR}/storage/ndb/src/mgmclient
                    ${CMAKE_SOURCE_DIR}/sql)

ADD_LIBRARY(ndbconf
               Config.cpp
               ConfigInfo.cpp
               InitConfigFileParser.cpp
)

ADD_EXECUTABLE(ndb_mgmd
               MgmtSrvr.cpp
               main.cpp
               Services.cpp
               ConfigManager.cpp)
TARGET_LINK_LIBRARIES(ndb_mgmd ndbconf ndbclient ndbmgmclient)

INSTALL(TARGETS ndb_mgmd DESTINATION libexec)

ADD_EXECUTABLE(MgmConfig-t
               testConfig.cpp)
<<<<<<< HEAD
TARGET_LINK_LIBRARIES(MgmConfig-t 
                      ndbmgmapi
                      ndbtrace
                      ndbconf 
                      ndblogger
                      ndbgeneral 
                      ndbportlib 
                      wsock32)
=======
TARGET_LINK_LIBRARIES(MgmConfig-t
                      ndbmgmapi
                      ndbtrace
                      ndbconf
                      ndblogger
                      ndbgeneral
                      ndbportlib
                      wsock32)
>>>>>>> 23c9f911
<|MERGE_RESOLUTION|>--- conflicted
+++ resolved
@@ -39,16 +39,6 @@
 
 ADD_EXECUTABLE(MgmConfig-t
                testConfig.cpp)
-<<<<<<< HEAD
-TARGET_LINK_LIBRARIES(MgmConfig-t 
-                      ndbmgmapi
-                      ndbtrace
-                      ndbconf 
-                      ndblogger
-                      ndbgeneral 
-                      ndbportlib 
-                      wsock32)
-=======
 TARGET_LINK_LIBRARIES(MgmConfig-t
                       ndbmgmapi
                       ndbtrace
@@ -57,4 +47,3 @@
                       ndbgeneral
                       ndbportlib
                       wsock32)
->>>>>>> 23c9f911
