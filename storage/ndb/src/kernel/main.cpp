/*
<<<<<<< HEAD
   Copyright (c) 2003, 2022, Oracle and/or its affiliates.
   Copyright (c) 2021, 2022, Hopsworks and/or its affiliates.
=======
   Copyright (c) 2003, 2020, Oracle and/or its affiliates.
   Copyright (c) 2021, 2023, Hopsworks and/or its affiliates.
>>>>>>> 91908e79

   This program is free software; you can redistribute it and/or modify
   it under the terms of the GNU General Public License, version 2.0,
   as published by the Free Software Foundation.

   This program is also distributed with certain software (including
   but not limited to OpenSSL) that is licensed under separate terms,
   as designated in a particular file or component or in included license
   documentation.  The authors of MySQL hereby grant you an additional
   permission to link the program and your derivative works with the
   separately licensed software that they have included with MySQL.

   This program is distributed in the hope that it will be useful,
   but WITHOUT ANY WARRANTY; without even the implied warranty of
   MERCHANTABILITY or FITNESS FOR A PARTICULAR PURPOSE.  See the
   GNU General Public License, version 2.0, for more details.

   You should have received a copy of the GNU General Public License
   along with this program; if not, write to the Free Software
   Foundation, Inc., 51 Franklin St, Fifth Floor, Boston, MA 02110-1301  USA
*/

#include <ndb_global.h>
#include <ndb_opts.h>
#include <kernel/NodeBitmask.hpp>
#include <NdbConfig.h>
#include <portlib/ndb_daemon.h>
#include "util/ndb_openssl_evp.h"

#include "my_alloc.h"
#include "ndbd.hpp"
#include "angel.hpp"

#include "../common/util/parse_mask.hpp"
#include "OwnProcessInfo.hpp"

#include <EventLogger.hpp>

#define JAM_FILE_ID 485

#if defined VM_TRACE
#define OPT_WANT_CORE_DEFAULT 1
#else
#define OPT_WANT_CORE_DEFAULT 0
#endif

bool opt_core;
static int opt_daemon, opt_no_daemon, opt_foreground,
  opt_initialstart, opt_verbose;
static const char* opt_nowait_nodes = 0;
static const char* opt_bind_address = 0;
static const char* opt_service_name = 0;
static int opt_report_fd;
static int opt_initial;
static int opt_no_start;
static unsigned opt_allocated_nodeid;
static int opt_angel_pid;
static int opt_retries;
static int opt_delay;
static unsigned long opt_logbuffer_size;

ndb_password_state g_filesystem_password_state("filesystem", nullptr);
static ndb_password_option opt_filesystem_password(g_filesystem_password_state);
static ndb_password_from_stdin_option opt_filesystem_password_from_stdin(
    g_filesystem_password_state);

bool g_is_forked = false;
extern NdbNodeBitmask g_nowait_nodes;
extern NodeBitmask g_not_active_nodes;

static struct my_option my_long_options[] =
{
  NdbStdOpt::usage,
  NdbStdOpt::help,
  NdbStdOpt::version,
  NdbStdOpt::ndb_connectstring ,
  NdbStdOpt::mgmd_host,
  NdbStdOpt::connectstring,
  NdbStdOpt::ndb_nodeid,
  NdbStdOpt::connect_retry_delay, //used
  NdbStdOpt::connect_retries, // used
  NDB_STD_OPT_DEBUG
  { "core-file", NDB_OPT_NOSHORT, "Write core on errors.",\
    &opt_core, nullptr, nullptr, GET_BOOL, NO_ARG,
    OPT_WANT_CORE_DEFAULT, 0, 0, nullptr, 0, nullptr },
  { "initial", NDB_OPT_NOSHORT,
    "Perform initial start of ndbd, including cleaning the file system. "
    "Consult documentation before using this",
    &opt_initial, nullptr, nullptr, GET_BOOL, NO_ARG,
    0, 0, 0, nullptr, 0, nullptr },
  { "nostart", 'n',
    "Don't start ndbd immediately. Ndbd will await command from ndb_mgmd",
    &opt_no_start, nullptr, nullptr, GET_BOOL, NO_ARG,
    0, 0, 0, nullptr, 0, nullptr },
  { "daemon", 'd', "Start ndbd as daemon (default)",
    &opt_daemon, nullptr, nullptr, GET_BOOL, NO_ARG,
    1, 0, 0, nullptr, 0, nullptr },
  { "nodaemon", NDB_OPT_NOSHORT,
    "Do not start ndbd as daemon, provided for testing purposes",
    &opt_no_daemon, nullptr, nullptr, GET_BOOL, NO_ARG,
    0, 0, 0, nullptr, 0, nullptr },
  { "foreground", NDB_OPT_NOSHORT,
    "Run real ndbd in foreground, provided for debugging purposes"
    " (implies --nodaemon)",
    &opt_foreground, nullptr, nullptr, GET_BOOL, NO_ARG,
    0, 0, 0, nullptr, 0, nullptr },
  { "nowait-nodes", NDB_OPT_NOSHORT,
    "Nodes that will not be waited for during start",
    &opt_nowait_nodes, nullptr, nullptr, GET_STR, REQUIRED_ARG,
    0, 0, 0, nullptr, 0, nullptr },
  { "initial-start", NDB_OPT_NOSHORT,
    "Perform a partial initial start of the cluster.  "
    "Each node should be started with this option, as well as --nowait-nodes",
<<<<<<< HEAD
    &opt_initialstart, nullptr, nullptr, GET_BOOL, NO_ARG,
    0, 0, 0, nullptr, 0, nullptr },
  { "bind-address", NDB_OPT_NOSHORT, "Local bind address",
    &opt_bind_address, nullptr, nullptr, GET_STR, REQUIRED_ARG,
    0, 0, 0, nullptr, 0, nullptr },
  { "verbose", 'v', "Write more log messages",
    &opt_verbose, nullptr, nullptr, GET_BOOL, NO_ARG,
    0, 0, 1, nullptr, 0, nullptr },
  { "report-fd", 256, "INTERNAL: fd where to write extra shutdown status",
    &opt_report_fd, nullptr, nullptr, GET_UINT, REQUIRED_ARG,
    0, 0, INT_MAX, nullptr, 0, nullptr },
  { "filesystem-password", NDB_OPT_NOSHORT, "Filesystem password",
    nullptr, nullptr, nullptr,
    GET_PASSWORD, OPT_ARG, 0, 0, 0, nullptr, 0, &opt_filesystem_password},
  { "filesystem-password-from-stdin", NDB_OPT_NOSHORT,
    "Read encryption/decryption password from stdin",
    &opt_filesystem_password_from_stdin.opt_value, nullptr, nullptr,
    GET_BOOL, NO_ARG, 0, 0, 0, nullptr, 0, &opt_filesystem_password_from_stdin},
  { "allocated-nodeid", 256, "INTERNAL: nodeid allocated by angel process",
    &opt_allocated_nodeid, nullptr, nullptr, GET_UINT, REQUIRED_ARG,
    0, 0, UINT_MAX, nullptr, 0, nullptr },
  { "angel-pid", NDB_OPT_NOSHORT, "INTERNAL: angel process id",
    &opt_angel_pid, nullptr, nullptr, GET_UINT, REQUIRED_ARG,
    0, 0, UINT_MAX, nullptr, 0, nullptr },
=======
    (uchar**) &opt_initialstart, (uchar**) &opt_initialstart, 0,
    GET_BOOL, NO_ARG, 0, 0, 0, 0, 0, 0 },
  { "service-name", NDB_OPT_NOSHORT,
    "Service name sets the file prefix on various files and directories",
    (uchar**) &opt_service_name, (uchar**) &opt_service_name, 0,
    GET_STR, REQUIRED_ARG, 0, 0, 0, 0, 0, 0 },
  { "bind-address", NDB_OPT_NOSHORT,
    "Local bind address",
    (uchar**) &opt_bind_address, (uchar**) &opt_bind_address, 0,
    GET_STR, REQUIRED_ARG, 0, 0, 0, 0, 0, 0 },
  { "verbose", 'v',
    "Write more log messages",
    (uchar**) &opt_verbose, (uchar**) &opt_verbose, 0,
    GET_BOOL, NO_ARG, 0, 0, 1, 0, 0, 0 },
  { "report-fd", 256,
    "INTERNAL: fd where to write extra shutdown status",
    (uchar**) &opt_report_fd, (uchar**) &opt_report_fd, 0,
    GET_UINT, REQUIRED_ARG, 0, 0, INT_MAX, 0, 0, 0 },
  { "allocated-nodeid", 256,
    "INTERNAL: nodeid allocated by angel process",
    (uchar**) &opt_allocated_nodeid, (uchar**) &opt_allocated_nodeid, 0,
    GET_UINT, REQUIRED_ARG, 0, 0, UINT_MAX, 0, 0, 0 },
  { "angel-pid", NDB_OPT_NOSHORT,
    "INTERNAL: angel process id",
    (uchar**) &opt_angel_pid, (uchar **) &opt_angel_pid, 0,
    GET_UINT, REQUIRED_ARG, 0, 0, UINT_MAX, 0, 0, 0 },
>>>>>>> 91908e79
  { "connect-retries", 'r',
    "Number of times mgmd is contacted at start. -1: eternal retries",
    (uchar**) &opt_retries, (uchar**) &opt_retries, 0,
    GET_INT, REQUIRED_ARG, 0, -1, 65535, 0, 0, 0 },
  { "connect-delay", NDB_OPT_NOSHORT,
    "Number of seconds between each connection attempt",
    (uchar**) &opt_delay, (uchar**) &opt_delay, 0,
    GET_INT, REQUIRED_ARG, 0, 0, 3600, 0, 0, 0 },
  { "logbuffer-size", NDB_OPT_NOSHORT,
    "Size of the log buffer for data node ndb_x_out.log",
    &opt_logbuffer_size, nullptr, nullptr,
#if defined(VM_TRACE) || defined(ERROR_INSERT)
    GET_ULONG, REQUIRED_ARG, 1024*1024, 2048, ULONG_MAX, nullptr, 0, nullptr
#else
    GET_ULONG, REQUIRED_ARG, 32768, 2048, ULONG_MAX, nullptr, 0, nullptr
#endif
  },
  NdbStdOpt::end_of_options
};

const char *load_default_groups[]= { "mysql_cluster", "ndbd", 0 };


static void short_usage_sub(void)
{
  ndb_short_usage_sub(NULL);
  ndb_service_print_options("ndbd");
}

/**
 * C++ Standard 3.6.1/3:
 *  The function main shall not be used (3.2) within a program.
 *
 * So call "main" "real_main" to avoid this rule...
 */
int
real_main(int argc, char** argv)
{
  NDB_INIT(argv[0]);
  Ndb_opts::release();  // because ndbd can fork and call real_main() again
  Ndb_opts opts(argc, argv, my_long_options, load_default_groups);

  // Print to stdout/console
  g_eventLogger->createConsoleHandler();

#ifdef _WIN32
  /* Output to Windows event log */
  g_eventLogger->createEventLogHandler("RonDB Data Node Daemon");
#endif

  g_eventLogger->setCategory("ndbd");

  // Turn on max loglevel for startup messages
  g_eventLogger->m_logLevel.setLogLevel(LogLevel::llStartUp, 15);

  opts.set_usage_funcs(short_usage_sub);

#ifndef NDEBUG
  opt_debug= "d:t:O,/tmp/ndbd.trace";
#endif

  // Save the original program name and arguments for angel
  const char* progname = argv[0];
  Vector<BaseString> original_args;
  for (int i = 0; i < argc; i++)
  {
    if (ndb_is_load_default_arg_separator(argv[i]))
      continue;
    original_args.push_back(argv[i]);
  }

  /**
 * Running on forked child, reset password state to avoid invalid password
 * source during ndb_password_from_stdin_option::post_process()
 * Reset must be carried on before child's handle_options
 */
  if(g_is_forked)
  {
    g_filesystem_password_state.reset();
    ndb_option::reset_options();
  }

  int ho_error = opts.handle_options(ndb_std_get_one_option);
  if (ho_error != 0) {
    exit(ho_error);
  }

  if (opt_no_daemon || opt_foreground) {
    // --nodaemon or --forground implies --daemon=0
    opt_daemon= 0;
  }

  // Turn on debug printouts if --verbose
  if (opt_verbose)
    g_eventLogger->enable(Logger::LL_DEBUG);

  if (opt_nowait_nodes)
  {
    int res = parse_mask(opt_nowait_nodes, g_nowait_nodes);
    if(res == -2 || (res > 0 && g_nowait_nodes.get(0)))
    {
      g_eventLogger->error("Invalid nodeid specified in nowait-nodes: %s",
                           opt_nowait_nodes);
      exit(-1);
    }
    else if (res < 0)
    {
      g_eventLogger->error("Unable to parse nowait-nodes argument: %s",
                           opt_nowait_nodes);
      exit(-1);
    }
  }

<<<<<<< HEAD
  bool failed = ndb_option::post_process_options();
  if (failed)
  {
    BaseString err_msg = g_filesystem_password_state.get_error_message();
    if (!err_msg.empty())
    {
      g_eventLogger->error(err_msg);
      exit(-1);
    }
  }

  if(opt_angel_pid)
=======
  if (opt_service_name)
  {
    NdbConfig_SetServiceName(opt_service_name);
  }

 if(opt_angel_pid)
>>>>>>> 91908e79
  {
    setOwnProcessInfoAngelPid(opt_angel_pid);
  }

  if (opt_foreground ||
      opt_allocated_nodeid ||
      opt_report_fd)
  {
    /**
      This is where we start running the real data node process after
      reading options. This function will never return.
    */
    /**
     * The command options connect-retries and connect-delay have been
     * deprecated. However to ensure that scripts that still use it continue
     * to function we have made those default to 0, if someone sets them to
     * a non-zero value, we will use that value instead of the normal
     * command parameters for setting those variables.
     */
    if (opt_retries != 0)
    {
      opt_connect_retries = opt_retries;
    }
    if (opt_delay != 0)
    {
      opt_connect_retry_delay = opt_delay;
    }
    ndbd_run(opt_foreground, opt_report_fd,
             opt_ndb_connectstring, opt_ndb_nodeid, opt_bind_address,
             opt_no_start, opt_initial, opt_initialstart,
             opt_allocated_nodeid, opt_connect_retries, opt_connect_retry_delay,
             opt_logbuffer_size);
  }

  /**
    The angel process takes care of automatic restarts, by default this is
    the default to have an angel process. When an angel process is used the
    program will enter into angel_run from where we fork off the real data
    node process, the real process will always have opt_allocated_nodeid
    set since we don't want the nodeid to change between restarts.
  */
  angel_run(progname,
            original_args,
            opt_ndb_connectstring,
            opt_ndb_nodeid,
            opt_bind_address,
            opt_initial,
            opt_no_start,
            opt_daemon,
            opt_connect_retries,
            opt_connect_retry_delay);

  return 1; // Never reached
}

int
main(int argc, char** argv)
{
  ndb_openssl_evp::library_init();
  int rc = ndb_daemon_init(argc, argv, real_main, angel_stop,
                           "ndbd", "RonDB Data Node Daemon");
  ndb_openssl_evp::library_end();
  return rc;
}<|MERGE_RESOLUTION|>--- conflicted
+++ resolved
@@ -1,11 +1,6 @@
 /*
-<<<<<<< HEAD
    Copyright (c) 2003, 2022, Oracle and/or its affiliates.
-   Copyright (c) 2021, 2022, Hopsworks and/or its affiliates.
-=======
-   Copyright (c) 2003, 2020, Oracle and/or its affiliates.
    Copyright (c) 2021, 2023, Hopsworks and/or its affiliates.
->>>>>>> 91908e79
 
    This program is free software; you can redistribute it and/or modify
    it under the terms of the GNU General Public License, version 2.0,
@@ -119,9 +114,12 @@
   { "initial-start", NDB_OPT_NOSHORT,
     "Perform a partial initial start of the cluster.  "
     "Each node should be started with this option, as well as --nowait-nodes",
-<<<<<<< HEAD
     &opt_initialstart, nullptr, nullptr, GET_BOOL, NO_ARG,
     0, 0, 0, nullptr, 0, nullptr },
+  { "service-name", NDB_OPT_NOSHORT,
+    "Service name sets the file prefix on various files and directories",
+    &opt_service_name, nullptr, nullptr,
+    GET_STR, REQUIRED_ARG, 0, 0, 0, nullptr, 0, nullptr },
   { "bind-address", NDB_OPT_NOSHORT, "Local bind address",
     &opt_bind_address, nullptr, nullptr, GET_STR, REQUIRED_ARG,
     0, 0, 0, nullptr, 0, nullptr },
@@ -144,34 +142,6 @@
   { "angel-pid", NDB_OPT_NOSHORT, "INTERNAL: angel process id",
     &opt_angel_pid, nullptr, nullptr, GET_UINT, REQUIRED_ARG,
     0, 0, UINT_MAX, nullptr, 0, nullptr },
-=======
-    (uchar**) &opt_initialstart, (uchar**) &opt_initialstart, 0,
-    GET_BOOL, NO_ARG, 0, 0, 0, 0, 0, 0 },
-  { "service-name", NDB_OPT_NOSHORT,
-    "Service name sets the file prefix on various files and directories",
-    (uchar**) &opt_service_name, (uchar**) &opt_service_name, 0,
-    GET_STR, REQUIRED_ARG, 0, 0, 0, 0, 0, 0 },
-  { "bind-address", NDB_OPT_NOSHORT,
-    "Local bind address",
-    (uchar**) &opt_bind_address, (uchar**) &opt_bind_address, 0,
-    GET_STR, REQUIRED_ARG, 0, 0, 0, 0, 0, 0 },
-  { "verbose", 'v',
-    "Write more log messages",
-    (uchar**) &opt_verbose, (uchar**) &opt_verbose, 0,
-    GET_BOOL, NO_ARG, 0, 0, 1, 0, 0, 0 },
-  { "report-fd", 256,
-    "INTERNAL: fd where to write extra shutdown status",
-    (uchar**) &opt_report_fd, (uchar**) &opt_report_fd, 0,
-    GET_UINT, REQUIRED_ARG, 0, 0, INT_MAX, 0, 0, 0 },
-  { "allocated-nodeid", 256,
-    "INTERNAL: nodeid allocated by angel process",
-    (uchar**) &opt_allocated_nodeid, (uchar**) &opt_allocated_nodeid, 0,
-    GET_UINT, REQUIRED_ARG, 0, 0, UINT_MAX, 0, 0, 0 },
-  { "angel-pid", NDB_OPT_NOSHORT,
-    "INTERNAL: angel process id",
-    (uchar**) &opt_angel_pid, (uchar **) &opt_angel_pid, 0,
-    GET_UINT, REQUIRED_ARG, 0, 0, UINT_MAX, 0, 0, 0 },
->>>>>>> 91908e79
   { "connect-retries", 'r',
     "Number of times mgmd is contacted at start. -1: eternal retries",
     (uchar**) &opt_retries, (uchar**) &opt_retries, 0,
@@ -285,7 +255,11 @@
     }
   }
 
-<<<<<<< HEAD
+  if (opt_service_name)
+  {
+    NdbConfig_SetServiceName(opt_service_name);
+  }
+
   bool failed = ndb_option::post_process_options();
   if (failed)
   {
@@ -297,15 +271,7 @@
     }
   }
 
-  if(opt_angel_pid)
-=======
-  if (opt_service_name)
-  {
-    NdbConfig_SetServiceName(opt_service_name);
-  }
-
  if(opt_angel_pid)
->>>>>>> 91908e79
   {
     setOwnProcessInfoAngelPid(opt_angel_pid);
   }
