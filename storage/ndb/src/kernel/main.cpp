--- conflicted
+++ resolved
@@ -105,20 +105,11 @@
     "INTERNAL: angel process id",
     (uchar**) &opt_angel_pid, (uchar **) &opt_angel_pid, 0,
     GET_UINT, REQUIRED_ARG, 0, 0, UINT_MAX, 0, 0, 0 },
-<<<<<<< HEAD
-  { "connect-retries", 'r',
-    "Number of times mgmd is contacted at start. -1: eternal retries"
-    " NOTE: -r will be removed with the next release!"
-    " Use --connect-retries instead",
-    (uchar**) &opt_connect_retries, (uchar**) &opt_connect_retries, 0,
-    GET_INT, REQUIRED_ARG, 12, -1, 65535, 0, 0, 0 },
   { "logbuffer-size", NDB_OPT_NOSHORT,
     "Size of the log buffer for data node ndb_x_out.log",
     (uchar**) &opt_logbuffer_size, (uchar**) &opt_logbuffer_size, 0,
     GET_ULONG, REQUIRED_ARG, 32768, 2048, ULONG_MAX, 0, 0, 0
   },
-=======
->>>>>>> 4818d4da
   { 0, 0, 0, 0, 0, 0, GET_NO_ARG, NO_ARG, 0, 0, 0, 0, 0, 0}
 };
 
