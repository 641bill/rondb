/* Copyright (c) 2009, 2023, Oracle and/or its affiliates.
   Copyright (c) 2021, 2023, Hopsworks and/or its affiliates.

   This program is free software; you can redistribute it and/or modify
   it under the terms of the GNU General Public License, version 2.0,
   as published by the Free Software Foundation.

   This program is also distributed with certain software (including
   but not limited to OpenSSL) that is licensed under separate terms,
   as designated in a particular file or component or in included license
   documentation.  The authors of MySQL hereby grant you an additional
   permission to link the program and your derivative works with the
   separately licensed software that they have included with MySQL.

   This program is distributed in the hope that it will be useful,
   but WITHOUT ANY WARRANTY; without even the implied warranty of
   MERCHANTABILITY or FITNESS FOR A PARTICULAR PURPOSE.  See the
   GNU General Public License, version 2.0, for more details.

   You should have received a copy of the GNU General Public License
   along with this program; if not, write to the Free Software
   Foundation, Inc., 51 Franklin St, Fifth Floor, Boston, MA 02110-1301  USA */

#include <ndb_global.h>
#include <ndb_version.h>

#include <algorithm>
#include <cstdint>
#include <memory>

#include "angel.hpp"
#include "main.hpp"
#include "ndbd.hpp"

#include <NdbConfig.h>
#include <portlib/NdbSleep.h>
#include <portlib/ndb_daemon.h>
#include <NdbAutoPtr.hpp>
#include <portlib/NdbDir.hpp>

#include <ConfigRetriever.hpp>

#include <NdbTCP.h>
#include <EventLogger.hpp>
#include "util/ndb_opts.h"

#include "../mgmapi/mgmapi_configuration.hpp"

#ifdef _WIN32
#include <io.h>
#include <process.h>
#include <windows.h>
#endif

#define JAM_FILE_ID 333

/*
 * process_waiter class provides a check_child_exit_status method that works on
 * both Windows and POSIX systems.
 *
 * On POSIX the child process id (pid) are valid until parent has waited for
 * child or ignoring SIGCHLD.
 *
 * On Windows there is no such guarantee, instead parent should keep an open
 * process handle to child until it has fetched the exit status.
 *
 * Not this class is specifically designed to work against data nodes, the
 * class in not generally suitable for other types of processes.
 */
struct process_waiter {
#ifdef _WIN32
  using native_handle = HANDLE;
#else
  using native_handle = pid_t;
#endif
  process_waiter() : h(invalid) {}
  process_waiter(native_handle h) : h(h) {}
  process_waiter(const process_waiter &) = delete;
  process_waiter(process_waiter &&oth) : h(oth.h) { oth.h = invalid; }
  ~process_waiter() {
    assert(!valid());
    close_handle();
  }
  process_waiter &operator=(const process_waiter &) = delete;
  process_waiter &operator=(process_waiter &&oth) {
    using std::swap;
    swap(h, oth.h);
    return *this;
  }

  bool valid() const { return h != invalid; }
  /*
   * On Windows pid is a 32 bit unsigned int (DWORD).
   * On POSIX a signed int.
   * Using intmax_t that should be able to hold both and still be able to use
   * -1 as invalid pid.
   * This function simplifies printf calls there the format type can be %jd on
   * both Windows and other platforms independent on int size.
   */
  std::intmax_t get_pid_as_intmax() const;
  /*
   * check_child_exit_status returns
   *  1 - if child have stopped, stat_loc will be filled in.
   *  0 - if child is still running, call check_child_exit_status again.
   * -1 - if check_child_exit_status failed and not retryable.
   */
  int check_child_exit_status(int *stat_loc);
  /*
   * kill_child kills the child data node.
   * On POSIX it sends SIGINT signal.
   * On Windows it uses a special event that child data node has setup.
   */
  int kill_child() const;

 private:
  int close_handle();
#ifdef _WIN32
  static constexpr HANDLE invalid{INVALID_HANDLE_VALUE};
#else
  static constexpr pid_t invalid{-1};
#endif
  native_handle h{invalid};
};

inline std::intmax_t process_waiter::get_pid_as_intmax() const {
#ifdef _WIN32
  if (!valid()) return -1;
  return {GetProcessId(h)};
#else
  return h;
#endif
}

int process_waiter::check_child_exit_status(int *stat_loc) {
  assert(valid());
  if (!valid()) return -1;
#ifndef _WIN32
  pid_t p = waitpid(h, stat_loc, WNOHANG);
  if (p == 0) return 0;
  if (p != h) return -1;
#else
  DWORD exit_code;
  if (!GetExitCodeProcess(h, &exit_code)) {
    g_eventLogger->error(
        "waitpid: GetExitCodeProcess failed, pid: %jd, "
        "error: %d",
        get_pid_as_intmax(), GetLastError());
    close_handle();
    return -1;
  }

  if (exit_code == STILL_ACTIVE) {
    /* Still alive */
    return 0;
  }

  *stat_loc = exit_code;
#endif
  // wait successful, pid no longer valid
  close_handle();
  return 1;
}

int process_waiter::kill_child() const {
  assert(valid());
  if (!valid()) return -1;

#ifndef _WIN32
  return ::kill(h, SIGINT);
#else
  char shutdown_event_name[14 + 10 + 1];  // pid is DWORD
  _snprintf(shutdown_event_name, sizeof(shutdown_event_name),
            "ndbd_shutdown_%jd", get_pid_as_intmax());

  /* Open the event to signal */
  HANDLE shutdown_event;
  if ((shutdown_event =
           OpenEvent(EVENT_MODIFY_STATE, false, shutdown_event_name)) == NULL) {
    g_eventLogger->error("Failed to open shutdown_event '%s', error: %d",
                         shutdown_event_name, GetLastError());
    return -1;
  }

  int retval = 0;
  if (SetEvent(shutdown_event) == 0) {
    g_eventLogger->error("Failed to signal shutdown_event '%s', error: %d",
                         shutdown_event_name, GetLastError());
    retval = -1;
  }
  CloseHandle(shutdown_event);
  return retval;
#endif
}

int process_waiter::close_handle() {
  if (!valid()) return -1;
#ifdef _WIN32
  CloseHandle(h);
#endif
  h = invalid;
  return 0;
}

static void angel_exit(int code) { ndb_daemon_exit(code); }

static void reportShutdown(const ndb_mgm_configuration *config, NodeId nodeid,
                           int error_exit, bool restart, bool nostart,
                           bool initial, Uint32 error, Uint32 signum,
                           Uint32 sphase) {
  // Only allow "initial" and "nostart" to be set if "restart" is set
  assert(restart || (!restart && !initial && !nostart));

  Uint32 length, theData[25];
  EventReport *rep = CAST_PTR(EventReport, &theData[0]);
  rep->eventType = 0; /* Ensure it's initialised */

  rep->setNodeId(nodeid);
  if (restart)
    theData[1] = 1 | (nostart ? 2 : 0) | (initial ? 4 : 0);
  else
    theData[1] = 0;

  if (error_exit == 0) {
    rep->setEventType(NDB_LE_NDBStopCompleted);
    theData[2] = signum;
    length = 3;
  } else {
    rep->setEventType(NDB_LE_NDBStopForced);
    theData[2] = signum;
    theData[3] = error;
    theData[4] = sphase;
    theData[5] = 0;  // extra
    length = 6;
  }

  // Log event locally
  g_eventLogger->log(rep->getEventType(), theData, length, rep->getNodeId(), 0);

  // Log event to cluster log
  ndb_mgm_configuration_iterator iter(config, CFG_SECTION_NODE);
  for (iter.first(); iter.valid(); iter.next()) {
    Uint32 type;
    if (iter.get(CFG_TYPE_OF_SECTION, &type) || type != NODE_TYPE_MGM) continue;

    Uint32 active_node = 1;
    iter.get(CFG_NODE_ACTIVE, &active_node);
    if (active_node == 0)
      continue;
    Uint32 port;
    if (iter.get(CFG_MGM_PORT, &port)) continue;

    const char *hostname;
    if (iter.get(CFG_NODE_HOST, &hostname)) continue;

    BaseString connect_str;
    connect_str.assfmt("%s %d", hostname, port);

    NdbMgmHandle h = ndb_mgm_create_handle();
    if (h == 0) {
      g_eventLogger->warning(
          "Unable to report shutdown reason "
          "to '%s'(failed to create mgm handle)",
          connect_str.c_str());
      continue;
    }

    if (ndb_mgm_set_connectstring(h, connect_str.c_str()) ||
        ndb_mgm_connect(h, 1, 0, 0) ||
        ndb_mgm_report_event(h, theData, length)) {
      g_eventLogger->warning(
          "Unable to report shutdown reason "
          "to '%s'(error: %s - %s)",
          connect_str.c_str(), ndb_mgm_get_latest_error_msg(h),
          ndb_mgm_get_latest_error_desc(h));
    }

    ndb_mgm_destroy_handle(&h);
  }
}

static void ignore_signals(void) {
  static const int ignore_list[] = {
#ifdef SIGBREAK
    SIGBREAK,
#endif
#ifdef SIGHUP
    SIGHUP,
#endif
    SIGINT,
#if defined SIGPWR
    SIGPWR,
#elif defined SIGINFO
    SIGINFO,
#endif
#ifdef _WIN32
    SIGTERM,
#else
    SIGQUIT,
#endif
    SIGTERM,
#ifdef SIGTSTP
    SIGTSTP,
#endif
#ifdef SIGTTIN
    SIGTTIN,
#endif
#ifdef SIGTTOU
    SIGTTOU,
#endif
    SIGABRT,
#ifdef SIGALRM
    SIGALRM,
#endif
#ifdef SIGBUS
    SIGBUS,
#endif
    SIGFPE,
    SIGILL,
#ifdef SIGIO
    SIGIO,
#endif
#ifdef SIGPOLL
    SIGPOLL,
#endif
    SIGSEGV,
#ifdef _WIN32
    SIGINT,
#else
    SIGPIPE,
#endif
#ifdef SIGTRAP
    SIGTRAP
#endif
  };

  for (size_t i = 0; i < sizeof(ignore_list) / sizeof(ignore_list[0]); i++)
    signal(ignore_list[i], SIG_IGN);
}

#ifdef _WIN32
static inline int pipe(int pipefd[2]) {
  const unsigned int buffer_size = 4096;
  const int flags = 0;
  return _pipe(pipefd, buffer_size, flags);
}

static inline bool WIFEXITED(int status) { return true; }

static inline int WEXITSTATUS(int status) { return status; }

static inline bool WIFSIGNALED(int status) { return false; }

static inline int WTERMSIG(int status) { return 0; }

#endif

extern int real_main(int, char **);

static char **create_argv(const Vector<BaseString> &args) {
  char **argv = (char **)malloc(sizeof(char *) * (args.size() + 1));
  if (argv == NULL) return NULL;

  for (unsigned i = 0; i < args.size(); i++) argv[i] = strdup(args[i].c_str());
  argv[args.size()] = NULL;
  return argv;
}

static void free_argv(char **argv) {
  char **argp = argv;
  while (*argp) {
    free((void *)*argp);
    argp++;
  }
  free((void *)argv);
}

static process_waiter spawn_process(const char *progname [[maybe_unused]],
                                    const Vector<BaseString> &args) {
#ifdef _WIN32
  // Get full path name of this executeble
  char path[MAX_PATH];
  DWORD len = GetModuleFileName(nullptr, path, sizeof(path));
  if (len == 0 || len == sizeof(path)) {
    g_eventLogger->warning(
        "spawn_process: Could not extract full path, "
        "len: %u, error: %u\n",
        len, GetLastError());
    // Fall through and try with progname as it was supplied
  } else {
    progname = path;
  }
#endif

  char **argv = create_argv(args);
  if (!argv) {
    g_eventLogger->error("spawn_process: Failed to create argv, errno: %d",
                         errno);
    return {};
  }

#ifdef _WIN32

  intptr_t spawn_handle = _spawnv(P_NOWAIT, progname, argv);
  if (spawn_handle == -1) {
    g_eventLogger->error("spawn_process: Failed to spawn process, errno: %d",
                         errno);
    // Print the _spawnv arguments to aid debugging
    g_eventLogger->error(" progname: '%s'", progname);
    char **argp = argv;
    while (*argp) g_eventLogger->error("argv: '%s'", *argp++);

    free_argv(argv);
    return {};
  }
  free_argv(argv);
  return {(HANDLE)spawn_handle};
#else
  pid_t pid = fork();
  if (pid == -1) {
    g_eventLogger->error("Failed to fork, errno: %d", errno);
    free_argv(argv);
    return {};
  }

  if (pid) {
    free_argv(argv);
    // Parent
    return {pid};
  }

  // Child path (pid == 0)

  // Count number of arguments
  int argc = 0;
  while (argv[argc]) argc++;

  // Calling 'main' to start program from beginning
  // without loading (possibly new version) from disk
  (void)real_main(argc, argv);
  assert(false);  // main should never return
  exit(1);
  return {};  // Never reached
#endif
}

/*
  retry failed spawn after sleep until fork succeeds or
  max number of retries occurs
*/

static process_waiter retry_spawn_process(const char *progname,
                                          const Vector<BaseString> &args) {
  const unsigned max_retries = 10;
  unsigned retry_counter = 0;
  while (true) {
    process_waiter proc = spawn_process(progname, args);
    if (!proc.valid()) {
      if (retry_counter++ == max_retries) {
        g_eventLogger->error("Angel failed to spawn %d times, giving up",
                             retry_counter);
        angel_exit(1);
      }

      g_eventLogger->warning("Angel failed to spawn, sleep and retry");

      NdbSleep_SecSleep(1);
      continue;
    }
    return proc;
  }
}

static Uint32 stop_on_error;
static Uint32 config_max_start_fail_retries;
static Uint32 config_restart_delay_secs;

/*
  Extract the config parameters that concerns angel
*/

static bool configure(const ndb_mgm_configuration *conf, NodeId nodeid) {
  Uint32 generation = 0;
  ndb_mgm_configuration_iterator sys_iter(conf, CFG_SECTION_SYSTEM);
  if (sys_iter.get(CFG_SYS_CONFIG_GENERATION, &generation)) {
    g_eventLogger->warning(
        "Configuration didn't contain generation "
        "(likely old ndb_mgmd");
  }
  g_eventLogger->debug("Using configuration with generation %u", generation);

  ndb_mgm_configuration_iterator iter(conf, CFG_SECTION_NODE);
  if (iter.find(CFG_NODE_ID, nodeid)) {
    g_eventLogger->error(
        "Invalid configuration fetched, could not "
        "find own node id %d",
        nodeid);
    return false;
  }

  if (iter.get(CFG_DB_STOP_ON_ERROR, &stop_on_error)) {
    g_eventLogger->error(
        "Invalid configuration fetched, could not "
        "find StopOnError");
    return false;
  }
  g_eventLogger->debug("Using StopOnError: %u", stop_on_error);

  if (iter.get(CFG_DB_MAX_START_FAIL, &config_max_start_fail_retries)) {
    /* Old Management node, use default value */
    config_max_start_fail_retries = 3;
  }

  if (iter.get(CFG_DB_START_FAIL_DELAY_SECS, &config_restart_delay_secs)) {
    /* Old Management node, use default value */
    config_restart_delay_secs = 0;
  }
  const char * pidfile_dir;
  if (iter.get(CFG_NODE_PIDFILE_DIR, &pidfile_dir) == 0)
  {
    NdbConfig_SetPidfilePath(pidfile_dir);
    g_eventLogger->debug("Using Directory: %s for pid file", pidfile_dir);
  }

  const char *datadir;
  if (iter.get(CFG_NODE_DATADIR, &datadir)) {
    g_eventLogger->error(
        "Invalid configuration fetched, could not "
        "find DataDir");
    return false;
  }
  g_eventLogger->debug("Using DataDir: %s", datadir);

  NdbConfig_SetPath(datadir);

  if (NdbDir::chdir(NdbConfig_get_path(NULL)) != 0) {
    g_eventLogger->warning("Cannot change directory to '%s', error: %d",
                           NdbConfig_get_path(NULL), errno);
    // Ignore error
  }

  return true;
}

bool stop_child = false;

void angel_run(const char *progname, const Vector<BaseString> &original_args,
               const char *connect_str, int force_nodeid,
               const char *bind_address, bool initial, bool no_start,
               bool daemon, int connnect_retries, int connect_delay) {
  ConfigRetriever retriever(connect_str, force_nodeid, NDB_VERSION,
                            NDB_MGM_NODE_TYPE_NDB, bind_address);
  if (retriever.hasError()) {
    g_eventLogger->error(
        "Could not initialize connection to management "
        "server, error: '%s'",
        retriever.getErrorString());
    angel_exit(1);
  }

  const int verbose = 1;
  if (retriever.do_connect(connnect_retries, connect_delay, verbose) != 0) {
    g_eventLogger->error(
        "Could not connect to management server, "
        "error: '%s'",
        retriever.getErrorString());
    angel_exit(1);
  }

  char buf[512];
  char *sockaddr_string = Ndb_combine_address_port(
      buf, sizeof(buf), retriever.get_mgmd_host(), retriever.get_mgmd_port());
  g_eventLogger->info("Angel connected to '%s'", sockaddr_string);

  /**
   * Gives information to users before allocating nodeid if invalid
   * configuration is fetched or configuration is not yet committed.
   */
  if (!retriever.getConfig(retriever.get_mgmHandle())) {
    g_eventLogger->info(
        "Could not fetch configuration/invalid "
        "configuration, message: '%s'",
        retriever.getErrorString());
  }

  const int alloc_retries = 10;
  const int alloc_delay = 3;
  const Uint32 nodeid = retriever.allocNodeId(alloc_retries, alloc_delay);
  if (nodeid == 0) {
    g_eventLogger->error("Failed to allocate nodeid, error: '%s'",
                         retriever.getErrorString());
    angel_exit(1);
  }
  g_eventLogger->info("Angel allocated nodeid: %u", nodeid);

  const ndb_mgm::config_ptr config(retriever.getConfig(nodeid));
  if (!config) {
    g_eventLogger->error(
        "Could not fetch configuration/invalid "
        "configuration, error: '%s'",
        retriever.getErrorString());
    angel_exit(1);
  }

  if (!configure(config.get(), nodeid)) {
    // Failed to configure, error already printed
    angel_exit(1);
  }

  if (daemon) {
    // Become a daemon
    char *lockfile = NdbConfig_PidFileName(nodeid);
    char *logfile = NdbConfig_StdoutFileName(nodeid);
    NdbAutoPtr<char> tmp_aptr1(lockfile), tmp_aptr2(logfile);

    if (ndb_daemonize(lockfile, logfile) != 0) {
      g_eventLogger->error("Couldn't start as daemon, error: '%s'",
                           ndb_daemon_error);
      angel_exit(1);
    }
  }

  const bool have_password_option =
      g_filesystem_password_state.have_password_option();

  // Counter for consecutive failed startups
  Uint32 failed_startups_counter = 0;
  while (true) {
    // Create pipe where ndbd process will report extra shutdown status
    int fds[2];
    if (pipe(fds)) {
      g_eventLogger->error("Failed to create pipe, errno: %d (%s)", errno,
                           strerror(errno));
      angel_exit(1);
    }

    FILE *child_info_r;
    if (!(child_info_r = fdopen(fds[0], "r"))) {
      g_eventLogger->error("Failed to open stream for pipe, errno: %d (%s)",
                           errno, strerror(errno));
      angel_exit(1);
    }

    int fs_password_fds[2];
    if (have_password_option) {
      if (pipe(fs_password_fds)) {
        g_eventLogger->error("Failed to create pipe, errno: %d (%s)", errno,
                             strerror(errno));
        angel_exit(1);
      }
      // Angel stdin is closed and attached to pipe, not strictly wanted,
      // but to make it work on windows and spawn we need to reset the
      // angels stdin since child inherits it as is.
      dup2(fs_password_fds[0], 0);
      close(fs_password_fds[0]);
    }

    // Build the args used to start ndbd by appending
    // the arguments that may have changed at the end
    // of original argument list
    BaseString one_arg;
    Vector<BaseString> args;
    args = original_args;

    // Pass fd number of the pipe which ndbd should use
    // for sending extra status to angel
    one_arg.assfmt("--report-fd=%d", fds[1]);
    args.push_back(one_arg);

    // The nodeid which has been allocated by angel
    one_arg.assfmt("--allocated-nodeid=%d", nodeid);
    args.push_back(one_arg);

    one_arg.assfmt("--initial=%d", initial);
    args.push_back(one_arg);

    one_arg.assfmt("--nostart=%d", no_start);
    args.push_back(one_arg);

    one_arg.assfmt("--angel-pid=%d", getpid());
    args.push_back(one_arg);

    if (have_password_option) {
      /**
       * Removes all password opts and adds a new one
       * (filesystem-password-from-stdin) to pass password to child always
       * in same way.
       * --skip-filesystem-password-from-stdin is not strictly needed,
       * it is used just to clarify the way we are passing the password.
       * Any future new filesystem-password option should also be skipped here.
       */
      args.push_back("--skip-filesystem-password");
      args.push_back("--skip-filesystem-password-from-stdin");
      args.push_back("--filesystem-password-from-stdin");
    }

    /**
     * We need to set g_is_forked=true temporarily in order to make the
     * forked child to inherit it. After fork we set g_is_forked to false
     * again in parent (angel).
     */

    g_is_forked = true;
    process_waiter child = retry_spawn_process(progname, args);
    g_is_forked = false;
    if (!child.valid()) {
      // safety, retry_spawn_process returns valid child or give up
      g_eventLogger->error("retry_spawn_process");
      angel_exit(1);
    }
    const std::intmax_t child_pid = child.get_pid_as_intmax();

    /**
     * Parent
     */
<<<<<<< HEAD
    g_eventLogger->info("Angel pid: %d started child: %jd",
                        getpid(), child_pid);
    if (write_real_pid(child_pid) != 0)
    {
      g_eventLogger->error("Failed to write real data node PID into pidfile %s",
                           get_pidfile_name());
      //Ignore error, data node already started
    }
    else if (get_pidfile_name() != NULL)
    {
      g_eventLogger->info("Wrote data node PID: %jd into pidfile %s",
                          child_pid,
                          get_pidfile_name());
    }
    else
    {
      g_eventLogger->info("Not using pid file for ndbmtd");
    }
=======
    g_eventLogger->info("Angel pid: %d started child: %jd", getpid(),
                        child_pid);
>>>>>>> 2bf0f4a5

    ignore_signals();

    if (have_password_option) {
      const char *nul = IF_WIN("nul:", "/dev/null");
      int fd = open(nul, O_RDONLY, 0);
      if (fd == -1) {
        g_eventLogger->error("Failed to open %s errno: %d (%s)", nul, errno,
                             strerror(errno));
        angel_exit(1);
      }

      // angel stdin reset to /dev/null
      dup2(fd, 0);
      close(fd);

      const Uint32 password_length =
          g_filesystem_password_state.get_password_length();
      const char *state_password = g_filesystem_password_state.get_password();
      char *password = new char[password_length + 1]();
      memcpy(password, state_password, password_length);
      password[password_length] = '\n';
      if (write(fs_password_fds[1], password, password_length + 1) == -1) {
        g_eventLogger->error("Failed to write to pipe, errno: %d (%s)", errno,
                             strerror(errno));
        angel_exit(1);
      }
    }

    int status = 0, error_exit = 0;
    while (true) {
      int retval = child.check_child_exit_status(&status);
      if (retval == 1) {
        g_eventLogger->debug("Angel got child %jd", child_pid);
        break;
      }
      if (retval == -1) {
        g_eventLogger->warning("Angel failed waiting for child with pid %jd",
                               child_pid);
        break;
      }

      if (stop_child) {
        g_eventLogger->info("Angel shutting down ndbd with pid %jd", child_pid);
        child.kill_child();
      }
      NdbSleep_MilliSleep(100);
    }

    // Close the write end of pipes
    close(fds[1]);
    close(fs_password_fds[1]);

    // Read info from the child's pipe
    char buf[128];
    Uint32 child_error = 0, child_signal = 0, child_sphase = 0;
    while (fgets(buf, sizeof(buf), child_info_r)) {
      int value;
      if (sscanf(buf, "error=%d\n", &value) == 1)
        child_error = value;
      else if (sscanf(buf, "signal=%d\n", &value) == 1)
        child_signal = value;
      else if (sscanf(buf, "sphase=%d\n", &value) == 1)
        child_sphase = value;
      else if (strcmp(buf, "\n") != 0)
        g_eventLogger->info("unknown info from child: '%s'", buf);
    }
    g_eventLogger->debug("error: %u, signal: %u, sphase: %u", child_error,
                         child_signal, child_sphase);
    // Close read end of pipe in parent
    fclose(child_info_r);

    if (WIFEXITED(status)) {
      switch (WEXITSTATUS(status)) {
<<<<<<< HEAD
      case NRT_Default:
        g_eventLogger->info("Angel shutting down");
        reportShutdown(config.get(), nodeid, 0, 0, false, false,
                       child_error, child_signal, child_sphase);
        angel_exit(0);
        break;
      case NRT_NoStart_Restart:
        initial = false;
        no_start = true;
        break;
      case NRT_NoStart_InitialStart:
        initial = true;
        no_start = true;
        break;
      case NRT_DoStart_InitialStart:
        initial = true;
        no_start = false;
        break;
      default:
        error_exit=1;
        if (stop_on_error)
        {
          /**
           * Error shutdown && stopOnError()
           */
          reportShutdown(config.get(), nodeid,
                         error_exit, 0, false, false,
                         child_error, child_signal, child_sphase);
          angel_exit(2);
        }
        [[fallthrough]];
      case NRT_DoStart_Restart:
        initial = false;
        no_start = false;
        break;
=======
        case NRT_Default:
          g_eventLogger->info("Angel shutting down");
          reportShutdown(config.get(), nodeid, 0, 0, false, false, child_error,
                         child_signal, child_sphase);
          angel_exit(0);
          break;
        case NRT_NoStart_Restart:
          initial = false;
          no_start = true;
          break;
        case NRT_NoStart_InitialStart:
          initial = true;
          no_start = true;
          break;
        case NRT_DoStart_InitialStart:
          initial = true;
          no_start = false;
          break;
        default:
          error_exit = 1;
          if (stop_on_error) {
            /**
             * Error shutdown && stopOnError()
             */
            reportShutdown(config.get(), nodeid, error_exit, 0, false, false,
                           child_error, child_signal, child_sphase);
            angel_exit(0);
          }
          [[fallthrough]];
        case NRT_DoStart_Restart:
          initial = false;
          no_start = false;
          break;
>>>>>>> 2bf0f4a5
      }
    } else {
      error_exit = 1;
      if (WIFSIGNALED(status)) {
        child_signal = WTERMSIG(status);
        g_eventLogger->info("Child process terminated by signal %u",
                            child_signal);
      } else {
        child_signal = 127;
        g_eventLogger->info("Unknown exit reason. Stopped.");
      }
      if (stop_on_error) {
        /**
         * Error shutdown && stopOnError()
         */
        reportShutdown(config.get(), nodeid, error_exit, 0, false, false,
                       child_error, child_signal, child_sphase);
<<<<<<< HEAD
        angel_exit(2);
      }
      else
      {
         // StopOnError = false, restart with safe defaults
         initial = false; // to prevent data loss on restart
         no_start = false;  // to ensure ndbmtd comes up
         g_eventLogger->info("Angel restarting child process");
=======
        angel_exit(0);
      } else {
        // StopOnError = false, restart with safe defaults
        initial = false;   // to prevent data loss on restart
        no_start = false;  // to ensure ndbmtd comes up
        g_eventLogger->info("Angel restarting child process");
>>>>>>> 2bf0f4a5
      }
    }

    // Check startup failure
    const Uint32 STARTUP_FAILURE_SPHASE = 6;
    Uint32 restart_delay_secs = 0;
    if (error_exit &&  // Only check startup failure if ndbd exited uncontrolled
        child_sphase > 0 &&  // Received valid startphase info from child
        child_sphase <= STARTUP_FAILURE_SPHASE) {
      if (++failed_startups_counter >= config_max_start_fail_retries) {
        g_eventLogger->alert(
            "Angel detected too many startup failures(%d), "
            "not restarting again",
            failed_startups_counter);
        reportShutdown(config.get(), nodeid, error_exit, 0, false, false,
                       child_error, child_signal, child_sphase);
        angel_exit(2);
      }
      g_eventLogger->info("Angel detected startup failure, count: %u",
                          failed_startups_counter);

      restart_delay_secs = config_restart_delay_secs;
    } else {
      // Reset the counter for consecutive failed startups
      failed_startups_counter = 0;
    }

    reportShutdown(config.get(), nodeid, error_exit, 1, no_start, initial,
                   child_error, child_signal, child_sphase);
    g_eventLogger->info(
        "Child has terminated (pid %jd). "
        "Angel restarting child process",
        child_pid);

    g_eventLogger->debug("Angel reconnecting to management server");
    (void)retriever.disconnect();

    if (restart_delay_secs > 0) {
      g_eventLogger->info("Delaying Ndb restart for %u seconds.",
                          restart_delay_secs);
      NdbSleep_SecSleep(restart_delay_secs);
    };

    const int verbose = 1;
    if (retriever.do_connect(connnect_retries, connect_delay, verbose) != 0) {
      g_eventLogger->error(
          "Could not connect to management server, "
          "error: '%s'",
          retriever.getErrorString());
      angel_exit(1);
    }
    g_eventLogger->info("Angel reconnected to '%s:%d'",
                        retriever.get_mgmd_host(), retriever.get_mgmd_port());

    // Tell retriver to allocate the same nodeid again
    retriever.setNodeId(nodeid);

    g_eventLogger->debug("Angel reallocating nodeid %d", nodeid);
    const int alloc_retries = 20;
    const int alloc_delay = 3;
    const Uint32 realloced = retriever.allocNodeId(alloc_retries, alloc_delay);
    if (realloced == 0) {
      g_eventLogger->error("Angel failed to allocate nodeid, error: '%s'",
                           retriever.getErrorString());
      angel_exit(1);
    }
    if (realloced != nodeid) {
      g_eventLogger->error("Angel failed to reallocate nodeid %d, got %d",
                           nodeid, realloced);
      angel_exit(1);
    }
    g_eventLogger->info("Angel reallocated nodeid: %u", nodeid);
  }

  abort();  // Never reached
}

/*
  Order angel to shutdown it's ndbd
*/
void angel_stop(void) { stop_child = true; }<|MERGE_RESOLUTION|>--- conflicted
+++ resolved
@@ -712,7 +712,6 @@
     /**
      * Parent
      */
-<<<<<<< HEAD
     g_eventLogger->info("Angel pid: %d started child: %jd",
                         getpid(), child_pid);
     if (write_real_pid(child_pid) != 0)
@@ -731,10 +730,6 @@
     {
       g_eventLogger->info("Not using pid file for ndbmtd");
     }
-=======
-    g_eventLogger->info("Angel pid: %d started child: %jd", getpid(),
-                        child_pid);
->>>>>>> 2bf0f4a5
 
     ignore_signals();
 
@@ -809,7 +804,6 @@
 
     if (WIFEXITED(status)) {
       switch (WEXITSTATUS(status)) {
-<<<<<<< HEAD
       case NRT_Default:
         g_eventLogger->info("Angel shutting down");
         reportShutdown(config.get(), nodeid, 0, 0, false, false,
@@ -845,41 +839,6 @@
         initial = false;
         no_start = false;
         break;
-=======
-        case NRT_Default:
-          g_eventLogger->info("Angel shutting down");
-          reportShutdown(config.get(), nodeid, 0, 0, false, false, child_error,
-                         child_signal, child_sphase);
-          angel_exit(0);
-          break;
-        case NRT_NoStart_Restart:
-          initial = false;
-          no_start = true;
-          break;
-        case NRT_NoStart_InitialStart:
-          initial = true;
-          no_start = true;
-          break;
-        case NRT_DoStart_InitialStart:
-          initial = true;
-          no_start = false;
-          break;
-        default:
-          error_exit = 1;
-          if (stop_on_error) {
-            /**
-             * Error shutdown && stopOnError()
-             */
-            reportShutdown(config.get(), nodeid, error_exit, 0, false, false,
-                           child_error, child_signal, child_sphase);
-            angel_exit(0);
-          }
-          [[fallthrough]];
-        case NRT_DoStart_Restart:
-          initial = false;
-          no_start = false;
-          break;
->>>>>>> 2bf0f4a5
       }
     } else {
       error_exit = 1;
@@ -897,7 +856,6 @@
          */
         reportShutdown(config.get(), nodeid, error_exit, 0, false, false,
                        child_error, child_signal, child_sphase);
-<<<<<<< HEAD
         angel_exit(2);
       }
       else
@@ -906,14 +864,6 @@
          initial = false; // to prevent data loss on restart
          no_start = false;  // to ensure ndbmtd comes up
          g_eventLogger->info("Angel restarting child process");
-=======
-        angel_exit(0);
-      } else {
-        // StopOnError = false, restart with safe defaults
-        initial = false;   // to prevent data loss on restart
-        no_start = false;  // to ensure ndbmtd comes up
-        g_eventLogger->info("Angel restarting child process");
->>>>>>> 2bf0f4a5
       }
     }
 
