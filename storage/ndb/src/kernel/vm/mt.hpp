--- conflicted
+++ resolved
@@ -1,8 +1,4 @@
-<<<<<<< HEAD
 /* Copyright (c) 2008, 2024, Oracle and/or its affiliates.
-=======
-/* Copyright (c) 2008, 2023, Oracle and/or its affiliates.
->>>>>>> e64a25e2
    Copyright (c) 2021, 2024, Hopsworks and/or its affiliates.
 
    This program is free software; you can redistribute it and/or modify
@@ -53,13 +49,7 @@
   messages directed to other nodes and contains no blocks and
   executes thus no signals.
 */
-<<<<<<< HEAD
-#define MAX_BLOCK_THREADS                                            \
-  (MAX_MAIN_THREADS + MAX_NDBMT_LQH_THREADS + MAX_NDBMT_TC_THREADS + \
-   MAX_NDBMT_RECEIVE_THREADS)
-=======
 #define MAX_BLOCK_THREADS (NDBMT_MAX_BLOCK_INSTANCES)
->>>>>>> e64a25e2
 
 /**
  * The worst case is the single thread instance running the receive thread,
@@ -100,13 +90,9 @@
 Uint32 mt_get_thread_signal_id(Uint32 thr_no);
 Uint32 mt_get_exec_thread_signal_id(Uint32 thr_no, Uint32 sender_thr_no);
 Uint32 mt_map_api_node_to_recv_instance(NodeId);
-<<<<<<< HEAD
-void mt_getSendBufferLevel(Uint32 self, TrpId trp_id, SB_LevelType &level);
-=======
 void mt_getSendBufferLevel(NodeId node,
                            BlockNumber bno,
                            SB_LevelType &level);
->>>>>>> e64a25e2
 Uint32 mt_getEstimatedJobBufferLevel(Uint32 self);
 bool mt_isEstimatedJobBufferLevelChanged(Uint32 self);
 NDB_TICKS mt_getHighResTimer(Uint32 self);
@@ -149,14 +135,6 @@
 Uint32 mt_getWakeupLatency(void);
 void mt_setWakeupLatency(Uint32);
 
-<<<<<<< HEAD
-const char *mt_getThreadName(Uint32 self);
-const char *mt_getThreadDescription(Uint32 self);
-void mt_getSendPerformanceTimers(Uint32 send_instance, Uint64 &exec_time,
-                                 Uint64 &sleep_time, Uint64 &spin_time,
-                                 Uint64 &user_time_os, Uint64 &kernel_time_os,
-                                 Uint64 &elapsed_time_os);
-=======
 void mt_getThreadName(Uint32 self, char *name);
 void mt_getThreadDescription(Uint32 self, char *desc);
 void mt_getSendPerformanceTimers(Uint32 send_instance,
@@ -166,20 +144,13 @@
                                  Uint64 & user_time_os,
                                  Uint64 & kernel_time_os,
                                  Uint64 & elapsed_time_os);
->>>>>>> e64a25e2
 Uint32 mt_getNumSendThreads();
 Uint32 mt_getNumThreads();
 void mt_flush_send_buffers(Uint32 self);
 void mt_set_watchdog_counter(Uint32 self);
 void mt_assign_recv_thread_new_trp(TrpId trp_id);
 void mt_assign_multi_trps_to_send_threads();
-<<<<<<< HEAD
 bool mt_is_recv_thread_for_new_trp(Uint32 self, TrpId trp_id);
-=======
-bool mt_epoll_add_trp(Uint32 self, TrpId trp_id);
-bool mt_is_recv_thread_for_new_trp(Uint32 self,
-                                   TrpId trp_id);
->>>>>>> e64a25e2
 Uint32 mt_getMainThrmanInstance();
 Uint32 mt_getRepThrmanInstance();
 
