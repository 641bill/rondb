--- conflicted
+++ resolved
@@ -1,9 +1,5 @@
 /*
-<<<<<<< HEAD
    Copyright (c) 2003, 2024, Oracle and/or its affiliates.
-=======
-   Copyright (c) 2003, 2023, Oracle and/or its affiliates.
->>>>>>> e64a25e2
    Copyright (c) 2021, 2024, Hopsworks and/or its affiliates.
 
    This program is free software; you can redistribute it and/or modify
@@ -730,13 +726,9 @@
    * Finally also the ability to query for send thread information.
    */
   Uint32 map_api_node_to_recv_instance(NodeId);
-<<<<<<< HEAD
-  //void getSendBufferLevel(TrpId trp_id, SB_LevelType &level);
-=======
   void getSendBufferLevel(NodeId node,
                           BlockNumber bno,
                           SB_LevelType &level);
->>>>>>> e64a25e2
   Uint32 getEstimatedJobBufferLevel();
   Uint32 getCPUSocket(Uint32 thr_no);
   void setOverloadStatus(OverloadStatus new_status);
@@ -781,13 +773,8 @@
   Uint32 getNumSendThreads();
   Uint32 getNumThreads();
   Uint32 getMainThrmanInstance();
-<<<<<<< HEAD
-  const char *getThreadName();
-  const char *getThreadDescription();
-=======
   void getThreadName(char *name);
   void getThreadDescription(char *desc);
->>>>>>> e64a25e2
   void flush_send_buffers();
   void set_watchdog_counter();
   void assign_recv_thread_new_trp(TrpId trp_id);
@@ -1413,7 +1400,6 @@
    */
   Uint32 get_recv_thread_idx(TrpId trp_id);
 
-<<<<<<< HEAD
  private:
   NewVARIABLE *NewVarRef; /* New Base Address Table for block  */
   Uint16 theBATSize;      /* # entries in BAT */
@@ -1432,35 +1418,12 @@
   void execAPI_START_REP(Signal *signal);
   void execNODE_START_REP(Signal *signal);
   void execLOCAL_ROUTE_ORD(Signal *);
+  bool ok_to_send_fragmented(FragmentSendInfo*);
 
  public:
   void execSEND_PACKED(Signal *signal);
 
  private:
-=======
-private:
-  NewVARIABLE* NewVarRef;      /* New Base Address Table for block  */
-  Uint16       theBATSize;     /* # entries in BAT */
-
-protected:  
-  GlobalPage_safepool& m_global_page_pool;
-  GlobalPage_pool& m_shared_page_pool;
-  
-  void execNDB_TAMPER(Signal * signal);
-  void execNODE_STATE_REP(Signal* signal);
-  void execCHANGE_NODE_STATE_REQ(Signal* signal);
-
-  void execSIGNAL_DROPPED_REP(Signal* signal);
-  void execCONTINUE_FRAGMENTED(Signal* signal);
-  void execSTOP_FOR_CRASH(Signal* signal);
-  void execAPI_START_REP(Signal* signal);
-  void execNODE_START_REP(Signal* signal);
-  void execLOCAL_ROUTE_ORD(Signal*);
-  bool ok_to_send_fragmented(FragmentSendInfo*);
-public:
-  void execSEND_PACKED(Signal* signal);
-private:
->>>>>>> e64a25e2
   /**
    * Node state
    */
@@ -1630,13 +1593,8 @@
   void enable_global_variables();
 #endif
 
-<<<<<<< HEAD
 #ifdef VM_TRACE
  public:
-=======
-#if defined (VM_TRACE)
-public:
->>>>>>> e64a25e2
   FileOutputStream debugOutFile;
   NdbOut debugOut;
   NdbOut &debugOutStream() { return debugOut; }
@@ -1710,15 +1668,9 @@
 #define NUM_LQHKEYREQ_COUNTS 4
 #define NUM_SCAN_FRAGREQ_COUNTS 1
 #define MAX_LDM_THREAD_GROUPS_PER_RR_GROUP 8
-<<<<<<< HEAD
-#define MAX_RR_GROUPS                                                   \
-  ((MAX_NDBMT_QUERY_THREADS + (MIN_QUERY_INSTANCES_PER_RR_GROUP - 1)) / \
-   MIN_QUERY_INSTANCES_PER_RR_GROUP)
-=======
 #define MAX_RR_GROUPS ((MAX_NDBMT_QUERY_WORKERS + \
                         (MIN_QUERY_INSTANCES_PER_RR_GROUP - 1)) /  \
                       MIN_QUERY_INSTANCES_PER_RR_GROUP)
->>>>>>> e64a25e2
 #define MAX_DISTRIBUTION_WEIGHT 16
 #define MAX_NUM_DISTR_SIGNAL \
           (MAX_DISTRIBUTION_WEIGHT * MAX_QUERY_INSTANCES_PER_RR_GROUP)
@@ -1783,11 +1735,8 @@
   class DistributionHandler {
     friend class SimulatedBlock;
 
-<<<<<<< HEAD
    public:
-=======
     Uint32 m_low_load;
->>>>>>> e64a25e2
     Uint32 m_weights[MAX_DISTR_THREADS];
     struct NextRoundInfo m_next_round[MAX_DISTR_THREADS];
     Uint32 m_distr_references[MAX_DISTR_THREADS];
@@ -1816,7 +1765,8 @@
    * 50ms have passed and it is time to update the DistributionInfo and
    * RoundRobinInfo to reflect the current CPU load in the node.
    */
-  void calculate_distribution_signal(DistributionHandler *handle, Uint32 low_load)
+  void calculate_distribution_signal(DistributionHandler *handle,
+                                     Uint32 low_load)
   {
     Uint32 num_query_instances = getNumQueryInstances();
     if (low_load)
@@ -1835,22 +1785,7 @@
           low_load = 0;
         }
       }
-<<<<<<< HEAD
-    }
-  }
-  /**
-   * 100ms have passed and it is time to update the DistributionInfo and
-   * RoundRobinInfo to reflect the current CPU load in the node.
-   */
-  void calculate_distribution_signal(DistributionHandler *handle) {
-    Uint32 num_ldm_instances = getNumLDMInstances();
-    if (globalData.ndbMtQueryWorkers == 0)
-    {
-      jam();
-      return;
-=======
       handle->m_low_load = low_load;
->>>>>>> e64a25e2
     }
     jam();
     jamLine(m_num_rr_groups);
@@ -2065,15 +2000,6 @@
 
     m_num_rr_groups = num_rr_groups;
     m_num_distribution_threads = num_distr_threads;
-<<<<<<< HEAD
-    Uint32 rr_group = 0;
-    for (Uint32 i = 0; i < MAX_DISTR_THREADS; i++)
-    {
-      m_rr_group[i] = 0xFFFFFFFF; //Ensure group not valid as init value
-    }
-    if (num_query_thread_per_ldm == 0) {
-      return;
-=======
     if (!Ndb_InitRRGroups(&m_rr_group[0],
                           num_rr_groups,
                           num_query_instances,
@@ -2100,16 +2026,9 @@
             globalData.ndbMtReceiveThreads,
             globalData.ndbMtMainThreads);
       }
->>>>>>> e64a25e2
     }
     for (Uint32 thr_no = 0; thr_no < num_query_instances; thr_no++)
     {
-<<<<<<< HEAD
-      m_rr_group[i] = rr_group;
-      rr_group++;
-      if (rr_group == num_rr_groups) {
-        rr_group = 0;
-=======
       if (thr_no < globalData.ndbMtLqhThreads)
       {
         g_eventLogger->info("LDM Thread %u is part of Round Robin Group %u",
@@ -2143,7 +2062,6 @@
       {
         g_eventLogger->info("rep Thread is part of Round Robin Group %u",
                             m_rr_group[thr_no]);
->>>>>>> e64a25e2
       }
     }
   }
@@ -2264,22 +2182,11 @@
    */
   Uint32 getFirstLDMThreadInstance()
   {
-<<<<<<< HEAD
-    if (unlikely(globalData.ndbMtLqhThreads == 0))
-    {
-      return globalData.ndbMtMainThreads +
-             globalData.ndbMtTcThreads;
-    } else {
-      /* Adjust for proxy instance with + 1 */
-      return globalData.ndbMtMainThreads + 1;
-    }
-=======
     return 1;
   }
   Uint32 getNumQueryInstances()
   {
     return globalData.ndbMtQueryWorkers;
->>>>>>> e64a25e2
   }
   Uint32 getNumLDMInstances()
   {
@@ -2307,23 +2214,6 @@
 };
 
 // outside blocks e.g. within a struct
-<<<<<<< HEAD
-#ifdef VM_TRACE
-#define DEBUG_OUT_DEFINES(blockNo)                                    \
-  static SimulatedBlock *debugOutBlock() {                            \
-    return globalData.getBlock(blockNo);                              \
-  }                                                                   \
-  static NdbOut &debugOutStream() {                                   \
-    return debugOutBlock()->debugOutStream();                         \
-  }                                                                   \
-  static bool debugOutOn() { return debugOutBlock()->debugOutOn(); }  \
-  static void debugOutLock() { debugOutBlock()->debugOutLock(); }     \
-  static void debugOutUnlock() { debugOutBlock()->debugOutUnlock(); } \
-  static const char *debugOutTag(char *buf, int line) {               \
-    return debugOutBlock()->debugOutTag(buf, line);                   \
-  }                                                                   \
-  static void debugOutDefines()
-=======
 #if defined (VM_TRACE)
 #define DEBUG_OUT_DEFINES(blockNo) \
 static SimulatedBlock* debugOutBlock() \
@@ -2339,7 +2229,6 @@
 static const char* debugOutTag(char* buf, int line) \
   { return debugOutBlock()->debugOutTag(buf, line); } \
 static void debugOutDefines()
->>>>>>> e64a25e2
 #else
 #define DEBUG_OUT_DEFINES(blockNo) static void debugOutDefines()
 #endif
