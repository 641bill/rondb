/*
   Copyright (c) 2011, 2013, Oracle and/or its affiliates. All rights reserved.

   This program is free software; you can redistribute it and/or modify
   it under the terms of the GNU General Public License as published by
   the Free Software Foundation; version 2 of the License.

   This program is distributed in the hope that it will be useful,
   but WITHOUT ANY WARRANTY; without even the implied warranty of
   MERCHANTABILITY or FITNESS FOR A PARTICULAR PURPOSE.  See the
   GNU General Public License for more details.

   You should have received a copy of the GNU General Public License
   along with this program; if not, write to the Free Software
   Foundation, Inc., 51 Franklin St, Fifth Floor, Boston, MA 02110-1301  USA
*/

#include "mt_thr_config.hpp"
#include <kernel/ndb_limits.h>
#include "../../common/util/parse_mask.hpp"
#include <NdbLockCpuUtil.h>

static const struct THRConfig::Entries m_entries[] =
{
  // name    type              min  max
  { "main",  THRConfig::T_MAIN,  1, 1 },
  { "ldm",   THRConfig::T_LDM,   1, MAX_NDBMT_LQH_THREADS },
  { "recv",  THRConfig::T_RECV,  1, MAX_NDBMT_RECEIVE_THREADS },
  { "rep",   THRConfig::T_REP,   1, 1 },
  { "io",    THRConfig::T_IO,    1, 1 },
  { "watchdog", THRConfig::T_WD, 1, 1 },
  { "tc",    THRConfig::T_TC,    0, MAX_NDBMT_TC_THREADS },
  { "send",  THRConfig::T_SEND,  0, MAX_NDBMT_SEND_THREADS }
};

static const struct THRConfig::Param m_params[] =
{
  { "count",    THRConfig::Param::S_UNSIGNED },
  { "cpubind",  THRConfig::Param::S_BITMASK },
  { "cpuset",   THRConfig::Param::S_BITMASK },
  { "realtime", THRConfig::Param::S_UNSIGNED },
  { "spintime", THRConfig::Param::S_UNSIGNED }
};

#define IX_COUNT    0
#define IX_CPUBOUND 1
#define IX_CPUSET   2
#define IX_REALTIME 3
#define IX_SPINTIME 4

static
unsigned
getMaxEntries(Uint32 type)
{
  for (Uint32 i = 0; i<NDB_ARRAY_SIZE(m_entries); i++)
  {
    if (m_entries[i].m_type == type)
      return m_entries[i].m_max_cnt;
  }
  return 0;
}

static
const char *
getEntryName(Uint32 type)
{
  for (Uint32 i = 0; i<NDB_ARRAY_SIZE(m_entries); i++)
  {
    if (m_entries[i].m_type == type)
      return m_entries[i].m_name;
  }
  return 0;
}

static
Uint32
getEntryType(const char * type)
{
  for (Uint32 i = 0; i<NDB_ARRAY_SIZE(m_entries); i++)
  {
    if (native_strcasecmp(type, m_entries[i].m_name) == 0)
      return i;
  }

  return THRConfig::T_END;
}

THRConfig::THRConfig()
{
  m_classic = false;
}

THRConfig::~THRConfig()
{
}

int
THRConfig::setLockExecuteThreadToCPU(const char * mask)
{
  int res = parse_mask(mask, m_LockExecuteThreadToCPU);
  if (res < 0)
  {
    m_err_msg.assfmt("failed to parse 'LockExecuteThreadToCPU=%s' "
                     "(error: %d)",
                     mask, res);
    return -1;
  }
  return 0;
}

int
THRConfig::setLockIoThreadsToCPU(unsigned val)
{
  m_LockIoThreadsToCPU.set(val);
  return 0;
}

void
THRConfig::add(T_Type t, unsigned realtime, unsigned spintime)
{
  T_Thread tmp;
  tmp.m_type = t;
  tmp.m_bind_type = T_Thread::B_UNBOUND;
  tmp.m_no = m_threads[t].size();
  tmp.m_realtime = realtime;
  if (spintime > 500)
    spintime = 500;
  tmp.m_spintime = spintime;
  m_threads[t].push_back(tmp);
}

static
void
computeThreadConfig(Uint32 MaxNoOfExecutionThreads,
                    Uint32 & tcthreads,
                    Uint32 & lqhthreads,
                    Uint32 & sendthreads,
                    Uint32 & recvthreads)
{
  assert(MaxNoOfExecutionThreads >= 9);
  static const struct entry
  {
    Uint32 M;
    Uint32 lqh;
    Uint32 tc;
    Uint32 send;
    Uint32 recv;
  } table[] = {
    { 9, 4, 2, 0, 1 },
    { 10, 4, 2, 1, 1 },
    { 11, 4, 3, 1, 1 },
    { 12, 6, 2, 1, 1 },
    { 13, 6, 3, 1, 1 },
    { 14, 6, 3, 1, 2 },
    { 15, 6, 3, 2, 2 },
    { 16, 8, 3, 1, 2 },
    { 17, 8, 4, 1, 2 },
    { 18, 8, 4, 2, 2 },
    { 19, 8, 5, 2, 2 },
    { 20, 8, 5, 2, 3 },
    { 21, 8, 5, 3, 3 },
    { 22, 8, 6, 3, 3 },
    { 23, 8, 7, 3, 3 },
    { 24, 12, 5, 2, 3 },
    { 25, 12, 6, 2, 3 },
    { 26, 12, 6, 3, 3 },
    { 27, 12, 7, 3, 3 },
    { 28, 12, 7, 3, 4 },
    { 29, 12, 8, 3, 4 },
    { 30, 12, 8, 4, 4 },
    { 31, 12, 9, 4, 4 },
    { 32, 16, 8, 3, 3 },
    { 33, 16, 8, 3, 4 },
    { 34, 16, 8, 4, 4 },
    { 35, 16, 9, 4, 4 },
    { 36, 16, 10, 4, 4 },
    { 37, 16, 10, 4, 5 },
    { 38, 16, 11, 4, 5 },
    { 39, 16, 11, 5, 5 },
    { 40, 16, 12, 5, 5 },
    { 41, 16, 12, 5, 6 },
    { 42, 16, 13, 5, 6 },
    { 43, 16, 13, 6, 6 },
    { 44, 16, 14, 6, 6 },
    { 45, 16, 14, 6, 7 },
    { 46, 16, 15, 6, 7 },
    { 47, 16, 15, 7, 7 },
    { 48, 24, 12, 5, 5 },
    { 49, 24, 12, 5, 6 },
    { 50, 24, 13, 5, 6 },
    { 51, 24, 13, 6, 6 },
    { 52, 24, 14, 6, 6 },
    { 53, 24, 14, 6, 7 },
    { 54, 24, 15, 6, 7 },
    { 55, 24, 15, 7, 7 },
    { 56, 24, 16, 7, 7 },
    { 57, 24, 16, 7, 8 },
    { 58, 24, 17, 7, 8 },
    { 59, 24, 17, 8, 8 },
    { 60, 24, 18, 8, 8 },
    { 61, 24, 18, 8, 9 },
    { 62, 24, 19, 8, 9 },
    { 63, 24, 19, 9, 9 },
    { 64, 32, 16, 7, 7 },
    { 65, 32, 16, 7, 8 },
    { 66, 32, 17, 7, 8 },
    { 67, 32, 17, 8, 8 },
    { 68, 32, 18, 8, 8 },
    { 69, 32, 18, 8, 9 },
    { 70, 32, 19, 8, 9 },
    { 71, 32, 20, 8, 9 },
    { 72, 32, 20, 8, 10 }
  };

  Uint32 P = MaxNoOfExecutionThreads - 9;
  if (P >= NDB_ARRAY_SIZE(table))
  {
    P = NDB_ARRAY_SIZE(table) - 1;
  }

  lqhthreads = table[P].lqh;
  tcthreads = table[P].tc;
  sendthreads = table[P].send;
  recvthreads = table[P].recv;
}

int
THRConfig::do_parse(unsigned MaxNoOfExecutionThreads,
                    unsigned __ndbmt_lqh_threads,
                    unsigned __ndbmt_classic,
                    unsigned realtime,
                    unsigned spintime)
{
  /**
   * This is old ndbd.cpp : get_multithreaded_config
   */
  if (__ndbmt_classic)
  {
    m_classic = true;
    add(T_LDM, realtime, spintime);
    add(T_MAIN, realtime, spintime);
    add(T_IO, realtime, 0);
    add(T_WD, realtime, 0);
    const bool allow_too_few_cpus = true;
    return do_bindings(allow_too_few_cpus);
  }

  Uint32 tcthreads = 0;
  Uint32 lqhthreads = 0;
  Uint32 sendthreads = 0;
  Uint32 recvthreads = 1;
  switch(MaxNoOfExecutionThreads){
  case 0:
  case 1:
  case 2:
  case 3:
    lqhthreads = 1; // TC + receiver + SUMA + LQH
    break;
  case 4:
  case 5:
  case 6:
    lqhthreads = 2; // TC + receiver + SUMA + 2 * LQH
    break;
  case 7:
  case 8:
    lqhthreads = 4; // TC + receiver + SUMA + 4 * LQH
    break;
  default:
    computeThreadConfig(MaxNoOfExecutionThreads,
                        tcthreads,
                        lqhthreads,
                        sendthreads,
                        recvthreads);
  }

  if (__ndbmt_lqh_threads)
  {
    lqhthreads = __ndbmt_lqh_threads;
  }

  add(T_MAIN, realtime, spintime); /* Global */
  add(T_REP, realtime, spintime);  /* Local, main consumer is SUMA */
  for(Uint32 i = 0; i < recvthreads; i++)
  {
    add(T_RECV, realtime, spintime);
  }
  add(T_IO, realtime, 0);
  add(T_WD, realtime, 0);
  for(Uint32 i = 0; i < lqhthreads; i++)
  {
    add(T_LDM, realtime, spintime);
  }
  for(Uint32 i = 0; i < tcthreads; i++)
  {
    add(T_TC, realtime, spintime);
  }
  for(Uint32 i = 0; i < sendthreads; i++)
  {
    add(T_SEND, realtime, spintime);
  }

  // If we have set TC-threads...we say that this is "new" code
  // and give error for having too few CPU's in mask compared to #threads
  // started
  const bool allow_too_few_cpus = (tcthreads == 0 &&
                                   sendthreads == 0 &&
                                   recvthreads == 1);
  return do_bindings(allow_too_few_cpus) || do_validate();
}

int
THRConfig::do_bindings(bool allow_too_few_cpus)
{
  /**
   * Use LockIoThreadsToCPU also to lock to Watchdog, SocketServer
   * and SocketClient for backwards compatibility reasons, 
   * preferred manner is to only use ThreadConfig
   */
  if (m_LockIoThreadsToCPU.count() == 1)
  {
    m_threads[T_IO][0].m_bind_type = T_Thread::B_CPU_BOUND;
    m_threads[T_IO][0].m_bind_no = m_LockIoThreadsToCPU.getBitNo(0);
    m_threads[T_WD][0].m_bind_type = T_Thread::B_CPU_BOUND;
    m_threads[T_WD][0].m_bind_no = m_LockIoThreadsToCPU.getBitNo(0);
  }
  else if (m_LockIoThreadsToCPU.count() > 1)
  {
    unsigned no = createCpuSet(m_LockIoThreadsToCPU);
    m_threads[T_IO][0].m_bind_type = T_Thread::B_CPUSET_BOUND;
    m_threads[T_IO][0].m_bind_no = no;
    m_threads[T_WD][0].m_bind_type = T_Thread::B_CPUSET_BOUND;
    m_threads[T_WD][0].m_bind_no = no;
  }

  /**
   * Check that no cpu_sets overlap
   */
  for (unsigned i = 0; i<m_cpu_sets.size(); i++)
  {
    for (unsigned j = i + 1; j < m_cpu_sets.size(); j++)
    {
      if (m_cpu_sets[i].overlaps(m_cpu_sets[j]))
      {
        m_err_msg.assfmt("Overlapping cpuset's [ %s ] and [ %s ]",
                         m_cpu_sets[i].str().c_str(),
                         m_cpu_sets[j].str().c_str());
        return -1;
      }
    }
  }

  /**
   * Check that no cpu_sets overlap with cpu_bound
   */
  for (unsigned i = 0; i < NDB_ARRAY_SIZE(m_threads); i++)
  {
    for (unsigned j = 0; j < m_threads[i].size(); j++)
    {
      if (m_threads[i][j].m_bind_type == T_Thread::B_CPU_BOUND)
      {
        unsigned cpu = m_threads[i][j].m_bind_no;
        for (unsigned k = 0; k<m_cpu_sets.size(); k++)
        {
          if (m_cpu_sets[k].get(cpu))
          {
            m_err_msg.assfmt("Overlapping cpubind %u with cpuset [ %s ]",
                             cpu,
                             m_cpu_sets[k].str().c_str());

            return -1;
          }
        }
      }
    }
  }

  /**
   * Remove all already bound threads from LockExecuteThreadToCPU-mask
   */
  for (unsigned i = 0; i<m_cpu_sets.size(); i++)
  {
    for (unsigned j = 0; j < m_cpu_sets[i].count(); j++)
    {
      m_LockExecuteThreadToCPU.clear(m_cpu_sets[i].getBitNo(j));
    }
  }

  unsigned cnt_unbound = 0;
  for (unsigned i = 0; i < NDB_ARRAY_SIZE(m_threads); i++)
  {
    if (i == T_IO || i == T_WD)
    {
      /* IO and Watchdog threads aren't execute threads */
      continue;
    }
    for (unsigned j = 0; j < m_threads[i].size(); j++)
    {
      if (m_threads[i][j].m_bind_type == T_Thread::B_CPU_BOUND)
      {
        unsigned cpu = m_threads[i][j].m_bind_no;
        m_LockExecuteThreadToCPU.clear(cpu);
      }
      else if (m_threads[i][j].m_bind_type == T_Thread::B_UNBOUND)
      {
        cnt_unbound ++;
      }
    }
  }

  if (m_LockExecuteThreadToCPU.count())
  {
    /**
     * This is old mt.cpp : setcpuaffinity
     */
    SparseBitmask& mask = m_LockExecuteThreadToCPU;
    unsigned cnt = mask.count();
    unsigned num_threads = cnt_unbound;
    bool isMtLqh = !m_classic;

    if (cnt < num_threads)
    {
      m_info_msg.assfmt("WARNING: Too few CPU's specified with "
                        "LockExecuteThreadToCPU. Only %u specified "
                        " but %u was needed, this may cause contention.\n",
                        cnt, num_threads);

      if (!allow_too_few_cpus)
      {
        m_err_msg.assfmt("Too few CPU's specifed with LockExecuteThreadToCPU. "
                         "This is not supported when using multiple TC threads");
        return -1;
      }
    }

    if (cnt >= num_threads)
    {
      m_info_msg.appfmt("Assigning each thread its own CPU\n");
      unsigned no = 0;
      for (unsigned i = 0; i < NDB_ARRAY_SIZE(m_threads); i++)
      {
        if (i == T_IO || i == T_WD)
          continue;
        for (unsigned j = 0; j < m_threads[i].size(); j++)
        {
          if (m_threads[i][j].m_bind_type == T_Thread::B_UNBOUND)
          {
            m_threads[i][j].m_bind_type = T_Thread::B_CPU_BOUND;
            m_threads[i][j].m_bind_no = mask.getBitNo(no);
            no++;
          }
        }
      }
    }
    else if (cnt == 1)
    {
      unsigned cpu = mask.getBitNo(0);
      m_info_msg.appfmt("Assigning all threads to CPU %u\n", cpu);
      for (unsigned i = 0; i < NDB_ARRAY_SIZE(m_threads); i++)
      {
        if (i == T_IO || i == T_WD)
          continue;
        bind_unbound(m_threads[i], cpu);
      }
    }
    else if (isMtLqh)
    {
      unsigned unbound_ldm = count_unbound(m_threads[T_LDM]);
      if (cnt > unbound_ldm)
      {
        /**
         * let each LQH have it's own CPU and rest share...
         */
        m_info_msg.append("Assigning LQH threads to dedicated CPU(s) and "
                          "other threads will share remaining\n");
        unsigned cpu = mask.find(0);
        for (unsigned i = 0; i < m_threads[T_LDM].size(); i++)
        {
          if (m_threads[T_LDM][i].m_bind_type == T_Thread::B_UNBOUND)
          {
            m_threads[T_LDM][i].m_bind_type = T_Thread::B_CPU_BOUND;
            m_threads[T_LDM][i].m_bind_no = cpu;
            mask.clear(cpu);
            cpu = mask.find(cpu + 1);
          }
        }

        cpu = mask.find(0);
        bind_unbound(m_threads[T_MAIN], cpu);
        bind_unbound(m_threads[T_REP], cpu);
        if ((cpu = mask.find(cpu + 1)) == mask.NotFound)
        {
          cpu = mask.find(0);
        }
        bind_unbound(m_threads[T_RECV], cpu);
      }
      else
      {
        // put receiver, tc, backup/suma in 1 thread,
        // and round robin LQH for rest
        unsigned cpu = mask.find(0);
        m_info_msg.appfmt("Assigning LQH threads round robin to CPU(s) and "
                          "other threads will share CPU %u\n", cpu);
        bind_unbound(m_threads[T_MAIN], cpu); // TC
        bind_unbound(m_threads[T_REP], cpu);
        bind_unbound(m_threads[T_RECV], cpu);
        mask.clear(cpu);

        cpu = mask.find(0);
        for (unsigned i = 0; i < m_threads[T_LDM].size(); i++)
        {
          if (m_threads[T_LDM][i].m_bind_type == T_Thread::B_UNBOUND)
          {
            m_threads[T_LDM][i].m_bind_type = T_Thread::B_CPU_BOUND;
            m_threads[T_LDM][i].m_bind_no = cpu;
            if ((cpu = mask.find(cpu + 1)) == mask.NotFound)
            {
              cpu = mask.find(0);
            }
          }
        }
      }
    }
    else
    {
      unsigned cpu = mask.find(0);
      m_info_msg.appfmt("Assigning LQH thread to CPU %u and "
                        "other threads will share\n", cpu);
      bind_unbound(m_threads[T_LDM], cpu);
      cpu = mask.find(cpu + 1);
      bind_unbound(m_threads[T_MAIN], cpu);
      bind_unbound(m_threads[T_RECV], cpu);
    }
  }

  return 0;
}

unsigned
THRConfig::count_unbound(const Vector<T_Thread>& vec) const
{
  unsigned cnt = 0;
  for (unsigned i = 0; i < vec.size(); i++)
  {
    if (vec[i].m_bind_type == T_Thread::B_UNBOUND)
      cnt ++;
  }
  return cnt;
}

void
THRConfig::bind_unbound(Vector<T_Thread>& vec, unsigned cpu)
{
  for (unsigned i = 0; i < vec.size(); i++)
  {
    if (vec[i].m_bind_type == T_Thread::B_UNBOUND)
    {
      vec[i].m_bind_type = T_Thread::B_CPU_BOUND;
      vec[i].m_bind_no = cpu;
    }
  }
}

int
THRConfig::do_validate()
{
  /**
   * Check that there aren't too many of any thread type
   */
  for (unsigned i = 0; i< NDB_ARRAY_SIZE(m_threads); i++)
  {
    if (m_threads[i].size() > getMaxEntries(i))
    {
      m_err_msg.assfmt("Too many instances(%u) of %s max supported: %u",
                       m_threads[i].size(),
                       getEntryName(i),
                       getMaxEntries(i));
      return -1;
    }
  }

  /**
   * LDM can be 1 2 4 6 8 12 16 24 32
   */
  if (m_threads[T_LDM].size() != 1 &&
      m_threads[T_LDM].size() != 2 &&
      m_threads[T_LDM].size() != 4 &&
      m_threads[T_LDM].size() != 6 &&
      m_threads[T_LDM].size() != 8 &&
      m_threads[T_LDM].size() != 12 &&
      m_threads[T_LDM].size() != 16 &&
      m_threads[T_LDM].size() != 24 &&
      m_threads[T_LDM].size() != 32)
  {
    m_err_msg.assfmt("No of LDM-instances can be 1,2,4,6,8,12,16,24 or 32. Specified: %u",
                     m_threads[T_LDM].size());
    return -1;
  }

  return 0;
}

void
THRConfig::append_name(const char *name,
                       const char *sep,
                       bool & append_name_flag)
{
  if (!append_name_flag)
  {
    m_cfg_string.append(sep);
    m_cfg_string.append(name);
    append_name_flag = true;
  }
}

const char *
THRConfig::getConfigString()
{
  m_cfg_string.clear();
  const char * sep = "";
  const char * end_sep;
  const char * start_sep;
  const char * between_sep;
  bool append_name_flag;
  for (unsigned i = 0; i < NDB_ARRAY_SIZE(m_threads); i++)
  {
    if (m_threads[i].size())
    {
      const char * name = getEntryName(i);
      for (unsigned j = 0; j < m_threads[i].size(); j++)
      {
        start_sep = "={";
        end_sep = "";
        between_sep="";
        append_name_flag = false;
        if (i != T_IO && i != T_WD)
        {
          append_name(name, sep, append_name_flag);
          sep=",";
        }
        if (m_threads[i][j].m_bind_type != T_Thread::B_UNBOUND)
        {
          append_name(name, sep, append_name_flag);
          sep=",";
          m_cfg_string.append(start_sep);
          end_sep = "}";
          start_sep="";
          if (m_threads[i][j].m_bind_type == T_Thread::B_CPU_BOUND)
          {
            m_cfg_string.appfmt("cpubind=%u", m_threads[i][j].m_bind_no);
            between_sep=",";
          }
          else if (m_threads[i][j].m_bind_type == T_Thread::B_CPUSET_BOUND)
          {
            m_cfg_string.appfmt("cpuset=%s",
                                m_cpu_sets[m_threads[i][j].m_bind_no].str().c_str());
            between_sep=",";
          }
        }
        if (m_threads[i][j].m_spintime || m_threads[i][j].m_realtime)
        {
          append_name(name, sep, append_name_flag);
          sep=",";
          m_cfg_string.append(start_sep);
          end_sep = "}";
          if (m_threads[i][j].m_spintime)
          {
            m_cfg_string.append(between_sep);
            m_cfg_string.appfmt("spintime=%u",
                                m_threads[i][j].m_spintime);
            between_sep=",";
          }
          if (m_threads[i][j].m_realtime)
          {
            m_cfg_string.append(between_sep);
            m_cfg_string.appfmt("realtime=%u",
                                m_threads[i][j].m_realtime);
            between_sep=",";
          }
        }
        m_cfg_string.append(end_sep);
      }
    }
  }
  return m_cfg_string.c_str();
}

Uint32
THRConfig::getThreadCount() const
{
  // Note! not counting T_IO
  Uint32 cnt = 0;
  for (Uint32 i = 0; i < NDB_ARRAY_SIZE(m_threads); i++)
  {
    if (i != T_IO && i != T_WD)
    {
      cnt += m_threads[i].size();
    }
  }
  return cnt;
}

Uint32
THRConfig::getThreadCount(T_Type type) const
{
  for (Uint32 i = 0; i < NDB_ARRAY_SIZE(m_threads); i++)
  {
    if (i == (Uint32)type)
    {
      return m_threads[i].size();
    }
  }
  return 0;
}

const char *
THRConfig::getErrorMessage() const
{
  if (m_err_msg.empty())
    return 0;
  return m_err_msg.c_str();
}

const char *
THRConfig::getInfoMessage() const
{
  if (m_info_msg.empty())
    return 0;
  return m_info_msg.c_str();
}

static
char *
skipblank(char * str)
{
  while (isspace(* str))
    str++;
  return str;
}

Uint32
THRConfig::find_type(char *& str)
{
  str = skipblank(str);

  char * name = str;
  if (* name == 0)
  {
    m_err_msg.assfmt("empty thread specification");
    return 0;
  }
  char * end = name;
  while(isalpha(* end))
    end++;

  char save = * end;
  * end = 0;
  Uint32 t = getEntryType(name);
  if (t == T_END)
  {
    m_err_msg.assfmt("unknown thread type '%s'", name);
  }
  * end = save;
  str = end;
  return t;
}

struct ParamValue
{
  ParamValue() { found = false;}
  bool found;
  const char * string_val;
  unsigned unsigned_val;
  SparseBitmask mask_val;
};

static
int
parseUnsigned(char *& str, unsigned * dst)
{
  str = skipblank(str);
  char * endptr = 0;
  errno = 0;
  long val = strtol(str, &endptr, 0);
  if (errno == ERANGE)
    return -1;
  if (val < 0 || Int64(val) > 0xFFFFFFFF)
    return -1;
  if (endptr == str)
    return -1;
  str = endptr;
  *dst = (unsigned)val;
  return 0;
}

static
int
parseBitmask(char *& str, SparseBitmask * mask)
{
  str = skipblank(str);
  size_t len = strspn(str, "0123456789-, ");
  if (len == 0)
    return -1;

  while (isspace(str[len-1]))
    len--;
  if (str[len-1] == ',')
    len--;
  char save = str[len];
  str[len] = 0;
  int res = parse_mask(str, *mask);
  str[len] = save;
  str = str + len;
  return res;
}

static
int
parseParams(char * str, ParamValue values[], BaseString& err)
{
  const char * const save = str;
  while (* str)
  {
    str = skipblank(str);

    unsigned idx = 0;
    for (; idx < NDB_ARRAY_SIZE(m_params); idx++)
    {
<<<<<<< HEAD
      if (strncasecmp(str, m_params[idx].name, strlen(m_params[idx].name)) == 0)
=======

#if ! SUPPORT_CPU_SET
      if (idx == IX_CPUSET)
        continue;
#endif

      if (native_strncasecmp(str, m_params[idx].name, strlen(m_params[idx].name)) == 0)
>>>>>>> e1c9d041
      {
        str += strlen(m_params[idx].name);
        break;
      }
    }

    if (idx == NDB_ARRAY_SIZE(m_params))
    {
      err.assfmt("Unknown param near: '%s'", str);
      return -1;
    }

    if (values[idx].found == true)
    {
      err.assfmt("Param '%s' found twice", m_params[idx].name);
      return -1;
    }

    str = skipblank(str);
    if (* str != '=')
    {
      err.assfmt("Missing '=' after %s in '%s'", m_params[idx].name, save);
      return -1;
    }
    str++;
    str = skipblank(str);

    int res = 0;
    switch(m_params[idx].type){
    case THRConfig::Param::S_UNSIGNED:
      res = parseUnsigned(str, &values[idx].unsigned_val);
      break;
    case THRConfig::Param::S_BITMASK:
      res = parseBitmask(str, &values[idx].mask_val);
      break;
    default:
      err.assfmt("Internal error, unknown type for param: '%s'",
                 m_params[idx].name);
      return -1;
    }
    if (res == -1)
    {
      err.assfmt("Unable to parse %s=%s", m_params[idx].name, str);
      return -1;
    }
    values[idx].found = true;
    str = skipblank(str);

    if (* str == 0)
      break;

    if (* str != ',')
    {
      err.assfmt("Unable to parse near '%s'", str);
      return -1;
    }
    str++;
  }
  return 0;
}

int
THRConfig::find_spec(char *& str,
                     T_Type type,
                     unsigned realtime,
                     unsigned spintime)
{
  str = skipblank(str);

  switch(* str){
  case ',':
  case 0:
    if (type != T_IO && type != T_WD)
      add(type, realtime, spintime);
    else
      add(type, realtime, 0);
    return 0;
  }

  if (* str != '=')
  {
err:
    int len = (int)strlen(str);
    m_err_msg.assfmt("Invalid format near: '%.*s'",
                     (len > 10) ? 10 : len, str);
    return -1;
  }

  str++; // skip over =
  str = skipblank(str);

  if (* str != '{')
  {
    goto err;
  }

  str++;
  char * start = str;

  /**
   * Find end
   */
  while (* str && (* str) != '}')
    str++;

  if (* str != '}')
  {
    goto err;
  }

  char * end = str;
  char save = * end;
  * end = 0;

  ParamValue values[NDB_ARRAY_SIZE(m_params)];
  values[IX_COUNT].unsigned_val = 1;
  values[IX_REALTIME].unsigned_val = realtime;
  values[IX_SPINTIME].unsigned_val = spintime;
  int res = parseParams(start, values, m_err_msg);
  * end = save;

  if (res != 0)
  {
    return -1;
  }

  if (values[IX_CPUBOUND].found && values[IX_CPUSET].found)
  {
    m_err_msg.assfmt("Both cpuset and cpubind specified!");
    return -1;
  }

  if (values[IX_SPINTIME].found &&
      (type == T_IO || type == T_WD))
  {
    m_err_msg.assfmt("Cannot set spintime on IO threads and watchdog threads");
    return -1;
  }
      
  unsigned cnt = values[IX_COUNT].unsigned_val;
  const int index = m_threads[type].size();
  for (unsigned i = 0; i < cnt; i++)
  {
    add(type,
        values[IX_REALTIME].unsigned_val,
        values[IX_SPINTIME].unsigned_val);
  }

  assert(m_threads[type].size() == index + cnt);
  if (values[IX_CPUSET].found)
  {
    SparseBitmask & mask = values[IX_CPUSET].mask_val;
    unsigned no = createCpuSet(mask);
    for (unsigned i = 0; i < cnt; i++)
    {
      m_threads[type][index+i].m_bind_type = T_Thread::B_CPUSET_BOUND;
      m_threads[type][index+i].m_bind_no = no;
    }
  }
  else if (values[IX_CPUBOUND].found)
  {
    SparseBitmask & mask = values[IX_CPUBOUND].mask_val;
    if (mask.count() < cnt)
    {
      m_err_msg.assfmt("%s: trying to bind %u threads to %u cpus [%s]",
                       getEntryName(type),
                       cnt,
                       mask.count(),
                       mask.str().c_str());
      return -1;
    }
    for (unsigned i = 0; i < cnt; i++)
    {
      m_threads[type][index+i].m_bind_type = T_Thread::B_CPU_BOUND;
      m_threads[type][index+i].m_bind_no = mask.getBitNo(i % mask.count());
    }
  }

  str++; // skip over }
  return 0;
}

int
THRConfig::find_next(char *& str)
{
  str = skipblank(str);

  if (* str == 0)
  {
    return 0;
  }
  else if (* str == ',')
  {
    str++;
    return 1;
  }

  int len = (int)strlen(str);
  m_err_msg.assfmt("Invalid format near: '%.*s'",
                   (len > 10) ? 10 : len, str);
  return -1;
}

int
THRConfig::do_parse(const char * ThreadConfig,
                    unsigned realtime,
                    unsigned spintime)
{
  BaseString str(ThreadConfig);
  char * ptr = (char*)str.c_str();
  while (* ptr)
  {
    Uint32 type = find_type(ptr);
    if (type == T_END)
      return -1;

    if (find_spec(ptr, (T_Type)type, realtime, spintime) < 0)
      return -1;

    int ret = find_next(ptr);
    if (ret < 0)
      return ret;

    if (ret == 0)
      break;
  }

  for (Uint32 i = 0; i < T_END; i++)
  {
    while (m_threads[i].size() < m_entries[i].m_min_cnt)
      add((T_Type)i, realtime, spintime);
  }

  const bool allow_too_few_cpus =
    m_threads[T_TC].size() == 0 &&
    m_threads[T_SEND].size() == 0 &&
    m_threads[T_RECV].size() == 1;

  int res = do_bindings(allow_too_few_cpus);
  if (res != 0)
  {
    return res;
  }

  return do_validate();
}

unsigned
THRConfig::createCpuSet(const SparseBitmask& mask)
{
  for (unsigned i = 0; i < m_cpu_sets.size(); i++)
    if (m_cpu_sets[i].equal(mask))
      return i;

  m_cpu_sets.push_back(mask);
  return m_cpu_sets.size() - 1;
}

template class Vector<SparseBitmask>;
template class Vector<THRConfig::T_Thread>;

#ifndef TEST_MT_THR_CONFIG
#include <BlockNumbers.h>
#include <NdbThread.h>

static
int
findBlock(Uint32 blockNo, const unsigned short list[], unsigned cnt)
{
  for (Uint32 i = 0; i < cnt; i++)
  {
    if (blockToMain(list[i]) == blockNo)
      return blockToInstance(list[i]);
  }
  return -1;
}

const THRConfig::T_Thread*
THRConfigApplier::find_thread(const unsigned short instancelist[], unsigned cnt) const
{
  int instanceNo;
  if ((instanceNo = findBlock(SUMA, instancelist, cnt)) >= 0)
  {
    return &m_threads[T_REP][instanceNo];
  }
  else if ((instanceNo = findBlock(DBDIH, instancelist, cnt)) >= 0)
  {
    return &m_threads[T_MAIN][instanceNo];
  }
  else if ((instanceNo = findBlock(DBTC, instancelist, cnt)) >= 0)
  {
    return &m_threads[T_TC][instanceNo - 1]; // remove proxy
  }
  else if ((instanceNo = findBlock(DBLQH, instancelist, cnt)) >= 0)
  {
    return &m_threads[T_LDM][instanceNo - 1]; // remove proxy...
  }
  else if ((instanceNo = findBlock(TRPMAN, instancelist, cnt)) >= 0)
  {
    return &m_threads[T_RECV][instanceNo - 1]; // remove proxy
  }
  return 0;
}

void
THRConfigApplier::appendInfo(BaseString& str,
                             const unsigned short list[], unsigned cnt) const
{
  const T_Thread* thr = find_thread(list, cnt);
  appendInfo(str, thr);
}

void
THRConfigApplier::appendInfoSendThread(BaseString& str,
                                       unsigned instance_no) const
{
  const T_Thread* thr = &m_threads[T_SEND][instance_no];
  appendInfo(str, thr);
}

void
THRConfigApplier::appendInfo(BaseString& str,
                             const T_Thread* thr) const
{
  assert(thr != 0);
  str.appfmt("(%s) ", getEntryName(thr->m_type));
  if (thr->m_bind_type == T_Thread::B_CPU_BOUND)
  {
    str.appfmt("cpu: %u ", thr->m_bind_no);
  }
  else if (thr->m_bind_type == T_Thread::B_CPUSET_BOUND)
  {
    str.appfmt("cpuset: [ %s ] ", m_cpu_sets[thr->m_bind_no].str().c_str());
  }
}

const char *
THRConfigApplier::getName(const unsigned short list[], unsigned cnt) const
{
  const T_Thread* thr = find_thread(list, cnt);
  assert(thr != 0);
  return getEntryName(thr->m_type);
}

int
THRConfigApplier::do_bind(NdbThread* thread,
                          const unsigned short list[], unsigned cnt)
{
  const T_Thread* thr = find_thread(list, cnt);
  return do_bind(thread, thr);
}

int
THRConfigApplier::do_bind_io(NdbThread* thread)
{
  const T_Thread* thr = &m_threads[T_IO][0];
  return do_bind(thread, thr);
}

int
THRConfigApplier::do_bind_watchdog(NdbThread* thread)
{
  const T_Thread* thr = &m_threads[T_WD][0];
  return do_bind(thread, thr);
}

int
THRConfigApplier::do_bind_send(NdbThread* thread, unsigned instance)
{
  const T_Thread* thr = &m_threads[T_SEND][instance];
  return do_bind(thread, thr);
}

bool
THRConfigApplier::do_get_realtime(const unsigned short list[],
                                  unsigned cnt) const
{
  const T_Thread* thr = find_thread(list, cnt);
  return (bool)thr->m_realtime;
}

unsigned
THRConfigApplier::do_get_spintime(const unsigned short list[],
                                  unsigned cnt) const
{
  const T_Thread* thr = find_thread(list, cnt);
  return (bool)thr->m_spintime;
}

bool
THRConfigApplier::do_get_realtime_io() const
{
  const T_Thread* thr = &m_threads[T_IO][0];
  return (bool)thr->m_realtime;
}

bool
THRConfigApplier::do_get_realtime_wd() const
{
  const T_Thread* thr = &m_threads[T_WD][0];
  return (bool)thr->m_realtime;
}

bool
THRConfigApplier::do_get_realtime_send(unsigned instance) const
{
  const T_Thread* thr = &m_threads[T_SEND][instance];
  return (bool)thr->m_realtime;
}

unsigned
THRConfigApplier::do_get_spintime_send(unsigned instance) const
{
  const T_Thread* thr = &m_threads[T_SEND][instance];
  return thr->m_spintime;
}

int
THRConfigApplier::do_bind(NdbThread* thread,
                          const T_Thread* thr)
{
  int res;
  if (thr->m_bind_type == T_Thread::B_CPU_BOUND)
  {
    res = Ndb_LockCPU(thread, thr->m_bind_no);
  }
  else if (thr->m_bind_type == T_Thread::B_CPUSET_BOUND)
  {
    SparseBitmask & tmp = m_cpu_sets[thr->m_bind_no];
    unsigned num_bits_set = tmp.count();
    Uint32 *cpu_ids = (Uint32*)malloc(sizeof(Uint32) * num_bits_set);
    Uint32 num_cpu_ids = 0;
    if (!cpu_ids)
    {
      return -errno;
    }
    for (unsigned i = 0; i < num_bits_set; i++)
    {
      if (tmp.get(i))
      {
        cpu_ids[num_cpu_ids] = i;
        num_cpu_ids++;
      }
    }
    res = Ndb_LockCPUSet(thread, cpu_ids, num_cpu_ids);
    free((void*)cpu_ids);
  }
  else
  {
    return 0;
  }
  if (res == 0)
    return 1;
  else
    return -res;
}
#endif

#ifdef TEST_MT_THR_CONFIG

#include <NdbTap.hpp>

TAPTEST(mt_thr_config)
{
  {
    THRConfig tmp;
    OK(tmp.do_parse(8, 0, 0, 0, 0) == 0);
  }

  /**
   * BASIC test
   */
  {
    const char * ok[] =
      {
        "ldm,ldm",
        "ldm={count=3},ldm",
        "ldm={cpubind=1-2,5,count=3},ldm",
        "ldm={ cpubind = 1- 2, 5 , count = 3 },ldm",
        "ldm={count=3,cpubind=1-2,5 },  ldm",
        "ldm={cpuset=1-3,count=3,realtime=0,spintime=0 },ldm",
        "ldm={cpuset=1-3,count=3,realtime=1,spintime=0 },ldm",
        "ldm={cpuset=1-3,count=3,realtime=0,spintime=1 },ldm",
        "ldm={cpuset=1-3,count=3,realtime=1,spintime=1 },ldm",
        "io={cpuset=3,4,6}",
        "main,ldm={},ldm",
        "main,ldm={},ldm,tc",
        "main,ldm={},ldm,tc,tc",
        0
      };

    const char * fail [] =
      {
        "ldm,ldm,ldm",
        "ldm={cpubind= 1 , cpuset=2 },ldm",
        "ldm={count=4,cpubind=1-3},ldm",
        "main,main,ldm,ldm",
        "main={ keso=88, count=23},ldm,ldm",
        "main={ cpuset=1-3 }, ldm={cpuset=3-4}",
        "main={ cpuset=1-3 }, ldm={cpubind=2}",
        "io={ spintime = 0 }",
        "tc,tc,tc={count=31}",
        0
      };

    for (Uint32 i = 0; ok[i]; i++)
    {
      THRConfig tmp;
      int res = tmp.do_parse(ok[i], 0, 0);
      printf("do_parse(%s) => %s - %s\n", ok[i],
             res == 0 ? "OK" : "FAIL",
             res == 0 ? "" : tmp.getErrorMessage());
      OK(res == 0);
      {
        BaseString out(tmp.getConfigString());
        THRConfig check;
        OK(check.do_parse(out.c_str(), 0, 0) == 0);
        OK(strcmp(out.c_str(), check.getConfigString()) == 0);
      }
    }

    for (Uint32 i = 0; fail[i]; i++)
    {
      THRConfig tmp;
      int res = tmp.do_parse(fail[i], 0, 0);
      printf("do_parse(%s) => %s - %s\n", fail[i],
             res == 0 ? "OK" : "FAIL",
             res == 0 ? "" : tmp.getErrorMessage());
      OK(res != 0);
    }
  }

  {
    /**
     * Test interaction with LockExecuteThreadToCPU
     */
    const char * t[] =
    {
      /** threads, LockExecuteThreadToCPU, answer */
      "1-8",
      "ldm={count=4}",
      "OK",
      "main={cpubind=1},ldm={cpubind=2},ldm={cpubind=3},ldm={cpubind=4},ldm={cpubind=5},recv={cpubind=6},rep={cpubind=7}",

      "1-5",
      "ldm={count=4}",
      "OK",
      "main={cpubind=5},ldm={cpubind=1},ldm={cpubind=2},ldm={cpubind=3},ldm={cpubind=4},recv={cpubind=5},rep={cpubind=5}",

      "1-3",
      "ldm={count=4}",
      "OK",
      "main={cpubind=1},ldm={cpubind=2},ldm={cpubind=3},ldm={cpubind=2},ldm={cpubind=3},recv={cpubind=1},rep={cpubind=1}",

      "1-4",
      "ldm={count=4}",
      "OK",
      "main={cpubind=1},ldm={cpubind=2},ldm={cpubind=3},ldm={cpubind=4},ldm={cpubind=2},recv={cpubind=1},rep={cpubind=1}",

      "1-8",
      "ldm={count=4},io={cpubind=8}",
      "OK",
      "main={cpubind=1},ldm={cpubind=2},ldm={cpubind=3},ldm={cpubind=4},ldm={cpubind=5},recv={cpubind=6},rep={cpubind=7},io={cpubind=8}",

      "1-8",
      "ldm={count=4,cpubind=1,4,5,6}",
      "OK",
      "main={cpubind=2},ldm={cpubind=1},ldm={cpubind=4},ldm={cpubind=5},ldm={cpubind=6},recv={cpubind=3},rep={cpubind=7}",

      "1-9",
      "ldm={count=4,cpubind=1,4,5,6},tc,tc",
      "OK",
      "main={cpubind=2},ldm={cpubind=1},ldm={cpubind=4},ldm={cpubind=5},ldm={cpubind=6},recv={cpubind=3},rep={cpubind=7},tc={cpubind=8},tc={cpubind=9}",

      "1-8",
      "ldm={count=4,cpubind=1,4,5,6},tc",
      "OK",
      "main={cpubind=2},ldm={cpubind=1},ldm={cpubind=4},ldm={cpubind=5},ldm={cpubind=6},recv={cpubind=3},rep={cpubind=7},tc={cpubind=8}",

      "1-8",
      "ldm={count=4,cpubind=1,4,5,6},tc,tc",
      "FAIL",
      "Too few CPU's specifed with LockExecuteThreadToCPU. This is not supported when using multiple TC threads",

      // END
      0
    };

    for (unsigned i = 0; t[i]; i+= 4)
    {
      THRConfig tmp;
      tmp.setLockExecuteThreadToCPU(t[i+0]);
      const int _res = tmp.do_parse(t[i+1], 0, 0);
      const int expect_res = strcmp(t[i+2], "OK") == 0 ? 0 : -1;
      const int res = _res == expect_res ? 0 : -1;
      int ok = expect_res == 0 ?
        strcmp(tmp.getConfigString(), t[i+3]) == 0:
        strcmp(tmp.getErrorMessage(), t[i+3]) == 0;
      printf("mask: %s conf: %s => %s(%s) - %s - %s\n",
             t[i+0],
             t[i+1],
             _res == 0 ? "OK" : "FAIL",
             _res == 0 ? "" : tmp.getErrorMessage(),
             tmp.getConfigString(),
             ok == 1 ? "CORRECT" : "INCORRECT");

      OK(res == 0);
      OK(ok == 1);
    }
  }

  for (Uint32 i = 9; i < 48; i++)
  {
    Uint32 t,l,s,r;
    computeThreadConfig(i, t, l, s, r);
    printf("MaxNoOfExecutionThreads: %u lqh: %u tc: %u send: %u recv: %u main: 1 rep: 1 => sum: %u\n",
           i, l, t, s, r,
           2 + l + t + s + r);
  }

  return 1;
}

#endif
#if 0

/**
 * This C-program was written by Mikael Ronstrom to
 *  produce good distribution of threads, given MaxNoOfExecutionThreads
 *
 * Good is based on his experience experimenting/benchmarking
 */
#include <stdio.h>

#define Uint32 unsigned int
#define TC_THREAD_INDEX 0
#define SEND_THREAD_INDEX 1
#define RECV_THREAD_INDEX 2
#define LQH_THREAD_INDEX 3
#define MAIN_THREAD_INDEX 4
#define REP_THREAD_INDEX 5

#define NUM_CHANGE_INDEXES 3
#define NUM_INDEXES 6

static double mult_factor[NUM_CHANGE_INDEXES];

static void
set_changeable_thread(Uint32 num_threads[NUM_INDEXES],
                      double float_num_threads[NUM_CHANGE_INDEXES],
                      Uint32 index)
{
  num_threads[index] = (Uint32)(float_num_threads[index]);
  float_num_threads[index] -= num_threads[index];
}

static Uint32
calculate_total(Uint32 num_threads[NUM_INDEXES])
{
  Uint32 total = 0;
  Uint32 i;
  for (i = 0; i < NUM_INDEXES; i++)
  {
    total += num_threads[i];
  }
  return total;
}

static Uint32
find_min_index(double float_num_threads[NUM_CHANGE_INDEXES])
{
  Uint32 min_index = 0;
  Uint32 i;
  double min = float_num_threads[0];

  for (i = 1; i < NUM_CHANGE_INDEXES; i++)
  {
    if (min > float_num_threads[i])
    {
      min = float_num_threads[i];
      min_index = i;
    }
  }
  return min_index;
}

static Uint32
find_max_index(double float_num_threads[NUM_CHANGE_INDEXES])
{
  Uint32 max_index = 0;
  Uint32 i;
  double max = float_num_threads[0];

  for (i = 1; i < NUM_CHANGE_INDEXES; i++)
  {
    if (max < float_num_threads[i])
    {
      max = float_num_threads[i];
      max_index = i;
    }
  }
  return max_index;
}

static void
add_thread(Uint32 num_threads[NUM_INDEXES],
           double float_num_threads[NUM_CHANGE_INDEXES])
{
  Uint32 i;
  Uint32 max_index = find_max_index(float_num_threads);
  num_threads[max_index]++;
  float_num_threads[max_index] -= (double)1;
  for (i = 0; i < NUM_CHANGE_INDEXES; i++)
    float_num_threads[i] += mult_factor[i];
}

static void
remove_thread(Uint32 num_threads[NUM_INDEXES],
              double float_num_threads[NUM_CHANGE_INDEXES])
{
  Uint32 i;
  Uint32 min_index = find_min_index(float_num_threads);
  num_threads[min_index]--;
  float_num_threads[min_index] += (double)1;
  for (i = 0; i < NUM_CHANGE_INDEXES; i++)
    float_num_threads[i] -= mult_factor[i];
}

static void
define_num_threads_per_type(Uint32 max_no_exec_threads,
                            Uint32 num_threads[NUM_INDEXES])
{
  Uint32 total_threads;
  Uint32 num_lqh_threads;
  Uint32 i;
  double float_num_threads[NUM_CHANGE_INDEXES];

  /* Baseline to start calculations at */
  num_threads[MAIN_THREAD_INDEX] = 1; /* Fixed */
  num_threads[REP_THREAD_INDEX] = 1; /* Fixed */
  num_lqh_threads = (max_no_exec_threads / 4) * 2;
  if (num_lqh_threads > 32)
    num_lqh_threads = 32;
  switch (num_lqh_threads)
  {
    case 4:
    case 6:
    case 8:
    case 12:
    case 16:
    case 24:
    case 32:
      break;
    case 10:
      num_lqh_threads = 8;
      break;
    case 14:
      num_lqh_threads = 12;
      break;
    case 18:
    case 20:
    case 22:
      num_lqh_threads = 16;
      break;
    case 26:
    case 28:
    case 30:
      num_lqh_threads = 24;
      break;
  }
  num_threads[LQH_THREAD_INDEX] = num_lqh_threads;

  /**
   * Rest of calculations are about calculating number of tc threads,
   * send threads and receive threads based on this input.
   * We do this by calculating a floating point number and using this to
   * select the next thread group to have one more added/removed.
   */
  mult_factor[TC_THREAD_INDEX] = 0.465;
  mult_factor[SEND_THREAD_INDEX] = 0.19;
  mult_factor[RECV_THREAD_INDEX] = 0.215;
  for (i = 0; i < NUM_CHANGE_INDEXES; i++)
    float_num_threads[i] = 0.5 + (mult_factor[i] * num_lqh_threads);

  set_changeable_thread(num_threads, float_num_threads, TC_THREAD_INDEX);
  set_changeable_thread(num_threads, float_num_threads, SEND_THREAD_INDEX);
  set_changeable_thread(num_threads, float_num_threads, RECV_THREAD_INDEX);

  total_threads = calculate_total(num_threads);

  while (total_threads != max_no_exec_threads)
  {
    if (total_threads < max_no_exec_threads)
      add_thread(num_threads, float_num_threads);
    else
      remove_thread(num_threads, float_num_threads);
    total_threads = calculate_total(num_threads);
  }
}

int main(int argc, char *argv)
{
  Uint32 num_threads[NUM_INDEXES];
  Uint32 i;

  printf("MaxNoOfExecutionThreads,LQH,TC,send,recv\n");
  for (i = 9; i <= 72; i++)
  {
    define_num_threads_per_type(i, num_threads);
    printf("{ %u, %u, %u, %u, %u },\n",
           i,
           num_threads[LQH_THREAD_INDEX],
           num_threads[TC_THREAD_INDEX],
           num_threads[SEND_THREAD_INDEX],
           num_threads[RECV_THREAD_INDEX]);
  }
  return 0;
}

#endif

#define JAM_FILE_ID 297
<|MERGE_RESOLUTION|>--- conflicted
+++ resolved
@@ -825,17 +825,7 @@
     unsigned idx = 0;
     for (; idx < NDB_ARRAY_SIZE(m_params); idx++)
     {
-<<<<<<< HEAD
-      if (strncasecmp(str, m_params[idx].name, strlen(m_params[idx].name)) == 0)
-=======
-
-#if ! SUPPORT_CPU_SET
-      if (idx == IX_CPUSET)
-        continue;
-#endif
-
       if (native_strncasecmp(str, m_params[idx].name, strlen(m_params[idx].name)) == 0)
->>>>>>> e1c9d041
       {
         str += strlen(m_params[idx].name);
         break;
