/*
   Copyright (c) 2011, 2013, Oracle and/or its affiliates. All rights reserved.

   This program is free software; you can redistribute it and/or modify
   it under the terms of the GNU General Public License as published by
   the Free Software Foundation; version 2 of the License.

   This program is distributed in the hope that it will be useful,
   but WITHOUT ANY WARRANTY; without even the implied warranty of
   MERCHANTABILITY or FITNESS FOR A PARTICULAR PURPOSE.  See the
   GNU General Public License for more details.

   You should have received a copy of the GNU General Public License
   along with this program; if not, write to the Free Software
   Foundation, Inc., 51 Franklin St, Fifth Floor, Boston, MA 02110-1301  USA
*/

#include "mt_thr_config.hpp"
#include <kernel/ndb_limits.h>
#include "../../common/util/parse_mask.hpp"
#include <NdbLockCpuUtil.h>

static const struct THRConfig::Entries m_entries[] =
{
  // name    type              min  max
  { "main",  THRConfig::T_MAIN,  1, 1 },
  { "ldm",   THRConfig::T_LDM,   1, MAX_NDBMT_LQH_THREADS },
  { "recv",  THRConfig::T_RECV,  1, MAX_NDBMT_RECEIVE_THREADS },
  { "rep",   THRConfig::T_REP,   1, 1 },
  { "io",    THRConfig::T_IO,    1, 1 },
  { "watchdog", THRConfig::T_WD, 1, 1 },
  { "tc",    THRConfig::T_TC,    0, MAX_NDBMT_TC_THREADS },
  { "send",  THRConfig::T_SEND,  0, MAX_NDBMT_SEND_THREADS }
};

static const struct THRConfig::Param m_params[] =
{
  { "count",    THRConfig::Param::S_UNSIGNED },
  { "cpubind",  THRConfig::Param::S_BITMASK },
  { "cpuset",   THRConfig::Param::S_BITMASK },
  { "realtime", THRConfig::Param::S_UNSIGNED },
  { "spintime", THRConfig::Param::S_UNSIGNED }
};

#define IX_COUNT    0
#define IX_CPUBOUND 1
#define IX_CPUSET   2
#define IX_REALTIME 3
#define IX_SPINTIME 4

static
unsigned
getMaxEntries(Uint32 type)
{
  for (Uint32 i = 0; i<NDB_ARRAY_SIZE(m_entries); i++)
  {
    if (m_entries[i].m_type == type)
      return m_entries[i].m_max_cnt;
  }
  return 0;
}

static
const char *
getEntryName(Uint32 type)
{
  for (Uint32 i = 0; i<NDB_ARRAY_SIZE(m_entries); i++)
  {
    if (m_entries[i].m_type == type)
      return m_entries[i].m_name;
  }
  return 0;
}

static
Uint32
getEntryType(const char * type)
{
  for (Uint32 i = 0; i<NDB_ARRAY_SIZE(m_entries); i++)
  {
    if (strcasecmp(type, m_entries[i].m_name) == 0)
      return i;
  }

  return THRConfig::T_END;
}

THRConfig::THRConfig()
{
  m_classic = false;
}

THRConfig::~THRConfig()
{
}

int
THRConfig::setLockExecuteThreadToCPU(const char * mask)
{
  int res = parse_mask(mask, m_LockExecuteThreadToCPU);
  if (res < 0)
  {
    m_err_msg.assfmt("failed to parse 'LockExecuteThreadToCPU=%s' "
                     "(error: %d)",
                     mask, res);
    return -1;
  }
  return 0;
}

int
THRConfig::setLockIoThreadsToCPU(unsigned val)
{
  m_LockIoThreadsToCPU.set(val);
  return 0;
}

void
THRConfig::add(T_Type t, unsigned realtime, unsigned spintime)
{
  T_Thread tmp;
  tmp.m_type = t;
  tmp.m_bind_type = T_Thread::B_UNBOUND;
  tmp.m_no = m_threads[t].size();
  tmp.m_realtime = realtime;
  if (spintime > 500)
    spintime = 500;
  tmp.m_spintime = spintime;
  m_threads[t].push_back(tmp);
}

static
void
computeThreadConfig(Uint32 MaxNoOfExecutionThreads,
                    Uint32 & tcthreads,
                    Uint32 & lqhthreads,
                    Uint32 & sendthreads,
                    Uint32 & recvthreads)
{
  assert(MaxNoOfExecutionThreads >= 9);
  static const struct entry
  {
    Uint32 M;
    Uint32 lqh;
    Uint32 tc;
    Uint32 send;
    Uint32 recv;
  } table[] = {
    { 9, 4, 2, 0, 1 },
    { 10, 4, 2, 1, 1 },
    { 11, 4, 3, 1, 1 },
    { 12, 6, 2, 1, 1 },
    { 13, 6, 3, 1, 1 },
    { 14, 6, 3, 1, 2 },
    { 15, 6, 3, 2, 2 },
    { 16, 8, 3, 1, 2 },
    { 17, 8, 4, 1, 2 },
    { 18, 8, 4, 2, 2 },
    { 19, 8, 5, 2, 2 },
    { 20, 8, 5, 2, 3 },
    { 21, 8, 5, 3, 3 },
    { 22, 8, 6, 3, 3 },
    { 23, 8, 7, 3, 3 },
    { 24, 12, 5, 2, 3 },
    { 25, 12, 6, 2, 3 },
    { 26, 12, 6, 3, 3 },
    { 27, 12, 7, 3, 3 },
    { 28, 12, 7, 3, 4 },
    { 29, 12, 8, 3, 4 },
    { 30, 12, 8, 4, 4 },
    { 31, 12, 9, 4, 4 },
    { 32, 16, 8, 3, 3 },
    { 33, 16, 8, 3, 4 },
    { 34, 16, 8, 4, 4 },
    { 35, 16, 9, 4, 4 },
    { 36, 16, 10, 4, 4 },
    { 37, 16, 10, 4, 5 },
    { 38, 16, 11, 4, 5 },
    { 39, 16, 11, 5, 5 },
    { 40, 16, 12, 5, 5 },
    { 41, 16, 12, 5, 6 },
    { 42, 16, 13, 5, 6 },
    { 43, 16, 13, 6, 6 },
    { 44, 16, 14, 6, 6 },
    { 45, 16, 14, 6, 7 },
    { 46, 16, 15, 6, 7 },
    { 47, 16, 15, 7, 7 },
    { 48, 24, 12, 5, 5 },
    { 49, 24, 12, 5, 6 },
    { 50, 24, 13, 5, 6 },
    { 51, 24, 13, 6, 6 },
    { 52, 24, 14, 6, 6 },
    { 53, 24, 14, 6, 7 },
    { 54, 24, 15, 6, 7 },
    { 55, 24, 15, 7, 7 },
    { 56, 24, 16, 7, 7 },
    { 57, 24, 16, 7, 8 },
    { 58, 24, 17, 7, 8 },
    { 59, 24, 17, 8, 8 },
    { 60, 24, 18, 8, 8 },
    { 61, 24, 18, 8, 9 },
    { 62, 24, 19, 8, 9 },
    { 63, 24, 19, 9, 9 },
    { 64, 32, 16, 7, 7 },
    { 65, 32, 16, 7, 8 },
    { 66, 32, 17, 7, 8 },
    { 67, 32, 17, 8, 8 },
    { 68, 32, 18, 8, 8 },
    { 69, 32, 18, 8, 9 },
    { 70, 32, 19, 8, 9 },
    { 71, 32, 20, 8, 9 },
    { 72, 32, 20, 8, 10 }
  };

  Uint32 P = MaxNoOfExecutionThreads - 9;
  if (P >= NDB_ARRAY_SIZE(table))
  {
    P = NDB_ARRAY_SIZE(table) - 1;
  }

  lqhthreads = table[P].lqh;
  tcthreads = table[P].tc;
  sendthreads = table[P].send;
  recvthreads = table[P].recv;
}

int
THRConfig::do_parse(unsigned MaxNoOfExecutionThreads,
                    unsigned __ndbmt_lqh_threads,
                    unsigned __ndbmt_classic,
                    unsigned realtime,
                    unsigned spintime)
{
  /**
   * This is old ndbd.cpp : get_multithreaded_config
   */
  if (__ndbmt_classic)
  {
    m_classic = true;
    add(T_LDM, realtime, spintime);
    add(T_MAIN, realtime, spintime);
    add(T_IO, realtime, 0);
    add(T_WD, realtime, 0);
    const bool allow_too_few_cpus = true;
    return do_bindings(allow_too_few_cpus);
  }

  Uint32 tcthreads = 0;
  Uint32 lqhthreads = 0;
  Uint32 sendthreads = 0;
  Uint32 recvthreads = 1;
  switch(MaxNoOfExecutionThreads){
  case 0:
  case 1:
  case 2:
  case 3:
    lqhthreads = 1; // TC + receiver + SUMA + LQH
    break;
  case 4:
  case 5:
  case 6:
    lqhthreads = 2; // TC + receiver + SUMA + 2 * LQH
    break;
  case 7:
  case 8:
    lqhthreads = 4; // TC + receiver + SUMA + 4 * LQH
    break;
  default:
    computeThreadConfig(MaxNoOfExecutionThreads,
                        tcthreads,
                        lqhthreads,
                        sendthreads,
                        recvthreads);
  }

  if (__ndbmt_lqh_threads)
  {
    lqhthreads = __ndbmt_lqh_threads;
  }

  add(T_MAIN, realtime, spintime); /* Global */
  add(T_REP, realtime, spintime);  /* Local, main consumer is SUMA */
  for(Uint32 i = 0; i < recvthreads; i++)
  {
    add(T_RECV, realtime, spintime);
  }
  add(T_IO, realtime, 0);
  add(T_WD, realtime, 0);
  for(Uint32 i = 0; i < lqhthreads; i++)
  {
    add(T_LDM, realtime, spintime);
  }
  for(Uint32 i = 0; i < tcthreads; i++)
  {
    add(T_TC, realtime, spintime);
  }
  for(Uint32 i = 0; i < sendthreads; i++)
  {
    add(T_SEND, realtime, spintime);
  }

  // If we have set TC-threads...we say that this is "new" code
  // and give error for having too few CPU's in mask compared to #threads
  // started
  const bool allow_too_few_cpus = (tcthreads == 0 &&
                                   sendthreads == 0 &&
                                   recvthreads == 1);
  return do_bindings(allow_too_few_cpus) || do_validate();
}

int
THRConfig::do_bindings(bool allow_too_few_cpus)
{
  /**
   * Use LockIoThreadsToCPU also to lock to Watchdog, SocketServer
   * and SocketClient for backwards compatibility reasons, 
   * preferred manner is to only use ThreadConfig
   */
  if (m_LockIoThreadsToCPU.count() == 1)
  {
    m_threads[T_IO][0].m_bind_type = T_Thread::B_CPU_BOUND;
    m_threads[T_IO][0].m_bind_no = m_LockIoThreadsToCPU.getBitNo(0);
    m_threads[T_WD][0].m_bind_type = T_Thread::B_CPU_BOUND;
    m_threads[T_WD][0].m_bind_no = m_LockIoThreadsToCPU.getBitNo(0);
  }
  else if (m_LockIoThreadsToCPU.count() > 1)
  {
    unsigned no = createCpuSet(m_LockIoThreadsToCPU);
    m_threads[T_IO][0].m_bind_type = T_Thread::B_CPUSET_BOUND;
    m_threads[T_IO][0].m_bind_no = no;
    m_threads[T_WD][0].m_bind_type = T_Thread::B_CPUSET_BOUND;
    m_threads[T_WD][0].m_bind_no = no;
  }

  /**
   * Check that no cpu_sets overlap
   */
  for (unsigned i = 0; i<m_cpu_sets.size(); i++)
  {
    for (unsigned j = i + 1; j < m_cpu_sets.size(); j++)
    {
      if (m_cpu_sets[i].overlaps(m_cpu_sets[j]))
      {
        m_err_msg.assfmt("Overlapping cpuset's [ %s ] and [ %s ]",
                         m_cpu_sets[i].str().c_str(),
                         m_cpu_sets[j].str().c_str());
        return -1;
      }
    }
  }

  /**
   * Check that no cpu_sets overlap with cpu_bound
   */
  for (unsigned i = 0; i < NDB_ARRAY_SIZE(m_threads); i++)
  {
    for (unsigned j = 0; j < m_threads[i].size(); j++)
    {
      if (m_threads[i][j].m_bind_type == T_Thread::B_CPU_BOUND)
      {
        unsigned cpu = m_threads[i][j].m_bind_no;
        for (unsigned k = 0; k<m_cpu_sets.size(); k++)
        {
          if (m_cpu_sets[k].get(cpu))
          {
            m_err_msg.assfmt("Overlapping cpubind %u with cpuset [ %s ]",
                             cpu,
                             m_cpu_sets[k].str().c_str());

            return -1;
          }
        }
      }
    }
  }

  /**
   * Remove all already bound threads from LockExecuteThreadToCPU-mask
   */
  for (unsigned i = 0; i<m_cpu_sets.size(); i++)
  {
    for (unsigned j = 0; j < m_cpu_sets[i].count(); j++)
    {
      m_LockExecuteThreadToCPU.clear(m_cpu_sets[i].getBitNo(j));
    }
  }

  unsigned cnt_unbound = 0;
  for (unsigned i = 0; i < NDB_ARRAY_SIZE(m_threads); i++)
  {
    if (i == T_IO || i == T_WD)
    {
      /* IO and Watchdog threads aren't execute threads */
      continue;
    }
    for (unsigned j = 0; j < m_threads[i].size(); j++)
    {
      if (m_threads[i][j].m_bind_type == T_Thread::B_CPU_BOUND)
      {
        unsigned cpu = m_threads[i][j].m_bind_no;
        m_LockExecuteThreadToCPU.clear(cpu);
      }
      else if (m_threads[i][j].m_bind_type == T_Thread::B_UNBOUND)
      {
        cnt_unbound ++;
      }
    }
  }

  if (m_LockExecuteThreadToCPU.count())
  {
    /**
     * This is old mt.cpp : setcpuaffinity
     */
    SparseBitmask& mask = m_LockExecuteThreadToCPU;
    unsigned cnt = mask.count();
    unsigned num_threads = cnt_unbound;
    bool isMtLqh = !m_classic;

    if (cnt < num_threads)
    {
      m_info_msg.assfmt("WARNING: Too few CPU's specified with "
                        "LockExecuteThreadToCPU. Only %u specified "
                        " but %u was needed, this may cause contention.\n",
                        cnt, num_threads);

      if (!allow_too_few_cpus)
      {
        m_err_msg.assfmt("Too few CPU's specifed with LockExecuteThreadToCPU. "
                         "This is not supported when using multiple TC threads");
        return -1;
      }
    }

    if (cnt >= num_threads)
    {
      m_info_msg.appfmt("Assigning each thread its own CPU\n");
      unsigned no = 0;
      for (unsigned i = 0; i < NDB_ARRAY_SIZE(m_threads); i++)
      {
        if (i == T_IO || i == T_WD)
          continue;
        for (unsigned j = 0; j < m_threads[i].size(); j++)
        {
          if (m_threads[i][j].m_bind_type == T_Thread::B_UNBOUND)
          {
            m_threads[i][j].m_bind_type = T_Thread::B_CPU_BOUND;
            m_threads[i][j].m_bind_no = mask.getBitNo(no);
            no++;
          }
        }
      }
    }
    else if (cnt == 1)
    {
      unsigned cpu = mask.getBitNo(0);
      m_info_msg.appfmt("Assigning all threads to CPU %u\n", cpu);
      for (unsigned i = 0; i < NDB_ARRAY_SIZE(m_threads); i++)
      {
        if (i == T_IO || i == T_WD)
          continue;
        bind_unbound(m_threads[i], cpu);
      }
    }
    else if (isMtLqh)
    {
      unsigned unbound_ldm = count_unbound(m_threads[T_LDM]);
      if (cnt > unbound_ldm)
      {
        /**
         * let each LQH have it's own CPU and rest share...
         */
        m_info_msg.append("Assigning LQH threads to dedicated CPU(s) and "
                          "other threads will share remaining\n");
        unsigned cpu = mask.find(0);
        for (unsigned i = 0; i < m_threads[T_LDM].size(); i++)
        {
          if (m_threads[T_LDM][i].m_bind_type == T_Thread::B_UNBOUND)
          {
            m_threads[T_LDM][i].m_bind_type = T_Thread::B_CPU_BOUND;
            m_threads[T_LDM][i].m_bind_no = cpu;
            mask.clear(cpu);
            cpu = mask.find(cpu + 1);
          }
        }

        cpu = mask.find(0);
        bind_unbound(m_threads[T_MAIN], cpu);
        bind_unbound(m_threads[T_REP], cpu);
        if ((cpu = mask.find(cpu + 1)) == mask.NotFound)
        {
          cpu = mask.find(0);
        }
        bind_unbound(m_threads[T_RECV], cpu);
      }
      else
      {
        // put receiver, tc, backup/suma in 1 thread,
        // and round robin LQH for rest
        unsigned cpu = mask.find(0);
        m_info_msg.appfmt("Assigning LQH threads round robin to CPU(s) and "
                          "other threads will share CPU %u\n", cpu);
        bind_unbound(m_threads[T_MAIN], cpu); // TC
        bind_unbound(m_threads[T_REP], cpu);
        bind_unbound(m_threads[T_RECV], cpu);
        mask.clear(cpu);

        cpu = mask.find(0);
        for (unsigned i = 0; i < m_threads[T_LDM].size(); i++)
        {
          if (m_threads[T_LDM][i].m_bind_type == T_Thread::B_UNBOUND)
          {
            m_threads[T_LDM][i].m_bind_type = T_Thread::B_CPU_BOUND;
            m_threads[T_LDM][i].m_bind_no = cpu;
            if ((cpu = mask.find(cpu + 1)) == mask.NotFound)
            {
              cpu = mask.find(0);
            }
          }
        }
      }
    }
    else
    {
      unsigned cpu = mask.find(0);
      m_info_msg.appfmt("Assigning LQH thread to CPU %u and "
                        "other threads will share\n", cpu);
      bind_unbound(m_threads[T_LDM], cpu);
      cpu = mask.find(cpu + 1);
      bind_unbound(m_threads[T_MAIN], cpu);
      bind_unbound(m_threads[T_RECV], cpu);
    }
  }

  return 0;
}

unsigned
THRConfig::count_unbound(const Vector<T_Thread>& vec) const
{
  unsigned cnt = 0;
  for (unsigned i = 0; i < vec.size(); i++)
  {
    if (vec[i].m_bind_type == T_Thread::B_UNBOUND)
      cnt ++;
  }
  return cnt;
}

void
THRConfig::bind_unbound(Vector<T_Thread>& vec, unsigned cpu)
{
  for (unsigned i = 0; i < vec.size(); i++)
  {
    if (vec[i].m_bind_type == T_Thread::B_UNBOUND)
    {
      vec[i].m_bind_type = T_Thread::B_CPU_BOUND;
      vec[i].m_bind_no = cpu;
    }
  }
}

int
THRConfig::do_validate()
{
  /**
   * Check that there aren't too many of any thread type
   */
  for (unsigned i = 0; i< NDB_ARRAY_SIZE(m_threads); i++)
  {
    if (m_threads[i].size() > getMaxEntries(i))
    {
      m_err_msg.assfmt("Too many instances(%u) of %s max supported: %u",
                       m_threads[i].size(),
                       getEntryName(i),
                       getMaxEntries(i));
      return -1;
    }
  }

  /**
   * LDM can be 1 2 4 6 8 12 16 24 32
   */
  if (m_threads[T_LDM].size() != 1 &&
      m_threads[T_LDM].size() != 2 &&
      m_threads[T_LDM].size() != 4 &&
      m_threads[T_LDM].size() != 6 &&
      m_threads[T_LDM].size() != 8 &&
      m_threads[T_LDM].size() != 12 &&
      m_threads[T_LDM].size() != 16 &&
      m_threads[T_LDM].size() != 24 &&
      m_threads[T_LDM].size() != 32)
  {
    m_err_msg.assfmt("No of LDM-instances can be 1,2,4,6,8,12,16,24 or 32. Specified: %u",
                     m_threads[T_LDM].size());
    return -1;
  }

  return 0;
}

void
THRConfig::append_name(const char *name,
                       const char *sep,
                       bool & append_name_flag)
{
  if (!append_name_flag)
  {
    m_cfg_string.append(sep);
    m_cfg_string.append(name);
    append_name_flag = true;
  }
}

const char *
THRConfig::getConfigString()
{
  m_cfg_string.clear();
  const char * sep = "";
  const char * end_sep;
  const char * start_sep;
  const char * between_sep;
  bool append_name_flag;
  for (unsigned i = 0; i < NDB_ARRAY_SIZE(m_threads); i++)
  {
    if (m_threads[i].size())
    {
      const char * name = getEntryName(i);
      for (unsigned j = 0; j < m_threads[i].size(); j++)
      {
        start_sep = "={";
        end_sep = "";
        between_sep="";
        append_name_flag = false;
        if (i != T_IO && i != T_WD)
        {
          append_name(name, sep, append_name_flag);
          sep=",";
        }
        if (m_threads[i][j].m_bind_type != T_Thread::B_UNBOUND)
        {
          append_name(name, sep, append_name_flag);
          sep=",";
          m_cfg_string.append(start_sep);
          end_sep = "}";
          start_sep="";
          if (m_threads[i][j].m_bind_type == T_Thread::B_CPU_BOUND)
          {
            m_cfg_string.appfmt("cpubind=%u", m_threads[i][j].m_bind_no);
            between_sep=",";
          }
          else if (m_threads[i][j].m_bind_type == T_Thread::B_CPUSET_BOUND)
          {
            m_cfg_string.appfmt("cpuset=%s",
                                m_cpu_sets[m_threads[i][j].m_bind_no].str().c_str());
            between_sep=",";
          }
        }
        if (m_threads[i][j].m_spintime || m_threads[i][j].m_realtime)
        {
          append_name(name, sep, append_name_flag);
          sep=",";
          m_cfg_string.append(start_sep);
          end_sep = "}";
          if (m_threads[i][j].m_spintime)
          {
            m_cfg_string.append(between_sep);
            m_cfg_string.appfmt("spintime=%u",
                                m_threads[i][j].m_spintime);
            between_sep=",";
          }
          if (m_threads[i][j].m_realtime)
          {
            m_cfg_string.append(between_sep);
            m_cfg_string.appfmt("realtime=%u",
                                m_threads[i][j].m_realtime);
            between_sep=",";
          }
        }
        m_cfg_string.append(end_sep);
      }
    }
  }
  return m_cfg_string.c_str();
}

Uint32
THRConfig::getThreadCount() const
{
  // Note! not counting T_IO
  Uint32 cnt = 0;
  for (Uint32 i = 0; i < NDB_ARRAY_SIZE(m_threads); i++)
  {
    if (i != T_IO && i != T_WD)
    {
      cnt += m_threads[i].size();
    }
  }
  return cnt;
}

Uint32
THRConfig::getThreadCount(T_Type type) const
{
  for (Uint32 i = 0; i < NDB_ARRAY_SIZE(m_threads); i++)
  {
    if (i == (Uint32)type)
    {
      return m_threads[i].size();
    }
  }
  return 0;
}

const char *
THRConfig::getErrorMessage() const
{
  if (m_err_msg.empty())
    return 0;
  return m_err_msg.c_str();
}

const char *
THRConfig::getInfoMessage() const
{
  if (m_info_msg.empty())
    return 0;
  return m_info_msg.c_str();
}

static
char *
skipblank(char * str)
{
  while (isspace(* str))
    str++;
  return str;
}

Uint32
THRConfig::find_type(char *& str)
{
  str = skipblank(str);

  char * name = str;
  if (* name == 0)
  {
    m_err_msg.assfmt("empty thread specification");
    return 0;
  }
  char * end = name;
  while(isalpha(* end))
    end++;

  char save = * end;
  * end = 0;
  Uint32 t = getEntryType(name);
  if (t == T_END)
  {
    m_err_msg.assfmt("unknown thread type '%s'", name);
  }
  * end = save;
  str = end;
  return t;
}

struct ParamValue
{
  ParamValue() { found = false;}
  bool found;
  const char * string_val;
  unsigned unsigned_val;
  SparseBitmask mask_val;
};

static
int
parseUnsigned(char *& str, unsigned * dst)
{
  str = skipblank(str);
  char * endptr = 0;
  errno = 0;
  long val = strtol(str, &endptr, 0);
  if (errno == ERANGE)
    return -1;
  if (val < 0 || Int64(val) > 0xFFFFFFFF)
    return -1;
  if (endptr == str)
    return -1;
  str = endptr;
  *dst = (unsigned)val;
  return 0;
}

static
int
parseBitmask(char *& str, SparseBitmask * mask)
{
  str = skipblank(str);
  size_t len = strspn(str, "0123456789-, ");
  if (len == 0)
    return -1;

  while (isspace(str[len-1]))
    len--;
  if (str[len-1] == ',')
    len--;
  char save = str[len];
  str[len] = 0;
  int res = parse_mask(str, *mask);
  str[len] = save;
  str = str + len;
  return res;
}

static
int
parseParams(char * str, ParamValue values[], BaseString& err)
{
  const char * const save = str;
  while (* str)
  {
    str = skipblank(str);

    unsigned idx = 0;
    for (; idx < NDB_ARRAY_SIZE(m_params); idx++)
    {
      if (strncasecmp(str, m_params[idx].name, strlen(m_params[idx].name)) == 0)
      {
        str += strlen(m_params[idx].name);
        break;
      }
    }

    if (idx == NDB_ARRAY_SIZE(m_params))
    {
      err.assfmt("Unknown param near: '%s'", str);
      return -1;
    }

    if (values[idx].found == true)
    {
      err.assfmt("Param '%s' found twice", m_params[idx].name);
      return -1;
    }

    str = skipblank(str);
    if (* str != '=')
    {
      err.assfmt("Missing '=' after %s in '%s'", m_params[idx].name, save);
      return -1;
    }
    str++;
    str = skipblank(str);

    int res = 0;
    switch(m_params[idx].type){
    case THRConfig::Param::S_UNSIGNED:
      res = parseUnsigned(str, &values[idx].unsigned_val);
      break;
    case THRConfig::Param::S_BITMASK:
      res = parseBitmask(str, &values[idx].mask_val);
      break;
    default:
      err.assfmt("Internal error, unknown type for param: '%s'",
                 m_params[idx].name);
      return -1;
    }
    if (res == -1)
    {
      err.assfmt("Unable to parse %s=%s", m_params[idx].name, str);
      return -1;
    }
    values[idx].found = true;
    str = skipblank(str);

    if (* str == 0)
      break;

    if (* str != ',')
    {
      err.assfmt("Unable to parse near '%s'", str);
      return -1;
    }
    str++;
  }
  return 0;
}

int
THRConfig::find_spec(char *& str,
                     T_Type type,
                     unsigned realtime,
                     unsigned spintime)
{
  str = skipblank(str);

  switch(* str){
  case ',':
  case 0:
    if (type != T_IO && type != T_WD)
      add(type, realtime, spintime);
    else
      add(type, realtime, 0);
    return 0;
  }

  if (* str != '=')
  {
err:
    int len = (int)strlen(str);
    m_err_msg.assfmt("Invalid format near: '%.*s'",
                     (len > 10) ? 10 : len, str);
    return -1;
  }

  str++; // skip over =
  str = skipblank(str);

  if (* str != '{')
  {
    goto err;
  }

  str++;
  char * start = str;

  /**
   * Find end
   */
  while (* str && (* str) != '}')
    str++;

  if (* str != '}')
  {
    goto err;
  }

  char * end = str;
  char save = * end;
  * end = 0;

  ParamValue values[NDB_ARRAY_SIZE(m_params)];
  values[IX_COUNT].unsigned_val = 1;
  values[IX_REALTIME].unsigned_val = realtime;
  values[IX_SPINTIME].unsigned_val = spintime;
  int res = parseParams(start, values, m_err_msg);
  * end = save;

  if (res != 0)
  {
    return -1;
  }

  if (values[IX_CPUBOUND].found && values[IX_CPUSET].found)
  {
    m_err_msg.assfmt("Both cpuset and cpubind specified!");
    return -1;
  }

  if (values[IX_SPINTIME].found &&
      (type == T_IO || type == T_WD))
  {
    m_err_msg.assfmt("Cannot set spintime on IO threads and watchdog threads");
    return -1;
  }
      
  unsigned cnt = values[IX_COUNT].unsigned_val;
  const int index = m_threads[type].size();
  for (unsigned i = 0; i < cnt; i++)
  {
    add(type,
        values[IX_REALTIME].unsigned_val,
        values[IX_SPINTIME].unsigned_val);
  }

  assert(m_threads[type].size() == index + cnt);
  if (values[IX_CPUSET].found)
  {
    SparseBitmask & mask = values[IX_CPUSET].mask_val;
    unsigned no = createCpuSet(mask);
    for (unsigned i = 0; i < cnt; i++)
    {
      m_threads[type][index+i].m_bind_type = T_Thread::B_CPUSET_BOUND;
      m_threads[type][index+i].m_bind_no = no;
    }
  }
  else if (values[IX_CPUBOUND].found)
  {
    SparseBitmask & mask = values[IX_CPUBOUND].mask_val;
    if (mask.count() < cnt)
    {
      m_err_msg.assfmt("%s: trying to bind %u threads to %u cpus [%s]",
                       getEntryName(type),
                       cnt,
                       mask.count(),
                       mask.str().c_str());
      return -1;
    }
    for (unsigned i = 0; i < cnt; i++)
    {
      m_threads[type][index+i].m_bind_type = T_Thread::B_CPU_BOUND;
      m_threads[type][index+i].m_bind_no = mask.getBitNo(i % mask.count());
    }
  }

  str++; // skip over }
  return 0;
}

int
THRConfig::find_next(char *& str)
{
  str = skipblank(str);

  if (* str == 0)
  {
    return 0;
  }
  else if (* str == ',')
  {
    str++;
    return 1;
  }

  int len = (int)strlen(str);
  m_err_msg.assfmt("Invalid format near: '%.*s'",
                   (len > 10) ? 10 : len, str);
  return -1;
}

int
THRConfig::do_parse(const char * ThreadConfig,
                    unsigned realtime,
                    unsigned spintime)
{
  BaseString str(ThreadConfig);
  char * ptr = (char*)str.c_str();
  while (* ptr)
  {
    Uint32 type = find_type(ptr);
    if (type == T_END)
      return -1;

    if (find_spec(ptr, (T_Type)type, realtime, spintime) < 0)
      return -1;

    int ret = find_next(ptr);
    if (ret < 0)
      return ret;

    if (ret == 0)
      break;
  }

  for (Uint32 i = 0; i < T_END; i++)
  {
    while (m_threads[i].size() < m_entries[i].m_min_cnt)
      add((T_Type)i, realtime, spintime);
  }

  const bool allow_too_few_cpus =
    m_threads[T_TC].size() == 0 &&
    m_threads[T_SEND].size() == 0 &&
    m_threads[T_RECV].size() == 1;

  int res = do_bindings(allow_too_few_cpus);
  if (res != 0)
  {
    return res;
  }

  return do_validate();
}

unsigned
THRConfig::createCpuSet(const SparseBitmask& mask)
{
  for (unsigned i = 0; i < m_cpu_sets.size(); i++)
    if (m_cpu_sets[i].equal(mask))
      return i;

  m_cpu_sets.push_back(mask);
  return m_cpu_sets.size() - 1;
}

template class Vector<SparseBitmask>;
template class Vector<THRConfig::T_Thread>;

#ifndef TEST_MT_THR_CONFIG
#include <BlockNumbers.h>
#include <NdbThread.h>

static
int
findBlock(Uint32 blockNo, const unsigned short list[], unsigned cnt)
{
  for (Uint32 i = 0; i < cnt; i++)
  {
    if (blockToMain(list[i]) == blockNo)
      return blockToInstance(list[i]);
  }
  return -1;
}

const THRConfig::T_Thread*
THRConfigApplier::find_thread(const unsigned short instancelist[], unsigned cnt) const
{
  int instanceNo;
  if ((instanceNo = findBlock(SUMA, instancelist, cnt)) >= 0)
  {
    return &m_threads[T_REP][instanceNo];
  }
  else if ((instanceNo = findBlock(DBDIH, instancelist, cnt)) >= 0)
  {
    return &m_threads[T_MAIN][instanceNo];
  }
  else if ((instanceNo = findBlock(DBTC, instancelist, cnt)) >= 0)
  {
    return &m_threads[T_TC][instanceNo - 1]; // remove proxy
  }
  else if ((instanceNo = findBlock(DBLQH, instancelist, cnt)) >= 0)
  {
    return &m_threads[T_LDM][instanceNo - 1]; // remove proxy...
  }
  else if ((instanceNo = findBlock(TRPMAN, instancelist, cnt)) >= 0)
  {
    return &m_threads[T_RECV][instanceNo - 1]; // remove proxy
  }
  return 0;
}

void
THRConfigApplier::appendInfo(BaseString& str,
                             const unsigned short list[], unsigned cnt) const
{
  const T_Thread* thr = find_thread(list, cnt);
  appendInfo(str, thr);
}

void
THRConfigApplier::appendInfoSendThread(BaseString& str,
                                       unsigned instance_no) const
{
  const T_Thread* thr = &m_threads[T_SEND][instance_no];
  appendInfo(str, thr);
}

void
THRConfigApplier::appendInfo(BaseString& str,
                             const T_Thread* thr) const
{
  assert(thr != 0);
  str.appfmt("(%s) ", getEntryName(thr->m_type));
  if (thr->m_bind_type == T_Thread::B_CPU_BOUND)
  {
    str.appfmt("cpu: %u ", thr->m_bind_no);
  }
  else if (thr->m_bind_type == T_Thread::B_CPUSET_BOUND)
  {
    str.appfmt("cpuset: [ %s ] ", m_cpu_sets[thr->m_bind_no].str().c_str());
  }
}

const char *
THRConfigApplier::getName(const unsigned short list[], unsigned cnt) const
{
  const T_Thread* thr = find_thread(list, cnt);
  assert(thr != 0);
  return getEntryName(thr->m_type);
}

int
THRConfigApplier::do_bind(NdbThread* thread,
                          const unsigned short list[], unsigned cnt)
{
  const T_Thread* thr = find_thread(list, cnt);
  return do_bind(thread, thr);
}

int
THRConfigApplier::do_bind_io(NdbThread* thread)
{
  const T_Thread* thr = &m_threads[T_IO][0];
  return do_bind(thread, thr);
}

int
THRConfigApplier::do_bind_watchdog(NdbThread* thread)
{
  const T_Thread* thr = &m_threads[T_WD][0];
  return do_bind(thread, thr);
}

int
THRConfigApplier::do_bind_send(NdbThread* thread, unsigned instance)
{
  const T_Thread* thr = &m_threads[T_SEND][instance];
  return do_bind(thread, thr);
}

bool
THRConfigApplier::do_get_realtime(const unsigned short list[],
                                  unsigned cnt) const
{
  const T_Thread* thr = find_thread(list, cnt);
  return (bool)thr->m_realtime;
}

unsigned
THRConfigApplier::do_get_spintime(const unsigned short list[],
                                  unsigned cnt) const
{
  const T_Thread* thr = find_thread(list, cnt);
  return (bool)thr->m_spintime;
}

bool
THRConfigApplier::do_get_realtime_io() const
{
  const T_Thread* thr = &m_threads[T_IO][0];
  return (bool)thr->m_realtime;
}

bool
THRConfigApplier::do_get_realtime_wd() const
{
  const T_Thread* thr = &m_threads[T_WD][0];
  return (bool)thr->m_realtime;
}

bool
THRConfigApplier::do_get_realtime_send(unsigned instance) const
{
  const T_Thread* thr = &m_threads[T_SEND][instance];
  return (bool)thr->m_realtime;
}

unsigned
THRConfigApplier::do_get_spintime_send(unsigned instance) const
{
  const T_Thread* thr = &m_threads[T_SEND][instance];
  return thr->m_spintime;
}

int
THRConfigApplier::do_bind(NdbThread* thread,
                          const T_Thread* thr)
{
  int res;
  if (thr->m_bind_type == T_Thread::B_CPU_BOUND)
  {
    res = Ndb_LockCPU(thread, thr->m_bind_no);
  }
  else if (thr->m_bind_type == T_Thread::B_CPUSET_BOUND)
  {
    SparseBitmask & tmp = m_cpu_sets[thr->m_bind_no];
    unsigned num_bits_set = tmp.count();
    Uint32 *cpu_ids = (Uint32*)malloc(sizeof(Uint32) * num_bits_set);
    Uint32 num_cpu_ids = 0;
    if (!cpu_ids)
    {
      return -errno;
    }
    for (unsigned i = 0; i < num_bits_set; i++)
    {
      if (tmp.get(i))
      {
        cpu_ids[num_cpu_ids] = i;
        num_cpu_ids++;
      }
    }
    res = Ndb_LockCPUSet(thread, cpu_ids, num_cpu_ids);
    free((void*)cpu_ids);
  }
  else
  {
    return 0;
  }
  if (res == 0)
    return 1;
  else
    return -res;
}
#endif

#ifdef TEST_MT_THR_CONFIG

#include <NdbTap.hpp>

TAPTEST(mt_thr_config)
{
  {
    THRConfig tmp;
    OK(tmp.do_parse(8, 0, 0, 0, 0) == 0);
  }

  /**
   * BASIC test
   */
  {
    const char * ok[] =
      {
        "ldm,ldm",
        "ldm={count=3},ldm",
        "ldm={cpubind=1-2,5,count=3},ldm",
        "ldm={ cpubind = 1- 2, 5 , count = 3 },ldm",
        "ldm={count=3,cpubind=1-2,5 },  ldm",
        "ldm={cpuset=1-3,count=3,realtime=0,spintime=0 },ldm",
        "ldm={cpuset=1-3,count=3,realtime=1,spintime=0 },ldm",
        "ldm={cpuset=1-3,count=3,realtime=0,spintime=1 },ldm",
        "ldm={cpuset=1-3,count=3,realtime=1,spintime=1 },ldm",
        "io={cpuset=3,4,6}",
        "main,ldm={},ldm",
        "main,ldm={},ldm,tc",
        "main,ldm={},ldm,tc,tc",
        0
      };

    const char * fail [] =
      {
        "ldm,ldm,ldm",
        "ldm={cpubind= 1 , cpuset=2 },ldm",
        "ldm={count=4,cpubind=1-3},ldm",
        "main,main,ldm,ldm",
        "main={ keso=88, count=23},ldm,ldm",
        "main={ cpuset=1-3 }, ldm={cpuset=3-4}",
        "main={ cpuset=1-3 }, ldm={cpubind=2}",
<<<<<<< HEAD
=======
        "io={ spintime = 0 }",
>>>>>>> c54ce755
        "tc,tc,tc={count=31}",
        0
      };

    for (Uint32 i = 0; ok[i]; i++)
    {
      THRConfig tmp;
      int res = tmp.do_parse(ok[i], 0, 0);
      printf("do_parse(%s) => %s - %s\n", ok[i],
             res == 0 ? "OK" : "FAIL",
             res == 0 ? "" : tmp.getErrorMessage());
      OK(res == 0);
      {
        BaseString out(tmp.getConfigString());
        THRConfig check;
        OK(check.do_parse(out.c_str(), 0, 0) == 0);
        OK(strcmp(out.c_str(), check.getConfigString()) == 0);
      }
    }

    for (Uint32 i = 0; fail[i]; i++)
    {
      THRConfig tmp;
      int res = tmp.do_parse(fail[i], 0, 0);
      printf("do_parse(%s) => %s - %s\n", fail[i],
             res == 0 ? "OK" : "FAIL",
             res == 0 ? "" : tmp.getErrorMessage());
      OK(res != 0);
    }
  }

  {
    /**
     * Test interaction with LockExecuteThreadToCPU
     */
    const char * t[] =
    {
      /** threads, LockExecuteThreadToCPU, answer */
      "1-8",
      "ldm={count=4}",
      "OK",
      "main={cpubind=1},ldm={cpubind=2},ldm={cpubind=3},ldm={cpubind=4},ldm={cpubind=5},recv={cpubind=6},rep={cpubind=7}",

      "1-5",
      "ldm={count=4}",
      "OK",
      "main={cpubind=5},ldm={cpubind=1},ldm={cpubind=2},ldm={cpubind=3},ldm={cpubind=4},recv={cpubind=5},rep={cpubind=5}",

      "1-3",
      "ldm={count=4}",
      "OK",
      "main={cpubind=1},ldm={cpubind=2},ldm={cpubind=3},ldm={cpubind=2},ldm={cpubind=3},recv={cpubind=1},rep={cpubind=1}",

      "1-4",
      "ldm={count=4}",
      "OK",
      "main={cpubind=1},ldm={cpubind=2},ldm={cpubind=3},ldm={cpubind=4},ldm={cpubind=2},recv={cpubind=1},rep={cpubind=1}",

      "1-8",
      "ldm={count=4},io={cpubind=8}",
      "OK",
      "main={cpubind=1},ldm={cpubind=2},ldm={cpubind=3},ldm={cpubind=4},ldm={cpubind=5},recv={cpubind=6},rep={cpubind=7},io={cpubind=8}",

      "1-8",
      "ldm={count=4,cpubind=1,4,5,6}",
      "OK",
      "main={cpubind=2},ldm={cpubind=1},ldm={cpubind=4},ldm={cpubind=5},ldm={cpubind=6},recv={cpubind=3},rep={cpubind=7}",

      "1-9",
      "ldm={count=4,cpubind=1,4,5,6},tc,tc",
      "OK",
      "main={cpubind=2},ldm={cpubind=1},ldm={cpubind=4},ldm={cpubind=5},ldm={cpubind=6},recv={cpubind=3},rep={cpubind=7},tc={cpubind=8},tc={cpubind=9}",

      "1-8",
      "ldm={count=4,cpubind=1,4,5,6},tc",
      "OK",
      "main={cpubind=2},ldm={cpubind=1},ldm={cpubind=4},ldm={cpubind=5},ldm={cpubind=6},recv={cpubind=3},rep={cpubind=7},tc={cpubind=8}",

      "1-8",
      "ldm={count=4,cpubind=1,4,5,6},tc,tc",
      "FAIL",
      "Too few CPU's specifed with LockExecuteThreadToCPU. This is not supported when using multiple TC threads",

      // END
      0
    };

    for (unsigned i = 0; t[i]; i+= 4)
    {
      THRConfig tmp;
      tmp.setLockExecuteThreadToCPU(t[i+0]);
      const int _res = tmp.do_parse(t[i+1], 0, 0);
      const int expect_res = strcmp(t[i+2], "OK") == 0 ? 0 : -1;
      const int res = _res == expect_res ? 0 : -1;
      int ok = expect_res == 0 ?
        strcmp(tmp.getConfigString(), t[i+3]) == 0:
        strcmp(tmp.getErrorMessage(), t[i+3]) == 0;
      printf("mask: %s conf: %s => %s(%s) - %s - %s\n",
             t[i+0],
             t[i+1],
             _res == 0 ? "OK" : "FAIL",
             _res == 0 ? "" : tmp.getErrorMessage(),
             tmp.getConfigString(),
             ok == 1 ? "CORRECT" : "INCORRECT");

      OK(res == 0);
      OK(ok == 1);
    }
  }

  for (Uint32 i = 9; i < 48; i++)
  {
    Uint32 t,l,s,r;
    computeThreadConfig(i, t, l, s, r);
    printf("MaxNoOfExecutionThreads: %u lqh: %u tc: %u send: %u recv: %u main: 1 rep: 1 => sum: %u\n",
           i, l, t, s, r,
           2 + l + t + s + r);
  }

  return 1;
}

#endif
#if 0

/**
 * This C-program was written by Mikael Ronstrom to
 *  produce good distribution of threads, given MaxNoOfExecutionThreads
 *
 * Good is based on his experience experimenting/benchmarking
 */
#include <stdio.h>

#define Uint32 unsigned int
#define TC_THREAD_INDEX 0
#define SEND_THREAD_INDEX 1
#define RECV_THREAD_INDEX 2
#define LQH_THREAD_INDEX 3
#define MAIN_THREAD_INDEX 4
#define REP_THREAD_INDEX 5

#define NUM_CHANGE_INDEXES 3
#define NUM_INDEXES 6

static double mult_factor[NUM_CHANGE_INDEXES];

static void
set_changeable_thread(Uint32 num_threads[NUM_INDEXES],
                      double float_num_threads[NUM_CHANGE_INDEXES],
                      Uint32 index)
{
  num_threads[index] = (Uint32)(float_num_threads[index]);
  float_num_threads[index] -= num_threads[index];
}

static Uint32
calculate_total(Uint32 num_threads[NUM_INDEXES])
{
  Uint32 total = 0;
  Uint32 i;
  for (i = 0; i < NUM_INDEXES; i++)
  {
    total += num_threads[i];
  }
  return total;
}

static Uint32
find_min_index(double float_num_threads[NUM_CHANGE_INDEXES])
{
  Uint32 min_index = 0;
  Uint32 i;
  double min = float_num_threads[0];

  for (i = 1; i < NUM_CHANGE_INDEXES; i++)
  {
    if (min > float_num_threads[i])
    {
      min = float_num_threads[i];
      min_index = i;
    }
  }
  return min_index;
}

static Uint32
find_max_index(double float_num_threads[NUM_CHANGE_INDEXES])
{
  Uint32 max_index = 0;
  Uint32 i;
  double max = float_num_threads[0];

  for (i = 1; i < NUM_CHANGE_INDEXES; i++)
  {
    if (max < float_num_threads[i])
    {
      max = float_num_threads[i];
      max_index = i;
    }
  }
  return max_index;
}

static void
add_thread(Uint32 num_threads[NUM_INDEXES],
           double float_num_threads[NUM_CHANGE_INDEXES])
{
  Uint32 i;
  Uint32 max_index = find_max_index(float_num_threads);
  num_threads[max_index]++;
  float_num_threads[max_index] -= (double)1;
  for (i = 0; i < NUM_CHANGE_INDEXES; i++)
    float_num_threads[i] += mult_factor[i];
}

static void
remove_thread(Uint32 num_threads[NUM_INDEXES],
              double float_num_threads[NUM_CHANGE_INDEXES])
{
  Uint32 i;
  Uint32 min_index = find_min_index(float_num_threads);
  num_threads[min_index]--;
  float_num_threads[min_index] += (double)1;
  for (i = 0; i < NUM_CHANGE_INDEXES; i++)
    float_num_threads[i] -= mult_factor[i];
}

static void
define_num_threads_per_type(Uint32 max_no_exec_threads,
                            Uint32 num_threads[NUM_INDEXES])
{
  Uint32 total_threads;
  Uint32 num_lqh_threads;
  Uint32 i;
  double float_num_threads[NUM_CHANGE_INDEXES];

  /* Baseline to start calculations at */
  num_threads[MAIN_THREAD_INDEX] = 1; /* Fixed */
  num_threads[REP_THREAD_INDEX] = 1; /* Fixed */
  num_lqh_threads = (max_no_exec_threads / 4) * 2;
  if (num_lqh_threads > 32)
    num_lqh_threads = 32;
  switch (num_lqh_threads)
  {
    case 4:
    case 6:
    case 8:
    case 12:
    case 16:
    case 24:
    case 32:
      break;
    case 10:
      num_lqh_threads = 8;
      break;
    case 14:
      num_lqh_threads = 12;
      break;
    case 18:
    case 20:
    case 22:
      num_lqh_threads = 16;
      break;
    case 26:
    case 28:
    case 30:
      num_lqh_threads = 24;
      break;
  }
  num_threads[LQH_THREAD_INDEX] = num_lqh_threads;

  /**
   * Rest of calculations are about calculating number of tc threads,
   * send threads and receive threads based on this input.
   * We do this by calculating a floating point number and using this to
   * select the next thread group to have one more added/removed.
   */
  mult_factor[TC_THREAD_INDEX] = 0.465;
  mult_factor[SEND_THREAD_INDEX] = 0.19;
  mult_factor[RECV_THREAD_INDEX] = 0.215;
  for (i = 0; i < NUM_CHANGE_INDEXES; i++)
    float_num_threads[i] = 0.5 + (mult_factor[i] * num_lqh_threads);

  set_changeable_thread(num_threads, float_num_threads, TC_THREAD_INDEX);
  set_changeable_thread(num_threads, float_num_threads, SEND_THREAD_INDEX);
  set_changeable_thread(num_threads, float_num_threads, RECV_THREAD_INDEX);

  total_threads = calculate_total(num_threads);

  while (total_threads != max_no_exec_threads)
  {
    if (total_threads < max_no_exec_threads)
      add_thread(num_threads, float_num_threads);
    else
      remove_thread(num_threads, float_num_threads);
    total_threads = calculate_total(num_threads);
  }
}

int main(int argc, char *argv)
{
  Uint32 num_threads[NUM_INDEXES];
  Uint32 i;

  printf("MaxNoOfExecutionThreads,LQH,TC,send,recv\n");
  for (i = 9; i <= 72; i++)
  {
    define_num_threads_per_type(i, num_threads);
    printf("{ %u, %u, %u, %u, %u },\n",
           i,
           num_threads[LQH_THREAD_INDEX],
           num_threads[TC_THREAD_INDEX],
           num_threads[SEND_THREAD_INDEX],
           num_threads[RECV_THREAD_INDEX]);
  }
  return 0;
}

#endif

#define JAM_FILE_ID 297
<|MERGE_RESOLUTION|>--- conflicted
+++ resolved
@@ -1326,10 +1326,7 @@
         "main={ keso=88, count=23},ldm,ldm",
         "main={ cpuset=1-3 }, ldm={cpuset=3-4}",
         "main={ cpuset=1-3 }, ldm={cpubind=2}",
-<<<<<<< HEAD
-=======
         "io={ spintime = 0 }",
->>>>>>> c54ce755
         "tc,tc,tc={count=31}",
         0
       };
