--- conflicted
+++ resolved
@@ -2858,11 +2858,6 @@
      * main threads are set in ThreadConfig::ipControlLoop
      * as it's handled differently with mt
      */
-<<<<<<< HEAD
-    g_eventLogger->info("Started thread, index = %u, id = %d, type = %s", i,
-                        NdbThread_GetTid(pThread), type_str);
-=======
->>>>>>> fae3753d
     setLockCPU(pThread, type);
   }
   /**
