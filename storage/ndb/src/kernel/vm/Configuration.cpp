--- conflicted
+++ resolved
@@ -1,9 +1,5 @@
 /*
-<<<<<<< HEAD
    Copyright (c) 2003, 2021, Oracle and/or its affiliates.
-=======
-   Copyright (c) 2003, 2020, Oracle and/or its affiliates. All rights reserved.
->>>>>>> 48bc3735
    Copyright (c) 2021, 2021, Logical Clocks and/or its affiliates.
 
    This program is free software; you can redistribute it and/or modify
@@ -2330,7 +2326,6 @@
   }
   if (reservedOperations == 0)
   {
-<<<<<<< HEAD
     /**
      * We reserve 50 MByte per LDM instance for use as operation
      * records. The performance drops significantly in using the
@@ -2342,9 +2337,6 @@
 #else
     reservedOperations = 100000 * ldmInstances;
 #endif
-=======
-    reservedOperations = DEFAULT_TC_RESERVED_CONNECT_RECORD;
->>>>>>> 48bc3735
   }
   if (reservedTransactions == 0)
   {
