--- conflicted
+++ resolved
@@ -411,12 +411,7 @@
        * and to query threads.
        */
       require(prio == JBB);
-<<<<<<< HEAD
-      Uint32 data[25];
-      Uint32 *out_data = theData;
-      Uint32 *buf_ptr = &data[0];
-=======
-      if (unlikely(globalData.ndbMtQueryThreads == 0))
+      if (unlikely(globalData.ndbMtQueryWorkers == 0))
       {
         /**
          * Older versions of RonDB (before 21.04.9) could potentially
@@ -428,7 +423,9 @@
         sendlocal(m_thr_no, header, theData, secPtrI);
         return false;
       }
->>>>>>> 3fea2a68
+      Uint32 data[25];
+      Uint32 *out_data = theData;
+      Uint32 *buf_ptr = &data[0];
       const Uint32 instance_no =
         blockToInstance(header->theReceiversBlockNumber);
       Uint32 ref = ((Trpman*)m_trpman)->distribute_signal(header,
