--- conflicted
+++ resolved
@@ -39,7 +39,6 @@
 bool ndbd_malloc_need_watchdog(size_t size);
 void *ndbd_malloc_watched(size_t size, volatile Uint32 *watch_dog);
 void ndbd_free(void *p, size_t size);
-<<<<<<< HEAD
 void ndbd_alloc_touch_mem(void * p, size_t sz, volatile Uint32 * watchCounter, bool make_readwritable);
 
 /**
@@ -223,10 +222,6 @@
                               unsigned int num_split_threads,
                               LC_MALLOC_BACKEND malloc_backend,
                               LC_FREE_BACKEND free_backend);
-=======
-void ndbd_alloc_touch_mem(void *p, size_t sz, volatile Uint32 *watchCounter,
-                          bool make_readwritable);
->>>>>>> 2bf0f4a5
 
 void stop_lc_ndbd_memory_pool();
 #undef JAM_FILE_ID
