--- conflicted
+++ resolved
@@ -2799,63 +2799,7 @@
                             this_send_thread->m_watchdog_counter,
                             this_send_thread->m_send_buffer_pool))
       {
-<<<<<<< HEAD
         break;
-=======
-        if (m_node_state[node].m_send_overload)        // Pause overloaded node
-          break;
-
-        /**
-         * non-overload is a 'soft delay' which we might ignore depending on
-         * current load. On a lightly loaded system we send immediately
-         * to reduce latency. On a loaded system we increase throughput
-         * by collecting into larger packets.
-         * If multiple send threads are awake, excess threads are put to sleep.
-         */
-        if (count_awake_send_threads() == 1)           // Lightly loaded system:
-          set_max_delay(node, now, 0);                 //   Send now to improve latency
-        else if (mt_get_send_buffer_bytes(node) >= MAX_SEND_BUFFER_SIZE_TO_DELAY)
-          set_max_delay(node, now, 0);                 // Large packet -> Send now
-        else                                           // Sleep, let last awake send
-	{
-          insert_node(node);
-          m_more_nodes = false;
-          node = 0;
-          break;
-        }
-      }
-
-      /**
-       * Multiple send threads can not 'get' the same
-       * node simultaneously. Thus, we does not need
-       * to keep the global send thread mutex any longer.
-       * Also avoids worker threads blocking on us in 
-       * ::alert_send_thread
-       */
-      NdbMutex_Unlock(send_thread_mutex);
-      this_send_thread->m_watchdog_counter = 6;
-
-      /**
-       * Need a lock on the send buffers to protect against 
-       * worker thread doing ::forceSend, possibly
-       * disable_send_buffers() and/or lock_/unlock_transporter().
-       * To avoid a livelock with ::forceSend() on an overloaded 
-       * systems, we 'try-lock', and reinsert the node for 
-       * later retry if failed.
-       */
-      bool more = true;
-      Uint32 bytes_sent = 0;
-      if (likely(trylock_send_node(node) == 0))
-      {
-        more = perform_send(node, instance_no, bytes_sent);
-        /* We return with no locks or mutexes held */
-
-        /* Release chunk-wise to decrease pressure on lock */
-        this_send_thread->m_watchdog_counter = 3;
-        this_send_thread->m_send_buffer_pool.
-          release_chunk(g_thr_repository->m_mm, RG_TRANSPORTER_BUFFERS);
-        NdbTick_Invalidate(&start_spin_ticks);
->>>>>>> 05b9bdf6
       }
     } // while (get_node()...)
 
@@ -4990,17 +4934,6 @@
     : false;                     // All busy, or didn't find any work (-> -0)
 }
 
-#ifdef ERROR_INSERT
-void
-mt_set_delayed_prepare(Uint32 self)
-{
-  thr_repository *rep = g_thr_repository;
-  struct thr_data *selfptr = &rep->m_thread[self];
-  
-  selfptr->m_delayed_prepare = true;
-}
-#endif
-
 
 #ifdef ERROR_INSERT
 void
