<<<<<<< HEAD
/* Copyright (c) 2008, 2022, Oracle and/or its affiliates.
   Copyright (c) 2021, 2022, Hopsworks and/or its affiliates.
=======
/* Copyright (c) 2008, 2020, Oracle and/or its affiliates.
   Copyright (c) 2021, 2023, Hopsworks and/or its affiliates.
>>>>>>> 55ba1746

   This program is free software; you can redistribute it and/or modify
   it under the terms of the GNU General Public License, version 2.0,
   as published by the Free Software Foundation.

   This program is also distributed with certain software (including
   but not limited to OpenSSL) that is licensed under separate terms,
   as designated in a particular file or component or in included license
   documentation.  The authors of MySQL hereby grant you an additional
   permission to link the program and your derivative works with the
   separately licensed software that they have included with MySQL.

   This program is distributed in the hope that it will be useful,
   but WITHOUT ANY WARRANTY; without even the implied warranty of
   MERCHANTABILITY or FITNESS FOR A PARTICULAR PURPOSE.  See the
   GNU General Public License, version 2.0, for more details.

   You should have received a copy of the GNU General Public License
   along with this program; if not, write to the Free Software
   Foundation, Inc., 51 Franklin St, Fifth Floor, Boston, MA 02110-1301  USA */

#include "util/require.h"
#include <atomic>
#include <ndb_global.h>
#include "portlib/ndb_compiler.h"
#include <cstring>

#define NDBD_MULTITHREADED

#include <VMSignal.hpp>
#include <kernel_types.h>
#include <Prio.hpp>
#include <SignalLoggerManager.hpp>
#include <SimulatedBlock.hpp>
#include <ErrorHandlingMacros.hpp>
#include <GlobalData.hpp>
#include <WatchDog.hpp>
#include <TransporterDefinitions.hpp>
#include <TransporterRegistry.hpp>
#include "FastScheduler.hpp"
#include "mt.hpp"
#include <DebuggerNames.hpp>
#include <signaldata/StopForCrash.hpp>
#include "TransporterCallbackKernel.hpp"
#include <NdbSleep.h>
#include <NdbGetRUsage.h>
#include <portlib/ndb_prefetch.h>
#include <blocks/pgman.hpp>
#include <blocks/thrman.hpp>
#include <Pool.hpp>
#include <NdbSpin.h>

#include "portlib/mt-asm.h"
#include "mt-lock.hpp"

#include "ThreadConfig.hpp"
#include <signaldata/StartOrd.hpp>

#include <Bitmask.hpp>
#include <NdbTick.h>
#include <NdbMutex.h>
#include <NdbCondition.h>
#include <ErrorReporter.hpp>
#include <EventLogger.hpp>

/**
 * Using 1 and 2 job buffers per thread can lead to hotspots for tc threads
 * when many LDMs send data to it as part of SPJ query execution. 4 is enough,
 * but we set it to 8 to ensure that it is many enough to not have any issues.
 *
 * Could define it based on number of threads in the node.
 */
static constexpr Uint32 NUM_JOB_BUFFERS_PER_THREAD = 32;
static constexpr Uint32 SIGNAL_RNIL = 0xFFFFFFFF;

#if (defined(VM_TRACE) || defined(ERROR_INSERT))
//#define DEBUG_MULTI_TRP 1
#endif

#ifdef DEBUG_MULTI_TRP
#define DEB_MULTI_TRP(arglist) do { g_eventLogger->info arglist ; } while (0)
#else
#define DEB_MULTI_TRP(arglist) do { } while (0)
#endif

/**
 * Two new manual(recompile) error-injections in mt.cpp :
 *
 *     NDB_BAD_SEND : Causes send buffer code to mess with a byte in a send buffer
 *     NDB_LUMPY_SEND : Causes transporters to be given small, oddly aligned and
 *                      sized IOVECs to send, testing ability of new and existing
 *                      code to handle this.
 *
 *   These are useful for testing the correctness of the new code, and
 *   the resulting behaviour / debugging output.
 */
//#define NDB_BAD_SEND
//#define NDB_LUMPY_SEND

/**
 * Number indicating that the trp has no current sender thread.
 *
 * trp is used for short form of transporter in quite a few places.
 * Originally there was a one to one mapping from node to transporter
 * and vice versa. Now there can be several transporters used to
 * connect to one node and thus we work with transporters and not with
 * nodes in most places used for communication.
 */
#define NO_OWNER_THREAD 0xFFFF

static void dumpJobQueues(void);

inline
SimulatedBlock*
GlobalData::mt_getBlock(BlockNumber blockNo, Uint32 instanceNo)
{
  require(blockNo >= MIN_BLOCK_NO && blockNo <= MAX_BLOCK_NO);
  SimulatedBlock* b = getBlock(blockNo);
  if (b != 0 && instanceNo != 0)
    b = b->getInstance(instanceNo);
  return b;
}

#ifdef __GNUC__
/* Provides a small (but noticeable) speedup in benchmarks. */
#define memcpy __builtin_memcpy
#endif

/* Constants found by benchmarks to be reasonable values. */

/*
 * Max. signals to execute from one job buffer before considering other
 * possible stuff to do.
 */
static constexpr Uint32 MAX_SIGNALS_PER_JB = 75;

/**
 * Max signals written to other thread before calling wakeup_pending_signals
 */
static constexpr Uint32 MAX_SIGNALS_BEFORE_WAKEUP = 128;

/* Max signals written to other thread before calling flush_local_signals */
static constexpr Uint32 MAX_SIGNALS_BEFORE_FLUSH_RECEIVER = 2;
static constexpr Uint32 MAX_SIGNALS_BEFORE_FLUSH_OTHER = 20;

static constexpr Uint32 MAX_LOCAL_BUFFER_USAGE = 8140;

/**
 * MAX_SEND_BUFFER_SIZE_TO_DELAY is a heauristic constant that specifies
 * a send buffer size that will always be sent. The size of this is based
 * on experience that maximum performance of the send part is achieved at
 * around 64 kBytes of send buffer size and that the difference between
 * 20 kB and 64 kByte is small. So thus avoiding unnecessary delays that
 * gain no significant performance gain.
 */
static const Uint64 MAX_SEND_BUFFER_SIZE_TO_DELAY = (20 * 1024);

static Uint32 glob_num_threads = 0;
static Uint32 glob_num_tc_threads = 1;
static Uint32 first_receiver_thread_no = 0;
static Uint32 g_conf_max_send_delay = 0;
static Uint32 g_conf_min_send_delay = 0;
static Uint32 g_max_send_delay = 0;
static Uint32 g_min_send_delay = 0;
static Uint32 g_max_send_buffer_size_delay = MAX_SEND_BUFFER_SIZE_TO_DELAY;
static Uint32 glob_ndbfs_thr_no = 0;
static Uint32 glob_wakeup_latency = 25;
static Uint32 glob_num_job_buffers_per_thread = 0;
static bool glob_use_write_lock_mutex = true;
static Uint32 glob_num_writers_per_job_buffers = 0;
/**
 * Ensure that the above variables that are read-only after startup are
 * not sharing CPU cache line with anything else that is updated.
 */
alignas (NDB_CL) static Uint32 glob_unused[NDB_CL/4];


#define NO_SEND_THREAD (MAX_BLOCK_THREADS + MAX_NDBMT_SEND_THREADS + 1)

/* max signal is 32 words, 9 for signal header and 25 datawords */
#define MAX_SIGNAL_SIZE 34
static_assert(((sizeof(SignalHeader) / 4) + 25) == MAX_SIGNAL_SIZE);

#define MIN_SIGNALS_PER_PAGE ((thr_job_buffer::SIZE / MAX_SIGNAL_SIZE) - \
                               MAX_SIGNALS_BEFORE_FLUSH_OTHER)

#if defined(HAVE_LINUX_FUTEX) && defined(NDB_HAVE_XCNG)
#define USE_FUTEX
#endif

static inline void thr_wakeup(struct thr_wait *, struct thr_data *thr_ptr);

#ifdef USE_FUTEX
#ifndef _GNU_SOURCE
#define _GNU_SOURCE
#endif
#include <unistd.h>
#include <sys/syscall.h>
#include <sys/types.h>

#define FUTEX_WAIT              0
#define FUTEX_WAKE              1
#define FUTEX_FD                2
#define FUTEX_REQUEUE           3
#define FUTEX_CMP_REQUEUE       4
#define FUTEX_WAKE_OP           5

static inline
int
futex_wait(volatile unsigned * addr, int val, const struct timespec * timeout)
{
  return syscall(SYS_futex,
                 addr, FUTEX_WAIT, val, timeout, 0, 0) == 0 ? 0 : errno;
}

static inline
int
futex_wake(volatile unsigned * addr)
{
  return syscall(SYS_futex, addr, FUTEX_WAKE, 1, 0, 0, 0) == 0 ? 0 : errno;
}

static inline
int
futex_wake_all(volatile unsigned * addr)
{
  return syscall(SYS_futex,
                 addr, FUTEX_WAKE, INT_MAX, 0, 0, 0) == 0 ? 0 : errno;
}

struct alignas(NDB_CL) thr_wait
{
  volatile unsigned m_futex_state;
  enum {
    FS_RUNNING = 0,
    FS_SLEEPING = 1
  };
  thr_wait() {
    assert((sizeof(*this) % NDB_CL) == 0); //Maintain any CL-alignment
    xcng(&m_futex_state, FS_RUNNING);
  }
  void init () {}
};

/**
 * Sleep until woken up or timeout occurs.
 *
 * Will call check_callback(check_arg) after proper synchronisation, and only
 * if that returns true will it actually sleep, else it will return
 * immediately. This is needed to avoid races with wakeup.
 *
 * Returns 'true' if it actually did sleep.
 */

template<typename T>
static inline
bool
recv_yield(struct thr_wait* wait, bool (*check_callback)(T*), T* check_arg)
{
  volatile unsigned * val = &wait->m_futex_state;
#ifndef NDEBUG
  int old = 
#endif
    xcng(val, thr_wait::FS_SLEEPING);
  assert(old == thr_wait::FS_RUNNING);

  /**
   * At this point, we need to re-check the condition that made us decide to
   * sleep, and skip sleeping if it changed..
   *
   * Otherwise, the condition may have not changed, and the thread making the
   * change have already decided not to wake us, as our state was FS_RUNNING
   * at the time.
   *
   * Also need a memory barrier to ensure this extra check is race-free.
   *   but that is already provided by xcng
   */
  const bool waited = (*check_callback)(check_arg);
  if (!waited)
  {
    xcng(val, thr_wait::FS_RUNNING);
  }
  return waited;
}

static inline
void
recv_awake(struct thr_wait* wait)
{
  volatile unsigned * val = &wait->m_futex_state;
  xcng(val, thr_wait::FS_RUNNING);
}

template<typename T>
static inline
bool
yield(struct thr_wait* wait, const Uint32 nsec,
      bool (*check_callback)(T*), T* check_arg)
{
  volatile unsigned * val = &wait->m_futex_state;
  xcng(val, thr_wait::FS_SLEEPING);

  /**
   * At this point, we need to re-check the condition that made us decide to
   * sleep, and skip sleeping if it changed..
   *
   * Otherwise, the condition may have not changed, and the thread making the
   * change have already decided not to wake us, as our state was FS_RUNNING
   * at the time.
   *
   * Also need a memory barrier to ensure this extra check is race-free.
   *   but that is already provided by xcng
   */
  const bool waited = (*check_callback)(check_arg);
  if (waited)
  {
    struct timespec timeout;
    timeout.tv_sec = 0;
    timeout.tv_nsec = nsec;
    futex_wait(val, thr_wait::FS_SLEEPING, &timeout);
    /**
     * Any spurious wakeups are handled by simply running the scheduler code.
     * The check_callback is needed to ensure that we don't miss wakeups. But
     * that a spurious wakeups causes one loop in the scheduler compared to
     * the cost of always checking through buffers to check condition.
     */
  }
  xcng(val, thr_wait::FS_RUNNING);
  return waited;
}

static inline
int
wakeup(struct thr_wait* wait, struct thr_data *thr_ptr)
{
  volatile unsigned * val = &wait->m_futex_state;
  /**
   * We must ensure that any state update (new data in buffers...) are visible
   * to the other thread before we can look at the sleep state of that other
   * thread.
   */
  if (xcng(val, thr_wait::FS_RUNNING) == thr_wait::FS_SLEEPING)
  {
    thr_wakeup(wait, thr_ptr);
  }
  return 0;
}

static inline
int
wakeup(struct thr_wait* wait)
{
  volatile unsigned * val = &wait->m_futex_state;
  /**
   * We must ensure that any state update (new data in buffers...) are visible
   * to the other thread before we can look at the sleep state of that other
   * thread.
   */
  if (xcng(val, thr_wait::FS_RUNNING) == thr_wait::FS_SLEEPING)
  {
    return futex_wake(val);
  }
  return 0;
}

static inline
int
wakeup_all(struct thr_wait* wait)
{
  volatile unsigned * val = &wait->m_futex_state;
  /**
   * We must ensure that any state update (new data in buffers...) are visible
   * to the other thread before we can look at the sleep state of that other
   * thread.
   */
  if (xcng(val, thr_wait::FS_RUNNING) == thr_wait::FS_SLEEPING)
  {
    return futex_wake_all(val);
  }
  return 0;
}

static inline
int
try_wakeup(struct thr_wait* wait, struct thr_data *thrptr)
{
  return wakeup(wait, thrptr);
}
#else

struct alignas(NDB_CL) thr_wait
{
  NdbMutex *m_mutex;
  NdbCondition *m_cond;
  bool m_need_wakeup;
  thr_wait() : m_mutex(0), m_cond(0), m_need_wakeup(false) {
    assert((sizeof(*this) % NDB_CL) == 0); //Maintain any CL-alignment
  }

  void init() {
    m_mutex = NdbMutex_Create();
    m_cond = NdbCondition_Create();
  }
};

template<typename T>
static inline
bool
recv_yield(struct thr_wait* wait, bool (*check_callback)(T*), T* check_arg)
{
  NdbMutex_Lock(wait->m_mutex);
  Uint32 waits = 0;
  if ((*check_callback)(check_arg))
  {
    wait->m_need_wakeup = true;
    waits++;
  }
  NdbMutex_Unlock(wait->m_mutex);
  return (waits > 0);
}

static inline
void
recv_awake(struct thr_wait* wait)
{
  NdbMutex_Lock(wait->m_mutex);
  wait->m_need_wakeup = false;
  NdbMutex_Unlock(wait->m_mutex);
}

template<typename T>
static inline
bool
yield(struct thr_wait* wait, const Uint32 nsec,
      bool (*check_callback)(T*), T* check_arg)
{
  struct timespec end;
  NdbCondition_ComputeAbsTime(&end, (nsec >= 1000000) ? nsec/1000000 : 1);
  NdbMutex_Lock(wait->m_mutex);

  /**
   * Any spurious wakeups are handled by simply running the scheduler code.
   * The check_callback is needed to ensure that we don't miss wakeups. But
   * that a spurious wakeups causes one loop in the scheduler compared to
   * the cost of always checking through buffers to check condition.
   */
  Uint32 waits = 0;
  if ((*check_callback)(check_arg))
  {
    wait->m_need_wakeup = true;
    waits++;
    if (NdbCondition_WaitTimeoutAbs(wait->m_cond,
                                    wait->m_mutex, &end) == ETIMEDOUT)
    {
      wait->m_need_wakeup = false;
    }
  }
  NdbMutex_Unlock(wait->m_mutex);
  return (waits > 0);
}


static inline
int
try_wakeup(struct thr_wait* wait, struct thr_data *thr_ptr)
{
  int success = NdbMutex_Trylock(wait->m_mutex);
  if (success != 0)
    return success;

  // We should avoid signaling when not waiting for wakeup
  if (wait->m_need_wakeup)
  {
    wait->m_need_wakeup = false;
    thr_wakeup(wait, thr_ptr);
  }
  NdbMutex_Unlock(wait->m_mutex);
  return 0;
}

static inline
int
wakeup(struct thr_wait* wait, struct thr_data *thr_ptr)
{
  NdbMutex_Lock(wait->m_mutex);
  // We should avoid signaling when not waiting for wakeup
  if (wait->m_need_wakeup)
  {
    wait->m_need_wakeup = false;
    thr_wakeup(wait, thr_ptr);
    return 0;
  }
  NdbMutex_Unlock(wait->m_mutex);
  return 0;
}

static inline
int
wakeup(struct thr_wait* wait)
{
  NdbMutex_Lock(wait->m_mutex);
  // We should avoid signaling when not waiting for wakeup
  if (wait->m_need_wakeup)
  {
    wait->m_need_wakeup = false;
    NdbCondition_Signal(wait->m_cond);
  }
  NdbMutex_Unlock(wait->m_mutex);
  return 0;
}

static inline
int
wakeup_all(struct thr_wait* wait)
{
  NdbMutex_Lock(wait->m_mutex);
  // We should avoid signaling when not waiting for wakeup
  if (wait->m_need_wakeup)
  {
    wait->m_need_wakeup = false;
    NdbCondition_Broadcast(wait->m_cond);
  }
  NdbMutex_Unlock(wait->m_mutex);
  return 0;
}

#endif

#define JAM_FILE_ID 236


/**
 * thr_safe_pool
 */
template<typename T>
struct alignas(NDB_CL) thr_safe_pool
{
  struct alignas(NDB_CL) thr_safe_pool_lock
  {
    struct thr_spin_lock m_lock;

    T* m_free_list;
    Uint32 m_cnt;
    bool m_used_all_reserved;
  };
  thr_safe_pool_lock m_safe_lock[MAX_NDBMT_SEND_THREADS];
  struct thr_spin_lock m_alloc_lock;
  Uint32 m_allocated;

  thr_safe_pool(const char * name)
  {
    m_allocated = 0;
    for (Uint32 i = 0; i < MAX_NDBMT_SEND_THREADS; i++)
    {
      char buf[100];
      m_safe_lock[i].m_free_list = 0;
      m_safe_lock[i].m_cnt = 0;
      m_safe_lock[i].m_used_all_reserved = false;
      BaseString::snprintf(buf, sizeof(buf), "Global_%s[%u]", name, i);
      register_lock(&m_safe_lock[i].m_lock, buf);
    }
    {
      char buf[100];
      BaseString::snprintf(buf, sizeof(buf), "Global_allocated%s", name);
      register_lock(&m_alloc_lock, buf);
    }
    assert((sizeof(*this) % NDB_CL) == 0); //Maintain any CL-alignment
  }

  T* seize(Ndbd_mem_manager *mm,
           Uint32 rg)
  {
    /* This function is used by job buffer allocation. */
    Uint32 instance_no = 0;
    thr_safe_pool_lock *lock_ptr = &m_safe_lock[instance_no];
    T* ret = 0;
    lock(&lock_ptr->m_lock);
    if (lock_ptr->m_free_list)
    {
      assert(lock_ptr->m_cnt);
      lock_ptr->m_cnt--;
      ret = lock_ptr->m_free_list;
      lock_ptr->m_free_list = ret->m_next;
      unlock(&lock_ptr->m_lock);
    }
    else
    {
      unlock(&lock_ptr->m_lock);
      Uint32 dummy;
      ret = reinterpret_cast<T*>
        (mm->alloc_page(rg, &dummy,
                        Ndbd_mem_manager::NDB_ZONE_LE_32));
      // ToDo: How to deal with failed allocation?!?
      // I think in this case we need to start grabbing buffers kept for signal
      // trace.
      if (ret != NULL)
      {
        lock(&m_alloc_lock);
        m_allocated++;
        unlock(&m_alloc_lock);
      }
    }
    return ret;
  }

#define RG_REQUIRED_PAGES 96
  bool found_instance(Uint32 instance,
                      Uint32 & max_found,
                      Uint32 & instance_no)
  {
    thr_safe_pool_lock *lock_ptr = &m_safe_lock[instance];
    Uint32 cnt = lock_ptr->m_cnt;
    if (cnt > RG_REQUIRED_PAGES)
    {
      return true;
    }
    if (cnt > max_found)
    {
      instance_no = instance;
      max_found = cnt;
    }
    return false;
  }

  Uint32 get_least_empty_instance(Uint32 skip_instance)
  {
    /**
     * Read without mutex protection since it is ok to not get a perfect
     * result.
     */
    Uint32 instance_no_found = 0;
    Uint32 cnt_found = 0;
    for (Uint32 i = skip_instance + 1;
                i < globalData.ndbMtSendThreads;
                i++)
    {
      if (found_instance(i,
                         cnt_found,
                         instance_no_found))
        return i;
    }
    for (Uint32 i = 0; i < skip_instance; i++)
    {
      if (found_instance(i,
                         cnt_found,
                         instance_no_found))
        return i;
    }
    return instance_no_found;
  }

  Uint32 seize_list(Ndbd_mem_manager *mm,
                    Uint32 rg,
                    Uint32 requested,
                    T** head,
                    T** tail,
                    Uint32 instance_no,
                    bool first_call)
  {
    /* This function is used by send buffer allocation. */
    assert(instance_no < MAX_NDBMT_SEND_THREADS);
    thr_safe_pool_lock *lock_ptr = &m_safe_lock[instance_no];
    lock(&lock_ptr->m_lock);
    if (unlikely(lock_ptr->m_cnt == 0))
    {
      unlock(&lock_ptr->m_lock);
      if (likely(first_call))
      {
        /**
         * No free pages in this instance. We will use the following order
         * of allocation.
         *
         * Case 1: Either no send thread or only one send thread
         * => Call alloc_page and set use_max_part to true.
         * If this fails we fail the call.
         *
         * Case 2: At least 2 send threads
         * In this case we will first try to allocate from the memory
         * manager. But this first call only retrieves from the reserved
         * part. If we already allocated all from the reserved part we
         * will skip this call.
         * Next we will check which instance is the least empty of the
         * instances. We will try allocating from this instance. The
         * purpose of this is to avoid allocating beyond the reserved
         * part as long as possible.
         * If this call fails as well we will make another call to
         * alloc_page. This time we will also allow allocations beyond
         * the reserved part.
         * If even this fails we will go through the other instances to
         * see if we can get pages from any instance. Only when this
         * fails as well will we return no pages found.
         */
        Uint32 filled_instance_no = 0;
        for (Uint32 step = 0; step < 2; step++)
        {
          Uint32 dummy;
          bool locked = false;
          bool use_max_part = (globalData.ndbMtSendThreads < 2 ||
                               step == 1);
          if (use_max_part || !lock_ptr->m_used_all_reserved)
          {
            T* ret = reinterpret_cast<T*>
              (mm->alloc_page(rg,
                              &dummy,
                              Ndbd_mem_manager::NDB_ZONE_LE_32,
                              false,
                              locked,
                              use_max_part));
            if (ret != 0)
            {
              ret->m_next = 0;
              * head = * tail = ret;
              if (ret != NULL)
              {
                lock(&m_alloc_lock);
                m_allocated++;
                unlock(&m_alloc_lock);
              }
              return 1;
            }
            /**
             * This will only transition from false to true, so no need
             * to protect it with mutex.
             */
            lock_ptr->m_used_all_reserved = true;
          }
          /**
           * No more memory available from global memory, let's see if we
           * can steal some memory from a neighbour instance.
           *
           * This is the call from the local pool, we want to avoid
           * failing this call since it means we are announcing that we
           * are out of memory. Try all the other instances before we
           * move on to requesting memory from the global pool of memory.
           * We first attempt with the most filled instance, we find this
           * without acquiring any mutex.
           */
          if (globalData.ndbMtSendThreads < 2)
          {
            return 0;
          }
          if (step == 0)
          {
            filled_instance_no = get_least_empty_instance(instance_no);
            Uint32 returned = seize_list(mm,
                                         rg,
                                         requested,
                                         head,
                                         tail,
                                         filled_instance_no,
                                         false);
            if (likely(returned > 0))
            {
              return returned;
            }
          }
          else
          {
            for (Uint32 i = 0; i < globalData.ndbMtSendThreads; i++)
            {
              if (i != instance_no &&
                  i != filled_instance_no)
              {
                Uint32 returned = seize_list(mm,
                                             rg,
                                             requested,
                                             head,
                                             tail,
                                             i,
                                             false);
                if (returned != 0)
                {
                  g_eventLogger->info("seize_list: returns %u from instance %u",
                                      returned, i);
                  return returned;
                }
              }
            }
          }
        }
        return 0;
      }
      else
      {
        return 0;
      }
    }
    else
    {
      if (lock_ptr->m_cnt < requested )
        requested = lock_ptr->m_cnt;

      T* first = lock_ptr->m_free_list;
      T* last = first;
      for (Uint32 i = 1; i < requested; i++)
      {
        last = last->m_next;
      }
      lock_ptr->m_cnt -= requested;
      lock_ptr->m_free_list = last->m_next;
      unlock(&lock_ptr->m_lock);
      last->m_next = 0;
      * head = first;
      * tail = last;
      return requested;
    }
  }

  void release(Ndbd_mem_manager *mm,
               Uint32 rg,
               T* t)
  {
    /* This function is used by job buffer release. */
    Uint32 instance_no = 0;
    thr_safe_pool_lock *lock_ptr = &m_safe_lock[instance_no];
    lock(&lock_ptr->m_lock);
    t->m_next = lock_ptr->m_free_list;
    lock_ptr->m_free_list = t;
    lock_ptr->m_cnt++;
    unlock(&lock_ptr->m_lock);
  }

  void release_list(Ndbd_mem_manager *mm,
                    Uint32 rg,
                    T* head,
                    T* tail,
                    Uint32 cnt,
                    Uint32 instance_no)
  {
    /* This function is used by send buffer release. */
    assert(instance_no < MAX_NDBMT_SEND_THREADS);
    Uint32 used_instance_no = instance_no;
    thr_safe_pool_lock *lock_ptr = &m_safe_lock[used_instance_no];
    lock(&lock_ptr->m_lock);
    tail->m_next = lock_ptr->m_free_list;
    lock_ptr->m_free_list = head;
    lock_ptr->m_cnt += cnt;
    unlock(&lock_ptr->m_lock);
  }
};

/**
 * thread_local_pool
 */
template<typename T>
class thread_local_pool
{
public:
  thread_local_pool(thr_safe_pool<T> *global_pool,
                    unsigned max_free, unsigned alloc_size = 1) :
    m_max_free(max_free),
    m_alloc_size(alloc_size),
    m_free(0),
    m_freelist(0),
    m_global_pool(global_pool)
  {
  }

  T *seize(Ndbd_mem_manager *mm,
           Uint32 rg,
           Uint32 instance_no)
  {
    T *tmp = m_freelist;
    if (tmp == 0)
    {
      T * tail;
      m_free = m_global_pool->seize_list(mm,
                                         rg,
                                         m_alloc_size,
                                         &tmp,
                                         &tail,
                                         instance_no,
                                         true);
    }
    if (tmp)
    {
      m_freelist = tmp->m_next;
      assert(m_free > 0);
      m_free--;
    }

    validate();
    return tmp;
  }

  /**
   * Release to local pool even if it gets "too" full
   *   (wrt to m_max_free)
   */
  void release_local(T *t)
  {
    m_free++;
    t->m_next = m_freelist;
    m_freelist = t;

    validate();
  }

  void validate() const
  {
#ifdef VM_TRACE
    Uint32 cnt = 0;
    T* t = m_freelist;
    while (t)
    {
      cnt++;
      t = t->m_next;
    }
    assert(cnt == m_free);
#endif
  }

  /**
   * Release entries so that m_max_free is honored
   *   (likely used together with release_local)
   */
  void release_global(Ndbd_mem_manager *mm,
                      Uint32 rg,
                      Uint32 instance_no)
  {
    validate();
    unsigned free = m_free;
    Uint32 maxfree = m_max_free;
    assert(maxfree > 0);

    if (unlikely(free > maxfree))
    {
      T* head = m_freelist;
      T* tail = m_freelist;
      unsigned cnt = 1;
      free--;

      while (free > maxfree)
      {
        cnt++;
        free--;
        tail = tail->m_next;
      }

      assert(free == maxfree);

      m_free = free;
      m_freelist = tail->m_next;
      m_global_pool->release_list(mm,
                                  rg,
                                  head,
                                  tail,
                                  cnt,
                                  instance_no);
    }
    validate();
  }

  void release_all(Ndbd_mem_manager *mm,
                   Uint32 rg,
                   Uint32 instance_no)
  {
    validate();
    T* head = m_freelist;
    T* tail = m_freelist;
    if (tail)
    {
      unsigned cnt = 1;
      while (tail->m_next != 0)
      {
        cnt++;
        tail = tail->m_next;
      }
      m_global_pool->release_list(mm,
                                  rg,
                                  head,
                                  tail,
                                  cnt,
                                  instance_no);
      m_free = 0;
      m_freelist = 0;
    }
    validate();
  }

  /**
   * release everything if more than m_max_free
   *   else do nothing
   */
  void release_chunk(Ndbd_mem_manager *mm,
                     Uint32 rg,
                     Uint32 instance_no)
  {
    if (m_free > m_max_free)
    {
      release_all(mm, rg, instance_no);
    }
  }

  /**
   * prealloc up to <em>cnt</em> pages into this pool
   */
  bool fill(Ndbd_mem_manager *mm,
            Uint32 rg,
            Uint32 cnt,
            Uint32 instance_no)
  {
    if (m_free >= cnt)
    {
      return true;
    }

    T *head, *tail;
    Uint32 allocated = m_global_pool->seize_list(mm,
                                                 rg,
                                                 m_alloc_size,
                                                 &head,
                                                 &tail,
                                                 instance_no,
                                                 true);
    if (allocated)
    {
      tail->m_next = m_freelist;
      m_freelist = head;
      m_free += allocated;
      return m_free >= cnt;
    }

    return false;
  }

  void set_pool(thr_safe_pool<T> * pool) { m_global_pool = pool; }

private:
  const unsigned m_max_free;
  const unsigned m_alloc_size;
  unsigned m_free;
  T *m_freelist;
  thr_safe_pool<T> *m_global_pool;
};

/**
 * Signal buffers.
 *
 * Each thread job queue contains a list of these buffers with signals.
 *
 * There is an underlying assumption that the size of this structure is the
 * same as the global memory manager page size.
 */
struct thr_job_buffer // 32k
{
  thr_job_buffer()  // Construct an empty thr_job_buffer
    : m_len(0), m_prioa(false) {}

  static const unsigned SIZE = 8188;

  /*
   * Amount of signal data currently in m_data buffer.
   * Read/written by producer, read by consumer.
   */
  Uint32 m_len;
  /*
   * Whether this buffer contained prio A or prio B signals, used when dumping
   * signals from released buffers.
   */
  Uint32 m_prioa;

  Uint32 m_data[SIZE];

  thr_job_buffer * m_next; // For free-list
};
// Make sure that the size assumption holds.
static_assert((sizeof(thr_job_buffer) == sizeof(Alloc_page)));

// The 'empty_job_buffer' is a sentinel for a job_queue possibly never used.
static thr_job_buffer empty_job_buffer;


/**
 * thr_job_queue is shared between a single consumer / multiple producers.
 *
 * -> Updating any write_* indexes need the write lock.
 * -> The single reader depends on memory barriers for the read_* indexes,
 *
 * For the reader side snapshots of the job_queue 'state' is uploaded into
 * thr_jb_read_state from where the signals are executed. This avoid some
 * of the overhead caused by writers constantly invalidating cache lines
 * when new signals are added to the queue.
 */
struct alignas(NDB_CL) thr_job_queue
{
  /**
   * Size of A and B buffer must be in the form 2^n since we
   * use & (size - 1) for modulo which only works when it is
   * on the form 2^n.
   */
  static constexpr unsigned SIZE = 32;

  /**
   * There is a SAFETY limit on free buffers we never allocate,
   * but may allow these to be implicitly used as a last resort
   * when job scheduler is really stuck. ('sleeploop 10')
   *
   * Note that 'free' calculations are with the SAFETY limit
   * subtracted, such that max-free is 'SIZE - SAFETY' (30).
   *
   * In addition there is an additional 'safety' in that all partially
   * filled JB-pages are counted as completely used when calculating 'free'.
   *
   * There is also an implicit safety limit in allowing 'flush' from
   * m_local_buffer to fail, and execution to continue until even that
   * buffer is full. In such cases we are in a CRITICAL JB-state.
   */
  static constexpr unsigned SAFETY = 2;

  /**
   * Some more free buffers on top of SAFETY are RESERVED. Normally the JB's
   * are regarded being 'full' when reaching the RESERVED limit. However, they
   * are allowed to be used to avoid or resolve circular wait-locks between
   * threads waiting for buffers to become available. In such cases these are
   * allocated as 'extra_signals' allowed to execute.
   */
  static constexpr unsigned RESERVED = 4; // In addition to 'SAFETY'

  /**
   * We start being CONGESTED a bit before reaching the RESERVED limit.
   * We will then start reducing quota of signals run_job_buffers may
   * execute in each round, giving a tighter control of job-buffer overruns.
   *
   * Note that there will be some execution overhead when running in a
   * congested state (Smaller JB quotas, tighter checking of JB-state,
   * optionally requiring the write_lock to be taken.)
   */
  static constexpr unsigned CONGESTED = RESERVED + 4;  // 4+4

  /**
   * As there are multiple writers, 'm_write_lock' has to be set before
   * updating the m_write_index.
   */
  struct thr_spin_lock m_write_lock;

  /**
   * m_read_index is written only by the executing thread. It is read at times
   * to check for congestion and out of job buffer situations. This variable
   * is thus placed in its own cache line to avoid extra CPU cache misses when
   * m_write_index is updated.
   *
   * m_write_index is updated by different CPUs every time we have completed
   * writing a job buffer page. This is placed in its own cache line to avoid
   * that its update affects any other activity.
   *
   * m_cached_read_index is kept in the same cache line as m_write_index and
   * is maintained by all senders together while holding the above
   * m_write_lock mutex. Holding this mutex means that we have exclusive
   * access to this cache line and thus accessing this variable is almost
   * for free.
   *
   * m_pending_signals specifies how many signals have been put into the
   * job buffer without a wakeup being issued. We keep it in the same
   * cache line as m_write_index.
   *
   * Job buffer queue is implemented as a wrapping FIFO list:
   */
  alignas(NDB_CL) unsigned m_read_index;
  alignas(NDB_CL) unsigned m_write_index;
  unsigned m_cached_read_index;

  /**
   * Producer thread-local shortcuts to current write pos:
   * NOT under memory barrier control - Can't be consistently read by consumer!
   * (When adding a new write_buffer, the consumer could see either the 'end'
   * of the previous, the new one, or a mix.)
   */
  struct thr_job_buffer *m_current_write_buffer;
  unsigned m_current_write_buffer_len;

  /**
   * Number of signals inserted by all producers into this 'queue' since
   * last wakeup() of the consumer. When MAX_SIGNALS_BEFORE_WAKEUP
   * limit is reached, the current thread do the wakeup, also on behalf
   * of the other threads sending on the same 'queue'. After such a
   * 'wakeup', the m_pending_signals count is cleared.
   *
   * In addition each thread keep track of which nodes it has sent to.
   * Before it can 'yield', it has to wakeup all such threads potentially
   * having pending signals, even if MAX_SIGNALS_BEFORE_WAKEUP had
   * not been reached yet. (thr_data::m_wake_threads_mask)
   */
  unsigned m_pending_signals;

  /**
   * Job buffer size is const: Max number of JB-pages allowed
   */
  static constexpr unsigned m_size = SIZE;  // Job queue size (SIZE)

  /**
   * Ensure that the busy cache line isn't shared with job buffers.
   */
  alignas(NDB_CL) struct thr_job_buffer* m_buffers[SIZE];
};


/**
 * Calculate remaining free slots in the job_buffer queue.
 * The SAFETY limit is subtracted from the 'free'.
 *
 * Note that calc free consider a JB-page as non-free as soon as it
 * has been allocated to the JB-queue.
 *  -> A partial filled 'write-page', or even empty page, is non-free.
 *  -> A partial consumed 'read-page is non-free, until fully consumed
 *     and released back to the page pool
 *
 * This also implies that max- 'fifo_free' is 'SIZE-SAFETY-1'.
 * (We do not care to handle the special initial case where
 *  there is just an empty_job_buffer/nullptr in the JB-queue)
 */
static inline
unsigned
calc_fifo_free(Uint32 ri, Uint32 wi, Uint32 sz)
{
  // Note: The 'wi' 'write-in-progress' page is not 'free, thus 'wi+1'
  const unsigned free = (ri > wi) ? ri - (wi+1) : (sz - (wi+1)) + ri;
  if (likely(free >= thr_job_queue::SAFETY))
    return free - thr_job_queue::SAFETY;
  else
    return 0;
}

/**
 * Identify type of thread.
 * Based on assumption that threads are allocated in the order:
 *  main, ldm, query, recover, tc, recv, send
 */
static bool
is_main_thread(unsigned thr_no)
{
  if (globalData.ndbMtMainThreads > 0)
    return (thr_no < globalData.ndbMtMainThreads);
  unsigned first_recv_thread = globalData.ndbMtLqhThreads +
                               globalData.ndbMtRecoverThreads +
                               globalData.ndbMtTcThreads;
  return (thr_no == first_recv_thread);
}

static bool
is_ldm_thread(unsigned thr_no)
{
  if (glob_num_threads == 1)
    return (thr_no == 0);
  return thr_no >= globalData.ndbMtMainThreads &&
         thr_no <  globalData.ndbMtMainThreads + globalData.ndbMtLqhThreads;
}

static bool
is_recover_thread(unsigned thr_no)
{
  Uint32 num_recover_threads = globalData.ndbMtRecoverThreads;
  unsigned query_base = globalData.ndbMtMainThreads +
                        globalData.ndbMtLqhThreads;
  return thr_no >= query_base &&
         thr_no <  query_base + num_recover_threads;
}

bool
mt_is_recover_thread(Uint32 thr_no)
{
  return is_recover_thread(thr_no);
}

static bool
is_tc_thread(unsigned thr_no)
{
  if (globalData.ndbMtTcThreads == 0)
    return false;
  Uint32 num_query_threads = globalData.ndbMtRecoverThreads;
  unsigned tc_base = globalData.ndbMtMainThreads +
                     num_query_threads +
                     globalData.ndbMtLqhThreads;
  return thr_no >= tc_base &&
         thr_no <  tc_base+globalData.ndbMtTcThreads;
}

static bool
is_recv_thread(unsigned thr_no)
{
  Uint32 num_query_threads = globalData.ndbMtRecoverThreads;
  unsigned recv_base = globalData.ndbMtMainThreads +
                         globalData.ndbMtLqhThreads +
                         num_query_threads +
                         globalData.ndbMtTcThreads;
  return thr_no >= recv_base &&
         thr_no <  recv_base + globalData.ndbMtReceiveThreads;
}

/**
 * thr_jb_read_state is tightly associated with thr_job_queue.
 *
 * It hold a snapshot of the thr_job_queue state uploaded into
 * the single consumer thread local storage with read_all_jbb_state()
 * or read_jba_state(). It allows the reader to consume these signals
 * without having to interact with thread-shared memory in the thr_job_queue.
 *
 * More signals could have been added to the thr_job_queue while consuming
 * the signals seen in thr_jb_read_state, which will not be available until
 * next read_*_state().
 *
 * This structure is also used when dumping signal traces, to dump executed
 * signals from the buffer(s) currently being processed.
 */
struct thr_jb_read_state
{
  /*
   * Index into thr_job_queue::m_buffers[] of the buffer that we are currently
   * executing signals from.
   */
  Uint32 m_read_index;
  /*
   * Index into m_read_buffer->m_data[] of the next signal to execute from the
   * current buffer.
   */
  Uint32 m_read_pos;
  /*
   * Thread local copy of thr_job_queue::m_buffers[m_read_index].
   */
  thr_job_buffer *m_read_buffer;
  /*
   * These are thread-local copies of thr_job_queue::m_write_index and
   * thr_job_buffer::m_len. They are read once at the start of the signal
   * execution loop and used to determine when the end of available signals is
   * reached.
   */
  Uint32 m_read_end;    // End within current thr_job_buffer. (*m_read_buffer)

  Uint32 m_write_index; // Last available thr_job_buffer.

  bool is_empty() const
  {
    assert(m_read_index != m_write_index  ||  m_read_pos <= m_read_end);
    return (m_read_index == m_write_index) && (m_read_pos >= m_read_end);
  }
};

/**
 * time-queue
 */
struct thr_tq
{
  static const unsigned ZQ_SIZE = 256;
  static const unsigned SQ_SIZE = 512;
  static const unsigned LQ_SIZE = 512;
  static const unsigned PAGES = (MAX_SIGNAL_SIZE *
                                (ZQ_SIZE + SQ_SIZE + LQ_SIZE)) / 8192;

  Uint32 * m_delayed_signals[PAGES];
  Uint32 m_next_free;
  Uint32 m_next_timer;
  Uint32 m_current_time;
  Uint32 m_cnt[3];
  Uint32 m_zero_queue[ZQ_SIZE];
  Uint32 m_short_queue[SQ_SIZE];
  Uint32 m_long_queue[LQ_SIZE];
};

/**
 * THR_SEND_BUFFER_ALLOC_SIZE is the amount of 32k pages allocated
 * when we allocate pages from the global pool of send buffers to
 * the thread_local_pool (which is local to a thread).
 *
 * We allocate a bunch to decrease contention on send-buffer-pool-mutex
 */
#define THR_SEND_BUFFER_ALLOC_SIZE 32

/**
 * THR_SEND_BUFFER_PRE_ALLOC is the amount of 32k pages that are
 *   allocated before we start to run signals
 */
#define THR_SEND_BUFFER_PRE_ALLOC 32

/**
 * Amount of pages that is allowed to linger in a
 * thread-local send-buffer pool
 */
#define THR_SEND_BUFFER_MAX_FREE \
  (THR_SEND_BUFFER_ALLOC_SIZE + THR_SEND_BUFFER_PRE_ALLOC - 1)

/*
 * Max number of thread-local job buffers to keep before releasing to
 * global pool.
 */
#define THR_FREE_BUF_MAX 32
/* Minimum number of buffers (to ensure useful trace dumps). */
#define THR_FREE_BUF_MIN 12
/*
 * 1/THR_FREE_BUF_BATCH is the fraction of job buffers to allocate/free
 * at a time from/to global pool.
 */
#define THR_FREE_BUF_BATCH 6

/**
 * a page with send data
 */
struct thr_send_page
{
  static const Uint32 PGSIZE = 32768;
#if SIZEOF_CHARP == 4
  static const Uint32 HEADER_SIZE = 8;
#else
  static const Uint32 HEADER_SIZE = 12;
#endif

  static Uint32 max_bytes() {
    return PGSIZE - offsetof(thr_send_page, m_data);
  }

  /* Next page */
  thr_send_page* m_next;

  /* Bytes of send data available in this page. */
  Uint16 m_bytes;

  /* Start of unsent data */
  Uint16 m_start;

  /* Data; real size is to the end of one page. */
  char m_data[2];
};

/**
 * a linked list with thr_send_page
 */
struct thr_send_buffer
{
  thr_send_page* m_first_page;
  thr_send_page* m_last_page;
};

/**
 * a ring buffer with linked list of thr_send_page
 */
struct thr_send_queue
{
  unsigned m_write_index;
#if SIZEOF_CHARP == 8
  unsigned m_unused;
  thr_send_page* m_buffers[7];
  static const unsigned SIZE = 7;
#else
  thr_send_page* m_buffers[15];
  static const unsigned SIZE = 15;
#endif
};

struct thr_first_signal
{
  Uint32 m_num_signals;
  Uint32 m_first_signal;
  Uint32 m_last_signal;
};

struct thr_send_thread_instance;

struct alignas(NDB_CL) thr_data
{
  thr_data() : m_signal_id_counter(0),
               m_send_buffer_pool(0,
                                  THR_SEND_BUFFER_MAX_FREE,
                                  THR_SEND_BUFFER_ALLOC_SIZE)
#if defined(USE_INIT_GLOBAL_VARIABLES)
               ,m_global_variables_ptr_instances(0)
               ,m_global_variables_uint32_ptr_instances(0)
               ,m_global_variables_uint32_instances(0)
               ,m_global_variables_enabled(true)
#endif
  {

    // Check cacheline alignment
    assert((((UintPtr)this) % NDB_CL) == 0);
    assert((((UintPtr)&m_waiter) % NDB_CL) == 0);
    assert((((UintPtr)&m_jba) % NDB_CL) == 0);
    for (uint i = 0; i < NUM_JOB_BUFFERS_PER_THREAD; i++) {
      assert((((UintPtr)&m_jbb[i]) % NDB_CL) == 0);
    }
  }

  /**
   * We start with the data structures that are shared globally to
   * ensure that they get the proper cache line alignment
   */
  thr_wait m_waiter; /* Cacheline aligned*/

  /**
   * When in congestion we can only be woken up by timeout and by
   * congestion being removed.
   */
  alignas(NDB_CL) thr_wait m_congestion_waiter;

  /*
   * Prio A signal incoming queue. This area is used from many threads
   * protected by a lock. Thus it is also important to protect
   * surrounding thread-local variables from CPU cache line sharing
   * with this part.
   */
  alignas(NDB_CL) struct thr_job_queue m_jba;

  /*
   * These are the thread input queues, where other threads deliver signals
   * into.
   * These cache lines are going to be updated by many different CPU's
   * all the time whereas other neighbour variables are thread-local variables.
   * Avoid false cacheline sharing by require an alignment.
   */
  alignas(NDB_CL) struct thr_job_queue m_jbb[NUM_JOB_BUFFERS_PER_THREAD];

  /**
   * The remainder of the variables in thr_data are thread-local,
   * meaning that they are always updated by the thread that owns those
   * data structures and thus those variables aren't shared with other
   * CPUs.
   */

  alignas(NDB_CL) unsigned m_thr_no;

  /**
   * Is this a recv thread
   */
  unsigned m_is_recv_thread;

  /**
   * A pointer to the TransporterReceiveHandle for the receive threads.
   * A nullptr for all other threads.
   */
  TransporterReceiveHandle *m_recvdata;

  /**
   * JBB resume point: We might return from run_job_buffers without executing
   * signals from all the JBB buffers.
   * This variable keeps track of where to resume execution from in next 'run'.
   */
  unsigned m_next_jbb_no;

  /**
   * Spin time of thread after completing all its work (in microseconds).
   * We won't go to sleep until we have spun for sufficient time, the aim
   * is to increase readiness in systems with much CPU resources
   */
  unsigned m_spintime_us;
  unsigned m_conf_spintime_us;

  /**
   * nosend option on a thread means that it will never assist with sending.
   * This is the permanent value. We also have a temporary value which is used
   * by the execution of the do_send. This is set normally to the same value,
   * but could temporarily be set to another value for send thread assistance
   * of the main and the rep thread.
   */
  unsigned m_nosend;
  unsigned m_nosend_tmp;

  /**
   * Realtime scheduler activated for this thread. This means this
   * thread will run at a very high priority even beyond the priority
   * of the OS.
   */
  unsigned m_realtime;

  /**
   * Index of thread locally in Configuration.cpp
   */
  unsigned m_thr_index;

  /**
   * max signals to execute per JBB buffer
   */
  alignas(NDB_CL) unsigned m_max_signals_per_jb;

  /**
   * Extra JBB signal execute quota allowed to be used to
   * drain (almost) full in-buffers. Reserved for usage where
   * we are about to end up in a circular wait-lock between
   * threads where none of them will be able to proceed.
   * Allocated from the RESERVED signal quota.
   */
  unsigned m_total_extra_signals;

  /**
   * Extra signals allowed to be execute from each specific JBB.
   * Allocated to each job_buffer from the m_total_extra_signals.
   * Only set up / to be used, if thread is JBB congested.
   */
  unsigned m_extra_signals[NUM_JOB_BUFFERS_PER_THREAD];

  /**
   * This state show how much assistance we are to provide to the
   * send threads in sending. At OVERLOAD we provide no assistance
   * and at MEDIUM we take care of our own generated sends and
   * at LIGHT we provide some assistance to other threads.
   */
  OverloadStatus m_overload_status;

  /**
   * This is the wakeup instance that we currently use, if 0 it
   * means that we don't wake any other block thread up to
   * assist in sending. This is a simple way of using idle
   * block threads to act as send threads instead of simply
   * being idle. In particular this is often used for the main
   * thread and the rep thread.
   */
  Uint32 m_wakeup_instance;

  /**
   * This variable keeps track of when we last woke up another thread
   * to assist the send thread. We use other timeout calls for this.
   */
  NDB_TICKS m_last_wakeup_idle_thread;

  /**
   * We also keep track of node state, this is in overload state
   * if any thread is in OVERLOAD state. In this state we will
   * sleep shorter times and be more active in waking up to
   * assist the send threads.
   */
  OverloadStatus m_node_overload_status;

  /**
   * Flag indicating that we have sent a local Prio A signal. Used to know
   * if to scan for more prio A signals after executing those signals.
   * This is used to ensure that if we execute at prio A level and send a
   * prio A signal it will be immediately executed (or at least before any
   * prio B signal).
   */
  bool m_sent_local_prioa_signal;

  NDB_TICKS m_jbb_estimate_start;
  Uint32 m_jbb_execution_steps;
  Uint32 m_jbb_accumulated_queue_size;
  Uint32 m_load_indicator;
  Uint64 m_jbb_estimate_signal_count_start;

  /**
   * The following cache line is only written by the local thread.
   * But it is read by all receive threads and TC threads frequently,
   * so ensure that only updates of this cache line effects the
   * other threads.
   */
  alignas (NDB_CL) Uint32 m_jbb_estimated_queue_size_in_words;
  Uint32 m_ldm_multiplier;

  alignas (NDB_CL) bool m_jbb_estimate_next_set;
#ifdef DEBUG_SCHED_STATS
  Uint64 m_jbb_estimated_queue_stats[16];
  Uint64 m_jbb_total_words;
  Uint64 m_jbb_total_signals;
#endif
  Uint32 m_outstanding_send_wakeups;
  Uint32 m_outstanding_send_wakeups_assist;
  bool m_read_jbb_state_consumed;
  bool m_cpu_percentage_changed;
  /* Last read of current ticks */
  NDB_TICKS m_curr_ticks;

  NDB_TICKS m_ticks;
  struct thr_tq m_tq;

  /**
   * If thread overslept it is interesting to see how much time was actually
   * spent on executing and how much time was idle time. This will help to
   * see if overslept is due to long-running signals or OS not scheduling the
   * thread.
   *
   * We keep the real time last we made scan of time queues to ensure we can
   * report proper things in warning messages.
   */
  NDB_TICKS m_scan_real_ticks;
  struct ndb_rusage m_scan_time_queue_rusage;

  /**
   * Our signal id that is incremented each time we send a signal at JBB
   * priority.
   */
  Uint32 m_thread_signal_id;

  /**
   * The thread signal id we have executed sent from all the other threads
   * in the data node. This variable and the above one makes it possible
   * for us to know if a signal has been executed in its destination
   * thread yet. This is particularly interesting when the signal can have
   * been executed by multiple other threads.
   */
  Uint32 m_exec_thread_signal_id[NDB_MAX_BLOCK_THREADS];

  /**
   * Keep track of signals stored in local buffer before being copied to real
   * job buffers. We keep a number of linked lists for this.
   */
  struct thr_first_signal m_first_local[NDB_MAX_BLOCK_THREADS];

  /**
   * A local job buffer used to buffer a number of signals. This ensures that
   * we don't have to grab the job buffer mutex of the receiver for each and
   * every signal sent. In particular communication from LDM threads to TC
   * threads tend to send a lot of signals to a single thread and also the
   * receive thread does a fair bit of sending to other threads and can
   * benefit from this scheme.
   */
  struct thr_job_buffer* m_local_buffer;

  /*
   * In m_next_buffer we keep a free buffer at all times, so that when
   * we hold the lock and find we need a new buffer, we can use this and this
   * way defer allocation to after releasing the lock.
   */
  struct thr_job_buffer* m_next_buffer;

  /*
   * We keep a small number of buffers in a thread-local cyclic FIFO, so that
   * we can avoid going to the global pool in most cases, and so that we have
   * recent buffers available for dumping in trace files.
   */
  struct thr_job_buffer *m_free_fifo[THR_FREE_BUF_MAX];
  /* m_first_free is the index of the entry to return next from seize(). */
  Uint32 m_first_free;
  /* m_first_unused is the first unused entry in m_free_fifo. */
  Uint32 m_first_unused;

  /* Thread-local read state of prio A buffer. */
  struct thr_jb_read_state m_jba_read_state;

  /* Thread-local read state of prio B buffer(s). */
  struct thr_jb_read_state m_jbb_read_state[NUM_JOB_BUFFERS_PER_THREAD];

  /* Bitmask of thr_jb_read_state[] having data to read. */
  Bitmask<(NUM_JOB_BUFFERS_PER_THREAD + 31)/32> m_jbb_read_mask;

  /**
   * Threads might need a wakeup() to be signalled before it can yield.
   * They are registered in the Bitmask m_wake_threads_mask
   */
  BlockThreadBitmask m_wake_threads_mask;

  /**
   * We have signals buffered for each of the threads in the thread-local
   * m_local_signals_mask. When buffer is full, or when the flush level is
   * reached, we will flush those signals to the thread-shared m_buffer[]
   */
  BlockThreadBitmask m_local_signals_mask;

  /**
   * Set of destination threads where the JB's are CONGESTED *and*
   * contributed to a reduction in 'm_max_signals_per_jb' to be executed.
   */
  BlockThreadBitmask m_congested_threads_mask;

  /* Jam buffers for making trace files at crashes. */
  EmulatedJamBuffer m_jam;
  /* Watchdog counter for this thread. */
  Uint32 m_watchdog_counter;
  /* Latest executed signal id assigned in this thread */
  Uint32 m_signal_id_counter;

  struct thr_send_thread_instance *m_send_instance;
  Uint32 m_send_instance_no;

  /* Signal delivery statistics. */
  struct
  {
    Uint64 m_loop_cnt;
    Uint64 m_exec_cnt;
    Uint64 m_wait_cnt;
    Uint64 m_prioa_count;
    Uint64 m_prioa_size;
    Uint64 m_priob_count;
    Uint64 m_priob_size;
    Uint64 m_send_wakeups;
    Uint64 m_send_wakeups_assist;
  } m_stat;

  struct
  {
    Uint32 m_sleep_longer_spin_time;
    Uint32 m_sleep_shorter_spin_time;
    Uint32 m_num_waits;
    Uint32 m_micros_sleep_times[NUM_SPIN_INTERVALS];
    Uint32 m_spin_interval_ns[NUM_SPIN_INTERVALS];
  } m_spin_stat;

  Uint64 m_nanos_send;
  Uint64 m_nanos_sleep;
  Uint64 m_buffer_full_nanos_sleep;
  Uint64 m_measured_spintime_ns;

  /* Array of trp ids with pending remote send data. */
  TrpId m_pending_send_trps[MAX_NTRANSPORTERS];
  /* Number of trp ids in m_pending_send_trps. */
  Uint32 m_pending_send_count;

  /**
   * Bitmap of pending ids with send data.
   * Used to quickly check if a trp id is already in m_pending_send_trps.
   */
  Bitmask<(MAX_NTRANSPORTERS+31)/32> m_pending_send_mask;

  /* pool for send buffers */
  class thread_local_pool<thr_send_page> m_send_buffer_pool;

  /* Send buffer for this thread, these are not touched by any other thread */
  struct thr_send_buffer m_send_buffers[MAX_NTRANSPORTERS];

  /* Block instances (main and worker) handled by this thread. */
  /* Used for sendpacked (send-at-job-buffer-end). */
  Uint32 m_instance_count;
  BlockNumber m_instance_list[MAX_INSTANCES_PER_THREAD];

  /* Register of blocks needing SEND_PACKED to be called */
  struct SendPacked {
    struct PackBlock
    {
      SimulatedBlock::ExecFunction m_func;  // The execSEND_PACKED func
      SimulatedBlock *m_block;              // Block to execute func in

      PackBlock()
	: m_func(NULL), m_block()
      {}
      PackBlock(SimulatedBlock::ExecFunction f, SimulatedBlock *b)
	:  m_func(f), m_block(b)
      {}
    };

    SendPacked() : m_instances(0), m_ndbfs(-1) {}

    /* Register block for needing SEND_PACKED to be called */
    void insert(SimulatedBlock* block)
    {
      const SimulatedBlock::ExecFunction func =
        block->getExecuteFunction(GSN_SEND_PACKED);
      if (func != NULL && func != &SimulatedBlock::execSEND_PACKED)
      {
        // Might be a NDBFS reply handler, pick that up.
        if (blockToMain(block->number()) == NDBFS)
        {
          m_ndbfs = m_instances.size();
        }
        m_instances.push_back(PackBlock(func,block));
      }
    }

    /* Call the registered SEND_PACKED function for all blocks needing it */
    void pack(Signal* signal) const
    {
      const Uint32 count = m_instances.size();
      const PackBlock *instances = m_instances.getBase();
      for (Uint32 i = 0; i < count; i++)
      {
        instances[i].m_block->EXECUTE_DIRECT_FN(instances[i].m_func, signal);
      }
    }

    bool check_reply_from_ndbfs(Signal* signal) const
    {
      /**
       * The manner to check for input from NDBFS file threads misuses
       * the SEND_PACKED signal. For ndbmtd this is intended to be
       * replaced by using signals directly from NDBFS file threads to
       * the issuer of the file request. This is WL#8890.
       */
      assert(m_ndbfs >= 0);
      const PackBlock &instance = m_instances[m_ndbfs];
      instance.m_block->EXECUTE_DIRECT_FN(instance.m_func, signal);
      return (signal->theData[0] == 1);
    }

  private:
    Vector<PackBlock> m_instances;

    /* PackBlock instance used for check_reply_from_ndbfs() */
    Int32 m_ndbfs;
  } m_send_packer;

  SectionSegmentPool::Cache m_sectionPoolCache;

  Uint32 m_cpu;
  my_thread_t m_thr_id;
  NdbThread* m_thread;
  Signal *m_signal;
  Uint32 m_sched_responsiveness;
  Uint32 m_max_send_wakeups_before_assist;
  Uint32 m_max_send_wakeups;

#ifdef ERROR_INSERT
  bool m_delayed_prepare;
#endif

#if defined (USE_INIT_GLOBAL_VARIABLES)
  Uint32 m_global_variables_ptr_instances;
  Uint32 m_global_variables_uint32_ptr_instances;
  Uint32 m_global_variables_uint32_instances;
  bool m_global_variables_enabled;
  void* m_global_variables_ptrs[1024];
  void* m_global_variables_uint32_ptrs[1024];
  void* m_global_variables_uint32[1024];
#endif
  bool
  is_real_main_thread(unsigned thr_no)
  {
    return (thr_no < globalData.ndbMtMainThreads);
  }
  bool
  check_pending_send(bool pending_send)
  {
    pending_send = (!is_real_main_thread(m_thr_no)) ? false :
                   ((m_overload_status !=
                    (OverloadStatus)LIGHT_LOAD_CONST) ? false :
                     pending_send);
    return pending_send;
  }
};

struct mt_send_handle  : public TransporterSendBufferHandle
{
  struct thr_data * m_selfptr;
  mt_send_handle(thr_data* ptr) : m_selfptr(ptr) {}
  ~mt_send_handle() override {}

  Uint32 *getWritePtr(NodeId nodeId,
                      TrpId trp_id,
                      Uint32 len,
                      Uint32 prio,
                      Uint32 max,
                      SendStatus *error) override;
  Uint32 updateWritePtr(NodeId nodeId,
                        TrpId trp_id,
                        Uint32 lenBytes,
                        Uint32 prio) override;
  void getSendBufferLevel(NodeId node_id, SB_LevelType &level) override;
  bool forceSend(NodeId, TrpId) override;
};

struct trp_callback : public TransporterCallback
{
  trp_callback() {}

  /* Callback interface. */
  void enable_send_buffer(NodeId, TrpId, bool) override;
  void disable_send_buffer(NodeId, TrpId, bool) override;

  void reportSendLen(NodeId nodeId, Uint32 count, Uint64 bytes) override;
  void lock_transporter(NodeId, TrpId) override;
  void unlock_transporter(NodeId, TrpId) override;
  void lock_send_transporter(NodeId, TrpId) override;
  void unlock_send_transporter(NodeId, TrpId) override;
  Uint32 get_bytes_to_send_iovec(NodeId nodeId,
                                 TrpId trp_id,
                                 struct iovec *dst,
                                 Uint32 max) override;
  Uint32 bytes_sent(NodeId, TrpId, Uint32 bytes) override;
};

static char *g_thr_repository_mem = NULL;
static struct thr_repository *g_thr_repository = NULL;

struct thr_repository
{
  thr_repository() :
      m_section_lock("sectionlock"),
      m_mem_manager_lock("memmanagerlock"),
      m_jb_pool("jobbufferpool"),
      m_sb_pool("sendbufferpool")
  {
    // Verify assumed cacheline alignment
    assert((((UintPtr)this) % NDB_CL) == 0);
    assert((((UintPtr)&m_receive_lock) % NDB_CL) == 0);
    assert((((UintPtr)&m_section_lock) % NDB_CL) == 0);
    assert((((UintPtr)&m_mem_manager_lock) % NDB_CL) == 0);
    assert((((UintPtr)&m_jb_pool) % NDB_CL) == 0);
    assert((((UintPtr)&m_sb_pool) % NDB_CL) == 0);
    assert((((UintPtr)m_thread) % NDB_CL) == 0);
    assert((sizeof(m_receive_lock[0]) % NDB_CL) == 0);
  }

  /**
   * m_receive_lock, m_section_lock, m_mem_manager_lock, m_jb_pool
   * and m_sb_pool are all variables globally shared among the threads
   * and also heavily updated.
   * Requiring alignments avoid false cache line sharing.
   */
  thr_aligned_spin_lock m_receive_lock[MAX_NDBMT_RECEIVE_THREADS];

  alignas(NDB_CL) struct thr_spin_lock m_section_lock;
  alignas(NDB_CL) struct thr_spin_lock m_mem_manager_lock;
  alignas(NDB_CL) struct thr_safe_pool<thr_job_buffer> m_jb_pool;
  alignas(NDB_CL) struct thr_safe_pool<thr_send_page> m_sb_pool;

  /* m_mm and m_thread_count are globally shared and read only variables */
  Ndbd_mem_manager * m_mm;
  unsigned m_thread_count;

  /**
   * Protect m_mm and m_thread_count from CPU cache misses, first
   * part of m_thread (struct thr_data) is globally shared variables.
   * So sharing cache line with these for these read only variables
   * isn't a good idea
   */
  alignas(NDB_CL) struct thr_data m_thread[MAX_BLOCK_THREADS];

  /* The buffers that are to be sent */
  struct send_buffer
  {
    /**
     * In order to reduce lock contention while
     * adding job buffer pages to the send buffers,
     * and sending these with the help of the send
     * transporters, there are two different
     * thr_send_buffer's. Each protected by its own lock:
     *
     * - m_buffer / m_buffer_lock:
     *   Send buffer pages from all threads are linked into
     *   the m_buffer when collected by link_thread_send_buffers().
     *
     * - m_sending / m_send_lock:
     *   Before send buffers are given to the send-transporter,
     *   they are moved from m_buffer -> m_sending by
     *   get_bytes_to_send_iovec(). (Req. both locks.)
     *   When transporter has consumed some/all of m_sending
     *   buffers, ::bytes_sent() will update m_sending accordingly.
     *
     * If both locks are required, grab the m_send_lock first.
     * Release m_buffer_lock before releasing m_send_lock.
     */
    struct thr_spin_lock m_buffer_lock; //Protect m_buffer
    struct thr_send_buffer m_buffer;

    struct thr_spin_lock m_send_lock;   //Protect m_sending + transporter
    struct thr_send_buffer m_sending;

    /* Size of resp. 'm_buffer' and 'm_sending' buffered data */
    Uint64 m_buffered_size;             //Protected by m_buffer_lock
    Uint64 m_sending_size;              //Protected by m_send_lock

    bool m_enabled;                     //Protected by m_send_lock

    /**
     * Flag used to coordinate sending to same remote trp from different
     * threads when there are contention on m_send_lock.
     *
     * If two threads need to send to the same trp at the same time, the
     * second thread, rather than wait for the first to finish, will just
     * set this flag. The first thread will will then take responsibility
     * for sending to this trp when done with its own sending.
     */
    Uint32 m_force_send;   //Check after release of m_send_lock

    /**
     * Which thread is currently holding the m_send_lock
     * This is the thr_no of the thread sending, this can be both a
     * send thread and a block thread. Send thread start their
     * thr_no at glob_num_threads. So it is easy to check this
     * thr_no to see if it is a block thread or a send thread.
     * This variable is used to find the proper place to return
     * the send buffer pages after completing the send.
     */
    Uint32 m_send_thread;  //Protected by m_send_lock

    /**
     * Bytes sent in last performSend().
     */
    Uint32 m_bytes_sent;

    /* read index(es) in thr_send_queue */
    Uint32 m_read_index[MAX_BLOCK_THREADS];
  } m_send_buffers[MAX_NTRANSPORTERS];

  /* The buffers published by threads */
  thr_send_queue m_thread_send_buffers[MAX_NTRANSPORTERS][MAX_BLOCK_THREADS];

  /*
   * These are used to synchronize during crash / trace dumps.
   *
   */
  NdbMutex stop_for_crash_mutex;
  NdbCondition stop_for_crash_cond;
  Uint32 stopped_threads;
};

/**
 *  Class to handle send threads
 *  ----------------------------
 *  We can have up to 8 send threads.
 *
 *  This class will handle when a block thread needs to send, it will
 *  handle the running of the send thread and will also start the
 *  send thread.
 */
#define is_send_thread(thr_no) (thr_no >= glob_num_threads)

struct thr_send_thread_instance
{
  thr_send_thread_instance() :
               m_instance_no(0),
               m_watchdog_counter(0),
               m_thr_index(0),
               m_thread(NULL),
               m_waiter_struct(),
               m_send_buffer_pool(0,
                                  THR_SEND_BUFFER_MAX_FREE,
                                  THR_SEND_BUFFER_ALLOC_SIZE),
               m_exec_time_ns(0),
               m_sleep_time_ns(0),
               m_user_time_os(0),
               m_kernel_time_os(0),
               m_elapsed_time_os(0),
<<<<<<< HEAD
               m_measured_spintime(0),
               m_num_trps_ready(0),
               m_awake(false),
=======
               m_measured_spintime_ns(0),
               m_awake(FALSE),
>>>>>>> 55ba1746
               m_first_trp(0),
               m_last_trp(0),
               m_next_is_high_prio_trp(false),
               m_more_trps(false),
               m_num_neighbour_trps(0),
               m_neighbour_trp_index(0)
  {}

  /**
   * Instance number of send thread, this is set at creation of
   * send thread and after that not changed, so no need to protect
   * it when reading it.
   */
  Uint32 m_instance_no;

  /**
   * This variable is registered in the watchdog, it is set by the
   * send thread and reset every now and then by watchdog thread.
   * No special protection is required in setting it.
   */
  Uint32 m_watchdog_counter;

  /**
   * Thread index of send thread in data node, this variable is
   * currently not used.
   */
  Uint32 m_thr_index;
  NdbThread *m_thread;

  /**
   * Variable controlling send thread sleep and awakeness, this is
   * used in call to wakeup a thread.
   */
  thr_wait m_waiter_struct;

  class thread_local_pool<thr_send_page> m_send_buffer_pool;

  /**
   * The below variables are protected by the send_thread_mutex.
   * Each send thread is taking care of a subset of the transporters
   * in the data node. The function to decide which send thread
   * instance is responsible is simply the transporter id modulo the
   * number of send thread instances, possibly extended with a simple
   * hash function to make it less likely that some simple regularity
   * in node ids create unnecessary bottlenecks.
   *
   * Each send thread only has neighbour transporters it is responsible
   * for in the list below.
   */

  /**
   * Statistical variables that track send thread CPU usage that is
   * reported in call getSendPerformanceTimers that is used by
   * THRMAN block to track CPU usage in send threads and is also
   * used by THRMAN to report data on send threads in ndbinfo
   * tables. The data is used in adaptive send thread control by
   * THRMAN.
   */
  Uint64 m_exec_time_ns;
  Uint64 m_sleep_time_ns;
  Uint64 m_user_time_os;
  Uint64 m_kernel_time_os;
  Uint64 m_elapsed_time_os;
  Uint64 m_measured_spintime_ns;

  Uint32 m_num_trps_ready;
  /**
   * Boolean indicating if send thread is awake or not.
   */
  Uint32 m_awake;

  /* First trp that has data to be sent */
  Uint32 m_first_trp;

  /* Last trp in list of trps with data available for sending */
  Uint32 m_last_trp;

  /* Which list should I get trp from next time. */
  bool m_next_is_high_prio_trp;

  /* 'true': More trps became available -> Need recheck ::get_trp() */
  bool m_more_trps;

#define MAX_NEIGHBOURS (3 * MAX_NODE_GROUP_TRANSPORTERS)
  Uint32 m_num_neighbour_trps;
  Uint32 m_neighbour_trp_index;
  Uint32 m_neighbour_trps[MAX_NEIGHBOURS];

  /**
   * Mutex protecting the linked list of trps awaiting sending
   * and also the m_awake variable of the send thread. This
   * includes the neighbour transporters listed above.
   *
   * In addition the statistical variables listed above.
   *
   * Finally it also protects the data for transporters handled by this
   * send thread in the m_trp_state array (the thr_send_trps struct).
   */
  NdbMutex *send_thread_mutex;

  /**
   * Check if a trp possibly is having data ready to be sent.
   * Upon 'true', callee should grab send_thread_mutex and
   * try to get_trp() while holding lock.
   */
  bool data_available() const
  {
    rmb();
    return (m_more_trps == true);
  }

  bool check_pending_data()
  {
    return m_more_trps;
  }
};

struct thr_send_trps
{
  /**
   * 'm_next' implements a list of 'send_trps' with PENDING'
   * data, not yet assigned to a send thread. 0 means NULL.
   */
  Uint16 m_next;

  /**
   * m_data_available are incremented/decremented by each
   * party having data to be sent to this specific trp.
   * It work in conjunction with a queue of get'able trps
   * (insert_trp(), get_trp()) waiting to be served by
   * the send threads, such that:
   *
   * 1) IDLE-state (m_data_available==0, not in list)
   *    There are no data available for sending, and
   *    no send threads are assigned to this trp.
   *
   * 2) PENDING-state (m_data_available>0, in list)
   *    There are data available for sending, possibly
   *    supplied by multiple parties. No send threads
   *    are currently serving this request.
   *
   * 3) ACTIVE-state (m_data_available==1, not in list)
   *    There are data available for sending, possibly
   *    supplied by multiple parties, which are currently
   *    being served by a send thread. All known
   *    data available at the time when we became 'ACTIVE'
   *    will be served now ( -> '==1')
   *
   * 3b ACTIVE-WITH-PENDING-state (m_data_available>1, not in list)
   *    Variant of above state, send thread is serving requests,
   *    and even more data became available since we started.
   *
   * Allowed state transitions are:
   *
   * IDLE     -> PENDING  (alert_send_thread w/ insert_trp)
   * PENDING  -> ACTIVE   (get_trp)
   * ACTIVE   -> IDLE     (run_send_thread if check_done_trp)
   * ACTIVE   -> PENDING  (run_send_thread if 'more'
   * ACTIVE   -> ACTIVE-P (alert_send_thread while ACTIVE)
   * ACTIVE-P -> PENDING  (run_send_thread while not check_done_trp)
   * ACTIVE-P -> ACTIVE-P (alert_send_thread while ACTIVE-P)
   *
   * A consequence of this, is that only a (single-) ACTIVE
   * send thread will serve send request to a specific trp.
   * Thus, there will be no contention on the m_send_lock
   * caused by the send threads.
   */
  Uint16 m_data_available;

  /**
   * This variable shows which trp is actually sending for the moment.
   * This will be reset again immediately after sending is completed.
   * It is used to ensure that neighbour trps aren't taken out for
   * sending by more than one thread. The neighbour list is simply
   * an array of the neighbours and we will send if data is available
   * to send AND no one else is sending which is checked by looking at
   * this variable.
   */
  Uint16 m_thr_no_sender;

  /* Send to this trp has caused a Transporter overload */
  Uint16 m_send_overload;

  /**
   * This is neighbour trp in the same node group as ourselves. This means
   * that we are likely to communicate with this trp more heavily than
   * other trps. Also delays in this communication will make the updates
   * take much longer since updates has to traverse this link and the
   * corresponding link back 6 times as part of an updating transaction.
   *
   * Thus for good performance of updates it is essential to prioritise this
   * link a bit.
   */
  bool m_neighbour_trp;
  bool m_in_list_no_neighbour;

  /**
   * Further sending to this trp should be delayed until
   * 'm_micros_delayed' has passed since 'm_inserted_time'.
   */
  Uint32 m_micros_delayed;
  NDB_TICKS m_inserted_time;

  /**
   * Counter of how many overload situations we experienced towards this
   * trp. We keep track of this to get an idea if the config setup is
   * incorrect somehow, one should consider increasing TCP_SND_BUF_SIZE
   * if this counter is incremented often. It is an indication that a
   * bigger buffer is needed to handle bandwith-delay product of the
   * node communication.
   */
  Uint64 m_overload_counter;
};

class thr_send_threads
{
public:
  /* Create send thread environment */
  thr_send_threads();

  /* Destroy send thread environment and ensure threads are stopped */
  ~thr_send_threads();

  struct thr_send_thread_instance* get_send_thread_instance_by_num(Uint32);
  /**
   * A block thread provides assistance to send thread by executing send
   * to one of the trps.
   */
  bool assist_send_thread(bool must_send,
                          Uint32 max_num_trps,
                          Uint32 thr_no,
                          NDB_TICKS now,
                          Uint32 &watchdog_counter,
               struct thr_send_thread_instance *send_instance,
               class thread_local_pool<thr_send_page>  & send_buffer_pool);

  /* Send thread method to send to a transporter picked by get_trp */
  bool handle_send_trp(TrpId id,
                       Uint32 & num_trp_sent,
                       Uint32 thr_no,
                       NDB_TICKS & now,
                       Uint32 & watchdog_counter,
                       struct thr_send_thread_instance *send_instance);

  /* A block thread has flushed data for a trp and wants it sent */
  Uint32 alert_send_thread(TrpId trp_id, NDB_TICKS now);

  /* Method used to run the send thread */
  void run_send_thread(Uint32 instance_no);

  /* Method to assign the base transporter to send threads */
  void assign_trps_to_send_threads();

  /* Method to assign the multi transporter to send threads */
  void assign_multi_trps_to_send_threads();

  /* Method to assign the block threads to assist send threads */
  void assign_threads_to_assist_send_threads();

  /* Method to start the send threads */
  void start_send_threads();

  /* Get send buffer pool for send thread */
  thread_local_pool<thr_send_page>* get_send_buffer_pool(Uint32 thr_no)
  {
    return &m_send_threads[thr_no - glob_num_threads].m_send_buffer_pool;
  }
  Uint32 get_send_instance(TrpId trp_id);

  /* Insert trp into send queue during activate multi trp */
  void insert_activate_trp(TrpId);

private:
  struct thr_send_thread_instance* get_send_thread_instance_by_trp(TrpId);

  /* Insert a trp in list of trps that has data available to send */
  void insert_trp(TrpId trp_id, struct thr_send_thread_instance*);

  /* Get a trp id in order to send to it */
  TrpId get_trp(Uint32 instance_no,
                 NDB_TICKS now,
                 struct thr_send_thread_instance* send_instance);

  /* Update rusage parameters for send thread. */
  void update_rusage(struct thr_send_thread_instance *this_send_thread,
                     Uint64 elapsed_time);

  /**
   * Set of utility methods to aid in scheduling of send work:
   *
   * Further sending to trp can be delayed
   * until 'now+delay'. Used either to wait for more packets
   * to be available for bigger chunks, or to wait for an overload
   * situation to clear.
   */
  void set_max_delay(TrpId trp_id, NDB_TICKS now, Uint32 delay_usec);
  void set_overload_delay(TrpId trp_id, NDB_TICKS now, Uint32 delay_usec);
  Uint32 check_delay_expired(TrpId trp_id, NDB_TICKS now);

  /* Completed sending data to this trp, check if more work pending. */
  bool check_done_trp(TrpId trp_id);

  /* Try to lock send_buffer for this trp. */
  static
  int trylock_send_trp(TrpId trp_id);

  /* Perform the actual send to the trp, release send_buffer lock.
   * Return 'true' if there are still more to be sent to this trp.
   */
  static
  bool perform_send(TrpId trp_id, Uint32 thr_no, Uint32& bytes_sent);

  /* Have threads been started */
  Uint32 m_started_threads;

  OverloadStatus m_node_overload_status;

  /* Is data available and next reference for each trp in cluster */
  struct thr_send_trps m_trp_state[MAX_NTRANSPORTERS];

  /**
   * Very few compiler (gcc) allow zero length arrays
   */
#if MAX_NDBMT_SEND_THREADS == 0
#define _MAX_SEND_THREADS 1
#else
#define _MAX_SEND_THREADS MAX_NDBMT_SEND_THREADS
#endif

  /* Data and state for the send threads */
  Uint32 m_num_trps;
  Uint32 m_next_send_thread_instance_by_trp;
  struct thr_send_thread_instance m_send_threads[_MAX_SEND_THREADS];
  Uint16 m_send_thread_instance_by_trp[MAX_NTRANSPORTERS];

public:

  void getSendPerformanceTimers(Uint32 send_instance,
                                Uint64 & exec_time,
                                Uint64 & sleep_time,
                                Uint64 & spin_time,
                                Uint64 & user_time_os,
                                Uint64 & kernel_time_os,
                                Uint64 & elapsed_time_os)
  {
    require(send_instance < globalData.ndbMtSendThreads);
    NdbMutex_Lock(m_send_threads[send_instance].send_thread_mutex);
    exec_time = m_send_threads[send_instance].m_exec_time_ns / 1000;
    sleep_time = m_send_threads[send_instance].m_sleep_time_ns / 1000;
    spin_time = m_send_threads[send_instance].m_measured_spintime_ns / 1000;
    user_time_os= m_send_threads[send_instance].m_user_time_os;
    kernel_time_os = m_send_threads[send_instance].m_kernel_time_os;
    elapsed_time_os = m_send_threads[send_instance].m_elapsed_time_os;
    NdbMutex_Unlock(m_send_threads[send_instance].send_thread_mutex);
  }
  void startChangeNeighbourNode()
  {
    for (Uint32 i = 0; i < globalData.ndbMtSendThreads; i++)
    {
      NdbMutex_Lock(m_send_threads[i].send_thread_mutex);
      for (Uint32 j = 0; j < MAX_NEIGHBOURS; j++)
      {
        m_send_threads[i].m_neighbour_trps[j] = 0;
      }
      m_send_threads[i].m_num_neighbour_trps = 0;
    }
    for (Uint32 i = 0; i < MAX_NTRANSPORTERS; i++)
    {
      if (m_trp_state[i].m_neighbour_trp == true)
      {
        m_trp_state[i].m_neighbour_trp = false;
        m_trp_state[i].m_in_list_no_neighbour = false;
      }
    }
  }
  void setNeighbourNode(NodeId nodeId)
  {
    NodeId id[MAX_NODE_GROUP_TRANSPORTERS];
    Uint32 num_ids;
    if (true || globalData.ndbMtSendThreads == 0)
    {
      return;
    }
    globalTransporterRegistry.get_trps_for_node(nodeId,
                                                &id[0],
                                                num_ids,
                                                MAX_NODE_GROUP_TRANSPORTERS);
    for (Uint32 index = 0; index < num_ids; index++)
    {
      Uint32 this_id = id[index];
      Uint32 send_instance_id = get_send_instance(this_id);
      struct thr_send_thread_instance *send_instance =
        &m_send_threads[send_instance_id];
      m_trp_state[this_id].m_neighbour_trp = true;
      DEB_MULTI_TRP(("SNN: node: %u, trp: %u, send_instance: %u"
                     ", num_trps: %u, in_list: %u",
                     nodeId,
                     this_id,
                     send_instance_id,
                     send_instance->m_num_neighbour_trps,
		     m_trp_state[this_id].m_in_list_no_neighbour));
      if (m_trp_state[this_id].m_in_list_no_neighbour != false)
      {
        /**
         * The new neighbour transporter is in linked list of non-neighbour
         * transporters, it must be removed from there to avoid having
         * transporters with m_data_available == 0 and m_in_list_no_neighbour
         * in list which could cause weird issues.
         */
        Uint32 next_trp_id = send_instance->m_first_trp;
        Uint32 prev_trp_id = 0;
        bool found = false;
        while (next_trp_id != 0)
        {
          DEB_MULTI_TRP(("Found trp_id: %u in trp list, prev: %u", next_trp_id, prev_trp_id));
          if (next_trp_id == this_id)
          {
            found = true;
            if (prev_trp_id == 0)
            {
              send_instance->m_first_trp = m_trp_state[this_id].m_next;
            }
            else
            {
              m_trp_state[prev_trp_id].m_next = m_trp_state[this_id].m_next;
            }
            break;
          }
          next_trp_id = m_trp_state[next_trp_id].m_next;
        }
        require(found);
        require(m_trp_state[this_id].m_data_available > 0);
        m_trp_state[this_id].m_in_list_no_neighbour = false;
      }
      for (Uint32 i = 0; i < MAX_NEIGHBOURS; i++)
      {
        require(send_instance->m_neighbour_trps[i] != this_id);
        if (send_instance->m_neighbour_trps[i] == 0)
        {
          DEB_MULTI_TRP(("Neighbour(%u) of node %u is trp %u",
                         i,
                         nodeId,
                         this_id));
          assert(send_instance->m_num_neighbour_trps == i);
          send_instance->m_neighbour_trps[i] = this_id;
          send_instance->m_num_neighbour_trps++;
          assert(send_instance->m_num_neighbour_trps <=
                 MAX_NEIGHBOURS);

          break;
        }
      }
    }
  }
  void endChangeNeighbourNode()
  {
    /**
     * If a transporter was in the transporter list before (don't think it
     * should be possible) it doesn't represent an issue since it will simply
     * be handled twice, first from neighbour list and second from list of
     * transporters.
     *
     * The opposite behaviour could be an issue, we solve this by calling
     * flush_send_buffers in startChangeNeighbourNode followed by a call
     * insert_activate_trp for all transporters that move from neighbour
     * transporter to non-neighbour transporter. This will ensure that
     * these transporters won't stop sending. If they are put back as
     * neighbour transporters we will remove them from the list again.
     * in setNeighbourNode.
     */
    for (Uint32 i = 0; i < globalData.ndbMtSendThreads; i++)
    {
      m_send_threads[i].m_neighbour_trp_index = 0;
      NdbMutex_Unlock(m_send_threads[i].send_thread_mutex);
    }
  }
  void setNodeOverloadStatus(OverloadStatus new_status)
  {
    /**
     * The read of this variable is unsafe, but has no dire consequences
     * if it is shortly inconsistent. We use a memory barrier to at least
     * speed up the spreading of the variable to all CPUs.
     */
    m_node_overload_status = new_status;
    mb();
  }
};


/*
 * The single instance of the thr_send_threads class, if this variable
 * is non-NULL, then we're using send threads, otherwise if NULL, there
 * are no send threads.
 */
static char* g_send_threads_mem = NULL;
static thr_send_threads *g_send_threads = NULL;

extern "C"
void *
mt_send_thread_main(void *thr_arg)
{
  struct thr_send_thread_instance *this_send_thread =
    (thr_send_thread_instance*)thr_arg;

  Uint32 instance_no = this_send_thread->m_instance_no;
  g_send_threads->run_send_thread(instance_no);
  return NULL;
}

thr_send_threads::thr_send_threads()
  : m_started_threads(false),
    m_node_overload_status((OverloadStatus)LIGHT_LOAD_CONST)
{
  struct thr_repository *rep = g_thr_repository;

  for (Uint32 i = 0; i < NDB_ARRAY_SIZE(m_trp_state); i++)
  {
    m_trp_state[i].m_next = 0;
    m_trp_state[i].m_data_available = 0;
    m_trp_state[i].m_thr_no_sender = Uint16(NO_OWNER_THREAD);
    m_trp_state[i].m_send_overload = false;
    m_trp_state[i].m_micros_delayed = 0;
    m_trp_state[i].m_neighbour_trp = false;
    m_trp_state[i].m_in_list_no_neighbour = false;
    m_trp_state[i].m_overload_counter = 0;
    NdbTick_Invalidate(&m_trp_state[i].m_inserted_time);
  }
  for (Uint32 i = 0; i < NDB_ARRAY_SIZE(m_send_threads); i++)
  {
    m_send_threads[i].m_more_trps = false;
    m_send_threads[i].m_first_trp = 0;
    m_send_threads[i].m_last_trp = 0;
    m_send_threads[i].m_next_is_high_prio_trp = false;
    m_send_threads[i].m_num_neighbour_trps = 0;
    m_send_threads[i].m_neighbour_trp_index = 0;
    for (Uint32 j = 0; j < MAX_NEIGHBOURS; j++)
    {
      m_send_threads[i].m_neighbour_trps[j] = 0;
    }
    m_send_threads[i].m_waiter_struct.init();
    m_send_threads[i].m_instance_no = i;
    m_send_threads[i].m_send_buffer_pool.set_pool(&rep->m_sb_pool);
    m_send_threads[i].send_thread_mutex = NdbMutex_Create();
  }
  memset(&m_send_thread_instance_by_trp[0],
         0xFF,
         sizeof(m_send_thread_instance_by_trp));
  m_next_send_thread_instance_by_trp = 0;
  m_num_trps = 0;
}

thr_send_threads::~thr_send_threads()
{
  if (!m_started_threads)
    return;

  for (Uint32 i = 0; i < globalData.ndbMtSendThreads; i++)
  {
    void *dummy_return_status;

    /* Ensure thread is woken up to die */
    wakeup(&(m_send_threads[i].m_waiter_struct));
    NdbThread_WaitFor(m_send_threads[i].m_thread, &dummy_return_status);
    globalEmulatorData.theConfiguration->removeThread(
      m_send_threads[i].m_thread);
    NdbThread_Destroy(&(m_send_threads[i].m_thread));
  }
}

/**
 * Base transporters are spread equally among the send threads.
 * There is no special connection between a thread and a transporter
 * to another node. Thus round-robin scheduling is good enough.
 */
void
thr_send_threads::assign_trps_to_send_threads()
{
  Uint32 num_trps = globalTransporterRegistry.get_num_trps();
  m_num_trps = num_trps;
  /* Transporter instance 0 isn't used */
  m_send_thread_instance_by_trp[0] = Uint16(~0);
  Uint32 send_instance = 0;
  for (Uint32 i = 1; i <= num_trps; i++)
  {
    m_send_thread_instance_by_trp[i] = send_instance;
    send_instance++;
    if (send_instance == globalData.ndbMtSendThreads)
    {
      send_instance = 0;
    }
  }
  m_next_send_thread_instance_by_trp = 0;
}

void
mt_assign_multi_trps_to_send_threads()
{
  DEB_MULTI_TRP(("mt_assign_multi_trps_to_send_threads()"));
  if (g_send_threads)
  {
    g_send_threads->assign_multi_trps_to_send_threads();
  }
}

/**
 * Multi transporters are assigned to send thread instances to mimic
 * the assignment of LDM instances to send thread instances. This
 * ensures that if an LDM thread sends a message to another LDM
 * thread in the same node group the LDM thread will assist with
 * the sending of this message. The LDM thread will send to another
 * LDM thread mostly in case it is within the same node group and it
 * will then send to the same LDM instance in that node.
 *
 * Ideally the number of LDM threads should be a multiple of the number
 * of send threads to get the best assignment of transporters to send
 * threads.
 *
 * At this point we haven't started using the transporters yet, so no
 * need to protect the changes. Once a multi transporter has been added
 * it retain its send instance even after node restarts.
 */
void
thr_send_threads::assign_multi_trps_to_send_threads()
{
  DEB_MULTI_TRP(("assign_multi_trps_to_send_threads()"));
  Uint32 new_num_trps = globalTransporterRegistry.get_num_trps();
  Uint32 send_instance = m_next_send_thread_instance_by_trp;
  DEB_MULTI_TRP(("assign_multi_trps_to_send_threads(): new_num_trps = %u",
                 new_num_trps));
  for (Uint32 i = m_num_trps + 1; i <= new_num_trps; i++)
  {
    m_send_thread_instance_by_trp[i] = send_instance;
    send_instance++;
    if (send_instance == globalData.ndbMtSendThreads)
    {
      send_instance = 0;
    }
  }
  m_num_trps = new_num_trps;
  m_next_send_thread_instance_by_trp = send_instance;
}

void
thr_send_threads::assign_threads_to_assist_send_threads()
{
  /**
   * Assign the block thread (ldm, tc, rep and main) to assist a certain send
   * thread instance. This means that assistance will only be provided to a
   * subset of the transporters from this block thread. The actual send
   * threads can also assist other send threads to avoid having to wake up
   * all send threads all the time.
   *
   * If we have configured the block thread to not provide any send thread
   * assistance we will not assign any send thread to it, similarly receive
   * threads don't provide send thread assistance and if no send threads
   * are around we use the old method of sending without send threads and
   * in this case the sending is done by all block threads and there are
   * no send threads around at all.
   *
   * We perform round robin of LDM threads first and then round robin on the
   * non-LDM threads. This ensures that the first LDM thread starts at send
   * instance 0 to ensure that we support the transporters used for
   * communication to the same LDM in the same node group. This is not
   * guaranteed for all configurations, but we strive for this configuration
   * to ensure that the LDM thread will quickly send its own messages within
   * the node group. Messages to other nodes will be picked up by another
   * send thread. With only one send thread the LDM threads will support all
   * transporters. Multiple send threads is mainly intended for larger
   * configurations.
   */
  THRConfigApplier & conf = globalEmulatorData.theConfiguration->m_thr_config;
  struct thr_repository* rep = g_thr_repository;
  unsigned int thr_no;
  unsigned next_send_instance = 0;
  for (thr_no = 0; thr_no < glob_num_threads; thr_no++)
  {
    thr_data *selfptr = &rep->m_thread[thr_no];
    selfptr->m_nosend = conf.do_get_nosend(selfptr->m_instance_list,
                                           selfptr->m_instance_count);
    if (is_recover_thread(thr_no) ||
        selfptr->m_nosend == 1)
    {
      selfptr->m_send_instance_no = 0;
      selfptr->m_send_instance = NULL;
      selfptr->m_nosend = 1;
    }
    else if (is_ldm_thread(thr_no))
    {
      selfptr->m_send_instance_no = next_send_instance;
      selfptr->m_send_instance =
        get_send_thread_instance_by_num(next_send_instance);
      next_send_instance++;
      if (next_send_instance == globalData.ndbMtSendThreads)
      {
        next_send_instance = 0;
      }
    }
    selfptr->m_nosend_tmp = selfptr->m_nosend;
    if (is_main_thread(thr_no))
    {
      selfptr->m_nosend_tmp = 1;
    }
  }
  for (thr_no = 0; thr_no < glob_num_threads; thr_no++)
  {
    thr_data *selfptr = &rep->m_thread[thr_no];
    if (selfptr->m_nosend == 1 ||
        is_ldm_thread(thr_no))
    {
      continue;
    }
    else
    {
      selfptr->m_send_instance_no = next_send_instance;
      selfptr->m_send_instance =
        get_send_thread_instance_by_num(next_send_instance);
      next_send_instance++;
      if (next_send_instance == globalData.ndbMtSendThreads)
      {
        next_send_instance = 0;
      }
    }
  }
}

void
thr_send_threads::start_send_threads()
{
  for (Uint32 i = 0; i < globalData.ndbMtSendThreads; i++)
  {
    m_send_threads[i].m_thread =
      NdbThread_Create(mt_send_thread_main,
                       (void **)&m_send_threads[i],
                       2*1024*1024,
                       "send thread", //ToDo add number
                       NDB_THREAD_PRIO_MEAN);
    m_send_threads[i].m_thr_index =
      globalEmulatorData.theConfiguration->addThread(
        m_send_threads[i].m_thread,
        SendThread);
  }
  m_started_threads = true;
}

void
thr_send_threads::insert_activate_trp(TrpId trp_id)
{
  /**
   * During change neighbours to ensure that we send the
   * ACTIVATE_TRP_REQ signal to the other side independent of timing
   * of when we change to the multi transporters.
   *
   * During this state we hold all send thread mutexes. The transporter
   * has been removed as neighbour previous to this call, thus it won't
   * disappear due to us removing the neighbour flag.
   */
  if (m_trp_state[trp_id].m_data_available > 0)
  {
    m_trp_state[trp_id].m_data_available++;
    if (m_trp_state[trp_id].m_thr_no_sender == NO_OWNER_THREAD &&
        m_trp_state[trp_id].m_in_list_no_neighbour == false)
    {
      struct thr_send_thread_instance *send_instance;
      send_instance = get_send_thread_instance_by_trp(trp_id);
      insert_trp(trp_id, send_instance);
    }
  }
}

struct thr_send_thread_instance*
thr_send_threads::get_send_thread_instance_by_num(Uint32 instance_no)
{
  return &m_send_threads[instance_no];
}

Uint32
thr_send_threads::get_send_instance(TrpId trp_id)
{
  require(trp_id < MAX_NTRANSPORTERS);
  Uint32 send_thread_instance = m_send_thread_instance_by_trp[trp_id];
  require(send_thread_instance < globalData.ndbMtSendThreads);
  return send_thread_instance;
}

struct thr_send_thread_instance*
thr_send_threads::get_send_thread_instance_by_trp(TrpId trp_id)
{
  require(trp_id < MAX_NTRANSPORTERS);
  Uint32 send_thread_instance = m_send_thread_instance_by_trp[trp_id];
  require(send_thread_instance < globalData.ndbMtSendThreads);
  return &m_send_threads[send_thread_instance];
}

/**
 * Called under mutex protection of send_thread_mutex
 */
void
thr_send_threads::insert_trp(TrpId trp_id,
                             struct thr_send_thread_instance *send_instance)
{
  struct thr_send_trps &trp_state = m_trp_state[trp_id];

  send_instance->m_more_trps = true;
  /* Ensure the lock free ::data_available see 'm_more_trps == true' */
  wmb();

  send_instance->m_num_trps_ready++;
  if (trp_state.m_neighbour_trp)
    return;

  Uint32 first_trp = send_instance->m_first_trp;
  struct thr_send_trps &last_trp_state =
    m_trp_state[send_instance->m_last_trp];
  trp_state.m_next = 0;
  require(trp_state.m_data_available > 0);
  require(trp_state.m_in_list_no_neighbour == false);
  trp_state.m_in_list_no_neighbour = true;
  send_instance->m_last_trp = trp_id;

  if (first_trp == 0)
  {
    send_instance->m_first_trp = trp_id;
  }
  else
  {
    last_trp_state.m_next = trp_id;
  }
}

/**
 * Called under mutex protection of send_thread_mutex
 * The timer is taken before grabbing the mutex and can thus be a
 * bit older than now when compared to other times.
 *
 * The purpose of set_max_delay is to avoid sending to another node
 * too often. This method is called when we insert a transporter
 * into the queue of transporters to send to. This is performed in
 * the alert_send_thread call that is called for each transporter
 * we need to send to in the do_send call.
 *
 * This method is called if this is the first thread that wants to
 * to send to this node. Now if we have a large data node with many
 * block threads that are executing at the same time, it is very
 * likely that another block thread will also want to send to this
 * node.
 *
 * Without send delay in a 48 CPU data node with 12 LDMs, 12 Query
 * threads, 10 tc threads, 1 main, 1 rep and 4 send threads, with
 * around 16 concurrent transporters to send to. In this case it
 * is easy to be sending to each transporter every 10 microseconds.
 *
 * Sending to a transporter so often will have several negative
 * consequences. First of all it will increase the CPU usage for
 * sending. The reason for this is that each send system call has
 * large overhead independent of whether the message size is small
 * or large. This can have severe negative effects.
 * Second not only does it drive up the CPU usage in the data node
 * that sends, it also drives up the CPU usage in the API node/data
 * node receiving the messages.
 *
 * Again, delaying sends have a negative impact as well. Delaying
 * messages means that the CPU cache situation in the receiving
 * end can change. Thus the longer the delay, the less of the
 * CPU cache will be beneficial to executing the receive message.
 *
 * This means that we want a trade off between efficient sending
 * and low latency sending.
 *
 * The solution to this problem is that we invent an adaptive
 * algorithm that dependent on the following parameters will set
 * the max delay parameter in mt.cpp. The g_max_send_delay used to
 * be a configurable parameter set by MaxSendDelay.
 *
 * Now this parameter is automated and the configuration parameter
 * is calculated based on the following input:
 *
 * - Number of block threads
 * - Current load situation in the block threads.
 *
 * This adaptive algorithm is handled in thrman.cpp which has a good
 * view on the current load situations. It will interact with mt.cpp
 * through calls to set the global variable g_max_send_delay.
 *
 * The method handling this is called handle_send_max_delay and uses
 * the overload status calculated for adaptive send handling. The more
 * threads that are highly loaded, the more send delay we invoke. At the
 * same time the send delay is higher in larger data nodes.
 *
 * If the g_max_send_delay is set to 50, it means that after inserting
 * into the queue of transporters we will not send until 50 microseconds
 * have passed. Thus blocks threads that assist_send_thread will ignore
 * sending when a transporter is next to send to, and the transporter
 * is not ready for sending.
 *
 * When this happens in the send thread, the send thread will pause
 * for a few microseconds until this condition has passed and the
 * transporter is ready to send to. This pause happens through the
 * futex_wait call.
 *
 * Another delay handling happens at overload. Overload happens when a
 * send returns having sent 0 bytes. In this case we will set the
 * delay to 200 microseconds. However the transporter will in this
 * case still be in the transporter queue, this one will never call
 * set_max_delay while waiting for those 200 microseconds to arrive.
 */
#define MAX_SEND_DELAY 200
void
thr_send_threads::set_max_delay(TrpId trp_id, NDB_TICKS now, Uint32 delay_usec)
{
  struct thr_send_trps &trp_state = m_trp_state[trp_id];
  require(trp_state.m_data_available > 0);
  assert(!trp_state.m_send_overload);

  if (delay_usec == 0 || trp_state.m_micros_delayed < delay_usec)
  {
    /**
     * Always important to perform set_max_delay when resetting timer.
     *
     * The model for setting max delay requires it to be set only once.
     * The model is the following.
     *
     * RonDB often receives batch requests.
     * 1) A range scan is sent to all partitions of the table. This
     *    means that it will be common that we will have multiple
     *    LDM/Query threads that execute queries towards the table
     *    in parallel. The first one that arrives sets the max delay,
     *    if we set it also for subsequent threads it means that
     *    at the end we will simply wait for the threads to stop
     *    sending towards this node. This can be a very long wait
     *    and this would cause a batch-oriented behaviour.
     *
     * 2) A batch of key lookups are performed towards the table or a set
     *    of tables. Again in this case we want to ensure that as many of
     *    them are completed as possible before we move on.
     *
     * The adaptive algorithm for max send delay should strive to
     * find a delay that is long enough to wait for all threads to complete
     * the batch request or scan request. At the same time it should be short
     * enough to not cause the sender to be waiting so long that it loses too
     * much CPU cache content. We want an efficient model while at the same
     * time providing a low latency operation.
     *
     * We expect a key lookup to take on the order of 1-2 microseconds and
     * a range scan can consume around 10 microseconds. On top of this we
     * have a delay to wake threads up on the order of 10 microseconds.
     * A batch of 100 key lookups are likely to be spread among the LDM and
     * query threads. Thus we can expect the execution time for a batch to
     * be around 10+10 microseconds. At the same time at high load there is
     * many concurrent batch activities. These means that we need a higher
     * latency setting at high loads.
     *
     * The RonDB thread model receives those batches on one receiver thread,
     * sends them off to multiple block threads and on the send side we try
     * to assemble them together again.
     *
     * For RonDB to scale with large data nodes, it is imperative that the
     * number of sends for the same operation isn't increasing. To accomplish
     * this we use max send delay as the tool to accomplish this. It is
     * expected in a larger data node that the delay need to be a bit
     * bigger, the reason is due to the mathematical model. We start a number
     * of parallel activities, first the more threads we need to start up,
     * the longer the start up time is, second the wait is waiting for all
     * to return, this with more to wait for, we increase the probability
     * that some waits will be longer. So a normal statistical model shows
     * that we need to increase the max send delay a bit, but not linearly,
     * in growing size of data nodes.
     *
     * To be able to send earlier if possible, we can use two mechanisms,
     * we can keep track of the number of block threads that are now
     * waiting for a send on this transporter, and we can keep track of
     * the number of bytes that are waiting to be sent. There is no reason
     * to wait for sending if the transporter is already loaded and needs
     * no more bytes to achieve an efficient send.
     *
     * We set the m_micros_delayed again also when the delay to be set is
     * higher than the one already set. This implies that we either
     * upgraded the latency from the adaptive algorithm. Alternatively
     * it is the min send delay that was previously set, when setting the
     * max send delay, this should override the min send delay. The min
     * send delay is primarily intended for scenarios where the max send
     * delay isn't activated yet.
     */
    trp_state.m_micros_delayed = delay_usec;
    trp_state.m_inserted_time = now;
  }
}

/**
 * Called under mutex protection of send_thread_mutex
 * The time is taken before grabbing the mutex, so this timer
 * could be older time than now in rare cases.
 */
void
thr_send_threads::set_overload_delay(TrpId trp_id,
                                     NDB_TICKS now,
                                     Uint32 delay_usec)
{
  struct thr_send_trps &trp_state = m_trp_state[trp_id];
  require(trp_state.m_data_available > 0);
  trp_state.m_send_overload = true;
  trp_state.m_micros_delayed = delay_usec;
  trp_state.m_inserted_time = now;
  trp_state.m_overload_counter++;
}

/**
 * Called under mutex protection of send_thread_mutex
 * The now can be older than what is set in m_inserted_time since
 * now is not taken holding the mutex, thus we can take the time,
 * be scheduled away for a while and return, in the meantime
 * another thread could insert a new event with a newer insert
 * time.
 *
 * We ensure in code below that if this type of event happens that
 * we set the timer to be expired and we use the more recent time
 * as now.
 */
Uint32
thr_send_threads::check_delay_expired(TrpId trp_id, NDB_TICKS now)
{
  struct thr_send_trps &trp_state = m_trp_state[trp_id];
  require(trp_state.m_data_available > 0);
  Uint64 micros_delayed = Uint64(trp_state.m_micros_delayed);

  if (micros_delayed == 0)
    return 0;

  Uint64 micros_passed;
  if (now.getUint64() > trp_state.m_inserted_time.getUint64())
  {
    micros_passed = NdbTick_Elapsed(trp_state.m_inserted_time,
                                    now).microSec();
  }
  else
  {
    now = trp_state.m_inserted_time;
    micros_passed = micros_delayed;
  }
  if (micros_passed >= micros_delayed) //Expired
  {
    trp_state.m_inserted_time = now;
    trp_state.m_micros_delayed = 0;
    trp_state.m_send_overload = false;
    return 0;
  }

  // Update and return remaining wait time
  Uint64 remaining_micros = micros_delayed - micros_passed;
  return Uint32(remaining_micros);
}

/**
 * TODO RONM:
 * Add some more NDBINFO table to make it easier to analyse the behaviour
 * of the workings of the MaxSendDelay parameter.
 */

static Uint64 mt_get_send_buffer_bytes(NodeId id);


/**
 * Get a trp having data to be sent to a trp (returned).
 *
 * Sending could have been delayed, in such cases the trp
 * to expire its delay first will be returned. It is then up to
 * the callee to either accept this trp, or reinsert it
 * such that it can be returned and retried later.
 *
 * Called under mutex protection of send_thread_mutex
 */
#define DELAYED_PREV_NODE_IS_NEIGHBOUR UINT_MAX32
TrpId
thr_send_threads::get_trp(Uint32 instance_no,
                          NDB_TICKS now,
                          struct thr_send_thread_instance *send_instance)
{
  Uint32 next;
  TrpId trp_id;
  bool retry = false;
  Uint32 prev = 0;
  Uint32 delayed_trp = 0;
  Uint32 delayed_prev_trp = 0;
  Uint32 min_wait_usec = UINT_MAX32;
  do
  {
    if (send_instance->m_next_is_high_prio_trp)
    {
      Uint32 num_neighbour_trps = send_instance->m_num_neighbour_trps;
      Uint32 neighbour_trp_index = send_instance->m_neighbour_trp_index;
      for (Uint32 i = 0; i < num_neighbour_trps; i++)
      {
        trp_id = send_instance->m_neighbour_trps[neighbour_trp_index];
        neighbour_trp_index++;
        if (neighbour_trp_index == num_neighbour_trps)
          neighbour_trp_index = 0;
        send_instance->m_neighbour_trp_index = neighbour_trp_index;
        if (m_trp_state[trp_id].m_data_available > 0 &&
            m_trp_state[trp_id].m_thr_no_sender == NO_OWNER_THREAD)
        {
          const Uint32 send_delay = check_delay_expired(trp_id, now);
          if (likely(send_delay == 0))
          {
            /**
             * Found a neighbour trp to return. Handle this and ensure that
             * next call to get_trp will start looking for non-neighbour
             * trps.
             */
            send_instance->m_next_is_high_prio_trp = false;
            goto found_neighbour;
          }

          /**
           * Found a neighbour trp with delay, record the delay
           * and the trp and set indicator that delayed trp is
           * a neighbour.
           */
          if (send_delay < min_wait_usec)
          {
            min_wait_usec = send_delay;
            delayed_trp = trp_id;
            delayed_prev_trp = DELAYED_PREV_NODE_IS_NEIGHBOUR;
          }
        }
      }
      if (retry)
      {
        /**
         * We have already searched the non-neighbour trps and we
         * have now searched the neighbour trps and found no trps
         * ready to start sending to, we might still have a delayed
         * trp, this will be checked before exiting.
         */
        goto found_no_ready_trps;
      }

      /**
       * We found no ready trps amongst the neighbour trps, we will
       * also search the non-neighbours, we will do this simply by
       * falling through into this part and setting retry to true to
       * indicate that we already searched the neighbour trps.
       */
      retry = true;
    }
    else
    {
      /**
       * We might loop one more time and then we need to ensure that
       * we don't just come back here. If we report a trp from this
       * function this variable will be set again. If we find no trp
       * then it really doesn't matter what this variable is set to.
       * When trps are available we will always try to be fair and
       * return high prio trps as often as non-high prio trps.
       */
      send_instance->m_next_is_high_prio_trp = true;
    }

    trp_id = send_instance->m_first_trp;
    if (!trp_id)
    {
      if (!retry)
      {
        /**
         * We need to check the neighbour trps before we decide that
         * there is no trps to send to.
         */
        retry = true;
        continue;
      }
      /**
       * Found no trps ready to be sent to, will still need check of
       * delayed trps before exiting.
       */
      goto found_no_ready_trps;
    }

    /**
     * Search for a trp ready to be sent to among the non-neighbour trps.
     * If none found, remember the one with the smallest delay.
     */
    prev = 0;
    while (trp_id)
    {
      next = m_trp_state[trp_id].m_next;

      const Uint32 send_delay = check_delay_expired(trp_id, now);
      if (likely(send_delay == 0))
      {
        /**
         * We found a non-neighbour trp to return, handle this
         * and set the next get_trp to start looking for
         * neighbour trps.
         */
        send_instance->m_next_is_high_prio_trp = true;
        goto found_non_neighbour;
      }

      /* Find remaining minimum wait: */
      if (min_wait_usec > send_delay)
      {
        min_wait_usec = send_delay;
        delayed_trp = trp_id;
        delayed_prev_trp = prev;
      }

      prev = trp_id;
      trp_id = next;
    }

    // As 'first_trp != 0', there has to be a 'delayed_trp'
    assert(delayed_trp != 0);

    if (!retry)
    {
      /**
       * Before we decide to send to a delayed non-neighbour trp
       * we should check if there is a neighbour ready to be sent
       * to, or if there is a neighbour with a lower delay that
       * can be sent to.
       */
      retry = true;
      continue;
    }
    /**
     * No trps ready to send to, but we only get here when we know
     * there is at least a delayed trp, so jump directly to handling
     * of returning delayed trps.
     */
    goto found_delayed_trp;
  } while (1);

found_no_ready_trps:
  /**
   * We have found no trps ready to be sent to yet, we can still
   * have a delayed trp and we don't know from where it comes.
   */
  if (delayed_trp == 0)
  {
    /**
     * We have found no trps to send to, neither non-delayed nor
     * delayed trps. Mark m_more_trps as false to indicate that
     * we have no trps to send to for the moment to give the
     * send threads a possibility to go to sleep.
     */
    send_instance->m_more_trps = false;
    return 0;
  }

  /**
   * We have ensured that delayed_trp exists although we have no
   * trps ready to be sent to yet. We will fall through to handling
   * of finding a delayed trp.
   */

found_delayed_trp:
  /**
   * We found no trp ready to send to but we did find a delayed trp.
   * We don't know if the delayed trp is a neighbour trp or not, we
   * check this using delayed_prev_trp which is set to ~0 for
   * neighbour trps.
   */
  assert(delayed_trp != 0);
  trp_id = delayed_trp;
  if (delayed_prev_trp == DELAYED_PREV_NODE_IS_NEIGHBOUR)
  {
    /**
     * Go to handling of found neighbour as we have decided to return
     * this delayed neighbour trp.
     */
    send_instance->m_next_is_high_prio_trp = false;
    goto found_neighbour;
  }
  else
  {
    send_instance->m_next_is_high_prio_trp = true;
  }

  prev = delayed_prev_trp;
  next = m_trp_state[trp_id].m_next;

  /**
   * Fall through to found_non_neighbour since we have decided that this
   * delayed trp will be returned.
   */

found_non_neighbour:
  /**
   * We are going to return a non-neighbour trp, either delayed
   * or not. We need to remove it from the list of non-neighbour
   * trps to send to.
   */

  if (likely(trp_id == send_instance->m_first_trp))
  {
    send_instance->m_first_trp = next;
    assert(prev == 0);
  }
  else
  {
    assert(prev != 0);
    m_trp_state[prev].m_next = next;
  }

  if (trp_id == send_instance->m_last_trp)
    send_instance->m_last_trp = prev;

  require(m_trp_state[trp_id].m_in_list_no_neighbour == true);
  m_trp_state[trp_id].m_in_list_no_neighbour = false;

  /**
   * Fall through for non-neighbour trps to same return handling as
   * neighbour trps.
   */

found_neighbour:
  /**
   * We found a trp to return, we will update the data available,
   * we also need to set m_thr_no_sender to indicate which thread
   * is owning the right to send to this trp for the moment.
   *
   * Neighbour trps can go directly here since they are not
   * organised in any lists, but we come here also for
   * non-neighbour trps.
   */
  struct thr_send_trps &trp_state = m_trp_state[trp_id];

  require(trp_state.m_data_available > 0);
  assert(trp_state.m_thr_no_sender == NO_OWNER_THREAD);
  trp_state.m_next = 0;
  trp_state.m_data_available = 1;
  require(send_instance->m_num_trps_ready > 0);
  send_instance->m_num_trps_ready--;
  return (TrpId)trp_id;
}

/* Called under mutex protection of send_thread_mutex */
bool
thr_send_threads::check_done_trp(TrpId trp_id)
{
  struct thr_send_trps &trp_state = m_trp_state[trp_id];
  require(trp_state.m_data_available > 0);
  trp_state.m_data_available--;
  return (trp_state.m_data_available == 0);
}

/**
 * Insert transporter into send thread instance data structures.
 * Wake send thread unless it is the one which we handle ourselves.
 * If we handle it ourselves we will check after assisting the
 * send thread if the thread is still required to wake up. This
 * ensures that running with 1 send thread will avoid waking up
 * send thread when not required to do so. With many send threads
 * we will avoid a small portion of wakeup calls through this
 * handling.
 *
 * If we don't do any send thread assistance the instance is simply
 * NULL here and we will wake all required send threads.
 */
Uint32
thr_send_threads::alert_send_thread(TrpId trp_id, NDB_TICKS now)
{
  struct thr_send_thread_instance *send_instance =
    get_send_thread_instance_by_trp(trp_id);
  struct thr_send_trps& trp_state = m_trp_state[trp_id];

  NdbMutex_Lock(send_instance->send_thread_mutex);
  trp_state.m_data_available++;  // There is more to send
  if (trp_state.m_data_available > 1)
  {
    /**
     * ACTIVE(_P) -> ACTIVE_P
     *
     * The trp is already flagged that it has data needing to be sent.
     * There is no need to wake even more threads up in this case
     * since we piggyback on someone else's request.
     *
     * Waking another thread for sending to this trp, had only
     * resulted in contention and blockage on the send_lock.
     *
     * We are safe that the buffers we have flushed will be read by a send
     * thread: They will either be piggybacked when the send thread
     * 'get_trp()' for sending, or data will be available when
     * send thread 'check_done_trp()', finds that more data has
     * become available. In the later case, the send thread will schedule
     * the trp for another round with insert_trp()
     */
    NdbMutex_Unlock(send_instance->send_thread_mutex);
    return 0;
  }
  assert(!trp_state.m_send_overload);      // Caught above as ACTIVE
  assert(m_trp_state[trp_id].m_thr_no_sender == NO_OWNER_THREAD);
  insert_trp(trp_id, send_instance);       // IDLE -> PENDING

  /**
   * We need to delay sending the data, as set in config.
   * This is the first send to this trp, so we start the
   * delay timer now.
   */
  Uint32 max_send_delay = MAX(g_conf_max_send_delay, g_max_send_delay);
  if (max_send_delay > 0)                   // Wait for more payload?
  {
    set_max_delay(trp_id, now, max_send_delay);
  }
  /*
   * Check if the send thread especially responsible for this transporter
   * is awake, if not wake it up.
   */
  Uint32 num_trps_ready = send_instance->m_num_trps_ready;
  struct thr_send_thread_instance *asleep_send_thread =
    (send_instance->m_awake) ? nullptr : send_instance;

  NdbMutex_Unlock(send_instance->send_thread_mutex);

  if (asleep_send_thread)
  {
    /*
     * Wake the assigned sleeping send thread, potentially a spurious wakeup,
     * but this is not a problem, important is to ensure that at least one
     * send thread is awoken to handle our request. If someone is already
     * awake and takes care of our request before we get to wake someone up
     * it's not a problem.
     */
    wakeup(&(asleep_send_thread->m_waiter_struct));
    return 0;
  }
  else if (num_trps_ready < 2)
  {
    return 0;
  }
  return 1;
}

static bool
check_available_send_data(struct thr_send_thread_instance *send_instance)
{
  return !send_instance->data_available();
}

//static
int
thr_send_threads::trylock_send_trp(TrpId trp_id)
{
  thr_repository::send_buffer *sb = g_thr_repository->m_send_buffers+trp_id;
  return trylock(&sb->m_send_lock);
}

//static
bool
thr_send_threads::perform_send(TrpId trp_id, Uint32 thr_no, Uint32& bytes_sent)
{
  thr_repository::send_buffer * sb = g_thr_repository->m_send_buffers+trp_id;

  /**
   * Set m_send_thread so that our transporter callback can know which thread
   * holds the send lock for this remote trp. This is the thr_no of a block
   * thread or the thr_no of a send thread.
   */
  sb->m_send_thread = thr_no;
  const bool more = globalTransporterRegistry.performSend(trp_id);
  bytes_sent = sb->m_bytes_sent;
  sb->m_send_thread = NO_SEND_THREAD;
  unlock(&sb->m_send_lock);
  return more;
}

static void
update_send_sched_config(THRConfigApplier & conf,
                         unsigned instance_no,
                         bool & real_time)
{
  real_time = conf.do_get_realtime_send(instance_no);
}

static void
yield_rt_break(NdbThread *thread,
               enum ThreadTypes type,
               bool real_time)
{
  Configuration * conf = globalEmulatorData.theConfiguration;
  conf->setRealtimeScheduler(thread,
                             type,
                             false,
                             false);
  conf->setRealtimeScheduler(thread,
                             type,
                             real_time,
                             false);
}

static void
check_real_time_break(NDB_TICKS now,
                      NDB_TICKS *yield_time,
                      NdbThread *thread,
                      enum ThreadTypes type)
{
  if (unlikely(NdbTick_Compare(now, *yield_time) < 0))
  {
    /**
     * Timer was adjusted backwards, or the monotonic timer implementation
     * on this platform is unstable. Best we can do is to restart
     * RT-yield timers from new current time.
     */
    *yield_time = now;
  }

  const Uint64 micros_passed =
    NdbTick_Elapsed(*yield_time, now).microSec();

  if (micros_passed > 50000)
  {
    /**
     * Lower scheduling prio to time-sharing mode to ensure that
     * other threads and processes gets a chance to be scheduled
     * if we run for an extended time.
     */
    yield_rt_break(thread, type, true);
    *yield_time = now;
  }
}

#ifdef USE_FUTEX
static inline
void thr_wakeup(struct thr_wait *wait, struct thr_data *thr_ptr)
{
  if (thr_ptr->m_is_recv_thread)
  {
    globalTransporterRegistry.wakeup(thr_ptr->m_recvdata);
  }
  else
  {
    volatile unsigned * val = &wait->m_futex_state;
    futex_wake(val);
  }
}
#else
static inline
void thr_wakeup(struct thr_wait *wait, struct thr_data *thr_ptr)
{
  if (thr_ptr->m_is_recv_thread)
  {
    NdbMutex_Unlock(wait->m_mutex);
    globalTransporterRegistry.wakeup(thr_ptr->m_recvdata);
  }
  else
  {
    NdbCondition_Signal(wait->m_cond);
    NdbMutex_Unlock(wait->m_mutex);
  }
}
#endif

#define NUM_WAITS_TO_CHECK_SPINTIME 6
static void
wait_time_tracking(thr_data *selfptr, Uint64 wait_time_in_ns)
{
  for (Uint32 i = 0; i < NUM_SPIN_INTERVALS; i++)
  {
    if (wait_time_in_ns <= selfptr->m_spin_stat.m_spin_interval_ns[i])
    {
      selfptr->m_spin_stat.m_micros_sleep_times[i]++;
      selfptr->m_spin_stat.m_num_waits++;
      if (unlikely(selfptr->m_spintime_us == 0 &&
            selfptr->m_conf_spintime_us != 0 &&
            selfptr->m_spin_stat.m_num_waits == NUM_WAITS_TO_CHECK_SPINTIME))
      {
        /**
         * React quickly to changes in environment, if we don't have
         * spinning activated and have already seen 15 wait times, it means
         * that there is a good chance that spinning is a good idea now.
         * So invoke a check if we should activate spinning now.
         */
        SimulatedBlock *b = globalData.getBlock(THRMAN, selfptr->m_thr_no + 1);
        ((Thrman*)b)->check_spintime(false);
      }
      return;
    }
  }
  require(false);
}

static bool check_queues_empty(thr_data *selfptr);
static Uint32 scan_time_queues(struct thr_data* selfptr, NDB_TICKS now);
static bool do_send(struct thr_data* selfptr,
                    bool must_send,
                    bool assist_send);
/**
 * We call this function only after executing no jobs and thus it is
 * safe to spin for a short time.
 */
static bool
check_yield(thr_data *selfptr,
            Uint64 min_spin_timer_us, //microseconds
            Uint32 *spin_time_in_ns,
            NDB_TICKS start_spin_ticks)
{
  NDB_TICKS now;
  //Convert to nanoseconds
  Uint64 min_spin_timer_ns = (min_spin_timer_us *= 1000);
  bool cont_flag = true;
  do
  {
    for (Uint32 i = 0; i < 50; i++)
    {
      /**
       * During around 50 us we only check for JBA and JBB
       * queues to not be empty. This happens when another thread or
       * the receive thread sends a signal to the thread.
       */
      NdbSpin();
      NdbSpin();
      if (!check_queues_empty(selfptr))
      {
        /* Found jobs to execute, successful spin */
        cont_flag = false;
        now = NdbTick_getCurrentTicks();
        break;
      }
      /* Check if we have done enough spinning once per 5 us */
      if ((i & 3) != 3)
        continue;
      now = NdbTick_getCurrentTicks();
      Uint64 spin_nanos = NdbTick_Elapsed(start_spin_ticks, now).nanoSec();
      if (spin_nanos > min_spin_timer_ns)
      {
        /**
         * We have spun for the required time, but to no avail, there was no
         * work to do, so it is now time to yield and go to sleep.
         */
        *spin_time_in_ns = Uint32(spin_nanos);
        selfptr->m_curr_ticks = now;
        selfptr->m_spin_stat.m_sleep_longer_spin_time++;
        selfptr->m_measured_spintime_ns += spin_nanos;
        return true;
      }
      if ((i & 15) == 15)
      {
        /**
         * Assist send thread once every 25 microseconds during spin.
         */
        do_send(selfptr, true, true);
      }
    }
    if (!cont_flag)
      break;
    /**
     * Every 50 us we also scan time queues to see if any delayed signals
     * need to be delivered. After checking if this generates any new
     * messages we also check if we have completed spinning for this
     * time.
     */
    const Uint32 lagging_timers = scan_time_queues(selfptr, now);
    if (lagging_timers != 0 ||
        !check_queues_empty(selfptr))
    {
      /* Found jobs to execute, successful spin */
      cont_flag = false;
      break;
    }
  } while (cont_flag);
  /**
   * Successful spinning, we will record spinning time. We will also record
   * the number of micros that this has saved. This is a static number based
   * on experience. We use measurements from virtual machines where we gain
   * the time it would take to go to sleep and wakeup again. This is roughly
   * 25 microseconds.
   *
   * This is the positive part of spinning where we gained something through
   * spinning.
   */
  Uint64 spin_nanos = NdbTick_Elapsed(start_spin_ticks, now).nanoSec();
  selfptr->m_curr_ticks = now;
  selfptr->m_measured_spintime_ns += spin_nanos;
  selfptr->m_spin_stat.m_sleep_shorter_spin_time++;
  selfptr->m_nanos_sleep += spin_nanos;
  wait_time_tracking(selfptr, spin_nanos);
  return false;
}

/**
 * We call this function only after executing no jobs and thus it is
 * safe to spin for a short time.
 */
static bool
check_recv_yield(thr_data *selfptr,
                 TransporterReceiveHandle & recvdata,
                 Uint64 min_spin_timer_us, //microseconds
                 Uint32 & num_events,
                 NDB_TICKS start_spin_ticks)
{
  NDB_TICKS now;
  //Convert to nanoseconds
  Uint64 min_spin_timer_ns = min_spin_timer_us * 1000;
  bool cont_flag = true;
  do
  {
    for (Uint32 i = 0; i < 60; i++)
    {
      /**
       * During around 50 us we only check for JBA and JBB
       * queues to not be empty. This happens when another thread or
       * the receive thread sends a signal to the thread.
       */
      NdbSpin();
      NdbSpin();
      if ((!check_queues_empty(selfptr)) ||
          ((num_events =
            globalTransporterRegistry.pollReceive(0, recvdata)) > 0))
      {
        /* Found jobs to execute, successful spin */
        cont_flag = false;
        now = NdbTick_getCurrentTicks();
        break;
      }
      /* Check if we have done enough spinning once per 5 us */
      if ((i & 3) != 3)
        continue;
      /* Check if we have done enough spinning */
      now = NdbTick_getCurrentTicks();
      Uint64 spin_nanos = NdbTick_Elapsed(start_spin_ticks, now).nanoSec();
      if (spin_nanos > min_spin_timer_ns)
      {
        /**
         * We have spun for the required time, but to no avail, there was no
         * work to do, so it is now time to yield and go to sleep.
         */
        selfptr->m_measured_spintime_ns += spin_nanos;
        selfptr->m_spin_stat.m_sleep_longer_spin_time++;
        return true;
      }
    }
    if (!cont_flag)
      break;
    /**
     * Every 50 us we also scan time queues to see if any delayed signals
     * need to be delivered. After checking if this generates any new
     * messages we also check if we have completed spinning for this
     * time.
     */
    const Uint32 lagging_timers = scan_time_queues(selfptr, now);
    if (lagging_timers != 0 ||
        !check_queues_empty(selfptr))
    {
      /* Found jobs to execute, successful spin */
      cont_flag = false;
      break;
    }
  } while (cont_flag);
  /**
   * Successful spinning, we will record spinning time. We will also record
   * the number of micros that this has saved. This is a static number based
   * on experience. We use measurements from virtual machines where we gain
   * the time it would take to go to sleep and wakeup again. This is roughly
   * 25 microseconds.
   *
   * This is the positive part of spinning where we gained something through
   * spinning.
   */
  selfptr->m_spin_stat.m_sleep_shorter_spin_time++;
  Uint64 spin_nanos = NdbTick_Elapsed(start_spin_ticks, now).nanoSec();
  selfptr->m_measured_spintime_ns += spin_nanos;
  selfptr->m_nanos_sleep += spin_nanos;
  wait_time_tracking(selfptr, spin_nanos);
  return false;
}

/**
 * We enter this function holding the send_thread_mutex if lock is
 * false and we leave no longer holding the mutex.
 */
bool
thr_send_threads::assist_send_thread(bool must_send,
                                     Uint32 max_num_trps,
                                     Uint32 thr_no,
                                     NDB_TICKS now,
                                     Uint32 &watchdog_counter,
                   struct thr_send_thread_instance *send_instance,
                   class thread_local_pool<thr_send_page>  & send_buffer_pool)
{
  Uint32 num_trps_sent = 0;
  Uint32 loop = 0;
  NDB_TICKS spin_ticks_dummy;
  TrpId trp_id = 0;

  NdbMutex_Lock(send_instance->send_thread_mutex);

  if (send_instance->m_num_trps_ready == 0)
  {
    NdbMutex_Unlock(send_instance->send_thread_mutex);
    return false;
  }
  else if (!send_instance->m_awake)
  {
    wakeup(&(send_instance->m_waiter_struct));
    if (!must_send)
    {
      NdbMutex_Unlock(send_instance->send_thread_mutex);
      return false;
    }
  }
  while (globalData.theRestartFlag != perform_stop &&
         loop < max_num_trps &&
         (trp_id = get_trp(NO_SEND_THREAD, now, send_instance)) != 0)
         // PENDING -> ACTIVE
  {
    if (!handle_send_trp(trp_id,
                         num_trps_sent,
                         thr_no,
                         now,
                         watchdog_counter,
                         send_instance))
    {
      /**
       * Neighbour trps are locked through setting
       * m_trp_state[id].m_thr_no_sender to thr_no while holding
       * the mutex. This flag is set between start of send and end
       * of send. In this case there was no send so the flag isn't
       * set now, since we insert it back immediately it will simply
       * remain unset. We assert on this just in case.
       *
       * Only transporters waiting for delay to expire was waiting to send,
       * we will skip sending in this case and leave it for the send
       * thread to handle it. No reason to set pending_send to true since
       * there is no hurry to send (through setting id = 0 below).
       */
      assert(m_trp_state[trp_id].m_thr_no_sender == NO_OWNER_THREAD);
      insert_trp(trp_id, send_instance);
      trp_id = 0;
      break;
    }


    loop++;
  }
  bool pending_send = false;
  if (trp_id != 0)
  {
    /**
     * There is more work to do, keep pending_send flag to true such
     * that we will quickly work off the queue of send tasks available.
     */
    pending_send = send_instance->check_pending_data();
  }
  NdbMutex_Unlock(send_instance->send_thread_mutex);
  watchdog_counter = 3;
  send_buffer_pool.release_global(g_thr_repository->m_mm,
                                  RG_TRANSPORTER_BUFFERS,
                                  send_instance->m_instance_no);
  return pending_send;
}

/**
 * We hold the send_thread_mutex of the send_instance when we
 * enter this function.
 */
bool
thr_send_threads::handle_send_trp(TrpId trp_id,
                                  Uint32 & num_trps_sent,
                                  Uint32 thr_no,
                                  NDB_TICKS & now,
                                  Uint32 & watchdog_counter,
                         struct thr_send_thread_instance *send_instance)
{
  assert(send_instance == get_send_thread_instance_by_trp(trp_id));
  assert(m_trp_state[trp_id].m_thr_no_sender == NO_OWNER_THREAD);
  if (m_trp_state[trp_id].m_micros_delayed > 0)     // Trp send is delayed
  {
    /**
     * The only transporter ready for send was a transporter that still
     * required waiting. We will only send if we have enough data to
     * send without delay.
     */
    if (m_trp_state[trp_id].m_send_overload)        // Pause overloaded trp
    {
      return false;
    }

    if (mt_get_send_buffer_bytes(trp_id) >= MAX_SEND_BUFFER_SIZE_TO_DELAY)
      set_max_delay(trp_id, now, 0);              // Large packet -> Send now
    else                                          // Sleep, let last awake send
    {
      if (is_send_thread(thr_no))
      {
        /**
         * When encountering g_max_send_delay from send thread we
         * will let the send thread go to sleep for as long as
         * this trp has to wait (it is the shortest sleep we
         * we have. For non-send threads the trp will simply
         * be reinserted and someone will pick up later to handle
         * things.
         *
         * At this point in time there are no transporters ready to
         * send, they all are waiting for the delay to expire.
         */
        send_instance->m_more_trps = false;
      }
      return false;
    }
  }

  /**
   * Multiple send threads can not 'get' the same
   * trp simultaneously. Thus, we does not need
   * to keep the global send thread mutex any longer.
   * Also avoids worker threads blocking on us in
   * ::alert_send_thread
   */
#ifdef VM_TRACE
  my_thread_yield();
#endif
  assert(m_trp_state[trp_id].m_thr_no_sender == NO_OWNER_THREAD);
  m_trp_state[trp_id].m_thr_no_sender = thr_no;
  require(m_trp_state[trp_id].m_neighbour_trp ||
          m_trp_state[trp_id].m_in_list_no_neighbour == false);
  NdbMutex_Unlock(send_instance->send_thread_mutex);

  watchdog_counter = 6;

  /**
   * Need a lock on the send buffers to protect against
   * worker thread doing ::forceSend, possibly
   * disable_send_buffers() and/or lock_/unlock_transporter().
   * To avoid a livelock with ::forceSend() on an overloaded
   * systems, we 'try-lock', and reinsert the trp for
   * later retry if failed.
   *
   * To ensure that the combination of more == true &&
   * bytes_sent == 0 can be used to signal that the
   * transporter is overloaded, we initialise bytes_sent to 1 to avoid
   * interpreting a try_lock failure as if it was an overloaded
   * transporter. This is a fix for BUG#22393612.
   */
  bool more = true;
  Uint32 bytes_sent = 1;
#ifdef VM_TRACE
  my_thread_yield();
#endif
  if (likely(trylock_send_trp(trp_id) == 0))
  {
    more = perform_send(trp_id, thr_no, bytes_sent);
    /* We return with no locks or mutexes held */
  }

  /**
   * We only return buffers here when we are calling this from a send
   * thread. The send thread returns the send buffers using chunks,
   * thus in most cases the call to release_chunk will return
   * immediately, but at times it will release a chunk of send buffers.
   * It is important to not hold the send mutex while performing this
   * call since that would require holding two hot mutexes at the same
   * time. There is no requirement to hold them simultaneously since
   * they protect different things.
   *
   * The send thread mutex protects the order to send to transporters.
   * The send thread buffer mutexes protects the list of free send
   * buffers kept by each send thread instance.
   *
   * When this is called from the block thread we don't need to release
   * any buffers, this is done in the block thread after completing its
   * assistance to the send thread.
   */
  if (is_send_thread(thr_no))
  {
    /* Release chunk-wise to decrease pressure on lock */
    send_instance->m_watchdog_counter = 3;
    send_instance->m_send_buffer_pool.release_chunk(
                                   g_thr_repository->m_mm,
                                   RG_TRANSPORTER_BUFFERS,
                                   send_instance->m_instance_no);
  }

  /**
   * Either own perform_send() processing, or external 'alert'
   * could have signaled that there are more sends pending.
   * If we had no progress in perform_send, we conclude that
   * trp is overloaded, and takes a break doing further send
   * attempts to that trp. Also failure of trylock_send_trp
   * will result on the 'overload' to be concluded.
   * (Quite reasonable as the worker thread is likely forceSend'ing)
   */
  now = NdbTick_getCurrentTicks();

  NdbMutex_Lock(send_instance->send_thread_mutex);
  require(m_trp_state[trp_id].m_neighbour_trp ||
          m_trp_state[trp_id].m_in_list_no_neighbour == false);
#ifdef VM_TRACE
  my_thread_yield();
#endif
  assert(m_trp_state[trp_id].m_thr_no_sender == thr_no);
  m_trp_state[trp_id].m_thr_no_sender = NO_OWNER_THREAD;
  if (more ||                   // ACTIVE   -> PENDING
      !check_done_trp(trp_id))  // ACTIVE-P -> PENDING
  {
    insert_trp(trp_id, send_instance);
    if (!is_send_thread(thr_no))
    {
      /**
       * There are two reasons for coming here. One case is that the
       * send didn't manage to send everything and a new send is
       * required later on. Since we are not the send thread we need
       * to wakeup the send thread to take responsibility for this
       * action.
       *
       * The second reason is similar and requires the same action to
       * wake the send thread up to take responsibility. In this case
       * some other thread have added a send request while we were
       * processing the current request. Thus someone has to take
       * responsibility that the send is performed. When we started
       * the send we set m_data_available to 1, if check_done_trp
       * returns false it means that someone incremented
       * m_data_available in a call to insert_trp. This thread
       * would not wake any send thread up since there is already
       * activity happening to send.
       *
       * In both cases the solution is to ensure that the responsible
       * send thread is awake to ensure that the send is done in time.
       */
      wakeup(&(send_instance->m_waiter_struct));
    }
    if (unlikely(more && bytes_sent == 0)) //Trp is overloaded
    {
      set_overload_delay(trp_id, now, MAX_SEND_DELAY);//Delay send-retry by 200 us
    }
    else
    {
      /**
       * Delay next send such that it doesn't happen until some time
       * have passed. This is to ensure that we don't swamp the receiver
       * with lots of small messages. If our load is high we will ensure
       * this by calling this method when g_max_send_delay is set. But this
       * parameter is also useful when g_max_send_delay is set to 0.
       *
       * Thus it protects API nodes and other data nodes from us swamping
       * them when we have resources to do so.
       *
       * We control this parameter using an adaptive algorithm in THRMAN.
       */
      Uint32 min_send_delay = MAX(g_min_send_delay, g_conf_min_send_delay);
      set_max_delay(trp_id, now, min_send_delay);
    }
  }                            // ACTIVE   -> IDLE
  else
  {
    num_trps_sent++;
  }
  return true;
}

void
thr_send_threads::update_rusage(
  struct thr_send_thread_instance *this_send_thread,
  Uint64 elapsed_time)
{
  struct ndb_rusage rusage;

  int res = Ndb_GetRUsage(&rusage, false);
  if (res != 0)
  {
    this_send_thread->m_user_time_os = 0;
    this_send_thread->m_kernel_time_os = 0;
    this_send_thread->m_elapsed_time_os = 0;
    return;
  }
  this_send_thread->m_user_time_os = rusage.ru_utime;
  this_send_thread->m_kernel_time_os = rusage.ru_stime;
  this_send_thread->m_elapsed_time_os = elapsed_time;
}

/**
 * There are some send scheduling algorithms build into the send thread.
 * Mainly implemented as part of ::run_send_thread, thus commented here:
 *
 * We have the possibility to set a 'send delay' for each trp. This
 * is used both for handling send overload where we should wait
 * before retrying, and as an aid for collecting smaller packets into
 * larger, and thus fewer packets. Thus decreasing the send overhead
 * on a highly loaded system.
 *
 * A delay due to overload is always waited for. As there are already
 * queued up send work in the buffers, sending will be possible
 * without the send thread actively busy-retrying. However, delays
 * in order to increase the packed size can be ignored.
 *
 * The basic idea if the later is the following:
 * By introducing a delay we ensure that all block threads have
 * gotten a chance to execute messages that will generate data
 * to be sent to trps. This is particularly helpful in e.g.
 * queries that are scanning a table. Here a SCAN_TABREQ is
 * received in a TC and this generates a number of SCAN_FRAGREQ
 * signals to each LDM, each of those LDMs will in turn generate
 * a number of new signals that are all destined to the same
 * trp. So this delay here increases the chance that those
 * signals can be sent in the same TCP/IP packet over the wire.
 *
 * Another use case is applications using the asynchronous API
 * and thus sending many PK lookups that traverse a trp in
 * parallel from the same destination trp. These can benefit
 * greatly from this extra delay increasing the packet sizes.
 *
 * There is also a case when sending many updates that need to
 * be sent to the other trp in the same node group. By delaying
 * the send of this data we ensure that the receiver thread on
 * the other end is getting larger packet sizes and thus we
 * improve the throughput of the system in all sorts of ways.
 *
 * However we also try to ensure that we don't delay signals in
 * an idle system where response time is more important than
 * the throughput. This is achieved by the fact that we will
 * send after looping through the trps ready to send to. In
 * an idle system this will be a quick operation. In a loaded
 * system this delay can be fairly substantial on the other
 * hand.
 *
 * Finally we attempt to limit the use of more than one send
 * thread to cases of very high load. So if there are only
 * delayed trp sends remaining, we deduce that the
 * system is lightly loaded and we will go to sleep if there
 * are other send threads also awake.
 */
void
thr_send_threads::run_send_thread(Uint32 instance_no)
{
  struct thr_send_thread_instance *this_send_thread =
    &m_send_threads[instance_no];
  const Uint32 thr_no = glob_num_threads + instance_no;

  {
    /**
     * Wait for thread object to be visible
     */
    while(this_send_thread->m_thread == 0)
      NdbSleep_MilliSleep(30);
  }

  {
    /**
     * Print out information about starting thread
     *   (number, tid, name, the CPU it's locked into (if locked at all))
     * Also perform the locking to CPU.
     */
    BaseString tmp;
    bool fail = false;
    THRConfigApplier & conf = globalEmulatorData.theConfiguration->m_thr_config;
    tmp.appfmt("thr: %u", thr_no);
    int tid = NdbThread_GetTid(this_send_thread->m_thread);
    if (tid != -1)
    {
      tmp.appfmt(" tid: %u", tid);
    }
    conf.appendInfoSendThread(tmp, instance_no);
    int res = conf.do_bind_send(this_send_thread->m_thread,
                                instance_no);
    if (res < 0)
    {
      fail = true;
      tmp.appfmt(" err: %d", -res);
    }
    else if (res > 0)
    {
      tmp.appfmt(" OK");
    }

    unsigned thread_prio;
    res = conf.do_thread_prio_send(this_send_thread->m_thread,
                                   instance_no,
                                   thread_prio);
    if (res < 0)
    {
      fail = true;
      res = -res;
      tmp.appfmt(" Failed to set thread prio to %u, ", thread_prio);
      if (res == SET_THREAD_PRIO_NOT_SUPPORTED_ERROR)
      {
        tmp.appfmt("not supported on this OS");
      }
      else
      {
        tmp.appfmt("error: %d", res);
      }
    }
    else if (res > 0)
    {
      tmp.appfmt(" Successfully set thread prio to %u", thread_prio);
    }

    g_eventLogger->info("%s", tmp.c_str());
    if (fail)
    {
      abort();
    }
  }

  /**
   * register watchdog
   */
  bool succ = globalEmulatorData.theWatchDog->
    registerWatchedThread(&this_send_thread->m_watchdog_counter, thr_no);
  require(succ);

  NdbMutex_Lock(this_send_thread->send_thread_mutex);
  this_send_thread->m_awake = false;
  NdbMutex_Unlock(this_send_thread->send_thread_mutex);

  NDB_TICKS yield_ticks;
  bool real_time = false;

  yield_ticks = NdbTick_getCurrentTicks();
  THRConfigApplier & conf = globalEmulatorData.theConfiguration->m_thr_config;
  update_send_sched_config(conf, instance_no, real_time);

  TrpId trp_id = 0;
  Uint64 nanos_sleep = 0;
  NDB_TICKS last_now = NdbTick_getCurrentTicks();
  NDB_TICKS last_rusage = last_now;
  NDB_TICKS first_now = last_now;

  while (globalData.theRestartFlag != perform_stop)
  {
    this_send_thread->m_watchdog_counter = 19;

    NDB_TICKS now = NdbTick_getCurrentTicks();
    Uint64 sleep_time_ns = nanos_sleep;
    Uint64 exec_time_ns = NdbTick_Elapsed(last_now, now).nanoSec();
    Uint64 time_since_update_rusage =
      NdbTick_Elapsed(last_rusage, now).microSec();
    /**
     * At this moment exec_time is elapsed time since last time
     * we were here. Now remove the time we spent sleeping to
     * get exec_time, thus exec_time + sleep_time will always
     * be elapsed time.
     */
    exec_time_ns -= sleep_time_ns;
    last_now = now;
    nanos_sleep = 0;
    if (time_since_update_rusage > Uint64(50 * 1000))
    {
      Uint64 elapsed_time = NdbTick_Elapsed(first_now, now).microSec();
      last_rusage = last_now;
      NdbMutex_Lock(this_send_thread->send_thread_mutex);
      update_rusage(this_send_thread, elapsed_time);
    }
    else
    {
      NdbMutex_Lock(this_send_thread->send_thread_mutex);
    }
<<<<<<< HEAD
    this_send_thread->m_exec_time += exec_time;
    this_send_thread->m_sleep_time += sleep_time;
    this_send_thread->m_awake = true;
=======
    this_send_thread->m_exec_time_ns += exec_time_ns;
    this_send_thread->m_sleep_time_ns += sleep_time_ns;
    this_send_thread->m_awake = TRUE;
>>>>>>> 55ba1746

    /**
     * If waited for a specific transporter, reinsert it such that
     * it can be re-evaluated for send by get_trp().
     *
     * This happens when handle_send_trp returns false due to that the
     * only transporter ready for execute was a transporter that still
     * waited for expiration of delay and no other condition allowed it
     * to be sent.
     */
    if (trp_id != 0)
    {
      /**
       * The trp was locked during our sleep. We now release the
       * lock again such that we can acquire the lock again after
       * a short sleep. For non-neighbour trps the insert_trp is
       * sufficient. For neighbour trps we need to ensure that
       * m_trp_state[trp_id].m_thr_no_sender is set to NO_OWNER_THREAD
       * since this is the manner in releasing the lock on those
       * trps.
       */
      assert(m_trp_state[trp_id].m_thr_no_sender == thr_no);
      m_trp_state[trp_id].m_thr_no_sender = NO_OWNER_THREAD;
      insert_trp(trp_id, this_send_thread);
      trp_id = 0;
    }
    while (globalData.theRestartFlag != perform_stop &&
           (trp_id = get_trp(instance_no, now, this_send_thread)) != 0)
           // PENDING -> ACTIVE
    {
      Uint32 num_trps_sent_dummy;
      if (!handle_send_trp(trp_id,
                           num_trps_sent_dummy,
                           thr_no,
                           now,
                           this_send_thread->m_watchdog_counter,
                           this_send_thread))
      {
        /**
         * Neighbour trps are not locked by get_trp and insert_trp.
         * They are locked by setting
         * m_trp_state[trp_id].m_thr_no_sender to thr_no.
         * Here we returned false from handle_send_trp since we were
         * not allowed to send to trp at this time. We want to keep
         * lock on trp as get_trp does for non-neighbour trps, so
         * we set this flag to retain lock even after we release mutex.
         * We also use asserts to ensure the state transitions are ok.
         *
         * The transporter is reinserted into the list of transporters
         * ready to transmit above in the code since id != 0 when we
         * return after sleep.
         */
        assert(m_trp_state[trp_id].m_thr_no_sender == NO_OWNER_THREAD);
        m_trp_state[trp_id].m_thr_no_sender = thr_no;
        break;
      }

      /**
       * We set trp_id = 0 for the very rare case where theRestartFlag is set
       * to perform_stop, we should never need this, but add it in just in
       * case.
       */
      trp_id = 0;
    } // while (get_trp()...)

    /* No more trps having data to send right now, prepare to sleep */
    this_send_thread->m_awake = false;
    const Uint32 trp_wait = (trp_id != 0) ?
      m_trp_state[trp_id].m_micros_delayed : 0;
    NdbMutex_Unlock(this_send_thread->send_thread_mutex);

    if (real_time)
    {
      check_real_time_break(now,
                            &yield_ticks,
                            this_send_thread->m_thread,
                            SendThread);
    }


    /**
     * Send thread is by definition a throughput supportive thread.
     * Thus in situations when the latency is at risk the sending
     * is performed by the block threads. Thus there is no reason
     * to perform any spinning in the send thread, we will ignore
     * spin timer for send threads.
     */
    {
      Uint32 max_wait_nsec;
      /**
       * We sleep a max time, possibly waiting for a specific trp
       * with delayed send (overloaded, or waiting for more payload).
       * (Will be alerted to start working when more send work arrives)
       */
      if (trp_wait == 0)
      {
        //50ms, has to wakeup before 100ms watchdog alert.
        max_wait_nsec = 50*1000*1000;
      }
      else
      {
        max_wait_nsec = trp_wait * 1000;
      }
      NDB_TICKS before = NdbTick_getCurrentTicks();
      bool waited = yield(&this_send_thread->m_waiter_struct,
                          max_wait_nsec,
                          check_available_send_data,
                          this_send_thread);
      if (waited)
      {
        NDB_TICKS after = NdbTick_getCurrentTicks();
        nanos_sleep += NdbTick_Elapsed(before, after).nanoSec();
      }
    }
  }

  globalEmulatorData.theWatchDog->unregisterWatchedThread(thr_no);
}

#if 0
static
Uint32
fifo_used_pages(struct thr_data* selfptr)
{
  return calc_fifo_used(selfptr->m_first_unused,
                        selfptr->m_first_free,
                        THR_FREE_BUF_MAX);
}
#endif

ATTRIBUTE_NOINLINE
static
void
job_buffer_full(struct thr_data* selfptr)
{
  g_eventLogger->info("job buffer full");
  dumpJobQueues();
  abort();
}

ATTRIBUTE_NOINLINE
static
void
out_of_job_buffer(struct thr_data* selfptr)
{
  g_eventLogger->info("out of job buffer");
  dumpJobQueues();
  abort();
}

static
thr_job_buffer*
seize_buffer(struct thr_repository* rep, int thr_no, bool prioa)
{
  thr_job_buffer* jb;
  struct thr_data* selfptr = &rep->m_thread[thr_no];
  Uint32 first_free = selfptr->m_first_free;
  Uint32 first_unused = selfptr->m_first_unused;

  /*
   * An empty FIFO is denoted by m_first_free == m_first_unused.
   * So we will never have a completely full FIFO array, at least one entry will
   * always be unused. But the code is simpler as a result.
   */

  /*
   * We never allow the fifo to become completely empty, as we want to have
   * a good number of signals available for trace files in case of a forced
   * shutdown.
   */
  Uint32 buffers = (first_free > first_unused ?
                    first_unused + THR_FREE_BUF_MAX - first_free :
                    first_unused - first_free);
  if (unlikely(buffers <= THR_FREE_BUF_MIN))
  {
    /*
     * All used, allocate another batch from global pool.
     *
     * Put the new buffers at the head of the fifo, so as not to needlessly
     * push out any existing buffers from the fifo (that would loose useful
     * data for signal dumps in trace files).
     */
    Uint32 cnt = 0;
    Uint32 batch = THR_FREE_BUF_MAX / THR_FREE_BUF_BATCH;
    assert(batch > 0);
    assert(batch + THR_FREE_BUF_MIN < THR_FREE_BUF_MAX);
    do {
      jb = rep->m_jb_pool.seize(rep->m_mm,
                                RG_JOBBUFFER);
      if (unlikely(jb == 0))
      {
        if (unlikely(cnt == 0))
        {
          out_of_job_buffer(selfptr);
        }
        break;
      }
      jb->m_len = 0;
      jb->m_prioa = false;
      first_free = (first_free ? first_free : THR_FREE_BUF_MAX) - 1;
      selfptr->m_free_fifo[first_free] = jb;
      batch--;
    } while (cnt < batch);
    selfptr->m_first_free = first_free;
  }

  jb= selfptr->m_free_fifo[first_free];
  selfptr->m_first_free = (first_free + 1) % THR_FREE_BUF_MAX;
  /* Init here rather than in release_buffer() so signal dump will work. */
  jb->m_len = 0;
  jb->m_prioa = prioa;
  return jb;
}

static
void
release_buffer(struct thr_repository* rep, int thr_no, thr_job_buffer* jb)
{
  struct thr_data* selfptr = &rep->m_thread[thr_no];
  Uint32 first_free = selfptr->m_first_free;
  Uint32 first_unused = selfptr->m_first_unused;

  /*
   * Pack near-empty signals, to get more info in the signal traces.
   *
   * This is not currently used, as we only release full job buffers, hence
   * the #if 0.
   */
#if 0
  Uint32 last_free = (first_unused ? first_unused : THR_FREE_BUF_MAX) - 1;
  thr_job_buffer *last_jb = selfptr->m_free_fifo[last_free];
  Uint32 len1, len2;

  if (!jb->m_prioa &&
      first_free != first_unused &&
      !last_jb->m_prioa &&
      (len2 = jb->m_len) <= (thr_job_buffer::SIZE / 4) &&
      (len1 = last_jb->m_len) + len2 <= thr_job_buffer::SIZE)
  {
    /*
     * The buffer being release is fairly empty, and what data it contains fit
     * in the previously released buffer.
     *
     * We want to avoid too many almost-empty buffers in the free fifo, as that
     * makes signal traces less useful due to too little data available. So in
     * this case we move the data from the buffer to be released into the
     * previous buffer, and place the to-be-released buffer at the head of the
     * fifo (to be immediately reused).
     *
     * This is only done for prio B buffers, as we must not merge prio A and B
     * data (or dumps would be incorrect), and prio A buffers are in any case
     * full when released.
     */
    memcpy(last_jb->m_data + len1, jb->m_data, len2*sizeof(jb->m_data[0]));
    last_jb->m_len = len1 + len2;
    jb->m_len = 0;
    first_free = (first_free ? first_free : THR_FREE_BUF_MAX) - 1;
    selfptr->m_free_fifo[first_free] = jb;
    selfptr->m_first_free = first_free;
  }
  else
#endif
  {
    /* Just insert at the end of the fifo. */
    selfptr->m_free_fifo[first_unused] = jb;
    first_unused = (first_unused + 1) % THR_FREE_BUF_MAX;
    selfptr->m_first_unused = first_unused;
  }

  if (unlikely(first_unused == first_free))
  {
    /* FIFO full, need to release to global pool. */
    Uint32 batch = THR_FREE_BUF_MAX / THR_FREE_BUF_BATCH;
    assert(batch > 0);
    assert(batch < THR_FREE_BUF_MAX);
    do {
      rep->m_jb_pool.release(rep->m_mm,
                             RG_JOBBUFFER,
                             selfptr->m_free_fifo[first_free]);
      first_free = (first_free + 1) % THR_FREE_BUF_MAX;
      batch--;
    } while (batch > 0);
    selfptr->m_first_free = first_free;
  }
}

static
inline
Uint32
scan_queue(struct thr_data* selfptr, Uint32 cnt, Uint32 end, Uint32* ptr)
{
  Uint32 thr_no = selfptr->m_thr_no;
  Uint32 **pages = selfptr->m_tq.m_delayed_signals;
  Uint32 free = selfptr->m_tq.m_next_free;
  Uint32* save = ptr;
  for (Uint32 i = 0; i < cnt; i++, ptr++)
  {
    Uint32 val = * ptr;
    if ((val & 0xFFFF) <= end)
    {
      Uint32 idx = val >> 16;
      Uint32 buf = idx >> 8;
      Uint32 pos = MAX_SIGNAL_SIZE * (idx & 0xFF);

      Uint32* page = * (pages + buf);

      const SignalHeader *s = reinterpret_cast<SignalHeader*>(page + pos);
      const Uint32 *data = page + pos + (sizeof(*s)>>2);
      if (0)
        g_eventLogger->info("found %p val: %d end: %d", s, val & 0xFFFF, end);
      /*
       * ToDo: Do measurements of the frequency of these prio A timed signals.
       *
       * If they are frequent, we may want to optimize, as sending one prio A
       * signal is somewhat expensive compared to sending one prio B.
       */
      sendprioa(thr_no, s, data,
                data + s->theLength);
      * (page + pos) = free;
      free = idx;
    }
    else if (i > 0)
    {
      selfptr->m_tq.m_next_free = free;
      memmove(save, ptr, 4 * (cnt - i));
      return i;
    }
    else
    {
      return 0;
    }
  }
  selfptr->m_tq.m_next_free = free;
  return cnt;
}

static
void
handle_time_wrap(struct thr_data* selfptr)
{
  Uint32 i;
  struct thr_tq * tq = &selfptr->m_tq;
  Uint32 cnt0 = tq->m_cnt[0];
  Uint32 cnt1 = tq->m_cnt[1];
  Uint32 tmp0 = scan_queue(selfptr, cnt0, 32767, tq->m_short_queue);
  Uint32 tmp1 = scan_queue(selfptr, cnt1, 32767, tq->m_long_queue);
  cnt0 -= tmp0;
  cnt1 -= tmp1;
  tq->m_cnt[0] = cnt0;
  tq->m_cnt[1] = cnt1;
  for (i = 0; i<cnt0; i++)
  {
    assert((tq->m_short_queue[i] & 0xFFFF) > 32767);
    tq->m_short_queue[i] -= 32767;
  }
  for (i = 0; i<cnt1; i++)
  {
    assert((tq->m_long_queue[i] & 0xFFFF) > 32767);
    tq->m_long_queue[i] -= 32767;
  }
}

/**
 * FUNCTION: scan_time_queues(), scan_time_queues_impl(),
 *           scan_time_queues_backtick()
 *
 * scan_time_queues() Implements the part we want to be inlined
 * into the scheduler loops, while *_impl() & *_backtick() is
 * the more unlikely part we don't call unless the timer has
 * ticked backward or forward more than 1ms since last 'scan_time.
 *
 * Check if any delayed signals has expired and should be sent now.
 * The time_queues will be checked every time we detect a change
 * in current time of >= 1ms. If idle we will sleep for max 10ms
 * before rechecking the time_queue.
 *
 * However, some situations need special attention:
 * - Even if we prefer monotonic timers, they are not available, or
 *   implemented in our abstraction layer, for all platforms.
 *   A non-monotonic timer may leap when adjusted by the user, both
 *   forward or backwards.
 * - Early implementation of monotonic timers had bugs where time
 *   could jump. Similar problems has been reported for several VMs.
 * - There might be CPU contention or system swapping where we might
 *   sleep for significantly longer that 10ms, causing long forward
 *   leaps in perceived time.
 *
 * In order to adapt to this non-perfect clock behaviour, the
 * scheduler has its own 'm_ticks' which is the current time
 * as perceived by the scheduler. On entering this function, 'now'
 * is the 'real' current time fetched from NdbTick_getCurrentTime().
 * 'selfptr->m_ticks' is the previous tick seen by the scheduler,
 * and as such is the timestamp which reflects the current time
 * as seen by the timer queues.
 *
 * Normally only a few milliseconds will elapse between each ticks
 * as seen by the diff between 'now' and 'selfthr->m_ticks'.
 * However, if there are larger leaps in the current time,
 * we breaks this up in several small(20ms) steps
 * by gradually increasing schedulers 'm_ticks' time. This ensure
 * that delayed signals will arrive in correct relative order,
 * and repeated signals (pace signals) are received with
 * the expected frequence. However, each individual signal may
 * be delayed or arriving too fast. Where exact timing is critical,
 * these signals should do their own time calculation by reading
 * the clock, instead of trusting that the signal is delivered as
 * specified by the 'delay' argument
 *
 * If there are leaps larger than 1500ms, we try a hybrid
 * solution by moving the 'm_ticks' forward, close to the
 * actual current time, then continue as above from that
 * point in time. A 'time leap Warning' will also be printed
 * in the logs.
 */
static
Uint32
scan_time_queues_impl(struct thr_data* selfptr,
                      Uint32 diff,
                      NDB_TICKS now)
{
  NDB_TICKS last = selfptr->m_ticks;
  Uint32 step = diff;

  if (unlikely(diff > 20))     // Break up into max 20ms steps
  {
    if (unlikely(diff > 1500)) // Time leaped more than 1500ms
    {
      /**
       * There was a long leap in the time since last checking
       * of the time_queues. The clock could have been adjusted, or we
       * are CPU starved. Anyway, we can never make up for the lost
       * CPU cycles, so we forget about them and start fresh from
       * a point in time 1000ms behind our current time.
       */
      struct ndb_rusage curr_rusage;
      Ndb_GetRUsage(&curr_rusage, false);
      if ((curr_rusage.ru_utime == 0 &&
           curr_rusage.ru_stime == 0) ||
          (selfptr->m_scan_time_queue_rusage.ru_utime == 0 &&
           selfptr->m_scan_time_queue_rusage.ru_stime == 0))
      {
        /**
         * get_rusage failed for some reason, print old variant of warning
         * message.
         */
        g_eventLogger->warning("thr: %u: Overslept %u ms, expected ~10ms",
                               selfptr->m_thr_no, diff);
      }
      else
      {
        Uint32 diff_real =
          NdbTick_Elapsed(selfptr->m_scan_real_ticks, now).milliSec();
        Uint64 exec_time = curr_rusage.ru_utime -
                           selfptr->m_scan_time_queue_rusage.ru_utime;
        Uint64 sys_time = curr_rusage.ru_stime -
                          selfptr->m_scan_time_queue_rusage.ru_stime;
        g_eventLogger->warning("thr: %u Overslept %u ms, expected ~10ms"
                               ", user time: %llu us, sys_time: %llu us",
                               selfptr->m_thr_no,
                               diff_real,
                               exec_time,
                               sys_time);
      }
      last = NdbTick_AddMilliseconds(last, diff-1000);
    }
    step = 20;  // Max expire interval handled is 20ms
  }

  struct thr_tq * tq = &selfptr->m_tq;
  Uint32 curr = tq->m_current_time;
  Uint32 cnt0 = tq->m_cnt[0];
  Uint32 cnt1 = tq->m_cnt[1];
  Uint32 end = (curr + step);
  if (end >= 32767)
  {
    handle_time_wrap(selfptr);
    cnt0 = tq->m_cnt[0];
    cnt1 = tq->m_cnt[1];
    end -= 32767;
  }

  Uint32 tmp0 = scan_queue(selfptr, cnt0, end, tq->m_short_queue);
  Uint32 tmp1 = scan_queue(selfptr, cnt1, end, tq->m_long_queue);

  tq->m_current_time = end;
  tq->m_cnt[0] = cnt0 - tmp0;
  tq->m_cnt[1] = cnt1 - tmp1;
  selfptr->m_ticks = NdbTick_AddMilliseconds(last, step);
  selfptr->m_scan_real_ticks = now;
  Ndb_GetRUsage(&selfptr->m_scan_time_queue_rusage, false);
  return (diff - step);
}

/**
 * Clock has ticked backwards. We try to handle this
 * as best we can.
 */
static
void
scan_time_queues_backtick(struct thr_data* selfptr, NDB_TICKS now)
{
  const NDB_TICKS last = selfptr->m_ticks;
  assert(NdbTick_Compare(now, last) < 0);

  const Uint64 backward = NdbTick_Elapsed(now, last).milliSec();

  /**
   * Silently ignore sub millisecond backticks.
   * Such 'noise' is unfortunately common, even for monotonic timers.
   */
  if (backward > 0)
  {
    g_eventLogger->warning("thr: %u Time ticked backwards %llu ms.",
		           selfptr->m_thr_no, backward);

    /* Long backticks should never happen for monotonic timers */
    //assert(backward < 100 || !NdbTick_IsMonotonic());

    /* Accept new time as current */
    selfptr->m_ticks = now;
  }
}

/**
 * If someone sends a signal with delay it means that the signal
 * should be executed as soon as we come to the scan_time_queues
 * independent of the amount of time spent since it was sent. We
 * use a special time queue for bounded delay signals to avoid having
 * to scan through all short time queue signals in every loop of
 * the run job buffers.
 */
static inline
void
scan_zero_queue(struct thr_data* selfptr)
{
  struct thr_tq * tq = &selfptr->m_tq;
  Uint32 cnt = tq->m_cnt[2];
  if (cnt)
  {
    Uint32 num_found = scan_queue(selfptr,
                                  cnt,
                                  tq->m_current_time,
                                  tq->m_zero_queue);
    require(num_found == cnt);
  }
  tq->m_cnt[2] = 0;
}

static inline
Uint32
scan_time_queues(struct thr_data* selfptr, NDB_TICKS now)
{
  scan_zero_queue(selfptr);
  const NDB_TICKS last = selfptr->m_ticks;
  if (unlikely(NdbTick_Compare(now, last) < 0))
  {
    scan_time_queues_backtick(selfptr, now);
    return 0;
  }

  const Uint32 diff = (Uint32)NdbTick_Elapsed(last, now).milliSec();
  if (unlikely(diff > 0))
  {
    return scan_time_queues_impl(selfptr, diff, now);
  }
  return 0;
}

static
inline
Uint32*
get_free_slot(struct thr_repository* rep,
	      struct thr_data* selfptr,
	      Uint32* idxptr)
{
  struct thr_tq * tq = &selfptr->m_tq;
  Uint32 idx = tq->m_next_free;
retry:

  if (idx != RNIL)
  {
    Uint32 buf = idx >> 8;
    Uint32 pos = idx & 0xFF;
    Uint32* page = * (tq->m_delayed_signals + buf);
    Uint32* ptr = page + (MAX_SIGNAL_SIZE * pos);
    tq->m_next_free = * ptr;
    * idxptr = idx;
    return ptr;
  }

  Uint32 thr_no = selfptr->m_thr_no;
  for (Uint32 i = 0; i<thr_tq::PAGES; i++)
  {
    if (tq->m_delayed_signals[i] == 0)
    {
      struct thr_job_buffer *jb = seize_buffer(rep, thr_no, false);
      Uint32 * page = reinterpret_cast<Uint32*>(jb);
      tq->m_delayed_signals[i] = page;
      /**
       * Init page
       */
      for (Uint32 j = 0; j < MIN_SIGNALS_PER_PAGE; j ++)
      {
	page[j * MAX_SIGNAL_SIZE] = (i << 8) + (j + 1);
      }
      page[MIN_SIGNALS_PER_PAGE*MAX_SIGNAL_SIZE] = RNIL;
      idx = (i << 8);
      goto retry;
    }
  }
  abort();
  return NULL;
}

void
senddelay(Uint32 thr_no, const SignalHeader* s, Uint32 delay)
{
  struct thr_repository* rep = g_thr_repository;
  struct thr_data* selfptr = &rep->m_thread[thr_no];
  assert(my_thread_equal(selfptr->m_thr_id, my_thread_self()));
  unsigned siglen = (sizeof(*s) >> 2) + s->theLength + s->m_noOfSections;

  Uint32 max;
  Uint32 * cntptr;
  Uint32 * queueptr;

  Uint32 alarm;
  Uint32 nexttimer = selfptr->m_tq.m_next_timer;
  if (delay == SimulatedBlock::BOUNDED_DELAY)
  {
    alarm = selfptr->m_tq.m_current_time;
    cntptr = selfptr->m_tq.m_cnt + 2;
    queueptr = selfptr->m_tq.m_zero_queue;
    max = thr_tq::ZQ_SIZE;
  }
  else
  {
    alarm = selfptr->m_tq.m_current_time + delay;
    if (delay < 100)
    {
      cntptr = selfptr->m_tq.m_cnt + 0;
      queueptr = selfptr->m_tq.m_short_queue;
      max = thr_tq::SQ_SIZE;
    }
    else
    {
      cntptr = selfptr->m_tq.m_cnt + 1;
      queueptr = selfptr->m_tq.m_long_queue;
      max = thr_tq::LQ_SIZE;
    }
  }

  Uint32 idx;
  Uint32* ptr = get_free_slot(rep, selfptr, &idx);
  memcpy(ptr, s, 4*siglen);

  if (0)
    g_eventLogger->info(
        "now: %d alarm: %d send %s from %s to %s delay: %d idx: %x %p",
        selfptr->m_tq.m_current_time, alarm,
        getSignalName(s->theVerId_signalNumber),
        getBlockName(refToBlock(s->theSendersBlockRef)),
        getBlockName(s->theReceiversBlockNumber), delay, idx, ptr);

  Uint32 i;
  Uint32 cnt = *cntptr;
  Uint32 newentry = (idx << 16) | (alarm & 0xFFFF);

  * cntptr = cnt + 1;
  selfptr->m_tq.m_next_timer = alarm < nexttimer ? alarm : nexttimer;

  if (cnt == 0 || delay == SimulatedBlock::BOUNDED_DELAY)
  {
    /* First delayed signal needs no order and bounded delay is FIFO */
    queueptr[cnt] = newentry;
    return;
  }
  else if (cnt < max)
  {
    for (i = 0; i<cnt; i++)
    {
      Uint32 save = queueptr[i];
      if ((save & 0xFFFF) > alarm)
      {
	memmove(queueptr+i+1, queueptr+i, 4*(cnt - i));
	queueptr[i] = newentry;
	return;
      }
    }
    assert(i == cnt);
    queueptr[i] = newentry;
    return;
  }
  else
  {
    /* Out of entries in time queue, issue proper error */
    if (cntptr == (selfptr->m_tq.m_cnt + 0))
    {
      /* Error in short time queue */
      ERROR_SET(ecError, NDBD_EXIT_TIME_QUEUE_SHORT,
                "Too many in Short Time Queue", "mt.cpp" );
    }
    else if (cntptr == (selfptr->m_tq.m_cnt + 1))
    {
      /* Error in long time queue */
      ERROR_SET(ecError, NDBD_EXIT_TIME_QUEUE_LONG,
                "Too many in Long Time Queue", "mt.cpp" );
    }
    else
    {
      /* Error in zero time queue */
      ERROR_SET(ecError, NDBD_EXIT_TIME_QUEUE_ZERO,
                "Too many in Zero Time Queue", "mt.cpp" );
    }
  }
}

/**
 *  Compute *total* max signals that this thread can execute wo/ risking
 *  job-buffer-full.
 *
 * 1) min_free_buffers are number of free job-buffer pages in (one of) the
 *    job buffer queues this thread may send signals to.
 * 2) Compute how many signals this corresponds to.
 * 3) Divide 'max_signals' among the threads writing to each 'queue'.
 *
 *  Note, that there might be multiple threads writing to each job-buffer,
 *  each seeing the same number of initial min_free_buffers. Thus, we need
 *  to divide the 'free_buffers' between these threads.
 *
 *  Note, that min_free_buffers is updated when we last flushed thread-local
 *  signals to the job-buffer queue. It might be outdated if other threads
 *  flushed to the same job-buffer queue in between. Thus, there are no
 *  guarantees that we do not compute a too large max_signals-quota. However,
 *  we have a 'RESERVED' area to provide for this, and we will flush and update
 *  the free_buffers view every MAX_SIGNALS_BEFORE_FLUSH_*.
 *
 *   Assumption: each signal may send *at most* 4 signals
 *     - this assumption is made the same in ndbd and ndbmtd and is
 *       mostly followed by block-code, although not it all places :-(
 */
static
Uint32
compute_max_signals_to_execute(Uint32 min_free_buffers)
{
  const Uint32 max_signals_to_execute =
    ((min_free_buffers * MIN_SIGNALS_PER_PAGE) + 3) / 4;
  return max_signals_to_execute / glob_num_writers_per_job_buffers;
}

/**
 * Compute max signals to execute from a single job buffer.
 * ... Note that MAX_SIGNALS_PER_JB also applies, not checked here.
 *
 * Assumption is that we have a total quota of max_signals_to_execute
 * by this thread (see above) in a round of run_job_buffers. We are limited
 * by the worst case scenario, where all signals executed from the incoming
 * 'glob_num_job_buffers_per_thread' job-buffers, produce their max quota of
 * 4 outgoing signals to the same job-buffer out-queue.
 */
static
Uint32
compute_max_signals_per_jb(Uint32 max_signals_to_execute)
{
  const Uint32 per_jb =
      (max_signals_to_execute + glob_num_job_buffers_per_thread - 1) /
       glob_num_job_buffers_per_thread;
  return per_jb;
}

/**
 * Out queue to 'congested' has reached a CONGESTED level.
 *
 * Reduce the 'm_max_signals_per_jb' execute quota to account for this.
 * In case we have reached the 'RESERVED' congestion level, we stop the
 * 'normal' execute paths by setting 'm_max_signals_per_jb = 0'. In this
 * state we can only execute extra signals from the 'm_extra_signals[]'
 * quota. These are assigned to drain from in-queues which at detected
 * to be congested as well.
 *
 * Note that we only handle quota reduction due to the specified 'congested'
 * queue. There may be other congestions as well, thus we take MIN's of
 *  the calculated quotas below.
 */
static
void
set_congested_jb_quotas(thr_data *selfptr, Uint32 congested, Uint32 free)
{
  assert(free <= thr_job_queue::CONGESTED);
  // JB-page usage is congested, reduce execution quota
  if (unlikely(free <= thr_job_queue::RESERVED))
  {
    // Can't do 'normal' JB-execute anymore, only 'extra' signals
    const Uint32 reserved = free;
    const Uint32 extra = compute_max_signals_to_execute(reserved);
    selfptr->m_congested_threads_mask.set(congested);
    selfptr->m_max_signals_per_jb = 0;
    selfptr->m_total_extra_signals  = MIN(extra, selfptr->m_total_extra_signals);
  }
  else
  {
    // Might need to reduce JB-quota. As we have not reached the 'RESERVED',
    // this congestion does not affect amount of extra signals.
    const Uint32 avail =
        compute_max_signals_to_execute(free - thr_job_queue::RESERVED);
    const Uint32 perjb = compute_max_signals_per_jb(avail);
    if (perjb < MAX_SIGNALS_PER_JB)
    {
      selfptr->m_congested_threads_mask.set(congested);
      selfptr->m_max_signals_per_jb = MIN(perjb, selfptr->m_max_signals_per_jb);
    }
  }
}

void
trp_callback::reportSendLen(NodeId nodeId, Uint32 count, Uint64 bytes)
{
#ifdef RONM_TODO
  SignalT<3> signal[1] = {};
#endif

  if (g_send_threads)
  {
    /**
     * TODO: Implement this also when using send threads!!
     * To handle this we need to be able to send from send
     * threads since the m_send_thread below can be a send
     * thread. One manner to handle is to keep it in send
     * thread data structure and have some block thread
     * gather the data every now and then.
     */
    return;
  }

#ifdef RONM_TODO
  signal.header.theLength = 3;
  signal.header.theSendersSignalId = 0;
  signal.header.theSendersBlockRef = numberToRef(0, globalData.ownId);
  signal.theData[0] = NDB_LE_SendBytesStatistic;
  signal.theData[1] = nodeId;
  signal.theData[2] = (Uint32)(bytes/count);
  signal.header.theVerId_signalNumber = GSN_EVENT_REP;
  signal.header.theReceiversBlockNumber = CMVMI;
  sendlocal(g_thr_repository->m_send_buffers[nodeId].m_send_thread,
            &signalT.header, signalT.theData, NULL);
#endif
}

/**
 * To lock during connect/disconnect, we take both the send lock for the trp
 * (to protect performSend(), and the global receive lock (to protect
 * performReceive()). By having two locks, we avoid contention between the
 * common send and receive operations.
 *
 * We can have contention between connect/disconnect of one transporter and
 * receive for the others. But the transporter code should try to keep this
 * lock only briefly, ie. only to set state to DISCONNECTING / socket fd to
 * NDB_INVALID_SOCKET, not for the actual close() syscall.
 */
void
trp_callback::lock_transporter(NodeId node, TrpId trp_id)
{
  (void)node;
  Uint32 recv_thread_idx = mt_get_recv_thread_idx(trp_id);
  struct thr_repository* rep = g_thr_repository;
  /**
   * Note: take the send lock _first_, so that we will not hold the receive
   * lock while blocking on the send lock.
   *
   * The reverse case, blocking send lock for one transporter while waiting
   * for receive lock, is not a problem, as the transporter being blocked is
   * in any case disconnecting/connecting at this point in time, and sends are
   * non-waiting (so we will not block sending on other transporters).
   */
  lock(&rep->m_send_buffers[trp_id].m_send_lock);
  lock(&rep->m_receive_lock[recv_thread_idx]);
}

void
trp_callback::unlock_transporter(NodeId node, TrpId trp_id)
{
  (void)node;
  Uint32 recv_thread_idx = mt_get_recv_thread_idx(trp_id);
  struct thr_repository* rep = g_thr_repository;
  unlock(&rep->m_receive_lock[recv_thread_idx]);
  unlock(&rep->m_send_buffers[trp_id].m_send_lock);
}

void
trp_callback::lock_send_transporter(NodeId node, TrpId trp_id)
{
  (void)node;
  struct thr_repository* rep = g_thr_repository;
  lock(&rep->m_send_buffers[trp_id].m_send_lock);
}

void
trp_callback::unlock_send_transporter(NodeId node, TrpId trp_id)
{
  (void)node;
  struct thr_repository* rep = g_thr_repository;
  unlock(&rep->m_send_buffers[trp_id].m_send_lock);
}

/**
 * Provide a producer side estimate for number of free JB-pages
 * in a specific 'out-'thr_job_queue.
 *
 * Is an 'estimate' as if we are in a non-congested state, we use the
 * 'cached_read_index' to calculate the 'used'. This may return a too high,
 * but still 'uncongested', value of used pages, as the 'dst' consumer might
 * have moved the read_index since cached_read_index was updated. This is ok
 * as the upper levels should only use this function to check for congestions.
 *
 * If the cached_read indicate congestion, we check the non-cached read_index
 * to get a more accurate estimate - Possible uncongested if read_index was
 * moved since we updated the cached_read_index
 *
 * Rational is to avoid reading the read_index-cache-line, which was
 * likely invalidated by the consumer, too frequently.
 *
 * Need to be called with the m_write_lock held if there are
 * multiple writers. (glob_use_write_lock_mutex==true)
 */
static
unsigned get_free_estimate_out_queue(thr_job_queue *q)
{
  const Uint32 cached_read_index = q->m_cached_read_index;
  const Uint32 write_index = q->m_write_index;
  const unsigned free = calc_fifo_free(cached_read_index,
                                       write_index,
                                       q->m_size);

  if (free > thr_job_queue::CONGESTED)
    // As long as we are unCONGESTED, we do not care about exact free-amount
    return free;

  /**
   * NOTE: m_read_index is read wo/ lock (and updated by different thread(s))
   *       but since the different thread can only consume
   *       signals this means that the value returned from this
   *       function is always conservative (i.e it can be better than
   *       returned value, if read-index has moved but we didn't see it)
   */
  const Uint32 read_index = q->m_read_index;
  q->m_cached_read_index = read_index;
  return calc_fifo_free(read_index, write_index, q->m_size);
}

/**
 * Compute free buffers in specified in-queue.
 *
 * Is lock free, with same assumption as rest of JB-queue
 * algorithms. .. Only a single reader (this) which do not need locks.
 * Concurrent writer(s) might have written more though, which we
 * will not see until rechecked again later.
 */
static
unsigned get_free_in_queue(const thr_job_queue *q)
{
  return calc_fifo_free(q->m_read_index, q->m_write_index, q->m_size);
}

/**
 * Callback functions used by yield() to recheck
 * 'job buffers congested/full' condition before going to sleep.
 * Set write_lock as required. (if having multiple writers)
 *
 * Check if the specified congested waitfor-thread (arg) still has
 * job buffer congestion (-> outgoing JBs too full), return true if so.
 */
static bool
check_congested_job_queue(thr_job_queue *waitfor)
{
  unsigned free;
  if (unlikely(glob_use_write_lock_mutex))
  {
    lock(&waitfor->m_write_lock);
    free = get_free_estimate_out_queue(waitfor);
    unlock(&waitfor->m_write_lock);
  } else {
    free = get_free_estimate_out_queue(waitfor);
  }
  return (free <= thr_job_queue::CONGESTED);
}

static bool
check_full_job_queue(thr_job_queue *waitfor)
{
  unsigned free;
  if (unlikely(glob_use_write_lock_mutex))
  {
    lock(&waitfor->m_write_lock);
    free = get_free_estimate_out_queue(waitfor);
    unlock(&waitfor->m_write_lock);
  } else {
    free = get_free_estimate_out_queue(waitfor);
  }
  return (free <= thr_job_queue::RESERVED);
}

/**
 * Get a FULL JB-queue, preferably not 'self'.
 *
 * Get the thread whose our out-JB-queue is FULL-congested on.
 * Try to avoid returning the 'self-queue' if there are other
 * FULL queues we need to wait on. (We can not wait on 'self')
 *
 * Assumption is that function is called only when execution thread has
 * reached m_max_signals_per_jb == 0. Thus, one of the congested threads
 * should have reached the 'RESERVED' limit.
 *
 * Note that we 'get_free_estimate' without holding the write_lock.
 * Thus, congestion can later get more severe due to other writers, or it
 * could have cleared due to yet undetected read-consumption. Anyhow,
 * we will later set lock and either recheck_congested_job_buffers() or
 * recheck in the yield-callback function.
 *
 * We might then possibly not yield, which results in another call
 * to this function.
 *
 * If full: Return 'thr_data*' for (one of) the thread(s)
 *          which we have to wait for. (to consume from queue)
 */
static thr_data*
get_congested_job_queue(thr_data *selfptr)
{
  thr_repository* rep = g_thr_repository;
  const unsigned self = selfptr->m_thr_no;
  const unsigned self_jbb = self % NUM_JOB_BUFFERS_PER_THREAD;
  thr_data *self_is_full = nullptr;

  // Precondition: Had full job_queues:
  assert(selfptr->m_max_signals_per_jb == 0);

  for (unsigned thr_no = selfptr->m_congested_threads_mask.find_first();
       thr_no != BitmaskImpl::NotFound;
       thr_no = selfptr->m_congested_threads_mask.find_next(thr_no+1))
  {
    thr_data *congested_thr = &rep->m_thread[thr_no];
    thr_job_queue *congested_queue = &congested_thr->m_jbb[self_jbb];
    const unsigned free = get_free_estimate_out_queue(congested_queue);

    if (free <= thr_job_queue::RESERVED) {  // is 'FULL'
      /**
       * We try to find another thread than 'self' to wait for:
       * - If self_is_full, we just note it for later.
       * - Any other non-self thread is returned immediately
       */
      if (thr_no != self) {
        return congested_thr;
      } else {
        self_is_full = selfptr;
      }
    }
  }
  /**
   * We possibly didn't find a FULL-congested job_buffer: it could have been
   * consumed from after we set 'per_jb==0'. We will then need to
   * recheck_congested_job_buffers() in order to relcalculate 'per_jb'
   * and 'extra' execution quotas, and recheck the FULL-congestions.
   */
  return self_is_full;  // selfptr or nullptr
}

static
void
dumpJobQueues(void)
{
  BaseString tmp;
  const struct thr_repository* rep = g_thr_repository;
  for (unsigned to = 0; to < glob_num_threads; to++)
  {
    for (unsigned from = 0; from < glob_num_job_buffers_per_thread; from++)
    {
      const thr_data *thrptr = rep->m_thread + to;
      const thr_job_queue *q = thrptr->m_jbb + from;
      const unsigned free = get_free_in_queue(q);
      const unsigned used =  q->m_size - thr_job_queue::SAFETY - free;
      if (used > 1)  // At least 1 jb-page in use, even if 'empty'
      {
        tmp.appfmt("\n job buffer %d --> %d, used %d",
                   from, to, used);
        if (free <= 0)
        {
          tmp.appfmt(" FULL!");
        }
        else if (free <= thr_job_queue::RESERVED)
        {
          tmp.appfmt(" HIGH LOAD (free:%d)", free);
        }
      }
    }
  }
  if (!tmp.empty())
  {
    g_eventLogger->info("Dumping non-empty job queues: %s", tmp.c_str());
  }
}

int
mt_checkDoJob(Uint32 recv_thread_idx)
{
  struct thr_repository* rep = g_thr_repository;
  // Find the thr_data for the specified recv_thread
  const unsigned recv_thr_no = first_receiver_thread_no + recv_thread_idx;
  struct thr_data *recv_thr = &rep->m_thread[recv_thr_no];

  /**
   * Return '1' if we are not allowed to receive more signals
   * into the job buffers from this 'recv_thread_idx'.
   *
   * NOTE:
   *   We should not loop-wait for buffers to become available
   *   here as we currently hold the receiver-lock. Furthermore
   *   waiting too long here could cause the receiver thread to be
   *   less responsive wrt. moving incoming (TCP) data from the
   *   TCPTransporters into the (local) receiveBuffers.
   *   The thread could also oversleep on its other tasks as
   *   handling open/close of connections, and catching
   *   its own shutdown events
   */
  return !recv_thr->m_congested_threads_mask.isclear();
}

/**
 * Collect all send-buffer-pages to be delivered to trp
 * from each thread. Link them together and append them to
 * the single send_buffer list 'sb->m_buffer'.
 *
 * The 'sb->m_buffer_lock' has to be held prior to calling
 * this function.
 *
 * Return: Number of bytes in the collected send-buffers.
 *
 * TODO: This is not completely fair,
 *       it would be better to get one entry from each thr_send_queue
 *       per thread instead (until empty)
 */
static
Uint32
link_thread_send_buffers(thr_repository::send_buffer * sb, Uint32 id)
{
  Uint32 ri[MAX_BLOCK_THREADS];
  Uint32 wi[MAX_BLOCK_THREADS];
  thr_send_queue *src = g_thr_repository->m_thread_send_buffers[id];
  for (unsigned thr = 0; thr < glob_num_threads; thr++)
  {
    ri[thr] = sb->m_read_index[thr];
    wi[thr] = src[thr].m_write_index;
  }

  Uint64 sentinel[thr_send_page::HEADER_SIZE >> 1];
  thr_send_page* sentinel_page = new (&sentinel[0]) thr_send_page;
  sentinel_page->m_next = 0;

  struct thr_send_buffer tmp;
  tmp.m_first_page = sentinel_page;
  tmp.m_last_page = sentinel_page;

  Uint32 bytes = 0;

#ifdef ERROR_INSERT

#define MIXOLOGY_MIX_MT_SEND 2

  if (unlikely(globalEmulatorData.theConfiguration->getMixologyLevel() &
               MIXOLOGY_MIX_MT_SEND))
  {
    /**
     * DEBUGGING only
     * Interleave at the page level from all threads with
     * pages to send - intended to help expose signal
     * order dependency bugs
     * TODO : Avoid having a whole separate implementation
     * like this.
     */
    bool more_pages;

    do
    {
      src = g_thr_repository->m_thread_send_buffers[id];
      more_pages = false;
      for (unsigned thr = 0; thr < glob_num_threads; thr++, src++)
      {
        Uint32 r = ri[thr];
        Uint32 w = wi[thr];
        if (r != w)
        {
          rmb();
          /* Take one page from this thread's send buffer for this trp */
          thr_send_page * p = src->m_buffers[r];
          assert(p->m_start == 0);
          bytes += p->m_bytes;
          tmp.m_last_page->m_next = p;
          tmp.m_last_page = p;

          /* Take page out of read_index slot list */
          thr_send_page * next = p->m_next;
          p->m_next = NULL;
          src->m_buffers[r] = next;

          if (next == NULL)
          {
            /**
             * Used up read slot, any more slots available to read
             * from this thread?
             */
            r = (r+1) % thr_send_queue::SIZE;
            more_pages |= (r != w);

            /* Update global and local per thread read indices */
            sb->m_read_index[thr] = r;
            ri[thr] = r;
          }
          else
          {
            more_pages |= true;
          }
        }
      }
    } while (more_pages);
  }
  else

#endif

  {
    for (unsigned thr = 0; thr < glob_num_threads; thr++, src++)
    {
      Uint32 r = ri[thr];
      Uint32 w = wi[thr];
      if (r != w)
      {
        rmb();
        while (r != w)
        {
          thr_send_page * p = src->m_buffers[r];
          assert(p->m_start == 0);
          bytes += p->m_bytes;
          tmp.m_last_page->m_next = p;
          while (p->m_next != 0)
          {
            p = p->m_next;
            assert(p->m_start == 0);
            bytes += p->m_bytes;
          }
          tmp.m_last_page = p;
          assert(tmp.m_last_page != 0); /* Impossible */
          r = (r + 1) % thr_send_queue::SIZE;
        }
        sb->m_read_index[thr] = r;
      }
    }
  }
  if (bytes > 0)
  {
    const Uint64 buffered_size = sb->m_buffered_size;
    /**
     * Append send buffers collected from threads
     * to end of existing m_buffers.
     */
    if (sb->m_buffer.m_first_page)
    {
      assert(sb->m_buffer.m_first_page != NULL);
      assert(sb->m_buffer.m_last_page != NULL);
      sb->m_buffer.m_last_page->m_next = tmp.m_first_page->m_next;
      sb->m_buffer.m_last_page = tmp.m_last_page;
    }
    else
    {
      assert(sb->m_buffer.m_first_page == NULL);
      assert(sb->m_buffer.m_last_page == NULL);
      sb->m_buffer.m_first_page = tmp.m_first_page->m_next;
      sb->m_buffer.m_last_page = tmp.m_last_page;
    }
    sb->m_buffered_size = buffered_size + bytes;
  }
  return bytes;
}

/**
 * pack thr_send_pages for a particular send-buffer <em>db</em>
 * release pages (local) to <em>pool</em>
 *
 * We're using a very simple algorithm that packs two neighbour
 * pages into one page if possible, if not possible we simply
 * move on. This guarantees that pages will at least be full to
 * 50% fill level which should be sufficient for our needs here.
 *
 * We call pack_sb_pages() when we fail to send all data to one
 * specific trp immediately. This ensures that we won't keep
 * pages allocated with lots of free spaces.
 *
 * We may also pack_sb_pages() from get_bytes_to_send_iovec()
 * if all send buffers can't be filled into the iovec[]. Thus
 * possibly saving extra send roundtrips.
 *
 * The send threads will use the pack_sb_pages()
 * from the bytes_sent function which is a callback from
 * the transporter.
 *
 * Can only be called with relevant lock held on 'buffer'.
 * Return remaining unsent bytes in 'buffer'.
 */
static
Uint32
pack_sb_pages(thread_local_pool<thr_send_page>* pool,
              struct thr_send_buffer* buffer)
{
  assert(buffer->m_first_page != NULL);
  assert(buffer->m_last_page != NULL);
  assert(buffer->m_last_page->m_next == NULL);

  thr_send_page* curr = buffer->m_first_page;
  Uint32 curr_free = curr->max_bytes() - (curr->m_bytes + curr->m_start);
  Uint32 bytes = curr->m_bytes;
  while (curr->m_next != 0)
  {
    thr_send_page* next = curr->m_next;
    bytes += next->m_bytes;
    assert(next->m_start == 0); // only first page should have half sent bytes
    if (next->m_bytes <= curr_free)
    {
      /**
       * There is free space in the current page and it is sufficient to
       * store the entire next-page. Copy from next page to current page
       * and update current page and release next page to local pool.
       */
      thr_send_page * save = next;
      memcpy(curr->m_data + (curr->m_bytes + curr->m_start),
             next->m_data,
             next->m_bytes);

      curr_free -= next->m_bytes;

      curr->m_bytes += next->m_bytes;
      curr->m_next = next->m_next;

      pool->release_local(save);

#ifdef NDB_BAD_SEND
      if ((curr->m_bytes % 40) == 24)
      {
        /* Oops */
        curr->m_data[curr->m_start + 21] = 'F';
      }
#endif
    }
    else
    {
      /* Not enough free space in current, move to next page */
      curr = next;
      curr_free = curr->max_bytes() - (curr->m_bytes + curr->m_start);
    }
  }

  buffer->m_last_page = curr;
  assert(bytes > 0);
  return bytes;
}

static
void
release_list(thread_local_pool<thr_send_page>* pool,
             thr_send_page* head, thr_send_page * tail)
{
  while (head != tail)
  {
    thr_send_page * tmp = head;
    head = head->m_next;
    pool->release_local(tmp);
  }
  pool->release_local(tail);
}

/**
 * Get buffered pages ready to be sent by the transporter.
 * All pages returned from this function will refer to
 * pages in the m_sending buffers
 *
 * The 'sb->m_send_lock' has to be held prior to calling
 * this function.
 *
 * Any available 'm_buffer's will be appended to the
 * 'm_sending' buffers with appropriate locks taken.
 *
 * If sending to trp is not enabled, the buffered pages
 * are released instead of being returned from this method.
 */
Uint32
trp_callback::get_bytes_to_send_iovec(NodeId node,
                                      TrpId trp_id,
                                      struct iovec *dst,
                                      Uint32 max)
{
  (void)node;
  thr_repository::send_buffer *sb = g_thr_repository->m_send_buffers + trp_id;
  sb->m_bytes_sent = 0;

  /**
   * Collect any available send pages from the thread queues
   * and 'm_buffers'. Append them to the end of m_sending buffers
   */
  {
    lock(&sb->m_buffer_lock);
    link_thread_send_buffers(sb, trp_id);

    if (sb->m_buffer.m_first_page != NULL)
    {
      // If first page is not NULL, the last page also can't be NULL
      require(sb->m_buffer.m_last_page != NULL);
      if (sb->m_sending.m_first_page == NULL)
      {
        sb->m_sending = sb->m_buffer;
      }
      else
      {
        assert(sb->m_sending.m_last_page != NULL);
        sb->m_sending.m_last_page->m_next = sb->m_buffer.m_first_page;
        sb->m_sending.m_last_page = sb->m_buffer.m_last_page;
      }
      sb->m_buffer.m_first_page = NULL;
      sb->m_buffer.m_last_page  = NULL;

      sb->m_sending_size += sb->m_buffered_size;
      sb->m_buffered_size = 0;
    }
    unlock(&sb->m_buffer_lock);

    if (sb->m_sending.m_first_page == NULL)
      return 0;
  }

  /**
   * If sending to trp is not enabled; discard the send buffers.
   */
  if (unlikely(!sb->m_enabled))
  {
    thread_local_pool<thr_send_page> pool(&g_thr_repository->m_sb_pool, 0);
    release_list(&pool, sb->m_sending.m_first_page, sb->m_sending.m_last_page);
    pool.release_all(g_thr_repository->m_mm,
                     RG_TRANSPORTER_BUFFERS,
                     g_send_threads == NULL ?
                       0 :
                       g_send_threads->get_send_instance(trp_id));

    sb->m_sending.m_first_page = NULL;
    sb->m_sending.m_last_page = NULL;
    sb->m_sending_size = 0;
    return 0;
  }

  /**
   * Process linked-list and put into iovecs
   */
fill_iovec:
  Uint32 tot = 0;
  Uint32 pos = 0;
  thr_send_page * p = sb->m_sending.m_first_page;

#ifdef NDB_LUMPY_SEND
  /* Drip feed transporter a few bytes at a time to send */
  do
  {
    Uint32 offset = 0;
    while ((offset < p->m_bytes) && (pos < max))
    {
      /* 0 -+1-> 1 -+6-> (7)3 -+11-> (18)2 -+10-> 0 */
      Uint32 lumpSz = 1;
      switch (offset % 4)
      {
      case 0 : lumpSz = 1; break;
      case 1 : lumpSz = 6; break;
      case 2 : lumpSz = 10; break;
      case 3 : lumpSz = 11; break;
      }
      const Uint32 remain = p->m_bytes - offset;
      lumpSz = (remain < lumpSz)?
        remain :
        lumpSz;

      dst[pos].iov_base = p->m_data + p->m_start + offset;
      dst[pos].iov_len = lumpSz;
      pos ++;
      offset+= lumpSz;
    }
    if (pos == max)
    {
      return pos;
    }
    assert(offset == p->m_bytes);
    p = p->m_next;
  } while (p != NULL);

  return pos;
#endif

  do {
    dst[pos].iov_len = p->m_bytes;
    dst[pos].iov_base = p->m_data + p->m_start;
    assert(p->m_start + p->m_bytes <= p->max_bytes());
    tot += p->m_bytes;
    pos++;
    p = p->m_next;
    if (p == NULL)
      return pos;
  } while (pos < max);

  /**
   * Possibly pack send-buffers to get better utilization:
   * If we were unable to fill all sendbuffers into iovec[],
   * we pack the sendbuffers now if they have a low fill degree.
   * This could save us another OS-send for sending the remaining.
   */
  if (pos == max && max > 1 &&                    // Exhausted iovec[]
      tot < (pos * thr_send_page::max_bytes())/4) // < 25% filled
  {
    const Uint32 thr_no = sb->m_send_thread;
    assert(thr_no != NO_SEND_THREAD);

    if (!is_send_thread(thr_no))
    {
      thr_data * thrptr = &g_thr_repository->m_thread[thr_no];
      pack_sb_pages(&thrptr->m_send_buffer_pool, &sb->m_sending);
    }
    else
    {
      pack_sb_pages(g_send_threads->get_send_buffer_pool(thr_no), &sb->m_sending);
    }

    /**
     * Retry filling iovec[]. As 'pack' will ensure at least 50% fill degree,
     * we will not do another 'pack' after the retry.
     */
    goto fill_iovec;
  }
  return pos;
}

static
Uint32
bytes_sent(thread_local_pool<thr_send_page>* pool,
           thr_repository::send_buffer* sb, Uint32 bytes)
{
  const Uint64 sending_size = sb->m_sending_size;
  assert(bytes && bytes <= sending_size);

  sb->m_bytes_sent = bytes;
  sb->m_sending_size = sending_size - bytes;

  Uint32 remain = bytes;
  thr_send_page * prev = NULL;
  thr_send_page * curr = sb->m_sending.m_first_page;

  /* Some, or all, in 'm_sending' was sent, find endpoint. */
  while (remain && remain >= curr->m_bytes)
  {
    /**
     * Calculate new current page such that we can release the
     * pages that have been completed and update the state of
     * the new current page
     */
    remain -= curr->m_bytes;
    prev = curr;
    curr = curr->m_next;
  }

  if (remain)
  {
    /**
     * Not all pages was fully sent and we stopped in the middle of
     * a page
     *
     * Update state of new current page and release any pages
     * that have already been sent
     */
    curr->m_start += remain;
    assert(curr->m_bytes > remain);
    curr->m_bytes -= remain;
    if (prev)
    {
      release_list(pool, sb->m_sending.m_first_page, prev);
    }
  }
  else
  {
    /**
     * We sent a couple of full pages and the sending stopped at a
     * page boundary, so we only need to release the sent pages
     * and update the new current page.
     */
    if (prev)
    {
      release_list(pool, sb->m_sending.m_first_page, prev);

      if (prev == sb->m_sending.m_last_page)
      {
        /**
         * Every thing was released, release the pages in the local pool
         */
        sb->m_sending.m_first_page = NULL;
        sb->m_sending.m_last_page = NULL;
        return 0;
      }
    }
    else
    {
      assert(sb->m_sending.m_first_page != NULL);
      pool->release_local(sb->m_sending.m_first_page);
    }
  }

  sb->m_sending.m_first_page = curr;

  /**
   * Since not all bytes were sent...
   * spend the time to try to pack the m_sending pages
   * possibly releasing send-buffer
   */
  return pack_sb_pages(pool, &sb->m_sending);
}

/**
 * Register the specified amount of 'bytes' as sent, starting
 * from the first avail byte in the m_sending buffer.
 *
 * The 'm_send_lock' has to be held prior to calling
 * this function.
 */
Uint32
trp_callback::bytes_sent(NodeId node, TrpId trp_id, Uint32 bytes)
{
  (void)node;
  thr_repository::send_buffer *sb = g_thr_repository->m_send_buffers+trp_id;
  Uint32 thr_no = sb->m_send_thread;
  assert(thr_no != NO_SEND_THREAD);
  if (!is_send_thread(thr_no))
  {
    thr_data * thrptr = &g_thr_repository->m_thread[thr_no];
    return ::bytes_sent(&thrptr->m_send_buffer_pool,
                        sb,
                        bytes);
  }
  else
  {
    return ::bytes_sent(g_send_threads->get_send_buffer_pool(thr_no),
                        sb,
                        bytes);
  }
}

void
trp_callback::enable_send_buffer(NodeId node, TrpId trp_id, bool locked)
{
  (void)node;
  thr_repository::send_buffer *sb = g_thr_repository->m_send_buffers+trp_id;
  if (!locked)
    lock(&sb->m_send_lock);
  assert(sb->m_sending_size == 0);
  {
    /**
     * Collect and discard any sent buffered signals while
     * send buffers were disabled.
     */
    lock(&sb->m_buffer_lock);
    link_thread_send_buffers(sb, trp_id);

    if (sb->m_buffer.m_first_page != NULL)
    {
      thread_local_pool<thr_send_page> pool(&g_thr_repository->m_sb_pool, 0);
      release_list(&pool, sb->m_buffer.m_first_page, sb->m_buffer.m_last_page);
      pool.release_all(g_thr_repository->m_mm,
                       RG_TRANSPORTER_BUFFERS,
                       g_send_threads == NULL ?
                         0 :
                         g_send_threads->get_send_instance(trp_id));
      sb->m_buffer.m_first_page = NULL;
      sb->m_buffer.m_last_page = NULL;
      sb->m_buffered_size = 0;
    }
    unlock(&sb->m_buffer_lock);
  }
  assert(sb->m_enabled == false);
  sb->m_enabled = true;
  if (!locked)
    unlock(&sb->m_send_lock);
}

void
trp_callback::disable_send_buffer(NodeId node, TrpId trp_id, bool locked)
{
  (void)node;
  thr_repository::send_buffer *sb = g_thr_repository->m_send_buffers+trp_id;
  if (!locked)
    lock(&sb->m_send_lock);
  sb->m_enabled = false;

  /**
   * Discard buffered signals not yet sent:
   * Note that other threads may still continue send-buffering into
   * their thread local send buffers until they discover that the
   * transporter has disconnect. However, these sent signals will
   * either be discarded when collected by ::get_bytes_to_send_iovec(),
   * or any leftovers discarded by ::enable_send_buffer()
   */
  if (sb->m_sending.m_first_page != NULL)
  {
    thread_local_pool<thr_send_page> pool(&g_thr_repository->m_sb_pool, 0);
    release_list(&pool, sb->m_sending.m_first_page, sb->m_sending.m_last_page);
    pool.release_all(g_thr_repository->m_mm,
                     RG_TRANSPORTER_BUFFERS,
                     g_send_threads == NULL ?
                       0 :
                       g_send_threads->get_send_instance(trp_id));
    sb->m_sending.m_first_page = NULL;
    sb->m_sending.m_last_page = NULL;
    sb->m_sending_size = 0;
  }
  if (!locked)
    unlock(&sb->m_send_lock);
}

static inline
void
register_pending_send(thr_data *selfptr, Uint32 trp_id)
{
  /* Mark that this trp has pending send data. */
  if (!selfptr->m_pending_send_mask.get(trp_id))
  {
    selfptr->m_pending_send_mask.set(trp_id, 1);
    Uint32 i = selfptr->m_pending_send_count;
    selfptr->m_pending_send_trps[i] = trp_id;
    selfptr->m_pending_send_count = i + 1;
  }
}

/**
  Pack send buffers to make memory available to other threads. The signals
  sent uses often one page per signal which means that most pages are very
  unpacked. In some situations this means that we can run out of send buffers
  and still have massive amounts of free space.

  We call this from the main loop in the block threads when we fail to
  allocate enough send buffers. In addition we call the node local
  pack_sb_pages() several places - See header-comment for that function.
*/
static
void
try_pack_send_buffers(thr_data* selfptr)
{
  thr_repository* rep = g_thr_repository;
  thread_local_pool<thr_send_page>* pool = &selfptr->m_send_buffer_pool;

  for (Uint32 i = 1; i < NDB_ARRAY_SIZE(selfptr->m_send_buffers); i++)
  {
    if (globalTransporterRegistry.get_transporter(i))
    {
      thr_repository::send_buffer* sb = rep->m_send_buffers+i;
      if (trylock(&sb->m_buffer_lock) != 0)
      {
        continue; // Continue with next if busy
      }

      link_thread_send_buffers(sb, i);
      if (sb->m_buffer.m_first_page != NULL)
      {
        pack_sb_pages(pool, &sb->m_buffer);
      }
      unlock(&sb->m_buffer_lock);
    }
  }
  /* Release surplus buffers from local pool to global pool */
  pool->release_global(g_thr_repository->m_mm,
                       RG_TRANSPORTER_BUFFERS,
                       selfptr->m_send_instance_no);
}


/**
 * publish thread-locally prepared send-buffer
 */
static
void
flush_send_buffer(thr_data* selfptr, Uint32 trp_id)
{
  unsigned thr_no = selfptr->m_thr_no;
  thr_send_buffer * src = selfptr->m_send_buffers + trp_id;
  thr_repository* rep = g_thr_repository;

  if (src->m_first_page == 0)
  {
    return;
  }
  assert(src->m_last_page != 0);

  thr_send_queue * dst = rep->m_thread_send_buffers[trp_id]+thr_no;
  thr_repository::send_buffer* sb = rep->m_send_buffers+trp_id;

  Uint32 wi = dst->m_write_index;
  Uint32 next = (wi + 1) % thr_send_queue::SIZE;
  Uint32 ri = sb->m_read_index[thr_no];

  /**
   * If thread local ring buffer of send-buffers is full:
   * Empty it by transferring them to the global send_buffer list.
   */
  if (unlikely(next == ri))
  {
    lock(&sb->m_buffer_lock);
    link_thread_send_buffers(sb, trp_id);
    unlock(&sb->m_buffer_lock);
  }

  dst->m_buffers[wi] = src->m_first_page;
  wmb();
  dst->m_write_index = next;

  src->m_first_page = 0;
  src->m_last_page = 0;
}

/**
 * This is used in case send buffer gets full, to force an emergency send,
 * hopefully freeing up some buffer space for the next signal.
 */
bool
mt_send_handle::forceSend(NodeId node, TrpId trp_id)
{
  (void)node;
  struct thr_repository *rep = g_thr_repository;
  struct thr_data *selfptr = m_selfptr;
  struct thr_repository::send_buffer * sb = rep->m_send_buffers + trp_id;

  {
    /**
     * NOTE: we don't need a memory barrier after clearing
     *       m_force_send here as we unconditionally lock m_send_lock
     *       hence there is no way that our data can be "unsent"
     */
    sb->m_force_send = 0;

    lock(&sb->m_send_lock);
    sb->m_send_thread = selfptr->m_thr_no;
    bool more = globalTransporterRegistry.performSend(trp_id, false);
    sb->m_send_thread = NO_SEND_THREAD;
    unlock(&sb->m_send_lock);

    /**
     * release buffers prior to maybe looping on sb->m_force_send
     */
    selfptr->m_send_buffer_pool.release_global(rep->m_mm,
                                               RG_TRANSPORTER_BUFFERS,
                                               selfptr->m_send_instance_no);
    /**
     * We need a memory barrier here to prevent race between clearing lock
     *   and reading of m_force_send.
     *   CPU can reorder the load to before the clear of the lock
     */
    mb();
    if (unlikely(sb->m_force_send) || more)
    {
      register_pending_send(selfptr, trp_id);
    }
  }

  return true;
}

/**
 * try sending data
 */
static
void
try_send(thr_data * selfptr, Uint32 trp_id)
{
  struct thr_repository *rep = g_thr_repository;
  struct thr_repository::send_buffer * sb = rep->m_send_buffers + trp_id;

  if (trylock(&sb->m_send_lock) == 0)
  {
    /**
     * Now clear the flag, and start sending all data available to this trp.
     *
     * Put a memory barrier here, so that if another thread tries to grab
     * the send lock but fails due to us holding it here, we either
     * 1) Will see m_force_send[id] set to 1 at the end of the loop, or
     * 2) We clear here the flag just set by the other thread, but then we
     * will (thanks to mb()) be able to see and send all of the data already
     * in the first send iteration.
     */
    sb->m_force_send = 0;
    mb();

    sb->m_send_thread = selfptr->m_thr_no;
    globalTransporterRegistry.performSend(trp_id);
    sb->m_send_thread = NO_SEND_THREAD;
    unlock(&sb->m_send_lock);

    /**
     * release buffers prior to maybe looping on sb->m_force_send
     */
    selfptr->m_send_buffer_pool.release_global(rep->m_mm,
                                               RG_TRANSPORTER_BUFFERS,
                                               selfptr->m_send_instance_no);

    /**
     * We need a memory barrier here to prevent race between clearing lock
     *   and reading of m_force_send.
     *   CPU can reorder the load to before the clear of the lock
     */
    mb();
    if (unlikely(sb->m_force_send))
    {
      register_pending_send(selfptr, trp_id);
    }
  }
}

/**
 * Flush send buffers and append them to dst. trps send queue
 *
 * Flushed buffer contents are piggybacked when another thread
 * do_send() to the same dst. trp. This makes it possible to have
 * more data included in each message, and thereby reduces total
 * #messages handled by the OS which really impacts performance!
 */
static
void
do_flush(struct thr_data* selfptr)
{
  Uint32 i;
  Uint32 count = selfptr->m_pending_send_count;
  NodeId *trps = selfptr->m_pending_send_trps;

  for (i = 0; i < count; i++)
  {
    flush_send_buffer(selfptr, trps[i]);
  }
}

/**
 * Use the THRMAN block to send the WAKEUP_THREAD_ORD signal
 * to the block thread that we want to wakeup.
 */
#define MICROS_BETWEEN_WAKEUP_IDLE_THREAD 100
static
inline
void
send_wakeup_thread_ord(struct thr_data* selfptr,
                       NDB_TICKS now)
{
  if (selfptr->m_wakeup_instance > 0)
  {
    Uint64 since_last =
      NdbTick_Elapsed(selfptr->m_last_wakeup_idle_thread, now).microSec();
    if (since_last > MICROS_BETWEEN_WAKEUP_IDLE_THREAD)
    {
      selfptr->m_signal->theData[0] = selfptr->m_wakeup_instance;
      SimulatedBlock *b = globalData.getBlock(THRMAN, selfptr->m_thr_no+1);
      b->executeFunction_async(GSN_SEND_WAKEUP_THREAD_ORD, selfptr->m_signal);
      selfptr->m_last_wakeup_idle_thread = now;
    }
  }
}

/**
 * Send any pending data to remote trps.
 *
 * If MUST_SEND is false, will only try to lock the send lock, but if it would
 * block, that trp is skipped, to be tried again next time round.
 *
 * If MUST_SEND is true, we still only try to lock, but if it would block,
 * we will force the thread holding the lock, to do the sending on our behalf.
 *
 * The list of pending trps to send to is thread-local, but the per-trp send
 * buffer is shared by all threads. Thus we might skip a trp for which
 * another thread has pending send data, and we might send pending data also
 * for another thread without clearing the trp from the pending list of that
 * other thread (but we will never loose signals due to this).
 *
 * Return number of trps which still has pending data to be sent.
 * These will be retried again in the next round. 'Pending' is
 * returned as a negative number if nothing was sent in this round.
 *
 * (Likely due to receivers consuming too slow, and receive and send buffers
 *  already being filled up)
 *
 * Sending data to other trps is a task that we perform using an algorithm
 * that depends on the state of block threads. The block threads can be in
 * 3 different states:
 *
 * LIGHT_LOAD:
 * -----------
 * In this state we will send to all trps we generate data for.
 *
 * The main and rep thread has a special role. They will normally not help out
 * in providing send thread assistance. But if the send thread load increases
 * to certain levels the main and rep thread will offer such help. In a way the
 * main and rep thread stays fairly idle to provide emergency assistance at
 * extreme workloads.
 *
 * When main and rep threads do assist, they will assist until there is no more
 * assistance required or until all transporters are waiting for max send delay
 * to pass. When those threads are required for assistance, the other threads
 * will work hard to keep them busy by waking them up once per 100 microseconds.
 *
 * MEDIUM_LOAD:
 * ------------
 * At this load level we will also assist send threads before going to sleep
 * by sending to one transporter, but no more.
 *
 * HIGH_LOAD:
 * ----------
 * At this load level we will also assist send threads before going to sleep
 * by sending to one transporter, but no more.
 *
 * OVERLOAD_LOAD:
 * --------------
 * At this level we will simply inform the send threads about the trps we
 * sent some data to, the actual sending will be handled by send threads
 * and other block threads assisting the send threads.
 *
 * In addition if any thread is at medium level we will sleep for a shorter
 * time.
 *
 * MaxSendDelay
 * ------------
 * Send thread assistance can become too effective. To avoid this scenario we
 * use a feature called MaxSendDelay. This means that when the method
 * set_max_delay is called on a transporter, this transporter will not be
 * sent to until this delay has passed.
 *
 * Previously this was a configurable parameter. However this parameter is
 * only required at high loads, at low loads it will simply increase the
 * latency. Thus we have implemented an adaptive algorithm that tracks the
 * current load level and sets the desired level for send delay. The larger
 * the data node, the longer delay we will impose since larger data nodes
 * tend to require a bit more batching to become efficient. However the
 * delay will never be set higher than 200 microseconds and never smaller
 * than 20 microseconds.
 *
 * In addition we also use the same mechanism to ensure that we don't send
 * too often even when the load is low. This is implemented by always
 * calling set_max_delay on a transporter after a successful send call.
 * We set the delay to 40 microseconds to ensure that we never send faster
 * than this to any other transporter. This is of importance since the
 * data node can easily swamp the API nodes with lots of small messages that
 * will render the API nodes less efficient.
 */
static
bool
do_send(struct thr_data* selfptr, bool must_send, bool assist_send)
{
  Uint32 count = selfptr->m_pending_send_count;
  NodeId *trps = selfptr->m_pending_send_trps;

  const NDB_TICKS now = NdbTick_getCurrentTicks();
  selfptr->m_curr_ticks = now;
  bool pending_send = false;
  selfptr->m_watchdog_counter = 6;

  if (count == 0)
  {
    if (must_send && assist_send && g_send_threads &&
        (selfptr->m_nosend_tmp == 0))
    {
      /**
       * For some overload states we will here provide some
       * send assistance even though we had nothing to send
       * ourselves. We will however not need to offload any
       * sends ourselves.
       *
       * The idea is that when we get here the thread is usually not so
       * active with other things as it has nothing to send, it must
       * send which means that it is preparing to go to sleep and
       * we have excluded the receive threads through assist_send.
       *
       * We will avoid this extra send when we are in overload mode since
       * it is likely that we will find work to do before going to sleep
       * anyways. In all other modes it makes sense to spend some time
       * sending before going to sleep. In particular TC threads will be
       * doing major send assistance here.
       *
       * In case there is more work to do and our thread is mostly idle,
       * we will soon enough be back here and assist the send thread
       * again. We make this happen by setting pending_send flag in
       * return from this mode. We come back here after checking that
       * we have no signals to process, so at most we will delay the
       * signal execution here by the time it takes to send to one
       * trp.
       *
       * The receive threads won't assist the send thread to ensure
       * that we can respond to incoming messages ASAP. We want to
       * to optimise for response time here since this is needed to
       * ensure that the block threads have sufficient work to do.
       *
       * If we come here and have had nothing to send, then we're able to
       * do some more sending if there are pending send still in send queue.
       * So we return pending_send != 0 in this case to ensure that this
       * thread doesn't go to sleep, but rather come back here to assist the
       * send thread a bit more. We'll continue spinning here until we get
       * some work to do or until the send queue is empty.
       */
      Uint32 num_trps_to_send_to = 1;
      pending_send = g_send_threads->assist_send_thread(
                                         must_send,
                                         num_trps_to_send_to,
                                         selfptr->m_thr_no,
                                         now,
                                         selfptr->m_watchdog_counter,
                                         selfptr->m_send_instance,
                                         selfptr->m_send_buffer_pool);
      pending_send = selfptr->check_pending_send(pending_send);
      NDB_TICKS after = NdbTick_getCurrentTicks();
      selfptr->m_nanos_send += NdbTick_Elapsed(now, after).nanoSec();
    }
    return pending_send; // send-buffers empty
  }

  /* Clear the pending list. */
  selfptr->m_pending_send_mask.clear();
  selfptr->m_pending_send_count = 0;
  selfptr->m_watchdog_counter = 6;
  for (Uint32 i = 0; i < count; i++)
  {
    /**
     * Make the data available for sending immediately so that
     * any other trp sending will grab this data without having
     * wait for us to handling the other trps.
     */
    Uint32 id = trps[i];
    flush_send_buffer(selfptr, id);
  }
  selfptr->m_watchdog_counter = 6;
  if (g_send_threads)
  {
    /**
     * Each send thread is only responsible for a subset of the transporters
     * to send to and we will only assist a subset of the transporters
     * for sending. This means that it is very hard to predict whether send
     * thread needs to be woken up. This means that we will awake the send
     * threads required for sending, even if no send assistance was really
     * required. This will create some extra load on the send threads, but
     * will make NDB data nodes more scalable to handle extremely high loads.
     *
     * When we are in an overloaded state, we move the trps to send to
     * into the send thread global lists. Since we already woken up the
     * send threads to handle sends we do no more in overloaded state.
     *
     * We don't record any send time here since it would be
     * an unnecessary extra load, we only grab a mutex and
     * ensure that someone else takes over our send work.
     *
     * When the user have set nosend=1 on this thread we will
     * never assist with the sending.
     */
    Uint32 num_trps_inserted = 0;
    for (Uint32 i = 0; i < count; i++)
    {
      num_trps_inserted += g_send_threads->alert_send_thread(trps[i], now);
    }
    if (selfptr->m_overload_status != (OverloadStatus)OVERLOAD_CONST &&
        selfptr->m_nosend_tmp == 0 &&
        assist_send)
    {
      /**
       * While we are in an light load state we will always try to
       * send to as many trps that we inserted ourselves. In this case
       * we don't need to wake any send threads. If the trps still need
       * sending to after we're done we will ensure that a send thread
       * is woken up. assist_send_thread will ensure that send threads
       * are woken up if needed.
       *
       * At medium load levels we keep track of how much trps we have
       * wanted to send to and ensure that we at least do a part of that
       * work if need be. However we try as much as possible to avoid
       * sending at medium load at this point since we still have more
       * work to do. So we offload the sending to other threads and
       * wait with providing send assistance until we're out of work
       * or we have accumulated sufficiently to provide a bit of
       * assistance to the send threads.
       *
       * At medium load we set num_trps_inserted to 0 since we
       * have already woken up a send thread and thus there is no
       * need to wake up another thread in assist_send_thread, so we
       * indicate that we call this function only to assist and need
       * no wakeup service.
       *
       * We will check here also if we should wake an idle thread to
       * do some send assistance. We check so that we don't perform
       * this wakeup function too often.
       */
       OverloadStatus overload_status = selfptr->m_overload_status;
       Uint32 num_trps_to_send_to = num_trps_inserted;
      if (overload_status >= (OverloadStatus)MEDIUM_LOAD_CONST)
      {
        num_trps_to_send_to = num_trps_inserted != 0 ? 1 : 0;
      }

      num_trps_to_send_to = num_trps_inserted != 0 ? 1 : 0;
      send_wakeup_thread_ord(selfptr, now);
      if (num_trps_to_send_to > 0)
      {
        pending_send = g_send_threads->assist_send_thread(
                                           must_send,
                                           num_trps_to_send_to,
                                           selfptr->m_thr_no,
                                           now,
                                           selfptr->m_watchdog_counter,
                                           selfptr->m_send_instance,
                                           selfptr->m_send_buffer_pool);
        pending_send = selfptr->check_pending_send(pending_send);
      }
      NDB_TICKS after = NdbTick_getCurrentTicks();
<<<<<<< HEAD
      selfptr->m_micros_send += NdbTick_Elapsed(now, after).microSec();
=======
      selfptr->m_nanos_send += NdbTick_Elapsed(now, after).nanoSec();
      if (selfptr->m_overload_status == (OverloadStatus)LIGHT_LOAD_CONST)
      {
        g_send_threads->wake_my_send_thread_if_needed(&trps[0],
                                      count,
                                      selfptr->m_send_instance);
      }
>>>>>>> 55ba1746
    }
    return pending_send;
  }

  /**
   * We're not using send threads, we keep this code around for now
   * to ensure that we can support the same behaviour also in newer
   * versions for a while. Eventually this code will be deprecated.
   */
  Uint32 made_progress = 0;
  struct thr_repository* rep = g_thr_repository;

  for (Uint32 i = 0; i < count; i++)
  {
    Uint32 id = trps[i];
    thr_repository::send_buffer * sb = rep->m_send_buffers + id;

    selfptr->m_watchdog_counter = 6;

    /**
     * If we must send now, set the force_send flag.
     *
     * This will ensure that if we do not get the send lock, the thread
     * holding the lock will try sending again for us when it has released
     * the lock.
     *
     * The lock/unlock pair works as a memory barrier to ensure that the
     * flag update is flushed to the other thread.
     */
    if (must_send)
    {
      sb->m_force_send = 1;
    }

    if (trylock(&sb->m_send_lock) != 0)
    {
      if (!must_send)
      {
        /**
         * Not doing this trp now, re-add to pending list.
         *
         * As we only add from the start of an empty list, we are safe from
         * overwriting the list while we are iterating over it.
         */
        register_pending_send(selfptr, id);
      }
      else
      {
        /* Other thread will send for us as we set m_force_send. */
      }
    }
    else  //Got send_lock
    {
      /**
       * Now clear the flag, and start sending all data available to this trp.
       *
       * Put a memory barrier here, so that if another thread tries to grab
       * the send lock but fails due to us holding it here, we either
       * 1) Will see m_force_send[id] set to 1 at the end of the loop, or
       * 2) We clear here the flag just set by the other thread, but then we
       * will (thanks to mb()) be able to see and send all of the data already
       * in the first send iteration.
       */
      sb->m_force_send = 0;
      mb();

      /**
       * Set m_send_thread so that our transporter callback can know which
       * thread holds the send lock for this remote trp.
       */
      sb->m_send_thread = selfptr->m_thr_no;
      const bool more = globalTransporterRegistry.performSend(id);
      made_progress += sb->m_bytes_sent;
      sb->m_send_thread = NO_SEND_THREAD;
      unlock(&sb->m_send_lock);

      if (more)   //Didn't complete all my send work
      {
        register_pending_send(selfptr, id);
      }
      else
      {
        /**
         * We need a memory barrier here to prevent race between clearing lock
         *   and reading of m_force_send.
         *   CPU can reorder the load to before the clear of the lock
         */
        mb();
        if (sb->m_force_send) //Other thread forced us to do more send
        {
          made_progress++;    //Avoid false 'no progress' handling
          register_pending_send(selfptr, id);
        }
      }
    }
  } //for all trps

  selfptr->m_send_buffer_pool.release_global(rep->m_mm,
                                             RG_TRANSPORTER_BUFFERS,
                                             selfptr->m_send_instance_no);

  return (made_progress)         // Had some progress?
     ?  (selfptr->m_pending_send_count > 0)   // More do_send is required
    : false;                     // All busy, or didn't find any work (-> -0)
}

#ifdef ERROR_INSERT
void
mt_set_delayed_prepare(Uint32 self)
{
  thr_repository *rep = g_thr_repository;
  struct thr_data *selfptr = &rep->m_thread[self];

  selfptr->m_delayed_prepare = true;
}
#endif


/**
 * These are the implementations of the TransporterSendBufferHandle methods
 * in ndbmtd.
 */
Uint32 *
mt_send_handle::getWritePtr(NodeId nodeId,
                            TrpId trp_id,
                            Uint32 len,
                            Uint32 prio,
                            Uint32 max,
                            SendStatus *error)
{
  (void)nodeId;
#ifdef ERROR_INSERT
  if (m_selfptr->m_delayed_prepare)
  {
    g_eventLogger->info("MT thread %u delaying in prepare",
                        m_selfptr->m_thr_no);
    NdbSleep_MilliSleep(500);
    g_eventLogger->info("MT thread %u finished delay, clearing",
                        m_selfptr->m_thr_no);
    m_selfptr->m_delayed_prepare = false;
  }
#endif

  struct thr_send_buffer * b = m_selfptr->m_send_buffers+trp_id;
  thr_send_page * p = b->m_last_page;
  if (likely(p != NULL))
  {
    assert(p->m_start == 0); //Nothing sent until flushed

    if (likely(p->m_bytes + len <= thr_send_page::max_bytes()))
    {
      return (Uint32*)(p->m_data + p->m_bytes);
    }
    // TODO: maybe dont always flush on page-boundary ???
    flush_send_buffer(m_selfptr, trp_id);
    if (!g_send_threads)
      try_send(m_selfptr, trp_id);
  }
  if(unlikely(len > thr_send_page::max_bytes()))
  {
    *error = SEND_MESSAGE_TOO_BIG;
    return 0;
  }

  bool first = true;
  while (first)
  {
    if (likely((p = m_selfptr->m_send_buffer_pool.seize(g_thr_repository->m_mm,
                                      RG_TRANSPORTER_BUFFERS,
                                      m_selfptr->m_send_instance_no)) != 0))
    {
      p->m_bytes = 0;
      p->m_start = 0;
      p->m_next = 0;
      b->m_first_page = b->m_last_page = p;
      return (Uint32*)p->m_data;
    }
    try_pack_send_buffers(m_selfptr);
    first = false;
  }
  *error = SEND_BUFFER_FULL;
  return 0;
}

/**
 * Acquire total send buffer size without locking and without gathering
 *
 * OJA: The usability of this function is rather questionable.
 *      m_buffered_size and m_sending_size is updated by
 *      link_thread_send_buffers(), get_bytes_to_send_iovec() and
 *      bytes_sent() - All part of performSend(). Thus, it is
 *      valid *after* a send.
 *
 *      However, checking it *before* a send in order to
 *      determine if the payload is yet too small doesn't
 *      really provide correct information of the current state.
 *      Most likely '0 will be returned if previous send succeeded.
 *
 *      A better alternative could be to add a 'min_send' argument
 *      to perform_send(), and skip sending if not '>='.
 *      (After real size is recalculated)
 */
static Uint64
mt_get_send_buffer_bytes(TrpId trp_id)
{
  thr_repository *rep = g_thr_repository;
  thr_repository::send_buffer *sb = &rep->m_send_buffers[trp_id];
  const Uint64 total_send_buffer_size =
    sb->m_buffered_size + sb->m_sending_size;
  return total_send_buffer_size;
}

void
mt_getSendBufferLevel(Uint32 self, NodeId id, SB_LevelType &level)
{
  Resource_limit rl;
  const Uint32 page_size = thr_send_page::PGSIZE;
  thr_repository *rep = g_thr_repository;
  thr_repository::send_buffer *sb = &rep->m_send_buffers[id];
  const Uint64 current_trp_send_buffer_size =
    sb->m_buffered_size + sb->m_sending_size;

  /* Memory barrier to get a fresher value for rl.m_curr */
  mb();
  rep->m_mm->get_resource_limit_nolock(RG_TRANSPORTER_BUFFERS, rl);
  Uint64 current_send_buffer_size = rl.m_min * page_size;
  Uint64 current_used_send_buffer_size = rl.m_curr * page_size;
  Uint64 current_percentage =
    (100 * current_used_send_buffer_size) / current_send_buffer_size;

  if (current_percentage >= 90)
  {
    const Uint32 avail_shared = rep->m_mm->get_free_shared_nolock();
    if (rl.m_min + avail_shared > rl.m_max)
    {
      current_send_buffer_size = rl.m_max * page_size;
    }
    else
    {
      current_send_buffer_size = (rl.m_min + avail_shared) * page_size;
    }
  }
  calculate_send_buffer_level(current_trp_send_buffer_size,
                              current_send_buffer_size,
                              current_used_send_buffer_size,
                              glob_num_threads,
                              level);
  return;
}

void
mt_send_handle::getSendBufferLevel(NodeId id, SB_LevelType &level)
{
  (void)id;
  (void)level;
  return;
}

Uint32
mt_send_handle::updateWritePtr(NodeId nodeId,
                               TrpId trp_id,
                               Uint32 lenBytes,
                               Uint32 prio)
{
  (void)nodeId;
  struct thr_send_buffer * b = m_selfptr->m_send_buffers+trp_id;
  thr_send_page * p = b->m_last_page;
  p->m_bytes += lenBytes;
  return p->m_bytes;
}

/*
 * Insert a signal in a job queue.
 * Need write_lock protecting thr_job_queue to be held.
 *
 * Beware that the single consumer read the job_queue *without* lock -
 * It only use a memory barrier to get the updated write_pos. We need to
 * take care that signal is fully written before write_pos is updated.
 *
 * The new_buffer is a job buffer to use if the current one gets full. If used,
 * we return true, indicating that the caller should allocate a new one for
 * the next call. (This is done to allow to insert under lock, but do the
 * allocation outside the lock).
 */

static inline void
publish_position(thr_job_buffer *write_buffer, Uint32 write_pos)
{
  /*
   * Publish the job-queue write.
   * Need a write memory barrier here, as this might make signal data visible
   * to the (single) reader thread.
   */
  wmb();
  write_buffer->m_len = write_pos;
}

/**
 * Check, and if allowed, add the 'new_buffer' to our job_queue of
 * buffer pages containing signals.
 * If the 'job_queue' is full, the new buffer is not inserted,
 * and 'true' is returned. It is up to the caller to handle 'full'.
 * (In many cases it can be a critical error)
 *
 * Note that the thread always hold a spare 'new_buffer' to be used if we
 * filled the current buffer. Thus, we can always complete a flush/write of
 * signals while holding the write_lock, without having to allocate
 * a new buffer. (To reduce time the write_lock is held.)
 * Another 'new_buffer' will be allocated after lock is released.
 */
static
bool
check_next_index_position(thr_job_queue *q,
                          struct thr_job_buffer *new_buffer)
{
  /**
   * We make sure that there is always room for at least one signal in the
   * current buffer in the queue, so one insert is always possible without
   * adding a new buffer while holding the write_lock. (To reduce time the
   * write_lock is held). When write_buffer is full, we grab the spare
   * 'new_buffer' and inform the callee
   */
  NDB_PREFETCH_WRITE(&new_buffer->m_len);
  const unsigned queue_size = q->m_size;
  Uint32 write_index = q->m_write_index;
  write_index = (write_index + 1) & (queue_size - 1);
  NDB_PREFETCH_WRITE(&q->m_buffers[write_index]);

  if (unlikely(write_index == q->m_cached_read_index))  // Is full?
  {
    /**
     * We use local cached copy of m_read_index for JBB handling.
     * m_read_index is updated every time we executed around 300
     * signals in the job buffer. Since this is read every time
     * we move to a new page while writing it is an almost certain
     * CPU cache miss. We only need it to avoid running out of
     * job buffer. So we record the current m_read_index in
     * m_cached_read_index. This is stored in the same cache line
     * as m_write_index which we are sure we have access to here.
     */
    Uint32 read_index = q->m_read_index;
    if (write_index == read_index)  // Is really full?
    {
      return true;
    }
    q->m_cached_read_index = read_index;
  }
  assert(new_buffer->m_len == 0);
  q->m_buffers[write_index] = new_buffer;

  // Memory barrier ensures that m_buffers[] contain new_buffer
  // before 'write_index' referring it is written.
  wmb();
  q->m_write_index = write_index;

  // Note that m_current_write_* is only intended for use by the *writer*.
  // Thus, there are no memory barriers protecting the buffer vs len conistency.
  q->m_current_write_buffer = new_buffer;
  q->m_current_write_buffer_len = 0;
  return false;
}

/**
 * insert_prioa_signal and publish_prioa_signal:
 * As naming suggest, these are for JBA signals only.
 * There is a similar insert_local_signal() for JBB signals,
 * which 'flush' and 'publish' chunks of signals.
 *
 * prioa_signals are effectively flushed and published for
 * each signal.
 */
static inline
bool
publish_prioa_signal(thr_job_queue *q,
                     Uint32 write_pos,
                     struct thr_job_buffer *write_buffer,
                     struct thr_job_buffer *new_buffer)
{
  publish_position(write_buffer, write_pos);
  if (unlikely(write_pos + MAX_SIGNAL_SIZE > thr_job_buffer::SIZE))
  {
    // Not room for one more signal
    new_buffer->m_prioa = true;
    const bool jba_full = check_next_index_position(q, new_buffer);
    if (jba_full) {
      // Assume rather low traffic on JBA.
      // Contrary to JBB, signals are not first stored in a local_buffer.
      // Thus a full JBA is always immediately critical.
      job_buffer_full(0);
    }
    return true; // Buffer new_buffer used
  }
  return false; // Buffer new_buffer not used
}

static inline
Uint32
copy_signal(Uint32 *dst,
            const SignalHeader* sh,
            const Uint32 *data,
            const Uint32 secPtr[3])
{
  const Uint32 datalen = sh->theLength;
#ifdef VM_TRACE
  assert(sh->theReceiversBlockNumber < (1 << 16));
  assert(sh->theLength <= 25);
  Uint32 bno = blockToMain(sh->theReceiversBlockNumber);
  Uint32 ino = blockToInstance(sh->theReceiversBlockNumber);
  SimulatedBlock* block = globalData.mt_getBlock(bno, ino);
  assert(block != 0);
#endif
  memcpy(dst, sh, sizeof(*sh));
  Uint32 siglen = (sizeof(*sh) >> 2);
  memcpy(dst + siglen, data, 4*datalen);
  siglen += datalen;
  const Uint32 noOfSections = sh->m_noOfSections;
  for (Uint32 i = 0; i < noOfSections; i++)
    dst[siglen++] = secPtr[i];
  return siglen;
}

static
bool
insert_prioa_signal(thr_job_queue *q,
                    const SignalHeader* sh,
                    const Uint32 *data,
                    const Uint32 secPtr[3],
                    thr_job_buffer *new_buffer)
{
  thr_job_buffer *write_buffer = q->m_current_write_buffer;
  Uint32 write_pos = q->m_current_write_buffer_len;
  NDB_PREFETCH_WRITE(&write_buffer->m_len);
  const Uint32 siglen = copy_signal(write_buffer->m_data + write_pos,
                                    sh,
                                    data,
                                    secPtr);
  write_pos += siglen;

#if SIZEOF_CHARP == 8
  /* Align to 8-byte boundary, to ensure aligned copies. */
  write_pos= (write_pos+1) & ~((Uint32)1);
#endif
  q->m_current_write_buffer_len = write_pos;
  return publish_prioa_signal(q,
                              write_pos,
                              write_buffer,
                              new_buffer);
}

//#define DEBUG_LOAD_INDICATOR 1
#ifdef DEBUG_LOAD_INDICATOR
#define debug_load_indicator(selfptr) \
  g_eventLogger->info("thr_no:: %u, set load_indicator to %u", \
                      selfptr->m_thr_no, \
                      selfptr->m_load_indicator);
#else
#define debug_load_indicator(x)
#endif

/**
 * Check all incoming m_jbb[] instances for available signals.
 * Set up the thread-local m_jbb_read_state[] to reflect JBB state.
 * Also set jbb_read_mask to contain the JBBs containing data.
 *
 * As reading the m_jbb[] will access thread shared data, which is cache-line
 * invalidated by the writer, we try to avoid loading read_state from shared
 * data when the local read_state already contain a sufficient amount of
 * signals to execute.
 */
static inline bool
read_all_jbb_state(thr_data *selfptr, bool check_before_sleep)
{
  if (!selfptr->m_read_jbb_state_consumed)
  {
    return false;
  }
  /**
   * Prefetching all m_write_index instances gives a small but visible
   * improvement.
   */
#if (__GNUC__ > 3) || (__GNUC__ == 3 && __GNUC_MINOR > 10) || \
    defined(USE_SUN_PREFETCH) || defined(USE_SPARC_PREFETCH)
  for (Uint32 jbb_instance = 0;
       jbb_instance < glob_num_job_buffers_per_thread;
       jbb_instance++)
  {
    thr_job_queue *jbb = selfptr->m_jbb + jbb_instance;
    NDB_PREFETCH_READ(&jbb->m_write_index);
  }
#endif

  selfptr->m_jbb_read_mask.clear();
  Uint32 tot_num_words = 0;
  for (Uint32 jbb_instance = 0;
       jbb_instance < glob_num_job_buffers_per_thread;
       jbb_instance++)
  {
    const thr_job_queue *jbb = selfptr->m_jbb + jbb_instance;
    thr_jb_read_state *r = selfptr->m_jbb_read_state + jbb_instance;

    /**
     * We avoid reading the cache-shared write-pointers until the
     * thread local thr_jb_read_state indicate a possibly empty read queue.
     * Writer side might have updated write pointer, thus invalidating our
     * cache line for it. We will like to avoid memory stalls reading these
     * until we really need to refresh the written positions.
     */
    const Uint32 read_index = r->m_read_index;
    const Uint32 read_pos = r->m_read_pos;
    Uint32 write_index = r->m_write_index;
    Uint32 read_end = r->m_read_end;

    if (write_index == read_index)  // Possibly empty, reload thread-local state
    {
      write_index = jbb->m_write_index;
      if (write_index != r->m_write_index)
      {
        /**
         * Found new JBB pages. Need to make sure that we do not read-reorder
         * 'm_write_index' vs 'read_buffer->m_len'.
         */
        rmb();
      }
      r->m_write_index = write_index;
      r->m_read_end = read_end = r->m_read_buffer->m_len;
      /**
       * Note ^^ that we will need a later rmb() before we can safely read the
       * m_buffer[] contents up to 'm_read_end': We need to synch on the wmb()
       * in publish_position(), such that the m_buffer[] contents itself
       * has been fully written before we can start executing from it.
       *
       * To reduce the mem-synch stalls, we do this once for all JBB's, just
       * before we execute_signals().
       */
      if (!r->is_empty())
      {
        selfptr->m_jbb_read_mask.set(jbb_instance);
      }
    }
    else
    {
      /**
       * Only update the thread-local 'write_index'.
       * 'read_end' should already contain the end of current read_buffer.
       */
      r->m_write_index = write_index = jbb->m_write_index;
      selfptr->m_jbb_read_mask.set(jbb_instance);
    }

    // Calculate / estimate 'num_words' being available
    Uint32 num_pages;
    if (likely(write_index >= read_index))
    {
      num_pages = write_index - read_index;
    }
    else
    {
      num_pages = read_index - write_index;
    }

    assert(read_end >= read_pos);
    Uint32 num_words = read_end - read_pos;  // Remaining on current page
    if (num_pages > 0)
    {
      // Rest of the pages will be (almost) full:
      num_words += (num_pages-1) * thr_job_buffer::SIZE;

      /**
       * Estimate the written size in the 'current_write_buffer':
       * Although producer set the 'm_current_write_buffer_len', it is not
       * intended to be used by the consumer (No concurrency control).
       * We just assume as an estimate:
       *  - if num_pages==1 we just wrapped to a new page which is ~empty.
       *  - if multiple pages, the last is assumed half-filled.
       */
      if (num_pages > 1) num_words += thr_job_buffer::SIZE/2;
    }
    tot_num_words += num_words;
  }
  selfptr->m_cpu_percentage_changed = true;
  /**
   * m_jbb_estimated_queue_size_in_words is the queue size when we started the
   * last non-empty execution in this thread.
   *
   * The normal behaviour of our scheduler is to execute read_all_jbb_state
   * twice before going to sleep, first in run_job_buffers and next in
   * check_queues_empty. We always set the estimated queue size after
   * waking up and when the queue size is non-empty. It is measured in
   * words of signal. Thus we ignore the common checks where it is
   * empty that can happen either just before going to sleep or when
   * spinning.
   */
  const bool jbb_empty = selfptr->m_jbb_read_mask.isclear();
  if (!check_before_sleep)
  {
    selfptr->m_jbb_execution_steps++;
    selfptr->m_jbb_accumulated_queue_size += tot_num_words;
  }
  else if (jbb_empty)
  {
    if (selfptr->m_load_indicator > 1)
    {
      selfptr->m_load_indicator = 1;
      debug_load_indicator(selfptr);
    }
  }
  if (!jbb_empty || selfptr->m_jbb_estimate_next_set)
  {
    selfptr->m_jbb_estimate_next_set = false;
    Uint32 current_queue_size = selfptr->m_jbb_estimated_queue_size_in_words;
    Uint32 new_queue_size = tot_num_words;
    Uint32 diff = AVERAGE_SIGNAL_SIZE;
    if (new_queue_size > 8 * AVERAGE_SIGNAL_SIZE)
    {
      diff = 3 * AVERAGE_SIGNAL_SIZE;
    }
    else if (new_queue_size > 4 * AVERAGE_SIGNAL_SIZE)
    {
      diff = 2 * AVERAGE_SIGNAL_SIZE;
    }
    if (new_queue_size >= (current_queue_size + diff) ||
        (current_queue_size >= (new_queue_size + diff)))
    {
      if (!(new_queue_size < 2*AVERAGE_SIGNAL_SIZE &&
            current_queue_size < 2*AVERAGE_SIGNAL_SIZE))
      {
        /**
         * Update m_jbb_estimated_queue_size_in_words only if the new
         * queue size has at least changed by AVERAGE_SIGNAL_SIZE and
         * also if both the new and the current queue size is very
         * low we can also ignore updating it. Similarly if both are
         * very high we can also ignore updating it.
         *
         * The reason to avoid updating it is that it will cause a
         * CPU cache miss in all readers of the variable. Readers
         * are all receive threads and TC threads. So can cause a
         * significant extra CPU load and memory load if it is
         * updated to often.
         */
        selfptr->m_jbb_estimated_queue_size_in_words = new_queue_size;
#ifdef DEBUG_SCHED_STATS
        Uint32 inx = selfptr->m_jbb_estimated_queue_size_in_words /
                     AVERAGE_SIGNAL_SIZE;
        if (inx >= 16)
        {
          inx = 15;
        }
        selfptr->m_jbb_estimated_queue_stats[inx]++;
#endif
      }
    }
  }
  else
  {
    selfptr->m_jbb_estimate_next_set = check_before_sleep;
  }
#ifdef DEBUG_SCHED_STATS
  selfptr->m_jbb_total_words += tot_num_words;
#endif
  selfptr->m_read_jbb_state_consumed = jbb_empty;
  return jbb_empty;
}

static inline
bool
read_jba_state(thr_data *selfptr)
{
  thr_jb_read_state *r = &(selfptr->m_jba_read_state);
  const Uint32 new_write_index = selfptr->m_jba.m_write_index;
  if (r->m_write_index != new_write_index) {
    /**
     * There are new JBA pages, we need to make sure that any updates to
     * 'read_buffer->m_len' are not read-reordered relative to 'write_index'
     * (Missing the signals appended to m_len before prev block became 'full')
     */
    r->m_write_index = new_write_index;
    rmb();
  }

  /**
   * Will need a later rmb()-synch before we can execute_signals() up to
   * '...buffer->m_len', see comment in read_all_jbb_state().
   */
  r->m_read_end = r->m_read_buffer->m_len;
  return r->is_empty();
}

static
inline
bool
check_for_input_from_ndbfs(struct thr_data* thr_ptr, Signal* signal)
{
  return thr_ptr->m_send_packer.check_reply_from_ndbfs(signal);
}

/* Check all job queues, return true only if all are empty. */
static bool
check_queues_empty(thr_data *selfptr)
{
  if (selfptr->m_thr_no == glob_ndbfs_thr_no)
  {
    if (check_for_input_from_ndbfs(selfptr, selfptr->m_signal))
      return false;
  }
  bool empty = read_jba_state(selfptr);
  if (!empty)
    return false;

  return read_all_jbb_state(selfptr, true);
}

static
inline
void
sendpacked(struct thr_data* thr_ptr, Signal* signal)
{
  thr_ptr->m_watchdog_counter = 15;
  thr_ptr->m_send_packer.pack(signal);
}

static void flush_all_local_signals_and_wakeup(struct thr_data *selfptr);

/**
 * We check whether it is time to call do_send or do_flush. These are
 * central decisions to the data node scheduler in a multithreaded data
 * node. If we wait for too long to make this decision it will severely
 * impact our response times since messages will be waiting in the send
 * buffer without being sent for up to several milliseconds.
 *
 * Since we call this function now after executing jobs from one thread,
 * we will never call this function with more than 75 signals executed.
 * The decision to send/flush is determined by config parameters that
 * control the responsiveness of MySQL Cluster. Setting it to a be highly
 * responsive means that we will send very often at the expense of
 * throughput. Setting it to a high throughput means that we will send
 * seldom at the expense of response time to gain higher throughput.
 *
 * It is possible to change this variable through a DUMP command and can
 * thus be changed as the environment changes.
 */
static
void handle_scheduling_decisions(thr_data *selfptr,
                                 Signal *signal,
                                 Uint32 & send_sum,
                                 Uint32 & flush_sum,
                                 bool & pending_send)
{
  if (selfptr->m_outstanding_send_wakeups_assist >=
      selfptr->m_max_send_wakeups_before_assist)
  {
    /* Try to send, but skip for now in case of lock contention. */
    sendpacked(selfptr, signal);
    selfptr->m_watchdog_counter = 6;
    flush_all_local_signals_and_wakeup(selfptr);
    pending_send = do_send(selfptr, false, true);
    selfptr->m_stat.m_send_wakeups_assist++;
    selfptr->m_outstanding_send_wakeups = 0;
    selfptr->m_outstanding_send_wakeups_assist = 0;
    selfptr->m_watchdog_counter = 20;
    send_sum = 0;
    flush_sum = 0;
  }
}

#if defined(USE_INIT_GLOBAL_VARIABLES)
  void mt_clear_global_variables(thr_data*);
#endif


/**
 * prepare_congested_execution()
 *
 * If this thread is in a congested JBB state, its perjb-quota will be
 * reduced, possibly even set to '0'. If we didn't get a max 'perjb' quota,
 * our out buffers are about to fill up. This thread is thus effectively
 * slowed down in order to let other threads consume from our out buffers.
 * Eventually, when 'perjb==0', we will have to wait/sleep for buffers to
 * become available.
 *
 * This can bring us into a circular wait-lock, where threads are stalled
 * due to full out buffers. The same thread may also have full in buffers,
 * thus blocking other threads from progressing. The entire scheduler will
 * then be stuck.
 *
 * This function check the JBB queues we are about to execute signals from.
 * if they are filled to a level where the producer will detect a congestion,
 * we allow some 'extra_signals' to be executed from this JBB, such that the
 * congestion hopefully can be reduced.
 *
 * The amount of extra_signals allowed are scaled proportional to
 * the congestion level in each job buffer.
 */
static
void
prepare_congested_execution(thr_data *selfptr)
{
  unsigned congestion[NUM_JOB_BUFFERS_PER_THREAD];
  unsigned total_congestion = 0;

  // Assumed precondition:
  assert(!selfptr->m_congested_threads_mask.isclear());

  /**
   * Two steps:
   * 1. Collect amount of congestion (in job_buffer pages) in the JBBs.
   * 2. Allocate extra_signals proportional to congestion level
   */
  for (unsigned jbb_instance = selfptr->m_jbb_read_mask.find_first();
       jbb_instance != BitmaskImpl::NotFound;
       jbb_instance = selfptr->m_jbb_read_mask.find_next(jbb_instance+1))
  {
    selfptr->m_extra_signals[jbb_instance] = 0;

    thr_job_queue *queue = &selfptr->m_jbb[jbb_instance];
    const unsigned free = get_free_in_queue(queue);
    if (free <= thr_job_queue::CONGESTED) {
      // In queue is congested as well. Calculate the total number of
      // job_buffers to consume from in-queue(s) to get out of overload.
      congestion[jbb_instance] = (thr_job_queue::CONGESTED - free) + 1;
      total_congestion += congestion[jbb_instance];
    } else {
      congestion[jbb_instance] = 0;
    }
  }

  if (unlikely(total_congestion > 0) && selfptr->m_total_extra_signals > 0)
  {
    // Found congestion, allocate 'extra_signals' proportional to congestion
    for (unsigned jbb_instance = selfptr->m_jbb_read_mask.find_first();
         jbb_instance != BitmaskImpl::NotFound;
         jbb_instance = selfptr->m_jbb_read_mask.find_next(jbb_instance+1))
    {
      if (congestion[jbb_instance] > 0) {
        selfptr->m_extra_signals[jbb_instance] =
            std::max(1u, congestion[jbb_instance] *
                     selfptr->m_total_extra_signals / total_congestion);
      } else if (selfptr->m_max_signals_per_jb == 0)  {
        // Need to run a bit in order to avoid starvation of the JBB's
        selfptr->m_extra_signals[jbb_instance] = 1;
      }
    }
  }
}

static void recheck_congested_job_buffers(thr_data *selfptr);

/*
 * Execute at most MAX_SIGNALS signals from one job queue, updating local read
 * state as appropriate.
 *
 * Returns number of signals actually executed.
 */
static
Uint32
execute_signals(thr_data *selfptr,
                thr_job_queue *q,
                thr_jb_read_state *r,
                Signal *sig,
                Uint32 max_signals,
                bool priob_signal,
                Uint32 & send_sum,
                Uint32 & flush_sum)
{
  Uint32 num_signals;
  Uint32 extra_signals = 0;
  Uint32 read_index = r->m_read_index;
  Uint32 write_index = r->m_write_index;
  Uint32 read_pos = r->m_read_pos;
  Uint32 read_end = r->m_read_end;
  Uint32 *watchDogCounter = &selfptr->m_watchdog_counter;

  if (read_index == write_index && read_pos >= read_end)
    return 0;          // empty read_state

  thr_job_buffer *read_buffer = r->m_read_buffer;
  NDB_PREFETCH_READ (read_buffer->m_data + read_pos); // Load cache

  for (num_signals = 0; num_signals < max_signals; num_signals++)
  {
    *watchDogCounter = 12;
    while (unlikely(read_pos >= read_end))
    {
      if (read_index == write_index)
      {
        /* No more available now. */
        selfptr->m_stat.m_exec_cnt += num_signals;
        return num_signals;
      }
      else
      {
        /* Move to next buffer. */
        const unsigned queue_size = q->m_size;
        read_index = (read_index + 1) & (queue_size - 1);
        NDB_PREFETCH_READ (q->m_buffers[read_index]->m_data);
        if (likely(read_buffer != &empty_job_buffer)) {
          release_buffer(g_thr_repository, selfptr->m_thr_no, read_buffer);
        }
        read_buffer = q->m_buffers[read_index];
        read_pos = 0;
        read_end = read_buffer->m_len;
        /* Update thread-local read state. */
        r->m_read_index = q->m_read_index = read_index;
        r->m_read_buffer = read_buffer;
        r->m_read_pos = read_pos;
        r->m_read_end = read_end;
        wakeup_all(&selfptr->m_congestion_waiter);
      }
    }
    /*
     * These pre-fetching were found using OProfile to reduce cache misses.
     * (Though on Intel Core 2, they do not give much speedup, as apparently
     * the hardware prefetcher is already doing a fairly good job).
     */
    NDB_PREFETCH_READ (read_buffer->m_data + read_pos + 16);

#ifdef VM_TRACE
    /* Find reading / propagation of junk */
    sig->garbage_register();
#endif
    /* Now execute the signal. */
    SignalHeader* s =
      reinterpret_cast<SignalHeader*>(read_buffer->m_data + read_pos);
    Uint32 seccnt = s->m_noOfSections;
    Uint32 siglen = (sizeof(*s)>>2) + s->theLength;

    assert(s->theReceiversBlockNumber < (1 << 16));
    assert((s->theLength + seccnt) <= 25);
    assert(seccnt <= 3);

    Uint32 bno = blockToMain(s->theReceiversBlockNumber);
    Uint32 ino = blockToInstance(s->theReceiversBlockNumber);
    SimulatedBlock* block = globalData.mt_getBlock(bno, ino);
    assert(block != 0);

    Uint32 gsn = s->theVerId_signalNumber;
    *watchDogCounter = 1 +
      (bno << 8) +
      (gsn << 20);

    /* Must update original buffer so signal dump will see it. */
    s->theSignalId = selfptr->m_signal_id_counter++;
    memcpy(&sig->header, s, 4*siglen);
    for(Uint32 i = 0; i < seccnt; i++)
    {
      sig->m_sectionPtrI[i] = read_buffer->m_data[read_pos + siglen + i];
    }

    read_pos += siglen + seccnt;
#if SIZEOF_CHARP == 8
    /* Handle 8-byte alignment. */
    read_pos = (read_pos + 1) & ~((Uint32)1);
#endif

    /* Update just before execute so signal dump can know how far we are. */
    r->m_read_pos = read_pos;

#ifdef VM_TRACE
    if (globalData.testOn)
    { //wl4391_todo segments
      SegmentedSectionPtr ptr[3];
      ptr[0].i = sig->m_sectionPtrI[0];
      ptr[1].i = sig->m_sectionPtrI[1];
      ptr[2].i = sig->m_sectionPtrI[2];
      ::getSections(seccnt, ptr);
      globalSignalLoggers.executeSignal(*s,
                                        0,
                                        &sig->theData[0],
                                        globalData.ownId,
                                        ptr, seccnt);
    }
#endif

    /**
     * In 7.4 we introduced the ability for scans in LDM threads to scan
     * several rows in the same signal execution without issuing a
     * CONTINUEB signal. This means that we effectively changed the
     * real-time characteristics of the scheduler. This change ensures
     * that we behave the same way as in 7.3 and earlier with respect to
     * how many signals are executed. So the m_extra_signals variable can
     * be used in the future for other cases where we combine several
     * signal executions into one signal and thus ensure that we don't
     * change the scheduler algorithms.
     *
     * This variable is incremented every time we decide to execute more
     * signals without real-time breaks in scans in DBLQH.
     */
    block->jamBuffer()->markStartOfSigExec(sig->header.theSignalId);
    sig->m_extra_signals = 0;
    sig->m_send_wakeups = 0;
#if defined(USE_INIT_GLOBAL_VARIABLES)
    mt_clear_global_variables(selfptr);
#endif
    Uint32 sender_thr_no = s->theSenderThreadId;
    Uint32 thread_signal_id = s->theThreadSenderSignalId;
    block->executeFunction_async(gsn, sig);
    extra_signals += sig->m_extra_signals;
    selfptr->m_outstanding_send_wakeups += sig->m_send_wakeups;
    selfptr->m_outstanding_send_wakeups_assist += sig->m_send_wakeups;
    if (likely(priob_signal))
    {
      wmb();
      assert(sender_thr_no < NDB_MAX_BLOCK_THREADS);
      selfptr->m_exec_thread_signal_id[sender_thr_no] = thread_signal_id;
    }
    if (unlikely((selfptr->m_outstanding_send_wakeups >=
                  selfptr->m_max_send_wakeups)))
    {
      selfptr->m_stat.m_send_wakeups++;
      sendpacked(selfptr, sig);
      selfptr->m_watchdog_counter = 6;
      flush_all_local_signals_and_wakeup(selfptr);
      do_send(selfptr, false, false);
      selfptr->m_outstanding_send_wakeups = 0;
      selfptr->m_watchdog_counter = 20;
      send_sum = 0;
      flush_sum = 0;
    }
  }
  /**
   * Only count signals causing real-time break and not the one used to
   * balance the scheduler.
   */
  selfptr->m_stat.m_exec_cnt += num_signals;

  return num_signals + extra_signals;
}

static
Uint32
run_job_buffers(thr_data *selfptr,
                Signal *sig,
                Uint32 & send_sum,
                Uint32 & flush_sum,
                bool & pending_send)
{
  Uint32 signal_count = 0;
  Uint32 signal_count_since_last_zero_time_queue = 0;

  if (read_all_jbb_state(selfptr, false))
  {
    // JBB is empty, execute any JBA signals
    while (!read_jba_state(selfptr))
    {
      rmb();  // See memory barrier reasoning right below
      selfptr->m_sent_local_prioa_signal = false;
      static Uint32 max_prioA = thr_job_queue::SIZE * thr_job_buffer::SIZE;
      Uint32 num_signals = execute_signals(selfptr,
                                           &(selfptr->m_jba),
                                           &(selfptr->m_jba_read_state),
                                           sig,
                                           max_prioA,
                                           false,
                                           send_sum,
                                           flush_sum);
      signal_count += num_signals;
      send_sum += num_signals;
      flush_sum += num_signals;
      if (!selfptr->m_sent_local_prioa_signal)
      {
        /**
         * Break out of loop if there was no prio A signals generated
         * from the local execution.
         */
        break;
      }
    }
    // As we had no JBB signals, we are done
    assert(selfptr->m_jbb_read_mask.isclear());
    return signal_count;
  }

  /**
   * A load memory barrier to ensure that we see the m_buffers[] content,
   * referred by the jbb_states, before we start executing signals.
   * See comments in read_all_jbb_state() and read_jba_state as well.
   */
  rmb();

  if (unlikely(!selfptr->m_congested_threads_mask.isclear()))
  {
    // Will assign 'extra' signal execution to be used by congested JBB's
    prepare_congested_execution(selfptr);
  }

  /**
   * We might have a JBB resume point:
   *  - For the main thread we can stop at any job buffer.
   *  - Other threads could stop execution due to JB congestion.
   */
  const Uint32 first_jbb_no = selfptr->m_next_jbb_no;
  selfptr->m_watchdog_counter = 13;
  for (unsigned jbb_instance = selfptr->m_jbb_read_mask.find_next(first_jbb_no);
       jbb_instance != BitmaskImpl::NotFound;
       jbb_instance = selfptr->m_jbb_read_mask.find_next(jbb_instance+1))
  {
    /* Read the prio A state often, to avoid starvation of prio A. */
    while (!read_jba_state(selfptr))
    {
      rmb();  // See memory barrier reasoning above
      selfptr->m_sent_local_prioa_signal = false;
      static Uint32 max_prioA = thr_job_queue::SIZE * thr_job_buffer::SIZE;
      Uint32 num_signals = execute_signals(selfptr,
                                           &(selfptr->m_jba),
                                           &(selfptr->m_jba_read_state),
                                           sig,
                                           max_prioA,
                                           false,
                                           send_sum,
                                           flush_sum);
#ifdef DEBUG_SCHED_STATS
      selfptr->m_jbb_total_signals+= num_signals;
#endif
      signal_count += num_signals;
      send_sum += num_signals;
      flush_sum += num_signals;
      if (!selfptr->m_sent_local_prioa_signal)
      {
        /**
         * Break out of loop if there was no prio A signals generated
         * from the local execution.
         */
        break;
      }
    }

    thr_job_queue *queue = selfptr->m_jbb + jbb_instance;
    thr_jb_read_state *read_state = selfptr->m_jbb_read_state + jbb_instance;
    /**
     * Contended queues get an extra execute quota:
     *
     * If we didn't get a max 'perjb' quota, our out buffers
     * are about to fill up. This thread is thus effectively
     * slowed down in order to let other threads consume from
     * our out buffers. Eventually, when 'perjb==0', we will
     * have to wait/sleep for buffers to become available.
     *
     * This can bring us into a circular wait-lock, where
     * threads are stalled due to full out buffers. The same
     * thread may also have full in buffers, thus blocking other
     * threads from progressing. This could bring us into a
     * circular wait-lock, where no threads are able to progress.
     * The entire scheduler will then be stuck.
     *
     * We try to avoid this situation by reserving some
     * 'm_extra_signals[]' which are only used to consume
     * from 'almost full' in-buffers. We will then reduce the
     * risk of ending up in the above wait-lock.
     *
     * Exclude receiver threads, as there can't be a
     * circular wait between recv-thread and workers.
     */
    Uint32 perjb = selfptr->m_max_signals_per_jb;
    Uint32 extra = 0;

    if (perjb < MAX_SIGNALS_PER_JB)  // Has a job buffer contention
    {
      // Prefer a tighter JB-quota control when executing in congested state:
      recheck_congested_job_buffers(selfptr);
      perjb = selfptr->m_max_signals_per_jb;
      extra = selfptr->m_extra_signals[jbb_instance];
    }

#ifdef ERROR_INSERT

#define MIXOLOGY_MIX_MT_JBB 1

    if (unlikely(globalEmulatorData.theConfiguration->getMixologyLevel() &
                 MIXOLOGY_MIX_MT_JBB))
    {
      /**
       * Let's maximise interleaving to find inter-thread
       * signal order dependency bugs
       */
      perjb = 1;
      extra = 0;
    }
#endif

    /* Now execute prio B signals from one thread. */
    const Uint32 max_signals = std::min(perjb+extra,MAX_SIGNALS_PER_JB);
    const Uint32 num_signals = execute_signals(selfptr,
                                         queue,
                                         read_state,
                                         sig,
                                         max_signals,
                                         true,
                                         send_sum,
                                         flush_sum);

    if (likely(num_signals > 0))
    {
#ifdef DEBUG_SCHED_STATS
      selfptr->m_jbb_total_signals+= num_signals;
#endif
      signal_count += num_signals;
      send_sum += num_signals;
      flush_sum += num_signals;
      handle_scheduling_decisions(selfptr,
                                  sig,
                                  send_sum,
                                  flush_sum,
                                  pending_send);

      if (signal_count - signal_count_since_last_zero_time_queue >
          (MAX_SIGNALS_EXECUTED_BEFORE_ZERO_TIME_QUEUE_SCAN -
           MAX_SIGNALS_PER_JB))
      {
        /**
         * Each execution of execute_signals can at most execute 75 signals
         * from one job buffer. We want to ensure that we execute no more than
         * 100 signals before we arrive here to get the signals from the
         * zero time queue. This implements the bounded delay signal
         * concept which is required for rate controlled activities.
         *
         * We scan the zero time queue if more than 25 signals were executed.
         * This means that at most 100 signals will be executed before we arrive
         * here again to check the bounded delay signals.
         */
        signal_count_since_last_zero_time_queue = signal_count;
        selfptr->m_watchdog_counter = 14;
        scan_zero_queue(selfptr);
        selfptr->m_watchdog_counter = 13;
      }
      /**
       * We might return before all JBB's has been executed when:
       * 1. When execution in main thread, which can sometimes be a bit
       *    more lengthy.
       * 2. Last execute_signals() filled the job_buffers to a level
       *    where normal execution can't continue.
       *
       * We ensure that we don't miss out on heartbeats and other
       * important things by returning to upper levels, where we handle_full,
       * checking scan_time_queues and decide further scheduling strategies.
       */
      if (selfptr->m_thr_no == 0 ||                            // 1.
          (selfptr->m_max_signals_per_jb == 0 && perjb > 0))   // 2.
      {
        // We will resume execution from next jbb_instance later.
        jbb_instance = selfptr->m_jbb_read_mask.find_next(jbb_instance+1);
        if (jbb_instance == BitmaskImpl::NotFound)
        {
          jbb_instance = 0;
        }
        selfptr->m_next_jbb_no = jbb_instance;
        selfptr->m_outstanding_send_wakeups = 0;
        return signal_count;
      }
    }
  }
  // We completed all jbb_instances
  selfptr->m_read_jbb_state_consumed = true;
  selfptr->m_next_jbb_no = 0;
  selfptr->m_outstanding_send_wakeups = 0;
  return signal_count;
}

struct thr_map_entry {
  enum { NULL_THR_NO = 0xFF };
  Uint8 thr_no;
  thr_map_entry() : thr_no(NULL_THR_NO) {}
};

static struct thr_map_entry thr_map[NO_OF_BLOCKS][NDBMT_MAX_BLOCK_INSTANCES];
static Uint32 block_instance_count[NO_OF_BLOCKS];

static inline Uint32
block2ThreadId(Uint32 block, Uint32 instance)
{
  assert(block >= MIN_BLOCK_NO && block <= MAX_BLOCK_NO);
  Uint32 index = block - MIN_BLOCK_NO;
  assert(instance < NDB_ARRAY_SIZE(thr_map[index]));
  const thr_map_entry& entry = thr_map[index][instance];
  assert(entry.thr_no < glob_num_threads);
  return entry.thr_no;
}

void
add_thr_map(Uint32 main, Uint32 instance, Uint32 thr_no)
{
  assert(main == blockToMain(main));
  Uint32 index = main - MIN_BLOCK_NO;
  assert(index < NO_OF_BLOCKS);
  assert(instance < NDB_ARRAY_SIZE(thr_map[index]));

  SimulatedBlock* b = globalData.getBlock(main, instance);
  require(b != 0);

  /* Block number including instance. */
  Uint32 block = numberToBlock(main, instance);

  require(thr_no < glob_num_threads);
  struct thr_repository* rep = g_thr_repository;
  struct thr_data* thr_ptr = &rep->m_thread[thr_no];

  /* Add to list. */
  {
    Uint32 i;
    for (i = 0; i < thr_ptr->m_instance_count; i++)
      require(thr_ptr->m_instance_list[i] != block);
  }
  require(thr_ptr->m_instance_count < MAX_INSTANCES_PER_THREAD);
  thr_ptr->m_instance_list[thr_ptr->m_instance_count++] = block;
  thr_ptr->m_send_packer.insert(b);

  SimulatedBlock::ThreadContext ctx;
  ctx.threadId = thr_no;
  ctx.jamBuffer = &thr_ptr->m_jam;
  ctx.watchDogCounter = &thr_ptr->m_watchdog_counter;
  ctx.sectionPoolCache = &thr_ptr->m_sectionPoolCache;
  ctx.pHighResTimer = &thr_ptr->m_curr_ticks;
  b->assignToThread(ctx);

  /* Create entry mapping block to thread. */
  thr_map_entry& entry = thr_map[index][instance];
  require(entry.thr_no == thr_map_entry::NULL_THR_NO);
  entry.thr_no = thr_no;
}

/* Static assignment of main instances (before first signal). */
void
mt_init_thr_map()
{
  /**
   * Keep mt-classic assignments in MT LQH.
   *
   * thr_GLOBAL refers to the main thread blocks, thus they are located
   * where the main thread blocks are located.
   *
   * thr_LOCAL refers to the rep thread blocks, thus they are located
   * where the rep thread blocks are located.
   */
  Uint32 thr_GLOBAL = 0;
  Uint32 thr_LOCAL = 1;

  if (globalData.ndbMtMainThreads == 1)
  {
    /**
     * No rep thread is created, this means that we will put all blocks
     * into the main thread that are not multi-threaded.
     */
    thr_LOCAL = 0;
  }
  else if (globalData.ndbMtMainThreads == 0)
  {
    Uint32 main_thread_no = globalData.ndbMtLqhThreads +
                            globalData.ndbMtRecoverThreads +
                            globalData.ndbMtTcThreads;
    thr_LOCAL = main_thread_no;
    thr_GLOBAL = main_thread_no;
  }

  /**
   * For multithreaded blocks we will assign the
   * Proxy blocks below to their thread.
   *
   * The mapping of instance to block object is handled
   * by the call to create the block object.
   */
  add_thr_map(BACKUP, 0, thr_LOCAL);
  add_thr_map(DBTC, 0, thr_GLOBAL);
  add_thr_map(DBDIH, 0, thr_GLOBAL);
  add_thr_map(DBLQH, 0, thr_LOCAL);
  add_thr_map(DBACC, 0, thr_LOCAL);
  add_thr_map(DBTUP, 0, thr_LOCAL);
  add_thr_map(DBDICT, 0, thr_GLOBAL);
  add_thr_map(NDBCNTR, 0, thr_GLOBAL);
  add_thr_map(QMGR, 0, thr_GLOBAL);
  add_thr_map(NDBFS, 0, thr_GLOBAL);
  add_thr_map(CMVMI, 0, thr_GLOBAL);
  add_thr_map(TRIX, 0, thr_GLOBAL);
  add_thr_map(DBUTIL, 0, thr_GLOBAL);
  add_thr_map(SUMA, 0, thr_LOCAL);
  add_thr_map(DBTUX, 0, thr_LOCAL);
  add_thr_map(TSMAN, 0, thr_LOCAL);
  add_thr_map(LGMAN, 0, thr_LOCAL);
  add_thr_map(PGMAN, 0, thr_LOCAL);
  add_thr_map(RESTORE, 0, thr_LOCAL);
  add_thr_map(DBINFO, 0, thr_LOCAL);
  add_thr_map(DBSPJ, 0, thr_GLOBAL);
  add_thr_map(THRMAN, 0, thr_GLOBAL);
  add_thr_map(TRPMAN, 0, thr_GLOBAL);
  add_thr_map(DBQLQH, 0, thr_LOCAL);
  add_thr_map(DBQACC, 0, thr_LOCAL);
  add_thr_map(DBQTUP, 0, thr_LOCAL);
  add_thr_map(DBQTUX, 0, thr_LOCAL);
  add_thr_map(QBACKUP, 0, thr_LOCAL);
  add_thr_map(QRESTORE, 0, thr_LOCAL);
}

Uint32
mt_get_instance_count(Uint32 block)
{
  switch(block){
  case DBLQH:
  case DBACC:
  case DBTUP:
  case DBTUX:
  case BACKUP:
  case RESTORE:
    return globalData.ndbMtLqhWorkers;
    break;
  case DBQLQH:
  case DBQACC:
  case DBQTUP:
  case DBQTUX:
  case QBACKUP:
  case QRESTORE:
    return globalData.ndbMtQueryWorkers + globalData.ndbMtRecoverThreads;
  case PGMAN:
    return globalData.ndbMtLqhWorkers + 1;
    break;
  case DBTC:
  case DBSPJ:
    return globalData.ndbMtTcWorkers;
    break;
  case TRPMAN:
    return globalData.ndbMtReceiveThreads;
  case THRMAN:
    return glob_num_threads;
  default:
    require(false);
  }
  return 0;
}

void
mt_add_thr_map(Uint32 block, Uint32 instance)
{
  Uint32 num_lqh_threads = globalData.ndbMtLqhThreads;
  Uint32 num_tc_threads = globalData.ndbMtTcThreads;
  Uint32 thr_no = globalData.ndbMtMainThreads;
  Uint32 num_restore_threads = globalData.ndbMtRecoverThreads;
  bool receive_threads_only = false;

  if (num_lqh_threads == 0 &&
      globalData.ndbMtMainThreads == 0 &&
      globalData.ndbMtReceiveThreads == 1)
  {
    /**
     * ndbd emulation, all blocks are in the receive thread.
     */
    thr_no = 0;
    require(num_tc_threads == 0);
    require(num_restore_threads == 0);
    add_thr_map(block, instance, thr_no);
    return;
  }
  else if (num_lqh_threads == 0 &&
           globalData.ndbMtMainThreads == 1 &&
           globalData.ndbMtReceiveThreads == 1)
  {
    /**
     * Configuration optimised for 1 CPU core with 2 CPUs.
     * This has a receive thread + 1 thread for main, rep, ldm and tc
     * And also for 3 CPUs where the number of ndbMtRecoverThreads is 2.
     */
    receive_threads_only = true;
    require(num_tc_threads == 0);
    require(globalData.ndbMtRecoverThreads == 0 ||
            globalData.ndbMtRecoverThreads == 1 ||
            globalData.ndbMtRecoverThreads == 2);
    num_lqh_threads = 1;
  }
  else if (num_lqh_threads == 0 &&
           globalData.ndbMtReceiveThreads > 1)
  {
    require(num_tc_threads == 0);
    receive_threads_only = true;
    num_lqh_threads = globalData.ndbMtReceiveThreads;
    require(num_lqh_threads == globalData.ndbMtLqhWorkers);
  }
  require(instance != 0);
  switch(block){
  case DBLQH:
  case DBACC:
  case DBTUP:
  case DBTUX:
  case BACKUP:
  case RESTORE:
    if (receive_threads_only)
    {
      thr_no += (instance - 1);
    }
    else
    {
      thr_no += (instance - 1);
    }
    break;
  case DBQLQH:
  case DBQACC:
  case DBQTUP:
  case DBQTUX:
  case QBACKUP:
  case QRESTORE:
    if (receive_threads_only)
    {
      thr_no += (instance - 1);
    }
    else
    {
      thr_no += (instance - 1);
    }
    break;
  case PGMAN:
    if (instance == num_lqh_threads + 1)
    {
      // Put extra PGMAN together with it's Proxy
      thr_no = block2ThreadId(block, 0);
    }
    else
    {
      thr_no += (instance - 1) % num_lqh_threads;
    }
    break;
  case DBTC:
  case DBSPJ:
  {
    /**
     * No TC threads, this means that TC is located in the receive threads.
     * TC threads comes after LDM and Query threads
     * Thus same calculation in both cases, both with and without TC threads.
     */
    if (receive_threads_only)
    {
      thr_no += (instance - 1);
    }
    else
    {
      thr_no += (num_lqh_threads +
                 num_restore_threads +
                 (instance - 1));
    }
    break;
  }
  case THRMAN:
    thr_no = instance - 1;
    break;
  case TRPMAN:
    if (receive_threads_only)
    {
      thr_no += (instance - 1);
    }
    else
    {
      thr_no += num_lqh_threads +
                num_restore_threads +
                num_tc_threads +
                (instance - 1);
    }
    break;
  default:
    require(false);
  }
  add_thr_map(block, instance, thr_no);
}

/**
 * create the duplicate entries needed so that
 *   sender doesn't need to know how many instances there
 *   actually are in this node...
 *
 * if only 1 instance...then duplicate that for all slots
 * else assume instance 0 is proxy...and duplicate workers (modulo)
 *
 * NOTE: extra pgman worker is instance 5
 */
void
mt_finalize_thr_map()
{
  for (Uint32 b = 0; b < NO_OF_BLOCKS; b++)
  {
    Uint32 bno = b + MIN_BLOCK_NO;
    Uint32 cnt = 0;
    while (cnt < NDB_ARRAY_SIZE(thr_map[b]) &&
           thr_map[b][cnt].thr_no != thr_map_entry::NULL_THR_NO)
    {
      cnt++;
    }
    block_instance_count[b] = cnt;
    if (cnt != NDB_ARRAY_SIZE(thr_map[b]))
    {
      SimulatedBlock * main = globalData.getBlock(bno, 0);
      if (main != nullptr)
      {
        for (Uint32 i = cnt; i < NDB_ARRAY_SIZE(thr_map[b]); i++)
        {
          Uint32 dup = (cnt == 1) ? 0 : 1 + ((i - 1) % (cnt - 1));
          if (thr_map[b][i].thr_no == thr_map_entry::NULL_THR_NO)
          {
            thr_map[b][i] = thr_map[b][dup];
            main->addInstance(globalData.getBlock(bno, dup), i);
          }
          else
          {
            /**
             * extra pgman instance
             */
            require(bno == PGMAN);
            require(false);
          }
        }
      }
    }
  }
}

static
void
calculate_max_signals_parameters(thr_data *selfptr)
{
  switch (selfptr->m_sched_responsiveness)
  {
    case 0:
      selfptr->m_max_send_wakeups = 4;
      selfptr->m_max_send_wakeups_before_assist = 8;
      break;
    case 1:
      selfptr->m_max_send_wakeups = 3;
      selfptr->m_max_send_wakeups_before_assist = 6;
      break;
    case 2:
      selfptr->m_max_send_wakeups = 3;
      selfptr->m_max_send_wakeups_before_assist = 4;
      break;
    case 3:
      selfptr->m_max_send_wakeups = 2;
      selfptr->m_max_send_wakeups_before_assist = 6;
      break;
    case 4:
      selfptr->m_max_send_wakeups = 2;
      selfptr->m_max_send_wakeups_before_assist = 5;
      break;
    case 5:
      selfptr->m_max_send_wakeups = 2;
      selfptr->m_max_send_wakeups_before_assist = 4;
      break;
    case 6:
      selfptr->m_max_send_wakeups = 2;
      selfptr->m_max_send_wakeups_before_assist = 3;
      break;
    case 7:
      selfptr->m_max_send_wakeups = 1;
      selfptr->m_max_send_wakeups_before_assist = 5;
      break;
    case 8:
      selfptr->m_max_send_wakeups = 1;
      selfptr->m_max_send_wakeups_before_assist = 4;
      break;
    case 9:
      selfptr->m_max_send_wakeups = 1;
      selfptr->m_max_send_wakeups_before_assist = 3;
      break;
    case 10:
      selfptr->m_max_send_wakeups = 1;
      selfptr->m_max_send_wakeups_before_assist = 2;
      break;
    default:
      assert(false);
  }
  return;
}

static void
init_thread(thr_data *selfptr)
{
  selfptr->m_waiter.init();
  selfptr->m_congestion_waiter.init();
  selfptr->m_jam.theEmulatedJamIndex = 0;

  selfptr->m_overload_status = (OverloadStatus)LIGHT_LOAD_CONST;
  selfptr->m_node_overload_status = (OverloadStatus)LIGHT_LOAD_CONST;
  selfptr->m_wakeup_instance = 0;
  selfptr->m_last_wakeup_idle_thread = NdbTick_getCurrentTicks();
  selfptr->m_nanos_send = 0;
  selfptr->m_nanos_sleep = 0;
  selfptr->m_buffer_full_nanos_sleep = 0;
  selfptr->m_measured_spintime_ns = 0;

  NDB_THREAD_TLS_JAM = &selfptr->m_jam;
  NDB_THREAD_TLS_THREAD= selfptr;

  unsigned thr_no = selfptr->m_thr_no;
  bool succ = globalEmulatorData.theWatchDog->
    registerWatchedThread(&selfptr->m_watchdog_counter, thr_no);
  require(succ);
  {
    while(selfptr->m_thread == 0)
      NdbSleep_MilliSleep(30);
  }

  THRConfigApplier & conf = globalEmulatorData.theConfiguration->m_thr_config;
  BaseString tmp;
  tmp.appfmt("thr: %u ", thr_no);

  bool fail = false;
  int tid = NdbThread_GetTid(selfptr->m_thread);
  if (tid != -1)
  {
    tmp.appfmt("tid: %u ", tid);
  }

  conf.appendInfo(tmp,
                  selfptr->m_instance_list,
                  selfptr->m_instance_count);
  int res = conf.do_bind(selfptr->m_thread,
                         selfptr->m_instance_list,
                         selfptr->m_instance_count);
  if (res < 0)
  {
    fail = true;
    tmp.appfmt("err: %d ", -res);
  }
  else if (res > 0)
  {
    tmp.appfmt("OK ");
  }

  unsigned thread_prio;
  res = conf.do_thread_prio(selfptr->m_thread,
                            selfptr->m_instance_list,
                            selfptr->m_instance_count,
                            thread_prio);
  if (res < 0)
  {
    fail = true;
    res = -res;
    tmp.appfmt("Failed to set thread prio to %u, ", thread_prio);
    if (res == SET_THREAD_PRIO_NOT_SUPPORTED_ERROR)
    {
      tmp.appfmt("not supported on this OS");
    }
    else
    {
      tmp.appfmt("error: %d", res);
    }
  }
  else if (res > 0)
  {
    tmp.appfmt("Successfully set thread prio to %u ", thread_prio);
  }

  selfptr->m_realtime = conf.do_get_realtime(selfptr->m_instance_list,
                                             selfptr->m_instance_count);
  selfptr->m_conf_spintime_us = conf.do_get_spintime(selfptr->m_instance_list,
                                                  selfptr->m_instance_count);

  /* spintime always 0 on platforms not supporting spin */
  if (!NdbSpin_is_supported())
  {
    selfptr->m_conf_spintime_us = 0;
  }
  selfptr->m_spintime_us = 0;
  memset(&selfptr->m_spin_stat, 0, sizeof(selfptr->m_spin_stat));
  selfptr->m_spin_stat.m_spin_interval_ns[NUM_SPIN_INTERVALS - 1] = 0xFFFFFFFF;

  selfptr->m_sched_responsiveness =
    globalEmulatorData.theConfiguration->schedulerResponsiveness();
  calculate_max_signals_parameters(selfptr);

  selfptr->m_thr_id = my_thread_self();

  for (Uint32 i = 0; i < selfptr->m_instance_count; i++)
  {
    BlockReference block = selfptr->m_instance_list[i];
    Uint32 main = blockToMain(block);
    Uint32 instance = blockToInstance(block);
    tmp.appfmt("%s(%u) ", getBlockName(main), instance);
  }
  /* Report parameters used by thread to node log */
  tmp.appfmt("realtime=%u, spintime=%u, max_send_wakeups=%u"
             ", max_send_wakeups_before_assist=%u",
             selfptr->m_realtime,
<<<<<<< HEAD
             selfptr->m_conf_spintime,
             selfptr->m_max_send_wakeups,
             selfptr->m_max_send_wakeups_before_assist);
=======
             selfptr->m_conf_spintime_us,
             selfptr->m_max_signals_before_send,
             selfptr->m_max_signals_before_send_flush);
>>>>>>> 55ba1746

  g_eventLogger->info("%s", tmp.c_str());
  if (fail)
  {
#ifndef HAVE_MAC_OS_X_THREAD_INFO
    abort();
#endif
  }
}

/**
 * Align signal buffer for better cache performance.
 * Also skew it a little for each thread to avoid cache pollution.
 */
#define SIGBUF_SIZE (sizeof(Signal) + 63 + 256 * MAX_BLOCK_THREADS)
static Signal *
aligned_signal(unsigned char signal_buf[SIGBUF_SIZE], unsigned thr_no)
{
  UintPtr sigtmp= (UintPtr)signal_buf;
  sigtmp= (sigtmp+63) & (~(UintPtr)63);
  sigtmp+= thr_no*256;
  return (Signal *)sigtmp;
}

/*
 * We only do receive in receiver thread(s), no other threads do receive.
 *
 * As part of the receive loop, we also periodically call update_connections()
 * (this way we are similar to single-threaded ndbd).
 *
 * The TRPMAN block (and no other blocks) run in the same thread as this
 * receive loop; this way we avoid races between update_connections() and
 * TRPMAN calls into the transporters.
 */

/**
 * Array of pointers to TransporterReceiveHandleKernel
 *   these are not used "in traffic"
 */
static TransporterReceiveHandleKernel *
  g_trp_receive_handle_ptr[MAX_NDBMT_RECEIVE_THREADS];

/**
 * Array for mapping trps to receiver threads and function to access it.
 */
static Uint32 g_trp_to_recv_thr_map[MAX_NTRANSPORTERS];

static Uint32 g_api_node_to_recv_instance_map[MAX_NODES];

/**
 * We use this method both to initialise the realtime variable
 * and also for updating it. Currently there is no method to
 * update it, but it's likely that we will soon invent one and
 * thus the code is prepared for this case.
 */
static void
update_rt_config(struct thr_data *selfptr,
                 bool & real_time,
                 enum ThreadTypes type)
{
  bool old_real_time = real_time;
  real_time = selfptr->m_realtime;
  if (old_real_time == true && real_time == false)
  {
    yield_rt_break(selfptr->m_thread,
                   type,
                   false);
  }
}

/**
 * We use this method both to initialise the spintime variable
 * and also for updating it. Currently there is no method to
 * update it, but it's likely that we will soon invent one and
 * thus the code is prepared for this case.
 */
static void
update_spin_config(struct thr_data *selfptr,
                   Uint64 & min_spin_timer_us)
{
  if (!is_recover_thread(selfptr->m_thr_no))
  {
    min_spin_timer_us = selfptr->m_spintime_us;
  }
  else
  {
    min_spin_timer_us = 0;
  }
}

extern "C"
void *
mt_receiver_thread_main(void *thr_arg)
{
  unsigned char signal_buf[SIGBUF_SIZE];
  Signal *signal;
  struct thr_repository* rep = g_thr_repository;
  struct thr_data* selfptr = (struct thr_data *)thr_arg;
  unsigned thr_no = selfptr->m_thr_no;
  Uint32& watchDogCounter = selfptr->m_watchdog_counter;
  const Uint32 recv_thread_idx = thr_no - first_receiver_thread_no;
  bool has_received = false;
  int cnt = 0;
  bool real_time = false;
  Uint64 min_spin_timer_us;
  NDB_TICKS yield_ticks;
  NDB_TICKS before;

  init_thread(selfptr);
  selfptr->m_is_recv_thread = true;
  signal = aligned_signal(signal_buf, thr_no);
  update_rt_config(selfptr, real_time, ReceiveThread);
  update_spin_config(selfptr, min_spin_timer_us);

  /**
   * Object that keeps track of our pollReceive-state
   */
  TransporterReceiveHandleKernel recvdata(thr_no, recv_thread_idx);
  recvdata.assign_trps(g_trp_to_recv_thr_map);
  recvdata.assign_trpman((void*)globalData.getBlock(TRPMAN,
                                                    recv_thread_idx+1));
  globalTransporterRegistry.init(recvdata);

  /**
   * Save pointer to this for management/error-insert
   */
  g_trp_receive_handle_ptr[recv_thread_idx] = &recvdata;

  globalTransporterRegistry.setup_recv_wakeup_socket(recvdata);
  selfptr->m_recvdata = &recvdata;

  NDB_TICKS now = NdbTick_getCurrentTicks();
  before = now;
  selfptr->m_curr_ticks = now;
  selfptr->m_signal = signal;
  selfptr->m_ticks = selfptr->m_scan_real_ticks = yield_ticks = now;
  Ndb_GetRUsage(&selfptr->m_scan_time_queue_rusage, false);

  Uint32 send_sum = 0;
  Uint32 flush_sum = 0;
  bool pending_send = false;
  while (globalData.theRestartFlag != perform_stop)
  {
    if (cnt == 0)
    {
      watchDogCounter = 5;
      update_spin_config(selfptr, min_spin_timer_us);
      Uint32 max_spintime = 0;
      /**
       * The settings of spinning on transporter is only aimed at
       * the NDB API part. We have an elaborate scheme for handling
       * spinning in ndbmtd, so we shut down any spinning inside
       * the transporter here. The principle is to only spin in one
       * location and spinning in recv thread overrides any spinning
       * desired on transporter level.
       */
      max_spintime = 0;
      globalTransporterRegistry.update_connections(recvdata,
                                                   max_spintime);
    }
    cnt = (cnt + 1) & 15;

    watchDogCounter = 2;

    /**
     * prefill our thread local send buffers
     *   up to THR_SEND_BUFFER_PRE_ALLOC (1Mb)
     *
     * and if this doesnt work pack buffers before start to execute signals
     */
    watchDogCounter = 11;
    if (!selfptr->m_send_buffer_pool.fill(g_thr_repository->m_mm,
                                          RG_TRANSPORTER_BUFFERS,
                                          THR_SEND_BUFFER_PRE_ALLOC,
                                          selfptr->m_send_instance_no))
    {
      try_pack_send_buffers(selfptr);
    }

    now = NdbTick_getCurrentTicks();
    selfptr->m_curr_ticks = now;
    const Uint32 lagging_timers = scan_time_queues(selfptr, now);

    Uint32 sum = run_job_buffers(selfptr,
                                 signal,
                                 send_sum,
                                 flush_sum,
                                 pending_send);
    /**
     * Need to call sendpacked even when no signals have been executed since
     * it can be used for NDBFS communication.
     */
    sendpacked(selfptr, signal);
    if (sum || has_received)
    {
      watchDogCounter = 6;
      if (flush_sum > 0)
      {
        flush_all_local_signals_and_wakeup(selfptr);
        do_flush(selfptr);
        flush_sum = 0;
      }
    }
    else if (send_sum > 0 || pending_send == true)
    {
      watchDogCounter = 6;
      flush_all_local_signals_and_wakeup(selfptr);
      pending_send = do_send(selfptr, true, false);
      selfptr->m_outstanding_send_wakeups = 0;
      selfptr->m_outstanding_send_wakeups_assist = 0;
      send_sum = 0;
      flush_sum = 0;
    }
    watchDogCounter = 7;

    if (real_time)
    {
      check_real_time_break(now,
                            &yield_ticks,
                            selfptr->m_thread,
                            ReceiveThread);
    }

    /**
     * Only allow to sleep in pollReceive when:
     * 1) We are not lagging behind in handling timer events.
     * 2) No more pending sends, or no send progress.
     * 3) There are no jobs waiting to be executed in the job buffer
     *    This check is performed in check_recv_yield as well as in
     *    recv_yield, so no need to do it before everything as well.
     * 4) There are no 'min_spin' configured or min_spin has elapsed
     * We will not check spin timer until we have checked the
     * transporters at least one loop and discovered no data. We also
     * ensure that we have not executed any signals before we start
     * the actual spin timer.
     */
    Uint32 delay = 0;
    Uint32 num_events = 0;
    update_spin_config(selfptr, min_spin_timer_us);
    before = NdbTick_getCurrentTicks();

    if (lagging_timers == 0 &&          // 1)
        pending_send  == false &&       // 2)
<<<<<<< HEAD
        send_sum == 0 &&                // 2)
        (min_spin_timer == 0 ||         // 4)
=======
        check_queues_empty(selfptr) &&  // 3)
        (min_spin_timer_us == 0 ||         // 4)
>>>>>>> 55ba1746
         (sum == 0 &&
          !has_received &&
          check_recv_yield(selfptr,
                           recvdata,
                           min_spin_timer_us,
                           num_events,
                           before))))
    {
      delay = 10; // 10 ms
    }

    has_received = false;
    if (num_events == 0)
    {
      /* Need to call pollReceive if not already done in check_recv_yield */
      bool slept = false;
      if (delay > 0 && !recv_yield(&selfptr->m_waiter,
                                   check_queues_empty,
                                   selfptr))
      {
        delay = 0;
      }
      else if (delay > 0)
      {
        slept = true;
      }
      num_events = globalTransporterRegistry.pollReceive(delay, recvdata);
      if (slept)
      {
        recv_awake(&selfptr->m_waiter);
      }
    }
    if (delay > 0)
    {
      NDB_TICKS after = NdbTick_getCurrentTicks();
      Uint64 nanos_sleep = NdbTick_Elapsed(before, after).nanoSec();
      selfptr->m_nanos_sleep += nanos_sleep;
      wait_time_tracking(selfptr, nanos_sleep);
    }
    if (num_events)
    {
      watchDogCounter = 8;
      lock(&rep->m_receive_lock[recv_thread_idx]);
      const bool buffersFull =
        (globalTransporterRegistry.performReceive(recvdata,
                                                  recv_thread_idx,
                                                  true) != 0);
      unlock(&rep->m_receive_lock[recv_thread_idx]);
      has_received = true;

      if (buffersFull)       /* Receive queues(s) are full */
      {
        /**
         * Will wait for congestion to disappear or 1 ms has passed.
         */
        watchDogCounter = 18;  // "Yielding to OS"
        static constexpr Uint32 nano_wait_1ms = 1000*1000;    /* -> 1 ms */
        NDB_TICKS before = NdbTick_getCurrentTicks();

        /**
         * Find (one of) the congested receive queues we need to wait for
         * in order to get out of 'buffersFull' state. We will be woken up
         * when consumer has freed a JB-page from the 'congested_queue'.
         */
        assert(!selfptr->m_congested_threads_mask.isclear());
        const unsigned thr_no = selfptr->m_congested_threads_mask.find_first();
        struct thr_data *congested_thr = &rep->m_thread[thr_no];
        const unsigned self_jbb = thr_no % NUM_JOB_BUFFERS_PER_THREAD;
        thr_job_queue *congested_queue = &congested_thr->m_jbb[self_jbb];

        const bool waited = yield(&congested_thr->m_congestion_waiter,
                                  nano_wait_1ms,
                                  check_congested_job_queue,
                                  congested_queue);
        if (waited)
        {
          NDB_TICKS after = NdbTick_getCurrentTicks();
          selfptr->m_read_jbb_state_consumed = true;
          selfptr->m_buffer_full_nanos_sleep +=
            NdbTick_Elapsed(before, after).nanoSec();
        }
        /**
         * We waited due to congestion, or didn't find the expected congestion.
         * Recheck if it cleared while we (not-)waited.
         */
        recheck_congested_job_buffers(selfptr);
      }
    }
    /**
     * Ensure that all received signals are sent to the receivers before
     * we start processing local signals to ourselves.
     */
    if (has_received)
    {
      watchDogCounter = 6;
      flush_all_local_signals_and_wakeup(selfptr);
      do_flush(selfptr);
      flush_sum = 0;
    }
    selfptr->m_stat.m_loop_cnt++;
  }

  globalEmulatorData.theWatchDog->unregisterWatchedThread(thr_no);
  return NULL;                  // Return value not currently used
}


/**
 * has_full_in_queues()
 *
 * Avoid circular waits between block-threads:
 * A thread is not allowed to sleep due to full 'out' job-buffers if there
 * are other threads already having full in-queues, blocked on this thread.
 *
 * prepare_congested_execute() will set up the m_extra_signals[] prior to
 * executing from its JBB instances. As the queues are lock-free, more signals
 * could have been added to the in-queues since m_extra_signals[] was set up.
 * Some of the available m_total_extra_signals could have been consumed by
 * other writers as well.
 *
 * Thus, the algorithm provide no guarantee for the correct drain/yield
 * decision to be taken. However, a possibly incorrect sleep will be short,
 * and there is a SAFETY limit to take care of over provisioning of 'extra'.
 *
 * Returns 'true' if we need to continue execute_signals() from (only!)
 * the full in-queues, else we may yield() the thread.
 */
static
bool
has_full_in_queues(struct thr_data* selfptr)
{
  // Precondition: About to execute signals while being FULL-congested
  assert(!selfptr->m_congested_threads_mask.isclear());
  assert(selfptr->m_max_signals_per_jb == 0);

  // Check the JBB in-queues known to contain signals to be executed
  for (unsigned jbb_instance = selfptr->m_jbb_read_mask.find_first();
       jbb_instance != BitmaskImpl::NotFound;
       jbb_instance = selfptr->m_jbb_read_mask.find_next(jbb_instance+1))
  {
    if (selfptr->m_extra_signals[jbb_instance] > 0)
      return true;
  }
  return false;
}

/**
 * handle_full_job_buffers
 *
 * One or more job buffers are 'full', such that we could not continue
 * without using the RESERVED signals.
 *
 * We need to either yield() the CPU in order to wait for the consumer
 * to make more job buffers available, or continue using 'extra' signals
 * from the RESERVED area.
 *
 * As a last resort we may also time-out on the wait and let the thread
 * continue with a small m_max_signals_per_jb quota, possibly with some
 * 'extra_signals' in order to solve circular wait queues.
 *
 *   Assumption: each signal may send *at most* 4 signals
 *     - this assumption is made the same in ndbd and ndbmtd and is
 *       mostly followed by block-code, although not in all places :-(
 *
 *   This function return true, if it slept
 *     (i.e that it concluded that it could not execute *any* signals, wo/
 *      risking job-buffer-full)
 */
static
bool
handle_full_job_buffers(struct thr_data* selfptr,
                        Uint32 & send_sum,
                        Uint32 & flush_sum)
{
  unsigned sleeploop = 0;
  const unsigned self_jbb = selfptr->m_thr_no % NUM_JOB_BUFFERS_PER_THREAD;
  selfptr->m_watchdog_counter = 16;

  while (selfptr->m_max_signals_per_jb == 0)  // or return
  {
    if (unlikely(sleeploop >= 10))
    {
      /**
       * we've slept for 10ms...run a bit anyway
       */
      g_eventLogger->info(
          "thr_no:%u - sleeploop 10!! "
          "(Worker thread blocked (>= 10ms) by slow consumer threads)",
          selfptr->m_thr_no);
      return true;
    }

    struct thr_data *const congested = get_congested_job_queue(selfptr);
    if (unlikely(congested == nullptr))
    {
      // Recalculate congestions w/ locks, recalculate per_jb-quota as well:
      recheck_congested_job_buffers(selfptr);
      continue;  // Recheck if FULL-congested 
    }
    if (congested == selfptr)
    {
      // Found a 'self' congestion - can't wait for FULL blockage on 'self'
      return sleeploop > 0;
    }
    /**
     * Avoid 'self-wait', where 'self' participate in a cyclic wait graph.
     */
    if (has_full_in_queues(selfptr))
    {
      /**
       * 'extra_signals' need to be used to drain 'full_in_queues'.
       */
      return sleeploop > 0;
    }

    /* About to sleep, _must_ send now. */
    do_send(selfptr, true, true);
    selfptr->m_outstanding_send_wakeups = 0;
    selfptr->m_outstanding_send_wakeups_assist = 0;
    send_sum = 0;
    flush_sum = 0;
    thr_job_queue *congested_queue = &congested->m_jbb[self_jbb];
    static constexpr Uint32 nano_wait_1ms = 1000*1000;    /* -> 1 ms */
    /**
     * Wait for congested-thread' to consume some of the
     * pending signals from its jbb queue.
     * Will recheck queue status with 'check_full_job_queue'
     * after latch has been set, and *before* going to sleep.
     */
    selfptr->m_watchdog_counter = 18;  // "Yielding to OS"
    const NDB_TICKS before = NdbTick_getCurrentTicks();
    const bool waited = yield(&congested->m_congestion_waiter,
                              nano_wait_1ms,
                              check_full_job_queue,
                              congested_queue);
    if (waited)
    {
      const NDB_TICKS after = NdbTick_getCurrentTicks();
      selfptr->m_curr_ticks = after;
      selfptr->m_read_jbb_state_consumed = true;
      selfptr->m_buffer_full_nanos_sleep +=
        NdbTick_Elapsed(before, after).nanoSec();
      sleeploop++;
    }
    /**
     * We waited due to congestion, or didn't find the expected congestion.
     * Recheck if it cleared while we (not-)waited.
     */
    recheck_congested_job_buffers(selfptr);
  }

  return sleeploop > 0;
}

static void
init_jbb_estimate(struct thr_data *selfptr, NDB_TICKS now)
{
  selfptr->m_jbb_estimate_signal_count_start =
    selfptr->m_stat.m_exec_cnt;
  selfptr->m_jbb_execution_steps = 0;
  selfptr->m_jbb_accumulated_queue_size = 0;
  selfptr->m_jbb_estimate_start = now;
}

#define NO_LOAD_INDICATOR 16
#define LOW_LOAD_INDICATOR 24
#define MEDIUM_LOAD_INDICATOR 34
#define HIGH_LOAD_INDICATOR 48
#define EXTREME_LOAD_INDICATOR 64
static void
handle_queue_size_stats(struct thr_data *selfptr, NDB_TICKS now)
{
  Uint32 mean_queue_size = 0;
  Uint32 mean_execute_size = 0;
  if (selfptr->m_jbb_execution_steps > 0)
  {
    mean_queue_size = selfptr->m_jbb_accumulated_queue_size /
                      selfptr->m_jbb_execution_steps;
    mean_execute_size = (selfptr->m_stat.m_exec_cnt -
                         selfptr->m_jbb_estimate_signal_count_start) /
                        selfptr->m_jbb_execution_steps;
  }
  Uint32 calc_execute_size = mean_queue_size / AVERAGE_SIGNAL_SIZE;
  if (calc_execute_size > mean_execute_size)
  {
    if (calc_execute_size < (2 * mean_execute_size))
    {
      mean_execute_size = calc_execute_size;
    }
    else
    {
      mean_execute_size *= 2;
    }
  }
  if (mean_execute_size < NO_LOAD_INDICATOR)
  {
    if (selfptr->m_load_indicator != 1)
    {
      selfptr->m_load_indicator = 1;
      debug_load_indicator(selfptr);
    }
  }
  else if (mean_execute_size < LOW_LOAD_INDICATOR)
  {
    if (selfptr->m_load_indicator != 2)
    {
      selfptr->m_load_indicator = 2;
      debug_load_indicator(selfptr);
    }
  }
  else if (mean_execute_size < MEDIUM_LOAD_INDICATOR)
  {
    if (selfptr->m_load_indicator != 3)
    {
      selfptr->m_load_indicator = 3;
      debug_load_indicator(selfptr);
    }
  }
  else if (mean_execute_size < HIGH_LOAD_INDICATOR)
  {
    if (selfptr->m_load_indicator != 4)
    {
      selfptr->m_load_indicator = 4;
      debug_load_indicator(selfptr);
    }
  }
  else
  {
    if (selfptr->m_load_indicator != 5)
    {
      selfptr->m_load_indicator = 5;
      debug_load_indicator(selfptr);
    }
  }
  init_jbb_estimate(selfptr, now);
}

extern "C"
void *
mt_job_thread_main(void *thr_arg)
{
  unsigned char signal_buf[SIGBUF_SIZE];
  Signal *signal;

  struct thr_data* selfptr = (struct thr_data *)thr_arg;
  init_thread(selfptr);
  selfptr->m_is_recv_thread = false;
  selfptr->m_recvdata = nullptr;
  Uint32& watchDogCounter = selfptr->m_watchdog_counter;

  unsigned thr_no = selfptr->m_thr_no;
  signal = aligned_signal(signal_buf, thr_no);

  /* Avoid false watchdog alarms caused by race condition. */
  watchDogCounter = 21;

  bool pending_send = false;
  Uint32 send_sum = 0;
  Uint32 flush_sum = 0;
  Uint32 loops = 0;
  Uint32 maxloops = 10;/* Loops before reading clock, fuzzy adapted to 1ms freq. */
  Uint32 waits = 0;

  NDB_TICKS yield_ticks;

  Uint64 min_spin_timer_us;
  bool real_time = false;

  update_rt_config(selfptr, real_time, BlockThread);
  update_spin_config(selfptr, min_spin_timer_us);

  NDB_TICKS now = NdbTick_getCurrentTicks();
  selfptr->m_ticks = yield_ticks = now;
  selfptr->m_scan_real_ticks = now;
  selfptr->m_signal = signal;
  selfptr->m_curr_ticks = now;
  Ndb_GetRUsage(&selfptr->m_scan_time_queue_rusage, false);
  init_jbb_estimate(selfptr, now);

  while (globalData.theRestartFlag != perform_stop)
  {
    loops++;

    /**
     * prefill our thread local send buffers
     *   up to THR_SEND_BUFFER_PRE_ALLOC (1Mb)
     *
     * and if this doesn't work pack buffers before start to execute signals
     */
    watchDogCounter = 11;
    if (!selfptr->m_send_buffer_pool.fill(g_thr_repository->m_mm,
                                          RG_TRANSPORTER_BUFFERS,
                                          THR_SEND_BUFFER_PRE_ALLOC,
                                          selfptr->m_send_instance_no))
    {
      try_pack_send_buffers(selfptr);
    }

    watchDogCounter = 2;
    const Uint32 lagging_timers = scan_time_queues(selfptr, now);

    Uint32 sum = run_job_buffers(selfptr,
                                 signal,
                                 send_sum,
                                 flush_sum,
                                 pending_send);

    /**
     * Need to call sendpacked even when no signals have been executed since
     * it can be used for NDBFS communication.
     */
    sendpacked(selfptr, signal);
    if (sum)
    {
      /**
       * It is imperative that we flush signals within our node after
       * each round of execution. This makes sure that the receiver
       * thread are woken up to do their work which often means that
       * they will send some signals back to us (e.g. the commit
       * protocol for updates). Quite often we continue executing one
       * more loop and while so doing the other threads can return
       * new signals to us and thus we avoid going back and forth to
       * sleep too often which otherwise would happen.
       *
       * No need to flush however if no signals have been executed since
       * last flush.
       */
      watchDogCounter = 6;
      if (flush_sum > 0)
      {
        // OJA: Will not yield -> wakeup not needed yet
        flush_all_local_signals_and_wakeup(selfptr);
        do_flush(selfptr);
        flush_sum = 0;
      }
    }
    else
    {
      /* No signals processed, prepare to sleep to wait for more */
      /* About to sleep, _must_ send now. */
      flush_all_local_signals_and_wakeup(selfptr);
      pending_send = do_send(selfptr, true, true);
      selfptr->m_outstanding_send_wakeups = 0;
      selfptr->m_outstanding_send_wakeups_assist = 0;
      send_sum = 0;
      flush_sum = 0;
    }

    /**
     * Scheduler is not allowed to yield until its internal
     * time has caught up on real time.
     */
    if (sum == 0 && lagging_timers == 0)
    {
      /**
       * No more incoming signals to process yet, and we have
       * either completed all pending sends, or had no progress
       * due to full transporters in last do_send(). Wait for
       * more signals, use a shorter timeout if pending_send.
       */
      if (pending_send == false) /* Nothing pending, or no progress made */
      {
        /**
         * When min_spin_timer_us > 0 it means we are spinning, if we executed
         * jobs this time there is no reason to check spin timer and since
         * we executed at least one signal we are per definition not yet
         * spinning. Thus we can immediately move to the next loop.
         * Spinning is performed for a while when sum == 0 AND
         * min_spin_timer_us > 0. In this case we need to go into check_yield
         * and initialise spin timer (on first round) and check spin timer
         * on subsequent loops.
         */
        Uint32 spin_time_in_ns = 0;
        update_spin_config(selfptr, min_spin_timer_us);
        NDB_TICKS before = NdbTick_getCurrentTicks();
        bool has_spun = (min_spin_timer_us != 0);
        if (min_spin_timer_us == 0 ||
            check_yield(selfptr,
                        min_spin_timer_us,
                        &spin_time_in_ns,
                        before))
        {
          /**
           * Sleep, either a short nap if send failed due to send overload,
           * or a longer sleep if there are no more work waiting.
           */
          Uint32 maxwait_in_ns =
            (selfptr->m_node_overload_status >=
             (OverloadStatus)MEDIUM_LOAD_CONST) ?
            1 * 1000 * 1000 :
            10 * 1000 * 1000;
          if (maxwait_in_ns < spin_time_in_ns)
          {
            maxwait_in_ns = 0;
          }
          else
          {
            maxwait_in_ns -= spin_time_in_ns;
          }
          selfptr->m_watchdog_counter = 18;
          const Uint32 used_maxwait_in_ns = maxwait_in_ns;
          bool waited = yield(&selfptr->m_waiter,
                              used_maxwait_in_ns,
                              check_queues_empty,
                              selfptr);
          if (waited)
          {
            waits++;
            /* Update current time after sleeping */
            now = NdbTick_getCurrentTicks();
            selfptr->m_curr_ticks = now;
            yield_ticks = now;
            Uint64 nanos_sleep = NdbTick_Elapsed(before, now).nanoSec();
            selfptr->m_nanos_sleep += nanos_sleep;
            wait_time_tracking(selfptr, nanos_sleep);
            selfptr->m_stat.m_wait_cnt += waits;
            selfptr->m_stat.m_loop_cnt += loops;
            selfptr->m_read_jbb_state_consumed = true;
            init_jbb_estimate(selfptr, now);
            /* Always recalculate how many signals to execute after sleep */
            waits = loops = 0;
            if (selfptr->m_thr_no == glob_ndbfs_thr_no)
            {
              /**
               * NDBFS is using thread 0, here we need to call SEND_PACKED
               * to scan the memory channel for messages from NDBFS threads.
               * We want to do this here to avoid an extra loop in scheduler
               * before we discover those messages from NDBFS.
               */
              selfptr->m_watchdog_counter = 17;
              check_for_input_from_ndbfs(selfptr, signal);
            }
          }
          else if (has_spun)
          {
            selfptr->m_nanos_sleep += (spin_time_in_ns);
            wait_time_tracking(selfptr, spin_time_in_ns);
          }
        }
      }
    }

    /**
     * If job-buffers are full, we need to handle that somehow:
     *  - yield() and wait for more JB's to become available.
     *  - continue using the 'extra' signal quota (see RESERVED)
     */
    if (unlikely(selfptr->m_max_signals_per_jb == 0))  // JB's are full?
    {
      if (handle_full_job_buffers(selfptr,
                                  send_sum,
                                  flush_sum))
      {
        selfptr->m_stat.m_wait_cnt += waits;
        selfptr->m_stat.m_loop_cnt += loops;
        waits = loops = 0;
        update_rt_config(selfptr, real_time, BlockThread);
        calculate_max_signals_parameters(selfptr);
      }
    }

    /**
     * Adaptive update of statistics and check of real-time break.
     * Always read time to avoid problems with delaying timer signals
     * too much.
     */
    now = NdbTick_getCurrentTicks();
    selfptr->m_curr_ticks = now;

    if (is_ldm_thread(selfptr->m_thr_no))
    {
      /**
       * Queue sizes in LDM and Query threads is part of the load balancing
       * performed by TC threads and receive threads to schedule committed
       * read requests to the proper thread based on load indicators.
       */
      if (NdbTick_Elapsed(selfptr->m_jbb_estimate_start, now).microSec() > 400)
      {
        /**
         * Report queue size to other threads in our data node after executing
         * for at least 400 microseconds. We will always report idle mode when
         * we go to sleep, thus the only manner to report higher load is if we
         * execute without going to sleep for at least 400 microseconds. On top
         * of that we need to have many jobs queued such that each job only
         * gets a small portion of the used CPU.
         *
         * When CPU isn't fully utilised we use the CPU load measurements that
         * shows long term behaviour. But if we start up a number of jobs that
         * constantly execute we will run constantly (e.g. a scan on a very
         * large table, or a number of complex queries that are evaluated by
         * the SPJ block constantly. In these cases load can very quickly build
         * up from an idle or a light load to a very high load in just a few
         * microseconds.
         *
         * The action we perform here is to set a load indicator that all other
         * threads can see. This means that each change will cause a cache miss
         * where we will need to fetch the load indicator again. Thus we don't
         * want to toggle this value frequently since this might cause high
         * overhead.
         */
        handle_queue_size_stats(selfptr, now);
      }
    }
    if (loops > maxloops)
    {
      if (real_time)
      {
        check_real_time_break(now,
                              &yield_ticks,
                              selfptr->m_thread,
                              BlockThread);
      }
      const Uint64 diff = NdbTick_Elapsed(selfptr->m_ticks, now).milliSec();

      /* Adjust 'maxloop' to achieve frequency of 1ms */
      if (diff < 1)
        maxloops += ((maxloops/10) + 1); /* No change: less frequent reading */
      else if (diff > 1 && maxloops > 1)
        maxloops -= ((maxloops/10) + 1); /* Overslept: Need more frequent read*/

      selfptr->m_stat.m_wait_cnt += waits;
      selfptr->m_stat.m_loop_cnt += loops;
      waits = loops = 0;
    }
  }

  globalEmulatorData.theWatchDog->unregisterWatchedThread(thr_no);
  return NULL;                  // Return value not currently used
}

/**
 * Get number of pending signals at B-level in our own thread. Used
 * to make some decisions in rate-critical parts of the data node.
 *
 * We perform the read as a dirty read, to get true number we need to
 * lock the job queue. This number is only used to control rates, so
 * a modest error here is ok.
 */
bool
mt_isEstimatedJobBufferLevelChanged(Uint32 self)
{
  struct thr_repository* rep = g_thr_repository;
  struct thr_data *selfptr = &rep->m_thread[self];
  bool changed = selfptr->m_cpu_percentage_changed;
  selfptr->m_cpu_percentage_changed = false;
  return changed;
}

#define AVERAGE_SIGNAL_SIZE 16
Uint32
mt_getEstimatedJobBufferLevel(Uint32 self)
{
  struct thr_repository* rep = g_thr_repository;
  struct thr_data *selfptr = &rep->m_thread[self];
  return selfptr->m_jbb_estimated_queue_size_in_words / AVERAGE_SIGNAL_SIZE;
}


#ifdef DEBUG_SCHED_STATS
void
get_jbb_estimated_stats(Uint32 block,
                        Uint32 instance,
                        Uint64 **total_signals,
                        Uint64 **total_words,
                        Uint64 **est_stat)
{
  struct thr_repository* rep = g_thr_repository;
  Uint32 dst = block2ThreadId(block, instance);
  struct thr_data *dstptr = &rep->m_thread[dst];
  (*total_signals) = &dstptr->m_jbb_total_signals;
  (*total_words) = &dstptr->m_jbb_total_words;
  (*est_stat) = &dstptr->m_jbb_estimated_queue_stats[0];
}
#endif

void
prefetch_load_indicators(Uint32 *rr_groups, Uint32 rr_group)
{
  struct thr_repository* rep = g_thr_repository;
  Uint32 num_ldm_threads = globalData.ndbMtLqhThreads;
  Uint32 first_ldm_instance = globalData.ndbMtMainThreads;
  Uint32 num_distr_threads = num_ldm_threads;
  for (Uint32 i = 0; i < num_ldm_threads; i++)
  {
    if (rr_groups[i] == rr_group)
    {
      Uint32 dst = i + first_ldm_instance;
      struct thr_data *dstptr = &rep->m_thread[dst];
      NDB_PREFETCH_READ(&dstptr->m_load_indicator);
    }
  }
  for (Uint32 i = num_ldm_threads; i < num_distr_threads; i++)
  {
    if (rr_groups[i] == rr_group)
    {
      Uint32 dst = i + first_ldm_instance;
      struct thr_data *dstptr = &rep->m_thread[dst];
      NDB_PREFETCH_READ(&dstptr->m_load_indicator);
    }
  }
}

Uint32 get_load_indicator(Uint32 dst)
{
  struct thr_repository* rep = g_thr_repository;
  struct thr_data *dstptr = &rep->m_thread[dst];
  return dstptr->m_load_indicator;
}

Uint32 get_qt_jbb_level(Uint32 instance_no)
{
  assert(instance_no > 0);
  struct thr_repository* rep = g_thr_repository;
  Uint32 num_main_threads = globalData.ndbMtMainThreads;
  Uint32 num_ldm_threads = globalData.ndbMtLqhThreads;
  Uint32 first_qt = num_main_threads + num_ldm_threads;
  Uint32 qt_thr_no = first_qt + (instance_no - 1);
  struct thr_data *qt_ptr = &rep->m_thread[qt_thr_no];
  return qt_ptr->m_jbb_estimated_queue_size_in_words;
}

NDB_TICKS
mt_getHighResTimer(Uint32 self)
{
  struct thr_repository* rep = g_thr_repository;
  struct thr_data *selfptr = &rep->m_thread[self];
  return selfptr->m_curr_ticks;
}

void
mt_setNoSendTmp(Uint32 self, Uint32 val)
{
  struct thr_repository* rep = g_thr_repository;
  struct thr_data *selfptr = &rep->m_thread[self];
  if (selfptr->m_nosend_tmp == val)
    return;
  selfptr->m_nosend_tmp = val;
}

void
mt_setNoSend(Uint32 self, Uint32 val)
{
  struct thr_repository* rep = g_thr_repository;
  struct thr_data *selfptr = &rep->m_thread[self];
  selfptr->m_nosend = val;
  selfptr->m_nosend_tmp = val;
}

Uint32
mt_getNoSend(Uint32 self)
{
  struct thr_repository* rep = g_thr_repository;
  struct thr_data *selfptr = &rep->m_thread[self];
  return selfptr->m_nosend;
}

void
mt_startChangeNeighbourNode()
{
  if (g_send_threads)
  {
    g_send_threads->startChangeNeighbourNode();
  }
}

void
mt_setNeighbourNode(NodeId node)
{
  if (g_send_threads)
  {
    g_send_threads->setNeighbourNode(node);
  }
}

void
mt_endChangeNeighbourNode()
{
  if (g_send_threads)
  {
    g_send_threads->endChangeNeighbourNode();
  }
}

void
mt_setConfMaxSendDelay(Uint32 send_delay)
{
  g_conf_max_send_delay = send_delay;
}

void
mt_setMaxSendDelay(Uint32 max_send_delay)
{
  if (max_send_delay != g_max_send_delay)
  {
    g_max_send_delay = max_send_delay;
  }
}

void
mt_setConfMinSendDelay(Uint32 send_delay)
{
  g_conf_min_send_delay = send_delay;
}

void
mt_setMinSendDelay(Uint32 min_send_delay)
{
  if (min_send_delay != g_min_send_delay)
  {
    g_min_send_delay = min_send_delay;
  }
}

void
mt_setMaxSendBufferSizeDelay(Uint32 max_send_buffer_size_delay)
{
  if (max_send_buffer_size_delay <= 65536)
  {
    g_max_send_buffer_size_delay = max_send_buffer_size_delay;
  }
}

void
mt_setOverloadStatus(Uint32 self,
                     OverloadStatus new_status)
{
  struct thr_repository* rep = g_thr_repository;
  struct thr_data *selfptr = &rep->m_thread[self];
  selfptr->m_overload_status = new_status;
}

void
mt_setWakeupThread(Uint32 self,
                   Uint32 wakeup_instance)
{
  struct thr_repository* rep = g_thr_repository;
  struct thr_data *selfptr = &rep->m_thread[self];
  selfptr->m_wakeup_instance = wakeup_instance;
}

void
mt_setNodeOverloadStatus(Uint32 self,
                         OverloadStatus new_status)
{
  struct thr_repository* rep = g_thr_repository;
  struct thr_data *selfptr = &rep->m_thread[self];
  selfptr->m_node_overload_status = new_status;
}

void
mt_setSendNodeOverloadStatus(OverloadStatus new_status)
{
  if (g_send_threads)
  {
    g_send_threads->setNodeOverloadStatus(new_status);
  }
}

void
mt_setSpintime(Uint32 self, Uint32 new_spintime_us)
{
  struct thr_repository* rep = g_thr_repository;
  struct thr_data *selfptr = &rep->m_thread[self];
  /* spintime always 0 on platforms not supporting spin */
  if (!NdbSpin_is_supported())
  {
    new_spintime_us = 0;
  }
  selfptr->m_spintime_us = new_spintime_us;
}

Uint32
mt_getConfiguredSpintime(Uint32 self)
{
  struct thr_repository* rep = g_thr_repository;
  struct thr_data *selfptr = &rep->m_thread[self];

  return selfptr->m_conf_spintime_us;
}

Uint32
mt_getWakeupLatency(void)
{
  return glob_wakeup_latency;
}

void
mt_setWakeupLatency(Uint32 latency)
{
  /**
   * Round up to next 5 micros (+4) AND
   * add 2 microseconds for time to execute going to sleep (+2).
   * Rounding up is an attempt to decrease variance by selecting the
   * latency more coarsely.
   *
   */
  latency = (latency + 4 + 2) / 5;
  latency *= 5;
  glob_wakeup_latency = latency;
}

void
mt_flush_send_buffers(Uint32 self)
{
  struct thr_repository* rep = g_thr_repository;
  struct thr_data *selfptr = &rep->m_thread[self];
  do_flush(selfptr);
}

void
mt_insert_activate_trp(TrpId trp_id)
{
  if (g_send_threads)
  {
    g_send_threads->insert_activate_trp(trp_id);
  }
}

void
mt_set_watchdog_counter(Uint32 self)
{
  struct thr_repository* rep = g_thr_repository;
  struct thr_data *selfptr = &rep->m_thread[self];
  selfptr->m_watchdog_counter = 12;
}

void
mt_getPerformanceTimers(Uint32 self,
                        Uint64 & micros_sleep,
                        Uint64 & spin_time,
                        Uint64 & buffer_full_micros_sleep,
                        Uint64 & micros_send)
{
  struct thr_repository* rep = g_thr_repository;
  struct thr_data *selfptr = &rep->m_thread[self];

  /**
   * Internally in mt.cpp sleep time now includes spin time. However
   * to ensure backwards compatibility we report them separate to
   * any block users of this information.
   */
  micros_sleep = selfptr->m_nanos_sleep / 1000;
  spin_time = selfptr->m_measured_spintime_ns / 1000;
  if (micros_sleep >= spin_time)
  {
    micros_sleep -= spin_time;
  }
  else
  {
    micros_sleep = 0;
  }
  buffer_full_micros_sleep = selfptr->m_buffer_full_nanos_sleep / 1000;
  micros_send = selfptr->m_nanos_send / 1000;
}

const char *
mt_getThreadDescription(Uint32 self)
{
  if (is_main_thread(self))
  {
    if (globalData.ndbMtMainThreads == 2)
    {
      if (self == 0)
        return "main thread, schema and distribution handling";
      else if (self == 1)
        return "rep thread, asynch replication and proxy block handling";
    }
    else if (globalData.ndbMtMainThreads == 1)
    {
      return "main and rep thread, schema, distribution, proxy block and asynch replication handling";
    }
    else if (globalData.ndbMtMainThreads == 0)
    {
      return "main, rep and recv thread, schema, distribution, proxy block and asynch replication handling and handling receive and polling for new receives";
    }
    require(false);
  }
  else if (is_ldm_thread(self))
  {
    return "ldm thread, handling a set of data partitions";
  }
  else if (is_recover_thread(self))
  {
    return "recover thread, handling restore of data";
  }
  else if (is_tc_thread(self))
  {
    return "tc thread, transaction handling, unique index and pushdown join"
           " handling";
  }
  else if (is_recv_thread(self))
  {
    return "receive thread, performing receieve and polling for new receives";
  }
  else
  {
    require(false);
  }
  return NULL;
}

const char *
mt_getThreadName(Uint32 self)
{
  if (is_main_thread(self))
  {
    if (globalData.ndbMtMainThreads == 2)
    {
      if (self == 0)
        return "main";
      else if (self == 1)
        return "rep";
    }
    else if (globalData.ndbMtMainThreads == 1)
    {
      return "main_rep";
    }
    else if (globalData.ndbMtMainThreads == 0)
    {
      return "main_rep_recv";
    }
    require(false);
  }
  else if (is_ldm_thread(self))
  {
    return "ldm";
  }
  else if (is_recover_thread(self))
  {
    return "recover";
  }
  else if (is_tc_thread(self))
  {
    return "tc";
  }
  else if (is_recv_thread(self))
  {
    return "recv";
  }
  else
  {
    require(false);
  }
  return NULL;
}

void
mt_getSendPerformanceTimers(Uint32 send_instance,
                            Uint64 & exec_time,
                            Uint64 & sleep_time,
                            Uint64 & spin_time,
                            Uint64 & user_time_os,
                            Uint64 & kernel_time_os,
                            Uint64 & elapsed_time_os)
{
  assert(g_send_threads != NULL);
  if (g_send_threads != NULL)
  {
    g_send_threads->getSendPerformanceTimers(send_instance,
                                             exec_time,
                                             sleep_time,
                                             spin_time,
                                             user_time_os,
                                             kernel_time_os,
                                             elapsed_time_os);
  }
}

Uint32
mt_getNumSendThreads()
{
  return globalData.ndbMtSendThreads;
}

Uint32
mt_getNumThreads()
{
  return glob_num_threads;
}

/**
 * Copy out signals one-by-one from the 'm_local_buffer' into the thread-shared
 * 'm_current_write_buffer'. If the write_buffer becomes full, the available
 * 'm_next_buffer' will be used. The copied signals will be 'published'
 * such that they becomes visible for the consumer side.
 *
 * Assumed to be called with write_lock held, if the ThreadConfig is
 * such that multiple writer are possible.
 */
static Uint32
copy_out_local_buffer(struct thr_data *selfptr,
                      thr_job_queue *q,
                      Uint32 &next)
{
  Uint32 num_signals = 0;
  const thr_job_buffer *const local_buffer = selfptr->m_local_buffer;
  Uint32 next_signal = next;

  thr_job_buffer *write_buffer = q->m_current_write_buffer;
  Uint32 write_pos = q->m_current_write_buffer_len;
  NDB_PREFETCH_WRITE(&write_buffer->m_len);
  NDB_PREFETCH_WRITE(&write_buffer->m_data[write_pos]);
  do
  {
    assert(next_signal != SIGNAL_RNIL);
    const Uint32 *const signal_buffer = &local_buffer->m_data[next_signal];
    const Uint32 siglen = signal_buffer[1];
    if (unlikely(write_pos + siglen > thr_job_buffer::SIZE))
    {
      // job_buffer was filled & consumed.
      if (num_signals > 0) {
        publish_position(write_buffer, write_pos);
      }
      // Add a new job_buffer?
      const bool full = check_next_index_position(q, selfptr->m_next_buffer);
      if (unlikely(full)) {
        break;
      }
      write_pos = 0;
      write_buffer = selfptr->m_next_buffer;
      selfptr->m_next_buffer = nullptr;
    }
    memcpy(write_buffer->m_data + write_pos, &signal_buffer[2], 4*siglen);
    next_signal = signal_buffer[0];
    /**
     * We update write_pos without publishing the position until we're done
     * with all writes. The reason is that the same job buffer page could be
     * read by the executing thread and we want to avoid those from getting
     * into cache line bouncing.
     */
    write_pos += siglen;
    num_signals++;
  } while (next_signal != SIGNAL_RNIL);

  q->m_current_write_buffer_len = write_pos;
  publish_position(write_buffer, write_pos);
  next = next_signal;
  return num_signals;
}

/**
 * Copy signals to the specified 'dst' thread from m_local_buffer into
 * the thread-shared signal buffer - Updates the write-indexes and wakeup
 * the destination thread if needed.
 */
static
void
flush_local_signals(struct thr_data *selfptr,
                    Uint32 dst)
{
  struct thr_job_buffer * const local_buffer = selfptr->m_local_buffer;
  unsigned self = selfptr->m_thr_no;
  const unsigned jbb_instance = self % NUM_JOB_BUFFERS_PER_THREAD;
  struct thr_repository *rep = g_thr_repository;
  struct thr_data *dstptr = &rep->m_thread[dst];
  thr_job_queue *q = dstptr->m_jbb + jbb_instance;

  Uint32 num_signals = 0;
  Uint32 next_signal = selfptr->m_first_local[dst].m_first_signal;

  if (unlikely(selfptr->m_congested_threads_mask.get(dst)))
  {
    // Assume uncongested, set again further below if still congested
    selfptr->m_congested_threads_mask.clear(dst);
    if (selfptr->m_congested_threads_mask.isclear())
    {
      // Last congestion cleared, assume full JB quotas
      selfptr->m_max_signals_per_jb = MAX_SIGNALS_PER_JB;
      selfptr->m_total_extra_signals =
          compute_max_signals_to_execute(thr_job_queue::RESERVED);
    }
  }

  if (x86_likely(!glob_use_write_lock_mutex))
  {
    /**
     * No locking used, thus no need to perform extra copying step to
     * minimise the lock hold time.
     */
    num_signals = copy_out_local_buffer(selfptr, q, next_signal);
  }
  else if (selfptr->m_first_local[dst].m_num_signals <=
	     MAX_SIGNALS_BEFORE_FLUSH_OTHER)
  {
    /**
     * Copy data into local flush_buffer before grabbing the write mutex.
     * The purpose is to decrease the amount of time we spend holding the
     * write mutex by 'loading' the flush_buffer into L1 cache.
     *
     * For the same reason, and also to improve performance, we prefetch the
     * cache line that contains the m_write_index before taking the mutex.
     * We expect mutex contention on this mutex to be rare and when
     * contention arises we will only prefetch it for read and thus at most
     * we will have to fetch it again if one or more writers are queued in
     * front of us.
     */
    Uint32 copy_len = 0;
    Uint64 flush_buffer[MAX_SIGNALS_BEFORE_FLUSH_OTHER * MAX_SIGNAL_SIZE / 2];
    Uint32 *flush_buffer_ptr = (Uint32*)&flush_buffer[0];
    do
    {
      Uint32 *signal_buffer = &local_buffer->m_data[next_signal];
      Uint32 siglen = signal_buffer[1];
      memcpy(&flush_buffer_ptr[copy_len], &signal_buffer[2], 4*siglen);
      next_signal = signal_buffer[0];
      copy_len += siglen;
      num_signals++;
    } while (next_signal != SIGNAL_RNIL);

    NDB_PREFETCH_READ(&q->m_write_index);
    lock(&q->m_write_lock);
    thr_job_buffer *write_buffer = q->m_current_write_buffer;
    Uint32 write_pos = q->m_current_write_buffer_len;
    NDB_PREFETCH_WRITE(&write_buffer->m_len);
    if (likely(write_pos+copy_len <= thr_job_buffer::SIZE)) {
      memcpy(write_buffer->m_data + write_pos, flush_buffer_ptr, 4*copy_len);
      write_pos += copy_len;
      q->m_current_write_buffer_len = write_pos;
      publish_position(write_buffer, write_pos);
    } else {
      /**
       * We could not append the prepared set of signals in flush_buffer.
       * Copy them one-by-one until full.
       * Even if the memcpy into flush_buffer[] was wasted, the signals will
       * now at least be in the cache.
       */
      next_signal = selfptr->m_first_local[dst].m_first_signal;
      num_signals = copy_out_local_buffer(selfptr, q, next_signal);
    }
  }
  else  // unlikely case:
  {
    /**
     * Too many signals to fit the flush_buffer[]. Will only
     * happen when we previously hit a full out-queue.
     * (Will likely happen again now, but we need to keep trying)
     */
    lock(&q->m_write_lock);
    num_signals = copy_out_local_buffer(selfptr, q, next_signal);
  }

  // Check *total* pending_signals in this queue, wakeup consumer?
  bool need_wakeup = false;
  if (dst != self)
  {
    q->m_pending_signals += num_signals;
    if (q->m_pending_signals >= MAX_SIGNALS_BEFORE_WAKEUP)
    {
      // This thread will wakeup 'dst' now, restart counting of 'pending'
      q->m_pending_signals = 0;
      need_wakeup = true;
    }
  }
  const unsigned free = get_free_estimate_out_queue(q);
  if (x86_unlikely(glob_use_write_lock_mutex))
  {
    unlock(&q->m_write_lock);
  }

  if (unlikely(free <= thr_job_queue::CONGESTED))
  {
    set_congested_jb_quotas(selfptr, dst, free);
  }

  // Handle wakeup decision taken above
  if (dst != self)
  {
    if (need_wakeup)
    {
      // Wakeup immediately
      selfptr->m_wake_threads_mask.clear(dst);
      wakeup(&dstptr->m_waiter, dstptr);
    }
    else
    {
      // Need wakeup of 'dst' at latest before thread suspends
      selfptr->m_wake_threads_mask.set(dst);
    }
  }
  if (unlikely(selfptr->m_next_buffer == nullptr))
  {
    selfptr->m_next_buffer = seize_buffer(rep, self, false);
  }
  selfptr->m_first_local[dst].m_num_signals -= num_signals;
  selfptr->m_first_local[dst].m_first_signal = next_signal;
  if (next_signal == SIGNAL_RNIL)
  {
    selfptr->m_first_local[dst].m_last_signal = SIGNAL_RNIL;
    selfptr->m_local_signals_mask.clear(dst);
  }
}

/**
 * recheck_congested_job_buffers is intended to be used after
 * we slept for a while, waiting for some JB-congestion to be cleared.
 * It recheck the known congested buffers.
 *
 * In a well behaved system where there are no congestions, it is expected
 * to be called very infrequently. Thus, the locks taken by the congestion
 * check should not really be a performance problem.
 */
static
void
recheck_congested_job_buffers(struct thr_data *selfptr)
{
  unsigned self = selfptr->m_thr_no;
  const Uint32 self_jbb = self % NUM_JOB_BUFFERS_PER_THREAD;
  struct thr_repository *rep = g_thr_repository;

  // Assume full JB quotas, reduce below if congested
  selfptr->m_max_signals_per_jb = MAX_SIGNALS_PER_JB;
  selfptr->m_total_extra_signals =
      compute_max_signals_to_execute(thr_job_queue::RESERVED);

  for (unsigned thr_no = selfptr->m_congested_threads_mask.find_first();
       thr_no != BitmaskImpl::NotFound;
       thr_no = selfptr->m_congested_threads_mask.find_next(thr_no+1))
  {
    struct thr_data *thrptr = &rep->m_thread[thr_no];
    thr_job_queue *q = &thrptr->m_jbb[self_jbb];

    // Assume congestion cleared, set again if needed
    selfptr->m_congested_threads_mask.clear(thr_no);

    unsigned free;
    if (unlikely(glob_use_write_lock_mutex))
    {
      lock(&q->m_write_lock);
      free = get_free_estimate_out_queue(q);
      unlock(&q->m_write_lock);
    } else {
      free = get_free_estimate_out_queue(q);
    }

    if (unlikely(free <= thr_job_queue::CONGESTED))
    {
      // JB-page usage is congested, reduce execution quota
      set_congested_jb_quotas(selfptr, thr_no, free);
    }
  }
}

/**
 * 'Pack' the signal contents in 'm_local_buffer' in order to make any
 * fragmented free space in between the signals available. We use the
 * already pre-allocated (and unused) 'm_next_buffer' to copy the signals
 * into, and just swap m_local_buffer with m_next_buffer when completed.
 */
static
void
pack_local_signals(struct thr_data *selfptr)
{
  thr_job_buffer *const local_buffer = selfptr->m_local_buffer;
  thr_job_buffer *write_buffer = selfptr->m_next_buffer;
  Uint32 write_pos = 0;
  for (Uint32 dst = selfptr->m_local_signals_mask.find_first();
       dst != BitmaskImpl::NotFound;
       dst = selfptr->m_local_signals_mask.find_next(dst+1))
  {
    Uint32 siglen = 0;
    Uint32 next_signal  = selfptr->m_first_local[dst].m_first_signal;
    selfptr->m_first_local[dst].m_first_signal = write_pos;
    do
    {
      assert(next_signal != SIGNAL_RNIL);
      Uint32 *signal_buffer = &local_buffer->m_data[next_signal];
      next_signal = signal_buffer[0];
      siglen = signal_buffer[1];
      write_buffer->m_data[write_pos] = write_pos + siglen + 2;
      memcpy(&write_buffer->m_data[write_pos+1], &signal_buffer[1], 4*(siglen+1));
      write_pos += siglen + 2;
    } while (next_signal != SIGNAL_RNIL);
    Uint32 last_pos = write_pos - siglen - 2;
    write_buffer->m_data[last_pos] = SIGNAL_RNIL;
    selfptr->m_first_local[dst].m_last_signal = last_pos;
  }
  write_buffer->m_len = write_pos;

  // Swap m_next_buffer / selfptr->m_local_buffer
  thr_job_buffer *const tmp = selfptr->m_local_buffer;
  selfptr->m_local_buffer = write_buffer;
  selfptr->m_next_buffer = tmp;

  // Reset the swapped m_next_buffer:
  selfptr->m_next_buffer->m_len = 0;
  selfptr->m_next_buffer->m_prioa = false;
}

/**
 * flush_all_local_signals copy signals from thread local buffer
 * into the job-buffer queues to the destination thread(s).
 *  It is typically called when:
 *   - The local buffer is full.
 *   - run_job_buffers executed a round of signals.
 *   - We prepare to yield the CPU.
 *
 * A 'flush' might not complete entirely if all page slots in the
 * out-queue is full. We will then have a 'critical' JB congestion.
 *
 * For each destination JB flushed to, it will also check for JB's
 * being congested, and if needed reduce the 'max_signals_per_jb' quota
 * each round of run_job_buffers is allowed to execute.
 *
 * If 'max_signals_per_jb' became '0', we are blocked from further
 * signal execution. (Except where 'extra' signals are assigned).
 * Upper level will call handle_full_job_buffers(), which
 * decide how to handle the 'full'.
 */
static
void
flush_all_local_signals(struct thr_data *selfptr)
{
  for (Uint32 thr_no = selfptr->m_local_signals_mask.find_first();
       thr_no != BitmaskImpl::NotFound;
       thr_no = selfptr->m_local_signals_mask.find_next(thr_no+1))
  {
    assert(selfptr->m_local_signals_mask.get(thr_no));
    flush_local_signals(selfptr, thr_no);
  }

  if (likely(selfptr->m_local_signals_mask.isclear()))
  {
    // Normal exit: Flushed all local signals.
    selfptr->m_local_buffer->m_len = 0;
    return;
  }
  /**
   * Failed to flush all signals - This is a CRITICAL JBB state:
   *
   * Having remaining local_signals is only expected when a JBB queue
   * has been completely filled - Even the SAFETY limit has been consumed.
   * We can still continue though, as long as we have remaining
   * m_local_buffer.
   */
  if (unlikely(selfptr->m_local_buffer->m_len > MAX_LOCAL_BUFFER_USAGE)) {
    // Try to free up some space
    pack_local_signals(selfptr);
    if (selfptr->m_local_buffer->m_len > MAX_LOCAL_BUFFER_USAGE) {
      // Still full
      job_buffer_full(0);  // -> WILL CRASH
    }
  }
  return;  // We survived this time ... for a while
}

/**
 * When the thread 'selfptr' insert_signal() it will also keep
 * track of which thr_no it has sent to without a 'wakeup'.
 *
 * Before thread can be suspended, it has to ensure that all
 * such treads gets a wakeup, else the receiver may never notice
 * that it had signals.
 *
 * The same wakeup mechanism is also used for efficiency reason
 * when certain other 'milestones' have been reached - Like
 * completed processing of a larger chunk of incoming signals.
 *
 * Note that we do not clear the shared m_pending_signals at this point.
 * That would have been preferable in order to avoid later redundant
 * wakeups from other threads, however that would require setting the
 * m_write_lock which is likely to have a higher cost.
 */
static
inline
void
wakeup_pending_signals(thr_data *selfptr)
{
  for (Uint32 thr_no = selfptr->m_wake_threads_mask.find_first();
       thr_no != BitmaskImpl::NotFound;
       thr_no = selfptr->m_wake_threads_mask.find_next(thr_no+1))
  {
    require(selfptr->m_wake_threads_mask.get(thr_no));
    thr_data *thrptr = &g_thr_repository->m_thread[thr_no];
    wakeup(&thrptr->m_waiter, thrptr);
  }
  selfptr->m_wake_threads_mask.clear();
}

static void
flush_all_local_signals_and_wakeup(struct thr_data *selfptr)
{
  flush_all_local_signals(selfptr);
  wakeup_pending_signals(selfptr);
}

static
inline
void
insert_local_signal(struct thr_data *selfptr,
                    SignalHeader *sh,
                    const Uint32 *data,
                    const Uint32 secPtr[3],
                    const Uint32 dst)
{
  struct thr_job_buffer * const local_buffer = selfptr->m_local_buffer;
  Uint32 last_signal = selfptr->m_first_local[dst].m_last_signal;
  Uint32 first_signal = selfptr->m_first_local[dst].m_first_signal;
  Uint32 num_signals = selfptr->m_first_local[dst].m_num_signals;
  Uint32 thread_signal_id = selfptr->m_thread_signal_id;
  Uint32 write_pos = local_buffer->m_len;
  Uint32 *buffer_data = &local_buffer->m_data[write_pos];
  num_signals++;
  buffer_data[0] = SIGNAL_RNIL;
  selfptr->m_first_local[dst].m_last_signal = write_pos;
  selfptr->m_first_local[dst].m_num_signals = num_signals;
  if (first_signal == SIGNAL_RNIL)
  {
    selfptr->m_first_local[dst].m_first_signal = write_pos;
  }
  else
  {
    local_buffer->m_data[last_signal] = write_pos;
  }
  sh->theThreadSenderSignalId = thread_signal_id;
  sh->theSenderThreadId = selfptr->m_thr_no;
  selfptr->m_thread_signal_id = thread_signal_id + 1;
  Uint32 siglen = copy_signal(buffer_data+2, sh, data, secPtr);
  selfptr->m_stat.m_priob_count++;
  selfptr->m_stat.m_priob_size += siglen;
#if SIZEOF_CHARP == 8
  /* Align to 8-byte boundary, to ensure aligned copies. */
  siglen = (siglen + 1) & ~((Uint32)1);
#endif
  buffer_data[1] = siglen;
  local_buffer->m_len = 2 + write_pos + siglen;
  assert(sh->theLength + sh->m_noOfSections <= 25);
  selfptr->m_local_signals_mask.set(dst);

  const unsigned self = selfptr->m_thr_no;
  const unsigned MAX_SIGNALS_BEFORE_FLUSH = (self >= first_receiver_thread_no)
    ? MAX_SIGNALS_BEFORE_FLUSH_RECEIVER
    : MAX_SIGNALS_BEFORE_FLUSH_OTHER;

  if (unlikely(local_buffer->m_len > MAX_LOCAL_BUFFER_USAGE))
  {
    flush_all_local_signals(selfptr);
  }
  else if (unlikely(num_signals >= MAX_SIGNALS_BEFORE_FLUSH))
  {
    flush_local_signals(selfptr, dst);
    if (selfptr->m_local_signals_mask.isclear()) {
      // All signals flushed, we have an empty local_buffer.
      selfptr->m_local_buffer->m_len = 0;
    }
  }
}

Uint32
mt_getMainThrmanInstance()
{
  if (globalData.ndbMtMainThreads == 2 ||
      globalData.ndbMtMainThreads == 1)
    return 1;
  else if (globalData.ndbMtMainThreads == 0)
    return 1 +
           globalData.ndbMtLqhThreads +
           globalData.ndbMtRecoverThreads +
           globalData.ndbMtTcThreads;
  else
    require(false);
  return 0;
}

void
sendlocal(Uint32 self,
          SignalHeader *s,
          const Uint32 *data,
          const Uint32 secPtr[3])
{
  Uint32 block = blockToMain(s->theReceiversBlockNumber);
  Uint32 instance = blockToInstance(s->theReceiversBlockNumber);

  Uint32 dst = block2ThreadId(block, instance);
  struct thr_repository* rep = g_thr_repository;
  struct thr_data *selfptr = &rep->m_thread[self];
  assert(my_thread_equal(selfptr->m_thr_id, my_thread_self()));
  insert_local_signal(selfptr, s, data, secPtr, dst);
}

void
sendprioa(Uint32 self, const SignalHeader *s, const uint32 *data,
          const Uint32 secPtr[3])
{
  Uint32 block = blockToMain(s->theReceiversBlockNumber);
  Uint32 instance = blockToInstance(s->theReceiversBlockNumber);

  Uint32 dst = block2ThreadId(block, instance);
  struct thr_repository* rep = g_thr_repository;
  struct thr_data *selfptr = &rep->m_thread[self];
  assert(s->theVerId_signalNumber == GSN_START_ORD ||
         my_thread_equal(selfptr->m_thr_id, my_thread_self()));
  struct thr_data *dstptr = &rep->m_thread[dst];

  selfptr->m_stat.m_prioa_count++;
  Uint32 siglen = (sizeof(*s) >> 2) + s->theLength + s->m_noOfSections;
  selfptr->m_stat.m_prioa_size += siglen;

  thr_job_queue *q = &(dstptr->m_jba);
  if (selfptr == dstptr)
  {
    /**
     * Indicate that we sent Prio A signal to ourself.
     */
    selfptr->m_sent_local_prioa_signal = true;
  }

  lock(&dstptr->m_jba.m_write_lock);
  const bool buf_used =
      insert_prioa_signal(q, s, data, secPtr, selfptr->m_next_buffer);
  unlock(&dstptr->m_jba.m_write_lock);
  if (selfptr != dstptr)
  {
    wakeup(&(dstptr->m_waiter), dstptr);
  }
  if (buf_used)
    selfptr->m_next_buffer = seize_buffer(rep, self, true);
}

/**
 * Send a signal to a remote node.
 *
 * (The signal is only queued here, and actually sent later in do_send()).
 */
SendStatus
mt_send_remote(Uint32 self, const SignalHeader *sh, Uint8 prio,
               const Uint32 * data, NodeId nodeId,
               const LinearSectionPtr ptr[3])
{
  thr_repository *rep = g_thr_repository;
  struct thr_data *selfptr = &rep->m_thread[self];
  SendStatus ss;

  mt_send_handle handle(selfptr);
  /* prepareSend() is lock-free, as we have per-thread send buffers. */
  TrpId trp_id = 0;
  ss = globalTransporterRegistry.prepareSend(&handle,
                                             sh,
                                             prio,
                                             data,
                                             nodeId,
                                             trp_id,
                                             ptr);
  if (likely(ss == SEND_OK))
  {
    if (globalData.thePrintFlag)
    {
      g_eventLogger->info("Send GSN: %u to node: %u using trp: %u",
                          sh->theVerId_signalNumber,
                          nodeId,
                          trp_id);
    }
    register_pending_send(selfptr, trp_id);
  }
  else
  {
#if 0
    g_eventLogger->info("Send GSN: %u to node: %u using trp: %u with error: %u",
                        sh->theVerId_signalNumber,
                        nodeId,
                        trp_id,
                        Uint32(ss));
#endif
  }
  return ss;
}

SendStatus
mt_send_remote(Uint32 self, const SignalHeader *sh, Uint8 prio,
               const Uint32 *data, NodeId nodeId,
               class SectionSegmentPool *thePool,
               const SegmentedSectionPtr ptr[3])
{
  thr_repository *rep = g_thr_repository;
  struct thr_data *selfptr = &rep->m_thread[self];
  SendStatus ss;

  mt_send_handle handle(selfptr);
  TrpId trp_id = 0;
  ss = globalTransporterRegistry.prepareSend(&handle,
                                             sh,
                                             prio,
                                             data,
                                             nodeId,
                                             trp_id,
                                             *thePool, ptr);
  if (likely(ss == SEND_OK))
  {
    register_pending_send(selfptr, trp_id);
  }
  return ss;
}

SendStatus
mt_send_remote_over_all_links(Uint32 self, const SignalHeader *sh, Uint8 prio,
                              const Uint32 * data, NodeId nodeId)
{
  thr_repository *rep = g_thr_repository;
  struct thr_data *selfptr = &rep->m_thread[self];
  SendStatus ss;

  mt_send_handle handle(selfptr);
  /* prepareSend() is lock-free, as we have per-thread send buffers. */
  TrpBitmask trp_ids;
  ss = globalTransporterRegistry.prepareSendOverAllLinks(&handle,
                                                         sh,
                                                         prio,
                                                         data,
                                                         nodeId,
                                                         trp_ids);
  if (likely(ss == SEND_OK))
  {
    unsigned trp_id = trp_ids.find(0);
    while (trp_id != trp_ids.NotFound)
    {
      require(trp_id < MAX_NTRANSPORTERS);
      register_pending_send(selfptr, trp_id);
      trp_id = trp_ids.find(trp_id + 1);
    }
  }
  return ss;
}


/*
 * This functions sends a prio A STOP_FOR_CRASH signal to a thread.
 *
 * It works when called from any other thread, not just from job processing
 * threads. But note that this signal will be the last signal to be executed by
 * the other thread, as it will exit immediately.
 */
static
void
sendprioa_STOP_FOR_CRASH(const struct thr_data *selfptr, Uint32 dst)
{
  SignalT<StopForCrash::SignalLength> signalT;
  struct thr_repository* rep = g_thr_repository;
  /* As this signal will be the last one executed by the other thread, it does
     not matter which buffer we use in case the current buffer is filled up by
     the STOP_FOR_CRASH signal; the data in it will never be read.
  */
  static Uint32 MAX_WAIT = 3000;
  static thr_job_buffer dummy_buffer;

  /**
   * Pick any instance running in this thread
   */
  struct thr_data *dstptr = &rep->m_thread[dst];
  Uint32 bno = dstptr->m_instance_list[0];

  std::memset(&signalT.header, 0, sizeof(SignalHeader));
  signalT.header.theVerId_signalNumber   = GSN_STOP_FOR_CRASH;
  signalT.header.theReceiversBlockNumber = bno;
  signalT.header.theSendersBlockRef      = 0;
  signalT.header.theTrace                = 0;
  signalT.header.theSendersSignalId      = 0;
  signalT.header.theSignalId             = 0;
  signalT.header.theLength               = StopForCrash::SignalLength;
  signalT.header.theSenderThreadId       = 0;
  signalT.header.theThreadSenderSignalId = 0;
  StopForCrash * stopForCrash = CAST_PTR(StopForCrash, &signalT.theData[0]);
  stopForCrash->flags = 0;

  thr_job_queue *q = &(dstptr->m_jba);
  /**
   * Ensure that a crash while holding m_write_lock won't block
   * dump process forever.
   */
  Uint64 loop_count = 0;
  const NDB_TICKS start_try_lock = NdbTick_getCurrentTicks();
  while (trylock(&dstptr->m_jba.m_write_lock) != 0)
  {
    if (++loop_count >= 10000)
    {
      const NDB_TICKS now = NdbTick_getCurrentTicks();
      if (NdbTick_Elapsed(start_try_lock, now).milliSec() > MAX_WAIT)
      {
        return;
      }
      NdbSleep_MilliSleep(1);
      loop_count = 0;
    }
  }
  insert_prioa_signal(q, &signalT.header, signalT.theData, NULL, &dummy_buffer);
  unlock(&dstptr->m_jba.m_write_lock);
  {
    loop_count = 0;
    /**
     * Ensure that a crash while holding wakeup lock won't block
     * dump process forever. We will wait at most 3 seconds.
     */
    const NDB_TICKS start_try_wakeup = NdbTick_getCurrentTicks();
    while (try_wakeup(&(dstptr->m_waiter), dstptr) != 0)
    {
      if (++loop_count >= 10000)
      {
        const NDB_TICKS now = NdbTick_getCurrentTicks();
        if (NdbTick_Elapsed(start_try_wakeup, now).milliSec() > MAX_WAIT)
        {
          return;
        }
        NdbSleep_MilliSleep(1);
        loop_count = 0;
      }
    }
  }
}

/**
 * init functions
 */
static
void
queue_init(struct thr_tq* tq)
{
  tq->m_next_timer = 0;
  tq->m_current_time = 0;
  tq->m_next_free = RNIL;
  tq->m_cnt[0] = tq->m_cnt[1] = tq->m_cnt[2] = 0;
  std::memset(tq->m_delayed_signals, 0, sizeof(tq->m_delayed_signals));
}

static bool
may_communicate(unsigned from, unsigned to);

static
void
thr_init(struct thr_repository* rep, struct thr_data *selfptr, unsigned int cnt,
         unsigned thr_no)
{
  Uint32 i;

  selfptr->m_thr_no = thr_no;
  selfptr->m_next_jbb_no = 0;
  selfptr->m_max_signals_per_jb = MAX_SIGNALS_PER_JB;
  selfptr->m_total_extra_signals =
      compute_max_signals_to_execute(thr_job_queue::RESERVED);
  selfptr->m_first_free = 0;
  selfptr->m_first_unused = 0;
  selfptr->m_send_instance_no = 0;
  selfptr->m_send_instance = NULL;
  selfptr->m_nosend = 0;
  selfptr->m_nosend_tmp = 0;
  selfptr->m_local_signals_mask.clear();
  selfptr->m_congested_threads_mask.clear();
  selfptr->m_wake_threads_mask.clear();
  selfptr->m_jbb_estimated_queue_size_in_words = 0;
  selfptr->m_ldm_multiplier = 1;
  selfptr->m_jbb_estimate_next_set = true;
  selfptr->m_load_indicator = 1;
  selfptr->m_outstanding_send_wakeups = 0;
#ifdef DEBUG_SCHED_STATS
  for (Uint32 i = 0; i < 16; i++)
    selfptr->m_jbb_estimated_queue_stats[i] = 0;
  selfptr->m_jbb_total_words = 0;
  selfptr->m_jbb_total_signals = 0;
#endif
  selfptr->m_read_jbb_state_consumed = true;
  selfptr->m_cpu_percentage_changed = true;
  {
    char buf[100];
    BaseString::snprintf(buf, sizeof(buf), "jbalock thr: %u", thr_no);
    register_lock(&selfptr->m_jba.m_write_lock, buf);

    selfptr->m_jba.m_read_index = 0;
    selfptr->m_jba.m_cached_read_index = 0;
    selfptr->m_jba.m_write_index = 0;
    selfptr->m_jba.m_pending_signals = 0;
    thr_job_buffer *buffer = seize_buffer(rep, thr_no, true);
    selfptr->m_jba.m_buffers[0] = buffer;
    selfptr->m_jba.m_current_write_buffer = buffer;
    selfptr->m_jba.m_current_write_buffer_len = 0;

    selfptr->m_jba_read_state.m_read_index = 0;
    selfptr->m_jba_read_state.m_read_buffer = buffer;
    selfptr->m_jba_read_state.m_read_pos = 0;
    selfptr->m_jba_read_state.m_read_end = 0;
    selfptr->m_jba_read_state.m_write_index = 0;
    for (Uint32 i = 0; i < NDB_MAX_BLOCK_THREADS; i++)
    {
      selfptr->m_first_local[i].m_num_signals = 0;
      selfptr->m_first_local[i].m_first_signal = SIGNAL_RNIL;
      selfptr->m_first_local[i].m_last_signal = SIGNAL_RNIL;
      selfptr->m_exec_thread_signal_id[i] = 0;
    }
    selfptr->m_thread_signal_id = 0;
    selfptr->m_local_buffer = seize_buffer(rep, thr_no, false);
    selfptr->m_next_buffer = seize_buffer(rep, thr_no, false);
    selfptr->m_send_buffer_pool.set_pool(&rep->m_sb_pool);
  }
  for (Uint32 i = 0; i < glob_num_job_buffers_per_thread; i++)
  {
    char buf[100];
    BaseString::snprintf(buf, sizeof(buf), "jbblock(%u)", i);
    register_lock(&selfptr->m_jbb[i].m_write_lock, buf);

    selfptr->m_jbb[i].m_read_index = 0;
    selfptr->m_jbb[i].m_write_index = 0;
    selfptr->m_jbb[i].m_pending_signals = 0;
    selfptr->m_jbb[i].m_cached_read_index = 0;

    /**
     * Initially no job_buffers are assigned and 'len' set to 'full',
     * such that we will not write into the null-buffer.
     * First write into the buffer will detect current as 'full',
     * and assign a real job_buffer.
     */
    selfptr->m_jbb[i].m_buffers[0] = nullptr;
    selfptr->m_jbb[i].m_current_write_buffer = nullptr;
    selfptr->m_jbb[i].m_current_write_buffer_len = thr_job_buffer::SIZE;

    // jbb_read_state is inited to an empty sentinel -> no signals
    selfptr->m_jbb_read_state[i].m_read_buffer = &empty_job_buffer;

    selfptr->m_jbb_read_state[i].m_read_index = 0;
    selfptr->m_jbb_read_state[i].m_read_pos = 0;
    selfptr->m_jbb_read_state[i].m_read_end = 0;
    selfptr->m_jbb_read_state[i].m_write_index = 0;
  }
  queue_init(&selfptr->m_tq);

  std::memset(&selfptr->m_stat, 0, sizeof(selfptr->m_stat));

  selfptr->m_pending_send_count = 0;
  selfptr->m_pending_send_mask.clear();

  selfptr->m_instance_count = 0;
  for (i = 0; i < MAX_INSTANCES_PER_THREAD; i++)
    selfptr->m_instance_list[i] = 0;

  std::memset(&selfptr->m_send_buffers, 0, sizeof(selfptr->m_send_buffers));

  selfptr->m_thread = 0;
  selfptr->m_cpu = NO_LOCK_CPU;
#ifdef ERROR_INSERT
  selfptr->m_delayed_prepare = false;
#endif
}

static
void
receive_lock_init(Uint32 recv_thread_id, thr_repository *rep)
{
  char buf[100];
  BaseString::snprintf(buf, sizeof(buf), "receive lock thread id %d",
                       recv_thread_id);
  register_lock(&rep->m_receive_lock[recv_thread_id], buf);
}

static
void
send_buffer_init(Uint32 id, thr_repository::send_buffer * sb)
{
  char buf[100];
  BaseString::snprintf(buf, sizeof(buf), "send lock trp %d", id);
  register_lock(&sb->m_send_lock, buf);
  BaseString::snprintf(buf, sizeof(buf), "send_buffer lock trp %d", id);
  register_lock(&sb->m_buffer_lock, buf);
  sb->m_buffered_size = 0;
  sb->m_sending_size = 0;
  sb->m_force_send = 0;
  sb->m_bytes_sent = 0;
  sb->m_send_thread = NO_SEND_THREAD;
  sb->m_enabled = false;
  std::memset(&sb->m_buffer, 0, sizeof(sb->m_buffer));
  std::memset(&sb->m_sending, 0, sizeof(sb->m_sending));
  std::memset(sb->m_read_index, 0, sizeof(sb->m_read_index));
}

static
void
rep_init_crash_mutex(struct thr_repository* rep)
{
  NdbMutex_Init(&rep->stop_for_crash_mutex);
  NdbCondition_Init(&rep->stop_for_crash_cond);
}

static
void
rep_init(struct thr_repository* rep, unsigned int cnt, Ndbd_mem_manager *mm)
{
  rep->m_mm = mm;

  rep->m_thread_count = cnt;
  for (unsigned int i = 0; i<cnt; i++)
  {
    thr_init(rep, &rep->m_thread[i], cnt, i);
  }

  rep->stopped_threads = 0;

  for (Uint32 i = 0; i < NDB_ARRAY_SIZE(rep->m_receive_lock); i++)
  {
    receive_lock_init(i, rep);
  }
  for (int i = 0 ; i < MAX_NTRANSPORTERS; i++)
  {
    send_buffer_init(i, rep->m_send_buffers+i);
  }

  std::memset(rep->m_thread_send_buffers, 0, sizeof(rep->m_thread_send_buffers));
}


/**
 * Thread Config
 */

static Uint32
get_total_number_of_block_threads(void)
{
  return (globalData.ndbMtMainThreads +
          globalData.ndbMtLqhThreads +
          globalData.ndbMtRecoverThreads +
          globalData.ndbMtTcThreads +
          globalData.ndbMtReceiveThreads);
}

static Uint32
get_num_trps()
{
  Uint32 count = 0;
  for (Uint32 id = 1; id < MAX_NTRANSPORTERS; id++)
  {
    if (globalTransporterRegistry.get_transporter(id))
    {
      count++;
    }
  }
  return count;
}

/**
 * This function returns the amount of extra send buffer pages
 * that we should allocate in addition to the amount allocated
 * for each trp send buffer.
 */
#define MIN_SEND_BUFFER_GENERAL (512) //16M
#define MIN_SEND_BUFFER_PER_NODE (8) //256k
#define MIN_SEND_BUFFER_PER_THREAD (64) //2M

Uint32
mt_get_extra_send_buffer_pages(Uint32 curr_num_pages,
                               Uint32 extra_mem_pages)
{
  Uint32 loc_num_threads = get_total_number_of_block_threads();
  Uint32 num_trps = get_num_trps();

  Uint32 extra_pages = extra_mem_pages;

  /**
   * Add 2M for each thread since we allocate 1M every
   * time we allocate and also we ensure there is also a minimum
   * of 1M of send buffer in each thread. Thus we can easily have
   * 2M of send buffer just to keep the contention around the
   * send buffer page spinlock small. This memory we add independent
   * of the configuration settings since the user cannot be
   * expected to handle this and also since we could change this
   * behaviour at any time.
   */
  extra_pages += loc_num_threads * THR_SEND_BUFFER_MAX_FREE;

  if (extra_mem_pages == 0)
  {
    /**
     * The user have set extra send buffer memory to 0 and left for us
     * to decide on our own how much extra memory is needed.
     *
     * We'll make sure that we have at least a minimum of 16M +
     * 2M per thread + 256k per trp. If we have this based on
     * curr_num_pages and our local additions we don't add
     * anything more, if we don't come up to this level we add to
     * reach this minimum level.
     */
    Uint32 min_pages = MIN_SEND_BUFFER_GENERAL +
      (MIN_SEND_BUFFER_PER_NODE * num_trps) +
      (MIN_SEND_BUFFER_PER_THREAD * loc_num_threads);

    if ((curr_num_pages + extra_pages) < min_pages)
    {
      extra_pages = min_pages - curr_num_pages;
    }
  }
  return extra_pages;
}

Uint32
compute_jb_pages(struct EmulatorData * ed)
{
  Uint32 tot = 0;
  Uint32 cnt = get_total_number_of_block_threads();
  Uint32 num_job_buffers_per_thread = MIN(cnt, NUM_JOB_BUFFERS_PER_THREAD);
  Uint32 num_main_threads = globalData.ndbMtMainThreads;
  Uint32 num_receive_threads = globalData.ndbMtReceiveThreads;
  Uint32 num_lqh_threads = globalData.ndbMtLqhThreads > 0 ?
                           globalData.ndbMtLqhThreads : 1;
  Uint32 num_tc_threads = globalData.ndbMtTcThreads;
  Uint32 num_tc_workers = globalData.ndbMtTcWorkers;
  /**
   * In 'perthread' we calculate number of pages required by
   * all 'block threads' (excludes 'send-threads'). 'perthread'
   * usage is independent of whether this thread will communicate
   * with other 'block threads' or not.
   */
  Uint32 perthread = 0;

  /**
   * Each threads has its own job_queue for 'prio A' signals
   */
  perthread += thr_job_queue::SIZE;

  if (cnt > NUM_JOB_BUFFERS_PER_THREAD)
  {
    /**
     * The case when we have a shared pool of buffers for each thread.
     *
     * Each threads has its own job_queues for 'prio B' signals
     * There are glob_num_job_buffers_per_thread of this in each thread.
     */
    perthread += (thr_job_queue::SIZE * num_job_buffers_per_thread);
  }
  else
  {
    /**
     * All communication links are one-to-one and no mutex used, no need
     * to add buffers for unused links.
     *
     * Receiver threads will be able to communicate with all other
     * threads if they contain TC workers. If they do not contain
     * TC workers they cannot communicate with other receive threads.
     *
     * If
     */
    Uint32 other_threads_no_comm = (num_tc_workers == 0) ?
                            0 : num_receive_threads;
    tot += num_receive_threads *
           (cnt - other_threads_no_comm) *
           thr_job_queue::SIZE;
    /**
     * LQH threads can communicate with TC workers and main threads.
     * Cannot communicate with receive threads and other LQH threads,
     * but it can communicate with itself.
     */
    tot += num_lqh_threads *
             (num_tc_workers + num_main_threads + 1) *
             thr_job_queue::SIZE;

    /**
     * First LDM thread is special as it will act as client
     * during backup. It will send to, and receive from (2x)
     * the 'num_lqh_threads - 1' other LQH threads.
     */
    tot += 2 * (num_lqh_threads-1) *
           thr_job_queue::SIZE;

    /**
     * TC threads can communicate with SPJ-, LQH- and main threads.
     * Cannot communicate with receive threads and other TC threads,
     * but as SPJ is located together with TC, it is counted as it
     * communicate with all TC threads.
     */
    if (num_tc_threads > 0)
    {
      tot += num_tc_threads *
             (num_lqh_threads + num_main_threads + num_tc_threads) *
             thr_job_queue::SIZE;
    }

    /**
     * Main threads can communicate with all other threads
     */
    tot += num_main_threads *
           cnt *
           thr_job_queue::SIZE;
    /**
     * Add one buffer also for all communication links not used. This
     * ensures that we don't need any special if-statements to check if
     * the job buffer exists or not. Since the communication link is
     * never used, it will never have anything there to check and we
     * can avoid the extra if-statement in the read_all_jbb_state.
     *
     * So for those links where we cannot communicate we add one extra
     * job buffer.
     */
    if (num_tc_threads != 0)
    {
      tot += num_receive_threads * (num_receive_threads - 1);
      tot += num_tc_threads * num_receive_threads;
      tot += (num_lqh_threads - 1) *
               (num_receive_threads + num_lqh_threads - 1);
      tot += num_receive_threads;
    }
    else
    {
      tot += (num_lqh_threads - 1) * (num_lqh_threads - 1);
    }
  }

  /**
   * Each thread keeps a available free page in 'm_next_buffer'
   * in case it is required by insert_*_signal() into JBA or JBB.
   */
  perthread += 1;

  /**
   * Each thread use a single buffer as temporary storage for
   * local signals. (m_local_buffer)
   */
  perthread += 1;

  /**
   * Each thread keeps time-queued signals in 'struct thr_tq'
   * thr_tq::PAGES are used to store these.
   */
  perthread += thr_tq::PAGES;

  /**
   * Each thread has its own 'm_free_fifo[THR_FREE_BUF_MAX]' cache.
   * As it is filled to MAX *before* a page is allocated, which consumes a page,
   * it will never cache more than MAX-1 pages. Pages are also returned to global
   * allocator as soon as MAX is reached.
   */
  perthread += THR_FREE_BUF_MAX-1;

  /**
   * Start by calculating the basic number of pages required for
   * our 'cnt' block threads.
   * (no inter-thread communication assumed so far)
   */
  tot += cnt * perthread;

  return tot;
}

ThreadConfig::ThreadConfig()
{
  /**
   * We take great care within struct thr_repository to optimize
   * cache line placement of the different members. This all
   * depends on that the base address of thr_repository itself
   * is cache line aligned.
   *
   * So we allocate a char[] sufficient large to hold the
   * thr_repository object, with added bytes for placing
   * g_thr_repository on a CL-alligned offset within it.
   */
  g_thr_repository_mem = new char[sizeof(thr_repository)+NDB_CL];
  const int alligned_offs = NDB_CL_PADSZ((UintPtr)g_thr_repository_mem);
  char* cache_alligned_mem = &g_thr_repository_mem[alligned_offs];
  require((((UintPtr)cache_alligned_mem) % NDB_CL) == 0);
  g_thr_repository = new(cache_alligned_mem) thr_repository();
}

ThreadConfig::~ThreadConfig()
{
  g_thr_repository->~thr_repository();
  g_thr_repository = NULL;
  delete[] g_thr_repository_mem;
  g_thr_repository_mem = NULL;
}

void
ThreadConfig::init_crash_mutex()
{
  ::rep_init_crash_mutex(g_thr_repository);
}

/*
 * We must do the init here rather than in the constructor, since at
 * constructor time the global memory manager is not available.
 */
void
ThreadConfig::init()
{
  Uint32 num_lqh_threads = globalData.ndbMtLqhThreads;
  Uint32 num_tc_threads = globalData.ndbMtTcThreads;
  Uint32 num_recv_threads = globalData.ndbMtReceiveThreads;
  Uint32 num_recover_threads = globalData.ndbMtRecoverThreads;

  first_receiver_thread_no =
      globalData.ndbMtMainThreads + num_lqh_threads +
      num_recover_threads + num_tc_threads;
  glob_num_threads = first_receiver_thread_no + num_recv_threads;
  glob_unused[0] = 0; //Silence compiler
  if (globalData.ndbMtMainThreads == 0)
    glob_ndbfs_thr_no = first_receiver_thread_no;
  else
    glob_ndbfs_thr_no = 0;
  require(glob_num_threads <= MAX_BLOCK_THREADS);
  glob_num_job_buffers_per_thread =
      MIN(glob_num_threads, NUM_JOB_BUFFERS_PER_THREAD);
  glob_num_writers_per_job_buffers =
      (glob_num_threads + NUM_JOB_BUFFERS_PER_THREAD-1) /
       NUM_JOB_BUFFERS_PER_THREAD;
  if (glob_num_job_buffers_per_thread < glob_num_threads)
  {
    glob_use_write_lock_mutex = true;
  }
  else
  {
    glob_use_write_lock_mutex = false;
  }

  glob_num_tc_threads = num_tc_threads;
  if (glob_num_tc_threads == 0)
    glob_num_tc_threads = 1;

  g_eventLogger->info("NDBMT: number of block threads=%u", glob_num_threads);

  ::rep_init(g_thr_repository, glob_num_threads,
             globalEmulatorData.m_mem_manager);
}

/**
 * return receiver thread handling a particular trp
 *   returned number is indexed from 0 and upwards to #receiver threads
 *   (or MAX_NODES is none)
 */
Uint32
mt_get_recv_thread_idx(TrpId trp_id)
{
  assert(trp_id < NDB_ARRAY_SIZE(g_trp_to_recv_thr_map));
  return g_trp_to_recv_thr_map[trp_id];
}

Uint32
mt_map_api_node_to_recv_instance(NodeId node_id)
{
  require(node_id < MAX_NODES);
  return g_api_node_to_recv_instance_map[node_id];
}

Uint32
mt_get_thread_signal_id(Uint32 thr_no)
{
  struct thr_repository* rep = g_thr_repository;
  require(thr_no < glob_num_threads);
  struct thr_data* thr_ptr = &rep->m_thread[thr_no];
  return thr_ptr->m_thread_signal_id;
}

Uint32
mt_get_exec_thread_signal_id(Uint32 thr_no, Uint32 sender_thr_no)
{
  struct thr_repository* rep = g_thr_repository;
  require(thr_no < glob_num_threads);
  require(sender_thr_no < glob_num_threads);
  struct thr_data* thr_ptr = &rep->m_thread[thr_no];
  rmb();
  return thr_ptr->m_exec_thread_signal_id[sender_thr_no];
}

static
void
assign_receiver_threads(void)
{
  Uint32 num_recv_threads = globalData.ndbMtReceiveThreads;
  Uint32 recv_thread_idx = 0;
  Uint32 recv_thread_idx_shm = 0;
  for (Uint32 i = 0; i < MAX_NODES; i++)
  {
    g_api_node_to_recv_instance_map[i] = RNIL;
  }
  for (Uint32 trp_id = 1; trp_id < MAX_NTRANSPORTERS; trp_id++)
  {
    Transporter *trp =
      globalTransporterRegistry.get_transporter(trp_id);

    /**
     * Ensure that shared memory transporters are well distributed
     * over all receive threads, so distribute those independent of
     * rest of transporters.
     */
    if (trp)
    {
      Uint32 node_id = globalTransporterRegistry.get_node_id_trp(trp_id);
      if (globalTransporterRegistry.is_shm_transporter(trp_id))
      {
        g_trp_to_recv_thr_map[trp_id] = recv_thread_idx_shm;
        g_api_node_to_recv_instance_map[node_id] = recv_thread_idx_shm;
        globalTransporterRegistry.set_recv_thread_idx(trp,recv_thread_idx_shm);
        DEB_MULTI_TRP(("SHM trp %u uses recv_thread_idx: %u",
                       trp_id, recv_thread_idx_shm));
        recv_thread_idx_shm++;
        if (recv_thread_idx_shm == num_recv_threads)
          recv_thread_idx_shm = 0;
      }
      else
      {
        g_trp_to_recv_thr_map[trp_id] = recv_thread_idx;
        g_api_node_to_recv_instance_map[node_id] = recv_thread_idx;
        DEB_MULTI_TRP(("TCP trp %u uses recv_thread_idx: %u",
                       trp_id, recv_thread_idx));
        globalTransporterRegistry.set_recv_thread_idx(trp,recv_thread_idx);
        recv_thread_idx++;
        if (recv_thread_idx == num_recv_threads)
          recv_thread_idx = 0;
      }
    }
    else
    {
      /* Flag for no transporter */
      g_trp_to_recv_thr_map[trp_id] = MAX_NTRANSPORTERS;
    }
  }
  return;
}

void
mt_assign_recv_thread_new_trp(Uint32 trp_id)
{
  if (g_trp_to_recv_thr_map[trp_id] != MAX_NTRANSPORTERS)
  {
    /* Already assigned in the past, keep assignment */
    return;
  }
  Uint32 num_recv_threads = globalData.ndbMtReceiveThreads;
  Uint32 next_recv_thread_tcp = 0;
  Uint32 next_recv_thread_shm = 0;
  for (Uint32 id = 1; id < MAX_NTRANSPORTERS; id++)
  {
    if (id == trp_id)
      continue;
    Transporter *trp =
      globalTransporterRegistry.get_transporter(id);
    if (trp)
    {
      if (globalTransporterRegistry.is_shm_transporter(id))
      {
        next_recv_thread_shm = g_trp_to_recv_thr_map[id];
      }
      else
      {
        next_recv_thread_tcp = g_trp_to_recv_thr_map[id];
      }
    }
  }
  Transporter *trp =
    globalTransporterRegistry.get_transporter(trp_id);
  require(trp);
  Uint32 choosen_recv_thread;
  if (globalTransporterRegistry.is_shm_transporter(trp_id))
  {
    next_recv_thread_shm++;
    if (next_recv_thread_shm == num_recv_threads)
      next_recv_thread_shm = 0;
    g_trp_to_recv_thr_map[trp_id] = next_recv_thread_shm;
    choosen_recv_thread = next_recv_thread_shm;
    globalTransporterRegistry.set_recv_thread_idx(trp, next_recv_thread_shm);
    DEB_MULTI_TRP(("SHM multi trp %u uses recv_thread_idx: %u",
                   trp_id, next_recv_thread_shm));
  }
  else
  {
    next_recv_thread_tcp++;
    if (next_recv_thread_tcp == num_recv_threads)
      next_recv_thread_tcp = 0;
    g_trp_to_recv_thr_map[trp_id] = next_recv_thread_tcp;
    choosen_recv_thread = next_recv_thread_tcp;
    globalTransporterRegistry.set_recv_thread_idx(trp, next_recv_thread_tcp);
    DEB_MULTI_TRP(("TCP multi trp %u uses recv_thread_idx: %u",
                   trp_id, next_recv_thread_tcp));
  }
  TransporterReceiveHandleKernel *recvdata =
    g_trp_receive_handle_ptr[choosen_recv_thread];
  recvdata->m_transporters.set(trp_id);
}

bool
mt_epoll_add_trp(Uint32 self, NodeId node_id, TrpId trp_id)
{
  (void)node_id;
  struct thr_repository* rep = g_thr_repository;
  struct thr_data *selfptr = &rep->m_thread[self];
  unsigned thr_no = selfptr->m_thr_no;
  require(thr_no >= first_receiver_thread_no);
  unsigned recv_thread_idx = thr_no - first_receiver_thread_no;
  TransporterReceiveHandleKernel *recvdata =
    g_trp_receive_handle_ptr[recv_thread_idx];
  if (recv_thread_idx != g_trp_to_recv_thr_map[trp_id])
  {
    return false;
  }
  Transporter *t = globalTransporterRegistry.get_transporter(trp_id);
  lock(&rep->m_send_buffers[trp_id].m_send_lock);
  lock(&rep->m_receive_lock[recv_thread_idx]);
  require(recvdata->epoll_add(t));
  unlock(&rep->m_receive_lock[recv_thread_idx]);
  unlock(&rep->m_send_buffers[trp_id].m_send_lock);
  return true;
}

bool
mt_is_recv_thread_for_new_trp(Uint32 self,
                              NodeId node_id,
                              TrpId trp_id)
{
  (void)node_id;
  struct thr_repository* rep = g_thr_repository;
  struct thr_data *selfptr = &rep->m_thread[self];
  unsigned thr_no = selfptr->m_thr_no;
  require(thr_no >= first_receiver_thread_no);
  Uint32 recv_thread_idx = thr_no - first_receiver_thread_no;
  if (recv_thread_idx != g_trp_to_recv_thr_map[trp_id])
  {
    return false;
  }
  return true;
}

void
ThreadConfig::ipControlLoop(NdbThread* pThis)
{
  unsigned int thr_no;
  struct thr_repository* rep = g_thr_repository;

  rep->m_thread[first_receiver_thread_no].m_thr_index =
    globalEmulatorData.theConfiguration->addThread(pThis, ReceiveThread);

  /**
   * Set the configured time we will spend in spinloop before coming
   * back to check conditions.
   */
  Uint32 spin_nanos = globalEmulatorData.theConfiguration->spinTimePerCall();
  NdbSpin_Change(Uint64(spin_nanos));
  g_eventLogger->info("Number of spin loops is %llu to pause %llu nanoseconds",
                      NdbSpin_get_num_spin_loops(),
                      NdbSpin_get_current_spin_nanos());

  if (globalData.ndbMtSendThreads)
  {
    /**
     * new operator do not ensure alignment for overaligned data types.
     * As for g_thr_repository, overallocate memory and construct the
     * thr_send_threads object within at aligned address.
     */
    g_send_threads_mem = new char[sizeof(thr_send_threads) + NDB_CL];
    const int aligned_offs = NDB_CL_PADSZ((UintPtr)g_send_threads_mem);
    char* cache_aligned_mem = &g_send_threads_mem[aligned_offs];
    require((((UintPtr)cache_aligned_mem) % NDB_CL) == 0);
    g_send_threads = new (cache_aligned_mem) thr_send_threads();
  }

  /**
   * assign trps to receiver threads
   */
  assign_receiver_threads();

  /* Start the send thread(s) */
  if (g_send_threads)
  {
    /**
     * assign trps to send threads
     */
    g_send_threads->assign_trps_to_send_threads();
    g_send_threads->assign_threads_to_assist_send_threads();

    g_send_threads->start_send_threads();
  }

  /*
   * Start threads for all execution threads, except for the receiver
   * thread, which runs in the main thread.
   */
  for (thr_no = 0; thr_no < glob_num_threads; thr_no++)
  {
    NDB_TICKS now = NdbTick_getCurrentTicks();
    rep->m_thread[thr_no].m_ticks = now;
    rep->m_thread[thr_no].m_scan_real_ticks = now;

    if (thr_no == first_receiver_thread_no)
      continue;                 // Will run in the main thread.

    /*
     * The NdbThread_Create() takes void **, but that is cast to void * when
     * passed to the thread function. Which is kind of strange ...
     */
    if (thr_no < first_receiver_thread_no)
    {
      /* Start block threads */
      struct NdbThread *thread_ptr =
        NdbThread_Create(mt_job_thread_main,
                         (void **)(rep->m_thread + thr_no),
                         2*1024*1024,
                         "execute thread", //ToDo add number
                         NDB_THREAD_PRIO_MEAN);
      require(thread_ptr != NULL);
      rep->m_thread[thr_no].m_thr_index =
        globalEmulatorData.theConfiguration->addThread(thread_ptr,
                                                       BlockThread);
      rep->m_thread[thr_no].m_thread = thread_ptr;
    }
    else
    {
      /* Start a receiver thread, also block thread for TRPMAN */
      struct NdbThread *thread_ptr =
        NdbThread_Create(mt_receiver_thread_main,
                         (void **)(&rep->m_thread[thr_no]),
                         2*1024*1024,
                         "receive thread", //ToDo add number
                         NDB_THREAD_PRIO_MEAN);
      require(thread_ptr != NULL);
      globalEmulatorData.theConfiguration->addThread(thread_ptr,
                                                     ReceiveThread);
      rep->m_thread[thr_no].m_thread = thread_ptr;
    }
  }

  /* Now run the main loop for first receiver thread directly. */
  rep->m_thread[first_receiver_thread_no].m_thread = pThis;
  mt_receiver_thread_main(&(rep->m_thread[first_receiver_thread_no]));

  /* Wait for all threads to shutdown. */
  for (thr_no = 0; thr_no < glob_num_threads; thr_no++)
  {
    if (thr_no == first_receiver_thread_no)
      continue;
    void *dummy_return_status;
    NdbThread_WaitFor(rep->m_thread[thr_no].m_thread,
                      &dummy_return_status);
    globalEmulatorData.theConfiguration->removeThread(
      rep->m_thread[thr_no].m_thread);
    NdbThread_Destroy(&(rep->m_thread[thr_no].m_thread));
  }

  /* Delete send threads, includes waiting for threads to shutdown */
  if (g_send_threads)
  {
    g_send_threads->~thr_send_threads();
    g_send_threads = NULL;
    delete[] g_send_threads_mem;
    g_send_threads_mem = NULL;
  }
  globalEmulatorData.theConfiguration->removeThread(pThis);
}

int
ThreadConfig::doStart(NodeState::StartLevel startLevel)
{
  SignalT<3> signalT;
  std::memset(&signalT.header, 0, sizeof(SignalHeader));

  signalT.header.theVerId_signalNumber   = GSN_START_ORD;
  signalT.header.theReceiversBlockNumber = CMVMI;
  signalT.header.theSendersBlockRef      = 0;
  signalT.header.theTrace                = 0;
  signalT.header.theSignalId             = 0;
  signalT.header.theLength               = StartOrd::SignalLength;
  signalT.header.theSenderThreadId       = 0;
  signalT.header.theThreadSenderSignalId = 0;
  
  StartOrd * startOrd = CAST_PTR(StartOrd, &signalT.theData[0]);
  startOrd->restartInfo = 0;

  sendprioa(block2ThreadId(CMVMI, 0), &signalT.header, signalT.theData, 0);
  return 0;
}

Uint32
FastScheduler::traceDumpGetNumThreads()
{
  /* The last thread is only for receiver -> no trace file. */
  return glob_num_threads;
}

bool
FastScheduler::traceDumpGetJam(Uint32 thr_no,
                               const JamEvent * & thrdTheEmulatedJam,
                               Uint32 & thrdTheEmulatedJamIndex)
{
  if (thr_no >= glob_num_threads)
    return false;

#ifdef NO_EMULATED_JAM
  thrdTheEmulatedJam = NULL;
  thrdTheEmulatedJamIndex = 0;
#else
  const EmulatedJamBuffer *jamBuffer =
    &g_thr_repository->m_thread[thr_no].m_jam;
  thrdTheEmulatedJam = jamBuffer->theEmulatedJam;
  thrdTheEmulatedJamIndex = jamBuffer->theEmulatedJamIndex;
#endif
  return thrdTheEmulatedJam != 0;
}

void
FastScheduler::traceDumpPrepare(NdbShutdownType& nst)
{
  /*
   * We are about to generate trace files for all threads.
   *
   * We want to stop all threads processing before we dump, as otherwise the
   * signal buffers could change while dumping, leading to inconsistent
   * results.
   *
   * To stop threads, we send the GSN_STOP_FOR_CRASH signal as prio A to each
   * thread. We then wait for threads to signal they are done (but not forever,
   * so as to not have one hanging thread prevent the generation of trace
   * dumps). We also must be careful not to send to ourself if the crash is
   * being processed by one of the threads processing signals.
   *
   * We do not stop the transporter thread, as it cannot receive signals (but
   * because it does not receive signals it does not really influence dumps in
   * any case).
   */
  thr_data *selfptr = NDB_THREAD_TLS_THREAD;
  /* The selfptr might be NULL, or pointer to thread that crashed. */

  Uint32 waitFor_count = 0;
  NdbMutex_Lock(&g_thr_repository->stop_for_crash_mutex);
  g_thr_repository->stopped_threads = 0;
  NdbMutex_Unlock(&g_thr_repository->stop_for_crash_mutex);

  for (Uint32 thr_no = 0; thr_no < glob_num_threads; thr_no++)
  {
    if (selfptr != NULL && selfptr->m_thr_no == thr_no)
    {
      /* This is own thread; we have already stopped processing. */
      continue;
    }

    sendprioa_STOP_FOR_CRASH(selfptr, thr_no);

    waitFor_count++;
  }

  static const Uint32 max_wait_seconds = 2;
  const NDB_TICKS start = NdbTick_getCurrentTicks();
  NdbMutex_Lock(&g_thr_repository->stop_for_crash_mutex);
  while (g_thr_repository->stopped_threads < waitFor_count)
  {
    NdbCondition_WaitTimeout(&g_thr_repository->stop_for_crash_cond,
                             &g_thr_repository->stop_for_crash_mutex,
                             10);
    const NDB_TICKS now = NdbTick_getCurrentTicks();
    if (NdbTick_Elapsed(start,now).seconds() > max_wait_seconds)
      break;                    // Give up
  }
  if (g_thr_repository->stopped_threads < waitFor_count)
  {
    if (nst != NST_ErrorInsert)
    {
      nst = NST_Watchdog; // Make this abort fast
    }
    g_eventLogger->info(
        "Warning: %d thread(s) did not stop before starting crash dump.",
        waitFor_count - g_thr_repository->stopped_threads);
  }
  NdbMutex_Unlock(&g_thr_repository->stop_for_crash_mutex);

  /* Now we are ready (or as ready as can be) for doing crash dump. */
}

/**
 * In ndbmtd we could have a case where we actually have multiple threads
 * crashing at the same time. This causes several threads to start processing
 * the crash handling in parallel and eventually lead to a deadlock since
 * the crash handling thread waits for other threads to stop before completing
 * the crash handling.
 *
 * To avoid this we use this function that only is useful in ndbmtd where
 * we check if the crash handling has already started. We protect this
 * check using the stop_for_crash-mutex. This function is called twice,
 * first to write an entry in the error log and second to specify that the
 * error log write is completed.
 *
 * We proceed only from the first call if the crash handling hasn't started
 * or if the crash is not caused by an error insert. If it is caused by an
 * error insert it is a normal situation with multiple crashes, so we won't
 * clutter the error log with multiple entries in this case. If it is a real
 * crash and we have more than one thread crashing, then this is vital
 * information to write in the error log, we do however not want more than
 * one set of trace files.
 *
 * To ensure that writes of the error log happens for one thread at a time we
 * protect it with the stop_for_crash-mutex. We hold this mutex between the
 * first and second call of this function from the error reporter thread.
 *
 * We proceed from the first call only if we are the first thread that
 * reported an error. To handle this properly we start by acquiring the
 * mutex, then we write the error log, when we come back we set the
 * crash_started flag and release the mutex to enable other threads to
 * write into the error log, but still stopping them from proceeding to
 * write another set of trace files.
 *
 * We will not come back from this function the second time unless we are
 * the first crashing thread.
 */

static bool crash_started = false;

void
ErrorReporter::prepare_to_crash(bool first_phase, bool error_insert_crash)
{
  if (first_phase)
  {
    NdbMutex_Lock(&g_thr_repository->stop_for_crash_mutex);
    if (crash_started && error_insert_crash)
    {
      /**
       * Some other thread has already started the crash handling.
       * We call the below method which we will never return from.
       * We need not write multiple entries in error log for
       * error insert crashes since it is a normal event.
       */
      NdbMutex_Unlock(&g_thr_repository->stop_for_crash_mutex);
      mt_execSTOP_FOR_CRASH();
    }
    /**
     * Proceed to write error log before returning to this method
     * again with start set to 0.
     */
  }
  else if (crash_started)
  {
    (void)error_insert_crash;
    /**
     * No need to proceed since somebody already started handling the crash.
     * We proceed by calling mt_execSTOP_FOR_CRASH to stop this thread
     * in a manner that is similar to if we received the signal
     * STOP_FOR_CRASH.
     */
    NdbMutex_Unlock(&g_thr_repository->stop_for_crash_mutex);
    mt_execSTOP_FOR_CRASH();
  }
  else
  {
    /**
     * No crash had started previously, we will take care of it. Before
     * handling it we will mark the crash handling as started.
     */
    crash_started = true;
    NdbMutex_Unlock(&g_thr_repository->stop_for_crash_mutex);
  }
}

void mt_execSTOP_FOR_CRASH()
{
  const thr_data *selfptr = NDB_THREAD_TLS_THREAD;
  require(selfptr != NULL);

  NdbMutex_Lock(&g_thr_repository->stop_for_crash_mutex);
  g_thr_repository->stopped_threads++;
  NdbCondition_Signal(&g_thr_repository->stop_for_crash_cond);
  NdbMutex_Unlock(&g_thr_repository->stop_for_crash_mutex);

  /* ToDo: is this correct? */
  globalEmulatorData.theWatchDog->unregisterWatchedThread(selfptr->m_thr_no);

  my_thread_exit(NULL);
}

void
FastScheduler::dumpSignalMemoryAndJam(Uint32 thr_no, FILE* out)
{
  thr_data *selfptr = NDB_THREAD_TLS_THREAD;
  const thr_repository *rep = g_thr_repository;
  /*
   * The selfptr might be NULL, or pointer to thread that is doing the crash
   * jump.
   * If non-null, we should update the watchdog counter while dumping.
   */
  Uint32 *watchDogCounter;
  if (selfptr)
    watchDogCounter = &selfptr->m_watchdog_counter;
  else
    watchDogCounter = NULL;

  /*
   * We want to dump the signal buffers from last executed to first executed.
   * So we first need to find the correct sequence to output signals in, stored
   * in this array.
   *
   * We will check any buffers in the cyclic m_free_fifo. In addition,
   * we also need to scan the already executed part of the current
   * buffer in m_jba.
   *
   * Due to partial execution of prio A buffers, we will use signal ids to know
   * where to interleave prio A signals into the stream of prio B signals
   * read. So we will keep a pointer to a prio A buffer around; and while
   * scanning prio B buffers we will interleave prio A buffers from that buffer
   * when the signal id fits the sequence.
   *
   * This also means that we may have to discard the earliest part of available
   * prio A signal data due to too little prio B data present, or vice versa.
   */
  static const Uint32 MAX_SIGNALS_TO_DUMP = 4096;
  struct {
    const SignalHeader *ptr;
    bool prioa;
  } signalSequence[MAX_SIGNALS_TO_DUMP];
  Uint32 seq_start = 0;
  Uint32 seq_end = 0;

  const struct thr_data *thr_ptr = &rep->m_thread[thr_no];
  if (watchDogCounter)
    *watchDogCounter = 4;

  /*
   * ToDo: Might do some sanity check to avoid crashing on not yet initialised
   * thread.
   */

  /* Scan all available buffers with already executed signals. */

  /*
   * Keep track of all available buffers, so that we can pick out signals in
   * the same order they were executed (order obtained from signal id).
   *
   * We may need to keep track of THR_FREE_BUF_MAX buffers for fully executed
   * (and freed) buffers, plus MAX_BLOCK_THREADS buffers for currently active
   * prio B buffers, plus one active prio A buffer.
   */
  struct {
    const thr_job_buffer *m_jb;
    Uint32 m_pos;
    Uint32 m_max;
  } jbs[THR_FREE_BUF_MAX + MAX_BLOCK_THREADS + 1];

  Uint32 num_jbs = 0;

  /* Load released buffers. */
  Uint32 idx = thr_ptr->m_first_free;
  while (idx != thr_ptr->m_first_unused)
  {
    const thr_job_buffer *q = thr_ptr->m_free_fifo[idx];
    if (q->m_len > 0)
    {
      jbs[num_jbs].m_jb = q;
      jbs[num_jbs].m_pos = 0;
      jbs[num_jbs].m_max = q->m_len;
      num_jbs++;
    }
    idx = (idx + 1) % THR_FREE_BUF_MAX;
  }

  /* Load any active prio B buffers. */
  for (Uint32 i = 0; i < glob_num_job_buffers_per_thread; i++)
  {
    const thr_job_queue *q = thr_ptr->m_jbb + i;
    const thr_jb_read_state *r = thr_ptr->m_jbb_read_state + i;
    Uint32 read_pos = r->m_read_pos;
    if (read_pos > 0)
    {
      jbs[num_jbs].m_jb = q->m_buffers[r->m_read_index];
      jbs[num_jbs].m_pos = 0;
      jbs[num_jbs].m_max = read_pos;
      num_jbs++;
    }
  }

  /* Load any active prio A buffer. */
  const thr_jb_read_state *r = &thr_ptr->m_jba_read_state;
  Uint32 read_pos = r->m_read_pos;
  if (read_pos > 0)
  {
    jbs[num_jbs].m_jb = thr_ptr->m_jba.m_buffers[r->m_read_index];
    jbs[num_jbs].m_pos = 0;
    jbs[num_jbs].m_max = read_pos;
    num_jbs++;
  }

  /* Use the next signal id as the smallest (oldest).
   *
   * Subtracting two signal ids with the smallest makes
   * them comparable using standard comparison of Uint32,
   * there the biggest value is the newest.
   * For example,
   *   (m_signal_id_counter - smallest_signal_id) == UINT32_MAX
   */
  const Uint32 smallest_signal_id = thr_ptr->m_signal_id_counter + 1;

  /* Now pick out one signal at a time, in signal id order. */
  while (num_jbs > 0)
  {
    if (watchDogCounter)
      *watchDogCounter = 4;

    /* Search out the smallest signal id remaining. */
    Uint32 idx_min = 0;
    const Uint32 *p = jbs[idx_min].m_jb->m_data + jbs[idx_min].m_pos;
    const SignalHeader *s_min = reinterpret_cast<const SignalHeader*>(p);
    Uint32 sid_min_adjusted = s_min->theSignalId - smallest_signal_id;

    for (Uint32 i = 1; i < num_jbs; i++)
    {
      p = jbs[i].m_jb->m_data + jbs[i].m_pos;
      const SignalHeader *s = reinterpret_cast<const SignalHeader*>(p);
      const Uint32 sid_adjusted = s->theSignalId - smallest_signal_id;
      if (sid_adjusted < sid_min_adjusted)
      {
        idx_min = i;
        s_min = s;
        sid_min_adjusted = sid_adjusted;
      }
    }

    /* We found the next signal, now put it in the ordered cyclic buffer. */
    signalSequence[seq_end].ptr = s_min;
    signalSequence[seq_end].prioa = jbs[idx_min].m_jb->m_prioa;
    Uint32 siglen =
      (sizeof(SignalHeader)>>2) + s_min->m_noOfSections + s_min->theLength;
#if SIZEOF_CHARP == 8
    /* Align to 8-byte boundary, to ensure aligned copies. */
    siglen= (siglen+1) & ~((Uint32)1);
#endif
    jbs[idx_min].m_pos += siglen;
    if (jbs[idx_min].m_pos >= jbs[idx_min].m_max)
    {
      /* We are done with this job buffer. */
      num_jbs--;
      jbs[idx_min] = jbs[num_jbs];
    }
    seq_end = (seq_end + 1) % MAX_SIGNALS_TO_DUMP;
    /* Drop old signals if too many available in history. */
    if (seq_end == seq_start)
      seq_start = (seq_start + 1) % MAX_SIGNALS_TO_DUMP;
  }

  /* Now, having build the correct signal sequence, we can dump them all. */
  fprintf(out, "\n");
  bool first_one = true;
  bool out_of_signals = false;
  Uint32 lastSignalId = 0;
  while (seq_end != seq_start)
  {
    if (watchDogCounter)
      *watchDogCounter = 4;

    if (seq_end == 0)
      seq_end = MAX_SIGNALS_TO_DUMP;
    seq_end--;
    SignalT<25> signal;
    const SignalHeader *s = signalSequence[seq_end].ptr;
    unsigned siglen = (sizeof(*s)>>2) + s->theLength;
    if (siglen > MAX_SIGNAL_SIZE)
      siglen = MAX_SIGNAL_SIZE;              // Sanity check
    memcpy(&signal.header, s, 4*siglen);

    const Uint32 *posptr = reinterpret_cast<const Uint32 *>(s);
    signal.m_sectionPtrI[0] = posptr[siglen + 0];
    signal.m_sectionPtrI[1] = posptr[siglen + 1];
    signal.m_sectionPtrI[2] = posptr[siglen + 2];
    bool prioa = signalSequence[seq_end].prioa;

    /* Make sure to display clearly when there is a gap in the dump. */
    if (!first_one && !out_of_signals && (s->theSignalId + 1) != lastSignalId)
    {
      out_of_signals = true;
      fprintf(out, "\n\n\nNo more prio %s signals, rest of dump will be "
              "incomplete.\n\n\n\n", prioa ? "B" : "A");
    }
    first_one = false;
    lastSignalId = s->theSignalId;

    while (ErrorReporter::dumpOneJam
           (out, 1, signal.header.theSignalId + 1,
            "\n----------- Unknown Signal ------------\n"));

    fprintf(out, "\n--------------- Signal ----------------\n");
    Uint8 prio = (prioa ? JBA : JBB);
    SignalLoggerManager::printSignalHeader(out, 
                                           signal.header,
                                           prio,
                                           globalData.ownId,
                                           true);
    // Variables globalIsInCrashlog and globalDumpOneJam are used to communicate
    // with printPACKED_SIGNAL in PackedSignal.cpp
    globalIsInCrashlog = true;
    globalDumpOneJam = ErrorReporter::dumpOneJam;
    SignalLoggerManager::printSignalData  (out, 
                                           signal.header,
                                           &signal.theData[0]);
    globalIsInCrashlog = false;
    globalDumpOneJam = 0;
    ErrorReporter::dumpOneJam(out, 1, signal.header.theSignalId, "");
  }

  // After dumping all signals together with their respective jams, there might
  // still be jams left to dump
  while (ErrorReporter::dumpOneJam
         (out, 0, 0, "\n----------- Unknown Signal ------------\n"));

  fflush(out);
}

int
FastScheduler::traceDumpGetCurrentThread()
{
  const thr_data *selfptr = NDB_THREAD_TLS_THREAD;

  /* The selfptr might be NULL, or pointer to thread that crashed. */
  if (selfptr == 0)
  {
    return -1;
  }
  else
  {
    return (int)selfptr->m_thr_no;
  }
}

void
mt_section_lock()
{
  lock(&(g_thr_repository->m_section_lock));
}

void
mt_section_unlock()
{
  unlock(&(g_thr_repository->m_section_lock));
}

void
mt_mem_manager_init()
{
}

void
mt_mem_manager_lock()
{
  lock(&(g_thr_repository->m_mem_manager_lock));
}

void
mt_mem_manager_unlock()
{
  unlock(&(g_thr_repository->m_mem_manager_lock));
}

Vector<mt_lock_stat> g_locks;
template class Vector<mt_lock_stat>;

static
void
register_lock(const void * ptr, const char * name)
{
  if (name == 0)
    return;

  mt_lock_stat* arr = g_locks.getBase();
  for (size_t i = 0; i<g_locks.size(); i++)
  {
    if (arr[i].m_ptr == ptr)
    {
      if (arr[i].m_name)
      {
        free(arr[i].m_name);
      }
      arr[i].m_name = strdup(name);
      return;
    }
  }

  mt_lock_stat ln;
  ln.m_ptr = ptr;
  ln.m_name = strdup(name);
  ln.m_contended_count = 0;
  ln.m_spin_count = 0;
  g_locks.push_back(ln);
}

#if defined(NDB_HAVE_XCNG) && defined(NDB_USE_SPINLOCK)
static
mt_lock_stat *
lookup_lock(const void * ptr)
{
  mt_lock_stat* arr = g_locks.getBase();
  for (size_t i = 0; i<g_locks.size(); i++)
  {
    if (arr[i].m_ptr == ptr)
      return arr + i;
  }

  return 0;
}
#endif

Uint32
mt_get_threads_for_blocks_no_proxy(const Uint32 blocks[],
                                   BlockThreadBitmask& mask)
{
  Uint32 cnt = 0;
  for (Uint32 i = 0; blocks[i] != 0; i++)
  {
    Uint32 block = blocks[i];
    /**
     * Find each thread that has instance of block
     */
    assert(block == blockToMain(block));
    const Uint32 index = block - MIN_BLOCK_NO;
    const Uint32 instance_count = block_instance_count[index];
    require(instance_count <= NDB_ARRAY_SIZE(thr_map[index]));
    // If more than one instance, avoid proxy instance 0
    const Uint32 first_instance = (instance_count > 1) ? 1 : 0;
    for (Uint32 instance = first_instance;
         instance < instance_count;
         instance++)
    {
      Uint32 thr_no = thr_map[index][instance].thr_no;
      require(thr_no != thr_map_entry::NULL_THR_NO);

      if (mask.get(thr_no))
        continue;

      mask.set(thr_no);
      cnt++;
    }
  }
  require(mask.count() == cnt);
  return cnt;
}

/**
 * Implements the rules for which threads are allowed to have
 * communication with each other.
 * Also see compute_jb_pages() which has similar logic.
 */
static bool
may_communicate(unsigned from, unsigned to)
{
  if (is_main_thread(from) ||
      is_main_thread(to))
  {
    // Main threads communicates with all other threads
    return true;
  }
  else if (is_tc_thread(from))
  {
    // TC threads can communicate with SPJ-, LQH-, main- and itself
    return is_ldm_thread(to)  ||
           is_tc_thread(to);      // Cover both SPJs and itself
  }
  else if (is_ldm_thread(from))
  {
    // All LDM threads can communicates with TC-, main- and ldm.
    return is_tc_thread(to)   ||
           is_ldm_thread(to) ||
           is_recover_thread(to) ||
           (to == from);
  }
  else if (is_recover_thread(from))
  {
    return is_ldm_thread(to) ||
           (to == from);
  }
  else
  {
    assert(is_recv_thread(from));
    // Receive treads communicate with all, except other receivers
    return !is_recv_thread(to);
  }
}

Uint32
mt_get_addressable_threads(const Uint32 my_thr_no, BlockThreadBitmask& mask)
{
  const Uint32 thr_cnt = get_total_number_of_block_threads();
  Uint32 cnt = 0;
  for (Uint32 thr_no = 0; thr_no < thr_cnt; thr_no++)
  {
    if (may_communicate(my_thr_no, thr_no))
    {
      mask.set(thr_no);
      cnt++;
    }
  }
  if (!mask.get(my_thr_no))
  {
    mask.set(my_thr_no);
    cnt++;
  }
  require(mask.count() == cnt);
  return cnt;
}

void
mt_wakeup(class SimulatedBlock* block)
{
  Uint32 thr_no = block->getThreadId();
  struct thr_data *thrptr = &g_thr_repository->m_thread[thr_no];
  wakeup(&thrptr->m_waiter, thrptr);
}

#ifdef VM_TRACE
void
mt_assert_own_thread(SimulatedBlock* block)
{
  Uint32 thr_no = block->getThreadId();
  struct thr_data *thrptr = &g_thr_repository->m_thread[thr_no];

  if (unlikely(my_thread_equal(thrptr->m_thr_id, my_thread_self()) == 0))
  {
    g_eventLogger->info("mt_assert_own_thread() - assertion-failure");
    abort();
  }
}
#endif


Uint32
mt_get_blocklist(SimulatedBlock * block, Uint32 arr[], Uint32 len)
{
  Uint32 thr_no = block->getThreadId();
  struct thr_data *thr_ptr = &g_thr_repository->m_thread[thr_no];

  require(len >= thr_ptr->m_instance_count);
  for (Uint32 i = 0; i < thr_ptr->m_instance_count; i++)
  {
    arr[i] = thr_ptr->m_instance_list[i];
  }

  return thr_ptr->m_instance_count;
}

void
mt_get_spin_stat(class SimulatedBlock *block, ndb_spin_stat *dst)
{
  Uint32 thr_no = block->getThreadId();
  struct thr_data *selfptr = &g_thr_repository->m_thread[thr_no];
  dst->m_sleep_longer_spin_time = selfptr->m_spin_stat.m_sleep_longer_spin_time;
  dst->m_sleep_shorter_spin_time =
    selfptr->m_spin_stat.m_sleep_shorter_spin_time;
  dst->m_num_waits = selfptr->m_spin_stat.m_num_waits;
  for (Uint32 i = 0; i < NUM_SPIN_INTERVALS; i++)
  {
    dst->m_micros_sleep_times[i] =
      selfptr->m_spin_stat.m_micros_sleep_times[i];
    dst->m_spin_interval_ns[i] = selfptr->m_spin_stat.m_spin_interval_ns[i];
  }
}

void mt_set_spin_stat(class SimulatedBlock *block, ndb_spin_stat *src)
{
  Uint32 thr_no = block->getThreadId();
  struct thr_data *selfptr = &g_thr_repository->m_thread[thr_no];
  memset(&selfptr->m_spin_stat, 0, sizeof(selfptr->m_spin_stat));
  for (Uint32 i = 0; i < NUM_SPIN_INTERVALS; i++)
  {
    selfptr->m_spin_stat.m_spin_interval_ns[i] = src->m_spin_interval_ns[i];
  }
}

void
mt_get_thr_stat(class SimulatedBlock * block, ndb_thr_stat* dst)
{
  std::memset(dst, 0, sizeof(* dst));
  Uint32 thr_no = block->getThreadId();
  struct thr_data *selfptr = &g_thr_repository->m_thread[thr_no];

  THRConfigApplier & conf = globalEmulatorData.theConfiguration->m_thr_config;
  dst->thr_no = thr_no;
  dst->name = conf.getName(selfptr->m_instance_list, selfptr->m_instance_count);
  dst->os_tid = NdbThread_GetTid(selfptr->m_thread);
  dst->loop_cnt = selfptr->m_stat.m_loop_cnt;
  dst->exec_cnt = selfptr->m_stat.m_exec_cnt;
  dst->wait_cnt = selfptr->m_stat.m_wait_cnt;
  dst->local_sent_prioa = selfptr->m_stat.m_prioa_count;
  dst->local_sent_priob = selfptr->m_stat.m_priob_count;
}

TransporterReceiveHandle *
mt_get_trp_receive_handle(unsigned instance)
{
  assert(instance > 0 && instance <= MAX_NDBMT_RECEIVE_THREADS);
  if (instance > 0 && instance <= MAX_NDBMT_RECEIVE_THREADS)
  {
    return g_trp_receive_handle_ptr[instance - 1 /* proxy */];
  }
  return 0;
}

#if defined(USE_INIT_GLOBAL_VARIABLES)
void
mt_clear_global_variables(thr_data *selfptr)
{
  if (selfptr->m_global_variables_enabled)
  {
    for (Uint32 i = 0; i < selfptr->m_global_variables_ptr_instances; i++)
    {
      Ptr<void> *tmp = (Ptr<void>*)selfptr->m_global_variables_ptrs[i];
      tmp->i = RNIL;
      tmp->p = 0;
    }
    for (Uint32 i = 0; i < selfptr->m_global_variables_uint32_ptr_instances; i++)
    {
      void **tmp = (void**)selfptr->m_global_variables_uint32_ptrs[i];
      (*tmp) = 0;
    }
    for (Uint32 i = 0; i < selfptr->m_global_variables_uint32_instances; i++)
    {
      Uint32 *tmp = (Uint32*)selfptr->m_global_variables_uint32[i];
      (*tmp) = Uint32(~0);
    }
  }
}

void
mt_enable_global_variables(Uint32 self)
{
  struct thr_repository* rep = g_thr_repository;
  struct thr_data *selfptr = &rep->m_thread[self];
  selfptr->m_global_variables_enabled = true;
}

void
mt_disable_global_variables(Uint32 self)
{
  struct thr_repository* rep = g_thr_repository;
  struct thr_data *selfptr = &rep->m_thread[self];
  selfptr->m_global_variables_enabled = false;
}

void
mt_init_global_variables_ptr_instances(Uint32 self,
                                       void ** tmp,
                                       size_t cnt)
{
  struct thr_repository* rep = g_thr_repository;
  struct thr_data *selfptr = &rep->m_thread[self];
  for (size_t i = 0; i < cnt; i++)
  {
    Uint32 inx = selfptr->m_global_variables_ptr_instances;
    selfptr->m_global_variables_ptrs[inx] = tmp[i];
    selfptr->m_global_variables_ptr_instances = inx + 1;
  }
}

void
mt_init_global_variables_uint32_ptr_instances(Uint32 self,
                                              void **tmp,
                                              size_t cnt)
{
  struct thr_repository* rep = g_thr_repository;
  struct thr_data *selfptr = &rep->m_thread[self];
  for (size_t i = 0; i < cnt; i++)
  {
    Uint32 inx = selfptr->m_global_variables_uint32_ptr_instances;
    selfptr->m_global_variables_uint32_ptrs[inx] = tmp[i];
    selfptr->m_global_variables_uint32_ptr_instances = inx + 1;
  }
}

void
mt_init_global_variables_uint32_instances(Uint32 self,
                                          void **tmp,
                                          size_t cnt)
{
  struct thr_repository* rep = g_thr_repository;
  struct thr_data *selfptr = &rep->m_thread[self];
  for (size_t i = 0; i < cnt; i++)
  {
    Uint32 inx = selfptr->m_global_variables_uint32_instances;
    selfptr->m_global_variables_uint32[inx] = tmp[i];
    selfptr->m_global_variables_uint32_instances = inx + 1;
  }
}
#endif

/**
 * Global data
 */
static struct trp_callback g_trp_callback;

TransporterRegistry globalTransporterRegistry(&g_trp_callback, NULL);<|MERGE_RESOLUTION|>--- conflicted
+++ resolved
@@ -1,10 +1,5 @@
-<<<<<<< HEAD
 /* Copyright (c) 2008, 2022, Oracle and/or its affiliates.
-   Copyright (c) 2021, 2022, Hopsworks and/or its affiliates.
-=======
-/* Copyright (c) 2008, 2020, Oracle and/or its affiliates.
    Copyright (c) 2021, 2023, Hopsworks and/or its affiliates.
->>>>>>> 55ba1746
 
    This program is free software; you can redistribute it and/or modify
    it under the terms of the GNU General Public License, version 2.0,
@@ -2109,14 +2104,9 @@
                m_user_time_os(0),
                m_kernel_time_os(0),
                m_elapsed_time_os(0),
-<<<<<<< HEAD
-               m_measured_spintime(0),
+               m_measured_spintime_ns(0),
                m_num_trps_ready(0),
                m_awake(false),
-=======
-               m_measured_spintime_ns(0),
-               m_awake(FALSE),
->>>>>>> 55ba1746
                m_first_trp(0),
                m_last_trp(0),
                m_next_is_high_prio_trp(false),
@@ -4360,15 +4350,9 @@
     {
       NdbMutex_Lock(this_send_thread->send_thread_mutex);
     }
-<<<<<<< HEAD
-    this_send_thread->m_exec_time += exec_time;
-    this_send_thread->m_sleep_time += sleep_time;
-    this_send_thread->m_awake = true;
-=======
     this_send_thread->m_exec_time_ns += exec_time_ns;
     this_send_thread->m_sleep_time_ns += sleep_time_ns;
-    this_send_thread->m_awake = TRUE;
->>>>>>> 55ba1746
+    this_send_thread->m_awake = true;
 
     /**
      * If waited for a specific transporter, reinsert it such that
@@ -6584,17 +6568,7 @@
         pending_send = selfptr->check_pending_send(pending_send);
       }
       NDB_TICKS after = NdbTick_getCurrentTicks();
-<<<<<<< HEAD
-      selfptr->m_micros_send += NdbTick_Elapsed(now, after).microSec();
-=======
       selfptr->m_nanos_send += NdbTick_Elapsed(now, after).nanoSec();
-      if (selfptr->m_overload_status == (OverloadStatus)LIGHT_LOAD_CONST)
-      {
-        g_send_threads->wake_my_send_thread_if_needed(&trps[0],
-                                      count,
-                                      selfptr->m_send_instance);
-      }
->>>>>>> 55ba1746
     }
     return pending_send;
   }
@@ -8367,15 +8341,9 @@
   tmp.appfmt("realtime=%u, spintime=%u, max_send_wakeups=%u"
              ", max_send_wakeups_before_assist=%u",
              selfptr->m_realtime,
-<<<<<<< HEAD
-             selfptr->m_conf_spintime,
+             selfptr->m_conf_spintime_us,
              selfptr->m_max_send_wakeups,
              selfptr->m_max_send_wakeups_before_assist);
-=======
-             selfptr->m_conf_spintime_us,
-             selfptr->m_max_signals_before_send,
-             selfptr->m_max_signals_before_send_flush);
->>>>>>> 55ba1746
 
   g_eventLogger->info("%s", tmp.c_str());
   if (fail)
@@ -8619,13 +8587,8 @@
 
     if (lagging_timers == 0 &&          // 1)
         pending_send  == false &&       // 2)
-<<<<<<< HEAD
         send_sum == 0 &&                // 2)
-        (min_spin_timer == 0 ||         // 4)
-=======
-        check_queues_empty(selfptr) &&  // 3)
-        (min_spin_timer_us == 0 ||         // 4)
->>>>>>> 55ba1746
+        (min_spin_timer_us == 0 ||      // 4)
          (sum == 0 &&
           !has_received &&
           check_recv_yield(selfptr,
