--- conflicted
+++ resolved
@@ -3198,7 +3198,15 @@
       err = DbspjErr::NodeFailure;
       break;
     }
-<<<<<<< HEAD
+    // Test for online downgrade.
+    if (unlikely(!ndb_join_pushdown(getNodeInfo(Tnode).m_version)))
+    {
+      jam();
+      releaseSections(handle);
+      err = 4003; // Function not implemented.
+      break;
+    }
+
     if (unlikely(!c_alive_nodes.get(Tnode)))
     {
       jam();
@@ -3215,33 +3223,6 @@
       // number wrapped
       ndbrequire(! (requestPtr.p->m_lookup_node_data[Tnode] == 0));
     }
-=======
-    // Test for online downgrade.
-    if (unlikely(!ndb_join_pushdown(getNodeInfo(Tnode).m_version)))
-    {
-      jam();
-      releaseSections(handle);
-      err = 4003; // Function not implemented.
-      break;
-    }
-
-    if (unlikely(!c_alive_nodes.get(Tnode)))
-    {
-      jam();
-      releaseSections(handle);
-      err = DbspjErr::NodeFailure;
-      break;
-    }
-    else if (! (treeNodePtr.p->isLeaf() && requestPtr.p->isLookup()))
-    {
-      jam();
-      ndbassert(Tnode < NDB_ARRAY_SIZE(requestPtr.p->m_lookup_node_data));
-      requestPtr.p->m_outstanding += cnt;
-      requestPtr.p->m_lookup_node_data[Tnode] += cnt;
-      // number wrapped
-      ndbrequire(! (requestPtr.p->m_lookup_node_data[Tnode] == 0));
-    }
->>>>>>> f4f2aac7
 
     sendSignal(ref, GSN_LQHKEYREQ, signal,
                NDB_ARRAY_SIZE(treeNodePtr.p->m_lookup_data.m_lqhKeyReq),
@@ -5640,7 +5621,15 @@
       req->senderData = fragPtr.i;
       req->fragmentNoKeyLen = fragPtr.p->m_fragId;
 
-<<<<<<< HEAD
+      // Test for online downgrade.
+      if (unlikely(ref != 0 && 
+                   !ndb_join_pushdown(getNodeInfo(refToNode(ref)).m_version)))
+      {
+        jam();
+        err = 4003; // Function not implemented.
+        break;
+      }
+
       if (prune)
       {
         jam();
@@ -5699,75 +5688,6 @@
         }
       }
 
-=======
-      // Test for online downgrade.
-      if (unlikely(ref != 0 && 
-                   !ndb_join_pushdown(getNodeInfo(refToNode(ref)).m_version)))
-      {
-        jam();
-        err = 4003; // Function not implemented.
-        break;
-      }
-
-      if (prune)
-      {
-        jam();
-        keyInfoPtrI = fragPtr.p->m_rangePtrI;
-        if (keyInfoPtrI == RNIL)
-        {
-          /**
-           * Since we use pruning, we can see that no parent rows would hash
-           * to this fragment.
-           */
-          jam();
-          fragPtr.p->m_state = ScanFragHandle::SFH_COMPLETE;
-          list.next(fragPtr);
-          continue;
-        }
-
-        if (!repeatable)
-        {
-          /**
-           * If we'll use sendSignal() and we need to send the attrInfo several
-           * times, we need to copy them. (For repeatable or unpruned scans
-           * we use sendSignalNoRelease(), so then we do not need to copy.)
-           */
-          jam();
-          Uint32 tmp = RNIL;
-
-          /**
-           * Test execution terminated due to 'OutOfSectionMemory' which
-           * may happen for different treeNodes in the request:
-           * - 17090: Fail on any scanIndex_send()
-           * - 17091: Fail after sending SCAN_FRAGREQ to some fragments
-           * - 17092: Fail on scanIndex_send() if 'isLeaf'
-           * - 17093: Fail on scanIndex_send() if treeNode not root
-           */
-
-          if (ERROR_INSERTED_CLEAR(17090) ||
-              (requestsSent > 1 && ERROR_INSERTED_CLEAR(17091)) ||
-              (treeNodePtr.p->isLeaf() && ERROR_INSERTED_CLEAR(17092)) ||
-              (treeNodePtr.p->m_parentPtrI != RNIL && ERROR_INSERTED_CLEAR(17093)))
-          {
-            jam();
-            ndbout_c("Injecting OutOfSectionMemory error at line %d file %s",
-                     __LINE__,  __FILE__);
-            err = DbspjErr::OutOfSectionMemory;
-            break;
-          }
-
-          if (!dupSection(tmp, attrInfoPtrI))
-          {
-            jam();
-            err = DbspjErr::OutOfSectionMemory;
-            break;
-          }
-
-          attrInfoPtrI = tmp;
-        }
-      }
-
->>>>>>> f4f2aac7
       req->variableData[0] = batchRange;
       getSection(handle.m_ptr[0], attrInfoPtrI);
       getSection(handle.m_ptr[1], keyInfoPtrI);
@@ -5801,25 +5721,6 @@
          * right away.
          */
         jam();
-<<<<<<< HEAD
-        sendSignal(ref, GSN_SCAN_FRAGREQ, signal,
-                   NDB_ARRAY_SIZE(data.m_scanFragReq), JBB, &handle);
-        fragPtr.p->m_rangePtrI = RNIL;
-        fragPtr.p->reset_ranges();
-      }
-      else
-      {
-        /**
-         * Reuse key info for multiple fragments and/or multiple repetitions
-         * of the scan.
-         */
-        jam();
-        sendSignalNoRelease(ref, GSN_SCAN_FRAGREQ, signal,
-                            NDB_ARRAY_SIZE(data.m_scanFragReq), JBB, &handle);
-      }
-      handle.clear();
-
-=======
 
         if (ERROR_INSERTED_CLEAR(17110) ||
             (treeNodePtr.p->isLeaf() && ERROR_INSERTED_CLEAR(17111)) ||
@@ -5849,7 +5750,6 @@
       }
       handle.clear();
 
->>>>>>> f4f2aac7
       fragPtr.p->m_state = ScanFragHandle::SFH_SCANNING; // running
       data.m_frags_outstanding++;
       data.m_frags_not_started--;
