/*
   Copyright (c) 2011, 2023, Oracle and/or its affiliates.
<<<<<<< HEAD
   Copyright (c) 2021, 2023, Hopsworks and/or its affiliates.
=======
>>>>>>> 057f5c95

   This program is free software; you can redistribute it and/or modify
   it under the terms of the GNU General Public License, version 2.0,
   as published by the Free Software Foundation.

   This program is also distributed with certain software (including
   but not limited to OpenSSL) that is licensed under separate terms,
   as designated in a particular file or component or in included license
   documentation.  The authors of MySQL hereby grant you an additional
   permission to link the program and your derivative works with the
   separately licensed software that they have included with MySQL.

   This program is distributed in the hope that it will be useful,
   but WITHOUT ANY WARRANTY; without even the implied warranty of
   MERCHANTABILITY or FITNESS FOR A PARTICULAR PURPOSE.  See the
   GNU General Public License, version 2.0, for more details.

   You should have received a copy of the GNU General Public License
   along with this program; if not, write to the Free Software
   Foundation, Inc., 51 Franklin St, Fifth Floor, Boston, MA 02110-1301  USA
*/

#define DBSPJ_C
#include "Dbspj.hpp"

#include <cstring>
#include <ndb_version.h>
#include <SectionReader.hpp>
#include <signaldata/LqhKey.hpp>
#include <signaldata/QueryTree.hpp>
#include <signaldata/TcKeyRef.hpp>
#include <signaldata/RouteOrd.hpp>
#include <signaldata/TransIdAI.hpp>
#include <signaldata/DiGetNodes.hpp>
#include <signaldata/DihScanTab.hpp>
#include <signaldata/AttrInfo.hpp>
#include <signaldata/CreateTab.hpp>
#include <signaldata/PrepDropTab.hpp>
#include <signaldata/DropTab.hpp>
#include <signaldata/AlterTab.hpp>
#include <signaldata/AlterTable.hpp>
#include <signaldata/DbspjErr.hpp>
#include <Interpreter.hpp>
#include <AttributeHeader.hpp>
#include <AttributeDescriptor.hpp>
#include <KeyDescriptor.hpp>
#include <md5_hash.hpp>
#include <signaldata/TcKeyConf.hpp>

#include <signaldata/NodeFailRep.hpp>
#include <signaldata/ReadNodesConf.hpp>
#include <signaldata/SignalDroppedRep.hpp>
#include <EventLogger.hpp>
#include <Bitmask.hpp>

#define JAM_FILE_ID 479

extern Uint32 ErrorSignalReceive;
extern Uint32 ErrorMaxSegmentsToSeize;

/**
 * 12 bits are used to represent the 'parent-row-correlation-id'.
 * Effectively limiting max rows in a batch. Also used to limit
 * the 'capacity' of the 'mapped' RowCollection
 */
static constexpr Uint32 MaxCorrelationId = (1 << 12);

/**
 * Limits for job-buffer congestion control, counted in number of
 * outstanding signal in a SPJ-request:
 *
 * If 'HighlyCongestedLimit' is reached, we start to defer LQHKEYREQ signals
 * by buffering the *parent-row* of the LQHKEYREQ, and storing its
 * correlation-id. (The LQHKEYREQ is not sent yet)
 *
 * When the reach 'MildlyCongestedLimit' we start resuming deferred
 * LQHKEYREQ signals by iterating the stored correlation-id's, locate the
 * related buffered row, which is then used to produce LQHKEYREQ's.
 * (See ::resumeCongestedNode())
 *
 * We will resume maximum 'ResumeCongestedQuota' LQHKEYREQ signals at
 * once. This serves both as a realtime break for the scheduler, and as a
 * mechanism for keeping the congestion level at ~MildlyCongestedLimit.
 * Note that we *do not* CONTINUEB when we take a real time break - Instead
 * we wait for the congestion level to reach 'MildlyCongestedLimit' again, which
 * will resume more LQHKEYREQ's. The intention of this is to leave some slack
 * for further incoming parent-rows to immediately create LQHKEYREQ's,
 * without these also having to be deferred.
 */
static constexpr Uint32 HighlyCongestedLimit = 256;
static constexpr Uint32 MildlyCongestedLimit = (HighlyCongestedLimit/2);
static constexpr Uint32 ResumeCongestedQuota = 32;

#ifdef VM_TRACE
/**
 * DEBUG options for different parts of SPJ block.
 * Comment out those part you don't want DEBUG'ed.
 */
//#define DEBUG(x) ndbout << "DBSPJ: "<< x << endl
//#define DEBUG_DICT(x) ndbout << "DBSPJ: "<< x << endl
//#define DEBUG_LQHKEYREQ
//#define DEBUG_SCAN_FRAGREQ
#endif

/**
 * Provide empty defs for those DEBUGs which has to be defined.
 */
#if !defined(DEBUG)
#define DEBUG(x)
#endif

#if !defined(DEBUG_DICT)
#define DEBUG_DICT(x)
#endif

#define DEBUG_CRASH() ndbassert(false)

const Ptr<Dbspj::TreeNode> Dbspj::NullTreeNodePtr(0, RNIL );
const Dbspj::RowRef Dbspj::NullRowRef = { RNIL, GLOBAL_PAGE_SIZE_WORDS};


/**
 * The guarded pointers add an extra level of safety where incoming
 * signals refers internal objects via an 'i-pointer'. The getPtr()
 * method itself offer little protection against 'out of bounds' i-pointers.
 * Thus we maintain the guarded pointers in an internal hash list as well.
 * Using the hash list for looking up untrusty 'i-pointer' guarantees that
 * only valid i-pointers will find their real objects.
 */
void Dbspj::insertGuardedPtr(Ptr<Request> requestPtr, Ptr<TreeNode> treeNodePtr)
{
  treeNodePtr.p->key = treeNodePtr.i;
  m_treenode_hash.add(treeNodePtr);
}

void Dbspj::removeGuardedPtr(Ptr<TreeNode> treeNodePtr)
{
  m_treenode_hash.remove(treeNodePtr);
}

inline
bool Dbspj::getGuardedPtr(Ptr<TreeNode> &treeNodePtr, Uint32 ptrI)
{
  /**
   * We could have looked up the pointer directly with getPtr(). However that
   * is regarded unsafe for a 'guarded pointer', as there is no checks
   * in getPtr() for the page_no / pos being within legal bounds.
   * So we use our internal (trusted) hash structures instead and search
   * for an object with the specified 'i-pointer'.
   */
  const bool found = m_treenode_hash.find(treeNodePtr, ptrI);
#if !defined(NDEBUG)
  if (found)
  {
    Ptr<TreeNode> check;
    ndbrequire(m_treenode_pool.getPtr(check, ptrI));
    ndbassert(check.p == treeNodePtr.p);
    ndbassert(check.i == treeNodePtr.i);
  }
#endif
  return found;
}


void Dbspj::insertGuardedPtr(Ptr<Request> requestPtr, Ptr<ScanFragHandle> scanFragPtr)
{
  scanFragPtr.p->key = scanFragPtr.i;
  m_scanfraghandle_hash.add(scanFragPtr);
}

void Dbspj::removeGuardedPtr(Ptr<ScanFragHandle> scanFragPtr)
{
  m_scanfraghandle_hash.remove(scanFragPtr);
}

inline
bool Dbspj::getGuardedPtr(Ptr<ScanFragHandle> &scanFragPtr, Uint32 ptrI)
{
  const bool found = m_scanfraghandle_hash.find(scanFragPtr, ptrI);
#if !defined(NDEBUG)
  if (found)
  {
    Ptr<ScanFragHandle> check;
    ndbrequire(m_scanfraghandle_pool.getPtr(check, ptrI));
    ndbassert(check.p == scanFragPtr.p);
    ndbassert(check.i == scanFragPtr.i);
  }
#endif
  return found;
}


void Dbspj::execSIGNAL_DROPPED_REP(Signal* signal)
{
  /* An incoming signal was dropped, handle it.
   * Dropped signal really means that we ran out of
   * long signal buffering to store its sections.
   */
  jamEntry();

  if (!assembleDroppedFragments(signal))
  {
    jam();
    return;
  }

  const SignalDroppedRep* rep = (SignalDroppedRep*) &signal->theData[0];
  const Uint32 originalGSN= rep->originalGsn;

  DEBUG("SignalDroppedRep received for GSN " << originalGSN);

  switch(originalGSN) {
  case GSN_LQHKEYREQ:  //TC -> SPJ
  {
    jam();
    const LqhKeyReq * const truncatedLqhKeyReq =
      reinterpret_cast<const LqhKeyReq*>(&rep->originalData[0]);

    handle_early_lqhkey_ref(signal, truncatedLqhKeyReq,
                            DbspjErr::OutOfSectionMemory);
    break;
  }
  case GSN_SCAN_FRAGREQ: //TC -> SPJ
  {
    jam();
    /* Get information necessary to send SCAN_FRAGREF back to TC */
    // TODO : Handle dropped signal fragments

    const ScanFragReq * const truncatedScanFragReq = 
      reinterpret_cast<const ScanFragReq*>(&rep->originalData[0]);

    handle_early_scanfrag_ref(signal, truncatedScanFragReq,
                              DbspjErr::OutOfSectionMemory);
    break;
  }
  case GSN_TRANSID_AI: //TUP -> SPJ
  {
    jam();
    const TransIdAI * const truncatedTransIdAI = 
      reinterpret_cast<const TransIdAI*>(&rep->originalData[0]);
    const Uint32 ptrI = truncatedTransIdAI->connectPtr;

    Ptr<TreeNode> treeNodePtr;
    ndbrequire(getGuardedPtr(treeNodePtr, ptrI));
    Ptr<Request> requestPtr;
    ndbrequire(m_request_pool.getPtr(requestPtr, treeNodePtr.p->m_requestPtrI));
  
    /**
     * Register signal as arrived -> 'done' if this completed this treeNode
     */ 
    ndbassert(treeNodePtr.p->m_info&&treeNodePtr.p->m_info->m_countSignal);
    (this->*(treeNodePtr.p->m_info->m_countSignal))(signal,
                                                    requestPtr,
                                                    treeNodePtr, 1);

    abort(signal, requestPtr, DbspjErr::OutOfSectionMemory);
    break;
  }
  default:
    jam();
    /* Don't expect dropped signals for other GSNs */
    SimulatedBlock::execSIGNAL_DROPPED_REP(signal);
  }

#ifdef ERROR_INSERT
  if (ErrorSignalReceive == DBSPJ)
  {
    jam();
    ErrorSignalReceive= 0;
  }
#endif

  return;
}

inline
Uint32 
Dbspj::TableRecord::checkTableError(Uint32 schemaVersion) const
{
  DEBUG_DICT("Dbspj::TableRecord::checkTableError"
            << ", m_flags: " << m_flags
            << ", m_currentSchemaVersion: " << m_currentSchemaVersion
            << ", check schemaVersion: " << schemaVersion);

  if (!get_enabled())
    return DbspjErr::NoSuchTable;
  if (get_dropping())
    return DbspjErr::DropTableInProgress;
  if (table_version_major(schemaVersion) != table_version_major(m_currentSchemaVersion))
    return DbspjErr::WrongSchemaVersion;

  return 0;
}

// create table prepare
void Dbspj::execTC_SCHVERREQ(Signal* signal) 
{
  jamEntry();
  if (! assembleFragments(signal)) {
    jam();
    return;
  }
  const TcSchVerReq* req = CAST_CONSTPTR(TcSchVerReq, signal->getDataPtr());
  const Uint32 tableId = req->tableId;
  const Uint32 senderRef = req->senderRef;
  const Uint32 senderData = req->senderData;

  DEBUG_DICT("Dbspj::execTC_SCHVERREQ"
     << ", tableId: " << tableId
     << ", version: " << req->tableVersion
  );

  TableRecordPtr tablePtr;
  tablePtr.i = tableId;
  ptrCheckGuard(tablePtr, c_tabrecFilesize, m_tableRecord);

  ndbrequire(tablePtr.p->get_prepared() == false);
  ndbrequire(tablePtr.p->get_enabled() == false);
  new (tablePtr.p) TableRecord(req->tableVersion);

  if (req->readBackup)
  {
    jam();
    tablePtr.p->m_flags |= TableRecord::TR_READ_BACKUP;
  }

  if (req->fullyReplicated)
  {
    jam();
    tablePtr.p->m_flags |= TableRecord::TR_FULLY_REPLICATED;
  }

  /**
   * NOTE: Even if there are more information, like 
   * 'tableType', 'noOfPrimaryKeys'etc available from
   * TcSchVerReq, we do *not* store that in TableRecord.
   * Instead this information is retrieved on demand from
   * g_key_descriptor_pool where it is readily available.
   * The 'contract' for consistency of this information is 
   * such that:
   * 1) g_key_descriptor[ENTRY] will be populated *before* 
   *    any blocks receiving CREATE_TAB_REQ (or equivalent).
   * 2) g_key_descriptor[ENTRY] will be invalidated *after*
   *    all blocks sent DROP_TAB_CONF (commit)
   * Thus, this info is consistent whenever required by SPJ.
   */
  TcSchVerConf * conf = (TcSchVerConf*)signal->getDataPtr();
  conf->senderRef = reference();
  conf->senderData = senderData;
  sendSignal(senderRef, GSN_TC_SCHVERCONF, signal,
             TcSchVerConf::SignalLength, JBB);
}//Dbspj::execTC_SCHVERREQ()

// create table commit
void Dbspj::execTAB_COMMITREQ(Signal* signal)
{
  jamEntry();
  const Uint32 senderData = signal->theData[0];
  const Uint32 senderRef = signal->theData[1];
  const Uint32 tableId = signal->theData[2];

  DEBUG_DICT("Dbspj::execTAB_COMMITREQ"
     << ", tableId: " << tableId
  );

  TableRecordPtr tablePtr;
  tablePtr.i = tableId;
  ptrCheckGuard(tablePtr, c_tabrecFilesize, m_tableRecord);

  ndbrequire(tablePtr.p->get_prepared() == true);
  ndbrequire(tablePtr.p->get_enabled() == false);
  tablePtr.p->set_enabled(true);
  tablePtr.p->set_prepared(false);
  tablePtr.p->set_dropping(false);

  signal->theData[0] = senderData;
  signal->theData[1] = reference();
  signal->theData[2] = tableId;
  sendSignal(senderRef, GSN_TAB_COMMITCONF, signal, 3, JBB);
}//Dbspj::execTAB_COMMITREQ

void
Dbspj::execPREP_DROP_TAB_REQ(Signal* signal)
{
  jamEntry();
  
  PrepDropTabReq* req = (PrepDropTabReq*)signal->getDataPtr();
  const Uint32 tableId = req->tableId;
  const Uint32 senderRef = req->senderRef;
  const Uint32 senderData = req->senderData;

  DEBUG_DICT("Dbspj::execPREP_DROP_TAB_REQ"
     << ", tableId: " << tableId
  );

  TableRecordPtr tablePtr;
  tablePtr.i = tableId;
  ptrCheckGuard(tablePtr, c_tabrecFilesize, m_tableRecord);

  if (!tablePtr.p->get_enabled())
  {
    jam();
    PrepDropTabRef* ref = (PrepDropTabRef*)signal->getDataPtrSend();
    ref->senderRef = reference();
    ref->senderData = senderData;
    ref->tableId = tableId;
    ref->errorCode = PrepDropTabRef::NoSuchTable;
    sendSignal(senderRef, GSN_PREP_DROP_TAB_REF, signal,
	       PrepDropTabRef::SignalLength, JBB);
    return;
  }

  if (tablePtr.p->get_dropping())
  {
    jam();
    PrepDropTabRef* ref = (PrepDropTabRef*)signal->getDataPtrSend();
    ref->senderRef = reference();
    ref->senderData = senderData;
    ref->tableId = tableId;
    ref->errorCode = PrepDropTabRef::DropInProgress;
    sendSignal(senderRef, GSN_PREP_DROP_TAB_REF, signal,
	       PrepDropTabRef::SignalLength, JBB);
    return;
  }
  
  tablePtr.p->set_dropping(true);
  tablePtr.p->set_prepared(false);

  PrepDropTabConf* conf = (PrepDropTabConf*)signal->getDataPtrSend();
  conf->tableId = tableId;
  conf->senderRef = reference();
  conf->senderData = senderData;
  sendSignal(senderRef, GSN_PREP_DROP_TAB_CONF, signal,
             PrepDropTabConf::SignalLength, JBB);
}//Dbspj::execPREP_DROP_TAB_REQ

void
Dbspj::execDROP_TAB_REQ(Signal* signal)
{
  jamEntry();

  const DropTabReq* req = (DropTabReq*)signal->getDataPtr();
  const Uint32 tableId = req->tableId;
  const Uint32 senderRef = req->senderRef;
  const Uint32 senderData = req->senderData;
  DropTabReq::RequestType rt = (DropTabReq::RequestType)req->requestType;

  DEBUG_DICT("Dbspj::execDROP_TAB_REQ"
     << ", tableId: " << tableId
  );

  TableRecordPtr tablePtr;
  tablePtr.i = tableId;
  ptrCheckGuard(tablePtr, c_tabrecFilesize, m_tableRecord);

  if (rt == DropTabReq::OnlineDropTab){
    if (!tablePtr.p->get_enabled()){
      jam();
      DropTabRef* ref = (DropTabRef*)signal->getDataPtrSend();
      ref->senderRef = reference();
      ref->senderData = senderData;
      ref->tableId = tableId;
      ref->errorCode = DropTabRef::NoSuchTable;
      sendSignal(senderRef, GSN_DROP_TAB_REF, signal,
	         DropTabRef::SignalLength, JBB);
      return;
    }
    if (!tablePtr.p->get_dropping()){
      jam();
      DropTabRef* ref = (DropTabRef*)signal->getDataPtrSend();
      ref->senderRef = reference();
      ref->senderData = senderData;
      ref->tableId = tableId;
      ref->errorCode = DropTabRef::DropWoPrep;
      sendSignal(senderRef, GSN_DROP_TAB_REF, signal,
	         DropTabRef::SignalLength, JBB);
      return;
    }
  }
  
  tablePtr.p->set_enabled(false);
  tablePtr.p->set_prepared(false);
  tablePtr.p->set_dropping(false);

  DropTabConf * conf = (DropTabConf*)signal->getDataPtrSend();
  conf->tableId = tableId;
  conf->senderRef = reference();
  conf->senderData = senderData;
  sendSignal(senderRef, GSN_DROP_TAB_CONF, signal,
	     PrepDropTabConf::SignalLength, JBB);
}//Dbspj::execDROP_TAB_REQ

void
Dbspj::execALTER_TAB_REQ(Signal* signal)
{
  jamEntry();

  const AlterTabReq* req = (const AlterTabReq*)signal->getDataPtr();
  const Uint32 tableId = req->tableId;
  const Uint32 senderRef = req->senderRef;
  const Uint32 senderData = req->senderData;
  const Uint32 tableVersion = req->tableVersion;
  const Uint32 newTableVersion = req->newTableVersion;
  AlterTabReq::RequestType requestType = 
    (AlterTabReq::RequestType) req->requestType;
  D("ALTER_TAB_REQ(SPJ)");

  DEBUG_DICT("Dbspj::execALTER_TAB_REQ"
     << ", tableId: " << tableId
     << ", version: " << tableVersion << " --> " << newTableVersion
  );

  TableRecordPtr tablePtr;
  tablePtr.i = tableId;
  ptrCheckGuard(tablePtr, c_tabrecFilesize, m_tableRecord);

  switch (requestType) {
  case AlterTabReq::AlterTablePrepare:
    jam();
    break;
  case AlterTabReq::AlterTableRevert:
    jam();
    tablePtr.p->m_currentSchemaVersion = tableVersion;
    break;
  case AlterTabReq::AlterTableCommit:
    jam();
    tablePtr.p->m_currentSchemaVersion = newTableVersion;
    if (AlterTableReq::getReadBackupFlag(req->changeMask))
    {
      /**
       * We simply swap the flag, the preparatory work for this
       * change is done in DBTC.
       */
      if ((tablePtr.p->m_flags & TableRecord::TR_READ_BACKUP) != 0)
      {
        jam();
        /* Reset Read Backup flag */
        tablePtr.p->m_flags &= (~(TableRecord::TR_READ_BACKUP));
      }
      else
      {
        jam();
        /* Set Read Backup flag */
        tablePtr.p->m_flags |= TableRecord::TR_READ_BACKUP;
      }
    }
    break;
  default:
    ndbabort();
  }

  AlterTabConf* conf = (AlterTabConf*)signal->getDataPtrSend();
  conf->senderRef = reference();
  conf->senderData = senderData;
  conf->connectPtr = RNIL;
  sendSignal(senderRef, GSN_ALTER_TAB_CONF, signal, 
	     AlterTabConf::SignalLength, JBB);
}//Dbspj::execALTER_TAB_REQ

/** A noop for now.*/
void Dbspj::execREAD_CONFIG_REQ(Signal* signal)
{
  jamEntry();
  const ReadConfigReq req =
    *reinterpret_cast<const ReadConfigReq*>(signal->getDataPtr());

  Pool_context pc;
  pc.m_block = this;

  DEBUG("execREAD_CONFIG_REQ");
  DEBUG("sizeof(Request): " << sizeof(Request) <<
        " sizeof(TreeNode): " << sizeof(TreeNode));

  m_arenaAllocator.init(1024, RT_SPJ_ARENA_BLOCK, pc);
  m_request_pool.arena_pool_init(&m_arenaAllocator, RT_SPJ_REQUEST, pc);
  m_treenode_pool.arena_pool_init(&m_arenaAllocator, RT_SPJ_TREENODE, pc);
  m_scanfraghandle_pool.arena_pool_init(&m_arenaAllocator, RT_SPJ_SCANFRAG, pc);
  m_lookup_request_hash.setSize(16);
  m_scan_request_hash.setSize(16);
  m_treenode_hash.setSize(256);
  m_scanfraghandle_hash.setSize(1024);
  void* ptr = m_ctx.m_mm.get_memroot();
  m_page_pool.set((RowPage*)ptr, (Uint32)~0);

  Record_info ri;
  Dependency_map::createRecordInfo(ri, RT_SPJ_DATABUFFER);
  m_dependency_map_pool.init(&m_arenaAllocator, ri, pc);

  {
    const ndb_mgm_configuration_iterator * p = 
      m_ctx.m_config.getOwnConfigIterator();
    ndbrequire(p != 0);

    ndbrequire(!ndb_mgm_get_int_parameter(p, CFG_SPJ_TABLE, &c_tabrecFilesize));
  }
  m_tableRecord = (TableRecord*)allocRecord("TableRecord",
                                            sizeof(TableRecord),
                                            c_tabrecFilesize);

  TableRecordPtr tablePtr;
  for (tablePtr.i = 0; tablePtr.i < c_tabrecFilesize; tablePtr.i++) {
    ptrAss(tablePtr, m_tableRecord);
    new (tablePtr.p) TableRecord;
  }//for

  ReadConfigConf* const conf =
    reinterpret_cast<ReadConfigConf*>(signal->getDataPtrSend());
  conf->senderRef = reference();
  conf->senderData = req.senderData;

  sendSignal(req.senderRef, GSN_READ_CONFIG_CONF, signal,
             ReadConfigConf::SignalLength, JBB);
}//Dbspj::execREAD_CONF_REQ()

static Uint32 f_STTOR_REF = 0;

void Dbspj::execSTTOR(Signal* signal)
{
//#define UNIT_TEST_DATABUFFER2

  jamEntry();
  /* START CASE */
  const Uint16 tphase = signal->theData[1];
  f_STTOR_REF = signal->getSendersBlockRef();

  if (tphase == 1)
  {
    jam();
    signal->theData[0] = 0;  // 0 -> Start the releaseGlobal() 'thread'
    signal->theData[1] = 0;  // 0 -> ... and sample usage statistics
    sendSignalWithDelay(reference(), GSN_CONTINUEB, signal, 1000, 2);
    c_tc = (Dbtc*)globalData.getBlock(DBTC, instance());
  }

  if (tphase == 4)
  {
    jam();

    signal->theData[0] = reference();
    sendSignal(NDBCNTR_REF, GSN_READ_NODESREQ, signal, 1, JBB);
    return;
  }

  sendSTTORRY(signal);

#ifdef UNIT_TEST_DATABUFFER2
  if (tphase == 120)
  {
    g_eventLogger->info("basic test of ArenaPool / DataBuffer");

    for (Uint32 i = 0; i<100; i++)
    {
      ArenaHead ah;
      if (!m_arenaAllocator.seize(ah))
      {
        g_eventLogger->info("Failed to allocate arena");
        break;
      }

      g_eventLogger->info("*** LOOP %u", i);
      Uint32 sum = 0;
      Dependency_map::Head head;
      LocalArenaPool<DataBufferSegment<14> > pool(ah, m_dependency_map_pool);
      for (Uint32 j = 0; j<100; j++)
      {
        Uint32 sz = rand() % 1000;
        if (0)
          g_eventLogger->info("adding %u", sz);
        Local_dependency_map list(pool, head);
        for (Uint32 i = 0; i<sz; i++)
          signal->theData[i] = sum + i;
        list.append(signal->theData, sz);
        sum += sz;
      }

      {
        ndbrequire(head.getSize() == sum);
        Local_dependency_map list(pool, head);
        Dependency_map::ConstDataBufferIterator it;
        Uint32 cnt = 0;
        for (list.first(it); !it.isNull(); list.next(it))
        {
          ndbrequire(* it.data == cnt);
          cnt++;
        }

        ndbrequire(cnt == sum);
      }

      Resource_limit rl;
      if (m_ctx.m_mm.get_resource_limit(RG_QUERY_MEMORY, rl))
      {
        g_eventLogger->info("Resource %d min: %d max: %d curr: %d", 7, rl.m_min,
                            rl.m_max, rl.m_curr);
      }

      {
        g_eventLogger->info("release map");
        Local_dependency_map list(pool, head);
        list.release();
      }

      g_eventLogger->info("release all");
      m_arenaAllocator.release(ah);
      g_eventLogger->info("*** LOOP %u sum: %u", i, sum);
    }
  }
#endif
}//Dbspj::execSTTOR()

void
Dbspj::sendSTTORRY(Signal* signal)
{
  signal->theData[0] = 0;
  signal->theData[1] = 0;    /* BLOCK CATEGORY */
  signal->theData[2] = 0;    /* SIGNAL VERSION NUMBER */
  signal->theData[3] = 4;
#ifdef UNIT_TEST_DATABUFFER2
  signal->theData[4] = 120;  /* Start phase end*/
#else
  signal->theData[4] = 255;
#endif
  signal->theData[5] = 255;
  sendSignal(f_STTOR_REF, GSN_STTORRY, signal, 6, JBB);
}

void
Dbspj::execREAD_NODESCONF(Signal* signal)
{
  jamEntry();

  ReadNodesConf * const conf = (ReadNodesConf *)signal->getDataPtr();
  {
    ndbrequire(signal->getNoOfSections() == 1);
    SegmentedSectionPtr ptr;
    SectionHandle handle(this, signal);
    ndbrequire(handle.getSection(ptr, 0));
    ndbrequire(ptr.sz == 5 * NdbNodeBitmask::Size);
    copy((Uint32*)&conf->definedNodes.rep.data, ptr);
    releaseSections(handle);
  }

  if (getNodeState().getNodeRestartInProgress())
  {
    jam();
    c_alive_nodes = conf->startedNodes;
    c_alive_nodes.set(getOwnNodeId());
  }
  else
  {
    jam();
    c_alive_nodes = conf->startingNodes;
    NdbNodeBitmask tmp = conf->startedNodes;
    c_alive_nodes.bitOR(tmp);
  }

  for (Uint32 i = 0; i < MAX_NDB_NODES; i++)
  {
    m_location_domain_id[i] = 0;
  }

  ndb_mgm_configuration_iterator *p_iter =
    ndb_mgm_create_configuration_iterator(m_ctx.m_config.getClusterConfig(),
                                          CFG_SECTION_NODE);
  for (ndb_mgm_first(p_iter);
       ndb_mgm_valid(p_iter);
       ndb_mgm_next(p_iter))
  {
    jam();
    Uint32 location_domain_id = 0;
    Uint32 nodeId = 0;
    Uint32 nodeType = 0;
    ndbrequire(!ndb_mgm_get_int_parameter(p_iter, CFG_NODE_ID, &nodeId) &&
               nodeId != 0);
    jamLine(Uint16(nodeId));
    ndbrequire(!ndb_mgm_get_int_parameter(p_iter,
                                          CFG_TYPE_OF_SECTION,
                                          &nodeType));
    ndbrequire(nodeId != 0);
    if (nodeType != NODE_TYPE_DB)
    {
      jam();
      continue;
    }
    ndbrequire(nodeId < MAX_NDB_NODES);
    ndb_mgm_get_int_parameter(p_iter,
                              CFG_LOCATION_DOMAIN_ID,
                              &location_domain_id);
    m_location_domain_id[nodeId] = location_domain_id;
  }
  ndb_mgm_destroy_iterator(p_iter);
  sendSTTORRY(signal);
}

void
Dbspj::execINCL_NODEREQ(Signal* signal)
{
  jamEntry();
  const Uint32 senderRef = signal->theData[0];
  const Uint32 nodeId  = signal->theData[1];

  ndbrequire(!c_alive_nodes.get(nodeId));
  c_alive_nodes.set(nodeId);

  signal->theData[0] = nodeId;
  signal->theData[1] = reference();
  sendSignal(senderRef, GSN_INCL_NODECONF, signal, 2, JBB);
}

void
Dbspj::execNODE_FAILREP(Signal* signal)
{
  jamEntry();

  NodeFailRep * rep = (NodeFailRep*)signal->getDataPtr();
  if(signal->getLength() == NodeFailRep::SignalLength)
  {
    ndbrequire(signal->getNoOfSections() == 1);
    ndbrequire(getNodeInfo(refToNode(signal->getSendersBlockRef())).m_version);
    SegmentedSectionPtr ptr;
    SectionHandle handle(this, signal);
    ndbrequire(handle.getSection(ptr, 0));
    memset(rep->theNodes, 0, sizeof(rep->theNodes));
    copy(rep->theNodes, ptr);
    releaseSections(handle);
  }
  else
  {
    memset(rep->theNodes + NdbNodeBitmask48::Size,
           0,
           _NDB_NBM_DIFF_BYTES);
  }
  NdbNodeBitmask failed;
  failed.assign(NdbNodeBitmask::Size, rep->theNodes);

  c_alive_nodes.bitANDC(failed);

  /* Clean up possibly fragmented signals being received or sent */
  for (Uint32 node = 1; node < MAX_NDB_NODES; node++)
  {
    if (failed.get(node))
    {
      jam();
      simBlockNodeFailure(signal, node);
    }//if
  }//for

  signal->theData[0] = 1;
  signal->theData[1] = 0;
  failed.copyto(NdbNodeBitmask::Size, signal->theData + 2);
  LinearSectionPtr lsptr[3];
  lsptr[0].p = signal->theData + 2;
  lsptr[0].sz = failed.getPackedLengthInWords();
  sendSignal(reference(), GSN_CONTINUEB, signal, 2,
             JBB, lsptr, 1);
}

void
Dbspj::execAPI_FAILREQ(Signal* signal)
{
  jamEntry();
  Uint32 failedApiNode = signal->theData[0];
  Uint32 ref = signal->theData[1];

  /**
   * We only need to care about lookups
   *   as SCAN's are aborted by DBTC
   *
   * As SPJ does not receive / send fragmented signals 
   *   directly to API nodes, simBlockNodeFailure()
   *   should not really be required - assert this.
   */
  Uint32 elementsCleaned = simBlockNodeFailure(signal, failedApiNode);
  ndbassert(elementsCleaned == 0); // As SPJ has no fragmented API signals
  (void) elementsCleaned;          // Avoid compiler error

  signal->theData[0] = failedApiNode;
  signal->theData[1] = reference();
  sendSignal(ref, GSN_API_FAILCONF, signal, 2, JBB);
}

void
Dbspj::execCONTINUEB(Signal* signal)
{
  jamEntry();
  switch(signal->theData[0]) {
  case 0:
    releaseGlobal(signal);
    return;
  case 1:
    nodeFail_checkRequests(signal);
    return;
  case 2:
    nodeFail_checkRequests(signal);
    return;
  case 3:
  {
    Ptr<TreeNode> treeNodePtr;
    Ptr<Request> requestPtr;
    ndbrequire(getGuardedPtr(treeNodePtr, signal->theData[1]));
    ndbrequire(m_request_pool.getPtr(requestPtr, treeNodePtr.p->m_requestPtrI));
    scanFrag_sendDihGetNodesReq(signal, requestPtr, treeNodePtr);
    checkPrepareComplete(signal, requestPtr);
    return;
  }
  }

  ndbabort();
}

void
Dbspj::nodeFail_checkRequests(Signal* signal)
{
  jam();
  const Uint32 type = signal->theData[0];
  const Uint32 bucket = signal->theData[1];

  NdbNodeBitmask failed;
  ndbrequire(signal->getNoOfSections() == 1);

  SegmentedSectionPtr ptr;
  SectionHandle handle(this,signal);
  ndbrequire(handle.getSection(ptr, 0));
  ndbrequire(ptr.sz <= NdbNodeBitmask::Size);
  copy(failed.rep.data, ptr);
  releaseSections(handle);

  Request_iterator iter;
  Request_hash * hash = NULL;
  switch(type){
  case 1:
    hash = &m_lookup_request_hash;
    break;
  case 2:
    hash = &m_scan_request_hash;
    break;
  default:
    hash = NULL; //Silence compiler warning
    ndbabort(); //Impossible, avoid warning
  }
  hash->next(bucket, iter);

  const Uint32 RT_BREAK = 64;
  for(Uint32 i = 0; (i<RT_BREAK || iter.bucket == bucket) &&
        !iter.curr.isNull(); i++)
  {
    jam();

    Ptr<Request> requestPtr = iter.curr;
    hash->next(iter);
    i += nodeFail(signal, requestPtr, failed);
  }

  if (!iter.curr.isNull())
  {
    jam();
    signal->theData[0] = type;
    signal->theData[1] = bucket;
    failed.copyto(NdbNodeBitmask::Size, signal->theData + 2);
    LinearSectionPtr lsptr[3];
    lsptr[0].p = signal->theData + 2;
    lsptr[0].sz = failed.getPackedLengthInWords();
    sendSignal(reference(), GSN_CONTINUEB, signal, 2,
               JBB, lsptr, 1);
  }
  else if (type == 1)
  {
    jam();
    signal->theData[0] = 2;
    signal->theData[1] = 0;
    failed.copyto(NdbNodeBitmask::Size, signal->theData+2);
    LinearSectionPtr lsptr[3];
    lsptr[0].p = signal->theData + 2;
    lsptr[0].sz = failed.getPackedLengthInWords();
    sendSignal(reference(), GSN_CONTINUEB, signal, 2,
               JBB, lsptr, 1);
  }
  else if (type == 2)
  {
    jam();
  }
}

/**
 * MODULE LQHKEYREQ
 */
void Dbspj::execLQHKEYREQ(Signal* signal)
{
  jamEntry();
  if (unlikely(!assembleFragments(signal)))
  {
    jam();
    return;
  }

  c_Counters.incr_counter(CI_READS_RECEIVED, 1);

  if (ERROR_INSERTED(17014))
  {
    ndbrequire(refToNode(signal->getSendersBlockRef()) == getOwnNodeId());
  }

  const LqhKeyReq* req = reinterpret_cast<const LqhKeyReq*>(signal->getDataPtr());

  /**
   * #0 - KEYINFO contains key for first operation (used for hash in TC)
   * #1 - ATTRINFO contains tree + parameters
   *      (unless StoredProcId is set, when only parameters are sent,
   *       but this is not yet implemented)
   */
  SegmentedSectionPtr attrPtr;
  SectionHandle handle(this, signal);
  ndbrequire(handle.getSection(attrPtr, LqhKeyReq::AttrInfoSectionNum));
  const Uint32 keyPtrI = handle.m_ptr[LqhKeyReq::KeyInfoSectionNum].i;

  Uint32 err;
  Ptr<Request> requestPtr(0, RNIL);
  bool in_hash = false;
  do
  {
    ArenaHead ah;
    err = DbspjErr::OutOfQueryMemory;
    if (unlikely(!m_arenaAllocator.seize(ah)))
      break;

    if (ERROR_INSERTED_CLEAR(17001))
    {
      jam();
      g_eventLogger->info(
          "Injecting OutOfQueryMem error 17001 at line %d file %s", __LINE__,
          __FILE__);
      break;
    }
    if (unlikely(!m_request_pool.seize(ah, requestPtr)))
    {
      jam();
      break;
    }
    new (requestPtr.p) Request(ah);
    do_init(requestPtr.p, req, signal->getSendersBlockRef());

    Uint32 len_cnt;

    {
      SectionReader r0(attrPtr, getSectionSegmentPool());

      err = DbspjErr::ZeroLengthQueryTree;
      if (unlikely(!r0.getWord(&len_cnt)))
        break;
    }

    Uint32 len = QueryTree::getLength(len_cnt);
    Uint32 cnt = QueryTree::getNodeCnt(len_cnt);

    {
      SectionReader treeReader(attrPtr, getSectionSegmentPool());
      SectionReader paramReader(attrPtr, getSectionSegmentPool());
      paramReader.step(len); // skip over tree to parameters

      Build_context ctx;
      ctx.m_resultRef = req->variableData[0];
      ctx.m_savepointId = req->savePointId;
      ctx.m_scanPrio = 1;
      ctx.m_start_signal = signal;
      ctx.m_senderRef = signal->getSendersBlockRef();

      err = build(ctx, requestPtr, treeReader, paramReader);
      if (unlikely(err != 0))
        break;

      /**
       * Root TreeNode in Request takes ownership of keyPtr
       * section when build has completed.
       * We are done with attrPtr which are now released.
       */
      Ptr<TreeNode> rootNodePtr = ctx.m_node_list[0];
      rootNodePtr.p->m_send.m_keyInfoPtrI = keyPtrI;
      release(attrPtr);
      handle.clear();
    }

    /**
     * Store request in list(s)/hash(es)
     */
    store_lookup(requestPtr);
    in_hash = true;

    /**
     * A query being shipped as a LQHKEYREQ may return at most a row
     * per operation i.e be a (multi-)lookup 
     */
    if (ERROR_INSERTED_CLEAR(17013) ||
        unlikely(!requestPtr.p->isLookup() || requestPtr.p->m_node_cnt != cnt))
    {
      jam();
      err = DbspjErr::InvalidRequest;
      break;
    }

    prepare(signal, requestPtr);
    checkPrepareComplete(signal, requestPtr);
    return;
  } while (0);

  /**
   * Error handling below,
   *  'err' should contain error code.
   */
  ndbassert(err != 0);
  if (!requestPtr.isNull())
  {
    jam();
    cleanup(requestPtr, in_hash);
  }
  releaseSections(handle);  // a NOOP, if we reached 'handle.clear()' above
  handle_early_lqhkey_ref(signal, req, err);
}

void
Dbspj::do_init(Request* requestP, const LqhKeyReq* req, Uint32 senderRef)
{
  requestP->m_bits = 0;
  requestP->m_errCode = 0;
  requestP->m_state = Request::RS_BUILDING;
  requestP->m_node_cnt = 0;
  requestP->m_cnt_active = 0;
  requestP->m_rows = 0;
  requestP->m_active_tree_nodes.clear();
  requestP->m_completed_tree_nodes.set();
  requestP->m_suspended_tree_nodes.clear();
  requestP->m_outstanding = 0;
  requestP->m_transId[0] = req->transId1;
  requestP->m_transId[1] = req->transId2;
  requestP->m_rootFragId = LqhKeyReq::getFragmentId(req->fragmentData);
  requestP->m_rootFragCnt = 1;
  std::memset(requestP->m_lookup_node_data, 0, sizeof(requestP->m_lookup_node_data));
#ifdef SPJ_TRACE_TIME
  requestP->m_cnt_batches = 0;
  requestP->m_sum_rows = 0;
  requestP->m_sum_running = 0;
  requestP->m_sum_waiting = 0;
  requestP->m_save_time = NdbTick_getCurrentTicks();
#endif
  const Uint32 reqInfo = req->requestInfo;
  Uint32 tmp = req->clientConnectPtr;
  if (LqhKeyReq::getDirtyFlag(reqInfo) &&
      LqhKeyReq::getOperation(reqInfo) == ZREAD)
  {
    jam();

    ndbrequire(LqhKeyReq::getApplicationAddressFlag(reqInfo));
    //const Uint32 apiRef   = lqhKeyReq->variableData[0];
    //const Uint32 apiOpRec = lqhKeyReq->variableData[1];
    tmp = req->variableData[1];
    requestP->m_senderData = tmp;
    requestP->m_senderRef = senderRef;
  }
  else
  {
    if (LqhKeyReq::getSameClientAndTcFlag(reqInfo) == 1)
    {
      if (LqhKeyReq::getApplicationAddressFlag(reqInfo))
        tmp = req->variableData[2];
      else
        tmp = req->variableData[0];
    }
    requestP->m_senderData = tmp;
    requestP->m_senderRef = senderRef;
  }
  requestP->m_rootResultData = tmp;
}

void
Dbspj::store_lookup(Ptr<Request> requestPtr)
{
  ndbassert(requestPtr.p->isLookup());
  Ptr<Request> tmp;
  bool found = m_lookup_request_hash.find(tmp, *requestPtr.p);
  ndbrequire(found == false);
  m_lookup_request_hash.add(requestPtr);
}

void
Dbspj::handle_early_lqhkey_ref(Signal* signal,
                               const LqhKeyReq * lqhKeyReq,
                               Uint32 err)
{
  /**
   * Error path...
   */
  ndbrequire(err);
  const Uint32 reqInfo = lqhKeyReq->requestInfo;
  const Uint32 transid[2] = { lqhKeyReq->transId1, lqhKeyReq->transId2 };

  if (LqhKeyReq::getDirtyFlag(reqInfo) &&
      LqhKeyReq::getOperation(reqInfo) == ZREAD)
  {
    jam();
    /* Dirty read sends TCKEYREF direct to client, and nothing to TC */
    ndbrequire(LqhKeyReq::getApplicationAddressFlag(reqInfo));
    const Uint32 apiRef   = lqhKeyReq->variableData[0];
    const Uint32 apiOpRec = lqhKeyReq->variableData[1];

    TcKeyRef* const tcKeyRef = reinterpret_cast<TcKeyRef*>(signal->getDataPtrSend());

    tcKeyRef->connectPtr = apiOpRec;
    tcKeyRef->transId[0] = transid[0];
    tcKeyRef->transId[1] = transid[1];
    tcKeyRef->errorCode = err;
    sendTCKEYREF(signal, apiRef, signal->getSendersBlockRef());
  }
  else
  {
    jam();
    const Uint32 returnref = signal->getSendersBlockRef();
    const Uint32 clientPtr = lqhKeyReq->clientConnectPtr;

    Uint32 TcOprec = clientPtr;
    if (LqhKeyReq::getSameClientAndTcFlag(reqInfo) == 1)
    {
      if (LqhKeyReq::getApplicationAddressFlag(reqInfo))
        TcOprec = lqhKeyReq->variableData[2];
      else
        TcOprec = lqhKeyReq->variableData[0];
    }

    LqhKeyRef* const ref = reinterpret_cast<LqhKeyRef*>(signal->getDataPtrSend());
    ref->userRef = clientPtr;
    ref->connectPtr = TcOprec;
    ref->errorCode = err;
    ref->transId1 = transid[0];
    ref->transId2 = transid[1];
    ref->flags = 0;
    sendSignal(returnref, GSN_LQHKEYREF, signal,
               LqhKeyRef::SignalLength, JBB);
  }
}

void
Dbspj::sendTCKEYREF(Signal* signal, Uint32 ref, Uint32 routeRef)
{
  const Uint32 nodeId = refToNode(ref);
  const bool connectedToNode = getNodeInfo(nodeId).m_connected;

  if (likely(connectedToNode))
  {
    jam();
    sendSignal(ref, GSN_TCKEYREF, signal, TcKeyRef::SignalLength, JBB);
  }
  else
  {
    jam();
    memmove(signal->theData+25, signal->theData, 4*TcKeyRef::SignalLength);
    RouteOrd* ord = (RouteOrd*)signal->getDataPtrSend();
    ord->dstRef = ref;
    ord->srcRef = reference();
    ord->gsn = GSN_TCKEYREF;
    ord->cnt = 0;
    LinearSectionPtr ptr[3];
    ptr[0].p = signal->theData+25;
    ptr[0].sz = TcKeyRef::SignalLength;
    sendSignal(routeRef, GSN_ROUTE_ORD, signal, RouteOrd::SignalLength, JBB,
               ptr, 1);
  }
}

void
Dbspj::sendTCKEYCONF(Signal* signal, Uint32 len, Uint32 ref, Uint32 routeRef)
{
  const Uint32 nodeId = refToNode(ref);
  const bool connectedToNode = getNodeInfo(nodeId).m_connected;

  if (likely(connectedToNode))
  {
    jam();
    sendSignal(ref, GSN_TCKEYCONF, signal, len, JBB);
  }
  else
  {
    jam();
    memmove(signal->theData+25, signal->theData, 4*len);
    RouteOrd* ord = (RouteOrd*)signal->getDataPtrSend();
    ord->dstRef = ref;
    ord->srcRef = reference();
    ord->gsn = GSN_TCKEYCONF;
    ord->cnt = 0;
    LinearSectionPtr ptr[3];
    ptr[0].p = signal->theData+25;
    ptr[0].sz = len;
    sendSignal(routeRef, GSN_ROUTE_ORD, signal, RouteOrd::SignalLength, JBB,
               ptr, 1);
  }
}

/**
 * END - MODULE LQHKEYREQ
 */


/**
 * MODULE SCAN_FRAGREQ
 */
void
Dbspj::execSCAN_FRAGREQ(Signal* signal)
{
  jamEntry();

  /* Reassemble if the request was fragmented */
  if (!assembleFragments(signal))
  {
    jam();
    return;
  }

  if (ERROR_INSERTED(17014))
  {
    ndbrequire(refToNode(signal->getSendersBlockRef()) == getOwnNodeId());
  }

  const ScanFragReq * req = (ScanFragReq *)&signal->theData[0];

#ifdef DEBUG_SCAN_FRAGREQ
  g_eventLogger->info("Incoming SCAN_FRAGREQ ");
  printSCAN_FRAGREQ(stdout, signal->getDataPtrSend(),
                    ScanFragReq::SignalLength + 2,
                    DBLQH);
#endif

  /**
   * #0 - ATTRINFO contains tree + parameters
   *      (unless StoredProcId is set, when only parameters are sent,
   *       but this is not yet implemented)
   * #1 - KEYINFO if first op is index scan - contains bounds for first scan
   *              if first op is lookup - contains keyinfo for lookup
   */
  SectionHandle handle(this, signal);
  SegmentedSectionPtr attrPtr;
  ndbrequire(handle.getSection(attrPtr, ScanFragReq::AttrInfoSectionNum));

  Uint32 err;
  Ptr<Request> requestPtr(0, RNIL);
  bool in_hash = false;
  do
  {
    ArenaHead ah;
    err = DbspjErr::OutOfQueryMemory;
    if (unlikely(!m_arenaAllocator.seize(ah)))
      break;

    if (ERROR_INSERTED_CLEAR(17002))
    {
      g_eventLogger->info(
          "Injecting OutOfQueryMem error 17002 at line %d file %s", __LINE__,
          __FILE__);
      jam();
      break;
    }
    if (unlikely(!m_request_pool.seize(ah, requestPtr)))
    {
      jam();
      break;
    }
    new (requestPtr.p) Request(ah);
    do_init(requestPtr.p, req, signal->getSendersBlockRef());

    Uint32 len_cnt;
    {
      SectionReader r0(attrPtr, getSectionSegmentPool());
      err = DbspjErr::ZeroLengthQueryTree;
      if (unlikely(!r0.getWord(&len_cnt)))
        break;
    }

    Uint32 len = QueryTree::getLength(len_cnt);
    Uint32 cnt = QueryTree::getNodeCnt(len_cnt);

    Uint32 sectionCnt = handle.m_cnt;
    Uint32 fragIdsPtrI = RNIL;
    if (ScanFragReq::getMultiFragFlag(req->requestInfo))
    {
      jam();
      sectionCnt--;
      fragIdsPtrI = handle.m_ptr[sectionCnt].i;
      SectionReader fragsReader(fragIdsPtrI, getSectionSegmentPool());

      //Unpack into extended signal memory:
      const Uint32 fragCnt = signal->theData[25] = fragsReader.getSize();
      if (unlikely(!fragsReader.getWords(&signal->theData[26], fragCnt)))
      {
        jam();
        err = DbspjErr::InvalidRequest;
        break;
      }
    }

    {
      SectionReader treeReader(attrPtr, getSectionSegmentPool());
      SectionReader paramReader(attrPtr, getSectionSegmentPool());
      paramReader.step(len); // skip over tree to parameters

      Build_context ctx;
      ctx.m_resultRef = req->resultRef;
      ctx.m_scanPrio = ScanFragReq::getScanPrio(req->requestInfo);
      ctx.m_savepointId = req->savePointId;
      ctx.m_start_signal = signal;
      ctx.m_senderRef = signal->getSendersBlockRef();

      err = build(ctx, requestPtr, treeReader, paramReader);
      if (unlikely(err != 0))
        break;

      /**
       * Root TreeNode in Request takes ownership of keyPtr
       * section when build has completed.
       * We are done with attrPtr and MultiFrag-list which are
       * now released.
       */
      Ptr<TreeNode> rootNodePtr = ctx.m_node_list[0];
      if (sectionCnt > ScanFragReq::KeyInfoSectionNum)
      {
        jam();
        sectionCnt--;
        const Uint32 keyPtrI = handle.m_ptr[ScanFragReq::KeyInfoSectionNum].i;
        rootNodePtr.p->m_send.m_keyInfoPtrI = keyPtrI;
      }
      release(attrPtr);
      releaseSection(fragIdsPtrI); //MultiFrag list
      handle.clear();
    }

    /**
     * Store request in list(s)/hash(es)
     */
    store_scan(requestPtr);
    in_hash = true;

    if (ERROR_INSERTED_CLEAR(17013) ||
        unlikely(!requestPtr.p->isScan() || requestPtr.p->m_node_cnt != cnt))
    {
      jam();
      err = DbspjErr::InvalidRequest;
      break;
    }

    prepare(signal, requestPtr);
    checkPrepareComplete(signal, requestPtr);
    return;
  } while (0);

  /**
   * Error handling below,
   *  'err' should contain error code.
   */
  ndbassert(err != 0);
  if (!requestPtr.isNull())
  {
    jam();
    cleanup(requestPtr, in_hash);
  }
  releaseSections(handle);  // a NOOP, if we reached 'handle.clear()' above
  handle_early_scanfrag_ref(signal, req, err);
}

void
Dbspj::do_init(Request* requestP, const ScanFragReq* req, Uint32 senderRef)
{
  requestP->m_bits = Request::RT_SCAN;
  requestP->m_errCode = 0;
  requestP->m_state = Request::RS_BUILDING;
  requestP->m_node_cnt = 0;
  requestP->m_cnt_active = 0;
  requestP->m_rows = 0;
  requestP->m_active_tree_nodes.clear();
  requestP->m_completed_tree_nodes.set();
  requestP->m_suspended_tree_nodes.clear();
  requestP->m_outstanding = 0;
  requestP->m_senderRef = senderRef;
  requestP->m_senderData = req->senderData;
  requestP->m_transId[0] = req->transId1;
  requestP->m_transId[1] = req->transId2;
  requestP->m_rootResultData = req->resultData;
  requestP->m_rootFragId = req->fragmentNoKeyLen;
  requestP->m_rootFragCnt = 0; //Filled in later
  std::memset(requestP->m_lookup_node_data, 0, sizeof(requestP->m_lookup_node_data));
#ifdef SPJ_TRACE_TIME
  requestP->m_cnt_batches = 0;
  requestP->m_sum_rows = 0;
  requestP->m_sum_running = 0;
  requestP->m_sum_waiting = 0;
  requestP->m_save_time = NdbTick_getCurrentTicks();
#endif
}

void
Dbspj::store_scan(Ptr<Request> requestPtr)
{
  ndbassert(requestPtr.p->isScan());
  Ptr<Request> tmp;
  bool found = m_scan_request_hash.find(tmp, *requestPtr.p);
  ndbrequire(found == false);
  m_scan_request_hash.add(requestPtr);
}

void
Dbspj::handle_early_scanfrag_ref(Signal* signal,
                                 const ScanFragReq * _req,
                                 Uint32 err)
{
  ScanFragReq req = *_req;
  Uint32 senderRef = signal->getSendersBlockRef();

  ScanFragRef * ref = (ScanFragRef*)&signal->theData[0];
  ref->senderData = req.senderData;
  ref->transId1 = req.transId1;
  ref->transId2 = req.transId2;
  ref->errorCode = err;
  sendSignal(senderRef, GSN_SCAN_FRAGREF, signal,
             ScanFragRef::SignalLength, JBB);
}

/**
 * END - MODULE SCAN_FRAGREQ
 */

/**
 * MODULE GENERIC
 */
Uint32
Dbspj::build(Build_context& ctx,
             Ptr<Request> requestPtr,
             SectionReader & tree,
             SectionReader & param)
{
  Uint32 tmp0 = 0;
  Uint32 tmp1 = 0;
  Uint32 err = DbspjErr::ZeroLengthQueryTree;
  ctx.m_cnt = 0;
  ctx.m_scan_cnt = 0;

  tree.getWord(&tmp0);
  Uint32 loop = QueryTree::getNodeCnt(tmp0);

  DEBUG("::build()");
  err = DbspjErr::InvalidTreeNodeCount;
  if (loop == 0 || loop > NDB_SPJ_MAX_TREE_NODES)
  {
    jam();
    goto error;
  }

  while (ctx.m_cnt < loop)
  {
    DEBUG(" - loop " << ctx.m_cnt << " pos: " << tree.getPos().currPos);
    tree.peekWord(&tmp0);
    param.peekWord(&tmp1);
    Uint32 node_op = QueryNode::getOpType(tmp0);
    Uint32 node_len = QueryNode::getLength(tmp0);
    Uint32 param_op = QueryNodeParameters::getOpType(tmp1);
    Uint32 param_len = QueryNodeParameters::getLength(tmp1);

    err = DbspjErr::QueryNodeTooBig;
    if (unlikely(node_len >= NDB_ARRAY_SIZE(m_buffer0)))
    {
      jam();
      goto error;
    }

    err = DbspjErr::QueryNodeParametersTooBig;
    if (unlikely(param_len >= NDB_ARRAY_SIZE(m_buffer1)))
    {
      jam();
      goto error;
    }

    err = DbspjErr::InvalidTreeNodeSpecification;
    if (unlikely(tree.getWords(m_buffer0, node_len) == false))
    {
      jam();
      goto error;
    }

    err = DbspjErr::InvalidTreeParametersSpecification;
    if (unlikely(param.getWords(m_buffer1, param_len) == false))
    {
      jam();
      goto error;
    }

#if defined(DEBUG_LQHKEYREQ) || defined(DEBUG_SCAN_FRAGREQ)
    printf("node: ");
    for (Uint32 i = 0; i<node_len; i++)
      printf("0x%.8x ", m_buffer0[i]);
    printf("\n");

    printf("param: ");
    for (Uint32 i = 0; i<param_len; i++)
      printf("0x%.8x ", m_buffer1[i]);
    printf("\n");
#endif

    err = DbspjErr::UnknowQueryOperation;
    if (unlikely(node_op != param_op))
    {
      jam();
      goto error;
    }
    if (ERROR_INSERTED_CLEAR(17006))
    {
      g_eventLogger->info(
          "Injecting UnknowQueryOperation error 17006 at line %d file %s",
          __LINE__, __FILE__);
      jam();
      goto error;
    }

    const OpInfo* info = NULL;
    if (unlikely(node_op == QueryNode::QN_SCAN_FRAG_v1))
    {
      /**
       * Convert the deprecated SCAN_FRAG_v1 node+param to new SCAN_FRAG:
       *  - The 'node' formats are identical, no conversion needed.
       *  - The QN_ScanFragParameters has two additional 'batch_size' members.
       *    In addition there is three unused Uint32 member for future use. (5)
       *    Extend entire param block to make room for it, fill in from 'req'.
       *
       *    {len, requestInfo, resultData}
       *     -> {len, requestInfo, resultData,
       *         batch_size_rows, batch_size_bytes, unused0-2}
       */
      jam();
      QN_ScanFragParameters_v1 *param_old = (QN_ScanFragParameters_v1*)m_buffer1;
      const Uint32 requestInfo = param_old->requestInfo;
      const Uint32 resultData = param_old->resultData;

      if (unlikely(param_len+5 >= NDB_ARRAY_SIZE(m_buffer1)))
      {
        jam();
        err = DbspjErr::QueryNodeParametersTooBig;
        goto error;
      }
      QN_ScanFragParameters *param = (QN_ScanFragParameters*)m_buffer1;
      /* Moving data beyond 'NodeSize' after the space for new parameters */
      memmove(((Uint32*)param)+param->NodeSize,
              ((Uint32*)param_old)+param_old->NodeSize, 
              (param_len-param_old->NodeSize) * sizeof(Uint32));
      param_len+=5;

      param->requestInfo = requestInfo;
      param->resultData = resultData;
 
      /* Calculate and fill in param 'batchSize' from request */
      Signal* signal = ctx.m_start_signal;
      const ScanFragReq* req = (const ScanFragReq*)(signal->getDataPtr());
      param->batch_size_rows = req->batch_size_rows;
      param->batch_size_bytes = req->batch_size_bytes;
      param->unused0 = 0;
      param->unused1 = 0;
      param->unused2 = 0;

      /* Execute root scan with full parallelism - as SCAN_FRAG_v1 always did */
      param->requestInfo |= QN_ScanFragParameters::SFP_PARALLEL;

      info = &Dbspj::g_ScanFragOpInfo;
    }
    else if (unlikely(node_op == QueryNode::QN_SCAN_INDEX_v1))
    {
      /**
       * Convert the deprecated SCAN_INDEX_v1 node+param to new SCAN_FRAG:
       *  - The 'node' formats are identical, no conversion needed.
       *  - The QN_ScanIndexParameters has split the single batchSize into
       *    two separate 'batch_size' members and introduced an additional
       *    three unused Uint32 members for future use. (Total 4)
       *    Extend entire param block to make room for it,
       *    fill in from old batchSize argument.
       *
       *    {len, requestInfo, batchSize, resultData}
       *     -> {len, requestInfo, resultData,
       *         batch_size_rows, batch_size_bytes, unused0-2}
       */
      jam();
      QN_ScanIndexParameters_v1 *param_old = (QN_ScanIndexParameters_v1*)m_buffer1;
      const Uint32 requestInfo = param_old->requestInfo;
      const Uint32 batchSize = param_old->batchSize;
      const Uint32 resultData = param_old->resultData;

      if (unlikely(param_len+4 >= NDB_ARRAY_SIZE(m_buffer1)))
      {
        jam();
        err = DbspjErr::QueryNodeParametersTooBig;
        goto error;
      }
      QN_ScanFragParameters *param = (QN_ScanFragParameters*)m_buffer1;
      /* Moving data beyond 'NodeSize' after the space for new parameters */
      memmove(((Uint32*)param)+param->NodeSize,
              ((Uint32*)param_old)+param_old->NodeSize, 
              (param_len-param_old->NodeSize) * sizeof(Uint32));
      param_len+=4;

      param->requestInfo = requestInfo;
      param->resultData = resultData;
      param->batch_size_rows = batchSize & ~(0xFFFFFFFF << QN_ScanIndexParameters_v1::BatchRowBits);
      param->batch_size_bytes = batchSize >> QN_ScanIndexParameters_v1::BatchRowBits;
      param->unused0 = 0;
      param->unused1 = 0;
      param->unused2 = 0;

      info = &Dbspj::g_ScanFragOpInfo;
    }
    else
    {
      info = getOpInfo(node_op);
      if (unlikely(info == NULL))
      {
        jam();
        goto error;
      }
    }

    QueryNode* qn = (QueryNode*)m_buffer0;
    QueryNodeParameters * qp = (QueryNodeParameters*)m_buffer1;
    qn->len = node_len;
    qp->len = param_len;
    err = (this->*(info->m_build))(ctx, requestPtr, qn, qp);
    if (unlikely(err != 0))
    {
      jam();
      goto error;
    }

    /**
     * only first node gets access to signal
     */
    ctx.m_start_signal = NULL;

    ndbrequire(ctx.m_cnt < NDB_ARRAY_SIZE(ctx.m_node_list));
    ctx.m_cnt++;
  }
  requestPtr.p->m_node_cnt = ctx.m_cnt;

  if (ctx.m_scan_cnt > 1)
  {
    jam();
    requestPtr.p->m_bits |= Request::RT_MULTI_SCAN;
  }

  // Set up the order of execution plan
  buildExecPlan(requestPtr);
  
  // Construct RowBuffers where required
  err = initRowBuffers(requestPtr);
  if (unlikely(err != 0))
  {
    jam();
    goto error;
  }

  return 0;

error:
  jam();
  return err;
}

/**
 * initRowBuffers will decide row-buffering strategy, and init
 * the RowBuffers where required.
 */
Uint32
Dbspj::initRowBuffers(Ptr<Request> requestPtr)
{
  /**
   * Init BUFFERS in case TreeNode need to buffer any rows/matches
   */
  Local_TreeNode_list list(m_treenode_pool, requestPtr.p->m_nodes);
  Ptr<TreeNode> treeNodePtr;
  for (list.first(treeNodePtr); !treeNodePtr.isNull(); list.next(treeNodePtr))
  {
    ndbassert(treeNodePtr.p->m_batch_size > 0);
    /**
     * Construct the local treeNode RowBuffer allocator.
     * As the RowBuffers are pr TreeNode, entire buffer area
     * may be released, instead of releasing row by row.
     */
    treeNodePtr.p->m_rowBuffer.init();

    /**
     * Construct a List or Map RowCollection for those TreeNodes
     * requiring rows to be buffered.
     */
    if (treeNodePtr.p->m_bits & TreeNode::T_BUFFER_MAP)
    {
      jam();
      treeNodePtr.p->m_rows.construct (RowCollection::COLLECTION_MAP,
                                       treeNodePtr.p->m_rowBuffer,
                                       MaxCorrelationId);
    }
    else
    {
      jam();
      treeNodePtr.p->m_rows.construct (RowCollection::COLLECTION_LIST,
                                       treeNodePtr.p->m_rowBuffer,
                                       MaxCorrelationId);
    }
  }

  return 0;
} // Dbspj::initRowBuffers


/**
 * setupAncestors():
 *
 * Complete the query tree topology as given by the SPJ API:
 *
 * Fill in the m_ancestors bitMask, and set the reference to
 * our closest scanAncestor in each TreeNode. Also set
 * the 'm_coverage' of each TreeNode.
 */
void
Dbspj::setupAncestors(Ptr<Request>  requestPtr,
                      Ptr<TreeNode> treeNodePtr,
                      Uint32        scanAncestorPtrI)
{
  LocalArenaPool<DataBufferSegment<14> > pool(requestPtr.p->m_arena, m_dependency_map_pool);
  Local_dependency_map const childList(pool, treeNodePtr.p->m_child_nodes);
  Dependency_map::ConstDataBufferIterator it;

  treeNodePtr.p->m_scanAncestorPtrI = scanAncestorPtrI;
  if (treeNodePtr.p->isScan())
  {
    scanAncestorPtrI = treeNodePtr.i;
  }

  for (childList.first(it); !it.isNull(); childList.next(it))
  {
    jam();
    Ptr<TreeNode> childPtr;
    ndbrequire(m_treenode_pool.getPtr(childPtr, *it.data));

    childPtr.p->m_ancestors = treeNodePtr.p->m_ancestors;
    childPtr.p->m_ancestors.set(treeNodePtr.p->m_node_no);

    setupAncestors(requestPtr, childPtr, scanAncestorPtrI);

    treeNodePtr.p->m_coverage.bitOR(childPtr.p->m_coverage);
  }
  treeNodePtr.p->m_coverage.set(treeNodePtr.p->m_node_no);
}


/**
 * buildExecPlan()
 *
 *   Decides the order/pace in which the different TreeNodes should
 *   be executed. We basically choose between two strategies:
 *
 *   Lookup-queries returns at most a single row from each
 *   TreeNode in the SPJ-request. We believe these to impose
 *   a relatively low CPU load on the system. We try to reduce
 *   the elapsed execution time for these requests by 
 *   submitting as many of the LQHKEYREQ's as possible in parallel.
 *   Thereby also taking advantage of the datanode parallelism.
 *
 *   On the other hand, scan queries has the potential for returning
 *   huge result sets. Furthermore, the root scan operation will
 *   result is SPJ sub requests being sent to all datanodes. Thus
 *   the datanode parallelism is utilized without executing 
 *   the SPJ requests TreeNodes in parallel. For such queries
 *   we will execute INNER-joined TreeNodes in sequence, wherever
 *   possible taking advantage of that we can skip further operations
 *   on rows where preceding matches were not found.
 *
 *   Note that prior to introducing INNER-join handling in SPJ,
 *   all queries effectively were executed with the most parallel
 *   execution plan.
 */
Uint32
Dbspj::buildExecPlan(Ptr<Request> requestPtr)
{
  Ptr<TreeNode> treeRootPtr;
  Local_TreeNode_list list(m_treenode_pool, requestPtr.p->m_nodes);
  list.first(treeRootPtr);

  setupAncestors(requestPtr, treeRootPtr, RNIL);

  if (requestPtr.p->isScan())
  {
    const Uint32 err = planSequentialExec(requestPtr, treeRootPtr,
                                          NullTreeNodePtr);
    if (unlikely(err))
      return err;
  }
  else
  {
    const Uint32 err = planParallelExec(requestPtr, treeRootPtr);
    if (unlikely(err))
      return err;
  }
  
#ifdef VM_TRACE
  DEBUG("Execution plan, TreeNode execution order:");
  dumpExecPlan(requestPtr, treeRootPtr);
#endif
  
  return 0;
} // buildExecPlan()


/**
 * planParallelExec():
 *
 *  Set up the most parallelized execution plan for the query.
 *  This happens to be the same query topology as represented by the
 *  child / parent references represented in SPJ request from the API.
 *  So we could simply copy the child / ancestor dependencies as
 *  the final order of execution.
 *
 *  For such an execution plan we may execute all child-TreeNodes in
 *  parallel - Even if there are non-matching child rows which will
 *  eventually result in both the parent row, and all adjacent child rows
 *  to be eliminated from a final inner-joined result set.
 *
 *  Such a join plan is most suited for a query processing relatively few
 *  rows, where the overhead of returning rows which are later eliminated
 *  is low. The possible advantage if this query plan is a lower elapsed time
 *  for the query execution, possible at the cost of some higher CPU usage.
 */
Uint32
Dbspj::planParallelExec(Ptr<Request>  requestPtr,
                        Ptr<TreeNode> treeNodePtr)
{
  LocalArenaPool<DataBufferSegment<14> > pool(requestPtr.p->m_arena, m_dependency_map_pool);
  Local_dependency_map child(pool, treeNodePtr.p->m_child_nodes);
  Local_dependency_map execList(pool, treeNodePtr.p->m_next_nodes);
  Dependency_map::ConstDataBufferIterator it;

  treeNodePtr.p->m_predecessors = treeNodePtr.p->m_ancestors;
  treeNodePtr.p->m_dependencies = treeNodePtr.p->m_ancestors;

  for (child.first(it); !it.isNull(); child.next(it))
  {
    Ptr<TreeNode> childPtr;
    ndbrequire(m_treenode_pool.getPtr(childPtr, *it.data));
    if (unlikely(!execList.append(&childPtr.i, 1)))
    {
      jam();
      return DbspjErr::OutOfQueryMemory;
    }

    const Uint32 err = planParallelExec(requestPtr, childPtr);
    if (unlikely(err))
      return err;

    treeNodePtr.p->m_coverage.bitOR(childPtr.p->m_coverage);
  }

  return 0;
} // Dbspj::planParallelExec


/**
 * planSequentialExec()
 *
 *   Build an execution plan where INNER-joined TreeNodes are executed in
 *   sequence, such that further evaluation of non-matching rows could be
 *   skipped as early as possible.
 *
 *  Steps:
 *
 * 1)
 *  Each 'branch' has the property that it starts with either a scan-TreeNode,
 *  or an outer joined TreeNode. Any INNER-joined lookup-nodes having
 *  this TreeNode as a (grand-)parent, is also a member of the branch.
 *
 *  Such a 'branch' of INNER-joined lookups has the property that an EQ-match
 *  has to be found from all its TreeNodes in order for any of the related
 *  rows to be part of the joined result set. Thus, during execution we can
 *  skip any further child lookups as soon as a non-match is found. This is
 *  represented in the execution plan by appending the INNER-joined lookups
 *  in a sequence.
 *
 *  Note that we are 'greedy' in appending these INNER-joined lookups,
 *  such that a lookup-TreeNode may effectively be executed prior to a
 *  scan-TreeNode, even if the scan is located before the lookup in the
 *  'm_nodes' list produced by the SPJ-API. This is intentional as a
 *  potential non-matching lookup row would eliminate the need for
 *  executing the much more expensive (index-)scan operation.
 *
 * 2)
 *  Recursively append a *single* INNER-joined scan-*branch* after the
 *  end of the branch from 1). As it is called recursively, the scan
 *  branch will append further lookup-nodes which depended on this scan-node,
 *  and finally append any remaining INNER-joined scan branches.
 *
 *  Note1 that due to old legacy in the SPJ-API protocol, all scan nodes
 *  has to be executed in order relative to each other. (Explains the 'single'
 *  mentioned above)
 *
 *  Note2: After the two steps above has completed, including the recursive call
 *  handling the INNER-joined scan, all INNER-joined TreeNodes to be joined with
 *  this 'branch' have been added to the exec plan.
 *
 *  Note3: Below we use the term 'non-INNER-joined', instead of 'OUTER-joined'.
 *  This is due to SPJ-API protocol compatibility, where we previously didn't
 *  tag the TreeNodes as being INNER-joined or not. Thus when receiving a SPJ
 *  request from an API client, we can't tell for sure whether the TreeNode
 *  is outer joined, or if the (old) client simply didn't specify INNER-joins.
 *  Thus all we know is that nodes are 'non-INNER-joined'.
 *
 *  Also note that for any request from such an old API client, there will
 *  not be appended any 'sequential' TreeNodes to the exec plan in 1) and 2)
 *  above. Only steps 3) and 4) below will effectively be used, which will
 *  (intentionally) result in a parallelized query plan, identical to what
 *  it used to be prior to introducing these INNER-join optimizations.
 *
 * 3)
 *  Recursively append all non-INNER-joined branches to be executed in
 *  *parallel* with each other - after the sequence of INNER-joins. (from 1+2)
 */
Uint32
Dbspj::planSequentialExec(Ptr<Request>  requestPtr,
                          const Ptr<TreeNode> branchPtr,
                          Ptr<TreeNode> prevExecPtr,
                          TreeNodeBitMask outerJoins)
{
  DEBUG("planSequentialExec, start branch at treeNode no: " << branchPtr.p->m_node_no);

  // Append head of branch to be executed after 'prevExecPtr'
  const Uint32 err = appendTreeNode(requestPtr, branchPtr, prevExecPtr);
  if (unlikely(err))
    return err;

  Local_TreeNode_list list(m_treenode_pool, requestPtr.p->m_nodes);
  TreeNodeBitMask predecessors(branchPtr.p->m_predecessors);
  predecessors.set(branchPtr.p->m_node_no);

  // In case we enter a new outer-joined-nest, add it to our recursed context
  if ((branchPtr.p->m_bits & TreeNode::T_INNER_JOIN) == 0)
    outerJoins.set(branchPtr.p->m_node_no);

  /**
   * 1) Append all INNER-joined lookups to the 'plan' to be executed in sequence.
   * Maintain the set of 'predecessor' TreeNodes which are already executed.
   * Don't append TreeNodes where its ancestors are not part of the 'plan'
   */
  Ptr<TreeNode> treeNodePtr(branchPtr);
  prevExecPtr = treeNodePtr;
  while (list.next(treeNodePtr))
  {
    if (treeNodePtr.p->m_predecessors.isclear() &&
        predecessors.contains(treeNodePtr.p->m_ancestors) &&
        treeNodePtr.p->m_bits & TreeNode::T_INNER_JOIN &&
	treeNodePtr.p->isLookup())
    {
      DEBUG("planSequentialExec, append INNER-join lookup treeNode: "
        << treeNodePtr.p->m_node_no
        << ", to branch at: " << branchPtr.p->m_node_no
        << ", as 'descendant' of node: " << prevExecPtr.p->m_node_no);

      // Add INNER-joined lookup treeNode to the join plan:
      const Uint32 err = appendTreeNode(requestPtr, treeNodePtr, prevExecPtr);
      if (unlikely(err))
        return err;

      predecessors.set(treeNodePtr.p->m_node_no);
      prevExecPtr = treeNodePtr;
    }
  } //for 'all request TreeNodes', starting from branchPtr

  /**
   * 2) After this INNER-joined lookup sequence:
   * Recursively append a *single* INNER-joined scan-branch, if found.
   *
   * Note that this branch, including any non-INNER joined branches below,
   * are planned to be executed in *parallel* after the 'prevExecPtr',
   * which is the end of the sequence of INNER-lookups.
   */
  treeNodePtr = branchPtr;    //Start over
  while (list.next(treeNodePtr))
  {
    /**
     * Scan has to be executed in same order as found in the
     * list of TreeNodes. (Legacy of the original SPJ-API result protocol)
     */
    if (treeNodePtr.p->m_predecessors.isclear() &&
        predecessors.contains(treeNodePtr.p->m_ancestors) &&
	treeNodePtr.p->m_bits & TreeNode::T_INNER_JOIN)
    {
      DEBUG("planSequentialExec, append INNER-joined scan-branch at: "
        << treeNodePtr.p->m_node_no);
      
      ndbassert(treeNodePtr.p->isScan());
      const Uint32 err = planSequentialExec(requestPtr, treeNodePtr,
                                            prevExecPtr, outerJoins);
      if (unlikely(err))
        return err;
      break;
    }
  } //for 'all request TreeNodes', starting from branchPtr

  /**
   * Note: All INNER-Joins within current 'branch' will now have been handled,
   * either directly within this method at 1), or by recursively calling it in 2).
   *
   * 3) Append the OUTER-joined branches to be executed after any INNER-joined
   * tables, taking advantage of that any non-matches in the INNER-joins may
   * eliminate the need for executing the entire OUTER-branch as well.
   *
   * Note: '->m_ancestors.contains(outerJoins)'
   * We need to take care to *not* add nodes which are not inside the
   * outer joined nests we have recursed into. We need to pop back to the
   * correct join-nest context before these can be added.
   */
  treeNodePtr = branchPtr;    //Start over
  while (list.next(treeNodePtr))
  {
    if (treeNodePtr.p->m_predecessors.isclear() &&
        predecessors.contains(treeNodePtr.p->m_ancestors) &&
        treeNodePtr.p->m_ancestors.contains(outerJoins))
    {
      DEBUG("planSequentialExec, append non-INNER-joined branch at: "
        << treeNodePtr.p->m_node_no
        << ", to branch at: " << branchPtr.p->m_node_no
        << ", as 'descendant' of node: " << prevExecPtr.p->m_node_no);

      // A non-INNER joined TreeNode
      ndbassert((treeNodePtr.p->m_bits & TreeNode::T_INNER_JOIN) == 0);
      const Uint32 err = planSequentialExec(requestPtr, treeNodePtr,
                                            prevExecPtr, outerJoins);
      if (unlikely(err))
        return err;
    }
  } //for 'all request TreeNodes', starting from branchPtr

  return 0;
} // ::planSequentialExec


/**
 * appendTreeNode()
 *
 *  Appends 'treeNodePtr' to the execution plan after 'prevExecPtr'.
 *
 *  Fills in the 'predecessors' and 'dependencies' bitmask.
 *
 *  Sets of extra 'scheduling policy' described by 'm_resumeEvents',
 *  and BUFFERing of rows and/or their match bitmask
 *  as required by the chosen scheduling.
 */
Uint32
Dbspj::appendTreeNode(Ptr<Request>  requestPtr,
                      Ptr<TreeNode> treeNodePtr,
                      Ptr<TreeNode> prevExecPtr)
{
  if (prevExecPtr.isNull())
  {
    // Is root, assert that no further action would have been required below.
    ndbassert(treeNodePtr.p->m_parentPtrI == RNIL);
    ndbassert(treeNodePtr.p->m_scanAncestorPtrI == RNIL);
    return 0;
  }
  
  DEBUG("appendTreeNode, append treeNode: " << treeNodePtr.p->m_node_no
    << ", as 'descendant' of node: " << prevExecPtr.p->m_node_no);
  {
    LocalArenaPool<DataBufferSegment<14> > pool(requestPtr.p->m_arena, m_dependency_map_pool);

    // Add treeNode to the execution plan:
    Local_dependency_map execList(pool, prevExecPtr.p->m_next_nodes);
    if (unlikely(!execList.append(&treeNodePtr.i, 1)))
    {
      jam();
      return DbspjErr::OutOfQueryMemory;
    }
  }
  
  treeNodePtr.p->m_predecessors.bitOR(prevExecPtr.p->m_predecessors);
  treeNodePtr.p->m_predecessors.set(prevExecPtr.p->m_node_no);

  treeNodePtr.p->m_dependencies = prevExecPtr.p->m_dependencies;
  treeNodePtr.p->m_dependencies.set(prevExecPtr.p->m_node_no);

  ndbassert(treeNodePtr.p->m_predecessors.contains(treeNodePtr.p->m_dependencies));
  ndbassert(treeNodePtr.p->m_dependencies.contains(treeNodePtr.p->m_ancestors));

  /**
   * Below we set up any special scheduling policy.
   *
   * If nothing is set, completion of a request will submit new request(s) for
   * all 'm_next_nodes' in *parallel*. The result rows returned from the request
   * will be used directly as the 'parentRow' to produce the new request(s).
   *
   * So anything set up below is an exception to this basic rule!
   */

  /**
   * Job-buffer congestion control:
   *
   * A large number of rows may be returned in each scanBatch, each of them
   * resulting in a LQHKEYREQ being sent to any lookup child-TreeNodes.
   * The congestion control aims to limit the number of such LQHKEYREQs
   * to be 'outstanding'. Thus, all scan-TreeNodes having lookup children
   * should have T_CHK_CONGESTION set in order to activate the congestion
   * control. As T_CHK_CONGESTION may storeRow() on the scan-TreeNode,
   * later being looked up from its correlation-id, T_BUFFER_MAP is also
   * needed for such buffered rows.
   */
  if (treeNodePtr.p->isLookup() && prevExecPtr.p->isScan())
  {
    prevExecPtr.p->m_bits |= TreeNode::T_CHK_CONGESTION;
    prevExecPtr.p->m_bits |= TreeNode::T_BUFFER_MAP;
  }

  /**    Example:
   *
   *       scan1
   *       /   \      ====INNER-join executed as===>  scan1 -> scan2 -> op3
   *    scan2  op3(scan or lookup)
   *
   * Considering case above, both scan2 and op3 has scan1 as its scanAncestor.
   * In an INNER-joined execution plan, we will take advantage of that
   * a match between scan1 join scan2 rows are required, else 'join op3' could
   * be skipped. Thus, even if scan1 is the scan-ancestor of op3, we will
   * execute scan2 in between these.
   *
   * Note that the result from scan2 may have multiple TRANSID_AI results returned
   * for each row from scan1. Thus we can't directly use the returned scan2 rows
   * to trigger production of the op3 requests. (Due to cardinality mismatch).
   * The op3 requests has to be produced based on scan1 results!
   *
   * We set up the scheduling policy below to solve this:
   * - TN_EXEC_WAIT is set on 'op3', which will prevent TRANSID_AI
   *     results from scan2 from submiting operations to op3.
   * - TN_RESUME_NODE is set on 'op3' which will result in
   *     ::resumeBufferedNode() being called when all TreeNodes
   *     which we depends in has completed their batches.
   *     (Also implies that the parent of any to-be-resumed-nodes
   *      need to BUFFER_ROW).
   *
   * ::resumeBufferedNode() will iterate all its buffered parent results.
   * For each row we will check if the required INNER-join matches from
   * the TreeNodes it has INNER-join dependencies on. Non-matching parent
   * rows are skipped from further requests.
   *
   * We maintain the found matches in the m_match-bitmask in the
   * BUFFER structure of each TreeNode scanAncestor. Below we set
   * the T_BUFFER_MATCH on the scanAncestor, and all scans in between
   * in order to having the match-bitmap being set up.
   */
  if (treeNodePtr.p->m_scanAncestorPtrI != RNIL)
  {
    Ptr<TreeNode> scanAncestorPtr;
    ndbrequire(m_treenode_pool.getPtr(scanAncestorPtr,
                                      treeNodePtr.p->m_scanAncestorPtrI));
    Ptr<TreeNode> ancestorPtr(scanAncestorPtr);

    // Note that scans are always added to exec plan such that their
    // relative order is kept.

    Local_TreeNode_list list(m_treenode_pool, requestPtr.p->m_nodes);
    while (list.next(ancestorPtr) && ancestorPtr.i != treeNodePtr.i)
    {
      if (ancestorPtr.p->isScan() &&
          treeNodePtr.p->m_dependencies.get(ancestorPtr.p->m_node_no))
      {
        /**
         * 'ancestorPtr' is a scan executed in between this scan and its scanAncestor.
         * It is not among the ancestors of the TreeNode to be executed
         */

        // Need 'resume-node' scheduling in preparation for 'next' scan-branch:
        treeNodePtr.p->m_resumeEvents |= TreeNode::TN_EXEC_WAIT |
                                         TreeNode::TN_RESUME_NODE;

        scanAncestorPtr.p->m_bits |= TreeNode::T_BUFFER_MAP |
                                     TreeNode::T_BUFFER_MATCH;

        /**
         * BUFFER_MATCH all scan ancestors of this treeNode which we
         * depends on (May exclude some outer-joined scan branches.)
         */
        if (!ancestorPtr.p->isLeaf())
        {
          ancestorPtr.p->m_bits |= TreeNode::T_BUFFER_MAP |
                                   TreeNode::T_BUFFER_MATCH;
        }
      }
    }

    const bool pruned = treeNodePtr.p->m_bits &
        (TreeNode::T_PRUNE_PATTERN | TreeNode::T_CONST_PRUNE);
    const bool leafAndFirstMatch = treeNodePtr.p->isLeaf() &&
        (treeNodePtr.p->m_bits & TreeNode::T_FIRST_MATCH);
    if (leafAndFirstMatch && !pruned)
    {
      /**
       * firstMatch execution 'REDUCE_KEYS' to remove already found matches.
       * Only relevant if not 'pruned', else there are different keys sent
       * to each node.
       *
       * Ancestor of the firstMatched scan-node need to keep track of which
       * range-keys it found matches for, and how that row MAP'ed to its
       * ancestors.
       */
      treeNodePtr.p->m_bits |= TreeNode::T_REDUCE_KEYS;
      scanAncestorPtr.p->m_bits |= TreeNode::T_BUFFER_MAP |
                                   TreeNode::T_BUFFER_MATCH;
    }
  }

  /**
   * Only the result rows from the 'prevExec' is directly available when
   * operations for this TreeNode is scheduled. If that is not the parent
   * of this TreeNode, we have to BUFFER the parent rows such that
   * they can be looked up by the correlationId when needed. NOTE, that
   * all Lookup result rows having the same scanAncestor, will also
   * share the same correlationId as their scanAncestor. Such that the
   * correlationId from a prevExec result row, may be used to
   * BUFFER_MAP-locate the related parent rows.
   *
   * Also take care of buffering parent rows for enqueued ops and 
   * to-be-resumed nodes, as described above.
   */
  if (treeNodePtr.p->m_parentPtrI != prevExecPtr.i ||
      (treeNodePtr.p->m_resumeEvents & TreeNode::TN_RESUME_NODE))
  {
    /**
     * As execution of this tree branch is not initiated by
     * its own parent, we need to buffer the parent rows
     * such that they can be located when needed.
     */
    Ptr<TreeNode> parentPtr;
    ndbrequire(m_treenode_pool.getPtr(parentPtr, treeNodePtr.p->m_parentPtrI));
    parentPtr.p->m_bits |= TreeNode::T_BUFFER_MAP |
                           TreeNode::T_BUFFER_ROW;
  }

  return 0;
}


void
Dbspj::dumpExecPlan(Ptr<Request>  requestPtr,
                    Ptr<TreeNode> treeNodePtr)
{
  LocalArenaPool<DataBufferSegment<14> > pool(requestPtr.p->m_arena, m_dependency_map_pool);
  const Local_dependency_map nextExec(pool, treeNodePtr.p->m_next_nodes);
  Dependency_map::ConstDataBufferIterator it;

  DEBUG("TreeNode no: " << treeNodePtr.p->m_node_no
     << ", coverage are: " << treeNodePtr.p->m_coverage.rep.data[0]
     << ", ancestors are: " << treeNodePtr.p->m_ancestors.rep.data[0]
     << ", predecessors are: " << treeNodePtr.p->m_predecessors.rep.data[0]
     << ", depending on: " << treeNodePtr.p->m_dependencies.rep.data[0]
  );

  if (treeNodePtr.p->isLookup())
  {
    DEBUG("  'Lookup'-node");
  }
  else if (treeNodePtr.p->isScan())
  {
    DEBUG("  '(Index-)Scan'-node");
  }

  if (treeNodePtr.p->m_parentPtrI != RNIL)
  {
    if (treeNodePtr.p->m_bits & TreeNode::T_INNER_JOIN)
    {
      DEBUG("  INNER_JOIN");
    }
    else if (treeNodePtr.p->m_parentPtrI != RNIL)
    {
      DEBUG("  OUTER_JOIN");
    }
    if (treeNodePtr.p->m_bits & TreeNode::T_FIRST_MATCH)
    {
      DEBUG("  FIRST_MATCH");
    }
  }

  if (treeNodePtr.p->m_resumeEvents & TreeNode::TN_EXEC_WAIT)
  {
    DEBUG("  has EXEC_WAIT");
  }
  if (treeNodePtr.p->m_resumeEvents & TreeNode::TN_RESUME_NODE)
  {
    DEBUG("  has RESUME_NODE");
  }

  static const Uint32 BufferAll = (TreeNode::T_BUFFER_ROW|TreeNode::T_BUFFER_MATCH);
  if ((treeNodePtr.p->m_bits & BufferAll) == BufferAll)
  {
    DEBUG("  BUFFER 'ROWS'+'MATCH'");
  }
  else if (treeNodePtr.p->m_bits & TreeNode::T_BUFFER_ROW)
  {
    DEBUG("  BUFFER 'ROWS'");
  }
  else if (treeNodePtr.p->m_bits & TreeNode::T_BUFFER_MATCH)
  {
    DEBUG("  BUFFER 'MATCH'");
  }
  if (treeNodePtr.p->m_bits & TreeNode::T_CHK_CONGESTION)
  {
    DEBUG("  BUFFER 'ROWS' If 'congested'");
  }

  for (nextExec.first(it); !it.isNull(); nextExec.next(it))
  {
    Ptr<TreeNode> nextPtr;
    ndbrequire(m_treenode_pool.getPtr(nextPtr, * it.data));
    DEBUG("  TreeNode no: " << treeNodePtr.p->m_node_no
       << ", has nextExec: " << nextPtr.p->m_node_no);
  }

  for (nextExec.first(it); !it.isNull(); nextExec.next(it))
  {
    Ptr<TreeNode> nextPtr;
    ndbrequire(m_treenode_pool.getPtr(nextPtr, * it.data));
    dumpExecPlan(requestPtr, nextPtr);
  }
}

Uint32
Dbspj::createNode(Build_context& ctx, Ptr<Request> requestPtr,
                  Ptr<TreeNode> & treeNodePtr)
{
  /**
   * In the future, we can have different TreeNode-allocation strategies
   *   that can be setup using the Build_context
   *
   */
  if (ERROR_INSERTED_CLEAR(17005))
  {
    g_eventLogger->info(
        "Injecting OutOfOperations error 17005 at line %d file %s", __LINE__,
        __FILE__);
    jam();
    return DbspjErr::OutOfOperations;
  }
  if (m_treenode_pool.seize(requestPtr.p->m_arena, treeNodePtr))
  {
    DEBUG("createNode - seize -> ptrI: " << treeNodePtr.i);
    new (treeNodePtr.p) TreeNode(requestPtr.i);
    ctx.m_node_list[ctx.m_cnt] = treeNodePtr;
    Local_TreeNode_list list(m_treenode_pool, requestPtr.p->m_nodes);
    list.addLast(treeNodePtr);
    treeNodePtr.p->m_node_no = ctx.m_cnt;
    insertGuardedPtr(requestPtr, treeNodePtr);
    return 0;
  }
  return DbspjErr::OutOfOperations;
}

/**
 * Depending on query type, a 'prepare' phase might be required
 * before starting the real data retrieval from the query.
 *
 * All ::exec<FOO> methods handling replies related to the query
 * prepare phase, should call ::checkPrepareComplete() before
 * they return.
 */
void
Dbspj::prepare(Signal* signal,
               Ptr<Request> requestPtr)
{
  Uint32 err = 0;
  if (requestPtr.p->m_bits & Request::RT_NEED_PREPARE)
  {
    jam();
    requestPtr.p->m_outstanding = 0;
    requestPtr.p->m_state = Request::RS_PREPARING;

    Ptr<TreeNode> nodePtr;
    Local_TreeNode_list list(m_treenode_pool, requestPtr.p->m_nodes);
    for (list.first(nodePtr); !nodePtr.isNull(); list.next(nodePtr))
    {
      jam();
      /**
       * Verify existence of all involved tables.
       */
      err = checkTableError(nodePtr);
      if (unlikely(err))
      {
        jam();
        break;
      }
      if (nodePtr.p->m_bits & TreeNode::T_NEED_PREPARE)
      {
        jam();
        ndbassert(nodePtr.p->m_info != NULL);
        ndbassert(nodePtr.p->m_info->m_prepare != NULL);
        (this->*(nodePtr.p->m_info->m_prepare))(signal, requestPtr, nodePtr);
      }
    }

    /**
     * preferably RT_NEED_PREPARE should only be set if blocking
     * calls are used, in which case m_outstanding should have been increased
     */
    ndbassert(err || requestPtr.p->m_outstanding);
  }
  if (unlikely(err))
  {
    jam();
    abort(signal, requestPtr, err);
    return;
  }
}

/**
 * Check if all outstanding 'prepare' work has completed.
 * After prepare completion, start the query itself.
 *
 * A prepare completion could also complete the entire request.
 * Thus, checkBatchComplete() is also checked as part of
 * prepare completion.
 */
void
Dbspj::checkPrepareComplete(Signal* signal, Ptr<Request> requestPtr)
{
  if (requestPtr.p->m_outstanding > 0)
  {
    return;
  }

  do //To simplify error/exit handling, no real loop
  {
    jam();
    if (unlikely((requestPtr.p->m_state & Request::RS_ABORTING) != 0))
    {
      jam();
      break;
    }

    Ptr<TreeNode> nodePtr;
    {
      Local_TreeNode_list list(m_treenode_pool, requestPtr.p->m_nodes);
      ndbrequire(list.first(nodePtr));
    }
    Uint32 err = checkTableError(nodePtr);
    if (unlikely(err != 0))
    {
      jam();
      abort(signal, requestPtr, err);
      break;
    }

    requestPtr.p->m_state = Request::RS_RUNNING;
    ndbrequire(nodePtr.p->m_info != 0 && nodePtr.p->m_info->m_start != 0);
    (this->*(nodePtr.p->m_info->m_start))(signal, requestPtr, nodePtr);
  }
  while (0);

  //Possibly completed (or failed) entire request.
  checkBatchComplete(signal, requestPtr);
}

/**
 * Check if all outstanding work for 'Request' has completed.
 *
 * All ::exec<FOO> methods handling replies related to query
 * execution, *must* call ::checkBatchComplete() before returning.
 */
void
Dbspj::checkBatchComplete(Signal* signal, Ptr<Request> requestPtr)
{
  if (unlikely(requestPtr.p->m_outstanding == 0))
  {
    jam();
    batchComplete(signal, requestPtr);
  }
}

/**
 * Request has completed all outstanding work.
 * Signal API about completion status and cleanup
 * resources if appropriate.
 *
 * NOTE: A Request might ::batchComplete() twice if
 * a completion phase is required. It will then be called
 * the last time from ::complete()
 */
void
Dbspj::batchComplete(Signal* signal, Ptr<Request> requestPtr)
{
  ndbrequire(requestPtr.p->m_outstanding == 0); // "definition" of batchComplete

  bool is_complete = requestPtr.p->m_cnt_active == 0;
  bool need_complete_phase = requestPtr.p->m_bits & Request::RT_NEED_COMPLETE;

  if (requestPtr.p->isLookup())
  {
    ndbassert(requestPtr.p->m_cnt_active == 0);
  }

  if (!is_complete || (is_complete && need_complete_phase == false))
  {
    /**
     * one batch complete, and either
     *   - request not complete
     *   - or not complete_phase needed
     */
    jam();

    if ((requestPtr.p->m_state & Request::RS_ABORTING) != 0)
    {
      ndbassert(is_complete);
    }

    // Remember the active treeNodes the completed scan returned rows from
    const TreeNodeBitMask activated_tree_nodes(requestPtr.p->m_active_tree_nodes);
    prepareNextBatch(signal, requestPtr);

    /**
     * If we completed a T_SORTED_ORDER request, it would have fetched only a
     * single row from the ordered treeRoot, likely leaving lots of unused
     * batch buffers. Instead of waiting for the client to request a NEXTREQ,
     * we may initiate from here instead, iff:
     *  - Fragments scan is not complete and we had no errors
     *  - It is (still) the ORDERED rootTreeNode(==0) we expect results from.
     */
    if (!is_complete &&
        requestPtr.p->m_errCode == 0 &&
        requestPtr.p->m_cnt_active == 1 &&
        requestPtr.p->m_active_tree_nodes.get(0) &&
        requestPtr.p->m_active_tree_nodes.equal(activated_tree_nodes) &&
        requestPtr.p->m_bits & Request::RT_MULTI_SCAN)
    {
      Local_TreeNode_list list(m_treenode_pool, requestPtr.p->m_nodes);
      Ptr<TreeNode> treeNodePtr;
      list.first(treeNodePtr);
      const Ptr<TreeNode> treeRootPtr(treeNodePtr);
      ndbassert(treeRootPtr.p->m_state == TreeNode::TN_ACTIVE);

      if (treeRootPtr.p->m_bits & TreeNode::T_SORTED_ORDER)
      {
        /**
         * Is an ORDERED treeNode and a candidate for fetching more.
         * Experiments has shown that it performanve wise is better to stop
         * filling the batch buffers while we could still return the entire
         * set of related child rows. ::estmMaxKeys() estimates how many
         * root-rows we can fetch and still fit the full set of child rows.
         * Note that this is only an optimization, a missed estimate is
         * not critical.
         */
        const double maxKeys = estmMaxKeys(requestPtr,treeRootPtr);
        if (maxKeys >= 2.0)  // Can Fit one more root-row (with margins)
        {
          jam();
          const ScanFragData &data = treeRootPtr.p->m_scanFrag_data;
          const ScanFragReq *org =
              reinterpret_cast<const ScanFragReq*>(data.m_scanFragReq);

          // Prepare to receive more rows from the NEXTREQ
          cleanupBatch(requestPtr, /*done=*/false);

          const Uint32 bs_rows  = 1;
          const Uint32 bs_bytes = (org->batch_size_bytes - data.m_totalBytes);
          ndbassert(requestPtr.p->m_rootFragCnt == 1);
          scanFrag_send_NEXTREQ(signal,
                                requestPtr,
                                treeRootPtr,
                                1, bs_bytes, bs_rows);

          requestPtr.p->m_outstanding++;
          requestPtr.p->m_completed_tree_nodes.clear(treeRootPtr.p->m_node_no);
          return;  // More rows to be fetched -> no sendConf() yet
        }
      }
    }
    sendConf(signal, requestPtr, is_complete);
  }
  else if (is_complete && need_complete_phase)
  {
    jam();
    /**
     * run complete-phase
     */
    complete(signal, requestPtr);
    return;
  }

  if (requestPtr.p->m_cnt_active == 0)
  {
    jam();
    /**
     * Entire Request completed
     */
    constexpr bool in_hash = true;
    cleanup(requestPtr, in_hash);
  }
  else
  {
    jam();
    /**
     * Cleanup the TreeNode branches getting another
     * batch of result rows.
     */
    cleanupBatch(requestPtr, /*done=*/true);
  }
}

/**
 * Locate next TreeNode(s) to retrieve more rows from.
 *
 *   Calculate set of the 'm_active_tree_nodes' we will receive from in NEXTREQ.
 *   Add these TreeNodes to the cursor list to be iterated.
 */
void
Dbspj::prepareNextBatch(Signal* signal, Ptr<Request> requestPtr)
{
  ndbassert(requestPtr.p->m_suspended_tree_nodes.isclear());
  requestPtr.p->m_cursor_nodes.init();
  requestPtr.p->m_active_tree_nodes.clear();
  requestPtr.p->m_suspended_tree_nodes.clear();

  if (requestPtr.p->m_cnt_active == 0)
  {
    jam();
    return;
  }

  DEBUG("prepareNextBatch, request: " << requestPtr.i);

  if (requestPtr.p->m_bits & Request::RT_REPEAT_SCAN_RESULT)
  {
    /**
     * If REPEAT_SCAN_RESULT we handle bushy scans by return more *new* rows
     * from only one of the active child scans. If there are multiple 
     * bushy scans not being able to return their current result set in 
     * a single batch, result sets from the other child scans are repeated
     * until all rows has been returned to the API client.
     *
     * Hence, the cross joined results from the bushy scans are partly
     * produced within the SPJ block on a 'batchsize granularity', 
     * and partly is the responsibility of the API-client by iterating
     * the result rows within the current result batches.
     * (Opposed to non-REPEAT_SCAN_RESULT, the client only have to care about 
     *  the current batched rows - no buffering is required)
     */
    jam();
    Ptr<TreeNode> nodePtr;
    Local_TreeNode_list list(m_treenode_pool, requestPtr.p->m_nodes);

    /**
     * Locate last 'TN_ACTIVE' TreeNode which is the only one chosen 
     * to return more *new* rows.
     */
    for (list.last(nodePtr); !nodePtr.isNull(); list.prev(nodePtr))
    {
      if (nodePtr.p->m_state == TreeNode::TN_ACTIVE)
      {
        jam();
        DEBUG("Will fetch more from 'active' m_node_no: " << nodePtr.p->m_node_no);
        /**
         * A later NEXTREQ will request a *new* batch of rows from this TreeNode.
         */
        registerActiveCursor(requestPtr, nodePtr);
        break;
      }
    }

    /**
     *  Restart/repeat other (fragment scan) child batches which:
     *    - Being 'after' nodePtr located above.
     *    - Not being an ancestor of (depends on) any 'active' TreeNode.
     *      (As these scans are started when rows from these parent nodes
     *      arrives.)
     */
    if (!nodePtr.isNull())
    {
      jam();
      DEBUG("Calculate 'active', w/ cursor on m_node_no: " << nodePtr.p->m_node_no);

      /* Restart any partial fragment-scans after this 'TN_ACTIVE' TreeNode */
      for (list.next(nodePtr); !nodePtr.isNull(); list.next(nodePtr))
      {
	jam();
        if (!nodePtr.p->m_predecessors.overlaps (requestPtr.p->m_active_tree_nodes))
        {
          jam();
          ndbrequire(nodePtr.p->m_state != TreeNode::TN_ACTIVE);
          ndbrequire(nodePtr.p->m_info != 0);
          if (nodePtr.p->m_info->m_parent_batch_repeat != 0)
          {
            jam();
            (this->*(nodePtr.p->m_info->m_parent_batch_repeat))(signal,
                                                                requestPtr,
                                                                nodePtr);
          }
        }
        /**
         * Adapt to SPJ-API protocol legacy:
         * 1)
         *   API always assumed that any node having an 'active' node as 
         *   ancestor gets a new batch of result rows. So we didn't explicitly 
         *   set the 'active' bit for these siblings, as it was implicit.
         *   In addition, we might now have (INNER-join) dependencies outside
         *   of the set of ancestor nodes. If such a dependent node, not being
         *   one of our ancestor, is 'active' it will also re-activate this
         *   TreeNode -> Has to inform the API about that.
         * 2)
         *   API expect that it is the 'internalOpNo' of the **table** which
         *   is used to address the 'active' nodes. In case of UNIQUE_INDEXs
         *   two TreeNodes are generated:
         *    - First a TreeNode::T_UNIQUE_INDEX_LOOKUP acessing the index.
         *    - Then another TreeNode accessing the table.
         *   Thus, if this node is an UNIQUE_INDEX, the node_no of the related
         *   *table* to be set as 'active' is node_no+1 !!
         */
        else if (!nodePtr.p->m_ancestors.overlaps (requestPtr.p->m_active_tree_nodes))
        {
          if (nodePtr.p->m_bits & TreeNode::T_UNIQUE_INDEX_LOOKUP)
            requestPtr.p->m_active_tree_nodes.set(nodePtr.p->m_node_no+1);
          else
            requestPtr.p->m_active_tree_nodes.set(nodePtr.p->m_node_no);
        }
      }
    } // if (!nodePtr.isNull()
  }
  else  // not 'RT_REPEAT_SCAN_RESULT'
  {
    /**
     * If not REPEAT_SCAN_RESULT multiple active TreeNodes may return their 
     * remaining result simultaneously. In case of bushy-scans, these
     * concurrent result streams are cross joins of each other
     * in SQL terms. In order to produce the cross joined result, it is
     * the responsibility of the API-client to buffer these streams and
     * iterate them to produce the cross join.
     */
    jam();
    Ptr<TreeNode> nodePtr;
    Local_TreeNode_list list(m_treenode_pool, requestPtr.p->m_nodes);
    TreeNodeBitMask predecessors_of_active;

    for (list.last(nodePtr); !nodePtr.isNull(); list.prev(nodePtr))
    {
      /**
       * If we are active (i.e not consumed all rows originating
       *   from parent rows) and we are not in the set of parents 
       *   for any active child:
       *
       * Then, this is a position that execSCAN_NEXTREQ should continue
       */
      if (nodePtr.p->m_state == TreeNode::TN_ACTIVE &&
         !predecessors_of_active.get(nodePtr.p->m_node_no))
      {
        jam();
        DEBUG("Add 'active' m_node_no: " << nodePtr.p->m_node_no);
        registerActiveCursor(requestPtr, nodePtr);
        predecessors_of_active.bitOR(nodePtr.p->m_predecessors);
      }
    }
  } // if (RT_REPEAT_SCAN_RESULT)

  DEBUG("Calculated 'm_active_tree_nodes': " << requestPtr.p->m_active_tree_nodes.rep.data[0]);
}

void
Dbspj::registerActiveCursor(Ptr<Request> requestPtr, Ptr<TreeNode> treeNodePtr)
{
  Uint32 bit = treeNodePtr.p->m_node_no;
  ndbrequire(!requestPtr.p->m_active_tree_nodes.get(bit));
  requestPtr.p->m_active_tree_nodes.set(bit);

  Local_TreeNodeCursor_list list(m_treenode_pool, requestPtr.p->m_cursor_nodes);
#ifdef VM_TRACE
  {
    Ptr<TreeNode> nodePtr;
    for (list.first(nodePtr); !nodePtr.isNull(); list.next(nodePtr))
    {
      ndbrequire(nodePtr.i != treeNodePtr.i);
    }
  }
#endif
  list.addFirst(treeNodePtr);
}

void
Dbspj::sendConf(Signal* signal, Ptr<Request> requestPtr, bool is_complete)
{
  if (requestPtr.p->isScan())
  {
    if (unlikely((requestPtr.p->m_state & Request::RS_WAITING) != 0))
    {
      jam();
      /**
       * We aborted request ourselves (due to node-failure ?)
       *   but TC haven't contacted us...so we can't reply yet...
       */
      ndbrequire(is_complete);
      ndbrequire((requestPtr.p->m_state & Request::RS_ABORTING) != 0);
      return;
    }

    if (requestPtr.p->m_errCode == 0)
    {
      jam();
      ScanFragConf * conf=
        reinterpret_cast<ScanFragConf*>(signal->getDataPtrSend());
      conf->senderData = requestPtr.p->m_senderData;
      conf->transId1 = requestPtr.p->m_transId[0];
      conf->transId2 = requestPtr.p->m_transId[1];
      conf->completedOps = requestPtr.p->m_rows;
      conf->fragmentCompleted = is_complete ? 1 : 0;
      conf->total_len = requestPtr.p->m_active_tree_nodes.rep.data[0];

      /**
       * Collect the map of nodes still having more rows to return.
       * Note that this 'activeMask' is returned as part of the
       * extended format of the ScanFragConf signal introduced in wl7636.
       * If returned to a TC node not yet upgraded, the extended part
       * of the ScanFragConf is simply ignored.
       */
      Uint32 activeMask = 0;
      Ptr<TreeNode> treeNodePtr;
      Local_TreeNode_list list(m_treenode_pool, requestPtr.p->m_nodes);

      for (list.first(treeNodePtr); !treeNodePtr.isNull(); list.next(treeNodePtr))
      {
        if (treeNodePtr.p->m_state == TreeNode::TN_ACTIVE)
        {
          ndbassert(treeNodePtr.p->m_node_no <= 31);
          activeMask |= (1 << treeNodePtr.p->m_node_no);
        }
      }
      conf->activeMask = activeMask;
      c_Counters.incr_counter(CI_SCAN_BATCHES_RETURNED, 1);
      c_Counters.incr_counter(CI_SCAN_ROWS_RETURNED, requestPtr.p->m_rows);

#ifdef SPJ_TRACE_TIME
      const NDB_TICKS now = NdbTick_getCurrentTicks();
      const NDB_TICKS then = requestPtr.p->m_save_time;
      const Uint64 diff = NdbTick_Elapsed(then,now).microSec();

      requestPtr.p->m_sum_rows += requestPtr.p->m_rows;
      requestPtr.p->m_sum_running += Uint32(diff);
      requestPtr.p->m_cnt_batches++;
      requestPtr.p->m_save_time = now;

      if (is_complete)
      {
        Uint32 cnt = requestPtr.p->m_cnt_batches;
        g_eventLogger->info(
            "batches: %u avg_rows: %u avg_running: %u avg_wait: %u", cnt,
            (requestPtr.p->m_sum_rows / cnt),
            (requestPtr.p->m_sum_running / cnt),
            cnt == 1 ? 0 : requestPtr.p->m_sum_waiting / (cnt - 1));
      }
#endif

      /**
       * reset for next batch
       */
      requestPtr.p->m_rows = 0;
      if (!is_complete)
      {
        jam();
        requestPtr.p->m_state |= Request::RS_WAITING;
      }
#ifdef DEBUG_SCAN_FRAGREQ
      g_eventLogger->info("Dbspj::sendConf() sending SCAN_FRAGCONF ");
      printSCAN_FRAGCONF(stdout, signal->getDataPtrSend(),
                         conf->total_len,
                         DBLQH);
#endif
      sendSignal(requestPtr.p->m_senderRef, GSN_SCAN_FRAGCONF, signal,
                 ScanFragConf::SignalLength_ext, JBB);
    }
    else
    {
      jam();
      ndbrequire(is_complete);
      ScanFragRef * ref=
        reinterpret_cast<ScanFragRef*>(signal->getDataPtrSend());
      ref->senderData = requestPtr.p->m_senderData;
      ref->transId1 = requestPtr.p->m_transId[0];
      ref->transId2 = requestPtr.p->m_transId[1];
      ref->errorCode = requestPtr.p->m_errCode;

      sendSignal(requestPtr.p->m_senderRef, GSN_SCAN_FRAGREF, signal,
                 ScanFragRef::SignalLength, JBB);
    }
  }
  else
  {
    ndbassert(is_complete);
    if (requestPtr.p->m_errCode)
    {
      jam();
      Uint32 resultRef = getResultRef(requestPtr);
      TcKeyRef* ref = (TcKeyRef*)signal->getDataPtr();
      ref->connectPtr = requestPtr.p->m_senderData;
      ref->transId[0] = requestPtr.p->m_transId[0];
      ref->transId[1] = requestPtr.p->m_transId[1];
      ref->errorCode = requestPtr.p->m_errCode;
      ref->errorData = 0;

      sendTCKEYREF(signal, resultRef, requestPtr.p->m_senderRef);
    }
  }

  if (ERROR_INSERTED(17531))
  {
    /**
     * Takes effect for *next* 'long' SPJ signal which will fail
     * to alloc long mem section. Dbspj::execSIGNAL_DROPPED_REP()
     * will then be called, which is what we intend to test here.
     */
    jam();
    ErrorSignalReceive= DBSPJ;
    ErrorMaxSegmentsToSeize= 1;
  }
}

Uint32
Dbspj::getResultRef(Ptr<Request> requestPtr)
{
  Ptr<TreeNode> nodePtr;
  Local_TreeNode_list list(m_treenode_pool, requestPtr.p->m_nodes);
  for (list.first(nodePtr); !nodePtr.isNull(); list.next(nodePtr))
  {
    if (nodePtr.p->isLookup())
    {
      jam();
      return nodePtr.p->m_lookup_data.m_api_resultRef;
    }
  }
  ndbabort();
  return 0;
}

/**
 * Cleanup resources allocated while fetching last batch, and prepare for more
 * rows to be returned from the still 'm_active_tree_nodes', or nodes having
 * them as parents. If not 'done' this batch was a sub-batch withing the current
 * REQuest - SPJ will request more batches before a sendConf() to the client.
 * When 'done' a SCAN_NEXTREQ is required to fetch a new batch of rows.
 */
void
Dbspj::cleanupBatch(Ptr<Request> requestPtr, bool done)
{
  /**
   * Needs to be at least 1 active otherwise we should have
   *   taken the Request cleanup "path" in batchComplete
   */
  ndbassert(requestPtr.p->m_cnt_active >= 1);

  Ptr<TreeNode> treeNodePtr;
  Local_TreeNode_list list(m_treenode_pool, requestPtr.p->m_nodes);

  for (list.first(treeNodePtr); !treeNodePtr.isNull(); list.next(treeNodePtr))
  {
    /**
     * Release and re-init row buffer structures for those treeNodes getting
     * more rows in the following NEXTREQ, including all its children.
     */
    if (requestPtr.p->m_active_tree_nodes.get(treeNodePtr.p->m_node_no) ||
        requestPtr.p->m_active_tree_nodes.overlaps(treeNodePtr.p->m_predecessors))
    {
      // Release rowBuffers used by this TreeNode.
      jam();
      releasePages(treeNodePtr.p->m_rowBuffer);
      treeNodePtr.p->m_rows.init();
    }

    /* Clear parents 'm_matched' bit for all buffered rows: */
    if (treeNodePtr.p->m_bits & TreeNode::T_BUFFER_MATCH)
    {
      RowIterator iter;
      for (first(treeNodePtr.p->m_rows, iter); !iter.isNull(); next(iter))
      {
        jam();
        RowPtr row;
        setupRowPtr(treeNodePtr, row, iter.m_base.m_row_ptr);

        row.m_matched->bitANDC(requestPtr.p->m_active_tree_nodes);
      }
    }

    /**
     * Do further cleanup in treeNodes having predecessors getting more rows.
     * (Which excludes the restarted treeNode itself)
     */
    if (requestPtr.p->m_active_tree_nodes.overlaps(treeNodePtr.p->m_predecessors))
    {
      jam();
      /**
       * Common TreeNode cleanup:
       * Deferred operations will have correlation ids which may refer
       * buffered rows released above. These are allocated in
       * the m_batchArena released below.
       * As an optimization we do not explicitly 'release()' these
       * correlation id's:
       *  - There could easily be some hundreds of them, released
       *    one by one in loop.
       *  - At the innermost level the release() is more or less a NOOP
       *    as Arena allocated memory can't be released for reuse.
       */
      m_arenaAllocator.release(treeNodePtr.p->m_batchArena);
      treeNodePtr.p->m_deferred.init();

      /**
       * TreeNode-type specific cleanup.
       */
      if (treeNodePtr.p->m_info->m_parent_batch_cleanup != 0)
      {
        jam();
        (this->*(treeNodePtr.p->m_info->m_parent_batch_cleanup))(requestPtr,
                                                                 treeNodePtr,
                                                                 done);
      }
    }
  }
}

/**
 * Handle that batch for this 'TreeNode' is complete.
 */
void
Dbspj::handleTreeNodeComplete(Signal * signal, Ptr<Request> requestPtr,
                              Ptr<TreeNode> treeNodePtr)
{
  if ((requestPtr.p->m_state & Request::RS_ABORTING) == 0)
  {
    jam();
    ndbassert(requestPtr.p->m_completed_tree_nodes.get(treeNodePtr.p->m_node_no));

    /**
     * If all predecessors are complete, this has to be reported
     * as we might be waiting for this condition to start more
     * operations.
     */
    if (requestPtr.p->m_completed_tree_nodes.contains(treeNodePtr.p->m_predecessors) &&
        !requestPtr.p->m_suspended_tree_nodes.overlaps(treeNodePtr.p->m_predecessors))
    {
      jam();
      reportAncestorsComplete(signal, requestPtr, treeNodePtr);
    }
  }
}

/**
 * Notify any TreeNode(s) to be executed after the completed
 * TreeNode that their predecessors has completed their batch.
 */
void
Dbspj::reportAncestorsComplete(Signal * signal, Ptr<Request> requestPtr,
                               Ptr<TreeNode> treeNodePtr)
{
  DEBUG("reportAncestorsComplete: " << treeNodePtr.p->m_node_no);

  if (!requestPtr.p->m_suspended_tree_nodes.get(treeNodePtr.p->m_node_no))
  {
    jam();
    LocalArenaPool<DataBufferSegment<14> > pool(requestPtr.p->m_arena, m_dependency_map_pool);
    Local_dependency_map nextExec(pool, treeNodePtr.p->m_next_nodes);
    Dependency_map::ConstDataBufferIterator it;

    for (nextExec.first(it); !it.isNull(); nextExec.next(it))
    {
      jam();
      Ptr<TreeNode> nextTreeNodePtr;
      ndbrequire(m_treenode_pool.getPtr(nextTreeNodePtr, *it.data));

      /**
       * Notify all TreeNodes which depends on the completed predecessors.
       */
      if (requestPtr.p->m_completed_tree_nodes.contains(nextTreeNodePtr.p->m_predecessors))
      {
        if (nextTreeNodePtr.p->m_resumeEvents & TreeNode::TN_RESUME_NODE)
        {
          jam();
          resumeBufferedNode(signal, requestPtr, nextTreeNodePtr);
        }

        /* Notify only TreeNodes which has requested a completion notify. */
        if (nextTreeNodePtr.p->m_bits & TreeNode::T_NEED_REPORT_BATCH_COMPLETED)
        {
          jam();
          ndbassert(nextTreeNodePtr.p->m_info != NULL);
          ndbassert(nextTreeNodePtr.p->m_info->m_parent_batch_complete != NULL);
          (this->*(nextTreeNodePtr.p->m_info->m_parent_batch_complete))(signal,
                                                                 requestPtr,
                                                                 nextTreeNodePtr);
        }
        reportAncestorsComplete(signal, requestPtr, nextTreeNodePtr);
      }
    }
  }
}

/**
 * Set the Request to ABORTING state, and where appropriate,
 * inform any participating LDMs about the decision to
 * terminate the query.
 *
 * NOTE: No reply is yet sent to the API. This is taken care of by
 * the outermost ::exec<FOO> methods calling either ::checkPrepareComplete()
 * or ::checkBatchComplete(), which send a CONF/REF reply when all
 * 'outstanding' work is done.
 */
void
Dbspj::abort(Signal* signal, Ptr<Request> requestPtr, Uint32 errCode)
{
  jam();
  if ((requestPtr.p->m_state & Request::RS_ABORTING) != 0)
  {
    jam();
    return;
  }

  requestPtr.p->m_state |= Request::RS_ABORTING;
  requestPtr.p->m_errCode = errCode;
  requestPtr.p->m_suspended_tree_nodes.clear();

  {
    Ptr<TreeNode> nodePtr;
    Local_TreeNode_list list(m_treenode_pool, requestPtr.p->m_nodes);
    for (list.first(nodePtr); !nodePtr.isNull(); list.next(nodePtr))
    {
      jam();
      ndbrequire(nodePtr.p->m_info != 0);
      if (nodePtr.p->m_info->m_abort != 0)
      {
        jam();
        (this->*(nodePtr.p->m_info->m_abort))(signal, requestPtr, nodePtr);
      }
    }
  }
}

Uint32
Dbspj::nodeFail(Signal* signal, Ptr<Request> requestPtr,
                NdbNodeBitmask nodes)
{
  Uint32 cnt = 0;
  Uint32 iter = 0;

  {
    Ptr<TreeNode> nodePtr;
    Local_TreeNode_list list(m_treenode_pool, requestPtr.p->m_nodes);
    for (list.first(nodePtr); !nodePtr.isNull(); list.next(nodePtr))
    {
      jam();
      ndbrequire(nodePtr.p->m_info != 0);
      if (nodePtr.p->m_info->m_execNODE_FAILREP != 0)
      {
        jam();
        iter ++;
        cnt += (this->*(nodePtr.p->m_info->m_execNODE_FAILREP))(signal,
                                                                requestPtr,
                                                                nodePtr, nodes);
      }
    }
  }

  if (cnt == 0)
  {
    jam();
    /**
     * None of the operations needed NodeFailRep "action"
     *   check if our TC has died...but...only needed in
     *   scan case...for lookup...not so...
     */
    if (requestPtr.p->isLookup())
    {
      jam();
      return 0;  //Lookup: Don't care about TC still alive
    }
    else if (!nodes.get(refToNode(requestPtr.p->m_senderRef)))
    {
      jam();
      return 0;  //Scan: Requesting TC is still alive.
    }
  }

  jam();
  abort(signal, requestPtr, DbspjErr::NodeFailure);
  checkBatchComplete(signal, requestPtr);

  return cnt + iter;
}

void
Dbspj::complete(Signal* signal, Ptr<Request> requestPtr)
{
  /**
   * we need to run complete-phase before sending last SCAN_FRAGCONF
   */
  Uint32 flags = requestPtr.p->m_state &
    (Request::RS_ABORTING | Request::RS_WAITING);

  requestPtr.p->m_state = Request::RS_COMPLETING | flags;

  // clear bit so that next batchComplete()
  // will continue to cleanup
  ndbassert((requestPtr.p->m_bits & Request::RT_NEED_COMPLETE) != 0);
  requestPtr.p->m_bits &= ~(Uint32)Request::RT_NEED_COMPLETE;
  ndbassert(requestPtr.p->m_outstanding == 0);
  requestPtr.p->m_outstanding = 0;
  {
    Ptr<TreeNode> nodePtr;
    Local_TreeNode_list list(m_treenode_pool, requestPtr.p->m_nodes);
    for (list.first(nodePtr); !nodePtr.isNull(); list.next(nodePtr))
    {
      jam();
      if (nodePtr.p->m_bits & TreeNode::T_NEED_COMPLETE)
      {
        jam();
        ndbassert(nodePtr.p->m_info != NULL);
        ndbassert(nodePtr.p->m_info->m_complete != NULL);
        (this->*(nodePtr.p->m_info->m_complete))(signal, requestPtr, nodePtr);
      }
    }
  }

  jam();
  checkBatchComplete(signal, requestPtr);
}

/**
 * Release as much as possible of sub objects owned by this Request,
 * including its TreeNodes.
 * The Request itself is *not* released yet as it may still be needed
 * to track the state of the request. (Set to include RS_DONE)
 */
void Dbspj::cleanup(Ptr<Request> requestPtr, bool in_hash)
{
  ndbrequire(requestPtr.p->m_cnt_active == 0);
  {
    Ptr<TreeNode> nodePtr;
    Local_TreeNode_list list(m_treenode_pool, requestPtr.p->m_nodes);
    while (list.removeFirst(nodePtr))
    {
      jam();
      ndbrequire(nodePtr.p->m_info != 0 && nodePtr.p->m_info->m_cleanup != 0);
      (this->*(nodePtr.p->m_info->m_cleanup))(requestPtr, nodePtr);

      removeGuardedPtr(nodePtr);
      m_treenode_pool.release(nodePtr);
    }
  }
  if (requestPtr.p->isScan())
  {
    jam();

    /**
     * If a Request in state RS_WAITING is aborted (node failure?),
     * there is no ongoing client request we can reply to.
     * We set it to RS_ABORTED state now, a later SCAN_NEXTREQ will
     * find the RS_ABORTED request, REF with the abort reason, and
     * then complete the cleaning up
     *
     * NOTE1: If no SCAN_NEXTREQ ever arrives for this Request, it
     *        is effectively leaked!
     *
     * NOTE2: During testing I was never able to find any SCAN_NEXTREQ
     *        arriving for a ABORTED query. So there likely are such 
     *        leaks! Suspect that TC does not send SCAN_NEXTREQ to 
     *        SPJ/LQH blocks affected by a node failure?
     */
    if (unlikely((requestPtr.p->m_state & Request::RS_WAITING) != 0))
    {
      jam();
      ndbrequire(in_hash);
      requestPtr.p->m_state = Request::RS_ABORTED;
      return;
    }
    ndbrequire(in_hash == m_scan_request_hash.remove(requestPtr, *requestPtr.p));
  }
  else
  {
    jam();
    ndbrequire(in_hash == m_lookup_request_hash.remove(requestPtr, *requestPtr.p));
  }
  ArenaHead ah = requestPtr.p->m_arena;
  m_request_pool.release(requestPtr);
  m_arenaAllocator.release(ah);
}

void
Dbspj::cleanup_common(Ptr<Request> requestPtr, Ptr<TreeNode> treeNodePtr)
{
  jam();

  // Release TreeNode object allocated in the Request 'global' m_arena.
  // (Actually obsolete by entire Request::m_arena released later)
  LocalArenaPool<DataBufferSegment<14> > pool(requestPtr.p->m_arena, m_dependency_map_pool);
  {
    Local_dependency_map list(pool, treeNodePtr.p->m_child_nodes);
    list.release();
  }

  {
    Local_pattern_store pattern(pool, treeNodePtr.p->m_keyPattern);
    pattern.release();
  }

  {
    Local_pattern_store pattern(pool, treeNodePtr.p->m_attrParamPattern);
    pattern.release();
  }

  // Correlation ids for deferred operations are allocated in the batch specific
  // arena. It is sufficient to release entire memory arena.
  m_arenaAllocator.release(treeNodePtr.p->m_batchArena);

  if (treeNodePtr.p->m_send.m_keyInfoPtrI != RNIL)
  {
    jam();
    releaseSection(treeNodePtr.p->m_send.m_keyInfoPtrI);
  }

  if (treeNodePtr.p->m_send.m_attrInfoPtrI != RNIL)
  {
    jam();
    releaseSection(treeNodePtr.p->m_send.m_attrInfoPtrI);
  }

  releasePages(treeNodePtr.p->m_rowBuffer);
}

static
bool 
spjCheckFailFunc(const char* predicate,
                 const char* file,
                 const unsigned line,
                 const Uint32 instance)
{
  g_eventLogger->info("DBSPJ %u : Failed spjCheck (%s) "
                      "at line %u of %s.",
                      instance,
                      predicate,
                      line,
                      file);
  return false;
}

#define spjCheck(check)                                      \
  ((check)?true:                                             \
   spjCheckFailFunc(#check, __FILE__, __LINE__, instance())) \


bool
Dbspj::checkRequest(const Ptr<Request> requestPtr)
{
  jam();
  
  /**
   * We check the request, with individual assertions
   * affecting the overall result code
   * We attempt to dump the request if there's a problem
   * Dumping is done last to avoid problems with iterating
   * lists concurrently + IntrusiveList.
   * So checks should record the problem type etc, but not
   * ndbabort() immediately.  See spjCheck() above.
   */
  
  bool result = true;

  {
    Ptr<TreeNode> treeNodePtr;
    Local_TreeNode_list list(m_treenode_pool, requestPtr.p->m_nodes);
    for (list.first(treeNodePtr); 
         !treeNodePtr.isNull(); 
         list.next(treeNodePtr))
    {
      jam();
      ndbrequire(treeNodePtr.p->m_info != NULL);
      if (treeNodePtr.p->m_info->m_checkNode != NULL)
      {
        jam();
        result &= (this->*(treeNodePtr.p->m_info->m_checkNode))
          (requestPtr, treeNodePtr);
      }
    }
  }

  if (!result)
  {
    dumpRequest("failed checkRequest()",
                requestPtr);
    ndbabort();
  }

  return result;
}

/**
 * Processing of signals from LQH
 */
void
Dbspj::execLQHKEYREF(Signal* signal)
{
  jamEntry();

  const LqhKeyRef* ref = reinterpret_cast<const LqhKeyRef*>(signal->getDataPtr());

  Ptr<TreeNode> treeNodePtr;
  ndbrequire(getGuardedPtr(treeNodePtr, ref->connectPtr));

  Ptr<Request> requestPtr;
  ndbrequire(m_request_pool.getPtr(requestPtr, treeNodePtr.p->m_requestPtrI));
  ndbassert(!requestPtr.p->m_completed_tree_nodes.get(treeNodePtr.p->m_node_no));

  ndbassert(checkRequest(requestPtr));

  DEBUG("execLQHKEYREF"
     << ", node: " << treeNodePtr.p->m_node_no
     << ", request: " << requestPtr.i
     << ", errorCode: " << ref->errorCode
  );

  ndbrequire(treeNodePtr.p->m_info && treeNodePtr.p->m_info->m_execLQHKEYREF);
  (this->*(treeNodePtr.p->m_info->m_execLQHKEYREF))(signal,
                                                    requestPtr,
                                                    treeNodePtr);
  jam();
  checkBatchComplete(signal, requestPtr);
}

void
Dbspj::execLQHKEYCONF(Signal* signal)
{
  jamEntry();

  const LqhKeyConf* conf = reinterpret_cast<const LqhKeyConf*>(signal->getDataPtr());
  Ptr<TreeNode> treeNodePtr;
  ndbrequire(getGuardedPtr(treeNodePtr, conf->opPtr));

  Ptr<Request> requestPtr;
  ndbrequire(m_request_pool.getPtr(requestPtr, treeNodePtr.p->m_requestPtrI));
  ndbassert(!requestPtr.p->m_completed_tree_nodes.get(treeNodePtr.p->m_node_no));

  DEBUG("execLQHKEYCONF"
     << ", node: " << treeNodePtr.p->m_node_no
     << ", request: " << requestPtr.i
  );

  ndbrequire(treeNodePtr.p->m_info && treeNodePtr.p->m_info->m_execLQHKEYCONF);
  (this->*(treeNodePtr.p->m_info->m_execLQHKEYCONF))(signal,
                                                     requestPtr,
                                                     treeNodePtr);
  jam();
  checkBatchComplete(signal, requestPtr);
}

void
Dbspj::execSCAN_FRAGREF(Signal* signal)
{
  jamEntry();
  const ScanFragRef* ref = reinterpret_cast<const ScanFragRef*>(signal->getDataPtr());

  Ptr<ScanFragHandle> scanFragHandlePtr;
  ndbrequire(getGuardedPtr(scanFragHandlePtr, ref->senderData));
  Ptr<TreeNode> treeNodePtr;
  ndbrequire(m_treenode_pool.getPtr(treeNodePtr,
                                    scanFragHandlePtr.p->m_treeNodePtrI));
  Ptr<Request> requestPtr;
  ndbrequire(m_request_pool.getPtr(requestPtr, treeNodePtr.p->m_requestPtrI));
  ndbassert(!requestPtr.p->m_completed_tree_nodes.get(treeNodePtr.p->m_node_no));

  ndbassert(checkRequest(requestPtr));

  DEBUG("execSCAN_FRAGREF"
     << ", node: " << treeNodePtr.p->m_node_no
     << ", request: " << requestPtr.i
     << ", errorCode: " << ref->errorCode
  );

  Uint32 sig_len = signal->getLength();
  if (likely(sig_len == ScanFragRef::SignalLength_query))
  {
    jam();
    scanFragHandlePtr.p->m_next_ref = ref->senderRef;
  }
  ndbrequire(treeNodePtr.p->m_info&&treeNodePtr.p->m_info->m_execSCAN_FRAGREF);
  (this->*(treeNodePtr.p->m_info->m_execSCAN_FRAGREF))(signal,
                                                       requestPtr,
                                                       treeNodePtr,
                                                       scanFragHandlePtr);
  jam();
  checkBatchComplete(signal, requestPtr);
}

void
Dbspj::execSCAN_HBREP(Signal* signal)
{
  jamEntry();

  BlockReference senderRef = signal->senderBlockRef();
  Uint32 senderData = signal->theData[0];
  Uint32 transid1 = signal->theData[1];
  Uint32 transid2 = signal->theData[2];

  Ptr<ScanFragHandle> scanFragHandlePtr;
  ndbrequire(getGuardedPtr(scanFragHandlePtr, senderData));
  Ptr<TreeNode> treeNodePtr;
  ndbrequire(m_treenode_pool.getPtr(treeNodePtr, scanFragHandlePtr.p->m_treeNodePtrI));
  Ptr<Request> requestPtr;
  ndbrequire(m_request_pool.getPtr(requestPtr, treeNodePtr.p->m_requestPtrI));
  DEBUG("execSCAN_HBREP"
     << ", node: " << treeNodePtr.p->m_node_no
     << ", request: " << requestPtr.i
  );

  if (refToMain(scanFragHandlePtr.p->m_next_ref) == V_QUERY)
  {
    jam();
    /**
     * Since we will send signal below in send_close_scan we need to
     * save the signal data at signal reception since this is used to
     * send SCAN_HBREP to DBTC as well.
     */
    scanFragHandlePtr.p->m_next_ref = senderRef;
    if (scanFragHandlePtr.p->m_state ==
        ScanFragHandle::SFH_SCANNING_WAIT_CLOSE)
    {
      jam();
      send_close_scan(signal, scanFragHandlePtr, requestPtr);
    }
  }
  Uint32 ref = requestPtr.p->m_senderRef;
  signal->theData[0] = requestPtr.p->m_senderData;
  signal->theData[1] = transid1;
  signal->theData[2] = transid2;
  sendSignal(ref, GSN_SCAN_HBREP, signal, 3, JBB);
}

void
Dbspj::send_close_scan(Signal *signal,
                       Ptr<ScanFragHandle> fragPtr,
                       Ptr<Request> requestPtr)
{
  fragPtr.p->m_state = ScanFragHandle::SFH_WAIT_CLOSE;
  ScanFragNextReq* req =
  CAST_PTR(ScanFragNextReq, signal->getDataPtrSend());
  req->requestInfo = 0;
  ScanFragNextReq::setCloseFlag(req->requestInfo, 1);
  req->transId1 = requestPtr.p->m_transId[0];
  req->transId2 = requestPtr.p->m_transId[1];
  req->batch_size_rows = 0;
  req->batch_size_bytes = 0;
  req->senderData = fragPtr.i;
  ndbrequire(refToMain(fragPtr.p->m_next_ref) != V_QUERY);
  sendSignal(fragPtr.p->m_next_ref, GSN_SCAN_NEXTREQ, signal,
             ScanFragNextReq::SignalLength, JBB);
}

void
Dbspj::execSCAN_FRAGCONF(Signal* signal)
{
  jamEntry();

  const ScanFragConf* conf =
    reinterpret_cast<const ScanFragConf*>(signal->getDataPtr());

#ifdef DEBUG_SCAN_FRAGREQ
  g_eventLogger->info("Dbspj::execSCAN_FRAGCONF() receiving SCAN_FRAGCONF ");
  printSCAN_FRAGCONF(stdout, signal->getDataPtrSend(),
                     conf->total_len,
                     DBLQH);
#endif

  Ptr<ScanFragHandle> scanFragHandlePtr;
  ndbrequire(getGuardedPtr(scanFragHandlePtr, conf->senderData));
  Ptr<TreeNode> treeNodePtr;
  ndbrequire(m_treenode_pool.getPtr(treeNodePtr, scanFragHandlePtr.p->m_treeNodePtrI));
  Ptr<Request> requestPtr;
  ndbrequire(m_request_pool.getPtr(requestPtr, treeNodePtr.p->m_requestPtrI));
  
  ndbassert(checkRequest(requestPtr));

  ndbassert(!requestPtr.p->m_completed_tree_nodes.get(treeNodePtr.p->m_node_no) ||
            requestPtr.p->m_state & Request::RS_ABORTING);

  DEBUG("execSCAN_FRAGCONF"
     << ", node: " << treeNodePtr.p->m_node_no
     << ", request: " << requestPtr.i
  );

  Uint32 sig_len = signal->getLength();
  if (likely(sig_len == ScanFragConf::SignalLength_query))
  {
    jam();
    scanFragHandlePtr.p->m_next_ref = conf->senderRef;
  }
  ndbrequire(treeNodePtr.p->m_info&&treeNodePtr.p->m_info->m_execSCAN_FRAGCONF);
  (this->*(treeNodePtr.p->m_info->m_execSCAN_FRAGCONF))(signal,
                                                        requestPtr,
                                                        treeNodePtr,
                                                        scanFragHandlePtr);
  jam();
  checkBatchComplete(signal, requestPtr);
}

void
Dbspj::execSCAN_NEXTREQ(Signal* signal)
{
  jamEntry();
  const ScanFragNextReq * req = (ScanFragNextReq*)&signal->theData[0];

#ifdef DEBUG_SCAN_FRAGREQ
  DEBUG("Incoming SCAN_NEXTREQ");
  printSCANFRAGNEXTREQ(stdout, &signal->theData[0],
                       ScanFragNextReq::SignalLength, DBLQH);
#endif

  Request key;
  key.m_transId[0] = req->transId1;
  key.m_transId[1] = req->transId2;
  key.m_senderData = req->senderData;

  Ptr<Request> requestPtr;
  if (unlikely(!m_scan_request_hash.find(requestPtr, key)))
  {
    jam();
    ndbrequire(ScanFragNextReq::getCloseFlag(req->requestInfo));
    return;
  }
  DEBUG("execSCAN_NEXTREQ, request: " << requestPtr.i);

#ifdef SPJ_TRACE_TIME
  const NDB_TICKS now = NdbTick_getCurrentTicks();
  const NDB_TICKS then = requestPtr.p->m_save_time;
  const Uint64 diff = NdbTick_Elapsed(then,now).microSec();
  requestPtr.p->m_sum_waiting += Uint32(diff);
  requestPtr.p->m_save_time = now;
#endif

  ndbassert(checkRequest(requestPtr));

  Uint32 state = requestPtr.p->m_state;
  requestPtr.p->m_state = state & ~Uint32(Request::RS_WAITING);

  do //Not a loop, allows 'break' to common exit/error handling.
  {
    /**
     * A RS_ABORTED query is a 'toombstone' left behind when a 
     * RS_WAITING query was aborted by node failures. The idea is
     * that the next SCAN_NEXTREQ will reply with the abort reason
     * and clean up.
     *
     * TODO: This doesn't seems to happen as assumed by design,
     *       Thus, RS_ABORTED queries are likely leaked!
     */
    if (unlikely(state == Request::RS_ABORTED))
    {
      jam();
      break;
    }
    if (unlikely((state & Request::RS_ABORTING) != 0))
    {
      /**
       * abort is already in progress...
       *   since RS_WAITING is cleared...it will end this request
       */
      jam();
      break;
    }
    if (ScanFragNextReq::getCloseFlag(req->requestInfo)) // Requested close scan
    {
      jam();
      abort(signal, requestPtr, 0); //Stop query, no error
      break;
    }

    ndbrequire((state & Request::RS_WAITING) != 0);
    ndbrequire(requestPtr.p->m_outstanding == 0);

    /**
     * Scroll all relevant cursors...
     */
    Ptr<TreeNode> treeNodePtr;
    Local_TreeNodeCursor_list list(m_treenode_pool,
                                   requestPtr.p->m_cursor_nodes);
    Uint32 cnt_active = 0;

    for (list.first(treeNodePtr); !treeNodePtr.isNull(); list.next(treeNodePtr))
    {
      if (treeNodePtr.p->m_state == TreeNode::TN_ACTIVE)
      {
        jam();
        DEBUG("SCAN_NEXTREQ on TreeNode: "
           << ", m_node_no: " << treeNodePtr.p->m_node_no
           << ", w/ m_parentPtrI: " << treeNodePtr.p->m_parentPtrI);

        ndbrequire(treeNodePtr.p->m_info != 0 &&
                   treeNodePtr.p->m_info->m_execSCAN_NEXTREQ != 0);
        (this->*(treeNodePtr.p->m_info->m_execSCAN_NEXTREQ))(signal,
                                                             requestPtr,
                                                             treeNodePtr);
        cnt_active++;
      }
      else
      {
        /**
         * Restart any other scans not being 'TN_ACTIVE'
         * (Only effective if 'RT_REPEAT_SCAN_RESULT')
         */
        jam();
        ndbrequire(requestPtr.p->m_bits & Request::RT_REPEAT_SCAN_RESULT);
        DEBUG("Restart TreeNode "
           << ", m_node_no: " << treeNodePtr.p->m_node_no
           << ", w/ m_parentPtrI: " << treeNodePtr.p->m_parentPtrI);

        ndbrequire(treeNodePtr.p->m_info != 0 &&
                   treeNodePtr.p->m_info->m_parent_batch_complete !=0 );
        (this->*(treeNodePtr.p->m_info->m_parent_batch_complete))(signal,
                                                                  requestPtr,
                                                                  treeNodePtr);
      }
      if (unlikely((requestPtr.p->m_state & Request::RS_ABORTING) != 0))
      {
        jam();
        break;
      }
    }// for all treeNodes in 'm_cursor_nodes'

    /* Expected only a single ACTIVE TreeNode among the cursors */
    ndbrequire(cnt_active == 1 ||
               !(requestPtr.p->m_bits & Request::RT_REPEAT_SCAN_RESULT));
  }
  while (0);

  // If nothing restarted, or failed, we have to handle completion
  jam();
  checkBatchComplete(signal, requestPtr);
}

void
Dbspj::execTRANSID_AI(Signal* signal)
{
  jamEntry();
  TransIdAI * req = (TransIdAI *)signal->getDataPtr();
  Uint32 ptrI = req->connectPtr;

  Ptr<TreeNode> treeNodePtr;
  ndbrequire(getGuardedPtr(treeNodePtr, ptrI));
  Ptr<Request> requestPtr;
  ndbrequire(m_request_pool.getPtr(requestPtr, treeNodePtr.p->m_requestPtrI));
  
  ndbassert(checkRequest(requestPtr));
  ndbassert(!requestPtr.p->m_completed_tree_nodes.get(treeNodePtr.p->m_node_no));
  ndbassert(treeNodePtr.p->m_bits & TreeNode::T_EXPECT_TRANSID_AI);

  DEBUG("execTRANSID_AI"
     << ", node: " << treeNodePtr.p->m_node_no
     << ", request: " << requestPtr.i
  );

  /**
   * Copy the received row in SegmentedSection memory into Linear memory.
   */
  LinearSectionPtr linearPtr;
  if (signal->getNoOfSections() == 0)  // Short signal
  {
    ndbrequire(signal->getLength() >= TransIdAI::HeaderLength);
    memcpy(m_buffer1, &signal->theData[TransIdAI::HeaderLength],
           4 * (signal->getLength() - TransIdAI::HeaderLength));
    linearPtr.p = m_buffer1;
    linearPtr.sz = signal->getLength() - TransIdAI::HeaderLength;
  }
  else
  {
    SegmentedSectionPtr dataPtr;
    SectionHandle handle(this, signal);
    ndbrequire(handle.getSection(dataPtr, 0));

    // Use the Dbspj::m_buffer1[] as temporary Linear storage for row.
    static_assert(sizeof(m_buffer1) >=
		  4*(MAX_ATTRIBUTES_IN_TABLE+MAX_TUPLE_SIZE_IN_WORDS),
		  "Dbspj::m_buffer1[] too small");
    copy(m_buffer1, dataPtr);
    linearPtr.p = m_buffer1;
    linearPtr.sz = dataPtr.sz;
    releaseSections(handle);
  }

#if defined(DEBUG_LQHKEYREQ) || defined(DEBUG_SCAN_FRAGREQ)
  printf("execTRANSID_AI: ");
  for (Uint32 i = 0; i<linearPtr.sz; i++)
    printf("0x%.8x ", linearPtr.p[i]);
  printf("\n");
#endif

  /**
   * Register signal as arrived.
   */ 
  ndbassert(treeNodePtr.p->m_info&&treeNodePtr.p->m_info->m_countSignal);
  (this->*(treeNodePtr.p->m_info->m_countSignal))(signal,
                                                  requestPtr,
                                                  treeNodePtr, 1);

  /**
   * build easy-access-array for row
   */
  Uint32 tmp[2+MAX_ATTRIBUTES_IN_TABLE];
  RowPtr::Header* header = CAST_PTR(RowPtr::Header, &tmp[0]);

  Uint32 cnt = buildRowHeader(header, linearPtr);
  ndbassert(header->m_len < NDB_ARRAY_SIZE(tmp));

  struct RowPtr row;
  row.m_matched = nullptr;
  row.m_src_node_ptrI = treeNodePtr.i;
  row.m_row_data.m_header = header;
  row.m_row_data.m_data = linearPtr.p;

  getCorrelationData(row.m_row_data,
                     cnt - 1,
                     row.m_src_correlation);

  do  //Dummy loop to allow 'break' into error handling
  {
    if (unlikely(requestPtr.p->m_state & Request::RS_ABORTING))
    {
      jam();
      break;
    }

    // Set 'matched' bit in previous scan ancestors
    if ((requestPtr.p->m_bits & Request::RT_MULTI_SCAN) != 0)
    {
      RowPtr scanAncestorRow(row);
      Uint32 scanAncestorPtrI = treeNodePtr.p->m_scanAncestorPtrI;
      while (scanAncestorPtrI != RNIL)  // or 'break' below
      {
        jam();
        Ptr<TreeNode> scanAncestorPtr;
        ndbrequire(m_treenode_pool.getPtr(scanAncestorPtr, scanAncestorPtrI));
        if ((scanAncestorPtr.p->m_bits & TreeNode::T_BUFFER_MATCH) == 0)
        {
          jam();
          break;
        }

        getBufferedRow(scanAncestorPtr, (scanAncestorRow.m_src_correlation >> 16),
                       &scanAncestorRow);

        if (scanAncestorRow.m_matched->get(treeNodePtr.p->m_node_no))
        {
          jam();
          break;
        }
        scanAncestorRow.m_matched->set(treeNodePtr.p->m_node_no);
        scanAncestorPtrI = scanAncestorPtr.p->m_scanAncestorPtrI;
      } //while
    } //RT_MULTI_SCAN

    const bool isCongested =
        treeNodePtr.p->m_bits & TreeNode::T_CHK_CONGESTION  &&
        requestPtr.p->m_outstanding >= HighlyCongestedLimit;

    /**
     * Buffer the row if either decided by execution plan, or needed by
     * congestion control logic.
     */
    if (treeNodePtr.p->m_bits & TreeNode::T_BUFFER_ANY || isCongested)
    {
      jam();
      DEBUG("Need to storeRow"
        << ", node: " << treeNodePtr.p->m_node_no
      );

      if (ERROR_INSERTED(17120) ||
         (ERROR_INSERTED(17121) && treeNodePtr.p->m_parentPtrI != RNIL) ||
         (ERROR_INSERTED(17122) && refToNode(signal->getSendersBlockRef()) != getOwnNodeId()))
      {
        jam();
        CLEAR_ERROR_INSERT_VALUE;
        abort(signal, requestPtr, DbspjErr::OutOfRowMemory);
        break;
      }

      const Uint32 err = storeRow(treeNodePtr, row);
      if (unlikely(err != 0))
      {
        jam();
        abort(signal, requestPtr, err);
        break;
      }
    }

    if (isCongested)
    {
      jam();
      DEBUG("Congested, store correlation-id for row"
        << ", node: " << treeNodePtr.p->m_node_no
      );

      /**
       * Append correlation values of congested operations being deferred
       * to a list / fifo. Upon resume, we will then be able to
       * relocate all BUFFER'ed rows for which to resume operations.
       */
      bool appended;
      {
        // Need an own scope for correlation_list, as ::lookup_abort() will
        // also construct such a list. Such nested usage is not allowed.
        LocalArenaPool<DataBufferSegment<14> >
            pool(treeNodePtr.p->m_batchArena, m_dependency_map_pool);
        Local_correlation_list
            correlations(pool,treeNodePtr.p->m_deferred.m_correlations);
        appended = correlations.append(&row.m_src_correlation, 1);
      }
      if (unlikely(!appended))
      {
        jam();
        abort(signal, requestPtr, DbspjErr::OutOfQueryMemory);
        break;
      }
      // Setting TreeNode as suspended will trigger later resumeCongestedNodes()
      requestPtr.p->m_suspended_tree_nodes.set(treeNodePtr.p->m_node_no);
      break;  // -> Don't startNextNodes()
    }

    // Submit operations to next-TreeNodes to be executed after 'this'
    startNextNodes(signal, requestPtr, treeNodePtr, row);
  }
  while(0);

  /**
   * When TreeNode is completed we might have to reply, or
   * resume other parts of the request.
   */
  if (requestPtr.p->m_completed_tree_nodes.get(treeNodePtr.p->m_node_no))
  {
    jam();
    handleTreeNodeComplete(signal, requestPtr, treeNodePtr);
  }

  jam();
  checkBatchComplete(signal, requestPtr);
}

/**
 * Store the row(if T_BUFFER_ROW), or possibly only its correlationId, together with:
 *  - The RowPtr::Header, describing the row
 *  - The 'Match' bitmask, if 'T_BUFFER_MATCH'
 *
 *  ----------------------------------
 *  | 'Match'-mask (1xUint32)        |  (present if T_BUFFER_MATCH)
 *  +--------------------------------+
 *  | RowPtr::Header::m_len          |  Size of Header array
 *  | RowPtr::Header::m_offset[]     |  Variable size array
 *  | ... more offsets ...           |
 *  | ... m_offfset[len-1]           |  Last offset is always 'corrId offset'
 *  +--------------------------------+
 *  | The row, or only its corrId    |  Row as described by Header
 *  | .. variable sized....          |
 *  ---------------------------------- 
 */
Uint32
Dbspj::storeRow(Ptr<TreeNode> treeNodePtr, const RowPtr &row)
{
  RowCollection &collection = treeNodePtr.p->m_rows;
  Uint32 datalen;
  const RowPtr::Header *headptr;
  Uint32 headlen;

  Uint32 tmpHeader[2];
  if (treeNodePtr.p->m_bits & (TreeNode::T_BUFFER_ROW | TreeNode::T_CHK_CONGESTION))
  {
    headptr = row.m_row_data.m_header;
    headlen = 1 + headptr->m_len;
    datalen = headptr->m_offset[headptr->m_len-1]+2;
  }
  else
  {
    // Build a header for only the 1-word correlation
    RowPtr::Header *header = CAST_PTR(RowPtr::Header, &tmpHeader[0]);
    header->m_len = 1;
    header->m_offset[0] = 0;
    headptr = header;
    headlen = 2;  // sizeof(m_len + m_offset[0])

    // 2 words: AttributeHeader + CorrelationId
    datalen = 2;
  }

  /**
   * Rows might be stored at an offset within the collection.
   * Calculate size to allocate for buffer.
   */
  const Uint32 offset = collection.rowOffset();
  const Uint32 matchlen = 
     (treeNodePtr.p->m_bits & TreeNode::T_BUFFER_MATCH) ? 1 : 0;
  const Uint32 totlen = offset + matchlen + headlen + datalen;

  RowRef ref;
  Uint32* dstptr = stackAlloc(*collection.m_base.m_rowBuffer, ref, totlen);
  if (unlikely(dstptr == NULL))
  {
    jam();
    return DbspjErr::OutOfRowMemory;
  }
  Uint32 * const saved_dstptr = dstptr;
  dstptr += offset;

  // Insert 'MATCH', Header and 'ROW'/correlationId as specified
  if (matchlen > 0)
  {
    TreeNodeBitMask matched(treeNodePtr.p->m_dependencies);
    matched.set(treeNodePtr.p->m_node_no);
    memcpy(dstptr, &matched, sizeof(matched));
    dstptr++;
  }

  memcpy(dstptr, headptr, 4 * headlen);
  dstptr += headlen;

  if (treeNodePtr.p->m_bits & (TreeNode::T_BUFFER_ROW | TreeNode::T_CHK_CONGESTION))
  {
    //Store entire row, include correlationId (last column)
    memcpy(dstptr, row.m_row_data.m_data, 4 * datalen);
  }
  else
  {
    //Store only the correlation-id if not 'BUFFER_ROW':
    const RowPtr::Header *header = row.m_row_data.m_header;
    const Uint32 pos = header->m_offset[header->m_len-1];
    memcpy(dstptr, row.m_row_data.m_data+pos, 4 * datalen);
  }

  /**
   * Register row in a list or a correlationId searchable 'map'
   * Note that add_to_xxx may relocate entire memory area which 
   * 'dstptr' referred, so it is not safe to use 'dstptr' *after*
   * the add_to_* below.
   */
  if (collection.m_type == RowCollection::COLLECTION_LIST)
  {
    NullRowRef.copyto_link(saved_dstptr); // Null terminate list...
    add_to_list(collection.m_list, ref);
  }
  else
  {
    Uint32 error = add_to_map(collection.m_map, row.m_src_correlation, ref);
    if (unlikely(error))
      return error;
  }

  return 0;
}

void
Dbspj::setupRowPtr(Ptr<TreeNode> treeNodePtr,
                   RowPtr &row, const Uint32 *src)
{
  ndbassert(src != NULL);
  const Uint32 offset = treeNodePtr.p->m_rows.rowOffset();
  const Uint32 matchlen = 
     (treeNodePtr.p->m_bits & TreeNode::T_BUFFER_MATCH) ? 1 : 0;
  const RowPtr::Header * headptr = (RowPtr::Header*)(src + offset + matchlen);
  const Uint32 headlen = 1 + headptr->m_len;

  // Setup row, containing either entire row or only the correlationId.
  row.m_row_data.m_header = headptr;
  row.m_row_data.m_data = (Uint32*)headptr + headlen;

  if (treeNodePtr.p->m_bits & TreeNode::T_BUFFER_MATCH)
  {
    row.m_matched = (TreeNodeBitMask*)(src + offset);
  }
  else
  {
    row.m_matched = NULL;
  }
}

void
Dbspj::add_to_list(SLFifoRowList &list, RowRef rowref)
{
  if (list.isNull())
  {
    jam();
    list.m_first_row_page_id = rowref.m_page_id;
    list.m_first_row_page_pos = rowref.m_page_pos;
  }
  else
  {
    jam();
    /**
     * add last to list
     */
    RowRef last;
    last.m_page_id = list.m_last_row_page_id;
    last.m_page_pos = list.m_last_row_page_pos;
    Uint32 * const rowptr = get_row_ptr(last);
    rowref.copyto_link(rowptr);
  }

  list.m_last_row_page_id = rowref.m_page_id;
  list.m_last_row_page_pos = rowref.m_page_pos;
}

Uint32 *
Dbspj::get_row_ptr(RowRef pos)
{
  Ptr<RowPage> ptr;
  ndbrequire(m_page_pool.getPtr(ptr, pos.m_page_id));
  return ptr.p->m_data + pos.m_page_pos;
}

inline
bool
Dbspj::first(const SLFifoRowList& list,
             SLFifoRowListIterator& iter)
{
  if (list.isNull())
  {
    jam();
    iter.setNull();
    return false;
  }

  iter.m_ref.m_page_id = list.m_first_row_page_id;
  iter.m_ref.m_page_pos = list.m_first_row_page_pos;
  iter.m_row_ptr = get_row_ptr(iter.m_ref);
  return true;
}

inline
bool
Dbspj::next(SLFifoRowListIterator& iter)
{
  iter.m_ref.assign_from_link(iter.m_row_ptr);
  if (iter.m_ref.isNull())
  {
    jam();
    return false;
  }
  iter.m_row_ptr = get_row_ptr(iter.m_ref);
  return true;
}

Uint32
Dbspj::add_to_map(RowMap& map,
                  Uint32 corrVal, RowRef rowref)
{
  Uint32 * mapptr;
  if (unlikely(map.isNull()))
  {
    jam();
    ndbassert(map.m_size > 0);
    ndbassert(map.m_rowBuffer != NULL);

    Uint32 sz16 = RowMap::MAP_SIZE_PER_REF_16 * map.m_size;
    Uint32 sz32 = (sz16 + 1) / 2;
    RowRef ref;
    mapptr = stackAlloc(*map.m_rowBuffer, ref, sz32);
    if (unlikely(mapptr == nullptr))
    {
      jam();
      return DbspjErr::OutOfRowMemory;
    }
    map.assign(ref);
    map.m_elements = 0;
    map.clear(mapptr);
  }
  else
  {
    RowRef ref;
    map.copyto(ref);
    mapptr = get_row_ptr(ref);
  }

  Uint32 pos = corrVal & 0xFFFF;
  ndbrequire(pos < map.m_size);
  ndbrequire(map.m_elements < map.m_size);

  if (false)
  {
    /**
     * Check that *pos* is empty
     */
    RowRef check;
    map.load(mapptr, pos, check);
    ndbrequire(check.m_page_pos == 0xFFFF);
  }

  map.store(mapptr, pos, rowref);
  return 0;
}

inline
bool
Dbspj::first(const RowMap& map,
             RowMapIterator & iter)
{
  if (map.isNull())
  {
    jam();
    iter.setNull();
    return false;
  }

  iter.m_map_ptr = get_row_ptr(map.m_map_ref);
  iter.m_size = map.m_size;

  Uint32 pos = 0;
  while (RowMap::isNull(iter.m_map_ptr, pos) && pos < iter.m_size)
    pos++;

  if (pos == iter.m_size)
  {
    jam();
    iter.setNull();
    return false;
  }
  RowMap::load(iter.m_map_ptr, pos, iter.m_ref);
  iter.m_element_no = pos;
  iter.m_row_ptr = get_row_ptr(iter.m_ref);
  return true;
}

inline
bool
Dbspj::next(RowMapIterator & iter)
{
  Uint32 pos = iter.m_element_no + 1;
  while (RowMap::isNull(iter.m_map_ptr, pos) && pos < iter.m_size)
    pos++;

  if (pos == iter.m_size)
  {
    jam();
    iter.setNull();
    return false;
  }
  RowMap::load(iter.m_map_ptr, pos, iter.m_ref);
  iter.m_element_no = pos;
  iter.m_row_ptr = get_row_ptr(iter.m_ref);
  return true;
}

bool
Dbspj::first(const RowCollection& collection,
             RowIterator& iter)
{
  iter.m_type = collection.m_type;
  if (iter.m_type == RowCollection::COLLECTION_LIST)
  {
    jam();
    return first(collection.m_list, iter.m_list);
  }
  else
  {
    jam();
    ndbassert(iter.m_type == RowCollection::COLLECTION_MAP);
    return first(collection.m_map, iter.m_map);
  }
}

bool
Dbspj::next(RowIterator& iter)
{
  if (iter.m_type == RowCollection::COLLECTION_LIST)
  {
    jam();
    return next(iter.m_list);
  }
  else
  {
    jam();
    ndbassert(iter.m_type == RowCollection::COLLECTION_MAP);
    return next(iter.m_map);
  }
}

inline
Uint32 *
Dbspj::stackAlloc(RowBuffer & buffer, RowRef& dst, Uint32 sz)
{
  Ptr<RowPage> ptr;
  Local_RowPage_fifo list(m_page_pool, buffer.m_page_list);

  Uint32 pos = buffer.m_stack_pos;
  static const Uint32 SIZE = RowPage::SIZE;
  if (unlikely(list.isEmpty() || (pos + sz) > SIZE))
  {
    jam();
    bool ret = allocPage(ptr);
    if (unlikely(ret == false))
    {
      jam();
      return 0;
    }

    pos = 0;
    list.addLast(ptr);
  }
  else
  {
    list.last(ptr);
  }

  dst.m_page_id = ptr.i;
  dst.m_page_pos = pos;
  buffer.m_stack_pos = pos + sz;
  return ptr.p->m_data + pos;
}

bool
Dbspj::allocPage(Ptr<RowPage> & ptr)
{
  if (m_free_page_list.isEmpty())
  {
    jam();
    if (ERROR_INSERTED_CLEAR(17003))
    {
      jam();
      g_eventLogger->info(
          "Injecting failed '::allocPage', error 17003 at line %d file %s",
          __LINE__, __FILE__);
      return false;
    }
    ptr.p = (RowPage*)m_ctx.m_mm.alloc_page(RT_SPJ_DATABUFFER,
                                            &ptr.i,
                                            Ndbd_mem_manager::NDB_ZONE_LE_32);
    if (unlikely(ptr.p == nullptr))
    {
      jam();
      return false;
    }
    m_allocedPages++;
  }
  else
  {
    jam();
    Local_RowPage_list list(m_page_pool, m_free_page_list);
    const bool ret = list.removeFirst(ptr);
    ndbrequire(ret);
  }
  const Uint32 usedPages = getUsedPages();
  if (usedPages > m_maxUsedPages)
    m_maxUsedPages = usedPages;
  return true;
}

/* Release all pages allocated to this RowBuffer */
void
Dbspj::releasePages(RowBuffer &rowBuffer)
{
  Local_RowPage_list list(m_page_pool, m_free_page_list);
  list.prependList(rowBuffer.m_page_list);
  rowBuffer.reset();
}

void
Dbspj::releaseGlobal(Signal * signal)
{
  // Add to statistics the max number of pages used in last 10/100ms-periode
  if (signal->theData[1] == 0)
  {
    m_usedPagesStat.update(m_maxUsedPages);
    m_maxUsedPages = getUsedPages();
  }

  // Get the upper 95 percentile of max pages being used
  const double used_mean = m_usedPagesStat.getMean();
  const double used_upper95 = used_mean + 2*m_usedPagesStat.getStdDev();

  // Free excess pages if any such held in the m_free_page_list
  int cnt = 0;
  Local_RowPage_list free_list(m_page_pool, m_free_page_list);
  while (m_allocedPages > used_upper95 && !free_list.isEmpty())
  {
    if (++cnt > 16)  // Take realtime break
    {
      jam();
      signal->theData[0] = 0;  // 0 -> releaseGlobal()
      signal->theData[1] = 1;  // 1 -> Continue release without new sample
      sendSignal(reference(), GSN_CONTINUEB, signal, 2, JBB);
      break;
    }
    Ptr<RowPage> ptr;
    free_list.removeFirst(ptr);
    m_ctx.m_mm.release_page(RT_SPJ_DATABUFFER, ptr.i);
    m_allocedPages--;
  }

  // If there are many free_pages, we want the sample+release to happen faster
  const Uint32 delay = free_list.getCount() > 16 ? 10 : 100;
  signal->theData[0] = 0;  // 0 -> releaseGlobal()
  signal->theData[1] = 0;  // 0 -> Take new UsedPages sample after 'delay'
  sendSignalWithDelay(reference(), GSN_CONTINUEB, signal, delay, 2);
}

Uint32
Dbspj::checkTableError(Ptr<TreeNode> treeNodePtr) const
{
  jam();
  if (treeNodePtr.p->m_tableOrIndexId >= c_tabrecFilesize)
  {
    jam();
    ndbassert(c_tabrecFilesize > 0);
    return DbspjErr::NoSuchTable;
  }
  
  TableRecordPtr tablePtr;
  tablePtr.i = treeNodePtr.p->m_tableOrIndexId;
  ptrAss(tablePtr, m_tableRecord);
  Uint32 err = tablePtr.p->checkTableError(treeNodePtr.p->m_schemaVersion);
  if (unlikely(err))
  {
    DEBUG_DICT("Dbsp::checkTableError"
              << ", m_node_no: " << treeNodePtr.p->m_node_no
              << ", tableOrIndexId: " << treeNodePtr.p->m_tableOrIndexId
              << ", error: " << err);
  }
  if (ERROR_INSERTED(17520) ||
      (ERROR_INSERTED(17521) && (rand() % 7) == 0))
  {
    jam();
    CLEAR_ERROR_INSERT_VALUE;
    g_eventLogger->info(
        "::checkTableError, injecting NoSuchTable error at line %d file %s",
        __LINE__, __FILE__);
    return DbspjErr::NoSuchTable;
  }
  return err;
}

void 
Dbspj::dumpScanFragHandle(Ptr<ScanFragHandle> fragPtr) const
{
  jam();
  
  g_eventLogger->info("DBSPJ %u :         SFH fragid %u state %u ref 0x%x "
                      "rangePtr 0x%x",
                      instance(),
                      fragPtr.p->m_fragId,
                      fragPtr.p->m_state,
                      fragPtr.p->m_ref,
                      fragPtr.p->m_rangePtrI);
}


void
Dbspj::dumpNodeCommon(const Ptr<TreeNode> treeNodePtr) const
{
  jam();

  g_eventLogger->info("DBSPJ %u :     TreeNode (%u) (0x%x:%p) state %u bits 0x%x "
                      "tableid %u schVer 0x%x",
                      instance(),
                      treeNodePtr.p->m_node_no,
                      treeNodePtr.i,
                      treeNodePtr.p,
                      treeNodePtr.p->m_state,
                      treeNodePtr.p->m_bits,
                      treeNodePtr.p->m_tableOrIndexId,
                      treeNodePtr.p->m_schemaVersion);
  g_eventLogger->info("DBSPJ %u :     TreeNode (%u) ptableId %u ref 0x%x "
                      "correlation %u parentPtrI 0x%x",
                      instance(),
                      treeNodePtr.p->m_node_no,
                      treeNodePtr.p->m_primaryTableId,
                      treeNodePtr.p->m_send.m_ref,
                      treeNodePtr.p->m_send.m_correlation,
                      treeNodePtr.p->m_parentPtrI);

}

void
Dbspj::dumpRequest(const char* reason,
                   const Ptr<Request> requestPtr)
{
  jam();

  /* TODO Add to DUMP_STATE_ORD */
  
  g_eventLogger->info("DBSPJ %u : Dumping request (0x%x:%p) due to %s.",
                      instance(),
                      requestPtr.i,
                      requestPtr.p,
                      reason);

  g_eventLogger->info("DBSPJ %u :   Request state %u bits 0x%x errCode %u "
                      "senderRef 0x%x rootFragId %u",
                      instance(),
                      requestPtr.p->m_state,
                      requestPtr.p->m_bits,
                      requestPtr.p->m_errCode,
                      requestPtr.p->m_senderRef,
                      requestPtr.p->m_rootFragId);
  
  g_eventLogger->info("DBSPJ %u :   Request transid (0x%x 0x%x) node_cnt %u "
                      "active_cnt %u m_outstanding %u",
                      instance(),
                      requestPtr.p->m_transId[0],
                      requestPtr.p->m_transId[1],
                      requestPtr.p->m_node_cnt,
                      requestPtr.p->m_cnt_active,
                      requestPtr.p->m_outstanding);
  
  /* Iterate over request's nodes */
  {
    Ptr<TreeNode> treeNodePtr;
    Local_TreeNode_list list(m_treenode_pool, requestPtr.p->m_nodes);
    for (list.first(treeNodePtr); 
         !treeNodePtr.isNull(); 
         list.next(treeNodePtr))
    {
      jam();
      ndbrequire(treeNodePtr.p->m_info != NULL);
      
      dumpNodeCommon(treeNodePtr);
      
      if (treeNodePtr.p->m_info->m_dumpNode != NULL)
      {
        jam();
        (this->*(treeNodePtr.p->m_info->m_dumpNode))
          (requestPtr, treeNodePtr);
      }
    }
  }

  g_eventLogger->info("DBSPJ %u : Finished dumping request (%u:%p)",
                      instance(),
                      requestPtr.i,
                      requestPtr.p);
}

void Dbspj::getBufferedRow(const Ptr<TreeNode> treeNodePtr, Uint32 rowId,
                           RowPtr *row) 
{
  DEBUG("getBufferedRow, node no: " << treeNodePtr.p->m_node_no
	<< ", rowId: " << rowId);
  ndbassert(treeNodePtr.p->m_bits & TreeNode::T_BUFFER_ANY);

  // Set up RowPtr & RowRef for this parent row
  RowRef ref;
  ndbassert(treeNodePtr.p->m_rows.m_type == RowCollection::COLLECTION_MAP);
  treeNodePtr.p->m_rows.m_map.copyto(ref);
  const Uint32* const mapptr = get_row_ptr(ref);

  // Relocate parent row from correlation value.
  treeNodePtr.p->m_rows.m_map.load(mapptr, rowId, ref);
  const Uint32* const rowptr = get_row_ptr(ref);

  RowPtr _row;
  _row.m_src_node_ptrI = treeNodePtr.i;
  setupRowPtr(treeNodePtr, _row, rowptr);

  getCorrelationData(_row.m_row_data,
                     _row.m_row_data.m_header->m_len - 1,
                     _row.m_src_correlation);
  *row = _row;
}

/**
 * resumeBufferedNode() -  Resume the execution from the specified TreeNode
 *
 * All preceding node which we depends on, has completed their
 * batches. The returned result rows from our parent node has 
 * been buffered, and the match-bitmap in our scanAncestor(s)
 * are set up.
 *
 * Iterate through all our buffered parent result rows, check their
 * 'match' vs the dependencies, and submit request for the
 * qualifying rows.
 */
void
Dbspj::resumeBufferedNode(Signal* signal,
                          Ptr<Request> requestPtr,
                          Ptr<TreeNode> treeNodePtr)
{
  Ptr<TreeNode> parentPtr;
  ndbrequire(m_treenode_pool.getPtr(parentPtr, treeNodePtr.p->m_parentPtrI));
  ndbassert(treeNodePtr.p->m_resumeEvents & TreeNode::TN_RESUME_NODE);
  ndbassert(parentPtr.p->m_bits & TreeNode::T_BUFFER_ROW);

  int total = 0, skipped = 0;
  RowIterator iter;
  for (first(parentPtr.p->m_rows, iter); !iter.isNull(); next(iter))
  {
    RowPtr parentRow;
    jam();
    total++;

    parentRow.m_src_node_ptrI = treeNodePtr.p->m_parentPtrI;
    setupRowPtr(parentPtr, parentRow, iter.m_base.m_row_ptr);

    getCorrelationData(parentRow.m_row_data,
                       parentRow.m_row_data.m_header->m_len - 1,
                       parentRow.m_src_correlation);

    // Need to consult the Scan-ancestor(s) to determine if
    // INNER_JOIN matches were found for all of our predecessors
    Ptr<TreeNode> scanAncestorPtr(parentPtr);
    RowPtr scanAncestorRow(parentRow);
    if (treeNodePtr.p->m_parentPtrI != treeNodePtr.p->m_scanAncestorPtrI)
    {
      jam();
      ndbrequire(m_treenode_pool.getPtr(scanAncestorPtr,
                                        treeNodePtr.p->m_scanAncestorPtrI));
      getBufferedRow(scanAncestorPtr, (parentRow.m_src_correlation >> 16),
                     &scanAncestorRow);
    }

    while (true)
    {
      TreeNodeBitMask required_matches(treeNodePtr.p->m_dependencies);
      required_matches.bitAND(scanAncestorPtr.p->m_coverage);

      if (!scanAncestorRow.m_matched->contains(required_matches))
      {
        DEBUG("parentRow-join SKIPPED");
        skipped++;
	break;
      }

      if (scanAncestorPtr.p->m_coverage.contains(treeNodePtr.p->m_dependencies))
      {
        jam();
        goto row_accepted;
      }

      // Has to consult grand-ancestors to verify their matches.
      ndbrequire(m_treenode_pool.getPtr(scanAncestorPtr,
                                        scanAncestorPtr.p->m_scanAncestorPtrI));

      if ((scanAncestorPtr.p->m_bits & TreeNode::T_BUFFER_MATCH) == 0)
      {
        jam();
        goto row_accepted;
      }

      getBufferedRow(scanAncestorPtr, (scanAncestorRow.m_src_correlation >> 16),
                     &scanAncestorRow);
    }
    continue;  //Row skipped, didn't 'match' dependent INNER-join -> next row
    
row_accepted:
    ndbassert(treeNodePtr.p->m_info != NULL);
    ndbassert(treeNodePtr.p->m_info->m_parent_row != NULL);
    (this->*(treeNodePtr.p->m_info->m_parent_row))(signal, requestPtr,
        treeNodePtr, parentRow);
  }

  DEBUG("resumeBufferedNode: #buffered rows: "
      << total << ", skipped: " << skipped);
}

/**
 * END - MODULE GENERIC
 */

void
Dbspj::resumeCongestedNode(Signal* signal,
                           Ptr<Request> requestPtr,
                           Ptr<TreeNode> scanAncestorPtr)
{
  DEBUG("resumeCongestedNode, from scanAncestor: "
      << scanAncestorPtr.p->m_node_no);

  ndbassert(scanAncestorPtr.p->isScan());
  ndbassert(scanAncestorPtr.p->m_bits & TreeNode::T_CHK_CONGESTION);
  ndbassert(requestPtr.p->m_suspended_tree_nodes.get(
      scanAncestorPtr.p->m_node_no));

  if (scanAncestorPtr.p->m_deferred.m_it.isNull())
  {
    LocalArenaPool<DataBufferSegment<14> >
        pool(scanAncestorPtr.p->m_batchArena, m_dependency_map_pool);
    Local_correlation_list
        correlations(pool, scanAncestorPtr.p->m_deferred.m_correlations);
    ndbassert(!correlations.isEmpty());
    correlations.first(scanAncestorPtr.p->m_deferred.m_it);
    ndbassert(!scanAncestorPtr.p->m_deferred.m_it.isNull());
  }

  Uint32 resumed = 0;
  while (!scanAncestorPtr.p->m_deferred.m_it.isNull())
  {
    jam();

    // Break out if congested again
    if (requestPtr.p->m_outstanding >= HighlyCongestedLimit)
    {
      jam();
      DEBUG("resumeCongestedNode, congested again -> break"
        << ", node: " << scanAncestorPtr.p->m_node_no
        << ", resumed: " << resumed
        << ", outstanding: " << requestPtr.p->m_outstanding
      );
      return;  // -> will re-resumeCongestedNodes() later
    }

    if (resumed > ResumeCongestedQuota)
    {
      jam();
      DEBUG("resumeCongestedNode, RT-break"
        << ", node: " << scanAncestorPtr.p->m_node_no
        << ", resumed: " << resumed
        << ", outstanding: " << requestPtr.p->m_outstanding
      );
      return;  // -> will re-resume when below MildlyCongestedLimit again
    }

    const Uint32 corrVal = *scanAncestorPtr.p->m_deferred.m_it.data;

    // Set up RowPtr & RowRef for this parent row
    RowPtr row;
    row.m_src_node_ptrI = scanAncestorPtr.i;
    row.m_src_correlation = corrVal;

    ndbassert(scanAncestorPtr.p->m_rows.m_type ==
              RowCollection::COLLECTION_MAP);
    RowRef ref;
    scanAncestorPtr.p->m_rows.m_map.copyto(ref);
    const Uint32* const mapptr = get_row_ptr(ref);

    // Relocate parent row from correlation value.
    const Uint32 rowId = (corrVal & 0xFFFF);
    scanAncestorPtr.p->m_rows.m_map.load(mapptr, rowId, ref);

    const Uint32* const rowptr = get_row_ptr(ref);
    setupRowPtr(scanAncestorPtr, row, rowptr);

    startNextNodes(signal, requestPtr, scanAncestorPtr, row);
    resumed++;
    {
      LocalArenaPool<DataBufferSegment<14> >
          pool(scanAncestorPtr.p->m_batchArena, m_dependency_map_pool);
      Local_correlation_list
          correlations(pool, scanAncestorPtr.p->m_deferred.m_correlations);
      correlations.next(scanAncestorPtr.p->m_deferred.m_it);
    }
  }
  // All deferred operations has been resumed:
  DEBUG("resumeCongestedNode: #rows: " << resumed);

  // Not congested any more, clear m_suspended state
  requestPtr.p->m_suspended_tree_nodes.clear(scanAncestorPtr.p->m_node_no);

  // Reset / release the deferred operation containers
  m_arenaAllocator.release(scanAncestorPtr.p->m_batchArena);
  scanAncestorPtr.p->m_deferred.init();

  if (requestPtr.p->m_completed_tree_nodes.get(scanAncestorPtr.p->m_node_no))
  {
    jam();
    // All rows from scanAncestorPtr in this batch has been received
    handleTreeNodeComplete(signal, requestPtr, scanAncestorPtr);
  }
}  // ::resumeCongestedNodes

void
Dbspj::startNextNodes(Signal *signal,
                      Ptr<Request> requestPtr,
                      Ptr<TreeNode> treeNodePtr,
                      const RowPtr &rowRef)
{
  LocalArenaPool<DataBufferSegment<14> >
      pool(requestPtr.p->m_arena, m_dependency_map_pool);
  Local_dependency_map nextExec(pool, treeNodePtr.p->m_next_nodes);
  Dependency_map::ConstDataBufferIterator it;

  /**
   * Activate 'next' operations to be executed, based on 'rowRef'.
   */
  for (nextExec.first(it); !it.isNull(); nextExec.next(it))
  {
    Ptr<TreeNode> nextTreeNodePtr;
    ndbrequire(m_treenode_pool.getPtr(nextTreeNodePtr, * it.data));

    /**
     * Execution of 'next' TreeNode may have to be delayed as we
     * will like to see which INNER-joins which had matches first.
     * Will be resumed later by resumeBufferedNode()
     */
    if ((nextTreeNodePtr.p->m_resumeEvents & TreeNode::TN_EXEC_WAIT) == 0)
    {
      jam();

      /**
       * 'rowRef' is the ancestor row from the immediate ancestor in
       * the execution plan. In case this is different from the parent-treeNode
       * in the 'query', we have to find the 'real' parentRow from the
       * parent as defined in the 'query'
       */
      RowPtr parentRow(rowRef);
      if (unlikely(nextTreeNodePtr.p->m_parentPtrI != treeNodePtr.i))
      {
        Ptr<TreeNode> parentPtr;
        const Uint32 parentRowId = (parentRow.m_src_correlation >> 16);
        ndbrequire(m_treenode_pool.getPtr(parentPtr,
                                          nextTreeNodePtr.p->m_parentPtrI));
        getBufferedRow(parentPtr, parentRowId, &parentRow);
      }

      ndbassert(nextTreeNodePtr.p->m_info != NULL);
      ndbassert(nextTreeNodePtr.p->m_info->m_parent_row != NULL);

      (this->*(nextTreeNodePtr.p->m_info->m_parent_row))(signal, requestPtr,
	  nextTreeNodePtr, parentRow);

      /* Recheck RS_ABORTING as 'next' operation might have aborted */
      if (unlikely(requestPtr.p->m_state & Request::RS_ABORTING))
      {
        jam();
        return;
      }
    }
  }
}


/**
 * MODULE LOOKUP
 */
const Dbspj::OpInfo
Dbspj::g_LookupOpInfo =
{
  &Dbspj::lookup_build,
  0, // prepare
  &Dbspj::lookup_start,
  &Dbspj::lookup_countSignal,
  &Dbspj::lookup_execLQHKEYREF,
  &Dbspj::lookup_execLQHKEYCONF,
  0, // execSCAN_FRAGREF
  0, // execSCAN_FRAGCONF
  &Dbspj::lookup_parent_row,
  0, // Dbspj::lookup_parent_batch_complete,
  0, // Dbspj::lookup_parent_batch_repeat,
  0, // Dbspj::lookup_parent_batch_cleanup,
  0, // Dbspj::lookup_execSCAN_NEXTREQ
  0, // Dbspj::lookup_complete
  &Dbspj::lookup_abort,
  &Dbspj::lookup_execNODE_FAILREP,
  &Dbspj::lookup_cleanup,
  &Dbspj::lookup_checkNode,
  &Dbspj::lookup_dumpNode
};

Uint32
Dbspj::lookup_build(Build_context& ctx,
                    Ptr<Request> requestPtr,
                    const QueryNode* qn,
                    const QueryNodeParameters* qp)
{
  Uint32 err = 0;
  Ptr<TreeNode> treeNodePtr;
  const QN_LookupNode * node = (const QN_LookupNode*)qn;
  const QN_LookupParameters * param = (const QN_LookupParameters*)qp;
  do
  {
    jam();
    err = DbspjErr::InvalidTreeNodeSpecification;
    if (unlikely(node->len < QN_LookupNode::NodeSize))
    {
      jam();
      break;
    }

    err = DbspjErr::InvalidTreeParametersSpecification;
    DEBUG("param len: " << param->len);
    if (unlikely(param->len < QN_LookupParameters::NodeSize))
    {
      jam();
      break;
    }

    err = createNode(ctx, requestPtr, treeNodePtr);
    if (unlikely(err != 0))
    {
      jam();
      break;
    }

    treeNodePtr.p->m_tableOrIndexId = node->tableId;
    treeNodePtr.p->m_primaryTableId = node->tableId;
    treeNodePtr.p->m_schemaVersion = node->tableVersion;
    treeNodePtr.p->m_info = &g_LookupOpInfo;
    Uint32 transId1 = requestPtr.p->m_transId[0];
    Uint32 transId2 = requestPtr.p->m_transId[1];
    Uint32 savePointId = ctx.m_savepointId;

    Uint32 treeBits = node->requestInfo;
    Uint32 paramBits = param->requestInfo;
    // g_eventLogger->info("Dbspj::lookup_build() treeBits=%.8x paramBits=%.8x",
    //         treeBits, paramBits);
    LqhKeyReq* dst = (LqhKeyReq*)treeNodePtr.p->m_lookup_data.m_lqhKeyReq;
    {
      /**
       * static variables
       */
      dst->tcBlockref = reference();
      dst->clientConnectPtr = treeNodePtr.i;

      /**
       * TODO reference()+treeNodePtr.i is passed twice
       *   this can likely be optimized using the requestInfo-bits
       * UPDATE: This can be accomplished by *not* setApplicationAddressFlag
       *         and patch LQH to then instead use tcBlockref/clientConnectPtr
       */
      dst->transId1 = transId1;
      dst->transId2 = transId2;
      dst->savePointId = savePointId;
      dst->scanInfo = 0;
      dst->attrLen = 0;
      /** Initially set reply ref to client, do_send will set SPJ refs if non-LEAF */
      dst->variableData[0] = ctx.m_resultRef;
      dst->variableData[1] = param->resultData;
      Uint32 requestInfo = 0;
      LqhKeyReq::setOperation(requestInfo, ZREAD);
      LqhKeyReq::setApplicationAddressFlag(requestInfo, 1);
      LqhKeyReq::setDirtyFlag(requestInfo, 1);
      LqhKeyReq::setSimpleFlag(requestInfo, 1);
      LqhKeyReq::setNormalProtocolFlag(requestInfo, 0);  // Assume T_LEAF
      LqhKeyReq::setCorrFactorFlag(requestInfo, 1);
      LqhKeyReq::setNoDiskFlag(requestInfo,
                               (treeBits & DABits::NI_LINKED_DISK) == 0 &&
                               (paramBits & DABits::PI_DISK_ATTR) == 0);

      // FirstMatch in a lookup request can just be ignored
      //if (treeBits & DABits::NI_FIRST_MATCH)
      //{}
      //if (treeBits & DABits::NI_ANTI_JOIN)
      //{}

      dst->requestInfo = requestInfo;
    }

    if (treeBits & QN_LookupNode::L_UNIQUE_INDEX)
    {
      jam();
      treeNodePtr.p->m_bits |= TreeNode::T_UNIQUE_INDEX_LOOKUP;
    }

    Uint32 tableId = node->tableId;
    Uint32 schemaVersion = node->tableVersion;

    Uint32 tableSchemaVersion = tableId + ((schemaVersion << 16) & 0xFFFF0000);
    dst->tableSchemaVersion = tableSchemaVersion;

    ctx.m_resultData = param->resultData;
    treeNodePtr.p->m_lookup_data.m_api_resultRef = ctx.m_resultRef;
    treeNodePtr.p->m_lookup_data.m_api_resultData = param->resultData;
    treeNodePtr.p->m_lookup_data.m_outstanding = 0;

    /**
     * Parse stuff common lookup/scan-frag
     */
    struct DABuffer nodeDA, paramDA;
    nodeDA.ptr = node->optional;
    nodeDA.end = nodeDA.ptr + (node->len - QN_LookupNode::NodeSize);
    paramDA.ptr = param->optional;
    paramDA.end = paramDA.ptr + (param->len - QN_LookupParameters::NodeSize);
    err = parseDA(ctx, requestPtr, treeNodePtr,
                  nodeDA, treeBits, paramDA, paramBits);
    if (unlikely(err != 0))
    {
      jam();
      break;
    }

    if (treeNodePtr.p->m_bits & TreeNode::T_ATTR_INTERPRETED)
    {
      jam();
      LqhKeyReq::setInterpretedFlag(dst->requestInfo, 1);
    }

    /**
     * Inherit batch size from parent
     */
    treeNodePtr.p->m_batch_size = 1;
    if (treeNodePtr.p->m_parentPtrI != RNIL)
    {
      jam();
      Ptr<TreeNode> parentPtr;
      ndbrequire(m_treenode_pool.getPtr(parentPtr,
                                        treeNodePtr.p->m_parentPtrI));
      treeNodePtr.p->m_batch_size = parentPtr.p->m_batch_size;
    }

    if (ctx.m_start_signal)
    {
      jam();
      Signal * signal = ctx.m_start_signal;
      const LqhKeyReq* src = (const LqhKeyReq*)signal->getDataPtr();
#ifdef NOT_YET
      Uint32 instanceNo =
        blockToInstance(signal->header.theReceiversBlockNumber);
      treeNodePtr.p->m_send.m_ref = numberToRef(DBLQH,
                                                instanceNo, getOwnNodeId());
#else
      treeNodePtr.p->m_send.m_ref =
        numberToRef(get_query_block_no(getOwnNodeId()),
                    getInstance(src->tableSchemaVersion & 0xFFFF,
                                src->fragmentData & 0xFFFF),
                    getOwnNodeId());
#endif

      Uint32 hashValue = src->hashValue;
      Uint32 fragId = src->fragmentData;
      Uint32 attrLen = src->attrLen; // fragdist-key is in here

      /**
       * assertions
       */
#ifdef VM_TRACE
      Uint32 requestInfo = src->requestInfo;
      ndbassert(LqhKeyReq::getAttrLen(attrLen) == 0);         // Only long
      ndbassert(LqhKeyReq::getScanTakeOverFlag(attrLen) == 0);// Not supported
      ndbassert(LqhKeyReq::getReorgFlag(attrLen) == ScanFragReq::REORG_ALL);       // Not supported
      ndbassert(LqhKeyReq::getOperation(requestInfo) == ZREAD);
      ndbassert(LqhKeyReq::getKeyLen(requestInfo) == 0);      // Only long
      ndbassert(LqhKeyReq::getMarkerFlag(requestInfo) == 0);  // Only read
      ndbassert(LqhKeyReq::getAIInLqhKeyReq(requestInfo) == 0);
      ndbassert(LqhKeyReq::getSeqNoReplica(requestInfo) == 0);
      ndbassert(LqhKeyReq::getLastReplicaNo(requestInfo) == 0);
      ndbassert(LqhKeyReq::getApplicationAddressFlag(requestInfo) != 0);
      ndbassert(LqhKeyReq::getSameClientAndTcFlag(requestInfo) == 0);
#endif

#ifdef TODO
      /**
       * Handle various lock-modes
       */
      static Uint8 getDirtyFlag(const UintR & requestInfo);
      static Uint8 getSimpleFlag(const UintR & requestInfo);
#endif

#ifdef VM_TRACE
      Uint32 dst_requestInfo = dst->requestInfo;
      ndbassert(LqhKeyReq::getInterpretedFlag(requestInfo) ==
                LqhKeyReq::getInterpretedFlag(dst_requestInfo));
      ndbassert(LqhKeyReq::getNoDiskFlag(requestInfo) ==
                LqhKeyReq::getNoDiskFlag(dst_requestInfo));
#endif

      dst->hashValue = hashValue;
      dst->fragmentData = fragId;
      dst->attrLen = attrLen; // fragdist is in here

      treeNodePtr.p->m_bits |= TreeNode::T_ONE_SHOT;
    }
    return 0;
  } while (0);

  return err;
}

void
Dbspj::lookup_start(Signal* signal,
                    Ptr<Request> requestPtr,
                    Ptr<TreeNode> treeNodePtr)
{
  lookup_send(signal, requestPtr, treeNodePtr);
}

void
Dbspj::lookup_send(Signal* signal,
                   Ptr<Request> requestPtr,
                   Ptr<TreeNode> treeNodePtr)
{
  jam();
  if (!ERROR_INSERTED(17521)) // Avoid emulated rnd errors
  {
    // ::checkTableError() should be handled before we reach this far
    ndbassert(checkTableError(treeNodePtr) == 0);
  }

  /**
   * Count number of expected reply signals:
   *  CONF or REF reply:
   *  - Expected by every non-leaf TreeNodes
   *  - For a scan request evel leaf TreeNodes get a CONF/REF reply.
   *
   *  TRANSID_AI reply:
   *  - Expected for all TreeNodes having T_EXPECT_TRANSID_AI
   */
  Uint32 cnt = 0;
  
  if (requestPtr.p->isScan() || !treeNodePtr.p->isLeaf())    //CONF/REF
    cnt++;

  if (treeNodePtr.p->m_bits & TreeNode::T_EXPECT_TRANSID_AI) //TRANSID_AI
    cnt++;

  LqhKeyReq* req = reinterpret_cast<LqhKeyReq*>(signal->getDataPtrSend());

  memcpy(req, treeNodePtr.p->m_lookup_data.m_lqhKeyReq,
         sizeof(treeNodePtr.p->m_lookup_data.m_lqhKeyReq));
  req->variableData[2] = treeNodePtr.p->m_send.m_correlation;
  req->variableData[3] = requestPtr.p->m_rootResultData;

  if (!treeNodePtr.p->isLeaf() || requestPtr.p->isScan())
  {
    // Non-LEAF want reply to SPJ instead of ApiClient.
    LqhKeyReq::setNormalProtocolFlag(req->requestInfo, 1);
    req->variableData[0] = reference();
    req->variableData[1] = treeNodePtr.i;
  }
  else
  {
    jam();
    /**
     * Fake that TC sent this request,
     *   so that it can route a maybe TCKEYREF
     */
    req->tcBlockref = requestPtr.p->m_senderRef;
  }

  SectionHandle handle(this);

  Uint32 ref = treeNodePtr.p->m_send.m_ref;
  Uint32 keyInfoPtrI = treeNodePtr.p->m_send.m_keyInfoPtrI;
  Uint32 attrInfoPtrI = treeNodePtr.p->m_send.m_attrInfoPtrI;

  Uint32 err = 0;

  do
  {
    if (treeNodePtr.p->m_bits & TreeNode::T_ONE_SHOT)
    {
      jam();
      /**
       * Pass sections to send
       */
      treeNodePtr.p->m_send.m_attrInfoPtrI = RNIL;
      treeNodePtr.p->m_send.m_keyInfoPtrI = RNIL;
    }
    else
    {
      if ((treeNodePtr.p->m_bits & TreeNode::T_KEYINFO_CONSTRUCTED) == 0)
      {
        jam();
        Uint32 tmp = RNIL;
        if (!dupSection(tmp, keyInfoPtrI))
        {
          jam();
          ndbassert(tmp == RNIL);  // Guard for memleak
          err = DbspjErr::OutOfSectionMemory;
          break;
        }

        keyInfoPtrI = tmp;
      }
      else
      {
        jam();
        treeNodePtr.p->m_send.m_keyInfoPtrI = RNIL;
      }

      if ((treeNodePtr.p->m_bits & TreeNode::T_ATTRINFO_CONSTRUCTED) == 0)
      {
        jam();
        Uint32 tmp = RNIL;

        /**
         * Test execution terminated due to 'OutOfSectionMemory' which
         * may happen for different treeNodes in the request:
         * - 17070: Fail on any lookup_send()
         * - 17071: Fail on lookup_send() if 'isLeaf'
         * - 17072: Fail on lookup_send() if treeNode not root
         */
        if (ERROR_INSERTED(17070) ||
           (ERROR_INSERTED(17071) && treeNodePtr.p->isLeaf()) ||
           (ERROR_INSERTED(17072) && treeNodePtr.p->m_parentPtrI != RNIL))
        {
          jam();
          CLEAR_ERROR_INSERT_VALUE;
          g_eventLogger->info(
              "Injecting OutOfSectionMemory error at line %d file %s", __LINE__,
              __FILE__);
          releaseSection(keyInfoPtrI);
          err = DbspjErr::OutOfSectionMemory;
          break;
        }

        if (!dupSection(tmp, attrInfoPtrI))
        {
          jam();
          ndbassert(tmp == RNIL);  // Guard for memleak
          releaseSection(keyInfoPtrI);
          err = DbspjErr::OutOfSectionMemory;
          break;
        }

        attrInfoPtrI = tmp;
      }
      else
      {
        jam();
        treeNodePtr.p->m_send.m_attrInfoPtrI = RNIL;
      }
    }

    getSection(handle.m_ptr[0], keyInfoPtrI);
    getSection(handle.m_ptr[1], attrInfoPtrI);
    handle.m_cnt = 2;

    /**
     * Inject error to test LQHKEYREF handling:
     * Tampering with tableSchemaVersion such that LQH will 
     * return LQHKEYREF('1227: Invalid schema version')
     * May happen for different treeNodes in the request:
     * - 17030: Fail on any lookup_send()
     * - 17031: Fail on lookup_send() if 'isLeaf'
     * - 17032: Fail on lookup_send() if treeNode not root 
     */
    if (ERROR_INSERTED(17030) ||
       (ERROR_INSERTED(17031) && treeNodePtr.p->isLeaf()) ||
       (ERROR_INSERTED(17032) && treeNodePtr.p->m_parentPtrI != RNIL))
    {
      jam();
      CLEAR_ERROR_INSERT_VALUE;
      req->tableSchemaVersion += (1 << 16); // Provoke 'Invalid schema version'
    }

#if defined DEBUG_LQHKEYREQ
    g_eventLogger->info("LQHKEYREQ to %x", ref);
    printLQHKEYREQ(stdout, signal->getDataPtrSend(),
                   NDB_ARRAY_SIZE(treeNodePtr.p->m_lookup_data.m_lqhKeyReq),
                   DBLQH);
    printf("KEYINFO: ");
    print(handle.m_ptr[0], stdout);
    printf("ATTRINFO: ");
    print(handle.m_ptr[1], stdout);
#endif

    Uint32 Tnode = refToNode(ref);
    if (Tnode == getOwnNodeId())
    {
      c_Counters.incr_counter(CI_LOCAL_READS_SENT, 1);
    }
    else
    {
      ndbrequire(!ERROR_INSERTED(17014));
      
      c_Counters.incr_counter(CI_REMOTE_READS_SENT, 1);
    }

    /**
     * Test correct abort handling if datanode not (yet)
     * connected to requesting API node.
     */
    if (ERROR_INSERTED(17530) &&
        !getNodeInfo(getResultRef(requestPtr)).m_connected)
    {
      jam();
      releaseSections(handle);
      err = DbspjErr::OutOfSectionMemory; //Fake an error likely seen here
      break;
    }

    /**
     * Test execution terminated due to 'NodeFailure' which
     * may happen for different treeNodes in the request:
     * - 17020: Fail on any lookup_send()
     * - 17021: Fail on lookup_send() if 'isLeaf'
     * - 17022: Fail on lookup_send() if treeNode not root 
     */
    if (ERROR_INSERTED(17020) ||
       (ERROR_INSERTED(17021) && treeNodePtr.p->isLeaf()) ||
       (ERROR_INSERTED(17022) && treeNodePtr.p->m_parentPtrI != RNIL))
    {
      jam();
      CLEAR_ERROR_INSERT_VALUE;
      releaseSections(handle);
      err = DbspjErr::NodeFailure;
      break;
    }

    if (unlikely(!c_alive_nodes.get(Tnode)))
    {
      jam();
      releaseSections(handle);
      err = DbspjErr::NodeFailure;
      break;
    }
    else if (cnt > 0)
    {
      // Register signal 'cnt' required before completion
      jam();
      ndbassert(Tnode < NDB_ARRAY_SIZE(requestPtr.p->m_lookup_node_data));
      requestPtr.p->m_completed_tree_nodes.clear(treeNodePtr.p->m_node_no);
      requestPtr.p->m_outstanding += cnt;
      requestPtr.p->m_lookup_node_data[Tnode] += cnt;
      // number wrapped
      ndbrequire(requestPtr.p->m_lookup_node_data[Tnode] != 0);
    }
    Uint32 blockNo = refToMain(ref);
    if (blockNo == V_QUERY)
    {
      Uint32 instance_no = refToInstance(ref);
      if (LqhKeyReq::getNoDiskFlag(req->requestInfo))
      {
        if (Tnode == getOwnNodeId())
        {
          ref = get_lqhkeyreq_ref(&c_tc->m_distribution_handle, instance_no);
        }
      }
      else
      {
        /**
         * We need to put back DBLQH as receiving block number as query
         * thread for the moment cannot handle disk data requests.
         */
        ref = numberToRef(DBLQH, instance_no, Tnode);
      }
    }
    sendSignal(ref, GSN_LQHKEYREQ, signal,
               NDB_ARRAY_SIZE(treeNodePtr.p->m_lookup_data.m_lqhKeyReq),
               JBB, &handle);

    treeNodePtr.p->m_lookup_data.m_outstanding += cnt;
    if (requestPtr.p->isLookup() && treeNodePtr.p->isLeaf())
    {
      jam();
      /**
       * Send TCKEYCONF with DirtyReadBit + Tnode,
       *   so that API can discover if Tnode died while waiting for result
       */
      lookup_sendLeafCONF(signal, requestPtr, treeNodePtr, Tnode);
    }
    return;
  }
  while (0);

  ndbrequire(err);
  jam();
  abort(signal, requestPtr, err);
} //Dbspj::lookup_send

void
Dbspj::lookup_countSignal(Signal* signal,
                          Ptr<Request> requestPtr,
                          Ptr<TreeNode> treeNodePtr,
                          Uint32 cnt)
{
  const Uint32 Tnode = refToNode(signal->getSendersBlockRef());

  ndbassert(requestPtr.p->m_lookup_node_data[Tnode] >= cnt);
  requestPtr.p->m_lookup_node_data[Tnode] -= cnt;

  ndbassert(requestPtr.p->m_outstanding >= cnt);
  requestPtr.p->m_outstanding -= cnt;

  ndbassert(treeNodePtr.p->m_lookup_data.m_outstanding >= cnt);
  treeNodePtr.p->m_lookup_data.m_outstanding -= cnt;

  if (treeNodePtr.p->m_lookup_data.m_outstanding == 0)
  {
    jam();
    // We have received all rows for this treeNode in this batch.
    requestPtr.p->m_completed_tree_nodes.set(treeNodePtr.p->m_node_no);
  }

  if (!requestPtr.p->m_suspended_tree_nodes.isclear() &&
      requestPtr.p->m_outstanding <= MildlyCongestedLimit)
  {
    // Had congestion: Can we resume some suspended operations?
    // First try to resume from the scan ancestor of this TreeNode.
    Ptr<TreeNode> scanAncestorPtr;
    ndbrequire(m_treenode_pool.getPtr(scanAncestorPtr,
                                      treeNodePtr.p->m_scanAncestorPtrI));
    if (likely(requestPtr.p->m_suspended_tree_nodes.get(scanAncestorPtr.p->m_node_no)))
    {
      jam();
      resumeCongestedNode(signal, requestPtr, scanAncestorPtr);
    }
    else
    {
      Local_TreeNode_list list(m_treenode_pool, requestPtr.p->m_nodes);
      Ptr<TreeNode> suspendedTreeNodePtr;
      list.first(suspendedTreeNodePtr);

      while(true)
      {
        ndbassert(!suspendedTreeNodePtr.isNull());
        if (requestPtr.p->m_suspended_tree_nodes.get(suspendedTreeNodePtr.p->m_node_no))
        {
          jam();
          resumeCongestedNode(signal, requestPtr, suspendedTreeNodePtr);
          break;
        }
        list.next(suspendedTreeNodePtr);
      }
    }
  }
}

void
Dbspj::lookup_execLQHKEYREF(Signal* signal,
                            Ptr<Request> requestPtr,
                            Ptr<TreeNode> treeNodePtr)
{
  jam();
  const LqhKeyRef * rep = (LqhKeyRef*)signal->getDataPtr();
  const Uint32 errCode = rep->errorCode;

  c_Counters.incr_counter(CI_READS_NOT_FOUND, 1);

  DEBUG("lookup_execLQHKEYREF, errorCode:" << errCode);

  if (treeNodePtr.p->m_bits & TreeNode::T_EXPECT_TRANSID_AI)
  {
    // Count(==2) the REF and the non-arriving TRANSID_AI
    lookup_countSignal(signal, requestPtr, treeNodePtr, 2);
  }
  else
  {
    // Count(==1) only awaiting CONF/REF
    lookup_countSignal(signal, requestPtr, treeNodePtr, 1);
  }

  /**
   * If Request is still actively running: API need to
   * be informed about error. 
   * Error code may either indicate a 'hard error' which should
   * terminate the query execution, or a 'soft error' which 
   * should be signaled NDBAPI, and execution continued.
   */
  if (likely((requestPtr.p->m_state & Request::RS_ABORTING) == 0))
  {
    switch(errCode){
    case 626: // 'Soft error' : Row not found
    case 899: // 'Soft error' : Interpreter_exit_nok

      jam();
      /**
       * Only Lookup-request need to send TCKEYREF...
       */
      if (requestPtr.p->isLookup())
      {
        jam();
        lookup_stop_branch(signal, requestPtr, treeNodePtr, errCode);
      }
      break;

    default: // 'Hard error' : abort query
      jam();
      abort(signal, requestPtr, errCode);
      return;
    }
  }

  if (requestPtr.p->m_completed_tree_nodes.get(treeNodePtr.p->m_node_no))
  {
    jam();
    // We have received all rows for this treeNode in this batch.
    handleTreeNodeComplete(signal, requestPtr, treeNodePtr);
  }
}

/**
 * lookup_stop_branch() will send required signals to the API
 * to inform that the query branch starting with 'treeNodePtr'
 * will not be executed due to 'errCode'.
 *
 * NOTE: 'errCode' is expected to be a 'soft error', like
 *       'row not found', and is *not* intended to abort
 *       entire query.
 */
void
Dbspj::lookup_stop_branch(Signal* signal,
                          Ptr<Request> requestPtr,
                          Ptr<TreeNode> treeNodePtr,
                          Uint32 errCode)
{
  ndbassert(requestPtr.p->isLookup());
  DEBUG("::lookup_stop_branch"
     << ", node: " << treeNodePtr.p->m_node_no
  );

  /**
   * If this is a "leaf" node, either on its own, or
   * indirectly through an unique index lookup:
   * Ordinary operation would have emitted extra TCKEYCONF 
   * required for nodefail handling.
   * (In case of nodefails during final leaf REQs).
   * As API can't, or at least does not try to, tell whether 
   * leaf operation is REFed by SPJ or LQH, we still have to
   * send this extra CONF as required by protocol.
   */
  if (treeNodePtr.p->isLeaf())
  {
    jam();
    DEBUG("  Leaf-lookup: sending extra 'CONF' for nodefail handling");
    lookup_sendLeafCONF(signal, requestPtr, treeNodePtr, getOwnNodeId());
  }

  else if (treeNodePtr.p->m_bits & TreeNode::T_UNIQUE_INDEX_LOOKUP)
  {
    /**
     * UNIQUE_INDEX lookups are represented with an additional
     * child which does the lookup from UQ-index into the table
     * itself. Has to check this child for being 'leaf'.
     */
    LocalArenaPool<DataBufferSegment<14> > pool(requestPtr.p->m_arena, m_dependency_map_pool);
    Local_dependency_map list(pool, treeNodePtr.p->m_child_nodes);
    Dependency_map::ConstDataBufferIterator it;
    ndbrequire(list.first(it));
    ndbrequire(list.getSize() == 1); // should only be 1 child
    Ptr<TreeNode> childPtr;
    ndbrequire(m_treenode_pool.getPtr(childPtr, * it.data));
    if (childPtr.p->isLeaf())
    {
      jam();
      DEBUG("  UNUQUE_INDEX-Leaf-lookup: sending extra 'CONF' "
            "for nodefail handling");
      lookup_sendLeafCONF(signal, requestPtr, childPtr, getOwnNodeId());
    }
  }

  /**
   * Then produce the REF(errCode) which terminates this
   * tree branch.
   */
  const Uint32 resultRef = treeNodePtr.p->m_lookup_data.m_api_resultRef;
  const Uint32 resultData = treeNodePtr.p->m_lookup_data.m_api_resultData;
  TcKeyRef* ref = (TcKeyRef*)signal->getDataPtr();
  ref->connectPtr = resultData;
  ref->transId[0] = requestPtr.p->m_transId[0];
  ref->transId[1] = requestPtr.p->m_transId[1];
  ref->errorCode = errCode;
  ref->errorData = 0;

  DEBUG("  send TCKEYREF");
  sendTCKEYREF(signal, resultRef, requestPtr.p->m_senderRef);
}

/**
 * Lookup leafs in lookup requests will not receive CONF/REF
 * back to SPJ when LQH request has completed. Instead we
 * will cleanup() the request when the last leafnode KEYREQ
 * has been sent. If any of the REQuested datanodes fails 
 * after this, SPJ will not detect this and be able to
 * send appropriate signals to the API to awake it from the
 * 'wait' state.
 * To get around this, we instead send an extra CONF 
 * to the API which inform it about which 'node' it should
 * expect a result from. API can then discover if this
 * 'node' died while waiting for results.
 */
void
Dbspj::lookup_sendLeafCONF(Signal* signal,
                           Ptr<Request> requestPtr,
                           Ptr<TreeNode> treeNodePtr,
                           Uint32 node)
{
  ndbassert(treeNodePtr.p->isLeaf());

  const Uint32 resultRef = treeNodePtr.p->m_lookup_data.m_api_resultRef;
  const Uint32 resultData = treeNodePtr.p->m_lookup_data.m_api_resultData;
  TcKeyConf* const conf = (TcKeyConf*)signal->getDataPtr();
  conf->apiConnectPtr = RNIL;
  conf->confInfo = 0;
  conf->gci_hi = 0;
  TcKeyConf::setNoOfOperations(conf->confInfo, 1);
  conf->transId1 = requestPtr.p->m_transId[0];
  conf->transId2 = requestPtr.p->m_transId[1];
  conf->operations[0].apiOperationPtr = resultData;
  conf->operations[0].attrInfoLen =
    TcKeyConf::DirtyReadBit | node;
  const Uint32 sigLen = TcKeyConf::StaticLength + TcKeyConf::OperationLength;
  sendTCKEYCONF(signal, sigLen, resultRef, requestPtr.p->m_senderRef);
}

void
Dbspj::lookup_execLQHKEYCONF(Signal* signal,
                             Ptr<Request> requestPtr,
                             Ptr<TreeNode> treeNodePtr)
{
  ndbrequire(!(requestPtr.p->isLookup() && treeNodePtr.p->isLeaf()));

  if (treeNodePtr.p->m_bits & TreeNode::T_USER_PROJECTION)
  {
    jam();
    requestPtr.p->m_rows++;
  }

  // Count awaiting CONF. If non-leaf, there will also be a TRANSID_AI
  lookup_countSignal(signal, requestPtr, treeNodePtr, 1);

  if (requestPtr.p->m_completed_tree_nodes.get(treeNodePtr.p->m_node_no))
  {
    jam();
    // We have received all rows for this treeNode in this batch.
    handleTreeNodeComplete(signal, requestPtr, treeNodePtr);
  }
}

void
Dbspj::lookup_parent_row(Signal* signal,
                         Ptr<Request> requestPtr,
                         Ptr<TreeNode> treeNodePtr,
                         const RowPtr &rowRef)
{
  jam();
  DEBUG("::lookup_parent_row"
     << ", node: " << treeNodePtr.p->m_node_no);

  /**
   * Here we need to...
   *   1) construct a key
   *   2) compute hash     (normally TC)
   *   3) get node for row (normally TC)
   */
  Uint32 err = 0;
  const Uint32 tableId = treeNodePtr.p->m_tableOrIndexId;
  const Uint32 corrVal = rowRef.m_src_correlation;

  do
  {
    err = checkTableError(treeNodePtr);
    if (unlikely(err != 0))
    {
      jam();
      break;
    }

    /**
     * Test execution terminated due to 'OutOfQueryMemory' which
     * may happen multiple places below:
     * - 17040: Fail on any lookup_parent_row()
     * - 17041: Fail on lookup_parent_row() if 'isLeaf'
     * - 17042: Fail on lookup_parent_row() if treeNode not root 
     * - 17043: Fail after last outstanding signal received.
     */
    if (ERROR_INSERTED(17040) ||
       (ERROR_INSERTED(17041) && treeNodePtr.p->isLeaf()) ||
       (ERROR_INSERTED(17042) && treeNodePtr.p->m_parentPtrI != RNIL) ||
       (ERROR_INSERTED(17043) && requestPtr.p->m_outstanding == 0))
    {
      jam();
      CLEAR_ERROR_INSERT_VALUE;
      err = DbspjErr::OutOfQueryMemory;
      break;
    }

    Uint32 ptrI = RNIL;
    if (treeNodePtr.p->m_bits & TreeNode::T_KEYINFO_CONSTRUCTED)
    {
      jam();
      DEBUG("parent_row w/ T_KEYINFO_CONSTRUCTED");
      /**
       * Get key-pattern
       */
      LocalArenaPool<DataBufferSegment<14> > pool(requestPtr.p->m_arena, m_dependency_map_pool);
      Local_pattern_store pattern(pool, treeNodePtr.p->m_keyPattern);

      bool keyIsNull;
      err = expand(ptrI, pattern, rowRef, keyIsNull);
      if (unlikely(err != 0))
      {
        jam();
        releaseSection(ptrI);
        break;
      }

      if (keyIsNull)
      {
        /**
         * When the key contains NULL values, an EQ-match is impossible!
         * Entire lookup request can therefore be eliminate as it is known
         * to be REFused with errorCode = 626 (Row not found).
         *
         * Scan requests can simply ignore these child LQHKEYREQs
         * as REFs are not needed by the API protocol.
         *
         * Lookup requests has to send the same KEYREFs as would have
         * been produced by LQH. 
         */
        jam();
        DEBUG("Key contain NULL values: Ignore impossible KEYREQ");
        releaseSection(ptrI);
        ptrI = RNIL;

        /* Send KEYREF(errCode=626) as required by lookup request protocol */
        if (requestPtr.p->isLookup())
        {
          jam();
          lookup_stop_branch(signal, requestPtr, treeNodePtr, 626);
        }

        /**
         * This possibly completed this treeNode, handle it.
         */
        if (requestPtr.p->m_completed_tree_nodes.get(treeNodePtr.p->m_node_no))
        {
          jam();
          handleTreeNodeComplete(signal, requestPtr, treeNodePtr);
        }
	
        return;  // Bailout, KEYREQ would have returned KEYREF(626) anyway
      } // keyIsNull

      ndbassert(ptrI != RNIL);
      treeNodePtr.p->m_send.m_keyInfoPtrI = ptrI;
    } //T_KEYINFO_CONSTRUCTED

    BuildKeyReq tmp;
    err = computeHash(signal, tmp, tableId, treeNodePtr.p->m_send.m_keyInfoPtrI);
    if (unlikely(err != 0))
      break;

    err = getNodes(signal, tmp, tableId);
    if (unlikely(err != 0))
      break;

    Uint32 attrInfoPtrI = treeNodePtr.p->m_send.m_attrInfoPtrI;
    if (treeNodePtr.p->m_bits & TreeNode::T_ATTRINFO_CONSTRUCTED)
    {
      jam();
      // Need to build a modified attrInfo, extended with a parameter
      // build with the 'attrParamPattern' applied to the parent rowRef
      DEBUG("parent_row w/ T_ATTRINFO_CONSTRUCTED");
      Uint32 tmp = RNIL;

      /**
       * Test execution terminated due to 'OutOfSectionMemory' which
       * may happen for different treeNodes in the request:
       * - 17080: Fail on lookup_parent_row
       * - 17081: Fail on lookup_parent_row: if 'isLeaf'
       * - 17082: Fail on lookup_parent_row: if treeNode not root
       */
      if (ERROR_INSERTED(17080) ||
         (ERROR_INSERTED(17081) && treeNodePtr.p->isLeaf()) ||
         (ERROR_INSERTED(17082) && treeNodePtr.p->m_parentPtrI != RNIL))
      {
        jam();
        CLEAR_ERROR_INSERT_VALUE;
        g_eventLogger->info(
            "Injecting OutOfSectionMemory error at line %d file %s", __LINE__,
            __FILE__);
        err = DbspjErr::OutOfSectionMemory;
        break;
      }

      if (!dupSection(tmp, attrInfoPtrI))
      {
        jam();
        ndbassert(tmp == RNIL);  // Guard for memleak
        err = DbspjErr::OutOfSectionMemory;
        break;
      }

      Uint32 org_size;
      {
        SegmentedSectionPtr ptr;
        getSection(ptr, tmp);
        org_size = ptr.sz;
      }
      Uint32 paramLen = 0;  // Set paramLen after it has been expand'ed
      if (unlikely(!appendToSection(tmp, &paramLen, 1)))
      {
        jam();
        releaseSection(tmp);
        err = DbspjErr::OutOfSectionMemory;
        break;
      }
      bool hasNull;
      LocalArenaPool<DataBufferSegment<14> > pool(requestPtr.p->m_arena, m_dependency_map_pool);
      Local_pattern_store pattern(pool, treeNodePtr.p->m_attrParamPattern);
      err = expand(tmp, pattern, rowRef, hasNull);
      if (unlikely(err != 0))
      {
        jam();
        releaseSection(tmp);
        break;
      }

      /**
       * Set size of this parameter. Note that parameter 'hasNull' is OK.
       */
      SegmentedSectionPtr ptr;
      getSection(ptr, tmp);
      Uint32 new_size = ptr.sz;
      paramLen = new_size - org_size;
      writeToSection(tmp, org_size, &paramLen, 1);

      Uint32 * sectionptrs = ptr.p->theData;
      sectionptrs[4] = paramLen;

      // Set new constructed attrInfo, containing the constructed parameter
      treeNodePtr.p->m_send.m_attrInfoPtrI = tmp;
    }

    /**
     * Now send...
     */

    /**
     * TODO merge better with lookup_start (refactor)
     */
    {
      /* We set the upper half word of m_correlation to the tuple ID
       * of the parent, such that the API can match this tuple with its
       * parent.
       * Then we re-use the tuple ID of the parent as the
       * tuple ID for this tuple also. Since the tuple ID
       * is unique within this batch and SPJ block for the parent operation,
       * it must also be unique for this operation.
       * This ensures that lookup operations with no user projection will
       * work, since such operations will have the same tuple ID as their
       * parents. The API will then be able to match a tuple with its
       * grandparent, even if it gets no tuple for the parent operation.*/
      treeNodePtr.p->m_send.m_correlation =
        (corrVal << 16) + (corrVal & 0xffff);

      treeNodePtr.p->m_send.m_ref = tmp.receiverRef;
      LqhKeyReq * dst = (LqhKeyReq*)treeNodePtr.p->m_lookup_data.m_lqhKeyReq;
      dst->hashValue = tmp.hashInfo[0];
      dst->fragmentData = tmp.fragId;
      Uint32 attrLen = 0;
      LqhKeyReq::setDistributionKey(attrLen, tmp.fragDistKey);
      dst->attrLen = attrLen;
      lookup_send(signal, requestPtr, treeNodePtr);

      if (treeNodePtr.p->m_bits & TreeNode::T_ATTRINFO_CONSTRUCTED)
      {
        jam();
        // restore
        treeNodePtr.p->m_send.m_attrInfoPtrI = attrInfoPtrI;
      }
    }
    return;
  } while (0);

  // If we fail it will always be a 'hard error' -> abort
  ndbrequire(err);
  jam();
  abort(signal, requestPtr, err);
}

void
Dbspj::lookup_abort(Signal* signal,
                    Ptr<Request> requestPtr,
                    Ptr<TreeNode> treeNodePtr)
{
  jam();
}

Uint32
Dbspj::lookup_execNODE_FAILREP(Signal* signal,
                               Ptr<Request> requestPtr,
                               Ptr<TreeNode> treeNodePtr,
                               const NdbNodeBitmask mask)
{
  jam();
  Uint32 node = 0;
  Uint32 sum = 0;
  while (requestPtr.p->m_outstanding &&
         ((node = mask.find(node + 1)) != NdbNodeBitmask::NotFound))
  {
    Uint32 cnt = requestPtr.p->m_lookup_node_data[node];
    sum += cnt;
    requestPtr.p->m_lookup_node_data[node] = 0;
  }

  if (sum)
  {
    jam();
    ndbrequire(requestPtr.p->m_outstanding >= sum);
    requestPtr.p->m_outstanding -= sum;
  }

  return sum;
}

void
Dbspj::lookup_cleanup(Ptr<Request> requestPtr,
                      Ptr<TreeNode> treeNodePtr)
{
  cleanup_common(requestPtr, treeNodePtr);
}


Uint32
Dbspj::handle_special_hash(Uint32 tableId, Uint32 dstHash[4],
                           const Uint32* src,
                           Uint32 srcLen,       // Len in #32bit words
                           const KeyDescriptor* desc)
{
  Uint32 workspace[MAX_KEY_SIZE_IN_WORDS * MAX_XFRM_MULTIPLY];
  const bool hasVarKeys = desc->noOfVarKeys > 0;
  const bool hasCharAttr = desc->hasCharAttr;
  const bool compute_distkey = desc->noOfDistrKeys > 0;

  const Uint32 *hashInput = NULL;
  Uint32 inputLen = 0;
  Uint32 keyPartLen[MAX_ATTRIBUTES_IN_INDEX];
  Uint32 * keyPartLenPtr;

  /* Normalise KeyInfo into workspace if necessary */
  if (hasCharAttr || (compute_distkey && hasVarKeys))
  {
    hashInput = workspace;
    keyPartLenPtr = keyPartLen;
    inputLen = xfrm_key_hash(tableId,
                             src,
                             workspace,
                             sizeof(workspace) >> 2,
                             keyPartLenPtr);
    if (unlikely(inputLen == 0))
    {
      return 290;  // 'Corrupt key in TC, unable to xfrm'
    }
  }
  else
  {
    /* Keyinfo already suitable for hash */
    hashInput = src;
    inputLen = srcLen;
    keyPartLenPtr = 0;
  }

  /* Calculate primary key hash */
  md5_hash(dstHash, hashInput, inputLen);

  /* If the distribution key != primary key then we have to
   * form a distribution key from the primary key and calculate
   * a separate distribution hash based on this
   */
  if (compute_distkey)
  {
    jam();

    Uint32 distrKeyHash[4];
    /* Reshuffle primary key columns to get just distribution key */
    Uint32 len = create_distr_key(tableId, hashInput, workspace, keyPartLenPtr);
    /* Calculate distribution key hash */
    md5_hash(distrKeyHash, workspace, len);

    /* Just one word used for distribution */
    dstHash[1] = distrKeyHash[1];
  }
  return 0;
}

Uint32
Dbspj::computeHash(Signal* signal,
                   BuildKeyReq& dst, Uint32 tableId, Uint32 ptrI)
{
  /**
   * Essentially the same code as in Dbtc::hash().
   * The code for user defined partitioning has been removed though.
   */
  SegmentedSectionPtr ptr;
  getSection(ptr, ptrI);

  Uint32 tmp32[MAX_KEY_SIZE_IN_WORDS];
  ndbassert(ptr.sz <= MAX_KEY_SIZE_IN_WORDS);
  copy(tmp32, ptr);

  const KeyDescriptor* desc = g_key_descriptor_pool.getPtr(tableId);
  ndbrequire(desc != NULL);

  bool need_special_hash = desc->hasCharAttr | (desc->noOfDistrKeys > 0);
  if (need_special_hash)
  {
    jam();
    return handle_special_hash(tableId, dst.hashInfo, tmp32, ptr.sz, desc);
  }
  else
  {
    jam();
    md5_hash(dst.hashInfo, tmp32, ptr.sz);
    return 0;
  }
}

/**
 * This function differs from computeHash in that *ptrI*
 * only contains partition key (packed) and not full primary key
 */
Uint32
Dbspj::computePartitionHash(Signal* signal,
                            BuildKeyReq& dst, Uint32 tableId, Uint32 ptrI)
{
  SegmentedSectionPtr ptr;
  getSection(ptr, ptrI);

  Uint32 _space[MAX_KEY_SIZE_IN_WORDS];
  Uint32 *tmp32 = _space;
  Uint32 sz = ptr.sz;
  ndbassert(ptr.sz <= MAX_KEY_SIZE_IN_WORDS);
  copy(tmp32, ptr);

  const KeyDescriptor* desc = g_key_descriptor_pool.getPtr(tableId);
  ndbrequire(desc != NULL);

  bool need_xfrm = desc->hasCharAttr || desc->noOfVarKeys;
  if (need_xfrm)
  {
    jam();
    /**
     * xfrm distribution key
     */
    Uint32 srcPos = 0;
    Uint32 dstPos = 0;
    Uint32 * src = tmp32;
    Uint32 * dst = signal->theData+24;
    for (Uint32 i = 0; i < desc->noOfKeyAttr; i++)
    {
      const KeyDescriptor::KeyAttr& keyAttr = desc->keyAttr[i];
      if (AttributeDescriptor::getDKey(keyAttr.attributeDescriptor))
      {
        Uint32 attrLen =
        xfrm_attr_hash(keyAttr.attributeDescriptor, keyAttr.charsetInfo,
                       src, srcPos, dst, dstPos,
                       NDB_ARRAY_SIZE(signal->theData) - 24);
        if (unlikely(attrLen == 0))
        {
          DEBUG_CRASH();
          return 290;  // 'Corrupt key in TC, unable to xfrm'
        }
      }
    }
    tmp32 = dst;
    sz = dstPos;
  }

  md5_hash(dst.hashInfo, tmp32, sz);
  return 0;
}

/**
 * This method comes in with a list of nodes.
 * We have already verified that our own node
 * isn't in this list. If we have a node in this
 * list that is in the same location domain as
 * this node, it will be selected before any
 * other node. So we will always try to keep
 * the read coming from the same location domain.
 *
 * To avoid radical imbalances we provide a bit
 * of round robin on a node bases. It isn't
 * any perfect round robin. We simply rotate a
 * bit among the selected nodes instead of
 * always selecting the first one we find.
 */
Uint32
Dbspj::check_own_location_domain(const Uint32 *nodes,
                                 Uint32 end)
{
  Uint32 loc_nodes[MAX_NDB_NODES];
  Uint32 loc_node_count = 0;
  Uint32 my_location_domain_id =
    m_location_domain_id[getOwnNodeId()];

  if (my_location_domain_id == 0)
  {
    jam();
    return 0;
  }
  for (Uint32 i = 0; i < end; i++)
  {
    jam();
    Uint32 node = nodes[i];
    ndbrequire(node != 0 && node < MAX_NDB_NODES);
    if (my_location_domain_id ==
        m_location_domain_id[node])
    {
      jam();
      loc_nodes[loc_node_count++] = node;
    }
  }
  if (loc_node_count != 0)
  {
    jam();
    /**
     * If many nodes in the same location domain we will
     * spread the load on them by using a very simple load
     * balancing routine.
     */
    m_load_balancer_location++;
    Uint32 ret_node = loc_nodes[m_load_balancer_location % loc_node_count];
    return ret_node;
  }
  return 0;
}

Uint32
Dbspj::getNodes(Signal* signal, BuildKeyReq& dst, Uint32 tableId)
{
  TableRecordPtr tablePtr;
  tablePtr.i = tableId;
  ptrCheckGuard(tablePtr, c_tabrecFilesize, m_tableRecord);

  DiGetNodesReq * req = (DiGetNodesReq *)&signal->theData[0];
  req->tableId = tableId;
  req->hashValue = dst.hashInfo[1];
  req->distr_key_indicator = 0; // userDefinedPartitioning not supported!
  req->scan_indicator = 0;
  req->anyNode = (tablePtr.p->m_flags & TableRecord::TR_FULLY_REPLICATED) != 0;
  req->get_next_fragid_indicator = 0;
  req->jamBufferPtr = jamBuffer();

  EXECUTE_DIRECT_MT(DBDIH, GSN_DIGETNODESREQ, signal,
                    DiGetNodesReq::SignalLength, 0);
  jamEntry();

  DiGetNodesConf * conf = (DiGetNodesConf *)&signal->theData[0];
  const Uint32 err = signal->theData[0] ? signal->theData[1] : 0;
  Uint32 Tdata2 = conf->reqinfo;
  Uint32 nodeId = conf->nodes[0];
  Uint32 instanceKey = conf->instanceKey;

  DEBUG("HASH to nodeId:" << nodeId << ", instanceKey:" << instanceKey);

  jamEntry();
  if (unlikely(err != 0))
  {
    jam();
    goto error;
  }

  /**
   * SPJ only does committed-read (for now)
   *   so it's always ok to READ_BACKUP
   *   if applicable
   */
  if (nodeId != getOwnNodeId() &&
      tablePtr.p->m_flags & TableRecord::TR_READ_BACKUP)
  {
    /* Node cnt from DIH ignores primary, presumably to fit in 2 bits */
    Uint32 cnt = (Tdata2 & 3) + 1;
    for (Uint32 i = 1; i < cnt; i++)
    {
      jam();
      if (conf->nodes[i] == getOwnNodeId())
      {
        jam();
        nodeId = getOwnNodeId();
        break;
      }
    }
    if (nodeId != getOwnNodeId())
    {
      Uint32 node;
      jam();
      if ((node = check_own_location_domain(&conf->nodes[0],
                                            cnt)) != 0)
      {
        nodeId = node;
      }
    }
  }

  dst.fragId = conf->fragId;
  dst.fragDistKey = (Tdata2 >> 16) & 255;
  dst.receiverRef = numberToRef(get_query_block_no(nodeId),
                                getInstanceNo(nodeId, instanceKey),
                                nodeId);

  return 0;

error:
  return err;
}

bool
Dbspj::lookup_checkNode(const Ptr<Request> requestPtr,
                        const Ptr<TreeNode> treeNodePtr)
{
  jam();

  /* TODO */
 
  return true;
}

void
Dbspj::lookup_dumpNode(const Ptr<Request> requestPtr,
                       const Ptr<TreeNode> treeNodePtr)
{
  jam();

  const LookupData& data = treeNodePtr.p->m_lookup_data;

  g_eventLogger->info("DBSPJ %u :       LOOKUP api_resultRef 0x%x "
                      "resultData %u outstanding %u",
                      instance(),
                      data.m_api_resultRef,
                      data.m_api_resultData,
                      data.m_outstanding);

  /* TODO : Dump LQHKEYREQ */
}

/**
 * END - MODULE LOOKUP
 */

/**
 * MODULE SCAN FRAGMENT
 *
 * NOTE: This may not be root-node
 */
const Dbspj::OpInfo
Dbspj::g_ScanFragOpInfo =
{
  &Dbspj::scanFrag_build,
  &Dbspj::scanFrag_prepare,
  &Dbspj::scanFrag_start,
  &Dbspj::scanFrag_countSignal,
  0, // execLQHKEYREF
  0, // execLQHKEYCONF
  &Dbspj::scanFrag_execSCAN_FRAGREF,
  &Dbspj::scanFrag_execSCAN_FRAGCONF,
  &Dbspj::scanFrag_parent_row,
  &Dbspj::scanFrag_parent_batch_complete,
  &Dbspj::scanFrag_parent_batch_repeat,
  &Dbspj::scanFrag_parent_batch_cleanup,
  &Dbspj::scanFrag_execSCAN_NEXTREQ,
  &Dbspj::scanFrag_complete,
  &Dbspj::scanFrag_abort,
  &Dbspj::scanFrag_execNODE_FAILREP,
  &Dbspj::scanFrag_cleanup,
  &Dbspj::scanFrag_checkNode,
  &Dbspj::scanFrag_dumpNode
};

Uint32
Dbspj::scanFrag_build(Build_context& ctx,
                      Ptr<Request> requestPtr,
                      const QueryNode* qn,
                      const QueryNodeParameters* qp)
{
  Uint32 err = 0;
  Ptr<TreeNode> treeNodePtr;
  const QN_ScanFragNode * node = (const QN_ScanFragNode*)qn;
  const QN_ScanFragParameters * param = (const QN_ScanFragParameters*)qp;

  // Only scan requests can have scan-TreeNodes
  ndbassert(requestPtr.p->isScan());

  do
  {
    jam();
    err = DbspjErr::InvalidTreeNodeSpecification;
    DEBUG("scanFrag_build: len=" << node->len);
    if (unlikely(node->len < QN_ScanFragNode::NodeSize))
    {
      jam();
      break;
    }

    err = DbspjErr::InvalidTreeParametersSpecification;
    DEBUG("param len: " << param->len);
    if (unlikely(param->len < QN_ScanFragParameters::NodeSize))
    {
      jam();
      break;
    }

    err = createNode(ctx, requestPtr, treeNodePtr);
    if (unlikely(err != 0))
    {
      jam();
      break;
    }

    const Uint32 treeBits = node->requestInfo;
    const Uint32 paramBits = param->requestInfo;
    const Uint32 batchRows = param->batch_size_rows;
    const Uint32 batchBytes = param->batch_size_bytes;
    const Uint32 indexId = node->tableId;
    const Uint32 tableId = g_key_descriptor_pool.getPtr(indexId)->primaryTableId;

    treeNodePtr.p->m_info = &g_ScanFragOpInfo;
    treeNodePtr.p->m_tableOrIndexId = indexId;
    treeNodePtr.p->m_primaryTableId = tableId;
    treeNodePtr.p->m_schemaVersion = node->tableVersion;
    treeNodePtr.p->m_bits |= TreeNode::T_ATTR_INTERPRETED;
    treeNodePtr.p->m_batch_size = batchRows;

    ctx.m_resultData = param->resultData;

    /**
     * Parse stuff
     */
    struct DABuffer nodeDA, paramDA;
    nodeDA.ptr = node->optional;
    nodeDA.end = nodeDA.ptr + (node->len - QN_ScanFragNode::NodeSize);
    paramDA.ptr = param->optional;
    paramDA.end = paramDA.ptr + (param->len - QN_ScanFragParameters::NodeSize);

    err = parseScanFrag(ctx, requestPtr, treeNodePtr,
                        nodeDA, treeBits, paramDA, paramBits);

    if (unlikely(err != 0))
    {
      jam();
      break;
    }

    /**
     * If there exists other scan TreeNodes not being among 
     * my ancestors, results from this scanFrag may be repeated 
     * as part of an X-scan.
     *
     * NOTE: The scan nodes being along the left deep ancestor chain
     *       are not 'repeatable' as they are driving the
     *       repeated X-scan and are thus not repeated themself.
     */
    if (requestPtr.p->m_bits & Request::RT_REPEAT_SCAN_RESULT &&
	!treeNodePtr.p->m_ancestors.contains(ctx.m_scans))
    {
      treeNodePtr.p->m_bits |= TreeNode::T_SCAN_REPEATABLE;
    }

    ScanFragData& data = treeNodePtr.p->m_scanFrag_data;
    ScanFragReq* const dst = reinterpret_cast<ScanFragReq*>(data.m_scanFragReq);

    /**
     * The root node get most of its ScanFragReq contents readily 
     * filled in from the 'start_signal'. So building the initial
     * contents of the m_scanFragReq has to be handled different
     * for the root node vs. a non-root node.
     */
    if (ctx.m_start_signal)  //Is the root node?
    {
      jam();
      ndbassert(treeNodePtr.p->m_parentPtrI == RNIL);

      /**
       * The REQuest in 'start_signal' contains most of the m_scanFragReq
       * readilly filled in. Copy it, and modify where needed.
       */
      const Signal* signal = ctx.m_start_signal;
      const ScanFragReq* const req = reinterpret_cast<const ScanFragReq*>(signal->getDataPtr());
      memcpy(dst, req, sizeof(data.m_scanFragReq));

      // Assert some limitations on the SPJ supported ScanFragReq
      ndbassert(ScanFragReq::getLockMode(req->requestInfo) == 0);
      ndbassert(ScanFragReq::getHoldLockFlag(req->requestInfo) == 0);
      ndbassert(ScanFragReq::getKeyinfoFlag(req->requestInfo) == 0);
      ndbassert(ScanFragReq::getReadCommittedFlag(req->requestInfo) == 1);
      ndbassert(ScanFragReq::getLcpScanFlag(req->requestInfo) == 0);
      ndbassert(ScanFragReq::getReorgFlag(req->requestInfo) == ScanFragReq::REORG_ALL);

      /**
       * 'NoDiskFlag' should agree with information in treeNode
       */
      ndbassert(ScanFragReq::getNoDiskFlag(req->requestInfo) ==
                ((treeBits & DABits::NI_LINKED_DISK) == 0 &&
                 (paramBits & DABits::PI_DISK_ATTR) == 0));

      ndbassert(dst->savePointId == ctx.m_savepointId);
      ndbassert(dst->tableId == node->tableId);
      ndbassert(dst->schemaVersion == node->tableVersion);
      ndbassert(dst->transId1 == requestPtr.p->m_transId[0]);
      ndbassert(dst->transId2 == requestPtr.p->m_transId[1]);

      treeNodePtr.p->m_bits |= TreeNode::T_ONE_SHOT;

      TableRecordPtr tablePtr;
      tablePtr.i = treeNodePtr.p->m_tableOrIndexId;
      ptrCheckGuard(tablePtr, c_tabrecFilesize, m_tableRecord);
      const bool readBackup =
        (tablePtr.p->m_flags & TableRecord::TR_READ_BACKUP) != 0;

      data.m_fragCount = 0;

      /**
       * As this is the root node, fragId is already contained in the REQuest.
       * Fill in the set of 'm_fragments' to be SCAN'ed by this REQ.
       */
      {
        Local_ScanFragHandle_list list(m_scanfraghandle_pool, data.m_fragments);

        if (ScanFragReq::getMultiFragFlag(req->requestInfo))
        {
          jam();
          Uint32 variableLen = 25;
          data.m_fragCount = signal->theData[variableLen++];
          for (Uint32 i=0; i < data.m_fragCount; i++)
          {
            jam();
            Ptr<ScanFragHandle> fragPtr;
            const Uint32 fragId  = signal->theData[variableLen++];
            const Uint32 ref =
              numberToRef(get_query_block_no(getOwnNodeId()),
                          getInstance(req->tableId,fragId),
                          getOwnNodeId());

            DEBUG("Scan build, fragId: " << fragId << ", ref: " << ref);

            if (!ERROR_INSERTED_CLEAR(17004) &&
                likely(m_scanfraghandle_pool.seize(requestPtr.p->m_arena,
                                                   fragPtr)))
            {
              fragPtr.p->init(fragId, readBackup);
              fragPtr.p->m_treeNodePtrI = treeNodePtr.i;
              fragPtr.p->m_ref = ref;
              fragPtr.p->m_next_ref = ref;
              list.addLast(fragPtr);
              insertGuardedPtr(requestPtr, fragPtr);
            }
            else
            {
              jam();
              err = DbspjErr::OutOfQueryMemory;
              return err;
            }
          }
        }
        else // 'not getMultiFragFlag(req->requestInfo)'
        {
          jam();
          Ptr<ScanFragHandle> fragPtr;
          data.m_fragCount = 1;

          const Uint32 ref =
            numberToRef(get_query_block_no(getOwnNodeId()),
                        getInstance(req->tableId, req->fragmentNoKeyLen),
                        getOwnNodeId());

          if (!ERROR_INSERTED_CLEAR(17004) &&
              likely(m_scanfraghandle_pool.seize(requestPtr.p->m_arena, fragPtr)))
          {
            jam();
            fragPtr.p->init(req->fragmentNoKeyLen, readBackup);
            fragPtr.p->m_treeNodePtrI = treeNodePtr.i;
            fragPtr.p->m_ref = ref;
            fragPtr.p->m_next_ref = ref;
            list.addLast(fragPtr);
            insertGuardedPtr(requestPtr, fragPtr);
          }
          else
          {
            jam();
            err = DbspjErr::OutOfQueryMemory;
            return err;
          }
        }
        requestPtr.p->m_rootFragCnt = data.m_fragCount;
      }

      if (ScanFragReq::getRangeScanFlag(req->requestInfo))
      {
        c_Counters.incr_counter(CI_RANGE_SCANS_RECEIVED, 1);
      }
      else
      {
        c_Counters.incr_counter(CI_TABLE_SCANS_RECEIVED, 1);
      }
    }
    else
    {
      requestPtr.p->m_bits |= Request::RT_NEED_PREPARE;
      requestPtr.p->m_bits |= Request::RT_NEED_COMPLETE;

      treeNodePtr.p->m_bits |= TreeNode::T_NEED_PREPARE;
      treeNodePtr.p->m_bits |= TreeNode::T_NEED_COMPLETE;
      treeNodePtr.p->m_bits |= TreeNode::T_NEED_REPORT_BATCH_COMPLETED;

      dst->tableId = node->tableId;
      dst->schemaVersion = node->tableVersion;
      dst->fragmentNoKeyLen = 0xff; //Filled in after 'prepare'
      dst->savePointId = ctx.m_savepointId;
      dst->transId1 = requestPtr.p->m_transId[0];
      dst->transId2 = requestPtr.p->m_transId[1];

      Uint32 requestInfo = 0;
      ScanFragReq::setReadCommittedFlag(requestInfo, 1);
      ScanFragReq::setScanPrio(requestInfo, ctx.m_scanPrio);
      ScanFragReq::setRangeScanFlag(requestInfo, 1);
      ScanFragReq::setNoDiskFlag(requestInfo,
                                 (treeBits & DABits::NI_LINKED_DISK) == 0 &&
                                 (paramBits & DABits::PI_DISK_ATTR) == 0);

      if (treeBits & DABits::NI_FIRST_MATCH && treeNodePtr.p->isLeaf())
      {
        // Can only push firstMatch elimination to data nodes if results does
        // not depends of finding matches from children -> has to be a leaf
        ScanFragReq::setFirstMatchFlag(requestInfo, 1);
      }
      if (treeBits & DABits::NI_ANTI_JOIN && treeNodePtr.p->isLeaf())
      {
        // ANTI_JOIN's cares about whether a match was found or not
        // Thus, returning only the first match is sufficient here as well
        ScanFragReq::setFirstMatchFlag(requestInfo, 1);
      }
      dst->requestInfo = requestInfo;
    }

    // Common part whether root or not
    dst->senderData = treeNodePtr.i;
    dst->resultRef  = reference();
    dst->resultData = treeNodePtr.i;
    ScanFragReq::setCorrFactorFlag(dst->requestInfo, 1);
    ScanFragReq::setMultiFragFlag(dst->requestInfo, 0);

    dst->batch_size_rows  = batchRows;
    dst->batch_size_bytes = batchBytes;

    ctx.m_scan_cnt++;
    ctx.m_scans.set(treeNodePtr.p->m_node_no);

    return 0;
  } while (0);

  return err;
}

Uint32
Dbspj::parseScanFrag(Build_context& ctx,
                     Ptr<Request> requestPtr,
                     Ptr<TreeNode> treeNodePtr,
                     DABuffer tree, Uint32 treeBits,
                     DABuffer param, Uint32 paramBits)
{
  Uint32 err = 0;

  typedef QN_ScanFragNode Node;
  typedef QN_ScanFragParameters Params;

  do
  {
    jam();

    new (&treeNodePtr.p->m_scanFrag_data) ScanFragData;
    ScanFragData& data = treeNodePtr.p->m_scanFrag_data;

    /**
     * We will need to look at the parameters again if the scan is pruned and the prune
     * key uses parameter values. Therefore, we keep a reference to the start of the
     * parameter buffer.
     */
    DABuffer origParam = param;
    err = parseDA(ctx, requestPtr, treeNodePtr,
                  tree, treeBits, param, paramBits);
    if (unlikely(err != 0))
      break;

    if (treeBits & Node::SF_PRUNE_PATTERN)
    {
      Uint32 len_cnt = * tree.ptr ++;
      Uint32 len = len_cnt & 0xFFFF; // length of pattern in words
      Uint32 cnt = len_cnt >> 16;    // no of parameters

      LocalArenaPool<DataBufferSegment<14> > pool(requestPtr.p->m_arena, m_dependency_map_pool);
      ndbrequire((cnt==0) == ((treeBits & Node::SF_PRUNE_PARAMS) ==0));
      ndbrequire((cnt==0) == ((paramBits & Params::SFP_PRUNE_PARAMS)==0));

      if (treeBits & Node::SF_PRUNE_LINKED)
      {
        jam();
        DEBUG("LINKED-PRUNE PATTERN w/ " << cnt << " PARAM values");

        data.m_prunePattern.init();
        Local_pattern_store pattern(pool, data.m_prunePattern);

        /**
         * Expand pattern into a new pattern (with linked values)
         */
        err = expand(pattern, treeNodePtr, tree, len, origParam, cnt);
        if (unlikely(err != 0))
        {
          jam();
          break;
        }
        treeNodePtr.p->m_bits |= TreeNode::T_PRUNE_PATTERN;
        c_Counters.incr_counter(CI_PRUNED_RANGE_SCANS_RECEIVED, 1);
      }
      else
      {
        jam();
        DEBUG("FIXED-PRUNE w/ " << cnt << " PARAM values");

        /**
         * Expand pattern directly into
         *   This means a "fixed" pruning from here on
         *   i.e guaranteed single partition
         */
        Uint32 prunePtrI = RNIL;
        bool hasNull;
        err = expand(prunePtrI, tree, len, origParam, cnt, hasNull);
        if (unlikely(err != 0))
        {
          jam();
          releaseSection(prunePtrI);
          break;
        }

        if (unlikely(hasNull))
        {
          /* API should have eliminated requests w/ const-NULL keys */
          jam();
          DEBUG("BEWARE: T_CONST_PRUNE-key contain NULL values");
          releaseSection(prunePtrI);
//        treeNodePtr.p->m_bits |= TreeNode::T_NULL_PRUNE;
//        break;
          ndbabort();
        }
        ndbrequire(prunePtrI != RNIL);  /* todo: can we allow / take advantage of NULLs in range scan? */
        data.m_constPrunePtrI = prunePtrI;

        /**
         * We may not compute the partition for the hash-key here
         *   as we have not yet opened a read-view
         */
        treeNodePtr.p->m_bits |= TreeNode::T_CONST_PRUNE;
        c_Counters.incr_counter(CI_CONST_PRUNED_RANGE_SCANS_RECEIVED, 1);
      }
    } //SF_PRUNE_PATTERN

    if ((treeNodePtr.p->m_bits & TreeNode::T_CONST_PRUNE) == 0 &&
        ((treeBits & Node::SF_PARALLEL) ||
         (paramBits & Params::SFP_PARALLEL)))
    {
      jam();
      treeNodePtr.p->m_bits |= TreeNode::T_SCAN_PARALLEL;
    }

    /**
     * SPJ implementation of sorted result is quirky, and comes with some
     * performance impact.
     *
     * Even if we can specify sorted result order for an index scan, we might
     * need multiple batch rounds to retrieve results from the scan children
     * of the ordered index scan ('MULTI_SCAN'). As the ancestor rows for such
     * MULTI_SCANs are repeated together with the newly retrieved child-rows,
     * the ordered rows will become unordered. Note that there are no such
     * problems if all children of the ordered index scan are single row lookup
     * operations, thus the 'MULTI-SCAN' flag.
     *
     * We work around this limitation by retrieving only a single row at a time
     * from the ordered index scan:
     *  - T_SORTED_ORDER is set on the ordered index scan treeNode(below)
     *  - When sending a SCAN_FRAGREQ or SCAN_NEXTREQ, 'batch_size_rows=1'
     *    is set in the REQuest if 'T_SORTED_ORDER && MULTI_SCAN'.
     *  - As an optimization we might send more SCAN_NEXTREQs when the
     *    previous REQ has completed, if there is free batch buffer space.
     *  Note:
     *  - 'Only a single row at a time' also implies that we fetch from
     *     a single fragment only.
     *  - We support T_SORTED_ORDER only for the root-treeNode
     */
    if (paramBits & Params::SFP_SORTED_ORDER)
    {
      jam();
      treeNodePtr.p->m_bits |= TreeNode::T_SORTED_ORDER;
    }

    return 0;
  } while(0);

  jam();
  return err;
}

void
Dbspj::scanFrag_prepare(Signal * signal,
                        Ptr<Request> requestPtr, Ptr<TreeNode> treeNodePtr)
{
  jam();

  if (!ERROR_INSERTED(17521)) // Avoid emulated rnd errors
  {
    // ::checkTableError() should be handled before we reach this far
    ndbassert(checkTableError(treeNodePtr) == 0); //Handled in Dbspj::start
  }
  ndbassert(treeNodePtr.p->m_state == TreeNode::TN_BUILDING);
  treeNodePtr.p->m_state = TreeNode::TN_PREPARING;

  requestPtr.p->m_outstanding++;

  DihScanTabReq * req = (DihScanTabReq*)signal->getDataPtrSend();
  req->tableId = treeNodePtr.p->m_tableOrIndexId;
  req->schemaTransId = 0;
  req->jamBufferPtr = jamBuffer();

  EXECUTE_DIRECT_MT(DBDIH, GSN_DIH_SCAN_TAB_REQ, signal,
                    DihScanTabReq::SignalLength, 0);

  DihScanTabConf * conf = (DihScanTabConf*)signal->getDataPtr();
  Uint32 senderData = conf->senderData;
  conf->senderData = treeNodePtr.i;
  /**
   * We need to introduce real-time break here for 2 reasons. The first
   * is that it is required by real-time break rules. We can start an
   * arbitrary number of prepare scans here. So it is necessary to do a
   * real-time break here to ensure that we don't execute for too long
   * without real-time breaks.
   *
   * The second reason is that the caller is looping over the list
   * of tree nodes and so we can't change this list while he is
   * looping over it. So we introduce a real-time break to ensure that
   * the caller only starts up prepare messages and don't actually
   * perform all of them.
   */
  if (senderData == 0)
  {
    sendSignal(reference(),
               GSN_DIH_SCAN_TAB_CONF,
               signal,
               DihScanTabConf::SignalLength,
               JBB);
    return;
  }
  else
  {
    sendSignal(reference(),
               GSN_DIH_SCAN_TAB_REF,
               signal,
               DihScanTabRef::SignalLength,
               JBB);
    return;
  }
}

void
Dbspj::execDIH_SCAN_TAB_REF(Signal* signal)
{
  jamEntry();
  DihScanTabRef * ref = (DihScanTabRef*)signal->getDataPtr();

  Ptr<TreeNode> treeNodePtr;
  ndbrequire(getGuardedPtr(treeNodePtr, ref->senderData));
  Ptr<Request> requestPtr;
  ndbrequire(m_request_pool.getPtr(requestPtr, treeNodePtr.p->m_requestPtrI));

  ndbrequire(requestPtr.p->isScan());
  ndbrequire(requestPtr.p->m_outstanding >= 1);
  requestPtr.p->m_outstanding -= 1;
  Uint32 errCode = ref->error;
  abort(signal, requestPtr, errCode);
}

void
Dbspj::execDIH_SCAN_TAB_CONF(Signal* signal)
{
  jamEntry();
  DihScanTabConf * conf = (DihScanTabConf*)signal->getDataPtr();

  Ptr<TreeNode> treeNodePtr;
  ndbrequire(getGuardedPtr(treeNodePtr, conf->senderData));
  ndbrequire(treeNodePtr.p->m_info == &g_ScanFragOpInfo);

  ScanFragData& data = treeNodePtr.p->m_scanFrag_data;

  Uint32 cookie = conf->scanCookie;
  Uint32 fragCount = conf->fragmentCount;
  Uint32 schema_version_cookie = conf->scanSchemaVersionCookie;

  if (conf->reorgFlag)
  {
    jam();
    ScanFragReq *dst = reinterpret_cast<ScanFragReq*>(data.m_scanFragReq);
    ScanFragReq::setReorgFlag(dst->requestInfo, ScanFragReq::REORG_NOT_MOVED);
  }
  if (treeNodePtr.p->m_bits & TreeNode::T_CONST_PRUNE)
  {
    jam();
    fragCount = 1;
  }
  data.m_fragCount = fragCount;
  data.m_scanCookie = cookie;
  data.m_schema_version_scanCookie = schema_version_cookie;

  const Uint32 prunemask = TreeNode::T_PRUNE_PATTERN | TreeNode::T_CONST_PRUNE;
  bool pruned = (treeNodePtr.p->m_bits & prunemask) != 0;

  TableRecordPtr tablePtr;
  tablePtr.i = treeNodePtr.p->m_tableOrIndexId;
  ptrCheckGuard(tablePtr, c_tabrecFilesize, m_tableRecord);
  const bool readBackup =
    (tablePtr.p->m_flags & TableRecord::TR_READ_BACKUP) != 0;

  Ptr<Request> requestPtr;
  ndbrequire(m_request_pool.getPtr(requestPtr, treeNodePtr.p->m_requestPtrI));
  ndbassert(requestPtr.p->m_outstanding > 0);
  requestPtr.p->m_outstanding--;

  // Add a skew in the fragment lists such that we don't scan 
  // the same subset of frags from all SPJ requests in case of
  // the scan not being 'T_SCAN_PARALLEL'
  const Uint16 fragNoOffs =
    (requestPtr.p->m_rootFragId*requestPtr.p->m_rootFragCnt) % fragCount;
  Uint32 err = 0;

  do
  {
    Ptr<ScanFragHandle> fragPtr;

    /** Allocate & init all 'fragCnt' fragment descriptors */
    {
      Local_ScanFragHandle_list list(m_scanfraghandle_pool, data.m_fragments);

      err = checkTableError(treeNodePtr);
      if (unlikely(err != 0))
      {
        jam();
        break;
      }
      for (Uint32 i = 0; i<fragCount; i++)
      {
        Ptr<ScanFragHandle> fragPtr;
        Uint16 fragNo = (fragNoOffs+i) % fragCount;

        if (!ERROR_INSERTED_CLEAR(17012) &&
            likely(m_scanfraghandle_pool.seize(requestPtr.p->m_arena, fragPtr)))
        {
          jam();
          fragPtr.p->init(fragNo, readBackup);
          fragPtr.p->m_treeNodePtrI = treeNodePtr.i;
          list.addLast(fragPtr);
          insertGuardedPtr(requestPtr, fragPtr);
        }
        else
        {
          jam();
          err = DbspjErr::OutOfQueryMemory;
          goto error;
        }
      }
      list.first(fragPtr); // Needed if T_CONST_PRUNE
    } // end 'Alloc scope'

    if (treeNodePtr.p->m_bits & TreeNode::T_CONST_PRUNE)
    {
      jam();

      // TODO we need a different variant of computeHash here,
      // since m_constPrunePtrI does not contain full primary key
      // but only parts in distribution key

      BuildKeyReq tmp;
      Uint32 tableId = treeNodePtr.p->m_primaryTableId;
      err = computePartitionHash(signal, tmp, tableId, data.m_constPrunePtrI);
      if (unlikely(err != 0))
      {
        jam();
        break;
      }

      releaseSection(data.m_constPrunePtrI);
      data.m_constPrunePtrI = RNIL;

      err = getNodes(signal, tmp, tableId);
      if (unlikely(err != 0))
      {
        jam();
        break;
      }

      fragPtr.p->m_fragId = tmp.fragId;
      fragPtr.p->m_ref = tmp.receiverRef;
      fragPtr.p->m_next_ref = tmp.receiverRef;
      ndbassert(data.m_fragCount == 1);
    }
    else if (fragCount == 1)
    {
      jam();
      /**
       * This is roughly equivalent to T_CONST_PRUNE
       *   pretend that it is const-pruned
       */
      if (treeNodePtr.p->m_bits & TreeNode::T_PRUNE_PATTERN)
      {
        jam();
        LocalArenaPool<DataBufferSegment<14> > pool(requestPtr.p->m_arena, m_dependency_map_pool);
        Local_pattern_store pattern(pool, data.m_prunePattern);
        pattern.release();
      }
      data.m_constPrunePtrI = RNIL;
      Uint32 clear = TreeNode::T_PRUNE_PATTERN | TreeNode::T_SCAN_PARALLEL;
      treeNodePtr.p->m_bits &= ~clear;
      treeNodePtr.p->m_bits |= TreeNode::T_CONST_PRUNE;

      /**
       * We must get fragPtr.p->m_ref...so set pruned=false
       */
      pruned = false;
    }
    data.m_frags_complete = data.m_fragCount;

    if (!pruned)
    {
      /** Start requesting node info from DIH */
      jam();
      ndbassert(data.m_frags_outstanding == 0);
      data.m_frags_outstanding = data.m_fragCount;
      requestPtr.p->m_outstanding++;

      err = scanFrag_sendDihGetNodesReq(signal, requestPtr, treeNodePtr);
      if (unlikely(err != 0))
      {
        jam();
        break;
      }
    }
    else
    {
      jam();
      treeNodePtr.p->m_state = TreeNode::TN_INACTIVE;
    }

    ndbassert(err == 0);
    checkPrepareComplete(signal, requestPtr);
    return;
  } while (0);

error:
  jam();
  ndbassert(err != 0);
  abort(signal, requestPtr, err);
  checkBatchComplete(signal, requestPtr);
}

/**
 * Will check the fragment list for fragments which need to 
 * get node info to construct 'fragPtr.p->m_ref' from DIH.
 *
 * In order to avoid CPU starvation, or unmanagable huge FragItem[],
 * max MAX_DIH_FRAG_REQS are requested in a single signal.
 * If there are more fragments, we have to repeatable call this
 * function when CONF for the first fragment set is received.
 */
Uint32
Dbspj::scanFrag_sendDihGetNodesReq(Signal* signal,
                                   Ptr<Request> requestPtr,
                                   Ptr<TreeNode> treeNodePtr)
{
  jam();
  Uint32 err = 0;
  ScanFragData& data = treeNodePtr.p->m_scanFrag_data;
  Uint32 tableId = treeNodePtr.p->m_tableOrIndexId;
  TableRecordPtr tablePtr;
  Ptr<ScanFragHandle> fragPtr;
  Local_ScanFragHandle_list list(m_scanfraghandle_pool, data.m_fragments);
  tablePtr.i = tableId;
  ptrCheckGuard(tablePtr, c_tabrecFilesize, m_tableRecord);
  Uint32 readAny = tablePtr.p->m_flags & TableRecord::TR_FULLY_REPLICATED ?
                   1 : 0;

  ndbassert(data.m_frags_outstanding > 0);

  Uint32 fragCnt = 0;
  for (list.first(fragPtr);
       !fragPtr.isNull();
       list.next(fragPtr))
  {
    jam();
    ndbassert(requestPtr.p->m_outstanding > 0);
    ndbassert(data.m_frags_outstanding > 0);

    if (fragCnt >= DiGetNodesReq::MAX_DIGETNODESREQS ||
        (ERROR_INSERTED(17131) && fragCnt >= 1))
    {
      jam();
      signal->theData[0] = 3;
      signal->theData[1] = treeNodePtr.i;
      sendSignal(reference(), GSN_CONTINUEB, signal, 2, JBB);
      break; //to exit
    }

    if (fragPtr.p->m_ref == 0) // Need GSN_DIGETNODRESREQ
    {
      jam();
      DiGetNodesReq * const req = (DiGetNodesReq *)&signal->theData[0];

      req->tableId = treeNodePtr.p->m_tableOrIndexId;
      req->hashValue = fragPtr.p->m_fragId;
      req->distr_key_indicator = ZTRUE;
      req->scan_indicator = ZTRUE;
      req->anyNode = readAny;
      req->get_next_fragid_indicator = 0;
      req->jamBufferPtr = jamBuffer();

      EXECUTE_DIRECT_MT(DBDIH, GSN_DIGETNODESREQ, signal,
                        DiGetNodesReq::SignalLength, 0);

      const Uint32 errCode = signal->theData[0];

      if (ERROR_INSERTED_CLEAR(17130) && requestPtr.p->m_outstanding == 1)
      {
        jamEntry();
	data.m_frags_outstanding = 0;
        err= DbspjErr::OutOfSectionMemory;
        break;
      }
      else if (unlikely(errCode))
      {
        jamEntry();
	data.m_frags_outstanding = 0;
        err= errCode;
        break;
      }

      const DiGetNodesConf * conf = (DiGetNodesConf *)&signal->theData[0];
      //if (!errCode)
      {
        /**
         * Get instance key from upper bits except most significant bit which
         * is used reorg moving flag.
         */
        jamEntry();
        /* Node cnt from DIH ignores primary, presumably to fit in 2 bits */
        Uint32 cnt = (conf->reqinfo & 3) + 1;
        Uint32 instanceKey = conf->instanceKey;
        ndbrequire(instanceKey > 0);
        NodeId nodeId = conf->nodes[0];
        if (nodeId != getOwnNodeId() &&
            fragPtr.p->m_readBackup)
        {
          for (Uint32 i = 1; i < cnt; i++)
          {
            jam();
            if (conf->nodes[i] == getOwnNodeId())
            {
              jam();
              nodeId = getOwnNodeId();
              break;
            }
          }
          if (nodeId != getOwnNodeId())
          {
            Uint32 node;
            jam();
            if ((node = check_own_location_domain(&conf->nodes[0],
                                                  cnt)) != 0)
            {
              nodeId = node;
            }
          }
        }
        Uint32 instanceNo = getInstanceNo(nodeId, instanceKey);
        Uint32 blockNo = get_query_block_no(nodeId);
        fragPtr.p->m_ref = numberToRef(blockNo,
                                       instanceNo,
                                       nodeId);
        fragPtr.p->m_next_ref = fragPtr.p->m_ref;
        /**
         * For Fully replicated tables we can change the fragment id to a local
         * fragment as part of DIGETNODESREQ. So set it again here.
         */
        fragPtr.p->m_fragId = conf->fragId;
      }

      fragCnt++;
      ndbassert(data.m_frags_outstanding > 0);
      ndbassert(treeNodePtr.p->m_state != TreeNode::TN_INACTIVE);
      data.m_frags_outstanding--;
    }
  }
  jam();

  if (data.m_frags_outstanding == 0)
  {
    jam();
    treeNodePtr.p->m_state = TreeNode::TN_INACTIVE;
    requestPtr.p->m_outstanding--;
  }
  return err;
} //Dbspj::scanFrag_sendDihGetNodesReq


void
Dbspj::scanFrag_start(Signal* signal,
                      Ptr<Request> requestPtr,
                      Ptr<TreeNode> treeNodePtr)
{
  jam();
  ScanFragData& data = treeNodePtr.p->m_scanFrag_data;

  ndbassert(data.m_fragCount > 0);
  ndbassert(data.m_frags_outstanding == 0);
  ndbassert(data.m_frags_complete == 0);
  data.m_frags_not_started = data.m_fragCount;

  ndbassert(treeNodePtr.p->m_state == TreeNode::TN_BUILDING);
  treeNodePtr.p->m_state = TreeNode::TN_INACTIVE;

  scanFrag_send(signal, requestPtr, treeNodePtr);
  // Register node which started the scan (reflect client expectations)
  requestPtr.p->m_active_tree_nodes.set(treeNodePtr.p->m_node_no);
}//Dbspj::scanFrag_start

Uint32
Dbspj::scanFrag_findFrag(Local_ScanFragHandle_list & list,
                         Ptr<ScanFragHandle> & fragPtr, Uint32 fragId)
{
  for (list.first(fragPtr); !fragPtr.isNull(); list.next(fragPtr))
  {
    jam();
    if (fragPtr.p->m_fragId == fragId)
    {
      jam();
      return 0;
    }
  }

  return DbspjErr::IndexFragNotFound;
}

void
Dbspj::scanFrag_parent_row(Signal* signal,
                           Ptr<Request> requestPtr,
                           Ptr<TreeNode> treeNodePtr,
                           const RowPtr & rowRef)
{
  jam();
  ndbassert(treeNodePtr.p->m_parentPtrI != RNIL);
  DEBUG("::scanFrag_parent_row"
     << ", node: " << treeNodePtr.p->m_node_no);

  Uint32 err;
  ScanFragData& data = treeNodePtr.p->m_scanFrag_data;

  /**
   * Construct range definition,
   *   and if prune pattern enabled
   *   stuff it onto correct scanFrag
   */
  do
  {
    Ptr<ScanFragHandle> fragPtr;
    Local_ScanFragHandle_list list(m_scanfraghandle_pool, data.m_fragments);
    LocalArenaPool<DataBufferSegment<14> > pool(requestPtr.p->m_arena, m_dependency_map_pool);

    err = checkTableError(treeNodePtr);
    if (unlikely(err != 0))
    {
      jam();
      break;
    }

    if (treeNodePtr.p->m_bits & TreeNode::T_PRUNE_PATTERN)
    {
      jam();

      /**
       * TODO: Expand into linear memory instead
       *       of expanding into sections, and then copy
       *       section into linear
       */
      Local_pattern_store pattern(pool, data.m_prunePattern);
      Uint32 pruneKeyPtrI = RNIL;
      bool hasNull;
      err = expand(pruneKeyPtrI, pattern, rowRef, hasNull);
      if (unlikely(err != 0))
      {
        jam();
        releaseSection(pruneKeyPtrI);
        break;
      }

      if (unlikely(hasNull))
      {
        jam();
        DEBUG("T_PRUNE_PATTERN-key contain NULL values");

        // Ignore this request as 'NULL == <column>' will never give a match
        releaseSection(pruneKeyPtrI);
        return;  // Bailout, SCANREQ would have returned 0 rows anyway
      }

      BuildKeyReq tmp;
      Uint32 tableId = treeNodePtr.p->m_primaryTableId;
      err = computePartitionHash(signal, tmp, tableId, pruneKeyPtrI);
      releaseSection(pruneKeyPtrI);
      if (unlikely(err != 0))
      {
        jam();
        break;
      }

      err = getNodes(signal, tmp, tableId);
      if (unlikely(err != 0))
      {
        jam();
        break;
      }

      err = scanFrag_findFrag(list, fragPtr, tmp.fragId);
      if (unlikely(err != 0))
      {
        DEBUG_CRASH();
        break;
      }

      /**
       * NOTE: We can get different receiverRef's here
       *       for different keys. E.g during node-recovery where
       *       primary-fragment is switched.
       *
       *       Use latest that we receive
       *
       * TODO: Also double check table-reorg
       */
      fragPtr.p->m_ref = tmp.receiverRef;
      fragPtr.p->m_next_ref = tmp.receiverRef;
    }
    else
    {
      jam();
      /**
       * If const prune, or no-prune, store on first fragment,
       * and send to 1 or all resp.
       */
      list.first(fragPtr);
    }

    if (treeNodePtr.p->m_bits & TreeNode::T_KEYINFO_CONSTRUCTED)
    {
      jam();
      Local_pattern_store pattern(pool, treeNodePtr.p->m_keyPattern);

      /**
       * Test execution terminated due to 'OutOfSectionMemory':
       * - 17060: Fail on scanFrag_parent_row at first call
       * - 17061: Fail on scanFrag_parent_row if 'isLeaf'
       * - 17062: Fail on scanFrag_parent_row if treeNode not root
       * - 17063: Fail on scanFrag_parent_row at a random node of the query tree
       */
      if (ERROR_INSERTED(17060) ||
         (ERROR_INSERTED(17061) && (treeNodePtr.p->isLeaf())) ||
         (ERROR_INSERTED(17062) && (treeNodePtr.p->m_parentPtrI != RNIL)) ||
         (ERROR_INSERTED(17063) && (rand() % 7) == 0))
      {
        jam();
        CLEAR_ERROR_INSERT_VALUE;
        g_eventLogger->info(
            "Injecting OutOfSectionMemory error at line %d file %s", __LINE__,
            __FILE__);
        err = DbspjErr::OutOfSectionMemory;
        break;
      }

      bool hasNull = false;
      Uint32 keyPtrI = RNIL;
      err = expand(keyPtrI, pattern, rowRef, hasNull);
      if (unlikely(err != 0))
      {
        jam();
        break;
      }
      if (hasNull)
      {
        jam();
        DEBUG("Key contain NULL values, ignoring it");
        ndbassert((treeNodePtr.p->m_bits & TreeNode::T_ONE_SHOT) == 0);
        // Ignore this request as 'NULL == <column>' will never give a match
        releaseSection(keyPtrI);
        return;  // Bailout, SCANREQ would have returned 0 rows anyway
      }
      scanFrag_fixupBound(keyPtrI, rowRef.m_src_correlation);

      SectionReader key(keyPtrI, getSectionSegmentPool());
      err = appendReaderToSection(fragPtr.p->m_rangePtrI, key, key.getSize());
      fragPtr.p->m_rangeCnt++;
      releaseSection(keyPtrI);
      if (unlikely(err != 0))
      {
        jam();
        break;
      }
    }
    else
    {
      jam();
      // Fixed key...fix later...
      ndbabort();
    }

    if (treeNodePtr.p->m_bits & TreeNode::T_ATTRINFO_CONSTRUCTED)
    {
      jam();
      // Append to fragPtr's parameter set
      // Build with the 'attrParamPattern' applied to the parent rowRef
      DEBUG("parent_row w/ T_ATTRINFO_CONSTRUCTED");
      Uint32 paramPtrI = fragPtr.p->m_paramPtrI;
      Uint32 org_size = 0;
      if (paramPtrI != RNIL)
      {
        // Get current end of parameter section
        SegmentedSectionPtr ptr;
        getSection(ptr, paramPtrI);
        org_size = ptr.sz;
      }
      Uint32 paramLen = 0;  // Set paramLen after it has been expanded
      if (unlikely(!appendToSection(paramPtrI, &paramLen, 1)))
      {
        jam();
        err = DbspjErr::OutOfSectionMemory;
        break;
      }
      bool hasNull = false;
      Local_pattern_store pattern(pool, treeNodePtr.p->m_attrParamPattern);
      err = expand(paramPtrI, pattern, rowRef, hasNull);
      if (unlikely(err != 0))
      {
        jam();
        break;
      }

      /**
       * Set size of this parameter. Note that parameter 'isNull' is OK.
       */
      {
        SegmentedSectionPtr ptr;
        getSection(ptr, paramPtrI);
        paramLen = ptr.sz - org_size;
      }
      writeToSection(paramPtrI, org_size, &paramLen, 1);
      fragPtr.p->m_paramPtrI = paramPtrI;
    }

    if (treeNodePtr.p->m_bits & TreeNode::T_ONE_SHOT)
    {
      jam();
      /**
       * We being a T_ONE_SHOT means that we're only be called
       *   with parent_row once, i.e batch is complete
       */
      scanFrag_parent_batch_complete(signal, requestPtr, treeNodePtr);
    }

    return;
  } while (0);

  ndbrequire(err);
  jam();
  abort(signal, requestPtr, err);
}


void
Dbspj::scanFrag_fixupBound(Uint32 ptrI, Uint32 corrVal)
{
  /**
   * Index bounds...need special tender and care...
   *
   * 1) Set #bound no, bound-size, and renumber attributes
   */
  SectionReader r0(ptrI, getSectionSegmentPool());
  const Uint32 boundsz = r0.getSize();

  Uint32 tmp;
  ndbrequire(r0.peekWord(&tmp));
  ndbassert((corrVal & 0xFFFF) < MaxCorrelationId);
  tmp |= (boundsz << 16) | ((corrVal & 0xFFF) << 4);
  ndbrequire(r0.updateWord(tmp));
  ndbrequire(r0.step(1));    // Skip first BoundType

  // Note: Renumbering below assume there are only EQ-bounds !!
  Uint32 id = 0;
  Uint32 len32;
  do
  {
    ndbrequire(r0.peekWord(&tmp));
    AttributeHeader ah(tmp);
    const Uint32 len = ah.getByteSize();
    AttributeHeader::init(&tmp, id++, len);
    ndbrequire(r0.updateWord(tmp));
    len32 = (len + 3) >> 2;
  } while (r0.step(2 + len32));  // Skip AttributeHeader(1) + Attribute(len32) + next BoundType(1)
}

void
Dbspj::scanFrag_parent_batch_complete(Signal* signal,
                                      Ptr<Request> requestPtr,
                                      Ptr<TreeNode> treeNodePtr)
{
  jam();
  ndbassert(treeNodePtr.p->m_parentPtrI != RNIL);
  ndbassert(treeNodePtr.p->m_state == TreeNode::TN_INACTIVE);

  ScanFragData& data = treeNodePtr.p->m_scanFrag_data;
  ndbassert(data.m_frags_complete == data.m_fragCount);

  /**
   * Update the fragments 'm_state' and the aggregated TreeNode::m_frag_*
   * counters to reflect which fragments we should now start scanning.
   * NOTE: 'm_state' is not maintained if all 'complete' - node becomes
   * inactive
   */
  {
    Local_ScanFragHandle_list list(m_scanfraghandle_pool, data.m_fragments);
    Ptr<ScanFragHandle> fragPtr;
    list.first(fragPtr);
    data.m_frags_complete = 0;

    if ((treeNodePtr.p->m_bits & TreeNode::T_PRUNE_PATTERN) == 0)
    {
      /* No pruning, first fragment in list contains any range info */
      if (fragPtr.p->m_rangePtrI != RNIL)
      {
        /* All fragments to be scanned with range info */
        while(!fragPtr.isNull())
        {
          ndbassert(fragPtr.p->m_state == ScanFragHandle::SFH_NOT_STARTED ||
                    fragPtr.p->m_state == ScanFragHandle::SFH_COMPLETE);
          fragPtr.p->m_state = ScanFragHandle::SFH_NOT_STARTED;
          list.next(fragPtr);
        }
      }
      else
      {
        /* No range info therefore empty result set. */
        jam();
        data.m_frags_complete = data.m_fragCount;
      }
    }
    else
    {
      /* Per fragment pruning, mark and count pruned-out 
       * (rangeless) fragments as completed 
       */
      while(!fragPtr.isNull())
      {
        fragPtr.p->m_state = ScanFragHandle::SFH_NOT_STARTED;
        if (fragPtr.p->m_rangePtrI == RNIL)
        {
          jam();
          /**
           * This is a pruned scan, so we only scan those fragments that
           * some distribution key hashed to.
           */
          fragPtr.p->m_state = ScanFragHandle::SFH_COMPLETE;
          data.m_frags_complete++;
        }
        list.next(fragPtr);
      }
    }
    data.m_frags_not_started = data.m_fragCount - data.m_frags_complete;
  }

  if (data.m_frags_complete == data.m_fragCount)
  {
    jam();
    /**
     * No keys was produced...
     */
    return;
  }

  /**
   * When parent's batch is complete, we send our batch
   */
  scanFrag_send(signal, requestPtr, treeNodePtr);
}

/**
 * scanFrag_getBatchSize()
 *
 * Estimate how many more rows we may fetch into the available client batch
 * buffers, given the configured 'bytes' and 'rows' available. We are also
 * limited by the 12-bit correlation id range. Note that some 'bytes', 'rows'
 * and 'correlationIds' may already have been used up as reflected in 'data'.
 *
 * The collected 'record size'-statistic is used to estimate how many 'rows'
 * we may fit in the available batch bytes. The most restrictive limitation
 * of 'bytes', 'rows' and 'correlationId' is used to calculate the 'BatchSize'
 * we may use
 *
 * Sets the remaining 'available' bytes/rows upon return.
 */
Uint32
Dbspj::scanFrag_getBatchSize(Ptr<TreeNode> treeNodePtr,
                             Uint32 &availableBatchBytes,
                             Uint32 &availableBatchRows)
{
  jam();
  const ScanFragData& data = treeNodePtr.p->m_scanFrag_data;
  const ScanFragReq *org = reinterpret_cast<const ScanFragReq*>(data.m_scanFragReq);
<<<<<<< HEAD

  const Uint32 availableCorrIds = MaxCorrelationId - data.m_corrIdStart;
  /**
   * Available 'Batch Rows' is limited both by the max specified
   * batch size, and for any node being a parent node, also the
   * max number of 12-bit parent correlation ids
   */
  availableBatchRows =
     (treeNodePtr.p->isLeaf())
     ? (org->batch_size_rows - data.m_totalRows)
     : MIN((org->batch_size_rows - data.m_totalRows), availableCorrIds);
  availableBatchBytes = org->batch_size_bytes - data.m_totalBytes;

=======

  const Uint32 availableCorrIds = MaxCorrelationId - data.m_corrIdStart;
  /**
   * Available 'Batch Rows' is limited both by the max specified
   * batch size, and for any node being a parent node, also the
   * max number of 12-bit parent correlation ids
   */
  availableBatchRows =
     (treeNodePtr.p->isLeaf())
     ? (org->batch_size_rows - data.m_totalRows)
     : MIN((org->batch_size_rows - data.m_totalRows), availableCorrIds);
  availableBatchBytes = org->batch_size_bytes - data.m_totalBytes;

>>>>>>> 057f5c95
  /**
   * Number of rows in batch could effectively be limited by
   * the 'bytes' limit being exhausted first.
   */
  Uint32 batchSizeRows = availableBatchRows;
  if (data.m_recSizeStat.isValid())
  {
    const double estmRecSize = data.m_recSizeStat.getUpperEstimate();
    const Uint32 batchLimitedByBytes = availableBatchBytes / estmRecSize;
    if (batchSizeRows > batchLimitedByBytes)
      batchSizeRows = batchLimitedByBytes;
  }
  return batchSizeRows;
}

/**
 * scanFrag_parallelism()
 *
 * Calculate the fragment parallelism to be used in the next scan
 * when the estimated number of 'batchSizeRows' can be returned to the
 * client side.
 * Use scanFrag_getBatchSize() to calculate 'batchSizeRows'.
 *
 * Return parallelism = 0 if parallelism could not be estimated.
 */
Uint32
Dbspj::scanFrag_parallelism(Ptr<Request> requestPtr,
                            Ptr<TreeNode> treeNodePtr,
                            Uint32 batchSizeRows)
{
  jam();
  ndbassert(batchSizeRows > 0);
  if (unlikely(batchSizeRows == 0))
    return 0;  // Should not happen

  const ScanFragData& data = treeNodePtr.p->m_scanFrag_data;

  const Uint32 frags_not_complete = data.m_fragCount - data.m_frags_complete;
  const Uint32 maxParallelism = MIN(batchSizeRows, frags_not_complete);
  const Uint32 minParallelism = MIN(requestPtr.p->m_rootFragCnt, maxParallelism);

  if (treeNodePtr.p->m_bits & TreeNode::T_SCAN_PARALLEL)
  {
    jam();
    return maxParallelism;
  }
  if (!data.m_recsPrKeyStat.isValid())
  {
    jam();
    return minParallelism;
  }

  /**
   * We usually use 'Record Pr Key' fanout statistics from previous runs
   * of this operation to estimate a parallelism for the fragment scans.
   *
   * Upper 95% percentile of estimated rows to be returned is calculated
   * and transformed into 'parallelism', given the available batch size.
   * Note that we prefer erring with a too low parallelism, as we else
   * would have to send more NEXTREQs to the fragment which didn't
   * complete in this round. (Which would have been more costly)
   */
  const double estmRecsPrKey = data.m_recsPrKeyStat.getUpperEstimate();
  const Uint32 estmRowsSelected =
      MAX(static_cast<Uint32>(data.m_keysToSend * estmRecsPrKey),1);
  Uint32 parallelism = (batchSizeRows * data.m_frags_not_started)
                       / estmRowsSelected;

  if (parallelism < minParallelism)
  {
    parallelism = minParallelism;
  }
  else if (parallelism >= maxParallelism)
  {
    parallelism = maxParallelism;
  }
  else if (maxParallelism % parallelism != 0)
  {
    /**
     * Set parallelism such that we can expect to have similar
     * parallelism in each batch. For example if there are 8 remaining
     * fragments, then we should fetch 2 times 4 fragments rather than
     * 7+1.
     * Note this this might result in 'parallelism < minParallelism'.
     * minParallelism is not a hard limit though, so it is OK
     */
    const Uint32 roundTrips = 1 + (maxParallelism / parallelism);
    parallelism = (maxParallelism + roundTrips-1) / roundTrips;
  }

  /**
   * Parallelism must be increased if we otherwise would be limited
   * by the MAX_PARALLEL_OP_PER_SCAN limitation in the SCAN_FRAGREQs
   */
  const ScanFragReq *req =
      reinterpret_cast<const ScanFragReq*>(data.m_scanFragReq);
  const Uint32 availableBatchRows = req->batch_size_rows - data.m_totalRows;

  ndbrequire(availableBatchRows >= batchSizeRows);
  if ((availableBatchRows / parallelism) > MAX_PARALLEL_OP_PER_SCAN)
  {
    jam();
    parallelism = MIN((availableBatchRows + MAX_PARALLEL_OP_PER_SCAN-1) /
                       MAX_PARALLEL_OP_PER_SCAN,
                       data.m_frags_not_started);
  }

  return parallelism;
}  // scanFrag_parallelism


/**
 * Estimate how many keys we can supply in a REQuest to the treeNode branch
 * before overflowing the available batch buffer space in any of the
 * (child-) treenodes in the branch. For non pruned scans we asssume that
 *  fragments scan requests are sent to all of the fragments.
 */
double
Dbspj::estmMaxKeys(Ptr<Request> requestPtr,
                   Ptr<TreeNode> treeNodePtr,
                   double fanout)
{
  double maxKeys = 99999.99;

  if (treeNodePtr.p->isScan())
  {
    /**
     * Multiply the fanout with 'records pr key' estimate for this treeNode.
     * Note that for a lookup the 'records pr key' is assumed to be 1::1.
     * (It can be lower, we do not collect that statistic (yet) though)
     */
    const ScanFragData& data = treeNodePtr.p->m_scanFrag_data;
    if (data.m_recsPrKeyStat.isValid())
    {
      if (treeNodePtr.p->isLeaf())
        fanout *= data.m_recsPrKeyStat.getUpperEstimate();
      else
        fanout *= data.m_recsPrKeyStat.getMean();
    }
    const bool pruned = treeNodePtr.p->m_bits &
        (TreeNode::T_PRUNE_PATTERN | TreeNode::T_CONST_PRUNE);
    if (!pruned) {
      // Fanout statistics is pr. fragment we scan
      fanout *= data.m_fragCount;
    }

    Uint32 availableBatchRows, availableBatchBytes;  // Unused
    const Uint32 batchRows = scanFrag_getBatchSize(treeNodePtr,
                                                   availableBatchBytes,
                                                   availableBatchRows);
    maxKeys = static_cast<double>(batchRows) / fanout;
  }

  LocalArenaPool<DataBufferSegment<14> > pool(requestPtr.p->m_arena, m_dependency_map_pool);
  Local_dependency_map const childList(pool, treeNodePtr.p->m_child_nodes);
  Dependency_map::ConstDataBufferIterator it;
  for (childList.first(it); !it.isNull(); childList.next(it))
  {
    jam();
    Ptr<TreeNode> childPtr;
    ndbrequire(m_treenode_pool.getPtr(childPtr, *it.data));

    const double estmKeys = estmMaxKeys(requestPtr, childPtr, fanout);
    if (estmKeys < maxKeys)
      maxKeys = estmKeys;
  }
  return maxKeys;
}

void
Dbspj::scanFrag_send(Signal* signal,
                     Ptr<Request> requestPtr,
                     Ptr<TreeNode> treeNodePtr)
{
  jam();
  ndbassert(treeNodePtr.p->m_state == TreeNode::TN_INACTIVE);
  ScanFragData& data = treeNodePtr.p->m_scanFrag_data;
  ndbassert(data.m_frags_outstanding == 0);
  ndbassert(data.m_frags_not_started == (data.m_fragCount - data.m_frags_complete));

  /**
   * Sum up the total number of key ranges to request rows from when
   * scanning all the fragments we are going to retrieve rows from.
   * Later used together with the 'RecsPrKey' statistis to estimate number
   * of rows to be returned.
   */
  {
    const bool pruned = treeNodePtr.p->m_bits &
      (TreeNode::T_PRUNE_PATTERN | TreeNode::T_CONST_PRUNE);

    Local_ScanFragHandle_list list(m_scanfraghandle_pool, data.m_fragments);
    Ptr<ScanFragHandle> fragPtr;
    list.first(fragPtr);

    Uint32 keysToSend = 0;
    if (!pruned)
    {
      /**
       * if not 'pruned', keyInfo is only set in first fragPtr,
       *   even if it is valid for all of them. (save some mem.)
       */
      keysToSend = fragPtr.p->m_rangeCnt * data.m_frags_not_started;
    }
    else  // Sum the total pruned scan keys to be sent
    {
      while (!fragPtr.isNull())
      {
        keysToSend += fragPtr.p->m_rangeCnt;
        list.next(fragPtr);
      }
    }
    data.m_keysToSend = keysToSend;
  }

  data.m_rows_received = 0;
  data.m_rows_expecting = 0;

  Uint32 availableBatchRows, availableBatchBytes;
  const Uint32 batchRows = scanFrag_getBatchSize(treeNodePtr,
                                                 availableBatchBytes,
                                                 availableBatchRows);
  data.m_parallelism = scanFrag_parallelism(requestPtr, treeNodePtr, batchRows);

  // Cap batchSize-rows to avoid exceeding MAX_PARALLEL_OP_PER_SCAN
  const Uint32 bs_rows = MIN(availableBatchRows / data.m_parallelism,
                             MAX_PARALLEL_OP_PER_SCAN);
  const Uint32 bs_bytes = availableBatchBytes / data.m_parallelism;
  ndbassert(bs_rows > 0);
  ndbassert(bs_bytes > 0);

#ifdef DEBUG_SCAN_FRAGREQ
  DEBUG("::scanFrag_send(), starting fragment scan with parallelism="
        << data.m_parallelism);
#endif

  Uint32 frags_started = 
    scanFrag_send(signal,
                   requestPtr,
                   treeNodePtr,
                   data.m_parallelism,
                   bs_bytes,
                   bs_rows);

  /**
   * scanFrag_send might fail to send (errors?):
   * Check that we really did send something before 
   * updating outstanding & active.
   */
  if (likely(frags_started > 0))
  {
    jam();
    ndbrequire(static_cast<Uint32>(data.m_frags_outstanding + 
                                   data.m_frags_complete) <=
               data.m_fragCount);

    data.m_batch_chunks = 1;
    requestPtr.p->m_cnt_active++;
    requestPtr.p->m_outstanding++;
    requestPtr.p->m_completed_tree_nodes.clear(treeNodePtr.p->m_node_no);
    treeNodePtr.p->m_state = TreeNode::TN_ACTIVE;
  }
}

/**
 * Ask for the first batch for a number of fragments.
 *
 * Returns how many fragments we did request the
 * 'first batch' from. (<= noOfFrags)
 */
Uint32
Dbspj::scanFrag_send(Signal* signal,
                     Ptr<Request> requestPtr,
                     Ptr<TreeNode> treeNodePtr,
                     Uint32 noOfFrags,
                     Uint32 bs_bytes,
                     Uint32 bs_rows)
{
  jam();
  ndbassert(bs_bytes > 0);
  ndbassert(bs_rows > 0);
  ndbassert(bs_rows <= bs_bytes);
  /**
   * if (m_bits & prunemask):
   * - Range keys sliced out to each ScanFragHandle
   * - Else, range keys kept on first (and only) ScanFragHandle
   */
  const bool prune = treeNodePtr.p->m_bits &
    (TreeNode::T_PRUNE_PATTERN | TreeNode::T_CONST_PRUNE);

  /**
   * If scan is repeatable, we must make sure not to release range keys so
   * that we can use them again in the next repetition.
   */
  const bool repeatable =
    (treeNodePtr.p->m_bits & TreeNode::T_SCAN_REPEATABLE) != 0;

  ScanFragData& data = treeNodePtr.p->m_scanFrag_data;
  ndbassert(noOfFrags > 0);
  ndbassert(noOfFrags <= data.m_frags_not_started);
  ScanFragReq* const req =
    reinterpret_cast<ScanFragReq*>(signal->getDataPtrSend());
  const ScanFragReq * const org
    = reinterpret_cast<ScanFragReq*>(data.m_scanFragReq);

  memcpy(req, org, sizeof(data.m_scanFragReq));
  // req->variableData[0] // set below
  req->variableData[1] = requestPtr.p->m_rootResultData;
  req->batch_size_bytes = bs_bytes;
  req->batch_size_rows = MIN(bs_rows,MAX_PARALLEL_OP_PER_SCAN);

  /**
   * A SORTED_ORDER scan need to fetch one row at a time from the treeNode
   * to be ordered - See reasoning where we set the T_SORTED_ORDER bit.
   */
  if (treeNodePtr.p->m_bits & TreeNode::T_SORTED_ORDER &&
      requestPtr.p->m_bits & Request::RT_MULTI_SCAN)
  {
    jam();
    req->batch_size_rows = bs_rows = 1;
    ndbrequire(data.m_parallelism == 1);
  }

  Uint32 requestsSent = 0;
  Uint32 err = checkTableError(treeNodePtr);
  if (likely(err == 0))
  {
    Local_ScanFragHandle_list list(m_scanfraghandle_pool, data.m_fragments);
    Ptr<ScanFragHandle> fragPtr;
    list.first(fragPtr);
    bool handleLocalFrags = true;

    /**
     * Iterate over the list of fragments until we have sent as many
     * SCAN_FRAGREQs as we should.
     */
    while (requestsSent < noOfFrags)
    {
      jam();
      if (handleLocalFrags)
      {
        if (fragPtr.isNull())
        {
          // We might have skipped to end of the fragment list while first
          // sending requests to only the local fragments, start over
          handleLocalFrags = false;
          list.first(fragPtr);
          continue;
        }
        if (refToNode(fragPtr.p->m_ref) != getOwnNodeId())
        {
          // Skip non local fragments
          list.next(fragPtr);
          continue;
        }
      }
      ndbassert(!fragPtr.isNull());

      /**
       * There is a 12-bit implementation limit on how large
       * the 'parent-row-correlation-id' may be. Thus, if rows
       * from this scan may be 'parents', number of rows in batch
       * should not exceed what could be represented in 12 bits.
       * See also Dbspj::scanFrag_fixupBound()
       */
      ndbassert(treeNodePtr.p->isLeaf() ||
                data.m_corrIdStart+bs_rows <= MaxCorrelationId);

      if (fragPtr.p->m_state != ScanFragHandle::SFH_NOT_STARTED)
      {
        // Skip forward to the frags that we should send.
        jam();
        list.next(fragPtr);
        continue;
      }

      /**
       * Set data specific for this fragment
       */
      req->senderData = fragPtr.i;
      req->fragmentNoKeyLen = fragPtr.p->m_fragId;
      req->variableData[0] = data.m_corrIdStart;

      /**
       * Set up the key-/attrInfo to be sent with the SCAN_FRAGREQ.
       * Determine whether these should released as part of the
       * send or not. We try to 'release' whenever possible in order
       * to avoid copying them when sent locally. However, we need
       * to make sure that the key/attr will not be reused before
       * they can be released. Note:
       *
       * - Only the rootNode is ONE_SHOT.
       * - keyInfo comes from either m_send.m_keyInfoPtrI or
       *   fragPtr.p->m_rangePtrI (not both! - 'XOR').
       * - If the child scan is pruned, a separate 'rangePtr' is
       *   build for each frag - Non-pruned scan store the 'rangePtr'
       *   in the first frag, which is reused for all the frags.
       * - Child nodes can possibly be 'repeatable', which implies
       *   that m_rangePtrI can't be released yet.
       * - attrInfo is always taken from m_send.m_attrInfoPtrI, possibly
       *   with constructed parameters appended. It is reused from
       *   all frag scans, either repeated or not!
       *
       * Note the somewhat different lifetime of key- vs attrInfo:
       * Except for the ONE_SHOT rootNode, the attrInfo always has
       * to be kept longer than 'key' before released.
       * As sendSignal() either release both or none, we can't
       * set 'releaseAtSend' to suite both key- and attrInfo
       * lifetime.
       *
       * Thus, we set 'releaseAtSend' to suite the shorter lifecycle
       * of the 'range' keys. attrInfo is duplicated whenever needed
       * such that a copy can be released together with the keyInfo.
       */
      Uint32 attrInfoPtrI = treeNodePtr.p->m_send.m_attrInfoPtrI;
      Uint32 keyInfoPtrI = treeNodePtr.p->m_send.m_keyInfoPtrI;
      bool releaseAtSend = false;

      if (treeNodePtr.p->m_bits & TreeNode::T_ONE_SHOT && 
          data.m_frags_not_started==1)
      {
        jam();
        ndbassert(!repeatable);
        ndbassert(fragPtr.p->m_rangePtrI == RNIL);
        ndbassert(fragPtr.p->m_paramPtrI == RNIL);
        /**
         * Pass sections to send and release them (root only)
         */
        treeNodePtr.p->m_send.m_attrInfoPtrI = RNIL;
        treeNodePtr.p->m_send.m_keyInfoPtrI = RNIL;
        releaseAtSend = true;
      }
      else
      {
        jam();
        Ptr<ScanFragHandle> fragWithRangePtr;
        if (prune)
        {
          jam();
          fragWithRangePtr = fragPtr;
          releaseAtSend = !repeatable;
        }
        else
        {
          /**
           * Note: if not 'prune', keyInfo is only set in first fragPtr,
           *   even if it is valid for all of them. (save some mem.)
           */
          jam();
          list.first(fragWithRangePtr);
          releaseAtSend = (!repeatable && data.m_frags_not_started==1);
        }
        if (fragWithRangePtr.p->m_rangePtrI != RNIL)
        {
          ndbassert(keyInfoPtrI == RNIL);  //Not both keyInfo and 'range'
          keyInfoPtrI = fragWithRangePtr.p->m_rangePtrI;
          fragPtr.p->m_keysSent = fragWithRangePtr.p->m_rangeCnt;
          data.m_keysToSend -= fragPtr.p->m_keysSent;
        }
        /**
         * 'releaseAtSend' is set above based on the keyInfo lifetime.
         * Copy the attrInfo (comment above) whenever needed.
         * If the attrInfo is constructed it has to be duplicated as well
         * in preparation for the parameter to be appended
         */
        if (releaseAtSend ||
            treeNodePtr.p->m_bits & TreeNode::T_ATTRINFO_CONSTRUCTED)
	{
          jam();
          /**
           * Test execution terminated due to 'OutOfSectionMemory' which
           * may happen for different treeNodes in the request:
           * - 17090: Fail on any scanFrag_send()
           * - 17091: Fail after sending SCAN_FRAGREQ to some fragments
           * - 17092: Fail on scanFrag_send() if 'isLeaf'
           * - 17093: Fail on scanFrag_send() if treeNode not root
           */
          if (ERROR_INSERTED(17090) ||
             (ERROR_INSERTED(17091) && requestsSent > 1) ||
             (ERROR_INSERTED(17092) && treeNodePtr.p->isLeaf()) ||
             (ERROR_INSERTED(17093) && treeNodePtr.p->m_parentPtrI != RNIL))
          {
            jam();
            CLEAR_ERROR_INSERT_VALUE;
            g_eventLogger->info(
                "Injecting OutOfSectionMemory error at line %d file %s",
                __LINE__, __FILE__);
            err = DbspjErr::OutOfSectionMemory;
            break;
          }
          Uint32 tmp = RNIL;
          if (!dupSection(tmp, attrInfoPtrI))
          {
            jam();
            ndbassert(tmp == RNIL);  // Guard for memleak
            err = DbspjErr::OutOfSectionMemory;
            break;
          }
          attrInfoPtrI = tmp;
        } //if (releaseAtSend || ATTRINFO_CONSTRUCTED)

        if (treeNodePtr.p->m_bits & TreeNode::T_ATTRINFO_CONSTRUCTED)
        {
          jam();
          /**
           * We constructed a parameter section in scanFrag_parent_row(), append
           * it to the attrInfo as we send each fragment scans.
           */
          SectionReader params(fragWithRangePtr.p->m_paramPtrI, getSectionSegmentPool());
          const Uint32 paramLen = params.getSize();
          err = appendReaderToSection(attrInfoPtrI, params, paramLen);
          if (unlikely(err != 0))
          {
            jam();
            releaseSection(attrInfoPtrI);
            break;
          }
          SegmentedSectionPtr ptr;
          getSection(ptr, attrInfoPtrI);
          Uint32 *sectionptrs = ptr.p->theData;
          sectionptrs[4] = paramLen;
        } //ATTRINFO_CONSTRUCTED

        if (releaseAtSend)
        {
          jam();
          /** Reflect the release of the keyInfo 'range' set above */
          fragWithRangePtr.p->m_rangePtrI = RNIL;
          fragWithRangePtr.p->m_rangeCnt = 0;

          if (fragWithRangePtr.p->m_paramPtrI != RNIL)
          {
            releaseSection(fragWithRangePtr.p->m_paramPtrI);
            fragWithRangePtr.p->m_paramPtrI = RNIL;
          }
        } //if (releaseAtSend)
      }

      SectionHandle handle(this);
      getSection(handle.m_ptr[0], attrInfoPtrI);
      handle.m_cnt = 1;
      if (keyInfoPtrI != RNIL)
      {
        jam();
        getSection(handle.m_ptr[1], keyInfoPtrI);
        handle.m_cnt++;
      }

#if defined DEBUG_SCAN_FRAGREQ
      g_eventLogger->info("SCAN_FRAGREQ to %x", fragPtr.p->m_ref);
      printSCAN_FRAGREQ(stdout, signal->getDataPtrSend(),
                        NDB_ARRAY_SIZE(treeNodePtr.p->m_scanFrag_data.m_scanFragReq),
                        DBLQH);
      printf("ATTRINFO: ");
      print(handle.m_ptr[0], stdout);
      if (handle.m_cnt > 1)
      {
        printf("KEYINFO: ");
        print(handle.m_ptr[1], stdout);
      }
#endif

      Uint32 ref = fragPtr.p->m_ref;
      Uint32 nodeId = refToNode(ref);
      if (!ScanFragReq::getRangeScanFlag(req->requestInfo))
      {
        c_Counters.incr_counter(CI_LOCAL_TABLE_SCANS_SENT, 1);
      }
      else if (nodeId == getOwnNodeId())
      {
        c_Counters.incr_counter(CI_LOCAL_RANGE_SCANS_SENT, 1);
      }
      else
      {
        ndbrequire(!ERROR_INSERTED(17014));
        c_Counters.incr_counter(CI_REMOTE_RANGE_SCANS_SENT, 1);
      }

      /**
       * For a non-repeatable pruned scan, key info is unique for each
       * fragment and therefore cannot be reused, so we release key info
       * right away.
       */

      if (ERROR_INSERTED(17110) ||
         (ERROR_INSERTED(17111) && treeNodePtr.p->isLeaf()) ||
         (ERROR_INSERTED(17112) && treeNodePtr.p->m_parentPtrI != RNIL))
      {
        jam();
        CLEAR_ERROR_INSERT_VALUE;
        g_eventLogger->info(
            "Injecting invalid schema version error at line %d file %s",
            __LINE__, __FILE__);
        // Provoke 'Invalid schema version' in order to receive SCAN_FRAGREF
        req->schemaVersion++;
      }

      Uint32 instance_no = refToInstance(ref);
      if (ScanFragReq::getNoDiskFlag(req->requestInfo))
      {
        if (nodeId == getOwnNodeId())
        {
          if (globalData.ndbMtQueryWorkers > 0)
          {
            /**
             * ReadCommittedFlag is always set in DBSPJ when Query threads are
             * used.
             *
             * We have retrieved the block reference from fragPtr.p->m_ref.
             * This block reference might be reused for multiple scans, thus
             * we cannot update it. However we need to ensure that SCAN_NEXTREQ
             * is sent to the same block that this signal is sent to. This is
             * taken care of when SCAN_FRAGCONF/SCAN_FRAGREF is returned. In
             * this return message we get the block reference of the DBLQH/
             * DBQLQH that sent the signal. We store this value in m_next_ref
             * on the fragment record.
             *
             * Since the scheduling to the query thread happens here we will
             * set m_next_ref already here and have no need to wait for return
             * signal to set m_next_ref.
             *
             * m_next_ref is used in sending SCAN_NEXTREQ always, since this
             * must be sent after receiving a SCAN_FRAGCONF/SCAN_FRAGREF
             * signal the m_next_ref should always be set to something
             * proper.
             *
             * This way of handling things means that we are able to schedule
             * the SCAN_FRAGREQ dynamically each time we send SCAN_FRAGREQ
             * and thus don't have to care what previous SCAN_FRAGREQ's did
             * even though they were part of the same SQL query and even the
             * same pushdown join part.
             *
             * We need not set the query thread flag since we already know
             * the receiver of this signal.
             */
            jam();
            ref = get_scan_fragreq_ref(&c_tc->m_distribution_handle,
                                       instance_no);
            fragPtr.p->m_next_ref = ref;
          }
          else
          {
            jam();
            /**
             * We are not using query threads in this node, we can set
             * m_next_ref immediately, we can also set m_ref to the proper
             * DBLQH location since there is no flexible scheduling without
             * query threads.
             *
             * There is no need to set the query thread flag here since we
             * already know the location where SCAN_FRAGREQ is executed.
             */
            ref = numberToRef(DBLQH, instance_no, nodeId);
            fragPtr.p->m_ref = ref;
            fragPtr.p->m_next_ref = ref;
          }
        }
        else
        {
          Uint32 num_query_threads = getNodeInfo(nodeId).m_query_threads;
          if (num_query_threads > 0)
          {
            /**
             * The message is sent to a remote node id using query threads.
             * The scheduling of this signal to a receiver will be made by
             * the receiver thread in the receiving node. Thus we don't know
             * which block instance that will execute this signal at this
             * point in time. We set the Query thread flag to ensure that
             * the receiver will return his block reference in subsequent
             * SCAN_FRAGCONF/SCAN_FRAGREF signals.
             *
             * It is ok to send this flag to old nodes as well since they will
             * simply ignore it. It is also ok to send it even if the receiver
             * doesn't use query threads since the only action it will incur is
             * that it will add the reference of the sender in the SCAN_FRAGCONF
             * and SCAN_FRAGREF signals.
             */
            jam();
            Uint32 signal_size = 0;
            for (Uint32 i = 0; i < handle.m_cnt; i++)
            {
              signal_size += handle.m_ptr[i].sz;
            }
            signal_size += NDB_ARRAY_SIZE(data.m_scanFragReq);
            if (signal_size <= MAX_SIZE_SINGLE_SIGNAL)
            {
              jam();
              /* Single signals can be sent to virtual blocks. */
              fragPtr.p->m_next_ref =
                numberToRef(V_QUERY, instance_no, nodeId);
              ScanFragReq::setQueryThreadFlag(req->requestInfo, 1);
            }
            else
            {
              jam();
              /**
               * We are about to send a fragmented signal, fragmented signals
               * cannot be handled with virtual blocks when sent to remote
               * nodes since each signal would be independently decided where
               * to send and thus would cause complete confusion.
               *
               * We avoid this by always sending to the LDM thread instance
               * in the LDM group in this particular case.
               */
              ref = numberToRef(DBLQH, instance_no, nodeId);
              fragPtr.p->m_ref = ref;
              fragPtr.p->m_next_ref = ref;
            }
          }
          else
          {
            /**
             * The receiver node isn't using query threads, so we simply send
             * it to the normal DBLQH instance.
             */
            jam();
            ref = numberToRef(DBLQH, instance_no, nodeId);
            fragPtr.p->m_ref = ref;
            fragPtr.p->m_next_ref = ref;
          }
        }
      }
      else
      {
        /* Here the receiver is known, so no need to set m_next_ref to 0 */
        jam();
        ref = numberToRef(DBLQH, instance_no, nodeId);
        fragPtr.p->m_ref = ref;
        fragPtr.p->m_next_ref = ref;
      }
      if (!ScanFragReq::getRangeScanFlag(req->requestInfo))
      {
        jam();
        /**
         * Always TUP scans for full table scans to avoid ACC scans
         * that would create issues with query threads.
         */
        ScanFragReq::setTupScanFlag(req->requestInfo, 1);
      }
      /**
       * To reduce the copy burden we want to keep hold of the
       * AttrInfo and KeyInfo sections after sending them to 
       * LQH.  To do this we perform the fragmented send inline, 
       * so that all fragments are sent *now*.  This avoids any 
       * problems with the fragmented send CONTINUE 'thread' using 
       * the section while we hold or even release it.  The
       * signal receiver can still take realtime breaks when 
       * receiving.
       * 
       * Indicate to sendBatchedFragmentedSignal that we want to
       * keep the fragments, so it must not free them, unless this
       * is the last request in which case they can be freed. If
       * the last request is a local send then a copy is avoided.
       */
      {
        jam();
        sendBatchedFragmentedSignal(ref,
                                    GSN_SCAN_FRAGREQ,
                                    signal,
                                    NDB_ARRAY_SIZE(data.m_scanFragReq),
                                    JBB,
                                    &handle,
                                    !releaseAtSend); //Keep sent sections,
                                                     //unless last send
      }

      if (releaseAtSend)
      {
        ndbassert(handle.m_cnt == 0);
      }
      else if (treeNodePtr.p->m_bits & TreeNode::T_ATTRINFO_CONSTRUCTED)
      {
        // Release the constructed attrInfo
        releaseSection(attrInfoPtrI);
      }
      handle.clear();

      fragPtr.p->m_state = ScanFragHandle::SFH_SCANNING; // running
      data.m_frags_outstanding++;
      data.m_frags_not_started--;
      data.m_corrIdStart += bs_rows;
      requestsSent++;
      list.next(fragPtr);
    } // while (requestsSent < noOfFrags)
  }
  if (err)
  {
    jam();
    abort(signal, requestPtr, err);
  }

  return requestsSent;
}

void
Dbspj::scanFrag_parent_batch_repeat(Signal* signal,
                                     Ptr<Request> requestPtr,
                                     Ptr<TreeNode> treeNodePtr)
{
  jam();
  ndbassert(treeNodePtr.p->m_parentPtrI != RNIL);

  ScanFragData& data = treeNodePtr.p->m_scanFrag_data;

  DEBUG("scanFrag_parent_batch_repeat(), m_node_no: " << treeNodePtr.p->m_node_no
        << ", m_batch_chunks: " << data.m_batch_chunks);
  
  ndbassert(treeNodePtr.p->m_bits & TreeNode::T_SCAN_REPEATABLE);

  /**
   * Register fragment-scans to be restarted if we didn't get all
   * previously fetched parent related child rows in a single batch.
   */
  if (data.m_batch_chunks > 1)
  {
    jam();
    DEBUG("Register TreeNode for restart, m_node_no: " << treeNodePtr.p->m_node_no);
    ndbrequire(treeNodePtr.p->m_state != TreeNode::TN_ACTIVE);
    registerActiveCursor(requestPtr, treeNodePtr);
    data.m_batch_chunks = 0;

    if (treeNodePtr.p->m_bits & TreeNode::T_REDUCE_KEYS &&
        data.m_rangePtrISave != RNIL)
    {
      /**
       * We saved the full set of range-keys we had before removeMatchedKeys().
       * Now restore it in preparation for a 'repeat' of the same range scans.
       * Note that only non-pruned scans will removeMatchedKeys().
       */
      jam();

      // The first fragment hold the keys to be requested from all fragments
      Local_ScanFragHandle_list list(m_scanfraghandle_pool,
                                     data.m_fragments);
      Ptr<ScanFragHandle> firstFragPtr;
      list.first(firstFragPtr);

      if (firstFragPtr.p->m_rangePtrI != RNIL)
      {
        releaseSection(firstFragPtr.p->m_rangePtrI);
      }
      if (firstFragPtr.p->m_paramPtrI != RNIL)
      {
        releaseSection(firstFragPtr.p->m_paramPtrI);
      }
      firstFragPtr.p->m_rangePtrI = data.m_rangePtrISave;
      firstFragPtr.p->m_paramPtrI = data.m_paramPtrISave;
      firstFragPtr.p->m_rangeCnt = data.m_rangeCntSave;
      data.m_rangePtrISave = RNIL;
      data.m_paramPtrISave = RNIL;
      data.m_rangeCntSave = 0;
    }
  }
}

/**
 * Remove keys from a prepared SCAN_FRAGREQ where a match was already found in
 * some previous fragment scan(s). Relates to semi-join-firstMatch evaluation
 * of queries, where the matched row value will not be a part of the query
 * result itself, and the query can be concluded when a single match has
 * been found.
 * Relevant queries taking advantage of this are the TPC-H queries Q4, Q21, Q22
 */
void
Dbspj::removeMatchedKeys(Ptr<Request> requestPtr,
                         Ptr<TreeNode> treeNodePtr,
                         Ptr<ScanFragHandle> fragPtr)
{
  jam();
  ndbassert(treeNodePtr.p->m_scanAncestorPtrI != RNIL);
  Ptr<TreeNode> scanAncestorPtr;
  ndbrequire(m_treenode_pool.getPtr(scanAncestorPtr,
                                    treeNodePtr.p->m_scanAncestorPtrI));
  ndbassert(scanAncestorPtr.p->m_rows.m_type == RowCollection::COLLECTION_MAP);

  RowRef ref;
  scanAncestorPtr.p->m_rows.m_map.copyto(ref);
  const Uint32* const mapptr = get_row_ptr(ref);

  /**
   * Note that only non-pruned scans will removeMatchedKeys().
   *  -> The first fragment contains all keys to be sent in all REQ's.
   */
  SectionReader rangeInfo(fragPtr.p->m_rangePtrI, getSectionSegmentPool());
  Uint32 newRangePtrI = RNIL;
  Uint32 newRangeCnt = 0;
  Uint32 rangeHead;

  /**
   * There might be a pr-range pushed-condition-parameter as well.
   * There is one such parameter pr range-key.
   */
  SegmentedSectionPtr paramPtr;
  paramPtr.setNull();
  if (fragPtr.p->m_paramPtrI != RNIL)
  {
    getSection(paramPtr, fragPtr.p->m_paramPtrI);
  }
  SectionReader paramInfo(paramPtr, getSectionSegmentPool());
  Uint32 newParamPtrI = RNIL;

  /* Iterate all key's, skip those having a match in the 'scanAncestor' */
  while (rangeInfo.peekWord(&rangeHead))
  {
    const Uint32 length = rangeHead >> 16;
    const Uint32 rowId = (rangeHead & 0xFFF0) >> 4;

    /**
     * We have the rowId of the row this key was constructed from.
     * Relocate the row to check if matches were found for it
     */
    scanAncestorPtr.p->m_rows.m_map.load(mapptr, rowId, ref);
    const Uint32* const rowptr = get_row_ptr(ref);

    RowPtr row;
    setupRowPtr(scanAncestorPtr, row, rowptr);

    const bool foundMatches = row.m_matched->get(treeNodePtr.p->m_node_no);
    DEBUG("removeMatchedKeys?"
	  << ", ancestor:" << scanAncestorPtr.p->m_node_no
	  << ", rowId:" << rowId
	  << ", 'matched':" << row.m_matched->rep.data[0]
	  << ", foundMatches:" << foundMatches);

    if (foundMatches)  // skip this key range
    {
      jamDebug();
      if (!rangeInfo.step(length))
        break;
    }
    else
    {
      const Uint32 err = appendReaderToSection(newRangePtrI, rangeInfo, length);
      if (unlikely(err != 0))
      {
        /* In case of out of section memory, just keep the existing keys */
        jam();
        releaseSection(newRangePtrI);
        releaseSection(newParamPtrI);
        return;
      }
      newRangeCnt++;
    }

    if (fragPtr.p->m_paramPtrI != RNIL)  // There is a parameter
    {
      Uint32 paramLen;
      paramInfo.peekWord(&paramLen);

      if (foundMatches)  // skip this parameter
      {
        jamDebug();
        if (!paramInfo.step(paramLen))
          break;
      }
      else
      {
        const Uint32 err = appendReaderToSection(newParamPtrI, paramInfo, paramLen);
        if (unlikely(err != 0))
        {
          /* In case of out of section memory, just keep the existing parameters */
          jam();
          releaseSection(newRangePtrI);
          releaseSection(newParamPtrI);
          return;
	}
      }
    }
  }  // while

  DEBUG("removedMatchedKeys"
	<< ", treeNode:" << treeNodePtr.p->m_node_no
	<< ", " << fragPtr.p->m_rangeCnt
	<< " -> " << newRangeCnt);

  // As the scan might be 'repeated' we need to save the full key range.
  ScanFragData& data = treeNodePtr.p->m_scanFrag_data;
  if (data.m_rangePtrISave == RNIL)
  {
    data.m_rangePtrISave = fragPtr.p->m_rangePtrI;
    data.m_rangeCntSave = fragPtr.p->m_rangeCnt;
  }
  else
  {
    releaseSection(fragPtr.p->m_rangePtrI);
  }

  // Replace rangeKeys, and parameters if specified.
  fragPtr.p->m_rangePtrI = newRangePtrI;
  fragPtr.p->m_rangeCnt = newRangeCnt;

  if (fragPtr.p->m_paramPtrI != RNIL)
  {
    if (data.m_paramPtrISave == RNIL)
    {
      data.m_paramPtrISave = fragPtr.p->m_paramPtrI;
    }
    else
    {
      releaseSection(fragPtr.p->m_paramPtrI);
    }
    fragPtr.p->m_paramPtrI = newParamPtrI;
  }
} // removeMatchedKeys

void
Dbspj::scanFrag_countSignal(Signal* signal,
                            Ptr<Request> requestPtr,
                            Ptr<TreeNode> treeNodePtr,
                            Uint32 cnt)
{
  ScanFragData& data = treeNodePtr.p->m_scanFrag_data;
  data.m_rows_received += cnt;

  if (data.m_frags_outstanding == 0 &&
      data.m_rows_received == data.m_rows_expecting)
  {
    jam();
    ndbassert(requestPtr.p->m_outstanding > 0);
    requestPtr.p->m_outstanding--;

    // We have received all rows for this treeNode in this batch.
    requestPtr.p->m_completed_tree_nodes.set(treeNodePtr.p->m_node_no);
  }
}

void
Dbspj::scanFrag_execSCAN_FRAGCONF(Signal* signal,
                                  Ptr<Request> requestPtr,
                                  Ptr<TreeNode> treeNodePtr,
                                  Ptr<ScanFragHandle> fragPtr)
{
  jam();

  const ScanFragConf * conf = (const ScanFragConf*)(signal->getDataPtr());

  Uint32 rows = conf->completedOps;
  Uint32 done = conf->fragmentCompleted;
  Uint32 bytes = conf->total_len * sizeof(Uint32);

  Uint32 state = fragPtr.p->m_state;
  ScanFragData& data = treeNodePtr.p->m_scanFrag_data;

  if (state == ScanFragHandle::SFH_WAIT_CLOSE && done == 0)
  {
    jam();
    /**
     * We sent an explicit close request...ignore this...a close will come later
     */
    return;
  }
  if (state == ScanFragHandle::SFH_SCANNING_WAIT_CLOSE)
  {
    if (done == 0)
    {
      jam();
      /**
       * The request was aborted and we were handling the first SCAN_FRAGREQ.
       * In this case fragPtr.p->m_next_ref was still set to 0, thus we could
       * not send the SCAN_NEXTREQ to close the scan when the request was
       * aborted, we had to wait for the first return signal to arrive.
       *
       * If the return signal is a SCAN_FRAGREF we can simply treat it as if
       * we were in the state SFH_WAIT_CLOSE, if we are done when receiving
       * this message we can also simply treat it as if we already were in
       * the state SFH_WAIT_CLOSE.
       *
       * However when receiving this and not being done, this requires a
       * special close signal to be sent. Now that we have received a
       * SCAN_FRAGCONF we know the exact location of the scan block and are
       * able to send the request now using the updated m_next_ref variable.
       * So we send the close immediately from here.
       *
       * The signal we received here is ignored since the request is already
       * aborted.
       *
       * The reason for this special handling comes from the fact that the
       * receiver can schedule the SCAN_FRAGREQ to many different query
       * threads. DBSPJ only knows this location if the SCAN_FRAGREQ is
       * sent in the same node. If it is sent to another node, the receiving
       * node will perform the scheduling of the signal to its destination
       * query thread or LDM thread.
       */
      send_close_scan(signal, fragPtr, requestPtr);
      return;
    }
    else
    {
      jam();
      state = fragPtr.p->m_state = ScanFragHandle::SFH_WAIT_CLOSE;
    }
  }

  requestPtr.p->m_rows += rows;
  fragPtr.p->m_totalRows += rows;
  data.m_totalRows += rows;
  data.m_totalBytes += bytes;

  if (treeNodePtr.p->m_bits & TreeNode::T_EXPECT_TRANSID_AI)
  {
    jam();
    data.m_rows_expecting += rows;
  }

  ndbrequire(data.m_frags_outstanding);
  ndbrequire(state == ScanFragHandle::SFH_SCANNING ||
             state == ScanFragHandle::SFH_WAIT_CLOSE);

  data.m_frags_outstanding--;
  fragPtr.p->m_state = ScanFragHandle::SFH_WAIT_NEXTREQ;

  if (done)
  {
    jam();
    fragPtr.p->m_state = ScanFragHandle::SFH_COMPLETE;
    ndbrequire(data.m_frags_complete < data.m_fragCount);
    data.m_frags_complete++;

    // Statistics pr fragments added to total 'data' when fragment completes
    ndbassert(treeNodePtr.p->m_node_no == 0 || fragPtr.p->m_keysSent > 0);
    data.m_completedKeys += fragPtr.p->m_keysSent;
    data.m_completedRows += fragPtr.p->m_totalRows;
    fragPtr.p->m_keysSent = 0;
    fragPtr.p->m_totalRows = 0;

    if (data.m_frags_complete == data.m_fragCount ||
        ((requestPtr.p->m_state & Request::RS_ABORTING) != 0 &&
         data.m_fragCount == (data.m_frags_complete + data.m_frags_not_started)))
    {
      jam();
      ndbrequire(requestPtr.p->m_cnt_active);
      requestPtr.p->m_cnt_active--;
      treeNodePtr.p->m_state = TreeNode::TN_INACTIVE;
    }
  }

  if (data.m_frags_outstanding == 0)
  {
    if (data.m_totalRows == 0)  // Nothing returned, corrId can start from beginning
    {
      data.m_corrIdStart = 0;
    }

    /**
     * Don't continue scan if we're aborting...
     */
    ndbassert(state != ScanFragHandle::SFH_WAIT_CLOSE ||
              (requestPtr.p->m_state & Request::RS_ABORTING));

    // Collect statistics:
    if (data.m_completedKeys > 0)
    {
      jam();
      /**
       * Calculate the 'record pr key' fanout for the scan instance
       * that we have just completed, and update 'recsPrKeyStat' with
       * this value. We then use this statistics to calculate
       * the initial parallelism for the next instance of this operation.
       */
      const double recsPrKey  = double(data.m_completedRows) / data.m_completedKeys;
      data.m_recsPrKeyStat.sample(recsPrKey);
      data.m_completedKeys = 0;
      data.m_completedRows = 0;
    }
    if (data.m_totalRows > 0)
    {
      const double recSize = double(data.m_totalBytes) / data.m_totalRows;
      data.m_recSizeStat.sample(recSize);
    }

    if (treeNodePtr.p->m_bits & TreeNode::T_REDUCE_KEYS &&
        data.m_frags_not_started > 0)
    {
      jam();
      /**
       * Reduce ranges needed in later scanFrag_send().
       * Can possibly end entire scan early.
       */
      Local_ScanFragHandle_list list(m_scanfraghandle_pool,
                                     data.m_fragments);
      Ptr<ScanFragHandle> firstFragPtr;
      list.first(firstFragPtr);
      removeMatchedKeys(requestPtr, treeNodePtr, firstFragPtr);
      data.m_keysToSend =
          firstFragPtr.p->m_rangeCnt * data.m_frags_not_started;

      if (firstFragPtr.p->m_rangePtrI == RNIL)  // No more range keys -> done
      {
        /**
         * No remaining keys needed to be matched, no need to send
         * the 'm_frags_not_started'. Set these directly to completed.
         */
        jam();
        ndbassert(firstFragPtr.p->m_rangeCnt == 0);
        ndbassert(firstFragPtr.p->m_paramPtrI == RNIL);
        Ptr<ScanFragHandle> nonStartedFragPtr(firstFragPtr);
        while (!nonStartedFragPtr.isNull())
        {
          if (nonStartedFragPtr.p->m_state == ScanFragHandle::SFH_NOT_STARTED)
          {
            jamDebug();
            nonStartedFragPtr.p->m_state = ScanFragHandle::SFH_COMPLETE;
          }
          list.next(nonStartedFragPtr);
        }
        data.m_frags_complete += data.m_frags_not_started;
        data.m_frags_not_started = 0;
        if (data.m_frags_complete == data.m_fragCount)
        {
          /* All fragments completed -> Done with this treeNode */
          jamDebug();
          ndbassert(requestPtr.p->m_cnt_active > 0);
          requestPtr.p->m_cnt_active--;
          treeNodePtr.p->m_state = TreeNode::TN_INACTIVE;
        }
      }
    }  // T_REDUCE_KEYS

    const bool all_started_completed =
      (data.m_frags_not_started == (data.m_fragCount - data.m_frags_complete));

    if (state != ScanFragHandle::SFH_WAIT_CLOSE &&   // Not closing the scan
        all_started_completed &&                     // All fragments 'done'
        data.m_frags_not_started > 0)                // Pending scanFrag_send()
    {
      jam();
      Uint32 availableBatchRows, availableBatchBytes;
      const Uint32 batchRows = scanFrag_getBatchSize(treeNodePtr,
                                                     availableBatchBytes,
                                                     availableBatchRows);
      if (batchRows > 0)  // Batch buffer left
      {
        const Uint32 parallelism =
            scanFrag_parallelism(requestPtr, treeNodePtr, batchRows);
        /**
         * Check if it is worthwhile to scan more fragments given the
         * remaining available batch size. We should be able to complete
         * the remaining fragments.
         */
        if (parallelism >= data.m_frags_not_started)
        {
          jam();
          Uint32 bs_rows  = availableBatchRows / parallelism;
          Uint32 bs_bytes = availableBatchBytes / parallelism;
          data.m_parallelism = parallelism;

          DEBUG("::scanFrag_execSCAN_FRAGCONF() batch was not full."
                " Asking for new batches from " << parallelism <<
                " fragments with " <<
                bs_rows  <<" rows and " <<
                bs_bytes << " bytes.");

          if (unlikely(bs_rows > bs_bytes))
            bs_rows = bs_bytes;

          const Uint32 frags_started =
            scanFrag_send(signal,
                           requestPtr,
                           treeNodePtr,
                           parallelism,
                           bs_bytes,
                           bs_rows);

          if (likely(frags_started > 0))
            return;

          // Else: scanFrag_send() didn't send anything for some reason.
          // Need to continue into 'completion detection' below.
          jam();
	}
      }
    }

    if (data.m_rows_received == data.m_rows_expecting ||
        state == ScanFragHandle::SFH_WAIT_CLOSE)
    {
      jam();
      ndbassert(requestPtr.p->m_outstanding > 0);
      requestPtr.p->m_outstanding--;
      requestPtr.p->m_completed_tree_nodes.set(treeNodePtr.p->m_node_no);
      handleTreeNodeComplete(signal, requestPtr, treeNodePtr);
    }
  } // if (data.m_frags_outstanding == 0)
}

void
Dbspj::scanFrag_execSCAN_FRAGREF(Signal* signal,
                                 Ptr<Request> requestPtr,
                                 Ptr<TreeNode> treeNodePtr,
                                 Ptr<ScanFragHandle> fragPtr)
{
  jam();

  const ScanFragRef * rep = CAST_CONSTPTR(ScanFragRef, signal->getDataPtr());
  const Uint32 errCode = rep->errorCode;

  Uint32 state = fragPtr.p->m_state;
  ndbrequire(state == ScanFragHandle::SFH_SCANNING ||
             state == ScanFragHandle::SFH_SCANNING_WAIT_CLOSE ||
             state == ScanFragHandle::SFH_WAIT_CLOSE);

  fragPtr.p->m_state = ScanFragHandle::SFH_COMPLETE;

  ScanFragData& data = treeNodePtr.p->m_scanFrag_data;
  ndbrequire(data.m_frags_complete < data.m_fragCount);
  data.m_frags_complete++;
  ndbrequire(data.m_frags_outstanding > 0);
  data.m_frags_outstanding--;

  if (data.m_fragCount == (data.m_frags_complete + data.m_frags_not_started))
  {
    jam();
    ndbrequire(requestPtr.p->m_cnt_active);
    requestPtr.p->m_cnt_active--;
    treeNodePtr.p->m_state = TreeNode::TN_INACTIVE;
  }

  if (data.m_frags_outstanding == 0)
  {
    jam();
    ndbrequire(requestPtr.p->m_outstanding);
    requestPtr.p->m_outstanding--;
  }

  abort(signal, requestPtr, errCode);
}

void
Dbspj::scanFrag_execSCAN_NEXTREQ(Signal* signal,
                                 Ptr<Request> requestPtr,
                                 Ptr<TreeNode> treeNodePtr)
{
  jam();
  Uint32 err = checkTableError(treeNodePtr);
  if (unlikely(err))
  {
    jam();
    abort(signal, requestPtr, err);
    return;
  }

  ScanFragData& data = treeNodePtr.p->m_scanFrag_data;
  const ScanFragReq *org = reinterpret_cast<ScanFragReq*>(data.m_scanFragReq);
  ndbassert(data.m_frags_outstanding == 0);

  data.m_corrIdStart = 0;
  data.m_totalRows = 0;
  data.m_totalBytes = 0;
  data.m_rows_received = 0;
  data.m_rows_expecting = 0;

  if (data.m_frags_not_started == 0)
  {
    // Just complete those already ongoing
    jam();
    data.m_parallelism = data.m_fragCount - data.m_frags_complete;
  }
  else
  {
    jam();
    Uint32 availableBatchRows, availableBatchBytes;
    const Uint32 batchRows = scanFrag_getBatchSize(treeNodePtr,
                                                   availableBatchBytes,
                                                   availableBatchRows);

    data.m_parallelism = scanFrag_parallelism(requestPtr, treeNodePtr, batchRows);

#ifdef DEBUG_SCAN_FRAGREQ
    DEBUG("::scanFrag_execSCAN_NEXTREQ() Asking for new batches from " <<
          data.m_parallelism <<
          " fragments with " << availableBatchRows / data.m_parallelism <<
          " rows and " << availableBatchBytes / data.m_parallelism <<
          " bytes.");
#endif
  }

  Uint32 bs_rows = MIN(org->batch_size_rows/data.m_parallelism,
                       MAX_PARALLEL_OP_PER_SCAN);
  const Uint32 bs_bytes = org->batch_size_bytes/data.m_parallelism;
  ndbassert(bs_rows > 0);

  /**
   * A SORTED_ORDER scan need to fetch one row at a time from the treeNode
   * to be ordered - See reasoning where we set the T_SORTED_ORDER bit.
   */
  if (treeNodePtr.p->m_bits & TreeNode::T_SORTED_ORDER &&
      requestPtr.p->m_bits & Request::RT_MULTI_SCAN)
  {
    bs_rows = 1;
  }

  const Uint32 sentFragCount =
    scanFrag_send_NEXTREQ(signal,
                          requestPtr,
                          treeNodePtr,
                          data.m_parallelism,
                          bs_bytes, bs_rows);

  Uint32 frags_started = 0;
  if (sentFragCount < data.m_parallelism)
  {
    /**
     * Then start new fragments until we reach data.m_parallelism.
     */
    jam();
    ndbassert(data.m_frags_not_started > 0);
    frags_started =
      scanFrag_send(signal,
                    requestPtr,
                    treeNodePtr,
                    data.m_parallelism - sentFragCount,
                    bs_bytes, bs_rows);
  }

  /**
   * sendSignal() or scanFrag_send() might have failed to send:
   * Check that we really did send something before
   * updating outstanding & active.
   */
  if (likely(sentFragCount+frags_started > 0))
  {
    jam();
    ndbrequire(data.m_batch_chunks > 0);
    data.m_batch_chunks++;

    requestPtr.p->m_outstanding++;
    requestPtr.p->m_completed_tree_nodes.clear(treeNodePtr.p->m_node_no);
    ndbassert(treeNodePtr.p->m_state == TreeNode::TN_ACTIVE);
  }
}

/**
 * send SCAN_NEXTREQs to the number of fragments specified in
 * noOfFrags. Return number of REQs actually sent.
 */
Uint32
Dbspj::scanFrag_send_NEXTREQ(Signal* signal,
                             Ptr<Request> requestPtr,
                             Ptr<TreeNode> treeNodePtr,
                             Uint32 noOfFrags,
                             Uint32 bs_bytes,
                             Uint32 bs_rows)
{
  jam();
  ScanFragData &data = treeNodePtr.p->m_scanFrag_data;
  ScanFragNextReq *req =
    reinterpret_cast<ScanFragNextReq*>(signal->getDataPtrSend());
  req->requestInfo = 0;
  ScanFragNextReq::setCorrFactorFlag(req->requestInfo);
  req->transId1 = requestPtr.p->m_transId[0];
  req->transId2 = requestPtr.p->m_transId[1];
  req->batch_size_rows = bs_rows;
  req->batch_size_bytes = bs_bytes;

  Ptr<ScanFragHandle> fragPtr;
  Uint32 sentFragCount = 0;
  {
    /**
     * First, ask for more data from fragments that are already started.
     */
    Local_ScanFragHandle_list list(m_scanfraghandle_pool, data.m_fragments);
    list.first(fragPtr);
    while (sentFragCount < noOfFrags && !fragPtr.isNull())
    {
      jam();
      ndbassert(fragPtr.p->m_state == ScanFragHandle::SFH_WAIT_NEXTREQ ||
                fragPtr.p->m_state == ScanFragHandle::SFH_COMPLETE ||
                fragPtr.p->m_state == ScanFragHandle::SFH_NOT_STARTED);
      if (fragPtr.p->m_state == ScanFragHandle::SFH_WAIT_NEXTREQ)
      {
        jam();

        req->variableData[0] = data.m_corrIdStart;
        fragPtr.p->m_state = ScanFragHandle::SFH_SCANNING;
        data.m_corrIdStart += bs_rows;
        data.m_frags_outstanding++;

        DEBUG("scanFrag_send_NEXTREQ to: " << hex
              << fragPtr.p->m_ref
              << ", m_node_no=" << treeNodePtr.p->m_node_no
              << ", senderData: " << req->senderData);

#ifdef DEBUG_SCAN_FRAGREQ
        printSCANFRAGNEXTREQ(stdout, &signal->theData[0],
                             ScanFragNextReq::SignalLength + 1, DBLQH);
#endif

        req->senderData = fragPtr.i;
        ndbrequire(refToMain(fragPtr.p->m_next_ref) != V_QUERY);
        sendSignal(fragPtr.p->m_next_ref, GSN_SCAN_NEXTREQ, signal,
                   ScanFragNextReq::SignalLength + 1,
                   JBB);
        sentFragCount++;
      }
      list.next(fragPtr);
    }
  }
  return sentFragCount;
}

void
Dbspj::scanFrag_complete(Signal* signal,
                         Ptr<Request> requestPtr,
                         Ptr<TreeNode> treeNodePtr)
{
  jam();
  ScanFragData& data = treeNodePtr.p->m_scanFrag_data;
  if (!data.m_fragments.isEmpty())
  {
    jam();
    DihScanTabCompleteRep* rep=(DihScanTabCompleteRep*)signal->getDataPtrSend();
    rep->tableId = treeNodePtr.p->m_tableOrIndexId;
    rep->scanCookie = data.m_scanCookie;
    rep->schemaVersionCookie = data.m_schema_version_scanCookie;
    rep->jamBufferPtr = jamBuffer();

    EXECUTE_DIRECT_MT(DBDIH, GSN_DIH_SCAN_TAB_COMPLETE_REP,
                      signal, DihScanTabCompleteRep::SignalLength, 0);
  }
}

void
Dbspj::scanFrag_abort(Signal* signal,
                      Ptr<Request> requestPtr,
                      Ptr<TreeNode> treeNodePtr)
{
  jam();
  // Correlation ids for deferred operations are allocated in the batch specific
  // arena. It is sufficient to release entire memory arena.
  m_arenaAllocator.release(treeNodePtr.p->m_batchArena);
  treeNodePtr.p->m_deferred.init();

  switch(treeNodePtr.p->m_state){
  case TreeNode::TN_BUILDING:
  case TreeNode::TN_PREPARING:
  case TreeNode::TN_INACTIVE:
  case TreeNode::TN_COMPLETING:
  case TreeNode::TN_END:
    DEBUG("scanFrag_abort"
	  << ", transId: " << hex << requestPtr.p->m_transId[0]
	  << ","           << hex << requestPtr.p->m_transId[1]
	  << ", state: " << treeNodePtr.p->m_state);
    return;

  case TreeNode::TN_ACTIVE:
    jam();
    break;
  }

  ScanFragNextReq* req = CAST_PTR(ScanFragNextReq, signal->getDataPtrSend());
  req->requestInfo = 0;
  ScanFragNextReq::setCloseFlag(req->requestInfo, 1);
  req->transId1 = requestPtr.p->m_transId[0];
  req->transId2 = requestPtr.p->m_transId[1];
  req->batch_size_rows = 0;
  req->batch_size_bytes = 0;

  ScanFragData& data = treeNodePtr.p->m_scanFrag_data;
  Local_ScanFragHandle_list list(m_scanfraghandle_pool, data.m_fragments);
  Ptr<ScanFragHandle> fragPtr;

  Uint32 cnt_waiting = 0;
  Uint32 cnt_scanning = 0;
  for (list.first(fragPtr); !fragPtr.isNull(); list.next(fragPtr))
  {
    switch(fragPtr.p->m_state){
    case ScanFragHandle::SFH_SCANNING_WAIT_CLOSE:
      ndbabort();
      break;
    case ScanFragHandle::SFH_NOT_STARTED:
    case ScanFragHandle::SFH_COMPLETE:
    case ScanFragHandle::SFH_WAIT_CLOSE:
      jam();
      break;
    case ScanFragHandle::SFH_WAIT_NEXTREQ:
      jam();
      cnt_waiting++;              // was idle...
      data.m_frags_outstanding++; // is closing
      goto do_abort;
    case ScanFragHandle::SFH_SCANNING:
      jam();
      cnt_scanning++;
      goto do_abort;
    do_abort:
      req->senderData = fragPtr.i;
      if (refToMain(fragPtr.p->m_next_ref) != V_QUERY)
      {
        jam();
        sendSignal(fragPtr.p->m_next_ref, GSN_SCAN_NEXTREQ, signal,
                   ScanFragNextReq::SignalLength, JBB);
        fragPtr.p->m_state = ScanFragHandle::SFH_WAIT_CLOSE;
      }
      else
      {
        jam();
        /**
         * We don't know where the SCAN_FRAGREQ is executing yet. We will
         * be informed of this when the SCAN_FRAGCONF is received.
         * We will handle the close sending when this signal is received.
         */
        ndbrequire(fragPtr.p->m_state == ScanFragHandle::SFH_SCANNING);
        fragPtr.p->m_state = ScanFragHandle::SFH_SCANNING_WAIT_CLOSE;
      }
      break;
    }
  }

  if (cnt_scanning == 0)
  {
    if (cnt_waiting > 0)
    {
      /**
       * If all were waiting...this should increase m_outstanding
       */
      jam();
      requestPtr.p->m_outstanding++;
    }
    else
    {
      /**
       * All fragments are either complete or not yet started, so there is
       * nothing to abort.
       */
      jam();
      ndbassert(data.m_frags_not_started > 0);
      ndbrequire(requestPtr.p->m_cnt_active);
      requestPtr.p->m_cnt_active--;
      treeNodePtr.p->m_state = TreeNode::TN_INACTIVE;
    }
  }
}

Uint32
Dbspj::scanFrag_execNODE_FAILREP(Signal* signal,
                                 Ptr<Request> requestPtr,
                                 Ptr<TreeNode> treeNodePtr,
                                 const NdbNodeBitmask nodes)
{
  jam();

  switch(treeNodePtr.p->m_state){
  case TreeNode::TN_PREPARING:
  case TreeNode::TN_INACTIVE:
    return 1;

  case TreeNode::TN_BUILDING:
  case TreeNode::TN_COMPLETING:
  case TreeNode::TN_END:
    return 0;

  case TreeNode::TN_ACTIVE:
    jam();
    break;
  }

  Uint32 sum = 0;
  ScanFragData& data = treeNodePtr.p->m_scanFrag_data;
  Local_ScanFragHandle_list list(m_scanfraghandle_pool, data.m_fragments);
  Ptr<ScanFragHandle> fragPtr;

  Uint32 save0 = data.m_frags_outstanding;
  Uint32 save1 = data.m_frags_complete;

  for (list.first(fragPtr); !fragPtr.isNull(); list.next(fragPtr))
  {
    if (nodes.get(refToNode(fragPtr.p->m_ref)) == false)
    {
      jam();
      /**
       * No action needed
       */
      continue;
    }

    switch(fragPtr.p->m_state){
    case ScanFragHandle::SFH_NOT_STARTED:
      jam();
      ndbrequire(data.m_frags_complete < data.m_fragCount);
      data.m_frags_complete++;
      ndbrequire(data.m_frags_not_started > 0);
      data.m_frags_not_started--;
      [[fallthrough]];
    case ScanFragHandle::SFH_COMPLETE:
      jam();
      sum++; // indicate that we should abort
      /**
       * we could keep list of all fragments...
       *   or execute DIGETNODES again...
       *   but for now, we don't
       */
      break;
    case ScanFragHandle::SFH_WAIT_CLOSE:
    case ScanFragHandle::SFH_SCANNING:
    case ScanFragHandle::SFH_SCANNING_WAIT_CLOSE:
      jam();
      ndbrequire(data.m_frags_outstanding > 0);
      data.m_frags_outstanding--;
      [[fallthrough]];
    case ScanFragHandle::SFH_WAIT_NEXTREQ:
      jam();
      sum++;
      ndbrequire(data.m_frags_complete < data.m_fragCount);
      data.m_frags_complete++;
      break;
    }
    fragPtr.p->m_ref = 0;
    fragPtr.p->m_next_ref = 0;
    fragPtr.p->m_state = ScanFragHandle::SFH_COMPLETE;
  }

  if (save0 != 0 && data.m_frags_outstanding == 0)
  {
    jam();
    ndbrequire(requestPtr.p->m_outstanding);
    requestPtr.p->m_outstanding--;
  }

  if (save1 != 0 &&
      data.m_fragCount == (data.m_frags_complete + data.m_frags_not_started))
  {
    jam();
    ndbrequire(requestPtr.p->m_cnt_active);
    requestPtr.p->m_cnt_active--;
    treeNodePtr.p->m_state = TreeNode::TN_INACTIVE;
  }

  return sum;
}

void
Dbspj::scanFrag_release_rangekeys(Ptr<Request> requestPtr,
                                  Ptr<TreeNode> treeNodePtr)
{
  jam();
  DEBUG("scanFrag_release_rangekeys(), tree node " << treeNodePtr.i
          << " m_node_no: " << treeNodePtr.p->m_node_no);

  ScanFragData& data = treeNodePtr.p->m_scanFrag_data;
  Local_ScanFragHandle_list list(m_scanfraghandle_pool, data.m_fragments);
  Ptr<ScanFragHandle> fragPtr;

  if (treeNodePtr.p->m_bits & TreeNode::T_PRUNE_PATTERN)
  {
    jam();
    for (list.first(fragPtr); !fragPtr.isNull(); list.next(fragPtr))
    {
      if (fragPtr.p->m_rangePtrI != RNIL)
      {
        releaseSection(fragPtr.p->m_rangePtrI);
        fragPtr.p->m_rangePtrI = RNIL;
        fragPtr.p->m_rangeCnt = 0;
      }
      if (fragPtr.p->m_paramPtrI != RNIL)
      {
        releaseSection(fragPtr.p->m_paramPtrI);
        fragPtr.p->m_paramPtrI = RNIL;
      }
    }
  }
  else
  {
    /**
     * Range scan is not 'pruned' -> the first fragment(only) hold
     * the keys to be used for all fragments.
     */
    jam();
    if (!list.first(fragPtr))
      return;
    if (fragPtr.p->m_rangePtrI != RNIL)
    {
      releaseSection(fragPtr.p->m_rangePtrI);
      fragPtr.p->m_rangePtrI = RNIL;
      fragPtr.p->m_rangeCnt = 0;
    }
    if (fragPtr.p->m_paramPtrI != RNIL)
    {
      releaseSection(fragPtr.p->m_paramPtrI);
      fragPtr.p->m_paramPtrI = RNIL;
    }
  }

  if (data.m_rangePtrISave != RNIL)
  {
    releaseSection(data.m_rangePtrISave);
  }
  if (data.m_paramPtrISave != RNIL)
  {
    releaseSection(data.m_paramPtrISave);
  }
  data.m_rangePtrISave = RNIL;
  data.m_paramPtrISave = RNIL;
  data.m_rangeCntSave = 0;
}

/**
 * Parent batch has completed, and will not refetch (X-joined) results
 * from its children. Release & reset range keys and parameters which are
 * unsent or we have kept for possible resubmits.
 */
void
Dbspj::scanFrag_parent_batch_cleanup(Ptr<Request> requestPtr,
                                     Ptr<TreeNode> treeNodePtr,
                                     bool done)
{
  DEBUG("scanFrag_parent_batch_cleanup");
  scanFrag_release_rangekeys(requestPtr,treeNodePtr);

  if (done)
  {
    // Reset client batch state counters
    ScanFragData& data = treeNodePtr.p->m_scanFrag_data;
    data.m_corrIdStart = 0;
    data.m_totalRows = 0;
    data.m_totalBytes = 0;
  }
}

/**
 * Do final cleanup of specified TreeNode. There will be no
 * more (re-)execution of either this TreeNode nor other,
 * so no need to re-init for further execution.
 */
void
Dbspj::scanFrag_cleanup(Ptr<Request> requestPtr,
                        Ptr<TreeNode> treeNodePtr)
{
  ScanFragData& data = treeNodePtr.p->m_scanFrag_data;
  DEBUG("scanFrag_cleanup");

  /**
   * Range keys has been collected wherever there are uncompleted
   * parent batches...release them to avoid memleak.
   */
  scanFrag_release_rangekeys(requestPtr,treeNodePtr);

  /**
   * Disallow referring the fragPtr memory object from incoming signals.
   */
  {
    Local_ScanFragHandle_list list(m_scanfraghandle_pool, data.m_fragments);
    Ptr<ScanFragHandle> fragPtr;
    for (list.first(fragPtr); !fragPtr.isNull(); list.next(fragPtr))
    {
      removeGuardedPtr(fragPtr);
    }
  }

  if (treeNodePtr.p->m_bits & TreeNode::T_PRUNE_PATTERN)
  {
    jam();
    LocalArenaPool<DataBufferSegment<14> > pool(requestPtr.p->m_arena, m_dependency_map_pool);
    Local_pattern_store pattern(pool, data.m_prunePattern);
    pattern.release();
  }
  else if (treeNodePtr.p->m_bits & TreeNode::T_CONST_PRUNE)
  {
    jam();
    if (data.m_constPrunePtrI != RNIL)
    {
      jam();
      releaseSection(data.m_constPrunePtrI);
      data.m_constPrunePtrI = RNIL;
    }
  }

  cleanup_common(requestPtr, treeNodePtr);
}
                      

bool
Dbspj::scanFrag_checkNode(const Ptr<Request> requestPtr,
                          const Ptr<TreeNode> treeNodePtr)
{
  jam();
  if (treeNodePtr.p->m_state != TreeNode::TN_ACTIVE)
  {
    return true;
  }

  bool checkResult = true;

  {
    ScanFragData& data = treeNodePtr.p->m_scanFrag_data;
    Local_ScanFragHandle_list list(m_scanfraghandle_pool, data.m_fragments);
    Ptr<ScanFragHandle> fragPtr;
    
    Uint32 frags_not_started = 0;
    Uint32 frags_outstanding_scan = 0;
    Uint32 frags_outstanding_close = 0;
    Uint32 frags_waiting = 0;
    Uint32 frags_completed = 0;

    Uint32 fragCount = 0;
    
    for (list.first(fragPtr); !fragPtr.isNull(); list.next(fragPtr))
    {
      fragCount++;
      switch(fragPtr.p->m_state){
      case ScanFragHandle::SFH_NOT_STARTED:
        jam();
        frags_not_started++;
        break;
      case ScanFragHandle::SFH_SCANNING:
        jam();
        frags_outstanding_scan++;
        break;
      case ScanFragHandle::SFH_WAIT_CLOSE:
      case ScanFragHandle::SFH_SCANNING_WAIT_CLOSE:
        jam();
        frags_outstanding_close++;
        break;
      case ScanFragHandle::SFH_WAIT_NEXTREQ:
        jam();
        frags_waiting++;
        break;
      case ScanFragHandle::SFH_COMPLETE:
        jam();
        frags_completed++;
        break;
      default:
        checkResult &= spjCheck(false);
        break;
      }
    }

    /**
     * Compare counters to state, state must be valid
     * at all stable points in time for execNODE_FAILREP
     * handling
     */
    checkResult &= spjCheck(data.m_frags_not_started == frags_not_started);
    checkResult &= spjCheck(data.m_frags_outstanding == 
                            (frags_outstanding_scan + 
                             frags_outstanding_close));
    checkResult &= spjCheck(data.m_frags_complete == frags_completed);
  }
 
  return checkResult;
}


void
Dbspj::scanFrag_dumpNode(const Ptr<Request> requestPtr,
                         const Ptr<TreeNode> treeNodePtr)
{
  jam();

  /* Non const ref due to list iteration below */
  ScanFragData& data = treeNodePtr.p->m_scanFrag_data;
  
  g_eventLogger->info("DBSPJ %u :       ScanFrag fragCount %u frags_complete %u "
                      "frags_outstanding %u frags_not_started %u ",
                      instance(),
                      data.m_fragCount,
                      data.m_frags_complete,
                      data.m_frags_outstanding,
                      data.m_frags_not_started);
  g_eventLogger->info("DBSPJ %u :       parallelism %u rows_expecting %u "
                      "rows_received %u",
                      instance(),
                      data.m_parallelism,
                      data.m_rows_expecting,
                      data.m_rows_received);
  g_eventLogger->info("DBSPJ %u :       totalRows %u totalBytes %u "
                      "constPrunePtrI %u",
                      instance(),
                      data.m_totalRows,
                      data.m_totalBytes,
                      data.m_constPrunePtrI);
  {
    Local_ScanFragHandle_list list(m_scanfraghandle_pool, data.m_fragments);
    Ptr<ScanFragHandle> fragPtr;
    for (list.first(fragPtr); !fragPtr.isNull(); list.next(fragPtr))
    {
      dumpScanFragHandle(fragPtr);
    }
  }
}

/**
 * END - MODULE SCAN FRAGMENT
 */

/**
 * Static OpInfo handling
 */
const Dbspj::OpInfo*
Dbspj::getOpInfo(Uint32 op)
{
  DEBUG("getOpInfo(" << op << ")");
  switch(op){
  case QueryNode::QN_LOOKUP:
    return &Dbspj::g_LookupOpInfo;
  case QueryNode::QN_SCAN_FRAG_v1:
    return NULL; //Deprecated, converted into QN_SCAN_FRAG
  case QueryNode::QN_SCAN_INDEX_v1:
    return NULL; //Deprecated, converted into QN_SCAN_FRAG
  case QueryNode::QN_SCAN_FRAG:
    return &Dbspj::g_ScanFragOpInfo;
  default:
    return 0;
  }
}

/**
 * MODULE COMMON PARSE/UNPACK
 */

/**
 *  @returns dstLen + 1 on error
 */
static
Uint32
unpackList(Uint32 dstLen, Uint32 * dst, Dbspj::DABuffer & buffer)
{
  const Uint32 * ptr = buffer.ptr;
  if (likely(ptr != buffer.end))
  {
    Uint32 tmp = * ptr++;
    Uint32 cnt = tmp & 0xFFFF;

    * dst ++ = (tmp >> 16); // Store first
    DEBUG("cnt: " << cnt << " first: " << (tmp >> 16));

    if (cnt > 1)
    {
      Uint32 len = cnt / 2;
      if (unlikely(cnt >= dstLen || (ptr + len > buffer.end)))
        goto error;

      cnt --; // subtract item stored in header

      for (Uint32 i = 0; i < cnt/2; i++)
      {
        * dst++ = (* ptr) & 0xFFFF;
        * dst++ = (* ptr) >> 16;
        ptr++;
      }

      if (cnt & 1)
      {
        * dst ++ = * ptr & 0xFFFF;
        ptr++;
      }

      cnt ++; // re-add item stored in header
    }
    buffer.ptr = ptr;
    return cnt;
  }
  return 0;

error:
  return dstLen + 1;
}

/**
 * This function takes an array of attrinfo, and builds "header"
 *   which can be used to do random access inside the row
 */
Uint32
Dbspj::buildRowHeader(RowPtr::Header *header, LinearSectionPtr ptr)
{
  const Uint32 *src = ptr.p;
  const Uint32 len = ptr.sz;
  Uint32 *dst = header->m_offset;
  const Uint32 *const save = dst;
  Uint32 offset = 0;
  do
  {
    *dst++ = offset;
    const Uint32 tmp = *src++;
    const Uint32 tmp_len = AttributeHeader::getDataSize(tmp);
    offset += 1 + tmp_len;
    src += tmp_len;
  } while (offset < len);

  return header->m_len = static_cast<Uint32>(dst - save);
}

/**
 * This function takes an array of attrinfo, and builds "header"
 *   which can be used to do random access inside the row
 */
Uint32
Dbspj::buildRowHeader(RowPtr::Header * header, const Uint32 *& src, Uint32 cnt)
{
  const Uint32 *_src = src;
  Uint32 * dst = header->m_offset;
  const Uint32 * save = dst;
  Uint32 offset = 0;
  for (Uint32 i = 0; i<cnt; i++)
  {
    * dst ++ = offset;
    Uint32 tmp = * _src++;
    Uint32 tmp_len = AttributeHeader::getDataSize(tmp);
    offset += 1 + tmp_len;
    _src += tmp_len;
  }
  src = _src;
  return header->m_len = static_cast<Uint32>(dst - save);
}

Uint32
Dbspj::appendToPattern(Local_pattern_store & pattern,
                       DABuffer & tree, Uint32 len)
{
  jam();
  if (unlikely(tree.ptr + len > tree.end))
    return DbspjErr::InvalidTreeNodeSpecification;

  if (ERROR_INSERTED_CLEAR(17008))
  {
    g_eventLogger->info(
        "Injecting OutOfQueryMemory error 17008 at line %d file %s", __LINE__,
        __FILE__);
    jam();
    return DbspjErr::OutOfQueryMemory;
  }
  if (unlikely(pattern.append(tree.ptr, len)==0))
    return DbspjErr::OutOfQueryMemory;

  tree.ptr += len;
  return 0;
}

Uint32
Dbspj::appendParamToPattern(Local_pattern_store &dst,
                            const RowPtr::Row &row, Uint32 col)
{
  jam();
  Uint32 offset = row.m_header->m_offset[col];
  const Uint32 * ptr = row.m_data + offset;
  Uint32 len = AttributeHeader::getDataSize(* ptr ++);
  /* Param COL's converted to DATA when appended to pattern */
  Uint32 info = QueryPattern::data(len);

  if (ERROR_INSERTED_CLEAR(17009))
  {
    g_eventLogger->info(
        "Injecting OutOfQueryMemory error 17009 at line %d file %s", __LINE__,
        __FILE__);
    jam();
    return DbspjErr::OutOfQueryMemory;
  }

  return dst.append(&info,1) && dst.append(ptr,len) ? 0 : DbspjErr::OutOfQueryMemory;
}

#ifdef ERROR_INSERT
static int fi_cnt = 0;
bool
Dbspj::appendToSection(Uint32& firstSegmentIVal,
                        const Uint32* src, Uint32 len)
{
  if (ERROR_INSERTED(17510) && fi_cnt++ % 13 == 0)
  {
    jam();
    g_eventLogger->info(
        "Injecting appendToSection error 17510 at line %d file %s", __LINE__,
        __FILE__);
    return false;
  }
  else
  {
    return SimulatedBlock::appendToSection(firstSegmentIVal, src, len);
  }
}
#endif

Uint32
Dbspj::appendParamHeadToPattern(Local_pattern_store &dst,
                                const RowPtr::Row &row, Uint32 col)
{
  jam();
  Uint32 offset = row.m_header->m_offset[col];
  const Uint32 * ptr = row.m_data + offset;
  Uint32 len = AttributeHeader::getDataSize(*ptr);
  /* Param COL's converted to DATA when appended to pattern */
  Uint32 info = QueryPattern::data(len+1);

  if (ERROR_INSERTED_CLEAR(17010))
  {
    g_eventLogger->info(
        "Injecting OutOfQueryMemory error 17010 at line %d file %s", __LINE__,
        __FILE__);
    jam();
    return DbspjErr::OutOfQueryMemory;
  }

  return dst.append(&info,1) && dst.append(ptr,len+1) ? 0 : DbspjErr::OutOfQueryMemory;
}

Uint32
Dbspj::appendReaderToSection(Uint32 &ptrI, SectionReader &reader, Uint32 len)
{
  while (len > 0)
  {
    jam();
    const Uint32* readPtr;
    Uint32 readLen;
    ndbrequire(reader.getWordsPtr(len, readPtr, readLen));
    if (unlikely(!appendToSection(ptrI, readPtr, readLen)))
      return DbspjErr::OutOfSectionMemory;
    len -= readLen;
  }
  return 0;
}

void
Dbspj::getCorrelationData(const RowPtr::Row &row,
                          Uint32 col,
                          Uint32& correlationNumber)
{
  /**
   * TODO handle errors
   */
  Uint32 offset = row.m_header->m_offset[col];
  Uint32 tmp = row.m_data[offset];
  Uint32 len = AttributeHeader::getDataSize(tmp);
  ndbrequire(len == 1);
  ndbrequire(AttributeHeader::getAttributeId(tmp) == AttributeHeader::CORR_FACTOR32);
  correlationNumber = row.m_data[offset+1];
}

Uint32
Dbspj::appendColToSection(Uint32 & dst, const RowPtr::Row &row,
                          Uint32 col, bool& hasNull)
{
  jam();
  Uint32 offset = row.m_header->m_offset[col];
  const Uint32 * ptr = row.m_data + offset;
  Uint32 len = AttributeHeader::getDataSize(* ptr ++);
  if (unlikely(len==0))
  {
    jam();
    hasNull = true;  // NULL-value in key
    return 0;
  }
  return appendToSection(dst, ptr, len) ? 0 : DbspjErr::OutOfSectionMemory;
}

Uint32
Dbspj::appendAttrinfoToSection(Uint32 & dst, const RowPtr::Row &row,
                               Uint32 col, bool& hasNull)
{
  jam();
  Uint32 offset = row.m_header->m_offset[col];
  const Uint32 * ptr = row.m_data + offset;
  Uint32 len = AttributeHeader::getDataSize(* ptr);
  if (unlikely(len==0))
  {
    jam();
    hasNull = true;  // NULL-value in key
  }
  return appendToSection(dst, ptr, 1 + len) ? 0 : DbspjErr::OutOfSectionMemory;
}

/**
 * 'PkCol' is the composite NDB$PK column in an unique index consisting of
 * a fragment id and the composite PK value (all PK columns concatenated)
 */
Uint32
Dbspj::appendPkColToSection(Uint32 & dst, const RowPtr::Row &row, Uint32 col)
{
  jam();
  Uint32 offset = row.m_header->m_offset[col];
  Uint32 tmp = row.m_data[offset];
  Uint32 len = AttributeHeader::getDataSize(tmp);
  ndbrequire(len>1);  // NULL-value in PkKey is an error
  return appendToSection(dst, row.m_data+offset+2, len - 1) ? 0 : DbspjErr::OutOfSectionMemory;
}

Uint32
Dbspj::appendFromParent(Uint32 & dst, Local_pattern_store& pattern,
                        Local_pattern_store::ConstDataBufferIterator& it,
                        Uint32 levels, const RowPtr & rowptr,
                        bool& hasNull)
{
  jam();
  Ptr<TreeNode> treeNodePtr;
  ndbrequire(m_treenode_pool.getPtr(treeNodePtr, rowptr.m_src_node_ptrI));
  Uint32 corrVal = rowptr.m_src_correlation;
  RowPtr targetRow;
  DEBUG("appendFromParent-of"
     << " node: " << treeNodePtr.p->m_node_no);
  while (levels--)
  {
    jam();
    if (unlikely(treeNodePtr.p->m_parentPtrI == RNIL))
    {
      DEBUG_CRASH();
      return DbspjErr::InvalidPattern;
    }
    ndbrequire(m_treenode_pool.getPtr(treeNodePtr,
                                      treeNodePtr.p->m_parentPtrI));
    DEBUG("appendFromParent"
       << ", node: " << treeNodePtr.p->m_node_no);
    if (unlikely(treeNodePtr.p->m_rows.m_type != RowCollection::COLLECTION_MAP))
    {
      DEBUG_CRASH();
      return DbspjErr::InvalidPattern;
    }

    RowRef ref;
    treeNodePtr.p->m_rows.m_map.copyto(ref);
    const Uint32* const mapptr = get_row_ptr(ref);

    Uint32 pos = corrVal >> 16; // parent corr-val
    if (unlikely(! (pos < treeNodePtr.p->m_rows.m_map.m_size)))
    {
      DEBUG_CRASH();
      return DbspjErr::InvalidPattern;
    }

    // load ref to parent row
    treeNodePtr.p->m_rows.m_map.load(mapptr, pos, ref);

    const Uint32* const rowptr = get_row_ptr(ref);
    setupRowPtr(treeNodePtr, targetRow, rowptr);

    if (levels)
    {
      jam();
      getCorrelationData(targetRow.m_row_data,
                         targetRow.m_row_data.m_header->m_len - 1,
                         corrVal);
    }
  }

  if (unlikely(it.isNull()))
  {
    DEBUG_CRASH();
    return DbspjErr::InvalidPattern;
  }

  Uint32 info = *it.data;
  Uint32 type = QueryPattern::getType(info);
  Uint32 val = QueryPattern::getLength(info);
  pattern.next(it);
  switch(type){
  case QueryPattern::P_COL:
    jam();
    return appendColToSection(dst, targetRow.m_row_data, val, hasNull);
  case QueryPattern::P_UNQ_PK:
    jam();
    return appendPkColToSection(dst, targetRow.m_row_data, val);
  case QueryPattern::P_ATTRINFO:
    jam();
    return appendAttrinfoToSection(dst, targetRow.m_row_data, val, hasNull);
  case QueryPattern::P_DATA:
    jam();
    // retrieving DATA from parent...is...an error
    DEBUG_CRASH();
    return DbspjErr::InvalidPattern;
  case QueryPattern::P_PARENT:
    jam();
    // no point in nesting P_PARENT...an error
    DEBUG_CRASH();
    return DbspjErr::InvalidPattern;
  case QueryPattern::P_PARAM:
  case QueryPattern::P_PARAM_HEADER:
    jam();
    // should have been expanded during build
    DEBUG_CRASH();
    return DbspjErr::InvalidPattern;
  default:
    jam();
    DEBUG_CRASH();
    return DbspjErr::InvalidPattern;
  }
}

Uint32
Dbspj::appendDataToSection(Uint32 & ptrI,
                           Local_pattern_store& pattern,
                           Local_pattern_store::ConstDataBufferIterator& it,
                           Uint32 len, bool& hasNull)
{
  jam();
  if (unlikely(len==0))
  {
    jam();
    hasNull = true;
    return 0;
  }

#if 0
  /**
   * TODO handle errors
   */
  Uint32 tmp[NDB_SECTION_SEGMENT_SZ];
  while (len > NDB_SECTION_SEGMENT_SZ)
  {
    pattern.copyout(tmp, NDB_SECTION_SEGMENT_SZ, it);
    appendToSection(ptrI, tmp, NDB_SECTION_SEGMENT_SZ);
    len -= NDB_SECTION_SEGMENT_SZ;
  }

  pattern.copyout(tmp, len, it);
  appendToSection(ptrI, tmp, len);
  return 0;
#else
  Uint32 remaining = len;
  Uint32 dstIdx = 0;
  Uint32 tmp[NDB_SECTION_SEGMENT_SZ];

  while (remaining > 0 && !it.isNull())
  {
    tmp[dstIdx] = *it.data;
    remaining--;
    dstIdx++;
    pattern.next(it);
    if (dstIdx == NDB_SECTION_SEGMENT_SZ || remaining == 0)
    {
      if (!appendToSection(ptrI, tmp, dstIdx))
      {
        jam();
        return DbspjErr::OutOfSectionMemory;
      }
      dstIdx = 0;
    }
  }
  if (remaining > 0)
  {
    DEBUG_CRASH();
    return DbspjErr::InvalidPattern;
  }
  else
  {
    return 0;
  }
#endif
}

/**
 * This function takes a pattern and a row and expands it into a section
 */
Uint32
Dbspj::expand(Uint32 & _dst, Local_pattern_store& pattern,
              const RowPtr & row, bool& hasNull)
{
  Uint32 err;
  Uint32 dst = _dst;
  hasNull = false;
  Local_pattern_store::ConstDataBufferIterator it;
  pattern.first(it);
  while (!it.isNull())
  {
    Uint32 info = *it.data;
    Uint32 type = QueryPattern::getType(info);
    Uint32 val = QueryPattern::getLength(info);
    pattern.next(it);
    switch(type){
    case QueryPattern::P_COL:
      jam();
      err = appendColToSection(dst, row.m_row_data, val, hasNull);
      break;
    case QueryPattern::P_UNQ_PK:
      jam();
      err = appendPkColToSection(dst, row.m_row_data, val);
      break;
    case QueryPattern::P_ATTRINFO:
      jam();
      err = appendAttrinfoToSection(dst, row.m_row_data, val, hasNull);
      break;
    case QueryPattern::P_DATA:
      jam();
      err = appendDataToSection(dst, pattern, it, val, hasNull);
      break;
    case QueryPattern::P_PARENT:
      jam();
      // P_PARENT is a prefix to another pattern token
      // that permits code to access rows from earlier than immediate parent
      // val is no of levels to move up the tree
      err = appendFromParent(dst, pattern, it, val, row, hasNull);
      break;
      // PARAM's was converted to DATA by ::expand(pattern...)
    case QueryPattern::P_PARAM:
    case QueryPattern::P_PARAM_HEADER:
    default:
      jam();
      err = DbspjErr::InvalidPattern;
      DEBUG_CRASH();
    }
    if (unlikely(err != 0))
    {
      jam();
      _dst = dst;
      return err;
    }
  }

  _dst = dst;
  return 0;
}

/* ::expand() used during initial 'build' phase on 'tree' + 'param' from API */
Uint32
Dbspj::expand(Uint32 & ptrI, DABuffer& pattern, Uint32 len,
              DABuffer& param, Uint32 paramCnt, bool& hasNull)
{
  jam();
  /**
   * TODO handle error
   */
  Uint32 err = 0;
  Uint32 tmp[1+MAX_ATTRIBUTES_IN_TABLE];
  struct RowPtr::Row row;
  row.m_data = param.ptr;
  row.m_header = CAST_PTR(RowPtr::Header, &tmp[0]);
  buildRowHeader(CAST_PTR(RowPtr::Header, &tmp[0]), param.ptr, paramCnt);

  Uint32 dst = ptrI;
  const Uint32 * ptr = pattern.ptr;
  const Uint32 * end = ptr + len;
  hasNull = false;

  for (; ptr < end; )
  {
    Uint32 info = * ptr++;
    Uint32 type = QueryPattern::getType(info);
    Uint32 val = QueryPattern::getLength(info);
    switch(type){
    case QueryPattern::P_PARAM:
      jam();
      ndbassert(val < paramCnt);
      err = appendColToSection(dst, row, val, hasNull);
      break;
    case QueryPattern::P_PARAM_HEADER:
      jam();
      ndbassert(val < paramCnt);
      err = appendAttrinfoToSection(dst, row, val, hasNull);
      break;
    case QueryPattern::P_DATA:
      if (unlikely(val==0))
      {
        jam();
        hasNull = true;
      }
      else if (likely(appendToSection(dst, ptr, val)))
      {
        jam();
        ptr += val;
      }
      else
      {
        jam();
        err = DbspjErr::OutOfSectionMemory;
      }
      break;
    case QueryPattern::P_COL:    // (linked) COL's not expected here
    case QueryPattern::P_PARENT: // Prefix to P_COL
    case QueryPattern::P_ATTRINFO:
    case QueryPattern::P_UNQ_PK:
    default:
      jam();
      jamLine(type);
      err = DbspjErr::InvalidPattern;
    }
    if (unlikely(err != 0))
    {
      jam();
      ptrI = dst;
      return err;
    }
  }

  /**
   * Iterate forward
   */
  pattern.ptr = end;
  ptrI = dst;
  return 0;
}

/* ::expand() used during initial 'build' phase on 'tree' + 'param' from API */
Uint32
Dbspj::expand(Local_pattern_store& dst, Ptr<TreeNode> treeNodePtr,
              DABuffer& pattern, Uint32 len,
              DABuffer& param, Uint32 paramCnt)
{
  jam();
  /**
   * TODO handle error
   */
  Uint32 err;
  Uint32 tmp[1+MAX_ATTRIBUTES_IN_TABLE];
  struct RowPtr::Row row;
  row.m_header = CAST_PTR(RowPtr::Header, &tmp[0]);
  row.m_data = param.ptr;
  buildRowHeader(CAST_PTR(RowPtr::Header, &tmp[0]), param.ptr, paramCnt);

  const Uint32 * end = pattern.ptr + len;
  for (; pattern.ptr < end; )
  {
    Uint32 info = *pattern.ptr;
    Uint32 type = QueryPattern::getType(info);
    Uint32 val = QueryPattern::getLength(info);
    switch(type){
    case QueryPattern::P_COL:
    case QueryPattern::P_UNQ_PK:
    case QueryPattern::P_ATTRINFO:
      jam();
      err = appendToPattern(dst, pattern, 1);
      break;
    case QueryPattern::P_DATA:
      jam();
      err = appendToPattern(dst, pattern, val+1);
      break;
    case QueryPattern::P_PARAM:
      jam();
      // NOTE: Converted to P_DATA by appendParamToPattern
      ndbassert(val < paramCnt);
      err = appendParamToPattern(dst, row, val);
      pattern.ptr++;
      break;
    case QueryPattern::P_PARAM_HEADER:
      jam();
      // NOTE: Converted to P_DATA by appendParamHeadToPattern
      ndbassert(val < paramCnt);
      err = appendParamHeadToPattern(dst, row, val);
      pattern.ptr++;
      break;
    case QueryPattern::P_PARENT: // Prefix to P_COL
    {
      jam();
      err = appendToPattern(dst, pattern, 1);
      if (unlikely(err))
      {
        jam();
        break;
      }
      // Locate requested grandparent and request it to
      // T_BUFFER_ROW its result rows
      Ptr<TreeNode> parentPtr;
      ndbrequire(m_treenode_pool.getPtr(parentPtr, treeNodePtr.p->m_parentPtrI));
      while (val--)
      {
        jam();
        ndbrequire(m_treenode_pool.getPtr(parentPtr, parentPtr.p->m_parentPtrI));
        parentPtr.p->m_bits |= TreeNode::T_BUFFER_ROW;
        parentPtr.p->m_bits |= TreeNode::T_BUFFER_MAP;
      }
      Ptr<Request> requestPtr;
      ndbrequire(m_request_pool.getPtr(requestPtr, treeNodePtr.p->m_requestPtrI));
      break;
    }
    default:
      err = DbspjErr::InvalidPattern;
      jam();
    }

    if (unlikely(err != 0))
    {
      jam();
      return err;
    }
  }
  return 0;
}

Uint32
Dbspj::parseDA(Build_context& ctx,
               Ptr<Request> requestPtr,
               Ptr<TreeNode> treeNodePtr,
               DABuffer& tree, const Uint32 treeBits,
               DABuffer& param, const Uint32 paramBits)
{
  Uint32 err;
  Uint32 attrInfoPtrI = RNIL;
  Uint32 attrParamPtrI = RNIL;

  do
  {
    /**
     * Test execution terminated due to 'OutOfSectionMemory' which
     * may happen multiple places (eg. appendtosection, expand) below:
     * - 17050: Fail on parseDA at first call
     * - 17051: Fail on parseDA if 'isLeaf'
     * - 17052: Fail on parseDA if treeNode not root
     * - 17053: Fail on parseDA at a random node of the query tree
     */
    if (ERROR_INSERTED(17050) ||
       (ERROR_INSERTED(17051) && (treeNodePtr.p->isLeaf())) ||
       (ERROR_INSERTED(17052) && (treeNodePtr.p->m_parentPtrI != RNIL)) ||
       (ERROR_INSERTED(17053) && (rand() % 7) == 0))
    {
      jam();
      CLEAR_ERROR_INSERT_VALUE;
      g_eventLogger->info(
          "Injecting OutOfSectionMemory error at line %d file %s", __LINE__,
          __FILE__);
      err = DbspjErr::OutOfSectionMemory;
      break;
    }

    if (treeBits & DABits::NI_REPEAT_SCAN_RESULT)
    {
      jam();
      DEBUG("use REPEAT_SCAN_RESULT when returning results");
      requestPtr.p->m_bits |= Request::RT_REPEAT_SCAN_RESULT;
    } // DABits::NI_REPEAT_SCAN_RESULT

    if (treeBits & DABits::NI_INNER_JOIN)
    {
      jam();
      DEBUG("INNER_JOIN optimization used");
      treeNodePtr.p->m_bits |= TreeNode::T_INNER_JOIN;
    } // DABits::NI_INNER_JOIN

    if (treeBits & DABits::NI_FIRST_MATCH)
    {
      jam();
      DEBUG("FIRST_MATCH optimization used");
      treeNodePtr.p->m_bits |= TreeNode::T_FIRST_MATCH;
    } // DABits::NI_FIRST_MATCH

    if (treeBits & DABits::NI_ANTI_JOIN)
    {
      jam();
      DEBUG("FIRST_MATCH optimization used for ANTI_JOIN");
      treeNodePtr.p->m_bits |= TreeNode::T_FIRST_MATCH;
    } // DABits::NI_ANTI_JOIN

    if (treeBits & DABits::NI_HAS_PARENT)
    {
      jam();
      DEBUG("NI_HAS_PARENT");
      /**
       * OPTIONAL PART 1:
       *
       * Parent nodes are stored first in optional part
       *   this is a list of 16-bit numbers referring to
       *   *earlier* nodes in tree
       *   the list stores length of list as first 16-bit
       */
      err = DbspjErr::InvalidTreeNodeSpecification;
      Uint32 dst[63];
      Uint32 cnt = unpackList(NDB_ARRAY_SIZE(dst), dst, tree);
      if (unlikely(cnt > NDB_ARRAY_SIZE(dst)))
      {
        jam();
        break;
      }

      if (unlikely(cnt!=1))
      {
        /**
         * Only a single parent supported for now, i.e only trees
         */
        jam();
        break;
      }

      err = 0;
      for (Uint32 i = 0; i<cnt; i++)
      {
        DEBUG("adding " << dst[i] << " as parent");
        Ptr<TreeNode> parentPtr = ctx.m_node_list[dst[i]];
        LocalArenaPool<DataBufferSegment<14> > pool(requestPtr.p->m_arena, m_dependency_map_pool);
        Local_dependency_map map(pool, parentPtr.p->m_child_nodes);
        if (unlikely(!map.append(&treeNodePtr.i, 1)))
        {
          err = DbspjErr::OutOfQueryMemory;
          jam();
          break;
        }
        treeNodePtr.p->m_parentPtrI = parentPtr.i;
      }

      if (unlikely(err != 0))
        break;
    } // DABits::NI_HAS_PARENT

    err = DbspjErr::InvalidTreeParametersSpecificationKeyParamBitsMissmatch;
    if (unlikely( ((treeBits  & DABits::NI_KEY_PARAMS)==0) !=
                  ((paramBits & DABits::PI_KEY_PARAMS)==0)))
    {
      jam();
      break;
    }

    if (treeBits & (DABits::NI_KEY_PARAMS
                    | DABits::NI_KEY_LINKED
                    | DABits::NI_KEY_CONSTS))
    {
      jam();
      DEBUG("NI_KEY_PARAMS | NI_KEY_LINKED | NI_KEY_CONSTS");

      /**
       * OPTIONAL PART 2:
       *
       * If keys are parametrized or linked
       *   DATA0[LO/HI] - Length of key pattern/#parameters to key
       */
      Uint32 len_cnt = * tree.ptr ++;
      Uint32 len = len_cnt & 0xFFFF; // length of pattern in words
      Uint32 cnt = len_cnt >> 16;    // no of parameters

      err = DbspjErr::InvalidTreeParametersSpecificationIncorrectKeyParamCount;
      if (unlikely( ((cnt==0) != ((treeBits & DABits::NI_KEY_PARAMS) == 0)) ||
                    ((cnt==0) != ((paramBits & DABits::PI_KEY_PARAMS) == 0))))
      {
        jam();
        break;
      }

      if (treeBits & DABits::NI_KEY_LINKED)
      {
        jam();
        LocalArenaPool<DataBufferSegment<14> > pool(requestPtr.p->m_arena, m_dependency_map_pool);
        Local_pattern_store pattern(pool, treeNodePtr.p->m_keyPattern);

        DEBUG("LINKED-KEY PATTERN w/ " << cnt << " PARAM values");
        /**
         * Expand pattern into a new pattern (with linked values)
         */
        err = expand(pattern, treeNodePtr, tree, len, param, cnt);
        if (unlikely(err != 0))
        {
          jam();
          break;
        }
        /**
         * This node constructs a new key for each send
         */
        treeNodePtr.p->m_bits |= TreeNode::T_KEYINFO_CONSTRUCTED;
      }
      else
      {
        jam();
        DEBUG("FIXED-KEY w/ " << cnt << " PARAM values");
        /**
         * Expand pattern directly into keyinfo
         *   This means a "fixed" key from here on
         */
        bool hasNull;
        Uint32 keyInfoPtrI = RNIL;
        err = expand(keyInfoPtrI, tree, len, param, cnt, hasNull);
        if (unlikely(err != 0))
        {
          jam();
          releaseSection(keyInfoPtrI);
          break;
        }
        if (unlikely(hasNull))
        {
          /* API should have eliminated requests w/ const-NULL keys */
          jam();
          DEBUG("BEWARE: FIXED-key contain NULL values");
          releaseSection(keyInfoPtrI);
//        treeNodePtr.p->m_bits |= TreeNode::T_NULL_PRUNE;
//        break;
          ndbabort();
        }
        treeNodePtr.p->m_send.m_keyInfoPtrI = keyInfoPtrI;
      }
      ndbassert(err == 0); // All errors should have been handled
    } // DABits::NI_KEY_...

    const Uint32 mask =
      DABits::NI_LINKED_ATTR |
      DABits::NI_ATTR_INTERPRET | DABits::NI_ATTR_LINKED;

    if (((treeBits & mask) | (paramBits & DABits::PI_ATTR_LIST)) != 0)
    {
      jam();
      /**
       * OPTIONAL PART 3: attrinfo handling
       * - NI_LINKED_ATTR - these are attributes to be passed to children
       * - PI_ATTR_LIST   - this is "user-columns" (passed as parameters)

       * - NI_ATTR_INTERPRET - tree contains interpreted program
       * - NI_ATTR_LINKED - means that the attr-info contains linked-values
       *
       * IF NI_ATTR_INTERPRET
       *   DATA0[LO/HI] = Length of program / total #arguments to program
       *   DATA1..N     = Program
       *
       * IF PI_ATTR_INTERPRET
       *   DATA0[LO/HI] = Length of program / Length of subroutine-part
       *   DATA1..N     = Program (scan filter)
       *
       * IF NI_ATTR_LINKED
       *   DATA0[LO/HI] = Length / #
       */
      Uint32 *sectionptrs = nullptr;

      const bool interpreted =
        (treeBits & DABits::NI_ATTR_INTERPRET) ||
        (paramBits & DABits::PI_ATTR_INTERPRET) ||
        (treeNodePtr.p->m_bits & TreeNode::T_ATTR_INTERPRETED);

      if (interpreted)
      {
        static constexpr Uint32 sections[5] = { 0, 0, 0, 0, 0 };
        /**
         * Add section headers for interpreted execution
         *   and create pointer so that they can be updated later
         */
        jam();
        err = DbspjErr::OutOfSectionMemory;
        if (unlikely(!appendToSection(attrInfoPtrI, sections, 5)))
        {
          jam();
          break;
        }

        SegmentedSectionPtr ptr;
        getSection(ptr, attrInfoPtrI);
        sectionptrs = ptr.p->theData;

        /**
         * Note that there might be a NI_ATTR_LINKED without a NI_ATTR_INTERPRET.
         * INTERPRET code can then be specified with PI_ATTR_INTERPRET. (or not)
         */
        if (treeBits & (DABits::NI_ATTR_INTERPRET
                        | DABits::NI_ATTR_LINKED))
        {
          jam();
          Uint32 len2 = * tree.ptr++;
          Uint32 len_prg = len2 & 0xFFFF; // Length of interpret program
          Uint32 len_pattern = len2 >> 16;// Length of attr param pattern

          // Note: NI_ATTR_INTERPRET seems to never have been used, nor tested
          if (treeBits & DABits::NI_ATTR_INTERPRET)
          {
            jam();
            /**
             * Having two interpreter programs is an error.
             */
            err = DbspjErr::BothTreeAndParametersContainInterpretedProgram;
            if (unlikely(paramBits & DABits::PI_ATTR_INTERPRET))
            {
              jam();
              break;
            }

            treeNodePtr.p->m_bits |= TreeNode::T_ATTR_INTERPRETED;
            err = DbspjErr::OutOfSectionMemory;
            if (unlikely(!appendToSection(attrInfoPtrI, tree.ptr, len_prg)))
            {
              jam();
              break;
            }
            tree.ptr += len_prg;
            sectionptrs[1] = len_prg; // size of interpret program
          }  // NI_ATTR_INTERPRET

          /**
           * We do not support (or need) API supplied parameters to
           * be expand'ed into the interpreter parameter section.
           * Such parameters has always been included directly into the
           * generated interpreter code. Thus the no_param being set up
           * as expand() arguemt here.
           */
          DABuffer no_param;
          no_param.ptr = nullptr;

          if (treeBits & DABits::NI_ATTR_LINKED)
          {
            jam();
            DEBUG("NI_ATTR_LINKED" << ", len_pattern:" << len_pattern);
            /**
             * Expand pattern into a new pattern (with linked values)
             * Real attrInfo will be constructed with another expand
             * when parent row values arrives.
             */
            LocalArenaPool<DataBufferSegment<14> > pool(requestPtr.p->m_arena,
                                    m_dependency_map_pool);
            Local_pattern_store pattern(pool,treeNodePtr.p->m_attrParamPattern);
            err = expand(pattern, treeNodePtr, tree, len_pattern, no_param, 0);
            if (unlikely(err))
            {
              jam();
              break;
            }
            /**
             * This node constructs a new attr-info for each send
             */
            treeNodePtr.p->m_bits |= TreeNode::T_ATTRINFO_CONSTRUCTED;
          }
          else if (len_pattern > 0)
          {
            jam();
            // This code branch has never been tested, unused as well.
            ndbassert(false);  // Need validation before being used.

            /**
             * Expand pattern directly into attr-info param
             *   This means a "fixed" attr-info param from here on
             */
            bool hasNull;
            err = expand(attrParamPtrI, tree, len_pattern, no_param, 0, hasNull);
            if (unlikely(err))
            {
              jam();
              break;
            }
          }  // NI_ATTR_LINKED
        } // NI_ATTR_INTERPRET | NI_ATTR_LINKED

        /**
         * Interpreter code may also be (usually is) specified in the
         * param-section. That might be combined with a NI_ATTR_LINKED
         * containing the constructor receipe for a parameter.
         */
        if (paramBits & DABits::PI_ATTR_INTERPRET)
        {
          jam();
          DEBUG("PI_ATTR_INTERPRET");

          /**
           * Add the interpreted code that represents the scan filter.
           */
          const Uint32 len2 = * param.ptr++;
          const Uint32 program_len = len2 & 0xFFFF;
          const Uint32 subroutine_len = len2 >> 16;
          err = DbspjErr::OutOfSectionMemory;
          if (unlikely(!appendToSection(attrInfoPtrI, param.ptr, program_len)))
          {
            jam();
            break;
          }
          /**
           * The interpreted code is added is in the "Interpreted execute region"
           * of the attrinfo (see Dbtup::interpreterStartLab() for details).
           * It will thus execute before reading the attributes that constitutes
           * the projections.
           */
          sectionptrs[1] = program_len;
          param.ptr += program_len;

          if (subroutine_len > 0)
          {
            jam();
            // This code branch has never been tested, unused as well.
            ndbassert(false);  // Need validation before being used.

            err = DbspjErr::OutOfSectionMemory;
            if (unlikely(!appendToSection(attrParamPtrI,
                                          param.ptr, subroutine_len)))
            {
              jam();
              break;
            }
            sectionptrs[4] = subroutine_len;
            param.ptr += subroutine_len;
          }
          treeNodePtr.p->m_bits |= TreeNode::T_ATTR_INTERPRETED;
        }
        else // not PI_ATTR_INTERPRET
        {
          jam();
          treeNodePtr.p->m_bits |= TreeNode::T_ATTR_INTERPRETED;

          if (! (treeBits & DABits::NI_ATTR_INTERPRET))
          {
            jam();

            /**
             * Tree node has interpreted execution,
             *   but no interpreted program specified
             *   auto-add Exit_ok (i.e return each row)
             */
            Uint32 tmp = Interpreter::ExitOK();
            err = DbspjErr::OutOfSectionMemory;
            if (unlikely(!appendToSection(attrInfoPtrI, &tmp, 1)))
            {
              jam();
              break;
            }
            sectionptrs[1] = 1;
          }
        } // PI_ATTR_INTERPRET)
      } // if (interpreted)

      Uint32 sum_read = 0;
      Uint32 dst[MAX_ATTRIBUTES_IN_TABLE + 2];

      if (paramBits & DABits::PI_ATTR_LIST)
      {
        jam();
        Uint32 len = * param.ptr++;
        DEBUG("PI_ATTR_LIST");

        treeNodePtr.p->m_bits |= TreeNode::T_USER_PROJECTION;
        err = DbspjErr::OutOfSectionMemory;
        if (!appendToSection(attrInfoPtrI, param.ptr, len))
        {
          jam();
          break;
        }

        param.ptr += len;
        sum_read += len;

        const NodeId API_node = refToNode(ctx.m_resultRef);
        const Uint32 API_version = getNodeInfo(API_node).m_version;

        /**
         * We have just added a 'USER_PROJECTION' which is the 
         * result row to the SPJ-API. If we will also add a 
         * projection of SPJ keys (NI_LINKED_ATTR), we need to
         * insert a FLUSH of the client results now, else the
         * FLUSH is skipped as we produced a single result
         * projection only. (to API client)
         *
         * However, for scan requests we will always need to FLUSH:
         * LqhKeyReq::tcBlockref need to refer this SPJ block as
         * it is used to send the required REF/CONF to SPJ. However,
         * tcBlockref is also used as the 'route' dest for TRANSID_AI_R,
         * which should be routed to the requesting TC block. Thus
         * we need the FLUSH which specifies its own RouteRef.
         *
         * Also need to have this under API-version control, as
         * older API versions assumed that all SPJ results were 
         * returned as 'long' signals.
         */
        if (treeBits & DABits::NI_LINKED_ATTR ||
            requestPtr.p->isScan() ||
            !ndbd_spj_api_support_short_TRANSID_AI(API_version))
        {
          /**
           * Insert a FLUSH_AI of 'USER_PROJECTION' result (to client) 
           * before 'LINKED_ATTR' results to SPJ is produced.
           */
          jam();
          Uint32 flush[4];
          flush[0] = AttributeHeader::FLUSH_AI << 16;
          flush[1] = ctx.m_resultRef;
          flush[2] = ctx.m_resultData;
          flush[3] = ctx.m_senderRef; // RouteRef
          if (!appendToSection(attrInfoPtrI, flush, 4))
          {
            jam();
            break;
          }
          sum_read += 4;
        }
      }

      if (treeBits & DABits::NI_LINKED_ATTR)
      {
        jam();
        DEBUG("NI_LINKED_ATTR");
        err = DbspjErr::InvalidTreeNodeSpecification;
        Uint32 cnt = unpackList(MAX_ATTRIBUTES_IN_TABLE, dst, tree);
        if (unlikely(cnt > MAX_ATTRIBUTES_IN_TABLE))
        {
          jam();
          break;
        }

        /**
         * AttributeHeader contains attrId in 16-higher bits
         */
        for (Uint32 i = 0; i<cnt; i++)
          dst[i] <<= 16;

        /**
         * Read correlation factor
         */
        dst[cnt++] = AttributeHeader::CORR_FACTOR32 << 16;

        err = DbspjErr::OutOfSectionMemory;
        if (!appendToSection(attrInfoPtrI, dst, cnt))
        {
          jam();
          break;
        }
        sum_read += cnt;
        treeNodePtr.p->m_bits |= TreeNode::T_EXPECT_TRANSID_AI;

        // Having a key projection for LINKED child, implies not-LEAF
        treeNodePtr.p->m_bits &= ~(Uint32)TreeNode::T_LEAF;
      }
      /**
       * If no LINKED_ATTR's including the CORR_FACTOR was requested by
       * the API, the SPJ-block does its own request of a CORR_FACTOR.
       * Will be used to keep track of whether a 'match' was found
       * for the requested parent row.
       */
      else if (requestPtr.p->isScan() &&
               (treeNodePtr.p->m_bits & (TreeNode::T_INNER_JOIN |
                                         TreeNode::T_FIRST_MATCH)))
      {
        jam();
        Uint32 cnt = 0;
        /**
         * Only read correlation factor
         */
        dst[cnt++] = AttributeHeader::CORR_FACTOR32 << 16;

        err = DbspjErr::OutOfSectionMemory;
        if (!appendToSection(attrInfoPtrI, dst, cnt))
        {
          jam();
          break;
        }
        sum_read += cnt;
        treeNodePtr.p->m_bits |= TreeNode::T_EXPECT_TRANSID_AI;
      }

      if (interpreted)
      {
        jam();
        /**
         * Let reads be performed *after* interpreted program
         *   i.e in "final read"-section
         */
        sectionptrs[3] = sum_read;

        if (attrParamPtrI != RNIL)
        {
          jam();
          ndbrequire(!(treeNodePtr.p->m_bits&TreeNode::T_ATTRINFO_CONSTRUCTED));

          SegmentedSectionPtr ptr;
          getSection(ptr, attrParamPtrI);
          {
            SectionReader r0(ptr, getSectionSegmentPool());
            err = appendReaderToSection(attrInfoPtrI, r0, ptr.sz);
            if (unlikely(err != 0))
            {
              jam();
              break;
            }
            sectionptrs[4] = ptr.sz;
          }
          releaseSection(attrParamPtrI);
          attrParamPtrI = RNIL;
        }
      }

      treeNodePtr.p->m_send.m_attrInfoPtrI = attrInfoPtrI;
      attrInfoPtrI = RNIL;
    } // if (((treeBits & mask) | (paramBits & DABits::PI_ATTR_LIST)) != 0)

    // Empty attrinfo would cause node crash.
    if (treeNodePtr.p->m_send.m_attrInfoPtrI == RNIL)
    {
      jam();

      // Add dummy interpreted program.
      Uint32 tmp = Interpreter::ExitOK();
      err = DbspjErr::OutOfSectionMemory;
      if (unlikely(!appendToSection(treeNodePtr.p->m_send.m_attrInfoPtrI, &tmp, 1)))
      {
        jam();
        break;
      }
    }

    return 0;
  } while (0);

  if (attrInfoPtrI != RNIL)
  {
    jam();
    releaseSection(attrInfoPtrI);
  }

  if (attrParamPtrI != RNIL)
  {
    jam();
    releaseSection(attrParamPtrI);
  }

  return err;
}

/**
 * END - MODULE COMMON PARSE/UNPACK
 */

/**
 * Process a scan request for an ndb$info table. (These are used for monitoring
 * purposes and do not contain application data.)
 */
void Dbspj::execDBINFO_SCANREQ(Signal *signal)
{
  DbinfoScanReq req= * CAST_PTR(DbinfoScanReq, &signal->theData[0]);
  const Ndbinfo::ScanCursor* cursor =
    CAST_CONSTPTR(Ndbinfo::ScanCursor, DbinfoScan::getCursorPtr(&req));
  Ndbinfo::Ratelimit rl;

  jamEntry();

  switch(req.tableId){

    // The SPJ block only implements the ndbinfo.counters table.
  case Ndbinfo::COUNTERS_TABLEID:
  {
    Ndbinfo::counter_entry counters[] = {
      { Ndbinfo::SPJ_READS_RECEIVED_COUNTER,
        c_Counters.get_counter(CI_READS_RECEIVED) },
      { Ndbinfo::SPJ_LOCAL_READS_SENT_COUNTER,
        c_Counters.get_counter(CI_LOCAL_READS_SENT) },
      { Ndbinfo::SPJ_REMOTE_READS_SENT_COUNTER,
        c_Counters.get_counter(CI_REMOTE_READS_SENT) },
      { Ndbinfo::SPJ_READS_NOT_FOUND_COUNTER,
        c_Counters.get_counter(CI_READS_NOT_FOUND) },
      { Ndbinfo::SPJ_TABLE_SCANS_RECEIVED_COUNTER,
        c_Counters.get_counter(CI_TABLE_SCANS_RECEIVED) },
      { Ndbinfo::SPJ_LOCAL_TABLE_SCANS_SENT_COUNTER,
        c_Counters.get_counter(CI_LOCAL_TABLE_SCANS_SENT) },
      { Ndbinfo::SPJ_RANGE_SCANS_RECEIVED_COUNTER,
        c_Counters.get_counter(CI_RANGE_SCANS_RECEIVED) },
      { Ndbinfo::SPJ_LOCAL_RANGE_SCANS_SENT_COUNTER,
        c_Counters.get_counter(CI_LOCAL_RANGE_SCANS_SENT) },
      { Ndbinfo::SPJ_REMOTE_RANGE_SCANS_SENT_COUNTER,
        c_Counters.get_counter(CI_REMOTE_RANGE_SCANS_SENT) },
      { Ndbinfo::SPJ_SCAN_BATCHES_RETURNED_COUNTER,
        c_Counters.get_counter(CI_SCAN_BATCHES_RETURNED) },
      { Ndbinfo::SPJ_SCAN_ROWS_RETURNED_COUNTER,
        c_Counters.get_counter(CI_SCAN_ROWS_RETURNED) },
      { Ndbinfo::SPJ_PRUNED_RANGE_SCANS_RECEIVED_COUNTER,
        c_Counters.get_counter(CI_PRUNED_RANGE_SCANS_RECEIVED) },
      { Ndbinfo::SPJ_CONST_PRUNED_RANGE_SCANS_RECEIVED_COUNTER,
        c_Counters.get_counter(CI_CONST_PRUNED_RANGE_SCANS_RECEIVED) }
    };
    const size_t num_counters = sizeof(counters) / sizeof(counters[0]);

    Uint32 i = cursor->data[0];
    const BlockNumber bn = blockToMain(number());
    while(i < num_counters)
    {
      jam();
      Ndbinfo::Row row(signal, req);
      row.write_uint32(getOwnNodeId());
      row.write_uint32(bn);           // block number
      row.write_uint32(instance());   // block instance
      row.write_uint32(counters[i].id);

      row.write_uint64(counters[i].val);
      ndbinfo_send_row(signal, req, row, rl);
      i++;
      if (rl.need_break(req))
      {
        jam();
        ndbinfo_send_scan_break(signal, req, rl, i);
        return;
      }
    }
    break;
  }

  default:
    break;
  }

  ndbinfo_send_scan_conf(signal, req, rl);
} // Dbspj::execDBINFO_SCANREQ(Signal *signal)<|MERGE_RESOLUTION|>--- conflicted
+++ resolved
@@ -1,9 +1,6 @@
 /*
    Copyright (c) 2011, 2023, Oracle and/or its affiliates.
-<<<<<<< HEAD
    Copyright (c) 2021, 2023, Hopsworks and/or its affiliates.
-=======
->>>>>>> 057f5c95
 
    This program is free software; you can redistribute it and/or modify
    it under the terms of the GNU General Public License, version 2.0,
@@ -7576,7 +7573,6 @@
   jam();
   const ScanFragData& data = treeNodePtr.p->m_scanFrag_data;
   const ScanFragReq *org = reinterpret_cast<const ScanFragReq*>(data.m_scanFragReq);
-<<<<<<< HEAD
 
   const Uint32 availableCorrIds = MaxCorrelationId - data.m_corrIdStart;
   /**
@@ -7590,21 +7586,6 @@
      : MIN((org->batch_size_rows - data.m_totalRows), availableCorrIds);
   availableBatchBytes = org->batch_size_bytes - data.m_totalBytes;
 
-=======
-
-  const Uint32 availableCorrIds = MaxCorrelationId - data.m_corrIdStart;
-  /**
-   * Available 'Batch Rows' is limited both by the max specified
-   * batch size, and for any node being a parent node, also the
-   * max number of 12-bit parent correlation ids
-   */
-  availableBatchRows =
-     (treeNodePtr.p->isLeaf())
-     ? (org->batch_size_rows - data.m_totalRows)
-     : MIN((org->batch_size_rows - data.m_totalRows), availableCorrIds);
-  availableBatchBytes = org->batch_size_bytes - data.m_totalBytes;
-
->>>>>>> 057f5c95
   /**
    * Number of rows in batch could effectively be limited by
    * the 'bytes' limit being exhausted first.
