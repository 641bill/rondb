--- conflicted
+++ resolved
@@ -1,5 +1,5 @@
 # Copyright (c) 2003, 2023, Oracle and/or its affiliates.
-# Copyright (c) 2021, 2023, Hopsworks and/or its affiliates.
+# Copyright (c) 2021, 2024, Hopsworks and/or its affiliates.
 #
 # This program is free software; you can redistribute it and/or modify
 # it under the terms of the GNU General Public License, version 2.0,
@@ -25,19 +25,16 @@
 Next NDBCNTR 1028
 Next NDBFS 2002
 Next DBACC 3006
-<<<<<<< HEAD
 Next DBTUP 4040
 Next DBLQH 5109
 Next DBDICT 6223
 Next DBDIH 7249
 Next DBTC 8132
-=======
-Next DBTUP 4039
+Next DBTUP 4040
 Next DBLQH 5112
 Next DBDICT 6223
 Next DBDIH 7251
-Next DBTC 8123
->>>>>>> 20884deb
+Next DBTC 8132
 Next CMVMI 9000
 Next TRPMAN 9501
 Next BACKUP 10055
