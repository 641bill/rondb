/*
   Copyright (c) 2003, 2023, Oracle and/or its affiliates.
   Copyright (c) 2022, 2023, Hopsworks and/or its affiliates.

   This program is free software; you can redistribute it and/or modify
   it under the terms of the GNU General Public License, version 2.0,
   as published by the Free Software Foundation.

   This program is also distributed with certain software (including
   but not limited to OpenSSL) that is licensed under separate terms,
   as designated in a particular file or component or in included license
   documentation.  The authors of MySQL hereby grant you an additional
   permission to link the program and your derivative works with the
   separately licensed software that they have included with MySQL.

   This program is distributed in the hope that it will be useful,
   but WITHOUT ANY WARRANTY; without even the implied warranty of
   MERCHANTABILITY or FITNESS FOR A PARTICULAR PURPOSE.  See the
   GNU General Public License, version 2.0, for more details.

   You should have received a copy of the GNU General Public License
   along with this program; if not, write to the Free Software
   Foundation, Inc., 51 Franklin St, Fifth Floor, Boston, MA 02110-1301  USA
*/

#include <ndb_global.h>

#include "DbUtil.hpp"

#include <ndb_version.h>

#include <signaldata/AttrInfo.hpp>
#include <signaldata/DictTabInfo.hpp>
#include <signaldata/GetTabInfo.hpp>
#include <signaldata/KeyInfo.hpp>
#include <signaldata/NodeFailRep.hpp>
#include <signaldata/TcKeyConf.hpp>
#include <signaldata/TcKeyFailConf.hpp>
#include <signaldata/WaitGCP.hpp>

#include <signaldata/UtilExecute.hpp>
#include <signaldata/UtilLock.hpp>
#include <signaldata/UtilPrepare.hpp>
#include <signaldata/UtilRelease.hpp>
#include <signaldata/UtilSequence.hpp>

#include <AttributeHeader.hpp>
#include <Interpreter.hpp>
#include <SectionReader.hpp>

#include <NdbTick.h>

#include <EventLogger.hpp>

#include <signaldata/DbinfoScan.hpp>
#include <signaldata/TransIdAI.hpp>

#define JAM_FILE_ID 400

/**************************************************************************
 * ------------------------------------------------------------------------
 *  MODULE:       Startup
 * ------------------------------------------------------------------------
 *
 *  Constructors, startup, initializations
 **************************************************************************/

DbUtil::DbUtil(Block_context &ctx)
    : SimulatedBlock(DBUTIL, ctx),
      c_runningPrepares(c_preparePool),
      c_seizingTransactions(c_transactionPool),
      c_runningTransactions(c_transactionPool),
      c_lockQueues(c_lockQueuePool) {
  BLOCK_CONSTRUCTOR(DbUtil);

  // Add received signals
  addRecSignal(GSN_READ_CONFIG_REQ, &DbUtil::execREAD_CONFIG_REQ);
  addRecSignal(GSN_STTOR, &DbUtil::execSTTOR);
  addRecSignal(GSN_NDB_STTOR, &DbUtil::execNDB_STTOR);
  addRecSignal(GSN_DUMP_STATE_ORD, &DbUtil::execDUMP_STATE_ORD);
  addRecSignal(GSN_DBINFO_SCANREQ, &DbUtil::execDBINFO_SCANREQ);
  addRecSignal(GSN_CONTINUEB, &DbUtil::execCONTINUEB);
  addRecSignal(GSN_NODE_FAILREP, &DbUtil::execNODE_FAILREP);

  // addRecSignal(GSN_TCSEIZEREF, &DbUtil::execTCSEIZEREF);
  addRecSignal(GSN_TCSEIZECONF, &DbUtil::execTCSEIZECONF);
  addRecSignal(GSN_TCKEYCONF, &DbUtil::execTCKEYCONF);
  addRecSignal(GSN_TCKEYREF, &DbUtil::execTCKEYREF);
  addRecSignal(GSN_TCROLLBACKREP, &DbUtil::execTCROLLBACKREP);

  // addRecSignal(GSN_TCKEY_FAILCONF, &DbUtil::execTCKEY_FAILCONF);
  // addRecSignal(GSN_TCKEY_FAILREF, &DbUtil::execTCKEY_FAILREF);
  addRecSignal(GSN_TRANSID_AI, &DbUtil::execTRANSID_AI);

  /**
   *  Sequence Service
   */
  addRecSignal(GSN_UTIL_SEQUENCE_REQ, &DbUtil::execUTIL_SEQUENCE_REQ);
  // Debug
  addRecSignal(GSN_UTIL_SEQUENCE_REF, &DbUtil::execUTIL_SEQUENCE_REF);
  addRecSignal(GSN_UTIL_SEQUENCE_CONF, &DbUtil::execUTIL_SEQUENCE_CONF);

  /**
   * Locking
   */
  addRecSignal(GSN_UTIL_CREATE_LOCK_REQ, &DbUtil::execUTIL_CREATE_LOCK_REQ);
  addRecSignal(GSN_UTIL_DESTROY_LOCK_REQ, &DbUtil::execUTIL_DESTORY_LOCK_REQ);
  addRecSignal(GSN_UTIL_LOCK_REQ, &DbUtil::execUTIL_LOCK_REQ);
  addRecSignal(GSN_UTIL_UNLOCK_REQ, &DbUtil::execUTIL_UNLOCK_REQ);

  /**
   *  Backend towards Dict
   */
  addRecSignal(GSN_GET_TABINFOREF, &DbUtil::execGET_TABINFOREF);
  addRecSignal(GSN_GET_TABINFO_CONF, &DbUtil::execGET_TABINFO_CONF);

  /**
   *  Prepare / Execute / Release Services
   */
  addRecSignal(GSN_UTIL_PREPARE_REQ, &DbUtil::execUTIL_PREPARE_REQ);
  addRecSignal(GSN_UTIL_PREPARE_CONF, &DbUtil::execUTIL_PREPARE_CONF);
  addRecSignal(GSN_UTIL_PREPARE_REF, &DbUtil::execUTIL_PREPARE_REF);

  addRecSignal(GSN_UTIL_EXECUTE_REQ, &DbUtil::execUTIL_EXECUTE_REQ);
  addRecSignal(GSN_UTIL_EXECUTE_CONF, &DbUtil::execUTIL_EXECUTE_CONF);
  addRecSignal(GSN_UTIL_EXECUTE_REF, &DbUtil::execUTIL_EXECUTE_REF);

  addRecSignal(GSN_UTIL_RELEASE_REQ, &DbUtil::execUTIL_RELEASE_REQ);
  addRecSignal(GSN_UTIL_RELEASE_CONF, &DbUtil::execUTIL_RELEASE_CONF);
  addRecSignal(GSN_UTIL_RELEASE_REF, &DbUtil::execUTIL_RELEASE_REF);
}

DbUtil::~DbUtil() {}

BLOCK_FUNCTIONS(DbUtil)

void DbUtil::releasePrepare(PreparePtr prepPtr) {
  prepPtr.p->preparePages.release();
  c_runningPrepares.release(prepPtr);  // Automatic release in pool
}

void DbUtil::releasePreparedOperation(PreparedOperationPtr prepOpPtr) {
  prepOpPtr.p->attrMapping.release();
  prepOpPtr.p->attrInfo.release();
  prepOpPtr.p->rsInfo.release();
  prepOpPtr.p->pkBitmask.clear();
  c_preparedOperationPool.release(prepOpPtr);  // No list holding these structs
}

void DbUtil::releaseTransaction(TransactionPtr transPtr) {
  transPtr.p->executePages.release();
  OperationPtr opPtr;
  for (transPtr.p->operations.first(opPtr); opPtr.i != RNIL;
       transPtr.p->operations.next(opPtr)) {
    opPtr.p->attrInfo.release();
    opPtr.p->keyInfo.release();
    opPtr.p->rs.release();
    opPtr.p->transPtrI = RNIL;
    if (opPtr.p->prepOp != 0 && opPtr.p->prepOp_i != RNIL) {
      if (opPtr.p->prepOp->releaseFlag) {
        PreparedOperationPtr prepOpPtr;
        prepOpPtr.i = opPtr.p->prepOp_i;
        prepOpPtr.p = opPtr.p->prepOp;
        releasePreparedOperation(prepOpPtr);
      }
    }
  }
  while (transPtr.p->operations.releaseFirst())
    ;
  c_runningTransactions.release(transPtr);
}

void DbUtil::execREAD_CONFIG_REQ(Signal *signal) {
  jamEntry();

  const ReadConfigReq *req = (ReadConfigReq *)signal->getDataPtr();

  Uint32 ref = req->senderRef;
  Uint32 senderData = req->senderData;

  const ndb_mgm_configuration_iterator *p =
      m_ctx.m_config.getOwnConfigIterator();
  ndbrequire(p != 0);

  {
    /* ** Dimensioning inputs : */
    Uint32 maxUIBuildBatchSize = 64;
    ndb_mgm_get_int_parameter(p, CFG_DB_UI_BUILD_MAX_BATCHSIZE,
                              &maxUIBuildBatchSize);

    Uint32 maxFKBuildBatchSize = 64;
    ndb_mgm_get_int_parameter(p, CFG_DB_FK_BUILD_MAX_BATCHSIZE,
                              &maxFKBuildBatchSize);

    Uint32 maxReorgBuildBatchSize = 64;
    ndb_mgm_get_int_parameter(p, CFG_DB_REORG_BUILD_MAX_BATCHSIZE,
                              &maxReorgBuildBatchSize);

    /* Based on existing setting, probably excessive */
    const Uint32 MaxNonSchemaBuildOps = 48;
<<<<<<< HEAD
    const Uint32 MaxPreparedOps = 12; //  three hardcoded, one for setval, two for test
    const Uint32 NumConcurrentPrepares = 2;  /* One parallel prepare */
    
    const Uint32 SparePages = 5;             /* Arbitrary */    
    const Uint32 PagesPerPreparingOp = 5;    /* Arbitrary */
    const Uint32 PagesPerTransaction = 0;    /* Not used currently */
    
=======
    const Uint32 MaxPreparedOps =
        6;  //  three hardcoded, one for setval, two for test
    const Uint32 NumConcurrentPrepares = 1; /* One parallel prepare */

    const Uint32 SparePages = 5;          /* Arbitrary */
    const Uint32 PagesPerPreparingOp = 5; /* Arbitrary */
    const Uint32 PagesPerTransaction = 0; /* Not used currently */

>>>>>>> 2bf0f4a5
    /**
     * Calculations:
     * Normally these operations cannot happen in parallel. But the DICT
     * framework has no specific block against that they occur in parallel, we
     * will use the the maximum of the 3 types + the non-schema as maximum
     * concurrent ops.
     */
    Uint32 max = MAX(maxUIBuildBatchSize, maxFKBuildBatchSize);
    max = MAX(max, maxReorgBuildBatchSize);
    const Uint32 MaxConcurrentOps = max + MaxNonSchemaBuildOps;

    /* Some support for multiple ops per trans, but unused? */
    const Uint32 MaxConcurrentTrans = MaxConcurrentOps;

    const Uint32 DataBuffSegmentWords = 11;  // TODO get programmatically

    /* Need attribute mappings for prepared ops, and not always limited to a key
     */
    const Uint32 MaxAttributeMappings =
        MaxPreparedOps * MAX_ATTRIBUTES_IN_TABLE;

    /**
     * Assume either Key + write Data, or Key only, with space for result set
     *
     * Otherwise also need another full tuple size worth
     */
    const Uint32 DataBuffWordsPerOp =
        MAX_TUPLE_SIZE_IN_WORDS + MAX_KEY_SIZE_IN_WORDS;

    /**
     * Enough for all the ops to have 1 key + 1 full size tuple, rounded up to
     * whole buffers
     */
    const Uint32 numDataBuffers =
        ((MaxConcurrentOps * (DataBuffWordsPerOp + 2 * DataBuffSegmentWords)) +
         1) /
        DataBuffSegmentWords;

    const Uint32 numPages = SparePages +
                            (NumConcurrentPrepares * PagesPerPreparingOp) +
                            (MaxConcurrentTrans * PagesPerTransaction);

    if (0) {
      g_eventLogger->info("Inputs : ");
      g_eventLogger->info("  MaxUIBuildBatchSize : %u", maxUIBuildBatchSize);
      g_eventLogger->info("  MaxFKBuildBatchSize : %u", maxFKBuildBatchSize);
      g_eventLogger->info("  MaxReorgBuildBatchSize : %u",
                          maxReorgBuildBatchSize);
      g_eventLogger->info("  MaxPreparedOps : %u", MaxPreparedOps);
      g_eventLogger->info("  MaxNonSchemaBuildOps : %u", MaxNonSchemaBuildOps);
      g_eventLogger->info("  NumConcurrentPrepares : %u",
                          NumConcurrentPrepares);
      g_eventLogger->info("  SparePages : %u", SparePages);
      g_eventLogger->info("  PagesPerPreparingOp : %u", PagesPerPreparingOp);
      g_eventLogger->info("  PagesPerTransaction : %u", PagesPerTransaction);
      g_eventLogger->info("  MAX_ATTRIBUTES_IN_TABLE : %u",
                          MAX_ATTRIBUTES_IN_TABLE);
      g_eventLogger->info("  MAX_TUPLE_SIZE_IN_WORDS : %u",
                          MAX_TUPLE_SIZE_IN_WORDS);
      g_eventLogger->info("  MAX_KEY_SIZE_IN_WORDS : %u",
                          MAX_KEY_SIZE_IN_WORDS);
      g_eventLogger->info("Outputs : ");
      g_eventLogger->info("  MaxConcurrentOps : %u", MaxConcurrentOps);
      g_eventLogger->info("  MaxConcurrentTrans : %u", MaxConcurrentTrans);
      g_eventLogger->info("  MaxAttributeMappings : %u", MaxAttributeMappings);
      g_eventLogger->info("  DataBuffWordsPerOp : %u", DataBuffWordsPerOp);
      g_eventLogger->info("  numDataBuffers : %u", numDataBuffers);
      g_eventLogger->info("  numPages : %u", numPages);
    }

    /* ** Settings */

    c_pagePool.setSize(numPages);
    c_preparePool.setSize(NumConcurrentPrepares);
    c_preparedOperationPool.setSize(MaxPreparedOps);
    c_operationPool.setSize(MaxConcurrentOps);
    c_transactionPool.setSize(MaxConcurrentTrans);
    c_attrMappingPool.setSize(MaxAttributeMappings);
    c_dataBufPool.setSize(numDataBuffers);
  }

  {
    Prepare_sllist tmp(c_preparePool);
    PreparePtr ptr;
    while (tmp.seizeFirst(ptr)) new (ptr.p) Prepare(c_pagePool);
    while (tmp.releaseFirst())
      ;
  }
  {
    Operation_list tmp(c_operationPool);
    OperationPtr ptr;
    while (tmp.seizeFirst(ptr))
      new (ptr.p) Operation(c_dataBufPool, c_dataBufPool, c_dataBufPool);
    while (tmp.releaseFirst())
      ;
  }
  {
    PreparedOperation_list tmp(c_preparedOperationPool);
    PreparedOperationPtr ptr;
    while (tmp.seizeFirst(ptr))
      new (ptr.p)
          PreparedOperation(c_attrMappingPool, c_dataBufPool, c_dataBufPool);
    while (tmp.releaseFirst())
      ;
  }
  {
    Transaction_sllist tmp(c_transactionPool);
    TransactionPtr ptr;
    while (tmp.seizeFirst(ptr))
      new (ptr.p) Transaction(c_pagePool, c_operationPool);
    while (tmp.releaseFirst())
      ;
  }

  c_lockQueuePool.setSize(5);
  c_lockElementPool.setSize(4 * MAX_NDB_NODES);
  c_lockQueues.setSize(8);

  ReadConfigConf *conf = (ReadConfigConf *)signal->getDataPtrSend();
  conf->senderRef = reference();
  conf->senderData = senderData;
  sendSignal(ref, GSN_READ_CONFIG_CONF, signal, ReadConfigConf::SignalLength,
             JBB);
}

void DbUtil::execSTTOR(Signal *signal) {
  jamEntry();

  const Uint32 startphase = signal->theData[1];

  if (startphase == 1) {
    c_transId[0] = (number() << 20) + (getOwnNodeId() << 8);
    c_transId[1] = 0;
  }

  if (startphase == 6) {
    jam();

    /**
     * 1) get systab_0 table-id
     * 2) run hardcodedPrepare (for sequences)
     * 3) connectTc()
     * 4) STTORRY
     */

    /**
     * We need to find table-id of SYSTAB_0, as it can be after upgrade
     *   we don't know what it will be...
     */
    get_systab_tableid(signal);

    return;
  }

  signal->theData[0] = 0;
  signal->theData[3] = 1;
  signal->theData[4] = 6;
  signal->theData[5] = 255;
  sendSignal(NDBCNTR_REF, GSN_STTORRY, signal, 6, JBB);

  return;
}

void DbUtil::get_systab_tableid(Signal *signal) {
  static char NAME[] = "sys/def/SYSTAB_0";

  GetTabInfoReq *req = (GetTabInfoReq *)signal->getDataPtrSend();
  req->senderRef = reference();
  req->senderData = RNIL;
  req->schemaTransId = 0;
  req->requestType =
      GetTabInfoReq::RequestByName | GetTabInfoReq::LongSignalConf;

  req->tableNameLen = sizeof(NAME);

  /********************************************
   * Code signal data and send signals to DICT
   ********************************************/

  Uint32 buf[(sizeof(NAME) + 3) / 4];
  ndbrequire(sizeof(buf) >= sizeof(NAME));
  memcpy(buf, NAME, sizeof(NAME));

  LinearSectionPtr ptr[1];
  ptr[0].p = buf;
  ptr[0].sz = sizeof(buf) / sizeof(Uint32);
  sendSignal(DBDICT_REF, GSN_GET_TABINFOREQ, signal,
             GetTabInfoReq::SignalLength, JBB, ptr, 1);
}

void DbUtil::execNDB_STTOR(Signal *signal) {
  (void)signal;  // Don't want compiler warning

  jamEntry();
}

/***************************
 *  Seize a number of TC records
 *  to use for Util transactions
 */

void DbUtil::connectTc(Signal *signal) {
  TransactionPtr ptr;
  while (c_seizingTransactions.seizeFirst(ptr)) {
    signal->theData[0] = ptr.i << 1;  // See TcCommitConf
    signal->theData[1] = reference();
    sendSignal(DBTC_REF, GSN_TCSEIZEREQ, signal, 2, JBB);
  }
}

void DbUtil::execTCSEIZECONF(Signal *signal) {
  jamEntry();

  TransactionPtr ptr;
  ptr.i = signal->theData[0] >> 1;
  c_seizingTransactions.getPtr(ptr, signal->theData[0] >> 1);
  ptr.p->connectPtr = signal->theData[1];
  ptr.p->connectRef = signal->theData[2];

  c_seizingTransactions.release(ptr);

  if (c_seizingTransactions.isEmpty()) {
    jam();
    signal->theData[0] = 0;
    signal->theData[3] = 1;
    signal->theData[4] = 6;
    signal->theData[5] = 255;
    sendSignal(NDBCNTR_REF, GSN_STTORRY, signal, 6, JBB);
  }
}

/**************************************************************************
 * ------------------------------------------------------------------------
 *  MODULE:       Misc
 * ------------------------------------------------------------------------
 *
 *  ContinueB, Dump
 **************************************************************************/

void DbUtil::execCONTINUEB(Signal *signal) {
  jamEntry();
  // const Uint32 Tdata0 = signal->theData[0];

  ndbabort();
}

void DbUtil::execNODE_FAILREP(Signal *signal) {
  jamEntry();
  NodeFailRep *rep = (NodeFailRep *)signal->getDataPtr();
  if (signal->getLength() == NodeFailRep::SignalLength) {
    ndbrequire(signal->getNoOfSections() == 1);
    ndbrequire(ndbd_send_node_bitmask_in_section(
        getNodeInfo(refToNode(signal->getSendersBlockRef())).m_version));
    SegmentedSectionPtr ptr;
    SectionHandle handle(this, signal);
    ndbrequire(handle.getSection(ptr, 0));
    memset(rep->theNodes, 0, sizeof(rep->theNodes));
    copy(rep->theNodes, ptr);
    releaseSections(handle);
  } else {
    memset(rep->theNodes + NdbNodeBitmask48::Size, 0, _NDB_NBM_DIFF_BYTES);
  }
  NdbNodeBitmask failed;
  failed.assign(NdbNodeBitmask::Size, rep->theNodes);

  /* Block level cleanup */
  for (unsigned i = 1; i < MAX_NDB_NODES; i++) {
    jam();
    if (failed.get(i)) {
      jam();
      Uint32 elementsCleaned = simBlockNodeFailure(signal, i);  // No callback
      ndbassert(elementsCleaned == 0);  // No distributed fragmented signals
      (void)elementsCleaned;            // Remove compiler warning
    }                                   // if
  }                                     // for
}

void DbUtil::execDUMP_STATE_ORD(Signal *signal) {
  jamEntry();

  /****************************************************************************
   *  SEQUENCE SERVICE
   *
   *  200 : Simple test of Public Sequence Interface
   *  ----------------------------------------------
   *  - Sends a SEQUENCE_REQ signal to Util (itself)
   */
  const Uint32 tCase = signal->theData[0];
  if (tCase == 200) {
    jam();
    ndbout << "--------------------------------------------------" << endl;
    UtilSequenceReq *req = (UtilSequenceReq *)signal->getDataPtrSend();
    Uint32 seqId = 1;
    Uint32 reqTy = UtilSequenceReq::CurrVal;

    if (signal->length() > 1) seqId = signal->theData[1];
    if (signal->length() > 2) reqTy = signal->theData[2];

    req->senderData = 12;
    req->sequenceId = seqId;
    req->requestType = reqTy;

    sendSignal(DBUTIL_REF, GSN_UTIL_SEQUENCE_REQ, signal,
               UtilSequenceReq::SignalLength, JBB);
  }

  /****************************************************************************/
  /* // Obsolete tests, should be rewritten for long signals!!
  if(tCase == 210){
    jam();
    ndbout << "--------------------------------------------------" << endl;
    const Uint32 pageSizeInWords = 128;
    Uint32 propPage[pageSizeInWords];
    LinearWriter w(&propPage[0], 128);
    w.first();
    w.add(UtilPrepareReq::NoOfOperations, 1);
    w.add(UtilPrepareReq::OperationType, UtilPrepareReq::Delete);
    w.add(UtilPrepareReq::TableName,      "sys/def/SYSTAB_0");
    w.add(UtilPrepareReq::AttributeName,  "SYSKEY_0"); // AttrNo = 0
    Uint32 length = w.getWordsUsed();
    ndbassert(length <= pageSizeInWords);

    sendUtilPrepareReqSignals(signal, propPage, length);
  }
  if(tCase == 211){
    jam();
    ndbout << "--------------------------------------------------" << endl;
    const Uint32 pageSizeInWords = 128;
    Uint32 propPage[pageSizeInWords];
    LinearWriter w(&propPage[0],128);
    w.first();
    w.add(UtilPrepareReq::NoOfOperations, 1);
    w.add(UtilPrepareReq::OperationType,  UtilPrepareReq::Insert);
    w.add(UtilPrepareReq::TableName,      "sys/def/SYSTAB_0");
    w.add(UtilPrepareReq::AttributeName,  "SYSKEY_0");  // AttrNo = 0
    w.add(UtilPrepareReq::AttributeName,  "NEXTID");    // AttrNo = 1
    Uint32 length = w.getWordsUsed();
    ndbassert(length <= pageSizeInWords);

    sendUtilPrepareReqSignals(signal, propPage, length);
  }
  if(tCase == 212){
    jam();
    ndbout << "--------------------------------------------------" << endl;
    const Uint32 pageSizeInWords = 128;
    Uint32 propPage[pageSizeInWords];
    LinearWriter w(&propPage[0],128);
    w.first();
    w.add(UtilPrepareReq::NoOfOperations, 1);
    w.add(UtilPrepareReq::OperationType,  UtilPrepareReq::Update);
    w.add(UtilPrepareReq::TableName,      "sys/def/SYSTAB_0");
    w.add(UtilPrepareReq::AttributeName,  "SYSKEY_0");  // AttrNo = 0
    w.add(UtilPrepareReq::AttributeName,  "NEXTID");    // AttrNo = 1
    Uint32 length = w.getWordsUsed();
    ndbassert(length <= pageSizeInWords);

    sendUtilPrepareReqSignals(signal, propPage, length);
  }
  if(tCase == 213){
    jam();
    ndbout << "--------------------------------------------------" << endl;
    const Uint32 pageSizeInWords = 128;
    Uint32 propPage[pageSizeInWords];
    LinearWriter w(&propPage[0],128);
    w.first();
    w.add(UtilPrepareReq::NoOfOperations, 1);
    w.add(UtilPrepareReq::OperationType, UtilPrepareReq::Read);
    w.add(UtilPrepareReq::TableName,      "sys/def/SYSTAB_0");
    w.add(UtilPrepareReq::AttributeName,  "SYSKEY_0"); // AttrNo = 0
    Uint32 length = w.getWordsUsed();
    ndbassert(length <= pageSizeInWords);

    sendUtilPrepareReqSignals(signal, propPage, length);
  }
  if(tCase == 214){
    jam();
    ndbout << "--------------------------------------------------" << endl;
    const Uint32 pageSizeInWords = 128;
    Uint32 propPage[pageSizeInWords];
    LinearWriter w(&propPage[0], 128);
    w.first();
    w.add(UtilPrepareReq::NoOfOperations, 1);
    w.add(UtilPrepareReq::OperationType, UtilPrepareReq::Delete);
    w.add(UtilPrepareReq::TableId, (unsigned int)0);	// SYSTAB_0
    w.add(UtilPrepareReq::AttributeId, (unsigned int)0);// SYSKEY_0
    Uint32 length = w.getWordsUsed();
    ndbassert(length <= pageSizeInWords);

    sendUtilPrepareReqSignals(signal, propPage, length);
  }
  if(tCase == 215){
    jam();
    ndbout << "--------------------------------------------------" << endl;
    const Uint32 pageSizeInWords = 128;
    Uint32 propPage[pageSizeInWords];
    LinearWriter w(&propPage[0],128);
    w.first();
    w.add(UtilPrepareReq::NoOfOperations, 1);
    w.add(UtilPrepareReq::OperationType,  UtilPrepareReq::Insert);
    w.add(UtilPrepareReq::TableId, (unsigned int)0);	 // SYSTAB_0
    w.add(UtilPrepareReq::AttributeId, (unsigned int)0); // SYSKEY_0
    w.add(UtilPrepareReq::AttributeId, 1);		 // NEXTID
    Uint32 length = w.getWordsUsed();
    ndbassert(length <= pageSizeInWords);

    sendUtilPrepareReqSignals(signal, propPage, length);
  }
  if(tCase == 216){
    jam();
    ndbout << "--------------------------------------------------" << endl;
    const Uint32 pageSizeInWords = 128;
    Uint32 propPage[pageSizeInWords];
    LinearWriter w(&propPage[0],128);
    w.first();
    w.add(UtilPrepareReq::NoOfOperations, 1);
    w.add(UtilPrepareReq::OperationType,  UtilPrepareReq::Update);
    w.add(UtilPrepareReq::TableId, (unsigned int)0);	// SYSTAB_0
    w.add(UtilPrepareReq::AttributeId, (unsigned int)0);// SYSKEY_0
    w.add(UtilPrepareReq::AttributeId, 1);		// NEXTID
    Uint32 length = w.getWordsUsed();
    ndbassert(length <= pageSizeInWords);

    sendUtilPrepareReqSignals(signal, propPage, length);
  }
  if(tCase == 217){
    jam();
    ndbout << "--------------------------------------------------" << endl;
    const Uint32 pageSizeInWords = 128;
    Uint32 propPage[pageSizeInWords];
    LinearWriter w(&propPage[0],128);
    w.first();
    w.add(UtilPrepareReq::NoOfOperations, 1);
    w.add(UtilPrepareReq::OperationType, UtilPrepareReq::Read);
    w.add(UtilPrepareReq::TableId, (unsigned int)0);	// SYSTAB_0
    w.add(UtilPrepareReq::AttributeId, (unsigned int)0);// SYSKEY_0
    Uint32 length = w.getWordsUsed();
    ndbassert(length <= pageSizeInWords);

    sendUtilPrepareReqSignals(signal, propPage, length);
  }
  */
  /****************************************************************************/
  /* // Obsolete tests, should be rewritten for long signals!!
  if(tCase == 220){
    jam();
    ndbout << "--------------------------------------------------" << endl;
    Uint32 prepI = signal->theData[1];
    Uint32 length = signal->theData[2];
    Uint32 attributeValue0 = signal->theData[3];
    Uint32 attributeValue1a = signal->theData[4];
    Uint32 attributeValue1b = signal->theData[5];
    ndbrequire(prepI != 0);

    UtilExecuteReq * req = (UtilExecuteReq *)signal->getDataPtrSend();

    req->senderData   = 221;
    req->prepareId    = prepI;
    req->totalDataLen = length;  // Including headers
    req->offset       = 0;

    AttributeHeader::init(&req->attrData[0], 0, 1);  // AttrNo 0, DataSize
    req->attrData[1] = attributeValue0;              // AttrValue
    AttributeHeader::init(&req->attrData[2], 1, 2);  // AttrNo 1, DataSize
    req->attrData[3] = attributeValue1a;             // AttrValue
    req->attrData[4] = attributeValue1b;             // AttrValue

    printUTIL_EXECUTE_REQ(stdout, signal->getDataPtrSend(), 3 + 5,0);
    sendSignal(DBUTIL_REF, GSN_UTIL_EXECUTE_REQ, signal, 3 + 5, JBB);
  }
*/
  /****************************************************************************
   *  230 : PRINT STATE
   */
#ifdef ARRAY_GUARD
  if (tCase == 230) {
    jam();

    ndbout << "--------------------------------------------------" << endl;
    if (signal->length() <= 1) {
      ndbout << "Usage: DUMP 230 <recordType> <recordNo>" << endl
             << "[1] Print Prepare (running) records" << endl
             << "[2] Print PreparedOperation records" << endl
             << "[3] Print Transaction records" << endl
             << "[4] Print Operation records" << endl
             << "Ex. \"dump 230 1 2\" prints Prepare record no 2." << endl
             << endl
             << "210 : PREPARE_REQ DELETE SYSTAB_0 SYSKEY_0" << endl
             << "211 : PREPARE_REQ INSERT SYSTAB_0 SYSKEY_0 NEXTID" << endl
             << "212 : PREPARE_REQ UPDATE SYSTAB_0 SYSKEY_0 NEXTID" << endl
             << "213 : PREPARE_REQ READ   SYSTAB_0 SYSKEY_0" << endl
             << "214 : PREPARE_REQ DELETE SYSTAB_0 SYSKEY_0 using id" << endl
             << "215 : PREPARE_REQ INSERT SYSTAB_0 SYSKEY_0 NEXTID using id"
             << endl
             << "216 : PREPARE_REQ UPDATE SYSTAB_0 SYSKEY_0 NEXTID using id"
             << endl
             << "217 : PREPARE_REQ READ   SYSTAB_0 SYSKEY_0 using id" << endl
             << "220 : EXECUTE_REQ <PrepId> <Len> <Val1> <Val2a> <Val2b>"
             << endl
             << "299 : Crash system (using ndbabort())" << endl
             << "Ex. \"dump 220 3 5 1 0 17 \" prints Prepare record no 2."
             << endl;
      return;
    }

    switch (signal->theData[1]) {
      case 1: {
        // ** Print a specific record **
        if (signal->length() >= 3) {
          PreparePtr prepPtr;
          if (!c_preparePool.getPtr(prepPtr, signal->theData[2])) {
            ndbout << "Prepare Id: " << signal->theData[2] << " (Not seized!)"
                   << endl;
          } else {
            prepPtr.p->print();
          }
          return;
        }

        // ** Print all records **
        PreparePtr prepPtr;
        if (!c_runningPrepares.first(prepPtr)) {
          ndbout << "No Prepare records exist" << endl;
          return;
        }

        while (!prepPtr.isNull()) {
          prepPtr.p->print();
          c_runningPrepares.next(prepPtr);
        }
        return;
      }
      case 2:
        // ** Print a specific record **
        if (signal->length() >= 3) {
          PreparedOperationPtr prepOpPtr;
          if (!c_preparedOperationPool.getPtr(prepOpPtr, signal->theData[2])) {
            ndbout << "PreparedOperation Id: " << signal->theData[2]
                   << " (Not seized!)" << endl;
            return;
          }
          ndbout << "PreparedOperation Id: " << signal->theData[2] << endl;
          prepOpPtr.p->print();
          return;
        }

        // ** Print all records **
#if 0  // not implemented
      PreparedOperationPtr prepOpPtr;
      if (!c_runningPreparedOperations.first(prepOpPtr)) {
	ndbout << "No PreparedOperations exist" << endl;
	return;
      }
      while (!prepOpPtr.isNull()) {
	ndbout << "[-PreparedOperation no " << prepOpPtr.i << ":"; 
	prepOpPtr.p->print();
	ndbout << "]";
	c_runningPreparedOperations.next(prepOpPtr);
      }
#endif
        return;

      case 3:
        // ** Print a specific record **
        if (signal->length() >= 3) {
          ndbout << "Print specific record not implemented." << endl;
          return;
        }

        // ** Print all records **
        ndbout << "Print all records not implemented, specify an Id." << endl;
        return;

      case 4:
        ndbout << "Not implemented" << endl;
        return;

      default:
        ndbout << "Unknown input (try without any data)" << endl;
        return;
    }
  }
#endif
  if (tCase == 240 && signal->getLength() == 2) {
    MutexManager::ActiveMutexPtr ptr;
    ndbrequire(c_mutexMgr.seize(ptr));
    ptr.p->m_mutexId = signal->theData[1];
    Callback c = {safe_cast(&DbUtil::mutex_created), ptr.i};
    ptr.p->m_callback = c;
    c_mutexMgr.create(signal, ptr);
    g_eventLogger->info("c_mutexMgr.create ptrI=%d mutexId=%d", ptr.i,
                        ptr.p->m_mutexId);
  }

  if (tCase == 241 && signal->getLength() == 2) {
    MutexManager::ActiveMutexPtr ptr;
    ndbrequire(c_mutexMgr.seize(ptr));
    ptr.p->m_mutexId = signal->theData[1];
    Callback c = {safe_cast(&DbUtil::mutex_locked), ptr.i};
    ptr.p->m_callback = c;
    c_mutexMgr.lock(signal, ptr, true);
    g_eventLogger->info("c_mutexMgr.lock ptrI=%d mutexId=%d", ptr.i,
                        ptr.p->m_mutexId);
  }

  if (tCase == 242 && signal->getLength() == 2) {
    MutexManager::ActiveMutexPtr ptr;
    ptr.i = signal->theData[1];
    c_mutexMgr.getPtr(ptr);
    Callback c = {safe_cast(&DbUtil::mutex_unlocked), ptr.i};
    ptr.p->m_callback = c;
    c_mutexMgr.unlock(signal, ptr);
    g_eventLogger->info("c_mutexMgr.unlock ptrI=%d mutexId=%d", ptr.i,
                        ptr.p->m_mutexId);
  }

  if (tCase == 243 && signal->getLength() == 3) {
    MutexManager::ActiveMutexPtr ptr;
    ndbrequire(c_mutexMgr.seize(ptr));
    ptr.p->m_mutexId = signal->theData[1];
    Callback c = {safe_cast(&DbUtil::mutex_destroyed), ptr.i};
    ptr.p->m_callback = c;
    c_mutexMgr.destroy(signal, ptr);
    g_eventLogger->info("c_mutexMgr.destroy ptrI=%d mutexId=%d", ptr.i,
                        ptr.p->m_mutexId);
  }

  if (tCase == 244) {
    jam();
    LockQueueInstance_hash::Iterator iter;
    Uint32 bucket = signal->theData[1];
    if (signal->getLength() == 1) {
      bucket = 0;
      infoEvent("Starting dumping of DbUtil::Locks");
    }
    c_lockQueues.next(bucket, iter);

    for (Uint32 i = 0; i < 32 || iter.bucket == bucket; i++) {
      if (iter.curr.isNull()) {
        infoEvent("Dumping of DbUtil::Locks - done");
        return;
      }

      infoEvent("LockQueue %u", iter.curr.p->m_lockId);
      iter.curr.p->m_queue.dump_queue(c_lockElementPool, this);
      c_lockQueues.next(iter);
    }
    signal->theData[0] = 244;
    signal->theData[1] = iter.bucket;
    sendSignal(reference(), GSN_DUMP_STATE_ORD, signal, 2, JBB);
    return;
  }
}

void DbUtil::execDBINFO_SCANREQ(Signal *signal) {
  DbinfoScanReq req = *(DbinfoScanReq *)signal->theData;
  const Ndbinfo::ScanCursor *cursor =
      CAST_CONSTPTR(Ndbinfo::ScanCursor, DbinfoScan::getCursorPtr(&req));
  Ndbinfo::Ratelimit rl;

  jamEntry();

  switch (req.tableId) {
    case Ndbinfo::POOLS_TABLEID: {
      Ndbinfo::pool_entry pools[] = {{"Page",
                                      c_pagePool.getUsed(),
                                      c_pagePool.getSize(),
                                      c_pagePool.getEntrySize(),
                                      c_pagePool.getUsedHi(),
                                      {0, 0, 0, 0},
                                      0},
                                     {"Prepare",
                                      c_preparePool.getUsed(),
                                      c_preparePool.getSize(),
                                      c_preparePool.getEntrySize(),
                                      c_preparePool.getUsedHi(),
                                      {0, 0, 0, 0},
                                      0},
                                     {"Prepared Operation",
                                      c_preparedOperationPool.getUsed(),
                                      c_preparedOperationPool.getSize(),
                                      c_preparedOperationPool.getEntrySize(),
                                      c_preparedOperationPool.getUsedHi(),
                                      {0, 0, 0, 0},
                                      0},
                                     {"Operation",
                                      c_operationPool.getUsed(),
                                      c_operationPool.getSize(),
                                      c_operationPool.getEntrySize(),
                                      c_operationPool.getUsedHi(),
                                      {0, 0, 0, 0},
                                      0},
                                     {"Transaction",
                                      c_transactionPool.getUsed(),
                                      c_transactionPool.getSize(),
                                      c_transactionPool.getEntrySize(),
                                      c_transactionPool.getUsedHi(),
                                      {0, 0, 0, 0},
                                      0},
                                     {"Attribute Mapping",
                                      c_attrMappingPool.getUsed(),
                                      c_attrMappingPool.getSize(),
                                      c_attrMappingPool.getEntrySize(),
                                      c_attrMappingPool.getUsedHi(),
                                      {0, 0, 0, 0},
                                      0},
                                     {"Data Buffer",
                                      c_dataBufPool.getUsed(),
                                      c_dataBufPool.getSize(),
                                      c_dataBufPool.getEntrySize(),
                                      c_dataBufPool.getUsedHi(),
                                      {0, 0, 0, 0},
                                      0},
                                     {NULL, 0, 0, 0, 0, {0, 0, 0, 0}, 0}};

      const size_t num_config_params =
          sizeof(pools[0].config_params) / sizeof(pools[0].config_params[0]);
      const Uint32 numPools = NDB_ARRAY_SIZE(pools);
      Uint32 pool = cursor->data[0];
      ndbrequire(pool < numPools);
      BlockNumber bn = blockToMain(number());
      while (pools[pool].poolname) {
        jam();
        Ndbinfo::Row row(signal, req);
        row.write_uint32(getOwnNodeId());
        row.write_uint32(bn);          // block number
        row.write_uint32(instance());  // block instance
        row.write_string(pools[pool].poolname);
        row.write_uint64(pools[pool].used);
        row.write_uint64(pools[pool].total);
        row.write_uint64(pools[pool].used_hi);
        row.write_uint64(pools[pool].entry_size);
        for (size_t i = 0; i < num_config_params; i++)
          row.write_uint32(pools[pool].config_params[i]);
        row.write_uint32(GET_RG(pools[pool].record_type));
        row.write_uint32(GET_TID(pools[pool].record_type));
        ndbinfo_send_row(signal, req, row, rl);
        pool++;
        if (rl.need_break(req)) {
          jam();
          ndbinfo_send_scan_break(signal, req, rl, pool);
          return;
        }
      }
      break;
    }
    default:
      break;
  }

  ndbinfo_send_scan_conf(signal, req, rl);
}

void DbUtil::mutex_created(Signal *signal, Uint32 ptrI, Uint32 retVal) {
  MutexManager::ActiveMutexPtr ptr;
  ptr.i = ptrI;
  c_mutexMgr.getPtr(ptr);
  g_eventLogger->info("mutex_created - mutexId=%d, retVal=%d", ptr.p->m_mutexId,
                      retVal);
  c_mutexMgr.release(ptrI);
}

void DbUtil::mutex_destroyed(Signal *signal, Uint32 ptrI, Uint32 retVal) {
  MutexManager::ActiveMutexPtr ptr;
  ptr.i = ptrI;
  c_mutexMgr.getPtr(ptr);
  g_eventLogger->info("mutex_destroyed - mutexId=%d, retVal=%d",
                      ptr.p->m_mutexId, retVal);
  c_mutexMgr.release(ptrI);
}

void DbUtil::mutex_locked(Signal *signal, Uint32 ptrI, Uint32 retVal) {
  MutexManager::ActiveMutexPtr ptr;
  ptr.i = ptrI;
  c_mutexMgr.getPtr(ptr);
  g_eventLogger->info("mutex_locked - mutexId=%d, retVal=%d ptrI=%d",
                      ptr.p->m_mutexId, retVal, ptrI);
  if (retVal) c_mutexMgr.release(ptrI);
}

void DbUtil::mutex_unlocked(Signal *signal, Uint32 ptrI, Uint32 retVal) {
  MutexManager::ActiveMutexPtr ptr;
  ptr.i = ptrI;
  c_mutexMgr.getPtr(ptr);
  g_eventLogger->info("mutex_unlocked - mutexId=%d, retVal=%d",
                      ptr.p->m_mutexId, retVal);
  if (!retVal) c_mutexMgr.release(ptrI);
}

void DbUtil::execUTIL_SEQUENCE_REF(Signal *signal) {
  jamEntry();
  g_eventLogger->info("UTIL_SEQUENCE_REF");
  printUTIL_SEQUENCE_REF(stdout, signal->getDataPtrSend(), signal->length(), 0);
}

void DbUtil::execUTIL_SEQUENCE_CONF(Signal *signal) {
  jamEntry();
  g_eventLogger->info("UTIL_SEQUENCE_CONF");
  printUTIL_SEQUENCE_CONF(stdout, signal->getDataPtrSend(), signal->length(),
                          0);
}

void DbUtil::execUTIL_PREPARE_CONF(Signal *signal) {
  jamEntry();
  g_eventLogger->info("UTIL_PREPARE_CONF");
  printUTIL_PREPARE_CONF(stdout, signal->getDataPtrSend(), signal->length(), 0);
}

void DbUtil::execUTIL_PREPARE_REF(Signal *signal) {
  jamEntry();
  g_eventLogger->info("UTIL_PREPARE_REF");
  printUTIL_PREPARE_REF(stdout, signal->getDataPtrSend(), signal->length(), 0);
}

void DbUtil::execUTIL_EXECUTE_CONF(Signal *signal) {
  jamEntry();
  g_eventLogger->info("UTIL_EXECUTE_CONF");
  printUTIL_EXECUTE_CONF(stdout, signal->getDataPtrSend(), signal->length(), 0);
}

void DbUtil::execUTIL_EXECUTE_REF(Signal *signal) {
  jamEntry();

  g_eventLogger->info("UTIL_EXECUTE_REF");
  printUTIL_EXECUTE_REF(stdout, signal->getDataPtrSend(), signal->length(), 0);
}

void DbUtil::execUTIL_RELEASE_CONF(Signal *signal) {
  jamEntry();
  g_eventLogger->info("UTIL_RELEASE_CONF");
}

void DbUtil::execUTIL_RELEASE_REF(Signal *signal) {
  jamEntry();

  g_eventLogger->info("UTIL_RELEASE_REF");
}

void DbUtil::sendUtilPrepareRef(Signal *signal, UtilPrepareRef::ErrorCode error,
                                Uint32 recipient, Uint32 senderData,
                                Uint32 errCode2) {
  UtilPrepareRef *ref = (UtilPrepareRef *)signal->getDataPtrSend();
  ref->errorCode = error;
  ref->senderData = senderData;
  ref->dictErrCode = errCode2;
  sendSignal(recipient, GSN_UTIL_PREPARE_REF, signal,
             UtilPrepareRef::SignalLength, JBB);
}

void DbUtil::sendUtilExecuteRef(Signal *signal, UtilExecuteRef::ErrorCode error,
                                Uint32 TCerror, Uint32 recipient,
                                Uint32 senderData) {
  UtilExecuteRef *ref = (UtilExecuteRef *)signal->getDataPtrSend();
  ref->senderData = senderData;
  ref->errorCode = error;
  ref->TCErrorCode = TCerror;

  sendSignal(recipient, GSN_UTIL_EXECUTE_REF, signal,
             UtilPrepareRef::SignalLength, JBB);
}

/**************************************************************************
 * ------------------------------------------------------------------------
 *  MODULE:       Prepare service
 * ------------------------------------------------------------------------
 *
 *  Prepares a transaction by storing info in some structs
 **************************************************************************/

void DbUtil::execUTIL_PREPARE_REQ(Signal *signal) {
  jamEntry();

  /****************
   * Decode Signal
   ****************/
  UtilPrepareReq *req = (UtilPrepareReq *)signal->getDataPtr();
  const Uint32 senderRef = req->senderRef;
  const Uint32 senderData = req->senderData;
  const Uint32 schemaTransId = req->schemaTransId;

  if (signal->getNoOfSections() == 0) {
    // Missing prepare data
    jam();
    sendUtilPrepareRef(signal, UtilPrepareRef::MISSING_PROPERTIES_SECTION,
                       senderRef, senderData);
    return;
  }

  PreparePtr prepPtr;
  SegmentedSectionPtr ptr;
  SectionHandle handle(this, signal);

  jam();

  if (ERROR_INSERTED(19000)) {
    jam();
    CLEAR_ERROR_INSERT_VALUE;
    g_eventLogger->info("Simulating DBUTIL prepare seize fail");
    releaseSections(handle);
    sendUtilPrepareRef(signal, UtilPrepareRef::PREPARE_SEIZE_ERROR, senderRef,
                       senderData);
    return;
  }
  if (!c_runningPrepares.seizeFirst(prepPtr)) {
    jam();
    releaseSections(handle);
    sendUtilPrepareRef(signal, UtilPrepareRef::PREPARE_SEIZE_ERROR, senderRef,
                       senderData);
    return;
  };
  ndbrequire(handle.getSection(ptr, UtilPrepareReq::PROPERTIES_SECTION));
  const Uint32 noPages = (ptr.sz + sizeof(Page32)) / sizeof(Page32);
  ndbassert(noPages > 0);
  if (!prepPtr.p->preparePages.seize(noPages)) {
    jam();
    releaseSections(handle);
    sendUtilPrepareRef(signal, UtilPrepareRef::PREPARE_PAGES_SEIZE_ERROR,
                       senderRef, senderData);
    c_preparePool.release(prepPtr);
    return;
  }
  // Save SimpleProperties
  Uint32 *target = &prepPtr.p->preparePages.getPtr(0)->data[0];
  copy(target, ptr);
  prepPtr.p->prepDataLen = ptr.sz;
  // Release long signal sections
  releaseSections(handle);
  // Check table properties with DICT
  SimplePropertiesLinearReader reader(
      &prepPtr.p->preparePages.getPtr(0)->data[0], prepPtr.p->prepDataLen);
  prepPtr.p->clientRef = senderRef;
  prepPtr.p->clientData = senderData;
  prepPtr.p->schemaTransId = schemaTransId;
  // Read the properties
  readPrepareProps(signal, &reader, prepPtr);
}

void DbUtil::readPrepareProps(Signal *signal, SimpleProperties::Reader *reader,
                              PreparePtr prepPtr) {
  jam();
#if 0
  printf("DbUtil::readPrepareProps: Received SimpleProperties:\n");
  reader->printAll(ndbout);
#endif
  ndbrequire(reader->first());
  ndbrequire(reader->getKey() == UtilPrepareReq::NoOfOperations);
  ndbrequire(reader->getUint32() == 1);  // Only one op/trans implemented

  ndbrequire(reader->next());
  ndbrequire(reader->getKey() == UtilPrepareReq::OperationType);

  ndbrequire(reader->next());
  UtilPrepareReq::KeyValue tableKey =
      (UtilPrepareReq::KeyValue)reader->getKey();
  if (tableKey == UtilPrepareReq::ScanTakeOverInd) {
    reader->next();
    tableKey = (UtilPrepareReq::KeyValue)reader->getKey();
  }
  if (tableKey == UtilPrepareReq::ReorgInd) {
    reader->next();
    tableKey = (UtilPrepareReq::KeyValue)reader->getKey();
  }

  ndbrequire((tableKey == UtilPrepareReq::TableName) ||
             (tableKey == UtilPrepareReq::TableId));

  /************************
   * Ask Dict for metadata
   ************************/
  {
    GetTabInfoReq *req = (GetTabInfoReq *)signal->getDataPtrSend();
    req->senderRef = reference();
    req->senderData = prepPtr.i;
    req->schemaTransId = prepPtr.p->schemaTransId;
    if (tableKey == UtilPrepareReq::TableName) {
      jam();
      char tableName[MAX_TAB_NAME_SIZE];
      req->requestType =
          GetTabInfoReq::RequestByName | GetTabInfoReq::LongSignalConf;

      req->tableNameLen = reader->getValueLen();  // Including trailing \0

      /********************************************
       * Code signal data and send signals to DICT
       ********************************************/

      ndbrequire(req->tableNameLen < MAX_TAB_NAME_SIZE);
      reader->getString((char *)tableName);
      LinearSectionPtr ptr[1];
      ptr[0].p = (Uint32 *)tableName;
      ptr[0].sz = req->tableNameLen;
      sendSignal(DBDICT_REF, GSN_GET_TABINFOREQ, signal,
                 GetTabInfoReq::SignalLength, JBB, ptr, 1);

    } else {  // (tableKey == UtilPrepareReq::TableId)
      jam();
      req->requestType =
          GetTabInfoReq::RequestById | GetTabInfoReq::LongSignalConf;
      req->tableId = reader->getUint32();
      sendSignal(DBDICT_REF, GSN_GET_TABINFOREQ, signal,
                 GetTabInfoReq::SignalLength, JBB);
    }
  }
}

/**
 *  @note  We assume that this signal comes due to a request related
 *         to a Prepare struct.  DictTabInfo:s 'senderData' denotes
 *         the Prepare struct related to the request.
 */
void DbUtil::execGET_TABINFO_CONF(Signal *signal) {
  jamEntry();

  if (!assembleFragments(signal)) {
    jam();
    return;
  }

  /****************
   * Decode signal
   ****************/
  GetTabInfoConf *const conf = (GetTabInfoConf *)signal->getDataPtr();
  const Uint32 prepI = conf->senderData;
  const Uint32 totalLen = conf->totalLen;

  SectionHandle handle(this, signal);
  SegmentedSectionPtr dictTabInfoPtr;
  ndbrequire(handle.getSection(dictTabInfoPtr, GetTabInfoConf::DICT_TAB_INFO));
  ndbrequire(dictTabInfoPtr.sz == totalLen);

  if (prepI != RNIL) {
    jam();
    PreparePtr prepPtr;
    c_runningPrepares.getPtr(prepPtr, prepI);
    prepareOperation(signal, prepPtr, dictTabInfoPtr);
    releaseSections(handle);
    return;
  } else {
    jam();
    // get_systab_tableid
    releaseSections(handle);
    hardcodedPrepare(signal, conf->tableId);
    return;
  }
}

void DbUtil::execGET_TABINFOREF(Signal *signal) {
  jamEntry();

  GetTabInfoRef *ref = (GetTabInfoRef *)signal->getDataPtr();
  Uint32 prepI = ref->senderData;
#define EVENT_DEBUG
#if 0  // def EVENT_DEBUG
  ndbout << "Signal GET_TABINFOREF received." << endl;
  ndbout << "Error Code: " << ref->errorCode << endl;

  switch (ref->errorCode) {
  case GetTabInfoRef::InvalidTableId:
    ndbout << "      Msg:  Invalid table id" << endl;
    break;
  case GetTabInfoRef::TableNotDefined:
    ndbout << "      Msg:  Table not defined" << endl;
    break;
  case GetTabInfoRef::TableNameTooLong:
    ndbout << "      Msg:  Table node too long" << endl;
    break;
  default:
    ndbout << "      Msg:  Unknown error returned from Dict" << endl;
    break;
  }
#endif

  PreparePtr prepPtr;
  c_runningPrepares.getPtr(prepPtr, prepI);

  sendUtilPrepareRef(signal, UtilPrepareRef::DICT_TAB_INFO_ERROR,
                     prepPtr.p->clientRef, prepPtr.p->clientData,
                     ref->errorCode);

  releasePrepare(prepPtr);
}

/******************************************************************************
 * Prepare Operation
 *
 * Using a prepare record, prepare an operation (i.e. create PreparedOperation).
 * Info from both Prepare request (PreparePages) and DictTabInfo is used.
 *
 * Algorithm:
 * -# Seize AttrbuteMapping
 *    - Lookup in preparePages how many attributes should be prepared
 *    - Seize AttributeMapping
 * -# For each attributes in preparePages
 *    - Lookup id and isPK in dictInfoPages
 *    - Store "no -> (AttributeId, Position)" in AttributeMapping
 * -# For each map in AttributeMapping
 *    - if (isPK) then assign offset
 ******************************************************************************/
void DbUtil::prepareOperation(Signal *signal, PreparePtr prepPtr,
                              SegmentedSectionPtr ptr) {
  jam();

  /*******************************************
   * Seize and store PreparedOperation struct
   *******************************************/
  PreparedOperationPtr prepOpPtr;
  if (!c_preparedOperationPool.seize(prepOpPtr)) {
    jam();
    sendUtilPrepareRef(signal, UtilPrepareRef::PREPARED_OPERATION_SEIZE_ERROR,
                       prepPtr.p->clientRef, prepPtr.p->clientData);
    releasePrepare(prepPtr);
    return;
  }
  prepPtr.p->prepOpPtr = prepOpPtr;

  /********************
   * Read request info
   ********************/
  SimplePropertiesLinearReader prepPagesReader(
      &prepPtr.p->preparePages.getPtr(0)->data[0], prepPtr.p->prepDataLen);

  ndbrequire(prepPagesReader.first());
  ndbrequire(prepPagesReader.getKey() == UtilPrepareReq::NoOfOperations);
  const Uint32 noOfOperations = prepPagesReader.getUint32();
  ndbrequire(noOfOperations == 1);

  ndbrequire(prepPagesReader.next());
  ndbrequire(prepPagesReader.getKey() == UtilPrepareReq::OperationType);
  const Uint32 operationType = prepPagesReader.getUint32();
  prepOpPtr.p->operationType =
      (UtilPrepareReq::OperationTypeValue)operationType;

  ndbrequire(prepPagesReader.next());

  char tableName[MAX_TAB_NAME_SIZE];
  Uint32 tableId;
  UtilPrepareReq::KeyValue tableKey =
      (UtilPrepareReq::KeyValue)prepPagesReader.getKey();

  bool scanTakeOver = false;
  bool reorg = false;
  if (tableKey == UtilPrepareReq::ScanTakeOverInd) {
    scanTakeOver = true;
    prepPagesReader.next();
    tableKey = (UtilPrepareReq::KeyValue)prepPagesReader.getKey();
  }

  if (tableKey == UtilPrepareReq::ReorgInd) {
    reorg = true;
    prepPagesReader.next();
    tableKey = (UtilPrepareReq::KeyValue)prepPagesReader.getKey();
  }

  if (tableKey == UtilPrepareReq::TableId) {
    jam();
    tableId = prepPagesReader.getUint32();
  } else {
    jam();
    ndbrequire(prepPagesReader.getKey() == UtilPrepareReq::TableName);
    ndbrequire(prepPagesReader.getValueLen() <= MAX_TAB_NAME_SIZE);
    prepPagesReader.getString(tableName);
  }
  /******************************************************************
   * Seize AttributeMapping (by counting no of attribs in prepPages)
   ******************************************************************/
  Uint32 noOfAttributes = 0;  // No of attributes in PreparePages (used later)
  while (prepPagesReader.next()) {
    if (tableKey == UtilPrepareReq::TableName) {
      jam();
      ndbrequire(prepPagesReader.getKey() == UtilPrepareReq::AttributeName);
    } else {
      jam();
      ndbrequire(prepPagesReader.getKey() == UtilPrepareReq::AttributeId);
    }
    noOfAttributes++;
  }
  ndbrequire(prepPtr.p->prepOpPtr.p->attrMapping.seize(noOfAttributes));
  if (operationType == UtilPrepareReq::Read) {
    ndbrequire(prepPtr.p->prepOpPtr.p->rsInfo.seize(noOfAttributes));
  }
  /***************************************
   * For each attribute name, lookup info
   ***************************************/
  // Goto start of attribute names
  ndbrequire(prepPagesReader.first() && prepPagesReader.next() &&
             prepPagesReader.next());

  if (scanTakeOver) prepPagesReader.next();

  if (reorg) prepPagesReader.next();

  DictTabInfo::Table tableDesc;
  tableDesc.init();
  AttrMappingBuffer::DataBufferIterator attrMappingIt;
  ndbrequire(prepPtr.p->prepOpPtr.p->attrMapping.first(attrMappingIt));

  ResultSetBuffer::DataBufferIterator rsInfoIt;
  rsInfoIt.data = nullptr;
  rsInfoIt.curr.p = nullptr;
  if (operationType == UtilPrepareReq::Read) {
    ndbrequire(prepPtr.p->prepOpPtr.p->rsInfo.first(rsInfoIt));
  }

  Uint32 noOfPKAttribsStored = 0;
  Uint32 noOfNonPKAttribsStored = 0;
  Uint32 attrLength = 0;
  char attrNameRequested[MAX_ATTR_NAME_SIZE];
  Uint32 attrIdRequested;

  while (prepPagesReader.next()) {
    UtilPrepareReq::KeyValue attributeKey =
        (UtilPrepareReq::KeyValue)prepPagesReader.getKey();

    ndbrequire((attributeKey == UtilPrepareReq::AttributeName) ||
               (attributeKey == UtilPrepareReq::AttributeId));
    if (attributeKey == UtilPrepareReq::AttributeName) {
      jam();
      ndbrequire(prepPagesReader.getValueLen() <= MAX_ATTR_NAME_SIZE);

      prepPagesReader.getString(attrNameRequested);
      attrIdRequested = ~0u;
    } else {
      jam();
      attrIdRequested = prepPagesReader.getUint32();
    }
    /*****************************************
     * Copy DictTabInfo into tableDesc struct
     *****************************************/

    SimplePropertiesSectionReader dictInfoReader(ptr, getSectionSegmentPool());
    SimpleProperties::UnpackStatus unpackStatus;
    unpackStatus = SimpleProperties::unpack(dictInfoReader, &tableDesc,
                                            DictTabInfo::TableMapping,
                                            DictTabInfo::TableMappingSize);
    ndbrequire(unpackStatus == SimpleProperties::Break);

    /************************
     * Lookup in DictTabInfo
     ************************/
    DictTabInfo::Attribute attrDesc;
    attrDesc.init();
    char attrName[MAX_ATTR_NAME_SIZE];
    Uint32 attrId = ~(Uint32)0;
    bool attributeFound = false;
    Uint32 noOfKeysFound = 0;     // # PK attrs found before attr in DICTdata
    Uint32 noOfNonKeysFound = 0;  // # nonPK attrs found before attr in DICTdata
    for (Uint32 i = 0; i < tableDesc.NoOfAttributes; i++) {
      if (tableKey == UtilPrepareReq::TableName) {
        jam();
        ndbrequire(dictInfoReader.getKey() == DictTabInfo::AttributeName);
        ndbrequire(dictInfoReader.getValueLen() <= MAX_ATTR_NAME_SIZE);
        dictInfoReader.getString(attrName);
        attrId = ~(Uint32)0;  // attrId not used
      } else {                // (tableKey == UtilPrepareReq::TableId)
        jam();
        dictInfoReader.next();  // Skip name
        ndbrequire(dictInfoReader.getKey() == DictTabInfo::AttributeId);
        attrId = dictInfoReader.getUint32();
        attrName[0] = '\0';  // attrName not used
      }
      unpackStatus = SimpleProperties::unpack(
          dictInfoReader, &attrDesc, DictTabInfo::AttributeMapping,
          DictTabInfo::AttributeMappingSize);
      ndbrequire(unpackStatus == SimpleProperties::Break);
      // attrDesc.print(stdout);

      if (attrDesc.AttributeKeyFlag) {
        jam();
        noOfKeysFound++;
      } else {
        jam();
        noOfNonKeysFound++;
      }
      if (attributeKey == UtilPrepareReq::AttributeName) {
        if (strcmp(attrName, attrNameRequested) == 0) {
          attributeFound = true;
          break;
        }
      } else  // (attributeKey == UtilPrepareReq::AttributeId)
          if (attrId == attrIdRequested) {
        attributeFound = true;
        break;
      }

      // Move to next attribute
      ndbassert(dictInfoReader.getKey() == DictTabInfo::AttributeEnd);
      dictInfoReader.next();
    }

    /**********************
     * Attribute not found
     **********************/
    if (!attributeFound) {
      jam();
      sendUtilPrepareRef(signal, UtilPrepareRef::DICT_TAB_INFO_ERROR,
                         prepPtr.p->clientRef, prepPtr.p->clientData);
      infoEvent("UTIL: Unknown attribute requested: %s in table: %s",
                attrNameRequested, tableName);
      releasePreparedOperation(prepOpPtr);
      releasePrepare(prepPtr);
      return;
    }

    /**************************************************************
     * Attribute found - store in mapping  (AttributeId, Position)
     **************************************************************/
    AttributeHeader attrMap(attrDesc.AttributeId,  // 1. Store AttrId
                            0);

    if (attrDesc.AttributeKeyFlag) {
      // ** Attribute belongs to PK **
      prepOpPtr.p->pkBitmask.set(attrDesc.AttributeId);
      attrMap.setDataSize(noOfKeysFound - 1);  // 2. Store Position
      noOfPKAttribsStored++;
    } else {
      attrMap.setDataSize(0x3fff);  // 2. Store Position (fake)
      noOfNonPKAttribsStored++;

      /***********************************************************
       * Error: Read nonPK Attr before all PK attr have been read
       ***********************************************************/
      if (noOfPKAttribsStored != tableDesc.NoOfKeyAttr) {
        jam();
        sendUtilPrepareRef(signal, UtilPrepareRef::DICT_TAB_INFO_ERROR,
                           prepPtr.p->clientRef, prepPtr.p->clientData);
        infoEvent(
            "UTIL: Non-PK attr not allowed before "
            "all PK attrs have been defined, table: %s",
            tableName);
        releasePreparedOperation(prepOpPtr);
        releasePrepare(prepPtr);
        return;
      }
    }
    *(attrMappingIt.data) = attrMap.m_value;
#if 0
    ndbout << "BEFORE: attrLength: " << attrLength << endl;
#endif
    {
      int len = 0;
      switch (attrDesc.AttributeSize) {
        case DictTabInfo::an8Bit:
          len = (attrDesc.AttributeArraySize + 3) / 4;
          break;
        case DictTabInfo::a16Bit:
          len = (attrDesc.AttributeArraySize + 1) / 2;
          break;
        case DictTabInfo::a32Bit:
          len = attrDesc.AttributeArraySize;
          break;
        case DictTabInfo::a64Bit:
          len = attrDesc.AttributeArraySize * 2;
          break;
        case DictTabInfo::a128Bit:
          len = attrDesc.AttributeArraySize * 4;
          break;
      }
      attrLength += len;

      if (operationType == UtilPrepareReq::Read) {
        AttributeHeader::init(rsInfoIt.data,
                              attrDesc.AttributeId,  // 1. Store AttrId
                              len << 2);
        prepOpPtr.p->rsInfo.next(rsInfoIt, 1);
      }
    }
#if 0
    ndbout << ": AttributeSize: " << attrDesc.AttributeSize << endl;
    ndbout << ": AttributeArraySize: " << attrDesc.AttributeArraySize << endl;
    ndbout << "AFTER: attrLength: " << attrLength << endl;
#endif
    // attrMappingIt.print(stdout);
    // prepPtr.p->prepOpPtr.p->attrMapping.print(stdout);
    prepPtr.p->prepOpPtr.p->attrMapping.next(attrMappingIt, 1);
  }

  /***************************
   * Error: Not all PKs found
   ***************************/
  if (noOfPKAttribsStored != tableDesc.NoOfKeyAttr) {
    jam();
    sendUtilPrepareRef(signal, UtilPrepareRef::DICT_TAB_INFO_ERROR,
                       prepPtr.p->clientRef, prepPtr.p->clientData);
    infoEvent("UTIL: Not all primary key attributes requested for table: %s",
              tableName);
    releasePreparedOperation(prepOpPtr);
    releasePrepare(prepPtr);
    return;
  }

#if 0
  AttrMappingBuffer::ConstDataBufferIterator tmpIt;
  for (prepPtr.p->prepOpPtr.p->attrMapping.first(tmpIt); tmpIt.curr.i != RNIL;
       prepPtr.p->prepOpPtr.p->attrMapping.next(tmpIt)) {
    AttributeHeader* ah = (AttributeHeader *) tmpIt.data;
    ah->print(stdout);
  }
#endif

  /**********************************************
   * Preparing of PreparedOperation signal train
   **********************************************/
  Uint32 static_len = TcKeyReq::StaticLength;
  Uint32 requestInfo = 0;
  if (scanTakeOver) {
    static_len++;
    TcKeyReq::setScanIndFlag(requestInfo, 1);
  }
  if (reorg) {
    TcKeyReq::setReorgFlag(requestInfo, 1);
  }
  prepOpPtr.p->tckey.tableId = tableDesc.TableId;
  prepOpPtr.p->tckey.tableSchemaVersion = tableDesc.TableVersion;
  prepOpPtr.p->noOfKeyAttr = tableDesc.NoOfKeyAttr;
  prepOpPtr.p->tckeyLen = static_len;
  prepOpPtr.p->keyDataPos = static_len;  // Start of keyInfo[] in tckeyreq

  TcKeyReq::setAbortOption(requestInfo, TcKeyReq::AbortOnError);
  TcKeyReq::setKeyLength(requestInfo, tableDesc.KeyLength);
  switch ((UtilPrepareReq::OperationTypeValue)operationType) {
    case (UtilPrepareReq::Read):
      prepOpPtr.p->rsLen = attrLength + tableDesc.NoOfKeyAttr +
                           noOfNonPKAttribsStored;  // Read needs a resultset
      prepOpPtr.p->noOfAttr = tableDesc.NoOfKeyAttr + noOfNonPKAttribsStored;
      prepOpPtr.p->tckey.attrLen = prepOpPtr.p->noOfAttr;
      TcKeyReq::setOperationType(requestInfo, ZREAD);
      break;
    case (UtilPrepareReq::Update):
      prepOpPtr.p->rsLen = 0;
      prepOpPtr.p->noOfAttr = tableDesc.NoOfKeyAttr + noOfNonPKAttribsStored;
      prepOpPtr.p->tckey.attrLen = attrLength + prepOpPtr.p->noOfAttr;
      TcKeyReq::setOperationType(requestInfo, ZUPDATE);
      break;
    case (UtilPrepareReq::Insert):
      prepOpPtr.p->rsLen = 0;
      prepOpPtr.p->noOfAttr = tableDesc.NoOfKeyAttr + noOfNonPKAttribsStored;
      prepOpPtr.p->tckey.attrLen = attrLength + prepOpPtr.p->noOfAttr;
      TcKeyReq::setOperationType(requestInfo, ZINSERT);
      break;
    case (UtilPrepareReq::Delete):
      // The number of attributes should equal the size of the primary key
      ndbrequire(tableDesc.KeyLength == attrLength);
      prepOpPtr.p->rsLen = 0;
      prepOpPtr.p->noOfAttr = tableDesc.NoOfKeyAttr;
      prepOpPtr.p->tckey.attrLen = 0;
      TcKeyReq::setOperationType(requestInfo, ZDELETE);
      break;
    case (UtilPrepareReq::Probe):
      // The number of attributes should equal the size of the primary key
      ndbrequire(tableDesc.KeyLength == attrLength);
      prepOpPtr.p->rsLen = 0;
      prepOpPtr.p->noOfAttr = tableDesc.NoOfKeyAttr;
      prepOpPtr.p->tckey.attrLen = 0;
      TcKeyReq::setOperationType(requestInfo, ZREAD);
      break;
    case (UtilPrepareReq::Write):
      prepOpPtr.p->rsLen = 0;
      prepOpPtr.p->noOfAttr = tableDesc.NoOfKeyAttr + noOfNonPKAttribsStored;
      prepOpPtr.p->tckey.attrLen = attrLength + prepOpPtr.p->noOfAttr;
      TcKeyReq::setOperationType(requestInfo, ZWRITE);
      break;
  }
  TcKeyReq::setAIInTcKeyReq(requestInfo, 0);  // Attrinfo sent separately
  prepOpPtr.p->tckey.requestInfo = requestInfo;

  /****************************
   * Confirm completed prepare
   ****************************/
  UtilPrepareConf *conf = (UtilPrepareConf *)signal->getDataPtr();
  conf->senderData = prepPtr.p->clientData;
  conf->prepareId = prepPtr.p->prepOpPtr.i;

  sendSignal(prepPtr.p->clientRef, GSN_UTIL_PREPARE_CONF, signal,
             UtilPrepareConf::SignalLength, JBB);

#if 0
  prepPtr.p->prepOpPtr.p->print();
#endif
  releasePrepare(prepPtr);
}

void DbUtil::execUTIL_RELEASE_REQ(Signal *signal) {
  jamEntry();

  UtilReleaseReq *req = (UtilReleaseReq *)signal->getDataPtr();
  const Uint32 clientRef = signal->senderBlockRef();
  const Uint32 prepareId = req->prepareId;
  const Uint32 senderData = req->senderData;

  PreparedOperationPtr prepOpPtr;
  if (!c_preparedOperationPool.getPtr(prepOpPtr, prepareId)) {
    UtilReleaseRef *ref = (UtilReleaseRef *)signal->getDataPtr();
    ref->prepareId = prepareId;
    ref->errorCode = UtilReleaseRef::NO_SUCH_PREPARE_SEIZED;
    sendSignal(clientRef, GSN_UTIL_RELEASE_REF, signal,
               UtilReleaseRef::SignalLength, JBB);
    return;
  }

  releasePreparedOperation(prepOpPtr);

  UtilReleaseConf *const conf = (UtilReleaseConf *)signal->getDataPtrSend();
  conf->senderData = senderData;
  sendSignal(clientRef, GSN_UTIL_RELEASE_CONF, signal,
             UtilReleaseConf::SignalLength, JBB);
}

/**************************************************************************
 * ------------------------------------------------------------------------
 *  MODULE:       Sequence Service
 * ------------------------------------------------------------------------
 *
 *  A service with a stored incrementable number
 **************************************************************************/
void DbUtil::hardcodedPrepare(Signal *signal, Uint32 SYSTAB_0) {
  /**
   * Prepare SequenceCurrVal (READ)
   */
  Uint32 keyLen = 1;
  {
    PreparedOperationPtr ptr;
    ndbrequire(c_preparedOperationPool.seizeId(ptr, 0));
    ptr.p->tckey.attrLen = 1;
    ptr.p->rsLen = 3;
    ptr.p->tckeyLen = TcKeyReq::StaticLength + keyLen + ptr.p->tckey.attrLen;
    ptr.p->keyDataPos = TcKeyReq::StaticLength;
    ptr.p->tckey.tableId = SYSTAB_0;
    Uint32 requestInfo = 0;
    TcKeyReq::setAbortOption(requestInfo, TcKeyReq::CommitIfFailFree);
    TcKeyReq::setOperationType(requestInfo, ZREAD);
    TcKeyReq::setKeyLength(requestInfo, 1);
    TcKeyReq::setAIInTcKeyReq(requestInfo, 1);
    ptr.p->tckey.requestInfo = requestInfo;
    ptr.p->tckey.tableSchemaVersion = 1;

    // This is actually attr data
    AttributeHeader::init(&ptr.p->tckey.distrGroupHashValue, 1, 0);

    ndbrequire(ptr.p->rsInfo.seize(1));
    ResultSetInfoBuffer::DataBufferIterator it;
    ptr.p->rsInfo.first(it);
    AttributeHeader::init(it.data, 1, 2 << 2);  // Attribute 1 - 2 data words
  }

  /**
   * Prepare SequenceNextVal (UPDATE)
   */
  {
    PreparedOperationPtr ptr;
    ndbrequire(c_preparedOperationPool.seizeId(ptr, 1));
    ptr.p->rsLen = 3;
    ptr.p->tckeyLen = TcKeyReq::StaticLength + keyLen + 5;
    ptr.p->keyDataPos = TcKeyReq::StaticLength;
    ptr.p->tckey.attrLen = 11;
    ptr.p->tckey.tableId = SYSTAB_0;
    Uint32 requestInfo = 0;
    TcKeyReq::setAbortOption(requestInfo, TcKeyReq::CommitIfFailFree);
    TcKeyReq::setOperationType(requestInfo, ZUPDATE);
    TcKeyReq::setKeyLength(requestInfo, 1);
    TcKeyReq::setAIInTcKeyReq(requestInfo, 5);
    TcKeyReq::setInterpretedFlag(requestInfo, 1);
    ptr.p->tckey.requestInfo = requestInfo;
    ptr.p->tckey.tableSchemaVersion = 1;

    // Signal is packed, which is why attrInfo is at distrGroupHashValue
    // position
    Uint32 *attrInfo = &ptr.p->tckey.distrGroupHashValue;
    attrInfo[0] = 0;  // IntialReadSize
    attrInfo[1] = 5;  // InterpretedSize
    attrInfo[2] = 0;  // FinalUpdateSize
    attrInfo[3] = 1;  // FinalReadSize
    attrInfo[4] = 0;  // SubroutineSize

    {  // AttrInfo
      ndbrequire(ptr.p->attrInfo.seize(6));
      AttrInfoBuffer::DataBufferIterator it;
      ptr.p->attrInfo.first(it);
      *it.data = Interpreter::Read(1, 6);
      ndbrequire(ptr.p->attrInfo.next(it));
      *it.data = Interpreter::LoadConst16(7, 1);
      ndbrequire(ptr.p->attrInfo.next(it));
      *it.data = Interpreter::Add(7, 6, 7);
      ndbrequire(ptr.p->attrInfo.next(it));
      *it.data = Interpreter::Write(1, 7);
      ndbrequire(ptr.p->attrInfo.next(it));
      *it.data = Interpreter::ExitOK();

      ndbrequire(ptr.p->attrInfo.next(it));
      AttributeHeader::init(it.data, 1, 0);
    }

    {  // ResultSet
      ndbrequire(ptr.p->rsInfo.seize(1));
      ResultSetInfoBuffer::DataBufferIterator it;
      ptr.p->rsInfo.first(it);
      AttributeHeader::init(it.data, 1, 2 << 2);  // Attribute 1 - 2 data words
    }
  }

  /**
   * Prepare CreateSequence (INSERT)
   */
  {
    PreparedOperationPtr ptr;
    ndbrequire(c_preparedOperationPool.seizeId(ptr, 2));
    ptr.p->tckey.attrLen = 5;
    ptr.p->rsLen = 0;
    ptr.p->tckeyLen = TcKeyReq::StaticLength + keyLen + ptr.p->tckey.attrLen;
    ptr.p->keyDataPos = TcKeyReq::StaticLength;
    ptr.p->tckey.tableId = SYSTAB_0;
    Uint32 requestInfo = 0;
    TcKeyReq::setAbortOption(requestInfo, TcKeyReq::CommitIfFailFree);
    TcKeyReq::setOperationType(requestInfo, ZINSERT);
    TcKeyReq::setKeyLength(requestInfo, 1);
    TcKeyReq::setAIInTcKeyReq(requestInfo, 0);
    ptr.p->tckey.requestInfo = requestInfo;
    ptr.p->tckey.tableSchemaVersion = 1;
  }

  /**
   * Prepare SetSequence (UPDATE)
   */
  {
    PreparedOperationPtr ptr;
    ndbrequire(c_preparedOperationPool.seizeId(ptr, 3));
    ptr.p->rsLen = 0;
    ptr.p->tckeyLen = TcKeyReq::StaticLength + keyLen + 5;
    ptr.p->keyDataPos = TcKeyReq::StaticLength;
    ptr.p->tckey.attrLen = 9;
    ptr.p->tckey.tableId = SYSTAB_0;
    Uint32 requestInfo = 0;
    TcKeyReq::setAbortOption(requestInfo, TcKeyReq::CommitIfFailFree);
    TcKeyReq::setOperationType(requestInfo, ZUPDATE);
    TcKeyReq::setKeyLength(requestInfo, 1);
    TcKeyReq::setAIInTcKeyReq(requestInfo, 5);
    TcKeyReq::setInterpretedFlag(requestInfo, 1);
    ptr.p->tckey.requestInfo = requestInfo;
    ptr.p->tckey.tableSchemaVersion = 1;

    Uint32 *attrInfo = &ptr.p->tckey.distrGroupHashValue;
    attrInfo[0] = 0;  // IntialReadSize
    attrInfo[1] = 4;  // InterpretedSize
    attrInfo[2] = 0;  // FinalUpdateSize
    attrInfo[3] = 0;  // FinalReadSize
    attrInfo[4] = 0;  // SubroutineSize
  }

  connectTc(signal);
}

void DbUtil::execUTIL_SEQUENCE_REQ(Signal *signal) {
  jamEntry();

  UtilSequenceReq *req = (UtilSequenceReq *)signal->getDataPtr();

  PreparedOperation *prepOp;

  switch (req->requestType) {
    case UtilSequenceReq::CurrVal:
      prepOp = c_preparedOperationPool.getPtr(0);  // c_SequenceCurrVal
      break;
    case UtilSequenceReq::NextVal:
      prepOp = c_preparedOperationPool.getPtr(1);  // c_SequenceNextVal
      break;
    case UtilSequenceReq::Create:
      prepOp = c_preparedOperationPool.getPtr(2);  // c_CreateSequence
      break;
    case UtilSequenceReq::SetVal: {
      prepOp = c_preparedOperationPool.getPtr(3);
      break;
    }
    default:
      ndbabort();
      prepOp = 0;  // remove warning
  }

  /**
   * 1 Transaction with 1 operation
   */
  TransactionPtr transPtr;
  ndbrequire(c_runningTransactions.seizeFirst(transPtr));

  OperationPtr opPtr;
  ndbrequire(transPtr.p->operations.seizeFirst(opPtr));
  ndbrequire(opPtr.p->transPtrI == RNIL);
  ndbrequire(opPtr.p->keyInfo.seize(1));

  transPtr.p->gci_hi = 0;
  transPtr.p->gci_lo = 0;
  transPtr.p->gsn = GSN_UTIL_SEQUENCE_REQ;
  transPtr.p->clientRef = signal->senderBlockRef();
  transPtr.p->clientData = req->senderData;
  transPtr.p->sequence.sequenceId = req->sequenceId;
  transPtr.p->sequence.requestType = req->requestType;

  opPtr.p->prepOp = prepOp;
  opPtr.p->prepOp_i = RNIL;

  KeyInfoBuffer::DataBufferIterator it;
  opPtr.p->keyInfo.first(it);
  it.data[0] = transPtr.p->sequence.sequenceId;

  if (req->requestType == UtilSequenceReq::Create) {
    ndbrequire(opPtr.p->attrInfo.seize(5));
    AttrInfoBuffer::DataBufferIterator it;

    opPtr.p->attrInfo.first(it);
    AttributeHeader::init(it.data, 0, 1 << 2);

    ndbrequire(opPtr.p->attrInfo.next(it));
    *it.data = transPtr.p->sequence.sequenceId;

    ndbrequire(opPtr.p->attrInfo.next(it));
    AttributeHeader::init(it.data, 1, 2 << 2);

    ndbrequire(opPtr.p->attrInfo.next(it));
    *it.data = 0;

    ndbrequire(opPtr.p->attrInfo.next(it));
    *it.data = 0;
  }

  if (req->requestType == UtilSequenceReq::SetVal) {  // AttrInfo
    ndbrequire(opPtr.p->attrInfo.seize(4));
    AttrInfoBuffer::DataBufferIterator it;
    opPtr.p->attrInfo.first(it);
    *it.data = Interpreter::LoadConst32(7);
    ndbrequire(opPtr.p->attrInfo.next(it));
    *it.data = req->value;
    ndbrequire(opPtr.p->attrInfo.next(it));
    *it.data = Interpreter::Write(1, 7);
    ndbrequire(opPtr.p->attrInfo.next(it)) *it.data = Interpreter::ExitOK();
  }

  transPtr.p->noOfRetries = 3;
  runTransaction(signal, transPtr);
}

int DbUtil::getResultSet(Signal *signal, const Transaction *transP,
                         struct LinearSectionPtr sectionsPtr[]) {
  OperationPtr opPtr;
  ndbrequire(transP->operations.first(opPtr));
  ndbrequire(transP->operations.hasNext(opPtr) == false);

  int noAttr = 0;
  int dataSz = 0;
  Uint32 *tmpBuf = signal->theData + 25;
  const Uint32 *headerBuffer = tmpBuf;

  const ResultSetBuffer &rs = opPtr.p->rs;
  ResultSetInfoBuffer::ConstDataBufferIterator it;

  // extract headers
  for (rs.first(it); it.curr.i != RNIL;) {
    *tmpBuf++ = it.data[0];
    rs.next(it, AttributeHeader::getDataSize(it.data[0]) + 1);
    noAttr++;
  }

  if (noAttr == 0) return 0;

  const Uint32 *dataBuffer = tmpBuf;

  // extract data
  for (rs.first(it); it.curr.i != RNIL;) {
    jam();
    int sz = AttributeHeader::getDataSize(it.data[0]);
    rs.next(it, 1);
    for (int i = 0; i < sz; i++) {
      *tmpBuf++ = *it.data;
      rs.next(it, 1);
      dataSz++;
    }
  }

  sectionsPtr[UtilExecuteReq::HEADER_SECTION].p = (Uint32 *)headerBuffer;
  sectionsPtr[UtilExecuteReq::HEADER_SECTION].sz = noAttr;
  sectionsPtr[UtilExecuteReq::DATA_SECTION].p = (Uint32 *)dataBuffer;
  sectionsPtr[UtilExecuteReq::DATA_SECTION].sz = dataSz;

  return 1;
}

void DbUtil::reportSequence(Signal *signal, const Transaction *transP) {
  OperationPtr opPtr;
  ndbrequire(transP->operations.first(opPtr));
  ndbrequire(transP->operations.hasNext(opPtr) == false);

  if (transP->errorCode == 0) {
    jam();  // OK

    UtilSequenceConf *ret = (UtilSequenceConf *)signal->getDataPtrSend();
    ret->senderData = transP->clientData;
    ret->sequenceId = transP->sequence.sequenceId;
    ret->requestType = transP->sequence.requestType;

    bool ok = false;
    switch (transP->sequence.requestType) {
      case UtilSequenceReq::CurrVal:
      case UtilSequenceReq::NextVal: {
        ok = true;
        ndbrequire(opPtr.p->rsRecv == 3);

        ResultSetBuffer::DataBufferIterator rsit;
        ndbrequire(opPtr.p->rs.first(rsit));

        ret->sequenceValue[0] = rsit.data[1];
        ret->sequenceValue[1] = rsit.data[2];
        break;
      }
      case UtilSequenceReq::SetVal:
        jam();
        [[fallthrough]];
      case UtilSequenceReq::Create:
        jam();
        ok = true;
        ret->sequenceValue[0] = 0;
        ret->sequenceValue[1] = 0;
        break;
    }
    ndbrequire(ok);
    sendSignal(transP->clientRef, GSN_UTIL_SEQUENCE_CONF, signal,
               UtilSequenceConf::SignalLength, JBB);
    return;
  }

  UtilSequenceRef::ErrorCode errCode = UtilSequenceRef::TCError;

  switch (transP->sequence.requestType) {
    case UtilSequenceReq::SetVal:
    case UtilSequenceReq::CurrVal:
    case UtilSequenceReq::NextVal: {
      if (transP->errorCode == 626) errCode = UtilSequenceRef::NoSuchSequence;
      break;
    }
    case UtilSequenceReq::Create:
      break;
  }

  UtilSequenceRef *ret = (UtilSequenceRef *)signal->getDataPtrSend();
  ret->senderData = transP->clientData;
  ret->sequenceId = transP->sequence.sequenceId;
  ret->requestType = transP->sequence.requestType;
  ret->errorCode = (Uint32)errCode;
  ret->TCErrorCode = transP->errorCode;
  sendSignal(transP->clientRef, GSN_UTIL_SEQUENCE_REF, signal,
             UtilSequenceRef::SignalLength, JBB);
}
#if 0
  Ndb ndb("ndb","def");
  NdbConnection* tConnection = ndb.startTransaction();
  NdbOperation* tOperation = tConnection->getNdbOperation("SYSTAB_0");     
  
  //#if 0 && API_CODE
  if( tOperation != NULL ) {
    tOperation->interpretedUpdateTuple();
    tOperation->equal((U_Int32)0, keyValue );
    tNextId_Result = tOperation->getValue((U_Int32)1);
    tOperation->incValue((U_Int32)1, (U_Int32)8192);
    
    if (tConnection->execute( Commit ) != -1 ) {
      U_Int64 tValue = tNextId_Result->u_64_value();   // Read result value
      theFirstTransId = tValue;
      theLastTransId  = tValue + 8191;
      closeTransaction(tConnection);
      return startTransactionLocal(aPriority, nodeId);
    }
  }
  /**
   * IntialReadSize = 0;
   * InterpretedSize = incValue(1);
   * FinalUpdateSize = 0;
   * FinalReadSize = 1; // Read value
   * SubroutineSize = 0;
   */
#endif

/**************************************************************************
 * ------------------------------------------------------------------------
 *  MODULE:       Transaction execution request
 * ------------------------------------------------------------------------
 *
 *  Handle requests to execute a prepared transaction
 **************************************************************************/

void DbUtil::execUTIL_EXECUTE_REQ(Signal *signal) {
  jamEntry();

  UtilExecuteReq *req = (UtilExecuteReq *)signal->getDataPtr();
  const Uint32 clientRef = req->senderRef;
  const Uint32 clientData = req->senderData;
  const Uint32 prepareId = req->getPrepareId();
  const bool releaseFlag = req->getReleaseFlag();
  const Uint32 scanTakeOver = req->scanTakeOver;

  if (signal->getNoOfSections() == 0) {
    // Missing prepare data
    jam();
    sendUtilExecuteRef(signal, UtilExecuteRef::MissingDataSection, 0, clientRef,
                       clientData);
    return;
  }
  /*******************************
   * Get PreparedOperation struct
   *******************************/
  PreparedOperationPtr prepOpPtr;
  ndbrequire(c_preparedOperationPool.getPtr(prepOpPtr, prepareId));

  prepOpPtr.p->releaseFlag = releaseFlag;

  TransactionPtr transPtr;
  OperationPtr opPtr;
  SectionHandle handle(this, signal);
  SegmentedSectionPtr headerPtr, dataPtr;

  ndbrequire(handle.getSection(headerPtr, UtilExecuteReq::HEADER_SECTION));
  SectionReader headerReader(headerPtr, getSectionSegmentPool());
  ndbrequire(handle.getSection(dataPtr, UtilExecuteReq::DATA_SECTION));
  SectionReader dataReader(dataPtr, getSectionSegmentPool());

#if 0  // def EVENT_DEBUG
  // Debugging
  printf("DbUtil::c_dataBufPool.used = %u\n", c_dataBufPool.getUsed());
  printf("DbUtil::execUTIL_EXECUTEL_REQ: Headers (%u): ", headerPtr.sz);
  Uint32 word;
  while(headerReader.getWord(&word))
    printf("H'%.8x ", word);
  printf("\n");
  printf("DbUtil::execUTIL_EXECUTEL_REQ: Data (%u): ", dataPtr.sz);
  headerReader.reset();
#if 0
  while(dataReader.getWord(&word))
    printf("H'%.8x ", word);
  dataReader.reset();
#endif
  printf("\n");
#endif

  //  Uint32 totalDataLen = headerPtr.sz + dataPtr.sz;

  /************************************************************
   * Seize Transaction record
   ************************************************************/
  ndbrequire(c_runningTransactions.seizeFirst(transPtr));
  transPtr.p->gci_hi = 0;
  transPtr.p->gci_lo = 0;
  transPtr.p->gsn = GSN_UTIL_EXECUTE_REQ;
  transPtr.p->clientRef = clientRef;
  transPtr.p->clientData = clientData;
  ndbrequire(transPtr.p->operations.seizeFirst(opPtr));
  ndbrequire(opPtr.p->transPtrI == RNIL);
  opPtr.p->prepOp = prepOpPtr.p;
  opPtr.p->prepOp_i = prepOpPtr.i;
  opPtr.p->m_scanTakeOver = scanTakeOver;

  /***********************************************************
   * Store signal data on linear memory in Transaction record
   ***********************************************************/
  KeyInfoBuffer *keyInfo = &opPtr.p->keyInfo;
  AttrInfoBuffer *attrInfo = &opPtr.p->attrInfo;
  AttributeHeader header;
  Uint32 *tempBuf = signal->theData + 25;
  bool dataComplete = true;

  while (headerReader.getWord((Uint32 *)&header)) {
    Uint32 *bufStart = tempBuf;
    header.insertHeader(tempBuf++);
    for (unsigned int i = 0; i < header.getDataSize(); i++) {
      if (!dataReader.getWord(tempBuf++)) {
        dataComplete = false;
        break;
      }
    }
    bool res = true;

#if 0  // def EVENT_DEBUG
    if (TcKeyReq::getOperationType(prepOpPtr.p->tckey.requestInfo) ==
	UtilPrepareReq::Read) {
      if(prepOpPtr.p->pkBitmask.get(header.getAttributeId()))
	printf("PrimaryKey\n");
    }
    printf("AttrId %u Hdrsz %d Datasz %u\n",
	   header.getAttributeId(),
	   header.getHeaderSize(),
	   header.getDataSize());
#endif

    if (prepOpPtr.p->pkBitmask.get(header.getAttributeId()))
      // A primary key attribute
      res = keyInfo->append(bufStart + header.getHeaderSize(),
                            header.getDataSize());

    switch (prepOpPtr.p->operationType) {
      case UtilPrepareReq::Read:
        res &= attrInfo->append(bufStart, header.getHeaderSize());
        break;
      case UtilPrepareReq::Delete:
      case UtilPrepareReq::Probe:
        // no attrinfo for Delete
        break;
      case UtilPrepareReq::Insert:
      case UtilPrepareReq::Update:
      case UtilPrepareReq::Write:
        res &= attrInfo->append(bufStart,
                                header.getHeaderSize() + header.getDataSize());
    }

    if (!res) {
      // Failed to allocate buffer data
      jam();
      releaseSections(handle);
      sendUtilExecuteRef(signal, UtilExecuteRef::AllocationError, 0, clientRef,
                         clientData);
      releaseTransaction(transPtr);
      return;
    }
  }
  if (!dataComplete) {
    // Missing data in data section
    jam();
    releaseSections(handle);
    sendUtilExecuteRef(signal, UtilExecuteRef::MissingData, 0, clientRef,
                       clientData);
    releaseTransaction(transPtr);
    return;
  }

#if 0
  const Uint32 l1 = prepOpPtr.p->tckey.attrLen;
  const Uint32 l2 = 
    prepOpPtr.p->attrInfo.getSize() + opPtr.p->attrInfo.getSize();

  if (TcKeyReq::getOperationType(prepOpPtr.p->tckey.requestInfo) != ZREAD){
    ndbrequire(l1 == l2);
  } else {
    g_eventLogger->info("TcKeyReq::Read");
  }
#endif

  releaseSections(handle);
  transPtr.p->noOfRetries = 3;
  runTransaction(signal, transPtr);
}

/**************************************************************************
 * ------------------------------------------------------------------------
 *  MODULE:       General transaction machinery
 * ------------------------------------------------------------------------
 *   Executes a prepared transaction
 **************************************************************************/
void DbUtil::runTransaction(Signal *signal, TransactionPtr transPtr) {
  /* Init transaction */
  transPtr.p->sent = 0;
  transPtr.p->recv = 0;
  transPtr.p->errorCode = 0;
  getTransId(transPtr.p);

  OperationPtr opPtr;
  ndbrequire(transPtr.p->operations.first(opPtr));

  /* First operation */
  Uint32 start = 0;
  TcKeyReq::setStartFlag(start, 1);
  runOperation(signal, transPtr, opPtr, start);
  transPtr.p->sent++;

  /* Rest of operations */
  start = 0;
  while (opPtr.i != RNIL) {
    runOperation(signal, transPtr, opPtr, start);
    transPtr.p->sent++;
  }
  // transPtr.p->print();
}

void DbUtil::runOperation(Signal *signal, TransactionPtr &transPtr,
                          OperationPtr &opPtr, Uint32 start) {
  Uint32 opI = opPtr.i;
  Operation *op = opPtr.p;
  const PreparedOperation *pop = op->prepOp;

  if (!transPtr.p->operations.next(opPtr)) {
    TcKeyReq::setCommitFlag(start, 1);  // Last operation
    TcKeyReq::setExecuteFlag(start, 1);
  }

#if 0  // def EVENT_DEBUG
  if (TcKeyReq::getOperationType(pop->tckey.requestInfo) ==
      UtilPrepareReq::Read) {
    printf("TcKeyReq::Read runOperation\n");
  }
#endif

  /**
   * Init operation w.r.t result set
   */
  op->rsRecv = 0;
#if 0  // def EVENT_DEBUG
  printf("pop->rsLen %u\n", pop->rsLen);
#endif
  op->rsExpect = 0;
  op->transPtrI = transPtr.i;

  TcKeyReq *tcKey = (TcKeyReq *)signal->getDataPtrSend();
  // ndbout << "*** 6 ***"<< endl; pop->print();
  memcpy(tcKey, &pop->tckey, 4 * pop->tckeyLen);
  // ndbout << "*** 6b ***"<< endl;
  // printTCKEYREQ(stdout, signal->getDataPtrSend(),
  //              pop->tckeyLenInBytes >> 2, 0);
  tcKey->apiConnectPtr = transPtr.p->connectPtr;
  tcKey->senderData = opI;
  tcKey->transId1 = transPtr.p->transId[0];
  tcKey->transId2 = transPtr.p->transId[1];
  tcKey->requestInfo |= start;

  if (TcKeyReq::getScanIndFlag(tcKey->requestInfo)) {
    tcKey->scanInfo = op->m_scanTakeOver;
  }

#if 0  // def EVENT_DEBUG
  // Debugging
  printf("DbUtil::runOperation: KEYINFO\n");
  op->keyInfo.print_header(stdout);
  printf("DbUtil::runOperation: ATTRINFO\n");
  op->attrInfo.print_header(stdout);
#endif

  Uint32 attrLen = pop->attrInfo.getSize() + op->attrInfo.getSize();
  Uint32 keyLen = op->keyInfo.getSize();
  tcKey->attrLen = attrLen + TcKeyReq::getAIInTcKeyReq(tcKey->requestInfo);
  TcKeyReq::setKeyLength(tcKey->requestInfo, keyLen);

  /**
   * Key Info
   */
  // KeyInfoBuffer::DataBufferIterator kit;
  KeyInfoIterator kit;
  op->keyInfo.first(kit);
  Uint32 *keyDst = ((Uint32 *)tcKey) + pop->keyDataPos;
  for (Uint32 i = 0; i < 8 && kit.curr.i != RNIL; i++, op->keyInfo.next(kit)) {
    keyDst[i] = *kit.data;
  }
  // ndbout << "*** 7 ***" << endl;
  // printTCKEYREQ(stdout, signal->getDataPtrSend(),
  //		pop->tckeyLenInBytes >> 2, 0);

#if 0  // def EVENT_DEBUG
  printf("DbUtil::runOperation: sendSignal(DBTC_REF, GSN_TCKEYREQ, signal, %d , JBB)\n",  pop->tckeyLenInBytes >> 2);
  printTCKEYREQ(stdout, signal->getDataPtr(), pop->tckeyLenInBytes >> 2,0);
#endif
  Uint32 sigLen = pop->tckeyLen + (keyLen > 8 ? 8 : keyLen);
  sendSignal(transPtr.p->connectRef, GSN_TCKEYREQ, signal, sigLen, JBB);

  /**
   * More the 8 words of key info not implemented
   */
  // ndbrequire(kit.curr.i == RNIL); // Yes it is

  /**
   * KeyInfo
   */
  KeyInfo *keyInfo = (KeyInfo *)signal->getDataPtrSend();
  keyInfo->connectPtr = transPtr.p->connectPtr;
  keyInfo->transId[0] = transPtr.p->transId[0];
  keyInfo->transId[1] = transPtr.p->transId[1];
  sendKeyInfo(signal, transPtr.p->connectRef, keyInfo, op->keyInfo, kit);

  /**
   * AttrInfo
   */
  AttrInfo *attrInfo = (AttrInfo *)signal->getDataPtrSend();
  attrInfo->connectPtr = transPtr.p->connectPtr;
  attrInfo->transId[0] = transPtr.p->transId[0];
  attrInfo->transId[1] = transPtr.p->transId[1];

  AttrInfoIterator ait;
  pop->attrInfo.first(ait);
  sendAttrInfo(signal, transPtr.p->connectRef, attrInfo, pop->attrInfo, ait);

  op->attrInfo.first(ait);
  sendAttrInfo(signal, transPtr.p->connectRef, attrInfo, op->attrInfo, ait);
}

void DbUtil::sendKeyInfo(Signal *signal, Uint32 tcRef, KeyInfo *keyInfo,
                         const KeyInfoBuffer &keyBuf, KeyInfoIterator &kit) {
  while (kit.curr.i != RNIL) {
    Uint32 *keyDst = keyInfo->keyData;
    Uint32 keyDataLen = 0;
    for (Uint32 i = 0; i < KeyInfo::DataLength && kit.curr.i != RNIL;
         i++, keyBuf.next(kit)) {
      keyDst[i] = *kit.data;
      keyDataLen++;
    }
#if 0  // def EVENT_DEBUG
    printf("DbUtil::sendKeyInfo: sendSignal(DBTC_REF, GSN_KEYINFO, signal, %d , JBB)\n", KeyInfo::HeaderLength + keyDataLen);
#endif
    sendSignal(tcRef, GSN_KEYINFO, signal, KeyInfo::HeaderLength + keyDataLen,
               JBB);
  }
}

void DbUtil::sendAttrInfo(Signal *signal, Uint32 tcRef, AttrInfo *attrInfo,
                          const AttrInfoBuffer &attrBuf,
                          AttrInfoIterator &ait) {
  while (ait.curr.i != RNIL) {
    Uint32 *attrDst = attrInfo->attrData;
    Uint32 i = 0;
    for (i = 0; i < AttrInfo::DataLength && ait.curr.i != RNIL;
         i++, attrBuf.next(ait)) {
      attrDst[i] = *ait.data;
    }
#if 0  // def EVENT_DEBUG
    printf("DbUtil::sendAttrInfo: sendSignal(DBTC_REF, GSN_ATTRINFO,"
           " signal, %d , JBB)\n", AttrInfo::HeaderLength + i);
#endif
    sendSignal(tcRef, GSN_ATTRINFO, signal, AttrInfo::HeaderLength + i, JBB);
  }
}

void DbUtil::getTransId(Transaction *transP) {
  Uint32 tmp[2];
  tmp[0] = c_transId[0];
  tmp[1] = c_transId[1];

  transP->transId[0] = tmp[0];
  transP->transId[1] = tmp[1];

  c_transId[1] = tmp[1] + 1;
}

/**************************************************************************
 * ------------------------------------------------------------------------
 *  MODULE:       Post Execute
 * ------------------------------------------------------------------------
 *
 *  Handles result from a sent transaction
 **************************************************************************/

/**
 * execTRANSID_AI
 *
 * Receive result from transaction
 *
 * NOTE: This codes assumes that
 *       TransidAI::DataLength = ResultSetBuffer::getSegmentSize() * n
 */
void DbUtil::execTRANSID_AI(Signal *signal) {
  jamEntry();
#if 0  // def EVENT_DEBUG
  g_eventLogger->info("File: %s line: %u",__FILE__,__LINE__);
#endif

  const Uint32 opI = signal->theData[0];
  const Uint32 transId1 = signal->theData[1];
  const Uint32 transId2 = signal->theData[2];
  SectionHandle handle(this, signal);
  SegmentedSectionPtr dataPtr;
  bool longSignal = (handle.m_cnt == 1);
  Uint32 dataLen;

  if (longSignal) {
    ndbrequire(handle.getSection(dataPtr, 0));
    dataLen = dataPtr.sz;
  } else {
    dataLen = signal->length() - 3;
    dataPtr.p = nullptr;
  }

  bool validSignal = false;
  Operation *opP;
  TransactionPtr transPtr;
  do {
    /* Lookup op record carefully, it may have been released if the
     * transaction was aborted and the TRANSID_AI was delayed
     */
    OperationPtr opPtr;
    ndbrequire(c_operationPool.getPtr(opPtr, opI));
    opP = opPtr.p;

    /* Use transPtrI == RNIL as test of op record validity */
    if (opP->transPtrI == RNIL) {
      jam();
      break;
    }

    /* Valid op record must always point to allocated transaction record */
    c_runningTransactions.getPtr(transPtr, opP->transPtrI);

    /* Transaction may have different transid since this op was
     * executed - e.g. if it is retried due to a temp error.
     */
    validSignal = (transId1 == transPtr.p->transId[0] &&
                   transId2 == transPtr.p->transId[1]);
  } while (0);

  if (unlikely(!validSignal)) {
    /* Can get strays as TRANSID_AI takes a different path
     * to LQHKEYCONF/TCKEYCONF/LQHKEYREF/TCKEYREF/TCROLLBACKREP
     * and we may have retried (with different transid), or
     * given up since then
     */
    jam();
    releaseSections(handle);
    return;
  }

  jam();

  opP->rsRecv += dataLen;

  /**
   * Save result
   */
  if (longSignal) {
    SectionSegment *ptrP = dataPtr.p;
    while (dataLen > NDB_SECTION_SEGMENT_SZ) {
      ndbrequire(opP->rs.append(ptrP->theData, NDB_SECTION_SEGMENT_SZ));
      dataLen -= NDB_SECTION_SEGMENT_SZ;
      ptrP = g_sectionSegmentPool.getPtr(ptrP->m_nextSegment);
    }
    ndbrequire(opP->rs.append(ptrP->theData, dataLen));

    releaseSections(handle);
  } else {
    const Uint32 *src = &signal->theData[3];
    ndbrequire(opP->rs.append(src, dataLen));
  }

  if (!opP->complete()) {
    jam();
    return;
  }

  transPtr.p->recv++;
  if (!transPtr.p->complete()) {
    jam();
    return;
  }

  finishTransaction(signal, transPtr);
}

void DbUtil::execTCKEYCONF(Signal *signal) {
  jamEntry();
#if 0  // def EVENT_DEBUG
  g_eventLogger->info("File: %s line: %u",__FILE__,__LINE__);
#endif

  TcKeyConf *keyConf = (TcKeyConf *)signal->getDataPtr();

  Uint32 gci_lo = 0;
  const Uint32 gci_hi = keyConf->gci_hi;
  const Uint32 transI = keyConf->apiConnectPtr >> 1;
  const Uint32 confInfo = keyConf->confInfo;
  const Uint32 transId1 = keyConf->transId1;
  const Uint32 transId2 = keyConf->transId2;

  Uint32 recv = 0;
  const Uint32 ops = TcKeyConf::getNoOfOperations(confInfo);
  for (Uint32 i = 0; i < ops; i++) {
    OperationPtr opPtr;
    ndbrequire(
        c_operationPool.getPtr(opPtr, keyConf->operations[i].apiOperationPtr));

    ndbrequire(opPtr.p->transPtrI == transI);
    opPtr.p->rsExpect += keyConf->operations[i].attrInfoLen;
    if (opPtr.p->complete()) {
      recv++;
    }
  }

  if (TcKeyConf::getCommitFlag(confInfo)) {
    jam();
    gci_lo = keyConf->operations[ops].apiOperationPtr;
  }

  TransactionPtr transPtr;
  c_runningTransactions.getPtr(transPtr, transI);

  /**
   * Check commit ack marker flag
   */
  if (TcKeyConf::getMarkerFlag(confInfo)) {
    jam();
    signal->theData[0] = transId1;
    signal->theData[1] = transId2;
    sendSignal(transPtr.p->connectRef, GSN_TC_COMMIT_ACK, signal, 2, JBB);
  }  // if

  ndbrequire(transId1 == transPtr.p->transId[0] &&
             transId2 == transPtr.p->transId[1]);

  if (TcKeyConf::getCommitFlag(confInfo)) {
    jam();
    transPtr.p->gci_hi = gci_hi;
    transPtr.p->gci_lo = gci_lo;
  }

  transPtr.p->recv += recv;
  if (!transPtr.p->complete()) {
    jam();
    return;
  }
  finishTransaction(signal, transPtr);
}

void DbUtil::execTCKEYREF(Signal *signal) {
  jamEntry();
#if 0  // def EVENT_DEBUG
  g_eventLogger->info("File: %s line: %u",__FILE__,__LINE__);
#endif

  const Uint32 transI = signal->theData[0] >> 1;
  const Uint32 transId1 = signal->theData[1];
  const Uint32 transId2 = signal->theData[2];
  const Uint32 errCode = signal->theData[3];

  TransactionPtr transPtr;
  c_runningTransactions.getPtr(transPtr, transI);
  ndbrequire(transId1 == transPtr.p->transId[0] &&
             transId2 == transPtr.p->transId[1]);

  // if(getClassification(errCode) == PermanentError){
  //}

  // ndbout << "Transaction error (code: " << errCode << ")" << endl;

  transPtr.p->errorCode = errCode;
  finishTransaction(signal, transPtr);
}

void DbUtil::execTCROLLBACKREP(Signal *signal) {
  jamEntry();
#if 0  // def EVENT_DEBUG
  g_eventLogger->info("File: %s line: %u",__FILE__,__LINE__);
#endif

  const Uint32 transI = signal->theData[0] >> 1;
  const Uint32 transId1 = signal->theData[1];
  const Uint32 transId2 = signal->theData[2];
  const Uint32 errCode = signal->theData[3];

  TransactionPtr transPtr;
  c_runningTransactions.getPtr(transPtr, transI);
  ndbrequire(transId1 == transPtr.p->transId[0] &&
             transId2 == transPtr.p->transId[1]);

  // if(getClassification(errCode) == PermanentError){
  //}

#if 0  // def EVENT_DEBUG
  ndbout << "Transaction error (code: " << errCode << ")" << endl;
#endif

  if (transPtr.p->noOfRetries > 0) {
    transPtr.p->noOfRetries--;
    switch (errCode) {
      case 266:
      case 410:
      case 1204:
      case 1217:
#if 0
      g_eventLogger->info("errCode: %d noOfRetries: %d -> retry",
	       errCode, transPtr.p->noOfRetries);
#endif
        runTransaction(signal, transPtr);
        return;
    }
  }

  transPtr.p->errorCode = errCode;
  finishTransaction(signal, transPtr);
}

void DbUtil::finishTransaction(Signal *signal, TransactionPtr transPtr) {
#if 0  // def EVENT_DEBUG
  g_eventLogger->info("Transaction %x %x completed %s",
	   transPtr.p->transId[0], 
	   transPtr.p->transId[1],
	   transPtr.p->errorCode == 0 ? "OK" : "FAILED");
#endif

  /*
     How to find the correct RS?  Could we have multi-RS/transaction?

  Operation * opP = c_operationPool.getPtr(opI);

  ResultSetBuffer::DataBufferIterator rsit;
  ndbrequire(opP->rs.first(rsit));
  ndbout << "F Result: " << rsit.data << endl;

  while (opP->rs.next(rsit)) {
    ndbout << "R Result: " << rsit.data << endl;
  }
  */

  switch (transPtr.p->gsn) {
    case GSN_UTIL_SEQUENCE_REQ:
      jam();
      reportSequence(signal, transPtr.p);
      break;
    case GSN_UTIL_EXECUTE_REQ:
      if (transPtr.p->errorCode) {
        UtilExecuteRef *ret = (UtilExecuteRef *)signal->getDataPtrSend();
        ret->senderData = transPtr.p->clientData;
        ret->errorCode = UtilExecuteRef::TCError;
        ret->TCErrorCode = transPtr.p->errorCode;
        sendSignal(transPtr.p->clientRef, GSN_UTIL_EXECUTE_REF, signal,
                   UtilExecuteRef::SignalLength, JBB);
      } else {
        struct LinearSectionPtr sectionsPtr[UtilExecuteReq::NoOfSections];
        UtilExecuteConf *ret = (UtilExecuteConf *)signal->getDataPtrSend();
        ret->senderData = transPtr.p->clientData;
        ret->gci_hi = transPtr.p->gci_hi;
        ret->gci_lo = transPtr.p->gci_lo;
        if (getResultSet(signal, transPtr.p, sectionsPtr)) {
#if 0  // def EVENT_DEBUG
	for (int j = 0; j < 2; j++) {
	  printf("Result set %u %u\n", j,sectionsPtr[j].sz);
	  for (int i=0; i < sectionsPtr[j].sz; i++)
	    printf("H'%.8x ", sectionsPtr[j].p[i]);
	  printf("\n");
	}
#endif
          sendSignal(transPtr.p->clientRef, GSN_UTIL_EXECUTE_CONF, signal,
                     UtilExecuteConf::SignalLength, JBB, sectionsPtr,
                     UtilExecuteReq::NoOfSections);
        } else
          sendSignal(transPtr.p->clientRef, GSN_UTIL_EXECUTE_CONF, signal,
                     UtilExecuteConf::SignalLength, JBB);
      }
      break;
    default:
      ndbabort();
  }
  releaseTransaction(transPtr);
}

void DbUtil::execUTIL_LOCK_REQ(Signal *signal) {
  jamEntry();

  UtilLockReq req = *(UtilLockReq *)signal->getDataPtr();

  LockQueuePtr lockQPtr;
  if (!c_lockQueues.find(lockQPtr, req.lockId)) {
    jam();
    sendLOCK_REF(signal, &req, UtilLockRef::NoSuchLock);
    return;
  }

  const Uint32 senderNode = refToNode(req.senderRef);
  if (senderNode != getOwnNodeId() && senderNode != 0) {
    jam();
    sendLOCK_REF(signal, &req, UtilLockRef::DistributedLockNotSupported);
    return;
  }

  Uint32 res = lockQPtr.p->m_queue.lock(this, c_lockElementPool, &req);
  switch (res) {
    case UtilLockRef::OK:
      jam();
      sendLOCK_CONF(signal, &req);
      return;
    case UtilLockRef::OutOfLockRecords:
      jam();
      sendLOCK_REF(signal, &req, UtilLockRef::OutOfLockRecords);
      return;
    case UtilLockRef::InLockQueue:
      jam();
      if (req.requestInfo & UtilLockReq::Notify) {
        jam();
        sendLOCK_REF(signal, &req, UtilLockRef::InLockQueue);
      }
      return;
    case UtilLockRef::LockAlreadyHeld:
      jam();
      ndbassert(req.requestInfo & UtilLockReq::TryLock);
      sendLOCK_REF(signal, &req, UtilLockRef::LockAlreadyHeld);
      return;
    default:
      jam();
      ndbassert(false);
      sendLOCK_REF(signal, &req, (UtilLockRef::ErrorCode)res);
      return;
  }
}

void DbUtil::execUTIL_UNLOCK_REQ(Signal *signal) {
  jamEntry();

  UtilUnlockReq req = *(UtilUnlockReq *)signal->getDataPtr();

  LockQueuePtr lockQPtr;
  if (!c_lockQueues.find(lockQPtr, req.lockId)) {
    jam();
    sendUNLOCK_REF(signal, &req, UtilUnlockRef::NoSuchLock);
    return;
  }

  Uint32 res = lockQPtr.p->m_queue.unlock(this, c_lockElementPool, &req);
  switch (res) {
    case UtilUnlockRef::OK:
      jam();
      [[fallthrough]];
    case UtilUnlockRef::NotLockOwner: {
      jam();
      UtilUnlockConf *conf = (UtilUnlockConf *)signal->getDataPtrSend();
      conf->senderData = req.senderData;
      conf->senderRef = reference();
      conf->lockId = req.lockId;
      sendSignal(req.senderRef, GSN_UTIL_UNLOCK_CONF, signal,
                 UtilUnlockConf::SignalLength, JBB);
      break;
    }
    case UtilUnlockRef::NotInLockQueue:
      jam();
      [[fallthrough]];
    default:
      jam();
      ndbassert(false);
      sendUNLOCK_REF(signal, &req, (UtilUnlockRef::ErrorCode)res);
      break;
  }

  /**
   * Unlock can make other(s) acquie lock
   */
  UtilLockReq lockReq;
  LockQueue::Iterator iter;
  if (lockQPtr.p->m_queue.first(this, c_lockElementPool, iter)) {
    int res;
    while ((res = lockQPtr.p->m_queue.checkLockGrant(iter, &lockReq)) > 0) {
      jam();
      /**
       *
       */
      if (res == 2) {
        jam();
        sendLOCK_CONF(signal, &lockReq);
      }

      if (!lockQPtr.p->m_queue.next(iter)) break;
    }
  }
}

void DbUtil::sendLOCK_REF(Signal *signal, const UtilLockReq *req,
                          UtilLockRef::ErrorCode err) {
  const Uint32 senderData = req->senderData;
  const Uint32 senderRef = req->senderRef;
  const Uint32 lockId = req->lockId;
  const Uint32 extra = req->extra;

  UtilLockRef *ref = (UtilLockRef *)signal->getDataPtrSend();
  ref->senderData = senderData;
  ref->senderRef = reference();
  ref->lockId = lockId;
  ref->errorCode = err;
  ref->extra = extra;
  sendSignal(senderRef, GSN_UTIL_LOCK_REF, signal, UtilLockRef::SignalLength,
             JBB);
}

void DbUtil::sendLOCK_CONF(Signal *signal, const UtilLockReq *req) {
  const Uint32 senderData = req->senderData;
  const Uint32 senderRef = req->senderRef;
  const Uint32 lockId = req->lockId;
  const Uint32 extra = req->extra;

  UtilLockConf *conf = (UtilLockConf *)signal->getDataPtrSend();
  conf->senderData = senderData;
  conf->senderRef = reference();
  conf->lockId = lockId;
  conf->extra = extra;
  sendSignal(senderRef, GSN_UTIL_LOCK_CONF, signal, UtilLockConf::SignalLength,
             JBB);
}

void DbUtil::sendUNLOCK_REF(Signal *signal, const UtilUnlockReq *req,
                            UtilUnlockRef::ErrorCode err) {
  const Uint32 senderData = req->senderData;
  const Uint32 senderRef = req->senderRef;
  const Uint32 lockId = req->lockId;

  UtilUnlockRef *ref = (UtilUnlockRef *)signal->getDataPtrSend();
  ref->senderData = senderData;
  ref->senderRef = reference();
  ref->lockId = lockId;
  ref->errorCode = err;
  sendSignal(senderRef, GSN_UTIL_UNLOCK_REF, signal,
             UtilUnlockRef::SignalLength, JBB);
}

void DbUtil::execUTIL_CREATE_LOCK_REQ(Signal *signal) {
  jamEntry();
  UtilCreateLockReq req = *(UtilCreateLockReq *)signal->getDataPtr();

  UtilCreateLockRef::ErrorCode err = UtilCreateLockRef::OK;

  do {
    LockQueuePtr lockQPtr;
    if (c_lockQueues.find(lockQPtr, req.lockId)) {
      jam();
      err = UtilCreateLockRef::LockIdAlreadyUsed;
      break;
    }

    if (req.lockType != UtilCreateLockReq::Mutex) {
      jam();
      err = UtilCreateLockRef::UnsupportedLockType;
      break;
    }

    if (!c_lockQueues.seize(lockQPtr)) {
      jam();
      err = UtilCreateLockRef::OutOfLockQueueRecords;
      break;
    }

    new (lockQPtr.p) LockQueueInstance(req.lockId);
    c_lockQueues.add(lockQPtr);

    UtilCreateLockConf *conf = (UtilCreateLockConf *)signal->getDataPtrSend();
    conf->senderData = req.senderData;
    conf->senderRef = reference();
    conf->lockId = req.lockId;

    sendSignal(req.senderRef, GSN_UTIL_CREATE_LOCK_CONF, signal,
               UtilCreateLockConf::SignalLength, JBB);
    return;
  } while (false);

  UtilCreateLockRef *ref = (UtilCreateLockRef *)signal->getDataPtrSend();
  ref->senderData = req.senderData;
  ref->senderRef = reference();
  ref->lockId = req.lockId;
  ref->errorCode = err;

  sendSignal(req.senderRef, GSN_UTIL_CREATE_LOCK_REF, signal,
             UtilCreateLockRef::SignalLength, JBB);
}

void DbUtil::execUTIL_DESTORY_LOCK_REQ(Signal *signal) {
  jamEntry();

  UtilDestroyLockReq req = *(UtilDestroyLockReq *)signal->getDataPtr();
  UtilDestroyLockRef::ErrorCode err = UtilDestroyLockRef::OK;
  do {
    LockQueuePtr lockQPtr;
    if (!c_lockQueues.find(lockQPtr, req.lockId)) {
      jam();
      err = UtilDestroyLockRef::NoSuchLock;
      break;
    }

    LockQueue::Iterator iter;
    if (lockQPtr.p->m_queue.first(this, c_lockElementPool, iter) == false) {
      jam();
      err = UtilDestroyLockRef::NotLockOwner;
      break;
    }

    if (!(iter.m_curr.p->m_req.senderData == req.senderData &&
          iter.m_curr.p->m_req.senderRef == req.senderRef &&
          (!(iter.m_curr.p->m_req.requestInfo & UtilLockReq::SharedLock)) &&
          iter.m_curr.p->m_req.requestInfo & UtilLockReq::Granted)) {
      jam();
      err = UtilDestroyLockRef::NotLockOwner;
      break;
    }

    /**
     * OK
     */

    while (lockQPtr.p->m_queue.next(iter)) {
      jam();
      sendLOCK_REF(signal, &iter.m_curr.p->m_req, UtilLockRef::NoSuchLock);
    }

    lockQPtr.p->m_queue.clear(c_lockElementPool);
    c_lockQueues.release(lockQPtr);

    // Send Destroy conf
    UtilDestroyLockConf *conf = (UtilDestroyLockConf *)signal->getDataPtrSend();
    conf->senderData = req.senderData;
    conf->senderRef = reference();
    conf->lockId = req.lockId;
    sendSignal(req.senderRef, GSN_UTIL_DESTROY_LOCK_CONF, signal,
               UtilDestroyLockConf::SignalLength, JBB);
    return;
  } while (false);

  UtilDestroyLockRef *ref = (UtilDestroyLockRef *)signal->getDataPtrSend();
  ref->senderData = req.senderData;
  ref->senderRef = reference();
  ref->lockId = req.lockId;
  ref->errorCode = err;
  sendSignal(req.senderRef, GSN_UTIL_DESTROY_LOCK_REF, signal,
             UtilDestroyLockRef::SignalLength, JBB);
}<|MERGE_RESOLUTION|>--- conflicted
+++ resolved
@@ -198,7 +198,6 @@
 
     /* Based on existing setting, probably excessive */
     const Uint32 MaxNonSchemaBuildOps = 48;
-<<<<<<< HEAD
     const Uint32 MaxPreparedOps = 12; //  three hardcoded, one for setval, two for test
     const Uint32 NumConcurrentPrepares = 2;  /* One parallel prepare */
     
@@ -206,16 +205,6 @@
     const Uint32 PagesPerPreparingOp = 5;    /* Arbitrary */
     const Uint32 PagesPerTransaction = 0;    /* Not used currently */
     
-=======
-    const Uint32 MaxPreparedOps =
-        6;  //  three hardcoded, one for setval, two for test
-    const Uint32 NumConcurrentPrepares = 1; /* One parallel prepare */
-
-    const Uint32 SparePages = 5;          /* Arbitrary */
-    const Uint32 PagesPerPreparingOp = 5; /* Arbitrary */
-    const Uint32 PagesPerTransaction = 0; /* Not used currently */
-
->>>>>>> 2bf0f4a5
     /**
      * Calculations:
      * Normally these operations cannot happen in parallel. But the DICT
