--- conflicted
+++ resolved
@@ -1,10 +1,6 @@
 /*
-<<<<<<< HEAD
-   Copyright (c) 2003, 2022, Oracle and/or its affiliates.
-   Copyright (c) 2021, 2022, Hopsworks and/or its affiliates.
-=======
    Copyright (c) 2003, 2023, Oracle and/or its affiliates.
->>>>>>> 40072376
+   Copyright (c) 2021, 2023, Hopsworks and/or its affiliates.
 
    This program is free software; you can redistribute it and/or modify
    it under the terms of the GNU General Public License, version 2.0,
@@ -757,15 +753,11 @@
   void linkScan(NodeHandle& node, ScanOpPtr scanPtr, Uint32 scanInstance);
   void unlinkScan(NodeHandle& node, ScanOpPtr scanPtr, Uint32 scanInstance);
   bool islinkScan(NodeHandle& node, ScanOpPtr scanPtr, Uint32 scanInstance);
-<<<<<<< HEAD
   void relinkScan(ScanOp&,
                   Uint32 scanInstance,
                   Frag&,
                   bool need_lock = true,
                   Uint32 line = 0);
-=======
-  void relinkScan(ScanOp&, Uint32 scanInstance, Frag&, bool need_lock = true, Uint32 line = 0);
->>>>>>> 40072376
 
   /*
    * DbtuxTree.cpp
@@ -1817,15 +1809,7 @@
   ndbrequire(c_ctx.scanPtr.p != nullptr);
   ScanOp& scan = *c_ctx.scanPtr.p;
   Frag& frag = *c_ctx.fragPtr.p;
-<<<<<<< HEAD
-  relinkScan(scan,
-             m_my_scan_instance,
-             frag,
-             true,
-             line);
-=======
   relinkScan(scan, m_my_scan_instance, frag, true, line);
->>>>>>> 40072376
 }
 #undef JAM_FILE_ID
 
