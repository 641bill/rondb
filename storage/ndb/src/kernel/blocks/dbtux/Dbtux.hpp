/*
<<<<<<< HEAD
   Copyright (c) 2003, 2024, Oracle and/or its affiliates.
=======
   Copyright (c) 2003, 2023, Oracle and/or its affiliates.
>>>>>>> e64a25e2
   Copyright (c) 2021, 2024, Hopsworks and/or its affiliates.

   This program is free software; you can redistribute it and/or modify
   it under the terms of the GNU General Public License, version 2.0,
   as published by the Free Software Foundation.

   This program is designed to work with certain software (including
   but not limited to OpenSSL) that is licensed under separate terms,
   as designated in a particular file or component or in included license
   documentation.  The authors of MySQL hereby grant you an additional
   permission to link the program and your derivative works with the
   separately licensed software that they have either included with
   the program or referenced in the documentation.

   This program is distributed in the hope that it will be useful,
   but WITHOUT ANY WARRANTY; without even the implied warranty of
   MERCHANTABILITY or FITNESS FOR A PARTICULAR PURPOSE.  See the
   GNU General Public License, version 2.0, for more details.

   You should have received a copy of the GNU General Public License
   along with this program; if not, write to the Free Software
   Foundation, Inc., 51 Franklin St, Fifth Floor, Boston, MA 02110-1301  USA
*/

#ifndef DBTUX_H
#define DBTUX_H

#include <ndb_limits.h>
#include <ArrayPool.hpp>
#include <AttributeDescriptor.hpp>
#include <AttributeHeader.hpp>
#include <DataBuffer.hpp>
#include <IntrusiveList.hpp>
#include <RWPool64.hpp>
#include <SimulatedBlock.hpp>

// big brother
#include <dbacc/Dbacc.hpp>
#include <dbtup/Dbtup.hpp>

// packed index keys and bounds
#include <NdbPack.hpp>

// signal classes
#include <signaldata/AccLock.hpp>
#include <signaldata/AccScan.hpp>
#include <signaldata/AlterIndxImpl.hpp>
#include <signaldata/DictTabInfo.hpp>
#include <signaldata/DropTab.hpp>
#include <signaldata/DumpStateOrd.hpp>
#include <signaldata/IndexStatSignal.hpp>
#include <signaldata/NextScan.hpp>
#include <signaldata/TupFrag.hpp>
#include <signaldata/TuxBound.hpp>
#include <signaldata/TuxContinueB.hpp>
#include <signaldata/TuxMaint.hpp>

// debug
#if defined(VM_TRACE)
#include <NdbOut.hpp>
#include <OutputStream.hpp>
#endif

#define JAM_FILE_ID 374

#undef max
#undef min

class Configuration;
struct mt_BuildIndxCtx;
class Dblqh;

class Dbtux : public SimulatedBlock {
  friend class Dbqtux;
  friend class DbtuxProxy;
  friend struct mt_BuildIndxCtx;
  friend Uint32 Dbtux_mt_buildIndexFragment_wrapper_C(void *);

  Uint32 m_acc_block;
  Uint32 m_lqh_block;
  Uint32 m_tux_block;
  bool m_is_query_block;
  Uint32 m_my_scan_instance;

 public:
  Dbtux(Block_context &ctx, Uint32 instanceNumber = 0, Uint32 blockNo = DBTUX);
  ~Dbtux() override;

  void prepare_scan_ctx(Uint32 scanPtrI) override;
  // pointer to TUP and LQH instance in this thread
  Dbtup* c_tup;
  Dblqh* c_lqh;
  Dbacc* c_acc;
  Dbtux* m_ldm_instance_used;
  void execTUX_BOUND_INFO(Signal* signal);
  void execREAD_PSEUDO_REQ(Uint32 scanPtrI, Uint32 attrId, Uint32* out, Uint32 out_words);

private:
  // sizes are in words (Uint32)
  static constexpr Uint32 MaxIndexAttributes = MAX_ATTRIBUTES_IN_INDEX;
  static constexpr Uint32 MaxAttrDataSize =
      2 * MAX_ATTRIBUTES_IN_INDEX + MAX_KEY_SIZE_IN_WORDS;
  static constexpr Uint32 MaxXfrmDataSize = MaxAttrDataSize * MAX_XFRM_MULTIPLY;

 public:
  static constexpr Uint32 DescPageSize = 512;

 private:
  static constexpr Uint32 MaxTreeNodeSize = MAX_TTREE_NODE_SIZE;
  static constexpr Uint32 MaxPrefSize = MAX_TTREE_PREF_SIZE;
  static constexpr Uint32 ScanBoundSegmentSize = 7;
  static constexpr Uint32 MaxAccLockOps = MAX_PARALLEL_OP_PER_SCAN;
<<<<<<< HEAD
  static constexpr Uint32 MaxTreeDepth = 32;  // strict
#ifdef VM_TRACE
=======
  static constexpr Uint32 MaxTreeDepth = 32;    // strict
#if defined(VM_TRACE)
>>>>>>> e64a25e2
  // for TuxCtx::c_debugBuffer
  static constexpr Uint32 DebugBufferBytes = (MaxAttrDataSize << 2);
#endif
  BLOCK_DEFINES(Dbtux);

  // forward declarations
  struct TuxCtx;

  // AttributeHeader size is assumed to be 1 word
public:
  static constexpr Uint32 AttributeHeaderSize = 1;
private:

  /*
   * Logical tuple address, "local key".  Identifies table tuples.
   */
  typedef Uint32 TupAddr;
  static constexpr Uint32 NullTupAddr = (Uint32)-1;

  /*
   * Physical tuple address in TUP.  Provides fast access to table tuple
   * or index node.  Valid within the db node and across timeslices.
   * Not valid between db nodes or across restarts.
   *
   * To avoid wasting an Uint16 the pageid is split in two.
   */
  struct TupLoc {
   private:
    Uint16 m_pageId1;  // page i-value (big-endian)
    Uint16 m_pageId2;
    Uint16 m_pageOffset;  // page offset in words
   public:
    TupLoc();
    TupLoc(Uint32 pageId, Uint16 pageOffset);
    Uint32 getPageId() const;
    void setPageId(Uint32 pageId);
    Uint32 getPageOffset() const;
    void setPageOffset(Uint32 pageOffset);
    bool operator==(const TupLoc &loc) const;
    bool operator!=(const TupLoc &loc) const;
  };

  /*
   * There is no const member NullTupLoc since the compiler may not be
   * able to optimize it to TupLoc() constants.  Instead null values are
   * constructed on the stack with TupLoc().
   */
#define NullTupLoc TupLoc()

  // tree definitions

  /*
   * Tree entry.  Points to a tuple in primary table via physical
   * address of "original" tuple and tuple version.
   *
   * ZTUP_VERSION_BITS must be 15 (or less).
   */
  struct TreeEnt;
  friend struct TreeEnt;
  struct TreeEnt {
    TupLoc m_tupLoc;             // address of original tuple
    unsigned m_tupVersion : 15;  // version
    TreeEnt();
    // methods
    bool eqtuple(const TreeEnt ent) const;
    bool eq(const TreeEnt ent) const;
    int cmp(const TreeEnt ent) const;
  };
  static constexpr Uint32 TreeEntSize = sizeof(TreeEnt) >> 2;
  static const TreeEnt NullTreeEnt;

  /*
   * Tree node has 3 parts:
   *
   * 1) struct TreeNode - the header (6 words)
   * 2) some key values for min entry - the min prefix
   * 3) list of TreeEnt (each 2 words)
   *
   * There are 3 links to other nodes: left child, right child, parent.
   * Occupancy (number of entries) is at least 1 except temporarily when
   * a node is about to be removed.
   */
  struct TreeNode;
  friend struct TreeNode;
  struct TreeNode {
    TupLoc m_link[3];        // link to 0-left child 1-right child 2-parent
    unsigned m_side : 2;     // we are 0-left child 1-right child 2-root
    unsigned m_balance : 2;  // balance -1, 0, +1 plus 1 for Solaris CC
    unsigned pad1 : 4;
    Uint8 m_occup;          // current number of entries
    Uint32 m_nodeScanPtrI;  // list of scans at this node
    Uint32 m_nodeScanInstance;
    TreeNode();
  };
  static constexpr Uint32 NodeHeadSize = sizeof(TreeNode) >> 2;

  /*
   * Tree header.  There is one in each fragment.  Contains tree
   * parameters and address of root node.
   */
  struct TreeHead;
  friend struct TreeHead;
  struct TreeHead {
    Uint8 m_nodeSize;  // words in tree node
    Uint8 m_prefSize;  // words in min prefix
    Uint8 m_minOccup;  // min entries in internal node
    Uint8 m_maxOccup;  // max entries in node
    TupLoc m_root;     // root node
    TreeHead();
    // methods
    Uint32 *getPref(TreeNode *node) const;
    TreeEnt *getEntList(TreeNode *node) const;
  };

  /*
   * Tree position.  Specifies node, position within node (from 0 to
   * m_occup), and whether the position is at an existing entry or
   * before one (if any).  Position m_occup points past the node and is
   * also represented by position 0 of next node.  Includes direction
   * used by scan.
   */
  struct TreePos;
  friend struct TreePos;
  struct TreePos {
    TupLoc m_loc;  // physical node address
    Uint32 m_pos;  // position 0 to m_occup
    Uint32 m_dir;  // see scanNext
    TreePos();
  };

  // packed metadata

  /*
   * Descriptor page.  The "hot" metadata for an index is stored as
   * contiguous array of words on some page.  It has 3 parts:
   * 1) DescHead
   * 2) array of NdbPack::Type used by NdbPack::Spec of index key
   * 3) array of attr headers for reading index key values from TUP
   */
  struct DescPage;
  friend struct DescPage;
  struct DescPage {
    static constexpr Uint32 TYPE_ID = RT_DBTUX_DESC_PAGE;
    Uint32 m_magic;
    DescPage();
    ~DescPage()
    {
    }
    Uint32 m_numFree;           // number of free words
    Uint32 m_data[DescPageSize];
    union
    {
      Uint64 nextPool;
      Uint64 nextList;
    };
    Uint64 prevList;
  };
  typedef Ptr64<DescPage> DescPage64Ptr;
  typedef RecordPool64<RWPool64<DescPage> > DescPage_pool;
  typedef DLCFifo64List<DescPage_pool> DescPage_fifo;

  DescPage_pool c_descPagePool;
  DescPage_fifo c_descPageList;
  Uint32 c_descMaxPagesAllocated;

  struct DescHead {
    Uint32 m_indexId;
    Uint16 m_numAttrs;
    Uint16 m_magic;
    enum { Magic = 0xDE5C };
  };
public:
  static constexpr Uint32 DescHeadSize = sizeof(DescHead) >> 2;
private:

  typedef NdbPack::Type KeyType;
  typedef NdbPack::Spec KeySpec;
public:
  static constexpr Uint32 KeyTypeSize = sizeof(KeyType) >> 2;
private:

  typedef NdbPack::DataC KeyDataC;
  typedef NdbPack::Data KeyData;
  typedef NdbPack::BoundC KeyBoundC;
  typedef NdbPack::Bound KeyBound;
  typedef NdbPack::DataArray KeyDataArray;
  typedef NdbPack::BoundArray KeyBoundArray;

  // range scan

  /*
   * ScanBound instances are members of ScanOp.  Bound data is stored in
   * a separate segmented buffer pool.
   */
  typedef DataBufferSegment<ScanBoundSegmentSize, RT_DBTUX_SCAN_BOUND>
      ScanBoundSegment;
  typedef TransientPool<ScanBoundSegment> ScanBoundBuffer_pool;
  static constexpr Uint32 DBTUX_SCAN_BOUND_TRANSIENT_POOL_INDEX = 2;
  typedef DataBuffer<ScanBoundSegmentSize, ScanBoundBuffer_pool,
                     RT_DBTUX_SCAN_BOUND>
      ScanBoundBuffer;
  typedef LocalDataBuffer<ScanBoundSegmentSize, ScanBoundBuffer_pool,
                          RT_DBTUX_SCAN_BOUND>
      LocalScanBoundBuffer;
  struct ScanBound {
    ScanBoundBuffer::Head m_head;
    Uint16 m_cnt;  // number of attributes
    Int16 m_side;
    ScanBound();
  };
  ScanBoundBuffer_pool c_scanBoundPool;

  // ScanLock
  struct ScanLock {
    static constexpr Uint32 TYPE_ID = RT_DBTUX_SCAN_LOCK;
    Uint32 m_magic;

    ScanLock() : m_magic(Magic::make(TYPE_ID)) {}
    ~ScanLock() {}
    Uint32 m_accLockOp;
    union {
      Uint32 nextPool;
      Uint32 nextList;
    };
    Uint32 prevList;
  };
  static constexpr Uint32 DBTUX_SCAN_LOCK_TRANSIENT_POOL_INDEX = 1;
  typedef Ptr<ScanLock> ScanLockPtr;
  typedef TransientPool<ScanLock> ScanLock_pool;
  typedef DLFifoList<ScanLock_pool> ScanLock_fifo;
  typedef LocalDLFifoList<ScanLock_pool> Local_ScanLock_fifo;
  typedef ConstLocalDLFifoList<ScanLock_pool> ConstLocal_ScanLock_fifo;
  Uint32 c_freeScanLock;
  ScanLock_pool c_scanLockPool;

  /*
   * Scan operation.
   *
   * Tuples are locked one at a time.  The current lock op is set to
   * RNIL as soon as the lock is obtained and passed to LQH.  We must
   * however remember all locks which LQH has not returned for unlocking
   * since they must be aborted by us when the scan is closed.
   *
   * Scan state describes the entry we are interested in.  There is
   * a separate lock wait flag.  It may be for current entry or it may
   * be for an entry we were moved away from.  In any case nothing
   * happens with current entry before lock wait flag is cleared.
   *
   * An unfinished scan is always linked to some tree node, and has
   * current position and direction (see comments at scanNext).  There
   * is also a copy of latest entry found.
   *
   * Error handling:  An error code (independent of scan state) is set
   * and returned to LQH.  No more result rows are returned but normal
   * protocol is still followed until scan close.
   */
  struct ScanOp {
    static constexpr Uint32 TYPE_ID = RT_DBTUX_SCAN_OPERATION;
    Uint32 m_magic;

    ~ScanOp() {}

    enum {
      Undef = 0,
      First = 1,    // before first entry
      Current = 2,  // at some entry
      Found = 3,    // return current as next scan result
      Blocked = 4,  // found and waiting for ACC lock
      Locked = 5,   // found and locked or no lock needed
      Next = 6,     // looking for next entry
      Last = 7,     // after last entry
      Aborting = 8
    };
    Uint32 m_errorCode;
    Uint64 m_fragPtrI;
    Uint32 m_lockwait;
    Uint32 m_state;
    Uint32 m_userPtr;  // scanptr.i in LQH
    Uint32 m_userRef;
    Uint32 m_tableId;
    Uint32 m_indexId;
    Uint32 m_fragId;
    Uint32 m_transId1;
    Uint32 m_transId2;
    Uint32 m_savePointId;
    // lock waited for or obtained and not yet passed to LQH
    Uint32 m_accLockOp;
    // locks obtained and passed to LQH but not yet returned by LQH
    ScanLock_fifo::Head m_accLockOps;
    Uint8 m_readCommitted;  // no locking
    Uint8 m_lockMode;
    Uint8 m_descending;
    ScanBound m_scanBound[2];
    bool m_is_linked_scan;
    TreePos m_scanPos;          // position
    TupLoc m_scanLinkedPos;     // Location of next scan entry now
    TreeEnt m_scanEnt;          // latest entry found
    Uint32 m_nodeScanPtrI;      // next scan at node (single-linked)
    Uint32 m_nodeScanInstance;  // next scan instance at node
    Uint32 m_statOpPtrI;        // RNIL unless this is a statistics scan
    union {
      Uint32 nextPool;
      Uint32 nextList;
    };
    Uint32 prevList;

    // Aggregation
    Uint32 m_aggregation;
    ScanOp();
  };
  static constexpr Uint32 DBTUX_SCAN_OPERATION_TRANSIENT_POOL_INDEX = 0;
  typedef Ptr<ScanOp> ScanOpPtr;
  typedef TransientPool<ScanOp> ScanOp_pool;
  typedef DLList<ScanOp_pool> ScanOp_list;
  ScanOp_pool c_scanOpPool;

  // indexes and fragments

  /*
   * Ordered index.  Top level data structure.  The primary table (table
   * being indexed) lives in TUP.
   */
  struct Index;
  friend struct Index;
  struct Index {
    enum State {
      NotDefined = 0,
      Defining = 1,
      Building = 3,  // triggers activated, building
      Online = 2,    // triggers activated and build done
      Dropping = 9
    };
    Uint64 m_descPage;          // descriptor page
    Uint64 m_statFragPtrI;      // fragment to monitor if not RNIL
    Uint32 m_tableId;
    Uint32 m_statLoadTime;      // load time of index stats
    union {
      bool m_storeNullKey;
      Uint32 nextPool;
    };
    KeySpec m_keySpec;
    State m_state;
    DictTabInfo::TableType m_tableType;
    Uint8 m_use_new_hash_function;
    Uint8 unused;
    Uint16 m_descOff;           // offset within the page
    Uint16 m_numAttrs;
    Uint16 m_prefAttrs;         // attributes in min prefix
    Uint16 m_prefBytes;         // max bytes in min prefix
    Index();
  };
  typedef Ptr<Index> IndexPtr;
  typedef ArrayPool<Index> Index_pool;

 public:
  Index_pool c_indexPool;
  RSS_AP_SNAPSHOT(c_indexPool);

 private:
  /*
   * Fragment of an index, as known to DIH/TC.  Represents the two
   * duplicate fragments known to LQH/ACC/TUP.  Includes tree header.
   * There are no maintenance operation records yet.
   */
  struct Frag;
  friend struct Frag;
  struct Frag {
    Uint32 m_magic;
    Uint32 m_tableId;           // copy from index level
    Uint32 m_indexId;
    Uint16 m_fragId;
    Uint8 m_use_new_hash_function;
    Uint8 unused;
    TreeHead m_tree;
    TupLoc m_freeLoc;           // one free node for next op
    Uint64 m_tupIndexFragPtrI;
    Uint64 m_tupTableFragPtrI;
    Uint64 m_entryCount;        // current entries
    Uint64 m_entryBytes;        // sum of index key sizes
    Uint64 m_entryOps;          // ops since last index stats update
    union {
      Uint32 nextPool;
    };
    Frag();
    Frag(ScanOp_pool& scanOpPool);
  };
  typedef Ptr64<Frag> FragPtr;
  typedef RecordPool64<RWPool64<Frag> > Frag_pool;

 public:
  Frag_pool c_fragPool;
  Uint32 cnoOfAllocatedFragrec;
  Uint32 cnoOfMaxAllocatedFragrec;
  Uint32 cnoOfSaveAllocatedFragrec;
private:
  /*
   * Fragment metadata operation.
   */
  struct FragOp {
    Uint32 m_userPtr;
    Uint32 m_userRef;
    Uint32 m_indexId;
    Uint32 m_fragId;
    Uint64 m_fragPtrI;
    Uint32 m_fragNo;            // fragment number starting at zero
    Uint32 m_numAttrsRecvd;
    union {
      Uint32 nextPool;
    };
    FragOp();
  };
  typedef Ptr<FragOp> FragOpPtr;
  typedef ArrayPool<FragOp> FragOp_pool;

  FragOp_pool c_fragOpPool;
  RSS_AP_SNAPSHOT(c_fragOpPool);

  // node handles

  /*
   * A node handle is a reference to a tree node in TUP.  It is used to
   * operate on the node.  Node handles are allocated on the stack.
   */
  struct NodeHandle;
  friend struct NodeHandle;
  struct NodeHandle {
    Frag &m_frag;      // fragment using the node
    TupLoc m_loc;      // physical node address
    TreeNode *m_node;  // pointer to node storage
    NodeHandle(Frag &frag);
    NodeHandle(const NodeHandle &node);
    NodeHandle &operator=(const NodeHandle &node);
    // check if unassigned
    bool isNull();
    // getters
    TupLoc getLink(unsigned i);
    unsigned getChilds();  // cannot spell
    unsigned getSide();
    unsigned getOccup();
    int getBalance();
    void getNodeScan(Uint32 &scanPtrI, Uint32 &scanInstance);
    bool isNodeScanList();
    // setters
    void setLink(unsigned i, TupLoc loc);
    void setSide(unsigned i);
    void setOccup(unsigned n);
    void setBalance(int b);
    void setNodeScan(Uint32 scanPtrI, Uint32 scanInstance);
    // access other parts of the node
    Uint32 *getPref();
    TreeEnt getEnt(unsigned pos);
    // for ndbrequire and ndbassert
    [[noreturn]] void progError(int line, int cause, const char *file,
                                const char *check);
  };

  // stats scan
  struct StatOp;
  friend struct StatOp;
  struct StatOp {
    // the scan
    Uint32 m_scanOpPtrI;
    // parameters
    Uint32 m_saveSize;
    Uint32 m_saveScale;
    Uint32 m_batchSize;
    Uint32 m_estBytes;
    // counters
    Uint32 m_rowCount;
    Uint32 m_batchCurr;
    bool m_haveSample;
    Uint32 m_sampleCount;
    Uint32 m_keyBytes;
    bool m_keyChange;
    bool m_usePrev;
    // metadata
    enum { MaxKeyCount = MAX_INDEX_STAT_KEY_COUNT };
    enum { MaxKeySize = MAX_INDEX_STAT_KEY_SIZE };
    enum { MaxValueCount = MAX_INDEX_STAT_VALUE_COUNT };
    enum { MaxValueSize = MAX_INDEX_STAT_VALUE_SIZE };
    Uint32 m_keyCount;
    Uint32 m_valueCount;
    // pack
    const KeySpec &m_keySpec;
    NdbPack::Spec m_valueSpec;
    NdbPack::Type m_valueSpecBuf[MaxValueCount];
    // data previous current result
    KeyData m_keyData1;
    KeyData m_keyData2;
    KeyData m_keyData;
    NdbPack::Data m_valueData;
    // buffers with one word for length bytes
    Uint32 m_keyDataBuf1[1 + MaxKeySize];
    Uint32 m_keyDataBuf2[1 + MaxKeySize];
    Uint32 m_keyDataBuf[1 + MaxKeySize];
    Uint32 m_valueDataBuf[1 + MaxValueCount];
    // value collection
    struct Value {
      Uint32 m_rir;
      Uint32 m_unq[MaxKeyCount];
      Value();
    };
    Value m_value1;
    Value m_value2;
    union {
      Uint32 nextPool;
    };
    StatOp(const Index &);
  };
  typedef Ptr<StatOp> StatOpPtr;
  typedef ArrayPool<StatOp> StatOp_pool;

  StatOp_pool c_statOpPool;
  RSS_AP_SNAPSHOT(c_statOpPool);

  // stats monitor (shared by req data and continueB loop)
  struct StatMon;
  friend struct StatMon;
  struct StatMon {
    IndexStatImplReq m_req;
    Uint32 m_requestType;
    // continueB loop
    Uint32 m_loopIndexId;
    Uint32 m_loopDelay;
    StatMon();
  };
  StatMon c_statMon;

  // methods

  /*
   * DbtuxGen.cpp
   */
  void execCONTINUEB(Signal *signal);
  void execSTTOR(Signal *signal);
  void execREAD_CONFIG_REQ(Signal *signal);
  void execNODE_STATE_REP(Signal *signal);

  // utils
  void readKeyAttrs(TuxCtx &, const Frag &frag, TreeEnt ent, KeyData &keyData,
                    Uint32 count);
  void readKeyAttrs(TuxCtx &, const Frag &frag, TreeEnt ent, Uint32 count,
                    Uint32 *outputBuffer);
  void readTableHashKey(TreeEnt ent, Uint32* pkData, unsigned& pkSize);
  void unpackBound(Uint32* const outputBuffer,
                   const ScanBound& bound,
                   KeyBoundC& searchBound);
  void findFrag(EmulatedJamBuffer* jamBuf,
                Uint32 indexId,
                Uint32 fragId,
                FragPtr& fragPtr);

  /*
   * DbtuxMeta.cpp
   */
  void execCREATE_TAB_REQ(Signal *);
  void execTUXFRAGREQ(Signal *signal);
  void execTUX_ADD_ATTRREQ(Signal *signal);
  void execALTER_INDX_IMPL_REQ(Signal *signal);
  void execDROP_TAB_REQ(Signal *signal);
  void execDROP_FRAG_REQ(Signal *signal);
  bool allocDescEnt(IndexPtr indexPtr);
  void freeDescEnt(IndexPtr indexPtr);
  void abortAddFragOp(Signal *signal);
  void dropIndex(Signal *signal, IndexPtr indexPtr, Uint32 senderRef,
                 Uint32 senderData);

 public:
  /*
   * DbtuxMaint.cpp
   */
  void execTUX_MAINT_REQ(Signal *signal);

 private:
  /*
   * DbtuxNode.cpp
   */
  int allocNode(TuxCtx &, NodeHandle &node);
  void freeNode(NodeHandle &node);
  void selectNode(TuxCtx &, NodeHandle &node, TupLoc loc);
  void insertNode(TuxCtx &, NodeHandle &node);
  void deleteNode(NodeHandle &node);
  void freePreallocatedNode(Frag &frag);
  void setNodePref(struct TuxCtx &, NodeHandle &node);
  // node operations
  void nodePushUp(TuxCtx &, NodeHandle &node, unsigned pos, const TreeEnt &ent,
                  Uint32 scanList, Uint32 scanInstance);
  void nodePushUpScans(NodeHandle &node, unsigned pos);
  void nodePopDown(TuxCtx &, NodeHandle &node, unsigned pos, TreeEnt &en,
                   Uint32 *scanList, Uint32 *scanInstance);
  void nodePopDownScans(NodeHandle &node, unsigned pos);
  void nodePushDown(TuxCtx &, NodeHandle &node, unsigned pos, TreeEnt &ent,
                    Uint32 &scanList, Uint32 &scanInstance);
  void nodePushDownScans(NodeHandle &node, unsigned pos);
  void nodePopUp(TuxCtx &, NodeHandle &node, unsigned pos, TreeEnt &ent,
                 Uint32 scanList, Uint32 scanInstance);
  void nodePopUpScans(NodeHandle &node, unsigned pos);
  void nodeSlide(TuxCtx &, NodeHandle &dstNode, NodeHandle &srcNode,
                 unsigned cnt, unsigned i);
  // scans linked to node
  void addScanList(NodeHandle &node, unsigned pos, Uint32 scanList,
                   Uint32 scanInstance);
  void removeScanList(NodeHandle& node,
                      unsigned pos,
                      Uint32& scanList,
                      Uint32& scanInstance);
  void moveScanList(NodeHandle& node, unsigned pos);
  void linkScan(NodeHandle& node, ScanOpPtr scanPtr, Uint32 scanInstance);
  void unlinkScan(NodeHandle& node, ScanOpPtr scanPtr, Uint32 scanInstance);
  bool islinkScan(NodeHandle& node, ScanOpPtr scanPtr, Uint32 scanInstance);
  void relinkScan(ScanOp&,
                  Uint32 scanInstance,
                  Frag&,
                  bool need_lock = true,
                  Uint32 line = 0);

  /*
   * DbtuxTree.cpp
   */
  // add entry
  void treeAdd(TuxCtx &, Frag &frag, TreePos treePos, TreeEnt ent);
  void treeAddFull(TuxCtx &, Frag &frag, NodeHandle lubNode, unsigned pos,
                   TreeEnt ent);
  void treeAddNode(TuxCtx &, Frag &frag, NodeHandle lubNode, unsigned pos,
                   TreeEnt ent, NodeHandle parentNode, unsigned i);
  void treeAddRebalance(TuxCtx &, Frag &frag, NodeHandle node, unsigned i);
  // remove entry
  void treeRemove(Frag &frag, TreePos treePos);
  void treeRemoveInner(Frag &frag, NodeHandle lubNode, unsigned pos);
  void treeRemoveSemi(Frag &frag, NodeHandle node, unsigned i);
  void treeRemoveLeaf(Frag &frag, NodeHandle node);
  void treeRemoveNode(Frag &frag, NodeHandle node);
  void treeRemoveRebalance(Frag &frag, NodeHandle node, unsigned i);
  // rotate
  void treeRotateSingle(TuxCtx &, Frag &frag, NodeHandle &node, unsigned i);
  void treeRotateDouble(TuxCtx &, Frag &frag, NodeHandle &node, unsigned i);

  /*
   * DbtuxScan.cpp
   */
  void execACC_SCANREQ(Signal *signal);
  void execNEXT_SCANREQ(Signal *signal);
  void execACC_CHECK_SCAN(Signal *signal);
  void execACCKEYCONF(Signal *signal);
  void execACCKEYREF(Signal *signal);
  void execACC_ABORTCONF(Signal *signal);
  void scanFirst(ScanOpPtr scanPtr, Frag &frag, const Index &index);
  void continue_scan(Signal *signal, ScanOpPtr scanPtr, Frag &frag, bool);
  void scanFind(ScanOpPtr scanPtr, Frag &frag);
  Uint32 scanNext(ScanOpPtr scanPtr, bool fromMaintReq, Frag &frag);
  bool scanCheck(ScanOp &scan, TreeEnt ent);
  bool scanVisible(ScanOp &scan, TreeEnt ent);
  void scanClose(Signal *signal, ScanOpPtr scanPtr);
  void abortAccLockOps(Signal *signal, ScanOpPtr scanPtr);
  void addAccLockOp(ScanOpPtr scanPtr, Uint32 accLockOp);
  void removeAccLockOp(ScanOpPtr scanPtr, Uint32 accLockOp);
  void releaseScanOp(ScanOpPtr &scanPtr);

  /*
   * DbtuxSearch.cpp
   */
  void findNodeToUpdate(TuxCtx &, Frag &frag, const KeyBoundArray &searchBound,
                        TreeEnt searchEnt, NodeHandle &currNode);
  bool findPosToAdd(TuxCtx &, Frag &frag, const KeyBoundArray &searchBound,
                    TreeEnt searchEnt, NodeHandle &currNode, TreePos &treePos);
  bool findPosToRemove(TuxCtx &, TreeEnt searchEnt, NodeHandle &currNode,
                       TreePos &treePos);
  bool searchToAdd(TuxCtx &, Frag &frag, const KeyBoundArray &searchBound,
                   TreeEnt searchEnt, TreePos &treePos);
  bool searchToRemove(TuxCtx &, Frag &frag, const KeyBoundArray &searchBound,
                      TreeEnt searchEnt, TreePos &treePos);
  void findNodeToScan(Frag &frag, unsigned dir,
                      const KeyBoundArray &searchBound, NodeHandle &currNode);
  void findPosToScan(Frag &frag, unsigned idir,
                     const KeyBoundArray &searchBound, NodeHandle &currNode,
                     Uint32 *pos);
  void searchToScan(Frag &frag, unsigned idir, const KeyBoundArray &searchBound,
                    TreePos &treePos);

  /**
   * Prepare methods
   * These methods are setting up variables that are precomputed to avoid having
   * to compute those every time we need them.
   */
  void prepare_scan_bounds(const ScanOp *scanPtrP, const Index *indexPtrP,
                           Dbtux *tux_block);
  void prepare_move_scan_ctx(ScanOpPtr scanPtr, Dbtux *tux_block);

  int cmpSearchKey(TuxCtx &, const KeyDataC &searchKey,
                   const KeyDataC &entryKey, Uint32 cnt);
  int cmpSearchBound(TuxCtx &, const KeyBoundC &searchBound,
                     const KeyDataC &entryKey, Uint32 cnt);

  /*
   * DbtuxStat.cpp
   */
  // one-round-trip tree-dive records in range
  void statRecordsInRange(ScanOpPtr scanPtr, Uint32 *out, Uint32 out_words);
  Uint32 getEntriesBeforeOrAfter(Frag &frag, TreePos pos, unsigned idir);
  unsigned getPathToNode(NodeHandle node, Uint16 *path);
  // stats scan
  int statScanInit(StatOpPtr, const Uint32 *data, Uint32 len, Uint32 *usedLen);
  int statScanAddRow(StatOpPtr, TreeEnt ent);
  void statScanReadKey(StatOpPtr, Uint32 *out, Uint32 out_words);
  void statScanReadValue(StatOpPtr, Uint32 *out, Uint32 out_words);
  void execINDEX_STAT_REP(Signal *);  // from TRIX
  // stats monitor request
  void execINDEX_STAT_IMPL_REQ(Signal *);
  void statMonStart(Signal *, StatMon &);
  void statMonStop(Signal *, StatMon &);
  void statMonConf(Signal *, StatMon &);
  // stats monitor continueB loop
  void statMonSendContinueB(Signal *);
  void statMonExecContinueB(Signal *);
  void statMonCheck(Signal *, StatMon &);
  void statMonRep(Signal *, StatMon &);

  /*
   * DbtuxDebug.cpp
   */
<<<<<<< HEAD
  void execDUMP_STATE_ORD(Signal *signal);
#ifdef VM_TRACE
=======
  void execDUMP_STATE_ORD(Signal* signal);
#if defined(VM_TRACE)
>>>>>>> e64a25e2
  struct PrintPar {
    char m_path[100];     // LR prefix
    unsigned m_side;      // expected side
    TupLoc m_parent;      // expected parent address
    int m_depth;          // returned depth
    unsigned m_occup;     // returned occupancy
    TreeEnt m_minmax[2];  // returned subtree min and max
    bool m_ok;            // returned status
    PrintPar();
  };
  void printTree(Signal *signal, Frag &frag, NdbOut &out);
  void printNode(struct TuxCtx &, Frag &, NdbOut &out, TupLoc loc,
                 PrintPar &par);
  friend class NdbOut &operator<<(NdbOut &, const TupLoc &);
  friend class NdbOut &operator<<(NdbOut &, const TreeEnt &);
  friend class NdbOut &operator<<(NdbOut &, const TreeNode &);
  friend class NdbOut &operator<<(NdbOut &, const TreeHead &);
  friend class NdbOut &operator<<(NdbOut &, const TreePos &);
  friend class NdbOut &operator<<(NdbOut &, const KeyType &);
  friend class NdbOut &operator<<(NdbOut &, const ScanOp &);
  friend class NdbOut &operator<<(NdbOut &, const Index &);
  friend class NdbOut &operator<<(NdbOut &, const Frag &);
  friend class NdbOut &operator<<(NdbOut &, const FragOp &);
  friend class NdbOut &operator<<(NdbOut &, const NodeHandle &);
  friend class NdbOut &operator<<(NdbOut &, const StatOp &);
  friend class NdbOut &operator<<(NdbOut &, const StatMon &);
  FILE *debugFile;
  NdbOut tuxDebugOut;
  unsigned debugFlags;
  enum {
      DebugMeta = 1,   // log create and drop index
      DebugMaint = 2,  // log maintenance ops
      DebugTree = 4,   // log and check tree after each op
      DebugScan = 8,   // log scans
      DebugLock = 16,  // log ACC locks
      DebugStat = 32   // log stats collection
  };
  static constexpr Uint32 DataFillByte = 0xa2;
  static constexpr Uint32 NodeFillByte = 0xa4;
#endif

  void execDBINFO_SCANREQ(Signal *signal);

  // start up info
  Uint32 c_internalStartPhase;
  Uint32 c_typeOfStart;

  /*
   * Global data set at operation start.  Unpacked from index metadata.
   * Not passed as parameter to methods.  Invalid across timeslices.
   *
   * TODO inline all into index metadata
   */
  struct TuxCtx {
    EmulatedJamBuffer *jamBuffer;

    ScanOpPtr scanPtr;
    FragPtr fragPtr;
    IndexPtr indexPtr;
    Uint32 *tupIndexFragPtr;
    Uint32 *tupIndexTablePtr;
    Uint32 *tupRealFragPtr;
    Uint32 *tupRealTablePtr;
    Uint32 attrDataOffset;
    Uint32 tuxFixHeaderSize;

    KeyDataArray searchScanDataArray;
    KeyBoundArray searchScanBoundArray;
    Uint32 *keyAttrs;

    KeyDataArray searchKeyDataArray;
    KeyBoundArray searchKeyBoundArray;

    Uint32 scanBoundCnt;
    Uint32 descending;

    TreeEnt m_current_ent;

    // buffer for scan bound and search key data
    Uint32 *c_searchKey;

    // buffer for scan bound and search key data for next key
    Uint32 *c_nextKey;

    // buffer for current entry key data
    Uint32 *c_entryKey;

    // buffer for xfrm-ed PK and for temporary use
    Uint32 *c_dataBuffer;

    // buffer for xfrm-ed PK and for temporary use
    Uint32 *c_boundBuffer;

<<<<<<< HEAD
#ifdef VM_TRACE
    char *c_debugBuffer;
=======
#if defined(VM_TRACE)
    char* c_debugBuffer;
>>>>>>> e64a25e2
#endif
    // function for clearing context
    void reset() {
      // jamBuffer left
      scanPtr.i = RNIL;
      scanPtr.p = nullptr;
      fragPtr.i = RNIL;
      fragPtr.p = nullptr;
      indexPtr.i = RNIL;
      indexPtr.p = nullptr;
      tupIndexFragPtr = nullptr;
      tupIndexTablePtr = nullptr;
      tupRealFragPtr = nullptr;
      tupRealTablePtr = nullptr;
      attrDataOffset = 0;
      tuxFixHeaderSize = 0;
      // searchScanDataArray left
      // searchScanBoundArray left
      keyAttrs = nullptr;
      // searchKeyDataArray left
      // searchKeyBoundArray left
      scanBoundCnt = 0;
      descending = 0;
      m_current_ent.m_tupLoc = NullTupLoc;
      m_current_ent.m_tupVersion = 0;
      // c_searchKey left
      // c_nextKey left
      // c_entryKey left
      // c_dataBuffer left
      // c_boundBuffer left
      // c_debugBuffer left
    }
  };

  struct TuxCtx
      c_ctx;  // Global Tux context, for everything build MT-index build

  // index stats
  bool c_indexStatAutoUpdate;
  Uint32 c_indexStatSaveSize;
  Uint32 c_indexStatSaveScale;
  Uint32 c_indexStatTriggerPct;
  Uint32 c_indexStatTriggerScale;
  Uint32 c_indexStatUpdateDelay;

  // inlined utils
  Uint32 getDescSize(const Index &index);
  DescHead &getDescHead(const Index &index);
  KeyType *getKeyTypes(DescHead &descHead);
  const KeyType *getKeyTypes(const DescHead &descHead);
  AttributeHeader *getKeyAttrs(DescHead &descHead);
  const AttributeHeader *getKeyAttrs(const DescHead &descHead);
  //
  void getTupAddr(TreeEnt ent, Uint32& lkey1, Uint32& lkey2);
  static unsigned min(unsigned x, unsigned y);
  static unsigned max(unsigned x, unsigned y);

 public:
  static Uint32 mt_buildIndexFragment_wrapper(void *);
  void prepare_build_ctx(TuxCtx &ctx, FragPtr fragPtr);
  void prepare_tup_ptrs(TuxCtx &ctx);
  void prepare_all_tup_ptrs(TuxCtx &ctx);
  void relinkScan(Uint32 line);

 private:
  Uint32 mt_buildIndexFragment(struct mt_BuildIndxCtx *);

  Signal *c_signal_bug32040;

 private:
  bool check_freeScanLock(ScanOp &scan);
  void release_c_free_scan_lock();
  void checkPoolShrinkNeed(Uint32 pool_index,
                           const TransientFastSlotPool &pool);
  void sendPoolShrink(Uint32 pool_index);
  void shrinkTransientPools(Uint32 pool_index);

  static const Uint32 c_transient_pool_count = 3;
  TransientFastSlotPool *c_transient_pools[c_transient_pool_count];
  Bitmask<1> c_transient_pools_shrinking;

  Uint32 get_my_scan_instance();
  Uint32 get_block_from_scan_instance(Uint32);
  Uint32 get_instance_from_scan_instance(Uint32);
  bool checkScanInstance(Uint32 scanInstance);

 public:
  static Uint64 getTransactionMemoryNeed(
    const Uint32 ldm_instance_count,
    const ndb_mgm_configuration_iterator *mgm_cfg);
  Uint32 getDBACC()
  {
    return m_acc_block;
  }
  Uint32 getDBLQH()
  {
    return m_lqh_block;
  }
  Uint32 getDBTUX()
  {
    return m_tux_block;
  }
  ScanOp* getScanOpPtrP(Uint32 scanPtrI)
  {
    ScanOpPtr scanPtr;
    scanPtr.i = scanPtrI;
    ndbrequire(c_scanOpPool.getValidPtr(scanPtr));
    return scanPtr.p;
  }
  ScanOp *getScanOpPtrP(Uint32 scanPtrI, Uint32 scanInstance) {
    Dbtux *tux_block;
    Uint32 blockNo = get_block_from_scan_instance(scanInstance);
    Uint32 instanceNo = get_instance_from_scan_instance(scanInstance);
    tux_block = (Dbtux *)globalData.getBlock(blockNo, instanceNo);
    return tux_block->getScanOpPtrP(scanPtrI);
  }
  static size_t getFragmentRecordSize()
  {
    return sizeof(struct Frag);
  }
  static size_t getTableRecordSize()
  {
    return sizeof(struct Index);
  }
};

inline bool Dbtux::check_freeScanLock(ScanOp &scan) {
  if (unlikely((!scan.m_readCommitted) && c_freeScanLock == RNIL)) {
    ScanLockPtr allocPtr;
    if (c_scanLockPool.seize(allocPtr)) {
      jam();
      c_freeScanLock = allocPtr.i;
    } else {
      return true;
    }
  }
  return false;
}

inline void Dbtux::release_c_free_scan_lock() {
  if (c_freeScanLock != RNIL) {
    jam();
    ScanLockPtr releasePtr;
    releasePtr.i = c_freeScanLock;
    ndbrequire(c_scanLockPool.getValidPtr(releasePtr));
    c_scanLockPool.release(releasePtr);
    c_freeScanLock = RNIL;
    checkPoolShrinkNeed(DBTUX_SCAN_LOCK_TRANSIENT_POOL_INDEX, c_scanLockPool);
  }
}

inline void Dbtux::checkPoolShrinkNeed(const Uint32 pool_index,
                                       const TransientFastSlotPool &pool) {
#if defined(VM_TRACE) || defined(ERROR_INSERT)
  ndbrequire(pool_index < c_transient_pool_count);
  ndbrequire(c_transient_pools[pool_index] == &pool);
#endif
  if (pool.may_shrink()) {
    sendPoolShrink(pool_index);
  }
}

// Dbtux::TupLoc

inline Dbtux::TupLoc::TupLoc()
    : m_pageId1(RNIL >> 16), m_pageId2(RNIL & 0xFFFF), m_pageOffset(0) {}

inline Dbtux::TupLoc::TupLoc(Uint32 pageId, Uint16 pageOffset)
    : m_pageId1(pageId >> 16),
      m_pageId2(pageId & 0xFFFF),
      m_pageOffset(pageOffset) {}

inline Uint32 Dbtux::TupLoc::getPageId() const {
  return (m_pageId1 << 16) | m_pageId2;
}

inline void Dbtux::TupLoc::setPageId(Uint32 pageId) {
  m_pageId1 = (pageId >> 16);
  m_pageId2 = (pageId & 0xFFFF);
}

inline Uint32 Dbtux::TupLoc::getPageOffset() const {
  return (Uint32)m_pageOffset;
}

inline void Dbtux::TupLoc::setPageOffset(Uint32 pageOffset) {
  m_pageOffset = (Uint16)pageOffset;
}

inline bool Dbtux::TupLoc::operator==(const TupLoc &loc) const {
  return m_pageId1 == loc.m_pageId1 && m_pageId2 == loc.m_pageId2 &&
         m_pageOffset == loc.m_pageOffset;
}

inline bool Dbtux::TupLoc::operator!=(const TupLoc &loc) const {
  return !(*this == loc);
}

// Dbtux::TreeEnt

inline Dbtux::TreeEnt::TreeEnt() : m_tupLoc(), m_tupVersion(0) {}

inline bool Dbtux::TreeEnt::eqtuple(const TreeEnt ent) const {
  return m_tupLoc == ent.m_tupLoc;
}

inline bool Dbtux::TreeEnt::eq(const TreeEnt ent) const {
  return m_tupLoc == ent.m_tupLoc && m_tupVersion == ent.m_tupVersion;
}

inline int Dbtux::TreeEnt::cmp(const TreeEnt ent) const {
  if (m_tupLoc.getPageId() < ent.m_tupLoc.getPageId()) return -1;
  if (m_tupLoc.getPageId() > ent.m_tupLoc.getPageId()) return +1;
  if (m_tupLoc.getPageOffset() < ent.m_tupLoc.getPageOffset()) return -1;
  if (m_tupLoc.getPageOffset() > ent.m_tupLoc.getPageOffset()) return +1;
  /*
   * Guess if one tuple version has wrapped around.  This is well
   * defined ordering on existing versions since versions are assigned
   * consecutively and different versions exists only on uncommitted
   * tuple.  Assuming max 2**14 uncommitted ops on same tuple.
   */
  const unsigned version_wrap_limit = (1 << (ZTUP_VERSION_BITS - 1));
  if (m_tupVersion < ent.m_tupVersion) {
    if (unsigned(ent.m_tupVersion - m_tupVersion) < version_wrap_limit)
      return -1;
    else
      return +1;
  }
  if (m_tupVersion > ent.m_tupVersion) {
    if (unsigned(m_tupVersion - ent.m_tupVersion) < version_wrap_limit)
      return +1;
    else
      return -1;
  }
  return 0;
}

// Dbtux::TreeNode

inline Dbtux::TreeNode::TreeNode()
    : m_side(2),
      m_balance(0 + 1),
      pad1(0),
      m_occup(0),
      m_nodeScanPtrI(RNIL),
      m_nodeScanInstance(0) {
  m_link[0] = NullTupLoc;
  m_link[1] = NullTupLoc;
  m_link[2] = NullTupLoc;
}

// Dbtux::TreeHead

inline Dbtux::TreeHead::TreeHead()
    : m_nodeSize(0), m_prefSize(0), m_minOccup(0), m_maxOccup(0), m_root() {}

inline Uint32 *Dbtux::TreeHead::getPref(TreeNode *node) const {
  Uint32 *ptr = (Uint32 *)node + NodeHeadSize;
  return ptr;
}

inline Dbtux::TreeEnt *Dbtux::TreeHead::getEntList(TreeNode *node) const {
  Uint32 *ptr = (Uint32 *)node + NodeHeadSize + m_prefSize;
  return (TreeEnt *)ptr;
}

// Dbtux::TreePos

inline Dbtux::TreePos::TreePos()
    : m_loc(), m_pos(Uint32(~0)), m_dir(Uint32(~0)) {}

// Dbtux::DescPage

inline
Dbtux::DescPage::DescPage() :
  m_numFree(ZNIL)
{
  for (unsigned i = 0; i < DescPageSize; i++) {
#ifdef VM_TRACE
    m_data[i] = 0x13571357;
#else
    m_data[i] = 0;
#endif
  }
}

// Dbtux::ScanBound

inline
Dbtux::ScanBound::ScanBound() :
  m_head(),
  m_cnt(0),
  m_side(0)
{
}

inline
Dbtux::ScanOp::ScanOp() :
  m_magic(Magic::make(ScanOp::TYPE_ID)),
  m_errorCode(0),
  m_fragPtrI(RNIL64),
  m_lockwait(false),
  m_accLockOp(RNIL),
  m_accLockOps(),
  m_scanBound(),
  m_scanPos(),
  m_scanLinkedPos(),
  m_scanEnt(),
  m_nodeScanPtrI(RNIL),
  m_nodeScanInstance(0),
  m_statOpPtrI(RNIL)
{
}

// Dbtux::Index

inline
Dbtux::Index::Index() :
  m_descPage(RNIL64),
  m_statFragPtrI(RNIL64),
  m_tableId(RNIL),
  m_statLoadTime(0),
  m_storeNullKey(false),
  m_keySpec(),
  m_state(NotDefined),
  m_tableType(DictTabInfo::UndefTableType),
  m_descOff(0),
  m_numAttrs(0),
  m_prefAttrs(0),
  m_prefBytes(0)
{
}

// Dbtux::Frag

inline
Dbtux::Frag::Frag(ScanOp_pool& scanOpPool) :
  m_tableId(RNIL),
  m_indexId(RNIL),
  m_fragId(ZNIL),
  m_tree(),
  m_freeLoc(),
  m_tupIndexFragPtrI(RNIL64),
  m_tupTableFragPtrI(RNIL64),
  m_entryCount(0),
  m_entryBytes(0),
  m_entryOps(0)
{
}

inline
Dbtux::Frag::Frag() :
  m_tableId(RNIL),
  m_indexId(RNIL),
  m_fragId(ZNIL),
  m_tree(),
  m_freeLoc(),
  m_tupIndexFragPtrI(RNIL64),
  m_tupTableFragPtrI(RNIL64),
  m_entryCount(0),
  m_entryBytes(0),
  m_entryOps(0)
{
}

// Dbtux::FragOp

inline
Dbtux::FragOp::FragOp() :
  m_userPtr(RNIL),
  m_userRef(RNIL),
  m_indexId(RNIL),
  m_fragId(ZNIL),
  m_fragPtrI(RNIL64),
  m_fragNo(ZNIL),
  m_numAttrsRecvd(ZNIL)
{
}

// Dbtux::NodeHandle

inline Dbtux::NodeHandle::NodeHandle(Frag &frag)
    : m_frag(frag), m_loc(), m_node(0) {}

inline Dbtux::NodeHandle::NodeHandle(const NodeHandle &node)
    : m_frag(node.m_frag), m_loc(node.m_loc), m_node(node.m_node) {}

inline Dbtux::NodeHandle &Dbtux::NodeHandle::operator=(const NodeHandle &node) {
  ndbassert(&m_frag == &node.m_frag);
  m_loc = node.m_loc;
  m_node = node.m_node;
  return *this;
}

inline bool Dbtux::NodeHandle::isNull() { return m_node == 0; }

inline Dbtux::TupLoc Dbtux::NodeHandle::getLink(unsigned i) {
  ndbrequire(i <= 2);
  return m_node->m_link[i];
}

inline unsigned Dbtux::NodeHandle::getChilds() {
  return (m_node->m_link[0] != NullTupLoc) + (m_node->m_link[1] != NullTupLoc);
}

inline unsigned Dbtux::NodeHandle::getSide() { return m_node->m_side; }

inline unsigned Dbtux::NodeHandle::getOccup() { return m_node->m_occup; }

inline int Dbtux::NodeHandle::getBalance() {
  return (int)m_node->m_balance - 1;
}

inline bool Dbtux::NodeHandle::isNodeScanList() {
  return m_node->m_nodeScanPtrI != RNIL;
}

inline void Dbtux::NodeHandle::getNodeScan(Uint32 &scanPtrI, Uint32 &instance) {
  scanPtrI = m_node->m_nodeScanPtrI;
  instance = m_node->m_nodeScanInstance;
}

inline void Dbtux::NodeHandle::setLink(unsigned i, TupLoc loc) {
  if (likely(i <= 2)) {
    m_node->m_link[i] = loc;
  } else {
    ndbabort();
  }
}

inline Uint32 Dbtux::get_instance_from_scan_instance(Uint32 scanInstance) {
  return (scanInstance >> 16);
}

inline Uint32 Dbtux::get_block_from_scan_instance(Uint32 scanInstance) {
  return (scanInstance & 0xFFFF);
}

inline Uint32 Dbtux::get_my_scan_instance() {
  if (m_is_query_block) {
    return DBQTUX + (instance() << 16);
  } else {
    return DBTUX + (instance() << 16);
  }
}

inline void Dbtux::NodeHandle::setSide(unsigned i) {
  if (likely(i <= 2)) {
    m_node->m_side = i;
  } else {
    ndbabort();
  }
}

inline void Dbtux::NodeHandle::setOccup(unsigned n) {
  TreeHead &tree = m_frag.m_tree;
  ndbrequire(n <= tree.m_maxOccup);
  m_node->m_occup = n;
}

inline void Dbtux::NodeHandle::setBalance(int b) {
  ndbrequire(abs(b) <= 1);
  m_node->m_balance = (unsigned)(b + 1);
}

inline void Dbtux::NodeHandle::setNodeScan(Uint32 scanPtrI, Uint32 instance) {
  m_node->m_nodeScanPtrI = scanPtrI;
  m_node->m_nodeScanInstance = instance;
}

inline Uint32 *Dbtux::NodeHandle::getPref() {
  TreeHead &tree = m_frag.m_tree;
  return tree.getPref(m_node);
}

inline Dbtux::TreeEnt Dbtux::NodeHandle::getEnt(unsigned pos) {
  TreeHead &tree = m_frag.m_tree;
  TreeEnt *entList = tree.getEntList(m_node);
  const unsigned occup = m_node->m_occup;
  ndbrequire(pos < occup);
  return entList[pos];
}

// stats

inline Dbtux::StatOp::Value::Value() {
  m_rir = 0;
  Uint32 i;
  for (i = 0; i < MaxKeyCount; i++) m_unq[i] = 0;
}

inline Dbtux::StatOp::StatOp(const Index &index)
    : m_scanOpPtrI(RNIL),
      m_saveSize(0),
      m_saveScale(0),
      m_batchSize(0),
      m_estBytes(0),
      m_rowCount(0),
      m_batchCurr(0),
      m_haveSample(false),
      m_sampleCount(0),
      m_keyBytes(0),
      m_keyChange(false),
      m_usePrev(false),
      m_keyCount(0),
      m_valueCount(0),
      m_keySpec(index.m_keySpec),
      m_keyData1(m_keySpec, false, 2),
      m_keyData2(m_keySpec, false, 2),
      m_keyData(m_keySpec, false, 2),
      m_valueData(m_valueSpec, false, 2),
      m_value1(),
      m_value2() {
  m_valueSpec.set_buf(m_valueSpecBuf, MaxValueCount);
  m_keyData1.set_buf(m_keyDataBuf1, sizeof(m_keyDataBuf1));
  m_keyData2.set_buf(m_keyDataBuf2, sizeof(m_keyDataBuf2));
  m_keyData.set_buf(m_keyDataBuf, sizeof(m_keyDataBuf));
  m_valueData.set_buf(m_valueDataBuf, sizeof(m_valueDataBuf));
}

// Dbtux::StatMon

inline Dbtux::StatMon::StatMon()
    : m_requestType(0), m_loopIndexId(0), m_loopDelay(1000) {
  memset(&m_req, 0, sizeof(m_req));
}

// parameters for methods

<<<<<<< HEAD
#ifdef VM_TRACE
inline Dbtux::PrintPar::PrintPar()
    :  // caller fills in
      m_path(),
      m_side(255),
      m_parent(),
      // default return values
      m_depth(0),
      m_occup(0),
      m_ok(true) {}
=======
#if defined(VM_TRACE)
inline
Dbtux::PrintPar::PrintPar() :
  // caller fills in
  m_path(),
  m_side(255),
  m_parent(),
  // default return values
  m_depth(0),
  m_occup(0),
  m_ok(true)
{
}
>>>>>>> e64a25e2
#endif

// utils

inline Uint32 Dbtux::getDescSize(const Index &index) {
  return DescHeadSize + index.m_numAttrs * KeyTypeSize +
         index.m_numAttrs * AttributeHeaderSize;
}

inline Dbtux::DescHead&
Dbtux::getDescHead(const Index& index)
{
  DescPage64Ptr pagePtr;
  pagePtr.i = index.m_descPage;
  m_ldm_instance_used->c_descPagePool.getUncheckedPtr(pagePtr);
  ndbrequire(index.m_descOff < DescPageSize);
  Uint32* ptr = &pagePtr.p->m_data[index.m_descOff];
  DescHead* descHead = reinterpret_cast<DescHead*>(ptr);
  ndbrequire(Magic::check_ptr_rw(pagePtr.p));
  ndbrequire(descHead->m_magic == DescHead::Magic);
  return *descHead;
}

inline Dbtux::KeyType *Dbtux::getKeyTypes(DescHead &descHead) {
  Uint32 *ptr = reinterpret_cast<Uint32 *>(&descHead);
  ptr += DescHeadSize;
  return reinterpret_cast<KeyType *>(ptr);
}

inline const Dbtux::KeyType *Dbtux::getKeyTypes(const DescHead &descHead) {
  const Uint32 *ptr = reinterpret_cast<const Uint32 *>(&descHead);
  ptr += DescHeadSize;
  return reinterpret_cast<const KeyType *>(ptr);
}

inline AttributeHeader *Dbtux::getKeyAttrs(DescHead &descHead) {
  Uint32 *ptr = reinterpret_cast<Uint32 *>(&descHead);
  ptr += DescHeadSize;
  ptr += descHead.m_numAttrs * KeyTypeSize;
  return reinterpret_cast<AttributeHeader *>(ptr);
}

inline const AttributeHeader *Dbtux::getKeyAttrs(const DescHead &descHead) {
  const Uint32 *ptr = reinterpret_cast<const Uint32 *>(&descHead);
  ptr += DescHeadSize;
  ptr += descHead.m_numAttrs * KeyTypeSize;
  return reinterpret_cast<const AttributeHeader *>(ptr);
}

inline
void
Dbtux::getTupAddr(TreeEnt ent, Uint32& lkey1, Uint32& lkey2)
{
  const TupLoc tupLoc = ent.m_tupLoc;
  c_tup->tuxGetTupAddr(tupLoc.getPageId(),tupLoc.getPageOffset(),
                       lkey1, lkey2);
  jamEntryDebug();
}

inline unsigned Dbtux::min(unsigned x, unsigned y) { return x < y ? x : y; }

inline unsigned Dbtux::max(unsigned x, unsigned y) { return x > y ? x : y; }

/**
 * Can be called from MT-build of ordered indexes,
 * but it doesn't make use of the MT-context other
 * than for debug printouts.
 */
inline int Dbtux::cmpSearchKey(TuxCtx &ctx, const KeyDataC &searchKey,
                               const KeyDataC &entryKey, Uint32 cnt) {
  // compare cnt attributes from each
  Uint32 num_eq;
  int ret = searchKey.cmp(entryKey, cnt, num_eq);
#if defined(VM_TRACE)
  if (debugFlags & DebugMaint) {
    tuxDebugOut << "cmpSearchKey: ret:" << ret;
    tuxDebugOut << " search:"
                << searchKey.print(ctx.c_debugBuffer, DebugBufferBytes);
    tuxDebugOut << " entry:"
                << entryKey.print(ctx.c_debugBuffer, DebugBufferBytes);
    tuxDebugOut << endl;
  }
#endif
  return ret;
}

inline int Dbtux::cmpSearchBound(TuxCtx &ctx, const KeyBoundC &searchBound,
                                 const KeyDataC &entryKey, Uint32 cnt) {
  // compare cnt attributes from each
  Uint32 num_eq;
  int ret = searchBound.cmp(entryKey, cnt, num_eq);
#if defined(VM_TRACE)
  if (debugFlags & DebugScan) {
    tuxDebugOut << "cmpSearchBound: res:" << ret;
    tuxDebugOut << " search:"
                << searchBound.print(ctx.c_debugBuffer, DebugBufferBytes);
    tuxDebugOut << " entry:"
                << entryKey.print(ctx.c_debugBuffer, DebugBufferBytes);
    tuxDebugOut << endl;
  }
#endif
  return ret;
}

inline void Dbtux::prepare_all_tup_ptrs(TuxCtx &ctx) {
  c_tup->get_all_tup_ptrs(
      ctx.fragPtr.p->m_tupIndexFragPtrI, ctx.fragPtr.p->m_tupTableFragPtrI,
      &ctx.tupIndexFragPtr, &ctx.tupIndexTablePtr, &ctx.tupRealFragPtr,
      &ctx.tupRealTablePtr, ctx.attrDataOffset, ctx.tuxFixHeaderSize);
}

inline void Dbtux::relinkScan(Uint32 line) {
  ndbrequire(c_ctx.scanPtr.p != nullptr);
  ScanOp &scan = *c_ctx.scanPtr.p;
  Frag &frag = *c_ctx.fragPtr.p;
  relinkScan(scan, m_my_scan_instance, frag, true, line);
}
#undef JAM_FILE_ID

#endif<|MERGE_RESOLUTION|>--- conflicted
+++ resolved
@@ -1,9 +1,5 @@
 /*
-<<<<<<< HEAD
    Copyright (c) 2003, 2024, Oracle and/or its affiliates.
-=======
-   Copyright (c) 2003, 2023, Oracle and/or its affiliates.
->>>>>>> e64a25e2
    Copyright (c) 2021, 2024, Hopsworks and/or its affiliates.
 
    This program is free software; you can redistribute it and/or modify
@@ -116,13 +112,8 @@
   static constexpr Uint32 MaxPrefSize = MAX_TTREE_PREF_SIZE;
   static constexpr Uint32 ScanBoundSegmentSize = 7;
   static constexpr Uint32 MaxAccLockOps = MAX_PARALLEL_OP_PER_SCAN;
-<<<<<<< HEAD
   static constexpr Uint32 MaxTreeDepth = 32;  // strict
 #ifdef VM_TRACE
-=======
-  static constexpr Uint32 MaxTreeDepth = 32;    // strict
-#if defined(VM_TRACE)
->>>>>>> e64a25e2
   // for TuxCtx::c_debugBuffer
   static constexpr Uint32 DebugBufferBytes = (MaxAttrDataSize << 2);
 #endif
@@ -843,13 +834,8 @@
   /*
    * DbtuxDebug.cpp
    */
-<<<<<<< HEAD
   void execDUMP_STATE_ORD(Signal *signal);
 #ifdef VM_TRACE
-=======
-  void execDUMP_STATE_ORD(Signal* signal);
-#if defined(VM_TRACE)
->>>>>>> e64a25e2
   struct PrintPar {
     char m_path[100];     // LR prefix
     unsigned m_side;      // expected side
@@ -943,13 +929,8 @@
     // buffer for xfrm-ed PK and for temporary use
     Uint32 *c_boundBuffer;
 
-<<<<<<< HEAD
 #ifdef VM_TRACE
     char *c_debugBuffer;
-=======
-#if defined(VM_TRACE)
-    char* c_debugBuffer;
->>>>>>> e64a25e2
 #endif
     // function for clearing context
     void reset() {
@@ -1479,7 +1460,6 @@
 
 // parameters for methods
 
-<<<<<<< HEAD
 #ifdef VM_TRACE
 inline Dbtux::PrintPar::PrintPar()
     :  // caller fills in
@@ -1490,21 +1470,6 @@
       m_depth(0),
       m_occup(0),
       m_ok(true) {}
-=======
-#if defined(VM_TRACE)
-inline
-Dbtux::PrintPar::PrintPar() :
-  // caller fills in
-  m_path(),
-  m_side(255),
-  m_parent(),
-  // default return values
-  m_depth(0),
-  m_occup(0),
-  m_ok(true)
-{
-}
->>>>>>> e64a25e2
 #endif
 
 // utils
