--- conflicted
+++ resolved
@@ -327,12 +327,8 @@
       TR_ForceVarPart = 0x10,
       TR_ReadBackup   = 0x20,
       TR_FullyReplicated = 0x40,
-<<<<<<< HEAD
-      TR_UseVarSizedDiskData = 0x80
-=======
       TR_UseVarSizedDiskData = 0x80,
-      TR_HashFunction = 0x100,
->>>>>>> b9b56437
+      TR_HashFunction = 0x100
     };
     Uint8 m_extra_row_gci_bits;
     Uint8 m_extra_row_author_bits;
