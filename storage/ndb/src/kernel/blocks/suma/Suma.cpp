/*
   Copyright (c) 2003, 2021, Oracle and/or its affiliates.
<<<<<<< HEAD
   Copyright (c) 2020, 2021, Logical Clocks and/or its affiliates.
=======
   Copyright (c) 2021, 2021, Logical Clocks AB and/or its affiliates.
>>>>>>> ab4056d3

   This program is free software; you can redistribute it and/or modify
   it under the terms of the GNU General Public License, version 2.0,
   as published by the Free Software Foundation.

   This program is also distributed with certain software (including
   but not limited to OpenSSL) that is licensed under separate terms,
   as designated in a particular file or component or in included license
   documentation.  The authors of MySQL hereby grant you an additional
   permission to link the program and your derivative works with the
   separately licensed software that they have included with MySQL.

   This program is distributed in the hope that it will be useful,
   but WITHOUT ANY WARRANTY; without even the implied warranty of
   MERCHANTABILITY or FITNESS FOR A PARTICULAR PURPOSE.  See the
   GNU General Public License, version 2.0, for more details.

   You should have received a copy of the GNU General Public License
   along with this program; if not, write to the Free Software
   Foundation, Inc., 51 Franklin St, Fifth Floor, Boston, MA 02110-1301  USA
*/

#include "Suma.hpp"

#include <ndb_version.h>

#include <NdbTCP.h>
#include <Bitmask.hpp>
#include <SimpleProperties.hpp>

#include <signaldata/NodeFailRep.hpp>
#include <signaldata/ReadNodesConf.hpp>

#include <signaldata/ListTables.hpp>
#include <signaldata/GetTabInfo.hpp>
#include <signaldata/DictTabInfo.hpp>
#include <signaldata/SumaImpl.hpp>
#include <signaldata/ScanFrag.hpp>
#include <signaldata/TransIdAI.hpp>
#include <signaldata/CreateTrigImpl.hpp>
#include <signaldata/DropTrigImpl.hpp>
#include <signaldata/FireTrigOrd.hpp>
#include <signaldata/TrigAttrInfo.hpp>
#include <signaldata/CheckNodeGroups.hpp>
#include <signaldata/CreateTab.hpp>
#include <signaldata/DropTab.hpp>
#include <signaldata/AlterTable.hpp>
#include <signaldata/AlterTab.hpp>
#include <signaldata/DihScanTab.hpp>
#include <signaldata/DiGetNodes.hpp>
#include <signaldata/SystemError.hpp>
#include <signaldata/GCP.hpp>
#include <signaldata/StopMe.hpp>

#include <signaldata/DictLock.hpp>
#include <ndbapi/NdbDictionary.hpp>

#include <DebuggerNames.hpp>
#include "../dbtup/Dbtup.hpp"
#include "../dbdih/Dbdih.hpp"

#include <signaldata/CreateNodegroup.hpp>
#include <signaldata/CreateNodegroupImpl.hpp>

#include <signaldata/DropNodegroup.hpp>
#include <signaldata/DropNodegroupImpl.hpp>

#include <signaldata/DbinfoScan.hpp>
#include <signaldata/TransIdAI.hpp>
#include <signaldata/DumpStateOrd.hpp>

#include <ndb_version.h>
#include <EventLogger.hpp>

#define JAM_FILE_ID 467


//#define HANDOVER_DEBUG
//#define NODEFAIL_DEBUG
//#define NODEFAIL_DEBUG2
//#define DEBUG_SUMA_SEQUENCE
//#define EVENT_DEBUG
//#define EVENT_PH3_DEBUG
//#define EVENT_DEBUG2
#if 1
#undef DBUG_ENTER
#undef DBUG_PRINT
#undef DBUG_RETURN
#undef DBUG_VOID_RETURN

#if 0
#define DBUG_ENTER(a) \
  { g_eventLogger->info("%s:%d >%s", __FILE__, __LINE__, a); }
#define DBUG_PRINT(a, b)                                      \
  {                                                           \
    g_eventLogger->info("%s:%d %s: ", __FILE__, __LINE__, a); \
    g_eventLogger->info b;                                    \
  }
#define DBUG_RETURN(a)                                  \
  {                                                     \
    g_eventLogger->info("%s:%d <", __FILE__, __LINE__); \
    return (a);                                         \
  }
#define DBUG_VOID_RETURN                                \
  {                                                     \
    g_eventLogger->info("%s:%d <", __FILE__, __LINE__); \
    return;                                             \
  }
#else
#define DBUG_ENTER(a)
#define DBUG_PRINT(a,b)
#define DBUG_RETURN(a) return a
#define DBUG_VOID_RETURN return
#endif

#endif

#define DBG_3R 0

#if (defined(VM_TRACE) || defined(ERROR_INSERT))
//#define DEBUG_AUTOMATIC_MEMORY 1
//#define DEBUG_REP_MEM 1
//#define DO_TRANSIENT_POOL_STAT 1
#endif

#ifdef DEBUG_AUTOMATIC_MEMORY
#define DEB_AUTOMATIC_MEMORY(arglist) do { g_eventLogger->info arglist ; } while (0)
#else
#define DEB_AUTOMATIC_MEMORY(arglist) do { } while (0)
#endif

#ifdef DEBUG_REP_MEM
#define DEB_REP_MEM(arglist) do { g_eventLogger->info arglist ; } while (0)
#else
#define DEB_REP_MEM(arglist) do { } while (0)
#endif

/**
 * @todo:
 * SUMA crashes if an index is created at the same time as
 * global replication. Very easy to reproduce using testIndex.
 * Note: This only happens occasionally, but is quite easy to reprod.
 */

Uint32 g_subPtrI = RNIL;
static const Uint32 SUMA_SEQUENCE = 0xBABEBABE;

static const Uint32 MAX_CONCURRENT_GCP = 2;

/**************************************************************
 *
 * Start of suma
 *
 */

#define PRINT_ONLY 0

void 
Suma::execREAD_CONFIG_REQ(Signal* signal)
{
  jamEntry();

  const ReadConfigReq * req = (ReadConfigReq*)signal->getDataPtr();

  Uint32 ref = req->senderRef;
  Uint32 senderData = req->senderData;

  const ndb_mgm_configuration_iterator * p = 
    m_ctx.m_config.getOwnConfigIterator();
  ndbrequire(p != 0);

  // SumaParticipant
  Uint32 maxBufferedEpochs;
  ndb_mgm_get_int_parameter(p, CFG_DB_MAX_BUFFERED_EPOCHS,
                            &maxBufferedEpochs);

  DEB_AUTOMATIC_MEMORY(("Allocating c_tablePool"));
  Pool_context pc;
  pc.m_block = this;

  c_tablePool.init(
    Table::TYPE_ID,
    pc,
    1,
    UINT32_MAX);

  while (c_tablePool.startup())
  { 
    refresh_watch_dog();
  }

  DEB_AUTOMATIC_MEMORY(("Allocating c_tables with size 8192"));
  c_tables.setSize(8192);
  DEB_AUTOMATIC_MEMORY(("Allocating c_subscriptions with size 8192"));
  c_subscriptions.setSize(8192);

  DEB_AUTOMATIC_MEMORY(("Allocating c_subscriptionPool"));
  c_subscriptionPool.init(
    Subscription::TYPE_ID,
    pc,
    1,
    UINT32_MAX);

  while (c_subscriptionPool.startup())
  {
    refresh_watch_dog();
  }

  DEB_AUTOMATIC_MEMORY(("Allocating c_subscriberPool"));
  c_subscriberPool.init(
    Subscriber::TYPE_ID,
    pc,
    1,
    UINT32_MAX);

  while (c_subscriberPool.startup())
  {
    refresh_watch_dog();
  }

  DEB_AUTOMATIC_MEMORY(("Allocating c_subOpPool"));
  c_subOpPool.init(
    SubOpRecord::TYPE_ID,
    pc,
    1,
    UINT32_MAX);

  while (c_subOpPool.startup())
  {
    refresh_watch_dog();
  }

  DEB_AUTOMATIC_MEMORY(("Allocating c_dataBufferPool"));
  c_dataBufferPool.init(
    RT_SUMA_DATA_BUFFER,
    pc,
    15,
    UINT32_MAX);

  while (c_dataBufferPool.startup())
  {
    refresh_watch_dog();
  }
  DEB_AUTOMATIC_MEMORY(("Allocating c_syncPool, cnt: 2"));
  c_syncPool.setSize(2);

  c_maxBufferedEpochs = maxBufferedEpochs;
  infoEvent("Buffering maximum epochs %u", c_maxBufferedEpochs);

  // Need GCP records for every non-fully-acknowledged
  // GCP from the API nodes
  // GCPs may be un-acked due to API node failure, or
  // overload
  // Users specify a maxBufferedEpochs value which we will use
  // as a disconnect threshold
  // Disconnect takes non-zero time, so we should allow
  // some extra records to absorb this time
  // If epoch buffering is a tighter bound than API heartbeats
  // then API heartbeat failure may be handled and logged as
  // a problem with max buffered epochs.
  // That should be ok.
  //
  Uint32 gcpInterval, microGcpInterval = 0;
  ndb_mgm_get_int_parameter(p, CFG_DB_GCP_INTERVAL,
                            &gcpInterval);
  ndb_mgm_get_int_parameter(p, CFG_DB_MICRO_GCP_INTERVAL,
                            &microGcpInterval);

  if (microGcpInterval)
  {
    gcpInterval = microGcpInterval;
  }

  const Uint32 disconnectBufferSeconds = 5;
  const Uint32 disconnectBufferEpochs =
    ((disconnectBufferSeconds * 1000) + gcpInterval - 1) /
    gcpInterval;

  const Uint32 poolSize= disconnectBufferEpochs + c_maxBufferedEpochs;

  DEB_AUTOMATIC_MEMORY(("Allocating c_gcp_pool, size: %u", poolSize));
  c_gcp_pool.setSize(poolSize);

  /**
   * We can increase the number of page chunks if the user
   * has setup a very large ReplicationMemory.
   */
  Uint64 ReplicationMemory = 0;
  ndb_mgm_get_int64_parameter(p, CFG_DB_REPLICATION_MEM,
                              &ReplicationMemory);
  ReplicationMemory /= (Uint64(32768) * Uint64(32));
  Uint32 rep_mb = Uint32(ReplicationMemory);
  /**
   * We always allocate page chunk records to handle at least 16 GB of
   * page buffers. This only represents 16384 records of 20 bytes each.
   * This represents an upper limit on what normally can be used for
   * the page pool in SUMA. Setting the maximum buffered epoch bytes
   * even higher can be done using configuration. However we can use
   * up to 16 GByte of page buffers even if we haven't configured for
   * this.
   *
   * We allocate trigger page chunks to be able to handle 4 GByte of
   * buffers in sending from DBTUP to SUMA. This should be more than
   * enough.
   *
   * We allocate 4 * 1 MByte of Trigger pages in 1 chunk in all 4
   * LDM Trigger page records. This will mostly be sufficient and
   * will ensure that we at least have a basic set of pages for
   * communication of replication events between DBTUP and SUMA.
   */
  Uint32 maxBufferedEpochBytes, numPages, numPageChunks;
  ndb_mgm_get_int_parameter(p, CFG_DB_MAX_BUFFERED_EPOCH_BYTES,
			    &maxBufferedEpochBytes);
  numPages = (maxBufferedEpochBytes + Page_chunk::CHUNK_PAGE_SIZE - 1)
             / Page_chunk::CHUNK_PAGE_SIZE;

  numPageChunks = MAX(rep_mb, 16384);
  DEB_AUTOMATIC_MEMORY(("Allocating c_page_chunk_pool, size: %u",
                        numPageChunks));
  c_page_chunk_pool.setSize(numPageChunks);
  c_trigger_page_record_pool.setSize(NUM_LDM_TRIGGER_PAGE_RECORDS);
  c_trigger_page_chunk_pool.setSize(4096);
  for (Uint32 i = 0; i < NUM_LDM_TRIGGER_PAGE_RECORDS; i++)
  {
    Ptr<LdmTriggerPageRecord> triggerPagePtr;
    c_trigger_page_record_pool.seize(triggerPagePtr);
    triggerPagePtr.p->m_trigger_page_free_chunks.init();
    triggerPagePtr.p->m_trigger_page_full_chunks.init();
    NdbMutex_Init(&triggerPagePtr.p->theMutex);
  }
  NdbMutex_Init(&theTriggerPageChunkMutex);
  for (Uint32 i = 0; i < NUM_LDM_TRIGGER_PAGE_RECORDS; i++)
  {
    Ptr<LdmTriggerPageRecord> triggerPagePtr;
    Ptr<Trigger_page_chunk> triggerChunkPtr;
    c_trigger_page_record_pool.getPtr(triggerPagePtr, i);
    ndbrequire(alloc_trigger_page_chunk(triggerPagePtr,
                                        triggerChunkPtr,
                                        jamBuffer()));
  }
  m_total_pages_allocated = 0;
  m_total_pages_free = 0;
  m_min_pages_allocated = numPages;
  m_min_pages_free = numPages / 2;

  {
    SyncRecord_sllist tmp(c_syncPool);
    Ptr<SyncRecord> ptr;
    while (tmp.seizeFirst(ptr))
      new (ptr.p) SyncRecord(* this, c_dataBufferPool);
    while (tmp.releaseFirst());
  }

  // Suma
  c_masterNodeId = getOwnNodeId();

  c_nodeGroup = c_noNodesInGroup = 0;
  for (int i = 0; i < MAX_REPLICAS; i++) {
    c_nodesInGroup[i]   = 0;
  }

  m_first_free_page= RNIL;
  
  c_no_of_buckets = 0;
  memset(c_buckets, 0, sizeof(c_buckets));
  for(Uint32 i = 0; i<NO_OF_BUCKETS; i++)
  {
    Bucket* bucket= c_buckets+i;
    bucket->m_buffer_tail = RNIL;
    bucket->m_buffer_head.m_page_id = RNIL;
    bucket->m_buffer_head.m_page_pos = Buffer_page::DATA_WORDS;
  }
  
  m_max_seen_gci = 0;      // FIRE_TRIG_ORD
  m_max_sent_gci = 0;      // FIRE_TRIG_ORD -> send
  m_last_complete_gci = 0; // SUB_GCP_COMPLETE_REP
  m_gcp_complete_rep_count = 0;
  m_out_of_buffer_gci = 0;
  m_missing_data = false;

  c_startup.m_wait_handover= false;
  c_startup.m_forced_disconnect_attempted = false;
  c_failedApiNodes.clear();
  c_startup.m_wait_handover_timeout_ms = 120000; /* Default for old MGMD */
  ndb_mgm_get_int_parameter(p, CFG_DB_AT_RESTART_SUBSCRIBER_CONNECT_TIMEOUT,
                            &c_startup.m_wait_handover_timeout_ms);

  ReadConfigConf * conf = (ReadConfigConf*)signal->getDataPtrSend();
  conf->senderRef = reference();
  conf->senderData = senderData;
  sendSignal(ref, GSN_READ_CONFIG_CONF, signal, 
	     ReadConfigConf::SignalLength, JBB);
}

void
Suma::init_page_chunks()
{
  /**
   * Ensure that 4 MByte of Replication Event Buffers are always
   * allocated to ensure that we at least have some level of memory
   * even with extreme memory environments.
   */
  Uint32 page_id[128];
  for (Uint32 i = 0; i < 128; i++)
  {
    page_id[i] = seize_page();
    ndbrequire(page_id[i] != RNIL);
  }
  for (Uint32 i = 0; i < 128; i++)
  {
    Buffer_page* page= c_page_pool.getPtr(page_id[i]);
    free_page(page_id[i], page);
  }
}

void
Suma::execSTTOR(Signal* signal) {
  jamEntry();                            

  DBUG_ENTER("Suma::execSTTOR");
  m_startphase  = signal->theData[1];
  m_typeOfStart = signal->theData[7];

  DBUG_PRINT("info",("startphase = %u, typeOfStart = %u",
		     m_startphase, m_typeOfStart));

  if (m_startphase == 3)
  {
    jam();
    void* ptr = m_ctx.m_mm.get_memroot();
    c_page_pool.set((Buffer_page*)ptr, (Uint32)~0);
    init_page_chunks();
#if (defined(VM_TRACE) || \
     defined(ERROR_INSERT)) && \
    defined(DO_TRANSIENT_POOL_STAT)

    /* Start reporting statistics for transient pools */
    signal->theData[0] = SumaContinueB::SUMA_TRANSIENT_POOL_STAT;
    sendSignal(reference(), GSN_CONTINUEB, signal, 1, JBB);
#endif

  }

  if (m_startphase == 5)
  {
    jam();

    if (ERROR_INSERTED(13029)) /* Hold startphase 5 */
    {
      sendSignalWithDelay(SUMA_REF, GSN_STTOR, signal,
                          30, signal->getLength());
      DBUG_VOID_RETURN;
    }
    
    signal->theData[0] = reference();
    sendSignal(NDBCNTR_REF, GSN_READ_NODESREQ, signal, 1, JBB);
    DBUG_VOID_RETURN;
  }
  
  if (m_startphase == 7)
  {
    if (m_typeOfStart != NodeState::ST_NODE_RESTART &&
	m_typeOfStart != NodeState::ST_INITIAL_NODE_RESTART)
    {
      for( Uint32 i = 0; i < c_no_of_buckets; i++)
      {
	if (get_responsible_node(i) == getOwnNodeId())
	{
	  // I'm running this bucket
	  DBUG_PRINT("info",("bucket %u set to true", i));
	  m_active_buckets.set(i);
          g_eventLogger->info("Activating bucket %u in SUMA", i);
	}
      }
    }
    
    if (!m_active_buckets.isclear())
    {
      NdbNodeBitmask tmp;
      Uint32 bucket = 0;
      while ((bucket = m_active_buckets.find(bucket)) != Bucket_mask::NotFound)
      {
	tmp.set(get_responsible_node(bucket, c_nodes_in_nodegroup_mask));
	bucket++;
      }
      
      ndbassert(tmp.get(getOwnNodeId()));
      m_gcp_complete_rep_count = m_active_buckets.count();
    }
    else
      m_gcp_complete_rep_count = 0; // I contribute 1 gcp complete rep
    
    if (m_typeOfStart == NodeState::ST_INITIAL_START &&
        c_masterNodeId == getOwnNodeId())
    {
      jam();
      createSequence(signal);
      DBUG_VOID_RETURN;
    }//if
    
    if (ERROR_INSERTED(13030))
    {
      g_eventLogger->info("Dont start handover");
      DBUG_VOID_RETURN;
    }
  }//if
  
  if (m_startphase == 101)
  {
    if (ERROR_INSERTED(13053))
    {
      jam();
      g_eventLogger->info("SUMA : ERROR 13053 : Stalling phase 101");
      sendSignalWithDelay(SUMA_REF, GSN_STTOR, signal,
                          1000, signal->getLength());
      return;
    }

    if (m_typeOfStart == NodeState::ST_NODE_RESTART ||
	m_typeOfStart == NodeState::ST_INITIAL_NODE_RESTART)
    {
      jam();
      /**
       * Handover code here
       */
      c_startup.m_wait_handover= true;
      check_start_handover(signal);
      if (c_startup.m_wait_handover)
      {
        jam();
        /**
         * Handover is waiting for some Api connections,
         * We don't want to wait indefinitely
         */
        NdbTick_Invalidate(&c_startup.m_wait_handover_message_expire);
        if (c_startup.m_wait_handover_timeout_ms == 0)
        {
          jam();
          /* Unlimited wait */
          g_eventLogger->info("Suma: handover waiting until all subscribers connected");
          NdbTick_Invalidate(&c_startup.m_wait_handover_expire);
        }
        else
        {
          jam();
          /* Bounded wait */
          NDB_TICKS now = NdbTick_getCurrentTicks();
          g_eventLogger->info("Suma: handover waiting up to %ums for all subscribers to connect", c_startup.m_wait_handover_timeout_ms);
          c_startup.m_wait_handover_expire = NdbTick_AddMilliseconds(now, c_startup.m_wait_handover_timeout_ms);
        }
        check_wait_handover_timeout(signal);
      }
      DBUG_VOID_RETURN;
    }
  }
  sendSTTORRY(signal);
  DBUG_VOID_RETURN;
}

void
Suma::send_dict_lock_req(Signal* signal, Uint32 state)
{
  jam();
  DictLockReq* req = (DictLockReq*)signal->getDataPtrSend();
  req->lockType = state;
  req->userPtr = state;
  req->userRef = reference();
  sendSignal(calcDictBlockRef(c_masterNodeId),
               GSN_DICT_LOCK_REQ, signal, DictLockReq::SignalLength, JBB);
}

void
Suma::execDICT_LOCK_CONF(Signal* signal)
{
  jamEntry();

  DictLockConf* conf = (DictLockConf*)signal->getDataPtr();
  Uint32 state = conf->userPtr;

  switch(state){
  case DictLockReq::SumaStartMe:
    jam();
    ndbrequire(c_startup.m_restart_server_node_id == RNIL);
    c_startup.m_restart_server_node_id = 0;
    CRASH_INSERTION(13039);
    send_start_me_req(signal);
    return;
  case DictLockReq::SumaHandOver:
    jam();
    send_handover_req(signal, SumaHandoverReq::RT_START_NODE);
    return;
  default:
    jam();
    jamLine(state);
    ndbabort();
  }
}

void
Suma::execDICT_LOCK_REF(Signal* signal)
{
  jamEntry();

  DictLockRef* ref = (DictLockRef*)signal->getDataPtr();
  Uint32 state = ref->userPtr;

  ndbrequire(ref->errorCode == DictLockRef::TooManyRequests);
  signal->theData[0] = SumaContinueB::RETRY_DICT_LOCK;
  signal->theData[1] = state;
  sendSignalWithDelay(reference(), GSN_CONTINUEB, signal, 300, 2);
}

void
Suma::send_dict_unlock_ord(Signal* signal, Uint32 state)
{
  jam();
  DictUnlockOrd* ord = (DictUnlockOrd*)signal->getDataPtrSend();
  ord->lockPtr = 0;
  ord->lockType = state;
  ord->senderData = state;
  ord->senderRef = reference();
  sendSignal(calcDictBlockRef(c_masterNodeId),
             GSN_DICT_UNLOCK_ORD, signal, DictUnlockOrd::SignalLength, JBB);
}

void
Suma::send_start_me_req(Signal* signal)
{
  Uint32 nodeId= c_startup.m_restart_server_node_id;
  do {
    nodeId = c_alive_nodes.find(nodeId + 1);
    
    if(nodeId == getOwnNodeId())
      continue;
    if(nodeId == NdbNodeBitmask::NotFound)
    {
      nodeId = 0;
      continue;
    }
    break;
  } while(true);
  

  infoEvent("Suma: asking node %d to recreate subscriptions on me", nodeId);
  c_startup.m_restart_server_node_id= nodeId;
  sendSignal(calcSumaBlockRef(nodeId), 
	     GSN_SUMA_START_ME_REQ, signal, 1, JBB);
}

void
Suma::execSUMA_START_ME_REF(Signal* signal)
{
  const SumaStartMeRef* ref= (SumaStartMeRef*)signal->getDataPtr();

  Uint32 error = ref->errorCode;
  if (error != SumaStartMeRef::Busy && error != SumaStartMeRef::NotStarted)
  {
    jam();
    // for some reason we did not manage to create a subscription
    // on the starting node
    SystemError * const sysErr = (SystemError*)&signal->theData[0];
    sysErr->errorCode = SystemError::CopySubscriptionRef;
    sysErr->errorRef = reference();
    sysErr->data[0] = error;
    sysErr->data[1] = 0;
    sendSignal(NDBCNTR_REF, GSN_SYSTEM_ERROR, signal,
               SystemError::SignalLength, JBB);
    return;
  }

  infoEvent("Suma: node %d refused %d", 
	    c_startup.m_restart_server_node_id, ref->errorCode);

  send_start_me_req(signal);
}

void
Suma::execSUMA_START_ME_CONF(Signal* signal)
{
  infoEvent("Suma: node %d has completed restoring me", 
	    c_startup.m_restart_server_node_id);
  sendSTTORRY(signal);  
  send_dict_unlock_ord(signal, DictLockReq::SumaStartMe);
  c_startup.m_restart_server_node_id= 0;
}

void
Suma::createSequence(Signal* signal)
{
  jam();
  DBUG_ENTER("Suma::createSequence");

  UtilSequenceReq * req = (UtilSequenceReq*)signal->getDataPtrSend();
  
  req->senderData  = RNIL;
  req->sequenceId  = SUMA_SEQUENCE;
  req->requestType = UtilSequenceReq::Create;
  sendSignal(DBUTIL_REF, GSN_UTIL_SEQUENCE_REQ, 
	     signal, UtilSequenceReq::SignalLength, JBB);
  // execUTIL_SEQUENCE_CONF will call createSequenceReply()
  DBUG_VOID_RETURN;
}

void
Suma::createSequenceReply(Signal* signal,
			  UtilSequenceConf * conf,
			  UtilSequenceRef * ref)
{
  jam();

  if (ref != NULL)
  {
    switch ((UtilSequenceRef::ErrorCode)ref->errorCode)
    {
      case UtilSequenceRef::NoSuchSequence:
        ndbabort();
      case UtilSequenceRef::TCError:
      {
        char buf[128];
        BaseString::snprintf(buf, sizeof(buf),
                 "Startup failed during sequence creation. TC error %d",
                 ref->TCErrorCode);
        progError(__LINE__, NDBD_EXIT_RESOURCE_ALLOC_ERROR, buf);
      }
    }
    ndbabort();
  }

  sendSTTORRY(signal);
}

void
Suma::execREAD_NODESCONF(Signal* signal)
{
  jamEntry();
  ReadNodesConf * const conf = (ReadNodesConf *)signal->getDataPtr();

  {
    ndbrequire(signal->getNoOfSections() == 1);
    SegmentedSectionPtr ptr;
    SectionHandle handle(this, signal);
    handle.getSection(ptr, 0);
    ndbrequire(ptr.sz == 5 * NdbNodeBitmask::Size);
    copy((Uint32*)&conf->definedNodes.rep.data, ptr);
    releaseSections(handle);
  }

  if(getNodeState().getNodeRestartInProgress())
  {
    NdbNodeBitmask started_nodes;
    started_nodes.assign(conf->startedNodes);
    c_alive_nodes.bitOR(started_nodes);
    c_alive_nodes.set(getOwnNodeId()); 
  }
  else
  {
    c_alive_nodes = conf->startingNodes;
    NdbNodeBitmask tmp = conf->startedNodes;
    ndbrequire(tmp.isclear()); // No nodes can be started during SR
  }

  if (DBG_3R)
  {
    for (Uint32 i = 0; i<MAX_NDB_NODES; i++)
    {
      if (c_alive_nodes.get(i))
        g_eventLogger->info("%u c_alive_nodes.set(%u)", __LINE__, i);
    }
  }
  
  c_masterNodeId = conf->masterNodeId;
  
  getNodeGroupMembers(signal);
}

void
Suma::getNodeGroupMembers(Signal* signal)
{
  jam();
  DBUG_ENTER("Suma::getNodeGroupMembers");
  /**
   * Ask DIH for nodeGroupMembers
   */
  CheckNodeGroups * sd = (CheckNodeGroups*)signal->getDataPtrSend();
  sd->blockRef = reference();
  sd->requestType = CheckNodeGroups::GetNodeGroupMembers;
  sd->nodeId = getOwnNodeId();
  sd->senderData = RNIL;
  {
    /* Prepare a node bitmask sent in section, ignored in this case. */
    sd->mask.clear();
    LinearSectionPtr lsptr[3];
    lsptr[0].p = sd->mask.rep.data;
    lsptr[0].sz = sd->mask.getPackedLengthInWords();
    sendSignal(DBDIH_REF,
               GSN_CHECKNODEGROUPSREQ,
               signal,
               CheckNodeGroups::SignalLengthNoBitmask,
               JBB,
               lsptr,
               1);
  }
  DBUG_VOID_RETURN;
}

static
bool
valid_seq(Uint32 n, Uint32 r, Uint16 dst[])
{
  Uint16 tmp[MAX_REPLICAS];
  for (Uint32 i = 0; i<r; i++)
  {
    tmp[i] = n % r;
    for (Uint32 j = 0; j<i; j++)
      if (tmp[j] == tmp[i])
        return false;
    n /= r;
  }

  /**
   * reverse order for backward compatibility (with 2 replica)
   */
  for (Uint32 i = 0; i<r; i++)
    dst[i] = tmp[r-i-1];

  return true;
}

void
Suma::calculate_sub_data_stream(Uint16 bucket, Uint16 buckets, Uint16 replicas)
{
  ndbassert(bucket < NO_OF_BUCKETS);
  Bucket* ptr = c_buckets + bucket;

  // First responsible node, irrespective of it is up or not
  const Uint16 node = ptr->m_nodes[0];
  ndbassert(node >= 1);
  ndbassert(node <= MAX_SUB_DATA_STREAM_GROUPS);
  const Uint16 buckets_per_node = buckets/replicas;
  ndbassert(buckets_per_node <= MAX_SUB_DATA_STREAMS_PER_GROUP);
  const Uint16 sub_data_stream = (node << 8) | (bucket % buckets_per_node);

#ifdef VM_TRACE
  // Verify that this blocks sub data stream identifiers are unique.
  for (Uint32 i = 0; i < bucket; i++)
  {
    ndbassert(c_buckets[i].m_sub_data_stream != sub_data_stream);
  }
#endif

  ptr->m_sub_data_stream = sub_data_stream;
}

void
Suma::fix_nodegroup()
{
  Uint32 i, pos= 0;
  
  for (i = 0; i < MAX_NDB_NODES; i++)
  {
    if (c_nodes_in_nodegroup_mask.get(i))
    {
      c_nodesInGroup[pos++] = i;
    }
  }
  
  const Uint32 replicas= c_noNodesInGroup = pos;

  if (replicas)
  {
    Uint32 buckets= 1;
    for(i = 1; i <= replicas; i++)
      buckets *= i;

    Uint32 tot = 0;
    switch(replicas){
    case 1:
      tot = 1;
      break;
    case 2:
      tot = 4; // 2^2
      break;
    case 3:
      tot = 27; // 3^3
      break;
    case 4:
      tot = 256; // 4^4
      break;
    }
    Uint32 cnt = 0;
    for (i = 0; i<tot; i++)
    {
      Bucket* ptr= c_buckets + cnt;
      if (valid_seq(i, replicas, ptr->m_nodes))
      {
        jam();
        if (DBG_3R) printf("bucket %u : ", cnt);
        for (Uint32 j = 0; j<replicas; j++)
        {
          ptr->m_nodes[j] = c_nodesInGroup[ptr->m_nodes[j]];
          if (DBG_3R) printf("%u ", ptr->m_nodes[j]);
        }
        if (DBG_3R) printf("\n");
        calculate_sub_data_stream(cnt, buckets, replicas);
        cnt++;
      }
    }
    ndbrequire(cnt == buckets);
    c_no_of_buckets= buckets;
  }
  else
  {
    jam();
    c_no_of_buckets = 0;
  }
}


void
Suma::execCHECKNODEGROUPSCONF(Signal *signal)
{
  DBUG_ENTER("Suma::execCHECKNODEGROUPSCONF");
  jamEntry();

  {
    CheckNodeGroups *sd = (CheckNodeGroups *)signal->getDataPtrSend();
    /**
     * Handle NDB node bitmask now arriving in section to handle
     * very many data nodes.
     */
    Uint32 *node_bitmask =
      (Uint32*)&signal->theData[CheckNodeGroups::SignalLength];
    ndbrequire(signal->getNoOfSections() == 1);
    SegmentedSectionPtr ptr;
    SectionHandle handle(this, signal);
    handle.getSection(ptr, 0);
    ndbrequire(ptr.sz <= NdbNodeBitmask::Size);
    memset(node_bitmask,
           0,
           NdbNodeBitmask::Size * sizeof(Uint32));
    copy(node_bitmask, ptr);
    sd->mask.assign(NdbNodeBitmask::Size, node_bitmask);
    releaseSections(handle);
  }
  const CheckNodeGroups *sd = (const CheckNodeGroups *)signal->getDataPtrSend();

  c_nodeGroup = sd->output;
  c_nodes_in_nodegroup_mask.assign(sd->mask);
  c_noNodesInGroup = c_nodes_in_nodegroup_mask.count();

  fix_nodegroup();

#ifndef NDEBUG
  for (Uint32 i = 0; i < c_noNodesInGroup; i++) {
    DBUG_PRINT("exit",("Suma: NodeGroup %u, me %u, "
		       "member[%u] %u",
		       c_nodeGroup, getOwnNodeId(), 
		       i, c_nodesInGroup[i]));
  }
#endif

  if (m_typeOfStart == NodeState::ST_NODE_RESTART ||
      m_typeOfStart == NodeState::ST_INITIAL_NODE_RESTART)
  {
    jam();
    
    send_dict_lock_req(signal, DictLockReq::SumaStartMe);

    return;
  }

  c_startup.m_restart_server_node_id = 0;    
  sendSTTORRY(signal);

  DBUG_VOID_RETURN;
}

void
Suma::execAPI_START_REP(Signal* signal)
{
  Uint32 nodeId = signal->theData[0];
  c_connected_nodes.set(nodeId);
  
  check_start_handover(signal);
}

void
Suma::check_start_handover(Signal* signal)
{
  if(c_startup.m_wait_handover)
  {
    NodeBitmask tmp;
    tmp.assign(c_connected_nodes);
    tmp.bitAND(c_subscriber_nodes);
    if(!c_subscriber_nodes.equal(tmp))
    {
      return;
    }
    
    c_startup.m_wait_handover= false;

    if (c_no_of_buckets)
    {
      jam();
      send_dict_lock_req(signal, DictLockReq::SumaHandOver);
    }
    else
    {
      jam();
      sendSTTORRY(signal);
    }
  }
}

void
Suma::check_wait_handover_timeout(Signal* signal)
{
  jam();
  if (c_startup.m_wait_handover)
  {
    jam();
    /* Still waiting */

    /* Send CONTINUEB for next check... */
    signal->theData[0] = SumaContinueB::HANDOVER_WAIT_TIMEOUT;
    sendSignalWithDelay(reference(), GSN_CONTINUEB, signal, 1000, 1);

    /* Now check whether we should do something more */
    NDB_TICKS now = NdbTick_getCurrentTicks();
    if(NdbTick_IsValid(c_startup.m_wait_handover_expire))
    {
      jam();

      /* Wait is bounded... has it expired? */
      if (NdbTick_Compare(c_startup.m_wait_handover_expire, now) >= 0)
      {
        jam();

        /* Not expired, consider a log message, then wait some more */
        check_wait_handover_message(now);
        return;
      }

      /* Wait time has expired */
      NdbTick_Invalidate(&c_startup.m_wait_handover_expire);

      NodeBitmask subscribers_not_connected;
      subscribers_not_connected.assign(c_subscriber_nodes);
      subscribers_not_connected.bitANDC(c_connected_nodes);

      if(!subscribers_not_connected.isclear())
      {
        jam();
        if (!c_startup.m_forced_disconnect_attempted)
        {
          // Disconnect API nodes subscribing but not connected
          jam();
          Uint32 nodeId = 0;
          while((nodeId = subscribers_not_connected.find_next(nodeId + 1)) < MAX_NODES)
          {
            jam();
            // Disconnecting node
            signal->theData[0] = NDB_LE_SubscriptionStatus;
            signal->theData[1] = 3; // NOTCONNECTED;
            signal->theData[2] = nodeId;
            signal->theData[3] = (c_startup.m_wait_handover_timeout_ms + 999) / 1000;
            sendSignal(CMVMI_REF, GSN_EVENT_REP, signal, 4, JBB);

            // Same message to data node log file
            LogLevel ll;
            ll.setLogLevel(LogLevel::llError, 15);
            g_eventLogger->log(NDB_LE_SubscriptionStatus,
                               signal->theData,
                               signal->getLength(),
                               getOwnNodeId(),
                               &ll);

            /**
             * Force API_FAILREQ
             */
            if (ERROR_INSERTED(13048))
            {
              g_eventLogger->info("Skipping forced disconnect of %u",
                                  nodeId);
            }
            else
            {
              signal->theData[0] = nodeId;
              sendSignal(QMGR_REF, GSN_API_FAILREQ, signal, 1, JBB);
            }
          }

          /* Restart timing checks, but if we expire again
           * then we will shut down
           */
          c_startup.m_forced_disconnect_attempted = true;

          NDB_TICKS now = NdbTick_getCurrentTicks();
          c_startup.m_wait_handover_expire = NdbTick_AddMilliseconds(now, c_startup.m_wait_handover_timeout_ms);
        }
        else
        {
          jam();
          /* We already tried forcing a disconnect, and it failed
           * to get all subscribers connected.  Shutdown
           */
          g_eventLogger->critical("Failed to establish direct connection to all subscribers, shutting down.  (%s)",
                                  BaseString::getPrettyTextShort(subscribers_not_connected).c_str());
          CRASH_INSERTION(13048);
          progError(__LINE__,
                    NDBD_EXIT_GENERIC,
                    "Failed to establish direct connection to all subscribers");
        }
      }
      else
      {
        /* Why are we waiting if there are no disconnected subscribers? */
        g_eventLogger->critical("Subscriber nodes : %s", BaseString::getPrettyTextShort(c_subscriber_nodes).c_str());
        g_eventLogger->critical("Connected nodes  : %s", BaseString::getPrettyTextShort(c_connected_nodes).c_str());
        ndbabort();
      }
    }
    else
    {
      /* Unbounded wait, display message */
      check_wait_handover_message(now);
    }
  }
}

void
Suma::check_wait_handover_message(NDB_TICKS now)
{
  jam();

  NodeBitmask subscribers_not_connected;
  subscribers_not_connected.assign(c_subscriber_nodes);
  subscribers_not_connected.bitANDC(c_connected_nodes);

  if (!NdbTick_IsValid(c_startup.m_wait_handover_message_expire) ||   // First time
      NdbTick_Compare(c_startup.m_wait_handover_message_expire, now) < 0)  // Time is up
  {
    jam();
    if (NdbTick_IsValid(c_startup.m_wait_handover_expire))
    {
      /* Bounded wait */
      ndbassert(NdbTick_Compare(c_startup.m_wait_handover_expire, now) >= 0);
      NdbDuration time_left = NdbTick_Elapsed(now, c_startup.m_wait_handover_expire);
      Uint64 milliseconds_left = time_left.milliSec();
      g_eventLogger->info("Start phase 101 waiting %us for absent subscribers to connect : %s",
                          (unsigned)((milliseconds_left + 999) / 1000),
                          BaseString::getPrettyTextShort(subscribers_not_connected).c_str());
      if (milliseconds_left > 0)
      { // Plan next message on next even 10s multiple before wait handover expire
        c_startup.m_wait_handover_message_expire = NdbTick_AddMilliseconds(now, (milliseconds_left - 1) % 10000 + 1);
      }
      else
      {
        c_startup.m_wait_handover_message_expire = now;
      }
    }
    else
    {
      /* Unbounded wait, show progress */
      g_eventLogger->info("Start phase 101 waiting for absent subscribers to connect : %s",
                          BaseString::getPrettyTextShort(subscribers_not_connected).c_str());
      c_startup.m_wait_handover_message_expire = NdbTick_AddMilliseconds(now, 10000);
    }
  }
}

void
Suma::send_handover_req(Signal* signal, Uint32 type)
{
  jam();
  c_startup.m_handover_nodes.assign(c_alive_nodes);
  c_startup.m_handover_nodes.bitAND(c_nodes_in_nodegroup_mask);
  c_startup.m_handover_nodes.clear(getOwnNodeId());
  Uint32 gci= Uint32(m_last_complete_gci >> 32) + 3;
  
  SumaHandoverReq* req= (SumaHandoverReq*)signal->getDataPtrSend();
  char buf[NdbNodeBitmask::TextLength + 1];
  c_startup.m_handover_nodes.getText(buf);
  infoEvent("Suma: initiate handover for %s with nodes %s GCI: %u",
            (type == SumaHandoverReq::RT_START_NODE ? "startup" : "shutdown"),
            buf,
            gci);

  req->gci = gci;
  req->nodeId = getOwnNodeId();
  req->requestType = type;

  NodeReceiverGroup rg(SUMA, c_startup.m_handover_nodes);
  sendSignal(rg, GSN_SUMA_HANDOVER_REQ, signal, 
             SumaHandoverReq::SignalLength, JBB);
}

void
Suma::sendSTTORRY(Signal* signal){
  signal->theData[0] = 0;
  signal->theData[3] = 1;
  signal->theData[4] = 3;
  signal->theData[5] = 5;
  signal->theData[6] = 7;
  signal->theData[7] = 101;
  signal->theData[8] = 255; // No more start phases from missra
  sendSignal(NDBCNTR_REF, GSN_STTORRY, signal, 9, JBB);
}

void
Suma::execNDB_STTOR(Signal* signal) 
{
  jamEntry();
}

void
Suma::execCONTINUEB(Signal* signal){
  jamEntry();
  Uint32 type= signal->theData[0];
  switch(type){
  case SumaContinueB::SHRINK_TRANSIENT_POOLS:
  {
    jam();
    Uint32 pool_index = signal->theData[1];
    ndbassert(signal->getLength() == 2);
    shrinkTransientPools(pool_index);
    return;
  }
#if (defined(VM_TRACE) || \
     defined(ERROR_INSERT)) && \
    defined(DO_TRANSIENT_POOL_STAT)

  case SumaContinueB::SUMA_TRANSIENT_POOL_STAT:
  {
    for (Uint32 pool_index = 0;
         pool_index < c_transient_pool_count;
         pool_index++)
    {
      g_eventLogger->info(
        "SUMA %u: Transient slot pool %u %p: Entry size %u:"
       " Free %u: Used %u: Used high %u: Size %u: For shrink %u",
       instance(),
       pool_index,
       c_transient_pools[pool_index],
       c_transient_pools[pool_index]->getEntrySize(),
       c_transient_pools[pool_index]->getNoOfFree(),
       c_transient_pools[pool_index]->getUsed(),
       c_transient_pools[pool_index]->getUsedHi(),
       c_transient_pools[pool_index]->getSize(),
       c_transient_pools_shrinking.get(pool_index));
    }
    sendSignalWithDelay(reference(), GSN_CONTINUEB, signal, 5000, 1);
    break;
  }
#endif
  case SumaContinueB::RELEASE_GCI:
  {
    Uint32 gci_hi = signal->theData[2];
    Uint32 gci_lo = signal->theData[3];
    Uint64 gci = gci_lo | (Uint64(gci_hi) << 32);
    release_gci(signal, signal->theData[1], gci);
    return;
  }
  case SumaContinueB::RESEND_BUCKET:
  {
    Uint32 min_gci_hi = signal->theData[2];
    Uint32 min_gci_lo = signal->theData[5];
    Uint32 last_gci_hi = signal->theData[4];
    Uint32 last_gci_lo = signal->theData[6];
    Uint64 min_gci = min_gci_lo | (Uint64(min_gci_hi) << 32);
    Uint64 last_gci = last_gci_lo | (Uint64(last_gci_hi) << 32);
    resend_bucket(signal, 
		  signal->theData[1], 
		  min_gci,
		  signal->theData[3],
		  last_gci);
    return;
  }
  case SumaContinueB::OUT_OF_BUFFER_RELEASE:
    out_of_buffer_release(signal, signal->theData[1]);
    return;
  case SumaContinueB::API_FAIL_GCI_LIST:
    api_fail_gci_list(signal, signal->theData[1]);
    return;
  case SumaContinueB::API_FAIL_SUBSCRIBER_LIST:
    api_fail_subscriber_list(signal,
                             signal->theData[1]);
    return;
  case SumaContinueB::API_FAIL_SUBSCRIPTION:
    api_fail_subscription(signal);
    return;
  case SumaContinueB::SUB_STOP_REQ:
    sub_stop_req(signal);
    return;
  case SumaContinueB::RETRY_DICT_LOCK:
    jam();
    send_dict_lock_req(signal, signal->theData[1]);
    return;
  case SumaContinueB::HANDOVER_WAIT_TIMEOUT:
    jam();
    check_wait_handover_timeout(signal);
    return;
  case SumaContinueB::WAIT_SCAN_TAB_REQ:
    jam();
    sendDIH_SCAN_TAB_REQ(signal,
                         signal->theData[1],
                         signal->theData[2],
                         signal->theData[3]);
    return;
  case SumaContinueB::WAIT_GET_FRAGMENT:
  {
    sendDIGETNODESREQ(signal,
                      signal->theData[1],
                      signal->theData[2],
                      signal->theData[3]);
    return;
  }
  case SumaContinueB::SEND_SUB_GCP_COMPLETE_REP:
  {
    jam();
    sendSUB_GCP_COMPLETE_REP(signal);
    return;
  }
  default:
  {
    ndbabort();
  }
  }
}

/*****************************************************************************
 * 
 * Node state handling
 *
 *****************************************************************************/

void Suma::execAPI_FAILREQ(Signal* signal) 
{
  jamEntry();
  DBUG_ENTER("Suma::execAPI_FAILREQ");
  Uint32 failedApiNode = signal->theData[0];
  ndbrequire(signal->theData[1] == QMGR_REF); // As callback hard-codes QMGR

  c_connected_nodes.clear(failedApiNode);

  if (c_failedApiNodes.get(failedApiNode))
  {
    jam();
    /* Being handled already, just conf */
    goto CONF;
  }

  if (!c_subscriber_nodes.get(failedApiNode))
  {
    jam();
    /* No Subscribers on that node, no SUMA 
     * specific work to do
     */
    goto BLOCK_CLEANUP;
  }

  c_failedApiNodes.set(failedApiNode);
  c_subscriber_nodes.clear(failedApiNode);
  c_subscriber_per_node[failedApiNode] = 0;
  c_failedApiNodesState[failedApiNode] = __LINE__;
  
  check_start_handover(signal);

  signal->theData[0] = SumaContinueB::API_FAIL_GCI_LIST;
  signal->theData[1] = failedApiNode;
  sendSignal(SUMA_REF, GSN_CONTINUEB, signal, 2, JBB);
  return;

BLOCK_CLEANUP:
  jam();
  api_fail_block_cleanup(signal, failedApiNode);
  DBUG_VOID_RETURN;

CONF:
  jam();
  signal->theData[0] = failedApiNode;
  signal->theData[1] = reference();
  sendSignal(QMGR_REF, GSN_API_FAILCONF, signal, 2, JBB);

  c_failedApiNodesState[failedApiNode] = 0;

  DBUG_VOID_RETURN;
}//execAPI_FAILREQ()

void
Suma::api_fail_block_cleanup_callback(Signal* signal,
                                      Uint32 failedNodeId,
                                      Uint32 elementsCleaned)
{
  jamEntry();

  /* Suma should not have any block level elements
   * to be cleaned (Fragmented send/receive structures etc.)
   * As it only uses Fragmented send/receive locally
   */
  ndbassert(elementsCleaned == 0);

  /* Node failure handling is complete */
  signal->theData[0] = failedNodeId;
  signal->theData[1] = reference();
  sendSignal(QMGR_REF, GSN_API_FAILCONF, signal, 2, JBB);
  c_failedApiNodes.clear(failedNodeId);
  c_failedApiNodesState[failedNodeId] = 0;
}

void
Suma::api_fail_block_cleanup(Signal* signal, Uint32 failedNode)
{
  jam();

  c_failedApiNodesState[failedNode] = __LINE__;

  Callback cb = {safe_cast(&Suma::api_fail_block_cleanup_callback),
                 failedNode};

  simBlockNodeFailure(signal, failedNode, cb);
}

void
Suma::api_fail_gci_list(Signal* signal, Uint32 nodeId)
{
  jam();

  Ptr<Gcp_record> gcp;
  if (c_gcp_list.first(gcp))
  {
    jam();
    gcp.p->m_subscribers.bitAND(c_subscriber_nodes);

    if (gcp.p->m_subscribers.isclear())
    {
      jam();

      SubGcpCompleteAck* ack = (SubGcpCompleteAck*)signal->getDataPtrSend();
      ack->rep.gci_hi = Uint32(gcp.p->m_gci >> 32);
      ack->rep.gci_lo = Uint32(gcp.p->m_gci);
      ack->rep.senderRef = reference();
      NodeReceiverGroup rg(SUMA, c_nodes_in_nodegroup_mask);
      sendSignal(rg, GSN_SUB_GCP_COMPLETE_ACK, signal,
                 SubGcpCompleteAck::SignalLength, JBB);

      c_gcp_list.release(gcp);

      c_failedApiNodesState[nodeId] = __LINE__;
      signal->theData[0] = SumaContinueB::API_FAIL_GCI_LIST;
      signal->theData[1] = nodeId;
      sendSignal(SUMA_REF, GSN_CONTINUEB, signal, 2, JBB);
      return;
    }
  }

  if (ERROR_INSERTED(13023))
  {
    CLEAR_ERROR_INSERT_VALUE;
  }

  signal->theData[0] = SumaContinueB::API_FAIL_SUBSCRIBER_LIST;
  signal->theData[1] = nodeId;
  signal->theData[2] = RNIL; // SubOpPtr
  signal->theData[3] = RNIL; // c_subscribers bucket
  signal->theData[4] = RNIL; // subscriptionId
  signal->theData[5] = RNIL; // SubscriptionKey

  Ptr<SubOpRecord> subOpPtr;
  if (c_subOpPool.seize(subOpPtr))
  {
    c_failedApiNodesState[nodeId] = __LINE__;
    signal->theData[2] = subOpPtr.i;
    sendSignal(SUMA_REF, GSN_CONTINUEB, signal, 6, JBB);
  }
  else
  {
    c_failedApiNodesState[nodeId] = __LINE__;
    sendSignal(SUMA_REF, GSN_CONTINUEB, signal, 3, JBB);
  }

  return;
}

void
Suma::api_fail_subscriber_list(Signal* signal, Uint32 nodeId)
{
  jam();
  Ptr<SubOpRecord> subOpPtr;

  if (c_outstanding_drop_trig_req > NDB_MAX_SUMA_DROP_TRIG_REQ_APIFAIL)
  {
    /* Avoid overflowing DbtupProxy with too many GSN_DROP_TRIG_IMPL_REQs */
    jam();
    sendSignalWithDelay(reference(), GSN_CONTINUEB, signal, 100,
                        signal->getLength());
    return;
  }

  subOpPtr.i = signal->theData[2];
  if (subOpPtr.i == RNIL)
  {
    if (c_subOpPool.seize(subOpPtr))
    {
      signal->theData[3] = RNIL;
    }
    else
    {
      jam();
      sendSignal(SUMA_REF, GSN_CONTINUEB, signal, 3, JBB);
      c_failedApiNodesState[nodeId] = __LINE__;
      return;
    }
  }
  else
  {
    jam();
    ndbrequire(c_subOpPool.getValidPtr(subOpPtr));
  }

  Uint32 bucket = signal->theData[3];
  Uint32 subscriptionId = signal->theData[4];
  Uint32 subscriptionKey = signal->theData[5];

  Subscription_hash::Iterator iter;
  if (bucket == RNIL)
  {
    jam();
    c_subscriptions.first(iter);
    c_failedApiNodesState[nodeId] = __LINE__;
  }
  else
  {
    jam();

    Subscription key;
    key.m_subscriptionId = subscriptionId;
    key.m_subscriptionKey = subscriptionKey;
    if (c_subscriptions.find(iter.curr, key) == false)
    {
      jam();
      /**
       * We restart from this bucket :-(
       */
      c_subscriptions.next(bucket, iter);
      c_failedApiNodesState[nodeId] = __LINE__;
    }
    else
    {
      iter.bucket = bucket;
    }
  }

  if (iter.curr.isNull())
  {
    jam();
    api_fail_block_cleanup(signal, nodeId);
    c_failedApiNodesState[nodeId] = __LINE__;
    return;
  }

  subOpPtr.p->m_opType = SubOpRecord::R_API_FAIL_REQ;
  subOpPtr.p->m_subPtrI = iter.curr.i;
  subOpPtr.p->m_senderRef = nodeId;
  subOpPtr.p->m_senderData = iter.bucket;

  Local_SubOpRecord_fifo list(c_subOpPool, iter.curr.p->m_stop_req);
  bool empty = list.isEmpty();
  list.addLast(subOpPtr);

  if (empty)
  {
    jam();
    c_failedApiNodesState[nodeId] = __LINE__;
    signal->theData[0] = SumaContinueB::API_FAIL_SUBSCRIPTION;
    signal->theData[1] = subOpPtr.i;
    signal->theData[2] = RNIL;
    sendSignal(SUMA_REF, GSN_CONTINUEB, signal, 3, JBB);
  }
  else
  {
    jam();
    c_failedApiNodesState[nodeId] = __LINE__;
  }
}

void
Suma::api_fail_subscription(Signal* signal)
{
  jam();
  Ptr<SubOpRecord> subOpPtr;
  subOpPtr.i = signal->theData[1];
  ndbrequire(c_subOpPool.getValidPtr(subOpPtr));

  Uint32 nodeId = subOpPtr.p->m_senderRef;

  Ptr<Subscription> subPtr;
  subPtr.i = subOpPtr.p->m_subPtrI;
  ndbrequire(c_subscriptionPool.getValidPtr(subPtr));

  Ptr<Subscriber> ptr;
  {
    Local_Subscriber_list list(c_subscriberPool, subPtr.p->m_subscribers);
    if (signal->theData[2] == RNIL)
    {
      jam();
      list.first(ptr);
    }
    else
    {
      jam();
      list.getPtr(ptr, signal->theData[2]);
    }

    for (Uint32 i = 0; i<32 && !ptr.isNull(); i++)
    {
      jam();
      if (refToNode(ptr.p->m_senderRef) == nodeId)
      {
        jam();

        Ptr<Subscriber> tmp = ptr;
        list.next(ptr);
        list.remove(tmp);
        
        /**
         * NOTE: remove before...so we done send UNSUBSCRIBE to self (yuck)
         */
        bool report = subPtr.p->m_options & Subscription::REPORT_SUBSCRIBE;

        send_sub_start_stop_event(signal, tmp, NdbDictionary::Event::_TE_STOP,
                                  report, list);
        
        c_subscriberPool.release(tmp);
      }
      else
      {
        jam();
        list.next(ptr);
      }
    }
  }
  checkPoolShrinkNeed(SUMA_SUBSCRIBER_RECORD_TRANSIENT_POOL_INDEX,
                      c_subscriberPool);

  if (!ptr.isNull())
  {
    jam();
    c_failedApiNodesState[nodeId] = __LINE__;
    signal->theData[0] = SumaContinueB::API_FAIL_SUBSCRIPTION;
    signal->theData[1] = subOpPtr.i;
    signal->theData[2] = ptr.i;
    sendSignal(SUMA_REF, GSN_CONTINUEB, signal, 3, JBB);
    return;
  }

  // Start potential waiter(s)
  check_remove_queue(signal, subPtr, subOpPtr, true, false);
  check_release_subscription(signal, subPtr);

  // Continue iterating through subscriptions
  Subscription_hash::Iterator iter;
  iter.bucket = subOpPtr.p->m_senderData;
  iter.curr = subPtr;

  if (c_subscriptions.next(iter))
  {
    jam();
    c_failedApiNodesState[nodeId] = __LINE__;
    signal->theData[0] = SumaContinueB::API_FAIL_SUBSCRIBER_LIST;
    signal->theData[1] = nodeId;
    signal->theData[2] = subOpPtr.i;
    signal->theData[3] = iter.bucket;
    signal->theData[4] = iter.curr.p->m_subscriptionId; // subscriptionId
    signal->theData[5] = iter.curr.p->m_subscriptionKey; // SubscriptionKey
    sendSignal(SUMA_REF, GSN_CONTINUEB, signal, 6, JBB);
    return;
  }

  c_subOpPool.release(subOpPtr);
  checkPoolShrinkNeed(SUMA_SUB_OP_RECORD_TRANSIENT_POOL_INDEX,
                      c_subOpPool);

  /* Now do block level cleanup */
  api_fail_block_cleanup(signal, nodeId);
}

void
Suma::execNODE_FAILREP(Signal* signal){
  jamEntry();
  DBUG_ENTER("Suma::execNODE_FAILREP");
  NodeFailRep * rep = (NodeFailRep*)signal->getDataPtr();

  if(signal->getNoOfSections() >= 1)
  {
    ndbrequire(ndbd_send_node_bitmask_in_section(
        getNodeInfo(refToNode(signal->getSendersBlockRef())).m_version));
    SegmentedSectionPtr ptr;
    SectionHandle handle(this, signal);
    handle.getSection(ptr, 0);
    memset(rep->theNodes, 0, sizeof(rep->theNodes));
    copy(rep->theNodes, ptr);
    releaseSections(handle);
  }
  else
  {
    memset(rep->theNodes + NdbNodeBitmask48::Size,
           0,
           _NDB_NBM_DIFF_BYTES);
  }
  NdbNodeBitmask failed; failed.assign(NdbNodeBitmask::Size, rep->theNodes);
  
  if(c_restart.m_ref && failed.get(refToNode(c_restart.m_ref)))
  {
    jam();

    if (c_restart.m_waiting_on_self)
    {
      jam();
      c_restart.m_abort = 1;
    }
    else
    {
      jam();
      Ptr<Subscription> subPtr;
      subPtr.i = c_restart.m_subPtrI;
      ndbrequire(c_subscriptionPool.getValidPtr(subPtr));
      abort_start_me(signal, subPtr, false);
    }
  }

  if (ERROR_INSERTED(13032))
  {
    Uint32 node = c_subscriber_nodes.find(0);
    if (node != NodeBitmask::NotFound)
    {
      g_eventLogger->info("Inserting API_FAILREQ node: %u", node);
      signal->theData[0] = node;
      sendSignal(QMGR_REF, GSN_API_FAILREQ, signal, 1, JBA);
    }
  }
  
  NdbNodeBitmask tmp;
  tmp.assign(c_alive_nodes);
  tmp.bitANDC(failed);

  NdbNodeBitmask takeover_nodes;

  if(c_nodes_in_nodegroup_mask.overlaps(failed))
  {
    for( Uint32 i = 0; i < c_no_of_buckets; i++) 
    {
      if(m_active_buckets.get(i))
	continue;
      else if(m_switchover_buckets.get(i))
      {
	Uint32 state= c_buckets[i].m_state;
	if((state & Bucket::BUCKET_HANDOVER) && 
	   failed.get(get_responsible_node(i)))
	{
	  m_active_buckets.set(i);
	  m_switchover_buckets.clear(i);
          g_eventLogger->info("aborting handover");
        } else if (state & Bucket::BUCKET_STARTING) {
          progError(__LINE__, NDBD_EXIT_SYSTEM_ERROR,
                    "Nodefailure during SUMA takeover");
        } else if (state & Bucket::BUCKET_SHUTDOWN_TO) {
          jam();
          // I am taking over from a shutdown node, but another node from
          // the same nodegroup failed before takeover could complete
          c_buckets[i].m_state &= ~Uint32(Bucket::BUCKET_SHUTDOWN_TO);
          m_switchover_buckets.clear(i);
          int rsp_node = get_responsible_node(i, tmp);
          ndbrequire(rsp_node == getOwnNodeId() ||
                     rsp_node == c_buckets[i].m_switchover_node);
          start_resend(signal, i);
        }
      }
      else if(get_responsible_node(i, tmp) == getOwnNodeId())
      {
	start_resend(signal, i);
      }
    }
  }

  /* Block level cleanup */
  for(unsigned i = 1; i < MAX_NDB_NODES; i++) {
    jam();
    if(failed.get(i)) {
      jam();
      Uint32 elementsCleaned = simBlockNodeFailure(signal, i); // No callback
      ndbassert(elementsCleaned == 0); // As Suma has no remote fragmented signals
      (void) elementsCleaned; // Avoid compiler error
    }//if
  }//for
  
  c_alive_nodes.assign(tmp);
  
  DBUG_VOID_RETURN;
}

void
Suma::execINCL_NODEREQ(Signal* signal){
  jamEntry();
  
  const Uint32 senderRef = signal->theData[0];
  const Uint32 nodeId  = signal->theData[1];

  ndbrequire(!c_alive_nodes.get(nodeId));
  if (c_nodes_in_nodegroup_mask.get(nodeId))
  {
    /**
     *
     * XXX TODO: This should be removed
     *           But, other nodes are (incorrectly) reported as started
     *                even if they're not "started", but only INCL_NODEREQ'ed
     */
    c_alive_nodes.set(nodeId);

    /**
     *
     * Nodes in nodegroup will be "alive" when
     *   sending SUMA_HANDOVER_REQ
     */
  }
  else
  {
    jam();
    c_alive_nodes.set(nodeId);
  }
  
  signal->theData[0] = nodeId;
  signal->theData[1] = reference();
  sendSignal(senderRef, GSN_INCL_NODECONF, signal, 2, JBB);
}

void
Suma::execSIGNAL_DROPPED_REP(Signal* signal){
  jamEntry();
  ndbabort();
}

/********************************************************************
 *
 * Dump state
 *
 */
static
const char*
cstr(Suma::Subscription::State s)
{
  switch(s){
  case Suma::Subscription::UNDEFINED:
    return "undefined";
  case Suma::Subscription::DEFINED:
    return "defined";
  case Suma::Subscription::DEFINING:
    return "defining";
  }
  return "<unknown>";
}

static
const char*
cstr(Suma::Subscription::TriggerState s)
{
  switch(s){
  case Suma::Subscription::T_UNDEFINED:
    return "undefined";
  case Suma::Subscription::T_CREATING:
    return "creating";
  case Suma::Subscription::T_DEFINED:
    return "defined";
  case Suma::Subscription::T_DROPPING:
    return "dropping";
  case Suma::Subscription::T_ERROR:
    return "error";
  }
  return "<uknown>";
}

static
const char*
cstr(Suma::Subscription::Options s)
{
  static char buf[256];
  buf[0] = 0;
  strcat(buf, "[");
  if (s & Suma::Subscription::REPORT_ALL)
    strcat(buf, " reportall");
  if (s & Suma::Subscription::REPORT_SUBSCRIBE)
    strcat(buf, " reportsubscribe");
  if (s & Suma::Subscription::MARKED_DROPPED)
    strcat(buf, " dropped");
  if (s & Suma::Subscription::NO_REPORT_DDL)
    strcat(buf, " noreportddl");
  strcat(buf, " ]");
  return buf;
}

static
const char*
cstr(Suma::Table::State s)
{
  switch(s){
  case Suma::Table::UNDEFINED:
    return "undefined";
  case Suma::Table::DEFINING:
    return "defining";
  case Suma::Table::DEFINED:
    return "defined";
  case Suma::Table::DROPPED:
    return "dropped";
  }
  return "<unknown>";
}

void
Suma::execDUMP_STATE_ORD(Signal* signal){
  jamEntry();

  Uint32 tCase = signal->theData[0];
#if 0
  if(tCase >= 8000 && tCase <= 8003){
    SubscriptionPtr subPtr;
    c_subscriptions.getPtr(subPtr, g_subPtrI);
    
    Ptr<SyncRecord> syncPtr;
    c_syncPool.getPtr(syncPtr, subPtr.p->m_syncPtrI);

    if(tCase == 8000){
      syncPtr.p->startMeta(signal);
    }
    
    if(tCase == 8001){
      syncPtr.p->startScan(signal);
    }

    if(tCase == 8002){
      syncPtr.p->startTrigger(signal);
    }
    
    if(tCase == 8003){
      subPtr.p->m_subscriptionType = SubCreateReq::SingleTableScan;
      LocalSyncRecordBuffer attrs(c_dataBufferPool, syncPtr.p->m_attributeList);
      Uint32 tab = 0;
      Uint32 att[] = { 0, 1, 1 };
      syncPtr.p->m_tableList.append(&tab, 1);
      attrs.append(att, 3);
    }
  }
#endif
  if(tCase == 8004){
    infoEvent("Suma: c_subscriberPool  size: %d free: %d",
	      c_subscriberPool.getSize(),
	      c_subscriberPool.getNoOfFree());

    infoEvent("Suma: c_tablePool  size: %d free: %d",
	      c_tablePool.getSize(),
	      c_tablePool.getNoOfFree());

    infoEvent("Suma: c_subscriptionPool  size: %d free: %d",
	      c_subscriptionPool.getSize(),
	      c_subscriptionPool.getNoOfFree());

    infoEvent("Suma: c_syncPool  size: %d free: %d",
	      c_syncPool.getSize(),
	      c_syncPool.getNoOfFree());

    infoEvent("Suma: c_dataBufferPool  size: %d free: %d",
	      c_dataBufferPool.getSize(),
	      c_dataBufferPool.getNoOfFree());

    infoEvent("Suma: c_subOpPool  size: %d free: %d",
	      c_subOpPool.getSize(),
	      c_subOpPool.getNoOfFree());

#if 0
    infoEvent("Suma: c_dataSubscribers count: %d",
	      count_subscribers(c_dataSubscribers));
    infoEvent("Suma: c_prepDataSubscribers count: %d",
	      count_subscribers(c_prepDataSubscribers));
#endif
  }

  if(tCase == 8005)
  {
    for(Uint32 i = 0; i<c_no_of_buckets; i++)
    {
      Bucket* ptr= c_buckets + i;
      infoEvent("Bucket %d %d%d-%x switch gci: %llu max_acked_gci: %llu max_gci: %llu tail: %d head: %d",
		i, 
		m_active_buckets.get(i),
		m_switchover_buckets.get(i),
		ptr->m_state,
		ptr->m_switchover_gci,
		ptr->m_max_acked_gci,
		ptr->m_buffer_head.m_max_gci,
		ptr->m_buffer_tail,
		ptr->m_buffer_head.m_page_id);
    }
  }  

  if (tCase == 8006)
  {
    SET_ERROR_INSERT_VALUE(13029);
  }

  if (tCase == 8007)
  {
    c_startup.m_restart_server_node_id = MAX_NDB_NODES + 1;
    SET_ERROR_INSERT_VALUE(13029);
  }

  if (tCase == 8008)
  {
    CLEAR_ERROR_INSERT_VALUE;
  }

  if (tCase == 8010)
  {
    char buf1[NodeBitmask::TextLength + 1];
    char buf2[NodeBitmask::TextLength + 1];
    c_subscriber_nodes.getText(buf1);
    c_connected_nodes.getText(buf2);
    infoEvent("c_subscriber_nodes: %s", buf1);
    infoEvent("c_connected_nodes: %s", buf2);
  }

  if (tCase == 8009)
  {
    if (ERROR_INSERTED(13030))
    {
      CLEAR_ERROR_INSERT_VALUE;
      sendSTTORRY(signal);
    }
    else
    {
      SET_ERROR_INSERT_VALUE(13030);
    }
    return;
  }

  if (tCase == 8011)
  {
    jam();
    Uint32 bucket = signal->theData[1];
    TableIterator iter;
    if (signal->getLength() == 1)
    {
      jam();
      bucket = 0;
      infoEvent("-- Starting dump of subscribers --");
    }
    c_tables.next(bucket, iter);
    const Uint32 RT_BREAK = 16;
    for(Uint32 i = 0; i<RT_BREAK || iter.bucket == bucket; i++)
    {
      jam();
      if(iter.curr.i == RNIL)
      {
        jam();
        infoEvent("-- Ending dump of subscribers --");        
        return;
      }

      infoEvent("Table %u ver %u",
                iter.curr.p->m_tableId,
                iter.curr.p->m_schemaVersion);

      Uint32 cnt = 0;
      Ptr<Subscription> subPtr;
      Local_Subscription_list subList(c_subscriptionPool,
                                      iter.curr.p->m_subscriptions);
      for(subList.first(subPtr); !subPtr.isNull(); subList.next(subPtr))
      {
        infoEvent(" Subcription %u", subPtr.i);
        {
          Ptr<Subscriber> ptr;
          Local_Subscriber_list list(c_subscriberPool,
                                       subPtr.p->m_subscribers);
          for (list.first(ptr); !ptr.isNull(); list.next(ptr), i++)
          {
            jam();
            cnt++;
            infoEvent("  Subscriber [ %x %u %u ]",
                      ptr.p->m_senderRef,
                      ptr.p->m_senderData,
                      subPtr.i);
          }
        }

        {
          Ptr<SubOpRecord> ptr;
          Local_SubOpRecord_fifo list(c_subOpPool,
                                      subPtr.p->m_create_req);

          for (list.first(ptr); !ptr.isNull(); list.next(ptr), i++)
          {
            jam();
            infoEvent("  create [ %x %u ]",
                      ptr.p->m_senderRef,
                      ptr.p->m_senderData);
          }
        }

        {
          Ptr<SubOpRecord> ptr;
          Local_SubOpRecord_fifo list(c_subOpPool,
                                      subPtr.p->m_start_req);

          for (list.first(ptr); !ptr.isNull(); list.next(ptr), i++)
          {
            jam();
            infoEvent("  start [ %x %u ]",
                      ptr.p->m_senderRef,
                      ptr.p->m_senderData);
          }
        }

        {
          Ptr<SubOpRecord> ptr;
          Local_SubOpRecord_fifo list(c_subOpPool,
                                      subPtr.p->m_stop_req);

          for (list.first(ptr); !ptr.isNull(); list.next(ptr), i++)
          {
            jam();
            infoEvent("  stop [ %u %x %u ]",
                      ptr.p->m_opType,
                      ptr.p->m_senderRef,
                      ptr.p->m_senderData);
          }
        }
      }
      infoEvent("Table %u #subscribers %u", iter.curr.p->m_tableId, cnt);
      c_tables.next(iter);
    }

    signal->theData[0] = tCase;
    signal->theData[1] = iter.bucket;
    sendSignalWithDelay(reference(), GSN_DUMP_STATE_ORD, signal, 100, 2);
    return;
  }

  if (tCase == 8012)
  {
    jam();
    Uint32 bucket = signal->theData[1];
    Subscription_hash::Iterator iter;
    if (signal->getLength() == 1)
    {
      jam();
      bucket = 0;
      infoEvent("-- Starting dump of subscribers --");
    }

    c_subscriptions.next(bucket, iter);
    const Uint32 RT_BREAK = 16;
    for(Uint32 i = 0; i<RT_BREAK || iter.bucket == bucket; i++)
    {
      jam();
      if(iter.curr.i == RNIL)
      {
        jam();
        infoEvent("-- Ending dump of subscribers --");
        return;
      }

      Ptr<Subscription> subPtr = iter.curr;
      Ptr<Table> tabPtr;
      tabPtr.i = subPtr.p->m_table_ptrI;
      ndbrequire(c_tablePool.getValidPtr(tabPtr));
      infoEvent("Subcription %u id: 0x%.8x key: 0x%.8x state: %s",
                subPtr.i,
                subPtr.p->m_subscriptionId,
                subPtr.p->m_subscriptionKey,
                cstr(subPtr.p->m_state));
      infoEvent("  trigger state: %s options: %s",
                cstr(subPtr.p->m_trigger_state),
                cstr((Suma::Subscription::Options)subPtr.p->m_options));
      infoEvent("  tablePtr: %u tableId: %u schemaVersion: 0x%.8x state: %s",
                tabPtr.i,
                subPtr.p->m_tableId,
                tabPtr.p->m_schemaVersion,
                cstr(tabPtr.p->m_state));
      {
        Ptr<Subscriber> ptr;
        Local_Subscriber_list list(c_subscriberPool,
                                     subPtr.p->m_subscribers);
        for (list.first(ptr); !ptr.isNull(); list.next(ptr), i++)
        {
          jam();
          infoEvent("  Subscriber [ %x %u %u ]",
                    ptr.p->m_senderRef,
                    ptr.p->m_senderData,
                    subPtr.i);
        }
      }

      {
        Ptr<SubOpRecord> ptr;
        Local_SubOpRecord_fifo list(c_subOpPool,
                                    subPtr.p->m_create_req);

        for (list.first(ptr); !ptr.isNull(); list.next(ptr), i++)
        {
          jam();
          infoEvent("  create [ %x %u ]",
                    ptr.p->m_senderRef,
                    ptr.p->m_senderData);
        }
      }

      {
        Ptr<SubOpRecord> ptr;
        Local_SubOpRecord_fifo list(c_subOpPool,
                                    subPtr.p->m_start_req);

        for (list.first(ptr); !ptr.isNull(); list.next(ptr), i++)
        {
          jam();
          infoEvent("  start [ %x %u ]",
                    ptr.p->m_senderRef,
                    ptr.p->m_senderData);
        }
      }

      {
        Ptr<SubOpRecord> ptr;
        Local_SubOpRecord_fifo list(c_subOpPool,
                                    subPtr.p->m_stop_req);

        for (list.first(ptr); !ptr.isNull(); list.next(ptr), i++)
        {
          jam();
          infoEvent("  stop [ %u %x %u ]",
                    ptr.p->m_opType,
                    ptr.p->m_senderRef,
                    ptr.p->m_senderData);
        }
      }
      c_subscriptions.next(iter);
    }

    signal->theData[0] = tCase;
    signal->theData[1] = iter.bucket;
    sendSignalWithDelay(reference(), GSN_DUMP_STATE_ORD, signal, 100, 2);
    return;
  }

  if (tCase == 8013)
  {
    jam();
    Ptr<Gcp_record> gcp;
    infoEvent("-- Starting dump of pending subscribers --");
    infoEvent("Highest epoch %llu, oldest epoch %llu", m_max_seen_gci, m_last_complete_gci); 
    if (!c_gcp_list.isEmpty())
    {
      jam();
      c_gcp_list.first(gcp);
      infoEvent("Waiting for acknowledge of epoch %llu, buffering %u epochs", gcp.p->m_gci, c_gcp_list.getCount());
      NodeBitmask subs = gcp.p->m_subscribers;
      for(Uint32 nodeId = 0; nodeId < MAX_NODES; nodeId++)
      {
	if (subs.get(nodeId))
        {
	  jam();
	  infoEvent("Waiting for subscribing node %u", nodeId);
	}
      }
    }
    infoEvent("-- End dump of pending subscribers --");
  }

  if (tCase == DumpStateOrd::DihTcSumaNodeFailCompleted &&
      signal->getLength() == 2)
  {
    jam();
    Uint32 nodeId = signal->theData[1];
    if (nodeId < MAX_NODES)
    {
      warningEvent(" Suma %u %u line: %u", tCase, nodeId,
                   c_failedApiNodesState[nodeId]);
      warningEvent("   c_connected_nodes.get(): %u",
                   c_connected_nodes.get(nodeId));
      warningEvent("   c_failedApiNodes.get(): %u",
                   c_failedApiNodes.get(nodeId));
      warningEvent("   c_subscriber_nodes.get(): %u",
                   c_subscriber_nodes.get(nodeId));
      warningEvent(" c_subscriber_per_node[%u]: %u",
                   nodeId, c_subscriber_per_node[nodeId]);
    }
    else
    {
      warningEvent(" SUMA: dump-%u to unknown node: %u", tCase, nodeId);
    }
  }
}

void Suma::execDBINFO_SCANREQ(Signal *signal)
{
  DbinfoScanReq req= *(DbinfoScanReq*)signal->theData;
  const Ndbinfo::ScanCursor* cursor =
    CAST_CONSTPTR(Ndbinfo::ScanCursor, DbinfoScan::getCursorPtr(&req));
  Ndbinfo::Ratelimit rl;

  jamEntry();

  switch(req.tableId){
  case Ndbinfo::POOLS_TABLEID:
  {
    Ndbinfo::pool_entry pools[] =
    {
      { "Subscriber",
        c_subscriberPool.getUsed(),
        c_subscriberPool.getSize(),
        c_subscriberPool.getEntrySize(),
        c_subscriberPool.getUsedHi(),
        { CFG_DB_SUBSCRIBERS,
          CFG_DB_SUBSCRIPTIONS,
          CFG_DB_NO_TABLES,0 },
        0},
      { "Table",
        c_tablePool.getUsed(),
        c_tablePool.getSize(),
        c_tablePool.getEntrySize(),
        c_tablePool.getUsedHi(),
        { CFG_DB_NO_TABLES,0,0,0 },
        0},
      { "Subscription",
        c_subscriptionPool.getUsed(),
        c_subscriptionPool.getSize(),
        c_subscriptionPool.getEntrySize(),
        c_subscriptionPool.getUsedHi(),
        { CFG_DB_SUBSCRIPTIONS,
          CFG_DB_NO_TABLES,0,0 },
        0},
      { "Sync",
        c_syncPool.getUsed(),
        c_syncPool.getSize(),
        c_syncPool.getEntrySize(),
        c_syncPool.getUsedHi(),
        { 0,0,0,0 },
        0},
      { "Data Buffer",
        c_dataBufferPool.getUsed(),
        c_dataBufferPool.getSize(),
        c_dataBufferPool.getEntrySize(),
        c_dataBufferPool.getUsedHi(),
        { CFG_DB_NO_ATTRIBUTES,0,0,0 },
        0},
      { "SubOp",
        c_subOpPool.getUsed(),
        c_subOpPool.getSize(),
        c_subOpPool.getEntrySize(),
        c_subOpPool.getUsedHi(),
        { CFG_DB_SUB_OPERATIONS,0,0,0 },
        0},
      { "Page Chunk",
        c_page_chunk_pool.getUsed(),
        c_page_chunk_pool.getSize(),
        c_page_chunk_pool.getEntrySize(),
        c_page_chunk_pool.getUsedHi(),
        { 0,0,0,0 },
        0},
      { "GCP",
        c_gcp_pool.getUsed(),
        c_gcp_pool.getSize(),
        c_gcp_pool.getEntrySize(),
        c_gcp_pool.getUsedHi(),
        { CFG_DB_API_HEARTBEAT_INTERVAL,
          CFG_DB_GCP_INTERVAL,0,0 },
        0},
      { NULL, 0,0,0,0, { 0,0,0,0 },
        0}
    };

    const size_t num_config_params =
      sizeof(pools[0].config_params) / sizeof(pools[0].config_params[0]);
    Uint32 pool = cursor->data[0];
    BlockNumber bn = blockToMain(number());
    while(pools[pool].poolname)
    {
      jam();
      Ndbinfo::Row row(signal, req);
      row.write_uint32(getOwnNodeId());
      row.write_uint32(bn);           // block number
      row.write_uint32(instance());   // block instance
      row.write_string(pools[pool].poolname);
      row.write_uint64(pools[pool].used);
      row.write_uint64(pools[pool].total);
      row.write_uint64(pools[pool].used_hi);
      row.write_uint64(pools[pool].entry_size);
      for (size_t i = 0; i < num_config_params; i++)
        row.write_uint32(pools[pool].config_params[i]);
      row.write_uint32(GET_RG(pools[pool].record_type));
      row.write_uint32(GET_TID(pools[pool].record_type));
      ndbinfo_send_row(signal, req, row, rl);
      pool++;
      if (rl.need_break(req))
      {
        jam();
        ndbinfo_send_scan_break(signal, req, rl, pool);
        return;
      }
    }
    break;
  }
  default:
    break;
  }

  ndbinfo_send_scan_conf(signal, req, rl);
}

/*************************************************************
 *
 * Creation of subscription id's
 *
 ************************************************************/

void 
Suma::execCREATE_SUBID_REQ(Signal* signal) 
{
  jamEntry();
  DBUG_ENTER("Suma::execCREATE_SUBID_REQ");
  ndbassert(signal->getNoOfSections() == 0);
  CRASH_INSERTION(13001);

  CreateSubscriptionIdReq const * req =
    (CreateSubscriptionIdReq*)signal->getDataPtr();
  SubscriberPtr subbPtr;
  if (!c_subscriberPool.seize(subbPtr))
  {
    jam();
    sendSubIdRef(signal, req->senderRef, req->senderData, 1412);
    DBUG_VOID_RETURN;
  }
  DBUG_PRINT("info",("c_subscriberPool  size: %d free: %d",
		     c_subscriberPool.getSize(),
		     c_subscriberPool.getNoOfFree()));

  subbPtr.p->m_senderRef  = req->senderRef; 
  subbPtr.p->m_senderData = req->senderData;

  UtilSequenceReq * utilReq = (UtilSequenceReq*)signal->getDataPtrSend();
  utilReq->senderData  = subbPtr.i;
  utilReq->sequenceId  = SUMA_SEQUENCE;
  utilReq->requestType = UtilSequenceReq::NextVal;
  sendSignal(DBUTIL_REF, GSN_UTIL_SEQUENCE_REQ, 
	     signal, UtilSequenceReq::SignalLength, JBB);

  DBUG_VOID_RETURN;
}

void
Suma::execUTIL_SEQUENCE_CONF(Signal* signal)
{
  jamEntry();
  DBUG_ENTER("Suma::execUTIL_SEQUENCE_CONF");
  ndbassert(signal->getNoOfSections() == 0);
  CRASH_INSERTION(13002);

  UtilSequenceConf * conf = (UtilSequenceConf*)signal->getDataPtr();
  if(conf->requestType == UtilSequenceReq::Create) {
    jam();
    createSequenceReply(signal, conf, NULL);
    DBUG_VOID_RETURN;
  }

  Uint64 subId;
  memcpy(&subId,conf->sequenceValue,8);
  SubscriberPtr subbPtr;
  subbPtr.i = conf->senderData;
  ndbrequire(c_subscriberPool.getValidPtr(subbPtr));

  CreateSubscriptionIdConf * subconf = (CreateSubscriptionIdConf*)conf;
  subconf->senderRef      = reference();
  subconf->senderData     = subbPtr.p->m_senderData;
  subconf->subscriptionId = (Uint32)subId;
  subconf->subscriptionKey =(getOwnNodeId() << 16) | (Uint32)(subId & 0xFFFF);
  
  sendSignal(subbPtr.p->m_senderRef, GSN_CREATE_SUBID_CONF, signal,
	     CreateSubscriptionIdConf::SignalLength, JBB);

  c_subscriberPool.release(subbPtr);
  checkPoolShrinkNeed(SUMA_SUBSCRIBER_RECORD_TRANSIENT_POOL_INDEX,
                      c_subscriberPool);
  DBUG_PRINT("info",("c_subscriberPool  size: %d free: %d",
		     c_subscriberPool.getSize(),
		     c_subscriberPool.getNoOfFree()));
  DBUG_VOID_RETURN;
}

void
Suma::execUTIL_SEQUENCE_REF(Signal* signal)
{
  jamEntry();
  DBUG_ENTER("Suma::execUTIL_SEQUENCE_REF");
  ndbassert(signal->getNoOfSections() == 0);
  UtilSequenceRef * ref = (UtilSequenceRef*)signal->getDataPtr();
  Uint32 err= ref->errorCode;

  if(ref->requestType == UtilSequenceReq::Create) {
    jam();
    createSequenceReply(signal, NULL, ref);
    DBUG_VOID_RETURN;
  }

  Uint32 subData = ref->senderData;

  SubscriberPtr subbPtr;
  subbPtr.i = subData;
  ndbrequire(c_subscriberPool.getValidPtr(subbPtr));
  if (err == UtilSequenceRef::TCError)
  {
    jam();
    err = ref->TCErrorCode;
  }
  sendSubIdRef(signal, subbPtr.p->m_senderRef, subbPtr.p->m_senderData, err);
  c_subscriberPool.release(subbPtr);
  checkPoolShrinkNeed(SUMA_SUBSCRIBER_RECORD_TRANSIENT_POOL_INDEX,
                      c_subscriberPool);
  DBUG_PRINT("info",("c_subscriberPool  size: %d free: %d",
		     c_subscriberPool.getSize(),
		     c_subscriberPool.getNoOfFree()));
  DBUG_VOID_RETURN;
}//execUTIL_SEQUENCE_REF()


void
Suma::sendSubIdRef(Signal* signal,
			      Uint32 senderRef, Uint32 senderData, Uint32 errCode)
{
  jam();
  DBUG_ENTER("Suma::sendSubIdRef");
  CreateSubscriptionIdRef  * ref = 
    (CreateSubscriptionIdRef *)signal->getDataPtrSend();

  ref->senderRef  = reference();
  ref->senderData = senderData;
  ref->errorCode  = errCode;
  sendSignal(senderRef, 
	     GSN_CREATE_SUBID_REF,
	     signal, 
	     CreateSubscriptionIdRef::SignalLength,
	     JBB);
  
  DBUG_VOID_RETURN;
}

/**********************************************************
 * Suma participant interface
 *
 * Creation of subscriptions
 */
void
Suma::execSUB_CREATE_REQ(Signal* signal)
{
  jamEntry();                            
  DBUG_ENTER("Suma::execSUB_CREATE_REQ");
  ndbassert(signal->getNoOfSections() == 0);
  CRASH_INSERTION(13003);

  const SubCreateReq req = *(SubCreateReq*)signal->getDataPtr();    
  
  const Uint32 senderRef  = req.senderRef;
  const Uint32 senderData = req.senderData;
  const Uint32 subId   = req.subscriptionId;
  const Uint32 subKey  = req.subscriptionKey;
  const Uint32 type    = req.subscriptionType & SubCreateReq::RemoveFlags;
  const Uint32 flags   = req.subscriptionType & SubCreateReq::GetFlags;
  const Uint32 reportAll = (flags & SubCreateReq::ReportAll) ?
    Subscription::REPORT_ALL : 0;
  const Uint32 reportSubscribe = (flags & SubCreateReq::ReportSubscribe) ?
    Subscription::REPORT_SUBSCRIBE : 0;
  const Uint32 noReportDDL = (flags & SubCreateReq::NoReportDDL) ?
    Subscription::NO_REPORT_DDL : 0;
  const Uint32 tableId = req.tableId;
  const Uint32 schemaTransId = req.schemaTransId;

  bool subDropped = req.subscriptionType & SubCreateReq::NR_Sub_Dropped;

  /**
   * This 2 options are only allowed during NR
   */
  if (subDropped)
  {
    ndbrequire(refToNode(senderRef) == c_startup.m_restart_server_node_id);
  }

  Subscription key;
  key.m_subscriptionId  = subId;
  key.m_subscriptionKey = subKey;

  DBUG_PRINT("enter",("key.m_subscriptionId: %u, key.m_subscriptionKey: %u",
		      key.m_subscriptionId, key.m_subscriptionKey));

  SubscriptionPtr subPtr;

  bool found = c_subscriptions.find(subPtr, key);

  if (c_startup.m_restart_server_node_id == RNIL)
  {
    jam();

    /**
     * We havent started syncing yet
     */
    sendSubCreateRef(signal, senderRef, senderData,
                     SubCreateRef::NotStarted);
    return;
  }

  CRASH_INSERTION2(13040, c_startup.m_restart_server_node_id != RNIL);
  CRASH_INSERTION(13041);
  
  bool allowDup = true; //c_startup.m_restart_server_node_id;

  if (found && !allowDup)
  {
    jam();
    sendSubCreateRef(signal, senderRef, senderData,
                     SubCreateRef::SubscriptionAlreadyExist);
    return;
  }

  if (found == false)
  {
    jam();
    if(!c_subscriptions.seize(subPtr))
    {
      jam();
      sendSubCreateRef(signal, senderRef, senderData,
                       SubCreateRef::OutOfSubscriptionRecords);
      return;
    }

    new (subPtr.p) Subscription();
    subPtr.p->m_seq_no           = c_current_seq;
    subPtr.p->m_subscriptionId   = subId;
    subPtr.p->m_subscriptionKey  = subKey;
    subPtr.p->m_subAutoIncrement = m_next_subAutoIncrement++;
    subPtr.p->m_subscriptionType = type;
    subPtr.p->m_tableId          = tableId;
    subPtr.p->m_table_ptrI       = RNIL;
    subPtr.p->m_state            = Subscription::UNDEFINED;
    subPtr.p->m_trigger_state    =  Subscription::T_UNDEFINED;
    subPtr.p->m_triggers[0]      = ILLEGAL_TRIGGER_ID;
    subPtr.p->m_triggers[1]      = ILLEGAL_TRIGGER_ID;
    subPtr.p->m_triggers[2]      = ILLEGAL_TRIGGER_ID;
    subPtr.p->m_errorCode        = 0;
    subPtr.p->m_options          = reportSubscribe | reportAll | noReportDDL;
    subPtr.p->m_schemaTransId    = schemaTransId;
  }

  Ptr<SubOpRecord> subOpPtr;
  Local_SubOpRecord_fifo subOpList(c_subOpPool, subPtr.p->m_create_req);
  if ((ERROR_INSERTED(13044) && found == false) ||
      subOpList.seizeLast(subOpPtr) == false)
  {
    jam();
    if (found == false)
    {
      jam();
      if (ERROR_INSERTED(13044))
      {
        CLEAR_ERROR_INSERT_VALUE;
      }
      c_subscriptionPool.release(subPtr); // not yet in hash
      checkPoolShrinkNeed(SUMA_SUBSCRIPTION_RECORD_TRANSIENT_POOL_INDEX,
                          c_subscriptionPool);
    }
    sendSubCreateRef(signal, senderRef, senderData,
                     SubCreateRef::OutOfTableRecords);
    return;
  }

  subOpPtr.p->m_senderRef = senderRef;
  subOpPtr.p->m_senderData = senderData;

  if (subDropped)
  {
    jam();
    subPtr.p->m_options |= Subscription::MARKED_DROPPED;
  }

  TablePtr tabPtr;
  Table check;
  check.m_tableId = tableId;
  if (found)
  {
    jam();
    tabPtr.i = subPtr.p->m_table_ptrI;
    ndbrequire(c_tablePool.getValidPtr(tabPtr));
  }
  else if (c_tables.find(tabPtr, check))
  {
    jam();
  }
  else
  {
    jam();
    if (ERROR_INSERTED(13045) || c_tablePool.seize(tabPtr) == false)
    {
      jam();
      if (ERROR_INSERTED(13045))
      {
        CLEAR_ERROR_INSERT_VALUE;
      }

      subOpList.release(subOpPtr);
      c_subscriptionPool.release(subPtr); // not yet in hash
      sendSubCreateRef(signal, senderRef, senderData,
                       SubCreateRef::OutOfTableRecords);
      checkPoolShrinkNeed(SUMA_SUBSCRIPTION_RECORD_TRANSIENT_POOL_INDEX,
                          c_subscriptionPool);
      checkPoolShrinkNeed(SUMA_SUB_OP_RECORD_TRANSIENT_POOL_INDEX,
                          c_subOpPool);
      return;
    }

    new (tabPtr.p) Table;
    tabPtr.p->m_tableId= tableId;
    tabPtr.p->m_ptrI= tabPtr.i;
    tabPtr.p->m_error = 0;
    tabPtr.p->m_schemaVersion = RNIL;
    tabPtr.p->m_state = Table::UNDEFINED;
    tabPtr.p->m_schemaTransId = schemaTransId;
    c_tables.add(tabPtr);
  }

  if (found == false)
  {
    jam();
    c_subscriptions.add(subPtr);
    Local_Subscription_list list(c_subscriptionPool,
                                 tabPtr.p->m_subscriptions);
    list.addFirst(subPtr);
    subPtr.p->m_table_ptrI = tabPtr.i;
  }

  switch(tabPtr.p->m_state){
  case Table::DEFINED:{
    jam();
    // Send conf
    subOpList.release(subOpPtr);
    subPtr.p->m_state = Subscription::DEFINED;
    SubCreateConf * const conf = (SubCreateConf*)signal->getDataPtrSend();
    conf->senderRef  = reference();
    conf->senderData = senderData;
    sendSignal(senderRef, GSN_SUB_CREATE_CONF, signal,
               SubCreateConf::SignalLength, JBB);
    checkPoolShrinkNeed(SUMA_SUB_OP_RECORD_TRANSIENT_POOL_INDEX,
                        c_subOpPool);
    return;
  }
  case Table::UNDEFINED:{
    jam();
    tabPtr.p->m_state = Table::DEFINING;
    subPtr.p->m_state = Subscription::DEFINING;

    if (ERROR_INSERTED(13031))
    {
      jam();
      CLEAR_ERROR_INSERT_VALUE;
      GetTabInfoRef* ref = (GetTabInfoRef*)signal->getDataPtrSend();
      ref->tableId = tableId;
      ref->senderData = tabPtr.i;
      ref->errorCode = GetTabInfoRef::TableNotDefined;
      sendSignal(reference(), GSN_GET_TABINFOREF, signal,
                 GetTabInfoRef::SignalLength, JBB);
      return;
    }

    GetTabInfoReq * req = (GetTabInfoReq *)signal->getDataPtrSend();
    req->senderRef = reference();
    req->senderData = tabPtr.i;
    req->requestType =
      GetTabInfoReq::RequestById | GetTabInfoReq::LongSignalConf;
    req->tableId = tableId;
    req->schemaTransId = schemaTransId;

    sendSignal(DBDICT_REF, GSN_GET_TABINFOREQ, signal,
               GetTabInfoReq::SignalLength, JBB);
    return;
  }
  case Table::DEFINING:
  {
    jam();
    /**
     * just wait for completion
     */
    subPtr.p->m_state = Subscription::DEFINING;
    return;
  }
  case Table::DROPPED:
  {
    subOpList.release(subOpPtr);

    {
      Local_Subscription_list list(c_subscriptionPool,
                                   tabPtr.p->m_subscriptions);
      list.remove(subPtr);
    }
    c_subscriptions.release(subPtr);
    sendSubCreateRef(signal, senderRef, senderData,
                     SubCreateRef::TableDropped);
    checkPoolShrinkNeed(SUMA_SUBSCRIPTION_RECORD_TRANSIENT_POOL_INDEX,
                        c_subscriptionPool);
    checkPoolShrinkNeed(SUMA_SUB_OP_RECORD_TRANSIENT_POOL_INDEX,
                        c_subOpPool);
    return;
  }
  }

  ndbabort();
}

void
Suma::sendSubCreateRef(Signal* signal, Uint32 retRef, Uint32 data,
                       Uint32 errCode)
{
  jam();
  SubCreateRef * ref = (SubCreateRef *)signal->getDataPtrSend();
  ref->errorCode  = errCode;
  ref->senderData = data;
  sendSignal(retRef, GSN_SUB_CREATE_REF, signal,
  	     SubCreateRef::SignalLength, JBB);
  return;
}

/**********************************************************
 *
 * Setting upp trigger for subscription
 *
 */

void 
Suma::execSUB_SYNC_REQ(Signal* signal)
{
  jamEntry();

  CRASH_INSERTION(13004);

  SubSyncReq * const req = (SubSyncReq*)signal->getDataPtr();

  SubscriptionPtr subPtr;
  Subscription key; 
  key.m_subscriptionId = req->subscriptionId;
  key.m_subscriptionKey = req->subscriptionKey;

  SectionHandle handle(this, signal);
  if(!c_subscriptions.find(subPtr, key))
  {
    jam();
    releaseSections(handle);
    sendSubSyncRef(signal, 1407);
    return;
  }

  Ptr<SyncRecord> syncPtr;
  bool seize_ret;
  {
    Local_SyncRecord_dllist list(c_syncPool, subPtr.p->m_syncRecords);
    seize_ret = list.seizeFirst(syncPtr);
  }
  if (!seize_ret)
  {
    jam();
    releaseSections(handle);
    sendSubSyncRef(signal, 1416);
    return;
  }
  
  new (syncPtr.p) Ptr<SyncRecord>;
  syncPtr.p->m_senderRef        = req->senderRef;
  syncPtr.p->m_senderData       = req->senderData;
  syncPtr.p->m_subscriptionPtrI = subPtr.i;
  syncPtr.p->ptrI               = syncPtr.i;
  syncPtr.p->m_error            = 0;
  syncPtr.p->m_requestInfo      = req->requestInfo;
  syncPtr.p->m_frag_cnt         = req->fragCount;
  syncPtr.p->m_frag_id          = req->fragId;
  syncPtr.p->m_scan_batchsize   = req->batchSize;
  syncPtr.p->m_tableId          = subPtr.p->m_tableId;
  syncPtr.p->m_sourceInstance   = RNIL;
  syncPtr.p->m_headersSection   = RNIL;
  syncPtr.p->m_dataSection      = RNIL;

  D("SUB_SYNC_REQ: tableId: " << syncPtr.p->m_tableId <<
    " fragId = " << req->fragId <<
    " fragCount = " << req->fragCount <<
    " reqinfo: " << hex << req->requestInfo);

  {
    jam();
    if(handle.m_cnt > 0)
    {
      SegmentedSectionPtr ptr;
      handle.getSection(ptr, SubSyncReq::ATTRIBUTE_LIST);
      LocalSyncRecordBuffer attrBuf(c_dataBufferPool,
                                    syncPtr.p->m_attributeList);
      append(attrBuf, ptr, getSectionSegmentPool());
    }
    if (req->requestInfo & SubSyncReq::RangeScan)
    {
      jam();
      ndbrequire(handle.m_cnt > 1)
      SegmentedSectionPtr ptr;
      handle.getSection(ptr, SubSyncReq::TUX_BOUND_INFO);
      LocalSyncRecordBuffer boundBuf(c_dataBufferPool, syncPtr.p->m_boundInfo);
      append(boundBuf, ptr, getSectionSegmentPool());
    }
    releaseSections(handle);
  }

  /**
   * We need to gather fragment info
   */
  {
    jam();
    sendDIH_SCAN_TAB_REQ(signal,
                         syncPtr.i,
                         subPtr.p->m_tableId,
                         subPtr.p->m_schemaTransId);
    return;
  }
}

void
Suma::sendDIH_SCAN_TAB_REQ(Signal *signal,
                           Uint32 synPtrI,
                           Uint32 tableId,
                           Uint32 schemaTransId)
{
  DihScanTabReq* req = (DihScanTabReq*)signal->getDataPtrSend();
  req->senderRef = reference();
  req->senderData = synPtrI;
  req->tableId = tableId;
  req->schemaTransId = schemaTransId;
  req->jamBufferPtr = jamBuffer();
  EXECUTE_DIRECT_MT(DBDIH, GSN_DIH_SCAN_TAB_REQ, signal,
                    DihScanTabReq::SignalLength, 0);
  DihScanTabConf * conf = (DihScanTabConf*)signal->getDataPtr();
  Uint32 retCode = conf->senderData;
  conf->senderData = synPtrI;
  if (retCode == 0)
  {
    sendSignal(reference(),
               GSN_DIH_SCAN_TAB_CONF,
               signal,
               DihScanTabConf::SignalLength,
               JBB);
  }
  else
  {
    sendSignal(reference(),
               GSN_DIH_SCAN_TAB_REF,
               signal,
               DihScanTabRef::SignalLength,
               JBB);
  }
  return;
}

void
Suma::sendSubSyncRef(Signal* signal, Uint32 errCode){
  jam();
  SubSyncRef * ref= (SubSyncRef *)signal->getDataPtrSend();
  ref->errorCode = errCode;
  sendSignal(signal->getSendersBlockRef(), 
	     GSN_SUB_SYNC_REF, 
	     signal, 
	     SubSyncRef::SignalLength,
	     JBB);
  return;
}

void
Suma::execDIH_SCAN_TAB_REF(Signal* signal)
{
  jamEntry();
  DBUG_ENTER("Suma::execDIH_SCAN_TAB_REF");
  DihScanTabRef * ref = (DihScanTabRef*)signal->getDataPtr();
  switch ((DihScanTabRef::ErrorCode) ref->error)
  {
  case DihScanTabRef::ErroneousTableState:
    jam();
    if (ref->tableStatus == Dbdih::TabRecord::TS_CREATING)
    {
      const Uint32 tableId = ref->tableId;
      const Uint32 synPtrI = ref->senderData;
      const Uint32 schemaTransId = ref->schemaTransId;
      DihScanTabReq * req = (DihScanTabReq*)signal->getDataPtrSend();

      req->senderData = synPtrI;
      req->senderRef = reference();
      req->tableId = tableId;
      req->schemaTransId = schemaTransId;
      signal->theData[0] = SumaContinueB::WAIT_SCAN_TAB_REQ;
      signal->theData[1] = synPtrI;
      signal->theData[2] = tableId;
      signal->theData[3] = schemaTransId;
      sendSignalWithDelay(reference(),
                          GSN_CONTINUEB,
                          signal,
                          DihScanTabReq::RetryInterval,
                          4);
      DBUG_VOID_RETURN;
    }
    ndbabort();
  default:
    ndbabort();
  }

  DBUG_VOID_RETURN;
}

void
Suma::execDIH_SCAN_TAB_CONF(Signal* signal)
{
  jamEntry();
  DBUG_ENTER("Suma::execDIH_SCAN_TAB_CONF");
  DihScanTabConf * conf = (DihScanTabConf*)signal->getDataPtr();
  const Uint32 tableId = conf->tableId;
  const Uint32 fragCount = conf->fragmentCount;
  const Uint32 scanCookie = conf->scanCookie;

  Ptr<SyncRecord> ptr;
  c_syncPool.getPtr(ptr, conf->senderData);

  {
    LocalSyncRecordBuffer fragBuf(c_dataBufferPool, ptr.p->m_fragments);
    ndbrequire(fragBuf.getSize() == 0);
  }
  D("fragCount = " << fragCount << " m_frag_cnt = " << ptr.p->m_frag_cnt);
  ndbassert(fragCount >= ptr.p->m_frag_cnt);
  if (ptr.p->m_frag_cnt == 0)
  {
    jam();
    ptr.p->m_frag_cnt = fragCount;
  }
  ptr.p->m_scan_cookie = scanCookie;
  sendDIGETNODESREQ(signal, ptr.i, tableId, 0);
  return;
}

void
Suma::sendDIGETNODESREQ(Signal *signal,
                        Uint32 synPtrI,
                        Uint32 tableId,
                        Uint32 fragNo)
{
  Ptr<SyncRecord> ptr;
  c_syncPool.getPtr(ptr, synPtrI);

  Uint32 loopCount = 0;
  for ( ; fragNo < ptr.p->m_frag_cnt; fragNo++)
  {
    loopCount++;
    DiGetNodesReq * const req = (DiGetNodesReq *)signal->getDataPtrSend();
    req->tableId = tableId;
    req->hashValue = fragNo;
    req->distr_key_indicator = ZTRUE;
    req->anyNode = 0;
    req->scan_indicator = ZTRUE;
    req->jamBufferPtr = jamBuffer();
    req->get_next_fragid_indicator = 0;
    EXECUTE_DIRECT_MT(DBDIH, GSN_DIGETNODESREQ, signal,
                      DiGetNodesReq::SignalLength, 0);

    jamEntry();
    DiGetNodesConf * conf = (DiGetNodesConf *)&signal->theData[0];
    Uint32 errCode = conf->zero;
    Uint32 instanceKey = conf->instanceKey;
    ndbrequire(instanceKey > 0);
    Uint32 nodeId = conf->nodes[0];
    Uint32 nodeCount = (conf->reqinfo & 0xFF) + 1;
    ndbrequire(errCode == 0);

    {
      LocalSyncRecordBuffer fragBuf(c_dataBufferPool, ptr.p->m_fragments);

      /**
       * Add primary node for fragment to list
       */
      FragmentDescriptor fd;
      fd.m_fragDesc.m_nodeId = nodeId;
      fd.m_fragDesc.m_fragmentNo = fragNo;
      fd.m_fragDesc.m_lqhInstanceKey = instanceKey;
      if (ptr.p->m_frag_id == ZNIL)
      {
        signal->theData[2] = fd.m_dummy[0];
        signal->theData[3] = fd.m_dummy[1];
        fragBuf.append(&signal->theData[2], 2);
      }
      else if (ptr.p->m_frag_id == fragNo)
      {
        /*
         * Given fragment must have a replica on this node.
         */
        const Uint32 ownNodeId = getOwnNodeId();
        Uint32 i = 0;
        for (i = 0; i < nodeCount; i++)
          if (conf->nodes[i] == ownNodeId)
            break;
        if (i == nodeCount)
        {
          sendSubSyncRef(signal, 1428);
          return;
        }
        fd.m_fragDesc.m_nodeId = ownNodeId;
        signal->theData[2] = fd.m_dummy[0];
        signal->theData[3] = fd.m_dummy[1];
        fragBuf.append(&signal->theData[2], 2);
      }
    }
    if (loopCount >= DiGetNodesReq::MAX_DIGETNODESREQS ||
        ERROR_INSERTED(13050))
    {
      jam();
      if (ERROR_INSERTED(13050))
      {
        CLEAR_ERROR_INSERT_VALUE;
      }
      signal->theData[0] = SumaContinueB::WAIT_GET_FRAGMENT;
      signal->theData[1] = ptr.i;
      signal->theData[2] = tableId;
      signal->theData[3] = fragNo + 1;
      sendSignal(reference(), GSN_CONTINUEB, signal,
                 4, JBB);
      return;
    }
    if  (ERROR_INSERTED(13049) &&
         ((fragNo + 1) == ptr.p->m_frag_cnt))
    {
      jam();
      CLEAR_ERROR_INSERT_VALUE;
      signal->theData[0] = SumaContinueB::WAIT_GET_FRAGMENT;
      signal->theData[1] = ptr.i;
      signal->theData[2] = tableId;
      signal->theData[3] = fragNo + 1;
      sendSignal(reference(), GSN_CONTINUEB, signal,
                 4, JBB);
    }
  }
  jam();
  ptr.p->startScan(signal);
  return;
}

/**********************************************************
 * Dict interface
 */

/*************************************************************************
 *
 *
 */
void
Suma::execGET_TABINFOREF(Signal* signal){
  jamEntry();
  GetTabInfoRef* ref = (GetTabInfoRef*)signal->getDataPtr();
  Uint32 tableId = ref->tableId;
  Uint32 senderData = ref->senderData;
  Uint32 schemaTransId = ref->schemaTransId;
  GetTabInfoRef::ErrorCode errorCode =
    (GetTabInfoRef::ErrorCode) ref->errorCode;
  int do_resend_request = 0;
  TablePtr tabPtr;
  tabPtr.i = senderData;
  ndbrequire(c_tablePool.getValidPtr(tabPtr));
  switch (errorCode)
  {
  case GetTabInfoRef::TableNotDefined:
    // wrong state
    break;
  case GetTabInfoRef::InvalidTableId:
    // no such table
    break;
  case GetTabInfoRef::Busy:
    do_resend_request = 1;
    break;
  case GetTabInfoRef::NoFetchByName:
    jam();
    ndbabort();
  case GetTabInfoRef::TableNameTooLong:
    jam();
    ndbabort();
  }
  if (tabPtr.p->m_state == Table::DROPPED)
  {
    jam();
    do_resend_request = 0;
  }

  if (do_resend_request)
  {
    GetTabInfoReq * req = (GetTabInfoReq *)signal->getDataPtrSend();
    req->senderRef = reference();
    req->senderData = senderData;
    req->requestType =
      GetTabInfoReq::RequestById | GetTabInfoReq::LongSignalConf;
    req->tableId = tableId;
    req->schemaTransId = schemaTransId;
    sendSignalWithDelay(DBDICT_REF, GSN_GET_TABINFOREQ, signal,
                        30, GetTabInfoReq::SignalLength);
    return;
  }
  get_tabinfo_ref_release(signal, tabPtr);
}

void
Suma::get_tabinfo_ref_release(Signal* signal, Ptr<Table> tabPtr)
{
  Local_Subscription_list subList(c_subscriptionPool,
                                  tabPtr.p->m_subscriptions);
  Ptr<Subscription> subPtr;
  ndbassert(!subList.isEmpty());
  for(subList.first(subPtr); !subPtr.isNull();)
  {
    jam();
    Ptr<SubOpRecord> ptr;
    ndbassert(subPtr.p->m_start_req.isEmpty());
    ndbassert(subPtr.p->m_stop_req.isEmpty());
    Local_SubOpRecord_fifo list(c_subOpPool, subPtr.p->m_create_req);
    for (list.first(ptr); !ptr.isNull(); )
    {
      jam();
      sendSubCreateRef(signal,
                       ptr.p->m_senderRef,
                       ptr.p->m_senderData,
                       SubCreateRef::TableDropped);

      Ptr<SubOpRecord> tmp0 = ptr;
      list.next(ptr);
      list.release(tmp0);
    }
    Ptr<Subscription> tmp1 = subPtr;
    subList.next(subPtr);
    c_subscriptions.remove(tmp1);
    subList.release(tmp1);
  }
  c_tables.release(tabPtr);
  checkPoolShrinkNeed(SUMA_TABLE_RECORD_TRANSIENT_POOL_INDEX,
                      c_tablePool);
  checkPoolShrinkNeed(SUMA_SUBSCRIPTION_RECORD_TRANSIENT_POOL_INDEX,
                      c_subscriptionPool);
}

void
Suma::execGET_TABINFO_CONF(Signal* signal){
  jamEntry();

  CRASH_INSERTION(13006);

  if(!assembleFragments(signal)){
    return;
  }
  
  SectionHandle handle(this, signal);
  GetTabInfoConf* conf = (GetTabInfoConf*)signal->getDataPtr();
  TablePtr tabPtr;
  tabPtr.i = conf->senderData;
  ndbrequire(c_tablePool.getValidPtr(tabPtr));
  SegmentedSectionPtr ptr;
  handle.getSection(ptr, GetTabInfoConf::DICT_TAB_INFO);
  ndbrequire(tabPtr.p->parseTable(ptr, *this));
  releaseSections(handle);

  if (tabPtr.p->m_state == Table::DROPPED)
  {
    jam();
    get_tabinfo_ref_release(signal, tabPtr);
    return;
  }

  tabPtr.p->m_state = Table::DEFINED;

  Local_Subscription_list subList(c_subscriptionPool,
                                  tabPtr.p->m_subscriptions);
  Ptr<Subscription> subPtr;
  ndbassert(!subList.isEmpty());
  for(subList.first(subPtr); !subPtr.isNull(); subList.next(subPtr))
  {
    jam();
    subPtr.p->m_state = Subscription::DEFINED;

    Ptr<SubOpRecord> ptr;
    Local_SubOpRecord_fifo list(c_subOpPool, subPtr.p->m_create_req);
    for (list.first(ptr); !ptr.isNull();)
    {
      jam();
      SubCreateConf * const conf = (SubCreateConf*)signal->getDataPtrSend();
      conf->senderRef  = reference();
      conf->senderData = ptr.p->m_senderData;
      sendSignal(ptr.p->m_senderRef, GSN_SUB_CREATE_CONF, signal,
                 SubCreateConf::SignalLength, JBB);

      Ptr<SubOpRecord> tmp = ptr;
      list.next(ptr);
      list.release(tmp);
    }
  }
  checkPoolShrinkNeed(SUMA_SUBSCRIPTION_RECORD_TRANSIENT_POOL_INDEX,
                      c_subscriptionPool);

}

bool
Suma::Table::parseTable(SegmentedSectionPtr ptr,
			Suma &suma)
{
  DBUG_ENTER("Suma::Table::parseTable");
  
  SimplePropertiesSectionReader it(ptr, suma.getSectionSegmentPool());
  
  SimpleProperties::UnpackStatus s;
  DictTabInfo::Table tableDesc; tableDesc.init();
  s = SimpleProperties::unpack(it, &tableDesc, 
			       DictTabInfo::TableMapping, 
			       DictTabInfo::TableMappingSize);

  jamBlock(&suma);
  suma.suma_ndbrequire(s == SimpleProperties::Break);

  /**
   * Initialize table object
   */
  m_noOfAttributes = tableDesc.NoOfAttributes;
  m_schemaVersion = tableDesc.TableVersion;
  
  DBUG_RETURN(true);
}

/**********************************************************
 *
 * Scan interface
 *
 */

void
Suma::SyncRecord::startScan(Signal* signal)
{
  jam();
  DBUG_ENTER("Suma::SyncRecord::startScan");
  
  /**
   * Get fraginfo
   */
  m_currentFragment = 0;
  nextScan(signal);
  DBUG_VOID_RETURN;
}

bool
Suma::SyncRecord::getNextFragment(TablePtr * tab, 
                                  FragmentDescriptor * fd)
{
  jam();
  SubscriptionPtr subPtr;
  suma.c_subscriptions.getPtr(subPtr, m_subscriptionPtrI);
  SyncRecordBuffer::DataBufferIterator fragIt;
  
  TablePtr tabPtr;
  tabPtr.i = subPtr.p->m_table_ptrI;
  ndbrequire(suma.c_tablePool.getValidPtr(tabPtr));
  LocalSyncRecordBuffer fragBuf(suma.c_dataBufferPool,  m_fragments);
    
  fragBuf.position(fragIt, m_currentFragment);
  for ( ;
       !fragIt.curr.isNull();
       fragBuf.next(fragIt), m_currentFragment += 2)
  {
    FragmentDescriptor tmp;
    tmp.m_dummy[0] = * fragIt.data;
    fragBuf.next(fragIt);
    tmp.m_dummy[1] = * fragIt.data;
    if(tmp.m_fragDesc.m_nodeId == suma.getOwnNodeId())
    {
      * fd = tmp;
      * tab = tabPtr;
      return true;
    }
  }
  m_currentFragment = 0;
  return false;
}

void
Suma::SyncRecord::nextScan(Signal* signal)
{
  jam();
  DBUG_ENTER("Suma::SyncRecord::nextScan");
  TablePtr tabPtr;
  FragmentDescriptor fd;
  SubscriptionPtr subPtr;
  if(!getNextFragment(&tabPtr, &fd)){
    jam();
    completeScan(signal);
    DBUG_VOID_RETURN;
  }

  suma.c_subscriptions.getPtr(subPtr, m_subscriptionPtrI);
 
  SyncRecordBuffer::Head head = m_attributeList;
  LocalSyncRecordBuffer attrBuf(suma.c_dataBufferPool, head);

  Uint32 instanceKey = fd.m_fragDesc.m_lqhInstanceKey;
  Uint32 instanceNo = suma.getInstanceNo(suma.getOwnNodeId(), instanceKey);
  BlockReference lqhRef = numberToRef(DBLQH, instanceNo, suma.getOwnNodeId());
  
  ScanFragReq * req = (ScanFragReq *)signal->getDataPtrSend();
  //const Uint32 attrLen = 5 + attrBuf.getSize();

  req->senderData = ptrI;
  req->resultRef = suma.reference();
  req->tableId = tabPtr.p->m_tableId;
  req->requestInfo = 0;
  req->savePointId = 0;
  ScanFragReq::setLockMode(req->requestInfo, 0);
  ScanFragReq::setHoldLockFlag(req->requestInfo, 1);
  ScanFragReq::setKeyinfoFlag(req->requestInfo, 0);
  if (m_requestInfo & SubSyncReq::NoDisk)
  {
    ScanFragReq::setNoDiskFlag(req->requestInfo, 1);
  }
  
  if (m_requestInfo & SubSyncReq::LM_Exclusive)
  {
    ScanFragReq::setLockMode(req->requestInfo, 1);
    ScanFragReq::setHoldLockFlag(req->requestInfo, 1);
    ScanFragReq::setKeyinfoFlag(req->requestInfo, 1);
  }

  if (m_requestInfo & SubSyncReq::ReorgDelete)
  {
    /* Ignore rows not moved in the reorg delete phase. */
    ScanFragReq::setReorgFlag(req->requestInfo, ScanFragReq::REORG_MOVED);
  }
  /**
   * We read all rows in the copy phase since there is no safe way of
   * ensuring that user transactions actually complete the transfer, they
   * can be aborted at any time. By copying all rows we have control over
   * the aborts and can retry until we succeed or we know to fail the
   * ALTER TABLE reorg.
   */

  if (m_requestInfo & SubSyncReq::TupOrder)
  {
    ScanFragReq::setTupScanFlag(req->requestInfo, 1);
  }

  if (m_requestInfo & SubSyncReq::LM_CommittedRead)
  {
    ScanFragReq::setReadCommittedFlag(req->requestInfo, 1);
  }

  if (m_requestInfo & SubSyncReq::RangeScan)
  {
    ScanFragReq::setRangeScanFlag(req->requestInfo, 1);
  }

  if (m_requestInfo & SubSyncReq::StatScan)
  {
    ScanFragReq::setStatScanFlag(req->requestInfo, 1);
  }

  req->fragmentNoKeyLen = fd.m_fragDesc.m_fragmentNo;
  req->schemaVersion = tabPtr.p->m_schemaVersion;
  req->transId1 = 0;
  req->transId2 = (SUMA << 20) + (suma.getOwnNodeId() << 8);
  req->clientOpPtr = (ptrI << 16);
  req->batch_size_rows= m_scan_batchsize;
  req->batch_size_bytes = m_scan_batchsize * MAX_NORMAL_ROW_SIZE;

  Uint32 * attrInfo = signal->theData + 25;
  attrInfo[0] = attrBuf.getSize();
  attrInfo[1] = 0;
  attrInfo[2] = 0;
  attrInfo[3] = 0;
  attrInfo[4] = 0;
  
  Uint32 pos = 5;
  SyncRecordBuffer::DataBufferIterator it;
  for(attrBuf.first(it); !it.curr.isNull(); attrBuf.next(it))
  {
    AttributeHeader::init(&attrInfo[pos++], * it.data, 0);
  }
  LinearSectionPtr ptr[3];
  Uint32 noOfSections;
  ptr[0].p = attrInfo;
  ptr[0].sz = pos;
  noOfSections = 1;
  if (m_requestInfo & SubSyncReq::RangeScan)
  {
    jam();
    Uint32 oldpos = pos; // after attrInfo
    LocalSyncRecordBuffer boundBuf(suma.c_dataBufferPool, m_boundInfo);
    for (boundBuf.first(it); !it.curr.isNull(); boundBuf.next(it))
    {
      attrInfo[pos++] = *it.data;
    }
    ptr[1].p = &attrInfo[oldpos];
    ptr[1].sz = pos - oldpos;
    noOfSections = 2;
  }
  suma.sendSignal(lqhRef, GSN_SCAN_FRAGREQ, signal, 
		  ScanFragReq::SignalLength, JBB, ptr, noOfSections);
  
  m_currentNoOfAttributes = attrBuf.getSize();        

  DBUG_VOID_RETURN;
}


void
Suma::execSCAN_FRAGREF(Signal* signal){
  jamEntry();
  DBUG_ENTER("Suma::execSCAN_FRAGREF");
  ScanFragRef * const ref = (ScanFragRef*)signal->getDataPtr();
  Ptr<SyncRecord> syncPtr;
  c_syncPool.getPtr(syncPtr, ref->senderData);
  syncPtr.p->completeScan(signal, ref->errorCode);
  DBUG_VOID_RETURN;
}

void
Suma::execSCAN_FRAGCONF(Signal* signal){
  jamEntry();
  DBUG_ENTER("Suma::execSCAN_FRAGCONF");
  ndbassert(signal->getNoOfSections() == 0);
  CRASH_INSERTION(13011);

  ScanFragConf * const conf = (ScanFragConf*)signal->getDataPtr();
  
  const Uint32 completed = conf->fragmentCompleted;
  const Uint32 senderData = conf->senderData;
  const Uint32 completedOps = conf->completedOps;

  Ptr<SyncRecord> syncPtr;
  c_syncPool.getPtr(syncPtr, senderData);
  
  if(completed != 2){ // 2==ZSCAN_FRAG_CLOSED
    jam();
    
#if PRINT_ONLY
    SubSyncContinueConf * const conf = 
      (SubSyncContinueConf*)signal->getDataPtrSend();  
    conf->subscriptionId = subPtr.p->m_subscriptionId;
    conf->subscriptionKey = subPtr.p->m_subscriptionKey;
    execSUB_SYNC_CONTINUE_CONF(signal);
#else
    SubSyncContinueReq * const req = (SubSyncContinueReq*)signal->getDataPtrSend();
    req->subscriberData = syncPtr.p->m_senderData;
    req->noOfRowsSent = completedOps;
    req->senderData = senderData;
    sendSignal(syncPtr.p->m_senderRef, GSN_SUB_SYNC_CONTINUE_REQ, signal,
	       SubSyncContinueReq::SignalLength, JBB);
#endif
    DBUG_VOID_RETURN;
  }

  ndbrequire(completedOps == 0);
  
  syncPtr.p->m_currentFragment+= 2;
  syncPtr.p->nextScan(signal);
  DBUG_VOID_RETURN;
}

void
Suma::execSUB_SYNC_CONTINUE_CONF(Signal* signal){
  jamEntry();
  ndbassert(signal->getNoOfSections() == 0);
  
  CRASH_INSERTION(13012);

  SubSyncContinueConf * const conf = 
    (SubSyncContinueConf*)signal->getDataPtr();  
  
  SubscriptionPtr subPtr;
  Subscription key; 
  key.m_subscriptionId = conf->subscriptionId;
  key.m_subscriptionKey = conf->subscriptionKey;
  Uint32 syncPtrI = conf->senderData;

  ndbrequire(c_subscriptions.find(subPtr, key));

  Uint32 batchSize;
  Uint32 instanceKey;
  Uint32 instanceNo;
  {
    Ptr<SyncRecord> syncPtr;
    c_syncPool.getPtr(syncPtr, syncPtrI);
    batchSize = syncPtr.p->m_scan_batchsize;
    LocalSyncRecordBuffer fragBuf(c_dataBufferPool, syncPtr.p->m_fragments);
    SyncRecordBuffer::DataBufferIterator fragIt;
    bool ok = fragBuf.position(fragIt, syncPtr.p->m_currentFragment);
    ndbrequire(ok);
    FragmentDescriptor tmp;
    tmp.m_dummy[0] = * fragIt.data;
    fragBuf.next(fragIt);
    tmp.m_dummy[1] = * fragIt.data;
    instanceKey = tmp.m_fragDesc.m_lqhInstanceKey;
    instanceNo = getInstanceNo(getOwnNodeId(), instanceKey);
  }
  BlockReference lqhRef = numberToRef(DBLQH, instanceNo, getOwnNodeId());

  ScanFragNextReq * req = (ScanFragNextReq *)signal->getDataPtrSend();
  req->senderData = syncPtrI;
  req->requestInfo = 0;
  req->transId1 = 0;
  req->transId2 = (SUMA << 20) + (getOwnNodeId() << 8);
  req->batch_size_rows = batchSize;
  req->batch_size_bytes = batchSize * MAX_NORMAL_ROW_SIZE;
  sendSignal(lqhRef, GSN_SCAN_NEXTREQ, signal, 
	     ScanFragNextReq::SignalLength, JBB);
}

void
Suma::SyncRecord::completeScan(Signal* signal, int error)
{
  jam();
  DBUG_ENTER("Suma::SyncRecord::completeScan");

  SubscriptionPtr subPtr;
  subPtr.i = m_subscriptionPtrI;
  ndbrequire(suma.c_subscriptionPool.getValidPtr(subPtr));

  DihScanTabCompleteRep* rep = (DihScanTabCompleteRep*)signal->getDataPtr();
  rep->tableId = subPtr.p->m_tableId;
  rep->scanCookie = m_scan_cookie;
  rep->jamBufferPtr = jamBuffer();
  suma.EXECUTE_DIRECT_MT(DBDIH, GSN_DIH_SCAN_TAB_COMPLETE_REP, signal,
                         DihScanTabCompleteRep::SignalLength, 0);

#if PRINT_ONLY
  g_eventLogger->info("GSN_SUB_SYNC_CONF (data)");
#else
  if (error == 0)
  {
    SubSyncConf * const conf = (SubSyncConf*)signal->getDataPtrSend();
    conf->senderRef = suma.reference();
    conf->senderData = m_senderData;
    suma.sendSignal(m_senderRef, GSN_SUB_SYNC_CONF, signal,
		    SubSyncConf::SignalLength, JBB);
  }
  else
  {
    SubSyncRef * const ref = (SubSyncRef*)signal->getDataPtrSend();
    ref->senderRef = suma.reference();
    ref->senderData = m_senderData;
    ref->errorCode = error;
    suma.sendSignal(m_senderRef, GSN_SUB_SYNC_REF, signal,
		    SubSyncRef::SignalLength, JBB);
  }
#endif

  release();
  {
    Local_SyncRecord_dllist list(suma.c_syncPool, subPtr.p->m_syncRecords);
    Ptr<SyncRecord> tmp;
    tmp.i = ptrI;
    tmp.p = this;
    list.release(tmp);
  }
  
  DBUG_VOID_RETURN;
}

void
Suma::execSCAN_HBREP(Signal* signal){
  jamEntry();
#if 0
  ndbout << "execSCAN_HBREP" << endl << hex;
  for(int i = 0; i<signal->length(); i++){
    ndbout << signal->theData[i] << " ";
    if(((i + 1) % 8) == 0)
      ndbout << endl << hex;
  }
  ndbout << endl;
#endif
}

/**********************************************************
 *
 * Suma participant interface
 *
 * Creation of subscriber
 *
 */

void
Suma::execSUB_START_REQ(Signal* signal){
  jamEntry();
  ndbassert(signal->getNoOfSections() == 0);
  DBUG_ENTER("Suma::execSUB_START_REQ");
  SubStartReq * const req = (SubStartReq*)signal->getDataPtr();

  CRASH_INSERTION(13013);
  Uint32 senderRef            = req->senderRef;
  Uint32 senderData           = req->senderData;
  Uint32 subscriberData       = req->subscriberData;
  Uint32 subscriberRef        = req->subscriberRef;
  SubscriptionData::Part part = (SubscriptionData::Part)req->part;
  (void)part; // TODO validate part

  Subscription key; 
  key.m_subscriptionId        = req->subscriptionId;
  key.m_subscriptionKey       = req->subscriptionKey;

  SubscriptionPtr subPtr;

  CRASH_INSERTION2(13042, getNodeState().startLevel == NodeState::SL_STARTING);
  
  if (c_startup.m_restart_server_node_id == RNIL)
  {
    jam();

    /**
     * We havent started syncing yet
     */
    sendSubStartRef(signal,
                    senderRef, senderData, SubStartRef::NotStarted);
    return;
  }

  bool found = c_subscriptions.find(subPtr, key);
  if (!found)
  {
    jam();
    sendSubStartRef(signal,
                    senderRef, senderData, SubStartRef::NoSuchSubscription);
    return;
  }

  if (ERROR_INSERTED(13046))
  {
    jam();
    CLEAR_ERROR_INSERT_VALUE;
    sendSubStartRef(signal,
                    senderRef, senderData, SubStartRef::NoSuchSubscription);
    return;
  }
  
  switch(subPtr.p->m_state){
  case Subscription::UNDEFINED:
    jam();
    ndbabort();
  case Subscription::DEFINING:
    jam();
    sendSubStartRef(signal,
                    senderRef, senderData, SubStartRef::Defining);
    return;
  case Subscription::DEFINED:
    break;
  }

  if (subPtr.p->m_options & Subscription::MARKED_DROPPED)
  {
    jam();
    if (c_startup.m_restart_server_node_id == 0)
    {
      sendSubStartRef(signal,
                      senderRef, senderData, SubStartRef::Dropped);
      return;
    }
    else
    {
      /**
       * Allow SUB_START_REQ from peer node
       */
    }
  }

  if (subPtr.p->m_trigger_state == Subscription::T_ERROR)
  {
    jam();
    sendSubStartRef(signal,
                    senderRef, senderData, subPtr.p->m_errorCode);
    return;
  }

  switch(getNodeInfo(refToNode(subscriberRef)).m_type){
  case NodeInfo::DB:
  case NodeInfo::API:
  case NodeInfo::MGM:
    if (!ERROR_INSERTED_CLEAR(13047))
      break;
    // Fall through - if error inserted
    [[fallthrough]];
  default:
    /**
     * This can happen if we start...with a new config
     *   that has dropped a node...that has a subscription active
     *   (or maybe internal error ??)
     *
     * If this is a node-restart, it means that we will refuse to start
     * If not, this mean that substart will simply fail...
     */
    jam();
    sendSubStartRef(signal, senderRef, senderData,
                    SubStartRef::SubscriberNodeIdUndefined);
    return;
  }

  SubscriberPtr subbPtr;
  if(!c_subscriberPool.seize(subbPtr))
  {
    jam();
    sendSubStartRef(signal,
                    senderRef, senderData, SubStartRef::OutOfSubscriberRecords);
    return;
  }

  Ptr<SubOpRecord> subOpPtr;
  if (!c_subOpPool.seize(subOpPtr))
  {
    jam();
    c_subscriberPool.release(subbPtr);
    sendSubStartRef(signal,
                    senderRef, senderData, SubStartRef::OutOfSubOpRecords);
    checkPoolShrinkNeed(SUMA_SUBSCRIBER_RECORD_TRANSIENT_POOL_INDEX,
                        c_subscriberPool);
    return;
  }

  if (! check_sub_start(subscriberRef))
  {
    jam();
    c_subscriberPool.release(subbPtr);
    c_subOpPool.release(subOpPtr);
    sendSubStartRef(signal,
                    senderRef, senderData, SubStartRef::NodeDied);
    checkPoolShrinkNeed(SUMA_SUB_OP_RECORD_TRANSIENT_POOL_INDEX,
                        c_subOpPool);
    checkPoolShrinkNeed(SUMA_SUBSCRIBER_RECORD_TRANSIENT_POOL_INDEX,
                        c_subscriberPool);
    return;
  }
  
  // setup subscriber record
  subbPtr.p->m_senderRef  = subscriberRef;
  subbPtr.p->m_senderData = subscriberData;

  subOpPtr.p->m_opType = SubOpRecord::R_SUB_START_REQ;
  subOpPtr.p->m_subPtrI = subPtr.i;
  subOpPtr.p->m_senderRef = senderRef;
  subOpPtr.p->m_senderData = senderData;
  subOpPtr.p->m_subscriberRef = subbPtr.i;

  {
    Local_SubOpRecord_fifo subOpList(c_subOpPool, subPtr.p->m_start_req);
    subOpList.addLast(subOpPtr);
  }

  /**
   * Check triggers
   */
  switch(subPtr.p->m_trigger_state){
  case Subscription::T_UNDEFINED:
    jam();
    /**
     * create triggers
     */
    create_triggers(signal, subPtr);
    break;
  case Subscription::T_CREATING:
    jam();
    /**
     * Triggers are already being created...wait for completion
     */
    return;
  case Subscription::T_DROPPING:
    jam();
    /**
     * Trigger(s) are being dropped...wait for completion
     *   (and recreate them when done)
     */
    break;
  case Subscription::T_DEFINED:{
    jam();
    report_sub_start_conf(signal, subPtr);
    return;
  }
  case Subscription::T_ERROR:
    jam();
    ndbabort(); // Checked above
  }
}

void
Suma::sendSubStartRef(Signal* signal, Uint32 dstref, Uint32 data, Uint32 err)
{
  jam();
  SubStartRef * ref = (SubStartRef *)signal->getDataPtrSend();
  ref->senderRef = reference();
  ref->senderData = data;
  ref->errorCode = err;
  sendSignal(dstref, GSN_SUB_START_REF, signal,
	     SubStartRef::SignalLength, JBB);
}

void
Suma::create_triggers(Signal* signal, SubscriptionPtr subPtr)
{
  jam();

  ndbrequire(subPtr.p->m_trigger_state == Subscription::T_UNDEFINED);
  subPtr.p->m_trigger_state = Subscription::T_CREATING;

  TablePtr tabPtr;
  tabPtr.i = subPtr.p->m_table_ptrI;
  ndbrequire(c_tablePool.getValidPtr(tabPtr));

  AttributeMask attrMask;
  tabPtr.p->createAttributeMask(attrMask, *this);

  subPtr.p->m_outstanding_trigger = 3;
  for(Uint32 j = 0; j<3; j++)
  {
    Uint32 triggerId = (tabPtr.p->m_schemaVersion << 18) | (j << 16) | subPtr.i;
    ndbrequire(subPtr.p->m_triggers[j] == ILLEGAL_TRIGGER_ID);

    CreateTrigImplReq * const req =
      (CreateTrigImplReq*)signal->getDataPtrSend();
    req->senderRef = SUMA_REF;
    req->senderData = subPtr.i;
    req->requestType = 0;
    
    Uint32 ti = 0;
    TriggerInfo::setTriggerType(ti, TriggerType::SUBSCRIPTION_BEFORE);
    TriggerInfo::setTriggerActionTime(ti, TriggerActionTime::TA_DETACHED);
    TriggerInfo::setTriggerEvent(ti, (TriggerEvent::Value)j);
    TriggerInfo::setMonitorReplicas(ti, true);
    //TriggerInfo::setMonitorAllAttributes(ti, j == TriggerEvent::TE_DELETE);
    TriggerInfo::setMonitorAllAttributes(ti, true);
    TriggerInfo::setReportAllMonitoredAttributes(ti, 
       subPtr.p->m_options & Subscription::REPORT_ALL);
    req->triggerInfo = ti;
    
    req->receiverRef = SUMA_REF;
    req->triggerId = triggerId;
    req->tableId = subPtr.p->m_tableId;
    req->tableVersion = 0; // not used
    req->indexId = ~(Uint32)0;
    req->indexVersion = 0;

    LinearSectionPtr ptr[3];
    ptr[0].p = attrMask.rep.data;
    ptr[0].sz = attrMask.getSizeInWords();
    sendSignal(DBTUP_REF, GSN_CREATE_TRIG_IMPL_REQ, 
               signal, CreateTrigImplReq::SignalLength, JBB, ptr, 1);
  }
}

void
Suma::execCREATE_TRIG_IMPL_CONF(Signal* signal)
{
  jamEntry();

  CreateTrigImplConf * conf = (CreateTrigImplConf*)signal->getDataPtr();
  const Uint32 triggerId = conf->triggerId;
  Uint32 type = (triggerId >> 16) & 0x3;
  Uint32 tableId = conf->tableId;

  TablePtr tabPtr;
  SubscriptionPtr subPtr;
  c_subscriptions.getPtr(subPtr, conf->senderData);
  tabPtr.i = subPtr.p->m_table_ptrI;
  ndbrequire(c_tablePool.getValidPtr(tabPtr));

  ndbrequire(tabPtr.p->m_tableId == tableId);
  ndbrequire(subPtr.p->m_trigger_state == Subscription::T_CREATING);

  ndbrequire(type < 3);
  ndbrequire(subPtr.p->m_triggers[type] == ILLEGAL_TRIGGER_ID);
  subPtr.p->m_triggers[type] = triggerId;

  ndbrequire(subPtr.p->m_outstanding_trigger);
  subPtr.p->m_outstanding_trigger--;

  if (subPtr.p->m_outstanding_trigger)
  {
    jam();
    /**
     * Wait for more
     */
    return;
  }

  if (subPtr.p->m_errorCode == 0)
  {
    jam();
    subPtr.p->m_trigger_state = Subscription::T_DEFINED;
    report_sub_start_conf(signal, subPtr);
  }
  else
  {
    jam();
    subPtr.p->m_trigger_state = Subscription::T_ERROR;
    drop_triggers(signal, subPtr);
  }
}

void
Suma::execCREATE_TRIG_IMPL_REF(Signal* signal)
{
  jamEntry();

  CreateTrigImplRef * const ref = (CreateTrigImplRef*)signal->getDataPtr();
  const Uint32 triggerId = ref->triggerId;
  Uint32 type = (triggerId >> 16) & 0x3;
  Uint32 tableId = ref->tableId;

  TablePtr tabPtr;
  SubscriptionPtr subPtr;
  c_subscriptions.getPtr(subPtr, ref->senderData);
  tabPtr.i = subPtr.p->m_table_ptrI;
  ndbrequire(c_tablePool.getValidPtr(tabPtr));

  ndbrequire(tabPtr.p->m_tableId == tableId);
  ndbrequire(subPtr.p->m_trigger_state == Subscription::T_CREATING);

  ndbrequire(type < 3);
  ndbrequire(subPtr.p->m_triggers[type] == ILLEGAL_TRIGGER_ID);

  subPtr.p->m_errorCode = ref->errorCode;

  ndbrequire(subPtr.p->m_outstanding_trigger);
  subPtr.p->m_outstanding_trigger--;

  if (subPtr.p->m_outstanding_trigger)
  {
    jam();
    /**
     * Wait for more
     */
    return;
  }

  subPtr.p->m_trigger_state = Subscription::T_ERROR;
  drop_triggers(signal, subPtr);
}

bool
Suma::check_sub_start(Uint32 subscriberRef)
{
  Uint32 nodeId = refToNode(subscriberRef);
  bool startme = c_startup.m_restart_server_node_id;
  bool handover = c_startup.m_wait_handover;
  bool connected = 
    c_failedApiNodes.get(nodeId) == false && 
    c_connected_nodes.get(nodeId);
  
  return (startme || handover || connected);
}

void
Suma::report_sub_start_conf(Signal* signal, Ptr<Subscription> subPtr)
{
  const Uint64 gci = get_current_gci(signal);
  {
    Local_Subscriber_list list(c_subscriberPool,
                                 subPtr.p->m_subscribers);
    Local_SubOpRecord_fifo subOpList(c_subOpPool, subPtr.p->m_start_req);

    Ptr<Subscriber> ptr;
    Ptr<SubOpRecord> subOpPtr;
    for (subOpList.first(subOpPtr); !subOpPtr.isNull(); )
    {
      jam();

      Uint32 senderRef = subOpPtr.p->m_senderRef;
      Uint32 senderData = subOpPtr.p->m_senderData;
      ptr.i = subOpPtr.p->m_subscriberRef;
      ndbrequire(c_subscriberPool.getValidPtr(ptr));

      if (check_sub_start(ptr.p->m_senderRef))
      {
        SubStartConf* conf = (SubStartConf*)signal->getDataPtrSend();
        conf->senderRef       = reference();
        conf->senderData      = senderData;
        conf->subscriptionId  = subPtr.p->m_subscriptionId;
        conf->subscriptionKey = subPtr.p->m_subscriptionKey;
        conf->firstGCI        = Uint32(gci >> 32);
        conf->part            = SubscriptionData::TableData;
        conf->bucketCount     = c_no_of_buckets;
        conf->nodegroup       = c_nodeGroup;
        sendSignal(senderRef, GSN_SUB_START_CONF, signal,
                   SubStartConf::SignalLength, JBB);

        /**
         * Call before adding to list...
         *   cause method will (maybe) iterate thought list
         */
        bool report = subPtr.p->m_options & Subscription::REPORT_SUBSCRIBE;
        send_sub_start_stop_event(signal, ptr,NdbDictionary::Event::_TE_ACTIVE,
                                  report, list);
        
        list.addFirst(ptr);
        c_subscriber_nodes.set(refToNode(ptr.p->m_senderRef));
        c_subscriber_per_node[refToNode(ptr.p->m_senderRef)]++;
      }
      else
      {
        jam();
        
        sendSubStartRef(signal,
                        senderRef, senderData, SubStartRef::NodeDied);

        c_subscriberPool.release(ptr);
      }
      
      Ptr<SubOpRecord> tmp = subOpPtr;
      subOpList.next(subOpPtr);
      subOpList.release(tmp);
    }
  }
  checkPoolShrinkNeed(SUMA_SUBSCRIBER_RECORD_TRANSIENT_POOL_INDEX,
                      c_subscriberPool);
  checkPoolShrinkNeed(SUMA_SUB_OP_RECORD_TRANSIENT_POOL_INDEX,
                      c_subOpPool);
  check_release_subscription(signal, subPtr);
}

void
Suma::report_sub_start_ref(Signal* signal,
                           Ptr<Subscription> subPtr,
                           Uint32 errCode)
{
  Local_Subscriber_list list(c_subscriberPool,
                               subPtr.p->m_subscribers);
  Local_SubOpRecord_fifo subOpList(c_subOpPool, subPtr.p->m_start_req);

  Ptr<Subscriber> ptr;
  Ptr<SubOpRecord> subOpPtr;
  for (subOpList.first(subOpPtr); !subOpPtr.isNull(); )
  {
    jam();

    Uint32 senderRef = subOpPtr.p->m_senderRef;
    Uint32 senderData = subOpPtr.p->m_senderData;
    ptr.i = subOpPtr.p->m_subscriberRef;
    ndbrequire(c_subscriberPool.getValidPtr(ptr));

    SubStartRef* ref = (SubStartRef*)signal->getDataPtrSend();
    ref->senderRef  = reference();
    ref->senderData = senderData;
    ref->errorCode  = errCode;

    sendSignal(senderRef, GSN_SUB_START_REF, signal,
               SubStartConf::SignalLength, JBB);


    Ptr<SubOpRecord> tmp = subOpPtr;
    subOpList.next(subOpPtr);
    subOpList.release(tmp);
    c_subscriberPool.release(ptr);
  }
  checkPoolShrinkNeed(SUMA_SUBSCRIBER_RECORD_TRANSIENT_POOL_INDEX,
                      c_subscriberPool);
  checkPoolShrinkNeed(SUMA_SUB_OP_RECORD_TRANSIENT_POOL_INDEX,
                      c_subOpPool);
}

void
Suma::drop_triggers(Signal* signal, SubscriptionPtr subPtr)
{
  jam();

  subPtr.p->m_outstanding_trigger = 0;

  Ptr<Table> tabPtr;
  tabPtr.i = subPtr.p->m_table_ptrI;
  ndbrequire(c_tablePool.getValidPtr(tabPtr));
  if (tabPtr.p->m_state == Table::DROPPED)
  {
    jam();
    subPtr.p->m_triggers[0] = ILLEGAL_TRIGGER_ID;
    subPtr.p->m_triggers[1] = ILLEGAL_TRIGGER_ID;
    subPtr.p->m_triggers[2] = ILLEGAL_TRIGGER_ID;
  }
  else 
  {
    for(Uint32 j = 0; j<3; j++)
    {
      jam();
      Uint32 triggerId = subPtr.p->m_triggers[j];
      if (triggerId != ILLEGAL_TRIGGER_ID)
      {
        subPtr.p->m_outstanding_trigger++;
        
        DropTrigImplReq * const req =
          (DropTrigImplReq*)signal->getDataPtrSend();
        req->senderRef = SUMA_REF; // Sending to myself
        req->senderData = subPtr.i;
        req->requestType = 0;
        
        // TUP needs some triggerInfo to find right list
        Uint32 ti = 0;
        TriggerInfo::setTriggerType(ti, TriggerType::SUBSCRIPTION_BEFORE);
        TriggerInfo::setTriggerActionTime(ti, TriggerActionTime::TA_DETACHED);
        TriggerInfo::setTriggerEvent(ti, (TriggerEvent::Value)j);
        TriggerInfo::setMonitorReplicas(ti, true);
        //TriggerInfo::setMonitorAllAttributes(ti, j ==TriggerEvent::TE_DELETE);
        TriggerInfo::setMonitorAllAttributes(ti, true);
        TriggerInfo::setReportAllMonitoredAttributes(ti, 
                  subPtr.p->m_options & Subscription::REPORT_ALL);
        req->triggerInfo = ti;
        
        req->tableId = subPtr.p->m_tableId;
        req->tableVersion = 0; // not used
        req->indexId = RNIL;
        req->indexVersion = 0;
        req->triggerId = triggerId;
        req->receiverRef = SUMA_REF;

        c_outstanding_drop_trig_req++;
        if (ERROR_INSERTED(13051))
        {
          /* Delay the DROP_TRIG_IMPL_REQ */
          sendSignalWithDelay(DBTUP_REF, GSN_DROP_TRIG_IMPL_REQ,
                              signal, 99, DropTrigImplReq::SignalLength);
        }
        else
        {
          sendSignal(DBTUP_REF, GSN_DROP_TRIG_IMPL_REQ,
                     signal, DropTrigImplReq::SignalLength, JBB);
        }
      }
    }
  }
  
  if (subPtr.p->m_outstanding_trigger == 0)
  {
    jam();
    drop_triggers_complete(signal, subPtr);
  }
}

void
Suma::execDROP_TRIG_IMPL_REF(Signal* signal)
{
  jamEntry();
  DropTrigImplRef * const ref = (DropTrigImplRef*)signal->getDataPtr();
  Ptr<Table> tabPtr;
  Ptr<Subscription> subPtr;
  const Uint32 triggerId = ref->triggerId;
  const Uint32 type = (triggerId >> 16) & 0x3;

  subPtr.i = ref->senderData;
  ndbrequire(c_subscriptionPool.getValidPtr(subPtr));
  tabPtr.i = subPtr.p->m_table_ptrI;
  ndbrequire(c_tablePool.getValidPtr(tabPtr));
  ndbrequire(tabPtr.p->m_tableId == ref->tableId);

  ndbrequire(type < 3);
  ndbrequire(subPtr.p->m_triggers[type] != ILLEGAL_TRIGGER_ID);
  subPtr.p->m_triggers[type] = ILLEGAL_TRIGGER_ID;

  ndbrequire(subPtr.p->m_outstanding_trigger);
  subPtr.p->m_outstanding_trigger--;

  ndbrequire(c_outstanding_drop_trig_req);
  c_outstanding_drop_trig_req--;

  if (subPtr.p->m_outstanding_trigger)
  {
    jam();
    /**
     * Wait for more
     */
    return;
  }

  drop_triggers_complete(signal, subPtr);
}

void
Suma::execDROP_TRIG_IMPL_CONF(Signal* signal)
{
  jamEntry();

  DropTrigImplConf * const conf = (DropTrigImplConf*)signal->getDataPtr();

  Ptr<Table> tabPtr;
  Ptr<Subscription> subPtr;
  const Uint32 triggerId = conf->triggerId;
  const Uint32 type = (triggerId >> 16) & 0x3;

  subPtr.i = conf->senderData;
  ndbrequire(c_subscriptionPool.getValidPtr(subPtr));
  tabPtr.i = subPtr.p->m_table_ptrI;
  ndbrequire(c_tablePool.getValidPtr(tabPtr));
  ndbrequire(tabPtr.p->m_tableId == conf->tableId);

  ndbrequire(type < 3);
  ndbrequire(subPtr.p->m_triggers[type] != ILLEGAL_TRIGGER_ID);
  subPtr.p->m_triggers[type] = ILLEGAL_TRIGGER_ID;

  ndbrequire(subPtr.p->m_outstanding_trigger);
  subPtr.p->m_outstanding_trigger--;

  ndbrequire(c_outstanding_drop_trig_req);
  c_outstanding_drop_trig_req--;

  if (subPtr.p->m_outstanding_trigger)
  {
    jam();
    /**
     * Wait for more
     */
    return;
  }

  drop_triggers_complete(signal, subPtr);
}

void
Suma::drop_triggers_complete(Signal* signal, Ptr<Subscription> subPtr)
{
  switch(subPtr.p->m_trigger_state){
  case Subscription::T_UNDEFINED:
  case Subscription::T_CREATING:
  case Subscription::T_DEFINED:
    jam();
    ndbabort();
  case Subscription::T_DROPPING:
    jam();
    /**
     */
    subPtr.p->m_trigger_state = Subscription::T_UNDEFINED;
    if (!subPtr.p->m_start_req.isEmpty())
    {
      jam();
      create_triggers(signal, subPtr);
      return;
    }
    break;
  case Subscription::T_ERROR:
    jam();
    Uint32 err = subPtr.p->m_errorCode;
    subPtr.p->m_trigger_state = Subscription::T_UNDEFINED;
    subPtr.p->m_errorCode = 0;
    report_sub_start_ref(signal, subPtr, err);
    break;
  }

  check_release_subscription(signal, subPtr);
}

/**********************************************************
 * Suma participant interface
 *
 * Stopping and removing of subscriber
 *
 */

void
Suma::execSUB_STOP_REQ(Signal* signal){
  jamEntry();
  ndbassert(signal->getNoOfSections() == 0);
  DBUG_ENTER("Suma::execSUB_STOP_REQ");
  
  CRASH_INSERTION(13019);

  SubStopReq * const req = (SubStopReq*)signal->getDataPtr();
  Uint32 senderRef      = req->senderRef;
  Uint32 senderData     = req->senderData;
  Uint32 subscriberRef  = req->subscriberRef;
  Uint32 subscriberData = req->subscriberData;
  SubscriptionPtr subPtr;
  Subscription key; 
  key.m_subscriptionId  = req->subscriptionId;
  key.m_subscriptionKey = req->subscriptionKey;
  bool abortStart = (req->requestInfo & SubStopReq::RI_ABORT_START);

  if (c_startup.m_restart_server_node_id == RNIL)
  {
    jam();

    /**
     * We havent started syncing yet
     */
    sendSubStopRef(signal,
                   senderRef, senderData, SubStopRef::NotStarted);
    return;
  }

  bool found = c_subscriptions.find(subPtr, key);
  if (!found)
  {
    jam();
    sendSubStopRef(signal,
                   senderRef, senderData, SubStopRef::NoSuchSubscription);
    return;
  }
  
  switch(subPtr.p->m_state){
  case Subscription::UNDEFINED:
    jam();
    ndbabort();
  case Subscription::DEFINING:
    jam();
    sendSubStopRef(signal,
                   senderRef, senderData, SubStopRef::Defining);
    return;
  case Subscription::DEFINED:
    jam();
    break;
  }

  Ptr<SubOpRecord> subOpPtr;
  Local_SubOpRecord_fifo list(c_subOpPool, subPtr.p->m_stop_req);
  bool empty = list.isEmpty();
  if (list.seizeLast(subOpPtr) == false)
  {
    jam();
    sendSubStopRef(signal,
                   senderRef, senderData, SubStopRef::OutOfSubOpRecords);
    return;
  }

  if (abortStart)
  {
    jam();
    subOpPtr.p->m_opType = SubOpRecord::R_SUB_ABORT_START_REQ;
  }
  else
  {
    jam();
    subOpPtr.p->m_opType = SubOpRecord::R_SUB_STOP_REQ;
  }
  subOpPtr.p->m_subPtrI = subPtr.i;
  subOpPtr.p->m_senderRef = senderRef;
  subOpPtr.p->m_senderData = senderData;
  subOpPtr.p->m_subscriberRef = subscriberRef;
  subOpPtr.p->m_subscriberData = subscriberData;


  if (empty)
  {
    jam();
    signal->theData[0] = SumaContinueB::SUB_STOP_REQ;
    signal->theData[1] = subOpPtr.i;
    signal->theData[2] = RNIL;
    sendSignal(SUMA_REF, GSN_CONTINUEB, signal, 3, JBB);
  }
}

void
Suma::sub_stop_req(Signal* signal)
{
  jam();
  if (c_outstanding_drop_trig_req >= NDB_MAX_SUMA_DROP_TRIG_REQ_SUBSTOP)
  {
    jam();
    /* Further sub stop requests execution might flood the Short time queue by
     * sending too many drop trigger requests. So they are delayed until the
     * previous requests are processed. */
    sendSignalWithDelay(SUMA_REF, GSN_CONTINUEB, signal, 10, 3);
    return;
  }

  Ptr<SubOpRecord> subOpPtr;
  subOpPtr.i = signal->theData[1];
  ndbrequire(c_subOpPool.getValidPtr(subOpPtr));

  Ptr<Subscription> subPtr;
  subPtr.i = subOpPtr.p->m_subPtrI;
  ndbrequire(c_subscriptionPool.getValidPtr(subPtr));

  Ptr<Subscriber> ptr;
  {
    Local_Subscriber_list list(c_subscriberPool, subPtr.p->m_subscribers);
    if (signal->theData[2] == RNIL)
    {
      jam();
      list.first(ptr);
    }
    else
    {
      jam();
      list.getPtr(ptr, signal->theData[2]);
    }

    for (Uint32 i = 0; i<32 && !ptr.isNull(); i++, list.next(ptr))
    {
      if (ptr.p->m_senderRef == subOpPtr.p->m_subscriberRef &&
          ptr.p->m_senderData == subOpPtr.p->m_subscriberData)
      {
        jam();
        goto found;
      }
    }
  }

  if (ptr.isNull())
  {
    jam();
    sendSubStopRef(signal,
                   subOpPtr.p->m_senderRef,
                   subOpPtr.p->m_senderData,
                   SubStopRef::NoSuchSubscriber);
    check_remove_queue(signal, subPtr, subOpPtr, true, true);
    return;
  }

  signal->theData[0] = SumaContinueB::SUB_STOP_REQ;
  signal->theData[1] = subOpPtr.i;
  signal->theData[2] = ptr.i;
  sendSignal(SUMA_REF, GSN_CONTINUEB, signal, 3, JBB);
  return;

found:
  {
    Local_Subscriber_list list(c_subscriberPool, subPtr.p->m_subscribers);
    list.remove(ptr);
    /**
     * NOTE: remove before...so we done send UNSUBSCRIBE to self (yuck)
     */
    bool report = subPtr.p->m_options & Subscription::REPORT_SUBSCRIBE;
    report_sub_stop_conf(signal, subOpPtr, ptr, report, list);
    c_subscriberPool.release(ptr);
    checkPoolShrinkNeed(SUMA_SUBSCRIBER_RECORD_TRANSIENT_POOL_INDEX,
                        c_subscriberPool);
  }
  check_remove_queue(signal, subPtr, subOpPtr, true, true);
  check_release_subscription(signal, subPtr);
}

void
Suma::check_remove_queue(Signal* signal,
                         Ptr<Subscription> subPtr,
                         Ptr<SubOpRecord> subOpPtr,
                         bool ishead,
                         bool dorelease)
{
  Local_SubOpRecord_fifo list(c_subOpPool, subPtr.p->m_stop_req);

  {
    Ptr<SubOpRecord> tmp;
    list.first(tmp);
    if (ishead)
    {
      jam();
      ndbrequire(tmp.i == subOpPtr.i);
    }
    else
    {
      jam();
      ishead = (tmp.i == subOpPtr.i);
    }
  }

  if (dorelease)
  {
    jam();
    list.release(subOpPtr);
    checkPoolShrinkNeed(SUMA_SUB_OP_RECORD_TRANSIENT_POOL_INDEX,
                        c_subOpPool);
  }
  else
  {
    jam();
    list.remove(subOpPtr);
  }

  if (ishead)
  {
    jam();
    if (list.first(subOpPtr) == false)
    {
      jam();
      c_restart.m_waiting_on_self = 1;
      return;
    }
    // Fall through
  }
  else
  {
    jam();
    return;
  }

  switch(subOpPtr.p->m_opType){
  case SubOpRecord::R_SUB_ABORT_START_REQ:
  case SubOpRecord::R_SUB_STOP_REQ:
    jam();
    signal->theData[0] = SumaContinueB::SUB_STOP_REQ;
    signal->theData[1] = subOpPtr.i;
    signal->theData[2] = RNIL;
    sendSignal(SUMA_REF, GSN_CONTINUEB, signal, 3, JBB);
    return;
  case SubOpRecord::R_API_FAIL_REQ:
    jam();
    signal->theData[0] = SumaContinueB::API_FAIL_SUBSCRIPTION;
    signal->theData[1] = subOpPtr.i;
    signal->theData[2] = RNIL;
    sendSignal(SUMA_REF, GSN_CONTINUEB, signal, 3, JBB);
    return;
  case SubOpRecord::R_START_ME_REQ:
    jam();
    sendSubCreateReq(signal, subPtr);
    return;
  }
}

void
Suma::report_sub_stop_conf(Signal* signal,
                           Ptr<SubOpRecord> subOpPtr,
                           Ptr<Subscriber> ptr,
                           bool report,
                           Local_Subscriber_list& list)
{
  jam();
  CRASH_INSERTION(13020);
  
  Uint32 senderRef = subOpPtr.p->m_senderRef;
  Uint32 senderData = subOpPtr.p->m_senderData;
  bool abortStart = subOpPtr.p->m_opType == SubOpRecord::R_SUB_ABORT_START_REQ;
  
  // let subscriber know that subscrber is stopped
  if (!abortStart)
  {
    jam();
    send_sub_start_stop_event(signal, ptr, NdbDictionary::Event::_TE_STOP,
                              report, list);
  }
  
  SubStopConf * const conf = (SubStopConf*)signal->getDataPtrSend();
  const Uint64 gci = m_max_seen_gci;
  conf->senderRef= reference();
  conf->senderData= senderData;
  conf->gci_hi= Uint32(gci>>32);
  conf->gci_lo= Uint32(gci);
  sendSignal(senderRef, GSN_SUB_STOP_CONF, signal,
	     SubStopConf::SignalLength, JBB);

  Uint32 nodeId = refToNode(ptr.p->m_senderRef);
  if (c_subscriber_per_node[nodeId])
  {
    c_subscriber_per_node[nodeId]--;
    if (c_subscriber_per_node[nodeId] == 0)
    {
      jam();
      c_subscriber_nodes.clear(nodeId);
    }
  }
}

void
Suma::sendSubStopRef(Signal* signal,
                     Uint32 retref,
                     Uint32 data,
                     Uint32 errCode)
{
  jam();
  SubStopRef  * ref = (SubStopRef *)signal->getDataPtrSend();
  ref->senderRef = reference();
  ref->errorCode = errCode;
  ref->senderData = data;
  sendSignal(retref, GSN_SUB_STOP_REF, signal,  SubStopRef::SignalLength, JBB);
}

// report new started subscriber to all other subscribers
void
Suma::send_sub_start_stop_event(Signal *signal,
                                Ptr<Subscriber> ptr,
                                NdbDictionary::Event::_TableEvent event,
                                bool report,
                                Local_Subscriber_list& list)
{
  const Uint64 gci = get_current_gci(signal);
  SubTableData * data  = (SubTableData*)signal->getDataPtrSend();
  Uint32 nodeId = refToNode(ptr.p->m_senderRef);

  NdbDictionary::Event::_TableEvent other;
  if (event == NdbDictionary::Event::_TE_STOP)
  {
    other = NdbDictionary::Event::_TE_UNSUBSCRIBE;
  }
  else if (event == NdbDictionary::Event::_TE_ACTIVE)
  {
    other = NdbDictionary::Event::_TE_SUBSCRIBE;
  }
  else
  {
    jamLine(event);
    ndbabort();
  }
  
  data->gci_hi         = Uint32(gci >> 32);
  data->gci_lo         = Uint32(gci);
  data->tableId        = 0;
  data->requestInfo    = 0;
  SubTableData::setOperation(data->requestInfo, event);
  SubTableData::setNdbdNodeId(data->requestInfo, getOwnNodeId());
  SubTableData::setReqNodeId(data->requestInfo, nodeId);
  data->changeMask     = 0;
  data->totalLen       = 0;
  data->senderData     = ptr.p->m_senderData;
  sendSignal(ptr.p->m_senderRef, GSN_SUB_TABLE_DATA, signal,
             SubTableData::SignalLength, JBB);

  if (report == false)
  {
    return;
  }

  data->requestInfo    = 0;
  SubTableData::setOperation(data->requestInfo, other);
  SubTableData::setNdbdNodeId(data->requestInfo, getOwnNodeId());

  Ptr<Subscriber> tmp;
  for(list.first(tmp); !tmp.isNull(); list.next(tmp))
  {
    jam();
    SubTableData::setReqNodeId(data->requestInfo, nodeId);
    data->senderData = tmp.p->m_senderData;
    sendSignal(tmp.p->m_senderRef, GSN_SUB_TABLE_DATA, signal,
               SubTableData::SignalLength, JBB);
    
    ndbassert(tmp.i != ptr.i); // ptr should *NOT* be in list now
    if (other != NdbDictionary::Event::_TE_UNSUBSCRIBE)
    {
      jam();
      SubTableData::setReqNodeId(data->requestInfo, 
                                 refToNode(tmp.p->m_senderRef));
      
      data->senderData = ptr.p->m_senderData;
      sendSignal(ptr.p->m_senderRef, GSN_SUB_TABLE_DATA, signal,
                 SubTableData::SignalLength, JBB);
    }
  }
}

void
Suma::Table::createAttributeMask(AttributeMask& mask,
                                 Suma &suma)
{
  mask.clear();
  for(Uint32 i = 0; i<m_noOfAttributes; i++)
    mask.set(i);
}

void Suma::suma_ndbrequire(bool v) { ndbrequire(v); }


/**********************************************************
 * Scan data interface
 *
 * Assumption: one execTRANSID_AI contains all attr info
 *
 */

#define SUMA_BUF_SZ (MAX_ATTRIBUTES_IN_TABLE + MAX_TUPLE_SIZE_IN_WORDS)

#define NO_LOCK_VAL        0xffffffff
#define TRIGGER_LOCK_BASE  0x00000000

static Uint32 bufferLock = NO_LOCK_VAL;
static Uint32 f_buffer[SUMA_BUF_SZ];
static Uint32 f_trigBufferSize = 0;
static Uint32 b_buffer[SUMA_BUF_SZ];
static Uint32 b_trigBufferSize = 0;

static bool clearBufferLock()
{
  if (bufferLock == NO_LOCK_VAL)
    return false;
  
  bufferLock = NO_LOCK_VAL;
  
  return true;
}

static bool setBufferLock(Uint32 lockVal)
{
  if (bufferLock != NO_LOCK_VAL)
    return false;
  
  bufferLock = lockVal;
  return true;
}

static bool setTriggerBufferLock(Uint32 triggerId)
{
  return setBufferLock(triggerId | TRIGGER_LOCK_BASE);
}

static bool checkTriggerBufferLock(Uint32 triggerId)
{
  return (bufferLock == (TRIGGER_LOCK_BASE | triggerId));
}

void
Suma::execTRANSID_AI(Signal* signal)
{
  jamEntry();
  DBUG_ENTER("Suma::execTRANSID_AI");

  CRASH_INSERTION(13015);
  TransIdAI * const data = (TransIdAI*)signal->getDataPtr();
  const Uint32 opPtrI = data->connectPtr;
  Uint32 length = signal->length() - 3;

  if (signal->getNoOfSections())
  {
    /* Copy long data into linear signal buffer */
    SectionHandle handle(this, signal);
    SegmentedSectionPtr dataPtr;
    handle.getSection(dataPtr, 0);
    length = dataPtr.sz;
    copy(data->attrData, dataPtr);
    releaseSections(handle);
  }

  Ptr<SyncRecord> syncPtr;
  c_syncPool.getPtr(syncPtr, (opPtrI >> 16));
  
  Uint32 headersSection = RNIL;
  Uint32 dataSection = RNIL;
  const Uint32 * src = &data->attrData[0];
  const Uint32 * const end = &src[length];
  
  const Uint32 attribs = syncPtr.p->m_currentNoOfAttributes;
  for(Uint32 i = 0; i<attribs; i++){
    Uint32 tmp = * src++;
    Uint32 len = AttributeHeader::getDataSize(tmp);
    
    /**
     * Separate AttributeHeaders and data in separate
     * sections
     * 
     * Note that len == 0 is legitimate, and can result in 
     * dataSection == RNIL
     */
    if (! (appendToSection(headersSection, &tmp, 1) &&
           appendToSection(dataSection, src, len)))
    {
      ErrorReporter::handleError(NDBD_EXIT_OUT_OF_LONG_SIGNAL_MEMORY,
                                 "Out of LongMessageBuffer in SUMA scan",
                                 "");
    }
    src += len;
  } 

  ndbrequire(src == end);
  ndbrequire(syncPtr.p->m_sourceInstance == RNIL);
  ndbrequire(syncPtr.p->m_headersSection == RNIL);
  ndbrequire(syncPtr.p->m_dataSection == RNIL);
  syncPtr.p->m_sourceInstance = refToInstance(signal->getSendersBlockRef());
  syncPtr.p->m_headersSection = headersSection;
  syncPtr.p->m_dataSection = dataSection;
 

  if ((syncPtr.p->m_requestInfo & SubSyncReq::LM_Exclusive) == 0)
  {
    /* Send it now */
    jam();
    sendScanSubTableData(signal, syncPtr, 0);
  }

  /* Wait for KEYINFO20 */
  DBUG_VOID_RETURN;
}

void
Suma::execKEYINFO20(Signal* signal)
{
  jamEntry();
  KeyInfo20* data = (KeyInfo20*)signal->getDataPtr();

  const Uint32 opPtrI = data->clientOpPtr;
  const Uint32 takeOver = data->scanInfo_Node;

  Ptr<SyncRecord> syncPtr;
  c_syncPool.getPtr(syncPtr, (opPtrI >> 16));

  ndbrequire(syncPtr.p->m_sourceInstance ==
             refToInstance(signal->getSendersBlockRef()));
  ndbrequire(syncPtr.p->m_headersSection != RNIL);
  ndbrequire(syncPtr.p->m_dataSection != RNIL);

  /* SUMA requests a special 'scanInfo only' KeyInfo */
  ndbassert(data->keyLen == 0);
  ndbrequire(signal->getNoOfSections() == 0);

  sendScanSubTableData(signal, syncPtr, takeOver);
}

void
Suma::sendScanSubTableData(Signal* signal,
                           Ptr<SyncRecord> syncPtr, Uint32 takeOver)
{
  if (unlikely(syncPtr.p->m_dataSection == RNIL))
  {
    jam();
    
    /* Zero length data section, but receivers expect 
     * to get something :(
     * import() currently supports empty sections
     */
    Ptr<SectionSegment> emptySection;
    Uint32 junk = 0;
    if (!import(emptySection, &junk, 0))
    {
      ErrorReporter::handleError(NDBD_EXIT_OUT_OF_LONG_SIGNAL_MEMORY,
                                 "Out of LongMessageBuffer in SUMA scan",
                                 "");
    }
    syncPtr.p->m_dataSection = emptySection.i;
  }

  ndbassert(syncPtr.p->m_headersSection != RNIL);
  ndbassert(syncPtr.p->m_dataSection != RNIL);

  /**
   * Send data to subscriber
   */
  SectionHandle sh(this);
  sh.m_ptr[0].i = syncPtr.p->m_headersSection;
  sh.m_ptr[1].i = syncPtr.p->m_dataSection;
  getSections(2, sh.m_ptr);
  sh.m_cnt = 2;

  /**
   * Initialize signal
   */  
  SubTableData * sdata = (SubTableData*)signal->getDataPtrSend();
  Uint32 ref = syncPtr.p->m_senderRef;
  sdata->tableId = syncPtr.p->m_tableId;
  sdata->senderData = syncPtr.p->m_senderData;
  sdata->requestInfo = 0;
  SubTableData::setOperation(sdata->requestInfo, 
			     NdbDictionary::Event::_TE_SCAN); // Scan
  sdata->gci_hi = 0; // Undefined
  sdata->gci_lo = 0;
  sdata->takeOver = takeOver;
#if PRINT_ONLY
  g_eventLogger->info("GSN_SUB_TABLE_DATA (scan) #attr: %d len: %d",
                      getSectionSz(syncPtr.p->m_headersSection),
                      getSectionSz(syncPtr.p->m_dataSection));
#else
  sendSignal(ref,
	     GSN_SUB_TABLE_DATA,
	     signal, 
	     SubTableData::SignalLength, JBB,
	     &sh);
#endif
  
  /* Clear section references */
  syncPtr.p->m_sourceInstance = RNIL;
  syncPtr.p->m_headersSection = RNIL;
  syncPtr.p->m_dataSection = RNIL;  
}

/**********************************************************
 *
 * Trigger data interface
 *
 */

void
Suma::execTRIG_ATTRINFO(Signal* signal)
{
  jamEntry();
  DBUG_ENTER("Suma::execTRIG_ATTRINFO");

  CRASH_INSERTION(13016);
  TrigAttrInfo* const trg = (TrigAttrInfo*)signal->getDataPtr();
  const Uint32 trigId = trg->getTriggerId();

  const Uint32 dataLen = signal->length() - TrigAttrInfo::StaticLength;

  if(trg->getAttrInfoType() == TrigAttrInfo::BEFORE_VALUES){
    jam();

    ndbrequire( checkTriggerBufferLock(trigId) );

    ndbrequire(b_trigBufferSize + dataLen <= SUMA_BUF_SZ);
    memcpy(b_buffer + b_trigBufferSize, trg->getData(), 4 * dataLen);
    b_trigBufferSize += dataLen;

    // printf("before values %u %u %u\n",trigId, dataLen,  b_trigBufferSize);
  } else {
    jam();

    if (setTriggerBufferLock(trigId))
    {
      /* Lock was not taken, we have it now */
      f_trigBufferSize = 0;
      b_trigBufferSize = 0;
    }
    else
    {
      /* Lock was taken, must be by us */
      ndbrequire( checkTriggerBufferLock(trigId) );
    }

    ndbrequire(f_trigBufferSize + dataLen <= SUMA_BUF_SZ);
    memcpy(f_buffer + f_trigBufferSize, trg->getData(), 4 * dataLen);
    f_trigBufferSize += dataLen;
  }

  
  DBUG_VOID_RETURN;
}

#ifdef NODEFAIL_DEBUG2
static int theCounts[64] = {0};
#endif

Uint32 
Suma::get_responsible_node(Uint32 bucket) const
{
  // id will contain id to responsible suma or 
  // RNIL if we don't have nodegroup info yet

  jam();
  Uint32 node;
  ndbrequire(bucket < NO_OF_BUCKETS);
  const Bucket* ptr = c_buckets + bucket;
  for(Uint32 i = 0; i<MAX_REPLICAS; i++)
  {
    node= ptr->m_nodes[i];
    if(c_alive_nodes.get(node))
    {
#ifdef NODEFAIL_DEBUG2
      theCounts[node]++;
      g_eventLogger->info("Suma:responsible n=%u, D=%u, id = %u, count=%u", n,
                          D, id, theCounts[node]);
#endif
      return node;
    }
  }
  
  return 0;
}

Uint32 
Suma::get_responsible_node(Uint32 bucket, const NdbNodeBitmask& mask) const
{
  jam();
  Uint32 node;
  ndbrequire(bucket < NO_OF_BUCKETS);
  const Bucket* ptr = c_buckets + bucket;
  for(Uint32 i = 0; i<MAX_REPLICAS; i++)
  {
    node= ptr->m_nodes[i];
    if(mask.get(node))
    {
      return node;
    }
  }
  
  return 0;
}

bool
Suma::check_switchover(Uint32 bucket, Uint64 gci)
{
  const Uint32 send_mask = 
    Bucket::BUCKET_STARTING |
    Bucket::BUCKET_TAKEOVER |
    Bucket::BUCKET_SHUTDOWN_TO;

  bool send = c_buckets[bucket].m_state & send_mask;
  ndbassert(m_switchover_buckets.get(bucket));
  if(unlikely(gci > c_buckets[bucket].m_switchover_gci))
  {
    return send;
  }
  return !send;
}

Uint32 
Suma::reformat(Signal* signal,
               LinearSectionPtr ptr[3],
               const LinearSectionPtr lsptr[3])
{
  jam();
  Uint32 noOfAttrs = 0, dataLen = 0;
  Uint32 * headers = signal->theData + 25;
  Uint32 * dst     = signal->theData + 25 + MAX_ATTRIBUTES_IN_TABLE;

  require(lsptr[0].sz + lsptr[2].sz <= SUMA_BUF_SZ);

  ptr[0].p  = headers;
  ptr[1].p  = dst;
  
  for (Uint32 i = 0; i < 2; i++)
  {
    jam();
    const Uint32 secnum = (i == 0 ? 0 : 2);
    Uint32* p = lsptr[secnum].p;
    Uint32 sz = lsptr[secnum].sz;
    while (sz > 0)
    {
      jamDebug();
      Uint32 tmp = * p++;
      * headers ++ = tmp;
      Uint32 len = AttributeHeader::getDataSize(tmp);
      memcpy(dst, p, 4 * len);
      dst += len;
      p += len;
      
      noOfAttrs++;
      dataLen += len;
      require(sz >= (1+len));
      sz -= (1 + len);
    }
  }
  
  ptr[0].sz = noOfAttrs;
  ptr[1].sz = dataLen;
  
  ptr[2] = lsptr[1];
  
  return ptr[2].sz > 0 ? 3 : 2;
}

/**
 * Pass entire pages with SUMA-trigger-data from
 *   TUP to SUMA to avoid extensive LongSignalMessage buffer contention
 */
void
Suma::execFIRE_TRIG_ORD_L(Signal* signal)
{
  jamEntry();

  ndbassert(signal->getNoOfSections() == 0);
  Uint32 pageId = signal->theData[0];
  Uint32 len = signal->theData[1];
  Uint32 ldm_instance = signal->theData[2];
  Uint32 chunkId = signal->theData[3];
  const Uint32 page_count =
      (len + GLOBAL_PAGE_SIZE_WORDS - 1) / GLOBAL_PAGE_SIZE_WORDS;

  if (pageId == RNIL && len == 0)
  {
    jam();
    /**
     * Out of memory
     */
    out_of_buffer(signal);
    return;
  }

  Uint32 * ptr = reinterpret_cast<Uint32*>(c_page_pool.getPtr(pageId));
  while (len)
  {
    Uint32 * save = ptr;
    Uint32 msglen  = * ptr++;
    Uint32 siglen  = * ptr++;
    Uint32 sec0len = * ptr++;
    Uint32 sec1len = * ptr++;
    Uint32 sec2len = * ptr++;

    /**
     * Copy value directly into local buffers
     */
    Uint32 trigId = ((FireTrigOrd*)ptr)->getTriggerId();
    ndbrequire( setTriggerBufferLock(trigId) );

    LinearSectionPtr lsptr[3];
    memcpy(signal->theData, ptr, 4 * siglen); // signal
    ptr += siglen;

    memcpy(f_buffer, ptr, 4*sec0len);
    lsptr[0].sz = sec0len;
    lsptr[0].p = f_buffer;
    ptr += sec0len;

    memcpy(b_buffer, ptr, 4*sec1len);
    lsptr[1].sz = sec1len;
    lsptr[1].p = b_buffer;
    ptr += sec1len;

    memcpy(f_buffer + sec0len, ptr, 4*sec2len);
    lsptr[2].sz = sec2len;
    lsptr[2].p = f_buffer + sec0len;
    ptr += sec2len;

    f_trigBufferSize = sec0len + sec2len;
    b_trigBufferSize = sec1len;

    doFIRE_TRIG_ORD(signal, lsptr);

    /* Reset bufferlock
     * We will use the buffers until the end of
     * signal processing, but not after
     */
    ndbrequire( clearBufferLock() );

    ndbrequire(ptr == save + msglen);
    ndbrequire(len >= msglen);
    len -= msglen;
  }

  // Pages allocated in Dbtup::ndbmtd_buffer_suma_trigger().
  release_trigger_page(ldm_instance, pageId++, chunkId, page_count);
}

void
Suma::sendBatchedSUB_TABLE_DATA(Signal* signal,
                                const Subscriber_list::Head subscribers,
                                LinearSectionPtr lsptr[],
                                Uint32 nptr)
{
  jam();
  SubTableData * data = (SubTableData*)signal->getDataPtrSend();
  ConstLocal_Subscriber_list list(c_subscriberPool, subscribers);
  SubscriberPtr subbPtr;
  for(list.first(subbPtr); !subbPtr.isNull(); list.next(subbPtr))
  {
    jam();
    data->senderData = subbPtr.p->m_senderData;
    const Uint32 version = getNodeInfo(refToNode(subbPtr.p->m_senderRef)).m_version;
    if (ndbd_frag_sub_table_data(version))
    {
      jam();
      sendBatchedFragmentedSignal(subbPtr.p->m_senderRef,
                                  GSN_SUB_TABLE_DATA,
                                  signal,
                                  SubTableData::SignalLengthWithTransId,
                                  JBB,
                                  lsptr,
                                  nptr);
    }
    else
    {
      jam();
      sendSignal(subbPtr.p->m_senderRef,
                 GSN_SUB_TABLE_DATA,
                 signal,
                 SubTableData::SignalLengthWithTransId,
                 JBB,
                 lsptr,
                 nptr);
    }
  }
}

void
Suma::execFIRE_TRIG_ORD(Signal* signal)
{
  jamEntry();
  DBUG_ENTER("Suma::execFIRE_TRIG_ORD");
  
  CRASH_INSERTION(13016);

  if (!assembleFragments(signal))
  {
    jam();
    return;
  }

  FireTrigOrd* const trg = (FireTrigOrd*)signal->getDataPtr();
  const Uint32 trigId    = trg->getTriggerId();

  LinearSectionPtr lsptr[3];
  if (signal->getNoOfSections() > 0)
  {
    jam();
    ndbassert(isNdbMtLqh());
    SectionHandle handle(this, signal);

    ndbrequire( setTriggerBufferLock(trigId) );

    SegmentedSectionPtr ptr;
    handle.getSection(ptr, 0); // Keys
    Uint32 sz = ptr.sz;
    copy(f_buffer, ptr);
    lsptr[0].sz = ptr.sz;
    lsptr[0].p = f_buffer;

    handle.getSection(ptr, 2); // After values
    copy(f_buffer + sz, ptr);
    f_trigBufferSize = sz + ptr.sz;
    lsptr[2].sz = ptr.sz;
    lsptr[2].p = f_buffer + sz;

    handle.getSection(ptr, 1); // Before values
    copy(b_buffer, ptr);
    b_trigBufferSize = ptr.sz;
    lsptr[1].sz = ptr.sz;
    lsptr[1].p = b_buffer;

    releaseSections(handle);
  }
  else
  {
    jam();
    /*
     * If no sections, assume f_buffer and b_buffer already have been filled
     * and trigger buffer is locked by preeding sequence of TRIG_ATTRINFO.
     */
    ndbrequire(f_trigBufferSize ==
      trg->getNoOfPrimaryKeyWords() + trg->getNoOfAfterValueWords());
    ndbrequire(b_trigBufferSize == trg->getNoOfBeforeValueWords());
    lsptr[0].p = f_buffer;
    lsptr[0].sz = trg->getNoOfPrimaryKeyWords();
    lsptr[1].p = b_buffer;
    lsptr[1].sz = trg->getNoOfBeforeValueWords();
    lsptr[2].p = f_buffer + trg->getNoOfPrimaryKeyWords();
    lsptr[2].sz = trg->getNoOfAfterValueWords();
  }

  ndbrequire( checkTriggerBufferLock(trigId) );

  doFIRE_TRIG_ORD(signal, lsptr);

  /* Reset bufferlock
   * We will use the buffers until the end of
   * signal processing, but not after
   */
  ndbrequire( clearBufferLock() );
}

void
Suma::doFIRE_TRIG_ORD(Signal* signal, LinearSectionPtr lsptr[3])
{
  jamEntry();
  DBUG_ENTER("Suma::doFIRE_TRIG_ORD");
  
  FireTrigOrd* const trg = (FireTrigOrd*)signal->getDataPtr();
  const Uint32 trigId    = trg->getTriggerId();
  const Uint32 hashValue = trg->getHashValue();
  const Uint32 gci_hi    = trg->getGCI();
  const Uint32 gci_lo    = trg->m_gci_lo;
  const Uint64 gci = gci_lo | (Uint64(gci_hi) << 32);
  const Uint32 event     = trg->getTriggerEvent();
  const Uint32 any_value = trg->getAnyValue();
  const Uint32 transId1  = trg->m_transId1;
  const Uint32 transId2  = trg->m_transId2;

  Ptr<Subscription> subPtr;
  subPtr.i = trigId & 0xFFFF;
  ndbrequire(c_subscriptionPool.getValidPtr(subPtr));

  ndbrequire(gci > m_last_complete_gci);

  Uint32 tableId = subPtr.p->m_tableId;
  Ptr<Table> tabPtr;
  tabPtr.i = subPtr.p->m_table_ptrI;
  ndbrequire(c_tablePool.getValidPtr(tabPtr));
  Uint32 schemaVersion = tabPtr.p->m_schemaVersion;
  
  Uint32 bucket= hashValue % c_no_of_buckets;
  m_max_seen_gci = (gci > m_max_seen_gci ? gci : m_max_seen_gci);
  if(m_active_buckets.get(bucket) || 
     (m_switchover_buckets.get(bucket) && (check_switchover(bucket, gci))))
  {
    jam();
    m_max_sent_gci = (gci > m_max_sent_gci ? gci : m_max_sent_gci);
    ndbrequire(lsptr[0].sz == trg->getNoOfPrimaryKeyWords());
    ndbrequire(lsptr[1].sz == trg->getNoOfBeforeValueWords());
    ndbrequire(lsptr[2].sz == trg->getNoOfAfterValueWords());

    LinearSectionPtr ptr[3];
    const Uint32 nptr= reformat(signal, ptr, lsptr);
    Uint32 ptrLen= 0;
    for(Uint32 i =0; i < nptr; i++)
      ptrLen+= ptr[i].sz;    
    /**
     * Signal to subscriber(s)
     */
    SubTableData * data = (SubTableData*)signal->getDataPtrSend();//trg;
    data->gci_hi         = gci_hi;
    data->gci_lo         = gci_lo;
    data->tableId        = tableId;
    data->requestInfo    = 0;
    SubTableData::setOperation(data->requestInfo, event);
    data->flags          = 0;
    data->anyValue       = any_value;
    data->totalLen       = ptrLen;
    data->transId1       = transId1;
    data->transId2       = transId2;
    
    sendBatchedSUB_TABLE_DATA(signal, subPtr.p->m_subscribers, ptr, nptr);
  }
  else 
  {
    jam();
    constexpr uint buffer_header_sz = 7;
    Uint32* dst1 = nullptr;
    Uint32* dst2 = nullptr;
    Uint32 sz1 = f_trigBufferSize + buffer_header_sz;
    Uint32 sz2 = b_trigBufferSize;
    Page_pos save_pos= c_buckets[bucket].m_buffer_head;

    static_assert(1 + Buffer_page::GCI_SZ32 + buffer_header_sz + SUMA_BUF_SZ
                    <= Buffer_page::DATA_WORDS, "");
    if (likely((dst1 = get_buffer_ptr(signal, bucket, gci, sz1, 1)) &&
               (dst2 = get_buffer_ptr(signal, bucket, gci, sz2, 2))))
    {
      jam();
      dst1[0] = subPtr.i;
      dst1[1] = schemaVersion;
      dst1[2] = (event << 16) | lsptr[0].sz;
      dst1[3] = any_value;
      dst1[4] = transId1;
      dst1[5] = transId2;
      dst1[6] = subPtr.p->m_subAutoIncrement;
      dst1 += buffer_header_sz;
      memcpy(dst1, lsptr[0].p, lsptr[0].sz << 2);
      dst1 += lsptr[0].sz;
      memcpy(dst1, lsptr[2].p, lsptr[2].sz << 2);
      ndbrequire(f_trigBufferSize == lsptr[0].sz + lsptr[2].sz);
      memcpy(dst2, lsptr[1].p, lsptr[1].sz << 2);
      ndbrequire(b_trigBufferSize == lsptr[1].sz);
    }
    else if (dst1 != nullptr)
    {
      jam();
      // Revert first buffer allocation
      Uint32 first_page_id = save_pos.m_page_id;

      Uint32 page_id;
      if (first_page_id == RNIL)
      {
        jam();
        page_id = c_buckets[bucket].m_buffer_tail;
        c_buckets[bucket].m_buffer_tail = RNIL;
      }
      else
      {
        jam();
        Buffer_page* first_page = c_page_pool.getPtr(first_page_id);
        page_id = first_page->m_next_page;
        first_page->m_next_page = RNIL;
      }
      while (page_id != RNIL)
      {
        jam();
        Buffer_page* page = c_page_pool.getPtr(page_id);
        Uint32 next = page->m_next_page;
        free_page(page_id, page);
        page_id = next;
      }
      c_buckets[bucket].m_buffer_head = save_pos;
    }
  }
  
  DBUG_VOID_RETURN;
}

/**
  The SUB_GCP_COMPLETE_REP signal is used to signal to receiver that an epoch
  is completed and that receiver have received all data for the epoch.

  SUMA get SUB_GCP_COMPLETE_REP from DBDIH via DBLQH so that
  SUB_GCP_COMPLETE_REP for an certain epoch will arrive after any data for that
  epoch that each DBLQH instance have sent to SUMA (via FIRE_TRIG_ORD or
  FIRE_TRIG_ORD_L).

  If one have more than one DBLQH they can be at different epochs so SUMA need
  to count in SUB_GCP_COMPLETE_REP from all DBLQH to know when SUMA have got
  all the data from all DBLQH.

  When SUMA have got SUB_GCP_COMPLETE_REP from all DBLQH it should in turn send
  out SUB_GCP_COMPLETE_REP to all subscribers.  But only after it have sent all
  data to the subscribers.

  Typically SUMA relays the data it got from DBLQH and DBDICT immediately when
  it arrives to SUMA.  But in some cases fragmented signals may be used to send
  data to subscribers.  These fragmented signals should not be considered sent
  until the last fragment of signal is sent.
*/

void
Suma::checkMaxBufferedEpochs(Signal *signal)
{
  /*
   * Check if any subscribers are exceeding the MaxBufferedEpochs
   */
  Ptr<Gcp_record> gcp;
  jamEntry();
  if (c_gcp_list.isEmpty())
  {
    jam();
    return;
  }
  c_gcp_list.first(gcp);
  if (ERROR_INSERTED(13037))
  {
    jam();
    CLEAR_ERROR_INSERT_VALUE;
    g_eventLogger->info(
        "Simulating exceeding the MaxBufferedEpochs %u(%llu,%llu,%llu)",
        c_maxBufferedEpochs, m_max_seen_gci, m_last_complete_gci, gcp.p->m_gci);
  }
  else if (c_gcp_list.getCount() < c_maxBufferedEpochs)
  {
    return;
  }
  NodeBitmask subs = gcp.p->m_subscribers;
  jam();
  if (!subs.isclear())
  {
   char buf[NodeBitmask::TextLength + 1];
   subs.getText(buf);
   infoEvent("Disconnecting lagging nodes '%s', epoch %llu", buf, gcp.p->m_gci);
  }
  // Disconnect lagging subscribers waiting for oldest epoch
  for(Uint32 nodeId = 0; nodeId < MAX_NODES; nodeId++)
  {
    if (subs.get(nodeId))
    {
      jam();
      subs.clear(nodeId);
      // Disconnecting node
      signal->theData[0] = NDB_LE_SubscriptionStatus;
      signal->theData[1] = 1; // DISCONNECTED;
      signal->theData[2] = nodeId;
      signal->theData[3] = (Uint32) gcp.p->m_gci;
      signal->theData[4] = (Uint32) (gcp.p->m_gci >> 32);
      signal->theData[5] = (Uint32) c_gcp_list.getCount();
      signal->theData[6] = c_maxBufferedEpochs;
      sendSignal(CMVMI_REF, GSN_EVENT_REP, signal, 8, JBB);
      
      /**
       * Force API_FAILREQ
       */
      signal->theData[0] = nodeId;
      sendSignal(QMGR_REF, GSN_API_FAILREQ, signal, 1, JBA);
    }
  }
}

void
Suma::execSUB_GCP_COMPLETE_REP(Signal* signal)
{
  jamEntry();
  ndbassert(signal->getNoOfSections() == 0);

  SubGcpCompleteRep * rep = (SubGcpCompleteRep*)signal->getDataPtrSend();
  Uint32 gci_hi = rep->gci_hi;
  Uint32 gci_lo = rep->gci_lo;
  Uint64 gci = gci_lo | (Uint64(gci_hi) << 32);

#define SSPP 0

  if (SSPP)
    printf("execSUB_GCP_COMPLETE_REP(%u/%u)", gci_hi, gci_lo);
  jam();

  const Uint32 sz = NDB_ARRAY_SIZE(m_gcp_rep_counter);
  bool found = false;

  ndbrequire(m_snd_gcp_rep_counter_index < sz);
  ndbrequire(m_min_gcp_rep_counter_index < sz);
  ndbrequire(m_max_gcp_rep_counter_index < sz);

  Uint32 i = m_min_gcp_rep_counter_index;
  while (i != m_max_gcp_rep_counter_index)
  {
    if (gci < m_gcp_rep_counter[i].m_gci)
    {
      break;
    }
    else if (gci == m_gcp_rep_counter[i].m_gci)
    {
      found = true;
      break;
    }
    i = (i + 1) % sz;
  }

  /**
    If ndbrequire fails, epoch already completed.  This should not be possible.
    Each LDM sends message exactly once per epoch.  And an epoch is not
    complete until message from all LDM have arrived.
  */
  ndbrequire(found ||
             i != m_min_gcp_rep_counter_index ||
             i == m_max_gcp_rep_counter_index);

  if (!found)
  {
    ndbrequire(i == m_max_gcp_rep_counter_index);
    m_gcp_rep_counter[i].m_gci = gci;
    m_gcp_rep_counter[i].m_cnt = 0;
    m_gcp_rep_counter[i].m_flags = rep->flags;
    m_max_gcp_rep_counter_index = (m_max_gcp_rep_counter_index + 1) % sz;

    // Verify epoch buffer not full, else panic!
    ndbrequire(m_snd_gcp_rep_counter_index != m_max_gcp_rep_counter_index);

    if (gci > m_max_seen_gci)
    {
      m_max_seen_gci = gci;
    }
  }

  if (likely(m_gcp_rep_cnt > 0))
  {
    ndbrequire(m_gcp_rep_counter[i].m_cnt < m_gcp_rep_cnt);
    m_gcp_rep_counter[i].m_cnt++;
  }
  else
  {
    ndbrequire(m_gcp_rep_counter[i].m_cnt == 0);
  }
  ndbrequire(m_gcp_rep_counter[i].m_flags == rep->flags);

  if (m_gcp_rep_counter[i].m_cnt < m_gcp_rep_cnt)
  {
    return;
  }

  // Epoch is completed.
  ndbrequire(gci > m_last_complete_gci);
  m_last_complete_gci = gci;
  ndbrequire(m_gcp_rep_counter[i].m_cnt == m_gcp_rep_cnt);
  ndbrequire(i == m_min_gcp_rep_counter_index);
  m_min_gcp_rep_counter_index = (m_min_gcp_rep_counter_index + 1) % sz;
  if (i != m_snd_gcp_rep_counter_index)
  {
    return;
  }
  checkMaxBufferedEpochs(signal);
  sendSUB_GCP_COMPLETE_REP(signal);
}

void
Suma::sendSUB_GCP_COMPLETE_REP(Signal* signal)
{
  if (m_snd_gcp_rep_counter_index == m_min_gcp_rep_counter_index)
  {
    // No complete epoch yet.
    return;
  }

  const Uint64 gci = m_gcp_rep_counter[m_snd_gcp_rep_counter_index].m_gci;
  const Uint32 gci_hi = gci >> 32;
  const Uint32 gci_lo = Uint32(gci);
  ndbrequire(((Uint64(gci_hi) << 32) | gci_lo) == gci);

  const bool no_inflight_gci = (m_oldest_gcp_inflight_index == m_newest_gcp_inflight_index);

  if (!no_inflight_gci)
  {
    if (gci == m_gcp_inflight[m_oldest_gcp_inflight_index].m_gci)
    {
      // Do not send yet, epoch have undelivered data.
      return;
    }
    ndbrequire(gci < m_gcp_inflight[m_oldest_gcp_inflight_index].m_gci);
  }

  // Send!
  ndbassert(m_gcp_rep_counter[m_snd_gcp_rep_counter_index].m_cnt == m_gcp_rep_cnt);
  bool drop = false;
  Uint32 flags = m_gcp_rep_counter[m_snd_gcp_rep_counter_index].m_flags |
                 (m_missing_data
                 ? SubGcpCompleteRep::MISSING_DATA
                 : 0);
  if (ERROR_INSERTED(13036))
  {
    jam();
    CLEAR_ERROR_INSERT_VALUE;
    g_eventLogger->info("Simulating out of event buffer at node failure");
    flags |= SubGcpCompleteRep::MISSING_DATA;
  }

#ifdef VM_TRACE
  if (m_gcp_monitor == 0)
  {
  }
  else if (gci_hi == Uint32(m_gcp_monitor >> 32))
  {
    ndbrequire(gci_lo == Uint32(m_gcp_monitor) + 1);
  }
  else
  {
    ndbrequire(gci_hi == Uint32(m_gcp_monitor >> 32) + 1);
    ndbrequire(gci_lo == 0);
  }
  m_gcp_monitor = gci;
#endif

  /**
   * 
   */
  Bucket_mask dropped_buckets;
  if(!m_switchover_buckets.isclear())
  {
    bool starting_unlock = false;
    Uint32 i = m_switchover_buckets.find(0);
    for(; i != Bucket_mask::NotFound; i = m_switchover_buckets.find(i + 1))
    {
      if(gci > c_buckets[i].m_switchover_gci)
      {
	Uint32 state = c_buckets[i].m_state;
	m_switchover_buckets.clear(i);
        g_eventLogger->info(
            "%u/%u (%u/%u) switchover complete bucket %d state: %x",
            Uint32(gci >> 32), Uint32(gci),
            Uint32(c_buckets[i].m_switchover_gci >> 32),
            Uint32(c_buckets[i].m_switchover_gci), i, state);

        if(state & Bucket::BUCKET_STARTING)
	{
	  /**
	   * NR case
	   */
          jam();
	  m_active_buckets.set(i);
	  c_buckets[i].m_state &= ~(Uint32)Bucket::BUCKET_STARTING;
          g_eventLogger->info("starting");
          m_gcp_complete_rep_count++;
          starting_unlock = true;
	}
	else if(state & Bucket::BUCKET_TAKEOVER)
	{
	  /**
	   * NF case
	   */
          jam();
	  Bucket* bucket= c_buckets + i;
	  Page_pos pos= bucket->m_buffer_head;
	  ndbrequire(pos.m_max_gci < gci);

	  Buffer_page* page= c_page_pool.getPtr(pos.m_page_id);
          g_eventLogger->info("takeover %d", pos.m_page_id);
          page->m_max_gci_hi = (Uint32)(pos.m_max_gci >> 32);
          page->m_max_gci_lo = (Uint32)(pos.m_max_gci & 0xFFFFFFFF);
          ndbassert(pos.m_max_gci != 0);
	  page->m_words_used = pos.m_page_pos;
	  page->m_next_page = RNIL;
	  memset(&bucket->m_buffer_head, 0, sizeof(bucket->m_buffer_head));
	  bucket->m_buffer_head.m_page_id = RNIL;
	  bucket->m_buffer_head.m_page_pos = Buffer_page::DATA_WORDS + 1;

	  m_active_buckets.set(i);
          m_gcp_complete_rep_count++;
	  c_buckets[i].m_state &= ~(Uint32)Bucket::BUCKET_TAKEOVER;
	}
	else if (state & Bucket::BUCKET_HANDOVER)
	{
	  /**
	   * NR, living node
	   */
          jam();
	  c_buckets[i].m_state &= ~(Uint32)Bucket::BUCKET_HANDOVER;
          m_gcp_complete_rep_count--;
          g_eventLogger->info("handover");
        } else if (state & Bucket::BUCKET_CREATED_MASK) {
          jam();
          Uint32 cnt = state >> 8;
          Uint32 mask = Uint32(Bucket::BUCKET_CREATED_MASK) | (cnt << 8);
	  c_buckets[i].m_state &= ~mask;
          flags |= SubGcpCompleteRep::ADD_CNT;
          flags |= (cnt << 16);
          g_eventLogger->info(
              "add %u %s", cnt,
              state & Bucket::BUCKET_CREATED_SELF ? "self" : "other");
          if (state & Bucket::BUCKET_CREATED_SELF &&
              get_responsible_node(i) == getOwnNodeId())
          {
            jam();
            m_active_buckets.set(i);
            m_gcp_complete_rep_count++;
          }
        } else if (state & Bucket::BUCKET_DROPPED_MASK) {
          jam();
          Uint32 cnt = state >> 8;
          Uint32 mask = Uint32(Bucket::BUCKET_DROPPED_MASK) | (cnt << 8);
	  c_buckets[i].m_state &= ~mask;
          flags |= SubGcpCompleteRep::SUB_CNT;
          flags |= (cnt << 16);
          g_eventLogger->info(
              "sub %u %s", cnt,
              state & Bucket::BUCKET_DROPPED_SELF ? "self" : "other");
          if (state & Bucket::BUCKET_DROPPED_SELF)
          {
            if (m_active_buckets.get(i))
            {
              m_active_buckets.clear(i);
              // Remember this bucket, it should be listed
              // in SUB_GCP_COMPLETE_REP signal
              dropped_buckets.set(i);
            }
            drop = true;
          }
        } else if (state & Bucket::BUCKET_SHUTDOWN) {
          jam();
          Uint32 nodeId = c_buckets[i].m_switchover_node;
          ndbrequire(nodeId == getOwnNodeId());
          m_active_buckets.clear(i);
          m_gcp_complete_rep_count--;
          g_eventLogger->info("shutdown handover");
          c_buckets[i].m_state &= ~(Uint32)Bucket::BUCKET_SHUTDOWN;
        } else if (state & Bucket::BUCKET_SHUTDOWN_TO) {
          jam();
          Uint32 nodeId = c_buckets[i].m_switchover_node;
          NdbNodeBitmask nodegroup = c_nodes_in_nodegroup_mask;
          nodegroup.clear(nodeId);
          ndbrequire(get_responsible_node(i) == nodeId &&
                     get_responsible_node(i, nodegroup) == getOwnNodeId());
          m_active_buckets.set(i);
          m_gcp_complete_rep_count++;
          c_buckets[i].m_state &= ~(Uint32)Bucket::BUCKET_SHUTDOWN_TO;
          g_eventLogger->info("shutdown handover takeover");
        }
      }
    } // for (m_switchover_buckets...)

    if (m_switchover_buckets.isclear())
    {
      jam();
      if(getNodeState().startLevel == NodeState::SL_STARTING && 
         c_startup.m_handover_nodes.isclear())
      {
        jam();
        sendSTTORRY(signal);
      }
      else if (getNodeState().startLevel >= NodeState::SL_STOPPING_1)
      {
        jam();
        if (c_shutdown.m_wait_handover)
        {
          jam();
          ndbassert(getNodeState().startLevel == NodeState::SL_STOPPING_3);
          StopMeConf * conf = CAST_PTR(StopMeConf, signal->getDataPtrSend());
          conf->senderData = c_shutdown.m_senderData;
          conf->senderRef = reference();
          sendSignal(c_shutdown.m_senderRef, GSN_STOP_ME_CONF, signal,
                     StopMeConf::SignalLength, JBB);
          c_shutdown.m_wait_handover = false;
          infoEvent("Suma: handover complete");
        }
        /* else
         * either we have not received GSN_STOP_ME_REQ yet
         * or we have already sent STOP_ME_CONF, but we have completed
         * the takeover of the peer node's buckets just now.
         */
      }
    }

    /**
     * Check whether we have now completed handover of all starting
     * buckets, and should send a DICT_UNLOCK_ORD
     */
    if (starting_unlock)
    {
      jam();
      /* All pending SUMA_HANDOVER_CONF received ?*/
      if (c_startup.m_handover_nodes.isclear())
      {
        jam();
        /* All bucket handovers completed? */
        Uint32 i = m_switchover_buckets.find(0);
        for(; i != Bucket_mask::NotFound; i = m_switchover_buckets.find(i + 1))
        {
          if (c_buckets[i].m_state & Bucket::BUCKET_STARTING)
          {
            jam();
            /* Some other bucket still to handover, don't unlock yet */
            starting_unlock = false;
            break;
          }
        }

        if (starting_unlock)
        {
          jam();
          send_dict_unlock_ord(signal, DictLockReq::SumaHandOver);
        }
      }
    }
  }

  if(ERROR_INSERTED(13010))
  {
    CLEAR_ERROR_INSERT_VALUE;
    g_eventLogger->info("Don't send GCP_COMPLETE_REP(%llu)", gci);
    return;
  }

  /**
   * Signal to subscribers
   */
  SubGcpCompleteRep* rep = (SubGcpCompleteRep*)signal->theData;
  rep->gci_hi = gci_hi;
  rep->gci_lo = gci_lo;
  rep->flags = flags;
  rep->senderRef  = reference();
  rep->gcp_complete_rep_count = m_gcp_complete_rep_count;

  /**
   * Append the identifiers of the data streams that this Suma has
   * completed for the gcp.
   * The subscribers can use that to identify duplicates or lack
   * of reception.
   */
  Uint32 siglen = SubGcpCompleteRep::SignalLength;

  Uint32 stream_count=0;
  for(Uint32 bucket = 0; bucket < NO_OF_BUCKETS; bucket ++)
  {
    if(m_active_buckets.get(bucket) ||
       dropped_buckets.get(bucket) ||
       (m_switchover_buckets.get(bucket) && (check_switchover(bucket, gci))))
    {
      Uint32 sub_data_stream = get_sub_data_stream(bucket);
      if ((stream_count & 1) == 0)
      {
        rep->sub_data_streams[stream_count/2] = sub_data_stream;
      }
      else
      {
        rep->sub_data_streams[stream_count/2] |= sub_data_stream << 16;
      }
      stream_count++;
    }
  }

  /**
   * If count match the number of buckets that should be reported
   * complete, send subscription data streams identifiers.
   * If this is not the case fallback on old signal without
   * the streams identifiers, but that should not happend!
   */
  if (stream_count == m_gcp_complete_rep_count)
  {
    rep->flags |= SubGcpCompleteRep::SUB_DATA_STREAMS_IN_SIGNAL;
    siglen += (stream_count + 1)/2;
  }
  else
  {
    g_eventLogger->error("Suma gcp complete rep count (%u) does "
                         "not match number of buckets that should "
                         "be reported complete (%u).",
                         m_gcp_complete_rep_count,
                         stream_count);
    ndbassert(false);
  }

  if(m_gcp_complete_rep_count && !c_subscriber_nodes.isclear())
  {
    CRASH_INSERTION(13033);

    NodeReceiverGroup rg(API_CLUSTERMGR, c_subscriber_nodes);
    sendSignal(rg, GSN_SUB_GCP_COMPLETE_REP, signal, siglen, JBB);
    
    Ptr<Gcp_record> gcp;
    if (c_gcp_list.seizeLast(gcp))
    {
      gcp.p->m_gci = gci;
      gcp.p->m_subscribers = c_subscriber_nodes;
    }
    else
    {
      char buf[NodeBitmask::TextLength + 1];
      c_subscriber_nodes.getText(buf);
      g_eventLogger->error("c_gcp_list.seize() failed: gci: %llu nodes: %s",
                           gci, buf);
    }
  }
  
  /**
   * Add GCP COMPLETE REP to buffer
   */
  bool subscribers = !c_subscriber_nodes.isclear();
  for(Uint32 i = 0; i<c_no_of_buckets; i++)
  {
    if(m_active_buckets.get(i))
      continue;

    if (subscribers || (c_buckets[i].m_state & Bucket::BUCKET_RESEND))
    {
      //Uint32* dst;
      get_buffer_ptr(signal, i, gci, 0, 0);
    }
  }

  if(m_out_of_buffer_gci && gci > m_out_of_buffer_gci)
  {
    jam();
    infoEvent("Reenable event buffer");
    m_out_of_buffer_gci = 0;
    m_missing_data = false;
  }

  if (unlikely(drop))
  {
    jam();
    m_gcp_complete_rep_count = 0;
    c_nodeGroup = RNIL;
    c_nodes_in_nodegroup_mask.clear();
    fix_nodegroup();
  }

  m_gcp_rep_counter[m_snd_gcp_rep_counter_index].m_gci = 0;
  m_gcp_rep_counter[m_snd_gcp_rep_counter_index].m_cnt = 0;
  m_gcp_rep_counter[m_snd_gcp_rep_counter_index].m_flags = 0;
  m_snd_gcp_rep_counter_index = (m_snd_gcp_rep_counter_index + 1) % NDB_ARRAY_SIZE(m_gcp_rep_counter);
  if (m_snd_gcp_rep_counter_index != m_min_gcp_rep_counter_index)
  {
    signal->theData[0] = SumaContinueB::SEND_SUB_GCP_COMPLETE_REP;
    sendSignal(SUMA_REF, GSN_CONTINUEB, signal, 1, JBB);
  }
}

Uint32
Suma::mark_epoch_inflight(Uint64 gci)
{
  const Uint32 sz = NDB_ARRAY_SIZE(m_gcp_inflight);
  bool found = false;
  Uint32 i = m_oldest_gcp_inflight_index;
  while (i != m_newest_gcp_inflight_index)
  {
    if (m_gcp_inflight[i].m_gci == gci)
    {
      found = true;
      break;
    }
    ndbrequire(gci > m_gcp_inflight[i].m_gci);
    i = (i + 1) % sz;
  }
  if (!found)
  {
    m_gcp_inflight[i].m_gci = gci;
    m_gcp_inflight[i].m_cnt = 0;
    m_newest_gcp_inflight_index = (m_newest_gcp_inflight_index + 1) % sz;
    ndbrequire(m_newest_gcp_inflight_index != m_oldest_gcp_inflight_index);
  }
  m_gcp_inflight[i].m_cnt++;
  return i;
}

void
Suma::unmark_epoch_inflight(Signal* signal, Uint32 inflight_index)
{
  ndbrequire(m_gcp_inflight[inflight_index].m_cnt > 0);
  m_gcp_inflight[inflight_index].m_cnt--;

  if (m_gcp_inflight[inflight_index].m_cnt > 0)
  {
    return;
  }

  if (inflight_index != m_oldest_gcp_inflight_index)
  {
    return;
  }

  const Uint32 sz = NDB_ARRAY_SIZE(m_gcp_inflight);
  while (m_oldest_gcp_inflight_index != m_newest_gcp_inflight_index &&
         m_gcp_inflight[m_oldest_gcp_inflight_index].m_cnt == 0)
  {
    m_gcp_inflight[m_oldest_gcp_inflight_index].m_gci = 0;
    m_oldest_gcp_inflight_index = (m_oldest_gcp_inflight_index + 1) % sz;
  }
  sendSUB_GCP_COMPLETE_REP(signal);
}

void
Suma::execCREATE_TAB_CONF(Signal *signal)
{
  jamEntry();
  DBUG_ENTER("Suma::execCREATE_TAB_CONF");

  DBUG_VOID_RETURN;
}

void
Suma::execDROP_TAB_CONF(Signal *signal)
{
  jamEntry();
  ndbassert(signal->getNoOfSections() == 0);

  DropTabConf * const conf = (DropTabConf*)signal->getDataPtr();
  Uint32 senderRef= conf->senderRef;
  Uint32 tableId= conf->tableId;

  TablePtr tabPtr;
  Table check;
  check.m_tableId = tableId;
  if (!c_tables.find(tabPtr, check))
  {
    jam();
    return;
  }

  DBUG_PRINT("info",("drop table id: %d[i=%u]", tableId, tabPtr.i));
  const Table::State old_state = tabPtr.p->m_state;
  tabPtr.p->m_state = Table::DROPPED;
  c_tables.remove(tabPtr);

  if (senderRef != 0)
  {
    jam();

    // dict coordinator sends info to API

    const Uint64 gci = get_current_gci(signal);
    SubTableData * data = (SubTableData*)signal->getDataPtrSend();
    data->gci_hi         = Uint32(gci >> 32);
    data->gci_lo         = Uint32(gci);
    data->tableId        = tableId;
    data->requestInfo    = 0;
    SubTableData::setOperation(data->requestInfo,
                               NdbDictionary::Event::_TE_DROP);
    SubTableData::setReqNodeId(data->requestInfo, refToNode(senderRef));

    Ptr<Subscription> subPtr;
    Local_Subscription_list subList(c_subscriptionPool,
                                    tabPtr.p->m_subscriptions);

    for (subList.first(subPtr); !subPtr.isNull(); subList.next(subPtr))
    {
      jam();
      if(subPtr.p->m_subscriptionType != SubCreateReq::TableEvent)
      {
        jam();
        continue;
        //continue in for-loop if the table is not part of
        //the subscription. Otherwise, send data to subscriber.
      }

      if (subPtr.p->m_options & Subscription::NO_REPORT_DDL)
      {
        jam();
        continue;
      }

      Ptr<Subscriber> ptr;
      Local_Subscriber_list list(c_subscriberPool, subPtr.p->m_subscribers);
      for(list.first(ptr); !ptr.isNull(); list.next(ptr))
      {
        jam();
        data->senderData= ptr.p->m_senderData;
        sendSignal(ptr.p->m_senderRef, GSN_SUB_TABLE_DATA, signal,
                   SubTableData::SignalLength, JBB);
      }
    }
  }

  if (old_state == Table::DEFINING)
  {
    jam();
    return;
  }

  if (tabPtr.p->m_subscriptions.isEmpty())
  {
    jam();
    tabPtr.p->release(* this);
    c_tablePool.release(tabPtr);
    checkPoolShrinkNeed(SUMA_TABLE_RECORD_TRANSIENT_POOL_INDEX,
                        c_tablePool);
    return;
  }
  else
  {
    /**
     * check_release_subscription create a subList...
     *   weirdness below is to make sure that it's not created twice
     */
    Ptr<Subscription> subPtr;
    {
      Local_Subscription_list subList(c_subscriptionPool,
                                      tabPtr.p->m_subscriptions);
      subList.first(subPtr);
    }
    while (!subPtr.isNull())
    {
      Ptr<Subscription> tmp = subPtr;
      {
        Local_Subscription_list subList(c_subscriptionPool,
                                        tabPtr.p->m_subscriptions);
        subList.next(subPtr);
      }
      check_release_subscription(signal, tmp);
    }
  }
}

/**
 * This receives DICT_TAB_INFO in long signal section 1, and releases the data
 * after use.
 */
void
Suma::send_fragmented_SUB_TABLE_DATA_callback(Signal* signal,
                                              Uint32 inflight_index,
                                              Uint32 returnCode)
{
  ndbrequire(returnCode == 0);
  ndbrequire(b_dti_buf_ref_count > 0);
  b_dti_buf_ref_count--;
  ndbrequire(inflight_index < NDB_ARRAY_SIZE(m_gcp_inflight));
  unmark_epoch_inflight(signal, inflight_index);
}

void
Suma::execALTER_TAB_REQ(Signal *signal)
{
  jamEntry();

  AlterTabReq * const req = (AlterTabReq*)signal->getDataPtr();
  Uint32 senderRef= req->senderRef;
  Uint32 tableId= req->tableId;
  Uint32 changeMask= req->changeMask;
  TablePtr tabPtr;

  // Copy DICT_TAB_INFO to local linear buffer
  SectionHandle handle(this, signal);
  SegmentedSectionPtr tabInfoPtr;
  handle.getSection(tabInfoPtr, 0);

  Table check;
  check.m_tableId = tableId;
  if (!c_tables.find(tabPtr, check))
  {
    jam();
    releaseSections(handle);
    return;
  }

  if (senderRef == 0)
  {
    jam();
    releaseSections(handle);
    return;
  }
  // dict coordinator sends info to API
  
#ifndef NDEBUG
  g_eventLogger->info("DICT_TAB_INFO in SUMA,  tabInfoPtr.sz = %d",
                      tabInfoPtr.sz);
  SimplePropertiesSectionReader reader(handle.m_ptr[0],
				       getSectionSegmentPool());
  reader.printAll(g_eventLogger);
#endif
  ndbrequire(b_dti_buf_ref_count == 0);
  copy(b_dti_buf, tabInfoPtr);
  releaseSections(handle);

  LinearSectionPtr lptr[3];
  lptr[0].p = b_dti_buf;
  lptr[0].sz = tabInfoPtr.sz;

  const Uint64 gci = get_current_gci(signal);
  SubTableData * data = (SubTableData*)signal->getDataPtrSend();
  data->gci_hi         = Uint32(gci >> 32);
  data->gci_lo         = Uint32(gci);
  data->tableId        = tableId;
  data->requestInfo    = 0;
  SubTableData::setOperation(data->requestInfo, 
			     NdbDictionary::Event::_TE_ALTER);
  SubTableData::setReqNodeId(data->requestInfo, refToNode(senderRef));
  data->flags          = 0;
  data->changeMask     = changeMask;
  data->totalLen       = tabInfoPtr.sz;
  Ptr<Subscription> subPtr;
  Local_Subscription_list subList(c_subscriptionPool,
                                  tabPtr.p->m_subscriptions);

  for (subList.first(subPtr); !subPtr.isNull(); subList.next(subPtr))
  {
    if(subPtr.p->m_subscriptionType != SubCreateReq::TableEvent)
    {
      jam();
      continue;
      //continue in for-loop if the table is not part of
      //the subscription. Otherwise, send data to subscriber.
    }
  
    if (subPtr.p->m_options & Subscription::NO_REPORT_DDL)
    {
      jam();
      continue;
    }

    Ptr<Subscriber> ptr;
    Local_Subscriber_list list(c_subscriberPool, subPtr.p->m_subscribers);
    for(list.first(ptr); !ptr.isNull(); list.next(ptr))
    {
      jam();
      data->senderData= ptr.p->m_senderData;
      Uint32 inflight_index = mark_epoch_inflight(gci);
      Callback c = {
          safe_cast(&Suma::send_fragmented_SUB_TABLE_DATA_callback),
          inflight_index
      };
      b_dti_buf_ref_count++;
      sendFragmentedSignal(ptr.p->m_senderRef, GSN_SUB_TABLE_DATA, signal,
                           SubTableData::SignalLength, JBB, lptr, 1, c);
    }
  }
}

void
Suma::execSUB_GCP_COMPLETE_ACK(Signal* signal)
{
  jamEntry();
  ndbassert(signal->getNoOfSections() == 0);

  SubGcpCompleteAck * const ack = (SubGcpCompleteAck*)signal->getDataPtr();
  Uint32 gci_hi = ack->rep.gci_hi;
  Uint32 gci_lo = ack->rep.gci_lo;
  Uint32 senderRef  = ack->rep.senderRef;
  ndbrequire(signal->getLength() >= SubGcpCompleteAck::SignalLength);

  Uint64 gci = gci_lo | (Uint64(gci_hi) << 32);
  m_max_seen_gci = (gci > m_max_seen_gci ? gci : m_max_seen_gci);

  if (ERROR_INSERTED(13037) ||
      ERROR_INSERTED(13052))
  {
    jam();
    g_eventLogger->info(
        "Simulating exceeding the MaxBufferedEpochs, ignoring ack");
    return;
  }

  if (refToBlock(senderRef) == SUMA) 
  {
    jam();

    // Ack from other SUMA
    Uint32 nodeId= refToNode(senderRef);
    for(Uint32 i = 0; i<c_no_of_buckets; i++)
    {
      if(m_active_buckets.get(i) || 
	 (m_switchover_buckets.get(i) && (check_switchover(i, gci))) ||
	 (!m_switchover_buckets.get(i) && get_responsible_node(i) == nodeId))
      {
	release_gci(signal, i, gci);
      }
    }
    return;
  }

  // Ack from User and not an ack from other SUMA, redistribute in nodegroup
  
  Uint32 nodeId = refToNode(senderRef);
  if (ERROR_INSERTED(13023))
  {
    g_eventLogger->info("Throwing SUB_GCP_COMPLETE_ACK gci: %u/%u from %u",
                        Uint32(gci >> 32), Uint32(gci), nodeId);
    return;
  }

  
  jam();
  Ptr<Gcp_record> gcp;
  for(c_gcp_list.first(gcp); !gcp.isNull(); c_gcp_list.next(gcp))
  {
    if(gcp.p->m_gci == gci)
    {
      gcp.p->m_subscribers.clear(nodeId);
      gcp.p->m_subscribers.bitAND(c_subscriber_nodes);
      if(!gcp.p->m_subscribers.isclear())
      {
	jam();
	return;
      }
      break;
    }
  }
  
  if(gcp.isNull())
  {
    g_eventLogger->warning("ACK wo/ gcp record (gci: %u/%u) ref: %.8x from: %.8x",
                           Uint32(gci >> 32), Uint32(gci),
                           senderRef, signal->getSendersBlockRef());
  }
  else
  {
    c_gcp_list.release(gcp);
  }
  
  CRASH_INSERTION(13011);
  if(ERROR_INSERTED(13012))
  {
    CLEAR_ERROR_INSERT_VALUE;
    g_eventLogger->info("Don't redistribute SUB_GCP_COMPLETE_ACK");
    return;
  }
  
  ack->rep.senderRef = reference();  
  NodeReceiverGroup rg(SUMA, c_nodes_in_nodegroup_mask);
  sendSignal(rg, GSN_SUB_GCP_COMPLETE_ACK, signal,
	     SubGcpCompleteAck::SignalLength, JBB);
}

/**************************************************************
 *
 * Removing subscription
 *
 */

void
Suma::execSUB_REMOVE_REQ(Signal* signal)
{
  jamEntry();
  DBUG_ENTER("Suma::execSUB_REMOVE_REQ");

  CRASH_INSERTION(13021);

  const SubRemoveReq req = *(SubRemoveReq*)signal->getDataPtr();
  SubscriptionPtr subPtr;
  Subscription key;
  key.m_subscriptionId  = req.subscriptionId;
  key.m_subscriptionKey = req.subscriptionKey;

  if (c_startup.m_restart_server_node_id == RNIL)
  {
    jam();

    /**
     * We havent started syncing yet
     */
    sendSubRemoveRef(signal,  req, SubRemoveRef::NotStarted);
    return;
  }

  bool found = c_subscriptions.find(subPtr, key);

  if(!found)
  {
    jam();
    sendSubRemoveRef(signal, req, SubRemoveRef::NoSuchSubscription);
    return;
  }

  switch(subPtr.p->m_state){
  case Subscription::UNDEFINED:
    jam();
    ndbabort();
  case Subscription::DEFINING:
    jam();
    sendSubRemoveRef(signal, req, SubRemoveRef::Defining);
    return;
  case Subscription::DEFINED:
    if (subPtr.p->m_options & Subscription::MARKED_DROPPED)
    {
      /**
       * already dropped
       */
      jam();
      sendSubRemoveRef(signal, req, SubRemoveRef::AlreadyDropped);
      return;
    }
    break;
  }

  subPtr.p->m_options |= Subscription::MARKED_DROPPED;
  check_release_subscription(signal, subPtr);

  SubRemoveConf * const conf = (SubRemoveConf*)signal->getDataPtrSend();
  conf->senderRef            = reference();
  conf->senderData           = req.senderData;
  conf->subscriptionId       = req.subscriptionId;
  conf->subscriptionKey      = req.subscriptionKey;

  sendSignal(req.senderRef, GSN_SUB_REMOVE_CONF, signal,
             SubRemoveConf::SignalLength, JBB);
  return;
}

void
Suma::check_release_subscription(Signal* signal, Ptr<Subscription> subPtr)
{
  if (!subPtr.p->m_subscribers.isEmpty())
  {
    jam();
    return;
  }

  if (!subPtr.p->m_start_req.isEmpty())
  {
    jam();
    return;
  }

  if (!subPtr.p->m_stop_req.isEmpty())
  {
    jam();
    return;
  }

  switch(subPtr.p->m_trigger_state){
  case Subscription::T_UNDEFINED:
    jam();
    goto do_release;
  case Subscription::T_CREATING:
    jam();
    /**
     * Wait for completion
     */
    return;
  case Subscription::T_DEFINED:
    jam();
    subPtr.p->m_trigger_state = Subscription::T_DROPPING;
    drop_triggers(signal, subPtr);
    return;
  case Subscription::T_DROPPING:
    jam();
    /**
     * Wait for completion
     */
    return;
  case Subscription::T_ERROR:
    jam();
    /**
     * Wait for completion
     */
    return;
  }
  ndbabort();

do_release:
  TablePtr tabPtr;
  tabPtr.i = subPtr.p->m_table_ptrI;
  ndbrequire(c_tablePool.getValidPtr(tabPtr));

  if (tabPtr.p->m_state == Table::DROPPED)
  {
    jam();
    subPtr.p->m_options |= Subscription::MARKED_DROPPED;
  }

  if ((subPtr.p->m_options & Subscription::MARKED_DROPPED) == 0)
  {
    jam();
    return;
  }

  {
    Local_Subscription_list list(c_subscriptionPool,
                                 tabPtr.p->m_subscriptions);
    list.remove(subPtr);
  }

  if (tabPtr.p->m_subscriptions.isEmpty())
  {
    jam();
    switch(tabPtr.p->m_state){
    case Table::UNDEFINED:
      ndbabort();
    case Table::DEFINING:
      break;
    case Table::DEFINED:
      jam();
      c_tables.remove(tabPtr);
      [[fallthrough]];
    case Table::DROPPED:
      jam();
      tabPtr.p->release(* this);
      c_tablePool.release(tabPtr);
      checkPoolShrinkNeed(SUMA_TABLE_RECORD_TRANSIENT_POOL_INDEX,
                          c_tablePool);
    };
  }
  c_subscriptions.release(subPtr);
  checkPoolShrinkNeed(SUMA_SUBSCRIPTION_RECORD_TRANSIENT_POOL_INDEX,
                      c_subscriptionPool);
}

void
Suma::sendSubRemoveRef(Signal* signal,
                       const SubRemoveReq& req,
                       Uint32 errCode)
{
  jam();
  DBUG_ENTER("Suma::sendSubRemoveRef");
  SubRemoveRef  * ref = (SubRemoveRef *)signal->getDataPtrSend();
  ref->senderRef  = reference();
  ref->senderData = req.senderData;
  ref->subscriptionId = req.subscriptionId;
  ref->subscriptionKey = req.subscriptionKey;
  ref->errorCode = errCode;
  sendSignal(signal->getSendersBlockRef(), GSN_SUB_REMOVE_REF, 
	     signal, SubRemoveRef::SignalLength, JBB);
  DBUG_VOID_RETURN;
}

void
Suma::Table::release(Suma & suma){
  jamBlock(&suma);

  m_state = UNDEFINED;
}

void
Suma::SyncRecord::release(){
  jam();

  LocalSyncRecordBuffer fragBuf(suma.c_dataBufferPool, m_fragments);
  fragBuf.release();

  LocalSyncRecordBuffer attrBuf(suma.c_dataBufferPool, m_attributeList);
  attrBuf.release();  

  LocalSyncRecordBuffer boundBuf(suma.c_dataBufferPool, m_boundInfo);
  boundBuf.release();  

  suma.checkPoolShrinkNeed(SUMA_DATA_BUFFER_TRANSIENT_POOL_INDEX,
                           suma.c_dataBufferPool);
  ndbassert(m_sourceInstance == RNIL);
  ndbassert(m_headersSection == RNIL);
  ndbassert(m_dataSection == RNIL);
}


/**************************************************************
 *
 * Restarting remote node functions, master functionality
 * (slave does nothing special)
 * - triggered on INCL_NODEREQ calling startNode
 * - included node will issue START_ME when it's ready to start
 * the subscribers
 *
 */

void
Suma::execSUMA_START_ME_REQ(Signal* signal) {
  jamEntry();

  Uint32 retref = signal->getSendersBlockRef();
  if (c_restart.m_ref)
  {
    jam();
    SumaStartMeRef* ref= (SumaStartMeRef*)signal->getDataPtrSend();
    ref->errorCode = SumaStartMeRef::Busy;
    sendSignal(retref, GSN_SUMA_START_ME_REF, signal,
               SumaStartMeRef::SignalLength, JBB);
    return;
  }

  if (getNodeState().getStarted() == false)
  {
    jam();
    SumaStartMeRef* ref= (SumaStartMeRef*)signal->getDataPtrSend();
    ref->errorCode = SumaStartMeRef::NotStarted;
    sendSignal(retref, GSN_SUMA_START_ME_REF, signal,
               SumaStartMeRef::SignalLength, JBB);
    return;
  }

  Ptr<SubOpRecord> subOpPtr;
  if (c_subOpPool.seize(subOpPtr) == false)
  {
    jam();
    SumaStartMeRef* ref= (SumaStartMeRef*)signal->getDataPtrSend();
    ref->errorCode = SumaStartMeRef::Busy;
    sendSignal(retref, GSN_SUMA_START_ME_REF, signal,
               SumaStartMeRef::SignalLength, JBB);
    return;
  }

  subOpPtr.p->m_opType = SubOpRecord::R_START_ME_REQ;

  c_restart.m_abort = 0;
  c_restart.m_waiting_on_self = 0;
  c_restart.m_ref = retref;
  c_restart.m_max_seq = c_current_seq;
  c_restart.m_subOpPtrI = subOpPtr.i;

  Subscription_hash::Iterator it;
  if (c_subscriptions.first(it))
  {
    jam();

    /**
     * We only need to handle subscriptions with seq <= c_current_seq
     *   all subscriptions(s) created after this, will be handled by
     *   starting suma directly
     */
    c_current_seq++;
  }

  copySubscription(signal, it);
}

void
Suma::copySubscription(Signal* signal, Subscription_hash::Iterator it)
{
  jam();

  Ptr<SubOpRecord> subOpPtr;
  subOpPtr.i = c_restart.m_subOpPtrI;
  ndbrequire(c_subOpPool.getValidPtr(subOpPtr));

  Ptr<Subscription> subPtr = it.curr;
  if (!subPtr.isNull())
  {
    jam();
    c_restart.m_subPtrI = subPtr.i;
    c_restart.m_bucket = it.bucket;

    Local_SubOpRecord_fifo list(c_subOpPool, subPtr.p->m_stop_req);
    bool empty = list.isEmpty();
    list.addLast(subOpPtr);

    if (!empty)
    {
      /**
       * Wait for lock
       */
      jam();
      c_restart.m_waiting_on_self = 1;
      return;
    }

    sendSubCreateReq(signal, subPtr);
  }
  else
  {
    jam();
    SumaStartMeConf* conf = (SumaStartMeConf*)signal->getDataPtrSend();
    conf->unused = 0;
    sendSignal(c_restart.m_ref, GSN_SUMA_START_ME_CONF, signal,
               SumaStartMeConf::SignalLength, JBB);

    c_subOpPool.release(subOpPtr);
    c_restart.m_ref = 0;
    checkPoolShrinkNeed(SUMA_SUB_OP_RECORD_TRANSIENT_POOL_INDEX,
                        c_subOpPool);
    return;
  }
}

void
Suma::sendSubCreateReq(Signal* signal, Ptr<Subscription> subPtr)
{
  jam();

  if (c_restart.m_abort)
  {
    jam();
    abort_start_me(signal, subPtr, true);
    return;
  }

  c_restart.m_waiting_on_self = 0;
  SubCreateReq * req = (SubCreateReq *)signal->getDataPtrSend();
  req->senderRef        = reference();
  req->senderData       = subPtr.i;
  req->subscriptionId   = subPtr.p->m_subscriptionId;
  req->subscriptionKey  = subPtr.p->m_subscriptionKey;
  req->subscriptionType = subPtr.p->m_subscriptionType;
  req->tableId          = subPtr.p->m_tableId;
  req->schemaTransId    = 0;

  if (subPtr.p->m_options & Subscription::REPORT_ALL)
  {
    req->subscriptionType |= SubCreateReq::ReportAll;
  }

  if (subPtr.p->m_options & Subscription::REPORT_SUBSCRIBE)
  {
    req->subscriptionType |= SubCreateReq::ReportSubscribe;
  }

  if (subPtr.p->m_options & Subscription::NO_REPORT_DDL)
  {
    req->subscriptionType |= SubCreateReq::NoReportDDL;
  }

  if (subPtr.p->m_options & Subscription::MARKED_DROPPED)
  {
    req->subscriptionType |= SubCreateReq::NR_Sub_Dropped;
    g_eventLogger->info("copying dropped sub: %u", subPtr.i);
  }

  Ptr<Table> tabPtr;
  tabPtr.i = subPtr.p->m_table_ptrI;
  ndbrequire(c_tablePool.getValidPtr(tabPtr));
  if (tabPtr.p->m_state != Table::DROPPED)
  {
    jam();
    c_restart.m_waiting_on_self = 0;

    sendSignal(c_restart.m_ref, GSN_SUB_CREATE_REQ, signal,
               SubCreateReq::SignalLength, JBB);
  }
  else
  {
    jam();
    g_eventLogger->info("not copying sub %u with dropped table: %u/%u",
                        subPtr.i, tabPtr.p->m_tableId, tabPtr.i);

    c_restart.m_waiting_on_self = 1;
    SubCreateConf * conf = (SubCreateConf *)signal->getDataPtrSend();
    conf->senderRef        = reference();
    conf->senderData       = subPtr.i;
    sendSignal(reference(), GSN_SUB_CREATE_CONF, signal,
               SubCreateConf::SignalLength, JBB);
  }
}

void 
Suma::execSUB_CREATE_REF(Signal* signal)
{
  jamEntry();

  SubCreateRef *const ref= (SubCreateRef *)signal->getDataPtr();
  Uint32 error= ref->errorCode;

  {
    SumaStartMeRef* ref= (SumaStartMeRef*)signal->getDataPtrSend();
    ref->errorCode = error;
    sendSignal(c_restart.m_ref, GSN_SUMA_START_ME_REF, signal,
               SumaStartMeRef::SignalLength, JBB);
  }

  Ptr<Subscription> subPtr;
  subPtr.i = c_restart.m_subPtrI;
  ndbrequire(c_subscriptionPool.getValidPtr(subPtr));
  abort_start_me(signal, subPtr, true);
}

void 
Suma::execSUB_CREATE_CONF(Signal* signal)
{
  jamEntry();

  /**
   * We have lock...start all subscriber(s)
   */
  Ptr<Subscription> subPtr;
  subPtr.i = c_restart.m_subPtrI;
  ndbrequire(c_subscriptionPool.getValidPtr(subPtr));

  c_restart.m_waiting_on_self = 0;

  /**
   * Check if we were aborted...
   *  this signal is sent to self in case of DROPPED subscription...
   */
  if (c_restart.m_abort)
  {
    jam();
    abort_start_me(signal, subPtr, true);
    return;
  }
  
  Ptr<Table> tabPtr;
  tabPtr.i = subPtr.p->m_table_ptrI;
  ndbrequire(c_tablePool.getValidPtr(tabPtr));

  Ptr<Subscriber> ptr;
  if (tabPtr.p->m_state != Table::DROPPED)
  {
    jam();
    Local_Subscriber_list list(c_subscriberPool, subPtr.p->m_subscribers);
    list.first(ptr);
  }
  else
  {
    jam();
    ptr.setNull();
    g_eventLogger->info(
        "not copying subscribers on sub: %u with dropped table %u/%u", subPtr.i,
        tabPtr.p->m_tableId, tabPtr.i);
  }

  copySubscriber(signal, subPtr, ptr);
}

void
Suma::copySubscriber(Signal* signal,
                     Ptr<Subscription> subPtr,
                     Ptr<Subscriber> ptr)
{
  if (!ptr.isNull())
  {
    jam();

    SubStartReq* req = (SubStartReq*)signal->getDataPtrSend();
    req->senderRef        = reference();
    req->senderData       = ptr.i;
    req->subscriptionId   = subPtr.p->m_subscriptionId;
    req->subscriptionKey  = subPtr.p->m_subscriptionKey;
    req->part             = SubscriptionData::TableData;
    req->subscriberData   = ptr.p->m_senderData;
    req->subscriberRef    = ptr.p->m_senderRef;

    sendSignal(c_restart.m_ref, GSN_SUB_START_REQ,
               signal, SubStartReq::SignalLength, JBB);
    return;
  }
  else
  {
    // remove lock from this subscription
    Ptr<SubOpRecord> subOpPtr;
    subOpPtr.i = c_restart.m_subOpPtrI;
    ndbrequire(c_subOpPool.getValidPtr(subOpPtr));
    check_remove_queue(signal, subPtr, subOpPtr, true, false);
    check_release_subscription(signal, subPtr);

    Subscription_hash::Iterator it;
    it.curr = subPtr;
    it.bucket = c_restart.m_bucket;
    c_subscriptions.next(it);
    copySubscription(signal, it);
  }
}

void 
Suma::execSUB_START_CONF(Signal* signal)
{
  jamEntry();

  SubStartConf * const conf = (SubStartConf*)signal->getDataPtr();

  Ptr<Subscription> subPtr;
  subPtr.i = c_restart.m_subPtrI;
  ndbrequire(c_subscriptionPool.getValidPtr(subPtr));

  Ptr<Subscriber> ptr;
  ptr.i = conf->senderData;
  ndbrequire(c_subscriberPool.getValidPtr(ptr));

  Local_Subscriber_list list(c_subscriberPool, subPtr.p->m_subscribers);
  list.next(ptr);
  copySubscriber(signal, subPtr, ptr);
}

void
Suma::execSUB_START_REF(Signal* signal)
{
  jamEntry();

  SubStartRef * sig = (SubStartRef*)signal->getDataPtr();
  Uint32 errorCode = sig->errorCode;

  {
    SumaStartMeRef* ref= (SumaStartMeRef*)signal->getDataPtrSend();
    ref->errorCode = errorCode;
    sendSignal(c_restart.m_ref, GSN_SUMA_START_ME_REF, signal,
               SumaStartMeRef::SignalLength, JBB);
  }

  Ptr<Subscription> subPtr;
  subPtr.i = c_restart.m_subPtrI;
  ndbrequire(c_subscriptionPool.getValidPtr(subPtr));

  abort_start_me(signal, subPtr, true);
}

void
Suma::abort_start_me(Signal* signal, Ptr<Subscription> subPtr,
                     bool lockowner)
{
  Ptr<SubOpRecord> subOpPtr;
  subOpPtr.i = c_restart.m_subOpPtrI;
  ndbrequire(c_subOpPool.getValidPtr(subOpPtr));
  check_remove_queue(signal, subPtr, subOpPtr, lockowner, true);
  check_release_subscription(signal, subPtr);

  c_restart.m_ref = 0;
}

void
Suma::execSUMA_HANDOVER_REQ(Signal* signal)
{
  jamEntry();
  DBUG_ENTER("Suma::execSUMA_HANDOVER_REQ");
  //  Uint32 sumaRef = signal->getSendersBlockRef();
  const SumaHandoverReq * req = CAST_CONSTPTR(SumaHandoverReq,
                                              signal->getDataPtr());

  if (ERROR_INSERTED(13054))
  {
    SET_ERROR_INSERT_VALUE(13055);
    sendSignalWithDelay(reference(), GSN_SUMA_HANDOVER_REQ, signal,
                        5000, signal->length());
    return;
  }
  if (ERROR_INSERTED(13055))
  {
    SET_ERROR_INSERT_VALUE(13054);
  }
  Uint32 gci = req->gci;
  Uint32 nodeId = req->nodeId;
  Uint32 new_gci = Uint32(m_last_complete_gci >> 32) + MAX_CONCURRENT_GCP + 1;
  Uint32 requestType = req->requestType;
  
  Uint32 start_gci = (gci > new_gci ? gci : new_gci);
  // mark all active buckets really belonging to restarting SUMA

  Bucket_mask tmp;
  if (requestType == SumaHandoverReq::RT_START_NODE)
  {
    jam();
    c_alive_nodes.set(nodeId);
    if (DBG_3R)
      g_eventLogger->info("%u c_alive_nodes.set(%u)", __LINE__, nodeId);

    for( Uint32 i = 0; i < c_no_of_buckets; i++)
    {
      if(get_responsible_node(i) == nodeId)
      {
        if (m_active_buckets.get(i))
        {
          // I'm running this bucket but it should really be the restarted node
          tmp.set(i);
          m_active_buckets.clear(i);
          m_switchover_buckets.set(i);
          c_buckets[i].m_switchover_gci = (Uint64(start_gci) << 32) - 1;
          c_buckets[i].m_state |= Bucket::BUCKET_HANDOVER;
          c_buckets[i].m_switchover_node = nodeId;
          g_eventLogger->info("prepare to handover bucket: %d", i);
        }
        else if(m_switchover_buckets.get(i))
        {
          g_eventLogger->info("dont handover bucket: %d %d", i, nodeId);
        }
      }
    }
  }
  else if (requestType == SumaHandoverReq::RT_STOP_NODE)
  {
    jam();

    for( Uint32 i = 0; i < c_no_of_buckets; i++)
    {
      NdbNodeBitmask nodegroup = c_nodes_in_nodegroup_mask;
      nodegroup.clear(nodeId);
      if(get_responsible_node(i) == nodeId &&
         get_responsible_node(i, nodegroup) == getOwnNodeId())
      {
        // I'm will be running this bucket when nodeId shutdown
        jam();
        tmp.set(i);
        m_switchover_buckets.set(i);
        c_buckets[i].m_switchover_gci = (Uint64(start_gci) << 32) - 1;
        c_buckets[i].m_state |= Bucket::BUCKET_SHUTDOWN_TO;
        c_buckets[i].m_switchover_node = nodeId;
        g_eventLogger->info("prepare to takeover bucket: %d", i);
        if (ERROR_INSERTED(13056))
        {
          CLEAR_ERROR_INSERT_VALUE;
          signal->theData[0] = 9999;
          NdbNodeBitmask resp_nodes_minus_self;
          resp_nodes_minus_self.assign(nodegroup);
          resp_nodes_minus_self.clear(getOwnNodeId());
          resp_nodes_minus_self.clear(nodeId);
          int nf_node = get_responsible_node(i, resp_nodes_minus_self);
          sendSignal(numberToRef(CMVMI, refToNode(nf_node)),
                     GSN_NDB_TAMPER, signal, 1, JBA);
        }
      }
    }
  }
  else
  {
    jam();
    goto ref;
  }

  {
    SumaHandoverConf *conf= CAST_PTR(SumaHandoverConf,signal->getDataPtrSend());
    tmp.copyto(BUCKET_MASK_SIZE, conf->theBucketMask);
    conf->gci = start_gci;
    conf->nodeId = getOwnNodeId();
    conf->requestType = requestType;
    sendSignal(calcSumaBlockRef(nodeId), GSN_SUMA_HANDOVER_CONF, signal,
               SumaHandoverConf::SignalLength, JBB);
  }

  DBUG_VOID_RETURN;

ref:
  signal->theData[0] = 111;
  signal->theData[1] = getOwnNodeId();
  signal->theData[2] = nodeId;
  sendSignal(calcSumaBlockRef(nodeId), GSN_SUMA_HANDOVER_REF, signal, 3, JBB);
  DBUG_VOID_RETURN;
}

// only run on all but restarting suma
void
Suma::execSUMA_HANDOVER_REF(Signal* signal) 
{
  ndbabort();
}

void
Suma::execSUMA_HANDOVER_CONF(Signal* signal) {
  jamEntry();
  DBUG_ENTER("Suma::execSUMA_HANDOVER_CONF");

  const SumaHandoverConf * conf = CAST_CONSTPTR(SumaHandoverConf,
                                                signal->getDataPtr());

  CRASH_INSERTION(13043);

  Uint32 gci = conf->gci;
  Uint32 nodeId = conf->nodeId;
  Uint32 requestType = conf->requestType;
  Bucket_mask tmp;
  tmp.assign(BUCKET_MASK_SIZE, conf->theBucketMask);
#ifdef HANDOVER_DEBUG
  g_eventLogger->info("Suma::execSUMA_HANDOVER_CONF, gci = %u", gci);
#endif

  if (requestType == SumaHandoverReq::RT_START_NODE)
  {
    jam();
    for (Uint32 i = 0; i < c_no_of_buckets; i++)
    {
      if (tmp.get(i))
      {
        if (DBG_3R)
          g_eventLogger->info("%u : %u %u", i, get_responsible_node(i),
                              getOwnNodeId());
        ndbrequire(get_responsible_node(i) == getOwnNodeId());
        // We should run this bucket, but _nodeId_ is
        c_buckets[i].m_switchover_gci = (Uint64(gci) << 32) - 1;
        c_buckets[i].m_state |= Bucket::BUCKET_STARTING;
      }
    }

    char buf[255];
    tmp.getText(buf);
    infoEvent("Suma: handover from node %u gci: %u buckets: %s (%u)",
              nodeId, gci, buf, c_no_of_buckets);
    g_eventLogger->info("Suma: handover from node %u gci: %u buckets: %s (%u)",
                        nodeId, gci, buf, c_no_of_buckets);
    m_switchover_buckets.bitOR(tmp);
    ndbrequire(c_startup.m_handover_nodes.get(nodeId));
    c_startup.m_handover_nodes.clear(nodeId);
    DBUG_VOID_RETURN;
  }
  else if (requestType == SumaHandoverReq::RT_STOP_NODE)
  {
    jam();
    for (Uint32 i = 0; i < c_no_of_buckets; i++)
    {
      if (tmp.get(i))
      {
        ndbrequire(get_responsible_node(i) == getOwnNodeId());
        // We should run this bucket, but _nodeId_ is
        c_buckets[i].m_switchover_node = getOwnNodeId();
        c_buckets[i].m_switchover_gci = (Uint64(gci) << 32) - 1;
        c_buckets[i].m_state |= Bucket::BUCKET_SHUTDOWN;
      }
    }
  
    char buf[255];
    tmp.getText(buf);
    infoEvent("Suma: handover to node %u gci: %u buckets: %s (%u)",
              nodeId, gci, buf, c_no_of_buckets);
    g_eventLogger->info("Suma: handover to node %u gci: %u buckets: %s (%u)",
                        nodeId, gci, buf, c_no_of_buckets);
    m_switchover_buckets.bitOR(tmp);
    c_startup.m_handover_nodes.clear(nodeId);
    DBUG_VOID_RETURN;
  }
}

void
Suma::execSTOP_ME_REQ(Signal* signal)
{
  jam();
  StopMeReq req = * CAST_CONSTPTR(StopMeReq, signal->getDataPtr());

  ndbrequire(refToNode(req.senderRef) == getOwnNodeId());
  ndbrequire(c_shutdown.m_wait_handover == false);
  c_shutdown.m_wait_handover = true;
  NdbTick_Invalidate(&c_startup.m_wait_handover_expire);
  c_shutdown.m_senderRef = req.senderRef;
  c_shutdown.m_senderData = req.senderData;
  send_handover_req(signal, SumaHandoverReq::RT_STOP_NODE);
}

#ifdef NOT_USED
static
NdbOut&
operator<<(NdbOut & out, const Suma::Page_pos & pos)
{
  out << "[ Page_pos:"
      << " m_page_id: " << pos.m_page_id
      << " m_page_pos: " << pos.m_page_pos
      << " m_max_gci: " << pos.m_max_gci
      << " ]";
  return out;
}
#endif

Uint32*
Suma::get_buffer_ptr(Signal* signal,
                     Uint32 buck,
                     Uint64 gci,
                     Uint32 sz,
                     Uint32 part)
{
  jam();
  sz += 1; // len
  ndbrequire(buck < NO_OF_BUCKETS);
  Bucket* bucket = c_buckets + buck;
  Page_pos pos= bucket->m_buffer_head;

  Buffer_page* page = 0;
  Uint32 *ptr = 0;
  
  if (likely(pos.m_page_id != RNIL))
  {
    jam();
    page= c_page_pool.getPtr(pos.m_page_id);
    ptr= page->m_data + pos.m_page_pos;
  }

  const bool same_gci = (gci == pos.m_last_gci) && (!ERROR_INSERTED(13022));
  
  pos.m_page_pos += sz;
  pos.m_last_gci = gci;
  Uint64 max = pos.m_max_gci > gci ? pos.m_max_gci : gci;
  
  if(likely(same_gci && pos.m_page_pos <= Buffer_page::DATA_WORDS))
  {
    jam();
    pos.m_max_gci = max;
    bucket->m_buffer_head = pos;
    *ptr = Buffer_page::SAME_GCI_FLAG |
           (part << Buffer_page::PART_NUM_SHIFT) |
           sz;
    ptr++;
    return ptr;
  }
  else if(pos.m_page_pos + Buffer_page::GCI_SZ32 <= Buffer_page::DATA_WORDS)
  {
loop:
    jam();
    pos.m_max_gci = max;
    pos.m_page_pos += Buffer_page::GCI_SZ32;
    bucket->m_buffer_head = pos;
    * ptr++ = (part << Buffer_page::PART_NUM_SHIFT) |
              (sz + Buffer_page::GCI_SZ32);
    * ptr++ = (Uint32)(gci >> 32);
    * ptr++ = (Uint32)(gci & 0xFFFFFFFF);
    return ptr;
  }
  else
  {
    jam();
    /**
     * new page
     * 1) save header on last page
     * 2) seize new page
     */
    static_assert(1 + 6 + SUMA_BUF_SZ + Buffer_page::GCI_SZ32 <=
                  Buffer_page::DATA_WORDS, "");
    Uint32 next;
    if(unlikely((next= seize_page()) == RNIL))
    {
      jam();
      /**
       * Out of buffer
       */
      out_of_buffer(signal);
      return 0;
    }

    if(likely(pos.m_page_id != RNIL))
    {
      jam();
      page->m_max_gci_hi = (Uint32)(pos.m_max_gci >> 32);
      page->m_max_gci_lo = (Uint32)(pos.m_max_gci & 0xFFFFFFFF);
      page->m_words_used = pos.m_page_pos - sz;
      page->m_next_page= next;
      ndbassert(pos.m_max_gci != 0);
    }
    else
    {
      jam();
      bucket->m_buffer_tail = next;
    }
    
    memset(&pos, 0, sizeof(pos));
    pos.m_page_id = next;
    pos.m_page_pos = sz;
    pos.m_last_gci = gci;
    
    page= c_page_pool.getPtr(pos.m_page_id);
    page->m_next_page= RNIL;
    ptr= page->m_data;
    goto loop; //
  }
}

void
Suma::out_of_buffer(Signal* signal)
{
  Ptr<Gcp_record> gcp;
  if(m_out_of_buffer_gci)
  {
    return;
  }
  
  m_out_of_buffer_gci = m_last_complete_gci - 1;
  infoEvent("Out of event buffer: nodefailure will cause event failures, consider increasing MaxBufferedEpochBytes");
  if (!c_gcp_list.isEmpty())
  {
    jam();
    c_gcp_list.first(gcp);
    infoEvent("Highest epoch %llu, oldest epoch %llu", m_max_seen_gci, m_last_complete_gci);
    NodeBitmask subs = gcp.p->m_subscribers;
    if (!subs.isclear())
    {
      char buf[NodeBitmask::TextLength + 1];
      subs.getText(buf);
      infoEvent("Pending nodes '%s', epoch %llu", buf, gcp.p->m_gci);
    }
  }
  m_missing_data = false;
  out_of_buffer_release(signal, 0);
}

void
Suma::out_of_buffer_release(Signal* signal, Uint32 buck)
{
  ndbrequire(buck < NO_OF_BUCKETS);
  Bucket* bucket = c_buckets + buck;
  Uint32 tail= bucket->m_buffer_tail;
  
  if(tail != RNIL)
  {
    Buffer_page* page= c_page_pool.getPtr(tail);
    bucket->m_buffer_tail = page->m_next_page;
    free_page(tail, page);
    signal->theData[0] = SumaContinueB::OUT_OF_BUFFER_RELEASE;
    signal->theData[1] = buck;
    sendSignal(SUMA_REF, GSN_CONTINUEB, signal, 2, JBB);
    return;
  }

  /**
   * Clear head
   */
  bucket->m_buffer_head.m_page_id = RNIL;
  bucket->m_buffer_head.m_page_pos = Buffer_page::DATA_WORDS + 1;
  
  buck++;
  if(buck != c_no_of_buckets)
  {
    signal->theData[0] = SumaContinueB::OUT_OF_BUFFER_RELEASE;
    signal->theData[1] = buck;
    sendSignal(SUMA_REF, GSN_CONTINUEB, signal, 2, JBB);
    return;
  }

  /**
   * Finished will all release
   *   prepare for inclusion
   */
  m_out_of_buffer_gci = m_max_seen_gci > m_last_complete_gci 
    ? m_max_seen_gci : m_last_complete_gci;
  m_missing_data = false;
}

/**
 * MODULE: Replication Event Buffer Handling
 * -----------------------------------------
 * SUMA maintains replication events organised per GCI. These replication
 * events are stored in a number of page chunks. Each such page chunk
 * contains 1 MByte of global memory pages.
 *
 * The amount of memory that we can maximum allocate for this purpose is
 * limited to 16384 page chunks which is sufficient to handle 16 GByte
 * of Event Buffers. One can increase this even more by setting
 * ReplicationMemory even higher although it's unlikely it will be required
 * in any realistic setup.
 *
 * ReplicationMemory can grow using SharedGlobalMemory up to when the
 * memory is used up to 90% of the SharedGlobalMemory. One can still
 * set MaxBufferedEpochBytes to ensure that memory is reserved for this
 * purpose. For normal operation we reserve at most 16 MByte of memory
 * for this purpose.
 *
 * If more memory is needed temporarily this memory will be released when
 * no longer required to ensure that other parts of the NDB data node can
 * get access to the global shared memory.
 *
 * To ensure that we don't overload the global memory mutex we allocate
 * and release 1 MByte at a time.
 */
Uint32
Suma::seize_page()
{
  if (ERROR_INSERTED(13038))
  {
    jam();
    CLEAR_ERROR_INSERT_VALUE;
    g_eventLogger->info("Simulating out of event buffer");
    m_out_of_buffer_gci = m_max_seen_gci;
  }
  if(unlikely(m_out_of_buffer_gci))
  {
    jam();
    return RNIL;
  }
loop:
  Ptr<Page_chunk> ptr;
  Uint32 ref= m_first_free_page;
  if(likely(ref != RNIL))
  {
    jam();
    Buffer_page* page = nullptr;
    page = c_page_pool.getPtr(ref);
    m_first_free_page = page->m_next_page;
    Uint32 chunk = page->m_page_chunk_ptr_i;
    c_page_chunk_pool.getPtr(ptr, chunk);
    ndbassert(ptr.p->m_free);
    page->m_next_page = RNIL;
    page->m_prev_page = RNIL;
    ptr.p->m_free--;
    ndbrequire(m_total_pages_free > 0);
    m_total_pages_free--;
    if (m_first_free_page != RNIL)
    {
      jam();
      Buffer_page* new_first_page = nullptr;
      new_first_page = c_page_pool.getPtr(ref);
      new_first_page->m_prev_page = RNIL;
    }
    if (ptr.p->m_free == 0)
    {
      jam();
      c_free_page_chunks.remove(ptr);
    }
    return ref;
  }

  bool allocated_new_pages = true;
  if (!c_free_page_chunks.first(ptr))
  {
    jam();
    if (!c_page_chunk_pool.seize(ptr))
    {
      jam();
      return RNIL;
    }

    Uint32 count = Page_chunk::PAGES_PER_CHUNK;
    m_ctx.m_mm.alloc_pages(RT_SUMA_EVENT_BUFFER, &ref, &count, 1);
    if (count == 0)
    {
      jam();
      return RNIL;
    }

    g_eventLogger->info("Allocate event buffering page chunk in SUMA, %u"
                        " pages, first page ref = %u",
                        count, ref);

    ptr.p->m_size = count;
    ptr.p->m_free = count;
    ptr.p->m_page_id = ref;
    c_free_page_chunks.addFirst(ptr);
  }
  else
  {
    jam();
    allocated_new_pages = false;
    c_free_page_chunks.remove(ptr);
  }
  insert_chunk_pages(ptr);
  if (allocated_new_pages)
  {
    m_total_pages_allocated += ptr.p->m_free;
    m_total_pages_free += ptr.p->m_free;
  }
  goto loop;
}

void
Suma::insert_chunk_pages(Ptr<Page_chunk> ptr)
{
  Uint32 ref = ptr.p->m_page_id;
  Uint32 count = ptr.p->m_free;
  Buffer_page* page = nullptr;
  Uint32 prev_first_free = m_first_free_page;
  m_first_free_page = ref;
  for(Uint32 i = 0; i<count; i++)
  {
    page = c_page_pool.getPtr(ref);
    page->m_page_state= SUMA_SEQUENCE;
    page->m_page_chunk_ptr_i = ptr.i;
    if (i != 0)
    {
      page->m_prev_page = ref - 1;
    }
    else
    {
      page->m_prev_page = RNIL;
    }
    if (i != (count - 1))
    {
      page->m_next_page = ++ref;
    }
    else
    {
      page->m_next_page = prev_first_free;
    }
  }
  page->m_next_page = RNIL;
}

void
Suma::release_chunk_pages(Ptr<Page_chunk> ptr)
{
  /* Release all pages from free list */
  for (Uint32 i = 0; i < ptr.p->m_free; i++)
  {
    Buffer_page *page;
    page = c_page_pool.getPtr(ptr.p->m_page_id + i);
    if (page->m_prev_page != RNIL)
    {
      Buffer_page *prev_page;
      prev_page = c_page_pool.getPtr(page->m_prev_page);
      prev_page->m_next_page = page->m_next_page;
    }
    else
    {
      /* We are the first page in the list */
      m_first_free_page = page->m_next_page;
    }
    if (page->m_next_page != RNIL)
    {
      Buffer_page *next_page;
      next_page = c_page_pool.getPtr(page->m_next_page);
      next_page->m_prev_page = page->m_prev_page;
    }
  }
  c_free_page_chunks.addFirst(ptr);
}

void
Suma::release_chunk()
{
  Ptr<Page_chunk> ptr;
  if (!c_free_page_chunks.first(ptr))
  {
    jam();
    return;
  }
  ndbrequire(m_total_pages_allocated >= ptr.p->m_free);
  m_total_pages_allocated -= ptr.p->m_free;

  m_ctx.m_mm.release_pages(RG_REPLICATION_MEMORY,
                           ptr.p->m_page_id,
                           ptr.p->m_free);
  c_free_page_chunks.remove(ptr);
  c_page_chunk_pool.release(ptr);
}

void
Suma::free_page(Uint32 page_id, Buffer_page* page)
{
  Ptr<Page_chunk> ptr;
  ndbrequire(page->m_page_state == SUMA_SEQUENCE);

  Uint32 chunk= page->m_page_chunk_ptr_i;

  c_page_chunk_pool.getPtr(ptr, chunk);  
  
  ptr.p->m_free++;
  page->m_next_page = m_first_free_page;
  page->m_prev_page = RNIL;
  ndbrequire(ptr.p->m_free <= ptr.p->m_size);

  if (m_first_free_page != RNIL)
  {
    Buffer_page *first_page;
    first_page = c_page_pool.getPtr(m_first_free_page);
    first_page->m_prev_page = page_id;
  }

  m_first_free_page = page_id;
  m_total_pages_free++;

  if (ptr.p->m_free == ptr.p->m_size)
  {
    jam();
    release_chunk_pages(ptr);
  }
  /**
   * When we have more pages free than what is required and we have allocated
   * the required amount then we will attempt to release a full chunk of
   * pages back to the global memory pool.
   */
  if ((m_total_pages_allocated >
       (m_min_pages_allocated + Page_chunk::PAGES_PER_CHUNK)) &&
      (m_total_pages_free >
        (m_min_pages_free + Page_chunk::PAGES_PER_CHUNK)))
  {
    jam();
    release_chunk();
  }
}

/**
 * MODULE: Trigger page handling
 * -----------------------------
 * When DBTUP sends replication events to SUMA it does so in special
 * pages that are allocated from the global memory. To avoid mutex
 * contention on the global memory mutex we manage this memory in
 * 4 different Page chunks. Each trigger page chunk manages 1 MByte of
 * global memory pages. We manage 4 different sets of page chunks to
 * ensure that we split the mutex contention from different LDM threads.
 *
 * The page chunk records are global in SUMA and thus this record must
 * use a special mutex when the records are seized and released. As soon
 * as a page chunk record has been seized it is managed by a
 * LdmTriggerPageRecord. This record has its own mutex protecting it.
 * In this manner we should avoid having any serious mutex contention
 * coming from this set of pages.
 *
 * The memory allocated for this purpose belongs to the ReplicationMemory
 * and this memory can grow to use up to 90% of the SharedGlobalMemory.
 * When SharedGlobalMemory is limited, we avoid allocating any more and
 * this will lead to failed global replication events, but NDB can continue to
 * work for reads and writes.
 */
bool
Suma::alloc_trigger_page_chunk(Ptr<LdmTriggerPageRecord> ldmTriggerPagePtr,
                               Ptr<Trigger_page_chunk> &triggerChunkPtr,
                               EmulatedJamBuffer *jambuf)
{
  NdbMutex_Lock(&theTriggerPageChunkMutex);
  if (!c_trigger_page_chunk_pool.seize(triggerChunkPtr))
  {
    thrjam(jambuf);
    NdbMutex_Unlock(&theTriggerPageChunkMutex);
    return false;
  }
  NdbMutex_Unlock(&theTriggerPageChunkMutex);
  thrjam(jambuf);
  triggerChunkPtr.p->m_page_id_allocated_bitmask.clear();
  /* Allocate 1 MB consecutive memory, 32 * 32 kB pages */
  Uint32 count = Trigger_page_chunk::PAGES_PER_CHUNK;
  Uint32 page_id;
  m_ctx.m_mm.alloc_pages(RT_SUMA_TRIGGER_BUFFER,
                         &page_id,
                         &count,
                         Trigger_page_chunk::MIN_PAGES_PER_CHUNK);
  if (count == 0)
  {
    thrjam(jambuf);
    DEB_REP_MEM(("(%u)Failed to allocate trigger pages",
                 ldmTriggerPagePtr.i));
    NdbMutex_Lock(&theTriggerPageChunkMutex);
    c_trigger_page_chunk_pool.release(triggerChunkPtr);
    NdbMutex_Unlock(&theTriggerPageChunkMutex);
    return false;
  }
  DEB_REP_MEM(("(%u)Allocated %u pages starting at page id %u using chunk %u",
               ldmTriggerPagePtr.i,
               count,
               page_id,
               triggerChunkPtr.i));
  triggerChunkPtr.p->m_page_id = page_id;
  triggerChunkPtr.p->m_count = count;
  for (Uint32 i = 0; i < count; i++)
  {
    triggerChunkPtr.p->m_page_id_allocated_bitmask.set(i);
  }
  {
    Local_Trigger_page_chunk_fifo loc_free(
      c_trigger_page_chunk_pool,
      ldmTriggerPagePtr.p->m_trigger_page_free_chunks);
    loc_free.addFirst(triggerChunkPtr);
  }
  return true;
}

void
Suma::move_chunk_to_full(Ptr<LdmTriggerPageRecord> ldmTriggerPagePtr,
                         Ptr<Trigger_page_chunk> triggerChunkPtr)
{
  DEB_REP_MEM(("(%u) Move chunk %u from free to full",
               ldmTriggerPagePtr.i,
               triggerChunkPtr.i));
  {
    Local_Trigger_page_chunk_fifo loc_free(
      c_trigger_page_chunk_pool,
      ldmTriggerPagePtr.p->m_trigger_page_free_chunks);
    loc_free.remove(triggerChunkPtr);
  }
  {
    Local_Trigger_page_chunk_fifo loc_full(
      c_trigger_page_chunk_pool,
      ldmTriggerPagePtr.p->m_trigger_page_full_chunks);
    loc_full.addFirst(triggerChunkPtr);
  }
}

void
Suma::move_chunk_to_free(Ptr<LdmTriggerPageRecord> ldmTriggerPagePtr,
                         Ptr<Trigger_page_chunk> triggerChunkPtr)
{
  DEB_REP_MEM(("(%u) Move chunk %u from full to free",
               ldmTriggerPagePtr.i,
               triggerChunkPtr.i));
  {
    Local_Trigger_page_chunk_fifo loc_full(
      c_trigger_page_chunk_pool,
      ldmTriggerPagePtr.p->m_trigger_page_full_chunks);
    loc_full.remove(triggerChunkPtr);
  }
  {
    Local_Trigger_page_chunk_fifo loc_free(
      c_trigger_page_chunk_pool,
      ldmTriggerPagePtr.p->m_trigger_page_free_chunks);
    loc_free.addLast(triggerChunkPtr);
  }
}

void
Suma::get_first_trigger_page_chunk(Ptr<LdmTriggerPageRecord> ldmTriggerPagePtr,
                                   Ptr<Trigger_page_chunk> &triggerChunkPtr,
                                   bool &found)
{
  Local_Trigger_page_chunk_fifo loc_free(
    c_trigger_page_chunk_pool,
    ldmTriggerPagePtr.p->m_trigger_page_free_chunks);
  found = loc_free.first(triggerChunkPtr);
}

Uint32
Suma::find_trigger_pages(Ptr<LdmTriggerPageRecord> ldmTriggerPagePtr,
                         Ptr<Trigger_page_chunk> triggerChunkPtr,
                         Uint32 page_count,
                         EmulatedJamBuffer *jambuf)
{
  Uint32 chunk_page_id = triggerChunkPtr.p->m_page_id;
  Uint32 first_free_page =
    triggerChunkPtr.p->m_page_id_allocated_bitmask.find_first();
  ndbrequire(first_free_page != BitmaskImpl::NotFound);
  if (page_count > 1)
  {
    Uint32 found = 1;
    for (Uint32 i = first_free_page + 1;
         i < Trigger_page_chunk::PAGES_PER_CHUNK;
         i++)
    {
      if (triggerChunkPtr.p->m_page_id_allocated_bitmask.get(i))
      {
        found++;
        if (found == page_count)
        {
          thrjam(jambuf);
          break;
        }
      }
      else
      {
        jam();
        found = 0;
        first_free_page = i + 1;
      }
    }
    if (found == page_count)
    {
      for (Uint32 i = 0; i < page_count; i++)
      {
        triggerChunkPtr.p->m_page_id_allocated_bitmask.set(
          first_free_page + i, false);
      }
    }
    else
    {
      thrjam(jambuf);
      move_chunk_to_full(ldmTriggerPagePtr, triggerChunkPtr);
      return RNIL;
    }
  }
  else
  {
    thrjam(jambuf);
    triggerChunkPtr.p->m_page_id_allocated_bitmask.set(first_free_page, false);
  }
  if (triggerChunkPtr.p->m_page_id_allocated_bitmask.isclear())
  {
    thrjamDebug(jambuf);
    move_chunk_to_full(ldmTriggerPagePtr, triggerChunkPtr);
  }
  return first_free_page + chunk_page_id;
}

void
Suma::alloc_trigger_page(Uint32 ldm_instance,
                         Uint32 *page_id,
                         Uint32 *chunk_id,
                         EmulatedJamBuffer *jambuf,
                         Uint32 page_count)
{
  Ptr<LdmTriggerPageRecord> ldmTriggerPagePtr;
  Uint32 ptrI = ldm_instance & (NUM_LDM_TRIGGER_PAGE_RECORDS - 1);
  c_trigger_page_record_pool.getPtr(ldmTriggerPagePtr, ptrI);
  NdbMutex_Lock(&ldmTriggerPagePtr.p->theMutex);
  Ptr<Trigger_page_chunk> triggerChunkPtr;
  bool found = false;
  bool alloc_chunk = false;
  Uint32 found_page_id = RNIL;
  do
  {
    get_first_trigger_page_chunk(ldmTriggerPagePtr, triggerChunkPtr, found);
    if (!found)
    {
      ndbrequire(alloc_chunk == false);
      alloc_chunk = true;
      if (!alloc_trigger_page_chunk(ldmTriggerPagePtr,
                                    triggerChunkPtr,
                                    jambuf))
      {
        NdbMutex_Unlock(&ldmTriggerPagePtr.p->theMutex);
        thrjam(jambuf);
        *page_id = RNIL;
        return;
      }
    }
    found_page_id = find_trigger_pages(ldmTriggerPagePtr,
                                       triggerChunkPtr,
                                       page_count,
                                       jambuf);
  } while (found_page_id == RNIL);
  NdbMutex_Unlock(&ldmTriggerPagePtr.p->theMutex);
  *page_id = found_page_id;
  *chunk_id = triggerChunkPtr.i;
  DEB_REP_MEM(("(%u) Allocate page_id %u in chunk %u",
               ldmTriggerPagePtr.i,
               *page_id,
               triggerChunkPtr.i));
}

void
Suma::release_trigger_page_chunk(Ptr<LdmTriggerPageRecord> ldmTriggerPagePtr,
                                 Ptr<Trigger_page_chunk> triggerChunkPtr)
{
  Uint32 page_id = triggerChunkPtr.p->m_page_id;
  Uint32 count = triggerChunkPtr.p->m_count;
  DEB_REP_MEM(("(%u) Release chunk %u first pageid: %u, count: %u",
               ldmTriggerPagePtr.i,
               triggerChunkPtr.i,
               page_id,
               count));
  m_ctx.m_mm.release_pages(RG_REPLICATION_MEMORY, page_id, count);
  {
    Local_Trigger_page_chunk_fifo loc_free(
      c_trigger_page_chunk_pool,
      ldmTriggerPagePtr.p->m_trigger_page_free_chunks);
    loc_free.remove(triggerChunkPtr);
  }
  NdbMutex_Lock(&theTriggerPageChunkMutex);
  c_trigger_page_chunk_pool.release(triggerChunkPtr);
  NdbMutex_Unlock(&theTriggerPageChunkMutex);
}

void
Suma::release_trigger_page(Uint32 ldm_instance,
                           Uint32 page_id,
                           Uint32 chunk_id,
                           Uint32 page_count)
{
  Ptr<LdmTriggerPageRecord> ldmTriggerPagePtr;
  Ptr<Trigger_page_chunk> triggerChunkPtr;
  Uint32 ptrI = ldm_instance & (NUM_LDM_TRIGGER_PAGE_RECORDS - 1);
  c_trigger_page_record_pool.getPtr(ldmTriggerPagePtr, ptrI);
  NdbMutex_Lock(&ldmTriggerPagePtr.p->theMutex);
  c_trigger_page_chunk_pool.getPtr(triggerChunkPtr,
                                   chunk_id);
  DEB_REP_MEM(("(%u) Release page_id %u in chunk %u",
               ldmTriggerPagePtr.i,
               page_id,
               triggerChunkPtr.i));
  Uint32 chunk_page_id = triggerChunkPtr.p->m_page_id;
  ndbrequire(page_id >= chunk_page_id &&
             page_id <= (chunk_page_id + Trigger_page_chunk::PAGES_PER_CHUNK));
  Uint32 page_id_bit = page_id - chunk_page_id;
  for (Uint32 i = 0; i < page_count; i++)
  {
    ndbrequire((page_id_bit + i) < Trigger_page_chunk::PAGES_PER_CHUNK);
    ndbrequire(!triggerChunkPtr.p->m_page_id_allocated_bitmask.get(
      page_id_bit + i));
    triggerChunkPtr.p->m_page_id_allocated_bitmask.set(page_id_bit + i);
  }
  Uint32 bit_count =
    triggerChunkPtr.p->m_page_id_allocated_bitmask.count();
  if (bit_count == triggerChunkPtr.p->m_count)
  {
    if (ldmTriggerPagePtr.p->m_trigger_page_free_chunks.getCount() > 1)
    {
      jamDebug();
      release_trigger_page_chunk(ldmTriggerPagePtr, triggerChunkPtr);
    }
    else
    {
      DEB_REP_MEM(("(%u) Chunk %u all free",
                   ldmTriggerPagePtr.i,
                   triggerChunkPtr.i));
      jamDebug();
    }
  }
  else if (bit_count == 1)
  {
    jamDebug();
    move_chunk_to_free(ldmTriggerPagePtr, triggerChunkPtr);
  }
  NdbMutex_Unlock(&ldmTriggerPagePtr.p->theMutex);
}

void
Suma::release_gci(Signal* signal, Uint32 buck, Uint64 gci)
{
  ndbrequire(buck < NO_OF_BUCKETS);
  Bucket* bucket = c_buckets + buck;
  Uint32 tail= bucket->m_buffer_tail;
  Page_pos head= bucket->m_buffer_head;
  Uint64 max_acked = bucket->m_max_acked_gci;

  const Uint32 mask = Bucket::BUCKET_TAKEOVER | Bucket::BUCKET_RESEND;
  if(unlikely(bucket->m_state & mask))
  {
    jam();
    g_eventLogger->info("release_gci(%d, %u/%u) 0x%x-> node failure -> abort",
                        buck, Uint32(gci >> 32), Uint32(gci), bucket->m_state);
    return;
  }
  
  bucket->m_max_acked_gci = (max_acked > gci ? max_acked : gci);
  if(unlikely(tail == RNIL))
  {
    return;
  }
  
  if(tail == head.m_page_id)
  {
    if(gci >= head.m_max_gci)
    {
      jam();
      if (ERROR_INSERTED(13034))
      {
        jam();
        SET_ERROR_INSERT_VALUE(13035);
        return;
      }
      if (ERROR_INSERTED(13035))
      {
        CLEAR_ERROR_INSERT_VALUE;
        NodeReceiverGroup rg(CMVMI, c_nodes_in_nodegroup_mask);
        rg.m_nodes.clear(getOwnNodeId());
        signal->theData[0] = 9999;
        sendSignal(rg, GSN_NDB_TAMPER, signal, 1, JBA);
        return;
      }
      head.m_page_pos = 0;
      head.m_max_gci = gci;
      head.m_last_gci = 0;
      bucket->m_buffer_head = head;
    }
    return;
  }
  else
  {
    jam();
    Buffer_page* page= c_page_pool.getPtr(tail);
    Uint64 max_gci = page->m_max_gci_lo | (Uint64(page->m_max_gci_hi) << 32);
    Uint32 next_page = page->m_next_page;

    ndbassert(max_gci != 0);
    
    if(gci >= max_gci)
    {
      jam();
      free_page(tail, page);
      
      bucket->m_buffer_tail = next_page;
      signal->theData[0] = SumaContinueB::RELEASE_GCI;
      signal->theData[1] = buck;
      signal->theData[2] = (Uint32)(gci >> 32);
      signal->theData[3] = (Uint32)(gci & 0xFFFFFFFF);
      sendSignal(SUMA_REF, GSN_CONTINUEB, signal, 4, JBB);
      return;
    }
    else
    {
      // g_eventLogger->info("do nothing...");
    }
  }
}

static Uint32 g_cnt = 0;

void
Suma::start_resend(Signal* signal, Uint32 buck)
{
  g_eventLogger->info("start_resend(%d, ", buck);

  /**
   * Resend from m_max_acked_gci + 1 until max_gci + 1
   */
  ndbrequire(buck < NO_OF_BUCKETS);
  Bucket* bucket = c_buckets + buck;
  Page_pos pos= bucket->m_buffer_head;

  if(m_out_of_buffer_gci)
  {
    Ptr<Gcp_record> gcp;
    c_gcp_list.last(gcp);
    signal->theData[0] = NDB_LE_SubscriptionStatus;
    signal->theData[1] = 2; // INCONSISTENT;
    signal->theData[2] = 0; // Not used
    signal->theData[3] = (Uint32) pos.m_max_gci;
    signal->theData[4] = (Uint32) (gcp.p->m_gci >> 32);
    sendSignal(CMVMI_REF, GSN_EVENT_REP, signal, 5, JBB);
    m_missing_data = true;
    return;
  }

  if(pos.m_page_id == RNIL)
  {
    jam();
    m_active_buckets.set(buck);
    m_gcp_complete_rep_count ++;
    g_eventLogger->info(
        "empty bucket(RNIL) -> active max_acked: %u/%u max_gci: %u/%u",
        Uint32(bucket->m_max_acked_gci >> 32), Uint32(bucket->m_max_acked_gci),
        Uint32(pos.m_max_gci >> 32), Uint32(pos.m_max_gci));
    return;
  }

  Uint64 min= bucket->m_max_acked_gci + 1;
  Uint64 max = m_max_seen_gci;

  ndbrequire(max <= m_max_seen_gci);

  if(min > max)
  {
    ndbrequire(pos.m_page_id == bucket->m_buffer_tail);
    m_active_buckets.set(buck);
    m_gcp_complete_rep_count ++;
    g_eventLogger->info("empty bucket (%u/%u %u/%u) -> active",
                        Uint32(min >> 32), Uint32(min), Uint32(max >> 32),
                        Uint32(max));
    return;
  }

  g_cnt = 0;
  bucket->m_state |= (Bucket::BUCKET_TAKEOVER | Bucket::BUCKET_RESEND);
  bucket->m_switchover_node = get_responsible_node(buck);
  bucket->m_switchover_gci = max;

  m_switchover_buckets.set(buck);
  
  signal->theData[0] = SumaContinueB::RESEND_BUCKET;
  signal->theData[1] = buck;
  signal->theData[2] = (Uint32)(min >> 32);
  signal->theData[3] = 0;
  signal->theData[4] = 0;
  signal->theData[5] = (Uint32)(min & 0xFFFFFFFF);
  signal->theData[6] = 0;
  sendSignal(reference(), GSN_CONTINUEB, signal, 7, JBB);

  g_eventLogger->info("min: %u/%u - max: %u/%u) page: %d", Uint32(min >> 32),
                      Uint32(min), Uint32(max >> 32), Uint32(max),
                      bucket->m_buffer_tail);
  ndbrequire(max >= min);
}

void
Suma::resend_bucket(Signal* signal, Uint32 buck, Uint64 min_gci,
		    Uint32 pos, Uint64 last_gci)
{
  ndbrequire(buck < NO_OF_BUCKETS);
  Bucket* bucket = c_buckets + buck;
  Uint32 tail= bucket->m_buffer_tail;

  Buffer_page* page= c_page_pool.getPtr(tail);
  Uint64 max_gci = page->m_max_gci_lo | (Uint64(page->m_max_gci_hi) << 32);
  Uint32 next_page = page->m_next_page;
  Uint32 *ptr = page->m_data + pos;
  Uint32 *end = page->m_data + page->m_words_used;
  bool delay = false;
  Uint32 next_pos = 0; // Part read of next page

  ndbrequire(tail != RNIL);

  if(tail == bucket->m_buffer_head.m_page_id)
  {
    max_gci= bucket->m_buffer_head.m_max_gci;
    end= page->m_data + bucket->m_buffer_head.m_page_pos;
    next_page= RNIL;

    if(ptr == end)
    {
      delay = true;
      goto next;
    }
  }
  else if(pos == 0 && min_gci > max_gci)
  {
    free_page(tail, page);
    tail = bucket->m_buffer_tail = next_page;
    goto next;
  }
  
#if 0
  for(Uint32 i = 0; i<page->m_words_used; i++)
  {
    printf("%.8x ", page->m_data[i]);
    if(((i + 1) % 8) == 0)
      printf("\n");
  }
  printf("\n");
#endif

  /* Due to use of goto an extra scope is needed to keep declaration of
   * variables near their use.
   */
  {
    Uint32 *src = nullptr;
    Uint32 sz = 0;
    Uint32 part = 0;
    while (ptr < end)
    {
      jam();
      src = ptr;
      Uint32 tmp = *src;
      src++;

      sz = tmp & Buffer_page::SIZE_MASK;
      ptr += sz;

      ndbrequire(sz > 0);
      sz--; // remove *len* part of sz

      part = (tmp >> Buffer_page::PART_NUM_SHIFT) & Buffer_page::PART_NUM_MASK;
      if ((tmp & Buffer_page::SAME_GCI_FLAG) == 0)
      {
        jam();
        ndbrequire(sz >= Buffer_page::GCI_SZ32);
        sz -= Buffer_page::GCI_SZ32;
        Uint32 last_gci_hi = *src;
        src++;
        Uint32 last_gci_lo = *src;
        src++;
        last_gci = last_gci_lo | (Uint64(last_gci_hi) << 32);
      }
      else
      {
        jam();
        ndbrequire(ptr - sz > page->m_data);
      }

      if (last_gci >= min_gci)
      {
        jam();
        // Found data with good gci
        break;
      }
      // Ignore data with old gci
      src = nullptr;
    }

    if (unlikely(src == nullptr))
    {
      jam();
      // no valid data found on tail page
      ndbrequire(ptr == end);
    }
    else if(sz == 0)
    {
      jam();
      ndbrequire(part == 0);

      SubGcpCompleteRep * rep = (SubGcpCompleteRep*)signal->getDataPtrSend();
      Uint32 siglen = SubGcpCompleteRep::SignalLength;

      rep->gci_hi = (Uint32)(last_gci >> 32);
      rep->gci_lo = (Uint32)(last_gci & 0xFFFFFFFF);
      rep->flags = (m_missing_data)
                   ? SubGcpCompleteRep::MISSING_DATA
                   : 0;
      rep->senderRef  = reference();
      rep->gcp_complete_rep_count = 1;

      // Append the sub data stream id for the bucket
      rep->sub_data_streams[0] = get_sub_data_stream(buck);
      rep->flags |= SubGcpCompleteRep::SUB_DATA_STREAMS_IN_SIGNAL;
      siglen ++;

      if (ERROR_INSERTED(13036))
      {
        jam();
        CLEAR_ERROR_INSERT_VALUE;
        g_eventLogger->info("Simulating out of event buffer at node failure");
        rep->flags |= SubGcpCompleteRep::MISSING_DATA;
      }
  
      char buf[NodeBitmask::TextLength + 1];
      c_subscriber_nodes.getText(buf);
      if (g_cnt)
      {      
        jam();
        g_eventLogger->info("resending GCI: %u/%u rows: %d -> %s",
                            Uint32(last_gci >> 32), Uint32(last_gci), g_cnt,
                            buf);
      }
      g_cnt = 0;
      
      NodeReceiverGroup rg(API_CLUSTERMGR, c_subscriber_nodes);
      sendSignal(rg, GSN_SUB_GCP_COMPLETE_REP, signal, siglen, JBB);
    }
    else
    {
      jam();
      ndbrequire(part == 1);

      const uint buffer_header_sz = 7;
      g_cnt++;
      Uint32 subPtrI = src[0];
      Uint32 schemaVersion = src[1];
      Uint32 event = src[2] >> 16;
      Uint32 sz_1 = (src[2]) & 0xFFFF;
      Uint32 any_value = src[3];
      Uint32 transId1 = src[4];
      Uint32 transId2 = src[5];
      Uint32 subAutoIncrement = src[6];
      src += buffer_header_sz;

      ndbassert(sz - buffer_header_sz >= sz_1);
      Uint32* src2;
      Uint32 sz2;
      {
        Uint32* ptr2;
        if (ptr != end)
        {
          jam();
          ptr2 = ptr;
        }
        else
        {
          jam();
          // Second half of data on next page.
          Buffer_page* page= c_page_pool.getPtr(next_page);
          ndbrequire(page->m_words_used > 0);
          ptr2 = page->m_data;
        }
        src2 = ptr2;
        Uint32 tmp2 = *src2;
        src2++;
        sz2 = tmp2 & Buffer_page::SIZE_MASK;
        ndbrequire(sz2 > 0);
        sz2--;
        if (ptr2 != ptr)
        {
          jam();
          // First block on a page always must have gci.
          ndbrequire((tmp2 & Buffer_page::SAME_GCI_FLAG) == 0);
          next_pos = sz2 + 1;
        }
        else
        {
          jam();
          ptr = src2 + sz2;
        }

        part = (tmp2 >> Buffer_page::PART_NUM_SHIFT) &
                Buffer_page::PART_NUM_MASK;
        ndbrequire(part == 2);

        if ((tmp2 & Buffer_page::SAME_GCI_FLAG) == 0)
        {
          jam();
          ndbrequire(sz2 >= Buffer_page::GCI_SZ32);
          sz2 -= Buffer_page::GCI_SZ32;
          Uint32 last_gci_hi = *src2;
          src2++;
          Uint32 last_gci_lo = *src2;
          src2++;
          // Second block must have same gci as previous.
          ndbrequire(last_gci == (last_gci_lo | (Uint64(last_gci_hi) << 32)));
        }
      }
      
      LinearSectionPtr dest_ptr[3];
      LinearSectionPtr lsptr[3];
      lsptr[0].p = src;
      lsptr[0].sz = sz_1;
      lsptr[1].p = src2;
      lsptr[1].sz = sz2;
      lsptr[2].p = src + sz_1;
      lsptr[2].sz = sz - buffer_header_sz - sz_1;
      const Uint32 nptr = reformat(signal, dest_ptr, lsptr);

      Uint32 ptrLen= 0;
      for(Uint32 i =0; i < nptr; i++)
      {
        jam();
        ptrLen+= dest_ptr[i].sz;
      }

      /**
       * Signal to subscriber(s)
       */
      Ptr<Subscription> subPtr;
<<<<<<< HEAD
      subPtr.i = subPtrI;
      if (c_subscriptionPool.getValidPtr(subPtr) &&
          subPtr.p->m_subAutoIncrement == subAutoIncrement)
      {
        /**
         * While the bucket was waiting for resend the subscription could
         * have been released. Thus no certainty that the bucket actually
         * contains a reference to a valid subscription.
         *
         * We check first that the subscription is not currently released.
         * If it is a valid subscription we check that the entry in the
         * bucket belongs to the subscription that wrote it. Each subscription
         * gets a number that together with the i-value will be unique.
         *
         * If it doesn't belong to this subscription we will ignore the
         * entry.
         */
        Ptr<Table> tabPtr;
        tabPtr.i = subPtr.p->m_table_ptrI;
        ndbrequire(c_tablePool.getValidPtr(tabPtr));
=======
      c_subscriptionPool.getPtr(subPtr, subPtrI);
      if (subPtr.p->m_subAutoIncrement == subAutoIncrement)
      {
        jam();
        Ptr<Table> tabPtr;
        c_tablePool.getPtr(tabPtr, subPtr.p->m_table_ptrI);
>>>>>>> ab4056d3
        Uint32 table = subPtr.p->m_tableId;
        if (table_version_major(tabPtr.p->m_schemaVersion) ==
            table_version_major(schemaVersion))
        {
          jam();
	  SubTableData * data = (SubTableData*)signal->getDataPtrSend();//trg;
	  data->gci_hi         = (Uint32)(last_gci >> 32);
	  data->gci_lo         = (Uint32)(last_gci & 0xFFFFFFFF);
	  data->tableId        = table;
	  data->requestInfo    = 0;
	  SubTableData::setOperation(data->requestInfo, event);
	  data->flags          = 0;
	  data->anyValue       = any_value;
	  data->totalLen       = ptrLen;
          data->transId1       = transId1;
          data->transId2       = transId2;
<<<<<<< HEAD

=======
	
>>>>>>> ab4056d3
          sendBatchedSUB_TABLE_DATA(signal,
                                    subPtr.p->m_subscribers,
                                    dest_ptr,
                                    nptr);
        }
      }
    }
  }

  if (next_pos > 0 || (ptr == end && tail != bucket->m_buffer_head.m_page_id))
  {
    jam();
    /**
     * release...
     */
    ndbassert(tail != bucket->m_buffer_head.m_page_id);
    free_page(tail, page);
    tail = bucket->m_buffer_tail = next_page;
    pos = next_pos;
    if (pos == 0)
    {
      jam();
      last_gci = 0;
    }
  }
  else
  {
    jam();
    pos = Uint32(ptr - page->m_data);
  }
  
next:
  if(tail == RNIL)
  {
    jam();
    bucket->m_state &= ~(Uint32)Bucket::BUCKET_RESEND;
    ndbassert(! (bucket->m_state & Bucket::BUCKET_TAKEOVER));
    g_eventLogger->info("resend done...");
    return;
  }
  
  signal->theData[0] = SumaContinueB::RESEND_BUCKET;
  signal->theData[1] = buck;
  signal->theData[2] = (Uint32)(min_gci >> 32);
  signal->theData[3] = pos;
  signal->theData[4] = (Uint32)(last_gci >> 32);
  signal->theData[5] = (Uint32)(min_gci & 0xFFFFFFFF);
  signal->theData[6] = (Uint32)(last_gci & 0xFFFFFFFF);
  if(!delay)
  {
    jam();
    sendSignal(SUMA_REF, GSN_CONTINUEB, signal, 7, JBB);
  }
  else
  {
    jam();
    sendSignalWithDelay(SUMA_REF, GSN_CONTINUEB, signal, 10, 7);
  }
}

void
Suma::execGCP_PREPARE(Signal *signal)
{
  jamEntry();
  const GCPPrepare *prep = (const GCPPrepare *)signal->getDataPtr();
  m_current_gci = prep->gci_lo | (Uint64(prep->gci_hi) << 32);
}

Uint64
Suma::get_current_gci(Signal*)
{
  return m_current_gci;
}

void
Suma::execCREATE_NODEGROUP_IMPL_REQ(Signal* signal)
{
  CreateNodegroupImplReq reqCopy = *(CreateNodegroupImplReq*)
    signal->getDataPtr();
  CreateNodegroupImplReq *req = &reqCopy;

  Uint32 err = 0;
  Uint32 rt = req->requestType;

  NdbNodeBitmask tmp;
  for (Uint32 i = 0; i<NDB_ARRAY_SIZE(req->nodes) && req->nodes[i]; i++)
  {
    tmp.set(req->nodes[i]);
  }
  Uint32 cnt = tmp.count();
  Uint32 group = req->nodegroupId;

  switch(rt){
  case CreateNodegroupImplReq::RT_ABORT:
    jam();
    break;
  case CreateNodegroupImplReq::RT_PARSE:
    jam();
    break;
  case CreateNodegroupImplReq::RT_PREPARE:
    jam();
    break;
  case CreateNodegroupImplReq::RT_COMMIT:
    jam();
    break;
  case CreateNodegroupImplReq::RT_COMPLETE:
    jam();
    CRASH_INSERTION(13043);

    Uint64 gci = (Uint64(req->gci_hi) << 32) | req->gci_lo;
    ndbrequire(gci > m_last_complete_gci);

    Uint32 state = 0;
    if (c_nodeGroup != RNIL)
    {
      jam();
      NdbNodeBitmask check = tmp;
      check.bitAND(c_nodes_in_nodegroup_mask);
      ndbrequire(check.isclear());
      ndbrequire(c_nodeGroup != group);
      ndbrequire(cnt == c_nodes_in_nodegroup_mask.count());
      state = Bucket::BUCKET_CREATED_OTHER;
    }
    else if (tmp.get(getOwnNodeId()))
    {
      jam();
      c_nodeGroup = group;
      c_nodes_in_nodegroup_mask.assign(tmp);
      fix_nodegroup();
      state = Bucket::BUCKET_CREATED_SELF;
    }
    if (state != 0)
    {
      for (Uint32 i = 0; i<c_no_of_buckets; i++)
      {
        jam();
        m_switchover_buckets.set(i);
        c_buckets[i].m_switchover_gci = gci - 1; // start from gci
        c_buckets[i].m_state = state | (c_no_of_buckets << 8);
      }
    }
  }

  {
    CreateNodegroupImplConf* conf =
      (CreateNodegroupImplConf*)signal->getDataPtrSend();
    conf->senderRef = reference();
    conf->senderData = req->senderData;
    sendSignal(req->senderRef, GSN_CREATE_NODEGROUP_IMPL_CONF, signal,
               CreateNodegroupImplConf::SignalLength, JBB);
  }
  return;

//error:
  CreateNodegroupImplRef *ref =
    (CreateNodegroupImplRef*)signal->getDataPtrSend();
  ref->senderRef = reference();
  ref->senderData = req->senderData;
  ref->errorCode = err;
  sendSignal(req->senderRef, GSN_CREATE_NODEGROUP_IMPL_REF, signal,
             CreateNodegroupImplRef::SignalLength, JBB);
  return;
}

void
Suma::execDROP_NODEGROUP_IMPL_REQ(Signal* signal)
{
  DropNodegroupImplReq reqCopy = *(DropNodegroupImplReq*)
    signal->getDataPtr();
  DropNodegroupImplReq *req = &reqCopy;

  Uint32 err = 0;
  Uint32 rt = req->requestType;
  Uint32 group = req->nodegroupId;

  switch(rt){
  case DropNodegroupImplReq::RT_ABORT:
    jam();
    break;
  case DropNodegroupImplReq::RT_PARSE:
    jam();
    break;
  case DropNodegroupImplReq::RT_PREPARE:
    jam();
    break;
  case DropNodegroupImplReq::RT_COMMIT:
    jam();
    break;
  case DropNodegroupImplReq::RT_COMPLETE:
    jam();
    CRASH_INSERTION(13043);

    Uint64 gci = (Uint64(req->gci_hi) << 32) | req->gci_lo;
    ndbrequire(gci > m_last_complete_gci);

    Uint32 state;
    if (c_nodeGroup != group)
    {
      jam();
      state = Bucket::BUCKET_DROPPED_OTHER;
      break;
    }
    else
    {
      jam();
      state = Bucket::BUCKET_DROPPED_SELF;
    }

    for (Uint32 i = 0; i<c_no_of_buckets; i++)
    {
      jam();
      m_switchover_buckets.set(i);
      if (c_buckets[i].m_state != 0)
      {
        jamLine(c_buckets[i].m_state);
        g_eventLogger->info("c_buckets[%u].m_state: %u", i,
                            c_buckets[i].m_state);
      }
      ndbrequire(c_buckets[i].m_state == 0); // XXX todo
      c_buckets[i].m_switchover_gci = gci - 1; // start from gci
      c_buckets[i].m_state = state | (c_no_of_buckets << 8);
    }
    break;
  }
  
  {
    DropNodegroupImplConf* conf =
      (DropNodegroupImplConf*)signal->getDataPtrSend();
    conf->senderRef = reference();
    conf->senderData = req->senderData;
    sendSignal(req->senderRef, GSN_DROP_NODEGROUP_IMPL_CONF, signal,
               DropNodegroupImplConf::SignalLength, JBB);
  }
  return;

//error:
  DropNodegroupImplRef *ref =
    (DropNodegroupImplRef*)signal->getDataPtrSend();
  ref->senderRef = reference();
  ref->senderData = req->senderData;
  ref->errorCode = err;
  sendSignal(req->senderRef, GSN_DROP_NODEGROUP_IMPL_REF, signal,
             DropNodegroupImplRef::SignalLength, JBB);
  return;
}

void
Suma::sendPoolShrink(const Uint32 pool_index)
{
  const bool need_send = c_transient_pools_shrinking.get(pool_index) == 0;
  c_transient_pools_shrinking.set(pool_index);
  if (need_send)
  {
    Signal25 signal[1] = {};
    signal->theData[0] = SumaContinueB::SHRINK_TRANSIENT_POOLS;
    signal->theData[1] = pool_index;
    sendSignal(reference(), GSN_CONTINUEB, signal, 2, JBB);
  }
}

void
Suma::shrinkTransientPools(Uint32 pool_index)
{
  ndbrequire(pool_index < c_transient_pool_count);
  ndbrequire(c_transient_pools_shrinking.get(pool_index));
  if (c_transient_pools[pool_index]->rearrange_free_list_and_shrink(1))
  {
    sendPoolShrink(pool_index);
  }
  else
  {
    c_transient_pools_shrinking.clear(pool_index);
  }
}

//template void append(DataBuffer<11>&,SegmentedSectionPtr,SectionSegmentPool&);
<|MERGE_RESOLUTION|>--- conflicted
+++ resolved
@@ -1,10 +1,6 @@
 /*
    Copyright (c) 2003, 2021, Oracle and/or its affiliates.
-<<<<<<< HEAD
    Copyright (c) 2020, 2021, Logical Clocks and/or its affiliates.
-=======
-   Copyright (c) 2021, 2021, Logical Clocks AB and/or its affiliates.
->>>>>>> ab4056d3
 
    This program is free software; you can redistribute it and/or modify
    it under the terms of the GNU General Public License, version 2.0,
@@ -8316,7 +8312,6 @@
        * Signal to subscriber(s)
        */
       Ptr<Subscription> subPtr;
-<<<<<<< HEAD
       subPtr.i = subPtrI;
       if (c_subscriptionPool.getValidPtr(subPtr) &&
           subPtr.p->m_subAutoIncrement == subAutoIncrement)
@@ -8337,14 +8332,6 @@
         Ptr<Table> tabPtr;
         tabPtr.i = subPtr.p->m_table_ptrI;
         ndbrequire(c_tablePool.getValidPtr(tabPtr));
-=======
-      c_subscriptionPool.getPtr(subPtr, subPtrI);
-      if (subPtr.p->m_subAutoIncrement == subAutoIncrement)
-      {
-        jam();
-        Ptr<Table> tabPtr;
-        c_tablePool.getPtr(tabPtr, subPtr.p->m_table_ptrI);
->>>>>>> ab4056d3
         Uint32 table = subPtr.p->m_tableId;
         if (table_version_major(tabPtr.p->m_schemaVersion) ==
             table_version_major(schemaVersion))
@@ -8361,11 +8348,7 @@
 	  data->totalLen       = ptrLen;
           data->transId1       = transId1;
           data->transId2       = transId2;
-<<<<<<< HEAD
-
-=======
-	
->>>>>>> ab4056d3
+
           sendBatchedSUB_TABLE_DATA(signal,
                                     subPtr.p->m_subscribers,
                                     dest_ptr,
