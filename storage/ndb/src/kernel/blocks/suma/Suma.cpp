/*
   Copyright (C) 2003 MySQL AB
    All rights reserved. Use is subject to license terms.

   This program is free software; you can redistribute it and/or modify
   it under the terms of the GNU General Public License as published by
   the Free Software Foundation; version 2 of the License.

   This program is distributed in the hope that it will be useful,
   but WITHOUT ANY WARRANTY; without even the implied warranty of
   MERCHANTABILITY or FITNESS FOR A PARTICULAR PURPOSE.  See the
   GNU General Public License for more details.

   You should have received a copy of the GNU General Public License
   along with this program; if not, write to the Free Software
   Foundation, Inc., 51 Franklin St, Fifth Floor, Boston, MA 02110-1301  USA
*/

#include <my_global.h>
#include "Suma.hpp"

#include <ndb_version.h>

#include <NdbTCP.h>
#include <Bitmask.hpp>
#include <SimpleProperties.hpp>

#include <signaldata/NodeFailRep.hpp>
#include <signaldata/ReadNodesConf.hpp>

#include <signaldata/ListTables.hpp>
#include <signaldata/GetTabInfo.hpp>
#include <signaldata/GetTableId.hpp>
#include <signaldata/DictTabInfo.hpp>
#include <signaldata/SumaImpl.hpp>
#include <signaldata/ScanFrag.hpp>
#include <signaldata/TransIdAI.hpp>
#include <signaldata/CreateTrigImpl.hpp>
#include <signaldata/DropTrigImpl.hpp>
#include <signaldata/FireTrigOrd.hpp>
#include <signaldata/TrigAttrInfo.hpp>
#include <signaldata/CheckNodeGroups.hpp>
#include <signaldata/CreateTab.hpp>
#include <signaldata/DropTab.hpp>
#include <signaldata/AlterTable.hpp>
#include <signaldata/AlterTab.hpp>
#include <signaldata/DihScanTab.hpp>
#include <signaldata/SystemError.hpp>
#include <signaldata/GCP.hpp>

#include <signaldata/DictLock.hpp>
#include <ndbapi/NdbDictionary.hpp>

#include <DebuggerNames.hpp>
#include "../dbtup/Dbtup.hpp"
#include "../dbdih/Dbdih.hpp"

#include <signaldata/CreateNodegroup.hpp>
#include <signaldata/CreateNodegroupImpl.hpp>

#include <signaldata/DropNodegroup.hpp>
#include <signaldata/DropNodegroupImpl.hpp>

#include <signaldata/DbinfoScan.hpp>
#include <signaldata/TransIdAI.hpp>

#include <EventLogger.hpp>
extern EventLogger * g_eventLogger;

//#define HANDOVER_DEBUG
//#define NODEFAIL_DEBUG
//#define NODEFAIL_DEBUG2
//#define DEBUG_SUMA_SEQUENCE
//#define EVENT_DEBUG
//#define EVENT_PH3_DEBUG
//#define EVENT_DEBUG2
#if 1
#undef DBUG_ENTER
#undef DBUG_PRINT
#undef DBUG_RETURN
#undef DBUG_VOID_RETURN

#if 0
#define DBUG_ENTER(a) {ndbout_c("%s:%d >%s", __FILE__, __LINE__, a);}
#define DBUG_PRINT(a,b) {ndbout << __FILE__ << ":" << __LINE__ << " " << a << ": "; ndbout_c b ;}
#define DBUG_RETURN(a) { ndbout_c("%s:%d <", __FILE__, __LINE__); return(a); }
#define DBUG_VOID_RETURN { ndbout_c("%s:%d <", __FILE__, __LINE__); return; }
#else
#define DBUG_ENTER(a)
#define DBUG_PRINT(a,b)
#define DBUG_RETURN(a) return a
#define DBUG_VOID_RETURN return
#endif

#endif

#define DBG_3R 0

/**
 * @todo:
 * SUMA crashes if an index is created at the same time as
 * global replication. Very easy to reproduce using testIndex.
 * Note: This only happens occasionally, but is quite easy to reprod.
 */

Uint32 g_subPtrI = RNIL;
static const Uint32 SUMA_SEQUENCE = 0xBABEBABE;

static const Uint32 MAX_CONCURRENT_GCP = 2;

/**************************************************************
 *
 * Start of suma
 *
 */

#define PRINT_ONLY 0

void 
Suma::execREAD_CONFIG_REQ(Signal* signal)
{
  jamEntry();

  const ReadConfigReq * req = (ReadConfigReq*)signal->getDataPtr();

  Uint32 ref = req->senderRef;
  Uint32 senderData = req->senderData;

  const ndb_mgm_configuration_iterator * p = 
    m_ctx.m_config.getOwnConfigIterator();
  ndbrequire(p != 0);

  // SumaParticipant
  Uint32 noTables, noAttrs, maxBufferedEpochs;
  ndb_mgm_get_int_parameter(p, CFG_DB_NO_TABLES,  
			    &noTables);
  ndb_mgm_get_int_parameter(p, CFG_DB_NO_ATTRIBUTES,  
			    &noAttrs);
  ndb_mgm_get_int_parameter(p, CFG_DB_MAX_BUFFERED_EPOCHS,
                            &maxBufferedEpochs);

  c_tablePool.setSize(noTables);
  c_tables.setSize(noTables);
  
  c_subscriptions.setSize(noTables);

  Uint32 cnt = 0;
  cnt = 0;
  ndb_mgm_get_int_parameter(p, CFG_DB_SUBSCRIPTIONS, &cnt);
  if (cnt == 0)
  {
    jam();
    cnt = noTables;
  }
  c_subscriptionPool.setSize(cnt);

  cnt *= 2;
  {
    Uint32 val = 0;
    ndb_mgm_get_int_parameter(p, CFG_DB_SUBSCRIBERS, &val);
    if (val)
    {
      jam();
      cnt =  val;
    }
  }
  c_subscriberPool.setSize(cnt);

  cnt = 0;
  ndb_mgm_get_int_parameter(p, CFG_DB_SUB_OPERATIONS, &cnt);
  if (cnt)
    c_subOpPool.setSize(cnt);
  else
    c_subOpPool.setSize(256);
  
  c_syncPool.setSize(2);
  c_dataBufferPool.setSize(noAttrs);

  c_maxBufferedEpochs = maxBufferedEpochs;

  // Calculate needed gcp pool as 10 records + the ones needed
  // during a possible api timeout
  Uint32 dbApiHbInterval, gcpInterval, microGcpInterval = 0;
  ndb_mgm_get_int_parameter(p, CFG_DB_API_HEARTBEAT_INTERVAL,
			    &dbApiHbInterval);
  ndb_mgm_get_int_parameter(p, CFG_DB_GCP_INTERVAL,
                            &gcpInterval);
  ndb_mgm_get_int_parameter(p, CFG_DB_MICRO_GCP_INTERVAL,
                            &microGcpInterval);

  if (microGcpInterval)
  {
    gcpInterval = microGcpInterval;
  }
  c_gcp_pool.setSize(10 + (4*dbApiHbInterval+gcpInterval-1)/gcpInterval);
  
  c_page_chunk_pool.setSize(50);

  {
    SLList<SyncRecord> tmp(c_syncPool);
    Ptr<SyncRecord> ptr;
    while(tmp.seize(ptr))
      new (ptr.p) SyncRecord(* this, c_dataBufferPool);
    tmp.release();
  }

  // Suma
  c_masterNodeId = getOwnNodeId();

  c_nodeGroup = c_noNodesInGroup = 0;
  for (int i = 0; i < MAX_REPLICAS; i++) {
    c_nodesInGroup[i]   = 0;
  }

  m_first_free_page= RNIL;
  
  c_no_of_buckets = 0;
  memset(c_buckets, 0, sizeof(c_buckets));
  for(Uint32 i = 0; i<NO_OF_BUCKETS; i++)
  {
    Bucket* bucket= c_buckets+i;
    bucket->m_buffer_tail = RNIL;
    bucket->m_buffer_head.m_page_id = RNIL;
    bucket->m_buffer_head.m_page_pos = Buffer_page::DATA_WORDS;
  }
  
  m_max_seen_gci = 0;      // FIRE_TRIG_ORD
  m_max_sent_gci = 0;      // FIRE_TRIG_ORD -> send
  m_last_complete_gci = 0; // SUB_GCP_COMPLETE_REP
  m_gcp_complete_rep_count = 0;
  m_out_of_buffer_gci = 0;
  m_missing_data = false;

  c_startup.m_wait_handover= false; 
  c_failedApiNodes.clear();

  ReadConfigConf * conf = (ReadConfigConf*)signal->getDataPtrSend();
  conf->senderRef = reference();
  conf->senderData = senderData;
  sendSignal(ref, GSN_READ_CONFIG_CONF, signal, 
	     ReadConfigConf::SignalLength, JBB);
}

void
Suma::execSTTOR(Signal* signal) {
  jamEntry();                            

  DBUG_ENTER("Suma::execSTTOR");
  m_startphase  = signal->theData[1];
  m_typeOfStart = signal->theData[7];

  DBUG_PRINT("info",("startphase = %u, typeOfStart = %u",
		     m_startphase, m_typeOfStart));

  if(m_startphase == 3)
  {
    jam();
    void* ptr = m_ctx.m_mm.get_memroot();
    c_page_pool.set((Buffer_page*)ptr, (Uint32)~0);
  }

  if(m_startphase == 5)
  {
    jam();

    if (ERROR_INSERTED(13029)) /* Hold startphase 5 */
    {
      sendSignalWithDelay(SUMA_REF, GSN_STTOR, signal,
                          30, signal->getLength());
      DBUG_VOID_RETURN;
    }
    
    signal->theData[0] = reference();
    sendSignal(NDBCNTR_REF, GSN_READ_NODESREQ, signal, 1, JBB);
    DBUG_VOID_RETURN;
  }
  
  if(m_startphase == 7)
  {
    if (m_typeOfStart != NodeState::ST_NODE_RESTART &&
	m_typeOfStart != NodeState::ST_INITIAL_NODE_RESTART)
    {
      for( Uint32 i = 0; i < c_no_of_buckets; i++)
      {
	if (get_responsible_node(i) == getOwnNodeId())
	{
	  // I'm running this bucket
	  DBUG_PRINT("info",("bucket %u set to true", i));
	  m_active_buckets.set(i);
	  ndbout_c("m_active_buckets.set(%d)", i);
	}
      }
    }
    
    if(!m_active_buckets.isclear())
    {
      NdbNodeBitmask tmp;
      Uint32 bucket = 0;
      while ((bucket = m_active_buckets.find(bucket)) != Bucket_mask::NotFound)
      {
	tmp.set(get_responsible_node(bucket, c_nodes_in_nodegroup_mask));
	bucket++;
      }
      
      ndbassert(tmp.get(getOwnNodeId()));
      m_gcp_complete_rep_count = m_active_buckets.count();
    }
    else
      m_gcp_complete_rep_count = 0; // I contribute 1 gcp complete rep
    
    if(m_typeOfStart == NodeState::ST_INITIAL_START &&
       c_masterNodeId == getOwnNodeId())
    {
      jam();
      createSequence(signal);
      DBUG_VOID_RETURN;
    }//if
    
    if (ERROR_INSERTED(13030))
    {
      ndbout_c("Dont start handover");
      DBUG_VOID_RETURN;
    }
  }//if
  
  if(m_startphase == 100)
  {
    /**
     * Allow API's to connect
     */
    sendSTTORRY(signal);
    DBUG_VOID_RETURN;
  }

  if(m_startphase == 101)
  {
    if (m_typeOfStart == NodeState::ST_NODE_RESTART ||
	m_typeOfStart == NodeState::ST_INITIAL_NODE_RESTART)
    {
      /**
       * Handover code here
       */
      c_startup.m_wait_handover= true;
      check_start_handover(signal);
      DBUG_VOID_RETURN;
    }
  }
  sendSTTORRY(signal);
  
  DBUG_VOID_RETURN;
}

#include <ndb_version.h>

void
Suma::send_dict_lock_req(Signal* signal, Uint32 state)
{
  if (state == DictLockReq::SumaStartMe &&
      !ndbd_suma_dictlock_startme(getNodeInfo(c_masterNodeId).m_version))
  {
    jam();
    goto notsupported;
  }
  else if (state == DictLockReq::SumaHandOver &&
           !ndbd_suma_dictlock_handover(getNodeInfo(c_masterNodeId).m_version))
  {
    jam();
    goto notsupported;
  }

  {
    jam();
    DictLockReq* req = (DictLockReq*)signal->getDataPtrSend();
    req->lockType = state;
    req->userPtr = state;
    req->userRef = reference();
    sendSignal(calcDictBlockRef(c_masterNodeId),
               GSN_DICT_LOCK_REQ, signal, DictLockReq::SignalLength, JBB);
  }
  return;

notsupported:
  DictLockConf* conf = (DictLockConf*)signal->getDataPtrSend();
  conf->userPtr = state;
  execDICT_LOCK_CONF(signal);
}

void
Suma::execDICT_LOCK_CONF(Signal* signal)
{
  jamEntry();

  DictLockConf* conf = (DictLockConf*)signal->getDataPtr();
  Uint32 state = conf->userPtr;

  switch(state){
  case DictLockReq::SumaStartMe:
    jam();
    c_startup.m_restart_server_node_id = 0;
    CRASH_INSERTION(13039);
    send_start_me_req(signal);
    return;
  case DictLockReq::SumaHandOver:
    jam();
    send_handover_req(signal);
    return;
  default:
    jam();
    jamLine(state);
    ndbrequire(false);
  }
}

void
Suma::execDICT_LOCK_REF(Signal* signal)
{
  jamEntry();

  DictLockRef* ref = (DictLockRef*)signal->getDataPtr();
  Uint32 state = ref->userPtr;

  ndbrequire(ref->errorCode == DictLockRef::TooManyRequests);
  signal->theData[0] = SumaContinueB::RETRY_DICT_LOCK;
  signal->theData[1] = state;
  sendSignalWithDelay(reference(), GSN_CONTINUEB, signal, 300, 2);
}

void
Suma::send_dict_unlock_ord(Signal* signal, Uint32 state)
{
  if (state == DictLockReq::SumaStartMe &&
      !ndbd_suma_dictlock_startme(getNodeInfo(c_masterNodeId).m_version))
  {
    jam();
    return;
  }
  else if (state == DictLockReq::SumaHandOver &&
           !ndbd_suma_dictlock_handover(getNodeInfo(c_masterNodeId).m_version))
  {
    jam();
    return;
  }

  jam();
  DictUnlockOrd* ord = (DictUnlockOrd*)signal->getDataPtrSend();
  ord->lockPtr = 0;
  ord->lockType = state;
  ord->senderData = state;
  ord->senderRef = reference();
  sendSignal(calcDictBlockRef(c_masterNodeId),
             GSN_DICT_UNLOCK_ORD, signal, DictUnlockOrd::SignalLength, JBB);
}

void
Suma::send_start_me_req(Signal* signal)
{
  Uint32 nodeId= c_startup.m_restart_server_node_id;
  do {
    nodeId = c_alive_nodes.find(nodeId + 1);
    
    if(nodeId == getOwnNodeId())
      continue;
    if(nodeId == NdbNodeBitmask::NotFound)
    {
      nodeId = 0;
      continue;
    }
    break;
  } while(true);
  

  infoEvent("Suma: asking node %d to recreate subscriptions on me", nodeId);
  c_startup.m_restart_server_node_id= nodeId;
  sendSignal(calcSumaBlockRef(nodeId), 
	     GSN_SUMA_START_ME_REQ, signal, 1, JBB);
}

void
Suma::execSUMA_START_ME_REF(Signal* signal)
{
  const SumaStartMeRef* ref= (SumaStartMeRef*)signal->getDataPtr();

  Uint32 error = ref->errorCode;
  if (error != SumaStartMeRef::Busy && error != SumaStartMeRef::NotStarted)
  {
    jam();
    // for some reason we did not manage to create a subscription
    // on the starting node
    SystemError * const sysErr = (SystemError*)&signal->theData[0];
    sysErr->errorCode = SystemError::CopySubscriptionRef;
    sysErr->errorRef = reference();
    sysErr->data[0] = error;
    sysErr->data[1] = 0;
    sendSignal(NDBCNTR_REF, GSN_SYSTEM_ERROR, signal,
               SystemError::SignalLength, JBB);
    return;
  }

  infoEvent("Suma: node %d refused %d", 
	    c_startup.m_restart_server_node_id, ref->errorCode);

  send_start_me_req(signal);
}

void
Suma::execSUMA_START_ME_CONF(Signal* signal)
{
  infoEvent("Suma: node %d has completed restoring me", 
	    c_startup.m_restart_server_node_id);
  sendSTTORRY(signal);  
  send_dict_unlock_ord(signal, DictLockReq::SumaStartMe);
  c_startup.m_restart_server_node_id= 0;
}

void
Suma::createSequence(Signal* signal)
{
  jam();
  DBUG_ENTER("Suma::createSequence");

  UtilSequenceReq * req = (UtilSequenceReq*)signal->getDataPtrSend();
  
  req->senderData  = RNIL;
  req->sequenceId  = SUMA_SEQUENCE;
  req->requestType = UtilSequenceReq::Create;
  sendSignal(DBUTIL_REF, GSN_UTIL_SEQUENCE_REQ, 
	     signal, UtilSequenceReq::SignalLength, JBB);
  // execUTIL_SEQUENCE_CONF will call createSequenceReply()
  DBUG_VOID_RETURN;
}

void
Suma::createSequenceReply(Signal* signal,
			  UtilSequenceConf * conf,
			  UtilSequenceRef * ref)
{
  jam();

  if (ref != NULL)
  {
    switch ((UtilSequenceRef::ErrorCode)ref->errorCode)
    {
      case UtilSequenceRef::NoSuchSequence:
        ndbrequire(false);
      case UtilSequenceRef::TCError:
      {
        char buf[128];
        BaseString::snprintf(buf, sizeof(buf),
                 "Startup failed during sequence creation. TC error %d",
                 ref->TCErrorCode);
        progError(__LINE__, NDBD_EXIT_RESOURCE_ALLOC_ERROR, buf);
      }
    }
    ndbrequire(false);
  }

  sendSTTORRY(signal);
}

void
Suma::execREAD_NODESCONF(Signal* signal){
  jamEntry();
  ReadNodesConf * const conf = (ReadNodesConf *)signal->getDataPtr();
 
  if(getNodeState().getNodeRestartInProgress())
  {
    c_alive_nodes.assign(NdbNodeBitmask::Size, conf->startedNodes);
    c_alive_nodes.set(getOwnNodeId()); 
  }
  else
  {
    c_alive_nodes.assign(NdbNodeBitmask::Size, conf->startingNodes);
    NdbNodeBitmask tmp;
    tmp.assign(NdbNodeBitmask::Size, conf->startedNodes);
    ndbrequire(tmp.isclear()); // No nodes can be started during SR
  }

  if (DBG_3R)
  {
    for (Uint32 i = 0; i<MAX_NDB_NODES; i++)
    {
      if (c_alive_nodes.get(i))
        ndbout_c("%u c_alive_nodes.set(%u)", __LINE__, i);
    }
  }
  
  c_masterNodeId = conf->masterNodeId;
  
  getNodeGroupMembers(signal);
}

void
Suma::getNodeGroupMembers(Signal* signal)
{
  jam();
  DBUG_ENTER("Suma::getNodeGroupMembers");
  /**
   * Ask DIH for nodeGroupMembers
   */
  CheckNodeGroups * sd = (CheckNodeGroups*)signal->getDataPtrSend();
  sd->blockRef = reference();
  sd->requestType = CheckNodeGroups::GetNodeGroupMembers;
  sd->nodeId = getOwnNodeId();
  sd->senderData = RNIL;
  sendSignal(DBDIH_REF, GSN_CHECKNODEGROUPSREQ, signal,
             CheckNodeGroups::SignalLength, JBB);
  DBUG_VOID_RETURN;
}

static
bool
valid_seq(Uint32 n, Uint32 r, Uint16 dst[])
{
  Uint16 tmp[MAX_REPLICAS];
  for (Uint32 i = 0; i<r; i++)
  {
    tmp[i] = n % r;
    for (Uint32 j = 0; j<i; j++)
      if (tmp[j] == tmp[i])
        return false;
    n /= r;
  }

  /**
   * reverse order for backward compatibility (with 2 replica)
   */
  for (Uint32 i = 0; i<r; i++)
    dst[i] = tmp[r-i-1];

  return true;
}

void
Suma::fix_nodegroup()
{
  Uint32 i, pos= 0;
  
  for (i = 0; i < MAX_NDB_NODES; i++)
  {
    if (c_nodes_in_nodegroup_mask.get(i))
    {
      c_nodesInGroup[pos++] = i;
    }
  }
  
  const Uint32 replicas= c_noNodesInGroup = pos;

  if (replicas)
  {
    Uint32 buckets= 1;
    for(i = 1; i <= replicas; i++)
      buckets *= i;

    Uint32 tot = 0;
    switch(replicas){
    case 1:
      tot = 1;
      break;
    case 2:
      tot = 4; // 2^2
      break;
    case 3:
      tot = 27; // 3^3
      break;
    case 4:
      tot = 256; // 4^4
      break;
      ndbrequire(false);
    }
    Uint32 cnt = 0;
    for (i = 0; i<tot; i++)
    {
      Bucket* ptr= c_buckets + cnt;
      if (valid_seq(i, replicas, ptr->m_nodes))
      {
        jam();
        if (DBG_3R) printf("bucket %u : ", cnt);
        for (Uint32 j = 0; j<replicas; j++)
        {
          ptr->m_nodes[j] = c_nodesInGroup[ptr->m_nodes[j]];
          if (DBG_3R) printf("%u ", ptr->m_nodes[j]);
        }
        if (DBG_3R) printf("\n");
        cnt++;
      }
    }
    ndbrequire(cnt == buckets);
    c_no_of_buckets= buckets;
  }
  else
  {
    jam();
    c_no_of_buckets = 0;
  }
}


void
Suma::execCHECKNODEGROUPSCONF(Signal *signal)
{
  const CheckNodeGroups *sd = (const CheckNodeGroups *)signal->getDataPtrSend();
  DBUG_ENTER("Suma::execCHECKNODEGROUPSCONF");
  jamEntry();

  c_nodeGroup = sd->output;
  c_nodes_in_nodegroup_mask.assign(sd->mask);
  c_noNodesInGroup = c_nodes_in_nodegroup_mask.count();

  fix_nodegroup();

#ifndef DBUG_OFF
  for (Uint32 i = 0; i < c_noNodesInGroup; i++) {
    DBUG_PRINT("exit",("Suma: NodeGroup %u, me %u, "
		       "member[%u] %u",
		       c_nodeGroup, getOwnNodeId(), 
		       i, c_nodesInGroup[i]));
  }
#endif

  c_startup.m_restart_server_node_id = 0;    
  if (m_typeOfStart == NodeState::ST_NODE_RESTART ||
      m_typeOfStart == NodeState::ST_INITIAL_NODE_RESTART)
  {
    jam();
    
    send_dict_lock_req(signal, DictLockReq::SumaStartMe);

    return;
  }

  c_startup.m_restart_server_node_id = 0;    
  sendSTTORRY(signal);

  DBUG_VOID_RETURN;
}

void
Suma::execAPI_START_REP(Signal* signal)
{
  Uint32 nodeId = signal->theData[0];
  c_connected_nodes.set(nodeId);
  
  check_start_handover(signal);
}

void
Suma::check_start_handover(Signal* signal)
{
  if(c_startup.m_wait_handover)
  {
    NodeBitmask tmp;
    tmp.assign(c_connected_nodes);
    tmp.bitAND(c_subscriber_nodes);
    if(!c_subscriber_nodes.equal(tmp))
    {
      return;
    }
    
    c_startup.m_wait_handover= false;

    if (c_no_of_buckets)
    {
      jam();
      send_dict_lock_req(signal, DictLockReq::SumaHandOver);
    }
    else
    {
      jam();
      sendSTTORRY(signal);
    }
  }
}

void
Suma::send_handover_req(Signal* signal)
{
  jam();
  c_startup.m_handover_nodes.assign(c_alive_nodes);
  c_startup.m_handover_nodes.bitAND(c_nodes_in_nodegroup_mask);
  c_startup.m_handover_nodes.clear(getOwnNodeId());
  Uint32 gci= Uint32(m_last_complete_gci >> 32) + 3;
  
  SumaHandoverReq* req= (SumaHandoverReq*)signal->getDataPtrSend();
  char buf[255];
  c_startup.m_handover_nodes.getText(buf);
  infoEvent("Suma: initiate handover with nodes %s GCI: %d",
            buf, gci);

  req->gci = gci;
  req->nodeId = getOwnNodeId();
  
  NodeReceiverGroup rg(SUMA, c_startup.m_handover_nodes);
  sendSignal(rg, GSN_SUMA_HANDOVER_REQ, signal, 
             SumaHandoverReq::SignalLength, JBB);
}

void
Suma::sendSTTORRY(Signal* signal){
  signal->theData[0] = 0;
  signal->theData[3] = 1;
  signal->theData[4] = 3;
  signal->theData[5] = 5;
  signal->theData[6] = 7;
  signal->theData[7] = 100;
  signal->theData[8] = 101;
  signal->theData[9] = 255; // No more start phases from missra
  sendSignal(NDBCNTR_REF, GSN_STTORRY, signal, 10, JBB);
}

void
Suma::execNDB_STTOR(Signal* signal) 
{
  jamEntry();                            
}

void
Suma::execCONTINUEB(Signal* signal){
  jamEntry();
  Uint32 type= signal->theData[0];
  switch(type){
  case SumaContinueB::RELEASE_GCI:
  {
    Uint32 gci_hi = signal->theData[2];
    Uint32 gci_lo = signal->theData[3];
    Uint64 gci = gci_lo | (Uint64(gci_hi) << 32);
    release_gci(signal, signal->theData[1], gci);
    return;
  }
  case SumaContinueB::RESEND_BUCKET:
  {
    Uint32 min_gci_hi = signal->theData[2];
    Uint32 min_gci_lo = signal->theData[5];
    Uint32 last_gci_hi = signal->theData[4];
    Uint32 last_gci_lo = signal->theData[6];
    Uint64 min_gci = min_gci_lo | (Uint64(min_gci_hi) << 32);
    Uint64 last_gci = last_gci_lo | (Uint64(last_gci_hi) << 32);
    resend_bucket(signal, 
		  signal->theData[1], 
		  min_gci,
		  signal->theData[3],
		  last_gci);
    return;
  }
  case SumaContinueB::OUT_OF_BUFFER_RELEASE:
    out_of_buffer_release(signal, signal->theData[1]);
    return;
  case SumaContinueB::API_FAIL_GCI_LIST:
    api_fail_gci_list(signal, signal->theData[1]);
    return;
  case SumaContinueB::API_FAIL_SUBSCRIBER_LIST:
    api_fail_subscriber_list(signal,
                             signal->theData[1]);
    return;
  case SumaContinueB::API_FAIL_SUBSCRIPTION:
    api_fail_subscription(signal);
    return;
  case SumaContinueB::SUB_STOP_REQ:
    sub_stop_req(signal);
    return;
  case SumaContinueB::RETRY_DICT_LOCK:
    jam();
    send_dict_lock_req(signal, signal->theData[1]);
    return;
  }
}

/*****************************************************************************
 * 
 * Node state handling
 *
 *****************************************************************************/

void Suma::execAPI_FAILREQ(Signal* signal) 
{
  jamEntry();
  DBUG_ENTER("Suma::execAPI_FAILREQ");
  Uint32 failedApiNode = signal->theData[0];
  ndbrequire(signal->theData[1] == QMGR_REF); // As callback hard-codes QMGR

  c_connected_nodes.clear(failedApiNode);

  if (c_failedApiNodes.get(failedApiNode))
  {
    jam();
    /* Being handled already, just conf */
    goto CONF;
  }

  if (!c_subscriber_nodes.get(failedApiNode))
  {
    jam();
    /* No Subscribers on that node, no SUMA 
     * specific work to do
     */
    goto BLOCK_CLEANUP;
  }

  c_failedApiNodes.set(failedApiNode);
  c_subscriber_nodes.clear(failedApiNode);
  c_subscriber_per_node[failedApiNode] = 0;
  
  check_start_handover(signal);

  signal->theData[0] = SumaContinueB::API_FAIL_GCI_LIST;
  signal->theData[1] = failedApiNode;
  sendSignal(SUMA_REF, GSN_CONTINUEB, signal, 2, JBB);
  return;

BLOCK_CLEANUP:
  jam();
  api_fail_block_cleanup(signal, failedApiNode);
  DBUG_VOID_RETURN;

CONF:
  jam();
  signal->theData[0] = failedApiNode;
  signal->theData[1] = reference();
  sendSignal(QMGR_REF, GSN_API_FAILCONF, signal, 2, JBB);

  DBUG_VOID_RETURN;
}//execAPI_FAILREQ()

void
Suma::api_fail_block_cleanup_callback(Signal* signal,
                                      Uint32 failedNodeId,
                                      Uint32 elementsCleaned)
{
  jamEntry();

  /* Suma should not have any block level elements
   * to be cleaned (Fragmented send/receive structures etc.)
   * As it only uses Fragmented send/receive locally
   */
  ndbassert(elementsCleaned == 0);

  /* Node failure handling is complete */
  signal->theData[0] = failedNodeId;
  signal->theData[1] = reference();
  sendSignal(QMGR_REF, GSN_API_FAILCONF, signal, 2, JBB);
  c_failedApiNodes.clear(failedNodeId);
}

void
Suma::api_fail_block_cleanup(Signal* signal, Uint32 failedNode)
{
  jam();

  Callback cb = {safe_cast(&Suma::api_fail_block_cleanup_callback),
                 failedNode};
  
  simBlockNodeFailure(signal, failedNode, cb);
}

void
Suma::api_fail_gci_list(Signal* signal, Uint32 nodeId)
{
  jam();

  Ptr<Gcp_record> gcp;
  if (c_gcp_list.first(gcp))
  {
    jam();
    gcp.p->m_subscribers.bitAND(c_subscriber_nodes);

    if (gcp.p->m_subscribers.isclear())
    {
      jam();

      SubGcpCompleteAck* ack = (SubGcpCompleteAck*)signal->getDataPtrSend();
      ack->rep.gci_hi = Uint32(gcp.p->m_gci >> 32);
      ack->rep.gci_lo = Uint32(gcp.p->m_gci);
      ack->rep.senderRef = reference();
      NodeReceiverGroup rg(SUMA, c_nodes_in_nodegroup_mask);
      sendSignal(rg, GSN_SUB_GCP_COMPLETE_ACK, signal,
                 SubGcpCompleteAck::SignalLength, JBB);

      c_gcp_list.release(gcp);

      signal->theData[0] = SumaContinueB::API_FAIL_GCI_LIST;
      signal->theData[1] = nodeId;
      sendSignal(SUMA_REF, GSN_CONTINUEB, signal, 2, JBB);
      return;
    }
  }

  if (ERROR_INSERTED(13023))
  {
    CLEAR_ERROR_INSERT_VALUE;
  }

  signal->theData[0] = SumaContinueB::API_FAIL_SUBSCRIBER_LIST;
  signal->theData[1] = nodeId;
  signal->theData[2] = RNIL; // SubOpPtr
  signal->theData[3] = RNIL; // c_subscribers bucket
  signal->theData[4] = RNIL; // subscriptionId
  signal->theData[5] = RNIL; // SubscriptionKey

  Ptr<SubOpRecord> subOpPtr;
  if (c_subOpPool.seize(subOpPtr))
  {
    signal->theData[2] = subOpPtr.i;
    sendSignal(SUMA_REF, GSN_CONTINUEB, signal, 6, JBB);
  }
  else
  {
    sendSignal(SUMA_REF, GSN_CONTINUEB, signal, 3, JBB);
  }

  return;
}

void
Suma::api_fail_subscriber_list(Signal* signal, Uint32 nodeId)
{
  jam();
  Ptr<SubOpRecord> subOpPtr;
  subOpPtr.i = signal->theData[2];
  if (subOpPtr.i == RNIL)
  {
    if (c_subOpPool.seize(subOpPtr))
    {
      signal->theData[3] = RNIL;
    }
    else
    {
      jam();
      sendSignal(SUMA_REF, GSN_CONTINUEB, signal, 3, JBB);
      return;
    }
  }
  else
  {
    jam();
    c_subOpPool.getPtr(subOpPtr);
  }

  Uint32 bucket = signal->theData[3];
  Uint32 subscriptionId = signal->theData[4];
  Uint32 subscriptionKey = signal->theData[5];

  DLHashTable<Subscription>::Iterator iter;
  if (bucket == RNIL)
  {
    jam();
    c_subscriptions.first(iter);
  }
  else
  {
    jam();

    Subscription key;
    key.m_subscriptionId = subscriptionId;
    key.m_subscriptionKey = subscriptionKey;
    if (c_subscriptions.find(iter.curr, key) == false)
    {
      jam();
      /**
       * We restart from this bucket :-(
       */
      c_subscriptions.next(bucket, iter);
    }
    else
    {
      iter.bucket = bucket;
    }
  }

  if (iter.curr.isNull())
  {
    jam();
    api_fail_block_cleanup(signal, nodeId);
    return;
  }

  subOpPtr.p->m_opType = SubOpRecord::R_API_FAIL_REQ;
  subOpPtr.p->m_subPtrI = iter.curr.i;
  subOpPtr.p->m_senderRef = nodeId;
  subOpPtr.p->m_senderData = iter.bucket;

  LocalDLFifoList<SubOpRecord> list(c_subOpPool, iter.curr.p->m_stop_req);
  bool empty = list.isEmpty();
  list.add(subOpPtr);

  if (empty)
  {
    signal->theData[0] = SumaContinueB::API_FAIL_SUBSCRIPTION;
    signal->theData[1] = subOpPtr.i;
    signal->theData[2] = RNIL;
    sendSignal(SUMA_REF, GSN_CONTINUEB, signal, 3, JBB);
  }
}

void
Suma::api_fail_subscription(Signal* signal)
{
  jam();
  Ptr<SubOpRecord> subOpPtr;
  c_subOpPool.getPtr(subOpPtr, signal->theData[1]);

  Uint32 nodeId = subOpPtr.p->m_senderRef;

  Ptr<Subscription> subPtr;
  c_subscriptionPool.getPtr(subPtr, subOpPtr.p->m_subPtrI);

  Ptr<Subscriber> ptr;
  {
    LocalDLList<Subscriber> list(c_subscriberPool, subPtr.p->m_subscribers);
    if (signal->theData[2] == RNIL)
    {
      jam();
      list.first(ptr);
    }
    else
    {
      jam();
      list.getPtr(ptr, signal->theData[2]);
    }

    for (Uint32 i = 0; i<32 && !ptr.isNull(); i++)
    {
      jam();
      if (refToNode(ptr.p->m_senderRef) == nodeId)
      {
        jam();

        Ptr<Subscriber> tmp = ptr;
        list.next(ptr);
        list.remove(tmp);
        
        /**
         * NOTE: remove before...so we done send UNSUBSCRIBE to self (yuck)
         */
        bool report = subPtr.p->m_options & Subscription::REPORT_SUBSCRIBE;

        send_sub_start_stop_event(signal, tmp, NdbDictionary::Event::_TE_STOP,
                                  report, list);
        
        c_subscriberPool.release(tmp);
      }
      else
      {
        jam();
        list.next(ptr);
      }
    }
  }

  if (!ptr.isNull())
  {
    jam();
    signal->theData[0] = SumaContinueB::API_FAIL_SUBSCRIPTION;
    signal->theData[1] = subOpPtr.i;
    signal->theData[2] = ptr.i;
    sendSignal(SUMA_REF, GSN_CONTINUEB, signal, 3, JBB);
    return;
  }

  // Start potential waiter(s)
  check_remove_queue(signal, subPtr, subOpPtr, true, false);
  check_release_subscription(signal, subPtr);

  // Continue iterating through subscriptions
  DLHashTable<Subscription>::Iterator iter;
  iter.bucket = subOpPtr.p->m_senderData;
  iter.curr = subPtr;

  if (c_subscriptions.next(iter))
  {
    signal->theData[0] = SumaContinueB::API_FAIL_SUBSCRIBER_LIST;
    signal->theData[1] = nodeId;
    signal->theData[2] = subOpPtr.i;
    signal->theData[3] = iter.bucket;
    signal->theData[4] = iter.curr.p->m_subscriptionId; // subscriptionId
    signal->theData[5] = iter.curr.p->m_subscriptionKey; // SubscriptionKey
    sendSignal(SUMA_REF, GSN_CONTINUEB, signal, 6, JBB);
    return;
  }

  c_subOpPool.release(subOpPtr);

  /* Now do block level cleanup */
  api_fail_block_cleanup(signal, nodeId);
}

void
Suma::execNODE_FAILREP(Signal* signal){
  jamEntry();
  DBUG_ENTER("Suma::execNODE_FAILREP");
  ndbassert(signal->getNoOfSections() == 0);

  const NodeFailRep * rep = (NodeFailRep*)signal->getDataPtr();
  NdbNodeBitmask failed; failed.assign(NdbNodeBitmask::Size, rep->theNodes);
  
  if(c_restart.m_ref && failed.get(refToNode(c_restart.m_ref)))
  {
    jam();

    if (c_restart.m_waiting_on_self)
    {
      jam();
      c_restart.m_abort = 1;
    }
    else
    {
      jam();
      Ptr<Subscription> subPtr;
      c_subscriptionPool.getPtr(subPtr, c_restart.m_subPtrI);
      abort_start_me(signal, subPtr, false);
    }
  }

  if (ERROR_INSERTED(13032))
  {
    Uint32 node = c_subscriber_nodes.find(0);
    if (node != NodeBitmask::NotFound)
    {
      ndbout_c("Inserting API_FAILREQ node: %u", node);
      signal->theData[0] = node;
      sendSignal(QMGR_REF, GSN_API_FAILREQ, signal, 1, JBA);
    }
  }
  
  NdbNodeBitmask tmp;
  tmp.assign(c_alive_nodes);
  tmp.bitANDC(failed);

  NdbNodeBitmask takeover_nodes;

  if(c_nodes_in_nodegroup_mask.overlaps(failed))
  {
    for( Uint32 i = 0; i < c_no_of_buckets; i++) 
    {
      if(m_active_buckets.get(i))
	continue;
      else if(m_switchover_buckets.get(i))
      {
	Uint32 state= c_buckets[i].m_state;
	if((state & Bucket::BUCKET_HANDOVER) && 
	   failed.get(get_responsible_node(i)))
	{
	  m_active_buckets.set(i);
	  m_switchover_buckets.clear(i);
	  ndbout_c("aborting handover");
	} 
	else if(state & Bucket::BUCKET_STARTING)
	{
	  progError(__LINE__, NDBD_EXIT_SYSTEM_ERROR, 
		    "Nodefailure during SUMA takeover");
	}
      }
      else if(get_responsible_node(i, tmp) == getOwnNodeId())
      {
	start_resend(signal, i);
      }
    }
  }

  /* Block level cleanup */
  for(unsigned i = 1; i < MAX_NDB_NODES; i++) {
    jam();
    if(failed.get(i)) {
      jam();
      Uint32 elementsCleaned = simBlockNodeFailure(signal, i); // No callback
      ndbassert(elementsCleaned == 0); // As Suma has no remote fragmented signals
      (void) elementsCleaned; // Avoid compiler error
    }//if
  }//for
  
  c_alive_nodes.assign(tmp);
  
  DBUG_VOID_RETURN;
}

void
Suma::execINCL_NODEREQ(Signal* signal){
  jamEntry();
  
  const Uint32 senderRef = signal->theData[0];
  const Uint32 nodeId  = signal->theData[1];

  ndbrequire(!c_alive_nodes.get(nodeId));
  if (c_nodes_in_nodegroup_mask.get(nodeId))
  {
    /**
     *
     * XXX TODO: This should be removed
     *           But, other nodes are (incorrectly) reported as started
     *                even if they're not "started", but only INCL_NODEREQ'ed
     */
    c_alive_nodes.set(nodeId);

    /**
     *
     * Nodes in nodegroup will be "alive" when
     *   sending SUMA_HANDOVER_REQ
     */
  }
  else
  {
    jam();
    c_alive_nodes.set(nodeId);
  }
  
  signal->theData[0] = nodeId;
  signal->theData[1] = reference();
  sendSignal(senderRef, GSN_INCL_NODECONF, signal, 2, JBB);
}

void
Suma::execSIGNAL_DROPPED_REP(Signal* signal){
  jamEntry();
  ndbrequire(false);
}

/********************************************************************
 *
 * Dump state
 *
 */

void
Suma::execDUMP_STATE_ORD(Signal* signal){
  jamEntry();

  Uint32 tCase = signal->theData[0];
#if 0
  if(tCase >= 8000 && tCase <= 8003){
    SubscriptionPtr subPtr;
    c_subscriptions.getPtr(subPtr, g_subPtrI);
    
    Ptr<SyncRecord> syncPtr;
    c_syncPool.getPtr(syncPtr, subPtr.p->m_syncPtrI);

    if(tCase == 8000){
      syncPtr.p->startMeta(signal);
    }
    
    if(tCase == 8001){
      syncPtr.p->startScan(signal);
    }

    if(tCase == 8002){
      syncPtr.p->startTrigger(signal);
    }
    
    if(tCase == 8003){
      subPtr.p->m_subscriptionType = SubCreateReq::SingleTableScan;
      LocalDataBuffer<15> attrs(c_dataBufferPool, syncPtr.p->m_attributeList);
      Uint32 tab = 0;
      Uint32 att[] = { 0, 1, 1 };
      syncPtr.p->m_tableList.append(&tab, 1);
      attrs.append(att, 3);
    }
  }
#endif
  if(tCase == 8004){
    infoEvent("Suma: c_subscriberPool  size: %d free: %d",
	      c_subscriberPool.getSize(),
	      c_subscriberPool.getNoOfFree());

    infoEvent("Suma: c_tablePool  size: %d free: %d",
	      c_tablePool.getSize(),
	      c_tablePool.getNoOfFree());

    infoEvent("Suma: c_subscriptionPool  size: %d free: %d",
	      c_subscriptionPool.getSize(),
	      c_subscriptionPool.getNoOfFree());

    infoEvent("Suma: c_syncPool  size: %d free: %d",
	      c_syncPool.getSize(),
	      c_syncPool.getNoOfFree());

    infoEvent("Suma: c_dataBufferPool  size: %d free: %d",
	      c_dataBufferPool.getSize(),
	      c_dataBufferPool.getNoOfFree());

    infoEvent("Suma: c_subOpPool  size: %d free: %d",
	      c_subOpPool.getSize(),
	      c_subOpPool.getNoOfFree());

#if 0
    infoEvent("Suma: c_dataSubscribers count: %d",
	      count_subscribers(c_dataSubscribers));
    infoEvent("Suma: c_prepDataSubscribers count: %d",
	      count_subscribers(c_prepDataSubscribers));
#endif
  }

  if(tCase == 8005)
  {
    for(Uint32 i = 0; i<c_no_of_buckets; i++)
    {
      Bucket* ptr= c_buckets + i;
      infoEvent("Bucket %d %d%d-%x switch gci: %llu max_acked_gci: %llu max_gci: %llu tail: %d head: %d",
		i, 
		m_active_buckets.get(i),
		m_switchover_buckets.get(i),
		ptr->m_state,
		ptr->m_switchover_gci,
		ptr->m_max_acked_gci,
		ptr->m_buffer_head.m_max_gci,
		ptr->m_buffer_tail,
		ptr->m_buffer_head.m_page_id);
    }
  }  

  if (tCase == 8006)
  {
    SET_ERROR_INSERT_VALUE(13029);
  }

  if (tCase == 8007)
  {
    c_startup.m_restart_server_node_id = MAX_NDB_NODES + 1;
    SET_ERROR_INSERT_VALUE(13029);
  }

  if (tCase == 8008)
  {
    CLEAR_ERROR_INSERT_VALUE;
  }

  if (tCase == 8010)
  {
    char buf1[255], buf2[255];
    c_subscriber_nodes.getText(buf1);
    c_connected_nodes.getText(buf2);
    infoEvent("c_subscriber_nodes: %s", buf1);
    infoEvent("c_connected_nodes: %s", buf2);
  }

  if (tCase == 8009)
  {
    if (ERROR_INSERTED(13030))
    {
      CLEAR_ERROR_INSERT_VALUE;
      sendSTTORRY(signal);
    }
    else
    {
      SET_ERROR_INSERT_VALUE(13030);
    }
    return;
  }

  if (tCase == 8011)
  {
    jam();
    Uint32 bucket = signal->theData[1];
    KeyTable<Table>::Iterator it;
    if (signal->getLength() == 1)
    {
      jam();
      bucket = 0;
      infoEvent("-- Starting dump of subscribers --");
    }

    c_tables.next(bucket, it);
    const Uint32 RT_BREAK = 16;
    for(Uint32 i = 0; i<RT_BREAK || it.bucket == bucket; i++)
    {
      jam();
      if(it.curr.i == RNIL)
      {
        jam();
        infoEvent("-- Ending dump of subscribers --");        
        return;
      }

      infoEvent("Table %u ver %u",
                it.curr.p->m_tableId,
                it.curr.p->m_schemaVersion);

      Uint32 cnt = 0;
      Ptr<Subscription> subPtr;
      LocalDLList<Subscription> subList(c_subscriptionPool,
                                        it.curr.p->m_subscriptions);
      for(subList.first(subPtr); !subPtr.isNull(); subList.next(subPtr))
      {
        infoEvent(" Subcription %u", subPtr.i);
        {
          Ptr<Subscriber> ptr;
          LocalDLList<Subscriber> list(c_subscriberPool,
                                       subPtr.p->m_subscribers);
          for (list.first(ptr); !ptr.isNull(); list.next(ptr), i++)
          {
            jam();
            cnt++;
            infoEvent("  Subscriber [ %x %u %u ]",
                      ptr.p->m_senderRef,
                      ptr.p->m_senderData,
                      subPtr.i);
          }
        }

        {
          Ptr<SubOpRecord> ptr;
          LocalDLFifoList<SubOpRecord> list(c_subOpPool,
                                       subPtr.p->m_create_req);

          for (list.first(ptr); !ptr.isNull(); list.next(ptr), i++)
          {
            jam();
            infoEvent("  create [ %x %u ]",
                      ptr.p->m_senderRef,
                      ptr.p->m_senderData);
          }
        }

        {
          Ptr<SubOpRecord> ptr;
          LocalDLFifoList<SubOpRecord> list(c_subOpPool,
                                       subPtr.p->m_start_req);

          for (list.first(ptr); !ptr.isNull(); list.next(ptr), i++)
          {
            jam();
            infoEvent("  start [ %x %u ]",
                      ptr.p->m_senderRef,
                      ptr.p->m_senderData);
          }
        }

        {
          Ptr<SubOpRecord> ptr;
          LocalDLFifoList<SubOpRecord> list(c_subOpPool,
                                        subPtr.p->m_stop_req);

          for (list.first(ptr); !ptr.isNull(); list.next(ptr), i++)
          {
            jam();
            infoEvent("  stop [ %u %x %u ]",
                      ptr.p->m_opType,
                      ptr.p->m_senderRef,
                      ptr.p->m_senderData);
          }
        }
      }
      infoEvent("Table %u #subscribers %u", it.curr.p->m_tableId, cnt);
      c_tables.next(it);
    }

    signal->theData[0] = tCase;
    signal->theData[1] = it.bucket;
    sendSignalWithDelay(reference(), GSN_DUMP_STATE_ORD, signal, 100, 2);
    return;
  }
}

void Suma::execDBINFO_SCANREQ(Signal *signal)
{
  DbinfoScanReq req= *(DbinfoScanReq*)signal->theData;
  const Ndbinfo::ScanCursor* cursor =
    (Ndbinfo::ScanCursor*)DbinfoScan::getCursorPtr(&req);
  Ndbinfo::Ratelimit rl;

  jamEntry();

  switch(req.tableId){
  case Ndbinfo::POOLS_TABLEID:
  {
    Ndbinfo::pool_entry pools[] =
    {
      { "Subscriber",
        c_subscriberPool.getUsed(),
        c_subscriberPool.getSize(),
        c_subscriberPool.getEntrySize(),
        c_subscriberPool.getUsedHi(),
        { CFG_DB_SUBSCRIBERS,
          CFG_DB_SUBSCRIPTIONS,
          CFG_DB_NO_TABLES,0 }},
      { "Table",
        c_tablePool.getUsed(),
        c_tablePool.getSize(),
        c_tablePool.getEntrySize(),
        c_tablePool.getUsedHi(),
        { CFG_DB_NO_TABLES,0,0,0 }},
      { "Subscription",
        c_subscriptionPool.getUsed(),
        c_subscriptionPool.getSize(),
        c_subscriptionPool.getEntrySize(),
        c_subscriptionPool.getUsedHi(),
        { CFG_DB_SUBSCRIPTIONS,
          CFG_DB_NO_TABLES,0,0 }},
      { "Sync",
        c_syncPool.getUsed(),
        c_syncPool.getSize(),
        c_syncPool.getEntrySize(),
        c_syncPool.getUsedHi(),
        { 0,0,0,0 }},
      { "Data Buffer",
        c_dataBufferPool.getUsed(),
        c_dataBufferPool.getSize(),
        c_dataBufferPool.getEntrySize(),
        c_dataBufferPool.getUsedHi(),
        { CFG_DB_NO_ATTRIBUTES,0,0,0 }},
      { "SubOp",
        c_subOpPool.getUsed(),
        c_subOpPool.getSize(),
        c_subOpPool.getEntrySize(),
        c_subOpPool.getUsedHi(),
        { CFG_DB_SUB_OPERATIONS,0,0,0 }},
      { "Page Chunk",
        c_page_chunk_pool.getUsed(),
        c_page_chunk_pool.getSize(),
        c_page_chunk_pool.getEntrySize(),
        c_page_chunk_pool.getUsedHi(),
        { 0,0,0,0 }},
      { "GCP",
        c_gcp_pool.getUsed(),
        c_gcp_pool.getSize(),
        c_gcp_pool.getEntrySize(),
        c_gcp_pool.getUsedHi(),
        { CFG_DB_API_HEARTBEAT_INTERVAL,
          CFG_DB_GCP_INTERVAL,0,0 }},
      { NULL, 0,0,0,0, { 0,0,0,0 }}
    };

    const size_t num_config_params =
      sizeof(pools[0].config_params) / sizeof(pools[0].config_params[0]);
    Uint32 pool = cursor->data[0];
    BlockNumber bn = blockToMain(number());
    while(pools[pool].poolname)
    {
      jam();
      Ndbinfo::Row row(signal, req);
      row.write_uint32(getOwnNodeId());
      row.write_uint32(bn);           // block number
      row.write_uint32(instance());   // block instance
      row.write_string(pools[pool].poolname);
      row.write_uint64(pools[pool].used);
      row.write_uint64(pools[pool].total);
      row.write_uint64(pools[pool].used_hi);
      row.write_uint64(pools[pool].entry_size);
      for (size_t i = 0; i < num_config_params; i++)
        row.write_uint32(pools[pool].config_params[i]);
      ndbinfo_send_row(signal, req, row, rl);
      pool++;
      if (rl.need_break(req))
      {
        jam();
        ndbinfo_send_scan_break(signal, req, rl, pool);
        return;
      }
    }
    break;
  }
  default:
    break;
  }

  ndbinfo_send_scan_conf(signal, req, rl);
}

/*************************************************************
 *
 * Creation of subscription id's
 *
 ************************************************************/

void 
Suma::execCREATE_SUBID_REQ(Signal* signal) 
{
  jamEntry();
  DBUG_ENTER("Suma::execCREATE_SUBID_REQ");
  ndbassert(signal->getNoOfSections() == 0);
  CRASH_INSERTION(13001);

  CreateSubscriptionIdReq const * req =
    (CreateSubscriptionIdReq*)signal->getDataPtr();
  SubscriberPtr subbPtr;
  if(!c_subscriberPool.seize(subbPtr)){
    jam();
    sendSubIdRef(signal, req->senderRef, req->senderData, 1412);
    DBUG_VOID_RETURN;
  }
  DBUG_PRINT("info",("c_subscriberPool  size: %d free: %d",
		     c_subscriberPool.getSize(),
		     c_subscriberPool.getNoOfFree()));

  subbPtr.p->m_senderRef  = req->senderRef; 
  subbPtr.p->m_senderData = req->senderData;

  UtilSequenceReq * utilReq = (UtilSequenceReq*)signal->getDataPtrSend();
  utilReq->senderData  = subbPtr.i;
  utilReq->sequenceId  = SUMA_SEQUENCE;
  utilReq->requestType = UtilSequenceReq::NextVal;
  sendSignal(DBUTIL_REF, GSN_UTIL_SEQUENCE_REQ, 
	     signal, UtilSequenceReq::SignalLength, JBB);

  DBUG_VOID_RETURN;
}

void
Suma::execUTIL_SEQUENCE_CONF(Signal* signal)
{
  jamEntry();
  DBUG_ENTER("Suma::execUTIL_SEQUENCE_CONF");
  ndbassert(signal->getNoOfSections() == 0);
  CRASH_INSERTION(13002);

  UtilSequenceConf * conf = (UtilSequenceConf*)signal->getDataPtr();
  if(conf->requestType == UtilSequenceReq::Create) {
    jam();
    createSequenceReply(signal, conf, NULL);
    DBUG_VOID_RETURN;
  }

  Uint64 subId;
  memcpy(&subId,conf->sequenceValue,8);
  SubscriberPtr subbPtr;
  c_subscriberPool.getPtr(subbPtr,conf->senderData);

  CreateSubscriptionIdConf * subconf = (CreateSubscriptionIdConf*)conf;
  subconf->senderRef      = reference();
  subconf->senderData     = subbPtr.p->m_senderData;
  subconf->subscriptionId = (Uint32)subId;
  subconf->subscriptionKey =(getOwnNodeId() << 16) | (Uint32)(subId & 0xFFFF);
  
  sendSignal(subbPtr.p->m_senderRef, GSN_CREATE_SUBID_CONF, signal,
	     CreateSubscriptionIdConf::SignalLength, JBB);

  c_subscriberPool.release(subbPtr);
  DBUG_PRINT("info",("c_subscriberPool  size: %d free: %d",
		     c_subscriberPool.getSize(),
		     c_subscriberPool.getNoOfFree()));
  DBUG_VOID_RETURN;
}

void
Suma::execUTIL_SEQUENCE_REF(Signal* signal)
{
  jamEntry();
  DBUG_ENTER("Suma::execUTIL_SEQUENCE_REF");
  ndbassert(signal->getNoOfSections() == 0);
  UtilSequenceRef * ref = (UtilSequenceRef*)signal->getDataPtr();
  Uint32 err= ref->errorCode;

  if(ref->requestType == UtilSequenceReq::Create) {
    jam();
    createSequenceReply(signal, NULL, ref);
    DBUG_VOID_RETURN;
  }

  Uint32 subData = ref->senderData;

  SubscriberPtr subbPtr;
  c_subscriberPool.getPtr(subbPtr,subData);
  if (err == UtilSequenceRef::TCError)
  {
    jam();
    err = ref->TCErrorCode;
  }
  sendSubIdRef(signal, subbPtr.p->m_senderRef, subbPtr.p->m_senderData, err);
  c_subscriberPool.release(subbPtr);
  DBUG_PRINT("info",("c_subscriberPool  size: %d free: %d",
		     c_subscriberPool.getSize(),
		     c_subscriberPool.getNoOfFree()));
  DBUG_VOID_RETURN;
}//execUTIL_SEQUENCE_REF()


void
Suma::sendSubIdRef(Signal* signal,
			      Uint32 senderRef, Uint32 senderData, Uint32 errCode)
{
  jam();
  DBUG_ENTER("Suma::sendSubIdRef");
  CreateSubscriptionIdRef  * ref = 
    (CreateSubscriptionIdRef *)signal->getDataPtrSend();

  ref->senderRef  = reference();
  ref->senderData = senderData;
  ref->errorCode  = errCode;
  sendSignal(senderRef, 
	     GSN_CREATE_SUBID_REF,
	     signal, 
	     CreateSubscriptionIdRef::SignalLength,
	     JBB);
  
  DBUG_VOID_RETURN;
}

/**********************************************************
 * Suma participant interface
 *
 * Creation of subscriptions
 */
void
Suma::execSUB_CREATE_REQ(Signal* signal)
{
  jamEntry();                            
  DBUG_ENTER("Suma::execSUB_CREATE_REQ");
  ndbassert(signal->getNoOfSections() == 0);
  CRASH_INSERTION(13003);

  const SubCreateReq req = *(SubCreateReq*)signal->getDataPtr();    
  
  const Uint32 senderRef  = req.senderRef;
  const Uint32 senderData = req.senderData;
  const Uint32 subId   = req.subscriptionId;
  const Uint32 subKey  = req.subscriptionKey;
  const Uint32 type    = req.subscriptionType & SubCreateReq::RemoveFlags;
  const Uint32 flags   = req.subscriptionType & SubCreateReq::GetFlags;
  const Uint32 reportAll = (flags & SubCreateReq::ReportAll) ?
    Subscription::REPORT_ALL : 0;
  const Uint32 reportSubscribe = (flags & SubCreateReq::ReportSubscribe) ?
    Subscription::REPORT_SUBSCRIBE : 0;
  const Uint32 noReportDDL = (flags & SubCreateReq::NoReportDDL) ?
    Subscription::NO_REPORT_DDL : 0;
  const Uint32 tableId = req.tableId;
  const Uint32 schemaTransId = req.schemaTransId;

  bool subDropped = req.subscriptionType & SubCreateReq::NR_Sub_Dropped;

  /**
   * This 2 options are only allowed during NR
   */
  if (subDropped)
  {
    ndbrequire(refToNode(senderRef) == c_startup.m_restart_server_node_id);
  }

  Subscription key;
  key.m_subscriptionId  = subId;
  key.m_subscriptionKey = subKey;

  DBUG_PRINT("enter",("key.m_subscriptionId: %u, key.m_subscriptionKey: %u",
		      key.m_subscriptionId, key.m_subscriptionKey));

  SubscriptionPtr subPtr;

  bool found = c_subscriptions.find(subPtr, key);

  if (c_startup.m_restart_server_node_id == RNIL)
  {
    jam();

    /**
     * We havent started syncing yet
     */
    sendSubCreateRef(signal, senderRef, senderData,
                     SubCreateRef::NotStarted);
    return;
  }

  CRASH_INSERTION2(13040, c_startup.m_restart_server_node_id != RNIL);
  CRASH_INSERTION(13041);
  
  bool allowDup = true; //c_startup.m_restart_server_node_id;

  if (found && !allowDup)
  {
    jam();
    sendSubCreateRef(signal, senderRef, senderData,
                     SubCreateRef::SubscriptionAlreadyExist);
    return;
  }

  if (found == false)
  {
    jam();
    if(!c_subscriptions.seize(subPtr))
    {
      jam();
      sendSubCreateRef(signal, senderRef, senderData,
                       SubCreateRef::OutOfSubscriptionRecords);
      return;
    }

    new (subPtr.p) Subscription();
    subPtr.p->m_seq_no           = c_current_seq;
    subPtr.p->m_subscriptionId   = subId;
    subPtr.p->m_subscriptionKey  = subKey;
    subPtr.p->m_subscriptionType = type;
    subPtr.p->m_tableId          = tableId;
    subPtr.p->m_table_ptrI       = RNIL;
    subPtr.p->m_state            = Subscription::UNDEFINED;
    subPtr.p->m_trigger_state    =  Subscription::T_UNDEFINED;
    subPtr.p->m_triggers[0]      = ILLEGAL_TRIGGER_ID;
    subPtr.p->m_triggers[1]      = ILLEGAL_TRIGGER_ID;
    subPtr.p->m_triggers[2]      = ILLEGAL_TRIGGER_ID;
    subPtr.p->m_errorCode        = 0;
<<<<<<< HEAD
    subPtr.p->m_options          = reportSubscribe | reportAll;
    subPtr.p->m_schemaTransId    = schemaTransId;
=======
    subPtr.p->m_options          = reportSubscribe | reportAll | noReportDDL;
>>>>>>> 7513b685
  }

  Ptr<SubOpRecord> subOpPtr;
  LocalDLFifoList<SubOpRecord> subOpList(c_subOpPool, subPtr.p->m_create_req);
  if ((ERROR_INSERTED(13044) && found == false) ||
      subOpList.seize(subOpPtr) == false)
  {
    jam();
    if (found == false)
    {
      jam();
      if (ERROR_INSERTED(13044))
      {
        CLEAR_ERROR_INSERT_VALUE;
      }
      c_subscriptionPool.release(subPtr); // not yet in hash
    }
    sendSubCreateRef(signal, senderRef, senderData,
                     SubCreateRef::OutOfTableRecords);
    return;
  }

  subOpPtr.p->m_senderRef = senderRef;
  subOpPtr.p->m_senderData = senderData;

  if (subDropped)
  {
    jam();
    subPtr.p->m_options |= Subscription::MARKED_DROPPED;
  }

  TablePtr tabPtr;
  if (found)
  {
    jam();
    c_tablePool.getPtr(tabPtr, subPtr.p->m_table_ptrI);
  }
  else if (c_tables.find(tabPtr, tableId))
  {
    jam();
  }
  else
  {
    jam();
    if (ERROR_INSERTED(13045) || c_tablePool.seize(tabPtr) == false)
    {
      jam();
      if (ERROR_INSERTED(13045))
      {
        CLEAR_ERROR_INSERT_VALUE;
      }

      subOpList.release(subOpPtr);
      c_subscriptionPool.release(subPtr); // not yet in hash
      sendSubCreateRef(signal, senderRef, senderData,
                       SubCreateRef::OutOfTableRecords);
      return;
    }

    new (tabPtr.p) Table;
    tabPtr.p->m_tableId= tableId;
    tabPtr.p->m_ptrI= tabPtr.i;
    tabPtr.p->m_error = 0;
    tabPtr.p->m_schemaVersion = RNIL;
    tabPtr.p->m_state = Table::UNDEFINED;
    tabPtr.p->m_schemaTransId = schemaTransId;
    c_tables.add(tabPtr);
  }

  if (found == false)
  {
    jam();
    c_subscriptions.add(subPtr);
    LocalDLList<Subscription> list(c_subscriptionPool,
                                   tabPtr.p->m_subscriptions);
    list.add(subPtr);
    subPtr.p->m_table_ptrI = tabPtr.i;
  }

  switch(tabPtr.p->m_state){
  case Table::DEFINED:{
    jam();
    // Send conf
    subOpList.release(subOpPtr);
    subPtr.p->m_state = Subscription::DEFINED;
    SubCreateConf * const conf = (SubCreateConf*)signal->getDataPtrSend();
    conf->senderRef  = reference();
    conf->senderData = senderData;
    sendSignal(senderRef, GSN_SUB_CREATE_CONF, signal,
               SubCreateConf::SignalLength, JBB);
    return;
  }
  case Table::UNDEFINED:{
    jam();
    tabPtr.p->m_state = Table::DEFINING;
    subPtr.p->m_state = Subscription::DEFINING;

    if (ERROR_INSERTED(13031))
    {
      jam();
      CLEAR_ERROR_INSERT_VALUE;
      GetTabInfoRef* ref = (GetTabInfoRef*)signal->getDataPtrSend();
      ref->tableId = tableId;
      ref->senderData = tabPtr.i;
      ref->errorCode = GetTabInfoRef::TableNotDefined;
      sendSignal(reference(), GSN_GET_TABINFOREF, signal,
                 GetTabInfoRef::SignalLength, JBB);
      return;
    }

    GetTabInfoReq * req = (GetTabInfoReq *)signal->getDataPtrSend();
    req->senderRef = reference();
    req->senderData = tabPtr.i;
    req->requestType =
      GetTabInfoReq::RequestById | GetTabInfoReq::LongSignalConf;
    req->tableId = tableId;
    req->schemaTransId = schemaTransId;

    sendSignal(DBDICT_REF, GSN_GET_TABINFOREQ, signal,
               GetTabInfoReq::SignalLength, JBB);
    return;
  }
  case Table::DEFINING:
  {
    jam();
    /**
     * just wait for completion
     */
    subPtr.p->m_state = Subscription::DEFINING;
    return;
  }
  case Table::DROPPED:
  {
    subOpList.release(subOpPtr);

    {
      LocalDLList<Subscription> list(c_subscriptionPool,
                                     tabPtr.p->m_subscriptions);
      list.remove(subPtr);
    }
    c_subscriptions.release(subPtr);

    sendSubCreateRef(signal, senderRef, senderData,
                     SubCreateRef::TableDropped);
    return;
  }
  }

  ndbrequire(false);
}

void
Suma::sendSubCreateRef(Signal* signal, Uint32 retRef, Uint32 data,
                       Uint32 errCode)
{
  jam();
  SubCreateRef * ref = (SubCreateRef *)signal->getDataPtrSend();
  ref->errorCode  = errCode;
  ref->senderData = data;
  sendSignal(retRef, GSN_SUB_CREATE_REF, signal,
  	     SubCreateRef::SignalLength, JBB);
  return;
}

/**********************************************************
 *
 * Setting upp trigger for subscription
 *
 */

void 
Suma::execSUB_SYNC_REQ(Signal* signal)
{
  jamEntry();

  CRASH_INSERTION(13004);

  SubSyncReq * const req = (SubSyncReq*)signal->getDataPtr();

  SubscriptionPtr subPtr;
  Subscription key; 
  key.m_subscriptionId = req->subscriptionId;
  key.m_subscriptionKey = req->subscriptionKey;

  SectionHandle handle(this, signal);
  if(!c_subscriptions.find(subPtr, key))
  {
    jam();
    releaseSections(handle);
    sendSubSyncRef(signal, 1407);
    return;
  }

  Ptr<SyncRecord> syncPtr;
  LocalDLList<SyncRecord> list(c_syncPool, subPtr.p->m_syncRecords);
  if(!list.seize(syncPtr))
  {
    jam();
    releaseSections(handle);
    sendSubSyncRef(signal, 1416);
    return;
  }
  
  new (syncPtr.p) Ptr<SyncRecord>;
  syncPtr.p->m_senderRef        = req->senderRef;
  syncPtr.p->m_senderData       = req->senderData;
  syncPtr.p->m_subscriptionPtrI = subPtr.i;
  syncPtr.p->ptrI               = syncPtr.i;
  syncPtr.p->m_error            = 0;
  syncPtr.p->m_requestInfo      = req->requestInfo;
  syncPtr.p->m_frag_cnt         = req->fragCount;
  syncPtr.p->m_tableId          = subPtr.p->m_tableId;

  {
    jam();
    if(handle.m_cnt > 0)
    {
      SegmentedSectionPtr ptr;
      handle.getSection(ptr, SubSyncReq::ATTRIBUTE_LIST);
      LocalDataBuffer<15> attrBuf(c_dataBufferPool, syncPtr.p->m_attributeList);
      append(attrBuf, ptr, getSectionSegmentPool());
      releaseSections(handle);
    }
  }

  /**
   * We need to gather fragment info
   */
  {
    jam();
    DihScanTabReq* req = (DihScanTabReq*)signal->getDataPtrSend();
    req->senderRef = reference();
    req->senderData = syncPtr.i;
    req->tableId = subPtr.p->m_tableId;
    req->schemaTransId = subPtr.p->m_schemaTransId;
    sendSignal(DBDIH_REF, GSN_DIH_SCAN_TAB_REQ, signal,
               DihScanTabReq::SignalLength, JBB);
  }
}

void
Suma::sendSubSyncRef(Signal* signal, Uint32 errCode){
  jam();
  SubSyncRef * ref= (SubSyncRef *)signal->getDataPtrSend();
  ref->errorCode = errCode;
  sendSignal(signal->getSendersBlockRef(), 
	     GSN_SUB_SYNC_REF, 
	     signal, 
	     SubSyncRef::SignalLength,
	     JBB);
  return;
}

void
Suma::execDIH_SCAN_TAB_REF(Signal* signal)
{
  jamEntry();
  DBUG_ENTER("Suma::execDI_FCOUNTREF");
  DihScanTabRef * ref = (DihScanTabRef*)signal->getDataPtr();
  switch ((DihScanTabRef::ErrorCode) ref->error)
  {
  case DihScanTabRef::ErroneousTableState:
    jam();
    if (ref->tableStatus == Dbdih::TabRecord::TS_CREATING)
    {
      const Uint32 tableId = ref->tableId;
      const Uint32 synPtrI = ref->senderData;
      const Uint32 schemaTransId = ref->schemaTransId;
      DihScanTabReq * req = (DihScanTabReq*)signal->getDataPtrSend();

      req->senderData = synPtrI;
      req->senderRef = reference();
      req->tableId = tableId;
      req->schemaTransId = schemaTransId;
      sendSignalWithDelay(DBDIH_REF, GSN_DIH_SCAN_TAB_REQ, signal,
                          DihScanTabReq::SignalLength,
                          DihScanTabReq::RetryInterval);
      DBUG_VOID_RETURN;
    }
    ndbrequire(false);
  default:
    ndbrequire(false);
  }

  DBUG_VOID_RETURN;
}

void
Suma::execDIH_SCAN_TAB_CONF(Signal* signal)
{
  jamEntry();
  DBUG_ENTER("Suma::execDI_FCOUNTCONF");
  ndbassert(signal->getNoOfSections() == 0);
  DihScanTabConf * conf = (DihScanTabConf*)signal->getDataPtr();
  const Uint32 tableId = conf->tableId;
  const Uint32 fragCount = conf->fragmentCount;
  const Uint32 scanCookie = conf->scanCookie;

  Ptr<SyncRecord> ptr;
  c_syncPool.getPtr(ptr, conf->senderData);

  LocalDataBuffer<15> fragBuf(c_dataBufferPool, ptr.p->m_fragments);
  ndbrequire(fragBuf.getSize() == 0);

  ndbassert(fragCount >= ptr.p->m_frag_cnt);
  if (ptr.p->m_frag_cnt == 0)
  {
    jam();
    ptr.p->m_frag_cnt = fragCount;
  }
  ptr.p->m_scan_cookie = scanCookie;

  DihScanGetNodesReq* req = (DihScanGetNodesReq*)signal->getDataPtrSend();
  req->senderRef = reference();
  req->senderData = ptr.i;
  req->tableId = tableId;
  req->fragId = 0;
  req->scanCookie = scanCookie;
  sendSignal(DBDIH_REF, GSN_DIH_SCAN_GET_NODES_REQ, signal,
             DihScanGetNodesReq::SignalLength, JBB);

  DBUG_VOID_RETURN;
}

void
Suma::execDIH_SCAN_GET_NODES_CONF(Signal* signal)
{
  jamEntry();
  DBUG_ENTER("Suma::execDIGETPRIMCONF");
  ndbassert(signal->getNoOfSections() == 0);

  DihScanGetNodesConf* conf = (DihScanGetNodesConf*)signal->getDataPtr();
  const Uint32 nodeCount = conf->count;
  const Uint32 tableId = conf->tableId;
  const Uint32 fragNo = conf->fragId;

  ndbrequire(nodeCount > 0 && nodeCount <= MAX_REPLICAS);

  Ptr<SyncRecord> ptr;
  c_syncPool.getPtr(ptr, conf->senderData);

  {
    LocalDataBuffer<15> fragBuf(c_dataBufferPool, ptr.p->m_fragments);

    /**
     * Add primary node for fragment to list
     */
    FragmentDescriptor fd;
    fd.m_fragDesc.m_nodeId = conf->nodes[0];
    fd.m_fragDesc.m_fragmentNo = fragNo;
    fd.m_fragDesc.m_lqhInstanceKey = conf->instanceKey;
    signal->theData[2] = fd.m_dummy;
    fragBuf.append(&signal->theData[2], 1);
  }

  const Uint32 nextFrag = fragNo + 1;
  if(nextFrag == ptr.p->m_frag_cnt)
  {
    jam();

    ptr.p->startScan(signal);
    return;
  }

  DihScanGetNodesReq* req = (DihScanGetNodesReq*)signal->getDataPtrSend();
  req->senderRef = reference();
  req->senderData = ptr.i;
  req->tableId = tableId;
  req->fragId = nextFrag;
  req->scanCookie = ptr.p->m_scan_cookie;
  sendSignal(DBDIH_REF, GSN_DIH_SCAN_GET_NODES_REQ, signal,
             DihScanGetNodesReq::SignalLength, JBB);

  DBUG_VOID_RETURN;
}

/**********************************************************
 * Dict interface
 */

/*************************************************************************
 *
 *
 */
void
Suma::execGET_TABINFOREF(Signal* signal){
  jamEntry();
  GetTabInfoRef* ref = (GetTabInfoRef*)signal->getDataPtr();
  Uint32 tableId = ref->tableId;
  Uint32 senderData = ref->senderData;
  Uint32 schemaTransId = ref->schemaTransId;
  GetTabInfoRef::ErrorCode errorCode =
    (GetTabInfoRef::ErrorCode) ref->errorCode;
  int do_resend_request = 0;
  TablePtr tabPtr;
  c_tablePool.getPtr(tabPtr, senderData);
  switch (errorCode)
  {
  case GetTabInfoRef::TableNotDefined:
    // wrong state
    break;
  case GetTabInfoRef::InvalidTableId:
    // no such table
    break;
  case GetTabInfoRef::Busy:
    do_resend_request = 1;
    break;
  case GetTabInfoRef::NoFetchByName:
    jam();
  case GetTabInfoRef::TableNameTooLong:
    jam();
    ndbrequire(false);
  }
  if (do_resend_request)
  {
    GetTabInfoReq * req = (GetTabInfoReq *)signal->getDataPtrSend();
    req->senderRef = reference();
    req->senderData = senderData;
    req->requestType =
      GetTabInfoReq::RequestById | GetTabInfoReq::LongSignalConf;
    req->tableId = tableId;
    req->schemaTransId = schemaTransId;
    sendSignalWithDelay(DBDICT_REF, GSN_GET_TABINFOREQ, signal,
                        30, GetTabInfoReq::SignalLength);
    return;
  }

  LocalDLList<Subscription> subList(c_subscriptionPool,
                                    tabPtr.p->m_subscriptions);
  Ptr<Subscription> subPtr;
  bool empty = subList.isEmpty();
  for(subList.first(subPtr); !subPtr.isNull();)
  {
    jam();
    Ptr<SubOpRecord> ptr;
    LocalDLFifoList<SubOpRecord> list(c_subOpPool, subPtr.p->m_create_req);
    for (list.first(ptr); !ptr.isNull(); )
    {
      jam();
      sendSubCreateRef(signal,
                       ptr.p->m_senderRef,
                       ptr.p->m_senderData,
                       SubCreateRef::TableDropped);

      Ptr<SubOpRecord> tmp0 = ptr;
      list.next(ptr);
      list.release(tmp0);
    }
    Ptr<Subscription> tmp1 = subPtr;
    subList.next(subPtr);
    c_subscriptions.remove(tmp1);
    subList.release(tmp1);
  }

  c_tables.release(tabPtr);
  ndbassert(!empty);
}

void
Suma::execGET_TABINFO_CONF(Signal* signal){
  jamEntry();

  CRASH_INSERTION(13006);

  if(!assembleFragments(signal)){
    return;
  }
  
  SectionHandle handle(this, signal);
  GetTabInfoConf* conf = (GetTabInfoConf*)signal->getDataPtr();
  TablePtr tabPtr;
  c_tablePool.getPtr(tabPtr, conf->senderData);
  SegmentedSectionPtr ptr;
  handle.getSection(ptr, GetTabInfoConf::DICT_TAB_INFO);
  ndbrequire(tabPtr.p->parseTable(ptr, *this));
  releaseSections(handle);

  tabPtr.p->m_state = Table::DEFINED;

  LocalDLList<Subscription> subList(c_subscriptionPool,
                                    tabPtr.p->m_subscriptions);
  Ptr<Subscription> subPtr;
  bool empty = subList.isEmpty();
  for(subList.first(subPtr); !subPtr.isNull(); subList.next(subPtr))
  {
    jam();
    subPtr.p->m_state = Subscription::DEFINED;

    Ptr<SubOpRecord> ptr;
    LocalDLFifoList<SubOpRecord> list(c_subOpPool, subPtr.p->m_create_req);
    for (list.first(ptr); !ptr.isNull();)
    {
      jam();
      SubCreateConf * const conf = (SubCreateConf*)signal->getDataPtrSend();
      conf->senderRef  = reference();
      conf->senderData = ptr.p->m_senderData;
      sendSignal(ptr.p->m_senderRef, GSN_SUB_CREATE_CONF, signal,
                 SubCreateConf::SignalLength, JBB);

      Ptr<SubOpRecord> tmp = ptr;
      list.next(ptr);
      list.release(tmp);
    }
  }

  ndbassert(!empty);
}

bool
Suma::Table::parseTable(SegmentedSectionPtr ptr,
			Suma &suma)
{
  DBUG_ENTER("Suma::Table::parseTable");
  
  SimplePropertiesSectionReader it(ptr, suma.getSectionSegmentPool());
  
  SimpleProperties::UnpackStatus s;
  DictTabInfo::Table tableDesc; tableDesc.init();
  s = SimpleProperties::unpack(it, &tableDesc, 
			       DictTabInfo::TableMapping, 
			       DictTabInfo::TableMappingSize, 
			       true, true);

  jamBlock(&suma);
  suma.suma_ndbrequire(s == SimpleProperties::Break);

  /**
   * Initialize table object
   */
  m_noOfAttributes = tableDesc.NoOfAttributes;
  m_schemaVersion = tableDesc.TableVersion;
  
  DBUG_RETURN(true);
}

/**********************************************************
 *
 * Scan interface
 *
 */

void
Suma::SyncRecord::startScan(Signal* signal)
{
  jam();
  DBUG_ENTER("Suma::SyncRecord::startScan");
  
  /**
   * Get fraginfo
   */
  m_currentFragment = 0;
  nextScan(signal);
  DBUG_VOID_RETURN;
}

bool
Suma::SyncRecord::getNextFragment(TablePtr * tab, 
                                  FragmentDescriptor * fd)
{
  jam();
  SubscriptionPtr subPtr;
  suma.c_subscriptions.getPtr(subPtr, m_subscriptionPtrI);
  DataBuffer<15>::DataBufferIterator fragIt;
  
  TablePtr tabPtr;
  suma.c_tablePool.getPtr(tabPtr, subPtr.p->m_table_ptrI);
  LocalDataBuffer<15> fragBuf(suma.c_dataBufferPool,  m_fragments);
    
  fragBuf.position(fragIt, m_currentFragment);
  for(; !fragIt.curr.isNull(); fragBuf.next(fragIt), m_currentFragment++)
  {
    FragmentDescriptor tmp;
    tmp.m_dummy = * fragIt.data;
    if(tmp.m_fragDesc.m_nodeId == suma.getOwnNodeId()){
      * fd = tmp;
      * tab = tabPtr;
      return true;
    }
  }
  m_currentFragment = 0;
  return false;
}

void
Suma::SyncRecord::nextScan(Signal* signal)
{
  jam();
  DBUG_ENTER("Suma::SyncRecord::nextScan");
  TablePtr tabPtr;
  FragmentDescriptor fd;
  SubscriptionPtr subPtr;
  if(!getNextFragment(&tabPtr, &fd)){
    jam();
    completeScan(signal);
    DBUG_VOID_RETURN;
  }

  suma.c_subscriptions.getPtr(subPtr, m_subscriptionPtrI);
 
  DataBuffer<15>::Head head = m_attributeList;
  LocalDataBuffer<15> attrBuf(suma.c_dataBufferPool, head);

  Uint32 instanceKey = fd.m_fragDesc.m_lqhInstanceKey;
  BlockReference lqhRef = numberToRef(DBLQH, instanceKey, suma.getOwnNodeId());
  
  ScanFragReq * req = (ScanFragReq *)signal->getDataPtrSend();
  const Uint32 parallelism = 16;
  const Uint32 attrLen = 5 + attrBuf.getSize();

  req->senderData = ptrI;
  req->resultRef = suma.reference();
  req->tableId = tabPtr.p->m_tableId;
  req->requestInfo = 0;
  req->savePointId = 0;
  ScanFragReq::setLockMode(req->requestInfo, 0);
  ScanFragReq::setHoldLockFlag(req->requestInfo, 1);
  ScanFragReq::setKeyinfoFlag(req->requestInfo, 0);
  ScanFragReq::setAttrLen(req->requestInfo, attrLen);
  if (m_requestInfo & SubSyncReq::LM_Exclusive)
  {
    ScanFragReq::setLockMode(req->requestInfo, 1);
    ScanFragReq::setHoldLockFlag(req->requestInfo, 1);
    ScanFragReq::setKeyinfoFlag(req->requestInfo, 1);
  }

  if (m_requestInfo & SubSyncReq::Reorg)
  {
    ScanFragReq::setReorgFlag(req->requestInfo, ScanFragReq::REORG_MOVED);
  }

  req->fragmentNoKeyLen = fd.m_fragDesc.m_fragmentNo;
  req->schemaVersion = tabPtr.p->m_schemaVersion;
  req->transId1 = 0;
  req->transId2 = (SUMA << 20) + (suma.getOwnNodeId() << 8);
  req->clientOpPtr = (ptrI << 16);
  req->batch_size_rows= parallelism;

  req->batch_size_bytes= 0;
  suma.sendSignal(lqhRef, GSN_SCAN_FRAGREQ, signal, 
		  ScanFragReq::SignalLength, JBB);
  
  signal->theData[0] = ptrI;
  signal->theData[1] = 0;
  signal->theData[2] = (SUMA << 20) + (suma.getOwnNodeId() << 8);
  
  // Return all
  signal->theData[3] = attrBuf.getSize();
  signal->theData[4] = 0;
  signal->theData[5] = 0;
  signal->theData[6] = 0;
  signal->theData[7] = 0;
  
  Uint32 dataPos = 8;
  DataBuffer<15>::DataBufferIterator it;
  for(attrBuf.first(it); !it.curr.isNull(); attrBuf.next(it)){
    AttributeHeader::init(&signal->theData[dataPos++], * it.data, 0);
    if(dataPos == 25){
      suma.sendSignal(lqhRef, GSN_ATTRINFO, signal, 25, JBB);
      dataPos = 3;
    }
  }
  if(dataPos != 3){
    suma.sendSignal(lqhRef, GSN_ATTRINFO, signal, dataPos, JBB);
  }
  
  m_currentNoOfAttributes = attrBuf.getSize();        

  DBUG_VOID_RETURN;
}


void
Suma::execSCAN_FRAGREF(Signal* signal){
  jamEntry();

//  ScanFragRef * const ref = (ScanFragRef*)signal->getDataPtr();
  ndbrequire(false);
}

void
Suma::execSCAN_FRAGCONF(Signal* signal){
  jamEntry();
  DBUG_ENTER("Suma::execSCAN_FRAGCONF");
  ndbassert(signal->getNoOfSections() == 0);
  CRASH_INSERTION(13011);

  ScanFragConf * const conf = (ScanFragConf*)signal->getDataPtr();
  
  const Uint32 completed = conf->fragmentCompleted;
  const Uint32 senderData = conf->senderData;
  const Uint32 completedOps = conf->completedOps;

  Ptr<SyncRecord> syncPtr;
  c_syncPool.getPtr(syncPtr, senderData);
  
  if(completed != 2){ // 2==ZSCAN_FRAG_CLOSED
    jam();
    
#if PRINT_ONLY
    SubSyncContinueConf * const conf = 
      (SubSyncContinueConf*)signal->getDataPtrSend();  
    conf->subscriptionId = subPtr.p->m_subscriptionId;
    conf->subscriptionKey = subPtr.p->m_subscriptionKey;
    execSUB_SYNC_CONTINUE_CONF(signal);
#else
    SubSyncContinueReq * const req = (SubSyncContinueReq*)signal->getDataPtrSend();
    req->subscriberData = syncPtr.p->m_senderData;
    req->noOfRowsSent = completedOps;
    req->senderData = senderData;
    sendSignal(syncPtr.p->m_senderRef, GSN_SUB_SYNC_CONTINUE_REQ, signal,
	       SubSyncContinueReq::SignalLength, JBB);
#endif
    DBUG_VOID_RETURN;
  }

  ndbrequire(completedOps == 0);
  
  syncPtr.p->m_currentFragment++;
  syncPtr.p->nextScan(signal);
  DBUG_VOID_RETURN;
}

void
Suma::execSUB_SYNC_CONTINUE_CONF(Signal* signal){
  jamEntry();
  ndbassert(signal->getNoOfSections() == 0);
  
  CRASH_INSERTION(13012);

  SubSyncContinueConf * const conf = 
    (SubSyncContinueConf*)signal->getDataPtr();  
  
  SubscriptionPtr subPtr;
  Subscription key; 
  key.m_subscriptionId = conf->subscriptionId;
  key.m_subscriptionKey = conf->subscriptionKey;
  Uint32 syncPtrI = conf->senderData;

  ndbrequire(c_subscriptions.find(subPtr, key));

  Uint32 instanceKey;
  {
    Ptr<SyncRecord> syncPtr;
    c_syncPool.getPtr(syncPtr, syncPtrI);
    LocalDataBuffer<15> fragBuf(c_dataBufferPool, syncPtr.p->m_fragments);
    DataBuffer<15>::DataBufferIterator fragIt;
    bool ok = fragBuf.position(fragIt, syncPtr.p->m_currentFragment);
    ndbrequire(ok);
    FragmentDescriptor tmp;
    tmp.m_dummy = * fragIt.data;
    instanceKey = tmp.m_fragDesc.m_lqhInstanceKey;
  }
  BlockReference lqhRef = numberToRef(DBLQH, instanceKey, getOwnNodeId());

  ScanFragNextReq * req = (ScanFragNextReq *)signal->getDataPtrSend();
  req->senderData = syncPtrI;
  req->closeFlag = 0;
  req->transId1 = 0;
  req->transId2 = (SUMA << 20) + (getOwnNodeId() << 8);
  req->batch_size_rows = 16;
  req->batch_size_bytes = 0;
  sendSignal(lqhRef, GSN_SCAN_NEXTREQ, signal, 
	     ScanFragNextReq::SignalLength, JBB);
}

void
Suma::SyncRecord::completeScan(Signal* signal, int error)
{
  jam();
  DBUG_ENTER("Suma::SyncRecord::completeScan");

  SubscriptionPtr subPtr;
  suma.c_subscriptionPool.getPtr(subPtr, m_subscriptionPtrI);

  DihScanTabCompleteRep* rep = (DihScanTabCompleteRep*)signal->getDataPtr();
  rep->tableId = subPtr.p->m_tableId;
  rep->scanCookie = m_scan_cookie;
  suma.sendSignal(DBDIH_REF, GSN_DIH_SCAN_TAB_COMPLETE_REP, signal,
                  DihScanTabCompleteRep::SignalLength, JBB);

#if PRINT_ONLY
  ndbout_c("GSN_SUB_SYNC_CONF (data)");
#else
  if (error == 0)
  {
    SubSyncConf * const conf = (SubSyncConf*)signal->getDataPtrSend();
    conf->senderRef = suma.reference();
    conf->senderData = m_senderData;
    suma.sendSignal(m_senderRef, GSN_SUB_SYNC_CONF, signal,
		    SubSyncConf::SignalLength, JBB);
  }
  else
  {
    SubSyncRef * const ref = (SubSyncRef*)signal->getDataPtrSend();
    ref->senderRef = suma.reference();
    ref->senderData = m_senderData;
    suma.sendSignal(m_senderRef, GSN_SUB_SYNC_REF, signal,
		    SubSyncRef::SignalLength, JBB);
  }
#endif

  release();
  LocalDLList<SyncRecord> list(suma.c_syncPool, subPtr.p->m_syncRecords);
  Ptr<SyncRecord> tmp;
  tmp.i = ptrI;
  tmp.p = this;
  list.release(tmp);
  
  DBUG_VOID_RETURN;
}

void
Suma::execSCAN_HBREP(Signal* signal){
  jamEntry();
#if 0
  ndbout << "execSCAN_HBREP" << endl << hex;
  for(int i = 0; i<signal->length(); i++){
    ndbout << signal->theData[i] << " ";
    if(((i + 1) % 8) == 0)
      ndbout << endl << hex;
  }
  ndbout << endl;
#endif
}

/**********************************************************
 *
 * Suma participant interface
 *
 * Creation of subscriber
 *
 */

void
Suma::execSUB_START_REQ(Signal* signal){
  jamEntry();
  ndbassert(signal->getNoOfSections() == 0);
  DBUG_ENTER("Suma::execSUB_START_REQ");
  SubStartReq * const req = (SubStartReq*)signal->getDataPtr();

  CRASH_INSERTION(13013);
  Uint32 senderRef            = req->senderRef;
  Uint32 senderData           = req->senderData;
  Uint32 subscriberData       = req->subscriberData;
  Uint32 subscriberRef        = req->subscriberRef;
  //SubscriptionData::Part part = (SubscriptionData::Part)req->part;

  Subscription key; 
  key.m_subscriptionId        = req->subscriptionId;
  key.m_subscriptionKey       = req->subscriptionKey;

  SubscriptionPtr subPtr;

  CRASH_INSERTION2(13042, getNodeState().startLevel == NodeState::SL_STARTING);
  
  if (c_startup.m_restart_server_node_id == RNIL)
  {
    jam();

    /**
     * We havent started syncing yet
     */
    sendSubStartRef(signal,
                    senderRef, senderData, SubStartRef::NotStarted);
    return;
  }

  bool found = c_subscriptions.find(subPtr, key);
  if (!found)
  {
    jam();
    sendSubStartRef(signal,
                    senderRef, senderData, SubStartRef::NoSuchSubscription);
    return;
  }
  
  switch(subPtr.p->m_state){
  case Subscription::UNDEFINED:
    jam();
    ndbrequire(false);
  case Subscription::DEFINING:
    jam();
    sendSubStartRef(signal,
                    senderRef, senderData, SubStartRef::Defining);
    return;
  case Subscription::DEFINED:
    break;
  }

  if (subPtr.p->m_options & Subscription::MARKED_DROPPED)
  {
    jam();
    if (c_startup.m_restart_server_node_id == 0)
    {
      sendSubStartRef(signal,
                      senderRef, senderData, SubStartRef::Dropped);
      return;
    }
    else
    {
      /**
       * Allow SUB_START_REQ from peer node
       */
    }
  }

  if (subPtr.p->m_trigger_state == Subscription::T_ERROR)
  {
    jam();
    sendSubStartRef(signal,
                    senderRef, senderData, subPtr.p->m_errorCode);
    return;
  }
  
  SubscriberPtr subbPtr;
  if(!c_subscriberPool.seize(subbPtr))
  {
    jam();
    sendSubStartRef(signal,
                    senderRef, senderData, SubStartRef::OutOfSubscriberRecords);
    return;
  }

  Ptr<SubOpRecord> subOpPtr;
  if (!c_subOpPool.seize(subOpPtr))
  {
    jam();
    c_subscriberPool.release(subbPtr);
    sendSubStartRef(signal,
                    senderRef, senderData, SubStartRef::OutOfSubOpRecords);
    return;
  }

  if (! check_sub_start(subscriberRef))
  {
    jam();
    c_subscriberPool.release(subbPtr);
    c_subOpPool.release(subOpPtr);
    sendSubStartRef(signal,
                    senderRef, senderData, SubStartRef::NodeDied);
    return;
  }
  
  // setup subscriber record
  subbPtr.p->m_senderRef  = subscriberRef;
  subbPtr.p->m_senderData = subscriberData;

  subOpPtr.p->m_opType = SubOpRecord::R_SUB_START_REQ;
  subOpPtr.p->m_subPtrI = subPtr.i;
  subOpPtr.p->m_senderRef = senderRef;
  subOpPtr.p->m_senderData = senderData;
  subOpPtr.p->m_subscriberRef = subbPtr.i;

  {
    LocalDLFifoList<SubOpRecord> subOpList(c_subOpPool, subPtr.p->m_start_req);
    subOpList.add(subOpPtr);
  }

  /**
   * Check triggers
   */
  switch(subPtr.p->m_trigger_state){
  case Subscription::T_UNDEFINED:
    jam();
    /**
     * create triggers
     */
    create_triggers(signal, subPtr);
    break;
  case Subscription::T_CREATING:
    jam();
    /**
     * Triggers are already being created...wait for completion
     */
    return;
  case Subscription::T_DROPPING:
    jam();
    /**
     * Trigger(s) are being dropped...wait for completion
     *   (and recreate them when done)
     */
    break;
  case Subscription::T_DEFINED:{
    jam();
    report_sub_start_conf(signal, subPtr);
    return;
  }
  case Subscription::T_ERROR:
    jam();
    ndbrequire(false); // Checked above
    break;
  }
}

void
Suma::sendSubStartRef(Signal* signal, Uint32 dstref, Uint32 data, Uint32 err)
{
  jam();
  SubStartRef * ref = (SubStartRef *)signal->getDataPtrSend();
  ref->senderRef = reference();
  ref->senderData = data;
  ref->errorCode = err;
  sendSignal(dstref, GSN_SUB_START_REF, signal,
	     SubStartRef::SignalLength, JBB);
}

void
Suma::create_triggers(Signal* signal, SubscriptionPtr subPtr)
{
  jam();

  ndbrequire(subPtr.p->m_trigger_state == Subscription::T_UNDEFINED);
  subPtr.p->m_trigger_state = Subscription::T_CREATING;

  TablePtr tabPtr;
  c_tablePool.getPtr(tabPtr, subPtr.p->m_table_ptrI);

  AttributeMask attrMask;
  tabPtr.p->createAttributeMask(attrMask, *this);

  subPtr.p->m_outstanding_trigger = 3;
  for(Uint32 j = 0; j<3; j++)
  {
    Uint32 triggerId = (tabPtr.p->m_schemaVersion << 18) | (j << 16) | subPtr.i;
    ndbrequire(subPtr.p->m_triggers[j] == ILLEGAL_TRIGGER_ID);

    CreateTrigImplReq * const req =
      (CreateTrigImplReq*)signal->getDataPtrSend();
    req->senderRef = SUMA_REF;
    req->senderData = subPtr.i;
    req->requestType = 0;
    
    Uint32 ti = 0;
    TriggerInfo::setTriggerType(ti, TriggerType::SUBSCRIPTION_BEFORE);
    TriggerInfo::setTriggerActionTime(ti, TriggerActionTime::TA_DETACHED);
    TriggerInfo::setTriggerEvent(ti, (TriggerEvent::Value)j);
    TriggerInfo::setMonitorReplicas(ti, true);
    //TriggerInfo::setMonitorAllAttributes(ti, j == TriggerEvent::TE_DELETE);
    TriggerInfo::setMonitorAllAttributes(ti, true);
    TriggerInfo::setReportAllMonitoredAttributes(ti, 
       subPtr.p->m_options & Subscription::REPORT_ALL);
    req->triggerInfo = ti;
    
    req->receiverRef = SUMA_REF;
    req->triggerId = triggerId;
    req->tableId = subPtr.p->m_tableId;
    req->tableVersion = 0; // not used
    req->indexId = ~(Uint32)0;
    req->indexVersion = 0;

    LinearSectionPtr ptr[3];
    ptr[0].p = attrMask.rep.data;
    ptr[0].sz = attrMask.getSizeInWords();
    sendSignal(DBTUP_REF, GSN_CREATE_TRIG_IMPL_REQ, 
               signal, CreateTrigImplReq::SignalLength, JBB, ptr, 1);
  }
}

void
Suma::execCREATE_TRIG_IMPL_CONF(Signal* signal)
{
  jamEntry();

  CreateTrigImplConf * conf = (CreateTrigImplConf*)signal->getDataPtr();
  const Uint32 triggerId = conf->triggerId;
  Uint32 type = (triggerId >> 16) & 0x3;
  Uint32 tableId = conf->tableId;

  TablePtr tabPtr;
  SubscriptionPtr subPtr;
  c_subscriptions.getPtr(subPtr, conf->senderData);
  c_tables.getPtr(tabPtr, subPtr.p->m_table_ptrI);

  ndbrequire(tabPtr.p->m_tableId == tableId);
  ndbrequire(subPtr.p->m_trigger_state == Subscription::T_CREATING);

  ndbrequire(type < 3);
  ndbrequire(subPtr.p->m_triggers[type] == ILLEGAL_TRIGGER_ID);
  subPtr.p->m_triggers[type] = triggerId;

  ndbrequire(subPtr.p->m_outstanding_trigger);
  subPtr.p->m_outstanding_trigger--;

  if (subPtr.p->m_outstanding_trigger)
  {
    jam();
    /**
     * Wait for more
     */
    return;
  }

  if (subPtr.p->m_errorCode == 0)
  {
    jam();
    subPtr.p->m_trigger_state = Subscription::T_DEFINED;
    report_sub_start_conf(signal, subPtr);
  }
  else
  {
    jam();
    subPtr.p->m_trigger_state = Subscription::T_ERROR;
    drop_triggers(signal, subPtr);
  }
}

void
Suma::execCREATE_TRIG_IMPL_REF(Signal* signal)
{
  jamEntry();

  CreateTrigImplRef * const ref = (CreateTrigImplRef*)signal->getDataPtr();
  const Uint32 triggerId = ref->triggerId;
  Uint32 type = (triggerId >> 16) & 0x3;
  Uint32 tableId = ref->tableId;

  TablePtr tabPtr;
  SubscriptionPtr subPtr;
  c_subscriptions.getPtr(subPtr, ref->senderData);
  c_tables.getPtr(tabPtr, subPtr.p->m_table_ptrI);

  ndbrequire(tabPtr.p->m_tableId == tableId);
  ndbrequire(subPtr.p->m_trigger_state == Subscription::T_CREATING);

  ndbrequire(type < 3);
  ndbrequire(subPtr.p->m_triggers[type] == ILLEGAL_TRIGGER_ID);

  subPtr.p->m_errorCode = ref->errorCode;

  ndbrequire(subPtr.p->m_outstanding_trigger);
  subPtr.p->m_outstanding_trigger--;

  if (subPtr.p->m_outstanding_trigger)
  {
    jam();
    /**
     * Wait for more
     */
    return;
  }

  for (Uint32 i = 0; i<3; i++)
  {
    jam();
    if (subPtr.p->m_triggers[i] == ILLEGAL_TRIGGER_ID)
    {
      jam();
      /**
       * Wait for more
       */
      return;
    }
  }

  subPtr.p->m_trigger_state = Subscription::T_ERROR;
  drop_triggers(signal, subPtr);
}

bool
Suma::check_sub_start(Uint32 subscriberRef)
{
  Uint32 nodeId = refToNode(subscriberRef);
  bool startme = c_startup.m_restart_server_node_id;
  bool handover = c_startup.m_wait_handover;
  bool connected = 
    c_failedApiNodes.get(nodeId) == false && 
    c_connected_nodes.get(nodeId);
  
  return (startme || handover || connected);
}

void
Suma::report_sub_start_conf(Signal* signal, Ptr<Subscription> subPtr)
{
  const Uint64 gci = get_current_gci(signal);
  {
    LocalDLList<Subscriber> list(c_subscriberPool,
                                 subPtr.p->m_subscribers);
    LocalDLFifoList<SubOpRecord> subOpList(c_subOpPool, subPtr.p->m_start_req);

    Ptr<Subscriber> ptr;
    Ptr<SubOpRecord> subOpPtr;
    for (subOpList.first(subOpPtr); !subOpPtr.isNull(); )
    {
      jam();

      Uint32 senderRef = subOpPtr.p->m_senderRef;
      Uint32 senderData = subOpPtr.p->m_senderData;
      c_subscriberPool.getPtr(ptr, subOpPtr.p->m_subscriberRef);

      if (check_sub_start(ptr.p->m_senderRef))
      {
        SubStartConf* conf = (SubStartConf*)signal->getDataPtrSend();
        conf->senderRef       = reference();
        conf->senderData      = senderData;
        conf->subscriptionId  = subPtr.p->m_subscriptionId;
        conf->subscriptionKey = subPtr.p->m_subscriptionKey;
        conf->firstGCI        = Uint32(gci >> 32);
        conf->part            = SubscriptionData::TableData;
        conf->bucketCount     = c_no_of_buckets;
        conf->nodegroup       = c_nodeGroup;
        sendSignal(senderRef, GSN_SUB_START_CONF, signal,
                   SubStartConf::SignalLength, JBB);

        /**
         * Call before adding to list...
         *   cause method will (maybe) iterate thought list
         */
        bool report = subPtr.p->m_options & Subscription::REPORT_SUBSCRIBE;
        send_sub_start_stop_event(signal, ptr,NdbDictionary::Event::_TE_ACTIVE,
                                  report, list);
        
        list.add(ptr);
        c_subscriber_nodes.set(refToNode(ptr.p->m_senderRef));
        c_subscriber_per_node[refToNode(ptr.p->m_senderRef)]++;
      }
      else
      {
        jam();
        
        sendSubStartRef(signal,
                        senderRef, senderData, SubStartRef::NodeDied);

        c_subscriberPool.release(ptr);
      }
      
      Ptr<SubOpRecord> tmp = subOpPtr;
      subOpList.next(subOpPtr);
      subOpList.release(tmp);
    }
  }
  
  check_release_subscription(signal, subPtr);
}

void
Suma::report_sub_start_ref(Signal* signal,
                           Ptr<Subscription> subPtr,
                           Uint32 errCode)
{
  LocalDLList<Subscriber> list(c_subscriberPool,
                               subPtr.p->m_subscribers);
  LocalDLFifoList<SubOpRecord> subOpList(c_subOpPool, subPtr.p->m_start_req);

  Ptr<Subscriber> ptr;
  Ptr<SubOpRecord> subOpPtr;
  for (subOpList.first(subOpPtr); !subOpPtr.isNull(); )
  {
    jam();

    Uint32 senderRef = subOpPtr.p->m_senderRef;
    Uint32 senderData = subOpPtr.p->m_senderData;
    c_subscriberPool.getPtr(ptr, subOpPtr.p->m_subscriberRef);

    SubStartRef* ref = (SubStartRef*)signal->getDataPtrSend();
    ref->senderRef  = reference();
    ref->senderData = senderData;
    ref->errorCode  = errCode;

    sendSignal(senderRef, GSN_SUB_START_REF, signal,
               SubStartConf::SignalLength, JBB);


    Ptr<SubOpRecord> tmp = subOpPtr;
    subOpList.next(subOpPtr);
    subOpList.release(tmp);
    c_subscriberPool.release(ptr);
  }
}

void
Suma::drop_triggers(Signal* signal, SubscriptionPtr subPtr)
{
  jam();

  subPtr.p->m_outstanding_trigger = 0;

  Ptr<Table> tabPtr;
  c_tablePool.getPtr(tabPtr, subPtr.p->m_table_ptrI);
  if (tabPtr.p->m_state == Table::DROPPED)
  {
    jam();
    subPtr.p->m_triggers[0] = ILLEGAL_TRIGGER_ID;
    subPtr.p->m_triggers[1] = ILLEGAL_TRIGGER_ID;
    subPtr.p->m_triggers[2] = ILLEGAL_TRIGGER_ID;
  }
  else 
  {
    for(Uint32 j = 0; j<3; j++)
    {
      jam();
      Uint32 triggerId = subPtr.p->m_triggers[j];
      if (triggerId != ILLEGAL_TRIGGER_ID)
      {
        subPtr.p->m_outstanding_trigger++;
        
        DropTrigImplReq * const req =
          (DropTrigImplReq*)signal->getDataPtrSend();
        req->senderRef = SUMA_REF; // Sending to myself
        req->senderData = subPtr.i;
        req->requestType = 0;
        
        // TUP needs some triggerInfo to find right list
        Uint32 ti = 0;
        TriggerInfo::setTriggerType(ti, TriggerType::SUBSCRIPTION_BEFORE);
        TriggerInfo::setTriggerActionTime(ti, TriggerActionTime::TA_DETACHED);
        TriggerInfo::setTriggerEvent(ti, (TriggerEvent::Value)j);
        TriggerInfo::setMonitorReplicas(ti, true);
        //TriggerInfo::setMonitorAllAttributes(ti, j ==TriggerEvent::TE_DELETE);
        TriggerInfo::setMonitorAllAttributes(ti, true);
        TriggerInfo::setReportAllMonitoredAttributes(ti, 
                  subPtr.p->m_options & Subscription::REPORT_ALL);
        req->triggerInfo = ti;
        
        req->tableId = subPtr.p->m_tableId;
        req->tableVersion = 0; // not used
        req->indexId = RNIL;
        req->indexVersion = 0;
        req->triggerId = triggerId;
        req->receiverRef = SUMA_REF;

        sendSignal(DBTUP_REF, GSN_DROP_TRIG_IMPL_REQ,
                   signal, DropTrigImplReq::SignalLength, JBB);
      }
    }
  }
  
  if (subPtr.p->m_outstanding_trigger == 0)
  {
    jam();
    drop_triggers_complete(signal, subPtr);
  }
}

void
Suma::execDROP_TRIG_IMPL_REF(Signal* signal)
{
  jamEntry();
  DropTrigImplRef * const ref = (DropTrigImplRef*)signal->getDataPtr();
  Ptr<Table> tabPtr;
  Ptr<Subscription> subPtr;
  const Uint32 triggerId = ref->triggerId;
  const Uint32 type = (triggerId >> 16) & 0x3;

  c_subscriptionPool.getPtr(subPtr, ref->senderData);
  c_tables.getPtr(tabPtr, subPtr.p->m_table_ptrI);
  ndbrequire(tabPtr.p->m_tableId == ref->tableId);

  ndbrequire(type < 3);
  ndbrequire(subPtr.p->m_triggers[type] != ILLEGAL_TRIGGER_ID);
  subPtr.p->m_triggers[type] = ILLEGAL_TRIGGER_ID;

  ndbrequire(subPtr.p->m_outstanding_trigger);
  subPtr.p->m_outstanding_trigger--;

  if (subPtr.p->m_outstanding_trigger)
  {
    jam();
    /**
     * Wait for more
     */
    return;
  }

  drop_triggers_complete(signal, subPtr);
}

void
Suma::execDROP_TRIG_IMPL_CONF(Signal* signal)
{
  jamEntry();

  DropTrigImplConf * const conf = (DropTrigImplConf*)signal->getDataPtr();

  Ptr<Table> tabPtr;
  Ptr<Subscription> subPtr;
  const Uint32 triggerId = conf->triggerId;
  const Uint32 type = (triggerId >> 16) & 0x3;

  c_subscriptionPool.getPtr(subPtr, conf->senderData);
  c_tables.getPtr(tabPtr, subPtr.p->m_table_ptrI);
  ndbrequire(tabPtr.p->m_tableId == conf->tableId);

  ndbrequire(type < 3);
  ndbrequire(subPtr.p->m_triggers[type] != ILLEGAL_TRIGGER_ID);
  subPtr.p->m_triggers[type] = ILLEGAL_TRIGGER_ID;

  ndbrequire(subPtr.p->m_outstanding_trigger);
  subPtr.p->m_outstanding_trigger--;

  if (subPtr.p->m_outstanding_trigger)
  {
    jam();
    /**
     * Wait for more
     */
    return;
  }

  drop_triggers_complete(signal, subPtr);
}

void
Suma::drop_triggers_complete(Signal* signal, Ptr<Subscription> subPtr)
{
  switch(subPtr.p->m_trigger_state){
  case Subscription::T_UNDEFINED:
  case Subscription::T_CREATING:
  case Subscription::T_DEFINED:
    jam();
    ndbrequire(false);
    break;
  case Subscription::T_DROPPING:
    jam();
    /**
     */
    subPtr.p->m_trigger_state = Subscription::T_UNDEFINED;
    if (!subPtr.p->m_start_req.isEmpty())
    {
      jam();
      create_triggers(signal, subPtr);
      return;
    }
    break;
  case Subscription::T_ERROR:
    jam();
    Uint32 err = subPtr.p->m_errorCode;
    subPtr.p->m_trigger_state = Subscription::T_UNDEFINED;
    subPtr.p->m_errorCode = 0;
    report_sub_start_ref(signal, subPtr, err);
    break;
  }

  check_release_subscription(signal, subPtr);
}

/**********************************************************
 * Suma participant interface
 *
 * Stopping and removing of subscriber
 *
 */

void
Suma::execSUB_STOP_REQ(Signal* signal){
  jamEntry();
  ndbassert(signal->getNoOfSections() == 0);
  DBUG_ENTER("Suma::execSUB_STOP_REQ");
  
  CRASH_INSERTION(13019);

  SubStopReq * const req = (SubStopReq*)signal->getDataPtr();
  Uint32 senderRef      = req->senderRef;
  Uint32 senderData     = req->senderData;
  Uint32 subscriberRef  = req->subscriberRef;
  Uint32 subscriberData = req->subscriberData;
  SubscriptionPtr subPtr;
  Subscription key; 
  key.m_subscriptionId  = req->subscriptionId;
  key.m_subscriptionKey = req->subscriptionKey;
  bool abortStart = (req->requestInfo & SubStopReq::RI_ABORT_START);

  if (c_startup.m_restart_server_node_id == RNIL)
  {
    jam();

    /**
     * We havent started syncing yet
     */
    sendSubStopRef(signal,
                   senderRef, senderData, SubStopRef::NotStarted);
    return;
  }

  bool found = c_subscriptions.find(subPtr, key);
  if (!found)
  {
    jam();
    sendSubStopRef(signal,
                   senderRef, senderData, SubStopRef::NoSuchSubscription);
    return;
  }
  
  switch(subPtr.p->m_state){
  case Subscription::UNDEFINED:
    jam();
    ndbrequire(false);
  case Subscription::DEFINING:
    jam();
    sendSubStopRef(signal,
                   senderRef, senderData, SubStopRef::Defining);
    return;
  case Subscription::DEFINED:
    jam();
    break;
  }

  Ptr<SubOpRecord> subOpPtr;
  LocalDLFifoList<SubOpRecord> list(c_subOpPool, subPtr.p->m_stop_req);
  bool empty = list.isEmpty();
  if (list.seize(subOpPtr) == false)
  {
    jam();
    sendSubStopRef(signal,
                   senderRef, senderData, SubStopRef::OutOfSubOpRecords);
    return;
  }

  if (abortStart)
  {
    jam();
    subOpPtr.p->m_opType = SubOpRecord::R_SUB_ABORT_START_REQ;
  }
  else
  {
    jam();
    subOpPtr.p->m_opType = SubOpRecord::R_SUB_STOP_REQ;
  }
  subOpPtr.p->m_subPtrI = subPtr.i;
  subOpPtr.p->m_senderRef = senderRef;
  subOpPtr.p->m_senderData = senderData;
  subOpPtr.p->m_subscriberRef = subscriberRef;
  subOpPtr.p->m_subscriberData = subscriberData;


  if (empty)
  {
    jam();
    signal->theData[0] = SumaContinueB::SUB_STOP_REQ;
    signal->theData[1] = subOpPtr.i;
    signal->theData[2] = RNIL;
    sendSignal(SUMA_REF, GSN_CONTINUEB, signal, 3, JBB);
  }
}

void
Suma::sub_stop_req(Signal* signal)
{
  jam();

  Ptr<SubOpRecord> subOpPtr;
  c_subOpPool.getPtr(subOpPtr, signal->theData[1]);

  Ptr<Subscription> subPtr;
  c_subscriptionPool.getPtr(subPtr, subOpPtr.p->m_subPtrI);

  Ptr<Subscriber> ptr;
  {
    LocalDLList<Subscriber> list(c_subscriberPool, subPtr.p->m_subscribers);
    if (signal->theData[2] == RNIL)
    {
      jam();
      list.first(ptr);
    }
    else
    {
      jam();
      list.getPtr(ptr, signal->theData[2]);
    }

    for (Uint32 i = 0; i<32 && !ptr.isNull(); i++, list.next(ptr))
    {
      if (ptr.p->m_senderRef == subOpPtr.p->m_subscriberRef &&
          ptr.p->m_senderData == subOpPtr.p->m_subscriberData)
      {
        jam();
        goto found;
      }
    }
  }

  if (ptr.isNull())
  {
    jam();
    sendSubStopRef(signal,
                   subOpPtr.p->m_senderRef,
                   subOpPtr.p->m_senderData,
                   SubStopRef::NoSuchSubscriber);
    check_remove_queue(signal, subPtr, subOpPtr, true, true);
    return;
  }

  signal->theData[0] = SumaContinueB::SUB_STOP_REQ;
  signal->theData[1] = subOpPtr.i;
  signal->theData[2] = ptr.i;
  sendSignal(SUMA_REF, GSN_CONTINUEB, signal, 3, JBB);
  return;

found:
  {
    LocalDLList<Subscriber> list(c_subscriberPool, subPtr.p->m_subscribers);
    list.remove(ptr);
    /**
     * NOTE: remove before...so we done send UNSUBSCRIBE to self (yuck)
     */
    bool report = subPtr.p->m_options & Subscription::REPORT_SUBSCRIBE;
    report_sub_stop_conf(signal, subOpPtr, ptr, report, list);
    c_subscriberPool.release(ptr);
  }
  check_remove_queue(signal, subPtr, subOpPtr, true, true);
  check_release_subscription(signal, subPtr);
}

void
Suma::check_remove_queue(Signal* signal,
                         Ptr<Subscription> subPtr,
                         Ptr<SubOpRecord> subOpPtr,
                         bool ishead,
                         bool dorelease)
{
  LocalDLFifoList<SubOpRecord> list(c_subOpPool, subPtr.p->m_stop_req);

  {
    Ptr<SubOpRecord> tmp;
    list.first(tmp);
    if (ishead)
    {
      jam();
      ndbrequire(tmp.i == subOpPtr.i);
    }
    else
    {
      jam();
      ishead = (tmp.i == subOpPtr.i);
    }
  }

  if (dorelease)
  {
    jam();
    list.release(subOpPtr);
  }
  else
  {
    jam();
    list.remove(subOpPtr);
  }

  if (ishead)
  {
    jam();
    if (list.first(subOpPtr) == false)
    {
      jam();
      c_restart.m_waiting_on_self = 1;
      return;
    }
    // Fall through
  }
  else
  {
    jam();
    return;
  }

  switch(subOpPtr.p->m_opType){
  case SubOpRecord::R_SUB_ABORT_START_REQ:
  case SubOpRecord::R_SUB_STOP_REQ:
    jam();
    signal->theData[0] = SumaContinueB::SUB_STOP_REQ;
    signal->theData[1] = subOpPtr.i;
    signal->theData[2] = RNIL;
    sendSignal(SUMA_REF, GSN_CONTINUEB, signal, 3, JBB);
    return;
  case SubOpRecord::R_API_FAIL_REQ:
    jam();
    signal->theData[0] = SumaContinueB::API_FAIL_SUBSCRIPTION;
    signal->theData[1] = subOpPtr.i;
    signal->theData[2] = RNIL;
    sendSignal(SUMA_REF, GSN_CONTINUEB, signal, 3, JBB);
    return;
  case SubOpRecord::R_START_ME_REQ:
    jam();
    sendSubCreateReq(signal, subPtr);
    return;
  }
}

void
Suma::report_sub_stop_conf(Signal* signal,
                           Ptr<SubOpRecord> subOpPtr,
                           Ptr<Subscriber> ptr,
                           bool report,
                           LocalDLList<Subscriber>& list)
{
  jam();
  CRASH_INSERTION(13020);
  
  Uint32 senderRef = subOpPtr.p->m_senderRef;
  Uint32 senderData = subOpPtr.p->m_senderData;
  bool abortStart = subOpPtr.p->m_opType == SubOpRecord::R_SUB_ABORT_START_REQ;
  
  // let subscriber know that subscrber is stopped
  if (!abortStart)
  {
    jam();
    send_sub_start_stop_event(signal, ptr, NdbDictionary::Event::_TE_STOP,
                              report, list);
  }
  
  SubStopConf * const conf = (SubStopConf*)signal->getDataPtrSend();
  const Uint64 gci = m_max_seen_gci;
  conf->senderRef= reference();
  conf->senderData= senderData;
  conf->gci_hi= Uint32(gci>>32);
  conf->gci_lo= Uint32(gci);
  sendSignal(senderRef, GSN_SUB_STOP_CONF, signal,
	     SubStopConf::SignalLength, JBB);

  Uint32 nodeId = refToNode(ptr.p->m_senderRef);
  if (c_subscriber_per_node[nodeId])
  {
    c_subscriber_per_node[nodeId]--;
    if (c_subscriber_per_node[nodeId] == 0)
    {
      jam();
      c_subscriber_nodes.clear(nodeId);
    }
  }
}

void
Suma::sendSubStopRef(Signal* signal,
                     Uint32 retref,
                     Uint32 data,
                     Uint32 errCode)
{
  jam();
  SubStopRef  * ref = (SubStopRef *)signal->getDataPtrSend();
  ref->senderRef = reference();
  ref->errorCode = errCode;
  ref->senderData = data;
  sendSignal(retref, GSN_SUB_STOP_REF, signal,  SubStopRef::SignalLength, JBB);
}

// report new started subscriber to all other subscribers
void
Suma::send_sub_start_stop_event(Signal *signal,
                                Ptr<Subscriber> ptr,
                                NdbDictionary::Event::_TableEvent event,
                                bool report,
                                LocalDLList<Subscriber>& list)
{
  const Uint64 gci = get_current_gci(signal);
  SubTableData * data  = (SubTableData*)signal->getDataPtrSend();
  Uint32 nodeId = refToNode(ptr.p->m_senderRef);

  NdbDictionary::Event::_TableEvent other;
  if (event == NdbDictionary::Event::_TE_STOP)
  {
    other = NdbDictionary::Event::_TE_UNSUBSCRIBE;
  }
  else if (event == NdbDictionary::Event::_TE_ACTIVE)
  {
    other = NdbDictionary::Event::_TE_SUBSCRIBE;
  }
  else
  {
    jamLine(event);
    ndbrequire(false);
  }
  
  data->gci_hi         = Uint32(gci >> 32);
  data->gci_lo         = Uint32(gci);
  data->tableId        = 0;
  data->requestInfo    = 0;
  SubTableData::setOperation(data->requestInfo, event);
  SubTableData::setNdbdNodeId(data->requestInfo, getOwnNodeId());
  SubTableData::setReqNodeId(data->requestInfo, nodeId);
  data->changeMask     = 0;
  data->totalLen       = 0;
  data->senderData     = ptr.p->m_senderData;
  sendSignal(ptr.p->m_senderRef, GSN_SUB_TABLE_DATA, signal,
             SubTableData::SignalLength, JBB);

  if (report == false)
  {
    return;
  }

  data->requestInfo    = 0;
  SubTableData::setOperation(data->requestInfo, other);
  SubTableData::setNdbdNodeId(data->requestInfo, getOwnNodeId());

  Ptr<Subscriber> tmp;
  for(list.first(tmp); !tmp.isNull(); list.next(tmp))
  {
    jam();
    SubTableData::setReqNodeId(data->requestInfo, nodeId);
    data->senderData = tmp.p->m_senderData;
    sendSignal(tmp.p->m_senderRef, GSN_SUB_TABLE_DATA, signal,
               SubTableData::SignalLength, JBB);
    
    ndbassert(tmp.i != ptr.i); // ptr should *NOT* be in list now
    if (other != NdbDictionary::Event::_TE_UNSUBSCRIBE)
    {
      jam();
      SubTableData::setReqNodeId(data->requestInfo, 
                                 refToNode(tmp.p->m_senderRef));
      
      data->senderData = ptr.p->m_senderData;
      sendSignal(ptr.p->m_senderRef, GSN_SUB_TABLE_DATA, signal,
                 SubTableData::SignalLength, JBB);
    }
  }
}

void
Suma::Table::createAttributeMask(AttributeMask& mask,
                                 Suma &suma)
{
  mask.clear();
  for(Uint32 i = 0; i<m_noOfAttributes; i++)
    mask.set(i);
}

void Suma::suma_ndbrequire(bool v) { ndbrequire(v); }


/**********************************************************
 * Scan data interface
 *
 * Assumption: one execTRANSID_AI contains all attr info
 *
 */

#define SUMA_BUF_SZ1 MAX_KEY_SIZE_IN_WORDS + MAX_TUPLE_SIZE_IN_WORDS
#define SUMA_BUF_SZ MAX_ATTRIBUTES_IN_TABLE + SUMA_BUF_SZ1

static Uint32 f_bufferLock = 0;
static Uint32 f_buffer[SUMA_BUF_SZ];
static Uint32 f_trigBufferSize = 0;
static Uint32 b_bufferLock = 0;
static Uint32 b_buffer[SUMA_BUF_SZ];
static Uint32 b_trigBufferSize = 0;

void
Suma::execTRANSID_AI(Signal* signal)
{
  jamEntry();
  DBUG_ENTER("Suma::execTRANSID_AI");

  CRASH_INSERTION(13015);
  TransIdAI * const data = (TransIdAI*)signal->getDataPtr();
  const Uint32 opPtrI = data->connectPtr;
  Uint32 length = signal->length() - 3;

  if(f_bufferLock == 0){
    f_bufferLock = opPtrI;
  } else {
    ndbrequire(f_bufferLock == opPtrI);
  }
  
  if (signal->getNoOfSections())
  {
    SectionHandle handle(this, signal);
    SegmentedSectionPtr dataPtr;
    handle.getSection(dataPtr, 0);
    length = dataPtr.sz;
    copy(data->attrData, dataPtr);
    releaseSections(handle);
  }

  Ptr<SyncRecord> syncPtr;
  c_syncPool.getPtr(syncPtr, (opPtrI >> 16));
  
  Uint32 sum = 0;
  Uint32 * dst = f_buffer + MAX_ATTRIBUTES_IN_TABLE;
  Uint32 * headers = f_buffer;
  const Uint32 * src = &data->attrData[0];
  const Uint32 * const end = &src[length];
  
  const Uint32 attribs = syncPtr.p->m_currentNoOfAttributes;
  for(Uint32 i = 0; i<attribs; i++){
    Uint32 tmp = * src++;
    * headers++ = tmp;
    Uint32 len = AttributeHeader::getDataSize(tmp);
    
    memcpy(dst, src, 4 * len);
    dst += len;
    src += len;
    sum += len;
  }
  f_trigBufferSize = sum;

  ndbrequire(src == end);

  if ((syncPtr.p->m_requestInfo & SubSyncReq::LM_Exclusive) == 0)
  {
    sendScanSubTableData(signal, syncPtr, 0);
  }

  DBUG_VOID_RETURN;
}

void
Suma::execKEYINFO20(Signal* signal)
{
  jamEntry();
  KeyInfo20* data = (KeyInfo20*)signal->getDataPtr();

  const Uint32 opPtrI = data->clientOpPtr;
  const Uint32 takeOver = data->scanInfo_Node;

  ndbrequire(f_bufferLock == opPtrI);

  Ptr<SyncRecord> syncPtr;
  c_syncPool.getPtr(syncPtr, (opPtrI >> 16));
  sendScanSubTableData(signal, syncPtr, takeOver);
}

void
Suma::sendScanSubTableData(Signal* signal,
                           Ptr<SyncRecord> syncPtr, Uint32 takeOver)
{
  const Uint32 attribs = syncPtr.p->m_currentNoOfAttributes;
  const Uint32 sum =  f_trigBufferSize;

  /**
   * Send data to subscriber
   */
  LinearSectionPtr ptr[3];
  ptr[0].p = f_buffer;
  ptr[0].sz = attribs;
  
  ptr[1].p = f_buffer + MAX_ATTRIBUTES_IN_TABLE;
  ptr[1].sz = sum;

  SubscriptionPtr subPtr;
  c_subscriptions.getPtr(subPtr, syncPtr.p->m_subscriptionPtrI);
  

  /**
   * Initialize signal
   */  
  SubTableData * sdata = (SubTableData*)signal->getDataPtrSend();
  Uint32 ref = syncPtr.p->m_senderRef;
  sdata->tableId = syncPtr.p->m_tableId;
  sdata->senderData = syncPtr.p->m_senderData;
  sdata->requestInfo = 0;
  SubTableData::setOperation(sdata->requestInfo, 
			     NdbDictionary::Event::_TE_SCAN); // Scan
  sdata->gci_hi = 0; // Undefined
  sdata->gci_lo = 0;
  sdata->takeOver = takeOver;
#if PRINT_ONLY
  ndbout_c("GSN_SUB_TABLE_DATA (scan) #attr: %d len: %d", attribs, sum);
#else
  sendSignal(ref,
	     GSN_SUB_TABLE_DATA,
	     signal, 
	     SubTableData::SignalLength, JBB,
	     ptr, 2);
#endif
  
  /**
   * Reset f_bufferLock
   */
  f_bufferLock = 0;
}

/**********************************************************
 *
 * Trigger data interface
 *
 */

void
Suma::execTRIG_ATTRINFO(Signal* signal)
{
  jamEntry();
  DBUG_ENTER("Suma::execTRIG_ATTRINFO");

  CRASH_INSERTION(13016);
  TrigAttrInfo* const trg = (TrigAttrInfo*)signal->getDataPtr();
  const Uint32 trigId = trg->getTriggerId();

  const Uint32 dataLen = signal->length() - TrigAttrInfo::StaticLength;

  if(trg->getAttrInfoType() == TrigAttrInfo::BEFORE_VALUES){
    jam();

    ndbrequire(b_bufferLock == trigId);

    memcpy(b_buffer + b_trigBufferSize, trg->getData(), 4 * dataLen);
    b_trigBufferSize += dataLen;

    // printf("before values %u %u %u\n",trigId, dataLen,  b_trigBufferSize);
  } else {
    jam();

    if(f_bufferLock == 0){
      f_bufferLock = trigId;
      f_trigBufferSize = 0;
      b_bufferLock = trigId;
      b_trigBufferSize = 0;
    } else {
      ndbrequire(f_bufferLock == trigId);
    }

    memcpy(f_buffer + f_trigBufferSize, trg->getData(), 4 * dataLen);
    f_trigBufferSize += dataLen;
  }

  
  DBUG_VOID_RETURN;
}

#ifdef NODEFAIL_DEBUG2
static int theCounts[64] = {0};
#endif

Uint32 
Suma::get_responsible_node(Uint32 bucket) const
{
  // id will contain id to responsible suma or 
  // RNIL if we don't have nodegroup info yet

  jam();
  Uint32 node;
  const Bucket* ptr= c_buckets + bucket;
  for(Uint32 i = 0; i<MAX_REPLICAS; i++)
  {
    node= ptr->m_nodes[i];
    if(c_alive_nodes.get(node))
    {
#ifdef NODEFAIL_DEBUG2
      theCounts[node]++;
      ndbout_c("Suma:responsible n=%u, D=%u, id = %u, count=%u",
               n,D, id, theCounts[node]);
#endif
      return node;
    }
  }
  
  return 0;
}

Uint32 
Suma::get_responsible_node(Uint32 bucket, const NdbNodeBitmask& mask) const
{
  jam();
  Uint32 node;
  const Bucket* ptr= c_buckets + bucket;
  for(Uint32 i = 0; i<MAX_REPLICAS; i++)
  {
    node= ptr->m_nodes[i];
    if(mask.get(node))
    {
      return node;
    }
  }
  
  return 0;
}

bool
Suma::check_switchover(Uint32 bucket, Uint64 gci)
{
  const Uint32 send_mask = (Bucket::BUCKET_STARTING | Bucket::BUCKET_TAKEOVER);
  bool send = c_buckets[bucket].m_state & send_mask;
  ndbassert(m_switchover_buckets.get(bucket));
  if(unlikely(gci > c_buckets[bucket].m_switchover_gci))
  {
    return send;
  }
  return !send;
}

static 
Uint32 
reformat(Signal* signal, LinearSectionPtr ptr[3],
	 Uint32 * src_1, Uint32 sz_1,
	 Uint32 * src_2, Uint32 sz_2)
{
  Uint32 noOfAttrs = 0, dataLen = 0;
  Uint32 * headers = signal->theData + 25;
  Uint32 * dst     = signal->theData + 25 + MAX_ATTRIBUTES_IN_TABLE;
  
  ptr[0].p  = headers;
  ptr[1].p  = dst;
  
  while(sz_1 > 0){
    Uint32 tmp = * src_1 ++;
    * headers ++ = tmp;
    Uint32 len = AttributeHeader::getDataSize(tmp);
    memcpy(dst, src_1, 4 * len);
    dst += len;
    src_1 += len;
      
    noOfAttrs++;
    dataLen += len;
    sz_1 -= (1 + len);
  }
  assert(sz_1 == 0);
  
  ptr[0].sz = noOfAttrs;
  ptr[1].sz = dataLen;
  
  ptr[2].p = src_2;
  ptr[2].sz = sz_2;
  
  return sz_2 > 0 ? 3 : 2;
}

/**
 * Pass entire pages with SUMA-trigger-data from
 *   TUP to SUMA to avoid extensive LongSignalMessage buffer contention
 */
void
Suma::execFIRE_TRIG_ORD_L(Signal* signal)
{
  jamEntry();

  ndbassert(signal->getNoOfSections() == 0);
  Uint32 pageId = signal->theData[0];
  Uint32 len = signal->theData[1];

  if (pageId == RNIL && len == 0)
  {
    jam();
    /**
     * Out of memory
     */
    out_of_buffer(signal);
    return;
  }

  Uint32 * ptr = reinterpret_cast<Uint32*>(c_page_pool.getPtr(pageId));
  while (len)
  {
    Uint32 * save = ptr;
    Uint32 msglen  = * ptr++;
    Uint32 siglen  = * ptr++;
    Uint32 sec0len = * ptr++;
    Uint32 sec1len = * ptr++;
    Uint32 sec2len = * ptr++;

    /**
     * Copy value directly into local buffers
     */
    Uint32 trigId = ((FireTrigOrd*)ptr)->getTriggerId();
    memcpy(signal->theData, ptr, 4 * siglen); // signal
    ptr += siglen;
    memcpy(f_buffer, ptr, 4*sec0len);
    ptr += sec0len;
    memcpy(b_buffer, ptr, 4*sec1len);
    ptr += sec1len;
    memcpy(f_buffer + sec0len, ptr, 4*sec2len);
    ptr += sec2len;

    f_trigBufferSize = sec0len + sec2len;
    b_trigBufferSize = sec1len;
    f_bufferLock = trigId;
    b_bufferLock = trigId;

    execFIRE_TRIG_ORD(signal);

    ndbrequire(ptr == save + msglen);
    ndbrequire(len >= msglen);
    len -= msglen;
  }

  m_ctx.m_mm.release_page(RT_DBTUP_PAGE, pageId);
}

void
Suma::execFIRE_TRIG_ORD(Signal* signal)
{
  jamEntry();
  DBUG_ENTER("Suma::execFIRE_TRIG_ORD");
  
  CRASH_INSERTION(13016);
  FireTrigOrd* const trg = (FireTrigOrd*)signal->getDataPtr();
  const Uint32 trigId    = trg->getTriggerId();
  const Uint32 hashValue = trg->getHashValue();
  const Uint32 gci_hi    = trg->getGCI();
  const Uint32 gci_lo    = trg->m_gci_lo;
  const Uint64 gci = gci_lo | (Uint64(gci_hi) << 32);
  const Uint32 event     = trg->getTriggerEvent();
  const Uint32 any_value = trg->getAnyValue();

  Ptr<Subscription> subPtr;
  c_subscriptionPool.getPtr(subPtr, trigId & 0xFFFF);

  ndbassert(gci > m_last_complete_gci);

  if (signal->getNoOfSections())
  {
    jam();
    ndbassert(isNdbMtLqh());
    SectionHandle handle(this, signal);

    ndbrequire(b_bufferLock == 0);
    ndbrequire(f_bufferLock == 0);
    f_bufferLock = trigId;
    b_bufferLock = trigId;

    SegmentedSectionPtr ptr;
    handle.getSection(ptr, 0); // Keys
    Uint32 sz = ptr.sz;
    copy(f_buffer, ptr);

    handle.getSection(ptr, 2); // After values
    copy(f_buffer + sz, ptr);
    f_trigBufferSize = sz + ptr.sz;

    handle.getSection(ptr, 1); // Before values
    copy(b_buffer, ptr);
    b_trigBufferSize = ptr.sz;
    releaseSections(handle);
  }

  jam();
  ndbrequire(f_bufferLock == trigId);
  /**
   * Reset f_bufferLock
   */
  f_bufferLock = 0;
  b_bufferLock = 0;
  
  Uint32 tableId = subPtr.p->m_tableId;
  Uint32 schemaVersion =
    c_tablePool.getPtr(subPtr.p->m_table_ptrI)->m_schemaVersion;
  
  Uint32 bucket= hashValue % c_no_of_buckets;
  m_max_seen_gci = (gci > m_max_seen_gci ? gci : m_max_seen_gci);
  if(m_active_buckets.get(bucket) || 
     (m_switchover_buckets.get(bucket) && (check_switchover(bucket, gci))))
  {
    m_max_sent_gci = (gci > m_max_sent_gci ? gci : m_max_sent_gci);
    Uint32 sz = trg->getNoOfPrimaryKeyWords()+trg->getNoOfAfterValueWords();
    ndbrequire(sz == f_trigBufferSize);
    
    LinearSectionPtr ptr[3];
    const Uint32 nptr= reformat(signal, ptr, 
				f_buffer, f_trigBufferSize,
                                b_buffer, b_trigBufferSize);
    Uint32 ptrLen= 0;
    for(Uint32 i =0; i < nptr; i++)
      ptrLen+= ptr[i].sz;    
    /**
     * Signal to subscriber(s)
     */
    SubTableData * data = (SubTableData*)signal->getDataPtrSend();//trg;
    data->gci_hi         = gci_hi;
    data->gci_lo         = gci_lo;
    data->tableId        = tableId;
    data->requestInfo    = 0;
    SubTableData::setOperation(data->requestInfo, event);
    data->flags          = 0;
    data->anyValue       = any_value;
    data->totalLen       = ptrLen;
    
    {
      LocalDLList<Subscriber> list(c_subscriberPool, subPtr.p->m_subscribers);
      SubscriberPtr subbPtr;
      for(list.first(subbPtr); !subbPtr.isNull(); list.next(subbPtr))
      {
	data->senderData = subbPtr.p->m_senderData;
	sendSignal(subbPtr.p->m_senderRef, GSN_SUB_TABLE_DATA, signal,
		   SubTableData::SignalLength, JBB, ptr, nptr);
      }
    }
  }
  else 
  {
    const uint buffer_header_sz = 4;
    Uint32* dst;
    Uint32 sz = f_trigBufferSize + b_trigBufferSize + buffer_header_sz;
    if((dst = get_buffer_ptr(signal, bucket, gci, sz)))
    {
      * dst++ = subPtr.i;
      * dst++ = schemaVersion;
      * dst++ = (event << 16) | f_trigBufferSize;
      * dst++ = any_value;
      memcpy(dst, f_buffer, f_trigBufferSize << 2);
      dst += f_trigBufferSize;
      memcpy(dst, b_buffer, b_trigBufferSize << 2);
    }
  }
  
  DBUG_VOID_RETURN;
}

void
Suma::checkMaxBufferedEpochs(Signal *signal)
{
  /*
   * Check if any subscribers are exceeding the MaxBufferedEpochs
   */
  Ptr<Gcp_record> gcp;
  jamEntry();
  if (c_gcp_list.isEmpty())
  {
    jam();
    return;
  }
  c_gcp_list.first(gcp);
  if (ERROR_INSERTED(13037))
  {
    jam();
    CLEAR_ERROR_INSERT_VALUE;
    ndbout_c("Simulating exceeding the MaxBufferedEpochs %u(%llu,%llu,%llu)",
            c_maxBufferedEpochs, m_max_seen_gci,
            m_last_complete_gci, gcp.p->m_gci);
  }
  else if (c_gcp_list.count() < c_maxBufferedEpochs)
  {
    return;
  }
  NodeBitmask subs = gcp.p->m_subscribers;
  jam();
  // Disconnect lagging subscribers waiting for oldest epoch
  ndbout_c("Found lagging epoch %llu", gcp.p->m_gci);
  for(Uint32 nodeId = 0; nodeId < MAX_NODES; nodeId++)
  {
    if (subs.get(nodeId))
    {
      jam();
      subs.clear(nodeId);
      // Disconnecting node
      signal->theData[0] = NDB_LE_SubscriptionStatus;
      signal->theData[1] = 1; // DISCONNECTED;
      signal->theData[2] = nodeId;
      signal->theData[3] = (Uint32) gcp.p->m_gci;
      signal->theData[4] = (Uint32) (gcp.p->m_gci >> 32);
      signal->theData[5] = (Uint32) c_gcp_list.count();
      signal->theData[6] = c_maxBufferedEpochs;
      sendSignal(CMVMI_REF, GSN_EVENT_REP, signal, 8, JBB);
      
      /**
       * Force API_FAILREQ
       */
      signal->theData[0] = nodeId;
      sendSignal(QMGR_REF, GSN_API_FAILREQ, signal, 1, JBA);
    }
  }
}

void
Suma::execSUB_GCP_COMPLETE_REP(Signal* signal)
{
  jamEntry();
  ndbassert(signal->getNoOfSections() == 0);

  SubGcpCompleteRep * rep = (SubGcpCompleteRep*)signal->getDataPtrSend();
  Uint32 gci_hi = rep->gci_hi;
  Uint32 gci_lo = rep->gci_lo;
  Uint64 gci = gci_lo | (Uint64(gci_hi) << 32);

  if (isNdbMtLqh() && m_gcp_rep_cnt > 1)
  {

#define SSPP 0

    if (SSPP)
      printf("execSUB_GCP_COMPLETE_REP(%u/%u)", gci_hi, gci_lo);
    jam();
    Uint32 min = m_min_gcp_rep_counter_index;
    Uint32 sz = NDB_ARRAY_SIZE(m_gcp_rep_counter);
    for (Uint32 i = min; i != m_max_gcp_rep_counter_index; i = (i + 1) % sz)
    {
      jam();
      if (m_gcp_rep_counter[i].m_gci == gci)
      {
        jam();
        m_gcp_rep_counter[i].m_cnt ++;
        if (m_gcp_rep_counter[i].m_cnt == m_gcp_rep_cnt)
        {
          jam();
          /**
           * Release this entry...
           */
          if (i != min)
          {
            jam();
            m_gcp_rep_counter[i] = m_gcp_rep_counter[min];
          }
          m_min_gcp_rep_counter_index = (min + 1) % sz;
          if (SSPP)
            ndbout_c(" found - complete after: (min: %u max: %u)",
                     m_min_gcp_rep_counter_index,
                     m_max_gcp_rep_counter_index);
          goto found;
        }
        else
        {
          jam();
          if (SSPP)
            ndbout_c(" found - wait unchanged: (min: %u max: %u)",
                     m_min_gcp_rep_counter_index,
                     m_max_gcp_rep_counter_index);
          return; // Wait for more...
        }
      }
    }
    /**
     * Not found...
     */
    Uint32 next = (m_max_gcp_rep_counter_index + 1) % sz;
    ndbrequire(next != min); // ring buffer full
    m_gcp_rep_counter[m_max_gcp_rep_counter_index].m_gci = gci;
    m_gcp_rep_counter[m_max_gcp_rep_counter_index].m_cnt = 1;
    m_max_gcp_rep_counter_index = next;
    if (SSPP)
      ndbout_c(" new - after: (min: %u max: %u)",
               m_min_gcp_rep_counter_index,
               m_max_gcp_rep_counter_index);
    return;
  }
found:
  bool drop = false;
  Uint32 flags = (m_missing_data)
                 ? rep->flags | SubGcpCompleteRep::MISSING_DATA
                 : rep->flags;

  if (ERROR_INSERTED(13036))
  {
    jam();
    CLEAR_ERROR_INSERT_VALUE;
    ndbout_c("Simulating out of event buffer at node failure");
    flags |= SubGcpCompleteRep::MISSING_DATA;
  }

#ifdef VM_TRACE
  if (m_gcp_monitor == 0)
  {
  }
  else if (gci_hi == Uint32(m_gcp_monitor >> 32))
  {
    ndbrequire(gci_lo == Uint32(m_gcp_monitor) + 1);
  }
  else
  {
    ndbrequire(gci_hi == Uint32(m_gcp_monitor >> 32) + 1);
    ndbrequire(gci_lo == 0);
  }
  m_gcp_monitor = gci;
#endif

  m_last_complete_gci = gci;
  checkMaxBufferedEpochs(signal);
  m_max_seen_gci = (gci > m_max_seen_gci ? gci : m_max_seen_gci);

  /**
   * 
   */
  if(!m_switchover_buckets.isclear())
  {
    bool unlock = false;
    NdbNodeBitmask handover_nodes;
    Uint32 i = m_switchover_buckets.find(0);
    for(; i != Bucket_mask::NotFound; i = m_switchover_buckets.find(i + 1))
    {
      if(gci > c_buckets[i].m_switchover_gci)
      {
	Uint32 state = c_buckets[i].m_state;
	m_switchover_buckets.clear(i);
	printf("%u/%u (%u/%u) switchover complete bucket %d state: %x", 
	       Uint32(gci >> 32),
	       Uint32(gci),
	       Uint32(c_buckets[i].m_switchover_gci >> 32),
	       Uint32(c_buckets[i].m_switchover_gci),
	       i, state);

	if(state & Bucket::BUCKET_STARTING)
	{
	  /**
	   * NR case
	   */
          jam();
	  m_active_buckets.set(i);
	  c_buckets[i].m_state &= ~(Uint32)Bucket::BUCKET_STARTING;
	  ndbout_c("starting");
	  m_gcp_complete_rep_count++;
          unlock = true;
	}
	else if(state & Bucket::BUCKET_TAKEOVER)
	{
	  /**
	   * NF case
	   */
          jam();
	  Bucket* bucket= c_buckets + i;
	  Page_pos pos= bucket->m_buffer_head;
	  ndbrequire(pos.m_max_gci < gci);

	  Buffer_page* page= c_page_pool.getPtr(pos.m_page_id);
	  ndbout_c("takeover %d", pos.m_page_id);
	  page->m_max_gci_hi = (Uint32)(pos.m_max_gci >> 32);
          page->m_max_gci_lo = (Uint32)(pos.m_max_gci & 0xFFFFFFFF);
          ndbassert(pos.m_max_gci != 0);
	  page->m_words_used = pos.m_page_pos;
	  page->m_next_page = RNIL;
	  memset(&bucket->m_buffer_head, 0, sizeof(bucket->m_buffer_head));
	  bucket->m_buffer_head.m_page_id = RNIL;
	  bucket->m_buffer_head.m_page_pos = Buffer_page::DATA_WORDS + 1;

	  m_active_buckets.set(i);
          m_gcp_complete_rep_count++;
	  c_buckets[i].m_state &= ~(Uint32)Bucket::BUCKET_TAKEOVER;
	}
	else if (state & Bucket::BUCKET_HANDOVER)
	{
	  /**
	   * NR, living node
	   */
          jam();
	  c_buckets[i].m_state &= ~(Uint32)Bucket::BUCKET_HANDOVER;
	  handover_nodes.set(c_buckets[i].m_switchover_node);
          m_gcp_complete_rep_count--;
	  ndbout_c("handover");
	}
        else if (state & Bucket::BUCKET_CREATED_MASK)
        {
          jam();
          Uint32 cnt = state >> 8;
          Uint32 mask = Uint32(Bucket::BUCKET_CREATED_MASK) | (cnt << 8);
	  c_buckets[i].m_state &= ~mask;
          flags |= SubGcpCompleteRep::ADD_CNT;
          flags |= (cnt << 16);
          ndbout_c("add %u %s", cnt, 
                   state & Bucket::BUCKET_CREATED_SELF ? "self" : "other");
          if (state & Bucket::BUCKET_CREATED_SELF &&
              get_responsible_node(i) == getOwnNodeId())
          {
            jam();
            m_active_buckets.set(i);
            m_gcp_complete_rep_count++;
          }
        }
        else if (state & Bucket::BUCKET_DROPPED_MASK)
        {
          jam();
          Uint32 cnt = state >> 8;
          Uint32 mask = Uint32(Bucket::BUCKET_DROPPED_MASK) | (cnt << 8);
	  c_buckets[i].m_state &= ~mask;
          flags |= SubGcpCompleteRep::SUB_CNT;
          flags |= (cnt << 16);
          ndbout_c("sub %u %s", cnt, 
                   state & Bucket::BUCKET_DROPPED_SELF ? "self" : "other");
          if (state & Bucket::BUCKET_DROPPED_SELF)
          {
            m_active_buckets.clear(i);
            drop = true;
          }
        }
      }
    }

    if(getNodeState().startLevel == NodeState::SL_STARTING && 
       m_switchover_buckets.isclear() && 
       c_startup.m_handover_nodes.isclear())
    {
      jam();
      sendSTTORRY(signal);
    }

    if (unlock)
    {
      jam();
      send_dict_unlock_ord(signal, DictLockReq::SumaHandOver);
    }
  }

  if(ERROR_INSERTED(13010))
  {
    CLEAR_ERROR_INSERT_VALUE;
    ndbout_c("Don't send GCP_COMPLETE_REP(%llu)", gci);
    return;
  }

  /**
   * Signal to subscribers
   */
  rep->gci_hi = gci_hi;
  rep->gci_lo = gci_lo;
  rep->flags = flags;
  rep->senderRef  = reference();
  rep->gcp_complete_rep_count = m_gcp_complete_rep_count;

  if(m_gcp_complete_rep_count && !c_subscriber_nodes.isclear())
  {
    CRASH_INSERTION(13033);

    NodeReceiverGroup rg(API_CLUSTERMGR, c_subscriber_nodes);
    sendSignal(rg, GSN_SUB_GCP_COMPLETE_REP, signal,
	       SubGcpCompleteRep::SignalLength, JBB);
    
    Ptr<Gcp_record> gcp;
    if(c_gcp_list.seize(gcp))
    {
      gcp.p->m_gci = gci;
      gcp.p->m_subscribers = c_subscriber_nodes;
    }
    else
    {
      char buf[100];
      c_subscriber_nodes.getText(buf);
      g_eventLogger->error("c_gcp_list.seize() failed: gci: %llu nodes: %s",
                           gci, buf);
    }
  }
  
  /**
   * Add GCP COMPLETE REP to buffer
   */
  bool subscribers = !c_subscriber_nodes.isclear();
  for(Uint32 i = 0; i<c_no_of_buckets; i++)
  {
    if(m_active_buckets.get(i))
      continue;

    if (subscribers || (c_buckets[i].m_state & Bucket::BUCKET_RESEND))
    {
      //Uint32* dst;
      get_buffer_ptr(signal, i, gci, 0);
    }
  }

  if(m_out_of_buffer_gci && gci > m_out_of_buffer_gci)
  {
    jam();
    infoEvent("Reenable event buffer");
    m_out_of_buffer_gci = 0;
    m_missing_data = false;
  }

  if (unlikely(drop))
  {
    jam();
    m_gcp_complete_rep_count = 0;
    c_nodeGroup = RNIL;
    c_nodes_in_nodegroup_mask.clear();
    fix_nodegroup();
  }
}

void
Suma::execCREATE_TAB_CONF(Signal *signal)
{
  jamEntry();
  DBUG_ENTER("Suma::execCREATE_TAB_CONF");

  DBUG_VOID_RETURN;
}

void
Suma::execDROP_TAB_CONF(Signal *signal)
{
  jamEntry();
  ndbassert(signal->getNoOfSections() == 0);

  DropTabConf * const conf = (DropTabConf*)signal->getDataPtr();
  Uint32 senderRef= conf->senderRef;
  Uint32 tableId= conf->tableId;

  TablePtr tabPtr;
  if (!c_tables.find(tabPtr, tableId))
  {
    jam();
    return;
  }

  DBUG_PRINT("info",("drop table id: %d[i=%u]", tableId, tabPtr.i));

  tabPtr.p->m_state = Table::DROPPED;
  c_tables.remove(tabPtr);

  if (tabPtr.p->m_subscriptions.isEmpty())
  {
    jam();
    tabPtr.p->release(* this);
    c_tablePool.release(tabPtr);
    return;
  }

  if (senderRef == 0)
  {
    jam();
    return;
  }
  // dict coordinator sends info to API

  const Uint64 gci = get_current_gci(signal);
  SubTableData * data = (SubTableData*)signal->getDataPtrSend();
  data->gci_hi         = Uint32(gci >> 32);
  data->gci_lo         = Uint32(gci);
  data->tableId        = tableId;
  data->requestInfo    = 0;
  SubTableData::setOperation(data->requestInfo,NdbDictionary::Event::_TE_DROP);
  SubTableData::setReqNodeId(data->requestInfo, refToNode(senderRef));
  
  Ptr<Subscription> subPtr;
  LocalDLList<Subscription> subList(c_subscriptionPool,
                                    tabPtr.p->m_subscriptions);

  for (subList.first(subPtr); !subPtr.isNull(); subList.next(subPtr))
  {
    jam();
    if(subPtr.p->m_subscriptionType != SubCreateReq::TableEvent)
    {
      jam();
      continue;
      //continue in for-loop if the table is not part of
      //the subscription. Otherwise, send data to subscriber.
    }

    if (subPtr.p->m_options & Subscription::NO_REPORT_DDL)
    {
      jam();
      continue;
    }

    Ptr<Subscriber> ptr;
    LocalDLList<Subscriber> list(c_subscriberPool, subPtr.p->m_subscribers);
    for(list.first(ptr); !ptr.isNull(); list.next(ptr))
    {
      jam();
      data->senderData= ptr.p->m_senderData;
      sendSignal(ptr.p->m_senderRef, GSN_SUB_TABLE_DATA, signal,
                 SubTableData::SignalLength, JBB);
    }
  }
}

/**
 * This receives DICT_TAB_INFO in long signal section 1, and releases the data
 * after use.
 */
void
Suma::execALTER_TAB_REQ(Signal *signal)
{
  jamEntry();

  AlterTabReq * const req = (AlterTabReq*)signal->getDataPtr();
  Uint32 senderRef= req->senderRef;
  Uint32 tableId= req->tableId;
  Uint32 changeMask= req->changeMask;
  TablePtr tabPtr;

  // Copy DICT_TAB_INFO to local linear buffer
  SectionHandle handle(this, signal);
  SegmentedSectionPtr tabInfoPtr;
  handle.getSection(tabInfoPtr, 0);

  if (!c_tables.find(tabPtr, tableId))
  {
    jam();
    releaseSections(handle);
    return;
  }

  if (senderRef == 0)
  {
    jam();
    releaseSections(handle);
    return;
  }
  // dict coordinator sends info to API
  
#ifndef DBUG_OFF
  ndbout_c("DICT_TAB_INFO in SUMA,  tabInfoPtr.sz = %d", tabInfoPtr.sz);
  SimplePropertiesSectionReader reader(handle.m_ptr[0],
				       getSectionSegmentPool());
  reader.printAll(ndbout);
#endif
  copy(b_dti_buf, tabInfoPtr);
  releaseSections(handle);

  LinearSectionPtr lptr[3];
  lptr[0].p = b_dti_buf;
  lptr[0].sz = tabInfoPtr.sz;

  const Uint64 gci = get_current_gci(signal);
  SubTableData * data = (SubTableData*)signal->getDataPtrSend();
  data->gci_hi         = Uint32(gci >> 32);
  data->gci_lo         = Uint32(gci);
  data->tableId        = tableId;
  data->requestInfo    = 0;
  SubTableData::setOperation(data->requestInfo, 
			     NdbDictionary::Event::_TE_ALTER);
  SubTableData::setReqNodeId(data->requestInfo, refToNode(senderRef));
  data->flags          = 0;
  data->changeMask     = changeMask;
  data->totalLen       = tabInfoPtr.sz;
  Ptr<Subscription> subPtr;
  LocalDLList<Subscription> subList(c_subscriptionPool,
                                    tabPtr.p->m_subscriptions);

  for (subList.first(subPtr); !subPtr.isNull(); subList.next(subPtr))
  {
    if(subPtr.p->m_subscriptionType != SubCreateReq::TableEvent)
    {
      jam();
      continue;
      //continue in for-loop if the table is not part of
      //the subscription. Otherwise, send data to subscriber.
    }
  
    if (subPtr.p->m_options & Subscription::NO_REPORT_DDL)
    {
      jam();
      continue;
    }

    Ptr<Subscriber> ptr;
    LocalDLList<Subscriber> list(c_subscriberPool, subPtr.p->m_subscribers);
    for(list.first(ptr); !ptr.isNull(); list.next(ptr))
    {
      jam();
      data->senderData= ptr.p->m_senderData;
      Callback c = { 0, 0 };
      sendFragmentedSignal(ptr.p->m_senderRef, GSN_SUB_TABLE_DATA, signal,
                           SubTableData::SignalLength, JBB, lptr, 1, c);
    }
  }
}

void
Suma::execSUB_GCP_COMPLETE_ACK(Signal* signal)
{
  jamEntry();
  ndbassert(signal->getNoOfSections() == 0);

  SubGcpCompleteAck * const ack = (SubGcpCompleteAck*)signal->getDataPtr();
  Uint32 gci_hi = ack->rep.gci_hi;
  Uint32 gci_lo = ack->rep.gci_lo;
  Uint32 senderRef  = ack->rep.senderRef;
  if (unlikely(signal->getLength() < SubGcpCompleteAck::SignalLength))
  {
    jam();
    ndbassert(!ndb_check_micro_gcp(getNodeInfo(refToNode(senderRef)).m_version));
    gci_lo = 0;
  }

  Uint64 gci = gci_lo | (Uint64(gci_hi) << 32);
  m_max_seen_gci = (gci > m_max_seen_gci ? gci : m_max_seen_gci);

  if (ERROR_INSERTED(13037))
  {
    jam();
    ndbout_c("Simulating exceeding the MaxBufferedEpochs, ignoring ack");
    return;
  }

  if (refToBlock(senderRef) == SUMA) 
  {
    jam();

    // Ack from other SUMA
    Uint32 nodeId= refToNode(senderRef);
    for(Uint32 i = 0; i<c_no_of_buckets; i++)
    {
      if(m_active_buckets.get(i) || 
	 (m_switchover_buckets.get(i) && (check_switchover(i, gci))) ||
	 (!m_switchover_buckets.get(i) && get_responsible_node(i) == nodeId))
      {
	release_gci(signal, i, gci);
      }
    }
    return;
  }

  // Ack from User and not an ack from other SUMA, redistribute in nodegroup
  
  Uint32 nodeId = refToNode(senderRef);
  if (ERROR_INSERTED(13023))
  {
    ndbout_c("Throwing SUB_GCP_COMPLETE_ACK gci: %u/%u from %u",
             Uint32(gci>>32), Uint32(gci), nodeId);
    return;
  }

  
  jam();
  Ptr<Gcp_record> gcp;
  for(c_gcp_list.first(gcp); !gcp.isNull(); c_gcp_list.next(gcp))
  {
    if(gcp.p->m_gci == gci)
    {
      gcp.p->m_subscribers.clear(nodeId);
      gcp.p->m_subscribers.bitAND(c_subscriber_nodes);
      if(!gcp.p->m_subscribers.isclear())
      {
	jam();
	return;
      }
      break;
    }
  }
  
  if(gcp.isNull())
  {
    g_eventLogger->warning("ACK wo/ gcp record (gci: %u/%u) ref: %.8x from: %.8x",
                           Uint32(gci >> 32), Uint32(gci),
                           senderRef, signal->getSendersBlockRef());
  }
  else
  {
    c_gcp_list.release(gcp);
  }
  
  CRASH_INSERTION(13011);
  if(ERROR_INSERTED(13012))
  {
    CLEAR_ERROR_INSERT_VALUE;
    ndbout_c("Don't redistribute SUB_GCP_COMPLETE_ACK");
    return;
  }
  
  ack->rep.senderRef = reference();  
  NodeReceiverGroup rg(SUMA, c_nodes_in_nodegroup_mask);
  sendSignal(rg, GSN_SUB_GCP_COMPLETE_ACK, signal,
	     SubGcpCompleteAck::SignalLength, JBB);
}

/**************************************************************
 *
 * Removing subscription
 *
 */

void
Suma::execSUB_REMOVE_REQ(Signal* signal)
{
  jamEntry();
  DBUG_ENTER("Suma::execSUB_REMOVE_REQ");

  CRASH_INSERTION(13021);

  const SubRemoveReq req = *(SubRemoveReq*)signal->getDataPtr();
  SubscriptionPtr subPtr;
  Subscription key;
  key.m_subscriptionId  = req.subscriptionId;
  key.m_subscriptionKey = req.subscriptionKey;

  if (c_startup.m_restart_server_node_id == RNIL)
  {
    jam();

    /**
     * We havent started syncing yet
     */
    sendSubRemoveRef(signal,  req, SubRemoveRef::NotStarted);
    return;
  }

  bool found = c_subscriptions.find(subPtr, key);

  if(!found)
  {
    jam();
    sendSubRemoveRef(signal, req, SubRemoveRef::NoSuchSubscription);
    return;
  }

  switch(subPtr.p->m_state){
  case Subscription::UNDEFINED:
    jam();
  case Subscription::DEFINING:
    jam();
    ndbrequire(false);
  case Subscription::DEFINED:
    if (subPtr.p->m_options & Subscription::MARKED_DROPPED)
    {
      /**
       * already dropped
       */
      jam();
      sendSubRemoveRef(signal, req, SubRemoveRef::AlreadyDropped);
      return;
    }
    break;
  }

  subPtr.p->m_options |= Subscription::MARKED_DROPPED;
  check_release_subscription(signal, subPtr);

  SubRemoveConf * const conf = (SubRemoveConf*)signal->getDataPtrSend();
  conf->senderRef            = reference();
  conf->senderData           = req.senderData;
  conf->subscriptionId       = req.subscriptionId;
  conf->subscriptionKey      = req.subscriptionKey;

  sendSignal(req.senderRef, GSN_SUB_REMOVE_CONF, signal,
             SubRemoveConf::SignalLength, JBB);
  return;
}

void
Suma::check_release_subscription(Signal* signal, Ptr<Subscription> subPtr)
{
  if (!subPtr.p->m_subscribers.isEmpty())
  {
    jam();
    return;
  }

  if (!subPtr.p->m_start_req.isEmpty())
  {
    jam();
    return;
  }

  if (!subPtr.p->m_stop_req.isEmpty())
  {
    jam();
    return;
  }

  switch(subPtr.p->m_trigger_state){
  case Subscription::T_UNDEFINED:
    jam();
    goto do_release;
  case Subscription::T_CREATING:
    jam();
    /**
     * Wait for completion
     */
    return;
  case Subscription::T_DEFINED:
    jam();
    subPtr.p->m_trigger_state = Subscription::T_DROPPING;
    drop_triggers(signal, subPtr);
    return;
  case Subscription::T_DROPPING:
    jam();
    /**
     * Wait for completion
     */
    return;
  case Subscription::T_ERROR:
    jam();
    /**
     * Wait for completion
     */
    return;
  }
  ndbrequire(false);

do_release:
  TablePtr tabPtr;
  c_tables.getPtr(tabPtr, subPtr.p->m_table_ptrI);

  if (tabPtr.p->m_state == Table::DROPPED)
  {
    jam();
    subPtr.p->m_options |= Subscription::MARKED_DROPPED;
  }

  if ((subPtr.p->m_options & Subscription::MARKED_DROPPED) == 0)
  {
    jam();
    return;
  }

  {
    LocalDLList<Subscription> list(c_subscriptionPool,
                                   tabPtr.p->m_subscriptions);
    list.remove(subPtr);
  }

  if (tabPtr.p->m_subscriptions.isEmpty())
  {
    jam();
    switch(tabPtr.p->m_state){
    case Table::UNDEFINED:
      ndbrequire(false);
    case Table::DEFINING:
      break;
    case Table::DEFINED:
      jam();
      c_tables.remove(tabPtr);
      // Fall through
    case Table::DROPPED:
      jam();
      tabPtr.p->release(* this);
      c_tablePool.release(tabPtr);
    };
  }
  
  c_subscriptions.release(subPtr);
}

void
Suma::sendSubRemoveRef(Signal* signal,
                       const SubRemoveReq& req,
                       Uint32 errCode)
{
  jam();
  DBUG_ENTER("Suma::sendSubRemoveRef");
  SubRemoveRef  * ref = (SubRemoveRef *)signal->getDataPtrSend();
  ref->senderRef  = reference();
  ref->senderData = req.senderData;
  ref->subscriptionId = req.subscriptionId;
  ref->subscriptionKey = req.subscriptionKey;
  ref->errorCode = errCode;
  sendSignal(signal->getSendersBlockRef(), GSN_SUB_REMOVE_REF, 
	     signal, SubRemoveRef::SignalLength, JBB);
  DBUG_VOID_RETURN;
}

void
Suma::Table::release(Suma & suma){
  jamBlock(&suma);

  m_state = UNDEFINED;
}

void
Suma::SyncRecord::release(){
  jam();

  LocalDataBuffer<15> fragBuf(suma.c_dataBufferPool, m_fragments);
  fragBuf.release();

  LocalDataBuffer<15> attrBuf(suma.c_dataBufferPool, m_attributeList);
  attrBuf.release();  
}


/**************************************************************
 *
 * Restarting remote node functions, master functionality
 * (slave does nothing special)
 * - triggered on INCL_NODEREQ calling startNode
 * - included node will issue START_ME when it's ready to start
 * the subscribers
 *
 */

void
Suma::execSUMA_START_ME_REQ(Signal* signal) {
  jamEntry();

  Uint32 retref = signal->getSendersBlockRef();
  if (c_restart.m_ref)
  {
    jam();
    SumaStartMeRef* ref= (SumaStartMeRef*)signal->getDataPtrSend();
    ref->errorCode = SumaStartMeRef::Busy;
    sendSignal(retref, GSN_SUMA_START_ME_REF, signal,
               SumaStartMeRef::SignalLength, JBB);
    return;
  }

  if (getNodeState().getStarted() == false)
  {
    jam();
    SumaStartMeRef* ref= (SumaStartMeRef*)signal->getDataPtrSend();
    ref->errorCode = SumaStartMeRef::NotStarted;
    sendSignal(retref, GSN_SUMA_START_ME_REF, signal,
               SumaStartMeRef::SignalLength, JBB);
    return;
  }

  Ptr<SubOpRecord> subOpPtr;
  if (c_subOpPool.seize(subOpPtr) == false)
  {
    jam();
    SumaStartMeRef* ref= (SumaStartMeRef*)signal->getDataPtrSend();
    ref->errorCode = SumaStartMeRef::Busy;
    sendSignal(retref, GSN_SUMA_START_ME_REF, signal,
               SumaStartMeRef::SignalLength, JBB);
    return;
  }

  subOpPtr.p->m_opType = SubOpRecord::R_START_ME_REQ;

  c_restart.m_abort = 0;
  c_restart.m_waiting_on_self = 0;
  c_restart.m_ref = retref;
  c_restart.m_max_seq = c_current_seq;
  c_restart.m_subOpPtrI = subOpPtr.i;

  DLHashTable<Subscription>::Iterator it;
  if (c_subscriptions.first(it))
  {
    jam();

    /**
     * We only need to handle subscriptions with seq <= c_current_seq
     *   all subscriptions(s) created after this, will be handled by
     *   starting suma directly
     */
    c_current_seq++;
  }

  copySubscription(signal, it);
}

void
Suma::copySubscription(Signal* signal, DLHashTable<Subscription>::Iterator it)
{
  jam();

  Ptr<SubOpRecord> subOpPtr;
  c_subOpPool.getPtr(subOpPtr, c_restart.m_subOpPtrI);

  Ptr<Subscription> subPtr = it.curr;
  if (!subPtr.isNull())
  {
    jam();
    c_restart.m_subPtrI = subPtr.i;
    c_restart.m_bucket = it.bucket;

    LocalDLFifoList<SubOpRecord> list(c_subOpPool, subPtr.p->m_stop_req);
    bool empty = list.isEmpty();
    list.add(subOpPtr);

    if (!empty)
    {
      /**
       * Wait for lock
       */
      jam();
      c_restart.m_waiting_on_self = 1;
      return;
    }

    sendSubCreateReq(signal, subPtr);
  }
  else
  {
    jam();
    SumaStartMeConf* conf = (SumaStartMeConf*)signal->getDataPtrSend();
    conf->unused = 0;
    sendSignal(c_restart.m_ref, GSN_SUMA_START_ME_CONF, signal,
               SumaStartMeConf::SignalLength, JBB);

    c_subOpPool.release(subOpPtr);
    c_restart.m_ref = 0;
    return;
  }
}

void
Suma::sendSubCreateReq(Signal* signal, Ptr<Subscription> subPtr)
{
  jam();

  if (c_restart.m_abort)
  {
    jam();
    abort_start_me(signal, subPtr, true);
    return;
  }

  c_restart.m_waiting_on_self = 0;
  SubCreateReq * req = (SubCreateReq *)signal->getDataPtrSend();
  req->senderRef        = reference();
  req->senderData       = subPtr.i;
  req->subscriptionId   = subPtr.p->m_subscriptionId;
  req->subscriptionKey  = subPtr.p->m_subscriptionKey;
  req->subscriptionType = subPtr.p->m_subscriptionType;
  req->tableId          = subPtr.p->m_tableId;
  req->schemaTransId    = 0;

  if (subPtr.p->m_options & Subscription::REPORT_ALL)
  {
    req->subscriptionType |= SubCreateReq::ReportAll;
  }

  if (subPtr.p->m_options & Subscription::REPORT_SUBSCRIBE)
  {
    req->subscriptionType |= SubCreateReq::ReportSubscribe;
  }

  if (subPtr.p->m_options & Subscription::NO_REPORT_DDL)
  {
    req->subscriptionType |= SubCreateReq::NoReportDDL;
  }

  if (subPtr.p->m_options & Subscription::MARKED_DROPPED)
  {
    req->subscriptionType |= SubCreateReq::NR_Sub_Dropped;
    ndbout_c("copying dropped sub: %u", subPtr.i);
  }

  Ptr<Table> tabPtr;
  c_tablePool.getPtr(tabPtr, subPtr.p->m_table_ptrI);
  if (tabPtr.p->m_state != Table::DROPPED)
  {
    jam();
    c_restart.m_waiting_on_self = 0;
    if (!ndbd_suma_dictlock_startme(getNodeInfo(refToNode(c_restart.m_ref)).m_version))
    {
      jam();
      /**
       * Downgrade
       *
       * In pre suma v2, SUB_CREATE_REQ::SignalLength is one greater
       *   but code checks length and set a default value...
       *   so we dont need to do anything...
       *   Thank you Ms. Fortuna
       */
    }

    sendSignal(c_restart.m_ref, GSN_SUB_CREATE_REQ, signal,
               SubCreateReq::SignalLength, JBB);
  }
  else
  {
    jam();
    ndbout_c("not copying sub %u with dropped table: %u/%u",
             subPtr.i,
             tabPtr.p->m_tableId, tabPtr.i);

    c_restart.m_waiting_on_self = 1;
    SubCreateConf * conf = (SubCreateConf *)signal->getDataPtrSend();
    conf->senderRef        = reference();
    conf->senderData       = subPtr.i;
    sendSignal(reference(), GSN_SUB_CREATE_CONF, signal,
               SubCreateConf::SignalLength, JBB);
  }
}

void 
Suma::execSUB_CREATE_REF(Signal* signal)
{
  jamEntry();

  SubCreateRef *const ref= (SubCreateRef *)signal->getDataPtr();
  Uint32 error= ref->errorCode;

  {
    SumaStartMeRef* ref= (SumaStartMeRef*)signal->getDataPtrSend();
    ref->errorCode = error;
    sendSignal(c_restart.m_ref, GSN_SUMA_START_ME_REF, signal,
               SumaStartMeRef::SignalLength, JBB);
  }

  Ptr<Subscription> subPtr;
  c_subscriptionPool.getPtr(subPtr, c_restart.m_subPtrI);
  abort_start_me(signal, subPtr, true);
}

void 
Suma::execSUB_CREATE_CONF(Signal* signal)
{
  jamEntry();

  /**
   * We have lock...start all subscriber(s)
   */
  Ptr<Subscription> subPtr;
  c_subscriptionPool.getPtr(subPtr, c_restart.m_subPtrI);

  c_restart.m_waiting_on_self = 0;

  /**
   * Check if we were aborted...
   *  this signal is sent to self in case of DROPPED subscription...
   */
  if (c_restart.m_abort)
  {
    jam();
    abort_start_me(signal, subPtr, true);
    return;
  }
  
  Ptr<Table> tabPtr;
  c_tablePool.getPtr(tabPtr, subPtr.p->m_table_ptrI);

  Ptr<Subscriber> ptr;
  if (tabPtr.p->m_state != Table::DROPPED)
  {
    jam();
    LocalDLList<Subscriber> list(c_subscriberPool, subPtr.p->m_subscribers);
    list.first(ptr);
  }
  else
  {
    jam();
    ptr.setNull();
    ndbout_c("not copying subscribers on sub: %u with dropped table %u/%u",
             subPtr.i, tabPtr.p->m_tableId, tabPtr.i);
  }

  copySubscriber(signal, subPtr, ptr);
}

void
Suma::copySubscriber(Signal* signal,
                     Ptr<Subscription> subPtr,
                     Ptr<Subscriber> ptr)
{
  if (!ptr.isNull())
  {
    jam();

    SubStartReq* req = (SubStartReq*)signal->getDataPtrSend();
    req->senderRef        = reference();
    req->senderData       = ptr.i;
    req->subscriptionId   = subPtr.p->m_subscriptionId;
    req->subscriptionKey  = subPtr.p->m_subscriptionKey;
    req->part             = SubscriptionData::TableData;
    req->subscriberData   = ptr.p->m_senderData;
    req->subscriberRef    = ptr.p->m_senderRef;

    sendSignal(c_restart.m_ref, GSN_SUB_START_REQ,
               signal, SubStartReq::SignalLength, JBB);
    return;
  }
  else
  {
    // remove lock from this subscription
    Ptr<SubOpRecord> subOpPtr;
    c_subOpPool.getPtr(subOpPtr, c_restart.m_subOpPtrI);
    check_remove_queue(signal, subPtr, subOpPtr, true, false);
    check_release_subscription(signal, subPtr);

    DLHashTable<Subscription>::Iterator it;
    it.curr = subPtr;
    it.bucket = c_restart.m_bucket;
    c_subscriptions.next(it);
    copySubscription(signal, it);
  }
}

void 
Suma::execSUB_START_CONF(Signal* signal)
{
  jamEntry();

  SubStartConf * const conf = (SubStartConf*)signal->getDataPtr();

  Ptr<Subscription> subPtr;
  c_subscriptionPool.getPtr(subPtr, c_restart.m_subPtrI);

  Ptr<Subscriber> ptr;
  c_subscriberPool.getPtr(ptr, conf->senderData);

  LocalDLList<Subscriber> list(c_subscriberPool, subPtr.p->m_subscribers);
  list.next(ptr);
  copySubscriber(signal, subPtr, ptr);
}

void
Suma::execSUB_START_REF(Signal* signal)
{
  jamEntry();

  SubStartRef * sig = (SubStartRef*)signal->getDataPtr();
  Uint32 errorCode = sig->errorCode;

  {
    SumaStartMeRef* ref= (SumaStartMeRef*)signal->getDataPtrSend();
    ref->errorCode = errorCode;
    sendSignal(c_restart.m_ref, GSN_SUMA_START_ME_REF, signal,
               SumaStartMeRef::SignalLength, JBB);
  }

  Ptr<Subscription> subPtr;
  c_subscriptionPool.getPtr(subPtr, c_restart.m_subPtrI);

  abort_start_me(signal, subPtr, true);
}

void
Suma::abort_start_me(Signal* signal, Ptr<Subscription> subPtr,
                     bool lockowner)
{
  Ptr<SubOpRecord> subOpPtr;
  c_subOpPool.getPtr(subOpPtr, c_restart.m_subOpPtrI);
  check_remove_queue(signal, subPtr, subOpPtr, lockowner, true);
  check_release_subscription(signal, subPtr);

  c_restart.m_ref = 0;
}

void
Suma::execSUMA_HANDOVER_REQ(Signal* signal)
{
  jamEntry();
  DBUG_ENTER("Suma::execSUMA_HANDOVER_REQ");
  //  Uint32 sumaRef = signal->getSendersBlockRef();
  SumaHandoverReq const * req = (SumaHandoverReq *)signal->getDataPtr();

  Uint32 gci = req->gci;
  Uint32 nodeId = req->nodeId;
  Uint32 new_gci = Uint32(m_last_complete_gci >> 32) + MAX_CONCURRENT_GCP + 1;
  
  Uint32 start_gci = (gci > new_gci ? gci : new_gci);
  // mark all active buckets really belonging to restarting SUMA

  c_alive_nodes.set(nodeId);
  if (DBG_3R)
    ndbout_c("%u c_alive_nodes.set(%u)", __LINE__, nodeId);

  Bucket_mask tmp;
  for( Uint32 i = 0; i < c_no_of_buckets; i++) 
  {
    if(get_responsible_node(i) == nodeId)
    {
      if (m_active_buckets.get(i))
      {
	// I'm running this bucket but it should really be the restarted node
	tmp.set(i);
	m_active_buckets.clear(i);
	m_switchover_buckets.set(i);
	c_buckets[i].m_switchover_gci = (Uint64(start_gci) << 32) - 1;
	c_buckets[i].m_state |= Bucket::BUCKET_HANDOVER;
	c_buckets[i].m_switchover_node = nodeId;
	ndbout_c("prepare to handover bucket: %d", i);
      }
      else if(m_switchover_buckets.get(i))
      {
	ndbout_c("dont handover bucket: %d %d", i, nodeId);
      }
    }
  }
  
  SumaHandoverConf* conf= (SumaHandoverConf*)signal->getDataPtrSend();
  tmp.copyto(BUCKET_MASK_SIZE, conf->theBucketMask);
  conf->gci = start_gci;
  conf->nodeId = getOwnNodeId();
  sendSignal(calcSumaBlockRef(nodeId), GSN_SUMA_HANDOVER_CONF, signal,
	     SumaHandoverConf::SignalLength, JBB);
  
  DBUG_VOID_RETURN;
}

// only run on all but restarting suma
void
Suma::execSUMA_HANDOVER_REF(Signal* signal) 
{
  ndbrequire(false);
}

void
Suma::execSUMA_HANDOVER_CONF(Signal* signal) {
  jamEntry();
  DBUG_ENTER("Suma::execSUMA_HANDOVER_CONF");

  SumaHandoverConf const * conf = (SumaHandoverConf *)signal->getDataPtr();

  Uint32 gci = conf->gci;
  Uint32 nodeId = conf->nodeId;
  Bucket_mask tmp;
  tmp.assign(BUCKET_MASK_SIZE, conf->theBucketMask);
#ifdef HANDOVER_DEBUG
  ndbout_c("Suma::execSUMA_HANDOVER_CONF, gci = %u", gci);
#endif

  char buf[255];
  tmp.getText(buf);
  infoEvent("Suma: handover from node %d gci: %d buckets: %s (%d)",
	    nodeId, gci, buf, c_no_of_buckets);
  g_eventLogger->info("Suma: handover from node %d gci: %d buckets: %s (%d)",
                      nodeId, gci, buf, c_no_of_buckets);

  for( Uint32 i = 0; i < c_no_of_buckets; i++) 
  {
    if (tmp.get(i))
    {
      if (DBG_3R)
        ndbout_c("%u : %u %u", i, get_responsible_node(i), getOwnNodeId());

      ndbrequire(get_responsible_node(i) == getOwnNodeId());
      // We should run this bucket, but _nodeId_ is
      c_buckets[i].m_switchover_gci = (Uint64(gci) << 32) - 1;
      c_buckets[i].m_state |= Bucket::BUCKET_STARTING;
    }
  }
  
  m_switchover_buckets.bitOR(tmp);
  c_startup.m_handover_nodes.clear(nodeId);
  DBUG_VOID_RETURN;
}

#ifdef NOT_USED
static
NdbOut&
operator<<(NdbOut & out, const Suma::Page_pos & pos)
{
  out << "[ Page_pos:"
      << " m_page_id: " << pos.m_page_id
      << " m_page_pos: " << pos.m_page_pos
      << " m_max_gci: " << pos.m_max_gci
      << " ]";
  return out;
}
#endif

Uint32*
Suma::get_buffer_ptr(Signal* signal, Uint32 buck, Uint64 gci, Uint32 sz)
{
  sz += 1; // len
  Bucket* bucket= c_buckets+buck;
  Page_pos pos= bucket->m_buffer_head;

  Buffer_page* page = 0;
  Uint32 *ptr = 0;
  
  if (likely(pos.m_page_id != RNIL))
  {
    page= c_page_pool.getPtr(pos.m_page_id);
    ptr= page->m_data + pos.m_page_pos;
  }

  const bool same_gci = (gci == pos.m_last_gci) && (!ERROR_INSERTED(13022));
  
  pos.m_page_pos += sz;
  pos.m_last_gci = gci;
  Uint64 max = pos.m_max_gci > gci ? pos.m_max_gci : gci;
  
  if(likely(same_gci && pos.m_page_pos <= Buffer_page::DATA_WORDS))
  {
    pos.m_max_gci = max;
    bucket->m_buffer_head = pos;
    * ptr++ = (0x8000 << 16) | sz; // Same gci
    return ptr;
  }
  else if(pos.m_page_pos + Buffer_page::GCI_SZ32 <= Buffer_page::DATA_WORDS)
  {
loop:
    pos.m_max_gci = max;
    pos.m_page_pos += Buffer_page::GCI_SZ32;
    bucket->m_buffer_head = pos;
    * ptr++ = (sz + Buffer_page::GCI_SZ32);
    * ptr++ = (Uint32)(gci >> 32);
    * ptr++ = (Uint32)(gci & 0xFFFFFFFF);
    return ptr;
  }
  else
  {
    /**
     * new page
     * 1) save header on last page
     * 2) seize new page
     */
    Uint32 next;
    if(unlikely((next= seize_page()) == RNIL))
    {
      /**
       * Out of buffer
       */
      out_of_buffer(signal);
      return 0;
    }

    if(likely(pos.m_page_id != RNIL))
    {
      page->m_max_gci_hi = (Uint32)(pos.m_max_gci >> 32);
      page->m_max_gci_lo = (Uint32)(pos.m_max_gci & 0xFFFFFFFF);
      page->m_words_used = pos.m_page_pos - sz;
      page->m_next_page= next;
      ndbassert(pos.m_max_gci != 0);
    }
    else
    {
      bucket->m_buffer_tail = next;
    }
    
    memset(&pos, 0, sizeof(pos));
    pos.m_page_id = next;
    pos.m_page_pos = sz;
    pos.m_last_gci = gci;
    
    page= c_page_pool.getPtr(pos.m_page_id);
    page->m_next_page= RNIL;
    ptr= page->m_data;
    goto loop; //
  }
}

void
Suma::out_of_buffer(Signal* signal)
{
  if(m_out_of_buffer_gci)
  {
    return;
  }
  
  m_out_of_buffer_gci = m_last_complete_gci - 1;
  infoEvent("Out of event buffer: nodefailure will cause event failures");
  m_missing_data = false;
  out_of_buffer_release(signal, 0);
}

void
Suma::out_of_buffer_release(Signal* signal, Uint32 buck)
{
  Bucket* bucket= c_buckets+buck;
  Uint32 tail= bucket->m_buffer_tail;
  
  if(tail != RNIL)
  {
    Buffer_page* page= c_page_pool.getPtr(tail);
    bucket->m_buffer_tail = page->m_next_page;
    free_page(tail, page);
    signal->theData[0] = SumaContinueB::OUT_OF_BUFFER_RELEASE;
    signal->theData[1] = buck;
    sendSignal(SUMA_REF, GSN_CONTINUEB, signal, 2, JBB);
    return;
  }

  /**
   * Clear head
   */
  bucket->m_buffer_head.m_page_id = RNIL;
  bucket->m_buffer_head.m_page_pos = Buffer_page::DATA_WORDS + 1;
  
  buck++;
  if(buck != c_no_of_buckets)
  {
    signal->theData[0] = SumaContinueB::OUT_OF_BUFFER_RELEASE;
    signal->theData[1] = buck;
    sendSignal(SUMA_REF, GSN_CONTINUEB, signal, 2, JBB);
    return;
  }

  /**
   * Finished will all release
   *   prepare for inclusion
   */
  m_out_of_buffer_gci = m_max_seen_gci > m_last_complete_gci 
    ? m_max_seen_gci : m_last_complete_gci;
  m_missing_data = false;
}

Uint32
Suma::seize_page()
{
  if (ERROR_INSERTED(13038))
  {
    jam();
    CLEAR_ERROR_INSERT_VALUE;
    ndbout_c("Simulating out of event buffer");
    m_out_of_buffer_gci = m_max_seen_gci;
  }
  if(unlikely(m_out_of_buffer_gci))
  {
    return RNIL;
  }
loop:
  Ptr<Page_chunk> ptr;
  Uint32 ref= m_first_free_page;
  if(likely(ref != RNIL))
  {
    m_first_free_page = (c_page_pool.getPtr(ref))->m_next_page;
    Uint32 chunk = (c_page_pool.getPtr(ref))->m_page_chunk_ptr_i;
    c_page_chunk_pool.getPtr(ptr, chunk);
    ndbassert(ptr.p->m_free);
    ptr.p->m_free--;
    return ref;
  }

  if(!c_page_chunk_pool.seize(ptr))
    return RNIL;

  Uint32 count = 16;
  m_ctx.m_mm.alloc_pages(RT_DBTUP_PAGE, &ref, &count, 1);
  if (count == 0)
    return RNIL;

  ndbout_c("alloc_chunk(%d %d) - ", ref, count);

  m_first_free_page = ptr.p->m_page_id = ref;
  ptr.p->m_size = count;
  ptr.p->m_free = count;

  Buffer_page* page;
  LINT_INIT(page);
  for(Uint32 i = 0; i<count; i++)
  {
    page = c_page_pool.getPtr(ref);
    page->m_page_state= SUMA_SEQUENCE;
    page->m_page_chunk_ptr_i = ptr.i;
    page->m_next_page = ++ref;
  }
  page->m_next_page = RNIL;
  
  goto loop;
}

void
Suma::free_page(Uint32 page_id, Buffer_page* page)
{
  Ptr<Page_chunk> ptr;
  ndbrequire(page->m_page_state == SUMA_SEQUENCE);

  Uint32 chunk= page->m_page_chunk_ptr_i;

  c_page_chunk_pool.getPtr(ptr, chunk);  
  
  ptr.p->m_free ++;
  page->m_next_page = m_first_free_page;
  ndbrequire(ptr.p->m_free <= ptr.p->m_size);
  
  m_first_free_page = page_id;
}

void
Suma::release_gci(Signal* signal, Uint32 buck, Uint64 gci)
{
  Bucket* bucket= c_buckets+buck;
  Uint32 tail= bucket->m_buffer_tail;
  Page_pos head= bucket->m_buffer_head;
  Uint64 max_acked = bucket->m_max_acked_gci;

  const Uint32 mask = Bucket::BUCKET_TAKEOVER | Bucket::BUCKET_RESEND;
  if(unlikely(bucket->m_state & mask))
  {
    jam();
    ndbout_c("release_gci(%d, %llu) 0x%x-> node failure -> abort", 
             buck, gci, bucket->m_state);
    return;
  }
  
  bucket->m_max_acked_gci = (max_acked > gci ? max_acked : gci);
  if(unlikely(tail == RNIL))
  {
    return;
  }
  
  if(tail == head.m_page_id)
  {
    if(gci >= head.m_max_gci)
    {
      jam();
      if (ERROR_INSERTED(13034))
      {
        jam();
        SET_ERROR_INSERT_VALUE(13035);
        return;
      }
      if (ERROR_INSERTED(13035))
      {
        CLEAR_ERROR_INSERT_VALUE;
        NodeReceiverGroup rg(CMVMI, c_nodes_in_nodegroup_mask);
        rg.m_nodes.clear(getOwnNodeId());
        signal->theData[0] = 9999;
        sendSignal(rg, GSN_NDB_TAMPER, signal, 1, JBA);
        return;
      }
      head.m_page_pos = 0;
      head.m_max_gci = gci;
      head.m_last_gci = 0;
      bucket->m_buffer_head = head;
    }
    return;
  }
  else
  {
    jam();
    Buffer_page* page= c_page_pool.getPtr(tail);
    Uint64 max_gci = page->m_max_gci_lo | (Uint64(page->m_max_gci_hi) << 32);
    Uint32 next_page = page->m_next_page;

    ndbassert(max_gci != 0);
    
    if(gci >= max_gci)
    {
      jam();
      free_page(tail, page);
      
      bucket->m_buffer_tail = next_page;
      signal->theData[0] = SumaContinueB::RELEASE_GCI;
      signal->theData[1] = buck;
      signal->theData[2] = (Uint32)(gci >> 32);
      signal->theData[3] = (Uint32)(gci & 0xFFFFFFFF);
      sendSignal(SUMA_REF, GSN_CONTINUEB, signal, 4, JBB);
      return;
    }
    else
    {
      //ndbout_c("do nothing...");
    }
  }
}

static Uint32 g_cnt = 0;

void
Suma::start_resend(Signal* signal, Uint32 buck)
{
  printf("start_resend(%d, ", buck);

  /**
   * Resend from m_max_acked_gci + 1 until max_gci + 1
   */
  Bucket* bucket= c_buckets + buck;
  Page_pos pos= bucket->m_buffer_head;

  if(m_out_of_buffer_gci)
  {
    Ptr<Gcp_record> gcp;
    c_gcp_list.last(gcp);
    signal->theData[0] = NDB_LE_SubscriptionStatus;
    signal->theData[1] = 2; // INCONSISTENT;
    signal->theData[2] = 0; // Not used
    signal->theData[3] = (Uint32) pos.m_max_gci;
    signal->theData[4] = (Uint32) (gcp.p->m_gci >> 32);
    sendSignal(CMVMI_REF, GSN_EVENT_REP, signal, 5, JBB);
    m_missing_data = true;
    return;
  }

  if(pos.m_page_id == RNIL)
  {
    jam();
    m_active_buckets.set(buck);
    m_gcp_complete_rep_count ++;
    ndbout_c("empty bucket(RNIL) -> active max_acked: %u/%u max_gci: %u/%u",
	     Uint32(bucket->m_max_acked_gci >> 32),
	     Uint32(bucket->m_max_acked_gci),
	     Uint32(pos.m_max_gci >> 32),
	     Uint32(pos.m_max_gci));
    return;
  }

  Uint64 min= bucket->m_max_acked_gci + 1;
  Uint64 max = m_max_seen_gci;

  ndbrequire(max <= m_max_seen_gci);

  if(min > max)
  {
    ndbrequire(pos.m_page_id == bucket->m_buffer_tail);
    m_active_buckets.set(buck);
    m_gcp_complete_rep_count ++;
    ndbout_c("empty bucket (%u/%u %u/%u) -> active", 
             Uint32(min >> 32), Uint32(min),
             Uint32(max >> 32), Uint32(max));
    return;
  }

  g_cnt = 0;
  bucket->m_state |= (Bucket::BUCKET_TAKEOVER | Bucket::BUCKET_RESEND);
  bucket->m_switchover_node = get_responsible_node(buck);
  bucket->m_switchover_gci = max;

  m_switchover_buckets.set(buck);
  
  signal->theData[0] = SumaContinueB::RESEND_BUCKET;
  signal->theData[1] = buck;
  signal->theData[2] = (Uint32)(min >> 32);
  signal->theData[3] = 0;
  signal->theData[4] = 0;
  signal->theData[5] = (Uint32)(min & 0xFFFFFFFF);
  signal->theData[6] = 0;
  sendSignal(reference(), GSN_CONTINUEB, signal, 7, JBB);
  
  ndbout_c("min: %u/%u - max: %u/%u) page: %d", 
	   Uint32(min >> 32), Uint32(min), Uint32(max >> 32), Uint32(max), 
	   bucket->m_buffer_tail);
  ndbrequire(max >= min);
}

void
Suma::resend_bucket(Signal* signal, Uint32 buck, Uint64 min_gci,
		    Uint32 pos, Uint64 last_gci)
{
  Bucket* bucket= c_buckets+buck;
  Uint32 tail= bucket->m_buffer_tail;

  Buffer_page* page= c_page_pool.getPtr(tail);
  Uint64 max_gci = page->m_max_gci_lo | (Uint64(page->m_max_gci_hi) << 32);
  Uint32 next_page = page->m_next_page;
  Uint32 *ptr = page->m_data + pos;
  Uint32 *end = page->m_data + page->m_words_used;
  bool delay = false;

  ndbrequire(tail != RNIL);

  if(tail == bucket->m_buffer_head.m_page_id)
  {
    max_gci= bucket->m_buffer_head.m_max_gci;
    end= page->m_data + bucket->m_buffer_head.m_page_pos;
    next_page= RNIL;

    if(ptr == end)
    {
      delay = true;
      goto next;
    }
  }
  else if(pos == 0 && min_gci > max_gci)
  {
    free_page(tail, page);
    tail = bucket->m_buffer_tail = next_page;
    goto next;
  }
  
#if 0
  for(Uint32 i = 0; i<page->m_words_used; i++)
  {
    printf("%.8x ", page->m_data[i]);
    if(((i + 1) % 8) == 0)
      printf("\n");
  }
  printf("\n");
#endif

  while(ptr < end)
  {
    Uint32 *src = ptr;
    Uint32 tmp = * src++;
    Uint32 sz = tmp & 0xFFFF;

    ptr += sz;

    if(! (tmp & (0x8000 << 16)))
    {
      ndbrequire(sz >= Buffer_page::GCI_SZ32);
      sz -= Buffer_page::GCI_SZ32;
      Uint32 last_gci_hi = * src++;
      Uint32 last_gci_lo = * src++;
      last_gci = last_gci_lo | (Uint64(last_gci_hi) << 32);
    }
    else
    {
      ndbrequire(ptr - sz > page->m_data);
    }

    if(last_gci < min_gci)
    {
      continue;
    }

    ndbrequire(sz);
    sz --; // remove *len* part of sz
    
    if(sz == 0)
    {
      SubGcpCompleteRep * rep = (SubGcpCompleteRep*)signal->getDataPtrSend();
      rep->gci_hi = (Uint32)(last_gci >> 32);
      rep->gci_lo = (Uint32)(last_gci & 0xFFFFFFFF);
      rep->flags = (m_missing_data)
                   ? SubGcpCompleteRep::MISSING_DATA
                   : 0;
      rep->senderRef  = reference();
      rep->gcp_complete_rep_count = 1;

      if (ERROR_INSERTED(13036))
      {
        jam();
        CLEAR_ERROR_INSERT_VALUE;
        ndbout_c("Simulating out of event buffer at node failure");
        rep->flags |= SubGcpCompleteRep::MISSING_DATA;
      }
  
      char buf[255];
      c_subscriber_nodes.getText(buf);
      if (g_cnt)
      {      
        ndbout_c("resending GCI: %u/%u rows: %d -> %s", 
                 Uint32(last_gci >> 32), Uint32(last_gci), g_cnt, buf);
      }
      g_cnt = 0;
      
      NodeReceiverGroup rg(API_CLUSTERMGR, c_subscriber_nodes);
      sendSignal(rg, GSN_SUB_GCP_COMPLETE_REP, signal,
		 SubGcpCompleteRep::SignalLength, JBB);
    } 
    else
    {
      const uint buffer_header_sz = 4;
      g_cnt++;
      Uint32 subPtrI = * src++ ;
      Uint32 schemaVersion = * src++;
      Uint32 event = * src >> 16;
      Uint32 sz_1 = (* src ++) & 0xFFFF;
      Uint32 any_value = * src++;

      ndbassert(sz - buffer_header_sz >= sz_1);
      
      LinearSectionPtr ptr[3];
      const Uint32 nptr= reformat(signal, ptr, 
				  src, sz_1, 
				  src + sz_1, sz - buffer_header_sz - sz_1);
      Uint32 ptrLen= 0;
      for(Uint32 i =0; i < nptr; i++)
        ptrLen+= ptr[i].sz;

      /**
       * Signal to subscriber(s)
       */
      Ptr<Subscription> subPtr;
      c_subscriptionPool.getPtr(subPtr, subPtrI);
      Ptr<Table> tabPtr;
      c_tablePool.getPtr(tabPtr, subPtr.p->m_table_ptrI);
      Uint32 table = subPtr.p->m_tableId;
      if (table_version_major(tabPtr.p->m_schemaVersion) ==
          table_version_major(schemaVersion))
      {
	SubTableData * data = (SubTableData*)signal->getDataPtrSend();//trg;
	data->gci_hi         = (Uint32)(last_gci >> 32);
	data->gci_lo         = (Uint32)(last_gci & 0xFFFFFFFF);
	data->tableId        = table;
	data->requestInfo    = 0;
	SubTableData::setOperation(data->requestInfo, event);
	data->flags          = 0;
	data->anyValue       = any_value;
	data->totalLen       = ptrLen;
	
	{
          LocalDLList<Subscriber> list(c_subscriberPool,
                                       subPtr.p->m_subscribers);
          SubscriberPtr subbPtr;
          for(list.first(subbPtr); !subbPtr.isNull(); list.next(subbPtr))
          {
            data->senderData = subbPtr.p->m_senderData;
            sendSignal(subbPtr.p->m_senderRef, GSN_SUB_TABLE_DATA, signal,
                       SubTableData::SignalLength, JBB, ptr, nptr);
          }
        }
      }
    }
    
    break;
  }
  
  if(ptr == end && (tail != bucket->m_buffer_head.m_page_id))
  {
    /**
     * release...
     */
    free_page(tail, page);
    tail = bucket->m_buffer_tail = next_page;
    pos = 0;
    last_gci = 0;
  }
  else
  {
    pos = Uint32(ptr - page->m_data);
  }
  
next:
  if(tail == RNIL)
  {
    bucket->m_state &= ~(Uint32)Bucket::BUCKET_RESEND;
    ndbassert(! (bucket->m_state & Bucket::BUCKET_TAKEOVER));
    ndbout_c("resend done...");
    return;
  }
  
  signal->theData[0] = SumaContinueB::RESEND_BUCKET;
  signal->theData[1] = buck;
  signal->theData[2] = (Uint32)(min_gci >> 32);
  signal->theData[3] = pos;
  signal->theData[4] = (Uint32)(last_gci >> 32);
  signal->theData[5] = (Uint32)(min_gci & 0xFFFFFFFF);
  signal->theData[6] = (Uint32)(last_gci & 0xFFFFFFFF);
  if(!delay)
    sendSignal(SUMA_REF, GSN_CONTINUEB, signal, 7, JBB);
  else
    sendSignalWithDelay(SUMA_REF, GSN_CONTINUEB, signal, 10, 7);
}

void
Suma::execGCP_PREPARE(Signal *signal)
{
  jamEntry();
  const GCPPrepare *prep = (const GCPPrepare *)signal->getDataPtr();
  m_current_gci = prep->gci_lo | (Uint64(prep->gci_hi) << 32);
}

Uint64
Suma::get_current_gci(Signal*)
{
  return m_current_gci;
}

void
Suma::execCREATE_NODEGROUP_IMPL_REQ(Signal* signal)
{
  CreateNodegroupImplReq reqCopy = *(CreateNodegroupImplReq*)
    signal->getDataPtr();
  CreateNodegroupImplReq *req = &reqCopy;

  Uint32 err = 0;
  Uint32 rt = req->requestType;

  NdbNodeBitmask tmp;
  for (Uint32 i = 0; i<NDB_ARRAY_SIZE(req->nodes) && req->nodes[i]; i++)
  {
    tmp.set(req->nodes[i]);
  }
  Uint32 cnt = tmp.count();
  Uint32 group = req->nodegroupId;

  switch(rt){
  case CreateNodegroupImplReq::RT_ABORT:
    jam();
    break;
  case CreateNodegroupImplReq::RT_PARSE:
    jam();
    break;
  case CreateNodegroupImplReq::RT_PREPARE:
    jam();
    break;
  case CreateNodegroupImplReq::RT_COMMIT:
    jam();
    break;
  case CreateNodegroupImplReq::RT_COMPLETE:
    jam();
    CRASH_INSERTION(13043);

    Uint64 gci = (Uint64(req->gci_hi) << 32) | req->gci_lo;
    ndbrequire(gci > m_last_complete_gci);

    Uint32 state;
    if (c_nodeGroup != RNIL)
    {
      jam();
      NdbNodeBitmask check = tmp;
      check.bitAND(c_nodes_in_nodegroup_mask);
      ndbrequire(check.isclear());
      ndbrequire(c_nodeGroup != group);
      ndbrequire(cnt == c_nodes_in_nodegroup_mask.count());
      state = Bucket::BUCKET_CREATED_OTHER;
    }
    else
    {
      jam();
      c_nodeGroup = group;
      c_nodes_in_nodegroup_mask.assign(tmp);
      fix_nodegroup();
      state = Bucket::BUCKET_CREATED_SELF;
    }
    for (Uint32 i = 0; i<c_no_of_buckets; i++)
    {
      jam();
      m_switchover_buckets.set(i);
      c_buckets[i].m_switchover_gci = gci - 1; // start from gci
      c_buckets[i].m_state = state | (c_no_of_buckets << 8);
    }
  }

  {
    CreateNodegroupImplConf* conf =
      (CreateNodegroupImplConf*)signal->getDataPtrSend();
    conf->senderRef = reference();
    conf->senderData = req->senderData;
    sendSignal(req->senderRef, GSN_CREATE_NODEGROUP_IMPL_CONF, signal,
               CreateNodegroupImplConf::SignalLength, JBB);
  }
  return;

//error:
  CreateNodegroupImplRef *ref =
    (CreateNodegroupImplRef*)signal->getDataPtrSend();
  ref->senderRef = reference();
  ref->senderData = req->senderData;
  ref->errorCode = err;
  sendSignal(req->senderRef, GSN_CREATE_NODEGROUP_IMPL_REF, signal,
             CreateNodegroupImplRef::SignalLength, JBB);
  return;
}

void
Suma::execDROP_NODEGROUP_IMPL_REQ(Signal* signal)
{
  DropNodegroupImplReq reqCopy = *(DropNodegroupImplReq*)
    signal->getDataPtr();
  DropNodegroupImplReq *req = &reqCopy;

  Uint32 err = 0;
  Uint32 rt = req->requestType;
  Uint32 group = req->nodegroupId;

  switch(rt){
  case DropNodegroupImplReq::RT_ABORT:
    jam();
    break;
  case DropNodegroupImplReq::RT_PARSE:
    jam();
    break;
  case DropNodegroupImplReq::RT_PREPARE:
    jam();
    break;
  case DropNodegroupImplReq::RT_COMMIT:
    jam();
    break;
  case DropNodegroupImplReq::RT_COMPLETE:
    jam();
    CRASH_INSERTION(13043);

    Uint64 gci = (Uint64(req->gci_hi) << 32) | req->gci_lo;
    ndbrequire(gci > m_last_complete_gci);

    Uint32 state;
    if (c_nodeGroup != group)
    {
      jam();
      state = Bucket::BUCKET_DROPPED_OTHER;
      break;
    }
    else
    {
      jam();
      state = Bucket::BUCKET_DROPPED_SELF;
    }

    for (Uint32 i = 0; i<c_no_of_buckets; i++)
    {
      jam();
      m_switchover_buckets.set(i);
      if (c_buckets[i].m_state != 0)
      {
        jamLine(c_buckets[i].m_state);
        ndbout_c("c_buckets[%u].m_state: %u", i, c_buckets[i].m_state);
      }
      ndbrequire(c_buckets[i].m_state == 0); // XXX todo
      c_buckets[i].m_switchover_gci = gci - 1; // start from gci
      c_buckets[i].m_state = state | (c_no_of_buckets << 8);
    }
    break;
  }
  
  {
    DropNodegroupImplConf* conf =
      (DropNodegroupImplConf*)signal->getDataPtrSend();
    conf->senderRef = reference();
    conf->senderData = req->senderData;
    sendSignal(req->senderRef, GSN_DROP_NODEGROUP_IMPL_CONF, signal,
               DropNodegroupImplConf::SignalLength, JBB);
  }
  return;

//error:
  DropNodegroupImplRef *ref =
    (DropNodegroupImplRef*)signal->getDataPtrSend();
  ref->senderRef = reference();
  ref->senderData = req->senderData;
  ref->errorCode = err;
  sendSignal(req->senderRef, GSN_DROP_NODEGROUP_IMPL_REF, signal,
             DropNodegroupImplRef::SignalLength, JBB);
  return;
}

template void append(DataBuffer<11>&,SegmentedSectionPtr,SectionSegmentPool&);
<|MERGE_RESOLUTION|>--- conflicted
+++ resolved
@@ -1881,12 +1881,8 @@
     subPtr.p->m_triggers[1]      = ILLEGAL_TRIGGER_ID;
     subPtr.p->m_triggers[2]      = ILLEGAL_TRIGGER_ID;
     subPtr.p->m_errorCode        = 0;
-<<<<<<< HEAD
-    subPtr.p->m_options          = reportSubscribe | reportAll;
+    subPtr.p->m_options          = reportSubscribe | reportAll | noReportDDL;
     subPtr.p->m_schemaTransId    = schemaTransId;
-=======
-    subPtr.p->m_options          = reportSubscribe | reportAll | noReportDDL;
->>>>>>> 7513b685
   }
 
   Ptr<SubOpRecord> subOpPtr;
