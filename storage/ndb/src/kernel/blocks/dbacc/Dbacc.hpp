--- conflicted
+++ resolved
@@ -1318,35 +1318,6 @@
   bool check_expand_shrink_ongoing(Uint64 fragPtrI);
   Operationrec* getOperationPtrP(Uint32 opPtrI);
 
-<<<<<<< HEAD
-=======
-  bool acquire_frag_mutex_get(Fragmentrec *fragPtrP,
-                              OperationrecPtr opPtr)
-  {
-    if (unlikely(m_is_in_query_thread))
-    {
-      LHBits32 hashVal = getElementHash(opPtr);
-      Uint32 inx = hashVal.get_bits(NUM_ACC_FRAGMENT_MUTEXES - 1);
-      jamDebug();
-      jamLine(inx);
-      NdbMutex_Lock(&fragPtrP->acc_frag_mutex[inx]);
-      return true;
-    }
-    return false;
-  }
-  void release_frag_mutex_get(Fragmentrec *fragPtrP,
-                              OperationrecPtr opPtr)
-  {
-    if (unlikely(m_is_in_query_thread))
-    {
-      LHBits32 hashVal = getElementHash(opPtr);
-      Uint32 inx = hashVal.get_bits(NUM_ACC_FRAGMENT_MUTEXES - 1);
-      jamDebug();
-      jamLine(inx);
-      NdbMutex_Unlock(&fragPtrP->acc_frag_mutex[inx]);
-    }
-  }
->>>>>>> e08a83bd
   bool acquire_frag_mutex_hash(Fragmentrec *fragPtrP,
                                OperationrecPtr opPtr,
                                Uint32 & inx)
@@ -1355,13 +1326,9 @@
     if (qt_likely(globalData.ndbMtQueryWorkers > 0))
     {
       LHBits32 hashVal = getElementHash(opPtr);
-<<<<<<< HEAD
       inx = hashVal.get_bits(NUM_ACC_FRAGMENT_MUTEXES - 1);
-=======
-      Uint32 inx = hashVal.get_bits(NUM_ACC_FRAGMENT_MUTEXES - 1);
       jamDebug();
       jamLine(inx);
->>>>>>> e08a83bd
       NdbMutex_Lock(&fragPtrP->acc_frag_mutex[inx]);
 #if defined(VM_TRACE) || defined(ERROR_INSERT)
       m_acc_mutex_locked = inx;
@@ -1400,14 +1367,11 @@
     if (qt_likely(globalData.ndbMtQueryWorkers > 0))
     {
       Uint32 inx = bucket & (NUM_ACC_FRAGMENT_MUTEXES - 1);
-<<<<<<< HEAD
 #if defined(VM_TRACE) || defined(ERROR_INSERT)
       m_acc_mutex_locked = inx;
 #endif
-=======
       jamDebug();
       jamLine(inx);
->>>>>>> e08a83bd
       NdbMutex_Lock(&fragPtrP->acc_frag_mutex[inx]);
     }
   }
