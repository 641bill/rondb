--- conflicted
+++ resolved
@@ -34,17 +34,12 @@
 
 Uint64 Dbacc::getTransactionMemoryNeed(
     const Uint32 ldm_instance_count,
-<<<<<<< HEAD
     const ndb_mgm_configuration_iterator * mgm_cfg)
 {
-=======
-    const ndb_mgm_configuration_iterator *mgm_cfg, const bool use_reserved) {
->>>>>>> 2bf0f4a5
   Uint32 acc_scan_recs = 0;
   Uint32 acc_op_reserved_recs = 0;
   Uint32 acc_op_recs = 0;
 
-<<<<<<< HEAD
   {
     require(!ndb_mgm_get_int_parameter(mgm_cfg,
                                        CFG_ACC_RESERVED_SCAN_RECORDS,
@@ -58,16 +53,6 @@
                                        &acc_op_recs));
     acc_op_recs += acc_op_reserved_recs;
     acc_op_recs += (1000 * globalData.ndbMtQueryWorkers);
-=======
-  if (use_reserved) {
-    require(!ndb_mgm_get_int_parameter(mgm_cfg, CFG_ACC_RESERVED_SCAN_RECORDS,
-                                       &acc_scan_recs));
-    require(!ndb_mgm_get_int_parameter(mgm_cfg, CFG_LDM_RESERVED_OPERATIONS,
-                                       &acc_op_recs));
-  } else {
-    require(!ndb_mgm_get_int_parameter(mgm_cfg, CFG_ACC_SCAN, &acc_scan_recs));
-    require(!ndb_mgm_get_int_parameter(mgm_cfg, CFG_ACC_OP_RECS, &acc_op_recs));
->>>>>>> 2bf0f4a5
   }
   Uint64 scan_byte_count = 0;
   scan_byte_count += ScanRec_pool::getMemoryNeed(acc_scan_recs);
@@ -79,7 +64,6 @@
   return (scan_byte_count + op_byte_count);
 }
 
-<<<<<<< HEAD
 void Dbacc::initData()
 {
 #if defined(VM_TRACE) || defined(ERROR_INSERT)
@@ -87,9 +71,6 @@
 #endif
   c_restart_allow_use_spare = true;
   m_curr_acc = this;
-=======
-void Dbacc::initData() {
->>>>>>> 2bf0f4a5
   ctablesize = ZTABLESIZE;
 
   Pool_context pc;
@@ -131,19 +112,10 @@
   ndbassert(pages.getCount() - cfreepages.getCount() + cnoOfAllocatedPages ==
             cpageCount);
 
-<<<<<<< HEAD
   if (m_is_query_block)
   {
     ctablesize = 0;
   }
-=======
-  if (m_is_query_block) {
-    cfragmentsize = 0;
-    ctablesize = 0;
-  }
-  fragmentrec = (Fragmentrec *)allocRecord("Fragmentrec", sizeof(Fragmentrec),
-                                           cfragmentsize);
->>>>>>> 2bf0f4a5
 
   tabrec = (Tabrec *)allocRecord("Tabrec", sizeof(Tabrec), ctablesize);
 
@@ -156,18 +128,11 @@
   pc.m_block = this;
 
   Uint32 reserveScanRecs = 0;
-<<<<<<< HEAD
   ndbrequire(!ndb_mgm_get_int_parameter(mgm_cfg,
             CFG_ACC_RESERVED_SCAN_RECORDS, &reserveScanRecs));
   if (m_is_query_block)
   {
     reserveScanRecs = 500;
-=======
-  ndbrequire(!ndb_mgm_get_int_parameter(mgm_cfg, CFG_ACC_RESERVED_SCAN_RECORDS,
-                                        &reserveScanRecs));
-  if (m_is_query_block) {
-    reserveScanRecs = 1;
->>>>>>> 2bf0f4a5
   }
   scanRec_pool.init(ScanRec::TYPE_ID, pc, reserveScanRecs, UINT32_MAX);
   while (scanRec_pool.startup()) {
@@ -175,7 +140,6 @@
   }
 
   Uint32 reserveOpRecs = 1;
-<<<<<<< HEAD
   Uint32 local_acc_operations = 1;
   ndbrequire(!ndb_mgm_get_int_parameter(mgm_cfg,
             CFG_LDM_RESERVED_OPERATIONS, &reserveOpRecs));
@@ -185,19 +149,11 @@
   if (m_is_query_block)
   {
     reserveOpRecs = 1000;
-=======
-  ndbrequire(!ndb_mgm_get_int_parameter(mgm_cfg, CFG_LDM_RESERVED_OPERATIONS,
-                                        &reserveOpRecs));
-  reserveOpRecs += 200;
-  if (m_is_query_block) {
-    reserveOpRecs = 200;
->>>>>>> 2bf0f4a5
   }
   oprec_pool.init(Operationrec::TYPE_ID, pc, reserveOpRecs, UINT32_MAX);
   while (oprec_pool.startup()) {
     refresh_watch_dog();
   }
-<<<<<<< HEAD
   if (!m_is_query_block)
   {
     for (Uint32 i = 0; i < ZMAX_PARALLEL_COPY_FRAGMENT_OPS; i++)
@@ -218,20 +174,6 @@
   c_tup(0),
   c_page8_pool(c_page_pool)
 {
-=======
-  if (!m_is_query_block) {
-    ndbrequire(oprec_pool.seize(operationRecPtr));
-    operationRecPtr.p->userptr = RNIL;
-    operationRecPtr.p->userblockref = 0;
-    c_copy_frag_oprec = operationRecPtr.i;
-  }
-}  // Dbacc::initRecords()
-
-Dbacc::Dbacc(Block_context &ctx, Uint32 instanceNumber, Uint32 blockNo)
-    : SimulatedBlock(blockNo, ctx, instanceNumber),
-      c_tup(0),
-      c_page8_pool(c_page_pool) {
->>>>>>> 2bf0f4a5
   BLOCK_CONSTRUCTOR(Dbacc);
 
   // Transit signals
@@ -283,7 +225,6 @@
   c_transient_pools[DBACC_OPERATION_RECORD_TRANSIENT_POOL_INDEX] = &oprec_pool;
   static_assert(c_transient_pool_count == 2);
   c_transient_pools_shrinking.clear();
-<<<<<<< HEAD
 }//Dbacc::Dbacc()
 
 Dbacc::~Dbacc() 
@@ -292,14 +233,4 @@
 		sizeof(Tabrec),
 		ctablesize);
 }//Dbacc::~Dbacc()
-=======
-}  // Dbacc::Dbacc()
-
-Dbacc::~Dbacc() {
-  deallocRecord((void **)&fragmentrec, "Fragmentrec", sizeof(Fragmentrec),
-                cfragmentsize);
-
-  deallocRecord((void **)&tabrec, "Tabrec", sizeof(Tabrec), ctablesize);
-}  // Dbacc::~Dbacc()
->>>>>>> 2bf0f4a5
 BLOCK_FUNCTIONS(Dbacc)