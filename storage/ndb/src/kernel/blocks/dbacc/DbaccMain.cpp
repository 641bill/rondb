--- conflicted
+++ resolved
@@ -1,8 +1,5 @@
 /* Copyright (c) 2003, 2023, Oracle and/or its affiliates.
-<<<<<<< HEAD
    Copyright (c) 2021, 2023, Hopsworks and/or its affiliates.
-=======
->>>>>>> 057f5c95
 
    This program is free software; you can redistribute it and/or modify
    it under the terms of the GNU General Public License, version 2.0,
@@ -6072,16 +6069,10 @@
 
   Uint32 opbits = operationRecPtr.p->m_op_bits;
   Uint32 op = opbits & Operationrec::OP_MASK;
-<<<<<<< HEAD
   ndbrequire((opbits & Operationrec::OP_STATE_MASK) ==
               Operationrec::OP_STATE_EXECUTED);
   ndbrequire(((opbits & Operationrec::OP_PENDING_ABORT) == 0) ||
              (op == ZSCAN_OP) || (op == ZREAD)); //Scan commits to unlock/abort
-=======
-  ndbrequire((opbits & Operationrec::OP_STATE_MASK) == Operationrec::OP_STATE_EXECUTED);
-  ndbrequire(((opbits & Operationrec::OP_PENDING_ABORT) == 0) ||
-             (op == ZSCAN_OP) || (op == ZREAD)); // Scan commits to unlock/abort
->>>>>>> 057f5c95
 
   if ((opbits & Operationrec::OP_COMMIT_DELETE_CHECK) == 0 &&
       (op != ZREAD && op != ZSCAN_OP))
