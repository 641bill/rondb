--- conflicted
+++ resolved
@@ -8278,11 +8278,7 @@
     {
       { "Index memory",
         cnoOfAllocatedPages,
-<<<<<<< HEAD
-        cpagesize,
-=======
         cpageCount,
->>>>>>> e2dedfd8
         sizeof(page8),
         cnoOfAllocatedPagesMax = 0,
         { CFG_DB_INDEX_MEM,0,0,0 }},
