/* Copyright (c) 2003, 2021, Oracle and/or its affiliates.
   Copyright (c) 2021, 2021, Logical Clocks AB and/or its affiliates.

   This program is free software; you can redistribute it and/or modify
   it under the terms of the GNU General Public License, version 2.0,
   as published by the Free Software Foundation.

   This program is also distributed with certain software (including
   but not limited to OpenSSL) that is licensed under separate terms,
   as designated in a particular file or component or in included license
   documentation.  The authors of MySQL hereby grant you an additional
   permission to link the program and your derivative works with the
   separately licensed software that they have included with MySQL.

   This program is distributed in the hope that it will be useful,
   but WITHOUT ANY WARRANTY; without even the implied warranty of
   MERCHANTABILITY or FITNESS FOR A PARTICULAR PURPOSE.  See the
   GNU General Public License, version 2.0, for more details.

   You should have received a copy of the GNU General Public License
   along with this program; if not, write to the Free Software
   Foundation, Inc., 51 Franklin St, Fifth Floor, Boston, MA 02110-1301  USA
*/

#include <cstdint>
#include <cstring>

#define DBACC_C
#include "Dbacc.hpp"

#include <AttributeHeader.hpp>
#include <Bitmask.hpp>
#include <signaldata/AccFrag.hpp>
#include <signaldata/AccScan.hpp>
#include <signaldata/NextScan.hpp>
#include <signaldata/AccLock.hpp>
#include <signaldata/EventReport.hpp>
#include <signaldata/FsConf.hpp>
#include <signaldata/FsRef.hpp>
#include <signaldata/FsRemoveReq.hpp>
#include <signaldata/DropTab.hpp>
#include <signaldata/DumpStateOrd.hpp>
#include <signaldata/TuxMaint.hpp>
#include <signaldata/DbinfoScan.hpp>
#include <signaldata/TransIdAI.hpp>
#include <KeyDescriptor.hpp>
#include <signaldata/NodeStateSignalData.hpp>
#include <md5_hash.hpp>

#ifdef VM_TRACE
#define ACC_DEBUG(x) ndbout << "DBACC: "<< x << endl;
#else
#define ACC_DEBUG(x)
#endif

#ifdef ACC_SAFE_QUEUE
#define vlqrequire(x) do { if (unlikely(!(x))) {\
   dump_lock_queue(loPtr); \
   ndbabort(); } } while(0)
#else
#define vlqrequire(x) ndbrequire(x)
#define dump_lock_queue(x)
#endif

#ifdef VM_TRACE
//#define DO_TRANSIENT_POOL_STAT 1
#endif

#if defined(VM_TRACE) || defined(ERROR_INSERT)
#define DEBUG_LOCK_STATS true
#else
#define DEBUG_LOCK_STATS false
#endif
// primary key is stored in TUP
#include "../dbtup/Dbtup.hpp"
#include "../dblqh/Dblqh.hpp"
/**
 * DBACC interface description
 * ---------------------------
 * DBACC is a block that performs a mapping between a key and a local key.
 * DBACC stands for DataBase ACCess Manager.
 * DBACC also handles row locks, each element in DBACC is referring to a
 * row through a local key. This row can be locked in DBACC.
 *
 * It has the following services it provides:
 * 1) ACCKEYREQ
 *    This is the by far most important interface. The user normally sends
 *    in a key, this key is a concatenation of a number of primary key
 *    columns in the table. Each column will be rounded up to the nearest
 *    4 bytes and the columns will be concatenated.
 *
 *    The ACCKEYREQ interface can be used to insert a key element, to delete
 *    a key element and to get the local key given a key.
 *
 *    The actual insert happens immediately in the prepare phase. But the
 *    insert must be followed by a later call to the signal ACCMINUPDATE
 *    that provides the local key for the inserted element.
 *
 *    The actual delete happens when the delete is committed through the
 *    ACC_COMMITREQ interface. The ACC_COMMITREQ signal also removes any
 *    row locks owned by the operation started by ACCKEYREQ.
 *
 *    Normally ACCKEYREQ responds immediate, in this case the return
 *    signal is passed in the signal object when returning from the
 *    execACCKEYREQ method. The return could come later if the row
 *    was locked, in this case a specific ACCKEYCONF signal is sent
 *    later where we have also locked the row.
 *
 *    So the basic ACCKEYREQ service works like this:
 *    1) Receive ACCKEYREQ, handle it and respond with ACCKEYCONF either
 *       immediate or at a later time. The message can also be immediately
 *       refused with an ACCKEYREF signal passed back immediately.
 *    2) For inserts the local key is provided later with a ACCMINUPDATE
 *       signal.
 *    3) The locks can be taken over by another operation, this operation
 *       can be initiated both through the ACCKEYREQ service or through
 *       the scan service. The takeover is initiated by a ACCKEYREQ call
 *       that has the take over flag set and that calls ACC_TO_REQ.
 *    4) Operations can be committed through ACC_COMMITREQ and they can
 *       aborted through ACC_ABORTREQ.
 *
 * 2) ACC_LOCKREQ
 *    The ACC_LOCKREQ service provides an interface to lock a row through
 *    a local key. It also provides a service to unlock a row through the
 *    same interface. This service is mainly used by blocks performing
 *    various types of scan services where the scan requires a lock to be
 *    taken on the row.
 *    The ACC_LOCKREQ interface is an interface built on top of the
 *    ACCKEYREQ service.
 *
 * 3) Scan service
 *    ACC can handle up to 12 concurrent full partition scans. The partition
 *    is scanned in hash table order.
 *    The ACC_LOCKREQ interface is an interface built on top of the
 *    ACCKEYREQ service.
 *
 * 3) Scan service
 *    ACC can handle up to 12 concurrent full partition scans. The partition
 *    is scanned in hash table order.
 *
 *    A scan is started up through the ACC_SCANREQ signal.
 *    After that the NEXT_SCANREQ provides a service to get the next row,
 *    to commit the previous row, to commit the previous and get the next
 *    row, to close the scan and to abort the scan.
 *
 *    For each row the row is represented by its local key. This is returned
 *    in the NEXT_SCANCONF signal. Actually this signal is often returned
 *    through a call to the LQH object through the method exec_next_scan_conf.
 *
 * 4) ACCFRAGREQ service
 *    The ACCFRAG service is used to add a new partition to handle in DBACC.
 * 5) DROP_TAB_REQ and DROP_FRAG_REQ service
 *    These services assist in dropping a partition and a table from DBACC.
 *
 * DBACC uses the following services:
 * ----------------------------------
 *
 * 1) prepareTUPKEYREQ
 *    This prepares DBTUP to read a row and to prefetch the row such that we
 *    can avoid lengthy cache misses. It provides a local key and a reference
 *    to the fragment information in DBTUP.
 *
 * 2) prepare_scanTUPKEYREQ
 *    This prepares DBTUP to read a row that we are scanning. It provides
 *    the local key to DBTUP for this service.
 *
 * 3) accReadPk
 *    This reads the primary key in DBACC format from DBTUP provided the
 *    local key.
 *
 * 4) readPrimaryKeys
 *    This reads the primary key in DBACC format from DBLQH using the
 *    operation record as key.
 *
 * Reading the primary key is performed as a last step in ensuring that
 * the hash entry refers to the primary key we are looking for.
 *
 * Overview description
 * ....................
 * On a very high level DBACC maps keys to local keys and it performs a row
 * locking service for rows. It implements this using the LH^3 data structure.
 *
 * Local keys
 * ----------
 * ACC stores local keys that are row ids. The ACC implementation is agnostic
 * to whether it is a logical row id or a physical row id. It only matters in
 * communication to other services.
 *
 * Internal complexity
 * -------------------
 * The services provided by DBACC are fairly simple, much of the complexity
 * comes from handling scans while the data structure is constantly changing.
 * A lock service is inherently complex and never simple to implement.
 *
 * The hash data structure stores each row as one element of 8 bytes that
 * resides in a container, the container has an 8 byte header and there can
 * be upto 144 containers in a 8 kByte page. The pages are filled to around
 * 70% in the normal case. Thus each row requires about 15 bytes of memory
 * in DBACC.
 *
 * On a higher level each table fragment replica in NDB have one DBACC
 * partition. This can be either a normal table, a unique index table,
 * or a BLOB table.
 */

#define JAM_FILE_ID 345

// Index pages used by ACC instances, used by CMVMI to report index memory usage
extern Uint32 g_acc_pages_used[MAX_NDBMT_LQH_WORKERS];

void
Dbacc::prepare_scan_ctx(Uint32 scanPtrI)
{
  (void)scanPtrI;
}

// Signal entries and statement blocks
/* --------------------------------------------------------------------------------- */
/* --------------------------------------------------------------------------------- */
/* --------------------------------------------------------------------------------- */
/*                                                                                   */
/*       COMMON SIGNAL RECEPTION MODULE                                              */
/*                                                                                   */
/* --------------------------------------------------------------------------------- */

/* --------------------------------------------------------------------------------- */
/* ******************--------------------------------------------------------------- */
/* CONTINUEB                                       CONTINUE SIGNAL                   */
/* ******************------------------------------+                                 */
/*   SENDER: ACC,    LEVEL B       */
void Dbacc::execCONTINUEB(Signal* signal) 
{
  jamEntry();
  Uint32 tcase = signal->theData[0];
  switch (tcase) {
  case ZINITIALISE_RECORDS:
    jam();
    initialiseRecordsLab(signal,
                         signal->theData[1],
                         signal->theData[3],
                         signal->theData[4]);
    return;
    break;
  case ZREL_ROOT_FRAG:
    {
      jam();
      Uint32 tableId = signal->theData[1];
      releaseRootFragResources(signal, tableId);
      break;
    }
  case ZREL_FRAG:
    {
      jam();
      Uint32 fragIndex = signal->theData[1];
      releaseFragResources(signal, fragIndex);
      break;
    }
  case ZREL_DIR:
    {
      jam();
      releaseDirResources(signal);
      break;
    }
  case ZACC_SHRINK_TRANSIENT_POOLS:
  {
    jam();
    Uint32 pool_index = signal->theData[1];
    ndbassert(signal->getLength() == 2);
    shrinkTransientPools(pool_index);
    break;
  }
#if (defined(VM_TRACE) || \
     defined(ERROR_INSERT)) && \
    defined(DO_TRANSIENT_POOL_STAT)

  case ZACC_TRANSIENT_POOL_STAT:
  {
    for (Uint32 pool_index = 0;
         pool_index < c_transient_pool_count;
         pool_index++)
    {
      g_eventLogger->info(
        "DBACC %u: Transient slot pool %u %p: Entry size %u:"
       " Free %u: Used %u: Used high %u: Size %u: For shrink %u",
       instance(),
       pool_index,
       c_transient_pools[pool_index],
       c_transient_pools[pool_index]->getEntrySize(),
       c_transient_pools[pool_index]->getNoOfFree(),
       c_transient_pools[pool_index]->getUsed(),
       c_transient_pools[pool_index]->getUsedHi(),
       c_transient_pools[pool_index]->getSize(),
       c_transient_pools_shrinking.get(pool_index));
    }
    sendSignalWithDelay(reference(), GSN_CONTINUEB, signal, 5000, 1);
    break;
  }
#endif
  default:
    ndbabort();
  }//switch
  return;
}//Dbacc::execCONTINUEB()

/* ------------------------------------------------------------------------- */
/* ------------------------------------------------------------------------- */
/* ------------------------------------------------------------------------- */
/*                                                                           */
/*       END OF COMMON SIGNAL RECEPTION MODULE                               */
/*                                                                           */
/* ------------------------------------------------------------------------- */
/* ------------------------------------------------------------------------- */
/* ------------------------------------------------------------------------- */
/* ------------------------------------------------------------------------- */
/* ------------------------------------------------------------------------- */
/*                                                                           */
/*       SYSTEM RESTART MODULE                                               */
/*                                                                           */
/* ------------------------------------------------------------------------- */
/* ------------------------------------------------------------------------- */
/* ------------------------------------------------------------------------- */
void Dbacc::execNDB_STTOR(Signal* signal) 
{
  jamEntry();
  BlockReference ndbcntrRef = signal->theData[0];
  Uint32 startphase = signal->theData[2];
  switch (startphase) {
  case ZSPH1:
    jam();
    break;
  case ZSPH2:
    break;
  case ZSPH3:
    break;
  case ZSPH6:
    jam();
    break;
  default:
    jam();
    /*empty*/;
    break;
  }//switch
  signal->theData[0] = reference();
  sendSignal(ndbcntrRef, GSN_NDB_STTORRY, signal, 1, JBB);
  return;
}//Dbacc::execNDB_STTOR()

/* ******************--------------------------------------------------------------- */
/* STTOR                                              START /  RESTART               */
/* ******************------------------------------+                                 */
/*   SENDER: ANY,    LEVEL B       */
void Dbacc::execSTTOR(Signal* signal) 
{
  jamEntry();
  Uint32 tstartphase = signal->theData[1];
  switch (tstartphase) {
  case 1:
    jam();
    if (m_is_query_block)
    {
      ndbrequire((c_tup = (Dbtup*)globalData.getBlock(DBQTUP,
                                                      instance())) != 0);
      ndbrequire((c_lqh = (Dblqh*)globalData.getBlock(DBQLQH,
                                                      instance())) != 0);
    }
    else
    {
      ndbrequire((c_tup = (Dbtup*)globalData.getBlock(DBTUP,
                                                      instance())) != 0);
      ndbrequire((c_lqh = (Dblqh*)globalData.getBlock(DBLQH,
                                                      instance())) != 0);
    }
    break;
  case 3:
#if (defined(VM_TRACE) || \
     defined(ERROR_INSERT)) && \
    defined(DO_TRANSIENT_POOL_STAT)

    /* Start reporting statistics for transient pools */
    signal->theData[0] = ZACC_TRANSIENT_POOL_STAT;
    sendSignal(reference(), GSN_CONTINUEB, signal, 1, JBB);
#endif
    jam();
    break;
  }
  Uint32 signalkey = signal->theData[6];
  if (m_is_query_block)
  {
    signal->theData[0] = signalkey;
    signal->theData[1] = 3;
    signal->theData[2] = 2;
    signal->theData[3] = ZSPH1;
    signal->theData[4] = ZSPH3;
    signal->theData[5] = 255;
    sendSignal(DBQACC_REF, GSN_STTORRY, signal, 6, JBB);
  }
  else
  {
    signal->theData[0] = signalkey;
    signal->theData[1] = 3;
    signal->theData[2] = 2;
    signal->theData[3] = ZSPH1;
    signal->theData[4] = ZSPH3;
    signal->theData[5] = 255;
    BlockReference cntrRef = !isNdbMtLqh() ? NDBCNTR_REF : DBACC_REF;
    sendSignal(cntrRef, GSN_STTORRY, signal, 6, JBB);
  }
}//Dbacc::execSTTOR()

/* --------------------------------------------------------------------------------- */
/* ZSPH1                                                                             */
/* --------------------------------------------------------------------------------- */
void Dbacc::initialiseRecordsLab(Signal* signal,
                                 Uint32 index,
                                 Uint32 ref,
                                 Uint32 data)
{
  switch (index)
  {
  case 0:
    jam();
    initialiseTableRec();
    break;
  case 1:
  case 2:
    break;
  case 3:
    jam();
    break;
  case 4:
    jam();
    break;
  case 5:
    jam();
    break;
  case 6:
    jam();
    initialiseFragRec();
    break;
  case 7:
    jam();
    break;
  case 8:
    jam();
    initialisePageRec();
    break;
  case 9:
    jam();
    break;
  case 10:
    jam();

    {
      ReadConfigConf * conf = (ReadConfigConf*)signal->getDataPtrSend();
      conf->senderRef = reference();
      conf->senderData = data;
      sendSignal(ref, GSN_READ_CONFIG_CONF, signal, 
		 ReadConfigConf::SignalLength, JBB);
    }
    return;
    break;
  default:
    ndbabort();
  }//switch

  signal->theData[0] = ZINITIALISE_RECORDS;
  signal->theData[1] = index + 1;
  signal->theData[2] = 0;
  signal->theData[3] = ref;
  signal->theData[4] = data;
  sendSignal(reference(), GSN_CONTINUEB, signal, 5, JBB);
  return;
}//Dbacc::initialiseRecordsLab()

void Dbacc::execREAD_CONFIG_REQ(Signal* signal) 
{
  const ReadConfigReq * req = (ReadConfigReq*)signal->getDataPtr();
  Uint32 ref = req->senderRef;
  Uint32 senderData = req->senderData;
  ndbrequire(req->noOfParameters == 0);
  
  jamEntry();

  const ndb_mgm_configuration_iterator * p = 
    m_ctx.m_config.getOwnConfigIterator();
  ndbrequire(p != 0);
  
  ndbrequire(!ndb_mgm_get_int_parameter(p, CFG_ACC_FRAGMENT, &cfragmentsize));
  ndbrequire(!ndb_mgm_get_int_parameter(p, CFG_ACC_TABLE, &ctablesize));
  initRecords(p);

  initialiseRecordsLab(signal, 0, ref, senderData);
  return;
}

/* --------------------------------------------------------------------------------- */
/* INITIALISE_FRAG_REC                                                               */
/*              INITIALATES THE FRAGMENT RECORDS.                                    */
/* --------------------------------------------------------------------------------- */
void Dbacc::initialiseFragRec()
{
  if (m_is_query_block)
  {
    cfirstfreefrag = RNIL;
    return;
  }
  FragmentrecPtr regFragPtr;
  ndbrequire(cfragmentsize > 0);
  for (regFragPtr.i = 0; regFragPtr.i < cfragmentsize; regFragPtr.i++) {
    jam();
    refresh_watch_dog();
    ptrAss(regFragPtr, fragmentrec);
    initFragGeneral(regFragPtr);
    regFragPtr.p->nextfreefrag = regFragPtr.i + 1;
  }//for
  regFragPtr.i = cfragmentsize - 1;
  ptrAss(regFragPtr, fragmentrec);
  regFragPtr.p->nextfreefrag = RNIL;
  cfirstfreefrag = 0;
}//Dbacc::initialiseFragRec()

/* --------------------------------------------------------------------------------- */
/* INITIALISE_PAGE_REC                                                               */
/*              INITIALATES THE PAGE RECORDS.                                        */
/* --------------------------------------------------------------------------------- */
void Dbacc::initialisePageRec()
{
  cnoOfAllocatedPages = 0;
  cnoOfAllocatedPagesMax = 0;
}//Dbacc::initialisePageRec()


/* --------------------------------------------------------------------------------- */
/* INITIALISE_TABLE_REC                                                              */
/*              INITIALATES THE TABLE RECORDS.                                       */
/* --------------------------------------------------------------------------------- */
void Dbacc::initialiseTableRec()
{
  if (m_is_query_block)
  {
    return;
  }
  ndbrequire(ctablesize > 0);
  for (tabptr.i = 0; tabptr.i < ctablesize; tabptr.i++) {
    refresh_watch_dog();
    ptrAss(tabptr, tabrec);
    for (Uint32 i = 0; i < NDB_ARRAY_SIZE(tabptr.p->fragholder); i++) {
      tabptr.p->fragholder[i] = RNIL;
      tabptr.p->fragptrholder[i] = RNIL;
    }//for
  }//for
}//Dbacc::initialiseTableRec()

void Dbacc::set_tup_fragptr(Uint32 fragptr, Uint32 tup_fragptr)
{
  fragrecptr.i = fragptr;
  ptrCheckGuard(fragrecptr, cfragmentsize, fragmentrec);
  fragrecptr.p->tupFragptr = tup_fragptr;
}

/* --------------------------------------------------------------------------------- */
/* --------------------------------------------------------------------------------- */
/* --------------------------------------------------------------------------------- */
/*                                                                                   */
/*       END OF SYSTEM RESTART MODULE                                                */
/*                                                                                   */
/* --------------------------------------------------------------------------------- */
/* --------------------------------------------------------------------------------- */
/* --------------------------------------------------------------------------------- */
/* --------------------------------------------------------------------------------- */
/* --------------------------------------------------------------------------------- */
/*                                                                                   */
/*       ADD/DELETE FRAGMENT MODULE                                                  */
/*                                                                                   */
/* --------------------------------------------------------------------------------- */
/* --------------------------------------------------------------------------------- */
void Dbacc::execACCFRAGREQ(Signal* signal) 
{
  const AccFragReq * const req = (AccFragReq*)&signal->theData[0];
  jamEntry();
  if (ERROR_INSERTED(3001)) {
    jam();
    addFragRefuse(signal, 1);
    CLEAR_ERROR_INSERT_VALUE;
    return;
  }
  tabptr.i = req->tableId;
#ifndef VM_TRACE
  // config mismatch - do not crash if release compiled
  if (tabptr.i >= ctablesize) {
    jam();
    addFragRefuse(signal, 640);
    return;
  }
#endif
  ptrCheckGuard(tabptr, ctablesize, tabrec);
  ndbrequire((req->reqInfo & 0xF) == ZADDFRAG);
  ndbrequire(!getfragmentrec(fragrecptr, req->fragId));
  if (cfirstfreefrag == RNIL) {
    jam();
    addFragRefuse(signal, ZFULL_FRAGRECORD_ERROR);
    return;
  }//if

  ndbassert(req->localKeyLen == 1);
  if (req->localKeyLen != 1)
  {
    jam();
    addFragRefuse(signal, ZLOCAL_KEY_LENGTH_ERROR);
    return;
  }
  seizeFragrec();
  initFragGeneral(fragrecptr);
  initFragAdd(signal, fragrecptr);

  if (!addfragtotab(fragrecptr.i, req->fragId)) {
    jam();
    releaseFragRecord(fragrecptr);
    addFragRefuse(signal, ZFULL_FRAGRECORD_ERROR);
    return;
  }//if
  Page8Ptr spPageptr;
  ndbassert(!m_is_query_block);
  Uint32 result = seizePage(spPageptr,
                            Page32Lists::ANY_SUB_PAGE,
                            c_allow_use_of_spare_pages,
                            fragrecptr,
                            jamBuffer());
  if (result > ZLIMIT_OF_ERROR) {
    jam();
    addFragRefuse(signal, result);
    return;
  }//if
  if (!setPagePtr(fragrecptr.p->directory, 0, spPageptr.i))
  {
    jam();
    releasePage(spPageptr, fragrecptr, jamBuffer());
    addFragRefuse(signal, ZDIR_RANGE_FULL_ERROR);
    return;
  }

  initPage(spPageptr, 0);

  Uint32 userPtr = req->userPtr;
  BlockReference retRef = req->userRef;
  fragrecptr.p->rootState = ACTIVEROOT;

  AccFragConf * const conf = (AccFragConf*)&signal->theData[0];
  conf->userPtr = userPtr;
  conf->rootFragPtr = RNIL;
  conf->fragId[0] = fragrecptr.p->fragmentid;
  conf->fragId[1] = RNIL;
  conf->fragPtr[0] = fragrecptr.i;
  conf->fragPtr[1] = RNIL;
  conf->rootHashCheck = fragrecptr.p->roothashcheck;
  sendSignal(retRef, GSN_ACCFRAGCONF, signal, AccFragConf::SignalLength, JBB);
}//Dbacc::execACCFRAGREQ()

void Dbacc::addFragRefuse(Signal* signal, Uint32 errorCode) const
{
  const AccFragReq * const req = (AccFragReq*)&signal->theData[0];  
  AccFragRef * const ref = (AccFragRef*)&signal->theData[0];  
  Uint32 userPtr = req->userPtr;
  BlockReference retRef = req->userRef;

  ref->userPtr = userPtr;
  ref->errorCode = errorCode;
  sendSignal(retRef, GSN_ACCFRAGREF, signal, AccFragRef::SignalLength, JBB);
  return;
}//Dbacc::addFragRefuseEarly()

void
Dbacc::execDROP_TAB_REQ(Signal* signal){
  jamEntry();
  DropTabReq* req = (DropTabReq*)signal->getDataPtr();

  TabrecPtr tabPtr;
  tabPtr.i = req->tableId;
  ptrCheckGuard(tabPtr, ctablesize, tabrec);
  
  tabPtr.p->tabUserRef = req->senderRef;
  tabPtr.p->tabUserPtr = req->senderData;
  tabPtr.p->tabUserGsn = GSN_DROP_TAB_REQ;

  signal->theData[0] = ZREL_ROOT_FRAG;
  signal->theData[1] = tabPtr.i;
  sendSignal(reference(), GSN_CONTINUEB, signal, 2, JBB);
}

void
Dbacc::execDROP_FRAG_REQ(Signal* signal){
  jamEntry();
  DropFragReq* req = (DropFragReq*)signal->getDataPtr();

  TabrecPtr tabPtr;
  tabPtr.i = req->tableId;
  ptrCheckGuard(tabPtr, ctablesize, tabrec);

  tabPtr.p->tabUserRef = req->senderRef;
  tabPtr.p->tabUserPtr = req->senderData;
  tabPtr.p->tabUserGsn = GSN_DROP_FRAG_REQ;

  for (Uint32 i = 0; i < NDB_ARRAY_SIZE(tabPtr.p->fragholder); i++)
  {
    jam();
    if (tabPtr.p->fragholder[i] == req->fragId)
    {
      jam();
      tabPtr.p->fragholder[i] = RNIL;
      releaseFragResources(signal, tabPtr.p->fragptrholder[i]);
      return;
    }//if
  }//for
  
  releaseRootFragResources(signal, req->tableId);
}

void Dbacc::releaseRootFragResources(Signal* signal, Uint32 tableId)
{
  TabrecPtr tabPtr;
  tabPtr.i = tableId;
  ptrCheckGuard(tabPtr, ctablesize, tabrec);

  if (tabPtr.p->tabUserGsn == GSN_DROP_TAB_REQ)
  {
    jam();
    for (Uint32 i = 0; i < NDB_ARRAY_SIZE(tabPtr.p->fragholder); i++)
    {
      jam();
      if (tabPtr.p->fragholder[i] != RNIL)
      {
        jam();
        tabPtr.p->fragholder[i] = RNIL;
        releaseFragResources(signal, tabPtr.p->fragptrholder[i]);
        return;
      }
    }

    /**
     * Finished...
     */
    DropTabConf * const dropConf = (DropTabConf *)signal->getDataPtrSend();
    dropConf->senderRef = reference();
    dropConf->senderData = tabPtr.p->tabUserPtr;
    dropConf->tableId = tabPtr.i;
    sendSignal(tabPtr.p->tabUserRef, GSN_DROP_TAB_CONF,
               signal, DropTabConf::SignalLength, JBB);
  }
  else
  {
    ndbrequire(tabPtr.p->tabUserGsn == GSN_DROP_FRAG_REQ);

    DropFragConf * conf = (DropFragConf *)signal->getDataPtrSend();
    conf->senderRef = reference();
    conf->senderData = tabPtr.p->tabUserPtr;
    conf->tableId = tabPtr.i;
    sendSignal(tabPtr.p->tabUserRef, GSN_DROP_FRAG_CONF,
               signal, DropFragConf::SignalLength, JBB);
  }
  
  tabPtr.p->tabUserPtr = RNIL;
  tabPtr.p->tabUserRef = 0;
  tabPtr.p->tabUserGsn = 0;
}//Dbacc::releaseRootFragResources()

void Dbacc::releaseFragResources(Signal* signal, Uint32 fragIndex)
{
  jam();
  FragmentrecPtr regFragPtr;
  regFragPtr.i = fragIndex;
  ptrCheckGuard(regFragPtr, cfragmentsize, fragmentrec);
  verifyFragCorrect(regFragPtr);

  if (regFragPtr.p->expandOrShrinkQueued)
  {
    regFragPtr.p->level.clear();

    // slack > 0 ensures EXPANDCHECK2 will do nothing.
    regFragPtr.p->slack = 1;

    // slack <= slackCheck ensures SHRINKCHECK2 will do nothing.
    regFragPtr.p->slackCheck = regFragPtr.p->slack;

    /**
     * Wait out pending expand or shrink.
     * They need a valid Fragmentrec.
     */
    signal->theData[0] = ZREL_FRAG;
    signal->theData[1] = regFragPtr.i;
    sendSignal(reference(), GSN_CONTINUEB, signal, 2, JBB);
    return;
  }

  if (!regFragPtr.p->directory.isEmpty()) {
    jam();
    DynArr256::ReleaseIterator iter;
    DynArr256 dir(directoryPoolPtr, regFragPtr.p->directory);
    dir.init(iter);
    signal->theData[0] = ZREL_DIR;
    signal->theData[1] = regFragPtr.i;
    memcpy(&signal->theData[2], &iter, sizeof(iter));
    sendSignal(reference(), GSN_CONTINUEB, signal, 2 + sizeof(iter) / 4, JBB);
  } else {
    jam();
    {
      ndbassert(static_cast<Uint32>(regFragPtr.p->m_noOfAllocatedPages) == 
                  regFragPtr.p->sparsepages.getCount() +
                  regFragPtr.p->fullpages.getCount());
      regFragPtr.p->m_noOfAllocatedPages = 0;

      LocalPage8List freelist(c_page8_pool, cfreepages);
      cnoOfAllocatedPages -= regFragPtr.p->sparsepages.getCount();
      freelist.appendList(regFragPtr.p->sparsepages);
      cnoOfAllocatedPages -= regFragPtr.p->fullpages.getCount();
      freelist.appendList(regFragPtr.p->fullpages);
      ndbassert(pages.getCount() == cfreepages.getCount() + cnoOfAllocatedPages);
      ndbassert(pages.getCount() <= cpageCount);
    }
    jam();
    Uint32 tab = regFragPtr.p->mytabptr;
    releaseFragRecord(regFragPtr);
    signal->theData[0] = ZREL_ROOT_FRAG;
    signal->theData[1] = tab;
    sendSignal(reference(), GSN_CONTINUEB, signal, 2, JBB);
  }//if
  ndbassert(validatePageCount());
}//Dbacc::releaseFragResources()

void Dbacc::verifyFragCorrect(FragmentrecPtr regFragPtr)const
{
#if defined(VM_TRACE) || defined(ERROR_INSERT)
  for (Uint32 i = 0; i < NUM_ACC_FRAGMENT_MUTEXES; i++)
  {
    ndbrequire(regFragPtr.p->lockOwnersList[i] == RNIL);
  }
#endif
}//Dbacc::verifyFragCorrect()

void Dbacc::releaseDirResources(Signal* signal)
{
  jam();
  Uint32 fragIndex = signal->theData[1];

  DynArr256::ReleaseIterator iter;
  memcpy(&iter, &signal->theData[2], sizeof(iter));

  FragmentrecPtr regFragPtr;
  regFragPtr.i = fragIndex;
  ptrCheckGuard(regFragPtr, cfragmentsize, fragmentrec);
  verifyFragCorrect(regFragPtr);

  DynArr256::Head* directory;
  ndbrequire(signal->theData[0] == ZREL_DIR);
  directory = &regFragPtr.p->directory;

  DynArr256 dir(directoryPoolPtr, *directory);
  Uint32 ret = 0;
  Uint32 pagei;
  fragrecptr = regFragPtr;
  int count = 32;
  while (count > 0 &&
         (ret = dir.release(iter, &pagei)) != 0)
  {
    jam();
    count--;
    if (ret == 1 && pagei != RNIL)
    {
      jam();
      Page8Ptr rpPageptr;
      rpPageptr.i = pagei;
      c_page8_pool.getPtr(rpPageptr);
      releasePage(rpPageptr, fragrecptr, jamBuffer());
    }
  }
  while (ret == 0 && count > 0 && !cfreepages.isEmpty())
  {
    jam();
    Page8Ptr page;
    LocalPage8List freelist(c_page8_pool, cfreepages);
    freelist.removeFirst(page);
    pages.releasePage8(c_page_pool, page);
    Page32Ptr page32ptr;
    pages.dropLastPage32(c_page_pool, page32ptr, 5);
    if (page32ptr.i != RNIL)
    {
      jam();
      g_acc_pages_used[instance()]--;
      ndbassert(cpageCount >= 4);
      cpageCount -= 4; // 8KiB pages per 32KiB page
      m_ctx.m_mm.release_page(RT_DBACC_PAGE, page32ptr.i);
    }
    count--;
  }
  if (ret != 0 || !cfreepages.isEmpty())
  {
    jam();
    memcpy(&signal->theData[2], &iter, sizeof(iter));
    sendSignal(reference(), GSN_CONTINUEB, signal, 2 + sizeof(iter) / 4, JBB);
  }
  else
  {
    jam();
    signal->theData[0] = ZREL_FRAG;
    sendSignal(reference(), GSN_CONTINUEB, signal, 2, JBB);
  }
}//Dbacc::releaseDirResources()

void Dbacc::releaseFragRecord(FragmentrecPtr regFragPtr)
{
  regFragPtr.p->nextfreefrag = cfirstfreefrag;
  for (Uint32 i = 0; i < NUM_ACC_FRAGMENT_MUTEXES; i++)
  {
    NdbMutex_Deinit(&regFragPtr.p->acc_frag_mutex[i]);
  }
  cfirstfreefrag = regFragPtr.i;
  initFragGeneral(regFragPtr);
  RSS_OP_FREE(cnoOfFreeFragrec);
}//Dbacc::releaseFragRecord()

/* -------------------------------------------------------------------------- */
/* ADDFRAGTOTAB                                                               */
/*       DESCRIPTION: PUTS A FRAGMENT ID AND A POINTER TO ITS RECORD INTO     */
/*                                TABLE ARRRAY OF THE TABLE RECORD.           */
/* -------------------------------------------------------------------------- */
bool Dbacc::addfragtotab(Uint32 rootIndex, Uint32 fid) const
{
  for (Uint32 i = 0; i < NDB_ARRAY_SIZE(tabptr.p->fragholder); i++) {
    jam();
    if (tabptr.p->fragholder[i] == RNIL) {
      jam();
      tabptr.p->fragholder[i] = fid;
      tabptr.p->fragptrholder[i] = rootIndex;
      return true;
    }//if
  }//for
  return false;
}//Dbacc::addfragtotab()

/* --------------------------------------------------------------------------------- */
/* --------------------------------------------------------------------------------- */
/* --------------------------------------------------------------------------------- */
/*                                                                                   */
/*       END OF ADD/DELETE FRAGMENT MODULE                                           */
/*                                                                                   */
/* --------------------------------------------------------------------------------- */
/* --------------------------------------------------------------------------------- */
/* --------------------------------------------------------------------------------- */
/* --------------------------------------------------------------------------------- */
/* --------------------------------------------------------------------------------- */
/*                                                                                   */
/*       CONNECTION MODULE                                                           */
/*                                                                                   */
/* --------------------------------------------------------------------------------- */
/* --------------------------------------------------------------------------------- */
/* ******************--------------------------------------------------------------- */
/* ACCSEIZEREQ                                           SEIZE REQ                   */
/*                                                    SENDER: LQH,    LEVEL B        */
/*          ENTER ACCSEIZEREQ WITH                                                   */
/*                    TUSERPTR ,                     CONECTION PTR OF LQH            */
/*                    TUSERBLOCKREF                  BLOCK REFERENCE OF LQH          */
/* ******************--------------------------------------------------------------- */
/* ******************--------------------------------------------------------------- */
/* ACCSEIZEREQ                                           SEIZE REQ                   */
/* ******************------------------------------+                                 */
/*   SENDER: LQH,    LEVEL B       */
void Dbacc::execACCSEIZEREQ(Signal* signal) 
{
  jamEntry();
  Uint32 userptr = signal->theData[0];
  /* CONECTION PTR OF LQH            */
  BlockReference userblockref = signal->theData[1];
  /* BLOCK REFERENCE OF LQH          */
  if (!oprec_pool.seize(operationRecPtr))
  {
    jam();
    Uint32 result = ZCONNECT_SIZE_ERROR;
    signal->theData[0] = userptr;
    signal->theData[1] = result;
    sendSignal(userblockref, GSN_ACCSEIZEREF, signal, 2, JBB);
    return;
  }//if
  operationRecPtr.p->userptr = userptr;
  operationRecPtr.p->userblockref = userblockref;
  /* ******************************< */
  /* ACCSEIZECONF                    */
  /* ******************************< */
  signal->theData[0] = userptr;
  signal->theData[1] = operationRecPtr.i;
  sendSignal(userblockref, GSN_ACCSEIZECONF, signal, 2, JBB);
  return;
}//Dbacc::execACCSEIZEREQ()

Dbacc::Operationrec*
Dbacc::get_operation_ptr(Uint32 i)
{
  OperationrecPtr opPtr;
  opPtr.i = i;
  ndbrequire(oprec_pool.getValidPtr(opPtr));
  return opPtr.p;
}

bool Dbacc::seize_op_rec(Uint32 userptr,
                         BlockReference ref,
                         Uint32 &i_val,
                         Dbacc::Operationrec **ptr)
{
  /* Cannot use jam here, called from other thread */
  OperationrecPtr opPtr;
  if (unlikely(!oprec_pool.seize(opPtr)))
  {
    return false;
  }
  opPtr.p->userptr = userptr;
  opPtr.p->userblockref = ref;
  i_val = opPtr.i;
  *ptr = opPtr.p;
  return true;
}

/* --------------------------------------------------------------------------------- */
/* --------------------------------------------------------------------------------- */
/* --------------------------------------------------------------------------------- */
/*                                                                                   */
/*       END OF CONNECTION MODULE                                                    */
/*                                                                                   */
/* --------------------------------------------------------------------------------- */
/* --------------------------------------------------------------------------------- */
/* --------------------------------------------------------------------------------- */
/* --------------------------------------------------------------------------------- */
/* --------------------------------------------------------------------------------- */
/*                                                                                   */
/*       EXECUTE OPERATION MODULE                                                    */
/*                                                                                   */
/* --------------------------------------------------------------------------------- */
/* --------------------------------------------------------------------------------- */
/* --------------------------------------------------------------------------------- */
/* INIT_OP_REC                                                                       */
/*           INFORMATION WHICH IS RECIEVED BY ACCKEYREQ WILL BE SAVED                */
/*           IN THE OPERATION RECORD.                                                */
/* --------------------------------------------------------------------------------- */
void Dbacc::initOpRec(const AccKeyReq* signal, Uint32 siglen) const
{
  Uint32 Treqinfo;

  Treqinfo = signal->requestInfo;

  operationRecPtr.p->hashValue = LHBits32(signal->hashValue);
  operationRecPtr.p->tupkeylen = signal->keyLen;
  operationRecPtr.p->m_scanOpDeleteCountOpRef = RNIL;
  operationRecPtr.p->transId1 = signal->transId1;
  operationRecPtr.p->transId2 = signal->transId2;

  const bool readOp = AccKeyReq::getLockType(Treqinfo) == ZREAD;
  const bool dirtyOp = AccKeyReq::getDirtyOp(Treqinfo);
  const bool dirtyReadOp = readOp & dirtyOp;
  const bool noWait = AccKeyReq::getNoWait(Treqinfo);
  Uint32 operation = AccKeyReq::getOperation(Treqinfo);
  if (operation == ZREFRESH)
    operation = ZWRITE; /* Insert if !exist, otherwise lock */

  Uint32 opbits = 0;
  opbits |= operation;
  opbits |= readOp ? 0 : (Uint32) Operationrec::OP_LOCK_MODE;
  opbits |= readOp ? 0 : (Uint32) Operationrec::OP_ACC_LOCK_MODE;
  opbits |= dirtyReadOp ? (Uint32) Operationrec::OP_DIRTY_READ : 0;
  opbits |= noWait ? (Uint32) Operationrec::OP_NOWAIT : 0;
  if (AccKeyReq::getLockReq(Treqinfo))
  {
    opbits |= Operationrec::OP_LOCK_REQ;            // TUX LOCK_REQ

    /**
     * A lock req has SCAN_OP, it can't delete a row,
     *   so OP_COMMIT_DELETE_CHECK is set like for SCAN
     *   see initScanOpRec
     */
    opbits |= Operationrec::OP_COMMIT_DELETE_CHECK;

    /**
     * TODO: Looking at it now, I think it would be more natural
     *       to treat it as a ZREAD...
     */
  }
  
  //operationRecPtr.p->nodeType = AccKeyReq::getReplicaType(Treqinfo);
  ndbrequire(operationRecPtr.p->m_op_bits == Operationrec::OP_INITIAL);
  operationRecPtr.p->fid = fragrecptr.p->myfid;
  operationRecPtr.p->fragptr = fragrecptr.i;
  operationRecPtr.p->nextParallelQue = RNIL;
  operationRecPtr.p->prevParallelQue = RNIL;
  operationRecPtr.p->nextSerialQue = RNIL;
  operationRecPtr.p->prevSerialQue = RNIL;
  operationRecPtr.p->elementPage = RNIL;
  operationRecPtr.p->scanRecPtr = RNIL;
  operationRecPtr.p->m_op_bits = opbits;
  NdbTick_Invalidate(&operationRecPtr.p->m_lockTime);

  // bit to mark lock operation
  // undo log is not run via ACCKEYREQ

  if (operationRecPtr.p->tupkeylen == 0)
  {
    NDB_STATIC_ASSERT(AccKeyReq::SignalLength_localKey == 10);
    ndbassert(siglen == AccKeyReq::SignalLength_localKey);
  }
  else
  {
    NDB_STATIC_ASSERT(AccKeyReq::SignalLength_keyInfo == 8);
    ndbassert(siglen == AccKeyReq::SignalLength_keyInfo + operationRecPtr.p->tupkeylen);
  }
}//Dbacc::initOpRec()

/* --------------------------------------------------------------------------------- */
/* SEND_ACCKEYCONF                                                                   */
/* --------------------------------------------------------------------------------- */
void Dbacc::sendAcckeyconf(Signal* signal) const
{
  signal->theData[0] = operationRecPtr.p->userptr;
  signal->theData[1] = operationRecPtr.p->m_op_bits & Operationrec::OP_MASK;
  signal->theData[2] = operationRecPtr.p->fid;
  signal->theData[3] = operationRecPtr.p->localdata.m_page_no;
  signal->theData[4] = operationRecPtr.p->localdata.m_page_idx;
}//Dbacc::sendAcckeyconf()

/**
 * Query threads used also for locking operations.
 * -----------------------------------------------
 * To support locking reads and also locking writes in the future, it is
 * necessary to handle a few things.
 * 
 * Lock owner operation records
 * ............................
 * The lock owner operation records are referred to from the DBACC hash data
 * structure. This is the element data structure for unlocked records:
 * Header word
 * -----------
 * Bit 0 = 0: The record isn't locked indicator
 * Bit 1-13:  The page index in the DBTUP fixed page
 * Bit 14-15: Unused
 * Bit 16-31: Reduced hash value
 * Local Key word
 * --------------
 * Bit 0-31:  Logical Page id of DBTUP fixed page
 *
 * When the row is locked the Header word instead contains:
 * Bit 0 = 1: The record is locked indicator
 * Bit 1-31:  The i-value of the operation record
 *
 * Thus the element data structure is packed and cannot contain any
 * information about which thread the operation record belongs to.
 *
 * This gives us two choices, either all locked operations use operation from
 * the owning LDM block, or we change the element data structure to contain
 * one more word to fit. The current element data structure limits the amount
 * of concurrent operations on a single LDM thread to 2 billion operations.
 * This should not be a problem in most cases. It does require a bit of
 * synchronization of the allocation and deallocation of operation records,
 * it also provides some challenges to scanning operation records.
 *
 * However adding another word to the DBACC element data structure increases
 * the size of each row in the hash index by 4 bytes. This is an increase of
 * 40% on the hash index size. Eventually we might have to increase the
 * element size for other reasons to support larger tables and other reasons.
 * But for now it makes more sense to keep the size and instead handle the
 * problems in allocating the operation records.
 *
 * Solution to allocation of operation records.
 * -------------------------------------------- 
 * We want the LDM thread to be able to be efficient in most cases. We solve
 * this by ensuring that the LDM thread is the only thread that is allowed to
 * use the reserved records. Thus the LDM thread can allocate and deallocate
 * the reserved records without requiring any mutexes to protect this
 * operation.
 *
 * However all allocation of operation records outside the reserved records
 * must be performed using a mutex. A Query thread will still be able to use
 * its own reserved operation records with mutexes. Actually it will be able
 * to use also its non-reserved operation without mutexes. Thus only locked
 * reads in query threads and all allocations of non-reserved operations in
 * LDM threads need to use a mutex to protect allocation of an operation
 * record and this operation record must be allocated from the LDM thread
 * owning the record.
 *
 * Using this mechanism we are certain that all lock operations use operation
 * records allocated from the LDM thread. It could be executed by the query
 * thread, but the operation record is located in the LDM thread. This means
 * that the commit phase can still be handled by the LDM thread even if the
 * read phase is handled by the query thread.
 *
 * Allocating an operation record in DBLQH allocates also an operation
 * record in DBTUP and one in DBACC. Thus we need to consider those in the
 * solutions.
 *
 * Transaction data structure in DBLQH
 * -----------------------------------
 * We use a transaction data structure where each locked read and each write
 * operation are inserted. This uses four keys, the 2 words of the transaction
 * id, the TC operation record and the TC block reference. The operation
 * record is inserted into this table. Again since only LDM operation records
 * is inserted into this table we need not any special handling of this table.
 *
 * However we need to protect all operations of this hash table with one or
 * more mutexes. The reason is that we will insert, check and delete operation
 * records from this data structure from the LDM thread and any query thread.
 * Thus multiple threads can access this data structure concurrently which
 * means a mutex is required.
 *
 * This extra mutex adds a bit of overhead required to support locked reads
 * from query threads. We can ensure that the mutex is not a bottleneck by
 * splitting it into multiple mutexes. However we cannot avoid that the CPU
 * cache lines of the mutex itself is shipped between CPU cores. However our
 * approach that query threads should assist LDM threads in the same L3 cache
 * will still mean lower overhead for this mutex. Given that the mutex is
 * per block we need not worry about memory space, but we don't want to
 * split it into too many mutexes to avoid wasting CPU cache resources.
 *
 * Lock data structure
 * -------------------
 * Each locked row can have a complex data structure of operations waiting in
 * queue to be handled. Since we now can have multiple threads accessing this
 * lock queue concurrently we need to use a mutex to access this lock queue.
 * This mutex needs to be used from both LDM threads and Query threads.
 * This is the ACC fragment mutex which already exists in support of query
 * threads. Thus this mutex gets an extended responsibility.
 *
 * When an operation is put into the lock queue, it will at some later time
 * be woken up to be executed. This wake up can be sent to either the LDM
 * thread or to a query thread for locked reads, thus it isn't required to
 * use the LDM thread or the query thread it started out in. There is no
 * state in the executing thread required later. All the state is found in
 * the operation record which is part of the LDM owning thread.
 *
 * Scanning operation records in LDM thread
 * ----------------------------------------
 * We need to lock mutex that is used to allocate operation records from
 * LDM thread in a query thread during those scans. This ensures that the
 * record isn't released during the scan. Thus we can be sure that the
 * record is ok to read. However we cannot know the state of the operation
 * record since it is updated without mutex control.
 *
 * scanTcConnectLab (DBLQH)
 * ........................
 * This scans the operation records to find any operation record in the state
 * NOT_WRITTEN to set those to NOT_WRITTEN_WAIT. The state NOT_WRITTEN cannot
 * be set by locked reads, thus it can only be set by write operations. These
 * still can only be executed by the LDM thread and thus we are safe in
 * performing this scan without any extra protection.
 *
 * timer_handling (DBLQH)
 * ......................
 * This scan is only performed when compiled with DEBUG and setting
 * DEBUG_TRANSACTION_TIMEOUT. To ensure this works properly we can declare
 * the variable tcTimer as an atomic variable in this compile mode.
 *
 * ACC_OPERATIONS_TABLEID (DBACC)
 * ..............................
 * This scans all operations to find those that are currently in some kind of
 * state. We could use a dirty read here, this would mean that the output
 * isn't necessarily consistent. However this is more or less already part of
 * the contract for this scan.
 *
 * Thus with very small measures we should be able to handle those scans of
 * operation records.
 *
 * It is a good idea to first support only LQHKEYREQ for locked reads and next
 * move to supporting also locked scan operations.
 *
 * Scans using DBACC
 * .................
 * As part of this implementation we need to disable scans using DBACC. DBACC
 * scans use a number of lists that would have to be protected. The DBACC
 * scans was disabled from the NDB API already in NDB 8.0.23. This step also
 * disables DBACC scans for internal scan operations.
 *
 * This actually removes the use for quite a lot of code in DBACC. However
 * it would represent a large problem for merges to remove this code.
 *
 * LQHKEYREQ for locked reads using a Query thread
 * -----------------------------------------------
 * This is a single signal that is executed by a Query thread. If the locked
 * read is stuck in a lock queue, it will be woken up through sending one of
 * the following signals:
 * - ACCKEYCONF the key is locked and it is ok to continue the locked read
 * - ACCKEYREF the key access failed, most likely the row has been deleted
 * - ACC_ABORTCONF this can be called if the TUP part of the locked read
 *   fails. In this case the key holds a lock and will not be delayed.
 * Thus all delayed signals arriving after initial signal can be handled by
 * LDM thread to start with. Later on one can make it a scheduling decision
 * where to send the request to continue the operation.
 *
 * COMMIT for locked reads
 * -----------------------
 * COMMIT for locked reads is to start with simply handled by the LDM thread.
 * COMMIT operation will acquire exclusive access to the fragment, thus it
 * isn't necessary to use any other mutexes during the COMMIT handling.
 *
 * Conclusion
 * ----------
 * The only place where we will have additional concurrency around locked
 * reads is in execLQHKEYREQ. Here we need to require also LDM threads to
 * use the ACC fragment mutex before accessing the lock data structures.
 * The LDM thread must lock from the point where one reads the lock owner
 * reference in getElement. It makes the code a lot easier if one simply
 * acquires the mutex before calling getElement for both LDM and query
 * threads even if LDM threads could hold off for a while more. This makes
 * the code a lot easier to maintain.
 *
 * We need to access DBACC and lock the ACC fragment mutex during the
 * execution of execLQHKEYREQ. Most of the time this is first the
 * access in execACCKEYREQ and later an access through execACCKEY_ORD.
 *
 * ACCKEYREQ acquires the lock and ensures exclusive access to the
 * row.
 * ACCKEY_ORD retains the row lock and releases exclusive access to
 * the row.
 * A new interaction that has to be handled in this case is that between those
 * two signals a COMMIT message might arrive and change the lock queue. For
 * example the lock owner (with a READ LOCK and from a different transaction)
 * could commit while we are still performing the operation. This sequence
 * of events are possible thus:
 * 1) ACCKEYREQ (T1)
 * 2) COMMIT (T2)
 * 3) ACCKEY_ORD (T1)
 */
/* ******************------------------------------------------------------- */
/* ACCKEYREQ                                 REQUEST FOR INSERT, DELETE,     */
/*                                           READ AND UPDATE, A TUPLE.       */
/*                                           SENDER: LQH,    LEVEL B         */
/*  SIGNAL DATA: OPERATION_REC_PTR,          CONNECTION PTR                  */
/*               TABPTR,                     TABLE ID = TABLE RECORD POINTER */
/*               TREQINFO,                                                   */
/*               THASHVALUE,                 HASH VALUE OF THE TUP           */
/*               TKEYLEN,                    LENGTH OF THE PRIMARY KEYS      */
/*               KEY,                        PRIMARY KEY                     */
/* ******************------------------------------------------------------- */
void Dbacc::execACCKEYREQ(Signal* signal,
                          Uint32 opPtrI,
                          Dbacc::Operationrec *opPtrP) 
{
  jamEntryDebug();
  AccKeyReq* const req = reinterpret_cast<AccKeyReq*>(&signal->theData[0]);
  fragrecptr.i = req->fragmentPtr;        /* FRAGMENT RECORD POINTER         */
  ndbrequire(fragrecptr.i < cfragmentsize);
  ptrAss(fragrecptr, fragmentrec);
  operationRecPtr.i = opPtrI;
  operationRecPtr.p = opPtrP;
  initOpRec(req, signal->getLength());
  ndbrequire(Magic::check_ptr(operationRecPtr.p));

  /*---------------------------------------------------------------*/
  /*                                                               */
  /*       WE WILL USE THE HASH VALUE TO LOOK UP THE PROPER MEMORY */
  /*       PAGE AND MEMORY PAGE INDEX TO START THE SEARCH WITHIN.  */
  /*       WE REMEMBER THESE ADDRESS IF WE LATER NEED TO INSERT    */
  /*       THE ITEM AFTER NOT FINDING THE ITEM.                    */
  /*---------------------------------------------------------------*/
  OperationrecPtr lockOwnerPtr;
  Page8Ptr bucketPageptr;
  Uint32 bucketConidx;
  Page8Ptr elemPageptr;
  Uint32 elemConptr;
  Uint32 elemptr;

  /**
   * The below two mutexes are required to acquire for query threads.
   * The TUP page map mutex ensures that the LDM thread won't change
   * any mappings from logical page id to physical page id while we
   * are searching for a row in the ACC hash index. The LDM threads
   * are protected by this since there is only one LDM thread that
   * can change this page map.
   *
   * The ACC fragment mutexes are used to ensure that we either see
   * a row or not. This protects the local key in the elements and
   * it protects information in the lock queue about whether the
   * row has been deleted or not. Again the LDM thread is protected
   * without mutex, so both these mutexes are only acquired by
   * query threads.
   *
   * In the code below we will ensure that these mutexes are released
   * in all code paths that can be taken by the query threads. Those
   * code paths that cannot be taken by the query threads all have an
   * ndbassert on that m_is_in_query_thread is false.
   *
   * We need to release the ACC fragment mutex before calling 
   * prepareTUPKEYREQ since this function will acquire the TUP
   * page map mutex again and doing so without releasing the
   * ACC fragment mutex first would cause a mutex deadlock.
   */
  c_tup->acquire_frag_page_map_mutex_read();
  acquire_frag_mutex_hash(fragrecptr.p, operationRecPtr);
  const Uint32 found = getElement(req,
                                  lockOwnerPtr,
                                  bucketPageptr,
                                  bucketConidx,
                                  elemPageptr,
                                  elemConptr,
                                  elemptr);
  c_tup->release_frag_page_map_mutex_read();

  Uint32 opbits = operationRecPtr.p->m_op_bits;

  if (unlikely(AccKeyReq::getTakeOver(req->requestInfo)))
  {
    /* Verify that lock taken over and operation are on same
     * element by checking that lockOwner match.
     */
    jamDebug();
    OperationrecPtr lockOpPtr;
    lockOpPtr.i = req->lockConnectPtr;
    bool is_valid = m_curr_acc->oprec_pool.getValidPtr(lockOpPtr);
    if (lockOwnerPtr.i == RNIL ||
        !(lockOwnerPtr.i == lockOpPtr.i ||
        !is_valid ||
        lockOwnerPtr.i == lockOpPtr.p->m_lock_owner_ptr_i))
    {
      signal->theData[0] = Uint32(-1);
      signal->theData[1] = ZTO_OP_STATE_ERROR;
      operationRecPtr.p->m_op_bits = Operationrec::OP_INITIAL;
      release_frag_mutex_hash(fragrecptr.p, operationRecPtr);
      return; /* Take over failed */
    }

    signal->theData[1] = req->lockConnectPtr;
    signal->theData[2] = operationRecPtr.p->transId1;
    signal->theData[3] = operationRecPtr.p->transId2;
    execACC_TO_REQ(signal);
    if (unlikely(signal->theData[0] == Uint32(-1)))
    {
      operationRecPtr.p->m_op_bits = Operationrec::OP_INITIAL;
      ndbassert(signal->theData[1] == ZTO_OP_STATE_ERROR);
      release_frag_mutex_hash(fragrecptr.p, operationRecPtr);
      return; /* Take over failed */
    }
  }

  Uint32 op = opbits & Operationrec::OP_MASK;
  if (found == ZTRUE) 
  {
    switch (op) {
    case ZREAD:
    case ZUPDATE:
    case ZDELETE:
    case ZWRITE:
    case ZSCAN_OP:
      if (likely(!lockOwnerPtr.p))
      {
	if(unlikely(op == ZWRITE))
	{
	  jam();
	  opbits &= ~(Uint32)Operationrec::OP_MASK;
	  opbits |= (op = ZUPDATE);
	  operationRecPtr.p->m_op_bits = opbits; // store to get correct ACCKEYCONF
	}
	opbits |= Operationrec::OP_STATE_RUNNING;
	opbits |= Operationrec::OP_RUN_QUEUE;
        if (! (opbits & Operationrec::OP_DIRTY_READ))
        {
	  /*---------------------------------------------------------------*/
	  // It is not a dirty read. We proceed by locking and continue with
	  // the operation.
	  /*---------------------------------------------------------------*/
          jamDebug();
          Uint32 eh = elemPageptr.p->word32[elemptr];
          operationRecPtr.p->reducedHashValue =
            ElementHeader::getReducedHashValue(eh);
          operationRecPtr.p->elementPage = elemPageptr.i;
          operationRecPtr.p->elementContainer = elemConptr;
          operationRecPtr.p->elementPointer = elemptr;

	  eh = ElementHeader::setLocked(operationRecPtr.i);
#if defined(VM_TRACE) || defined(ERROR_INSERT)
	  insertLockOwnersList(operationRecPtr);
#endif
	  opbits |= Operationrec::OP_LOCK_OWNER;
          operationRecPtr.p->m_op_bits = opbits;
          /**
           * Ensure that any thread that reads element header also can see
           * the updates to the operation record. Only required when we are
           * using query threads.
           */
          elemPageptr.p->word32[elemptr] = eh;
          release_frag_mutex_hash(fragrecptr.p, operationRecPtr);
          if (!m_is_in_query_thread || DEBUG_LOCK_STATS)
          {
            fragrecptr.p->
              m_lockStats.req_start_imm_ok((opbits & 
                                            Operationrec::OP_LOCK_MODE) 
                                           != ZREADLOCK,
                                           operationRecPtr.p->m_lockTime,
                                           getHighResTimer());
          }
          else
          {
            operationRecPtr.p->m_lockTime = getHighResTimer();
          }
        }
        else
        {
          release_frag_mutex_hash(fragrecptr.p, operationRecPtr);
          jamDebug();
	  /*---------------------------------------------------------------*/
	  // It is a dirty read. We do not lock anything. Set state to
	  // IDLE since no COMMIT call will come.
	  /*---------------------------------------------------------------*/
	  operationRecPtr.p->m_op_bits = Operationrec::OP_EXECUTED_DIRTY_READ;
        }//if
        c_tup->prepareTUPKEYREQ(operationRecPtr.p->localdata.m_page_no,
                                operationRecPtr.p->localdata.m_page_idx,
                                fragrecptr.p->tupFragptr);
        sendAcckeyconf(signal);
        return;
      }
      else
      {
        jam();
        accIsLockedLab(signal, lockOwnerPtr);
        return;
      }//if
    case ZINSERT:
      jam();
      ndbassert(!m_is_in_query_thread);
      insertExistElemLab(signal, lockOwnerPtr);
      return;
    default:
      ndbabort();
    }//switch
  }
  else if (found == ZFALSE)
  {
    switch (op){
    case ZWRITE:
      jamDebug();
      opbits &= ~(Uint32)Operationrec::OP_MASK;
      opbits |= (op = ZINSERT);
      // Fall through
    case ZINSERT:
      jam();
      ndbassert(!m_is_in_query_thread);
      opbits |= Operationrec::OP_INSERT_IS_DONE;
      opbits |= Operationrec::OP_STATE_RUNNING;
      opbits |= Operationrec::OP_RUN_QUEUE;
      operationRecPtr.p->m_op_bits = opbits;
      insertelementLab(signal, bucketPageptr, bucketConidx);
      return;
    case ZREAD:
    case ZUPDATE:
    case ZDELETE:
    case ZSCAN_OP:
      release_frag_mutex_hash(fragrecptr.p, operationRecPtr);
      jam();
      acckeyref1Lab(signal, ZREAD_ERROR);
      return;
    default:
      ndbabort();
    }//switch
    return;
  }
  else
  {
    release_frag_mutex_hash(fragrecptr.p, operationRecPtr);
    jam();
    acckeyref1Lab(signal, found);
  }//if
  return;
}//Dbacc::execACCKEYREQ()

void
Dbacc::execACCKEY_ORD_no_ptr(Signal *signal,
                             Uint32 opPtrI)
{
  OperationrecPtr opPtr;
  opPtr.i = opPtrI;
  ndbrequire(oprec_pool.getValidPtr(opPtr));
  execACCKEY_ORD(signal, opPtrI, opPtr.p);
}

void
Dbacc::execACCKEY_ORD(Signal* signal,
                      Uint32 opPtrI,
                      Dbacc::Operationrec *opPtrP)
{
  /**
   * ---> ACCKEYREQ
   * STATE: Row unlocked
   * ==>  Lock row
   *      Set exclusive access to row
   * STATE: Row locked by same transaction, no exclusive access
   * ==>  Lock row
   *      Set exclusive access to row
   * STATE: Row locked by same transaction, exclusive access set
   * ==>  Lock row
   *      Wait in Parallel Lock Queue until row is free to use again
   * STATE: Row locked by other transaction in Read mode, no exclusive
   * Read Operation:
   * ==>  Lock row
   *      Set exclusive access to row
   * Exclusive Operation:
   * ==>  Wait in Serial Lock Queue until it's our turn
   * STATE: Row locked by other transaction in Exclusive mode
   * ==>  Wait in Serial Lock Queue until it's our turn
   *
   * Eventually we will acquire a lock on the row and acquire exclusive
   * access to the row.
   * After acquiring this we will either return directly from
   * execACCKEYREQ or we will send a return signal ACCKEYCONF to DBLQH.
   *
   * DBLQH will upon returning be ready to read the row, insert the
   * row, update the row or mark the row as deleted. During these operations
   * no other operations can access the row with a row lock, thus the
   * lock queue functions both as a logical lock on the row as well as a
   * physical lock on the row ensuring that only one operation at a time
   * can access the row.
   *
   * The Committed Reads is an exception to this rule. Committed reads can
   * execute in parallel with other operations since it always reads a
   * specific row version that isn't allowed to be deleted until all readers
   * have completed.
   *
   * After completing the operations on the row most operations return to
   * DBACC using the message ACCKEY_ORD. This message is not about
   * releasing the row lock, this message is about releasing the exclusive
   * access to the row, thus allowing other operations from the Parallel
   * Lock Queue to proceed.
   *
   * Row locks acquired by a scan operation always returns with ACCKEY_ORD
   * after completing the operation.
   *
   * Key operations can also return with the message ACC_ABORTREQ, this
   * is both a release of the exclusive access as well as releasing the
   * row lock. Similarly it can also return with the message
   * ACC_COMMITREQ in recovery operations. Also in this case the row lock
   * as well as the exclusive row access is released.
   *
   * The ACC fragment mutex is required to hold during the ACCKEYREQ
   * message and the ACCKEY_ORD, ACC_ABORTREQ and ACC_COMMITREQ messages.
   * It isn't necessary to hold any ACC fragment mutex if no query
   * threads are used.
   *
   * With the changes in HOPSWORKS-2573 we are able to execute
   * operations in parallel, however the ACC fragment mutex ensures
   * that we still retain the property that only one operation at
   * a time is able to access the row for locked reads and update
   * operations. Again the Committed Reads are an exception that is
   * allowed to execute in parallel with many other operations.
   *
   * Some NDB API batch operations require that operations are executed in
   * the order they were sent. This cannot be handled by DBACC on its own.
   * This must be handled by DBTC in scheduling those operations to the
   * LDM and Query threads.
   */
  jamEntryDebug();
  OperationrecPtr lastOp;
  lastOp.i = opPtrI;
  lastOp.p = opPtrP;
  
  if (likely(lastOp.p->m_op_bits == Operationrec::OP_EXECUTED_DIRTY_READ))
  {
    jamDebug();
    /**
     * Committed reads are not present in any Lock Queue list and is
     * therefore not something that is protected by the ACC fragment mutex.
     */
    lastOp.p->m_op_bits = Operationrec::OP_INITIAL;
    return;
  }
  else
  {
<<<<<<< HEAD
    fragrecptr.i = lastOp.p->fragptr;
    ptrCheckGuard(fragrecptr, cfragmentsize, fragmentrec);
    acquire_frag_mutex_hash(fragrecptr.p, lastOp);
    /**
     * The m_op_bits are protected by the mutex when the operation
     * is in the Lock Queue, thus we cannot base any updates of
     * this variable on reads before acquiring the mutex.
     */
    Uint32 opbits = lastOp.p->m_op_bits;
    Uint32 opstate = opbits & Operationrec::OP_STATE_MASK;
    if (likely(opstate == Operationrec::OP_STATE_RUNNING))
    {
      jamDebug();
      opbits |= Operationrec::OP_STATE_EXECUTED;
      lastOp.p->m_op_bits = opbits;
      /* This function is responsible to release ACC fragment mutex */
      startNext(signal, lastOp);
#if defined(VM_TRACE) || defined(ERROR_INSERT)
      ndbrequire(m_acc_mutex_locked == RNIL);
#endif
      return;
    }
    ndbout_c("bits: %.8x state: %.8x", opbits, opstate);
    ndbabort();
  } 
=======
  }

  g_eventLogger->info("bits: %.8x state: %.8x", opbits, opstate);
  ndbabort();
>>>>>>> 56962536
}

void
Dbacc::startNext(Signal* signal, OperationrecPtr lastOp)
{
  jam();
  OperationrecPtr nextOp;
  OperationrecPtr loPtr;
  OperationrecPtr tmp;
  nextOp.i = lastOp.p->nextParallelQue;
  loPtr.i = lastOp.p->m_lock_owner_ptr_i;
  const Uint32 opbits = lastOp.p->m_op_bits;
  
  if ((opbits & Operationrec::OP_STATE_MASK)!= Operationrec::OP_STATE_EXECUTED)
  {
    jam();
    validate_lock_queue(lastOp);
    release_frag_mutex_hash(fragrecptr.p, lastOp);
    return;
  }
  
  Uint32 nextbits;
  if (nextOp.i != RNIL)
  {
    jam();
    ndbrequire(m_curr_acc->oprec_pool.getValidPtr(nextOp));
    nextbits = nextOp.p->m_op_bits;
    goto checkop;
  }
  
  if ((opbits & Operationrec::OP_LOCK_OWNER) == 0)
  {
    jam();
    ndbrequire(m_curr_acc->oprec_pool.getValidPtr(loPtr));
  }
  else
  {
    jam();
    loPtr = lastOp;
  }
  
  nextOp.i = loPtr.p->nextSerialQue;
  ndbassert(loPtr.p->m_op_bits & Operationrec::OP_LOCK_OWNER);
  
  if (nextOp.i == RNIL)
  {
    jam();
    validate_lock_queue(lastOp);
    release_frag_mutex_hash(fragrecptr.p, lastOp);
    return;
  }
  
  /**
   * There is an op in serie queue...
   *   Check if it can run
   */
  ndbrequire(m_curr_acc->oprec_pool.getValidPtr(nextOp));
  nextbits = nextOp.p->m_op_bits;
  
  {
    const bool same = nextOp.p->is_same_trans(lastOp.p);
    
    if (!same && ((opbits & Operationrec::OP_ACC_LOCK_MODE) ||
		  (nextbits & Operationrec::OP_LOCK_MODE)))
    {
      jam();
      /**
       * Not same transaction
       *  and either last hold exclusive lock
       *          or next need exclusive lock
       */
      validate_lock_queue(lastOp);
      release_frag_mutex_hash(fragrecptr.p, lastOp);
      return;
    }

    if (!same && (opbits & Operationrec::OP_ELEMENT_DISAPPEARED))
    {
      jam();
      /* This is the case described in Bug#19031389 with
       * T1: READ1, T1: READ2, T1:DELETE
       * T2: READ3
       * where out-of-order commits have left us with
       * T1: READ1, T1: READ2
       * T2: READ3
       * and then a commit of T1: READ1 or T1: READ2
       * causes us to consider whether to allow T2: READ3 to run
       *
       * The check above (!same_trans && (prev is EX || next is EX))
       * does not catch this case as the LOCK_MODE and ACC_LOCK_MODE
       * of the READ ops is not set as they were prepared *before* the
       * DELETE
       *
       * In general it might be nice if a transaction having a
       * mix of SH and EX locks were treated as all EX until it
       * fully commits
       *
       * However in the case of INS/UPD we are not (yet) aware of problems
       *
       * For DELETE, the problem is that allowing T2: READ3 to start (and
       * then immediately fail), messes up the reference counting for the
       * delete
       * So instead of that, lets not let it start until after the deleting
       * transaction is fully committed @ ACC
       *
       */
      validate_lock_queue(lastOp);
      release_frag_mutex_hash(fragrecptr.p, lastOp);
      return;
    }
    
    /**
     * same trans and X-lock already held -> Ok
     */
    if (same && (opbits & Operationrec::OP_ACC_LOCK_MODE))
    {
      jam();
      goto upgrade;
    }
  }

  /**
   * Fall through: No exclusive locks held
   * (There is a shared parallel queue)
   */
  ndbassert((opbits & Operationrec::OP_ACC_LOCK_MODE) == 0);

  /**
   * all shared lock...
   */
  if ((nextbits & Operationrec::OP_LOCK_MODE) == 0)
  {
    jam();
    goto upgrade;
  }
  
  /**
   * There is a shared parallel queue and exclusive op is requested.
   * We must check if there are other transactions in parallel queue...
   */
  tmp= loPtr;
  while (tmp.i != RNIL)
  {
    ndbrequire(m_curr_acc->oprec_pool.getValidPtr(tmp));
    if (!nextOp.p->is_same_trans(tmp.p))
    {
      jam();
      /**
       * parallel queue contained another transaction, dont let it run
       */
      validate_lock_queue(lastOp);
      release_frag_mutex_hash(fragrecptr.p, lastOp);
      return;
    }
    tmp.i = tmp.p->nextParallelQue;
  }
  
upgrade:
  /**
   * Move first op in serie queue to end of parallel queue
   */
  
  tmp.i = loPtr.p->nextSerialQue = nextOp.p->nextSerialQue;
  loPtr.p->m_lo_last_parallel_op_ptr_i = nextOp.i;
  nextOp.p->nextSerialQue = RNIL;
  nextOp.p->prevSerialQue = RNIL;
  nextOp.p->m_lock_owner_ptr_i = loPtr.i;
  nextOp.p->prevParallelQue = lastOp.i;
  lastOp.p->nextParallelQue = nextOp.i;
  nextbits |= (opbits & Operationrec::OP_ACC_LOCK_MODE);
  
  if (tmp.i != RNIL)
  {
    jam();
    ndbrequire(m_curr_acc->oprec_pool.getValidPtr(tmp));
    tmp.p->prevSerialQue = loPtr.i;
  }
  else
  {
    jam();
    loPtr.p->m_lo_last_serial_op_ptr_i = RNIL;
  }
  
  nextbits |= Operationrec::OP_RUN_QUEUE;
  
  /**
   * Currently no grouping of ops in serie queue
   */
  ndbrequire(nextOp.p->nextParallelQue == RNIL);

  /**
   * Track end-of-wait
   */
  if (!m_is_in_query_thread || DEBUG_LOCK_STATS)
  {
    FragmentrecPtr frp;
    frp.i = nextOp.p->fragptr;
    ptrCheckGuard(frp, cfragmentsize, fragmentrec);
    
    frp.p->m_lockStats.wait_ok(((nextbits & 
                                 Operationrec::OP_LOCK_MODE) 
                                != ZREADLOCK),
                               nextOp.p->m_lockTime,
                               getHighResTimer());
  }
  else
  {
    operationRecPtr.p->m_lockTime = getHighResTimer();
  }
  
checkop:
  Uint32 errCode = 0;
  OperationrecPtr save = operationRecPtr;
  operationRecPtr = nextOp;
  
  Uint32 lastop = opbits & Operationrec::OP_MASK;
  Uint32 nextop = nextbits & Operationrec::OP_MASK;

  nextbits &= nextbits & ~(Uint32)Operationrec::OP_STATE_MASK;
  nextbits |= Operationrec::OP_STATE_RUNNING;

  if (lastop == ZDELETE)
  {
    jam();
    if (nextop != ZINSERT && nextop != ZWRITE)
    {
      errCode = ZREAD_ERROR;
      goto ref;
    }
    
    nextbits &= ~(Uint32)Operationrec::OP_MASK;
    nextbits &= ~(Uint32)Operationrec::OP_ELEMENT_DISAPPEARED;
    nextbits |= (nextop = ZINSERT);
    goto conf;
  }
  else if (nextop == ZINSERT)
  {
    jam();
    errCode = ZWRITE_ERROR;
    goto ref;
  }
  else if (nextop == ZWRITE)
  {
    jam();
    nextbits &= ~(Uint32)Operationrec::OP_MASK;
    nextbits |= (nextop = ZUPDATE);
    goto conf;
  }
  else
  {
    jam();
  }

conf:
  nextOp.p->m_op_bits = nextbits;
  nextOp.p->localdata = lastOp.p->localdata;
  validate_lock_queue(lastOp);
  release_frag_mutex_hash(fragrecptr.p, lastOp);
  
  if (unlikely(nextop == ZSCAN_OP &&
              (nextbits & Operationrec::OP_LOCK_REQ) == 0))
  {
    jam();
    ndbabort();
    takeOutScanLockQueue(nextOp.p->scanRecPtr);
    putReadyScanQueue(nextOp.p->scanRecPtr);
  }
  else
  {
    jam();
    fragrecptr.i = nextOp.p->fragptr;
    ptrCheckGuard(fragrecptr, cfragmentsize, fragmentrec);
    
    sendAcckeyconf(signal);
    sendSignal(nextOp.p->userblockref, GSN_ACCKEYCONF, 
	       signal, 6, JBB);
  }
  
  operationRecPtr = save;
  return;
  
ref:
  nextOp.p->m_op_bits = nextbits;
  validate_lock_queue(lastOp);
  release_frag_mutex_hash(fragrecptr.p, lastOp);
  
  if (unlikely(nextop == ZSCAN_OP &&
              (nextbits & Operationrec::OP_LOCK_REQ) == 0))
  {
    jam();
    ndbabort();
    nextOp.p->m_op_bits |= Operationrec::OP_ELEMENT_DISAPPEARED;
    takeOutScanLockQueue(nextOp.p->scanRecPtr);
    putReadyScanQueue(nextOp.p->scanRecPtr);
  }
  else
  {
    jam();
    signal->theData[0] = nextOp.p->userptr;
    signal->theData[1] = errCode;
    sendSignal(nextOp.p->userblockref, GSN_ACCKEYREF, signal, 
	       2, JBB);
  }    
  
  operationRecPtr = save;
  return;
}

void 
Dbacc::accIsLockedLab(Signal* signal, OperationrecPtr lockOwnerPtr)
{
  Uint32 bits = operationRecPtr.p->m_op_bits;
  validate_lock_queue(lockOwnerPtr);
  
  if ((bits & Operationrec::OP_DIRTY_READ) == 0)
  {
    Uint32 return_result;
    if ((bits & Operationrec::OP_LOCK_MODE) == ZREADLOCK)
    {
      jam();
      return_result = placeReadInLockQueue(lockOwnerPtr);
    }
    else
    {
      jam();
      return_result = placeWriteInLockQueue(lockOwnerPtr);
    }//if
    release_frag_mutex_hash(fragrecptr.p, operationRecPtr);
    if (return_result == ZPARALLEL_QUEUE)
    {
      jamDebug();
      c_tup->prepareTUPKEYREQ(operationRecPtr.p->localdata.m_page_no,
                              operationRecPtr.p->localdata.m_page_idx,
                              fragrecptr.p->tupFragptr);

      if (!m_is_in_query_thread || DEBUG_LOCK_STATS)
      {
        fragrecptr.p->m_lockStats.req_start_imm_ok((bits & 
                                              Operationrec::OP_LOCK_MODE) 
                                              != ZREADLOCK,
                                              operationRecPtr.p->m_lockTime,
                                              getHighResTimer());
      }
      else
      {
        operationRecPtr.p->m_lockTime = getHighResTimer();
      }
      sendAcckeyconf(signal);
      return;
    }
    else if (return_result == ZSERIAL_QUEUE)
    {
      jam();
      if (!m_is_in_query_thread || DEBUG_LOCK_STATS)
      {
        fragrecptr.p->m_lockStats.req_start((bits & 
                                             Operationrec::OP_LOCK_MODE) 
                                            != ZREADLOCK,
                                            operationRecPtr.p->m_lockTime,
                                            getHighResTimer());
      }
      else
      {
        operationRecPtr.p->m_lockTime = getHighResTimer();
      }
      signal->theData[0] = RNIL;
      return;
    }
    else
    {
      jam();
      acckeyref1Lab(signal, return_result);
      return;
    }//if
    ndbabort();
  }
  else 
  {
    if (! (lockOwnerPtr.p->m_op_bits & Operationrec::OP_ELEMENT_DISAPPEARED) &&
	! lockOwnerPtr.p->localdata.isInvalid())
    {
      jamDebug();
      release_frag_mutex_hash(fragrecptr.p, operationRecPtr);
      /* ---------------------------------------------------------------
       * It is a dirty read. We do not lock anything. Set state to
       * OP_EXECUTED_DIRTY_READ to prepare for COMMIT/ABORT call.
       * ---------------------------------------------------------------*/
      c_tup->prepareTUPKEYREQ(operationRecPtr.p->localdata.m_page_no,
                              operationRecPtr.p->localdata.m_page_idx,
                              fragrecptr.p->tupFragptr);
      sendAcckeyconf(signal);
      operationRecPtr.p->m_op_bits = Operationrec::OP_EXECUTED_DIRTY_READ;
      return;
    } 
    else 
    {
      release_frag_mutex_hash(fragrecptr.p, operationRecPtr);
      jam();
      /*---------------------------------------------------------------*/
      // The tuple does not exist in the committed world currently.
      // Report read error.
      /*---------------------------------------------------------------*/
      acckeyref1Lab(signal, ZREAD_ERROR);
      return;
    }//if
  }//if
}//Dbacc::accIsLockedLab()

/* ------------------------------------------------------------------------ */
/*        I N S E R T      E X I S T      E L E M E N T                     */
/* ------------------------------------------------------------------------ */
void Dbacc::insertExistElemLab(Signal* signal,
                               OperationrecPtr lockOwnerPtr)
{
  if (!lockOwnerPtr.p)
  {
    jam();
    release_frag_mutex_hash(fragrecptr.p, operationRecPtr);
    acckeyref1Lab(signal, ZWRITE_ERROR);/* THE ELEMENT ALREADY EXIST */
    return;
  }//if
  accIsLockedLab(signal, lockOwnerPtr);
}//Dbacc::insertExistElemLab()

/* --------------------------------------------------------------------------------- */
/* INSERTELEMENT                                                                     */
/* --------------------------------------------------------------------------------- */
void Dbacc::insertelementLab(Signal* signal,
                             Page8Ptr bucketPageptr,
                             Uint32 bucketConidx)
{
  if (unlikely(fragrecptr.p->dirRangeFull))
  {
    jam();
    release_frag_mutex_hash(fragrecptr.p, operationRecPtr);
    acckeyref1Lab(signal, ZDIR_RANGE_FULL_ERROR);
    return;
  }
  if (unlikely(fragrecptr.p->sparsepages.isEmpty()))
  {
    jam();
    Uint32 result = allocOverflowPage();
    if (result > ZLIMIT_OF_ERROR) {
      jam();
      release_frag_mutex_hash(fragrecptr.p, operationRecPtr);
      acckeyref1Lab(signal, result);
      return;
    }//if
  }//if
  ndbassert(operationRecPtr.p->tupkeylen <= fragrecptr.p->keyLength);
  ndbassert(!(operationRecPtr.p->m_op_bits & Operationrec::OP_LOCK_REQ));

  /**
   * We acquire the mutex before starting to insert the new element.
   * After releasing the mutex query threads can see the element and if
   * they require a lock they will be put into the lock queue and if
   * they are READ COMMITTED readers they will see an invalid local key
   * and thus decide the row still doesn't exist.
   */
#if defined(VM_TRACE) || defined(ERROR_INSERT)
  insertLockOwnersList(operationRecPtr);
#endif
  operationRecPtr.p->m_op_bits |= Operationrec::OP_LOCK_OWNER;
  operationRecPtr.p->reducedHashValue =
    fragrecptr.p->level.reduce(operationRecPtr.p->hashValue);
  const Uint32 tidrElemhead = ElementHeader::setLocked(operationRecPtr.i);
  Page8Ptr idrPageptr;
  idrPageptr = bucketPageptr;
  Uint32 tidrPageindex = bucketConidx;
  bool isforward = true;
  ndbassert(fragrecptr.p->localkeylen == 1);
  /* ----------------------------------------------------------------------- */
  /* WE SET THE LOCAL KEY TO MINUS ONE TO INDICATE IT IS NOT YET VALID.      */
  /* ----------------------------------------------------------------------- */
  Local_key localKey;
  localKey.setInvalid();
  operationRecPtr.p->localdata = localKey;
  Uint32 conptr;
  insertElement(Element(tidrElemhead, localKey.m_page_no),
                operationRecPtr,
                idrPageptr,
                tidrPageindex,
                isforward,
                conptr,
                Operationrec::ANY_SCANBITS,
                false);
  release_frag_mutex_hash(fragrecptr.p, operationRecPtr);
  if (!m_is_in_query_thread || DEBUG_LOCK_STATS)
  {
    fragrecptr.p->m_lockStats.req_start_imm_ok(true /* Exclusive */,
                                               operationRecPtr.p->m_lockTime,
                                               getHighResTimer());
  }
  else
  {
    operationRecPtr.p->m_lockTime = getHighResTimer();
  }
  c_tup->prepareTUPKEYREQ(localKey.m_page_no,
                          localKey.m_page_idx,
                          fragrecptr.p->tupFragptr);
  sendAcckeyconf(signal);
  return;
}//Dbacc::insertelementLab()


/* ------------------------------------------------------------------------ */
/* GET_NO_PARALLEL_TRANSACTION                                              */
/* ------------------------------------------------------------------------ */
Uint32
Dbacc::getNoParallelTransaction(const Operationrec * op) const
{
  OperationrecPtr tmp;
  
  tmp.i= op->nextParallelQue;
  Uint32 transId[2] = { op->transId1, op->transId2 };
  while (tmp.i != RNIL) 
  {
    jam();
    ndbrequire(m_curr_acc->oprec_pool.getValidPtr(tmp));
    if (tmp.p->transId1 == transId[0] && tmp.p->transId2 == transId[1])
      tmp.i = tmp.p->nextParallelQue;
    else
      return 2;
  }
  return 1;
}//Dbacc::getNoParallelTransaction()

#ifdef VM_TRACE
Uint32
Dbacc::getNoParallelTransactionFull(Operationrec * op) const
{
  OperationrecPtr tmp;
  
  tmp.p = op;
  while ((tmp.p->m_op_bits & Operationrec::OP_LOCK_OWNER) == 0)
  {
    tmp.i = tmp.p->prevParallelQue;
    if (tmp.i != RNIL)
    {
      ndbrequire(m_curr_acc->oprec_pool.getValidPtr(tmp));
    }
    else
    {
      break;
    }
  }    
  
  return getNoParallelTransaction(tmp.p);
}
#endif

#ifdef ACC_SAFE_QUEUE

Uint32
Dbacc::get_parallel_head(OperationrecPtr opPtr) const
{
  while ((opPtr.p->m_op_bits & Operationrec::OP_LOCK_OWNER) == 0 &&
	 opPtr.p->prevParallelQue != RNIL)
  {
    opPtr.i = opPtr.p->prevParallelQue;
    ndbrequire(m_curr_acc->oprec_pool.getValidPtr(opPtr));
  }    
  
  return opPtr.i;
}

bool
Dbacc::validate_lock_queue(OperationrecPtr opPtr)const
{
  if (m_is_query_block)
  {
    return true;
  }
  OperationrecPtr loPtr;
  loPtr.i = get_parallel_head(opPtr);
  ndbrequire(m_curr_acc->oprec_pool.getValidPtr(loPtr));
  
  while((loPtr.p->m_op_bits & Operationrec::OP_LOCK_OWNER) == 0 &&
	loPtr.p->prevSerialQue != RNIL)
  {
    loPtr.i = loPtr.p->prevSerialQue;
    ndbrequire(m_curr_acc->oprec_pool.getValidPtr(loPtr));
  }
  
  // Now we have lock owner...
  vlqrequire(loPtr.p->m_op_bits & Operationrec::OP_LOCK_OWNER);
  vlqrequire(loPtr.p->m_op_bits & Operationrec::OP_RUN_QUEUE);

  // 1 Validate page pointer
  {
    Page8Ptr pagePtr;
    pagePtr.i = loPtr.p->elementPage;
    c_page8_pool.getPtr(pagePtr);
    arrGuard(loPtr.p->elementPointer, 2048);
    Uint32 eh = pagePtr.p->word32[loPtr.p->elementPointer];
    vlqrequire(ElementHeader::getLocked(eh));
    vlqrequire(ElementHeader::getOpPtrI(eh) == loPtr.i);
  }

  // 2 Lock owner should always have same LOCK_MODE and ACC_LOCK_MODE
  if (loPtr.p->m_op_bits & Operationrec::OP_LOCK_MODE)
  {
    vlqrequire(loPtr.p->m_op_bits & Operationrec::OP_ACC_LOCK_MODE);
  }
  else
  {
    vlqrequire((loPtr.p->m_op_bits & Operationrec::OP_ACC_LOCK_MODE) == 0);
  }
  
  // 3 Lock owner should never be waiting...
  bool running = false;
  {
    Uint32 opstate = loPtr.p->m_op_bits & Operationrec::OP_STATE_MASK;
    if (opstate == Operationrec::OP_STATE_RUNNING)
      running = true;
    else
    {
      vlqrequire(opstate == Operationrec::OP_STATE_EXECUTED);
    }
  }
  
  // Validate parallel queue
  {
    bool many = false;
    bool orlockmode = loPtr.p->m_op_bits & Operationrec::OP_LOCK_MODE;
    bool aborting = false;
    OperationrecPtr lastP = loPtr;
    
    while (lastP.p->nextParallelQue != RNIL)
    {
      Uint32 prev = lastP.i;
      lastP.i = lastP.p->nextParallelQue;
      ndbrequire(m_curr_acc->oprec_pool.getValidPtr(lastP));
      
      vlqrequire(lastP.p->prevParallelQue == prev);

      const Uint32 opbits = lastP.p->m_op_bits;
      many |= loPtr.p->is_same_trans(lastP.p) ? 0 : 1;
      orlockmode |= ((opbits & Operationrec::OP_LOCK_MODE) != 0);
      aborting |= ((opbits & Operationrec::OP_PENDING_ABORT) != 0);
      
      vlqrequire(opbits & Operationrec::OP_RUN_QUEUE);
      vlqrequire((opbits & Operationrec::OP_LOCK_OWNER) == 0);
      
      Uint32 opstate = opbits & Operationrec::OP_STATE_MASK;
      if (running) 
      {
	// If I found a running operation, 
	// all following should be waiting
	vlqrequire(opstate == Operationrec::OP_STATE_WAITING);
      }
      else
      {
	if (opstate == Operationrec::OP_STATE_RUNNING)
	  running = true;
	else
	  vlqrequire(opstate == Operationrec::OP_STATE_EXECUTED);
      }
      
      if (opbits & Operationrec::OP_LOCK_MODE)
      {
        vlqrequire(opbits & Operationrec::OP_ACC_LOCK_MODE);
      }
      else
      {
        vlqrequire((opbits & Operationrec::OP_MASK) == ZREAD ||
                   (opbits & Operationrec::OP_MASK) == ZSCAN_OP);

        // OP_ACC_LOCK_MODE has to reflect if any prior OperationrecPtr
        // in the parallel queue hold an exclusive lock (OP_LOCK_MODE)
        if (orlockmode)
        {
          vlqrequire((opbits & Operationrec::OP_ACC_LOCK_MODE) != 0);
        }
        else
        {
          vlqrequire((opbits & Operationrec::OP_ACC_LOCK_MODE) == 0);
        }
      }
      
      if (many)
      {
	vlqrequire(orlockmode == 0);
      }

      if (aborting)
      {
        vlqrequire(many == 0);
        /**
         * We might get here with an LQHKEYREQ after ABORT has started if we
         * are running with 3 replicas and the node information is updated
         * while the transaction is running. Thus it is not certain that
         * the new operation is in PENDING ABORT state.
         */
        //vlqrequire(lastP.p->m_op_bits & Operationrec::OP_PENDING_ABORT);
      }
    }
    
    if (lastP.i != loPtr.i)
    {
      vlqrequire(loPtr.p->m_lo_last_parallel_op_ptr_i == lastP.i);
      vlqrequire(lastP.p->m_lock_owner_ptr_i == loPtr.i);
    }
    else
    {
      vlqrequire(loPtr.p->m_lo_last_parallel_op_ptr_i == RNIL);
    }
  }
  
  // Validate serie queue  
  if (loPtr.p->nextSerialQue != RNIL)
  {
    Uint32 prev = loPtr.i;
    OperationrecPtr lastS;
    lastS.i = loPtr.p->nextSerialQue;
    while (true)
    {
      ndbrequire(m_curr_acc->oprec_pool.getValidPtr(lastS));
      vlqrequire(lastS.p->prevSerialQue == prev);
      vlqrequire(getNoParallelTransaction(lastS.p) == 1);
      vlqrequire((lastS.p->m_op_bits & Operationrec::OP_LOCK_OWNER) == 0);
      vlqrequire((lastS.p->m_op_bits & Operationrec::OP_RUN_QUEUE) == 0);
      vlqrequire((lastS.p->m_op_bits & Operationrec::OP_STATE_MASK) == Operationrec::OP_STATE_WAITING);
      if (lastS.p->nextSerialQue == RNIL)
	break;
      prev = lastS.i;
      lastS.i = lastS.p->nextSerialQue;
    }
    
    vlqrequire(loPtr.p->m_lo_last_serial_op_ptr_i == lastS.i);
  }
  else
  {
    vlqrequire(loPtr.p->m_lo_last_serial_op_ptr_i == RNIL);
  }
  return true;
}

NdbOut&
operator<<(NdbOut & out, Dbacc::OperationrecPtr ptr)
{
  Uint32 opbits = ptr.p->m_op_bits;
  out << "[ " << dec << ptr.i 
      << " [ " << hex << ptr.p->transId1 
      << " " << hex << ptr.p->transId2 << "] "
      << " bits: H'" << hex << opbits << " ";
  
  bool read = false;
  switch(opbits & Dbacc::Operationrec::OP_MASK){
  case ZREAD: out << "READ "; read = true; break;
  case ZINSERT: out << "INSERT "; break;
  case ZUPDATE: out << "UPDATE "; break;
  case ZDELETE: out << "DELETE "; break;
  case ZWRITE: out << "WRITE "; break;
  case ZSCAN_OP: out << "SCAN "; read = true; break;
  default:
    out << "<Unknown: H'" 
	<< hex << (opbits & Dbacc::Operationrec::OP_MASK)
	<< "> ";
  }
  
  if (read)
  {
    if (opbits & Dbacc::Operationrec::OP_LOCK_MODE)
      out << "(X)";
    else
      out << "(S)";
    if (opbits & Dbacc::Operationrec::OP_ACC_LOCK_MODE)
      out << "(X)";
    else
      out << "(S)";
  }

  if (opbits)
  {
    out << "(RQ)";
  }
  
  switch(opbits & Dbacc::Operationrec::OP_STATE_MASK){
  case Dbacc::Operationrec::OP_STATE_WAITING:
    out << " WAITING "; break;
  case Dbacc::Operationrec::OP_STATE_RUNNING:
    out << " RUNNING "; break;
  case Dbacc::Operationrec::OP_STATE_EXECUTED:
    out << " EXECUTED "; break;
  case Dbacc::Operationrec::OP_STATE_IDLE:
    out << " IDLE "; break;
  default:
    out << " <Unknown: H'" 
	<< hex << (opbits & Dbacc::Operationrec::OP_STATE_MASK)
	<< "> ";
  }
  
/*
    OP_MASK                 = 0x0000F // 4 bits for operation type
    ,OP_LOCK_MODE           = 0x00010 // 0 - shared lock, 1 = exclusive lock
    ,OP_ACC_LOCK_MODE       = 0x00020 // Or:de lock mode of all operation
                                      // before me
    ,OP_LOCK_OWNER          = 0x00040
    ,OP_RUN_QUEUE           = 0x00080 // In parallell queue of lock owner
    ,OP_DIRTY_READ          = 0x00100
    ,OP_LOCK_REQ            = 0x00200 // isAccLockReq
    ,OP_COMMIT_DELETE_CHECK = 0x00400
    ,OP_INSERT_IS_DONE      = 0x00800
    ,OP_ELEMENT_DISAPPEARED = 0x01000
    ,OP_PENDING_ABORT       = 0x02000

    
    ,OP_STATE_MASK          = 0xF0000
    ,OP_STATE_IDLE          = 0xF0000
    ,OP_STATE_WAITING       = 0x00000
    ,OP_STATE_RUNNING       = 0x10000
    ,OP_STATE_EXECUTED      = 0x30000
    
    ,OP_EXECUTED_DIRTY_READ = 0x3050F
    ,OP_INITIAL             = ~(Uint32)0
*/
  if (opbits & Dbacc::Operationrec::OP_LOCK_OWNER)
    out << "LO ";
  
  if (opbits & Dbacc::Operationrec::OP_DIRTY_READ)
    out << "DR ";
  
  if (opbits & Dbacc::Operationrec::OP_LOCK_REQ)
    out << "LOCK_REQ ";
  
  if (opbits & Dbacc::Operationrec::OP_COMMIT_DELETE_CHECK)
    out << "COMMIT_DELETE_CHECK ";

  if (opbits & Dbacc::Operationrec::OP_INSERT_IS_DONE)
    out << "INSERT_IS_DONE ";
  
  if (opbits & Dbacc::Operationrec::OP_ELEMENT_DISAPPEARED)
    out << "ELEMENT_DISAPPEARED ";

  if (opbits & Dbacc::Operationrec::OP_PENDING_ABORT)
    out << "PENDING_ABORT ";
  
  if (opbits & Dbacc::Operationrec::OP_LOCK_OWNER)
  {
    out << "last_parallel: " << dec << ptr.p->m_lo_last_parallel_op_ptr_i << " ";
    out << "last_serial: " << dec << ptr.p->m_lo_last_serial_op_ptr_i << " ";
  }
  
  out << "]";
  return out;
}

void
Dbacc::dump_lock_queue(OperationrecPtr loPtr)const
{
  if (m_is_query_block)
  {
    return;
  }
  if ((loPtr.p->m_op_bits & Operationrec::OP_LOCK_OWNER) == 0)
  {
    while ((loPtr.p->m_op_bits & Operationrec::OP_LOCK_OWNER) == 0 &&
	   loPtr.p->prevParallelQue != RNIL)
    {
      loPtr.i = loPtr.p->prevParallelQue;
      ndbrequire(m_curr_acc->oprec_pool.getValidPtr(loPtr));
    }
    
    while ((loPtr.p->m_op_bits & Operationrec::OP_LOCK_OWNER) == 0 &&
	   loPtr.p->prevSerialQue != RNIL)
    {
      loPtr.i = loPtr.p->prevSerialQue;
      ndbrequire(m_curr_acc->oprec_pool.getValidPtr(loPtr));
    }

    ndbassert(loPtr.p->m_op_bits & Operationrec::OP_LOCK_OWNER);
  }
  
  ndbout << "-- HEAD --" << endl;
  OperationrecPtr tmp = loPtr;
  while (tmp.i != RNIL)
  {
    ndbrequire(m_curr_acc->oprec_pool.getValidPtr(tmp));
    ndbout << tmp << " ";
    tmp.i = tmp.p->nextParallelQue;
    
    if (tmp.i == loPtr.i)
    {
      ndbout << " <LOOP>";
      break;
    }
  }
  ndbout << endl;
  
  tmp.i = loPtr.p->nextSerialQue;
  while (tmp.i != RNIL)
  {
    ndbrequire(m_curr_acc->oprec_pool.getValidPtr(tmp));
    OperationrecPtr tmp2 = tmp;
    
    if (tmp.i == loPtr.i)
    {
      ndbout << "<LOOP S>" << endl;
      break;
    }

    while (tmp2.i != RNIL)
    {
      ndbrequire(m_curr_acc->oprec_pool.getValidPtr(tmp2));
      ndbout << tmp2 << " ";
      tmp2.i = tmp2.p->nextParallelQue;

      if (tmp2.i == tmp.i)
      {
	ndbout << "<LOOP 3>";
	break;
      }
    }
    ndbout << endl;
    tmp.i = tmp.p->nextSerialQue;
  }
}
#endif

/* -------------------------------------------------------------------------
 * PLACE_WRITE_IN_LOCK_QUEUE
 *	INPUT:		OPERATION_REC_PTR OUR OPERATION POINTER
 *			QUE_OPER_PTR	  LOCK QUEUE OWNER OPERATION POINTER
 *			PWI_PAGEPTR       PAGE POINTER OF ELEMENT
 *			TPWI_ELEMENTPTR   ELEMENT POINTER OF ELEMENT
 *	OUTPUT		TRESULT =
 *			ZPARALLEL_QUEUE	  OPERATION PLACED IN PARALLEL QUEUE
 *					  OPERATION CAN PROCEED NOW.
 *			ZSERIAL_QUEUE	  OPERATION PLACED IN SERIAL QUEUE
 *			ERROR CODE	  OPERATION NEEDS ABORTING
 * ------------------------------------------------------------------------- */
Uint32 
Dbacc::placeWriteInLockQueue(OperationrecPtr lockOwnerPtr) const
{
  OperationrecPtr lastOpPtr;
  lastOpPtr.i = lockOwnerPtr.p->m_lo_last_parallel_op_ptr_i;
  Uint32 opbits = operationRecPtr.p->m_op_bits;
  
  if (lastOpPtr.i == RNIL)
  {
    lastOpPtr = lockOwnerPtr;
  }
  else
  {
    ndbrequire(m_curr_acc->oprec_pool.getValidPtr(lastOpPtr));
  }
  
  ndbassert(get_parallel_head(lastOpPtr) == lockOwnerPtr.i);

  Uint32 lastbits = lastOpPtr.p->m_op_bits;
  if (lastbits & Operationrec::OP_ACC_LOCK_MODE)
  {
    if(operationRecPtr.p->is_same_trans(lastOpPtr.p))
    {
      goto checkop;
    }
  }
  else
  {
    /**
     * We dont have an exclusive lock on operation and
     *   
     */
    jam();
    
    /**
     * Scan parallel queue to see if we are the only one
     */
    OperationrecPtr loopPtr = lockOwnerPtr;
    do
    {
      ndbrequire(m_curr_acc->oprec_pool.getValidPtr(loopPtr));
      if (!loopPtr.p->is_same_trans(operationRecPtr.p))
      {
	goto serial;
      }
      loopPtr.i = loopPtr.p->nextParallelQue;
    } while (loopPtr.i != RNIL);
    
    goto checkop;
  }
  
serial:
  jam();
  if (operationRecPtr.p->m_op_bits & Operationrec::OP_NOWAIT)
  {
    jam();
    return ZNOWAIT_ERROR;
  }
  placeSerialQueue(lockOwnerPtr, operationRecPtr);

  validate_lock_queue(lockOwnerPtr);
  
  return ZSERIAL_QUEUE;
  
checkop:
  /* 
     WE ARE PERFORMING AN READ EXCLUSIVE, INSERT, UPDATE OR DELETE IN THE SAME
     TRANSACTION WHERE WE PREVIOUSLY HAVE EXECUTED AN OPERATION.
     Read-All, Update-All, Insert-All and Delete-Insert are allowed
     combinations.
     Delete-Read, Delete-Update and Delete-Delete are not an allowed
     combination and will result in tuple not found error.
  */
  const Uint32 lstate = lastbits & Operationrec::OP_STATE_MASK;

  Uint32 retValue = ZSERIAL_QUEUE; // So that it gets blocked...
  if (lstate == Operationrec::OP_STATE_EXECUTED)
  {
    jam();

    /**
     * Since last operation has executed...we can now check operation types
     *   if not, we have to wait until it has executed 
     */
    const Uint32 op = opbits & Operationrec::OP_MASK;
    const Uint32 lop = lastbits & Operationrec::OP_MASK;
    if (op == ZINSERT && lop != ZDELETE)
    {
      jam();
      return ZWRITE_ERROR;
    }//if

    /**
     * NOTE. No checking op operation types, as one can read different save
     *       points...
     */

    if(op == ZWRITE)
    {
      opbits &= ~(Uint32)Operationrec::OP_MASK;
      opbits |= (lop == ZDELETE) ? ZINSERT : ZUPDATE;
    }
    
    opbits |= Operationrec::OP_STATE_RUNNING;
    operationRecPtr.p->localdata = lastOpPtr.p->localdata;
    retValue = ZPARALLEL_QUEUE;
  }
  
  opbits |= Operationrec::OP_RUN_QUEUE;
  operationRecPtr.p->m_op_bits = opbits;
  operationRecPtr.p->prevParallelQue = lastOpPtr.i;
  operationRecPtr.p->m_lock_owner_ptr_i = lockOwnerPtr.i;
  lastOpPtr.p->nextParallelQue = operationRecPtr.i;
  lockOwnerPtr.p->m_lo_last_parallel_op_ptr_i = operationRecPtr.i;
  
  validate_lock_queue(lockOwnerPtr);
  
  return retValue;
}//Dbacc::placeWriteInLockQueue()

Uint32 
Dbacc::placeReadInLockQueue(OperationrecPtr lockOwnerPtr) const
{
  OperationrecPtr lastOpPtr;
  OperationrecPtr loopPtr = lockOwnerPtr;
  lastOpPtr.i = lockOwnerPtr.p->m_lo_last_parallel_op_ptr_i;
  Uint32 opbits = operationRecPtr.p->m_op_bits;

  if (lastOpPtr.i == RNIL)
  {
    lastOpPtr = lockOwnerPtr;
  }
  else
  {
    ndbrequire(m_curr_acc->oprec_pool.getValidPtr(lastOpPtr));
  }

  ndbassert(get_parallel_head(lastOpPtr) == lockOwnerPtr.i);
  
  /**
   * Last operation in parallel queue of lock owner is same trans
   *   and ACC_LOCK_MODE is exlusive, then we can proceed
   */
  Uint32 lastbits = lastOpPtr.p->m_op_bits;
  bool same = operationRecPtr.p->is_same_trans(lastOpPtr.p);
  if (same && (lastbits & Operationrec::OP_ACC_LOCK_MODE))
  {
    jam();
    opbits |= Operationrec::OP_LOCK_MODE; // Upgrade to X-lock
    goto checkop;
  }
  
  if ((lastbits & Operationrec::OP_ACC_LOCK_MODE) && !same)
  {
    jam();
    /**
     * Last op in serial queue had X-lock and was not our transaction...
     */
    goto serial;
  }

  if (lockOwnerPtr.p->nextSerialQue == RNIL)
  {
    jam();
    goto checkop;
  }

  /**
   * Scan parallel queue to see if we are already there...
   */
  do
  {
    ndbrequire(m_curr_acc->oprec_pool.getValidPtr(loopPtr));
    if (loopPtr.p->is_same_trans(operationRecPtr.p))
      goto checkop;
    loopPtr.i = loopPtr.p->nextParallelQue;
  } while (loopPtr.i != RNIL);

serial:
  if (operationRecPtr.p->m_op_bits & Operationrec::OP_NOWAIT)
  {
    jam();
    return ZNOWAIT_ERROR;
  }
  placeSerialQueue(lockOwnerPtr, operationRecPtr);
  
  validate_lock_queue(lockOwnerPtr);
  
  return ZSERIAL_QUEUE;

checkop:
  Uint32 lstate = lastbits & Operationrec::OP_STATE_MASK;
  
  Uint32 retValue = ZSERIAL_QUEUE; // So that it gets blocked...
  if (lstate == Operationrec::OP_STATE_EXECUTED)
  {
    jam();
    
    /**
     * NOTE. No checking op operation types, as one can read different save
     *       points...
     */
    
#if 0
    /**
     * Since last operation has executed...we can now check operation types
     *   if not, we have to wait until it has executed 
     */
    if (lop == ZDELETE)
    {
      jam();
      return ZREAD_ERROR;
    }
#endif
    
    opbits |= Operationrec::OP_STATE_RUNNING;
    operationRecPtr.p->localdata = lastOpPtr.p->localdata;
    retValue = ZPARALLEL_QUEUE;
  }
  opbits |= (lastbits & Operationrec::OP_ACC_LOCK_MODE);
  opbits |= Operationrec::OP_RUN_QUEUE;
  operationRecPtr.p->m_op_bits = opbits;
  
  operationRecPtr.p->prevParallelQue = lastOpPtr.i;
  operationRecPtr.p->m_lock_owner_ptr_i = lockOwnerPtr.i;
  lastOpPtr.p->nextParallelQue = operationRecPtr.i;
  lockOwnerPtr.p->m_lo_last_parallel_op_ptr_i = operationRecPtr.i;
  
  validate_lock_queue(lockOwnerPtr);
  
  return retValue;
}//Dbacc::placeReadInLockQueue

void Dbacc::placeSerialQueue(OperationrecPtr lockOwnerPtr,
			     OperationrecPtr opPtr)const
{
  OperationrecPtr lastOpPtr;
  lastOpPtr.i = lockOwnerPtr.p->m_lo_last_serial_op_ptr_i;

  if (lastOpPtr.i == RNIL)
  {
    // Lock owner is last...
    ndbrequire(lockOwnerPtr.p->nextSerialQue == RNIL);
    lastOpPtr = lockOwnerPtr;
  }
  else
  {
    ndbrequire(m_curr_acc->oprec_pool.getValidPtr(lastOpPtr));
  }
  
  operationRecPtr.p->prevSerialQue = lastOpPtr.i;
  lastOpPtr.p->nextSerialQue = opPtr.i;
  lockOwnerPtr.p->m_lo_last_serial_op_ptr_i = opPtr.i;
}

/* ------------------------------------------------------------------------- */
/* ACC KEYREQ END                                                            */
/* ------------------------------------------------------------------------- */
void Dbacc::acckeyref1Lab(Signal* signal, Uint32 result_code) const
{
  operationRecPtr.p->m_op_bits = Operationrec::OP_INITIAL;
  /* ************************<< */
  /* ACCKEYREF                  */
  /* ************************<< */
  signal->theData[0] = Uint32(-1);
  signal->theData[1] = result_code;
  return;
}//Dbacc::acckeyref1Lab()

/* ******************----------------------------------------------------- */
/* ACCMINUPDATE                                      UPDATE LOCAL KEY REQ  */
/*  DESCRIPTION: UPDATES LOCAL KEY OF AN ELEMENTS IN THE HASH TABLE        */
/*               THIS SIGNAL IS WAITED AFTER ANY INSERT REQ                */
/*          ENTER ACCMINUPDATE WITH         SENDER: LQH,    LEVEL B        */
/*                    OPERATION_REC_PTR,    OPERATION RECORD PTR           */
/*                    CLOCALKEY(0),         LOCAL KEY 1                    */
/*                    CLOCALKEY(1)          LOCAL KEY 2                    */
/* ******************----------------------------------------------------- */
void Dbacc::execACCMINUPDATE(Signal* signal,
                             Uint32 opPtrI,
                             Dbacc::Operationrec *opPtrP,
                             Uint32 page_no,
                             Uint32 page_idx)
{
  Page8Ptr ulkPageidptr;
  Uint32 tulkLocalPtr;
  Local_key localkey;

  operationRecPtr.i = opPtrI;
  operationRecPtr.p = opPtrP;
  jamEntry();
  localkey.m_page_no = page_no;
  localkey.m_page_idx = page_idx;
  Uint32 opbits = operationRecPtr.p->m_op_bits;
  fragrecptr.i = operationRecPtr.p->fragptr;
  ulkPageidptr.i = operationRecPtr.p->elementPage;
  tulkLocalPtr = operationRecPtr.p->elementPointer + 1;
  ndbrequire(Magic::check_ptr(operationRecPtr.p));

  if ((opbits & Operationrec::OP_STATE_MASK) == Operationrec::OP_STATE_RUNNING)
  {
    ptrCheckGuard(fragrecptr, cfragmentsize, fragmentrec);
    c_page8_pool.getPtr(ulkPageidptr);
    arrGuard(tulkLocalPtr, 2048);
    /**
     * We lock the fragment to ensure that now readers can see the new
     * row version since it is both inserted into the hash index AND
     * the row has been updated, thus readers from the same transaction
     * can now see the row. Need to ensure this happens in an ordered
     * way through mutex locks.
     */
    acquire_frag_mutex_hash(fragrecptr.p, operationRecPtr);
    operationRecPtr.p->localdata = localkey;
    ndbrequire(fragrecptr.p->localkeylen == 1);
    ulkPageidptr.p->word32[tulkLocalPtr] = localkey.m_page_no;
    release_frag_mutex_hash(fragrecptr.p, operationRecPtr);
    return;
  }//if
  ndbabort();
}//Dbacc::execACCMINUPDATE()

void
Dbacc::removerow(Uint32 opPtrI, const Local_key* key)
{
  jamEntry();
  operationRecPtr.i = opPtrI;
  ndbrequire(m_curr_acc->oprec_pool.getValidPtr(operationRecPtr));
  Uint32 opbits = operationRecPtr.p->m_op_bits;
  fragrecptr.i = operationRecPtr.p->fragptr;

  /* Mark element disappeared */
  opbits |= Operationrec::OP_ELEMENT_DISAPPEARED;
  opbits &= ~Uint32(Operationrec::OP_COMMIT_DELETE_CHECK);

  /**
   * This function is (currently?) only used when refreshTuple()
   *   inserts a record...and later wants to remove it
   *
   * Since this should not affect row-count...we change the optype to UPDATE
   *   execACC_COMMITREQ will be called in same timeslice as this change...
   */
  opbits &= ~Uint32(Operationrec::OP_MASK);
  opbits |= ZUPDATE;

  operationRecPtr.p->m_op_bits = opbits;

#if defined(VM_TRACE) || defined(ERROR_INSERT)
  ptrCheckGuard(fragrecptr, cfragmentsize, fragmentrec);
  ndbrequire(operationRecPtr.p->localdata.m_page_no == key->m_page_no);
  ndbrequire(operationRecPtr.p->localdata.m_page_idx == key->m_page_idx);
#endif
}//Dbacc::execACCMINUPDATE()

/* ******************--------------------------------------------------------------- */
/* ACC_COMMITREQ                                        COMMIT  TRANSACTION          */
/*                                                     SENDER: LQH,    LEVEL B       */
/*       INPUT:  OPERATION_REC_PTR ,                                                 */
/* ******************--------------------------------------------------------------- */
void Dbacc::execACC_COMMITREQ(Signal* signal,
                              Uint32 opPtrI,
                              Dbacc::Operationrec *opPtrP)
{
  Uint8 Toperation;
  jamEntry();
  operationRecPtr.i = opPtrI;
  operationRecPtr.p = opPtrP;
#if defined(VM_TRACE) || defined(ERROR_INSERT)
  Uint32 tmp = operationRecPtr.i;
  void* ptr = operationRecPtr.p;
#endif
  Uint32 opbits = operationRecPtr.p->m_op_bits;
  fragrecptr.i = operationRecPtr.p->fragptr;
  Toperation = opbits & Operationrec::OP_MASK;
  ptrCheckGuard(fragrecptr, cfragmentsize, fragmentrec);
  ndbrequire(Magic::check_ptr(operationRecPtr.p));
  commitOperation(signal);
#if defined(VM_TRACE) || defined(ERROR_INSERT)
  ndbrequire(m_acc_mutex_locked == RNIL);
#endif
  ndbassert(operationRecPtr.i == tmp);
  ndbassert(operationRecPtr.p == ptr);
  operationRecPtr.p->m_op_bits = Operationrec::OP_INITIAL;
  if((Toperation != ZREAD) &&
     (Toperation != ZSCAN_OP))
  {
    fragrecptr.p->m_commit_count++;
#ifdef ERROR_INSERT
    bool force_expand_shrink = false;
    if (ERROR_INSERTED(3004) &&
        fragrecptr.p->fragmentid == 0 &&
        fragrecptr.p->level.getSize() != ERROR_INSERT_EXTRA)
    {
      force_expand_shrink = true;
    }
#endif
    if (Toperation != ZINSERT) {
      if (Toperation != ZDELETE) {
	return;
      } else {
	jam();
	fragrecptr.p->slack += fragrecptr.p->elementLength;
#ifdef ERROR_INSERT
        if (force_expand_shrink || fragrecptr.p->slack > fragrecptr.p->slackCheck)
#else
        if (fragrecptr.p->slack > fragrecptr.p->slackCheck)
#endif
        {
          /* TIME FOR JOIN BUCKETS PROCESS */
	  if (fragrecptr.p->expandCounter > 0) {
            if (!fragrecptr.p->expandOrShrinkQueued)
            {
	      jam();
	      signal->theData[0] = fragrecptr.i;
              fragrecptr.p->expandOrShrinkQueued = true;
              sendSignal(reference(), GSN_SHRINKCHECK2, signal, 1, JBB);
	    }//if
	  }//if
	}//if
      }//if
    } else {
      jam();                                                /* EXPAND PROCESS HANDLING */
      fragrecptr.p->slack -= fragrecptr.p->elementLength;
#ifdef ERROR_INSERT
      if ((force_expand_shrink || fragrecptr.p->slack < 0) &&
          !fragrecptr.p->level.isFull())
#else
      if (fragrecptr.p->slack < 0 && !fragrecptr.p->level.isFull())
#endif
      {
	/* IT MEANS THAT IF SLACK < ZERO */
        if (!fragrecptr.p->expandOrShrinkQueued)
        {
	  jam();
	  signal->theData[0] = fragrecptr.i;
          fragrecptr.p->expandOrShrinkQueued = true;
          sendSignal(reference(), GSN_EXPANDCHECK2, signal, 1, JBB);
	}//if
      }//if
    }
  }
  return;
}//Dbacc::execACC_COMMITREQ()

/* ******************------------------------------------------------------- */
/* ACC ABORT REQ                   ABORT ALL OPERATION OF THE TRANSACTION    */
/* ******************------------------------------+                         */
/*   SENDER: LQH,    LEVEL B                                                 */
/* ******************------------------------------------------------------- */
/* ACC ABORT REQ                                         ABORT TRANSACTION   */
/* ******************------------------------------+                         */
/*   SENDER: LQH,    LEVEL B       */
void Dbacc::execACC_ABORTREQ(Signal* signal,
                             Uint32 opPtrI,
                             Dbacc::Operationrec *opPtrP,
                             Uint32 sendConf)
{
  jamEntry();
  operationRecPtr.i = opPtrI;
  operationRecPtr.p = opPtrP;
  fragrecptr.i = operationRecPtr.p->fragptr;
  Uint32 opbits = operationRecPtr.p->m_op_bits;
  Uint32 opstate = opbits & Operationrec::OP_STATE_MASK;
  ndbrequire(Magic::check_ptr(operationRecPtr.p));

  if (opbits == Operationrec::OP_EXECUTED_DIRTY_READ)
  {
    jam();
    operationRecPtr.p->m_op_bits = Operationrec::OP_INITIAL;
  }
  else if (opstate == Operationrec::OP_STATE_EXECUTED ||
	   opstate == Operationrec::OP_STATE_WAITING ||
	   opstate == Operationrec::OP_STATE_RUNNING)
  {
    jam();
    ptrCheckGuard(fragrecptr, cfragmentsize, fragmentrec);
    abortOperation(signal);
    operationRecPtr.p->m_op_bits = Operationrec::OP_INITIAL;
  }
#if defined(VM_TRACE) || defined(ERROR_INSERT)
  ndbrequire(m_acc_mutex_locked == RNIL);
#endif

  signal->theData[0] = operationRecPtr.p->userptr;
  signal->theData[1] = 0;
  switch(sendConf){
  case 0:
    return;
  case 2:
    if (opstate != Operationrec::OP_STATE_RUNNING)
    {
      return;
    }
    // Fall through
  case 1:
    sendSignal(operationRecPtr.p->userblockref, GSN_ACC_ABORTCONF, 
	       signal, 1, JBB);
  }
  
  signal->theData[1] = RNIL;
}

/*
 * Lock or unlock tuple.
 */
void Dbacc::execACC_LOCKREQ(Signal* signal)
{
  jamEntryDebug();
  AccLockReq* sig = (AccLockReq*)signal->getDataPtrSend();
  AccLockReq reqCopy = *sig;
  AccLockReq* const req = &reqCopy;
  Uint32 lockOp = (req->requestInfo & 0xFF);
  if (lockOp == AccLockReq::LockShared ||
      lockOp == AccLockReq::LockExclusive)
  {
    jam();
    // find table
    tabptr.i = req->tableId;
    ptrCheckGuard(tabptr, ctablesize, tabrec);
    // find fragment (TUX will know it)
    if (req->fragPtrI == RNIL) {
      for (Uint32 i = 0; i < NDB_ARRAY_SIZE(tabptr.p->fragholder); i++) {
        jam();
        if (tabptr.p->fragholder[i] == req->fragId){
	  jam();
	  req->fragPtrI = tabptr.p->fragptrholder[i];
	  break;
	}
      }
    }
    fragrecptr.i = req->fragPtrI;
    ptrCheckGuard(fragrecptr, cfragmentsize, fragmentrec);
    ndbrequire(req->fragId == fragrecptr.p->myfid);
    // caller must be explicit here
    ndbrequire(req->accOpPtr == RNIL);
    // seize operation to hold the lock
    bool succ = true;
    if (unlikely(req->isCopyFragScan))
    {
      jam();
      operationRecPtr.i = c_copy_frag_oprec;
      ndbrequire(m_curr_acc->oprec_pool.getValidPtr(operationRecPtr));
      ndbrequire(operationRecPtr.p->m_op_bits == Operationrec::OP_INITIAL);
    }
    else
    {
      /**
       * Here scan operations that use locks that are executed in Query
       * threads will have to allocate from owning LDM thread instead of
       * from its own thread.
       */
      c_lqh->lock_alloc_operation();
      if (unlikely(!oprec_pool.seize(operationRecPtr)))
      {
        jam();
        succ = false;
      }
      c_lqh->unlock_alloc_operation();
    }
    if (likely(succ))
    {
      jamDebug();
      // init as in ACCSEIZEREQ
      operationRecPtr.p->userptr = req->userPtr;
      operationRecPtr.p->userblockref = req->userRef;
      operationRecPtr.p->scanRecPtr = RNIL;
      // do read with lock via ACCKEYREQ
      Uint32 lockMode = (lockOp == AccLockReq::LockShared) ? 0 : 1;
      Uint32 opCode = ZSCAN_OP;
      {
        Uint32 accreq = 0;
        accreq = AccKeyReq::setOperation(accreq, opCode);
        accreq = AccKeyReq::setLockType(accreq, lockMode);
        accreq = AccKeyReq::setDirtyOp(accreq, false);
        accreq = AccKeyReq::setReplicaType(accreq, 0); // ?
        accreq = AccKeyReq::setTakeOver(accreq, false);
        accreq = AccKeyReq::setLockReq(accreq, true);
        AccKeyReq* keyreq = reinterpret_cast<AccKeyReq*>(&signal->theData[0]);
        keyreq->fragmentPtr = fragrecptr.i;
        keyreq->requestInfo = accreq;
        keyreq->hashValue = req->hashValue;
        keyreq->keyLen = 0;   // search local key
        keyreq->transId1 = req->transId1;
        keyreq->transId2 = req->transId2;
        keyreq->lockConnectPtr = RNIL;
        // enter local key in place of PK
        keyreq->localKey[0] = req->page_id;
        keyreq->localKey[1] = req->page_idx;
        NDB_STATIC_ASSERT(AccKeyReq::SignalLength_localKey == 10);
      }
      signal->setLength(AccKeyReq::SignalLength_localKey);
      execACCKEYREQ(signal,
                    operationRecPtr.i,
                    operationRecPtr.p);
        /* keyreq invalid, signal now contains return value */
      // translate the result
      if (signal->theData[0] < RNIL)
      {
        jamDebug();
        req->returnCode = AccLockReq::Success;
        req->accOpPtr = operationRecPtr.i;
      }
      else if (signal->theData[0] == RNIL)
      {
        jam();
        req->returnCode = AccLockReq::IsBlocked;
        req->accOpPtr = operationRecPtr.i;
      }
      else
      {
        ndbrequire(signal->theData[0] == (UintR)-1);
        releaseOpRec();
        req->returnCode = AccLockReq::Refused;
        req->accOpPtr = RNIL;
      }
    }
    else
    {
      jam();
      ndbrequire(req->isCopyFragScan == ZFALSE);
      req->returnCode = AccLockReq::NoFreeOp;
    }
    *sig = *req;
    return;
  }
  operationRecPtr.i = req->accOpPtr;
  ndbrequire(m_curr_acc->oprec_pool.getValidPtr(operationRecPtr));
  if (lockOp == AccLockReq::Unlock)
  {
    jam();
    // do unlock via ACC_COMMITREQ (immediate)
    execACC_COMMITREQ(signal,
                      operationRecPtr.i,
                      operationRecPtr.p);
    releaseOpRec();
    req->returnCode = AccLockReq::Success;
    *sig = *req;
    return;
  }
  if (lockOp == AccLockReq::Abort) {
    jam();
    // do abort via ACC_ABORTREQ (immediate)
    execACC_ABORTREQ(signal,
                     operationRecPtr.i,
                     operationRecPtr.p,
                     0);
    releaseOpRec();
    req->returnCode = AccLockReq::Success;
    *sig = *req;
    return;
  }
  if (lockOp == AccLockReq::AbortWithConf) {
    jam();
    // do abort via ACC_ABORTREQ (with conf signal)
    execACC_ABORTREQ(signal,
                     operationRecPtr.i,
                     operationRecPtr.p,
                     1);
    releaseOpRec();
    req->returnCode = AccLockReq::Success;
    *sig = *req;
    return;
  }
  ndbabort();
}

/* --------------------------------------------------------------------------------- */
/* --------------------------------------------------------------------------------- */
/* --------------------------------------------------------------------------------- */
/*                                                                                   */
/*       END OF EXECUTE OPERATION MODULE                                             */
/*                                                                                   */
/* --------------------------------------------------------------------------------- */
/* --------------------------------------------------------------------------------- */

/**
 * HASH TABLE MODULE
 *
 * Each partition (fragment) consist of a linear hash table in Dbacc.
 * The linear hash table can expand and shrink by one bucket at a time,
 * moving data from only one bucket.
 *
 * The operations supported are:
 *
 * [] insert one new element
 * [] delete one element
 * [] lookup one element
 * [] expand by splitting one bucket creating a new top bucket
 * [] shrink by merge top bucket data into a merge bucket
 * [] scan
 *
 * SCANS INTERACTION WITH EXPAND AND SHRINK
 *
 * Since expanding and shrinking can occur during the scan, and elements
 * move around one need to take extra care so that elements are scanned
 * exactly once.  Elements deleted or inserted during scan should be
 * scanned at most once, there reinserted data always counts as a different
 * element.
 *
 * Scans are done in one or two laps.  The first lap scans buckets from
 * bottom (bucket 0) to top.  During this lap expanding and shrinking may
 * occur.  In the second lap one rescan buckets that got merged after they
 * was scanned in lap one, and now expanding and shrinking are not allowed.
 *
 * Neither is a expand or shrink involving the currently scanned bucket
 * allowed.
 *
 * During lap one the table can be seen consisting of five kinds of buckets:
 *
 * [] unscanned, note that these have no defined scan bits, since the scan
 *    bits are left overs from earlier scans.
 * [] current, exactly one bucket
 * [] scanned, all buckets below current
 * [] expanded, these buckets have not been scanned in lap one, but may
 *    contain scanned elements.  Anyway they always have well defined scan
 *    bits also for unscanned elements.
 * [] merged and scanned, these are buckets scanned in lap one but have
 *    been merged after they got scanned, and may contain unscanned
 *    elements.  These buckets must be rescanned during lap two of scan.
 *    Note that we only keep track of a first and last bucket to rescan
 *    even if there are some buckets in between that have not been merged.
 *
 * The diagram below show the possible regions of buckets.  The names to
 * the right are the data members that describes the limits of the regions.
 *
 *  +--------------------------+
 *  | Expanded buckets.  May   | Fragmentrec::level.getTop()
 *  | contain both scanned and |
 *  | unscanned data.          |
 *  |                          |
 *  +--------------------------+
 *  | Unscanned data with      | ScanRec::startNoOfBuckets
 *  | undefined scan bits.     |
 *  |                          | ScanRec::nextBucketIndex + 1
 *  +--------------------------+
 *  | Currently scanned data.  | ScanRec::nextBucketIndex
 *  +--------------------------+
 *  | Scanned buckets.         |
 *  |                          |
 *  +--------------------------+
 *  | Merged buckets after     | ScanRec::maxBucketIndexToRescan
 *  | scan start - need rescan.|
 *  |                          | ScanRec::minBucketIndexToRescan
 *  +--------------------------+
 *  |                          |
 *  | Scanned buckets.         | 0
 *  +--------------------------+
 *
 * When scan starts, all buckets are unscanned and have undefined scan bits.
 * On start scanning of an unscanned bucket with undefined scan bits all
 * scan bits for the bucket are cleared.  ScanRec::startNoOfBuckets keeps
 * track of the last bucket with undefined scan bits, note that
 * startNoOfBuckets may decrease if table shrinks below it.
 *
 * During the second lap the buckets from minBucketIndexToRescan to
 * maxBucketIndexToRescan inclusive, are scanned, and no bucket need to have
 * its scan bits cleared prior to scan.
 *
 * SCAN AND EXPAND
 *
 * After expand, the new top bucket will always have defined scan bits.
 *
 * If the split bucket have undefined scan bits the buckets scan bits are
 * cleared before split.
 *
 * The expanded bucket may only contain scanned elements if the split
 * bucket was a scanned bucket below the current bucket.  This fact comes
 * from noting that once the split bucket are below current bucket, the
 * following expand can not have a split bucket above current bucket, since
 * next split bucket is either the next bucket, or the bottom bucket due to
 * how the linear hash table grow.  And since expand are not allowed when
 * split bucket would be the current bucket all expand bucket with scanned
 * elements must come from buckets below current bucket.
 *
 * SCAN AND SHRINK
 *
 * Shrink merge back the top bucket into the bucket it was split from in
 * the corresponding expand.  This implies that we will never merge back a
 * bucket with scanned elements into an unscanned bucket, with or without
 * defined scan bits.
 *
 * If the top bucket have undefined scan bits they are cleared before merge,
 * even if it is into another bucket with undefined scan bits.  This is to
 * ensure that an element is not inserted in a bucket that have scan bits
 * set that are not allowed in bucket, for details why see under BUCKET
 * INVARIANTS.
 *
 * Whenever top bucket have undefined scan bits one need to decrease
 * startNoOfBuckets that indicates the last bucket with undefined scan
 * bits.  If the top bucket reappear by expand it will have defined
 * scan bits which possibly indicate scan elements, these must not be
 * cleared prior scan.
 *
 * If merge destination are below current bucket, it must be added for
 * rescan.  Note that we only keep track of lowest and highest bucket
 * number to rescan even if some buckets in between are not merged and do
 * not need rescan.
 *
 * CONTAINERS
 *
 * Each bucket is a linked list of containers.  Only the first head
 * container may be empty.
 *
 * Containers are located in 8KiB pages.  Each page have 72 buffers with
 * 28 words.  Each buffer may host up to two containers.  One headed at
 * buffers lowest address, called left end, and one headed at buffers high
 * words, the right end.  The left end container grows forward towards
 * higher addresses, and the right end container grows backwards.
 *
 * Each bucket has its first container at a unique logical address, the
 * logical page number is bucket number divided by 64 with the remainder
 * index one of the first 64 left end containers on page.  A dynamic array
 * are used to map the logical page number to physical page number.
 *
 * The pages which host the head containers of buckets are called normal
 * pages.  When a container is full a new container is allocated, first it
 * looks for one of the eight left end containers that are on same page.
 * If no one is free, one look for a free right end container on same page.
 * Otherwise one look for an overflow container on an overflow page.  New
 * overflow pages are allocated if needed.
 *
 * SCAN BITS
 *
 * To keep track of which elements have been scanned several means are used.
 * Every container header have scan bits, if a scan bit is set it means that
 * all elements in that container have been scanned by the corresponding
 * scan.
 *
 * If a container is currently scanned, that is some elements are scanned
 * and some not, each element in the container have a scan bit in the scan
 * record (ScanRec::elemScanned).  The next scanned element is looked for
 * in the current container, if none found, the next container is used, and
 * then the next bucket.
 *
 * A scan may only scan one container at a time.
 *
 * BUCKETS INVARIANTS
 *
 * To be able to guarantee that only one container at a time are currently
 * scanned, there is an important invariant:
 *
 * [] No container may have a scan bit set that preceding container have
 *    not set.  That is, container are scanned in order within bucket, and
 *    no inserted element may be put in such that the invariant breaks.
 *
 * Also a condition that all operations on buckets must satisfy is:
 *
 * [] It is not allowed to insert an element with more scan bits set than
 *    the buckets head container have (unless it is for a new top bucket).
 *
 *    This is too avoid extra complexity that would arise if such an
 *    element was inserted.  A new container can not be inserted preceding
 *    the bucket head container since it has an fixed logical address.  The
 *    alternative would be to create a new bucket after the bucket head
 *    container and move every element from head container to the new
 *    container.
 *
 * How the condition is fulfilled are:
 *
 * [] Shrink, where top bucket have undefined scan bits.
 *
 *    Top buckets scan bits are first cleared prior to merge.
 *
 * [] Shrink, where destination bucket have undefined scan bits.
 *
 *    In this case top bucket must also have undefined scan bits (see SCAN
 *    AND SHRINK above) and both top and destination bucket have their scan
 *    bits cleared before merge.
 *
 * [] Shrink, where destination bucket is scanned, below current.
 *
 *    The only way the top bucket can have scanned elements is that it is
 *    expanded from a scanned bucket, below current.  Since that must be the
 *    shrink destination bucket, no element can have more scan bits set than
 *    the destination buckets head container.
 *
 * [] Expand.
 *
 *    The new top bucket is always a new bucket and head containers scan bits
 *    are taken from split source bucket.
 *
 * [] Insert.
 *
 *    A new element may be inserted in any container with free space, and it
 *    inherits the containers scan bits.  If a new container is needed it is
 *    put last with container scan bits copied from preceding container.
 *
 * [] Delete.
 *
 *    Deleting an element, replaces the deleted element with the last
 *    element with same scan bits as the deleted element.  If a container
 *    becomes empty it is unlinked, unless it is the head container which
 *    always must remain.
 *
 *    Since the first containers in a bucket are more likely to be on the
 *    same (normal) page, it is better to unlink a container towards the
 *    end of bucket.  If the deleted element is the last one in its
 *    container, but not the head container, and there are no other element
 *    in bucket with same scan bits that can replace the deleted element.
 *    It is allowed to use another element with fewer bits as replacement
 *    and clear scan bits of the container accordingly.
 *
 *    The reason the bucket head container may not have some of its scan
 *    bits cleared, is that it could later result in a need to insert back
 *    an element with more scan bits set.  The scenario for that is:
 *
 *    1) Split a merged bucket, A, into a new bucket B, moving some
 *       elements with some scan bits set.
 *
 *    2) Delete some elements in bucket A, leaving only elements with no
 *       scan bits set.
 *
 *    3) Shrink table and merge back bucket B into bucket A, if we have
 *       cleared the head container of bucket A, this would result in
 *       inserting elements with more scan bits set then bucket A head
 *       container.
 *
 */

/* --------------------------------------------------------------------------------- */
/* --------------------------------------------------------------------------------- */
/*                                                                                   */
/*       MODULE:         INSERT                                                      */
/*               THE FOLLOWING SUBROUTINES ARE ONLY USED BY INSERT_ELEMENT. THIS     */
/*               ROUTINE IS THE SOLE INTERFACE TO INSERT ELEMENTS INTO THE INDEX.    */
/*               CURRENT USERS ARE INSERT REQUESTS, EXPAND CONTAINER AND SHRINK      */
/*               CONTAINER.                                                          */
/*                                                                                   */
/*               THE FOLLOWING SUBROUTINES ARE INCLUDED IN THIS MODULE:              */
/*               INSERT_ELEMENT                                                      */
/*               INSERT_CONTAINER                                                    */
/*               ADDNEWCONTAINER                                                     */
/*               GETFREELIST                                                         */
/*               INCREASELISTCONT                                                    */
/*               SEIZE_LEFTLIST                                                      */
/*               SEIZE_RIGHTLIST                                                     */
/*                                                                                   */
/*               THESE ROUTINES ARE ONLY USED BY THIS MODULE AND BY NO ONE ELSE.     */
/*               ALSO THE ROUTINES MAKE NO USE OF ROUTINES IN OTHER MODULES.         */
/*               TAKE_REC_OUT_OF_FREE_OVERPAGE AND RELEASE_OVERFLOW_REC ARE          */
/*               EXCEPTIONS TO THIS RULE.                                            */
/*                                                                                   */
/*               THE ONLY SHORT-LIVED VARIABLES USED IN OTHER PARTS OF THE BLOCK ARE */
/*               THOSE DEFINED AS INPUT AND OUTPUT IN INSERT_ELEMENT                 */
/*               SHORT-LIVED VARIABLES INCLUDE TEMPORARY VARIABLES, COMMON VARIABLES */
/*               AND POINTER VARIABLES.                                              */
/*               THE ONLY EXCEPTION TO THIS RULE IS FRAGRECPTR WHICH POINTS TO THE   */
/*               FRAGMENT RECORD. THIS IS MORE LESS STATIC ALWAYS DURING A SIGNAL    */
/*               EXECUTION.                                                          */
/*                                                                                   */
/* --------------------------------------------------------------------------------- */
/* --------------------------------------------------------------------------------- */
/* --------------------------------------------------------------------------------- */
/* INSERT_ELEMENT                                                                    */
/*       INPUT:                                                                      */
/*               IDR_PAGEPTR (POINTER TO THE ACTIVE PAGE REC)                        */
/*               TIDR_PAGEINDEX (INDEX OF THE CONTAINER)                             */
/*               TIDR_FORWARD (DIRECTION FORWARD OR BACKWARD)                        */
/*               TIDR_ELEMHEAD (HEADER OF ELEMENT TO BE INSERTED                     */
/*               CIDR_KEYS(ARRAY OF TUPLE KEYS)                                      */
/*               CLOCALKEY(ARRAY OF LOCAL KEYS).                                     */
/*               FRAGRECPTR                                                          */
/*               IDR_OPERATION_REC_PTR                                               */
/*               TIDR_KEY_LEN                                                        */
/*               conScanMask - ANY_SCANBITS or scan bits container must              */
/*                 have. Note elements inserted are never more scanned than          */
/*                 container.                                                        */
/*                                                                                   */
/*       OUTPUT:                                                                     */
/*               TIDR_PAGEINDEX (PAGE INDEX OF INSERTED ELEMENT)                     */
/*               IDR_PAGEPTR    (PAGE POINTER OF INSERTED ELEMENT)                   */
/*               TIDR_FORWARD   (CONTAINER DIRECTION OF INSERTED ELEMENT)            */
/*               NONE                                                                */
/* --------------------------------------------------------------------------------- */
void Dbacc::insertElement(const Element   elem,
                          OperationrecPtr oprecptr,
                          Page8Ptr&       pageptr,
                          Uint32&         conidx,
                          bool&           isforward,
                          Uint32&         conptr,
                          Uint16          conScanMask,
                          const bool      newBucket)
{
  Page8Ptr inrNewPageptr;
  Uint32 tidrResult;
  Uint16 scanmask;
  bool newContainer = newBucket;

  ContainerHeader containerhead;
  do {
    insertContainer(elem,
                    oprecptr,
                    pageptr,
                    conidx,
                    isforward,
                    conptr,
                    containerhead,
                    conScanMask,
                    newContainer,
                    tidrResult);
    if (tidrResult != ZFALSE)
    {
      jam();
      return;
      /* INSERTION IS DONE, OR */
      /* AN ERROR IS DETECTED  */
    }//if
    if (containerhead.getNextEnd() != 0) {
      /* THE NEXT CONTAINER IS IN THE SAME PAGE */
      conidx = containerhead.getNextIndexNumber();
      if (containerhead.getNextEnd() == ZLEFT) {
        jam();
        isforward = true;
      } else if (containerhead.getNextEnd() == ZRIGHT) {
        jam();
        isforward = false;
      } else {
        ndbabort();
        return;
      }//if
      if (!containerhead.isNextOnSamePage()) {
        jam();     /* NEXT CONTAINER IS IN AN OVERFLOW PAGE */
        pageptr.i = pageptr.p->word32[conptr + 1];
        c_page8_pool.getPtr(pageptr);
      }//if
      ndbrequire(conidx <= Container::MAX_CONTAINER_INDEX);
    } else {
      scanmask = containerhead.getScanBits();
      break;
    }//if
    // Only first container can be a new container
    newContainer = false;
  } while (1);
  Uint32 newPageindex;;
  Uint32 newBuftype;
  getfreelist(pageptr, newPageindex, newBuftype);
  bool nextOnSamePage;
  if (newPageindex == Container::NO_CONTAINER_INDEX) {
    jam();
    /* NO FREE BUFFER IS FOUND */
    if (fragrecptr.p->sparsepages.isEmpty())
    {
      jam();
      Uint32 result = allocOverflowPage();
      ndbrequire(result <= ZLIMIT_OF_ERROR);
    }//if
    {
      LocalContainerPageList sparselist(c_page8_pool, fragrecptr.p->sparsepages);
      sparselist.first(inrNewPageptr);
    }
    getfreelist(inrNewPageptr, newPageindex, newBuftype);
    ndbrequire(newPageindex != Container::NO_CONTAINER_INDEX);
    nextOnSamePage = false;
  } else {
    jam();
    inrNewPageptr = pageptr;
    nextOnSamePage = true;
  }//if
  if (newBuftype == ZLEFT)
  {
    seizeLeftlist(inrNewPageptr, newPageindex);
    isforward = true;
  }
  else if (newBuftype == ZRIGHT)
  {
    seizeRightlist(inrNewPageptr, newPageindex);
    isforward = false;
  }
  else
  {
    ndbrequire(newBuftype == ZLEFT || newBuftype == ZRIGHT);
  }
  Uint32 containerptr = getContainerPtr(newPageindex, isforward);
  ContainerHeader newcontainerhead;
  newcontainerhead.initInUse();
  Uint32 nextPtrI;
  if (containerhead.haveNext())
  {
    nextPtrI = pageptr.p->word32[conptr+1];
    newcontainerhead.setNext(containerhead.getNextEnd(),
                          containerhead.getNextIndexNumber(),
                          inrNewPageptr.i == nextPtrI);
  }
  else
  {
    nextPtrI = RNIL;
    newcontainerhead.clearNext();
  }
  inrNewPageptr.p->word32[containerptr] = newcontainerhead;
  inrNewPageptr.p->word32[containerptr + 1] = nextPtrI;
  addnewcontainer(pageptr, conptr, newPageindex,
    newBuftype, nextOnSamePage, inrNewPageptr.i);
  pageptr = inrNewPageptr;
  conidx = newPageindex;
  if (conScanMask == Operationrec::ANY_SCANBITS)
  {
    /**
     * ANY_SCANBITS indicates that this is an insert of a new element, not
     * an insert from expand or shrink.  In that case the inserted element
     * and the new container will inherit scan bits from previous container.
     * This makes the element look as scanned as possible still preserving
     * the invariant that containers and element towards the end of bucket
     * has less scan bits set than those towards the beginning.
     */
    conScanMask = scanmask;
  }
  insertContainer(elem,
                  oprecptr,
                  pageptr,
                  conidx,
                  isforward,
                  conptr,
                  containerhead,
                  conScanMask,
                  true,
                  tidrResult);
  ndbrequire(tidrResult == ZTRUE);
}//Dbacc::insertElement()

/**
 * insertContainer puts an element into a container if it has free space and
 * the requested scan bits match.
 *
 * If it is a new element inserted the requested scan bits given by
 * conScanMask can be ANY_SCANBITS or a valid set of bits.  If it is
 * ANY_SCANBITS the containers scan bits are not checked.  If it is set to
 * valid scan bits the container is a newly created empty container.
 *
 * The buckets header container may never be removed.  Nor should any scan
 * bit of it be cleared, unless for expand there the first inserted element
 * determines the bucket header containers scan bits.  newContainer indicates
 * that that current insert is part of populating a new bucket with expand.
 *
 * In case the container is empty it is either the bucket header container
 * or a new container created by caller (insertElement).
 */
void Dbacc::insertContainer(const Element          elem,
                            const OperationrecPtr  oprecptr,
                            const Page8Ptr         pageptr,
                            const Uint32           conidx,
                            const bool             isforward,
                            Uint32&                conptr,
                            ContainerHeader&       containerhead,
                            Uint16                 conScanMask,
                            const bool             newContainer,
                            Uint32&                result)
{
  Uint32 tidrContainerlen;
  Uint32 tidrConfreelen;
  Uint32 tidrNextSide;
  Uint32 tidrNextConLen;
  Uint32 tidrIndex;

  result = ZFALSE;
  /* --------------------------------------------------------------------------------- */
  /*       CALCULATE THE POINTER TO THE ELEMENT TO BE INSERTED AND THE POINTER TO THE  */
  /*       CONTAINER HEADER OF THE OTHER SIDE OF THE BUFFER.                           */
  /* --------------------------------------------------------------------------------- */
  conptr = getForwardContainerPtr(conidx);
  if (isforward) {
    jam();
    tidrNextSide = conptr + (ZBUF_SIZE - Container::HEADER_SIZE);
    arrGuard(tidrNextSide + 1, 2048);
    containerhead = pageptr.p->word32[conptr];
    tidrContainerlen = containerhead.getLength();
    tidrIndex = conptr + tidrContainerlen;
  } else {
    jam();
    tidrNextSide = conptr;
    conptr = conptr + (ZBUF_SIZE - Container::HEADER_SIZE);
    arrGuard(conptr + 1, 2048);
    containerhead = pageptr.p->word32[conptr];
    tidrContainerlen = containerhead.getLength();
    tidrIndex = (conptr - tidrContainerlen) +
                (Container::HEADER_SIZE - fragrecptr.p->elementLength);
  }//if
  const Uint16 activeScanMask = fragrecptr.p->activeScanMask;
  const Uint16 conscanmask = containerhead.getScanBits();
  if(tidrContainerlen > Container::HEADER_SIZE || !newContainer)
  {
    if (conScanMask != Operationrec::ANY_SCANBITS &&
        ((conscanmask & ~conScanMask) & activeScanMask) != 0)
    {
      /* Container have more scan bits set than requested */
      /* Continue to next container. */
      return;
    }
  }
  if (tidrContainerlen == Container::HEADER_SIZE && newContainer)
  {
    /**
     * Only the first header container in a bucket or a newly created bucket
     * in insertElement can be empty.
     *
     * Set container scan bits as requested.
     */
    ndbrequire(conScanMask != Operationrec::ANY_SCANBITS);
    containerhead.copyScanBits(conScanMask & activeScanMask);
    pageptr.p->word32[conptr] = containerhead;
  }
  if (tidrContainerlen >= (ZBUF_SIZE - fragrecptr.p->elementLength))
  {
    return;
  }//if
  tidrConfreelen = ZBUF_SIZE - tidrContainerlen;
  /* --------------------------------------------------------------------------------- */
  /*       WE CALCULATE THE TOTAL LENGTH THE CONTAINER CAN EXPAND TO                   */
  /*       THIS INCLUDES THE OTHER SIDE OF THE BUFFER IF POSSIBLE TO EXPAND THERE.     */
  /* --------------------------------------------------------------------------------- */
  if (!containerhead.isUsingBothEnds()) {
    jam();
    /* --------------------------------------------------------------------------------- */
    /*       WE HAVE NOT EXPANDED TO THE ENTIRE BUFFER YET. WE CAN THUS READ THE OTHER   */
    /*       SIDE'S CONTAINER HEADER TO READ HIS LENGTH.                                 */
    /* --------------------------------------------------------------------------------- */
    ContainerHeader conhead(pageptr.p->word32[tidrNextSide]);
    tidrNextConLen = conhead.getLength();
    tidrConfreelen = tidrConfreelen - tidrNextConLen;
    if (tidrConfreelen > ZBUF_SIZE) {
      ndbabort();
      /* --------------------------------------------------------------------------------- */
      /*       THE BUFFERS ARE PLACED ON TOP OF EACH OTHER. THIS SHOULD NEVER OCCUR.       */
      /* --------------------------------------------------------------------------------- */
      return;
    }//if
  } else {
    jam();
    tidrNextConLen = 1;	/* INDICATE OTHER SIDE IS NOT PART OF FREE LIST */
  }//if
  if (tidrConfreelen < fragrecptr.p->elementLength) {
    jam();
    /* --------------------------------------------------------------------------------- */
    /*       THE CONTAINER COULD NOT BE EXPANDED TO FIT THE NEW ELEMENT. WE HAVE TO      */
    /*       RETURN AND FIND A NEW CONTAINER TO INSERT IT INTO.                          */
    /* --------------------------------------------------------------------------------- */
    return;
  }//if
  tidrContainerlen = tidrContainerlen + fragrecptr.p->elementLength;
  if (tidrNextConLen == 0) {
    /* EACH SIDE OF THE BUFFER WHICH BELONG TO A FREE */
    /* LIST, HAS ZERO AS LENGTH. */
    if (tidrContainerlen > Container::UP_LIMIT) {
      ContainerHeader conthead = pageptr.p->word32[conptr];
      conthead.setUsingBothEnds();
      pageptr.p->word32[conptr] = conthead;
      if (isforward) {
        jam();
        /* REMOVE THE RIGHT SIDE OF THE BUFFER FROM THE FREE LIST */
        seizeRightlist(pageptr, conidx);
      } else {
        jam();
        /* REMOVE THE LEFT SIDE OF THE BUFFER FROM THE FREE LIST */
        seizeLeftlist(pageptr, conidx);
      }//if
    }//if
  }//if
  /* OF THE FREE CONTAINERS */
  /* --------------------------------------------------------------------------------- */
  /*       WE HAVE NOW FOUND A FREE SPOT IN THE CURRENT CONTAINER. WE INSERT THE       */
  /*       ELEMENT HERE. THE ELEMENT CONTAINS A HEADER, A LOCAL KEY AND A TUPLE KEY.   */
  /*       BEFORE INSERTING THE ELEMENT WE WILL UPDATE THE OPERATION RECORD WITH THE   */
  /*       DATA CONCERNING WHERE WE INSERTED THE ELEMENT. THIS MAKES IT EASY TO FIND   */
  /*       THIS INFORMATION WHEN WE RETURN TO UPDATE THE LOCAL KEY OR RETURN TO COMMIT */
  /*       OR ABORT THE INSERT. IF NO OPERATION RECORD EXIST IT MEANS THAT WE ARE      */
  /*       PERFORMING THIS AS A PART OF THE EXPAND OR SHRINK PROCESS.                  */
  /* --------------------------------------------------------------------------------- */
  const Uint32 elemhead = elem.getHeader();
  ContainerHeader conthead = pageptr.p->word32[conptr];
  if (oprecptr.i != RNIL)
  {
    jam();
    ndbrequire(ElementHeader::getLocked(elemhead));
    oprecptr.p->elementPage = pageptr.i;
    oprecptr.p->elementContainer = conptr;
    oprecptr.p->elementPointer = tidrIndex;
  }
  else
  {
    ndbassert(!ElementHeader::getLocked(elemhead));
  }
  /* --------------------------------------------------------------------------------- */
  /*       WE CHOOSE TO UNDO LOG INSERTS BY WRITING THE BEFORE VALUE TO THE UNDO LOG.  */
  /*       WE COULD ALSO HAVE DONE THIS BY WRITING THIS BEFORE VALUE WHEN DELETING     */
  /*       ELEMENTS. WE CHOOSE TO PUT IT HERE SINCE WE THEREBY ENSURE THAT WE ALWAYS   */
  /*       UNDO LOG ALL WRITES TO PAGE MEMORY. IT SHOULD BE EASIER TO MAINTAIN SUCH A  */
  /*       STRUCTURE. IT IS RATHER DIFFICULT TO MAINTAIN A LOGICAL STRUCTURE WHERE     */
  /*       DELETES ARE INSERTS AND INSERTS ARE PURELY DELETES.                         */
  /* --------------------------------------------------------------------------------- */
  ndbrequire(fragrecptr.p->localkeylen == 1);
  arrGuard(tidrIndex + 1, 2048);
  pageptr.p->word32[tidrIndex] = elem.getHeader();
  pageptr.p->word32[tidrIndex + 1] = elem.getData(); /* INSERTS LOCALKEY */
  conthead.setLength(tidrContainerlen);
  pageptr.p->word32[conptr] = conthead;
  result = ZTRUE;
}//Dbacc::insertContainer()

/** ---------------------------------------------------------------------------
 * Set next link of a container to reference to next container.
 *
 * @param[in]  pageptr       Pointer to page of container to modify.
 * @param[in]  conptr        Pointer within page of container to modify.
 * @param[in]  nextConidx    Index within page of next container.
 * @param[in]  nextContype   Type of next container, left or right end.
 * @param[in]  nextSamepage  True if next container is on same page as modified
 *                           container
 * @param[in]  nextPagei     Overflow page number of next container.
 * ------------------------------------------------------------------------- */
void Dbacc::addnewcontainer(Page8Ptr pageptr,
                            Uint32 conptr,
                            Uint32 nextConidx,
                            Uint32 nextContype,
                            bool nextSamepage,
                            Uint32 nextPagei) const
{
  ContainerHeader containerhead(pageptr.p->word32[conptr]);
  containerhead.setNext(nextContype, nextConidx, nextSamepage);
  pageptr.p->word32[conptr] = containerhead;
  pageptr.p->word32[conptr + 1] = nextPagei;
}//Dbacc::addnewcontainer()

/* --------------------------------------------------------------------------------- */
/* GETFREELIST                                                                       */
/*         INPUT:                                                                    */
/*               GFL_PAGEPTR (POINTER TO A PAGE RECORD).                             */
/*         OUTPUT:                                                                   */
/*                TGFL_PAGEINDEX(POINTER TO A FREE BUFFER IN THE FREEPAGE), AND      */
/*                TGFL_BUF_TYPE( TYPE OF THE FREE BUFFER).                           */
/*         DESCRIPTION: SEARCHS IN THE FREE LIST OF THE FREE BUFFER IN THE PAGE HEAD */
/*                     (WORD32(1)),AND RETURN ADDRESS OF A FREE BUFFER OR NIL.       */
/*                     THE FREE BUFFER CAN BE A RIGHT CONTAINER OR A LEFT ONE        */
/*                     THE KIND OF THE CONTAINER IS NOTED BY TGFL_BUF_TYPE.          */
/* --------------------------------------------------------------------------------- */
void Dbacc::getfreelist(Page8Ptr pageptr, Uint32& pageindex, Uint32& buftype)
{
  const Uint32 emptylist = pageptr.p->word32[Page8::EMPTY_LIST];
  pageindex = (emptylist >> 7) & 0x7f;	/* LEFT FREE LIST */
  buftype = ZLEFT;
  if (pageindex == Container::NO_CONTAINER_INDEX) {
    jam();
    pageindex = emptylist & 0x7f;	/* RIGHT FREE LIST */
    buftype = ZRIGHT;
  }//if
  ndbrequire((pageindex <= Container::MAX_CONTAINER_INDEX) ||
             (pageindex == Container::NO_CONTAINER_INDEX));
}//Dbacc::getfreelist()

/* --------------------------------------------------------------------------------- */
/* INCREASELISTCONT                                                                  */
/*       INPUT:                                                                      */
/*               ILC_PAGEPTR     PAGE POINTER TO INCREASE NUMBER OF CONTAINERS IN    */
/*           A CONTAINER OF AN OVERFLOW PAGE (FREEPAGEPTR) IS ALLOCATED, NR OF       */
/*           ALLOCATED CONTAINER HAVE TO BE INCRESE BY ONE .                         */
/*           IF THE NUMBER OF ALLOCATED CONTAINERS IS ABOVE THE FREE LIMIT WE WILL   */
/*           REMOVE THE PAGE FROM THE FREE LIST.                                     */
/* --------------------------------------------------------------------------------- */
void Dbacc::increaselistcont(Page8Ptr ilcPageptr)
{
  ilcPageptr.p->word32[Page8::ALLOC_CONTAINERS] = ilcPageptr.p->word32[Page8::ALLOC_CONTAINERS] + 1;
  // A sparse page just got full
  if (ilcPageptr.p->word32[Page8::ALLOC_CONTAINERS] == ZFREE_LIMIT + 1) {
    // Check that it is an overflow page
    if (((ilcPageptr.p->word32[Page8::EMPTY_LIST] >> ZPOS_PAGE_TYPE_BIT) & 3) == 1)
    {
      jam();
      LocalContainerPageList sparselist(c_page8_pool, fragrecptr.p->sparsepages);
      LocalContainerPageList fulllist(c_page8_pool, fragrecptr.p->fullpages);
      sparselist.remove(ilcPageptr);
      fulllist.addLast(ilcPageptr);
    }//if
  }//if
}//Dbacc::increaselistcont()

/* --------------------------------------------------------------------------------- */
/* SEIZE_LEFTLIST                                                                    */
/*       INPUT:                                                                      */
/*               TSL_PAGEINDEX           PAGE INDEX OF CONTAINER TO SEIZE            */
/*               SL_PAGEPTR              PAGE POINTER OF CONTAINER TO SEIZE          */
/*               TSL_UPDATE_HEADER       SHOULD WE UPDATE THE CONTAINER HEADER       */
/*                                                                                   */
/*       OUTPUT:                                                                     */
/*               NONE                                                                */
/*         DESCRIPTION: THE BUFFER NOTED BY TSL_PAGEINDEX WILL BE REMOVED FROM THE   */
/*                      LIST OF LEFT FREE CONTAINER, IN THE HEADER OF THE PAGE       */
/*                      (FREEPAGEPTR). PREVIOUS AND NEXT BUFFER OF REMOVED BUFFER    */
/*                      WILL BE UPDATED.                                             */
/* --------------------------------------------------------------------------------- */
void Dbacc::seizeLeftlist(Page8Ptr slPageptr, Uint32 tslPageindex)
{
  Uint32 tsllTmp1;
  Uint32 tsllHeadIndex;
  Uint32 tsllTmp;

  tsllHeadIndex = getForwardContainerPtr(tslPageindex);
  arrGuard(tsllHeadIndex + 1, 2048);
  Uint32 tslNextfree = slPageptr.p->word32[tsllHeadIndex];
  Uint32 tslPrevfree = slPageptr.p->word32[tsllHeadIndex + 1];
  if (tslPrevfree == Container::NO_CONTAINER_INDEX) {
    jam();
    /* UPDATE FREE LIST OF LEFT CONTAINER IN PAGE HEAD */
    tsllTmp1 = slPageptr.p->word32[Page8::EMPTY_LIST];
    tsllTmp = tsllTmp1 & 0x7f;
    tsllTmp1 = (tsllTmp1 >> 14) << 14;
    tsllTmp1 = (tsllTmp1 | (tslNextfree << 7)) | tsllTmp;
    slPageptr.p->word32[Page8::EMPTY_LIST] = tsllTmp1;
  } else {
    ndbrequire(tslPrevfree <= Container::MAX_CONTAINER_INDEX);
    jam();
    tsllTmp = getForwardContainerPtr(tslPrevfree);
    slPageptr.p->word32[tsllTmp] = tslNextfree;
  }//if
  if (tslNextfree <= Container::MAX_CONTAINER_INDEX) {
    jam();
    tsllTmp = getForwardContainerPtr(tslNextfree) + 1;
    slPageptr.p->word32[tsllTmp] = tslPrevfree;
  } else {
    ndbrequire(tslNextfree == Container::NO_CONTAINER_INDEX);
    jam();
  }//if
  increaselistcont(slPageptr);
}//Dbacc::seizeLeftlist()

/* --------------------------------------------------------------------------------- */
/* SEIZE_RIGHTLIST                                                                   */
/*         DESCRIPTION: THE BUFFER NOTED BY TSL_PAGEINDEX WILL BE REMOVED FROM THE   */
/*                      LIST OF RIGHT FREE CONTAINER, IN THE HEADER OF THE PAGE      */
/*                      (SL_PAGEPTR). PREVIOUS AND NEXT BUFFER OF REMOVED BUFFER     */
/*                      WILL BE UPDATED.                                             */
/* --------------------------------------------------------------------------------- */
void Dbacc::seizeRightlist(Page8Ptr slPageptr, Uint32 tslPageindex)
{
  Uint32 tsrlHeadIndex;
  Uint32 tsrlTmp;

  tsrlHeadIndex = getBackwardContainerPtr(tslPageindex);
  arrGuard(tsrlHeadIndex + 1, 2048);
  Uint32 tslNextfree = slPageptr.p->word32[tsrlHeadIndex];
  Uint32 tslPrevfree = slPageptr.p->word32[tsrlHeadIndex + 1];
  if (tslPrevfree == Container::NO_CONTAINER_INDEX) {
    jam();
    tsrlTmp = slPageptr.p->word32[Page8::EMPTY_LIST];
    slPageptr.p->word32[Page8::EMPTY_LIST] = ((tsrlTmp >> 7) << 7) | tslNextfree;
  } else {
    ndbrequire(tslPrevfree <= Container::MAX_CONTAINER_INDEX);
    jam();
    tsrlTmp = getBackwardContainerPtr(tslPrevfree);
    slPageptr.p->word32[tsrlTmp] = tslNextfree;
  }//if
  if (tslNextfree <= Container::MAX_CONTAINER_INDEX) {
    jam();
    tsrlTmp = getBackwardContainerPtr(tslNextfree) + 1;
    slPageptr.p->word32[tsrlTmp] = tslPrevfree;
  } else {
    ndbrequire(tslNextfree == Container::NO_CONTAINER_INDEX);
    jam();
  }//if
  increaselistcont(slPageptr);
}//Dbacc::seizeRightlist()

/* --------------------------------------------------------------------------------- */
/* --------------------------------------------------------------------------------- */
/* --------------------------------------------------------------------------------- */
/*                                                                                   */
/*       END OF INSERT_ELEMENT MODULE                                                */
/*                                                                                   */
/* --------------------------------------------------------------------------------- */
/* --------------------------------------------------------------------------------- */
/* --------------------------------------------------------------------------------- */
/* --------------------------------------------------------------------------------- */
/* --------------------------------------------------------------------------------- */
/*                                                                                   */
/*       MODULE:         GET_ELEMENT                                                 */
/*               THE FOLLOWING SUBROUTINES ARE ONLY USED BY GET_ELEMENT AND          */
/*               GETDIRINDEX. THIS ROUTINE IS THE SOLE INTERFACE TO GET ELEMENTS     */
/*               FROM THE INDEX. CURRENT USERS ARE ALL REQUESTS AND EXECUTE UNDO LOG */
/*                                                                                   */
/*               THE FOLLOWING SUBROUTINES ARE INCLUDED IN THIS MODULE:              */
/*               GET_ELEMENT                                                         */
/*               GET_DIRINDEX                                                        */
/*               SEARCH_LONG_KEY                                                     */
/*                                                                                   */
/*               THESE ROUTINES ARE ONLY USED BY THIS MODULE AND BY NO ONE ELSE.     */
/*               ALSO THE ROUTINES MAKE NO USE OF ROUTINES IN OTHER MODULES.         */
/*               THE ONLY SHORT-LIVED VARIABLES USED IN OTHER PARTS OF THE BLOCK ARE */
/*               THOSE DEFINED AS INPUT AND OUTPUT IN GET_ELEMENT AND GETDIRINDEX    */
/*               SHORT-LIVED VARIABLES INCLUDE TEMPORARY VARIABLES, COMMON VARIABLES */
/*               AND POINTER VARIABLES.                                              */
/*               THE ONLY EXCEPTION TO THIS RULE IS FRAGRECPTR WHICH POINTS TO THE   */
/*               FRAGMENT RECORD. THIS IS MORE LESS STATIC ALWAYS DURING A SIGNAL    */
/*               EXECUTION.                                                          */
/*                                                                                   */
/* --------------------------------------------------------------------------------- */
/* --------------------------------------------------------------------------------- */
/* --------------------------------------------------------------------------------- */
/* GETDIRINDEX                                                                       */
/*       SUPPORT ROUTINE FOR INSERT ELEMENT, GET ELEMENT AND COMMITDELETE            */
/*         INPUT:FRAGRECPTR ( POINTER TO THE ACTIVE FRAGMENT REC)                    */
/*               OPERATION_REC_PTR  (POINTER TO THE OPERATION REC).                  */
/*                                                                                   */
/*         OUTPUT:GDI_PAGEPTR ( POINTER TO THE PAGE OF THE ELEMENT)                  */
/*                TGDI_PAGEINDEX ( INDEX OF THE ELEMENT IN THE PAGE).                */
/*                                                                                   */
/*         DESCRIPTION: CHECK THE HASH VALUE OF THE OPERATION REC AND CALCULATE THE  */
/*                     THE ADDRESS OF THE ELEMENT IN THE HASH TABLE,(GDI_PAGEPTR,    */
/*                     TGDI_PAGEINDEX) ACCORDING TO LH3.                             */
/* --------------------------------------------------------------------------------- */
Uint32 Dbacc::getPagePtr(DynArr256::Head& directory, Uint32 index)
{
  DynArr256 dir(directoryPoolPtr, directory);
  Uint32* ptr = dir.get(index);
  return *ptr;
}

bool Dbacc::setPagePtr(DynArr256::Head& directory, Uint32 index, Uint32 ptri)
{
  DynArr256 dir(directoryPoolPtr, directory);
  Uint32* ptr = dir.set(index);
  if (ptr == NULL) return false;
  *ptr = ptri;
  return true;
}

Uint32 Dbacc::unsetPagePtr(DynArr256::Head& directory, Uint32 index)
{
  DynArr256 dir(directoryPoolPtr, directory);
  Uint32* ptr = dir.get(index);
  Uint32 ptri = *ptr;
  *ptr = RNIL;
  return ptri;
}

void Dbacc::getdirindex(Page8Ptr& pageptr, Uint32& conidx)
{
  const LHBits32 hashValue = operationRecPtr.p->hashValue;
  const Uint32 address = fragrecptr.p->level.getBucketNumber(hashValue);
  conidx = fragrecptr.p->getPageIndex(address);
  pageptr.i = getPagePtr(fragrecptr.p->directory,
                         fragrecptr.p->getPageNumber(address));
  c_page8_pool.getPtr(pageptr);
}//Dbacc::getdirindex()

Uint32
Dbacc::find_key_operation(Ptr<Operationrec> opPtr, bool invalid_local_key)
{
  if (invalid_local_key)
  {
    if (m_ldm_instance_used->c_lqh->has_key_info(opPtr.p->userptr))
    {
      jam();
      return opPtr.p->userptr;
    }
  }
  do
  {
    opPtr.i = opPtr.p->nextSerialQue;
    if (opPtr.i == RNIL)
    {
      jam();
      return RNIL;
    }
    opPtr.p = m_ldm_instance_used->getOperationPtrP(opPtr.i);
    if (m_ldm_instance_used->c_lqh->has_key_info(opPtr.p->userptr))
    {
      jam();
      return opPtr.p->userptr;
    }
  } while (true);
  return RNIL;
}

Uint32
Dbacc::readTablePk(Uint32 localkey1,
                   Uint32 localkey2,
                   Uint32 eh,
                   Ptr<Operationrec> opPtr,
                   Uint32 *keys,
                   bool xfrm)
{
  int ret = -ZTUPLE_DELETED_ERROR;
#if defined(VM_TRACE) || defined(ERROR_INSERT)
  const int xfrm_multiply = (xfrm) ? MAX_XFRM_MULTIPLY : 1;
  std::memset(keys, 0x1f, (fragrecptr.p->keyLength * xfrm_multiply) << 2);
#endif
  bool invalid_local_key = true;
  if (likely(! Local_key::isInvalid(localkey1, localkey2)))
  {
    jamDebug();
    invalid_local_key = false;
    ret = c_tup->accReadPk(localkey1,
                           localkey2,
                           keys,
                           xfrm);
  }
  if (ret == (-ZTUPLE_DELETED_ERROR))
  {
    jamDebug();
    /**
     * We can come here in two cases:
     * 1) The local key hasn't been updated yet. In this case the Insert
     *    was delayed by a disk allocation. The key is found from the
     *    lock owners operation record.
     * 2) The local key is set, but the FREE flag is set. In
     *    this case accReadPk will return -TUPLE_DELETED_ERROR. This means
     *    that the INSERT was followed by a DELETE and the DELETE have been
     *    committed. There is thus no key to be found in the row and there
     *    is no copy row. Thus we're back to reading the key from the lock
     *    queue.
     *
     *    We need to find an operation record that still has the key
     *    attached to it. We will check the lock owner and all operations
     *    in the serial queue. If the local key is invalid we will find
     *    the key in the lock owner. We won't search the parallel queue
     *    since these operations have likely already released the key
     *    and also if the decision was taken to delete the record, then
     *    no operation in the parallel queue will revert that decision.
     *    However all operations in the serial queue have not yet
     *    released any key they might have. If none in the serial queue
     *    has a key attached to it, then there are either no operation
     *    there or there are only SCAN operations. Thus we can safely
     *    return not found since the tuple is going away and we can start
     *    a new tuple here.
     *
     * find_key_operation will only check lock owner if the local key is
     * invalid. This will only happen when INSERT has started, but not
     * yet arrived at the point where we called ACCMINUPDATE. This is
     * protected by the ACC mutex, thus the query thread need no extra
     * protection to check the keyInfoIVal in DBLQH since this is not
     * released before we have called ACCMINUPDATE and it is certain to
     * have been set before starting the INSERT operation in DBACC.
     *
     * When local key isn't invalid we are dealing with a DELETE operation.
     * In this case we only need to worry about any operations in the
     * serial queue. These are waiting in the queue and are currently idle
     * and can only be removed from serial queue when holding the ACC mutex.
     * keyInfoIVal is not released before the ACC operation is removed. Thus
     * it is safe to check the keyInfoIVal also for query threads from here.
     */
    ndbrequire(ElementHeader::getLocked(eh));
    Uint32 lqhOpPtr = find_key_operation(opPtr, invalid_local_key);
    if (lqhOpPtr == RNIL)
    {
      jamDebug();
      dump_lock_queue(opPtr);
      ndbrequire(opPtr.p->m_op_bits & Operationrec::OP_ELEMENT_DISAPPEARED);
      if (unlikely((opPtr.p->m_op_bits & Operationrec::OP_MASK) == ZSCAN_OP))
      {
        ndbrequire(opPtr.p->m_op_bits & Operationrec::OP_COMMIT_DELETE_CHECK);
        ndbrequire(((opPtr.p->m_op_bits & Operationrec::OP_STATE_MASK) ==
                    Operationrec::OP_STATE_RUNNING) ||
                    ((opPtr.p->m_op_bits & Operationrec::OP_STATE_MASK) ==
                    Operationrec::OP_STATE_EXECUTED));
      }
      return 0;
    }
    ret = m_ldm_instance_used->c_lqh->readPrimaryKeys(lqhOpPtr, keys, xfrm);
  }
  jamEntryDebug();
  ndbrequire(ret >= 0);
  return ret;
}

/** ---------------------------------------------------------------------------
 * Find element.
 *
 * Method scan the bucket given by hashValue from operationRecPtr and look for
 * the element with primary key given in signal.  If element found, return
 * pointer to element, if not found return only bucket information.
 *
 * @param[in]   signal         Signal containing primary key to look for.
 * @param[out]  lockOwnerPtr   Lock owner if any of found element.
 * @param[out]  bucketPageptr  Page of first container of bucket there element
                               should be.
 * @param[out]  bucketConidx   Index within page of first container of bucket
                               there element should be.
 * @param[out]  elemPageptr    Page of found element.
 * @param[out]  elemConptr     Pointer within page to container of found
                               element.
 * @param[out]  elemptr        Pointer within page to found element.
 * @return                     Returns ZTRUE if element was found.
 * ------------------------------------------------------------------------- */
Uint32
Dbacc::getElement(const AccKeyReq* signal,
                  OperationrecPtr& lockOwnerPtr,
                  Page8Ptr& bucketPageptr,
                  Uint32& bucketConidx,
                  Page8Ptr& elemPageptr,
                  Uint32& elemConptr,
                  Uint32& elemptr)
{
  Uint32 tgeElementHeader;
  Uint32 tgeElemStep = 0;
  Uint32 tgePageindex;
  Uint32 tgeNextptrtype;
  Uint32 tgeRemLen = 0;
  const Uint32 TelemLen = fragrecptr.p->elementLength;
  const Uint32* Tkeydata = signal->keyInfo; /* or localKey if keyLen == 0 */
  const Uint32 localkeylen = fragrecptr.p->localkeylen;
  Uint32 bucket_number = fragrecptr.p->level.getBucketNumber(
                          operationRecPtr.p->hashValue);
  union {
    Uint32 keys[2048];
    Uint64 keys_align;
  };
  (void)keys_align;

  getdirindex(bucketPageptr, bucketConidx);
  elemPageptr = bucketPageptr;
  tgePageindex = bucketConidx;
  /*
   * The value searched is
   * - table key for ACCKEYREQ, stored in TUP
   * - local key (1 word) for ACC_LOCKREQ and UNDO, stored in ACC
   */
  const bool searchLocalKey = operationRecPtr.p->tupkeylen == 0;

  ndbrequire(TelemLen == ZELEM_HEAD_SIZE + localkeylen);
  tgeNextptrtype = ZLEFT;

  do {
    if (tgeNextptrtype == ZLEFT)
    {
      jamDebug();
      elemConptr = getForwardContainerPtr(tgePageindex);
      elemptr = elemConptr + Container::HEADER_SIZE;
      tgeElemStep = TelemLen;
      ndbrequire(elemConptr < 2048);
      ContainerHeader conhead(elemPageptr.p->word32[elemConptr]);
      tgeRemLen = conhead.getLength();
      ndbrequire((elemConptr + tgeRemLen - 1) < 2048);
    }
    else if (tgeNextptrtype == ZRIGHT)
    {
      jamDebug();
      elemConptr = getBackwardContainerPtr(tgePageindex);
      tgeElemStep = 0 - TelemLen;
      elemptr = elemConptr - TelemLen;
      ndbrequire(elemConptr < 2048);
      ContainerHeader conhead(elemPageptr.p->word32[elemConptr]);
      tgeRemLen = conhead.getLength();
      ndbrequire((elemConptr - tgeRemLen) < 2048);
    }
    else
    {
      ndbrequire((tgeNextptrtype == ZLEFT) || (tgeNextptrtype == ZRIGHT));
    }//if
    if (tgeRemLen >= Container::HEADER_SIZE + TelemLen)
    {
      ndbrequire(tgeRemLen <= ZBUF_SIZE);
      /* ------------------------------------------------------------------- */
      // There is at least one element in this container. 
      // Check if it is the element searched for.
      /* ------------------------------------------------------------------- */
      do {
        bool possible_match;
        tgeElementHeader = elemPageptr.p->word32[elemptr];
        tgeRemLen = tgeRemLen - TelemLen;
        Local_key localkey;
        lockOwnerPtr.i = RNIL;
        lockOwnerPtr.p = NULL;
        LHBits16 reducedHashValue;
        if (ElementHeader::getLocked(tgeElementHeader))
        {
          jamDebug();
          lockOwnerPtr.i = ElementHeader::getOpPtrI(tgeElementHeader);
          /**
           * We need to get the operation record of the lock owner.
           * Since we can be the query thread we cannot access it directly
           * since we don't share the operation records with the owning
           * LDM thread. We will get the operation record from the
           * owning LDM thread.
           */
          lockOwnerPtr.p =
            m_ldm_instance_used->getOperationPtrP(lockOwnerPtr.i);
          possible_match =
            lockOwnerPtr.p->hashValue.match(operationRecPtr.p->hashValue);
          reducedHashValue = lockOwnerPtr.p->reducedHashValue;
          localkey = lockOwnerPtr.p->localdata;
        }
        else
        {
          jamDebug();
          reducedHashValue =
            ElementHeader::getReducedHashValue(tgeElementHeader);
          const Uint32 pos = elemptr + 1;
          ndbrequire(localkeylen == 1);
          localkey.m_page_no = elemPageptr.p->word32[pos];
          localkey.m_page_idx = ElementHeader::getPageIdx(tgeElementHeader);
          possible_match = true;
        }
        if (possible_match &&
            operationRecPtr.p->hashValue.match(
              fragrecptr.p->level.enlarge(reducedHashValue, bucket_number)))
        {
          jamDebug();
          jamLineDebug(Uint16(elemPageptr.i));
          jamLineDebug(Uint16(elemptr));
          bool found;
          if (! searchLocalKey) 
	  {
            const bool xfrm = false;
            Uint32 len = readTablePk(localkey.m_page_no,
                                     localkey.m_page_idx,
                                     tgeElementHeader,
                                     lockOwnerPtr,
                                     &keys[0],
                                     xfrm);
            if (unlikely(len == 0))
            {
              jamDebug();
              found = false;
            }
            else
            {
              if (fragrecptr.p->hasCharAttr)  //Need to consult charset library
              {
                jamDebug();
                const Uint32 table = fragrecptr.p->myTableId;
                found = (cmp_key(table, Tkeydata, &keys[0]) == 0);
              }
              else
              {
                jamDebug();
                found = (len == operationRecPtr.p->tupkeylen) &&
                        (memcmp(Tkeydata, &keys[0], len << 2) == 0);
              }
            }
          }
          else
          {
            jam();
            found = (localkey.m_page_no == Tkeydata[0] &&
                     Uint32(localkey.m_page_idx) == Tkeydata[1]);
          }
          if (found) 
          {
            jamDebug();
            operationRecPtr.p->localdata = localkey;
            return ZTRUE;
          }
        }
        if (tgeRemLen <= Container::HEADER_SIZE)
        {
          break;
        }
        elemptr = elemptr + tgeElemStep;
      } while (true);
    }//if
    ndbrequire(tgeRemLen == Container::HEADER_SIZE);
    ContainerHeader containerhead = elemPageptr.p->word32[elemConptr];
    tgeNextptrtype = containerhead.getNextEnd();
    if (tgeNextptrtype == 0)
    {
      jamDebug();
      return ZFALSE;	/* NO MORE CONTAINER */
    }//if
    /* NEXT CONTAINER PAGE INDEX 7 BITS */
    tgePageindex = containerhead.getNextIndexNumber();
    ndbrequire(tgePageindex <= Container::NO_CONTAINER_INDEX);
    if (!containerhead.isNextOnSamePage())
    {
      jamDebug();
      elemPageptr.i = elemPageptr.p->word32[elemConptr + 1]; /* NEXT PAGE ID */
      c_page8_pool.getPtr(elemPageptr);
    }//if
  } while (1);
  return ZFALSE;
}//Dbacc::getElement()

/**
 * report_pending_dealloc
 *
 * ACC indicates to LQH that it expects LQH to deallocate
 * the TUPle at some point after all the reported operations
 * have completed and the deallocation is allowed.
 *
 * opPtrP       Ptr to operation involved in dealloc
 * countOpPtrP  Ptr to operation tracking delete reference count
 *               (can be same as opPtrP)
 */
void
Dbacc::report_pending_dealloc(Signal* signal,
                              Operationrec* opPtrP,
                              const Operationrec* countOpPtrP)
{
  Local_key localKey = opPtrP->localdata;
  Uint32 opbits = opPtrP->m_op_bits;
  Uint32 userptr= opPtrP->userptr;
  const bool scanInd = (((opbits & Operationrec::OP_MASK) == ZSCAN_OP) ||
                        (opbits & Operationrec::OP_LOCK_REQ));

  if (! localKey.isInvalid())
  {
    if (scanInd)
    {
      jam();
      /**
       * Scan operation holding a lock on a key whose tuple
       * is being deallocated.
       * If this is the last operation to commit on the key
       * then it will notify LQH when the dealloc is
       * triggered.
       * To make that possible, we store the deleting
       * operation's userptr in the scan op record.
       */
      ndbrequire(opPtrP->m_scanOpDeleteCountOpRef == RNIL);
      opPtrP->m_scanOpDeleteCountOpRef = countOpPtrP->userptr;
      return;
    }
    ndbrequire(countOpPtrP->userptr != RNIL);

    /**
     * Inform LQH of operation involved in transaction
     * which is deallocating a tuple.
     * Also pass the LQH reference of the refcount operation
     */
    signal->theData[0] = fragrecptr.p->myfid;
    signal->theData[1] = fragrecptr.p->myTableId;
    signal->theData[2] = localKey.m_page_no;
    signal->theData[3] = localKey.m_page_idx;
    signal->theData[4] = userptr;
    signal->theData[5] = countOpPtrP->userptr;
    c_lqh->execTUP_DEALLOCREQ(signal);
    jamEntryDebug();
  }
}

/**
 * trigger_dealloc
 *
 * ACC is now done with the TUPle storage, so inform LQH
 * that it can go ahead with deallocation when it is able
 *
 * At this point ACC has disconnected the ACC element from the
 * row in TUP. This means that there is no way to come to the
 * TUPle row, thus we need no lock in ACC while carrying out
 * this operation. Actually performing this operation requires
 * exclusive access and we don't want to upgrade the lock to
 * exclusive access while holding the ACC fragment mutex. This
 * makes it possible to introduce a deadlock.
 */
void
Dbacc::trigger_dealloc(Signal* signal, const Operationrec* opPtrP)
{
  Local_key localKey = opPtrP->localdata;
  Uint32 opbits = opPtrP->m_op_bits;
  Uint32 userptr= opPtrP->userptr;
  const bool scanInd =
    ((opbits & Operationrec::OP_MASK) == ZSCAN_OP) || 
    (opbits & Operationrec::OP_LOCK_REQ);
  
  if (! localKey.isInvalid())
  {
    if (scanInd)
    {
      jam();
      /**
       * Operation triggering deallocation is a scan operation
       * We must use a reference to the LQH deallocation operation
       * stored on the scan operation in report_pending_dealloc()
       * to inform LQH that the deallocation is triggered.
       */
      ndbrequire(opPtrP->m_scanOpDeleteCountOpRef != RNIL);
      userptr = opPtrP->m_scanOpDeleteCountOpRef;
    }
    /* Inform LQH that deallocation can go ahead */
    signal->theData[0] = fragrecptr.p->myfid;
    signal->theData[1] = fragrecptr.p->myTableId;
    signal->theData[2] = localKey.m_page_no;
    signal->theData[3] = localKey.m_page_idx;
    signal->theData[4] = userptr;
    signal->theData[5] = RNIL;
    c_lqh->execTUP_DEALLOCREQ(signal);
    jamEntryDebug();
  }
}

void Dbacc::commitdelete(Signal* signal)
{
  Page8Ptr lastPageptr;
  Page8Ptr lastPrevpageptr;
  bool lastIsforward;
  Uint32 tlastPageindex;
  Uint32 tlastElementptr;
  Uint32 tlastContainerptr;
  Uint32 tlastPrevconptr;
  Page8Ptr lastBucketPageptr;
  Uint32 lastBucketConidx;

  getdirindex(lastBucketPageptr, lastBucketConidx);
  lastPageptr = lastBucketPageptr;
  tlastPageindex = lastBucketConidx;
  lastIsforward = true;
  tlastContainerptr = getForwardContainerPtr(tlastPageindex);
  arrGuard(tlastContainerptr, 2048);
  lastPrevpageptr.i = RNIL;
  ptrNull(lastPrevpageptr);
  tlastPrevconptr = 0;

  /**
   * Position last on delete container before call to getLastAndRemove.
   */
  Page8Ptr delPageptr;
  delPageptr.i = operationRecPtr.p->elementPage;
  c_page8_pool.getPtr(delPageptr);
  const Uint32 delConptr = operationRecPtr.p->elementContainer;

  while (lastPageptr.i != delPageptr.i ||
         tlastContainerptr != delConptr)
  {
    lastPrevpageptr = lastPageptr;
    tlastPrevconptr = tlastContainerptr;
    ContainerHeader lasthead(lastPageptr.p->word32[tlastContainerptr]);
    ndbrequire(lasthead.haveNext());
    if (!lasthead.isNextOnSamePage())
    {
      lastPageptr.i = lastPageptr.p->word32[tlastContainerptr + 1];
      c_page8_pool.getPtr(lastPageptr);
    }
    tlastPageindex = lasthead.getNextIndexNumber();
    lastIsforward = lasthead.getNextEnd() == ZLEFT;
    tlastContainerptr = getContainerPtr(tlastPageindex, lastIsforward);
  }

  getLastAndRemove(lastPrevpageptr,
                   tlastPrevconptr,
                   lastPageptr,
                   tlastPageindex,
                   tlastContainerptr,
                   lastIsforward,
                   tlastElementptr);

  const Uint32 delElemptr = operationRecPtr.p->elementPointer;
  /*
   * If last element is in same container as delete element, and that container
   * have scans in progress, one must make sure the last element still have the
   * same scan state, or clear if it is the one deleted.
   * If last element is not in same container as delete element, that element
   * can not have any scans in progress, in that case the container scanbits
   * should have been fewer than delete containers which is not allowed for last.
   */
  if ((lastPageptr.i == delPageptr.i) &&
      (tlastContainerptr == delConptr))
  {
    ContainerHeader conhead(delPageptr.p->word32[delConptr]);
    /**
     * If the deleted element was the only element in container
     * getLastAndRemove may have released the container already.
     * In that case header is still valid to read but it will
     * not be in use, but free.
     */
    if (conhead.isInUse() && conhead.isScanInProgress())
    {
      /**
       * Initialize scanInProgress with the active scans which have not
       * completly scanned the container.  Then check which scan actually
       * currently scan the container.
       */
      Uint16 scansInProgress =
          fragrecptr.p->activeScanMask & ~conhead.getScanBits();
      scansInProgress = delPageptr.p->checkScans(scansInProgress, delConptr);
      for(int i = 0; scansInProgress != 0; i++, scansInProgress >>= 1)
      {
        /**
         * For each scan in progress in container, move the scan bit for
         * last element to the delete elements place.  If it is the last
         * element that is deleted, the scan bit will be cleared by
         * moveScanBit.
         */
        if ((scansInProgress & 1) != 0)
        {
          ScanRecPtr scanPtr;
          scanPtr.i = fragrecptr.p->scan[i];
          ndbrequire(scanRec_pool.getValidPtr(scanPtr));
          scanPtr.p->moveScanBit(delElemptr, tlastElementptr);
        }
      }
    }
  }
  else
  {
    /**
     * The last element which is to be moved into deleted elements place
     * are in different containers.
     *
     * Since both containers have the same scan bits that implies that there
     * are no scans in progress in the last elements container, otherwise
     * the delete container should have an extra scan bit set.
     */
#if defined (VM_TRACE) || defined(ERROR_INSERT)
    ContainerHeader conhead(lastPageptr.p->word32[tlastContainerptr]);
    ndbassert(!conhead.isInUse() || !conhead.isScanInProgress());
    conhead = ContainerHeader(delPageptr.p->word32[delConptr]);
#else
    ContainerHeader conhead(delPageptr.p->word32[delConptr]);
#endif
    if (conhead.isScanInProgress())
    {
      /**
       * Initialize scanInProgress with the active scans which have not
       * completly scanned the container.  Then check which scan actually
       * currently scan the container.
       */
      Uint16 scansInProgress = fragrecptr.p->activeScanMask & ~conhead.getScanBits();
      scansInProgress = delPageptr.p->checkScans(scansInProgress, delConptr);
      for(int i = 0; scansInProgress != 0; i++, scansInProgress >>= 1)
      {
        if ((scansInProgress & 1) != 0)
        {
          ScanRecPtr scanPtr;
          scanPtr.i = fragrecptr.p->scan[i];
          ndbrequire(scanRec_pool.getValidPtr(scanPtr));
          if(scanPtr.p->isScanned(delElemptr))
          {
            scanPtr.p->clearScanned(delElemptr);
          }
        }
      }
    }
  }
  if (operationRecPtr.p->elementPage == lastPageptr.i) {
    if (operationRecPtr.p->elementPointer == tlastElementptr) {
      jam();
      /* --------------------------------------------------------------------------------- */
      /*  THE LAST ELEMENT WAS THE ELEMENT TO BE DELETED. WE NEED NOT COPY IT.             */
      /*  Setting it to an invalid value only for sanity, the value should never be read.  */
      /* --------------------------------------------------------------------------------- */
      jamLineDebug(Uint16(delPageptr.i));
      jamLineDebug(Uint16(delElemptr));
      delPageptr.p->word32[delElemptr] = ElementHeader::setInvalid();
      return;
    }//if
  }//if
  /* --------------------------------------------------------------------------------- */
  /*  THE DELETED ELEMENT IS NOT THE LAST. WE READ THE LAST ELEMENT AND OVERWRITE THE  */
  /*  DELETED ELEMENT.                                                                 */
  /* --------------------------------------------------------------------------------- */
#if defined(VM_TRACE) || !defined(NDEBUG) || defined(ERROR_INSERT)
  jamDebug();
  jamLineDebug(Uint16(delPageptr.i));
  jamLineDebug(Uint16(delElemptr));
  delPageptr.p->word32[delElemptr] = ElementHeader::setInvalid();
#endif
  deleteElement(delPageptr,
                delConptr,
                delElemptr,
                lastPageptr,
                tlastElementptr);
}//Dbacc::commitdelete()

/** --------------------------------------------------------------------------
 * Move last element over deleted element.
 *
 * And if moved element has an operation record update that with new element
 * location.
 *
 * @param[in]  delPageptr   Pointer to page of deleted element.
 * @param[in]  delConptr    Pointer within page to container of deleted element
 * @param[in]  delElemptr   Pointer within page to deleted element.
 * @param[in]  lastPageptr  Pointer to page of last element.
 * @param[in]  lastElemptr  Pointer within page to last element.
 * ------------------------------------------------------------------------- */
void Dbacc::deleteElement(Page8Ptr delPageptr,
                          Uint32 delConptr,
                          Uint32 delElemptr,
                          Page8Ptr lastPageptr,
                          Uint32 lastElemptr) const
{
  OperationrecPtr deOperationRecPtr;

  if (lastElemptr >= 2048)
    goto deleteElement_index_error1;
  {
    const Uint32 tdeElemhead = lastPageptr.p->word32[lastElemptr];
    ndbrequire(fragrecptr.p->elementLength == 2);
    ndbassert(!ElementHeader::isValid(delPageptr.p->word32[delElemptr]));
    delPageptr.p->word32[delElemptr] = lastPageptr.p->word32[lastElemptr];
    delPageptr.p->word32[delElemptr + 1] =
      lastPageptr.p->word32[lastElemptr + 1];
    if (ElementHeader::getLocked(tdeElemhead))
    {
      /* --------------------------------------------------------------------------------- */
      /* THE LAST ELEMENT IS LOCKED AND IS THUS REFERENCED BY AN OPERATION RECORD. WE NEED */
      /* TO UPDATE THE OPERATION RECORD WITH THE NEW REFERENCE TO THE ELEMENT.             */
      /* --------------------------------------------------------------------------------- */
      deOperationRecPtr.i = ElementHeader::getOpPtrI(tdeElemhead);
      ndbrequire(m_curr_acc->oprec_pool.getValidPtr(deOperationRecPtr));
      deOperationRecPtr.p->elementPage = delPageptr.i;
      deOperationRecPtr.p->elementContainer = delConptr;
      deOperationRecPtr.p->elementPointer = delElemptr;
      /*  Writing an invalid value only for sanity, the value should never be read.  */
      jamDebug();
      jamLineDebug(Uint16(lastPageptr.i));
      jamLineDebug(Uint16(lastElemptr));
      lastPageptr.p->word32[lastElemptr] = ElementHeader::setInvalid();
    }//if
    return;
  }

 deleteElement_index_error1:
  arrGuard(lastElemptr, 2048);
  return;

}//Dbacc::deleteElement()

/** ---------------------------------------------------------------------------
 * Find last element in bucket.
 *
 * Shrink container of last element, but keep element words intact.  If
 * container became empty and is not the first container in bucket, unlink it
 * from previous container.
 * 
 * @param[in]      lastPrevpageptr    Page of previous container, if any.
 * @param[in]      tlastPrevconptr    Pointer within page of previous container
 * @param[in,out]  lastPageptr        Page of first container to search, and on
 *                                    return the last container.
 * @param[in,out]  tlastPageindex     Index of container within first page to
 *                                    search, and on return the last container.
 * @param[in,out]  tlastContainerptr  Pointer within page to first container to
 *                                    search, and on return the last container.
 * @param[in,out]  lastIsforward      Direction of first container to search,
 *                                    and on return the last container.
 * @param[out]     tlastElementptr    On return the pointer within page to last
 *                                    element.
 * ------------------------------------------------------------------------ */
void Dbacc::getLastAndRemove(Page8Ptr lastPrevpageptr,
                             Uint32 tlastPrevconptr,
                             Page8Ptr& lastPageptr,
                             Uint32& tlastPageindex,
                             Uint32& tlastContainerptr,
                             bool& lastIsforward,
                             Uint32& tlastElementptr)
{
  /**
   * Should find the last container with same scanbits as the first.
   */
  ContainerHeader containerhead(lastPageptr.p->word32[tlastContainerptr]);
  Uint32 tlastContainerlen = containerhead.getLength();
  /**
   * getLastAndRemove are always called prior delete of element in first
   * container, and that can not be empty.
   */
  ndbassert(tlastContainerlen != Container::HEADER_SIZE);
  const Uint16 activeScanMask = fragrecptr.p->activeScanMask;
  const Uint16 conScanMask = containerhead.getScanBits();
  while (containerhead.getNextEnd() != 0)
  {
    jam();
    Uint32 nextIndex = containerhead.getNextIndexNumber();
    Uint32 nextEnd = containerhead.getNextEnd();
    bool nextOnSamePage = containerhead.isNextOnSamePage();
    Page8Ptr nextPage;
    if (nextOnSamePage)
    {
      nextPage = lastPageptr;
    }
    else
    {
      jam();
      nextPage.i = lastPageptr.p->word32[tlastContainerptr + 1];
      c_page8_pool.getPtr(nextPage);
    }
    const bool nextIsforward = nextEnd == ZLEFT;
    const Uint32 nextConptr = getContainerPtr(nextIndex, nextIsforward);
    const ContainerHeader nextHead(nextPage.p->word32[nextConptr]);
    const Uint16 nextScanMask = nextHead.getScanBits();
    if (((conScanMask ^ nextScanMask) & activeScanMask) != 0)
    {
      /**
       * Next container have different active scan bits,
       * current container is the last one with wanted scan bits.
       * Stop searching!
       */

      ndbassert(((nextScanMask & ~conScanMask) & activeScanMask) == 0);
      break;
    }
    lastPrevpageptr.i = lastPageptr.i;
    lastPrevpageptr.p = lastPageptr.p;
    tlastPrevconptr = tlastContainerptr;
    tlastPageindex = nextIndex;
    if (!nextOnSamePage)
    {
      lastPageptr = nextPage;
    }
    lastIsforward = nextIsforward;
    tlastContainerptr = nextConptr;
    containerhead = lastPageptr.p->word32[tlastContainerptr];
    tlastContainerlen = containerhead.getLength();
    ndbassert(tlastContainerlen >= ((Uint32)Container::HEADER_SIZE + fragrecptr.p->elementLength));
  }
  /**
   * Last container found.
   */
  tlastContainerlen = tlastContainerlen - fragrecptr.p->elementLength;
  if (lastIsforward)
  {
    jam();
    tlastElementptr = tlastContainerptr + tlastContainerlen;
  }
  else
  {
    jam();
    tlastElementptr = (tlastContainerptr + (Container::HEADER_SIZE -
                                            fragrecptr.p->elementLength)) -
                       tlastContainerlen;
  }//if
  if (containerhead.isUsingBothEnds()) {
    /* --------------------------------------------------------------------------------- */
    /*       WE HAVE OWNERSHIP OF BOTH PARTS OF THE CONTAINER ENDS.                      */
    /* --------------------------------------------------------------------------------- */
    if (tlastContainerlen < Container::DOWN_LIMIT) {
      /* --------------------------------------------------------------------------------- */
      /*       WE HAVE DECREASED THE SIZE BELOW THE DOWN LIMIT, WE MUST GIVE UP THE OTHER  */
      /*       SIDE OF THE BUFFER.                                                         */
      /* --------------------------------------------------------------------------------- */
      containerhead.clearUsingBothEnds();
      if (lastIsforward)
      {
        jam();
        Uint32 relconptr = tlastContainerptr +
                           (ZBUF_SIZE - Container::HEADER_SIZE);
        releaseRightlist(lastPageptr, tlastPageindex, relconptr);
      } else {
        jam();
        Uint32 relconptr = tlastContainerptr -
                           (ZBUF_SIZE - Container::HEADER_SIZE);
        releaseLeftlist(lastPageptr, tlastPageindex, relconptr);
      }//if
    }//if
  }//if
  if (tlastContainerlen <= Container::HEADER_SIZE)
  {
    ndbrequire(tlastContainerlen == Container::HEADER_SIZE);
    if (lastPrevpageptr.i != RNIL)
    {
      jam();
      /* --------------------------------------------------------------------------------- */
      /*  THE LAST CONTAINER IS EMPTY AND IS NOT THE FIRST CONTAINER WHICH IS NOT REMOVED. */
      /*  DELETE THE LAST CONTAINER AND UPDATE THE PREVIOUS CONTAINER. ALSO PUT THIS       */
      /*  CONTAINER IN FREE CONTAINER LIST OF THE PAGE.                                    */
      /* --------------------------------------------------------------------------------- */
      ndbrequire(tlastPrevconptr < 2048);
      ContainerHeader prevConhead(lastPrevpageptr.p->word32[tlastPrevconptr]);
      ndbrequire(containerhead.isInUse());
      if (!containerhead.haveNext())
      {
         Uint32 tglrTmp = prevConhead.clearNext();
         lastPrevpageptr.p->word32[tlastPrevconptr] = tglrTmp;
      }
      else
      {
        Uint32 nextPagei = (containerhead.isNextOnSamePage()
                            ? lastPageptr.i
                            : lastPageptr.p->word32[tlastContainerptr+1]);
        Uint32 tglrTmp = prevConhead.setNext(containerhead.getNextEnd(),
                                             containerhead.getNextIndexNumber(),
                                             (nextPagei == lastPrevpageptr.i));
        lastPrevpageptr.p->word32[tlastPrevconptr] = tglrTmp;
        lastPrevpageptr.p->word32[tlastPrevconptr+1] = nextPagei;
      }
      /**
       * Any scans currently scanning the last container must be evicted from
       * container since it is about to be deleted.  Scans will look for next
       * unscanned container at next call to getScanElement.
       */
      if (containerhead.isScanInProgress())
      {
        Uint16 scansInProgress =
            fragrecptr.p->activeScanMask & ~containerhead.getScanBits();
        scansInProgress = lastPageptr.p->checkScans(scansInProgress,
                                                    tlastContainerptr);
        Uint16 scanbit = 1;
        for(int i = 0 ;
            scansInProgress != 0 ;
            i++, scansInProgress>>=1, scanbit<<=1)
        {
          if ((scansInProgress & 1) != 0)
          {
            ScanRecPtr scanPtr;
            scanPtr.i = fragrecptr.p->scan[i];
            ndbrequire(scanRec_pool.getValidPtr(scanPtr));
            scanPtr.p->leaveContainer(lastPageptr.i, tlastContainerptr);
            lastPageptr.p->clearScanContainer(scanbit, tlastContainerptr);
          }
        }
        /**
         * All scans in progress for container are now canceled.
         * No need to call clearScanInProgress for container header since
         * container is about to be released anyway.
         */
      }
      if (lastIsforward)
      {
        jam();
        releaseLeftlist(lastPageptr, tlastPageindex, tlastContainerptr);
      }
      else
      {
        jam();
        releaseRightlist(lastPageptr, tlastPageindex, tlastContainerptr);
      }//if
      return;
    }//if
  }//if
  containerhead.setLength(tlastContainerlen);
  arrGuard(tlastContainerptr, 2048);
  lastPageptr.p->word32[tlastContainerptr] = containerhead;
}//Dbacc::getLastAndRemove()

/* --------------------------------------------------------------------------------- */
/* RELEASE_LEFTLIST                                                                  */
/*       INPUT:                                                                      */
/*               RL_PAGEPTR              PAGE POINTER OF CONTAINER TO BE RELEASED    */
/*               TRL_PAGEINDEX           PAGE INDEX OF CONTAINER TO BE RELEASED      */
/*               TURL_INDEX              INDEX OF CONTAINER TO BE RELEASED           */
/*               TRL_REL_CON             TRUE IF CONTAINER RELEASED OTHERWISE ONLY   */
/*                                       A PART IS RELEASED.                         */
/*                                                                                   */
/*       OUTPUT:                                                                     */
/*               NONE                                                                */
/*                                                                                   */
/*          THE FREE LIST OF LEFT FREE BUFFER IN THE PAGE WILL BE UPDATE             */
/*     TULL_INDEX IS INDEX TO THE FIRST WORD IN THE LEFT SIDE OF THE BUFFER          */
/* --------------------------------------------------------------------------------- */
void Dbacc::releaseLeftlist(Page8Ptr pageptr, Uint32 conidx, Uint32 conptr)
{
  Uint32 tullTmp;
  Uint32 tullTmp1;

  arrGuard(conptr + 1, 2048);
  pageptr.p->word32[conptr + 1] = Container::NO_CONTAINER_INDEX;
  tullTmp1 = (pageptr.p->word32[Page8::EMPTY_LIST] >> 7) & 0x7f;
  arrGuard(conptr, 2048);
  pageptr.p->word32[conptr] = tullTmp1;
  if (tullTmp1 <= Container::MAX_CONTAINER_INDEX) {
    jam();
    tullTmp1 = getForwardContainerPtr(tullTmp1) + 1;
    /* UPDATES PREV POINTER IN THE NEXT FREE */
    pageptr.p->word32[tullTmp1] = conidx;
  } else {
    ndbrequire(tullTmp1 == Container::NO_CONTAINER_INDEX);
  }//if
  tullTmp = pageptr.p->word32[Page8::EMPTY_LIST];
  tullTmp = (((tullTmp >> 14) << 14) | (conidx << 7)) | (tullTmp & 0x7f);
  pageptr.p->word32[Page8::EMPTY_LIST] = tullTmp;
  pageptr.p->word32[Page8::ALLOC_CONTAINERS] =
    pageptr.p->word32[Page8::ALLOC_CONTAINERS] - 1;
  ndbrequire(pageptr.p->word32[Page8::ALLOC_CONTAINERS] <= ZNIL);
  if (((pageptr.p->word32[Page8::EMPTY_LIST] >> ZPOS_PAGE_TYPE_BIT) & 3) == 1) {
    jam();
    c_page8_pool.getPtrForce(pageptr);
    checkoverfreelist(pageptr);
  }//if
}//Dbacc::releaseLeftlist()

/* --------------------------------------------------------------------------------- */
/* RELEASE_RIGHTLIST                                                                 */
/*       INPUT:                                                                      */
/*               RL_PAGEPTR              PAGE POINTER OF CONTAINER TO BE RELEASED    */
/*               TRL_PAGEINDEX           PAGE INDEX OF CONTAINER TO BE RELEASED      */
/*               TURL_INDEX              INDEX OF CONTAINER TO BE RELEASED           */
/*               TRL_REL_CON             TRUE IF CONTAINER RELEASED OTHERWISE ONLY   */
/*                                       A PART IS RELEASED.                         */
/*                                                                                   */
/*       OUTPUT:                                                                     */
/*               NONE                                                                */
/*                                                                                   */
/*         THE FREE LIST OF RIGHT FREE BUFFER IN THE PAGE WILL BE UPDATE.            */
/*         TURL_INDEX IS INDEX TO THE FIRST WORD IN THE RIGHT SIDE OF                */
/*         THE BUFFER, WHICH IS THE LAST WORD IN THE BUFFER.                         */
/* --------------------------------------------------------------------------------- */
void Dbacc::releaseRightlist(Page8Ptr pageptr, Uint32 conidx, Uint32 conptr)
{
  Uint32 turlTmp1;
  Uint32 turlTmp;

  arrGuard(conptr + 1, 2048);
  pageptr.p->word32[conptr + 1] = Container::NO_CONTAINER_INDEX;
  turlTmp1 = pageptr.p->word32[Page8::EMPTY_LIST] & 0x7f;
  arrGuard(conptr, 2048);
  pageptr.p->word32[conptr] = turlTmp1;
  if (turlTmp1 <= Container::MAX_CONTAINER_INDEX) {
    jam();
    turlTmp = getBackwardContainerPtr(turlTmp1) + 1;
    /* UPDATES PREV POINTER IN THE NEXT FREE */
    pageptr.p->word32[turlTmp] = conidx;
  } else {
    ndbrequire(turlTmp1 == Container::NO_CONTAINER_INDEX);
  }//if
  turlTmp = pageptr.p->word32[Page8::EMPTY_LIST];
  pageptr.p->word32[Page8::EMPTY_LIST] = ((turlTmp >> 7) << 7) | conidx;
  pageptr.p->word32[Page8::ALLOC_CONTAINERS] =
    pageptr.p->word32[Page8::ALLOC_CONTAINERS] - 1;
  ndbrequire(pageptr.p->word32[Page8::ALLOC_CONTAINERS] <= ZNIL);
  if (((pageptr.p->word32[Page8::EMPTY_LIST] >> ZPOS_PAGE_TYPE_BIT) & 3) == 1) {
    jam();
    checkoverfreelist(pageptr);
  }//if
}//Dbacc::releaseRightlist()

/* --------------------------------------------------------------------------------- */
/* CHECKOVERFREELIST                                                                 */
/*        INPUT: COL_PAGEPTR, POINTER OF AN OVERFLOW PAGE RECORD.                    */
/*        DESCRIPTION: CHECKS IF THE PAGE HAVE TO PUT IN FREE LIST OF OVER FLOW      */
/*                     PAGES. WHEN IT HAVE TO, AN OVERFLOW REC PTR WILL BE ALLOCATED */
/*                     TO KEEP NFORMATION  ABOUT THE PAGE.                           */
/* --------------------------------------------------------------------------------- */
void Dbacc::checkoverfreelist(Page8Ptr colPageptr)
{
  Uint32 tcolTmp;

// always an overflow page
  tcolTmp = colPageptr.p->word32[Page8::ALLOC_CONTAINERS];
  if (tcolTmp == 0) // Just got empty
  {
    jam();
    releaseOverpage(colPageptr);
  }
  else if (tcolTmp == ZFREE_LIMIT) // Just got sparse
  {
    jam();
    LocalContainerPageList fulllist(c_page8_pool, fragrecptr.p->fullpages);
    LocalContainerPageList sparselist(c_page8_pool, fragrecptr.p->sparsepages);
    fulllist.remove(colPageptr);
    sparselist.addFirst(colPageptr);
  }//if
}//Dbacc::checkoverfreelist()

/* ------------------------------------------------------------------------- */
/* ------------------------------------------------------------------------- */
/* ------------------------------------------------------------------------- */
/*                                                                           */
/*       END OF DELETE MODULE                                                */
/*                                                                           */
/* ------------------------------------------------------------------------- */
/* ------------------------------------------------------------------------- */
/* ------------------------------------------------------------------------- */
/* ------------------------------------------------------------------------- */
/* ------------------------------------------------------------------------- */
/* ------------------------------------------------------------------------- */
/*                                                                           */
/*       COMMIT AND ABORT MODULE                                             */
/*                                                                           */
/* ------------------------------------------------------------------------- */
/* ------------------------------------------------------------------------- */
/* ------------------------------------------------------------------------- */


/**
 * mark_pending_abort
 *
 * Called when aborting an operation, to mark any dependent operations
 * as pendingAbort.
 * This is useful for handling ABORT and PREPARE concurrency when there
 * are multiple operations on the same row.
 *
 * Dependencies
 *   Within a transaction : 
 *     Later modify operations depend on earlier
 *       modify operations.
 *     Later READ operations may or may not depend
 *       on earlier modify operations
 *       - READs have no state at TUP
 *       - READs may READ older (unaborted) row states
 *       Since we do not know, we abort.
 *     Later operations do not depend on earlier
 *       READ operations
 *   Between transactions : 
 *     There are no abort dependencies
 */
void
Dbacc::mark_pending_abort(OperationrecPtr abortingOp, Uint32 nextParallelOp)
{
  jam();
  const Uint32 abortingOpBits = abortingOp.p->m_op_bits;
  const Uint32 opType = abortingOpBits & Operationrec::OP_MASK;

  /* Only relevant when aborting modifying operations */
  if (opType == ZREAD ||
      opType == ZSCAN_OP)
  {
    jam();
    return;
  }

  if ((abortingOpBits & Operationrec::OP_PENDING_ABORT) != 0)
  {
    jam();
    /**
     * Aborting Op already PENDING_ABORT therefore followers also
     * already PENDING_ABORT
     */
    return;
  }

  ndbassert(abortingOpBits & Operationrec::OP_LOCK_MODE);
  ndbassert(opType == ZINSERT ||
            opType == ZUPDATE ||
            opType == ZDELETE); /* Don't expect WRITE */

  OperationrecPtr follower;
  follower.i = nextParallelOp;
  while (follower.i != RNIL)
  {
    ndbrequire(m_curr_acc->oprec_pool.getValidPtr(follower));
    if (likely(follower.p->is_same_trans(abortingOp.p)))
    {
      jam();
      if ((follower.p->m_op_bits & Operationrec::OP_PENDING_ABORT) != 0)
      {
        jam();
        /* Found a later op in PENDING_ABORT state - done */
        break;
      }

      follower.p->m_op_bits |= Operationrec::OP_PENDING_ABORT;
    }
    else
    {
      /* Follower is not same trans - unexpected as we hold EX lock */
      dump_lock_queue(follower);
      ndbabort();
    }
    follower.i = follower.p->nextParallelQue;
  }
}


/**
 * checkOpPendingAbort
 *
 * Method called by LQH to check that an op has not 
 * been marked as pending abort by the abort of
 * some other operation
 */
bool
Dbacc::checkOpPendingAbort(Uint32 accConnectPtr) const
{
  OperationrecPtr opPtr;
  opPtr.i = accConnectPtr;
  ndbrequire(m_curr_acc->oprec_pool.getValidPtr(opPtr));
  
  return ((opPtr.p->m_op_bits & 
           Operationrec::OP_PENDING_ABORT) != 0);
}

/* ------------------------------------------------------------------------- */
/* ABORT_OPERATION                                                           */
/*DESCRIPTION: AN OPERATION RECORD CAN BE IN A LOCK QUEUE OF AN ELEMENT OR   */
/*OWNS THE LOCK. BY THIS SUBROUTINE THE LOCK STATE OF THE OPERATION WILL     */
/*BE CHECKED. THE OPERATION RECORD WILL BE REMOVED FROM THE QUEUE IF IT      */
/*BELONGED TO ANY ONE, OTHERWISE THE ELEMENT HEAD WILL BE UPDATED.           */
/* ------------------------------------------------------------------------- */

/**
 * 
 * P0 - P1 - P2 - P3
 * S0
 * S1
 * S2
 */
void
Dbacc::abortParallelQueueOperation(Signal* signal, OperationrecPtr opPtr)
{
  jam();
  OperationrecPtr nextP;
  OperationrecPtr prevP;
  OperationrecPtr loPtr;

  Uint32 opbits = opPtr.p->m_op_bits;
  Uint32 opstate = opbits & Operationrec::OP_STATE_MASK;
  nextP.i = opPtr.p->nextParallelQue;
  prevP.i = opPtr.p->prevParallelQue;
  loPtr.i = opPtr.p->m_lock_owner_ptr_i;

  ndbassert(! (opbits & Operationrec::OP_LOCK_OWNER));
  ndbassert(opbits & Operationrec::OP_RUN_QUEUE);

  ndbrequire(m_curr_acc->oprec_pool.getValidPtr(prevP));
  ndbassert(prevP.p->nextParallelQue == opPtr.i);
  prevP.p->nextParallelQue = nextP.i;
  
  if (nextP.i != RNIL)
  {
    ndbrequire(m_curr_acc->oprec_pool.getValidPtr(nextP));
    ndbassert(nextP.p->prevParallelQue == opPtr.i);
    nextP.p->prevParallelQue = prevP.i;
  }
  else if (prevP.i != loPtr.i)
  {
    jam();
    ndbrequire(m_curr_acc->oprec_pool.getValidPtr(loPtr));
    ndbassert(loPtr.p->m_op_bits & Operationrec::OP_LOCK_OWNER);
    ndbassert(loPtr.p->m_lo_last_parallel_op_ptr_i == opPtr.i);
    loPtr.p->m_lo_last_parallel_op_ptr_i = prevP.i;
    prevP.p->m_lock_owner_ptr_i = loPtr.i;
    
    /**
     * Abort P3...check start next
     */
    /* This function is responsible to release ACC fragment mutex */
    startNext(signal, prevP);
    return;
  }
  else
  {
    jam();
    /**
     * P0 - P1
     *
     * Abort P1, check start next
     */
    ndbassert(prevP.p->m_op_bits & Operationrec::OP_LOCK_OWNER);
    prevP.p->m_lo_last_parallel_op_ptr_i = RNIL;
    /* This function is responsible to release ACC fragment mutex */
    startNext(signal, prevP);
    return;
  }

  /**
   * This op is not at the end of the parallel queue, so 
   * mark pending aborts there as necessary
   */
  mark_pending_abort(opPtr, nextP.i);
         
  /**
   * Abort P1/P2
   */
  if (opbits & Operationrec::OP_LOCK_MODE)
  {
    Uint32 nextbits = nextP.p->m_op_bits;
    while ((nextbits & Operationrec::OP_LOCK_MODE) == 0)
    {
      ndbassert(nextbits & Operationrec::OP_ACC_LOCK_MODE);
      nextbits &= ~(Uint32)Operationrec::OP_ACC_LOCK_MODE;
      nextP.p->m_op_bits = nextbits;
      
      if (nextP.p->nextParallelQue != RNIL)
      {
	nextP.i = nextP.p->nextParallelQue;
        ndbrequire(m_curr_acc->oprec_pool.getValidPtr(nextP));
	nextbits = nextP.p->m_op_bits;
      }
      else
      {
	break;
      }
    }
  }

  /**
   * Abort P1, P2
   */
  if (opstate == Operationrec::OP_STATE_RUNNING)
  {
    jam();
    /* This function is responsible to release ACC fragment mutex */
    startNext(signal, prevP);
    return;
  }
  
  ndbassert(opstate == Operationrec::OP_STATE_EXECUTED ||
	    opstate == Operationrec::OP_STATE_WAITING);
  
  /**
   * Scan to last of run queue
   */
  while (nextP.p->nextParallelQue != RNIL)
  {
    jam();
    nextP.i = nextP.p->nextParallelQue;
    ndbrequire(m_curr_acc->oprec_pool.getValidPtr(nextP));
  }

#if defined(VM_TRACE) || defined(ERROR_INSERT)
  loPtr.i = nextP.p->m_lock_owner_ptr_i;
  ndbrequire(m_curr_acc->oprec_pool.getValidPtr(loPtr));
  ndbassert(loPtr.p->m_op_bits & Operationrec::OP_LOCK_OWNER);
  ndbassert(loPtr.p->m_lo_last_parallel_op_ptr_i == nextP.i);
#endif
  /* This function is responsible to release ACC fragment mutex */
  startNext(signal, nextP);
  return;
}

void 
Dbacc::abortSerieQueueOperation(Signal* signal, OperationrecPtr opPtr)
{
  jam();
  OperationrecPtr prevS, nextS;
  OperationrecPtr prevP, nextP;
  OperationrecPtr loPtr;

  Uint32 opbits = opPtr.p->m_op_bits;

  prevS.i = opPtr.p->prevSerialQue;
  nextS.i = opPtr.p->nextSerialQue;

  prevP.i = opPtr.p->prevParallelQue;
  nextP.i = opPtr.p->nextParallelQue;

  ndbassert((opbits & Operationrec::OP_LOCK_OWNER) == 0);
  ndbassert((opbits & Operationrec::OP_RUN_QUEUE) == 0);

  if (!m_is_in_query_thread || DEBUG_LOCK_STATS)
  {
    FragmentrecPtr frp;
    frp.i = opPtr.p->fragptr;
    ptrCheckGuard(frp, cfragmentsize, fragmentrec);

    frp.p->m_lockStats.wait_fail((opbits & 
                                  Operationrec::OP_LOCK_MODE) 
                                 != ZREADLOCK,
                                 opPtr.p->m_lockTime,
                                 getHighResTimer());
  }
  else
  {
    opPtr.p->m_lockTime = getHighResTimer();
  }
  
  if (prevP.i != RNIL)
  {
    /**
     * We're not list head...
     */
    ndbrequire(m_curr_acc->oprec_pool.getValidPtr(prevP));
    ndbassert(prevP.p->nextParallelQue == opPtr.i);
    prevP.p->nextParallelQue = nextP.i;

    if (nextP.i != RNIL)
    {
      ndbrequire(m_curr_acc->oprec_pool.getValidPtr(nextP));
      ndbassert(nextP.p->prevParallelQue == opPtr.i);
      ndbassert((nextP.p->m_op_bits & Operationrec::OP_STATE_MASK) == 
		Operationrec::OP_STATE_WAITING);
      nextP.p->prevParallelQue = prevP.i;
      
      if ((prevP.p->m_op_bits & Operationrec::OP_ACC_LOCK_MODE) == 0 &&
	  opbits & Operationrec::OP_LOCK_MODE)
      {
	/**
	 * Scan right in parallel queue to fix OP_ACC_LOCK_MODE
	 */
	while ((nextP.p->m_op_bits & Operationrec::OP_LOCK_MODE) == 0)
	{
	  ndbassert(nextP.p->m_op_bits & Operationrec::OP_ACC_LOCK_MODE);
	  nextP.p->m_op_bits &= ~(Uint32)Operationrec::OP_ACC_LOCK_MODE;
	  nextP.i = nextP.p->nextParallelQue;
	  if (nextP.i == RNIL)
	    break;
          ndbrequire(m_curr_acc->oprec_pool.getValidPtr(nextP));
	}
      }
    }
    validate_lock_queue(prevP);
    return;
  }
  else
  {
    /**
     * We're a list head
     */
    ndbrequire(m_curr_acc->oprec_pool.getValidPtr(prevS));
    ndbassert(prevS.p->nextSerialQue == opPtr.i);
    
    if (nextP.i != RNIL)
    {
      /**
       * Promote nextP to list head
       */
      ndbrequire(m_curr_acc->oprec_pool.getValidPtr(nextP));
      ndbassert(nextP.p->prevParallelQue == opPtr.i);
      prevS.p->nextSerialQue = nextP.i;
      nextP.p->prevParallelQue = RNIL;
      nextP.p->nextSerialQue = nextS.i;
      if (nextS.i != RNIL)
      {
	jam();
        ndbrequire(m_curr_acc->oprec_pool.getValidPtr(nextS));
	ndbassert(nextS.p->prevSerialQue == opPtr.i);
	nextS.p->prevSerialQue = nextP.i;
	validate_lock_queue(prevS);
        release_frag_mutex_hash(fragrecptr.p, opPtr);
	return;
      }
      else
      {
	// nextS is RNIL, i.e we're last in serie queue...
	// we must update lockOwner.m_lo_last_serial_op_ptr_i
	loPtr = prevS;
	while ((loPtr.p->m_op_bits & Operationrec::OP_LOCK_OWNER) == 0)
	{
	  loPtr.i = loPtr.p->prevSerialQue;
          ndbrequire(m_curr_acc->oprec_pool.getValidPtr(loPtr));
	}
	ndbassert(loPtr.p->m_lo_last_serial_op_ptr_i == opPtr.i);
	loPtr.p->m_lo_last_serial_op_ptr_i = nextP.i;
	validate_lock_queue(loPtr);
        release_frag_mutex_hash(fragrecptr.p, opPtr);
	return;
      }
    }
    
    if (nextS.i == RNIL)
    {
      /**
       * Abort S2
       */

      // nextS is RNIL, i.e we're last in serie queue...
      // and we have no parallel queue, 
      // we must update lockOwner.m_lo_last_serial_op_ptr_i
      prevS.p->nextSerialQue = RNIL;
      
      loPtr = prevS;
      while ((loPtr.p->m_op_bits & Operationrec::OP_LOCK_OWNER) == 0)
      {
	loPtr.i = loPtr.p->prevSerialQue;
        ndbrequire(m_curr_acc->oprec_pool.getValidPtr(loPtr));
      }
      ndbassert(loPtr.p->m_lo_last_serial_op_ptr_i == opPtr.i);
      if (prevS.i != loPtr.i)
      {
	jam();
	loPtr.p->m_lo_last_serial_op_ptr_i = prevS.i;
      }
      else
      {
	loPtr.p->m_lo_last_serial_op_ptr_i = RNIL;
      }
      validate_lock_queue(loPtr);
    }
    else if (nextP.i == RNIL)
    {
      ndbrequire(m_curr_acc->oprec_pool.getValidPtr(nextS));
      ndbassert(nextS.p->prevSerialQue == opPtr.i);
      prevS.p->nextSerialQue = nextS.i;
      nextS.p->prevSerialQue = prevS.i;
      
      if (prevS.p->m_op_bits & Operationrec::OP_LOCK_OWNER)
      {
	/**
	 * Abort S0
	 */
	OperationrecPtr lastOp;
	lastOp.i = prevS.p->m_lo_last_parallel_op_ptr_i;
	if (lastOp.i != RNIL)
	{
	  jam();
          ndbrequire(m_curr_acc->oprec_pool.getValidPtr(lastOp));
	  ndbassert(lastOp.p->m_lock_owner_ptr_i == prevS.i);
	}
	else
	{
	  jam();
	  lastOp = prevS;
	}
        /* This function is responsible to release ACC fragment mutex */
	startNext(signal, lastOp);
        return;
      }
      else
      {
	validate_lock_queue(prevS);
      }
    }
  }
  release_frag_mutex_hash(fragrecptr.p, opPtr);
}


void Dbacc::abortOperation(Signal* signal)
{
  acquire_frag_mutex_hash(fragrecptr.p, operationRecPtr);
  Uint32 opbits = operationRecPtr.p->m_op_bits;
  validate_lock_queue(operationRecPtr);
  if (opbits & Operationrec::OP_LOCK_OWNER) 
  {
    /**
     * We only need to protect changes when the lock owner aborts or
     * commits, this is to ensure that the state of the operation
     * that is linked to the hash index doesn't change while a query
     * thread is reading it. This could cause the query thread to
     * consider a row deleted which isn't and vice versa.
     */
#if defined(VM_TRACE) || defined(ERROR_INSERT)
    takeOutLockOwnersList(operationRecPtr);
#endif
    opbits &= ~(Uint32)Operationrec::OP_LOCK_OWNER;
    if (unlikely(opbits & Operationrec::OP_INSERT_IS_DONE))
    { 
      jam();
      opbits |= Operationrec::OP_ELEMENT_DISAPPEARED;
    }//if
    operationRecPtr.p->m_op_bits = opbits;
    const bool queue = (operationRecPtr.p->nextParallelQue != RNIL ||
			operationRecPtr.p->nextSerialQue != RNIL);
    
    if (queue)
    {
      bool trigger_dealloc_op = false;
      mark_pending_abort(operationRecPtr, operationRecPtr.p->nextParallelQue);
      /* This function is responsible to release ACC fragment mutex */
      release_lockowner(signal, operationRecPtr, false, trigger_dealloc_op);
      if (unlikely(trigger_dealloc_op))
      {
        jam();
        trigger_dealloc(signal, operationRecPtr.p);
      }
      else
      {
        jam();
      }
      return;
    } 
    else 
    {
      /* -------------------------------------------------------------------
       * WE ARE OWNER OF THE LOCK AND NO OTHER OPERATIONS ARE QUEUED. 
       * IF INSERT OR STANDBY WE DELETE THE ELEMENT OTHERWISE WE REMOVE 
       * THE LOCK FROM THE ELEMENT.
       * ------------------------------------------------------------------ */
      if ((opbits & Operationrec::OP_ELEMENT_DISAPPEARED) == 0)
      {
	Page8Ptr aboPageidptr;
	Uint32 taboElementptr;
	Uint32 tmp2Olq;

        taboElementptr = operationRecPtr.p->elementPointer;
        aboPageidptr.i = operationRecPtr.p->elementPage;
        ndbassert(!operationRecPtr.p->localdata.isInvalid());
        tmp2Olq = ElementHeader::setUnlocked(
                      operationRecPtr.p->localdata.m_page_idx,
                      operationRecPtr.p->reducedHashValue);
        c_page8_pool.getPtr(aboPageidptr);
        arrGuard(taboElementptr, 2048);
        aboPageidptr.p->word32[taboElementptr] = tmp2Olq;
        release_frag_mutex_hash(fragrecptr.p, operationRecPtr);
        jam();
        return;
      } 
      else 
      {
        commitdelete(signal);
        release_frag_mutex_hash(fragrecptr.p, operationRecPtr);
        jam();
        trigger_dealloc(signal, operationRecPtr.p);
        return;
      }//if
    }//if
  }
  else if (opbits & Operationrec::OP_RUN_QUEUE)
  {
    /* This function is responsible to release ACC fragment mutex */
    abortParallelQueueOperation(signal, operationRecPtr);
  }
  else
  {
    /* This function is responsible to release ACC fragment mutex */
    abortSerieQueueOperation(signal, operationRecPtr);
  }
}

void
Dbacc::commitDeleteCheck(Signal* signal)
{
  OperationrecPtr opPtr;
  OperationrecPtr lastOpPtr;
  OperationrecPtr deleteOpPtr;
  Uint32 elementDeleted = 0;
  bool deleteCheckOngoing = true;
  LHBits32 hashValue;
  lastOpPtr = operationRecPtr;
  opPtr.i = operationRecPtr.p->nextParallelQue;
  while (opPtr.i != RNIL) {
    jam();
    ndbrequire(m_curr_acc->oprec_pool.getValidPtr(opPtr));
    lastOpPtr = opPtr;
    opPtr.i = opPtr.p->nextParallelQue;
  }//while
  deleteOpPtr = lastOpPtr;
  do {
    Uint32 opbits = deleteOpPtr.p->m_op_bits;
    Uint32 op = opbits & Operationrec::OP_MASK;
    if (op == ZDELETE) {
      jam();
      /* -------------------------------------------------------------------
       * IF THE CURRENT OPERATION TO BE COMMITTED IS A DELETE OPERATION DUE TO
       * A SCAN-TAKEOVER THE ACTUAL DELETE WILL BE PERFORMED BY THE PREVIOUS 
       * OPERATION (SCAN) IN THE PARALLEL QUEUE WHICH OWNS THE LOCK.
       * THE PROBLEM IS THAT THE SCAN OPERATION DOES NOT HAVE A HASH VALUE 
       * ASSIGNED TO IT SO WE COPY IT FROM THIS OPERATION.
       *
       * WE ASSUME THAT THIS SOLUTION WILL WORK BECAUSE THE ONLY WAY A 
       * SCAN CAN PERFORM A DELETE IS BY BEING FOLLOWED BY A NORMAL 
       * DELETE-OPERATION THAT HAS A HASH VALUE.
       * ----------------------------------------------------------------- */
      hashValue = deleteOpPtr.p->hashValue;
      elementDeleted = Operationrec::OP_ELEMENT_DISAPPEARED;
      deleteCheckOngoing = false;
    } else if (op == ZREAD || op == ZSCAN_OP) {
      /* -------------------------------------------------------------------
       * We are trying to find out whether the commit will in the end delete 
       * the tuple. Normally the delete will be the last operation in the 
       * list of operations on this. It is however possible to issue reads 
       * and scans in the same savepoint as the delete operation was issued 
       * and these can end up after the delete in the list of operations 
       * in the parallel queue. Thus if we discover a read or a scan 
       * we have to continue scanning the list looking for a delete operation.
       */
      deleteOpPtr.i = deleteOpPtr.p->prevParallelQue;
      if (opbits & Operationrec::OP_LOCK_OWNER) {
        jam();
        deleteCheckOngoing = false;
      } else {
        jam();
        ndbrequire(m_curr_acc->oprec_pool.getValidPtr(deleteOpPtr));
      }//if
    } else {
      jam();
      /* ------------------------------------------------------------------ */
      /* Finding an UPDATE or INSERT before finding a DELETE 
       * means we cannot be deleting as the end result of this transaction.
       */
      deleteCheckOngoing = false;
    }//if
  } while (deleteCheckOngoing);
  opPtr = lastOpPtr;
  do {
    jam();
    opPtr.p->m_op_bits |= Operationrec::OP_COMMIT_DELETE_CHECK;
    if (elementDeleted) {
      jam();
      /* All pending dealloc operations are marked and reported to LQH */
      opPtr.p->m_op_bits |= elementDeleted;
      opPtr.p->hashValue = hashValue;
      report_pending_dealloc(signal, opPtr.p, deleteOpPtr.p);
    }//if
    opPtr.i = opPtr.p->prevParallelQue;
    if (opPtr.p->m_op_bits & Operationrec::OP_LOCK_OWNER) {
      jam();
      break;
    }//if
    ndbrequire(m_curr_acc->oprec_pool.getValidPtr(opPtr));
  } while (true);
}//Dbacc::commitDeleteCheck()

/* ------------------------------------------------------------------------- */
/* COMMIT_OPERATION                                                          */
/* INPUT: OPERATION_REC_PTR, POINTER TO AN OPERATION RECORD                  */
/* DESCRIPTION: THE OPERATION RECORD WILL BE TAKE OUT OF ANY LOCK QUEUE.     */
/*         IF IT OWNS THE ELEMENT LOCK. HEAD OF THE ELEMENT WILL BE UPDATED. */
/* ------------------------------------------------------------------------- */
void Dbacc::commitOperation(Signal* signal)
{
  acquire_frag_mutex_hash(fragrecptr.p, operationRecPtr);
  validate_lock_queue(operationRecPtr);

  Uint32 opbits = operationRecPtr.p->m_op_bits;
  Uint32 op = opbits & Operationrec::OP_MASK;
  ndbrequire((opbits & Operationrec::OP_STATE_MASK) ==
              Operationrec::OP_STATE_EXECUTED);
  ndbassert((opbits & Operationrec::OP_PENDING_ABORT) == 0);
  if ((opbits & Operationrec::OP_COMMIT_DELETE_CHECK) == 0 && 
      (op != ZREAD && op != ZSCAN_OP))
  {
    jam();
    /*  This method is used to check whether the end result of the transaction
        will be to delete the tuple. In this case all operation will be marked
        with elementIsDisappeared = true to ensure that the last operation
        committed will remove the tuple. We only run this once per transaction
        (commitDeleteCheckFlag = true if performed earlier) and we don't
        execute this code when committing a scan operation since committing
        a scan operation only means that the scan is continuing and the scan
        lock is released.
    */
    commitDeleteCheck(signal);
    opbits = operationRecPtr.p->m_op_bits;
  }//if

  ndbassert(opbits & Operationrec::OP_RUN_QUEUE);
  
  if (opbits & Operationrec::OP_LOCK_OWNER) 
  {
    jam();
#if defined(VM_TRACE) || defined(ERROR_INSERT)
    takeOutLockOwnersList(operationRecPtr);
#endif
    opbits &= ~(Uint32)Operationrec::OP_LOCK_OWNER;
    operationRecPtr.p->m_op_bits = opbits;
    
    const bool queue = (operationRecPtr.p->nextParallelQue != RNIL ||
			operationRecPtr.p->nextSerialQue != RNIL);
    
    if (!queue && (opbits & Operationrec::OP_ELEMENT_DISAPPEARED) == 0) 
    {
      /* 
       * This is the normal path through the commit for operations owning the
       * lock without any queues and not a delete operation.
       */
      Page8Ptr coPageidptr;
      Uint32 tcoElementptr;
      Uint32 tmp2Olq;
      
      coPageidptr.i = operationRecPtr.p->elementPage;
      tcoElementptr = operationRecPtr.p->elementPointer;
      ndbassert(!operationRecPtr.p->localdata.isInvalid());
      tmp2Olq = ElementHeader::setUnlocked(
                    operationRecPtr.p->localdata.m_page_idx,
                    operationRecPtr.p->reducedHashValue);
      c_page8_pool.getPtr(coPageidptr);
      arrGuard(tcoElementptr, 2048);
      coPageidptr.p->word32[tcoElementptr] = tmp2Olq;
      release_frag_mutex_hash(fragrecptr.p, operationRecPtr);
      jam();
      return;
    }
    else if (queue)
    {
      /*
       * The case when there is a queue lined up.
       * Release the lock and pass it to the next operation lined up.
       */
      bool trigger_dealloc_op = false;
      /* This function is responsible to release ACC fragment mutex */
      release_lockowner(signal, operationRecPtr, true, trigger_dealloc_op);
      if (unlikely(trigger_dealloc_op))
      {
        jam();
        trigger_dealloc(signal, operationRecPtr.p);
      }
      jam();
      return;
    } 
    else 
    {
      /*
       * No queue and elementIsDisappeared is true. 
       * We perform the actual delete operation.
       */
      commitdelete(signal);
      release_frag_mutex_hash(fragrecptr.p, operationRecPtr);
      jam();
      trigger_dealloc(signal, operationRecPtr.p);
      return;
    }//if
  } 
  else 
  {
    /**
     * THE OPERATION DOES NOT OWN THE LOCK. IT MUST BE IN A LOCK QUEUE OF THE
     * ELEMENT.
     */
    jam();
    OperationrecPtr prev, next, lockOwner;
    prev.i = operationRecPtr.p->prevParallelQue;
    next.i = operationRecPtr.p->nextParallelQue;
    lockOwner.i = operationRecPtr.p->m_lock_owner_ptr_i;
    ndbrequire(m_curr_acc->oprec_pool.getValidPtr(prev));
    
    prev.p->nextParallelQue = next.i;
    if (next.i != RNIL) 
    {
      jam();
      ndbrequire(m_curr_acc->oprec_pool.getValidPtr(next));
      next.p->prevParallelQue = prev.i;
    }
    else if (prev.p->m_op_bits & Operationrec::OP_LOCK_OWNER)
    {
      jam();
      ndbassert(lockOwner.i == prev.i);
      prev.p->m_lo_last_parallel_op_ptr_i = RNIL;
      next = prev;
    }
    else
    {
      jam();
      /**
       * Last operation in parallel queue
       */
      ndbassert(prev.i != lockOwner.i);
      ndbrequire(m_curr_acc->oprec_pool.getValidPtr(lockOwner));
      ndbassert(lockOwner.p->m_op_bits & Operationrec::OP_LOCK_OWNER);
      lockOwner.p->m_lo_last_parallel_op_ptr_i = prev.i;
      prev.p->m_lock_owner_ptr_i = lockOwner.i;
      next = prev;
    }
    
    /**
     * Check possible lock upgrade
     */
    if(opbits & Operationrec::OP_ACC_LOCK_MODE)
    {
      jam();

      /**
       * Not lock owner...committing a exclusive operation...
       *
       * e.g
       *   T1(R) T1(X)
       *   T2(R/X)
       *
       *   If T1(X) commits T2(R/X) is not supposed to run
       *     as T1(R) should also commit
       *
       * e.g
       *   T1(R) T1(X) T1*(R)
       *   T2(R/X)
       *
       *   If T1*(R) commits T2(R/X) is not supposed to run
       *     as T1(R),T2(x) should also commit
       */
      validate_lock_queue(prev);
      release_frag_mutex_hash(fragrecptr.p, operationRecPtr);
      return;
    }

    /**
     * We committed a shared lock
     *   Check if we can start next...
     */
    while(next.p->nextParallelQue != RNIL)
    {
      jam();
      next.i = next.p->nextParallelQue;
      ndbrequire(m_curr_acc->oprec_pool.getValidPtr(next));
      
      if ((next.p->m_op_bits & Operationrec::OP_STATE_MASK) != 
	  Operationrec::OP_STATE_EXECUTED)
      {
	jam();
        validate_lock_queue(prev);
        release_frag_mutex_hash(fragrecptr.p, operationRecPtr);
	return;
      }
    }
    /* This function is responsible to release ACC fragment mutex */
    startNext(signal, next);
  }
}//Dbacc::commitOperation()

void 
Dbacc::release_lockowner(Signal* signal,
                         OperationrecPtr opPtr,
                         bool commit,
                         bool & trigger_dealloc_op)
{
  OperationrecPtr nextP;
  OperationrecPtr nextS;
  OperationrecPtr newOwner;
  OperationrecPtr lastP;
  
  Uint32 opbits = opPtr.p->m_op_bits;
  nextP.i = opPtr.p->nextParallelQue;
  nextS.i = opPtr.p->nextSerialQue;
  lastP.i = opPtr.p->m_lo_last_parallel_op_ptr_i;
  Uint32 lastS = opPtr.p->m_lo_last_serial_op_ptr_i;

  ndbassert(lastP.i != RNIL || lastS != RNIL);
  ndbassert(nextP.i != RNIL || nextS.i != RNIL);

  enum {
    NOTHING,
    CHECK_LOCK_UPGRADE,
    START_NEW
  } action = NOTHING;

  if (nextP.i != RNIL)
  {
    jam();
    ndbrequire(m_curr_acc->oprec_pool.getValidPtr(nextP));
    newOwner = nextP;

    if (lastP.i == newOwner.i)
    {
      newOwner.p->m_lo_last_parallel_op_ptr_i = RNIL;
      lastP = nextP;
    }
    else
    {
      ndbrequire(m_curr_acc->oprec_pool.getValidPtr(lastP));
      newOwner.p->m_lo_last_parallel_op_ptr_i = lastP.i;
      lastP.p->m_lock_owner_ptr_i = newOwner.i;
    }
    
    newOwner.p->m_lo_last_serial_op_ptr_i = lastS;
    newOwner.p->nextSerialQue = nextS.i;
    
    if (nextS.i != RNIL)
    {
      jam();
      ndbrequire(m_curr_acc->oprec_pool.getValidPtr(nextS));
      ndbassert(nextS.p->prevSerialQue == opPtr.i);
      nextS.p->prevSerialQue = newOwner.i;
    }
    
    if (commit)
    {
      if ((opbits & Operationrec::OP_ACC_LOCK_MODE) == ZREADLOCK)
      {
	jam();
	/**
	 * Lock owner...committing a shared operation...
	 * this can be a lock upgrade
	 *
	 * e.g
	 *   T1(R) T2(R)
	 *   T2(X)
	 *
	 *   If T1(R) commits T2(X) is supposed to run
	 *
	 * e.g
	 *   T1(X) T1(R)
	 *   T2(R)
	 *
	 *   If T1(X) commits, then T1(R) _should_ commit before T2(R) is
	 *     allowed to proceed
	 */
	action = CHECK_LOCK_UPGRADE;
      }
      else
      {
	jam();
	newOwner.p->m_op_bits |= Operationrec::OP_LOCK_MODE;
      }
    }
    else
    {
      /**
       * Aborting an operation can *always* lead to lock upgrade
       */
      action = CHECK_LOCK_UPGRADE;
      Uint32 opstate = opbits & Operationrec::OP_STATE_MASK;
      if (opstate != Operationrec::OP_STATE_EXECUTED)
      {
	ndbassert(opstate == Operationrec::OP_STATE_RUNNING);
	if (opbits & Operationrec::OP_ELEMENT_DISAPPEARED)
	{
	  jam();
          trigger_dealloc_op = true;
	  newOwner.p->localdata.setInvalid();
	}
	else
	{
	  jam();
	  newOwner.p->localdata = opPtr.p->localdata;
	}
	action = START_NEW;
      }
      
      /**
       * Update ACC_LOCK_MODE
       */
      if (opbits & Operationrec::OP_LOCK_MODE)
      {
	Uint32 nextbits = nextP.p->m_op_bits;
	while ((nextbits & Operationrec::OP_LOCK_MODE) == 0)
	{
	  ndbassert(nextbits & Operationrec::OP_ACC_LOCK_MODE);
	  nextbits &= ~(Uint32)Operationrec::OP_ACC_LOCK_MODE;
	  nextP.p->m_op_bits = nextbits;
	  
	  if (nextP.p->nextParallelQue != RNIL)
	  {
	    nextP.i = nextP.p->nextParallelQue;
            ndbrequire(m_curr_acc->oprec_pool.getValidPtr(nextP));
	    nextbits = nextP.p->m_op_bits;
	  }
	  else
	  {
	    break;
	  }
	}
      }
    }
  }
  else
  {
    ndbrequire(m_curr_acc->oprec_pool.getValidPtr(nextS));
    newOwner = nextS;
    
    newOwner.p->m_op_bits |= Operationrec::OP_RUN_QUEUE;
    
    if (opbits & Operationrec::OP_ELEMENT_DISAPPEARED)
    {
      jam();
      trigger_dealloc_op = true;
      newOwner.p->localdata.setInvalid();
    }
    else
    {
      jam();
      newOwner.p->localdata = opPtr.p->localdata;
    }
    
    lastP = newOwner;
    while (lastP.p->nextParallelQue != RNIL)
    {
      lastP.i = lastP.p->nextParallelQue;
      ndbrequire(m_curr_acc->oprec_pool.getValidPtr(lastP));
      lastP.p->m_op_bits |= Operationrec::OP_RUN_QUEUE;
    }
    
    if (newOwner.i != lastP.i)
    {
      jam();
      newOwner.p->m_lo_last_parallel_op_ptr_i = lastP.i;
    }
    else
    {
      jam();
      newOwner.p->m_lo_last_parallel_op_ptr_i = RNIL;
    }

    if (newOwner.i != lastS)
    {
      jam();
      newOwner.p->m_lo_last_serial_op_ptr_i = lastS;
    }
    else
    {
      jam();
      newOwner.p->m_lo_last_serial_op_ptr_i = RNIL;
    }
    
    action = START_NEW;
  }
  
#if defined(VM_TRACE) || defined(ERROR_INSERT)
  insertLockOwnersList(newOwner);
#endif  
  /**
   * Copy op info, and store op in element
   *
   */
  {
    newOwner.p->m_op_bits |= Operationrec::OP_LOCK_OWNER;
    newOwner.p->elementPage = opPtr.p->elementPage;
    newOwner.p->elementPointer = opPtr.p->elementPointer;
    newOwner.p->elementContainer = opPtr.p->elementContainer;
    newOwner.p->reducedHashValue = opPtr.p->reducedHashValue;
    newOwner.p->m_op_bits |= (opbits & Operationrec::OP_ELEMENT_DISAPPEARED);
    if (opbits & Operationrec::OP_ELEMENT_DISAPPEARED)
    {
      /* ------------------------------------------------------------------- */
      // If the elementIsDisappeared is set then we know that the 
      // hashValue is also set since it always originates from a 
      // committing abort or a aborting insert. 
      // Scans do not initialise the hashValue and must have this 
      // value initialised if they are
      // to successfully commit the delete.
      /* ------------------------------------------------------------------- */
      jam();
      newOwner.p->hashValue = opPtr.p->hashValue;
    }//if

    Page8Ptr pagePtr;
    pagePtr.i = newOwner.p->elementPage;
    c_page8_pool.getPtr(pagePtr);
    const Uint32 tmp = ElementHeader::setLocked(newOwner.i);
    arrGuard(newOwner.p->elementPointer, 2048);
    pagePtr.p->word32[newOwner.p->elementPointer] = tmp;
#if defined(VM_TRACE) || defined(ERROR_INSERT)
    /**
     * Invalidate page number in elements second word for test in initScanOp
     */
    if (newOwner.p->localdata.isInvalid())
    {
      pagePtr.p->word32[newOwner.p->elementPointer + 1] =
        newOwner.p->localdata.m_page_no;
    }
    else
    {
      ndbrequire(newOwner.p->localdata.m_page_no ==
                   pagePtr.p->word32[newOwner.p->elementPointer+1]);
    }
#endif
  }
  
  switch(action){
  case NOTHING:
    validate_lock_queue(newOwner);
    release_frag_mutex_hash(fragrecptr.p, opPtr);
    return;
  case START_NEW:
    /* This function is responsible to release ACC fragment mutex */
    startNew(signal, newOwner);
    return;
  case CHECK_LOCK_UPGRADE:
    /* This function is responsible to release ACC fragment mutex */
    startNext(signal, lastP);
    break;
  }
}

void
Dbacc::startNew(Signal* signal, OperationrecPtr newOwner)
{
  OperationrecPtr save = operationRecPtr;
  operationRecPtr = newOwner;
  
  Uint32 opbits = newOwner.p->m_op_bits;
  Uint32 op = opbits & Operationrec::OP_MASK;
  ndbassert((opbits & Operationrec::OP_STATE_MASK) ==
             Operationrec::OP_STATE_WAITING);
  ndbassert(opbits & Operationrec::OP_LOCK_OWNER);
  const bool deleted = opbits & Operationrec::OP_ELEMENT_DISAPPEARED;
  Uint32 errCode = 0;

  opbits &= opbits & ~(Uint32)Operationrec::OP_STATE_MASK;
  opbits |= Operationrec::OP_STATE_RUNNING;
  
  if (unlikely(op == ZSCAN_OP && (opbits & Operationrec::OP_LOCK_REQ) == 0))
    goto scan;

  /* Waiting op now runnable... */
  if (!m_is_in_query_thread || DEBUG_LOCK_STATS)
  {
    FragmentrecPtr frp;
    frp.i = newOwner.p->fragptr;
    ptrCheckGuard(frp, cfragmentsize, fragmentrec);
    frp.p->m_lockStats.wait_ok((opbits & Operationrec::OP_LOCK_MODE) 
                               != ZREADLOCK,
                               operationRecPtr.p->m_lockTime,
                               getHighResTimer());
  }
  else
  {
    operationRecPtr.p->m_lockTime = getHighResTimer();
  }

  if (deleted)
  {
    jam();
    if (op != ZINSERT && op != ZWRITE)
    {
      errCode = ZREAD_ERROR;
      goto ref;
    }
    
    opbits &= ~(Uint32)Operationrec::OP_MASK;
    opbits &= ~(Uint32)Operationrec::OP_ELEMENT_DISAPPEARED;
    opbits |= (op = ZINSERT);
    opbits |= Operationrec::OP_INSERT_IS_DONE;
    goto conf;
  }
  else if (op == ZINSERT)
  {
    jam();
    errCode = ZWRITE_ERROR;
    goto ref;
  }
  else if (op == ZWRITE)
  {
    jam();
    opbits &= ~(Uint32)Operationrec::OP_MASK;
    opbits |= (op = ZUPDATE);
    goto conf;
  }

conf:
  newOwner.p->m_op_bits = opbits;
  validate_lock_queue(newOwner);
  release_frag_mutex_hash(fragrecptr.p, newOwner);

  sendAcckeyconf(signal);
  sendSignal(newOwner.p->userblockref, GSN_ACCKEYCONF, 
	     signal, 6, JBB);

  operationRecPtr = save;
  return;
  
scan:
  jam();
  ndbabort();
  newOwner.p->m_op_bits = opbits;
  
  takeOutScanLockQueue(newOwner.p->scanRecPtr);
  putReadyScanQueue(newOwner.p->scanRecPtr);

  operationRecPtr = save;
  return;
  
ref:
  newOwner.p->m_op_bits = opbits;
  validate_lock_queue(newOwner);
  release_frag_mutex_hash(fragrecptr.p, newOwner);
  
  signal->theData[0] = newOwner.p->userptr;
  signal->theData[1] = errCode;
  sendSignal(newOwner.p->userblockref, GSN_ACCKEYREF, signal, 
	     2, JBB);
  
  operationRecPtr = save;
  return;
}

#if defined(VM_TRACE) || defined(ERROR_INSERT)
/**
 * takeOutLockOwnersList
 *
 * Description: Take out an operation from the doubly linked 
 * lock owners list on the fragment.
 *
 */
void Dbacc::takeOutLockOwnersList(OperationrecPtr& outOperPtr)
{
  LHBits32 hashVal = getElementHash(outOperPtr);
  Uint32 hash = hashVal.get_bits(NUM_ACC_FRAGMENT_MUTEXES - 1);
  const Uint32 Tprev = outOperPtr.p->prevLockOwnerOp;
  const Uint32 Tnext = outOperPtr.p->nextLockOwnerOp;
#ifdef VM_TRACE
  // Check that operation is already in the list
  OperationrecPtr tmpOperPtr;
  bool inList = false;
  tmpOperPtr.i = fragrecptr.p->lockOwnersList[hash];
  while (tmpOperPtr.i != RNIL){
    ndbrequire(m_curr_acc->oprec_pool.getValidPtr(tmpOperPtr));
    if (tmpOperPtr.i == outOperPtr.i)
      inList = true;
    tmpOperPtr.i = tmpOperPtr.p->nextLockOwnerOp;
  }
  ndbrequire(inList == true);
#endif
  
  ndbassert(outOperPtr.p->m_op_bits & Operationrec::OP_LOCK_OWNER);
  
  // Fast path through the code for the common case.
  if ((Tprev == RNIL) && (Tnext == RNIL)) {
    ndbrequire(fragrecptr.p->lockOwnersList[hash] == outOperPtr.i);
    fragrecptr.p->lockOwnersList[hash] = RNIL;
    return;
  } 

  // Check previous operation 
  if (Tprev != RNIL) {
    jam();
    OperationrecPtr prevOp;
    prevOp.i = Tprev;
    ndbrequire(m_curr_acc->oprec_pool.getValidPtr(prevOp));
    prevOp.p->nextLockOwnerOp = Tnext;
  } else {
    fragrecptr.p->lockOwnersList[hash] = Tnext;
  }//if

  // Check next operation
  if (Tnext == RNIL) {
    return;
  } else {
    jam();
    OperationrecPtr nextOp;
    nextOp.i = Tnext;
    ndbrequire(m_curr_acc->oprec_pool.getValidPtr(nextOp));
    nextOp.p->prevLockOwnerOp = Tprev;
  }//if

  return;
}//Dbacc::takeOutLockOwnersList()

/**
 * insertLockOwnersList
 *
 * Description: Insert an operation first in the doubly linked lock owners 
 * list on the fragment.
 *
 */
void Dbacc::insertLockOwnersList(OperationrecPtr& insOperPtr)
{
  LHBits32 hashVal = getElementHash(insOperPtr);
  Uint32 hash = hashVal.get_bits(NUM_ACC_FRAGMENT_MUTEXES - 1);

  OperationrecPtr tmpOperPtr;
#ifdef VM_TRACE
  // Check that operation is not already in list
  tmpOperPtr.i = fragrecptr.p->lockOwnersList[hash];
  while(tmpOperPtr.i != RNIL){
    ndbrequire(m_curr_acc->oprec_pool.getValidPtr(tmpOperPtr));
    ndbrequire(tmpOperPtr.i != insOperPtr.i);
    tmpOperPtr.i = tmpOperPtr.p->nextLockOwnerOp;    
  }
#endif
  tmpOperPtr.i = fragrecptr.p->lockOwnersList[hash];
  
  ndbrequire(! (insOperPtr.p->m_op_bits & Operationrec::OP_LOCK_OWNER));

  insOperPtr.p->prevLockOwnerOp = RNIL;
  insOperPtr.p->nextLockOwnerOp = tmpOperPtr.i;
  
  fragrecptr.p->lockOwnersList[hash] = insOperPtr.i;
  if (likely(tmpOperPtr.i == RNIL))
  {
    return;
  }
  else
  {
    jam();
    ndbrequire(m_curr_acc->oprec_pool.getValidPtr(tmpOperPtr));
    tmpOperPtr.p->prevLockOwnerOp = insOperPtr.i;
  }//if
}//Dbacc::insertLockOwnersList()
#endif

/* --------------------------------------------------------------------------------- */
/* --------------------------------------------------------------------------------- */
/* --------------------------------------------------------------------------------- */
/*                                                                                   */
/*       END OF COMMIT AND ABORT MODULE                                              */
/*                                                                                   */
/* --------------------------------------------------------------------------------- */
/* --------------------------------------------------------------------------------- */
/* --------------------------------------------------------------------------------- */
/* --------------------------------------------------------------------------------- */
/* --------------------------------------------------------------------------------- */
/* ALLOC_OVERFLOW_PAGE                                                               */
/*          DESCRIPTION:                                                             */
/* --------------------------------------------------------------------------------- */
bool
Dbacc::get_lock_information(Dbacc **acc_block, Dblqh** lqh_block)
{
  bool lock_flag = false;
  if (m_is_query_block)
  {
    Uint32 instanceNo = c_lqh->m_current_ldm_instance;
    ndbrequire(instanceNo != 0);
    *acc_block = (Dbacc*) globalData.getBlock(DBACC, instanceNo);
    *lqh_block = (Dblqh*) globalData.getBlock(DBLQH, instanceNo);
    ndbrequire(!(*lqh_block)->is_restore_phase_done());
    lock_flag = true;
  }
  else
  {
    (*acc_block) = this;
    (*lqh_block) = c_lqh;
    if (!c_lqh->is_restore_phase_done() &&
        (globalData.ndbMtRecoverThreads +
         globalData.ndbMtQueryThreads) > 0)
    {
      lock_flag = true;
    }
  }
  return lock_flag;
}

Uint32
Dbacc::seizePage_lock(Page8Ptr& spPageptr, int sub_page_id)
{
  Dblqh *lqh_block;
  Dbacc *acc_block;
  bool lock_flag = get_lock_information(&acc_block, &lqh_block);
  if (lock_flag)
  {
    NdbMutex_Lock(lqh_block->m_lock_acc_page_mutex);
  }
  Uint32 result = acc_block->seizePage(spPageptr,
                                       Page32Lists::ANY_SUB_PAGE,
                                       c_allow_use_of_spare_pages,
                                       fragrecptr,
                                       jamBuffer());
  if (lock_flag)
  {
    NdbMutex_Unlock(lqh_block->m_lock_acc_page_mutex);
  }
  return result;
}

Uint32 Dbacc::allocOverflowPage()
{
  Page8Ptr spPageptr;
  Uint32 result = seizePage_lock(spPageptr, Page32Lists::ANY_SUB_PAGE);
  if (result > ZLIMIT_OF_ERROR)
  {
    return result;
  }
  {
    LocalContainerPageList sparselist(c_page8_pool, fragrecptr.p->sparsepages);
    sparselist.addLast(spPageptr);
  }
  initOverpage(spPageptr);
  return 0;
}//Dbacc::allocOverflowPage()

/* --------------------------------------------------------------------------------- */
/* --------------------------------------------------------------------------------- */
/* --------------------------------------------------------------------------------- */
/*                                                                                   */
/*       EXPAND/SHRINK MODULE                                                        */
/*                                                                                   */
/* --------------------------------------------------------------------------------- */
/* --------------------------------------------------------------------------------- */
/* ******************--------------------------------------------------------------- */
/*EXPANDCHECK                                        EXPAND BUCKET ORD               */
/* SENDER: ACC,    LEVEL B         */
/*   INPUT:   FRAGRECPTR, POINTS TO A FRAGMENT RECORD.                               */
/*   DESCRIPTION: A BUCKET OF A FRAGMENT PAGE WILL BE EXPAND INTO TWO BUCKETS        */
/*                                 ACCORDING TO LH3.                                 */
/* ******************--------------------------------------------------------------- */
/* ******************--------------------------------------------------------------- */
/* EXPANDCHECK                                        EXPAND BUCKET ORD              */
/* ******************------------------------------+                                 */
/* SENDER: ACC,    LEVEL B         */
/* A BUCKET OF THE FRAGMENT WILL   */
/* BE EXPANDED ACORDING TO LH3,    */
/* AND COMMIT TRANSACTION PROCESS  */
/* WILL BE CONTINUED */
Uint32 Dbacc::checkScanExpand(Uint32 splitBucket)
{
  Uint32 Ti;
  Uint32 TreturnCode = 0;
  Uint32 TPageIndex;
  Uint32 TDirInd;
  Uint32 TSplit;
  Uint32 TreleaseScanBucket;
  Page8Ptr TPageptr;
  ScanRecPtr TscanPtr;
  Uint16 releaseScanMask = 0;

  TSplit = splitBucket;
  for (Ti = 0; Ti < MAX_PARALLEL_SCANS_PER_FRAG; Ti++)
  {
    if (fragrecptr.p->scan[Ti] != RNIL)
    {
      //-------------------------------------------------------------
      // A scan is ongoing on this particular local fragment. We have
      // to check its current state.
      //-------------------------------------------------------------
      TscanPtr.i = fragrecptr.p->scan[Ti];
      ndbrequire(scanRec_pool.getValidPtr(TscanPtr));
      if (TscanPtr.p->activeLocalFrag == fragrecptr.i) {
        if (TscanPtr.p->scanBucketState ==  ScanRec::FIRST_LAP) {
          if (TSplit == TscanPtr.p->nextBucketIndex) {
            jam();
	    //-------------------------------------------------------------
	    // We are currently scanning this bucket. We cannot split it
	    // simultaneously with the scan. We have to pass this offer for
	    // splitting the bucket.
	    //-------------------------------------------------------------
            TreturnCode = 1;
            return TreturnCode;
          }
          else if (TSplit > TscanPtr.p->nextBucketIndex)
          {
            jam();
            ndbassert(TSplit <= TscanPtr.p->startNoOfBuckets);
            if (TSplit <= TscanPtr.p->startNoOfBuckets)
            {
	      //-------------------------------------------------------------
	      // This bucket has not yet been scanned. We must reset the scanned
	      // bit indicator for this scan on this bucket.
	      //-------------------------------------------------------------
              releaseScanMask |= TscanPtr.p->scanMask;
            }
          }
          else
          {
            jam();
          }//if
        } else if (TscanPtr.p->scanBucketState ==  ScanRec::SECOND_LAP) {
          jam();
	  //-------------------------------------------------------------
	  // We are performing a second lap to handle buckets that was
	  // merged during the first lap of scanning. During this second
	  // lap we do not allow any splits or merges.
	  //-------------------------------------------------------------
          TreturnCode = 1;
          return TreturnCode;
        } else {
          ndbrequire(TscanPtr.p->scanBucketState ==  ScanRec::SCAN_COMPLETED);
          jam();
	  //-------------------------------------------------------------
	  // The scan is completed and we can thus go ahead and perform
	  // the split.
	  //-------------------------------------------------------------
        }//if
      }//if
    }//if
  }//for
  TreleaseScanBucket = TSplit;
  TPageIndex = fragrecptr.p->getPageIndex(TreleaseScanBucket);
  TDirInd = fragrecptr.p->getPageNumber(TreleaseScanBucket);
  TPageptr.i = getPagePtr(fragrecptr.p->directory, TDirInd);
  c_page8_pool.getPtr(TPageptr);
  releaseScanBucket(TPageptr, TPageIndex, releaseScanMask);
  return TreturnCode;
}//Dbacc::checkScanExpand()

void Dbacc::execEXPANDCHECK2(Signal* signal)
{
  jamEntry();

  if(refToBlock(signal->getSendersBlockRef()) == getDBLQH())
  {
    jam();
    return;
  }

  fragrecptr.i = signal->theData[0];
  ptrCheckGuard(fragrecptr, cfragmentsize, fragmentrec);
  fragrecptr.p->expandOrShrinkQueued = false;
#ifdef ERROR_INSERT
  bool force_expand_shrink = false;
  if (ERROR_INSERTED(3004) && fragrecptr.p->fragmentid == 0)
  {
    if (fragrecptr.p->level.getSize() > ERROR_INSERT_EXTRA)
    {
      execSHRINKCHECK2(signal);
      return;
    }
    else if (fragrecptr.p->level.getSize() == ERROR_INSERT_EXTRA)
    {
      return;
    }
    force_expand_shrink = true;
  }
  if (!force_expand_shrink && fragrecptr.p->slack > 0)
#else
  if (fragrecptr.p->slack > 0)
#endif
  {
    jam();
    /* IT MEANS THAT IF SLACK > ZERO */
    /*--------------------------------------------------------------*/
    /*       THE SLACK HAS IMPROVED AND IS NOW ACCEPTABLE AND WE    */
    /*       CAN FORGET ABOUT THE EXPAND PROCESS.                   */
    /*--------------------------------------------------------------*/
    if (ERROR_INSERTED(3002))
      debug_lh_vars("SLK");
    if (fragrecptr.p->dirRangeFull == ZTRUE) {
      jam();
      fragrecptr.p->dirRangeFull = ZFALSE;
    }
    return;
  }//if
  if (fragrecptr.p->level.isFull())
  {
    jam();
    /*
     * The level structure does not allow more buckets.
     * Do not expand.
     */
    return;
  }
  if (fragrecptr.p->sparsepages.isEmpty())
  {
    jam();
    Uint32 result = allocOverflowPage();
    if (result > ZLIMIT_OF_ERROR) {
      jam();
      /*--------------------------------------------------------------*/
      /* WE COULD NOT ALLOCATE ANY OVERFLOW PAGE. THUS WE HAVE TO STOP*/
      /* THE EXPAND SINCE WE CANNOT GUARANTEE ITS COMPLETION.         */
      /*--------------------------------------------------------------*/
      return;
    }//if
  }//if

  Uint32 splitBucket;
  Uint32 receiveBucket;

  bool doSplit = fragrecptr.p->level.getSplitBucket(splitBucket, receiveBucket);

  // Check that splitted bucket is not currently scanned
  if (doSplit && checkScanExpand(splitBucket) == 1) {
    jam();
    /*--------------------------------------------------------------*/
    // A scan state was inconsistent with performing an expand
    // operation.
    /*--------------------------------------------------------------*/
    return;
  }//if
  c_tup->prepare_tab_pointers_acc(fragrecptr.p->myTableId,
                                  fragrecptr.p->myfid);
  acquire_frag_mutex_bucket(fragrecptr.p, splitBucket);
  /*--------------------------------------------------------------------------*/
  /*       WE START BY FINDING THE PAGE, THE PAGE INDEX AND THE PAGE DIRECTORY*/
  /*       OF THE NEW BUCKET WHICH SHALL RECEIVE THE ELEMENT WHICH HAVE A 1 IN*/
  /*       THE NEXT HASH BIT. THIS BIT IS USED IN THE SPLIT MECHANISM TO      */
  /*       DECIDE WHICH ELEMENT GOES WHERE.                                   */
  /*--------------------------------------------------------------------------*/

  Uint32 expDirInd = fragrecptr.p->getPageNumber(receiveBucket);
  Page8Ptr expPageptr;
  if (fragrecptr.p->getPageIndex(receiveBucket) == 0)
  { // Need new bucket
    expPageptr.i = RNIL;
  }
  else
  {
    expPageptr.i = getPagePtr(fragrecptr.p->directory, expDirInd);
    ndbassert(expPageptr.i != RNIL);
  }
  if (expPageptr.i == RNIL) {
    jam();
    Uint32 result = seizePage_lock(expPageptr, Page32Lists::ANY_SUB_PAGE);
    if (result > ZLIMIT_OF_ERROR) {
      jam();
      release_frag_mutex_bucket(fragrecptr.p, splitBucket);
      return;
    }//if
    if (!setPagePtr(fragrecptr.p->directory, expDirInd, expPageptr.i))
    {
      jam();
      releasePage_lock(expPageptr);
      //result = ZDIR_RANGE_FULL_ERROR;
      release_frag_mutex_bucket(fragrecptr.p, splitBucket);
      return;
    }
    initPage(expPageptr, expDirInd);
  } else {
    c_page8_pool.getPtr(expPageptr);
  }//if

  /**
   * Allow use of extra index memory (m_free_pct) during expand
   * even after node have become started.
   * Reset to false in endofexpLab().
   */
  c_allow_use_of_spare_pages = true;

  fragrecptr.p->expReceivePageptr = expPageptr.i;
  fragrecptr.p->expReceiveIndex = fragrecptr.p->getPageIndex(receiveBucket);
  /*--------------------------------------------------------------------------*/
  /*       THE NEXT ACTION IS TO FIND THE PAGE, THE PAGE INDEX AND THE PAGE   */
  /*       DIRECTORY OF THE BUCKET TO BE SPLIT.                               */
  /*--------------------------------------------------------------------------*/
  Page8Ptr pageptr;
  Uint32 conidx = fragrecptr.p->getPageIndex(splitBucket);
  expDirInd = fragrecptr.p->getPageNumber(splitBucket);
  pageptr.i = getPagePtr(fragrecptr.p->directory, expDirInd);
  ndbassert(pageptr.i != RNIL);
  fragrecptr.p->expSenderIndex = conidx;
  fragrecptr.p->expSenderPageptr = pageptr.i;
  if (pageptr.i == RNIL) {
    jam();
    endofexpLab(signal);	/* EMPTY BUCKET */
    release_frag_mutex_bucket(fragrecptr.p, splitBucket);
    return;
  }//if
  fragrecptr.p->expReceiveIsforward = true;
  c_page8_pool.getPtr(pageptr);
  expandcontainer(pageptr, conidx);
  endofexpLab(signal);
  release_frag_mutex_bucket(fragrecptr.p, splitBucket);
  return;
}//Dbacc::execEXPANDCHECK2()
  
void Dbacc::endofexpLab(Signal* signal)
{
  c_allow_use_of_spare_pages = false;
  fragrecptr.p->slack += fragrecptr.p->maxloadfactor;
  fragrecptr.p->expandCounter++;
  fragrecptr.p->level.expand();
  Uint32 noOfBuckets = fragrecptr.p->level.getSize();
  Uint32 Thysteres = fragrecptr.p->maxloadfactor - fragrecptr.p->minloadfactor;
  fragrecptr.p->slackCheck = Int64(noOfBuckets) * Thysteres;
#ifdef ERROR_INSERT
  bool force_expand_shrink = false;
  if (ERROR_INSERTED(3004) &&
      fragrecptr.p->fragmentid == 0 &&
      fragrecptr.p->level.getSize() != ERROR_INSERT_EXTRA)
  {
    force_expand_shrink = true;
  }
  if ((force_expand_shrink || fragrecptr.p->slack < 0) &&
      !fragrecptr.p->level.isFull())
#else
  if (fragrecptr.p->slack < 0 && !fragrecptr.p->level.isFull())
#endif
  {
    jam();
    /* IT MEANS THAT IF SLACK < ZERO */
    /* --------------------------------------------------------------------------------- */
    /*       IT IS STILL NECESSARY TO EXPAND THE FRAGMENT EVEN MORE. START IT FROM HERE  */
    /*       WITHOUT WAITING FOR NEXT COMMIT ON THE FRAGMENT.                            */
    /* --------------------------------------------------------------------------------- */
    signal->theData[0] = fragrecptr.i;
    fragrecptr.p->expandOrShrinkQueued = true;
    sendSignal(reference(), GSN_EXPANDCHECK2, signal, 1, JBB);
  }//if
  return;
}//Dbacc::endofexpLab()

void Dbacc::execDEBUG_SIG(Signal* signal) 
{
  jamEntry();

  progError(__LINE__, NDBD_EXIT_SR_UNDOLOG);
  return;
}//Dbacc::execDEBUG_SIG()

LHBits32 Dbacc::getElementHash(OperationrecPtr& oprec)
{
  jamDebug();
  ndbassert(!oprec.isNull());

  // Only calculate hash value if operation does not already have a complete hash value
  ndbrequire(oprec.p->hashValue.valid_bits() >= fragrecptr.p->MAX_HASH_VALUE_BITS)
  return oprec.p->hashValue;
  {
    jam();
    union {
      Uint32 keys[2048 * MAX_XFRM_MULTIPLY];
      Uint64 keys_align;
    };
    (void)keys_align;
    Local_key localkey;
    localkey = oprec.p->localdata;
    const bool xfrm = fragrecptr.p->hasCharAttr;
    Uint32 len = readTablePk(localkey.m_page_no,
                              localkey.m_page_idx,
                              ElementHeader::setLocked(oprec.i),
                              oprec,
                              &keys[0],
                              xfrm);
    if (len > 0)
    {
      /**
       * Return of len == 0 can only happen when the element is ready to be
       * deleted and no new operations is linked to the element, thus the
       * element will be removed soon since it will always return 0 for
       * all operations and as soon as the operations in the lock queue
       * have completed the element will be gone. Thus no issue if the
       * element is in the wrong place in the hash since it won't be found
       * by anyone even if in the right place.
       */
      oprec.p->hashValue = LHBits32(md5_hash((Uint64*)&keys[0], len));
    }
  }
}

LHBits32 Dbacc::getElementHash(Uint32 const* elemptr)
{
  jam();
  assert(ElementHeader::getUnlocked(*elemptr));

  union {
    Uint32 keys[2048 * MAX_XFRM_MULTIPLY];
    Uint64 keys_align;
  };
  (void)keys_align;
  Uint32 elemhead = *elemptr;
  Local_key localkey;
  elemptr += 1;
  ndbrequire(fragrecptr.p->localkeylen == 1);
  localkey.m_page_no = *elemptr;
  localkey.m_page_idx = ElementHeader::getPageIdx(elemhead);
  OperationrecPtr oprec;
  oprec.i = RNIL;
  const bool xfrm = fragrecptr.p->hasCharAttr;
  Uint32 len = readTablePk(localkey.m_page_no,
                           localkey.m_page_idx,
                           elemhead,
                           oprec,
                           &keys[0],
                           xfrm);
  if (len > 0)
  {
    jam();
    return LHBits32(md5_hash((Uint64*)&keys[0], len));
  }
  else
  { // Return an invalid hash value if no data
    jam();
    ndbabort(); // TODO RONM, see if this ever happens
    return LHBits32();
  }
}

LHBits32 Dbacc::getElementHash(Uint32 const* elemptr, OperationrecPtr& oprec)
{
  jam();

  if (!oprec.isNull())
  {
    jam();
    return getElementHash(oprec);
  }

  Uint32 elemhead = *elemptr;
  if (ElementHeader::getUnlocked(elemhead))
  {
    jam();
    return getElementHash(elemptr);
  }
  else
  {
    jam();
    oprec.i = ElementHeader::getOpPtrI(elemhead);
    ndbrequire(m_curr_acc->oprec_pool.getValidPtr(oprec));
    return getElementHash(oprec);
  }
}

/* --------------------------------------------------------------------------------- */
/* EXPANDCONTAINER                                                                   */
/*        INPUT: EXC_PAGEPTR (POINTER TO THE ACTIVE PAGE RECORD)                     */
/*               CEXC_PAGEINDEX (INDEX OF THE BUCKET).                               */
/*                                                                                   */
/*        DESCRIPTION: THE HASH VALUE OF ALL ELEMENTS IN THE CONTAINER WILL BE       */
/*                  CHECKED. SOME OF THIS ELEMENTS HAVE TO MOVE TO THE NEW CONTAINER */
/* --------------------------------------------------------------------------------- */
void Dbacc::expandcontainer(Page8Ptr pageptr, Uint32 conidx)
{
  ContainerHeader containerhead;
  LHBits32 texcHashvalue;
  Uint32 tidrContainerptr;
  Uint32 tidrElemhead;

  Page8Ptr lastPageptr;
  Page8Ptr lastPrevpageptr;
  bool lastIsforward;
  Uint32 tlastPageindex;
  Uint32 tlastElementptr;
  Uint32 tlastContainerptr;
  Uint32 tlastPrevconptr;

  Uint32 elemptr;
  Uint32 prevPageptr = RNIL;
  Uint32 prevConptr = 0;
  bool isforward = true;
  Uint32 elemStep;
  const Uint32 elemLen = fragrecptr.p->elementLength;
  OperationrecPtr oprecptr;
  bool newBucket = true;
 EXP_CONTAINER_LOOP:
  Uint32 conptr = getContainerPtr(conidx, isforward);
  if (isforward)
  {
    jam();
    elemptr = conptr + Container::HEADER_SIZE;
    elemStep = elemLen;
  }
  else
  {
    jam();
    elemStep = 0 - elemLen;
    elemptr = conptr + elemStep;
  }
  arrGuard(conptr, 2048);
  containerhead = pageptr.p->word32[conptr];
  const Uint32 conlen = containerhead.getLength();
  Uint32 cexcMovedLen = Container::HEADER_SIZE;
  if (conlen <= Container::HEADER_SIZE) {
    ndbrequire(conlen >= Container::HEADER_SIZE);
    jam();
    goto NEXT_ELEMENT;
  }//if
 NEXT_ELEMENT_LOOP:
  oprecptr.i = RNIL;
  ptrNull(oprecptr);
  /* --------------------------------------------------------------------------------- */
  /*       CEXC_PAGEINDEX         PAGE INDEX OF CURRENT CONTAINER BEING EXAMINED.      */
  /*       CEXC_CONTAINERPTR      INDEX OF CURRENT CONTAINER BEING EXAMINED.           */
  /*       CEXC_ELEMENTPTR        INDEX OF CURRENT ELEMENT BEING EXAMINED.             */
  /*       EXC_PAGEPTR            PAGE WHERE CURRENT ELEMENT RESIDES.                  */
  /*       CEXC_PREVPAGEPTR        PAGE OF PREVIOUS CONTAINER.                         */
  /*       CEXC_PREVCONPTR        INDEX OF PREVIOUS CONTAINER                          */
  /*       CEXC_FORWARD           DIRECTION OF CURRENT CONTAINER                       */
  /* --------------------------------------------------------------------------------- */
  arrGuard(elemptr, 2048);
  tidrElemhead = pageptr.p->word32[elemptr];
  bool move;
  if (ElementHeader::getLocked(tidrElemhead))
  {
    jam();
    oprecptr.i = ElementHeader::getOpPtrI(tidrElemhead);
    ndbrequire(m_curr_acc->oprec_pool.getValidPtr(oprecptr));
    ndbassert(oprecptr.p->reducedHashValue.valid_bits() >= 1);
    move = oprecptr.p->reducedHashValue.get_bit(1);
    oprecptr.p->reducedHashValue.shift_out();
    const LHBits16 reducedHashValue = oprecptr.p->reducedHashValue;
    if (!fragrecptr.p->enough_valid_bits(reducedHashValue))
    {
      jam();
      oprecptr.p->reducedHashValue =
        fragrecptr.p->level.reduceForSplit(getElementHash(oprecptr));
    }
  }
  else
  {
    jam();
    LHBits16 reducedHashValue = ElementHeader::getReducedHashValue(tidrElemhead);
    ndbassert(reducedHashValue.valid_bits() >= 1);
    move = reducedHashValue.get_bit(1);
    reducedHashValue.shift_out();
    if (!fragrecptr.p->enough_valid_bits(reducedHashValue))
    {
      jam();
      const Uint32* elemwordptr = &pageptr.p->word32[elemptr];
      const LHBits32 hashValue = getElementHash(elemwordptr);
      reducedHashValue =
        fragrecptr.p->level.reduceForSplit(hashValue);
    }
    tidrElemhead = ElementHeader::setReducedHashValue(tidrElemhead, reducedHashValue);
  }
  if (!move)
  {
    jam();
    if (ElementHeader::getUnlocked(tidrElemhead))
      pageptr.p->word32[elemptr] = tidrElemhead;
    /* --------------------------------------------------------------------------------- */
    /*       THIS ELEMENT IS NOT TO BE MOVED. WE CALCULATE THE WHEREABOUTS OF THE NEXT   */
    /*       ELEMENT AND PROCEED WITH THAT OR END THE SEARCH IF THERE ARE NO MORE        */
    /*       ELEMENTS IN THIS CONTAINER.                                                 */
    /* --------------------------------------------------------------------------------- */
    goto NEXT_ELEMENT;
  }//if
  /* --------------------------------------------------------------------------------- */
  /*       THE HASH BIT WAS SET AND WE SHALL MOVE THIS ELEMENT TO THE NEW BUCKET.      */
  /*       WE START BY READING THE ELEMENT TO BE ABLE TO INSERT IT INTO THE NEW BUCKET.*/
  /*       THEN WE INSERT THE ELEMENT INTO THE NEW BUCKET. THE NEXT STEP IS TO DELETE  */
  /*       THE ELEMENT FROM THIS BUCKET. THIS IS PERFORMED BY REPLACING IT WITH THE    */
  /*       LAST ELEMENT IN THE BUCKET. IF THIS ELEMENT IS TO BE MOVED WE MOVE IT AND   */
  /*       GET THE LAST ELEMENT AGAIN UNTIL WE EITHER FIND ONE THAT STAYS OR THIS      */
  /*       ELEMENT IS THE LAST ELEMENT.                                                */
  /* --------------------------------------------------------------------------------- */
  {
    ndbrequire(fragrecptr.p->localkeylen == 1);
    const Uint32 localkey = pageptr.p->word32[elemptr + 1];
#if defined(VM_TRACE) || !defined(NDEBUG) || defined(ERROR_INSERT)
    jamDebug();
    jamLineDebug(Uint16(pageptr.i));
    jamLineDebug(Uint16(elemptr));
    pageptr.p->word32[elemptr] = ElementHeader::setInvalid();
#endif
    Uint32 tidrPageindex = fragrecptr.p->expReceiveIndex;
    Page8Ptr idrPageptr;
    idrPageptr.i = fragrecptr.p->expReceivePageptr;
    c_page8_pool.getPtr(idrPageptr);
    bool tidrIsforward = fragrecptr.p->expReceiveIsforward;
    insertElement(Element(tidrElemhead, localkey),
                  oprecptr,
                  idrPageptr,
                  tidrPageindex,
                  tidrIsforward,
                  tidrContainerptr,
                  containerhead.getScanBits(),
                  newBucket);
    fragrecptr.p->expReceiveIndex = tidrPageindex;
    fragrecptr.p->expReceivePageptr = idrPageptr.i;
    fragrecptr.p->expReceiveIsforward = tidrIsforward;
    newBucket = false;
  }
 REMOVE_LAST_LOOP:
  jam();
  lastPageptr.i = pageptr.i;
  lastPageptr.p = pageptr.p;
  tlastContainerptr = conptr;
  lastPrevpageptr.i = prevPageptr;
  c_page8_pool.getPtrForce(lastPrevpageptr);
  tlastPrevconptr = prevConptr;
  arrGuard(tlastContainerptr, 2048);
  lastIsforward = isforward;
  tlastPageindex = conidx;
  getLastAndRemove(lastPrevpageptr,
                   tlastPrevconptr,
                   lastPageptr,
                   tlastPageindex,
                   tlastContainerptr,
                   lastIsforward,
                   tlastElementptr);
  if (pageptr.i == lastPageptr.i)
  {
    if (elemptr == tlastElementptr)
    {
      jam();
      /* --------------------------------------------------------------------------------- */
      /*       THE CURRENT ELEMENT WAS ALSO THE LAST ELEMENT.                              */
      /* --------------------------------------------------------------------------------- */
      return;
    }//if
  }//if
  /* --------------------------------------------------------------------------------- */
  /*       THE CURRENT ELEMENT WAS NOT THE LAST ELEMENT. IF THE LAST ELEMENT SHOULD    */
  /*       STAY WE COPY IT TO THE POSITION OF THE CURRENT ELEMENT, OTHERWISE WE INSERT */
  /*       INTO THE NEW BUCKET, REMOVE IT AND TRY WITH THE NEW LAST ELEMENT.           */
  /* --------------------------------------------------------------------------------- */
  oprecptr.i = RNIL;
  ptrNull(oprecptr);
  arrGuard(tlastElementptr, 2048);
  tidrElemhead = lastPageptr.p->word32[tlastElementptr];
  if (ElementHeader::getLocked(tidrElemhead))
  {
    jam();
    oprecptr.i = ElementHeader::getOpPtrI(tidrElemhead);
    ndbrequire(m_curr_acc->oprec_pool.getValidPtr(oprecptr));
    ndbassert(oprecptr.p->reducedHashValue.valid_bits() >= 1);
    move = oprecptr.p->reducedHashValue.get_bit(1);
    oprecptr.p->reducedHashValue.shift_out();
    if (!fragrecptr.p->enough_valid_bits(oprecptr.p->reducedHashValue))
    {
      jam();
      oprecptr.p->reducedHashValue =
        fragrecptr.p->level.reduceForSplit(getElementHash(oprecptr));
    }
  }
  else
  {
    jam();
    LHBits16 reducedHashValue = ElementHeader::getReducedHashValue(tidrElemhead);
    ndbassert(reducedHashValue.valid_bits() > 0);
    move = reducedHashValue.get_bit(1);
    reducedHashValue.shift_out();
    if (!fragrecptr.p->enough_valid_bits(reducedHashValue))
    {
      jam();
      const Uint32* elemwordptr = &lastPageptr.p->word32[tlastElementptr];
      const LHBits32 hashValue = getElementHash(elemwordptr);
      reducedHashValue =
        fragrecptr.p->level.reduceForSplit(hashValue);
    }
    tidrElemhead = ElementHeader::setReducedHashValue(tidrElemhead, reducedHashValue);
  }
  if (!move)
  {
    jam();
    if (ElementHeader::getUnlocked(tidrElemhead))
      lastPageptr.p->word32[tlastElementptr] = tidrElemhead;
    /* --------------------------------------------------------------------------------- */
    /*       THE LAST ELEMENT IS NOT TO BE MOVED. WE COPY IT TO THE CURRENT ELEMENT.     */
    /* --------------------------------------------------------------------------------- */
    const Page8Ptr delPageptr = pageptr;
    const Uint32 delConptr = conptr;
    const Uint32 delElemptr = elemptr;
    deleteElement(delPageptr,
                  delConptr,
                  delElemptr,
                  lastPageptr,
                  tlastElementptr);
  }
  else
  {
    jam();
    /* --------------------------------------------------------------------------------- */
    /*       THE LAST ELEMENT IS ALSO TO BE MOVED.                                       */
    /* --------------------------------------------------------------------------------- */
    {
      ndbrequire(fragrecptr.p->localkeylen == 1);
      const Uint32 localkey = lastPageptr.p->word32[tlastElementptr + 1];
      Uint32 tidrPageindex = fragrecptr.p->expReceiveIndex;
      Page8Ptr idrPageptr;
      idrPageptr.i = fragrecptr.p->expReceivePageptr;
      c_page8_pool.getPtr(idrPageptr);
      bool tidrIsforward = fragrecptr.p->expReceiveIsforward;
      insertElement(Element(tidrElemhead, localkey),
                    oprecptr,
                    idrPageptr,
                    tidrPageindex,
                    tidrIsforward,
                    tidrContainerptr,
                    containerhead.getScanBits(),
                    newBucket);
      fragrecptr.p->expReceiveIndex = tidrPageindex;
      fragrecptr.p->expReceivePageptr = idrPageptr.i;
      fragrecptr.p->expReceiveIsforward = tidrIsforward;
      newBucket = false;
    }
    goto REMOVE_LAST_LOOP;
  }//if
 NEXT_ELEMENT:
  arrGuard(conptr, 2048);
  containerhead = pageptr.p->word32[conptr];
  cexcMovedLen = cexcMovedLen + fragrecptr.p->elementLength;
  if (containerhead.getLength() > cexcMovedLen) {
    jam();
    /* --------------------------------------------------------------------------------- */
    /*       WE HAVE NOT YET MOVED THE COMPLETE CONTAINER. WE PROCEED WITH THE NEXT      */
    /*       ELEMENT IN THE CONTAINER. IT IS IMPORTANT TO READ THE CONTAINER LENGTH      */
    /*       FROM THE CONTAINER HEADER SINCE IT MIGHT CHANGE BY REMOVING THE LAST        */
    /*       ELEMENT IN THE BUCKET.                                                      */
    /* --------------------------------------------------------------------------------- */
    elemptr = elemptr + elemStep;
    goto NEXT_ELEMENT_LOOP;
  }//if
  if (containerhead.getNextEnd() != 0) {
    jam();
    /* --------------------------------------------------------------------------------- */
    /*       WE PROCEED TO THE NEXT CONTAINER IN THE BUCKET.                             */
    /* --------------------------------------------------------------------------------- */
    prevPageptr = pageptr.i;
    prevConptr = conptr;
    nextcontainerinfo(pageptr,
                      conptr,
                      containerhead,
                      conidx,
                      isforward);
    goto EXP_CONTAINER_LOOP;
  }//if
}//Dbacc::expandcontainer()

/* ******************--------------------------------------------------------------- */
/* SHRINKCHECK                                        JOIN BUCKET ORD                */
/*                                                   SENDER: ACC,    LEVEL B         */
/*   INPUT:   FRAGRECPTR, POINTS TO A FRAGMENT RECORD.                               */
/*   DESCRIPTION: TWO BUCKET OF A FRAGMENT PAGE WILL BE JOINED TOGETHER              */
/*                                 ACCORDING TO LH3.                                 */
/* ******************--------------------------------------------------------------- */
/* ******************--------------------------------------------------------------- */
/* SHRINKCHECK                                            JOIN BUCKET ORD            */
/* ******************------------------------------+                                 */
/*   SENDER: ACC,    LEVEL B       */
/* TWO BUCKETS OF THE FRAGMENT     */
/* WILL BE JOINED  ACORDING TO LH3 */
/* AND COMMIT TRANSACTION PROCESS  */
/* WILL BE CONTINUED */
Uint32 Dbacc::checkScanShrink(Uint32 sourceBucket, Uint32 destBucket)
{
  Uint32 Ti;
  Uint32 TreturnCode = 0;
  Uint32 TPageIndex;
  Uint32 TDirInd;
  Uint32 TmergeDest;
  Uint32 TmergeSource;
  Uint32 TreleaseScanBucket;
  Uint32 TreleaseInd = 0;
  enum Actions { ExtendRescan, ReduceUndefined };
  Bitmask<1> actions[MAX_PARALLEL_SCANS_PER_FRAG];
  Uint16 releaseDestScanMask = 0;
  Uint16 releaseSourceScanMask = 0;
  Page8Ptr TPageptr;
  ScanRecPtr scanPtr;

  TmergeDest = destBucket;
  TmergeSource = sourceBucket;
  for (Ti = 0; Ti < MAX_PARALLEL_SCANS_PER_FRAG; Ti++)
  {
    actions[Ti].clear();
    if (fragrecptr.p->scan[Ti] != RNIL) {
      scanPtr.i = fragrecptr.p->scan[Ti];
      ndbrequire(scanRec_pool.getValidPtr(scanPtr));
      if (scanPtr.p->activeLocalFrag == fragrecptr.i) {
	//-------------------------------------------------------------
	// A scan is ongoing on this particular local fragment. We have
	// to check its current state.
	//-------------------------------------------------------------
        if (scanPtr.p->scanBucketState ==  ScanRec::FIRST_LAP) {
          jam();
          if ((TmergeDest == scanPtr.p->nextBucketIndex) ||
              (TmergeSource == scanPtr.p->nextBucketIndex)) {
            jam();
	    //-------------------------------------------------------------
	    // We are currently scanning one of the buckets involved in the
	    // merge. We cannot merge while simultaneously performing a scan.
	    // We have to pass this offer for merging the buckets.
	    //-------------------------------------------------------------
            TreturnCode = 1;
            return TreturnCode;
          }
          else if (TmergeDest < scanPtr.p->nextBucketIndex)
          {
            jam();
            /**
             * Merge bucket into scanned bucket.  Mark for rescan.
             */
            actions[Ti].set(ExtendRescan);
            if (TmergeSource == scanPtr.p->startNoOfBuckets)
            {
              /**
               * Merge unscanned bucket with undefined scan bits into scanned
               * bucket.  Source buckets scan bits must be cleared.
               */
              actions[Ti].set(ReduceUndefined);
              releaseSourceScanMask |= scanPtr.p->scanMask;
            }
            TreleaseInd = 1;
          }//if
          else
          {
            /**
             * Merge unscanned bucket with undefined scan bits into unscanned
             * bucket with undefined scan bits.
             */
            if (TmergeSource == scanPtr.p->startNoOfBuckets)
            {
              actions[Ti].set(ReduceUndefined);
              releaseSourceScanMask |= scanPtr.p->scanMask;
              TreleaseInd = 1;
            }
            if (TmergeDest <= scanPtr.p->startNoOfBuckets)
            {
              jam();
              // Destination bucket is not scanned by scan
              releaseDestScanMask |= scanPtr.p->scanMask;
            }
          }
        }
        else if (scanPtr.p->scanBucketState ==  ScanRec::SECOND_LAP)
        {
          jam();
	  //-------------------------------------------------------------
	  // We are performing a second lap to handle buckets that was
	  // merged during the first lap of scanning. During this second
	  // lap we do not allow any splits or merges.
	  //-------------------------------------------------------------
          TreturnCode = 1;
          return TreturnCode;
        } else if (scanPtr.p->scanBucketState ==  ScanRec::SCAN_COMPLETED) {
          jam();
	  //-------------------------------------------------------------
	  // The scan is completed and we can thus go ahead and perform
	  // the split.
	  //-------------------------------------------------------------
          releaseDestScanMask |= scanPtr.p->scanMask;
          releaseSourceScanMask |= scanPtr.p->scanMask;
        } else {
          jam();
          sendSystemerror(__LINE__);
          return TreturnCode;
        }//if
      }//if
    }//if
  }//for

  TreleaseScanBucket = TmergeSource;
  TPageIndex = fragrecptr.p->getPageIndex(TreleaseScanBucket);
  TDirInd = fragrecptr.p->getPageNumber(TreleaseScanBucket);
  TPageptr.i = getPagePtr(fragrecptr.p->directory, TDirInd);
  c_page8_pool.getPtr(TPageptr);
  releaseScanBucket(TPageptr, TPageIndex, releaseSourceScanMask);

  TreleaseScanBucket = TmergeDest;
  TPageIndex = fragrecptr.p->getPageIndex(TreleaseScanBucket);
  TDirInd = fragrecptr.p->getPageNumber(TreleaseScanBucket);
  TPageptr.i = getPagePtr(fragrecptr.p->directory, TDirInd);
  c_page8_pool.getPtr(TPageptr);
  releaseScanBucket(TPageptr, TPageIndex, releaseDestScanMask);

  if (TreleaseInd == 1) {
    jam();
    for (Ti = 0; Ti < MAX_PARALLEL_SCANS_PER_FRAG; Ti++) {
      if (!actions[Ti].isclear())
      {
        jam();
        scanPtr.i = fragrecptr.p->scan[Ti];
        ndbrequire(scanRec_pool.getValidPtr(scanPtr));
        if (actions[Ti].get(ReduceUndefined))
        {
          scanPtr.p->startNoOfBuckets --;
        }
        if (actions[Ti].get(ExtendRescan))
        {
          if (TmergeDest < scanPtr.p->minBucketIndexToRescan)
          {
            jam();
	    //-------------------------------------------------------------
	    // We have to keep track of the starting bucket to Rescan in the
	    // second lap.
	    //-------------------------------------------------------------
            scanPtr.p->minBucketIndexToRescan = TmergeDest;
          }//if
          if (TmergeDest > scanPtr.p->maxBucketIndexToRescan)
          {
            jam();
	    //-------------------------------------------------------------
	    // We have to keep track of the ending bucket to Rescan in the
	    // second lap.
	    //-------------------------------------------------------------
            scanPtr.p->maxBucketIndexToRescan = TmergeDest;
          }//if
        }
      }//if
    }//for
  }//if
  return TreturnCode;
}//Dbacc::checkScanShrink()

void Dbacc::execSHRINKCHECK2(Signal* signal) 
{
  jamEntry();
  fragrecptr.i = signal->theData[0];
  ptrCheckGuard(fragrecptr, cfragmentsize, fragmentrec);
  fragrecptr.p->expandOrShrinkQueued = false;
#ifdef ERROR_INSERT
  bool force_expand_shrink = false;
  if (ERROR_INSERTED(3004) && fragrecptr.p->fragmentid == 0)
  {
    if (fragrecptr.p->level.getSize() < ERROR_INSERT_EXTRA)
    {
      execEXPANDCHECK2(signal);
      return;
    }
    else if (fragrecptr.p->level.getSize() == ERROR_INSERT_EXTRA)
    {
      return;
    }
    force_expand_shrink = true;
  }
  if (!force_expand_shrink &&
      fragrecptr.p->slack <= fragrecptr.p->slackCheck)
#else
  if (fragrecptr.p->slack <= fragrecptr.p->slackCheck)
#endif
  {
    jam();
    /* TIME FOR JOIN BUCKETS PROCESS */
    /*--------------------------------------------------------------*/
    /*       NO LONGER NECESSARY TO SHRINK THE FRAGMENT.            */
    /*--------------------------------------------------------------*/
    return;
  }//if
#ifdef ERROR_INSERT
  if (!force_expand_shrink && fragrecptr.p->slack < 0)
#else
  if (fragrecptr.p->slack < 0)
#endif
  {
    jam();
    /*--------------------------------------------------------------*/
    /* THE SLACK IS NEGATIVE, IN THIS CASE WE WILL NOT NEED ANY     */
    /* SHRINK.                                                      */
    /*--------------------------------------------------------------*/
    return;
  }//if
  if (fragrecptr.p->level.isEmpty())
  {
    jam();
    /* no need to shrink empty hash table */
    return;
  }
  if (fragrecptr.p->sparsepages.isEmpty())
  {
    jam();
    Uint32 result = allocOverflowPage();
    if (result > ZLIMIT_OF_ERROR) {
      jam();
      return;
    }//if
  }//if
  if (!pages.haveFreePage8(Page32Lists::ANY_SUB_PAGE))
  {
    jam();
    return;
  }

  // Since expandCounter guards more shrinks than expands and
  // all fragments starts with a full page of buckets
  ndbassert(fragrecptr.p->getPageNumber(fragrecptr.p->level.getTop()) > 0);

  Uint32 mergeSourceBucket;
  Uint32 mergeDestBucket;
  bool doMerge = fragrecptr.p->level.getMergeBuckets(mergeSourceBucket, mergeDestBucket);

  ndbassert(doMerge); // Merge always needed since we never shrink below one page of buckets

  /* check that neither of source or destination bucket are currently scanned */
  if (doMerge && checkScanShrink(mergeSourceBucket, mergeDestBucket) == 1) {
    jam();
    /*--------------------------------------------------------------*/
    // A scan state was inconsistent with performing a shrink
    // operation.
    /*--------------------------------------------------------------*/
    return;
  }//if

  acquire_frag_mutex_bucket(fragrecptr.p, mergeDestBucket);
  /**
   * Allow use of extra index memory (m_free_pct) during shrink
   * even after node have become started.
   * Reset to false in endofshrinkbucketLab().
   */
  c_allow_use_of_spare_pages = true;

  if (ERROR_INSERTED(3002))
    debug_lh_vars("SHR");
  if (fragrecptr.p->dirRangeFull == ZTRUE) {
    jam();
    fragrecptr.p->dirRangeFull = ZFALSE;
  }

  shrink_adjust_reduced_hash_value(mergeDestBucket);

  /*--------------------------------------------------------------------------*/
  /*       WE START BY FINDING THE NECESSARY INFORMATION OF THE BUCKET TO BE  */
  /*       REMOVED WHICH WILL SEND ITS ELEMENTS TO THE RECEIVING BUCKET.      */
  /*--------------------------------------------------------------------------*/
  Uint32 cexcPageindex = fragrecptr.p->getPageIndex(mergeSourceBucket);
  Uint32 expDirInd = fragrecptr.p->getPageNumber(mergeSourceBucket);
  Page8Ptr pageptr;
  pageptr.i = getPagePtr(fragrecptr.p->directory, expDirInd);
  fragrecptr.p->expSenderIndex = cexcPageindex;
  fragrecptr.p->expSenderPageptr = pageptr.i;
  fragrecptr.p->expSenderDirIndex = expDirInd;
  /*--------------------------------------------------------------------------*/
  /*       WE NOW PROCEED BY FINDING THE NECESSARY INFORMATION ABOUT THE      */
  /*       RECEIVING BUCKET.                                                  */
  /*--------------------------------------------------------------------------*/
  expDirInd = fragrecptr.p->getPageNumber(mergeDestBucket);
  fragrecptr.p->expReceivePageptr = getPagePtr(fragrecptr.p->directory, expDirInd);
  fragrecptr.p->expReceiveIndex = fragrecptr.p->getPageIndex(mergeDestBucket);
  fragrecptr.p->expReceiveIsforward = true;
  if (pageptr.i == RNIL)
  {
    jam();
    endofshrinkbucketLab(signal);	/* EMPTY BUCKET */
    release_frag_mutex_bucket(fragrecptr.p, mergeDestBucket);
    return;
  }//if
  /*--------------------------------------------------------------------------*/
  /*       INITIALISE THE VARIABLES FOR THE SHRINK PROCESS.                   */
  /*--------------------------------------------------------------------------*/
  c_page8_pool.getPtr(pageptr);
  bool isforward = true;
  Uint32 conptr = getForwardContainerPtr(cexcPageindex);
  arrGuard(conptr, 2048);
  ContainerHeader containerhead = pageptr.p->word32[conptr];
  Uint32 conlen = containerhead.getLength();
  if (conlen <= Container::HEADER_SIZE) {
    ndbrequire(conlen == Container::HEADER_SIZE);
  } else {
    jam();
    shrinkcontainer(pageptr, conptr, isforward, conlen);
  }//if
  /*--------------------------------------------------------------------------*/
  /*       THIS CONTAINER IS NOT YET EMPTY AND WE REMOVE ALL THE ELEMENTS.    */
  /*--------------------------------------------------------------------------*/
  if (containerhead.isUsingBothEnds()) {
    jam();
    Uint32 relconptr = conptr + (ZBUF_SIZE - Container::HEADER_SIZE);
    releaseRightlist(pageptr, cexcPageindex, relconptr);
  }//if
  ContainerHeader conthead;
  conthead.initInUse();
  arrGuard(conptr, 2048);
  pageptr.p->word32[conptr] = conthead;
  if (containerhead.getNextEnd() == 0) {
    jam();
    endofshrinkbucketLab(signal);
    release_frag_mutex_bucket(fragrecptr.p, mergeDestBucket);
    return;
  }//if
  nextcontainerinfo(pageptr,
                    conptr,
                    containerhead,
                    cexcPageindex,
                    isforward);
  do {
    conptr = getContainerPtr(cexcPageindex, isforward);
    arrGuard(conptr, 2048);
    containerhead = pageptr.p->word32[conptr];
    conlen = containerhead.getLength();
    ndbrequire(conlen > Container::HEADER_SIZE);
    /*--------------------------------------------------------------------------*/
    /*       THIS CONTAINER IS NOT YET EMPTY AND WE REMOVE ALL THE ELEMENTS.    */
    /*--------------------------------------------------------------------------*/
    shrinkcontainer(pageptr, conptr, isforward, conlen);
    const Uint32 prevPageptr = pageptr.i;
    const Uint32 cexcPrevpageindex = cexcPageindex;
    const Uint32 cexcPrevisforward = isforward;
    if (containerhead.getNextEnd() != 0) {
      jam();
      /*--------------------------------------------------------------------------*/
      /*       WE MUST CALL THE NEXT CONTAINER INFO ROUTINE BEFORE WE RELEASE THE */
      /*       CONTAINER SINCE THE RELEASE WILL OVERWRITE THE NEXT POINTER.       */
      /*--------------------------------------------------------------------------*/
      nextcontainerinfo(pageptr,
                        conptr,
                        containerhead,
                        cexcPageindex,
                        isforward);
    }//if
    Page8Ptr rlPageptr;
    rlPageptr.i = prevPageptr;
    c_page8_pool.getPtr(rlPageptr);
    ndbassert(!containerhead.isScanInProgress());
    if (cexcPrevisforward)
    {
      jam();
      if (containerhead.isUsingBothEnds()) {
        jam();
        Uint32 relconptr = conptr + (ZBUF_SIZE - Container::HEADER_SIZE);
        releaseRightlist(rlPageptr, cexcPrevpageindex, relconptr);
      }//if
      ndbrequire(ContainerHeader(rlPageptr.p->word32[conptr]).isInUse());
      releaseLeftlist(rlPageptr, cexcPrevpageindex, conptr);
    }
    else
    {
      jam();
      if (containerhead.isUsingBothEnds()) {
        jam();
        Uint32 relconptr = conptr - (ZBUF_SIZE - Container::HEADER_SIZE);
        releaseLeftlist(rlPageptr, cexcPrevpageindex, relconptr);
      }//if
      ndbrequire(ContainerHeader(rlPageptr.p->word32[conptr]).isInUse());
      releaseRightlist(rlPageptr, cexcPrevpageindex, conptr);
    }//if
  } while (containerhead.getNextEnd() != 0);
  endofshrinkbucketLab(signal);
  release_frag_mutex_bucket(fragrecptr.p, mergeDestBucket);
  return;
}//Dbacc::execSHRINKCHECK2()

void Dbacc::endofshrinkbucketLab(Signal* signal)
{
  c_allow_use_of_spare_pages = false;
  fragrecptr.p->level.shrink();
  fragrecptr.p->expandCounter--;
  fragrecptr.p->slack -= fragrecptr.p->maxloadfactor;
  if (fragrecptr.p->expSenderIndex == 0) {
    jam();
    if (fragrecptr.p->expSenderPageptr != RNIL) {
      jam();
      Page8Ptr rpPageptr;
      rpPageptr.i = fragrecptr.p->expSenderPageptr;
      c_page8_pool.getPtr(rpPageptr);
      releasePage_lock(rpPageptr);
      unsetPagePtr(fragrecptr.p->directory, fragrecptr.p->expSenderDirIndex);
    }//if
    if ((fragrecptr.p->getPageNumber(fragrecptr.p->level.getSize()) & 0xff) == 0) {
      jam();
      DynArr256 dir(directoryPoolPtr, fragrecptr.p->directory);
      DynArr256::ReleaseIterator iter;
      Uint32 relcode;
#if defined(VM_TRACE) || defined(ERROR_INSERT)
      Uint32 count = 0;
#endif
      dir.init(iter);
      while ((relcode = dir.trim(fragrecptr.p->expSenderDirIndex, iter)) != 0)
      {
#if defined(VM_TRACE) || defined(ERROR_INSERT)
        count++;
        ndbrequire(count <= 256);
#endif
      }
    }//if
  }//if
#ifdef ERROR_INSERT
  bool force_expand_shrink = false;
  if (ERROR_INSERTED(3004) &&
      fragrecptr.p->fragmentid == 0 &&
      fragrecptr.p->level.getSize() != ERROR_INSERT_EXTRA)
  {
    force_expand_shrink = true;
  }
  if (force_expand_shrink || fragrecptr.p->slack > 0)
#else
  if (fragrecptr.p->slack > 0)
#endif
  {
    jam();
    /*--------------------------------------------------------------*/
    /* THE SLACK IS POSITIVE, IN THIS CASE WE WILL CHECK WHETHER    */
    /* WE WILL CONTINUE PERFORM ANOTHER SHRINK.                     */
    /*--------------------------------------------------------------*/
    Uint32 noOfBuckets = fragrecptr.p->level.getSize();
    Uint32 Thysteresis = fragrecptr.p->maxloadfactor - fragrecptr.p->minloadfactor;
    fragrecptr.p->slackCheck = Int64(noOfBuckets) * Thysteresis;
#ifdef ERROR_INSERT
    if (force_expand_shrink || fragrecptr.p->slack > Thysteresis)
#else
    if (fragrecptr.p->slack > Thysteresis)
#endif
    {
      /*--------------------------------------------------------------*/
      /*       IT IS STILL NECESSARY TO SHRINK THE FRAGMENT MORE. THIS*/
      /*       CAN HAPPEN WHEN A NUMBER OF SHRINKS GET REJECTED       */
      /*       DURING A LOCAL CHECKPOINT. WE START A NEW SHRINK       */
      /*       IMMEDIATELY FROM HERE WITHOUT WAITING FOR A COMMIT TO  */
      /*       START IT.                                              */
      /*--------------------------------------------------------------*/
      if (fragrecptr.p->expandCounter > 0) {
        jam();
	/*--------------------------------------------------------------*/
	/*       IT IS VERY IMPORTANT TO NOT TRY TO SHRINK MORE THAN    */
	/*       WAS EXPANDED. IF MAXP IS SET TO A VALUE BELOW 63 THEN  */
	/*       WE WILL LOSE RECORDS SINCE GETDIRINDEX CANNOT HANDLE   */
	/*       SHRINKING BELOW 2^K - 1 (NOW 63). THIS WAS A BUG THAT  */
	/*       WAS REMOVED 2000-05-12.                                */
	/*--------------------------------------------------------------*/
        signal->theData[0] = fragrecptr.i;
        ndbrequire(!fragrecptr.p->expandOrShrinkQueued);
        fragrecptr.p->expandOrShrinkQueued = true;
        sendSignal(reference(), GSN_SHRINKCHECK2, signal, 1, JBB);
      }//if
    }//if
  }//if
  ndbrequire(fragrecptr.p->getPageNumber(fragrecptr.p->level.getSize()) > 0);
  return;
}//Dbacc::endofshrinkbucketLab()

/* --------------------------------------------------------------------------------- */
/* SHRINKCONTAINER                                                                   */
/*        INPUT: EXC_PAGEPTR (POINTER TO THE ACTIVE PAGE RECORD)                     */
/*               CEXC_CONTAINERLEN (LENGTH OF THE CONTAINER).                        */
/*               CEXC_CONTAINERPTR (ARRAY INDEX OF THE CONTAINER).                   */
/*               CEXC_FORWARD (CONTAINER FORWARD (+1) OR BACKWARD (-1))              */
/*                                                                                   */
/*        DESCRIPTION: SCAN ALL ELEMENTS IN DESTINATION BUCKET BEFORE MERGE          */
/*               AND ADJUST THE STORED REDUCED HASH VALUE (SHIFT IN ZERO).           */
/* --------------------------------------------------------------------------------- */
void
Dbacc::shrink_adjust_reduced_hash_value(Uint32 bucket_number)
{
  /*
   * Note: function are a copy paste from getElement() with modified inner loop
   * instead of finding a specific element, scan through all and modify.
   */
  Uint32 tgeElementHeader;
  Uint32 tgeElemStep;
  Uint32 tgePageindex;
  Uint32 tgeNextptrtype;
  Uint32 tgeContainerptr;
  Uint32 tgeElementptr;
  Uint32 tgeRemLen;
  const Uint32 TelemLen = fragrecptr.p->elementLength;
  const Uint32 localkeylen = fragrecptr.p->localkeylen;

  tgePageindex = fragrecptr.p->getPageIndex(bucket_number);
  Page8Ptr gePageptr;
  gePageptr.i = getPagePtr(fragrecptr.p->directory, fragrecptr.p->getPageNumber(bucket_number));
  c_page8_pool.getPtr(gePageptr);

  ndbrequire(TelemLen == ZELEM_HEAD_SIZE + localkeylen);
  tgeNextptrtype = ZLEFT;

  /* Loop through all containers in a bucket */
  do {
    if (tgeNextptrtype == ZLEFT)
    {
      jam();
      tgeContainerptr = getForwardContainerPtr(tgePageindex);
      tgeElementptr = tgeContainerptr + Container::HEADER_SIZE;
      tgeElemStep = TelemLen;
      ndbrequire(tgeContainerptr < 2048);
      tgeRemLen = ContainerHeader(gePageptr.p->word32[tgeContainerptr]).getLength();
      ndbrequire((tgeContainerptr + tgeRemLen - 1) < 2048);
    }
    else if (tgeNextptrtype == ZRIGHT)
    {
      jam();
      tgeContainerptr = getBackwardContainerPtr(tgePageindex);
      tgeElementptr = tgeContainerptr - TelemLen;
      tgeElemStep = 0 - TelemLen;
      ndbrequire(tgeContainerptr < 2048);
      tgeRemLen = ContainerHeader(gePageptr.p->word32[tgeContainerptr]).getLength();
      ndbrequire((tgeContainerptr - tgeRemLen) < 2048);
    }
    else
    {
      jam();
      jamLine(tgeNextptrtype);
      ndbabort();
    }//if
    if (tgeRemLen >= Container::HEADER_SIZE + TelemLen)
    {
      ndbrequire(tgeRemLen <= ZBUF_SIZE);
      /* ------------------------------------------------------------------- */
      /* Loop through all elements in a container */
      do
      {
        tgeElementHeader = gePageptr.p->word32[tgeElementptr];
        tgeRemLen = tgeRemLen - TelemLen;
        /*
         * Adjust the stored reduced hash value for element, shifting in a zero
         */
        if (ElementHeader::getLocked(tgeElementHeader))
        {
          jam();
          OperationrecPtr oprec;
          oprec.i = ElementHeader::getOpPtrI(tgeElementHeader);
          ndbrequire(m_curr_acc->oprec_pool.getValidPtr(oprec));
          oprec.p->reducedHashValue.shift_in(false);
        }
        else
        {
          jam();
          LHBits16 reducedHashValue = ElementHeader::getReducedHashValue(tgeElementHeader);
          reducedHashValue.shift_in(false);
          tgeElementHeader = ElementHeader::setReducedHashValue(tgeElementHeader, reducedHashValue);
          gePageptr.p->word32[tgeElementptr] = tgeElementHeader;
        }
        if (tgeRemLen <= Container::HEADER_SIZE)
        {
          break;
        }
        tgeElementptr = tgeElementptr + tgeElemStep;
      } while (true);
    }//if
    ndbrequire(tgeRemLen == Container::HEADER_SIZE);
    ContainerHeader containerhead = gePageptr.p->word32[tgeContainerptr];
    ndbassert((containerhead.getScanBits() & ~fragrecptr.p->activeScanMask) == 0);
    tgeNextptrtype = containerhead.getNextEnd();
    if (tgeNextptrtype == 0)
    {
      jam();
      return;	/* NO MORE CONTAINER */
    }//if
    tgePageindex = containerhead.getNextIndexNumber();	/* NEXT CONTAINER PAGE INDEX 7 BITS */
    ndbrequire((tgePageindex <= Container::MAX_CONTAINER_INDEX) || (tgePageindex == Container::NO_CONTAINER_INDEX));
    if (!containerhead.isNextOnSamePage())
    {
      jam();
      gePageptr.i = gePageptr.p->word32[tgeContainerptr + 1];  /* NEXT PAGE I */
      c_page8_pool.getPtr(gePageptr);
    }//if
  } while (1);

  return;
}//Dbacc::shrink_adjust_reduced_hash_value()

void Dbacc::shrinkcontainer(Page8Ptr pageptr,
                            Uint32 conptr,
                            bool isforward,
                            Uint32 conlen)
{
  Uint32 tshrElementptr;
  Uint32 tshrRemLen;
  Uint32 tidrContainerptr;
  Uint32 tidrElemhead;
  const Uint32 elemLen = fragrecptr.p->elementLength;
  Uint32 elemStep;
  OperationrecPtr oprecptr;
  tshrRemLen = conlen - Container::HEADER_SIZE;
  if (isforward)
  {
    jam();
    tshrElementptr = conptr + Container::HEADER_SIZE;
    elemStep = elemLen;
  }
  else
  {
    jam();
    elemStep = 0 - elemLen;
    tshrElementptr = conptr + elemStep;
  }//if
 SHR_LOOP:
  oprecptr.i = RNIL;
  ptrNull(oprecptr);
  /* --------------------------------------------------------------------------------- */
  /*       THE CODE BELOW IS ALL USED TO PREPARE FOR THE CALL TO INSERT_ELEMENT AND    */
  /*       HANDLE THE RESULT FROM INSERT_ELEMENT. INSERT_ELEMENT INSERTS THE ELEMENT   */
  /*       INTO ANOTHER BUCKET.                                                        */
  /* --------------------------------------------------------------------------------- */
  arrGuard(tshrElementptr, 2048);
  tidrElemhead = pageptr.p->word32[tshrElementptr];
  if (ElementHeader::getLocked(tidrElemhead)) {
    jam();
    /* --------------------------------------------------------------------------------- */
    /*       IF THE ELEMENT IS LOCKED WE MUST UPDATE THE ELEMENT INFO IN THE OPERATION   */
    /*       RECORD OWNING THE LOCK. WE DO THIS BY READING THE OPERATION RECORD POINTER  */
    /*       FROM THE ELEMENT HEADER.                                                    */
    /* --------------------------------------------------------------------------------- */
    oprecptr.i = ElementHeader::getOpPtrI(tidrElemhead);
    ndbrequire(m_curr_acc->oprec_pool.getValidPtr(oprecptr));
    oprecptr.p->reducedHashValue.shift_in(true);
  }//if
  else
  {
    LHBits16 reducedHashValue = ElementHeader::getReducedHashValue(tidrElemhead);
    reducedHashValue.shift_in(true);
    tidrElemhead = ElementHeader::setReducedHashValue(tidrElemhead, reducedHashValue);
  }
  {
    ndbrequire(fragrecptr.p->localkeylen == 1);
    const Uint32 localkey = pageptr.p->word32[tshrElementptr + 1];
    Uint32 tidrPageindex = fragrecptr.p->expReceiveIndex;
    Page8Ptr idrPageptr;
    idrPageptr.i = fragrecptr.p->expReceivePageptr;
    c_page8_pool.getPtr(idrPageptr);
    bool tidrIsforward = fragrecptr.p->expReceiveIsforward;
    insertElement(Element(tidrElemhead, localkey),
                  oprecptr,
                  idrPageptr,
                  tidrPageindex,
                  tidrIsforward,
                  tidrContainerptr,
                  ContainerHeader(pageptr.p->word32[conptr]).getScanBits(),
                  false);
    /* --------------------------------------------------------------- */
    /*       TAKE CARE OF RESULT FROM INSERT_ELEMENT.                  */
    /* --------------------------------------------------------------- */
    fragrecptr.p->expReceiveIndex = tidrPageindex;
    fragrecptr.p->expReceivePageptr = idrPageptr.i;
    fragrecptr.p->expReceiveIsforward = tidrIsforward;
  }
  if (tshrRemLen < elemLen) {
    jam();
    sendSystemerror(__LINE__);
  }//if
  tshrRemLen = tshrRemLen - elemLen;
  if (tshrRemLen != 0) {
    jam();
    tshrElementptr += elemStep;
    goto SHR_LOOP;
  }//if
}//Dbacc::shrinkcontainer()

void Dbacc::initFragAdd(Signal* signal,
                        FragmentrecPtr regFragPtr) const
{
  const AccFragReq * const req = (AccFragReq*)&signal->theData[0];  
  Uint32 minLoadFactor = (req->minLoadFactor * ZBUF_SIZE) / 100;
  Uint32 maxLoadFactor = (req->maxLoadFactor * ZBUF_SIZE) / 100;
  if (ERROR_INSERTED(3003)) // use small LoadFactors to force sparse hash table
  {
    jam();
    minLoadFactor = 1;
    maxLoadFactor = 2; 
  }
  if (minLoadFactor >= maxLoadFactor) {
    jam();
    minLoadFactor = maxLoadFactor - 1;
  }//if
  regFragPtr.p->fragState = ACTIVEFRAG;
  // NOTE: next line must match calculation in Dblqh::execLQHFRAGREQ
  regFragPtr.p->myfid = req->fragId;
  regFragPtr.p->myTableId = req->tableId;
  ndbrequire(req->kValue == 6);
  ndbrequire(req->kValue == regFragPtr.p->k);
  regFragPtr.p->expandCounter = 0;

  /**
   * Only allow shrink during SR
   *   - to make sure we don't run out of pages during REDO log execution
   *
   * Is later restored to 0 by LQH at end of REDO log execution
   */
  regFragPtr.p->expandOrShrinkQueued = false;
  regFragPtr.p->level.setSize(1 << req->kValue);
  regFragPtr.p->minloadfactor = minLoadFactor;
  regFragPtr.p->maxloadfactor = maxLoadFactor;
  regFragPtr.p->slack = Int64(regFragPtr.p->level.getSize()) * maxLoadFactor;
  regFragPtr.p->localkeylen = req->localKeyLen;
  regFragPtr.p->nodetype = (req->reqInfo >> 4) & 0x3;
  regFragPtr.p->keyLength = req->keyLength;
  ndbrequire(req->keyLength != 0);
  ndbrequire(regFragPtr.p->elementLength ==
             ZELEM_HEAD_SIZE + regFragPtr.p->localkeylen);
  Uint32 Tmp1 = regFragPtr.p->level.getSize();
  Uint32 Tmp2 = regFragPtr.p->maxloadfactor - regFragPtr.p->minloadfactor;
  regFragPtr.p->slackCheck = Int64(Tmp1) * Tmp2;
  regFragPtr.p->mytabptr = req->tableId;
  regFragPtr.p->roothashcheck = req->kValue + req->lhFragBits;
  regFragPtr.p->m_commit_count = 0; // stable results
  for (Uint32 i = 0; i < MAX_PARALLEL_SCANS_PER_FRAG; i++) {
    regFragPtr.p->scan[i] = RNIL;
  }//for
  
  Uint32 hasCharAttr = g_key_descriptor_pool.getPtr(req->tableId)->hasCharAttr;
  regFragPtr.p->hasCharAttr = hasCharAttr;
  for (Uint32 i = 0; i < NUM_ACC_FRAGMENT_MUTEXES; i++)
  {
    NdbMutex_Init(&regFragPtr.p->acc_frag_mutex[i]);
  }
}//Dbacc::initFragAdd()

void Dbacc::initFragGeneral(FragmentrecPtr regFragPtr)const
{
  new (&regFragPtr.p->directory) DynArr256::Head();

#if defined(VM_TRACE) || defined(ERROR_INSERT)
  for (Uint32 i = 0; i < NUM_ACC_FRAGMENT_MUTEXES; i++)
  {
    regFragPtr.p->lockOwnersList[i] = RNIL;
  }
#endif
  regFragPtr.p->hasCharAttr = ZFALSE;
  regFragPtr.p->dirRangeFull = ZFALSE;
  regFragPtr.p->fragState = FREEFRAG;

  regFragPtr.p->sparsepages.init();
  regFragPtr.p->fullpages.init();
  regFragPtr.p->m_noOfAllocatedPages = 0;
  regFragPtr.p->activeScanMask = 0;

  regFragPtr.p->m_lockStats.init();
}//Dbacc::initFragGeneral()


void Dbacc::execACC_SCANREQ(Signal* signal) //Direct Executed
{
  jamEntry();
  AccScanReq * req = (AccScanReq*)&signal->theData[0];
  Uint32 userptr = req->senderData;
  BlockReference userblockref = req->senderRef;
  tabptr.i = req->tableId;
  Uint32 fid = req->fragmentNo;
  Uint32 scanFlag = req->requestInfo;
  Uint32 scanTrid1 = req->transId1;
  Uint32 scanTrid2 = req->transId2;
  
  ptrCheckGuard(tabptr, ctablesize, tabrec);
  ndbrequire(getfragmentrec(fragrecptr, fid));
  
  Uint32 i;
  for (i = 0; i < MAX_PARALLEL_SCANS_PER_FRAG; i++) {
    jam();
    if (fragrecptr.p->scan[i] == RNIL) {
      jam();
      break;
    }
  }
  ndbrequire(i != MAX_PARALLEL_SCANS_PER_FRAG);
  if (unlikely(!scanRec_pool.seize(scanPtr)))
  {
    signal->theData[8] = AccScanRef::AccNoFreeScanOp;
    return;
  }

  fragrecptr.p->scan[i] = scanPtr.i;
  scanPtr.p->scanBucketState =  ScanRec::FIRST_LAP;
  scanPtr.p->scanLockMode = AccScanReq::getLockMode(scanFlag);
  scanPtr.p->scanReadCommittedFlag = AccScanReq::getReadCommittedFlag(scanFlag);
  /* TWELVE BITS OF THE ELEMENT HEAD ARE SCAN */
  /* CHECK BITS. THE MASK NOTES WHICH BIT IS */
  /* ALLOCATED FOR THE ACTIVE SCAN */
  scanPtr.p->scanMask = 1 << i;
  scanPtr.p->scanUserptr = userptr;
  scanPtr.p->scanUserblockref = userblockref;
  scanPtr.p->scanTrid1 = scanTrid1;
  scanPtr.p->scanTrid2 = scanTrid2;
  scanPtr.p->scanState = ScanRec::WAIT_NEXT;
  scanPtr.p->scan_lastSeen = __LINE__;
  initScanFragmentPart();

  /* ************************ */
  /*  ACC_SCANCONF            */
  /* ************************ */
  signal->theData[0] = scanPtr.p->scanUserptr;
  signal->theData[1] = scanPtr.i;
  signal->theData[2] = 1; /* NR OF LOCAL FRAGMENT */
  signal->theData[3] = fragrecptr.p->fragmentid;
  signal->theData[4] = RNIL;
  signal->theData[7] = AccScanConf::ZNOT_EMPTY_FRAGMENT;
  signal->theData[8] = 0; /* Success */
  /**
   * Return with signal->theData[8] == 0 indicates ACC_SCANCONF
   * return signal.
   */
  return;
}//Dbacc::execACC_SCANREQ()

/* ******************--------------------------------------------------------------- */
/*  NEXT_SCANREQ                                       REQUEST FOR NEXT ELEMENT OF   */
/* ******************------------------------------+   A FRAGMENT.                   */
/*   SENDER: LQH,    LEVEL B       */
void Dbacc::execNEXT_SCANREQ(Signal* signal) 
{
  Uint32 tscanNextFlag;
  jamEntryDebug();
  ndbabort();
  scanPtr.i = signal->theData[0];
  ndbrequire(scanRec_pool.getUncheckedPtrRW(scanPtr));
  operationRecPtr.i = signal->theData[1];
  tscanNextFlag = signal->theData[2];
  /* ------------------------------------------ */
  /* 1 = ZCOPY_NEXT  GET NEXT ELEMENT           */
  /* 2 = ZCOPY_NEXT_COMMIT COMMIT THE           */
  /* ACTIVE ELEMENT AND GET THE NEXT ONE        */
  /* 3 = ZCOPY_COMMIT COMMIT THE ACTIVE ELEMENT */
  /* 4 = ZCOPY_REPEAT GET THE ACTIVE ELEMENT    */
  /* 5 = ZCOPY_ABORT RELOCK THE ACTIVE ELEMENT  */
  /* 6 = ZCOPY_CLOSE THE SCAN PROCESS IS READY  */
  /* ------------------------------------------ */
  ndbrequire(scanPtr.p->scanState == ScanRec::WAIT_NEXT);
  ndbrequire(Magic::check_ptr(scanPtr.p));

  switch (tscanNextFlag) {
  case NextScanReq::ZSCAN_NEXT:
    jam();
    /*empty*/;
    break;
  case NextScanReq::ZSCAN_NEXT_COMMIT:
  case NextScanReq::ZSCAN_COMMIT:
    jam();
    /* --------------------------------------------------------------------- */
    /* COMMIT ACTIVE OPERATION. 
     * SEND NEXT SCAN ELEMENT IF IT IS ZCOPY_NEXT_COMMIT.
     * --------------------------------------------------------------------- */
    ndbrequire(m_curr_acc->oprec_pool.getUncheckedPtrRW(operationRecPtr));
    fragrecptr.i = operationRecPtr.p->fragptr;
    ptrCheckGuard(fragrecptr, cfragmentsize, fragmentrec);
    ndbrequire(Magic::check_ptr(operationRecPtr.p));
    if (!scanPtr.p->scanReadCommittedFlag) {
      commitOperation(signal);
    }//if
    operationRecPtr.p->m_op_bits = Operationrec::OP_INITIAL;
    takeOutActiveScanOp();
    releaseOpRec();
    scanPtr.p->scanOpsAllocated--;
    if (tscanNextFlag == NextScanReq::ZSCAN_COMMIT) {
      jam();
      signal->theData[0] = 0; /* Success */
      /**
       * signal->theData[0] = 0 indicates NEXT_SCANCONF return
       * signal for NextScanReq::ZSCAN_COMMIT
       */
      return;
    }//if
    break;
  case NextScanReq::ZSCAN_CLOSE:
    jam();
    fragrecptr.i = scanPtr.p->activeLocalFrag;
    ptrCheckGuard(fragrecptr, cfragmentsize, fragmentrec);
    ndbassert(fragrecptr.p->activeScanMask & scanPtr.p->scanMask);
    /* ---------------------------------------------------------------------
     * THE SCAN PROCESS IS FINISHED. RELOCK ALL LOCKED EL. 
     * RELESE ALL INVOLVED REC.
     * ------------------------------------------------------------------- */
    releaseScanLab(signal);
    return;
  default:
    ndbabort();
  }//switch
  scanPtr.p->scan_lastSeen = __LINE__;
  signal->theData[0] = scanPtr.i;
  signal->theData[1] = AccCheckScan::ZNOT_CHECK_LCP_STOP;
  execACC_CHECK_SCAN(signal);
  return;
}//Dbacc::execNEXT_SCANREQ()

void Dbacc::checkNextBucketLab(Signal* signal)
{
  Page8Ptr nsPageptr;
  Page8Ptr gnsPageidptr;
  Page8Ptr tnsPageidptr;
  Uint32 tnsElementptr;
  Uint32 tnsContainerptr;
  Uint32 tnsIsLocked;
  Uint32 tnsCopyDir;

  tnsCopyDir = fragrecptr.p->getPageNumber(scanPtr.p->nextBucketIndex);
  tnsPageidptr.i = getPagePtr(fragrecptr.p->directory, tnsCopyDir);
  c_page8_pool.getPtr(tnsPageidptr);
  gnsPageidptr.i = tnsPageidptr.i;
  gnsPageidptr.p = tnsPageidptr.p;
  Uint32 conidx = fragrecptr.p->getPageIndex(scanPtr.p->nextBucketIndex);
  Page8Ptr pageptr;
  pageptr.i = gnsPageidptr.i;
  pageptr.p = gnsPageidptr.p;
  Uint32 conptr;
  bool isforward;
  Uint32 elemptr;
  Uint32 islocked;
  if (!getScanElement(pageptr, conidx, conptr, isforward, elemptr, islocked))
  {
    scanPtr.p->nextBucketIndex++;
    if (scanPtr.p->scanBucketState ==  ScanRec::SECOND_LAP)
    {
      if (scanPtr.p->nextBucketIndex > scanPtr.p->maxBucketIndexToRescan)
      {
	/* ---------------------------------------------------------------- */
	// We have finished the rescan phase. 
	// We are ready to proceed with the next fragment part.
	/* ---------------------------------------------------------------- */
        jam();
        checkNextFragmentLab(signal);
        return;
      }//if
    }
    else if (scanPtr.p->scanBucketState ==  ScanRec::FIRST_LAP)
    {
      if (fragrecptr.p->level.getTop() < scanPtr.p->nextBucketIndex)
      {
	/* ---------------------------------------------------------------- */
	// All buckets have been scanned a first time.
	/* ---------------------------------------------------------------- */
        if (scanPtr.p->minBucketIndexToRescan == 0xFFFFFFFF)
        {
          jam();
	  /* -------------------------------------------------------------- */
	  // We have not had any merges behind the scan. 
	  // Thus it is not necessary to perform any rescan any buckets 
	  // and we can proceed immediately with the next fragment part.
	  /* --------------------------------------------------------------- */
          checkNextFragmentLab(signal);
          return;
        }
        else
        {
          jam();
	  /**
	   * Some buckets are in the need of rescanning due to merges that have
           * moved records from in front of the scan to behind the scan. During
           * the merges we kept track of which buckets that need a rescan.
           * We start with the minimum and end with maximum.
           */
          scanPtr.p->nextBucketIndex = scanPtr.p->minBucketIndexToRescan;
	  scanPtr.p->scanBucketState =  ScanRec::SECOND_LAP;
          if (scanPtr.p->maxBucketIndexToRescan > fragrecptr.p->level.getTop())
          {
            jam();
	    /**
	     * If we have had so many merges that the maximum is bigger than
             * the number of buckets then we will simply satisfy ourselves with
             * scanning to the end. This can only happen after bringing down
             * the total of buckets to less than half and the minimum should
	     * be 0 otherwise there is some problem.
             */
            if (scanPtr.p->minBucketIndexToRescan != 0)
            {
              jam();
              sendSystemerror(__LINE__);
              return;
            }//if
            scanPtr.p->maxBucketIndexToRescan = fragrecptr.p->level.getTop();
          }//if
        }//if
      }//if
    }//if
    if ((scanPtr.p->scanBucketState ==  ScanRec::FIRST_LAP) &&
        (scanPtr.p->nextBucketIndex <= scanPtr.p->startNoOfBuckets))
    {
      /**
       * We will only reset the scan indicator on the buckets that existed at
       * the start of the scan. The others will be handled by the split and
       * merge code.
       */
      Uint32 conidx = fragrecptr.p->getPageIndex(scanPtr.p->nextBucketIndex);
      if (conidx == 0)
      {
        jam();
        Uint32 pagei = fragrecptr.p->getPageNumber(scanPtr.p->nextBucketIndex);
        gnsPageidptr.i = getPagePtr(fragrecptr.p->directory, pagei);
        c_page8_pool.getPtr(gnsPageidptr);
      }//if
      ndbassert(!scanPtr.p->isInContainer());
      releaseScanBucket(gnsPageidptr, conidx, scanPtr.p->scanMask);
    }//if
    releaseFreeOpRec();
    scanPtr.p->scan_lastSeen = __LINE__;
    BlockReference ref = scanPtr.p->scanUserblockref;
    signal->theData[0] = scanPtr.p->scanUserptr;
    signal->theData[1] = GSN_ACC_CHECK_SCAN;
    signal->theData[2] = AccCheckScan::ZCHECK_LCP_STOP;
    sendSignal(ref, GSN_ACC_CHECK_SCAN, signal, 3, JBB);
    return;
  }//if
  /* ----------------------------------------------------------------------- */
  /*	AN ELEMENT WHICH HAVE NOT BEEN SCANNED WAS FOUND. WE WILL PREPARE IT */
  /*	TO BE SENT TO THE LQH BLOCK FOR FURTHER PROCESSING.                  */
  /*    WE ASSUME THERE ARE OPERATION RECORDS AVAILABLE SINCE LQH SHOULD HAVE*/
  /*    GUARANTEED THAT THROUGH EARLY BOOKING.                               */
  /* ----------------------------------------------------------------------- */
  tnsIsLocked = islocked;
  tnsElementptr = elemptr;
  tnsContainerptr = conptr;
  nsPageptr.i = pageptr.i;
  nsPageptr.p = pageptr.p;
  ndbrequire(cfreeopRec != RNIL);
  operationRecPtr.i = cfreeopRec;
  cfreeopRec = RNIL;
  ndbrequire(m_curr_acc->oprec_pool.getValidPtr(operationRecPtr));
  initScanOpRec(nsPageptr, tnsContainerptr, tnsElementptr);
 
  if (!tnsIsLocked){
    if (!scanPtr.p->scanReadCommittedFlag) {
      jam();
      /* Immediate lock grant as element unlocked */
      if (!m_is_in_query_thread || DEBUG_LOCK_STATS)
      {
        fragrecptr.p->m_lockStats.
          req_start_imm_ok(scanPtr.p->scanLockMode != ZREADLOCK,
                           operationRecPtr.p->m_lockTime,
                           getHighResTimer());
      }
      else
      {
        operationRecPtr.p->m_lockTime = getHighResTimer();
      }
      setlock(nsPageptr, tnsElementptr);
#if defined(VM_TRACE) || defined(ERROR_INSERT)
      insertLockOwnersList(operationRecPtr);
#endif
      operationRecPtr.p->m_op_bits |= Operationrec::OP_LOCK_OWNER;
      operationRecPtr.p->m_op_bits |= 
	Operationrec::OP_STATE_RUNNING | Operationrec::OP_RUN_QUEUE;
    }//if
  } else {
    arrGuard(tnsElementptr, 2048);
    queOperPtr.i = 
      ElementHeader::getOpPtrI(nsPageptr.p->word32[tnsElementptr]);
    ndbrequire(m_curr_acc->oprec_pool.getValidPtr(queOperPtr));
    if (queOperPtr.p->m_op_bits & Operationrec::OP_ELEMENT_DISAPPEARED ||
	queOperPtr.p->localdata.isInvalid())
    {
      jam();
      /* ------------------------------------------------------------------ */
      // If the lock owner indicates the element is disappeared then 
      // we will not report this tuple. We will continue with the next tuple.
      /* ------------------------------------------------------------------ */
      /* FC : Is this correct, shouldn't we wait for lock holder commit? */
      operationRecPtr.p->m_op_bits = Operationrec::OP_INITIAL;
      releaseOpRec();
      scanPtr.p->scanOpsAllocated--;
      scanPtr.p->scan_lastSeen = __LINE__;
      BlockReference ref = scanPtr.p->scanUserblockref;
      signal->theData[0] = scanPtr.p->scanUserptr;
      signal->theData[1] = GSN_ACC_CHECK_SCAN;
      signal->theData[2] = AccCheckScan::ZCHECK_LCP_STOP;
      sendSignal(ref, GSN_ACC_CHECK_SCAN, signal, 3, JBB);
      return;
    }//if
    if (!scanPtr.p->scanReadCommittedFlag) {
      Uint32 return_result;
      if (scanPtr.p->scanLockMode == ZREADLOCK) {
        jam();
        return_result = placeReadInLockQueue(queOperPtr);
      } else {
        jam();
        return_result = placeWriteInLockQueue(queOperPtr);
      }//if
      if (return_result == ZSERIAL_QUEUE) {
	/* -----------------------------------------------------------------
	 * WE PLACED THE OPERATION INTO A SERIAL QUEUE AND THUS WE HAVE TO 
	 * WAIT FOR THE LOCK TO BE RELEASED. WE CONTINUE WITH THE NEXT ELEMENT
	 * ----------------------------------------------------------------- */
        if (!m_is_in_query_thread || DEBUG_LOCK_STATS)
        {
          fragrecptr.p->
            m_lockStats.req_start(scanPtr.p->scanLockMode != ZREADLOCK,
                                  operationRecPtr.p->m_lockTime,
                                  getHighResTimer());
        }
        else
        {
          operationRecPtr.p->m_lockTime = getHighResTimer();
        }
        putOpScanLockQue();	/* PUT THE OP IN A QUE IN THE SCAN REC */
        scanPtr.p->scan_lastSeen = __LINE__;
        BlockReference ref = scanPtr.p->scanUserblockref;
        signal->theData[0] = scanPtr.p->scanUserptr;
        signal->theData[1] = GSN_ACC_CHECK_SCAN;
        signal->theData[2] = AccCheckScan::ZCHECK_LCP_STOP;
        sendSignal(ref, GSN_ACC_CHECK_SCAN, signal, 3, JBB);
        return;
      } else if (return_result != ZPARALLEL_QUEUE) {
        jam();
	/* ----------------------------------------------------------------- */
	// The tuple is either not committed yet or a delete in 
	// the same transaction (not possible here since we are a scan). 
	// Thus we simply continue with the next tuple.
	/* ----------------------------------------------------------------- */
	operationRecPtr.p->m_op_bits = Operationrec::OP_INITIAL;
        releaseOpRec();
	scanPtr.p->scanOpsAllocated--;
        scanPtr.p->scan_lastSeen = __LINE__;
        BlockReference ref = scanPtr.p->scanUserblockref;
        signal->theData[0] = scanPtr.p->scanUserptr;
        signal->theData[1] = GSN_ACC_CHECK_SCAN;
        signal->theData[2] = AccCheckScan::ZCHECK_LCP_STOP;
        sendSignal(ref, GSN_ACC_CHECK_SCAN, signal, 3, JBB);
        return;
      }//if
      ndbassert(return_result == ZPARALLEL_QUEUE);
      /* We got into the parallel queue - immediate grant */
      if (!m_is_in_query_thread || DEBUG_LOCK_STATS)
      {
        fragrecptr.p->m_lockStats.
          req_start_imm_ok(scanPtr.p->scanLockMode != ZREADLOCK,
                           operationRecPtr.p->m_lockTime,
                           getHighResTimer());
      }
      else
      {
        operationRecPtr.p->m_lockTime = getHighResTimer();
      }
    }//if
  }//if
  /* ----------------------------------------------------------------------- */
  // Committed read proceed without caring for locks immediately 
  // down here except when the tuple was deleted permanently 
  // and no new operation has inserted it again.
  /* ----------------------------------------------------------------------- */
  scanPtr.p->scan_lastSeen = __LINE__;
  putActiveScanOp();
  sendNextScanConf(signal);
  return;
}//Dbacc::checkNextBucketLab()


void Dbacc::checkNextFragmentLab(Signal* signal)
{
  scanPtr.p->scanBucketState =  ScanRec::SCAN_COMPLETED;
  // The scan is completed. ACC_CHECK_SCAN will perform all the necessary 
  // checks to see
  // what the next step is.
  releaseFreeOpRec();
  signal->theData[0] = scanPtr.i;
  signal->theData[1] = AccCheckScan::ZCHECK_LCP_STOP;
  execACC_CHECK_SCAN(signal);
  return;
}//Dbacc::checkNextFragmentLab()

void Dbacc::initScanFragmentPart()
{
  Page8Ptr cnfPageidptr;
  /* ----------------------------------------------------------------------- */
  // Set the active fragment part.
  // Set the current bucket scanned to the first.
  // Start with the first lap.
  // Remember the number of buckets at start of the scan.
  // Set the minimum and maximum to values that will always be smaller and 
  //    larger than.
  // Reset the scan indicator on the first bucket.
  /* ----------------------------------------------------------------------- */
  scanPtr.p->activeLocalFrag = fragrecptr.i;
  scanPtr.p->nextBucketIndex = 0;	/* INDEX OF SCAN BUCKET */
  ndbassert(!scanPtr.p->isInContainer());
  scanPtr.p->scanBucketState = ScanRec::FIRST_LAP;
  scanPtr.p->startNoOfBuckets = fragrecptr.p->level.getTop();
  scanPtr.p->minBucketIndexToRescan = 0xFFFFFFFF;
  scanPtr.p->maxBucketIndexToRescan = 0;
  cnfPageidptr.i = getPagePtr(fragrecptr.p->directory, 0);
  c_page8_pool.getPtr(cnfPageidptr);
  const Uint32 conidx = fragrecptr.p->getPageIndex(scanPtr.p->nextBucketIndex);
  ndbassert(!(fragrecptr.p->activeScanMask & scanPtr.p->scanMask));
  ndbassert(!scanPtr.p->isInContainer());
  releaseScanBucket(cnfPageidptr, conidx, scanPtr.p->scanMask);
  fragrecptr.p->activeScanMask |= scanPtr.p->scanMask;
}//Dbacc::initScanFragmentPart()

/* -------------------------------------------------------------------------
 * FLAG = 6 = ZCOPY_CLOSE THE SCAN PROCESS IS READY OR ABORTED. 
 * ALL OPERATION IN THE ACTIVE OR WAIT QUEUE ARE RELEASED, 
 * SCAN FLAG OF ROOT FRAG IS RESET AND THE SCAN RECORD IS RELEASED.
 * ------------------------------------------------------------------------ */
void Dbacc::releaseScanLab(Signal* signal)
{
  releaseAndCommitActiveOps(signal);
  releaseAndCommitQueuedOps(signal);
  releaseAndAbortLockedOps(signal);

  fragrecptr.i = scanPtr.p->activeLocalFrag;
  ptrCheckGuard(fragrecptr, cfragmentsize, fragmentrec);
  ndbassert(fragrecptr.p->activeScanMask & scanPtr.p->scanMask);

  /**
   * Dont leave partial scanned bucket as partial scanned.
   * Elements scanbits must match containers scanbits.
   */
  if ((scanPtr.p->scanBucketState ==  ScanRec::FIRST_LAP &&
       scanPtr.p->nextBucketIndex <= fragrecptr.p->level.getTop()) ||
      (scanPtr.p->scanBucketState ==  ScanRec::SECOND_LAP &&
       scanPtr.p->nextBucketIndex <= scanPtr.p->maxBucketIndexToRescan))
  {
    jam();
    Uint32 conidx = fragrecptr.p->getPageIndex(scanPtr.p->nextBucketIndex);
    Uint32 pagei = fragrecptr.p->getPageNumber(scanPtr.p->nextBucketIndex);
    Page8Ptr pageptr;
    pageptr.i = getPagePtr(fragrecptr.p->directory, pagei);
    c_page8_pool.getPtr(pageptr);

    Uint32 inPageI;
    Uint32 inConptr;
    if(scanPtr.p->getContainer(inPageI, inConptr))
    {
      Page8Ptr page;
      page.i = inPageI;
      c_page8_pool.getPtr(page);
      ContainerHeader conhead(page.p->word32[inConptr]);
      scanPtr.p->leaveContainer(inPageI, inConptr);
      page.p->clearScanContainer(scanPtr.p->scanMask, inConptr);
      if (!page.p->checkScanContainer(inConptr))
      {
        conhead.clearScanInProgress();
        page.p->word32[inConptr] = Uint32(conhead);
      }
    }
    releaseScanBucket(pageptr, conidx, scanPtr.p->scanMask);
  }

  for (Uint32 i = 0; i < MAX_PARALLEL_SCANS_PER_FRAG; i++) {
    jam();
    if (fragrecptr.p->scan[i] == scanPtr.i)
    {
      jam();
      fragrecptr.p->scan[i] = RNIL;
    }//if
  }//for
  // Stops the heartbeat
  NextScanConf* const conf = (NextScanConf*)signal->getDataPtrSend();
  conf->scanPtr = scanPtr.p->scanUserptr;
  conf->accOperationPtr = RNIL;
  conf->fragId = RNIL;
  fragrecptr.p->activeScanMask &= ~scanPtr.p->scanMask;
  releaseScanRec();
  signal->setLength(NextScanConf::SignalLengthNoTuple);
  c_lqh->exec_next_scan_conf(signal);
  return;
}//Dbacc::releaseScanLab()


void Dbacc::releaseAndCommitActiveOps(Signal* signal)
{
  ndbabort();
  OperationrecPtr trsoOperPtr;
  operationRecPtr.i = scanPtr.p->scanFirstActiveOp;
  while (operationRecPtr.i != RNIL) {
    jam();
    ndbrequire(m_curr_acc->oprec_pool.getValidPtr(operationRecPtr));
    trsoOperPtr.i = operationRecPtr.p->nextOp;
    fragrecptr.i = operationRecPtr.p->fragptr;
    ptrCheckGuard(fragrecptr, cfragmentsize, fragmentrec);
    if (!scanPtr.p->scanReadCommittedFlag) {
      jam();
      if ((operationRecPtr.p->m_op_bits & Operationrec::OP_STATE_MASK) ==
	  Operationrec::OP_STATE_EXECUTED)
      {
	commitOperation(signal);
      }
      else
      {
	abortOperation(signal);
      }
    }//if
    operationRecPtr.p->m_op_bits = Operationrec::OP_INITIAL;
    takeOutActiveScanOp();
    releaseOpRec();
    scanPtr.p->scanOpsAllocated--;
    operationRecPtr.i = trsoOperPtr.i;
  }//if
}//Dbacc::releaseAndCommitActiveOps()


void Dbacc::releaseAndCommitQueuedOps(Signal* signal)
{
  ndbabort();
  OperationrecPtr trsoOperPtr;
  operationRecPtr.i = scanPtr.p->scanFirstQueuedOp;
  while (operationRecPtr.i != RNIL) {
    jam();
    ndbrequire(m_curr_acc->oprec_pool.getValidPtr(operationRecPtr));
    trsoOperPtr.i = operationRecPtr.p->nextOp;
    fragrecptr.i = operationRecPtr.p->fragptr;
    ptrCheckGuard(fragrecptr, cfragmentsize, fragmentrec);
    if (!scanPtr.p->scanReadCommittedFlag) {
      jam();
      if ((operationRecPtr.p->m_op_bits & Operationrec::OP_STATE_MASK) ==
	  Operationrec::OP_STATE_EXECUTED)
      {
	commitOperation(signal);
      }
      else
      {
	abortOperation(signal);
      }
    }//if
    operationRecPtr.p->m_op_bits = Operationrec::OP_INITIAL;
    takeOutReadyScanQueue();
    releaseOpRec();
    scanPtr.p->scanOpsAllocated--;
    operationRecPtr.i = trsoOperPtr.i;
  }//if
}//Dbacc::releaseAndCommitQueuedOps()

void Dbacc::releaseAndAbortLockedOps(Signal* signal) {
  ndbabort();
  OperationrecPtr trsoOperPtr;
  operationRecPtr.i = scanPtr.p->scanFirstLockedOp;
  while (operationRecPtr.i != RNIL) {
    jam();
    ndbrequire(m_curr_acc->oprec_pool.getValidPtr(operationRecPtr));
    trsoOperPtr.i = operationRecPtr.p->nextOp;
    fragrecptr.i = operationRecPtr.p->fragptr;
    ptrCheckGuard(fragrecptr, cfragmentsize, fragmentrec);
    if (!scanPtr.p->scanReadCommittedFlag) {
      jam();
      abortOperation(signal);
    }//if
    takeOutScanLockQueue(scanPtr.i);
    operationRecPtr.p->m_op_bits = Operationrec::OP_INITIAL;
    releaseOpRec();
    scanPtr.p->scanOpsAllocated--;
    operationRecPtr.i = trsoOperPtr.i;
  }//if
}//Dbacc::releaseAndAbortLockedOps()

/* 3.18.3  ACC_CHECK_SCAN */
/* ******************--------------------------------------------------------------- */
/* ACC_CHECK_SCAN                                                                    */
/*          ENTER ACC_CHECK_SCAN WITH                                                */
/*                    SCAN_PTR                                                       */
/* ******************--------------------------------------------------------------- */
/* ******************--------------------------------------------------------------- */
/* ACC_CHECK_SCAN                                                                    */
/* ******************------------------------------+                                 */
void Dbacc::execACC_CHECK_SCAN(Signal* signal) 
{
  Uint32 TcheckLcpStop;
  jamEntryDebug();
  ndbabort();
  scanPtr.i = signal->theData[0];
  ndbrequire(scanRec_pool.getUncheckedPtrRW(scanPtr));
  TcheckLcpStop = signal->theData[1];
  Uint32 firstQueuedOp = scanPtr.p->scanFirstQueuedOp;
  ndbrequire(Magic::check_ptr(scanPtr.p));
  while (firstQueuedOp != RNIL)
  {
    jamDebug();
    //---------------------------------------------------------------------
    // An operation has been released from the lock queue. 
    // We are in the parallel queue of this tuple. We are 
    // ready to report the tuple now.
    //------------------------------------------------------------------------
    operationRecPtr.i = scanPtr.p->scanFirstQueuedOp;
    ndbrequire(m_curr_acc->oprec_pool.getValidPtr(operationRecPtr));
    takeOutReadyScanQueue();
    fragrecptr.i = operationRecPtr.p->fragptr;
    ptrCheckGuard(fragrecptr, cfragmentsize, fragmentrec);

    /* Scan op that had to wait for a lock is now runnable */
    if (!m_is_in_query_thread || DEBUG_LOCK_STATS)
    {
      fragrecptr.p->m_lockStats.wait_ok(scanPtr.p->scanLockMode != ZREADLOCK,
                                        operationRecPtr.p->m_lockTime,
                                        getHighResTimer());
    }
    else
    {
      operationRecPtr.p->m_lockTime = getHighResTimer();
    }
    if (operationRecPtr.p->m_op_bits & Operationrec::OP_ELEMENT_DISAPPEARED) 
    {
      jam();
      /**
       * Despite aborting, this is an 'ok' wait.
       * This op is waking up to find the entity it locked has gone.
       * As a 'QueuedOp', we are in the parallel queue of the element, so 
       * at the abort below we don't double-count abort as a failure.
       */
      abortOperation(signal);
      operationRecPtr.p->m_op_bits = Operationrec::OP_INITIAL;
      releaseOpRec();
      scanPtr.p->scanOpsAllocated--;
      firstQueuedOp = scanPtr.p->scanFirstQueuedOp;
      continue;
    }//if
    scanPtr.p->scan_lastSeen = __LINE__;
    putActiveScanOp();
    sendNextScanConf(signal);
    return;
  }//while


  if ((scanPtr.p->scanBucketState == ScanRec::SCAN_COMPLETED) &&
      (scanPtr.p->scanLockHeld == 0)) {
    jam();
    //----------------------------------------------------------------------------
    // The scan is now completed and there are no more locks outstanding. Thus we
    // we will report the scan as completed to LQH.
    //----------------------------------------------------------------------------
    scanPtr.p->scan_lastSeen = __LINE__;
    releaseFreeOpRec();
    NextScanConf* const conf = (NextScanConf*)signal->getDataPtrSend();
    conf->scanPtr = scanPtr.p->scanUserptr;
    conf->accOperationPtr = RNIL;
    conf->fragId = RNIL;
    signal->setLength(NextScanConf::SignalLengthNoTuple);
    c_lqh->exec_next_scan_conf(signal);
    return;
  }//if
  if (TcheckLcpStop == AccCheckScan::ZCHECK_LCP_STOP) {
  //---------------------------------------------------------------------------
  // To ensure that the block of the fragment occurring at the start of a local
  // checkpoint is not held for too long we insert a release and reacquiring of
  // that lock here. This is performed in LQH. If we are blocked or if we have
  // requested a sleep then we will receive RNIL in the returning signal word.
  //---------------------------------------------------------------------------
    signal->theData[0] = scanPtr.p->scanUserptr;
    signal->theData[1] =
      (((scanPtr.p->scanLockHeld >= ZSCAN_MAX_LOCK) ||
        (scanPtr.p->scanBucketState ==  ScanRec::SCAN_COMPLETED)) ?
       CheckLcpStop::ZSCAN_RESOURCE_WAIT:
       CheckLcpStop::ZSCAN_RUNNABLE);

    c_lqh->execCHECK_LCP_STOP(signal);
    jamEntryDebug();
    if (signal->theData[0] == CheckLcpStop::ZTAKE_A_BREAK) {
      jamDebug();
      scanPtr.p->scan_lastSeen = __LINE__;
      /* WE ARE ENTERING A REAL-TIME BREAK FOR A SCAN HERE */
      return;
    }//if
  }//if
  /**
   * If we have more than max locks held OR
   * scan is completed AND at least one lock held
   *  - Inform LQH about this condition
   * Also when no free operation records to handle lock
   * operations.
   */
  if (cfreeopRec == RNIL)
  {
    /**
     * If a query thread is to scan with locked reads, this must
     * allocate from owning LDM thread.
     */
    OperationrecPtr opPtr;
    if (oprec_pool.seize(opPtr))
    {
      jam();
      cfreeopRec = opPtr.i;
    }
    else
    {
      signal->theData[0] = scanPtr.p->scanUserptr;
      signal->theData[1] = CheckLcpStop::ZSCAN_RESOURCE_WAIT_STOPPABLE;
      c_lqh->execCHECK_LCP_STOP(signal);
      if (signal->theData[0] == CheckLcpStop::ZTAKE_A_BREAK)
      {
        jamEntryDebug();
        scanPtr.p->scan_lastSeen = __LINE__;
        /* WE ARE ENTERING A REAL-TIME BREAK FOR A SCAN HERE */
        return;
      }
      jamEntryDebug();
      ndbrequire(signal->theData[0] == CheckLcpStop::ZABORT_SCAN);
      /*
       * Fall through, cfreeOpRec == RNIL will lead to NEXT_SCANCONF
       * CHECK_LCP_STOP has already prepared LQH by setting complete
       * status to true.
       */
    }
  }
  if ((scanPtr.p->scanLockHeld >= ZSCAN_MAX_LOCK) ||
      (cfreeopRec == RNIL) ||
      ((scanPtr.p->scanBucketState == ScanRec::SCAN_COMPLETED) &&
       (scanPtr.p->scanLockHeld > 0))) {
    jam();
    scanPtr.p->scan_lastSeen = __LINE__;
    NextScanConf* const conf = (NextScanConf*)signal->getDataPtrSend();
    conf->scanPtr = scanPtr.p->scanUserptr;
    conf->accOperationPtr = RNIL;
    conf->fragId = 512; // MASV
    /* WE ARE ENTERING A REAL-TIME BREAK FOR A SCAN HERE */
    sendSignal(scanPtr.p->scanUserblockref,
               GSN_NEXT_SCANCONF,
               signal,
               NextScanConf::SignalLengthNoTuple,
               JBB);
    return;
  }
  if (scanPtr.p->scanBucketState == ScanRec::SCAN_COMPLETED) {
    jam();
    releaseFreeOpRec();
    signal->theData[0] = scanPtr.i;
    signal->theData[1] = AccCheckScan::ZCHECK_LCP_STOP;
    execACC_CHECK_SCAN(signal);
    return;
  }//if

  fragrecptr.i = scanPtr.p->activeLocalFrag;
  ptrCheckGuard(fragrecptr, cfragmentsize, fragmentrec);
  ndbassert(fragrecptr.p->activeScanMask & scanPtr.p->scanMask);
  checkNextBucketLab(signal);
  return;
}//Dbacc::execACC_CHECK_SCAN()

/* ******************---------------------------------------------------- */
/* ACC_TO_REQ                                       PERFORM A TAKE OVER   */
/* ******************-------------------+                                 */
/*   SENDER: LQH,    LEVEL B       */
void Dbacc::execACC_TO_REQ(Signal* signal) 
{
  OperationrecPtr tatrOpPtr;

  jamEntry();
  tatrOpPtr.i = signal->theData[1];     /*  OPER PTR OF ACC                */
  ndbrequire(m_curr_acc->oprec_pool.getValidPtr(tatrOpPtr));

  /* Only scan locks can be taken over */
  if ((tatrOpPtr.p->m_op_bits & Operationrec::OP_MASK) == ZSCAN_OP)
  {
    if (signal->theData[2] == tatrOpPtr.p->transId1 &&
        signal->theData[3] == tatrOpPtr.p->transId2)
    {
      /* If lock is from same transaction as take over, lock can
       * be taken over several times.
       *
       * This occurs for example in this scenario:
       *
       * create table t (x int primary key, y int);
       * insert into t (x, y) values (1, 0);
       * begin;
       * # Scan and lock rows in t, update using take over operation.
       * update t set y = 1;
       * # The second update on same row, will take over the same lock as previous update
       * update t set y = 2;
       * commit;
       */
      return;
    }
    else if (tatrOpPtr.p->m_op_bits & Operationrec::OP_LOCK_OWNER &&
             tatrOpPtr.p->nextParallelQue == RNIL)
    {
      /* If lock is taken over from other transaction it must be
       * the only one in the parallel queue.  Otherwise one could
       * end up with mixing operations from different transaction
       * in a parallel queue.
       */
      tatrOpPtr.p->transId1 = signal->theData[2];
      tatrOpPtr.p->transId2 = signal->theData[3];
      validate_lock_queue(tatrOpPtr);
      return;
    }
  }
  jam();
  signal->theData[0] = Uint32(-1);
  signal->theData[1] = ZTO_OP_STATE_ERROR;
  return;
}//Dbacc::execACC_TO_REQ()

/** ---------------------------------------------------------------------------
 * Get next unscanned element in fragment.
 *
 * @param[in,out]  pageptr    Page of first container to scan, on return
 *                            container for found element.
 * @param[in,out]  conidx     Index within page for first container to scan, on
 *                            return container for found element.
 * @param[out]     conptr     Pointer withing page of first container to scan,
 *                            on return container for found element.
 * @param[in,out]  isforward  Direction of first container to scan, on return
 *                            the direction of container for found element.
 * @param[out]     elemptr    Pointer within page of next element in scan.
 * @param[out]     islocked   Indicates if element is locked.
 * @return                    Return true if an unscanned element was found.
 * ------------------------------------------------------------------------- */
bool Dbacc::getScanElement(Page8Ptr& pageptr,
                           Uint32& conidx,
                           Uint32& conptr,
                           bool& isforward,
                           Uint32& elemptr,
                           Uint32& islocked) const
{
  /* Input is always the bucket header container */
  isforward = true;
  /* Check if scan is already active in a container */
  Uint32 inPageI;
  Uint32 inConptr;
  if (scanPtr.p->getContainer(inPageI, inConptr))
  {
    // TODO: in VM_TRACE double check container is in bucket!
    pageptr.i = inPageI;
    c_page8_pool.getPtr(pageptr);
    conptr = inConptr;
    ContainerHeader conhead(pageptr.p->word32[conptr]);
    ndbassert(conhead.isScanInProgress());
    ndbassert((conhead.getScanBits() & scanPtr.p->scanMask)==0);
    getContainerIndex(conptr, conidx, isforward);
  }
  else // if first bucket is not in scan nor scanned , start it
  {
    Uint32 conptr = getContainerPtr(conidx, isforward);
    ContainerHeader containerhead(pageptr.p->word32[conptr]);
    if (!(containerhead.getScanBits() & scanPtr.p->scanMask))
    {
      if(!containerhead.isScanInProgress())
      {
        containerhead.setScanInProgress();
        pageptr.p->word32[conptr] = containerhead;
      }
      scanPtr.p->enterContainer(pageptr.i, conptr);
      pageptr.p->setScanContainer(scanPtr.p->scanMask, conptr);
    }
  }
 NEXTSEARCH_SCAN_LOOP:
  conptr = getContainerPtr(conidx, isforward);
  ContainerHeader containerhead(pageptr.p->word32[conptr]);
  Uint32 conlen = containerhead.getLength();
  if (containerhead.getScanBits() & scanPtr.p->scanMask)
  { // Already scanned, go to next.
    ndbassert(!pageptr.p->checkScans(scanPtr.p->scanMask, conptr));
  }
  else
  {
    ndbassert(containerhead.isScanInProgress());
    if (searchScanContainer(pageptr,
                            conptr,
                            isforward,
                            conlen,
                            elemptr,
                            islocked))
    {
      jam();
      return true;
    }//if
  }
  if ((containerhead.getScanBits() & scanPtr.p->scanMask) == 0)
  {
    containerhead.setScanBits(scanPtr.p->scanMask);
    scanPtr.p->leaveContainer(pageptr.i, conptr);
    pageptr.p->clearScanContainer(scanPtr.p->scanMask, conptr);
    if (!pageptr.p->checkScanContainer(conptr))
    {
      containerhead.clearScanInProgress();
    }
    pageptr.p->word32[conptr] = Uint32(containerhead);
  }
  if (containerhead.haveNext())
  {
    jam();
    nextcontainerinfo(pageptr, conptr, containerhead, conidx, isforward);
    conptr=getContainerPtr(conidx,isforward);
    containerhead=pageptr.p->word32[conptr];
    if ((containerhead.getScanBits() & scanPtr.p->scanMask) == 0)
    {
      if(!containerhead.isScanInProgress())
      {
        containerhead.setScanInProgress();
      }
      pageptr.p->word32[conptr] = Uint32(containerhead);
      scanPtr.p->enterContainer(pageptr.i, conptr);
      pageptr.p->setScanContainer(scanPtr.p->scanMask, conptr);
    } // else already scanned, get next
    goto NEXTSEARCH_SCAN_LOOP;
  }//if
  pageptr.p->word32[conptr] = Uint32(containerhead);
  return false;
}//Dbacc::getScanElement()

/* --------------------------------------------------------------------------------- */
/*  INIT_SCAN_OP_REC                                                                 */
/* --------------------------------------------------------------------------------- */
void Dbacc::initScanOpRec(Page8Ptr pageptr,
                          Uint32 conptr,
                          Uint32 elemptr) const
{
  Uint32 tisoLocalPtr;
  Uint32 localkeylen = fragrecptr.p->localkeylen;

  scanPtr.p->scanOpsAllocated++;

  Uint32 opbits = 0;
  opbits |= ZSCAN_OP;
  opbits |= scanPtr.p->scanLockMode ? (Uint32) Operationrec::OP_LOCK_MODE : 0;
  opbits |= scanPtr.p->scanLockMode ? (Uint32) Operationrec::OP_ACC_LOCK_MODE : 0;
  opbits |= (scanPtr.p->scanReadCommittedFlag ? 
             (Uint32) Operationrec::OP_EXECUTED_DIRTY_READ : 0);
  opbits |= Operationrec::OP_COMMIT_DELETE_CHECK;
  operationRecPtr.p->userptr = RNIL;
  operationRecPtr.p->scanRecPtr = scanPtr.i;
  operationRecPtr.p->fid = fragrecptr.p->myfid;
  operationRecPtr.p->fragptr = fragrecptr.i;
  operationRecPtr.p->nextParallelQue = RNIL;
  operationRecPtr.p->prevParallelQue = RNIL;
  operationRecPtr.p->nextSerialQue = RNIL;
  operationRecPtr.p->prevSerialQue = RNIL;
  operationRecPtr.p->transId1 = scanPtr.p->scanTrid1;
  operationRecPtr.p->transId2 = scanPtr.p->scanTrid2;
  operationRecPtr.p->elementContainer = conptr;
  operationRecPtr.p->elementPointer = elemptr;
  operationRecPtr.p->elementPage = pageptr.i;
  operationRecPtr.p->m_op_bits = opbits;
  tisoLocalPtr = elemptr + 1;

  arrGuard(tisoLocalPtr, 2048);
  if(ElementHeader::getUnlocked(pageptr.p->word32[elemptr]))
  {
    Local_key key;
    key.m_page_no = pageptr.p->word32[tisoLocalPtr];
    key.m_page_idx = ElementHeader::getPageIdx(pageptr.p->word32[elemptr]);
    operationRecPtr.p->localdata = key;
  }
  else
  {
    OperationrecPtr oprec;
    oprec.i = ElementHeader::getOpPtrI(pageptr.p->word32[elemptr]);
    ndbrequire(m_curr_acc->oprec_pool.getValidPtr(oprec));
    ndbassert(oprec.p->localdata.m_page_no == pageptr.p->word32[tisoLocalPtr]);
    operationRecPtr.p->localdata = oprec.p->localdata;
  }
  tisoLocalPtr = tisoLocalPtr + 1;
  ndbrequire(localkeylen == 1)
  operationRecPtr.p->hashValue.clear();
  operationRecPtr.p->tupkeylen = fragrecptr.p->keyLength;
  operationRecPtr.p->m_scanOpDeleteCountOpRef = RNIL;
  NdbTick_Invalidate(&operationRecPtr.p->m_lockTime);
}//Dbacc::initScanOpRec()

/* ----------------------------------------------------------------------------
 * Get information of next container.
 *
 * @param[in,out] pageptr          Page of current container, and on return to
 *                                 next container.
 * @param[in]     conptr           Pointer within page to current container.
 * @param[in]     containerheader  Header of current container.
 * @param[out]    nextConidx       Index within page to next container.
 * @param[out]    nextIsforward    Direction of next container.
 * ------------------------------------------------------------------------- */
void Dbacc::nextcontainerinfo(Page8Ptr& pageptr,
                              Uint32 conptr,
                              ContainerHeader containerhead,
                              Uint32& nextConidx,
                              bool& nextIsforward) const
{
  /* THE NEXT CONTAINER IS IN THE SAME PAGE */
  nextConidx = containerhead.getNextIndexNumber();
  if (containerhead.getNextEnd() == ZLEFT)
  {
    jam();
    nextIsforward = true;
  }
  else if (containerhead.getNextEnd() == ZRIGHT)
  {
    jam();
    nextIsforward = false;
  }
  else
  {
    ndbrequire(containerhead.getNextEnd() == ZLEFT ||
               containerhead.getNextEnd() == ZRIGHT);
  }
  if (!containerhead.isNextOnSamePage())
  {
    jam();
    /* NEXT CONTAINER IS IN AN OVERFLOW PAGE */
    arrGuard(conptr + 1, 2048);
    pageptr.i = pageptr.p->word32[conptr + 1];
    c_page8_pool.getPtr(pageptr);
  }//if
}//Dbacc::nextcontainerinfo()

/* --------------------------------------------------------------------------------- */
/* PUT_ACTIVE_SCAN_OP                                                                */
/* --------------------------------------------------------------------------------- */
void Dbacc::putActiveScanOp() const
{
  OperationrecPtr pasOperationRecPtr;
  pasOperationRecPtr.i = scanPtr.p->scanFirstActiveOp;
  if (pasOperationRecPtr.i != RNIL) {
    jam();
    ndbrequire(m_curr_acc->oprec_pool.getValidPtr(pasOperationRecPtr));
    pasOperationRecPtr.p->prevOp = operationRecPtr.i;
  }//if
  operationRecPtr.p->nextOp = pasOperationRecPtr.i;
  operationRecPtr.p->prevOp = RNIL;
  scanPtr.p->scanFirstActiveOp = operationRecPtr.i;
}//Dbacc::putActiveScanOp()

/**
 * putOpScanLockQueue
 *
 * Description: Put an operation in the doubly linked 
 * lock list on a scan record. The list is used to 
 * keep track of which operations belonging
 * to the scan are put in serial lock list of another 
 * operation
 *
 * @note Use takeOutScanLockQueue to remove an operation
 *       from the list
 *
 */
void Dbacc::putOpScanLockQue() const
{

#ifdef VM_TRACE
  // DEBUG CODE
  // Check that there are as many operations in the lockqueue as 
  // scanLockHeld indicates
  OperationrecPtr tmpOp;
  int numLockedOpsBefore = 0;
  tmpOp.i = scanPtr.p->scanFirstLockedOp;
  while(tmpOp.i != RNIL){
    numLockedOpsBefore++;
    ndbrequire(m_curr_acc->oprec_pool.getValidPtr(tmpOp));
    if (tmpOp.p->nextOp == RNIL)
    {
      ndbrequire(tmpOp.i == scanPtr.p->scanLastLockedOp);
    }
    tmpOp.i = tmpOp.p->nextOp;
  } 
  ndbrequire(numLockedOpsBefore==scanPtr.p->scanLockHeld);
#endif

  OperationrecPtr pslOperationRecPtr;
  ScanRec theScanRec;
  theScanRec = *scanPtr.p;

  pslOperationRecPtr.i = scanPtr.p->scanLastLockedOp;
  operationRecPtr.p->prevOp = pslOperationRecPtr.i;
  operationRecPtr.p->nextOp = RNIL;
  if (pslOperationRecPtr.i != RNIL) {
    jam();
    ndbrequire(m_curr_acc->oprec_pool.getValidPtr(pslOperationRecPtr));
    pslOperationRecPtr.p->nextOp = operationRecPtr.i;
  } else {
    jam();
    scanPtr.p->scanFirstLockedOp = operationRecPtr.i;
  }//if
  scanPtr.p->scanLastLockedOp = operationRecPtr.i;
  scanPtr.p->scanLockHeld++;
  scanPtr.p->scanLockCount++;

}//Dbacc::putOpScanLockQue()

/* --------------------------------------------------------------------------------- */
/* PUT_READY_SCAN_QUEUE                                                              */
/* --------------------------------------------------------------------------------- */
void Dbacc::putReadyScanQueue(Uint32 scanRecIndex) const
{
  OperationrecPtr prsOperationRecPtr;
  ScanRecPtr TscanPtr;

  TscanPtr.i = scanRecIndex;
  ndbrequire(scanRec_pool.getValidPtr(TscanPtr));

  prsOperationRecPtr.i = TscanPtr.p->scanLastQueuedOp;
  operationRecPtr.p->prevOp = prsOperationRecPtr.i;
  operationRecPtr.p->nextOp = RNIL;
  TscanPtr.p->scanLastQueuedOp = operationRecPtr.i;
  if (prsOperationRecPtr.i != RNIL) {
    jam();
    ndbrequire(m_curr_acc->oprec_pool.getValidPtr(prsOperationRecPtr));
    prsOperationRecPtr.p->nextOp = operationRecPtr.i;
  } else {
    jam();
    TscanPtr.p->scanFirstQueuedOp = operationRecPtr.i;
  }//if
}//Dbacc::putReadyScanQueue()

/** ---------------------------------------------------------------------------
 * Reset scan bit for all elements within a bucket.
 *
 * Which scan bit are determined by scanPtr.
 *
 * @param[in]  pageptr  Page of first container of bucket
 * @param[in]  conidx   Index within page to first container of bucket
 * @param[in]  scanMask Scan bit mask for scan bits that should be cleared
 * ------------------------------------------------------------------------- */
void Dbacc::releaseScanBucket(Page8Ptr pageptr,
                              Uint32 conidx,
                              Uint16 scanMask) const
{
  scanMask |= (~fragrecptr.p->activeScanMask &
               ((1 << MAX_PARALLEL_SCANS_PER_FRAG) - 1));
  bool isforward = true;
 NEXTRELEASESCANLOOP:
  Uint32 conptr = getContainerPtr(conidx, isforward);
  ContainerHeader containerhead(pageptr.p->word32[conptr]);
  Uint32 conlen = containerhead.getLength();
  const Uint16 isScanned = containerhead.getScanBits() & scanMask;
  releaseScanContainer(pageptr, conptr, isforward, conlen, scanMask, isScanned);
  if (isScanned)
  {
    containerhead.clearScanBits(isScanned);
    pageptr.p->word32[conptr] = Uint32(containerhead);
  }
  if (containerhead.getNextEnd() != 0) {
    jam();
    nextcontainerinfo(pageptr, conptr, containerhead, conidx, isforward);
    goto NEXTRELEASESCANLOOP;
  }//if
}//Dbacc::releaseScanBucket()

/** --------------------------------------------------------------------------
 * Reset scan bit of the element for each element in a container.
 * Which scan bit are determined by scanPtr.
 *
 * @param[in]  pageptr  Pointer to page holding container.
 * @param[in]  conptr   Pointer within page to container.
 * @param[in]  isforward  Container growing direction.
 * @param[in]  conlen   Containers current size.
 * @param[in]  scanMask   Scan bits that should be cleared if set
 * @param[in]  allScanned All elements should have this bits set (debug)
 * ------------------------------------------------------------------------- */
void Dbacc::releaseScanContainer(const Page8Ptr pageptr,
                                 const Uint32 conptr,
                                 const bool isforward,
                                 const Uint32 conlen,
                                 const Uint16 scanMask,
                                 const Uint16 allScanned) const
{
  OperationrecPtr rscOperPtr;
  Uint32 trscElemStep;
  Uint32 trscElementptr;
  Uint32 trscElemlens;
  Uint32 trscElemlen;

  if (conlen < 4) {
    if (conlen != Container::HEADER_SIZE) {
      jam();
      sendSystemerror(__LINE__);
    }//if
    return;	/* 2 IS THE MINIMUM SIZE OF THE ELEMENT */
  }//if
  trscElemlens = conlen - Container::HEADER_SIZE;
  trscElemlen = fragrecptr.p->elementLength;
  if (isforward)
  {
    jam();
    trscElementptr = conptr + Container::HEADER_SIZE;
    trscElemStep = trscElemlen;
  }
  else
  {
    jam();
    trscElementptr = conptr - trscElemlen;
    trscElemStep = 0 - trscElemlen;
  }//if
  if (trscElemlens % trscElemlen != 0)
  {
    jam();
    sendSystemerror(__LINE__);
  }//if
}//Dbacc::releaseScanContainer()

/* --------------------------------------------------------------------------------- */
/* RELEASE_SCAN_REC                                                                  */
/* --------------------------------------------------------------------------------- */
void Dbacc::releaseScanRec()
{  
  // Check that all ops this scan has allocated have been 
  // released
  ndbrequire(scanPtr.p->scanOpsAllocated==0);

  // Check that all locks this scan might have aquired 
  // have been properly released
  ndbrequire(scanPtr.p->scanLockHeld == 0);
  ndbrequire(scanPtr.p->scanFirstLockedOp == RNIL);
  ndbrequire(scanPtr.p->scanLastLockedOp == RNIL);

  // Check that all active operations have been 
  // properly released
  ndbrequire(scanPtr.p->scanFirstActiveOp == RNIL);

  // Check that all queued operations have been 
  // properly released
  ndbrequire(scanPtr.p->scanFirstQueuedOp == RNIL);
  ndbrequire(scanPtr.p->scanLastQueuedOp == RNIL);

  // Put scan record in free list
  scanRec_pool.release(scanPtr);
  checkPoolShrinkNeed(DBACC_SCAN_RECORD_TRANSIENT_POOL_INDEX,
                      scanRec_pool);
}//Dbacc::releaseScanRec()

/* --------------------------------------------------------------------------------- */
/*  SEARCH_SCAN_CONTAINER                                                            */
/*       INPUT:           TSSC_CONTAINERLEN                                          */
/*                        TSSC_CONTAINERPTR                                          */
/*                        TSSC_ISFORWARD                                             */
/*                        SSC_PAGEIDPTR                                              */
/*                        SCAN_PTR                                                   */
/*       OUTPUT:          TSSC_IS_LOCKED                                             */
/*                                                                                   */
/*            DESCRIPTION: SEARCH IN A CONTAINER TO FIND THE NEXT SCAN ELEMENT.      */
/*                    TO DO THIS THE SCAN BIT OF THE ELEMENT HEADER IS CHECKED. IF   */
/*                    THIS BIT IS ZERO, IT IS SET TO ONE AND THE ELEMENT IS RETURNED.*/
/* --------------------------------------------------------------------------------- */
bool Dbacc::searchScanContainer(Page8Ptr pageptr,
                                Uint32 conptr,
                                bool isforward,
                                Uint32 conlen,
                                Uint32& elemptr,
                                Uint32& islocked) const
{
  OperationrecPtr operPtr;
  Uint32 elemlens;
  Uint32 elemlen;
  Uint32 elemStep;
  Uint32 Telemptr;
  Uint32 Tislocked;

#ifdef VM_TRACE
  ContainerHeader chead(pageptr.p->word32[conptr]);
  ndbassert((chead.getScanBits()&scanPtr.p->scanMask)==0);
  ndbassert(chead.isScanInProgress());
  ndbassert(scanPtr.p->isInContainer());
  {
    Uint32 pagei; Uint32 cptr;
    ndbassert(scanPtr.p->getContainer(pagei, cptr));
    ndbassert(pageptr.i==pagei);
    ndbassert(conptr==cptr);
  }
#endif

  if (conlen < 4) {
    jam();
    return false;	/* 2 IS THE MINIMUM SIZE OF THE ELEMENT */
  }//if
  elemlens = conlen - Container::HEADER_SIZE;
  elemlen = fragrecptr.p->elementLength;
  /* LENGTH OF THE ELEMENT */
  if (isforward)
  {
    jam();
    Telemptr = conptr + Container::HEADER_SIZE;
    elemStep = elemlen;
  }
  else
  {
    jam();
    Telemptr = conptr - elemlen;
    elemStep = 0 - elemlen;
  }//if
 SCANELEMENTLOOP001:
  arrGuard(Telemptr, 2048);
  const Uint32 eh = pageptr.p->word32[Telemptr];
  bool found=false;
  if (!scanPtr.p->isScanned(Telemptr))
  {
    found=true;
    scanPtr.p->setScanned(Telemptr);
  }
  Tislocked = ElementHeader::getLocked(eh);
  if (found)
  {
    elemptr = Telemptr;
    islocked = Tislocked;
    return true;
  }
  ndbassert(!found);
  /* THE ELEMENT IS ALREADY SENT. */
  /* SEARCH FOR NEXT ONE */
  elemlens = elemlens - elemlen;
  if (elemlens > 1) {
    jam();
    Telemptr = Telemptr + elemStep;
    goto SCANELEMENTLOOP001;
  }//if
  return false;
}//Dbacc::searchScanContainer()

/* --------------------------------------------------------------------------------- */
/*  SEND THE RESPONSE NEXT_SCANCONF AND POSSIBLE KEYINFO SIGNALS AS WELL.            */
/* --------------------------------------------------------------------------------- */
void Dbacc::sendNextScanConf(Signal* signal)
{
  const Local_key localKey = operationRecPtr.p->localdata;

  c_tup->prepare_scanTUPKEYREQ(localKey.m_page_no, localKey.m_page_idx);

  const Uint32 scanUserPtr = scanPtr.p->scanUserptr;
  const Uint32 opPtrI = operationRecPtr.i;
  const Uint32 fid = operationRecPtr.p->fid;
  /** ---------------------------------------------------------------------
   * LQH WILL NOT HAVE ANY USE OF THE TUPLE KEY LENGTH IN THIS CASE AND 
   * SO WE DO NOT PROVIDE IT. IN THIS CASE THESE VALUES ARE UNDEFINED. 
   * ---------------------------------------------------------------------- */
  NextScanConf* const conf = (NextScanConf*)signal->getDataPtrSend();
  conf->scanPtr = scanUserPtr;
  conf->accOperationPtr = opPtrI;
  conf->fragId = fid;
  conf->localKey[0] = localKey.m_page_no;
  conf->localKey[1] = localKey.m_page_idx;
  signal->setLength(NextScanConf::SignalLengthNoGCI);
  c_lqh->exec_next_scan_conf(signal);
}//Dbacc::sendNextScanConf()

/** ---------------------------------------------------------------------------
 * Sets lock on an element.
 *
 * Information about the element is copied from element head into operation
 * record.  A pointer to operation record are inserted in element header
 * instead.
 *
 * @param[in]  pageptr  Pointer to page holding element.
 * @param[in]  elemptr  Pointer within page to element.
 * ------------------------------------------------------------------------- */
void Dbacc::setlock(Page8Ptr pageptr, Uint32 elemptr) const
{
  Uint32 tselTmp1;

  arrGuard(elemptr, 2048);
  tselTmp1 = pageptr.p->word32[elemptr];
  operationRecPtr.p->reducedHashValue = ElementHeader::getReducedHashValue(tselTmp1);

  tselTmp1 = ElementHeader::setLocked(operationRecPtr.i);
  pageptr.p->word32[elemptr] = tselTmp1;
}//Dbacc::setlock()

/* --------------------------------------------------------------------------------- */
/*  TAKE_OUT_ACTIVE_SCAN_OP                                                          */
/*         DESCRIPTION: AN ACTIVE SCAN OPERATION IS BELOGED TO AN ACTIVE LIST OF THE */
/*                      SCAN RECORD. BY THIS SUBRUTIN THE LIST IS UPDATED.           */
/* --------------------------------------------------------------------------------- */
void Dbacc::takeOutActiveScanOp() const
{
  OperationrecPtr tasOperationRecPtr;

  if (operationRecPtr.p->prevOp != RNIL) {
    jam();
    tasOperationRecPtr.i = operationRecPtr.p->prevOp;
    ndbrequire(m_curr_acc->oprec_pool.getValidPtr(tasOperationRecPtr));
    tasOperationRecPtr.p->nextOp = operationRecPtr.p->nextOp;
  } else {
    jam();
    scanPtr.p->scanFirstActiveOp = operationRecPtr.p->nextOp;
  }//if
  if (operationRecPtr.p->nextOp != RNIL) {
    jam();
    tasOperationRecPtr.i = operationRecPtr.p->nextOp;
    ndbrequire(m_curr_acc->oprec_pool.getValidPtr(tasOperationRecPtr));
    tasOperationRecPtr.p->prevOp = operationRecPtr.p->prevOp;
  }//if
}//Dbacc::takeOutActiveScanOp()

/**
 * takeOutScanLockQueue
 *
 * Description: Take out an operation from the doubly linked 
 * lock list on a scan record.
 *
 * @note Use putOpScanLockQue to insert a operation in 
 *       the list
 *
 */
void Dbacc::takeOutScanLockQueue(Uint32 scanRecIndex) const
{
  OperationrecPtr tslOperationRecPtr;
  ScanRecPtr TscanPtr;

  TscanPtr.i = scanRecIndex;
  ndbrequire(scanRec_pool.getValidPtr(TscanPtr));

  if (operationRecPtr.p->prevOp != RNIL) {
    jam();
    tslOperationRecPtr.i = operationRecPtr.p->prevOp;
    ndbrequire(m_curr_acc->oprec_pool.getValidPtr(tslOperationRecPtr));
    tslOperationRecPtr.p->nextOp = operationRecPtr.p->nextOp;
  } else {
    jam();
    // Check that first are pointing at operation to take out
    ndbrequire(TscanPtr.p->scanFirstLockedOp==operationRecPtr.i);
    TscanPtr.p->scanFirstLockedOp = operationRecPtr.p->nextOp;
  }//if
  if (operationRecPtr.p->nextOp != RNIL) {
    jam();
    tslOperationRecPtr.i = operationRecPtr.p->nextOp;
    ndbrequire(m_curr_acc->oprec_pool.getValidPtr(tslOperationRecPtr));
    tslOperationRecPtr.p->prevOp = operationRecPtr.p->prevOp;
  } else {
    jam();
    // Check that last are pointing at operation to take out
    ndbrequire(TscanPtr.p->scanLastLockedOp==operationRecPtr.i);
    TscanPtr.p->scanLastLockedOp = operationRecPtr.p->prevOp;
  }//if
  TscanPtr.p->scanLockHeld--;

#ifdef VM_TRACE
  // DEBUG CODE
  // Check that there are as many operations in the lockqueue as 
  // scanLockHeld indicates
  OperationrecPtr tmpOp;
  int numLockedOps = 0;
  tmpOp.i = TscanPtr.p->scanFirstLockedOp;
  while(tmpOp.i != RNIL){
    numLockedOps++;
    ndbrequire(m_curr_acc->oprec_pool.getValidPtr(tmpOp));
    if (tmpOp.p->nextOp == RNIL)
    {
      ndbrequire(tmpOp.i == TscanPtr.p->scanLastLockedOp);
    }
    tmpOp.i = tmpOp.p->nextOp;
  } 
  ndbrequire(numLockedOps==TscanPtr.p->scanLockHeld);
#endif
}//Dbacc::takeOutScanLockQueue()

/* --------------------------------------------------------------------------------- */
/* TAKE_OUT_READY_SCAN_QUEUE                                                         */
/* --------------------------------------------------------------------------------- */
void Dbacc::takeOutReadyScanQueue() const
{
  OperationrecPtr trsOperationRecPtr;

  if (operationRecPtr.p->prevOp != RNIL) {
    jam();
    trsOperationRecPtr.i = operationRecPtr.p->prevOp;
    ndbrequire(m_curr_acc->oprec_pool.getValidPtr(trsOperationRecPtr));
    trsOperationRecPtr.p->nextOp = operationRecPtr.p->nextOp;
  } else {
    jam();
    scanPtr.p->scanFirstQueuedOp = operationRecPtr.p->nextOp;
  }//if
  if (operationRecPtr.p->nextOp != RNIL) {
    jam();
    trsOperationRecPtr.i = operationRecPtr.p->nextOp;
    ndbrequire(m_curr_acc->oprec_pool.getValidPtr(trsOperationRecPtr));
    trsOperationRecPtr.p->prevOp = operationRecPtr.p->prevOp;
  } else {
    jam();
    scanPtr.p->scanLastQueuedOp = operationRecPtr.p->nextOp;
  }//if
}//Dbacc::takeOutReadyScanQueue()

/* --------------------------------------------------------------------------------- */
/* --------------------------------------------------------------------------------- */
/* --------------------------------------------------------------------------------- */
/*                                                                                   */
/*       END OF SCAN MODULE                                                          */
/*                                                                                   */
/* --------------------------------------------------------------------------------- */
/* --------------------------------------------------------------------------------- */

bool Dbacc::getfragmentrec(FragmentrecPtr& rootPtr, Uint32 fid)
{
  for (Uint32 i = 0; i < NDB_ARRAY_SIZE(tabptr.p->fragholder); i++) {
    jam();
    if (tabptr.p->fragholder[i] == fid) {
      jam();
      fragrecptr.i = tabptr.p->fragptrholder[i];
      ptrCheckGuard(fragrecptr, cfragmentsize, fragmentrec);
      return true;
    }//if
  }//for
  return false;
}//Dbacc::getrootfragmentrec()

/* --------------------------------------------------------------------------------- */
/* INIT_OVERPAGE                                                                     */
/*         INPUT. IOP_PAGEPTR, POINTER TO AN OVERFLOW PAGE RECORD                    */
/*         DESCRIPTION: CONTAINERS AND FREE LISTS OF THE PAGE, GET INITIALE VALUE    */
/*         ACCORDING TO LH3 AND PAGE STRUCTOR DESCRIPTION OF NDBACC BLOCK            */
/* --------------------------------------------------------------------------------- */
void Dbacc::initOverpage(Page8Ptr iopPageptr)
{
  Page32* p32 = reinterpret_cast<Page32*>(iopPageptr.p - (iopPageptr.i % 4));
  ndbrequire(p32->magic == Page32::MAGIC);
  Uint32 tiopPrevFree;
  Uint32 tiopNextFree;

  // Clear page, but keep page list entries
  // Setting word32[ALLOC_CONTAINERS] and word32[CHECK_SUM] to zero is essential
  Uint32 nextPage = iopPageptr.p->word32[Page8::NEXT_PAGE];
  Uint32 prevPage = iopPageptr.p->word32[Page8::PREV_PAGE];
  std::memset(iopPageptr.p->word32 + Page8::P32_WORD_COUNT,
              0,
              sizeof(iopPageptr.p->word32) - Page8::P32_WORD_COUNT * sizeof(Uint32));
  iopPageptr.p->word32[Page8::NEXT_PAGE] = nextPage;
  iopPageptr.p->word32[Page8::PREV_PAGE] = prevPage;

  iopPageptr.p->word32[Page8::EMPTY_LIST] = (1 << ZPOS_PAGE_TYPE_BIT);
  /* --------------------------------------------------------------------------------- */
  /*       INITIALISE PREVIOUS PART OF DOUBLY LINKED LIST FOR LEFT CONTAINERS.         */
  /* --------------------------------------------------------------------------------- */
  Uint32 iopIndex = ZHEAD_SIZE + 1;
  iopPageptr.p->word32[iopIndex] = Container::NO_CONTAINER_INDEX;
  for (tiopPrevFree = 0; tiopPrevFree <= Container::MAX_CONTAINER_INDEX - 1; tiopPrevFree++) {
    iopIndex = iopIndex + ZBUF_SIZE;
    iopPageptr.p->word32[iopIndex] = tiopPrevFree;
  }//for
  /* --------------------------------------------------------------------------------- */
  /*       INITIALISE NEXT PART OF DOUBLY LINKED LIST FOR LEFT CONTAINERS.             */
  /* --------------------------------------------------------------------------------- */
  iopIndex = ZHEAD_SIZE;
  for (tiopNextFree = 1; tiopNextFree <= Container::MAX_CONTAINER_INDEX; tiopNextFree++) {
    iopPageptr.p->word32[iopIndex] = tiopNextFree;
    iopIndex = iopIndex + ZBUF_SIZE;
  }//for
  iopPageptr.p->word32[iopIndex] = Container::NO_CONTAINER_INDEX;	/* LEFT_LIST IS UPDATED */
  /* --------------------------------------------------------------------------------- */
  /*       INITIALISE PREVIOUS PART OF DOUBLY LINKED LIST FOR RIGHT CONTAINERS.        */
  /* --------------------------------------------------------------------------------- */
  iopIndex = (ZBUF_SIZE + ZHEAD_SIZE) - 1;
  iopPageptr.p->word32[iopIndex] = Container::NO_CONTAINER_INDEX;
  for (tiopPrevFree = 0; tiopPrevFree <= Container::MAX_CONTAINER_INDEX - 1; tiopPrevFree++) {
    iopIndex = iopIndex + ZBUF_SIZE;
    iopPageptr.p->word32[iopIndex] = tiopPrevFree;
  }//for
  /* --------------------------------------------------------------------------------- */
  /*       INITIALISE NEXT PART OF DOUBLY LINKED LIST FOR RIGHT CONTAINERS.            */
  /* --------------------------------------------------------------------------------- */
  iopIndex = (ZBUF_SIZE + ZHEAD_SIZE) - 2;
  for (tiopNextFree = 1; tiopNextFree <= Container::MAX_CONTAINER_INDEX; tiopNextFree++) {
    iopPageptr.p->word32[iopIndex] = tiopNextFree;
    iopIndex = iopIndex + ZBUF_SIZE;
  }//for
  iopPageptr.p->word32[iopIndex] = Container::NO_CONTAINER_INDEX;	/* RIGHT_LIST IS UPDATED */
}//Dbacc::initOverpage()

/* --------------------------------------------------------------------------------- */
/* INIT_PAGE                                                                         */
/*         INPUT. INP_PAGEPTR, POINTER TO A PAGE RECORD                              */
/*         DESCRIPTION: CONTAINERS AND FREE LISTS OF THE PAGE, GET INITIALE VALUE    */
/*         ACCORDING TO LH3 AND PAGE STRUCTOR DISACRIPTION OF NDBACC BLOCK           */
/* --------------------------------------------------------------------------------- */
void Dbacc::initPage(Page8Ptr inpPageptr, Uint32 tipPageId)
{
  Uint32 tinpIndex;
  Uint32 tinpTmp;
  Uint32 tinpPrevFree;
  Uint32 tinpNextFree;

  Page32* p32 = reinterpret_cast<Page32*>(inpPageptr.p - (inpPageptr.i % 4));
  ndbrequire(p32->magic == Page32::MAGIC);
  for (Uint32 i = Page8::P32_WORD_COUNT; i <= 2047; i++)
  {
    // Do not clear page list
    if (i == Page8::NEXT_PAGE) continue;
    if (i == Page8::PREV_PAGE) continue;

    inpPageptr.p->word32[i] = 0;
  }//for
  /* --------------------------------------------------------------------------------- */
  /*       SET PAGE ID FOR USE OF CHECKPOINTER.                                        */
  /*       PREPARE CONTAINER HEADERS INDICATING EMPTY CONTAINERS WITHOUT NEXT.         */
  /* --------------------------------------------------------------------------------- */
  inpPageptr.p->word32[Page8::PAGE_ID] = tipPageId;
  ContainerHeader tinpTmp1;
  tinpTmp1.initInUse();
  /* --------------------------------------------------------------------------------- */
  /*       INITIALISE ZNO_CONTAINERS PREDEFINED HEADERS ON LEFT SIZE.                  */
  /* --------------------------------------------------------------------------------- */
  tinpIndex = ZHEAD_SIZE;
  for (tinpTmp = 0; tinpTmp <= ZNO_CONTAINERS - 1; tinpTmp++) {
    inpPageptr.p->word32[tinpIndex] = tinpTmp1;
    tinpIndex = tinpIndex + ZBUF_SIZE;
  }//for
  /* WORD32(Page8::EMPTY_LIST) DATA STRUCTURE:*/
  /*--------------------------------------- */
  /*| PAGE TYPE|LEFT FREE|RIGHT FREE        */
  /*|     1    |  LIST   |  LIST            */
  /*|    BIT   | 7 BITS  | 7 BITS           */
  /*--------------------------------------- */
  /* --------------------------------------------------------------------------------- */
  /*       INITIALISE FIRST POINTER TO DOUBLY LINKED LIST OF FREE CONTAINERS.          */
  /*       INITIALISE LEFT FREE LIST TO 64 AND RIGHT FREE LIST TO ZERO.                */
  /*       ALSO INITIALISE PAGE TYPE TO NOT OVERFLOW PAGE.                             */
  /* --------------------------------------------------------------------------------- */
  tinpTmp = (ZNO_CONTAINERS << 7);
  inpPageptr.p->word32[Page8::EMPTY_LIST] = tinpTmp;
  /* --------------------------------------------------------------------------------- */
  /*       INITIALISE PREVIOUS PART OF DOUBLY LINKED LIST FOR RIGHT CONTAINERS.        */
  /* --------------------------------------------------------------------------------- */
  tinpIndex = (ZHEAD_SIZE + ZBUF_SIZE) - 1;
  inpPageptr.p->word32[tinpIndex] = Container::NO_CONTAINER_INDEX;
  for (tinpPrevFree = 0; tinpPrevFree <= Container::MAX_CONTAINER_INDEX - 1; tinpPrevFree++) {
    tinpIndex = tinpIndex + ZBUF_SIZE;
    inpPageptr.p->word32[tinpIndex] = tinpPrevFree;
  }//for
  /* --------------------------------------------------------------------------------- */
  /*       INITIALISE NEXT PART OF DOUBLY LINKED LIST FOR RIGHT CONTAINERS.            */
  /* --------------------------------------------------------------------------------- */
  tinpIndex = (ZHEAD_SIZE + ZBUF_SIZE) - 2;
  for (tinpNextFree = 1; tinpNextFree <= Container::MAX_CONTAINER_INDEX; tinpNextFree++) {
    inpPageptr.p->word32[tinpIndex] = tinpNextFree;
    tinpIndex = tinpIndex + ZBUF_SIZE;
  }//for
  inpPageptr.p->word32[tinpIndex] = Container::NO_CONTAINER_INDEX;
  /* --------------------------------------------------------------------------------- */
  /*       INITIALISE PREVIOUS PART OF DOUBLY LINKED LIST FOR LEFT CONTAINERS.         */
  /*       THE FIRST ZNO_CONTAINERS ARE NOT PUT INTO FREE LIST SINCE THEY ARE          */
  /*       PREDEFINED AS OCCUPIED.                                                     */
  /* --------------------------------------------------------------------------------- */
  tinpIndex = (ZNO_CONTAINERS * ZBUF_SIZE) + ZHEAD_SIZE;
  for (tinpNextFree = ZNO_CONTAINERS + 1; tinpNextFree <= Container::MAX_CONTAINER_INDEX; tinpNextFree++) {
    inpPageptr.p->word32[tinpIndex] = tinpNextFree;
    tinpIndex = tinpIndex + ZBUF_SIZE;
  }//for
  inpPageptr.p->word32[tinpIndex] = Container::NO_CONTAINER_INDEX;
  /* --------------------------------------------------------------------------------- */
  /*       INITIALISE NEXT PART OF DOUBLY LINKED LIST FOR LEFT CONTAINERS.             */
  /*       THE FIRST ZNO_CONTAINERS ARE NOT PUT INTO FREE LIST SINCE THEY ARE          */
  /*       PREDEFINED AS OCCUPIED.                                                     */
  /* --------------------------------------------------------------------------------- */
  tinpIndex = ((ZNO_CONTAINERS * ZBUF_SIZE) + ZHEAD_SIZE) + 1;
  inpPageptr.p->word32[tinpIndex] = Container::NO_CONTAINER_INDEX;
  for (tinpPrevFree = ZNO_CONTAINERS; tinpPrevFree <= Container::MAX_CONTAINER_INDEX - 1; tinpPrevFree++) {
    tinpIndex = tinpIndex + ZBUF_SIZE;
    inpPageptr.p->word32[tinpIndex] = tinpPrevFree;
  }//for
  /* --------------------------------------------------------------------------------- */
  /*       INITIALISE HEADER POSITIONS NOT CURRENTLY USED AND ENSURE USE OF OVERFLOW   */
  /*       RECORD POINTER ON THIS PAGE LEADS TO ERROR.                                 */
  /* --------------------------------------------------------------------------------- */
  inpPageptr.p->word32[Page8::CHECKSUM] = 0;
  inpPageptr.p->word32[Page8::ALLOC_CONTAINERS] = 0;
}//Dbacc::initPage()

/* --------------------------------------------------------------------------------- */
/* RELEASE OP RECORD                                                                 */
/*         PUT A FREE OPERATION IN A FREE LIST OF THE OPERATIONS                     */
/* --------------------------------------------------------------------------------- */
void Dbacc::releaseOpRec()
{
  /**
   * Need to interact with LDM owning blocks here if SCANs will be able
   * to use locked reads in query threads.
   */
  ndbrequire(operationRecPtr.p->m_op_bits == Operationrec::OP_INITIAL);
  if (likely(operationRecPtr.i != c_copy_frag_oprec))
  {
    c_lqh->lock_alloc_operation();
    oprec_pool.release(operationRecPtr);
    c_lqh->unlock_alloc_operation();
    checkPoolShrinkNeed(DBACC_OPERATION_RECORD_TRANSIENT_POOL_INDEX,
                        oprec_pool);
  }
  else
  {
    /**
     * We initialise object by releasing it and seizing it again.
     * This will call both the destructor code and the constructor code
     * to ensure the operation object is properly initialised before used
     * again.
     * Since this is the very first object seized it will get the first
     * reserved slot and since no one has a chance to come in between AND
     * we only have this single free reserved slot since all others are
     * allocated and managed by LQH. Therefore we can be sure to get back
     * to the same record again.
     */
    c_lqh->lock_alloc_operation();
    oprec_pool.release(operationRecPtr);
    ndbrequire(oprec_pool.seize(operationRecPtr));
    c_lqh->unlock_alloc_operation();
    ndbrequire(operationRecPtr.i == c_copy_frag_oprec);
  }
}

void Dbacc::releaseFreeOpRec()
{
  if (cfreeopRec != RNIL)
  {
    OperationrecPtr opPtr;
    opPtr.i = cfreeopRec;
    cfreeopRec = RNIL;
    oprec_pool.getValidPtr(opPtr);
    ndbrequire(opPtr.p->m_op_bits == Operationrec::OP_INITIAL);
    c_lqh->lock_alloc_operation();
    oprec_pool.release(opPtr);
    c_lqh->unlock_alloc_operation();
    checkPoolShrinkNeed(DBACC_OPERATION_RECORD_TRANSIENT_POOL_INDEX,
                        oprec_pool);
  }
}

/* --------------------------------------------------------------------------------- */
/* RELEASE_OVERPAGE                                                                  */
/* --------------------------------------------------------------------------------- */
void Dbacc::releaseOverpage(Page8Ptr ropPageptr)
{
  jam();
  {
    LocalContainerPageList sparselist(c_page8_pool, fragrecptr.p->sparsepages);
    sparselist.remove(ropPageptr);
  }
  jam();
  releasePage_lock(ropPageptr);
}//Dbacc::releaseOverpage()


/* ------------------------------------------------------------------------- */
/* RELEASE_PAGE                                                              */
/* ------------------------------------------------------------------------- */
void Dbacc::releasePage_lock(Page8Ptr rpPageptr)
{
  Dblqh *lqh_block;
  Dbacc *acc_block;
  bool lock_flag = get_lock_information(&acc_block, &lqh_block);
  if (lock_flag)
  {
    NdbMutex_Lock(lqh_block->m_lock_acc_page_mutex);
  }
  acc_block->releasePage(rpPageptr, fragrecptr, jamBuffer());
  if (lock_flag)
  {
    NdbMutex_Unlock(lqh_block->m_lock_acc_page_mutex);
  }
}

void Dbacc::releasePage(Page8Ptr rpPageptr,
                        FragmentrecPtr fragPtr,
                        EmulatedJamBuffer *jamBuf)
{
  thrjam(jamBuf);
  ndbrequire(!m_is_in_query_thread);
  pages.releasePage8(c_page_pool, rpPageptr);
  cnoOfAllocatedPages--;
  fragPtr.p->m_noOfAllocatedPages--;

  Page32Ptr page32ptr;
  pages.dropLastPage32(c_page_pool, page32ptr, 5);
  if (page32ptr.i != RNIL)
  {
    g_acc_pages_used[instance()]--;
    ndbassert(cpageCount >= 4);
    cpageCount -= 4; // 8KiB pages per 32KiB page
    m_ctx.m_mm.release_page(RT_DBACC_PAGE, page32ptr.i);
  }

  ndbassert(pages.getCount() ==
            cfreepages.getCount() + cnoOfAllocatedPages);
  ndbassert(pages.getCount() <= cpageCount);
}//Dbacc::releasePage()

bool Dbacc::validatePageCount() const
{
  jam();
  FragmentrecPtr regFragPtr;
  Uint32 pageCount = 0;
  for (regFragPtr.i = 0; regFragPtr.i < cfragmentsize; regFragPtr.i++)
  {
    ptrAss(regFragPtr, fragmentrec);
    pageCount += regFragPtr.p->m_noOfAllocatedPages;
  }
  return pageCount==cnoOfAllocatedPages;
}//Dbacc::validatePageCount()


Uint64 Dbacc::getLinHashByteSize(Uint32 fragId) const
{
  ndbassert(validatePageCount());
  FragmentrecPtr fragPtr(NULL, fragId);
  ptrCheck(fragPtr, cfragmentsize, fragmentrec);
  if (unlikely(fragPtr.p == NULL))
  {
    jam();
    ndbassert(false);
    return 0;
  }
  else
  {
    jam();
    ndbassert(fragPtr.p->fragState == ACTIVEFRAG);
    return fragPtr.p->m_noOfAllocatedPages * static_cast<Uint64>(sizeof(Page8));
  }
}

/* --------------------------------------------------------------------------------- */
/* SEIZE    FRAGREC                                                                  */
/* --------------------------------------------------------------------------------- */
void Dbacc::seizeFragrec()
{
  RSS_OP_ALLOC(cnoOfFreeFragrec);
  fragrecptr.i = cfirstfreefrag;
  ptrCheckGuard(fragrecptr, cfragmentsize, fragmentrec);
  cfirstfreefrag = fragrecptr.p->nextfreefrag;
  fragrecptr.p->nextfreefrag = RNIL;
}//Dbacc::seizeFragrec()

/** 
 * A ZPAGESIZE_ERROR has occurred, out of index pages
 * Print some debug info if debug compiled
 */
void Dbacc::zpagesize_error(const char* where){
  ACC_DEBUG(where << endl
	<< "  ZPAGESIZE_ERROR" << endl
        << "  cfreepages.getCount()=" << cfreepages.getCount() << endl
	<< "  cnoOfAllocatedPages="<<cnoOfAllocatedPages);
}


/* ------------------------------------------------------------------------- */
/* SEIZE_PAGE                                                                */
/* ------------------------------------------------------------------------- */
Uint32 Dbacc::seizePage(Page8Ptr& spPageptr,
                        int sub_page_id,
                        bool allow_use_of_spare_pages,
                        FragmentrecPtr fragPtr,
                        EmulatedJamBuffer *jamBuf)
{
  thrjam(jamBuf);
  pages.seizePage8(c_page_pool, spPageptr, sub_page_id);
  if (spPageptr.i == RNIL)
  {
    thrjam(jamBuf);
    /**
     * Need to allocate a new 32KiB page
     */
    Page32Ptr ptr;
    void * p = m_ctx.m_mm.alloc_page(RT_DBACC_PAGE,
                                     &ptr.i,
                                     Ndbd_mem_manager::NDB_ZONE_LE_30);
    if (p == NULL && allow_use_of_spare_pages)
    {
      thrjam(jamBuf);
      p = m_ctx.m_mm.alloc_spare_page(RT_DBACC_PAGE,
                                      &ptr.i,
                                      Ndbd_mem_manager::NDB_ZONE_LE_30);
    }
    if (p == NULL)
    {
      thrjam(jamBuf);
      zpagesize_error("Dbacc::seizePage");
      return Uint32(ZPAGESIZE_ERROR);
    }
    ptr.p = static_cast<Page32*>(p);

    g_acc_pages_used[instance()]++;
    cpageCount += 4; // 8KiB pages per 32KiB page
    pages.addPage32(c_page_pool, ptr);
    pages.seizePage8(c_page_pool, spPageptr, sub_page_id);
    ndbrequire(spPageptr.i != RNIL);
    ndbassert(spPageptr.p == &ptr.p->page8[spPageptr.i % 4]);
    ndbassert((spPageptr.i >> 2) == ptr.i);
  }
  cnoOfAllocatedPages++;
  ndbassert(pages.getCount() == cfreepages.getCount() + cnoOfAllocatedPages);
  ndbassert(pages.getCount() <= cpageCount);
  fragPtr.p->m_noOfAllocatedPages++;

  if (cnoOfAllocatedPages > cnoOfAllocatedPagesMax)
  {
    cnoOfAllocatedPagesMax = cnoOfAllocatedPages;
  }
  return Uint32(0);
}//Dbacc::seizePage()

/* --------------------------------------------------------------------------------- */
/* SEND_SYSTEMERROR                                                                  */
/* --------------------------------------------------------------------------------- */
void Dbacc::sendSystemerror(int line)const
{
  progError(line, NDBD_EXIT_PRGERR);
}//Dbacc::sendSystemerror()

void Dbacc::execDBINFO_SCANREQ(Signal *signal)
{
  jamEntry();
  DbinfoScanReq req= *(DbinfoScanReq*)signal->theData;
  const Ndbinfo::ScanCursor* cursor =
    CAST_CONSTPTR(Ndbinfo::ScanCursor, DbinfoScan::getCursorPtr(&req));

  Ndbinfo::Ratelimit rl;

  switch(req.tableId){
  case Ndbinfo::POOLS_TABLEID:
  {
    jam();
    const DynArr256Pool::Info pmpInfo = directoryPool.getInfo();

    Ndbinfo::pool_entry pools[] =
    {
      { "ACC Operation Record",
        oprec_pool.getUsed(),
        oprec_pool.getSize(),
        oprec_pool.getEntrySize(),
        oprec_pool.getUsedHi(),
        { 0, 0, 0, 0},
        RT_DBACC_OPERATION},
      { "ACC Scan Record",
        scanRec_pool.getUsed(),
        scanRec_pool.getSize(),
        scanRec_pool.getEntrySize(),
        scanRec_pool.getUsedHi(),
        { 0, 0, 0, 0},
        RT_DBACC_SCAN},
      { "Index memory",
        cnoOfAllocatedPages,
        cpageCount,
        sizeof(Page8),
        cnoOfAllocatedPagesMax,
        { CFG_DB_INDEX_MEM,0,0,0 },
        RG_DATAMEM},
      { "L2PMap pages",
        pmpInfo.pg_count,
        0,                  /* No real limit */
        pmpInfo.pg_byte_sz,
        /*
          No HWM for this row as it would be a fixed fraction of "Data memory"
          and therefore of limited interest.
        */
        0,
        { 0, 0, 0},
        RG_DATAMEM},
      { "L2PMap nodes",
        pmpInfo.inuse_nodes,
        pmpInfo.pg_count * pmpInfo.nodes_per_page, // Max within current pages.
        pmpInfo.node_byte_sz,
        /*
          No HWM for this row as it would be a fixed fraction of "Data memory"
          and therefore of limited interest.
        */
        0,
        { 0, 0, 0 },
        RT_DBACC_DIRECTORY},
      { NULL, 0,0,0,0,{ 0,0,0,0 }, 0}
    };

    static const size_t num_config_params =
      sizeof(pools[0].config_params)/sizeof(pools[0].config_params[0]);
    Uint32 pool = cursor->data[0];
    BlockNumber bn = blockToMain(number());
    while(pools[pool].poolname)
    {
      jam();
      Ndbinfo::Row row(signal, req);
      row.write_uint32(getOwnNodeId());
      row.write_uint32(bn);           // block number
      row.write_uint32(instance());   // block instance
      row.write_string(pools[pool].poolname);

      row.write_uint64(pools[pool].used);
      row.write_uint64(pools[pool].total);
      row.write_uint64(pools[pool].used_hi);
      row.write_uint64(pools[pool].entry_size);
      for (size_t i = 0; i < num_config_params; i++)
        row.write_uint32(pools[pool].config_params[i]);
      row.write_uint32(GET_RG(pools[pool].record_type));
      row.write_uint32(GET_TID(pools[pool].record_type));
      ndbinfo_send_row(signal, req, row, rl);
      pool++;
      if (rl.need_break(req))
      {
        jam();
        ndbinfo_send_scan_break(signal, req, rl, pool);
        return;
      }
    }
    break;
  }
  case Ndbinfo::FRAG_LOCKS_TABLEID:
  {
    Uint32 tableid = cursor->data[0];
    
    for (;tableid < ctablesize; tableid++)
    {
      TabrecPtr tabPtr;
      tabPtr.i = tableid;
      ptrAss(tabPtr, tabrec);
      if (tabPtr.p->fragholder[0] != RNIL)
      {
        jam();
        // Loop over all fragments for this table.
        for (Uint32 f = 0; f < NDB_ARRAY_SIZE(tabPtr.p->fragholder); f++)
        {
          if (tabPtr.p->fragholder[f] != RNIL)
          {
            jam();
            FragmentrecPtr frp;
            frp.i = tabPtr.p->fragptrholder[f];
            ptrCheckGuard(frp, cfragmentsize, fragmentrec);
            
            const Fragmentrec::LockStats& ls = frp.p->m_lockStats;
            
            Ndbinfo::Row row(signal, req);
            row.write_uint32(getOwnNodeId());
            row.write_uint32(instance());
            row.write_uint32(tableid);
            row.write_uint32(tabPtr.p->fragholder[f]);

            row.write_uint64(ls.m_ex_req_count);
            row.write_uint64(ls.m_ex_imm_ok_count);
            row.write_uint64(ls.m_ex_wait_ok_count);
            row.write_uint64(ls.m_ex_wait_fail_count);
            
            row.write_uint64(ls.m_sh_req_count);
            row.write_uint64(ls.m_sh_imm_ok_count);
            row.write_uint64(ls.m_sh_wait_ok_count);
            row.write_uint64(ls.m_sh_wait_fail_count);

            row.write_uint64(ls.m_wait_ok_millis);
            row.write_uint64(ls.m_wait_fail_millis);

            ndbinfo_send_row(signal, req, row, rl);
          }
        }
      }

      /*
        If a break is needed, break on a table boundary, 
        as we use the table id as a cursor.
      */
      if (rl.need_break(req))
      {
        jam();
        ndbinfo_send_scan_break(signal, req, rl, tableid + 1);
        return;
      }
    }
    break;
  }
  case Ndbinfo::ACC_OPERATIONS_TABLEID:
  {
    jam();
    /* Take a break periodically when scanning records */
    Uint32 maxToCheck = 100;
    NDB_TICKS now = getHighResTimer();
    OperationrecPtr opRecPtr;
    Uint32 i = cursor->data[0];
    do
    {
      if (rl.need_break(req) || maxToCheck == 0)
      {
        jam();
        ndbinfo_send_scan_break(signal, req, rl, i);
        return;
      }
      NdbMutex_Lock(&c_lqh->alloc_operation_mutex);
      bool found = getNextOpRec(i, opRecPtr, 10);
      /**
       * ACC holds lock requests/operations in a 2D queue 
       * structure.
       * The lock owning operation is directly linked from the
       * PK hash element.  Only one operation is the 'owner'
       * at any one time.
       * 
       * The lock owning operation may have other operations
       * concurrently holding the lock, for example other
       * operations in the same transaction, or, for shared
       * reads, in other transactions.
       * These operations are in the 'parallel' queue of the
       * lock owning operation, linked from its 
       * nextParallelQue member.
       *
       * Non-compatible lock requests must wait until some/
       * all of the current lock holder(s) have released the
       * lock before they can run.  They are held in the
       * 'serial' queue, lined from the lockOwner's 
       * nextSerialQue member.
       * 
       * Note also : Only one operation per row can 'run' 
       * in LDM at any one time, but this serialisation 
       * is not considered as locking overhead.
       *
       * Note also : These queue members are part of overlays
       * and are not always guaranteed to be valid, m_op_bits
       * often must be consulted too.
       */
      if (found &&
          opRecPtr.p->m_op_bits != Operationrec::OP_INITIAL)
      {
        jam();

        FragmentrecPtr fp;
        fp.i = opRecPtr.p->fragptr;
        ptrCheckGuard(fp, cfragmentsize, fragmentrec);

        const Uint32 tableId = fp.p->myTableId;
        const Uint32 fragId = fp.p->myfid;
        const Uint64 rowId = 
          Uint64(opRecPtr.p->localdata.m_page_no) << 32 |
          Uint64(opRecPtr.p->localdata.m_page_idx);
        /* Send as separate attrs, as in cluster_operations */
        const Uint32 transId0 = opRecPtr.p->transId1;
        const Uint32 transId1 = opRecPtr.p->transId2;
        const Uint32 prevSerialQue = opRecPtr.p->prevSerialQue;
        const Uint32 nextSerialQue = opRecPtr.p->nextSerialQue;
        const Uint32 prevParallelQue = opRecPtr.p->prevParallelQue;
        const Uint32 nextParallelQue = opRecPtr.p->nextParallelQue;
        const Uint32 flags = opRecPtr.p->m_op_bits;
        /* Ignore Uint32 overflow at ~ 50 days */
        const Uint32 durationMillis = 
          (Uint32) NdbTick_Elapsed(opRecPtr.p->m_lockTime,
                                   now).milliSec();
        const Uint32 userPtr = opRecPtr.p->userptr;

        /* Live operation */
        Ndbinfo::Row row(signal, req);
        row.write_uint32(getOwnNodeId());
        row.write_uint32(instance());
        row.write_uint32(tableId);
        row.write_uint32(fragId);
        row.write_uint64(rowId);
        row.write_uint32(transId0);
        row.write_uint32(transId1);
        row.write_uint32(opRecPtr.i);
        row.write_uint32(flags);
        row.write_uint32(prevSerialQue);
        row.write_uint32(nextSerialQue);
        row.write_uint32(prevParallelQue);
        row.write_uint32(nextParallelQue);
        row.write_uint32(durationMillis);
        row.write_uint32(userPtr);
        NdbMutex_Unlock(&c_lqh->alloc_operation_mutex);

        ndbinfo_send_row(signal, req, row, rl);
      }
      else
      {
        NdbMutex_Unlock(&c_lqh->alloc_operation_mutex);
      }
      maxToCheck--;
      if (i == RNIL)
      {
        /* No more rows left to scan */
        ndbinfo_send_scan_conf(signal, req, rl);
        return;
      }
    } while (true);

    break;
  }
  default:
    break;
  }

  ndbinfo_send_scan_conf(signal, req, rl);
}

bool
Dbacc::getNextScanRec(Uint32 &next, ScanRecPtr &loc_scanptr)
{
  Uint32 found = 0;
  Uint32 loop_count = 0;

  while (found == 0 && next != RNIL && loop_count < 10)
  {
    found = scanRec_pool.getUncheckedPtrs(&next, &loc_scanptr, 1);
    if (found > 0 &&
        !Magic::check_ptr(loc_scanptr.p))
      found = 0;
    loop_count++;
  }
  return (found > 0);
}

bool
Dbacc::getNextOpRec(Uint32 &next,
                    OperationrecPtr &loc_opptr,
                    Uint32 max_loops)
{
  Uint32 found = 0;
  Uint32 loop_count = 0;
  while (found == 0 && next != RNIL &&
         (max_loops == 0 || loop_count < max_loops))
  {
    found = oprec_pool.getUncheckedPtrs(&next, &loc_opptr, 1);
    if (found > 0 &&
        !Magic::check_ptr(loc_opptr.p))
      found = 0;
    loop_count++;
  }
  return (found > 0);
}

void
Dbacc::execDUMP_STATE_ORD(Signal* signal)
{
  DumpStateOrd * const dumpState = (DumpStateOrd *)&signal->theData[0];
  if (dumpState->args[0] == DumpStateOrd::AccDumpOneScanRec)
  {
    ScanRecPtr scanPtr;
    Uint32 recordNo = RNIL;
    if (signal->length() == 2)
    {
      jam();
      recordNo = dumpState->args[1];
    }
    else
    {
      jam();
      return;
    }
    scanPtr.i = recordNo;
    if (!scanRec_pool.getValidPtr(scanPtr))
    {
      jam();
      return;
    }
    jam();
    
    g_eventLogger->info("Dbacc::ScanRec[%d]: state=%d, transid(0x%x, 0x%x)",
	      scanPtr.i, scanPtr.p->scanState,scanPtr.p->scanTrid1,
	      scanPtr.p->scanTrid2);
    g_eventLogger->info("activeLocalFrag=%d, nextBucketIndex=%d",
	      scanPtr.p->activeLocalFrag,
	      scanPtr.p->nextBucketIndex);
    g_eventLogger->info("firstActOp=%d firstLockedOp=%d",
	      scanPtr.p->scanFirstActiveOp,
	      scanPtr.p->scanFirstLockedOp);
    g_eventLogger->info("scanLastLockedOp=%d firstQOp=%d lastQOp=%d",
	      scanPtr.p->scanLastLockedOp,
	      scanPtr.p->scanFirstQueuedOp,
	      scanPtr.p->scanLastQueuedOp);
    g_eventLogger->info("scanUserP=%d, startNoBuck=%d,"
                        " minBucketIndexToRescan=%d",
	      scanPtr.p->scanUserptr,
	      scanPtr.p->startNoOfBuckets,
	      scanPtr.p->minBucketIndexToRescan);
    g_eventLogger->info("maxBucketIndexToRescan=%d, scan_lastSeen = %d, ",
	      scanPtr.p->maxBucketIndexToRescan,
              scanPtr.p->scan_lastSeen);
    g_eventLogger->info("scanBucketState=%d, scanLockHeld=%d, userBlockRef=%d",
	      scanPtr.p->scanBucketState,
	      scanPtr.p->scanLockHeld,
	      scanPtr.p->scanUserblockref);
    g_eventLogger->info("scanMask=%d scanLockMode=%d, scanLockCount=%d",
	      scanPtr.p->scanMask,
	      scanPtr.p->scanLockMode,
              scanPtr.p->scanLockCount);
    return;
  }

  // Dump all ScanRec(ords)
  if (dumpState->args[0] == DumpStateOrd::AccDumpAllScanRec ||
      dumpState->args[0] == DumpStateOrd::AccDumpAllActiveScanRec)
  {
    Uint32 recordNo = 0;
    if (signal->length() == 1)
      infoEvent("ACC: Dump all active ScanRec");
    else if (signal->length() == 2)
      recordNo = dumpState->args[1];
    else
      return;
    ScanRecPtr loc_scanptr;
    bool found = getNextScanRec(recordNo, loc_scanptr);
    if (found)
    {
      dumpState->args[0] = DumpStateOrd::AccDumpOneScanRec;
      dumpState->args[1] = loc_scanptr.i;
      execDUMP_STATE_ORD(signal);
    }
    if (recordNo != RNIL)
    {
      dumpState->args[0] = DumpStateOrd::AccDumpAllScanRec;
      dumpState->args[1] = recordNo;
      sendSignal(reference(), GSN_DUMP_STATE_ORD, signal, 2, JBB);
    }
    return;
  }

  if(dumpState->args[0] == DumpStateOrd::EnableUndoDelayDataWrite){
    ndbout << "Dbacc:: delay write of datapages for table = " 
	   << dumpState->args[1]<< endl;
    SET_ERROR_INSERT_VALUE(3000);
    return;
  }

  if(dumpState->args[0] == DumpStateOrd::AccDumpOneOperationRec){
    Uint32 recordNo = RNIL;
    if (signal->length() == 2)
      recordNo = dumpState->args[1];
    else 
      return;

    OperationrecPtr tmpOpPtr;
    tmpOpPtr.i = recordNo;
    if (!oprec_pool.getValidPtr(tmpOpPtr))
      return;
    
    infoEvent("Dbacc::operationrec[%d]: transid(0x%x, 0x%x)",
	      tmpOpPtr.i, tmpOpPtr.p->transId1,
	      tmpOpPtr.p->transId2);
    infoEvent("elementPage=%d, elementPointer=%d ",
	      tmpOpPtr.p->elementPage, 
	      tmpOpPtr.p->elementPointer);
    infoEvent("fid=%d, fragptr=%d ",
              tmpOpPtr.p->fid, tmpOpPtr.p->fragptr);
    infoEvent("hashValue=%d", tmpOpPtr.p->hashValue.pack());
    infoEvent("nextLockOwnerOp=%d, nextOp=%d, nextParallelQue=%d ",
#if defined(VM_TRACE) || defined(ERROR_INSERT)
	      tmpOpPtr.p->nextLockOwnerOp,
#else
              0,
#endif
              tmpOpPtr.p->nextOp, 
	      tmpOpPtr.p->nextParallelQue);
    infoEvent("nextSerialQue=%d, prevOp=%d ",
	      tmpOpPtr.p->nextSerialQue, 
	      tmpOpPtr.p->prevOp);
    infoEvent("prevLockOwnerOp=%d, prevParallelQue=%d",
#if defined(VM_TRACE) || defined(ERROR_INSERT)
	      tmpOpPtr.p->prevLockOwnerOp,
#else
              0,
#endif
              tmpOpPtr.p->nextParallelQue);
    infoEvent("prevSerialQue=%d, scanRecPtr=%d",
	      tmpOpPtr.p->prevSerialQue, tmpOpPtr.p->scanRecPtr);
    infoEvent("m_op_bits=0x%x, reducedHashValue=%x ",
              tmpOpPtr.p->m_op_bits, tmpOpPtr.p->reducedHashValue.pack());
    return;
  }

#ifdef ERROR_INSERT
  if(dumpState->args[0] == DumpStateOrd::AccDumpNumOpRecs)
  {
    Uint32 freeOpRecs = oprec_pool.getUsed();
    infoEvent("Dbacc::OperationRecords: free=%d",	      
	      freeOpRecs);

    return;
  }
#endif

#if 0
  if (type == 100) {
    RelTabMemReq * const req = (RelTabMemReq *)signal->getDataPtrSend();
    req->primaryTableId = 2;
    req->secondaryTableId = RNIL;
    req->userPtr = 2;
    req->userRef = DBDICT_REF;
    sendSignal(reference(), GSN_REL_TABMEMREQ, signal,
               RelTabMemReq::SignalLength, JBB);
    return;
  }//if
  if (type == 101) {
    RelTabMemReq * const req = (RelTabMemReq *)signal->getDataPtrSend();
    req->primaryTableId = 4;
    req->secondaryTableId = 5;
    req->userPtr = 4;
    req->userRef = DBDICT_REF;
    sendSignal(reference(), GSN_REL_TABMEMREQ, signal,
               RelTabMemReq::SignalLength, JBB);
    return;
  }//if
  if (type == 102) {
    RelTabMemReq * const req = (RelTabMemReq *)signal->getDataPtrSend();
    req->primaryTableId = 6;
    req->secondaryTableId = 8;
    req->userPtr = 6;
    req->userRef = DBDICT_REF;
    sendSignal(reference(), GSN_REL_TABMEMREQ, signal,
               RelTabMemReq::SignalLength, JBB);
    return;
  }//if
  if (type == 103) {
    DropTabFileReq * const req = (DropTabFileReq *)signal->getDataPtrSend();
    req->primaryTableId = 2;
    req->secondaryTableId = RNIL;
    req->userPtr = 2;
    req->userRef = DBDICT_REF;
    sendSignal(reference(), GSN_DROP_TABFILEREQ, signal,
               DropTabFileReq::SignalLength, JBB);
    return;
  }//if
  if (type == 104) {
    DropTabFileReq * const req = (DropTabFileReq *)signal->getDataPtrSend();
    req->primaryTableId = 4;
    req->secondaryTableId = 5;
    req->userPtr = 4;
    req->userRef = DBDICT_REF;
    sendSignal(reference(), GSN_DROP_TABFILEREQ, signal,
               DropTabFileReq::SignalLength, JBB);
    return;
  }//if
  if (type == 105) {
    DropTabFileReq * const req = (DropTabFileReq *)signal->getDataPtrSend();
    req->primaryTableId = 6;
    req->secondaryTableId = 8;
    req->userPtr = 6;
    req->userRef = DBDICT_REF;
    sendSignal(reference(), GSN_DROP_TABFILEREQ, signal,
               DropTabFileReq::SignalLength, JBB);
    return;
  }//if
#endif

  if (signal->theData[0] == DumpStateOrd::SchemaResourceSnapshot)
  {
    RSS_OP_SNAPSHOT_SAVE(cnoOfFreeFragrec);
    return;
  }

  if (signal->theData[0] == DumpStateOrd::SchemaResourceCheckLeak)
  {
    RSS_OP_SNAPSHOT_CHECK(cnoOfFreeFragrec);
    return;
  }
#if defined(VM_TRACE) || defined(ERROR_INSERT)
  if (signal->theData[0] == DumpStateOrd::AccSetTransientPoolMaxSize)
  {
    jam();
    if (signal->getLength() < 3)
      return;
    const Uint32 pool_index = signal->theData[1];
    const Uint32 new_size = signal->theData[2];
    if (pool_index >= c_transient_pool_count)
      return;
    c_transient_pools[pool_index]->setMaxSize(new_size);
    return;
  }
  if (signal->theData[0] == DumpStateOrd::AccResetTransientPoolMaxSize)
  {
    jam();
    if(signal->getLength() < 2)
      return;
    const Uint32 pool_index = signal->theData[1];
    if (pool_index >= c_transient_pool_count)
      return;
    c_transient_pools[pool_index]->resetMaxSize();
    return;
  }
#endif
}//Dbacc::execDUMP_STATE_ORD()

Uint32
Dbacc::getL2PMapAllocBytes(Uint32 fragId) const
{
  jam();
  FragmentrecPtr fragPtr(NULL, fragId);
  ptrCheckGuard(fragPtr, cfragmentsize, fragmentrec);
  return fragPtr.p->directory.getByteSize();
}

#ifdef VM_TRACE
void
Dbacc::debug_lh_vars(const char* where)const
{
  Uint32 b = fragrecptr.p->level.getTop();
  Uint32 di = fragrecptr.p->getPageNumber(b);
  Uint32 ri = di >> 8;
  ndbout
    << "DBACC: " << where << ":"
    << " frag:" << fragrecptr.p->myTableId
    << "/" << fragrecptr.p->myfid
    << " slack:" << fragrecptr.p->slack
    << "/" << fragrecptr.p->slackCheck
    << " top:" << fragrecptr.p->level.getTop()
    << " di:" << di
    << " ri:" << ri
    << " full:" << fragrecptr.p->dirRangeFull
    << "\n";
}
#endif

/**
 * Implementation of Dbacc::Page32Lists
 */

void Dbacc::Page32Lists::addPage32(Page32_pool& pool, Page32Ptr p)
{
  const Uint8 list_id = 0; // List of 32KiB pages with all 8KiB pages free
  LocalPage32_list list(pool, lists[list_id]);
  list.addFirst(p);
  nonempty_lists |= (1 << list_id);
  p.p->list_id = list_id;
  p.p->magic = Page32::MAGIC;
}

void Dbacc::Page32Lists::dropLastPage32(Page32_pool& pool,
                                         Page32Ptr& p,
                                         Uint32 keep)
{
  if (lists[0].getCount() <= keep)
  {
    p.i = RNIL;
    p.p = NULL;
    return;
  }
  LocalPage32_list list(pool, lists[0]);
  list.last(p);
  dropPage32(pool, p);
}

void Dbacc::Page32Lists::dropPage32(Page32_pool& pool, Page32Ptr p)
{
  require(p.p->magic == Page32::MAGIC);
  require(p.p->list_id == 0);
  p.p->magic = ~Page32::MAGIC;
  const Uint8 list_id = 0; // The list of pages with all its four 8KiB pages free
  LocalPage32_list list(pool, lists[list_id]);
  list.remove(p);
  if (list.isEmpty())
  {
    nonempty_lists &= ~(1 << list_id);
  }
}

void Dbacc::Page32Lists::seizePage8(Page32_pool& pool,
                                    Page8Ptr& /* out */ p8,
                                    int sub_page_id)
{
  Uint16 list_id_set;
  Uint8 sub_page_id_set;
  if (sub_page_id == LEAST_COMMON_SUB_PAGE)
  { // Find out least common sub_page_ids
    Uint32 min_sub_page_count = UINT32_MAX;
    for (int i = 0; i < 4; i++)
    {
      if (sub_page_id_count[i] < min_sub_page_count)
      {
        min_sub_page_count = sub_page_id_count[i];
      }
    }
    list_id_set = 0;
    sub_page_id_set = 0;
    for (int i = 0; i < 4; i++)
    {
      if (sub_page_id_count[i] == min_sub_page_count)
      {
        list_id_set |= sub_page_id_to_list_id_set(sub_page_id);
        sub_page_id_set |= (1 << i);
      }
    }
  }
  else
  {
    list_id_set = sub_page_id_to_list_id_set(sub_page_id);
    if (sub_page_id < 0)
    {
      sub_page_id_set = 0xf;
    }
    else
    {
      sub_page_id_set = 1 << sub_page_id;
    }
  }
  list_id_set &= nonempty_lists;
  if (list_id_set == 0)
  {
    p8.i = RNIL;
    p8.p = NULL;
    return;
  }
  Uint8 list_id = least_free_list(list_id_set);
  Uint8 list_sub_page_id_set = list_id_to_sub_page_id_set(list_id);
  if (sub_page_id < 0)
  {
    Uint32 set = sub_page_id_set & list_sub_page_id_set;
    require(set != 0);
    sub_page_id = BitmaskImpl::fls(set);
  }
  list_sub_page_id_set ^= (1 << sub_page_id);
  Uint8 new_list_id = sub_page_id_set_to_list_id(list_sub_page_id_set);

  LocalPage32_list old_list(pool, lists[list_id]);
  LocalPage32_list new_list(pool, lists[new_list_id]);

  Page32Ptr p;
  old_list.removeFirst(p);
  if (old_list.isEmpty())
  {
    nonempty_lists &= ~(1 << list_id);
  }
  require(p.p->magic == Page32::MAGIC);
  require(p.p->list_id == list_id);
  new_list.addFirst(p);
  nonempty_lists |= (1 << new_list_id);
  p.p->list_id = new_list_id;
  p8.i = (p.i << 2) | sub_page_id;
  p8.p = &p.p->page8[sub_page_id];
  sub_page_id_count[sub_page_id] ++;
}

void Dbacc::Page32Lists::releasePage8(Page32_pool& pool, Page8Ptr p8)
{
  int sub_page_id = p8.i & 3;
  Page32Ptr p;
  p.i = p8.i >> 2;
  p.p = reinterpret_cast<Page32*>(p8.p-sub_page_id);

  Uint8 list_id = p.p->list_id;
  Uint8 sub_page_id_set = list_id_to_sub_page_id_set(list_id);
  sub_page_id_set ^= (1 << sub_page_id);
  Uint8 new_list_id = sub_page_id_set_to_list_id(sub_page_id_set);

  LocalPage32_list old_list(pool, lists[list_id]);
  LocalPage32_list new_list(pool, lists[new_list_id]);

  old_list.remove(p);
  if (old_list.isEmpty())
  {
    nonempty_lists &= ~(1 << list_id);
  }
  require(p.p->magic == Page32::MAGIC);
  require(p.p->list_id == list_id);
  new_list.addFirst(p);
  nonempty_lists |= (1 << new_list_id);
  p.p->list_id = new_list_id;
  sub_page_id_count[sub_page_id] --;
}

void
Dbacc::sendPoolShrink(const Uint32 pool_index)
{
  const bool need_send = c_transient_pools_shrinking.get(pool_index) == 0;
  c_transient_pools_shrinking.set(pool_index);
  if (need_send)
  {
    Signal25 signal[1] = {};
    signal->theData[0] = ZACC_SHRINK_TRANSIENT_POOLS;
    signal->theData[1] = pool_index;
    sendSignal(reference(), GSN_CONTINUEB, signal, 2, JBB);
  }
}

void
Dbacc::shrinkTransientPools(Uint32 pool_index)
{
  ndbrequire(pool_index < c_transient_pool_count);
  ndbrequire(c_transient_pools_shrinking.get(pool_index));
  if (c_transient_pools[pool_index]->rearrange_free_list_and_shrink(1))
  {
    sendPoolShrink(pool_index);
  }
  else
  {
    c_transient_pools_shrinking.clear(pool_index);
  }
}<|MERGE_RESOLUTION|>--- conflicted
+++ resolved
@@ -1664,7 +1664,6 @@
   }
   else
   {
-<<<<<<< HEAD
     fragrecptr.i = lastOp.p->fragptr;
     ptrCheckGuard(fragrecptr, cfragmentsize, fragmentrec);
     acquire_frag_mutex_hash(fragrecptr.p, lastOp);
@@ -1687,15 +1686,9 @@
 #endif
       return;
     }
-    ndbout_c("bits: %.8x state: %.8x", opbits, opstate);
+    g_eventLogger->info("bits: %.8x state: %.8x", opbits, opstate);
     ndbabort();
   } 
-=======
-  }
-
-  g_eventLogger->info("bits: %.8x state: %.8x", opbits, opstate);
-  ndbabort();
->>>>>>> 56962536
 }
 
 void
@@ -6463,7 +6456,7 @@
     (*lqh_block) = c_lqh;
     if (!c_lqh->is_restore_phase_done() &&
         (globalData.ndbMtRecoverThreads +
-         globalData.ndbMtQueryThreads) > 0)
+         globalData.ndbMtQueryWorkers) > 0)
     {
       lock_flag = true;
     }
