--- conflicted
+++ resolved
@@ -418,19 +418,12 @@
                                     Uint32 cpu_no, Uint32 measurement_id,
                                     Uint32 online);
   void measure_cpu_data(Signal *signal);
-<<<<<<< HEAD
-  void send_measure_to_rep_thrman(Signal *, MeasurementRecordPtr);
-  void update_query_distribution(Signal *);
-  void initial_query_distribution(Signal *);
-  void send_query_distribution(Uint32 *, Signal *);
-=======
   void send_measure_to_rep_thrman(Signal*, MeasurementRecordPtr);
   void update_query_distribution(Signal*);
   void initial_query_distribution(Signal*);
   void send_query_distribution(Uint32*, Signal*, bool);
   void adjust_stored_weights(Uint32*);
   void adjust_weights(Uint32*);
->>>>>>> e64a25e2
 
   struct ThrLoad {
     Uint32 m_cpu_load;
