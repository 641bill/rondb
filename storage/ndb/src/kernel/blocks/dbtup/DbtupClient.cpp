/* Copyright (c) 2008, 2023, Oracle and/or its affiliates.
   Copyright (c) 2022, 2023, Hopsworks and/or its affiliates.

   This program is free software; you can redistribute it and/or modify
   it under the terms of the GNU General Public License, version 2.0,
   as published by the Free Software Foundation.

   This program is also distributed with certain software (including
   but not limited to OpenSSL) that is licensed under separate terms,
   as designated in a particular file or component or in included license
   documentation.  The authors of MySQL hereby grant you an additional
   permission to link the program and your derivative works with the
   separately licensed software that they have included with MySQL.

   This program is distributed in the hope that it will be useful,
   but WITHOUT ANY WARRANTY; without even the implied warranty of
   MERCHANTABILITY or FITNESS FOR A PARTICULAR PURPOSE.  See the
   GNU General Public License, version 2.0, for more details.

   You should have received a copy of the GNU General Public License
   along with this program; if not, write to the Free Software
   Foundation, Inc., 51 Franklin St, Fifth Floor, Boston, MA 02110-1301  USA */

#define DBTUP_C
#include "Dbtup.hpp"
#include "DbtupProxy.hpp"

#define JAM_FILE_ID 417

Dbtup_client::Dbtup_client(SimulatedBlock *block, SimulatedBlock *dbtup)
    : m_jamBuf(block->jamBuffer()) {
  assert(m_jamBuf == getThrJamBuf());
  if (dbtup->isNdbMtLqh() && dbtup->instance() == 0) {
    thrjam(m_jamBuf);
    m_dbtup_proxy = (DbtupProxy *)dbtup;
    m_dbtup = 0;
  } else {
    thrjam(m_jamBuf);
    m_dbtup_proxy = 0;
    m_dbtup = (Dbtup *)dbtup;
  }
}

// LGMAN

void Dbtup_client::disk_restart_undo(Signal *signal, Uint64 lsn, Uint32 type,
                                     const Uint32 *ptr, Uint32 len) {
  if (m_dbtup_proxy != 0) {
    m_dbtup_proxy->disk_restart_undo(signal, lsn, type, ptr, len);
    return;
  }
  m_dbtup->disk_restart_undo(signal, lsn, type, ptr, len);
}

// TSMAN

<<<<<<< HEAD
int
Dbtup_client::disk_restart_alloc_extent(Uint32 tableId,
                                        Uint32 fragId,
                                        Uint32 create_table_version,
                                        const Local_key* key,
                                        Uint32 extent_no,
                                        Uint32 pages)
{
  if (m_dbtup_proxy != 0)
  {
    thrjam(m_jamBuf);
    return
      m_dbtup_proxy->disk_restart_alloc_extent(m_jamBuf,
                                               tableId,
                                               fragId,
                                               create_table_version,
                                               key,
                                               extent_no,
                                               pages);
  }
  thrjam(m_jamBuf);
  return m_dbtup->disk_restart_alloc_extent(m_jamBuf,
                                            tableId, 
                                            fragId,
                                            create_table_version,
                                            key,
                                            extent_no,
                                            pages);
=======
int Dbtup_client::disk_restart_alloc_extent(Uint32 tableId, Uint32 fragId,
                                            Uint32 create_table_version,
                                            const Local_key *key,
                                            Uint32 pages) {
  if (m_dbtup_proxy != 0) {
    thrjam(m_jamBuf);
    return m_dbtup_proxy->disk_restart_alloc_extent(
        m_jamBuf, tableId, fragId, create_table_version, key, pages);
  }
  thrjam(m_jamBuf);
  return m_dbtup->disk_restart_alloc_extent(m_jamBuf, tableId, fragId,
                                            create_table_version, key, pages);
>>>>>>> 2bf0f4a5
}

void Dbtup_client::disk_restart_page_bits(Uint32 tableId, Uint32 fragId,
                                          Uint32 create_table_version,
                                          const Local_key *key, Uint32 bits) {
  if (m_dbtup_proxy != 0) {
    m_dbtup_proxy->disk_restart_page_bits(tableId, fragId, create_table_version,
                                          key, bits);
    return;
  }
  m_dbtup->disk_restart_page_bits(m_jamBuf, tableId, fragId,
                                  create_table_version, key, bits);
}<|MERGE_RESOLUTION|>--- conflicted
+++ resolved
@@ -54,7 +54,6 @@
 
 // TSMAN
 
-<<<<<<< HEAD
 int
 Dbtup_client::disk_restart_alloc_extent(Uint32 tableId,
                                         Uint32 fragId,
@@ -83,20 +82,6 @@
                                             key,
                                             extent_no,
                                             pages);
-=======
-int Dbtup_client::disk_restart_alloc_extent(Uint32 tableId, Uint32 fragId,
-                                            Uint32 create_table_version,
-                                            const Local_key *key,
-                                            Uint32 pages) {
-  if (m_dbtup_proxy != 0) {
-    thrjam(m_jamBuf);
-    return m_dbtup_proxy->disk_restart_alloc_extent(
-        m_jamBuf, tableId, fragId, create_table_version, key, pages);
-  }
-  thrjam(m_jamBuf);
-  return m_dbtup->disk_restart_alloc_extent(m_jamBuf, tableId, fragId,
-                                            create_table_version, key, pages);
->>>>>>> 2bf0f4a5
 }
 
 void Dbtup_client::disk_restart_page_bits(Uint32 tableId, Uint32 fragId,
