--- conflicted
+++ resolved
@@ -3884,20 +3884,13 @@
                         bool);
   void free_var_rec(Fragrecord*, Tablerec*, Local_key*, Ptr<Page>);
   void free_var_part(Fragrecord*, Tablerec*, Local_key*);
-<<<<<<< HEAD
-  Uint32* alloc_var_part(Uint32 *err,
-=======
   Uint32* alloc_var_part(Uint32*err,
->>>>>>> e08a83bd
                          Fragrecord*,
                          Tablerec*,
                          Uint32,
                          Local_key*,
-<<<<<<< HEAD
-                         Uint32);
-=======
+                         Uint32,
                          bool);
->>>>>>> e08a83bd
   Uint32 *realloc_var_part(Uint32 * err, Fragrecord*, Tablerec*,
                            PagePtr, Var_part_ref*, Uint32, Uint32);
   
