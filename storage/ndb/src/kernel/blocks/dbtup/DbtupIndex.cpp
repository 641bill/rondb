--- conflicted
+++ resolved
@@ -1,9 +1,6 @@
 /*
    Copyright (c) 2003, 2023, Oracle and/or its affiliates.
-<<<<<<< HEAD
    Copyright (c) 2021, 2023, Hopsworks and/or its affiliates.
-=======
->>>>>>> 057f5c95
 
    This program is free software; you can redistribute it and/or modify
    it under the terms of the GNU General Public License, version 2.0,
@@ -369,31 +366,7 @@
                        ZNIL,
                        xfrmFlag);
   // done
-<<<<<<< HEAD
-  if (ret >= 0) {
-    // remove headers
-    Uint32 n= 0;
-    Uint32 i= 0;
-    while (n < numAttrs)
-    {
-      jamDebug();
-      const AttributeHeader ah(dataOut[i]);
-      Uint32 size= ah.getDataSize();
-      ndbrequire(size != 0);
-      for (Uint32 j= 0; j < size; j++)
-      {
-        dataOut[i + j - n]= dataOut[i + j + 1];
-      }
-      n+= 1;
-      i+= 1 + size;
-    }
-    ndbrequire((int)i == ret);
-    ret -= numAttrs;
-  }
-  else
-=======
   if (unlikely(ret < 0))
->>>>>>> 057f5c95
   {
     jam();
     return ret;
