--- conflicted
+++ resolved
@@ -58,17 +58,12 @@
 
 // methods used by ordered index
 
-<<<<<<< HEAD
 void
 Dbtup::tuxGetTupAddr(Uint32 pageId,
                      Uint32 pageIndex,
                      Uint32& lkey1,
                      Uint32& lkey2)
 {
-=======
-void Dbtup::tuxGetTupAddr(Uint32 fragPtrI, Uint32 pageId, Uint32 pageIndex,
-                          Uint32 &lkey1, Uint32 &lkey2) {
->>>>>>> 2bf0f4a5
   jamEntryDebug();
   PagePtr pagePtr;
   ndbrequire(c_page_pool.getPtr(pagePtr, pageId));
@@ -87,7 +82,6 @@
   Fragrecord *fragPtrP = (Fragrecord *)fragPtrP_input;
 
   Local_key key;
-<<<<<<< HEAD
   Uint32* ptr, frag_page_id, err;
   if ((ptr = alloc_fix_rec(jamBuf,
                            &err,
@@ -105,24 +99,6 @@
   Uint32 attrDes2 = tablePtrP->tabDescriptor[1];
   Uint32 attrDataOffset= AttributeOffset::getOffset(attrDes2);
   node= ptr + attrDataOffset;
-=======
-  Uint32 *ptr, frag_page_id, err;
-  c_allow_alloc_spare_page = true;
-  if ((ptr = alloc_fix_rec(jamBuf, &err, fragPtrP, tablePtrP, &key,
-                           &frag_page_id)) == 0) {
-    c_allow_alloc_spare_page = false;
-    thrjam(jamBuf);
-    return err;
-  }
-  release_frag_mutex(fragPtrP, frag_page_id);
-  c_allow_alloc_spare_page = false;
-  pageId = key.m_page_no;
-  pageOffset = key.m_page_idx;
-  Uint32 attrDescIndex = tablePtrP->tabDescriptor + (0 << ZAD_LOG_SIZE);
-  Uint32 attrDataOffset =
-      AttributeOffset::getOffset(tableDescriptor[attrDescIndex + 1].tabDescr);
-  node = ptr + attrDataOffset;
->>>>>>> 2bf0f4a5
   return 0;
 }
 
@@ -138,16 +114,9 @@
   PagePtr pagePtr;
   Tuple_header *ptr = (Tuple_header *)get_ptr(&pagePtr, &key, tablePtrP);
 
-<<<<<<< HEAD
   Uint32 attrDes2 = tablePtrP->tabDescriptor[1];
   Uint32 attrDataOffset= AttributeOffset::getOffset(attrDes2);
   ndbrequire(node == (Uint32*)ptr + attrDataOffset);
-=======
-  Uint32 attrDescIndex = tablePtrP->tabDescriptor + (0 << ZAD_LOG_SIZE);
-  Uint32 attrDataOffset =
-      AttributeOffset::getOffset(tableDescriptor[attrDescIndex + 1].tabDescr);
-  ndbrequire(node == (Uint32 *)ptr + attrDataOffset);
->>>>>>> 2bf0f4a5
 
   free_fix_rec(fragPtrP, tablePtrP, &key, (Fix_page *)pagePtr.p);
 }
@@ -187,7 +156,6 @@
 
   Operationrec tmpOp;
   KeyReqStruct req_struct(jamBuf);
-<<<<<<< HEAD
   req_struct.m_lqh = c_lqh;
   req_struct.tablePtrP = (Tablerec*)tablePtrP;
   req_struct.fragPtrP = (Fragrecord*)fragPtrP;
@@ -206,17 +174,6 @@
                             numAttrs,
                             dataOut,
                             tupVersion);
-=======
-  req_struct.tablePtrP = (Tablerec *)tablePtrP;
-  req_struct.fragPtrP = (Fragrecord *)fragPtrP;
-
-  tmpOp.m_tuple_location.m_page_no = pageId;
-  tmpOp.m_tuple_location.m_page_idx = pageIndex;
-  tmpOp.op_type = ZREAD;  // valgrind
-  setup_fixed_tuple_ref(&req_struct, &tmpOp, (Tablerec *)tablePtrP);
-  setup_fixed_part(&req_struct, &tmpOp, (Tablerec *)tablePtrP);
-  return tuxReadAttrsCommon(req_struct, attrIds, numAttrs, dataOut, tupVersion);
->>>>>>> 2bf0f4a5
 }
 
 int Dbtup::tuxReadAttrsCommon(KeyReqStruct &req_struct, const Uint32 *attrIds,
@@ -311,21 +268,10 @@
     jam();
     return -ZTUPLE_DELETED_ERROR; /* Leads to crash in DBTUX and DBTUP */
   }
-<<<<<<< HEAD
   Uint32* tab_descr = tablePtrP->tabDescriptor;
   req_struct.check_offset[MM]= tablePtrP->get_check_offset(MM);
   req_struct.check_offset[DD]= tablePtrP->get_check_offset(DD);
   req_struct.attr_descr = tab_descr; 
-=======
-  req_struct.check_offset[MM] = tablePtrP->get_check_offset(MM);
-  req_struct.check_offset[DD] = tablePtrP->get_check_offset(DD);
-
-  Uint32 num_attr = tablePtrP->m_no_of_attributes;
-  Uint32 descr_start = tablePtrP->tabDescriptor;
-  TableDescriptor *tab_descr = &tableDescriptor[descr_start];
-  ndbrequire(descr_start + (num_attr << ZAD_LOG_SIZE) <= cnoOfTabDescrRec);
-  req_struct.attr_descr = tab_descr;
->>>>>>> 2bf0f4a5
 
   /**
    * Resetting the ALLOC bit can only happen in exclusive access from
@@ -367,15 +313,9 @@
     req_struct.m_tuple_ptr = get_copy_tuple(&opPtr.p->m_copy_tuple_location);
   }
   prepare_read(&req_struct, tablePtrP, false);
-<<<<<<< HEAD
     
   const Uint32* attrIds = tablePtrP->readKeyArray;
   const Uint32 numAttrs= tablePtrP->noOfKeyAttr;
-=======
-
-  const Uint32 *attrIds = &tableDescriptor[tablePtrP->readKeyArray].tabDescr;
-  const Uint32 numAttrs = tablePtrP->noOfKeyAttr;
->>>>>>> 2bf0f4a5
   // read pk attributes from original tuple
 
   // do it
@@ -487,7 +427,6 @@
 /**
  * This method is still used by index statistics and debug code.
  */
-<<<<<<< HEAD
 int
 Dbtup::tuxReadAttrs(EmulatedJamBuffer * jamBuf,
                     Uint64 fragPtrI,
@@ -503,17 +442,6 @@
   FragrecordPtr fragPtr;
   fragPtr.i= fragPtrI;
   ndbrequire(c_fragment_pool.getPtr(fragPtr));
-=======
-int Dbtup::tuxReadAttrs(EmulatedJamBuffer *jamBuf, Uint32 fragPtrI,
-                        Uint32 pageId, Uint32 pageIndex, Uint32 tupVersion,
-                        const Uint32 *attrIds, Uint32 numAttrs,
-                        Uint32 *dataOut) {
-  thrjamEntryDebug(jamBuf);
-  // use own variables instead of globals
-  FragrecordPtr fragPtr;
-  fragPtr.i = fragPtrI;
-  ptrCheckGuard(fragPtr, cnoOfFragrec, fragrecord);
->>>>>>> 2bf0f4a5
   TablerecPtr tablePtr;
   tablePtr.i = fragPtr.p->fragTableId;
   ptrCheckGuard(tablePtr, cnoOfTablerec, tablerec);
@@ -592,7 +520,6 @@
       const TupTriggerData_list &triggerList = tablePtr.p->tuxCustomTriggers;
 
       TriggerPtr triggerPtr;
-<<<<<<< HEAD
       bool ret = triggerList.first(triggerPtr);
       while (ret) {
 	if (triggerPtr.p->indexId == buildReq->indexId) {
@@ -604,19 +531,6 @@
       if (triggerPtr.i == RNIL64) {
 	jam();
 	// trigger was not created
-=======
-      triggerList.first(triggerPtr);
-      while (triggerPtr.i != RNIL) {
-        if (triggerPtr.p->indexId == buildReq->indexId) {
-          jam();
-          break;
-        }
-        triggerList.next(triggerPtr);
-      }
-      if (triggerPtr.i == RNIL) {
-        jam();
-        // trigger was not created
->>>>>>> 2bf0f4a5
         ndbassert(false);
         buildPtr.p->m_errorCode = BuildIndxImplRef::InternalError;
         break;
@@ -692,15 +606,9 @@
       c_buildIndexList.release(buildPtr);
       return;
     }
-<<<<<<< HEAD
     ndbrequire(buildPtr.p->m_fragNo < MAX_FRAG_PER_LQH);
     fragPtr.i = c_lqh->getNextTupFragrec(tablePtr.i, buildPtr.p->m_fragNo);
     if (fragPtr.i == RNIL64) {
-=======
-    ndbrequire(buildPtr.p->m_fragNo < NDB_ARRAY_SIZE(tablePtr.p->fragrec));
-    fragPtr.i = tablePtr.p->fragrec[buildPtr.p->m_fragNo];
-    if (fragPtr.i == RNIL) {
->>>>>>> 2bf0f4a5
       jam();
       buildPtr.p->m_fragNo++;
       buildPtr.p->m_pageId = 0;
@@ -804,14 +712,9 @@
        * Start from first operation.  This is only to make things more
        * clear.  It is not required by ordered index implementation.
        */
-<<<<<<< HEAD
       ndbrequire(m_curr_tup->c_operation_pool.getValidPtr(pageOperPtr));
       while (pageOperPtr.p->prevActiveOp != RNIL)
       {
-=======
-      ndbrequire(c_operation_pool.getValidPtr(pageOperPtr));
-      while (pageOperPtr.p->prevActiveOp != RNIL) {
->>>>>>> 2bf0f4a5
         jam();
         pageOperPtr.i = pageOperPtr.p->prevActiveOp;
         ndbrequire(m_curr_tup->c_operation_pool.getValidPtr(pageOperPtr));
@@ -946,13 +849,8 @@
   } else {
     jam();
     TablerecPtr tablePtr;
-<<<<<<< HEAD
     (void)tablePtr; // hide unused warning
     ndbrequire(buildPtr.p->m_fragNo >= MAX_FRAG_PER_LQH);
-=======
-    (void)tablePtr;  // hide unused warning
-    ndbrequire(buildPtr.p->m_fragNo >= NDB_ARRAY_SIZE(tablePtr.p->fragid));
->>>>>>> 2bf0f4a5
     buildIndexReply(signal, buildPtr.p);
     c_buildIndexList.release(buildPtr);
     return;
@@ -972,7 +870,6 @@
   tablePtr.i = buildReq->tableId;
   ptrCheckGuard(tablePtr, cnoOfTablerec, tablerec);
 
-<<<<<<< HEAD
   DEB_INDEX_BUILD(("(%u) Starting index build of primary table %u"
                    ", ordered index table %u",
                    instance(),
@@ -985,18 +882,6 @@
     fragPtr.i = c_lqh->getNextTupFragrec(tablePtr.i, buildPtr.p->m_fragNo);
     if (fragPtr.i == RNIL64)
     {
-=======
-  DEB_INDEX_BUILD(
-      ("(%u) Starting index build of primary table %u"
-       ", ordered index table %u",
-       instance(), tablePtr.i, buildPtr.p->m_indexId));
-  for (; buildPtr.p->m_fragNo < NDB_ARRAY_SIZE(tablePtr.p->fragrec);
-       buildPtr.p->m_fragNo++) {
-    jam();
-    FragrecordPtr fragPtr;
-    fragPtr.i = tablePtr.p->fragrec[buildPtr.p->m_fragNo];
-    if (fragPtr.i == RNIL) {
->>>>>>> 2bf0f4a5
       jam();
       continue;
     }
@@ -1056,21 +941,15 @@
   }
 }
 
-<<<<<<< HEAD
 int
 Dbtup::mt_scan_init(Uint32 tableId, Uint32 fragId,
                     Local_key* pos, Uint64 * fragPtrI)
 {
-=======
-int Dbtup::mt_scan_init(Uint32 tableId, Uint32 fragId, Local_key *pos,
-                        Uint32 *fragPtrI) {
->>>>>>> 2bf0f4a5
   TablerecPtr tablePtr;
   tablePtr.i = tableId;
   ptrCheckGuard(tablePtr, cnoOfTablerec, tablerec);
 
   FragrecordPtr fragPtr;
-<<<<<<< HEAD
   fragPtr.i = RNIL64;
   for (Uint32 i = 0; i < MAX_FRAG_PER_LQH; i++)
   {
@@ -1079,25 +958,13 @@
       Uint32 i_save = i;
       fragPtr.i = c_lqh->getNextTupFragrec(tableId, i);
       ndbrequire(i == i_save);
-=======
-  fragPtr.i = RNIL;
-  for (Uint32 i = 0; i < NDB_ARRAY_SIZE(tablePtr.p->fragid); i++) {
-    if (tablePtr.p->fragid[i] == fragId) {
-      fragPtr.i = tablePtr.p->fragrec[i];
->>>>>>> 2bf0f4a5
       break;
     }
   }
 
-<<<<<<< HEAD
   if (fragPtr.i == RNIL64)
     return -1;
   ndbrequire(c_fragment_pool.getPtr(fragPtr));
-=======
-  if (fragPtr.i == RNIL) return -1;
-
-  ptrCheckGuard(fragPtr, cnoOfFragrec, fragrecord);
->>>>>>> 2bf0f4a5
 
   Uint32 fragPageId = 0;
   while (fragPageId < fragPtr.p->m_max_page_cnt) {
@@ -1137,15 +1004,10 @@
   return 1;
 }
 
-<<<<<<< HEAD
 int
 Dbtup::mt_scan_next(Uint32 tableId, Uint64 fragPtrI,
                     Local_key* pos, bool moveNext)
 {
-=======
-int Dbtup::mt_scan_next(Uint32 tableId, Uint32 fragPtrI, Local_key *pos,
-                        bool moveNext) {
->>>>>>> 2bf0f4a5
   TablerecPtr tablePtr;
   tablePtr.i = tableId;
   ptrCheckGuard(tablePtr, cnoOfTablerec, tablerec);
