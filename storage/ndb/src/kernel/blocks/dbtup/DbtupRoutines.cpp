/*
   Copyright (c) 2003, 2024, Oracle and/or its affiliates.
   Copyright (c) 2021, 2024, Hopsworks and/or its affiliates.

   This program is free software; you can redistribute it and/or modify
   it under the terms of the GNU General Public License, version 2.0,
   as published by the Free Software Foundation.

   This program is designed to work with certain software (including
   but not limited to OpenSSL) that is licensed under separate terms,
   as designated in a particular file or component or in included license
   documentation.  The authors of MySQL hereby grant you an additional
   permission to link the program and your derivative works with the
   separately licensed software that they have either included with
   the program or referenced in the documentation.

   This program is distributed in the hope that it will be useful,
   but WITHOUT ANY WARRANTY; without even the implied warranty of
   MERCHANTABILITY or FITNESS FOR A PARTICULAR PURPOSE.  See the
   GNU General Public License, version 2.0, for more details.

   You should have received a copy of the GNU General Public License
   along with this program; if not, write to the Free Software
   Foundation, Inc., 51 Franklin St, Fifth Floor, Boston, MA 02110-1301  USA
*/

#define DBTUP_C
#define DBTUP_ROUTINES_CPP
#include "Dbtup.hpp"
#include "util/require.h"

#include <cstring>

#include <ndb_limits.h>
#include <AttributeDescriptor.hpp>
#include <AttributeHeader.hpp>
#include <RefConvert.hpp>
#include <dblqh/Dblqh.hpp>
#include <pc.hpp>
#include <signaldata/TransIdAI.hpp>
#include "AttributeOffset.hpp"
#include "mysql/strings/m_ctype.h"

#define JAM_FILE_ID 402

<<<<<<< HEAD
=======
/*
 * Moz
 * Turn on MOZ_AGG_TUP_DEBUG to debug
 * attributes
 */
// #define MOZ_AGG_TUP_DEBUG 1
#ifdef MOZ_AGG_TUP_DEBUG
#include "include/my_byteorder.h"
#include "AggInterpreter.hpp"
#endif // MOZ_AGG_TUP_DEBUG

>>>>>>> e64a25e2
void
Dbtup::setUpQueryRoutines(Tablerec *regTabPtr)
{
  for (Uint32 i= 0; i < regTabPtr->m_no_of_attributes; i++) {
    Uint32 attrDescrStart= (i * ZAD_SIZE);
    Uint32 attrDescr = regTabPtr->tabDescriptor[attrDescrStart];
    Uint32 attrOffset = regTabPtr->tabDescriptor[attrDescrStart + 1];

    //Uint32 type = AttributeDescriptor::getType(attrDescr);
    Uint32 array = AttributeDescriptor::getArrayType(attrDescr);
    Uint32 charset = AttributeOffset::getCharsetFlag(attrOffset);
    Uint32 size = AttributeDescriptor::getSize(attrDescr);
    Uint32 bytes = AttributeDescriptor::getSizeInBytes(attrDescr);
    Uint32 words = AttributeDescriptor::getSizeInWords(attrDescr);
    Uint32 nullable = AttributeDescriptor::getNullable(attrDescr);
    Uint32 dynamic = AttributeDescriptor::getDynamic(attrDescr);

    if (!dynamic) {
      if (array == NDB_ARRAYTYPE_FIXED) {
        if (!nullable) {
          switch (size) {
            case DictTabInfo::aBit:
              jam();
              regTabPtr->readFunctionArray[i] = &Dbtup::readBitsNotNULL;
              regTabPtr->updateFunctionArray[i] = &Dbtup::updateBitsNotNULL;
              break;
            case DictTabInfo::an8Bit:
            case DictTabInfo::a16Bit:
              jam();
              regTabPtr->readFunctionArray[i] =
                  &Dbtup::readFixedSizeTHManyWordNotNULL;
              regTabPtr->updateFunctionArray[i] =
                  &Dbtup::updateFixedSizeTHManyWordNotNULL;
              break;
            case DictTabInfo::a32Bit:
            case DictTabInfo::a64Bit:
            case DictTabInfo::a128Bit:
            default:
              switch (bytes) {
                case 4:
                  jam();
                  regTabPtr->readFunctionArray[i] =
                      &Dbtup::readFixedSizeTHOneWordNotNULL;
                  regTabPtr->updateFunctionArray[i] =
                      &Dbtup::updateFixedSizeTHOneWordNotNULL;
                  break;
                case 8:
                  jam();
                  regTabPtr->readFunctionArray[i] =
                      &Dbtup::readFixedSizeTHTwoWordNotNULL;
                  regTabPtr->updateFunctionArray[i] =
                      &Dbtup::updateFixedSizeTHManyWordNotNULL;
                  break;
                default:
                  jam();
                  regTabPtr->readFunctionArray[i] =
                      &Dbtup::readFixedSizeTHManyWordNotNULL;
                  regTabPtr->updateFunctionArray[i] =
                      &Dbtup::updateFixedSizeTHManyWordNotNULL;
                  break;
              }
          }
          if (charset) {
            jam();
            regTabPtr->readFunctionArray[i] =
                &Dbtup::readFixedSizeTHManyWordNotNULL;
            regTabPtr->updateFunctionArray[i] =
                &Dbtup::updateFixedSizeTHManyWordNotNULL;
          }
        } else  // nullable
        {
          switch (size) {
            case DictTabInfo::aBit:
              jam();
              regTabPtr->readFunctionArray[i] = &Dbtup::readBitsNULLable;
              regTabPtr->updateFunctionArray[i] = &Dbtup::updateBitsNULLable;
              break;
            case DictTabInfo::an8Bit:
            case DictTabInfo::a16Bit:
              jam();
              regTabPtr->readFunctionArray[i] =
                  &Dbtup::readFixedSizeTHManyWordNULLable;
              regTabPtr->updateFunctionArray[i] =
                  &Dbtup::updateFixedSizeTHManyWordNULLable;
              break;
            case DictTabInfo::a32Bit:
            case DictTabInfo::a64Bit:
            case DictTabInfo::a128Bit:
            default:
              switch (bytes) {
                case 4:
                  jam();
                  regTabPtr->readFunctionArray[i] =
                      &Dbtup::readFixedSizeTHOneWordNULLable;
                  regTabPtr->updateFunctionArray[i] =
                      &Dbtup::updateFixedSizeTHManyWordNULLable;
                  break;
                case 8:
                  jam();
                  regTabPtr->readFunctionArray[i] =
                      &Dbtup::readFixedSizeTHTwoWordNULLable;
                  regTabPtr->updateFunctionArray[i] =
                      &Dbtup::updateFixedSizeTHManyWordNULLable;
                  break;
                default:
                  jam();
                  regTabPtr->readFunctionArray[i] =
                      &Dbtup::readFixedSizeTHManyWordNULLable;
                  regTabPtr->updateFunctionArray[i] =
                      &Dbtup::updateFixedSizeTHManyWordNULLable;
                  break;
              }
          }
          if (charset) {
            jam();
            regTabPtr->readFunctionArray[i] =
                &Dbtup::readFixedSizeTHManyWordNULLable;
            regTabPtr->updateFunctionArray[i] =
                &Dbtup::updateFixedSizeTHManyWordNULLable;
          }
        }
      }
      else 
      {
        if (!nullable)
        {
          jam();
          regTabPtr->readFunctionArray[i] = &Dbtup::readVarSizeNotNULL;
          regTabPtr->updateFunctionArray[i] = &Dbtup::updateVarSizeNotNULL;
        } else {
          jam();
          regTabPtr->readFunctionArray[i] = &Dbtup::readVarSizeNULLable;
          regTabPtr->updateFunctionArray[i] = &Dbtup::updateVarSizeNULLable;
        }
      }
      if (AttributeDescriptor::getDiskBased(attrDescr)) {
        // array initializer crashes gcc-2.95.3
        ReadFunction r[6];
        {
	  r[0] = &Dbtup::readDiskBitsNotNULL;
	  r[1] = &Dbtup::readDiskBitsNULLable;
	  r[2] = &Dbtup::readDiskFixedSizeNotNULL;
	  r[3] = &Dbtup::readDiskFixedSizeNULLable;
          if ((regTabPtr->m_bits & Tablerec::TR_UseVarSizedDiskData) == 0)
          {
	    r[4] = &Dbtup::readDiskVarAsFixedSizeNotNULL;
	    r[5] = &Dbtup::readDiskVarAsFixedSizeNULLable;
          }
          else
          {
	    r[4] = &Dbtup::readVarSizeNotNULL;
	    r[5] = &Dbtup::readVarSizeNULLable;
          }
        }
        UpdateFunction u[6];
        {
	  u[0] = &Dbtup::updateDiskBitsNotNULL;
	  u[1] = &Dbtup::updateDiskBitsNULLable;
	  u[2] = &Dbtup::updateDiskFixedSizeNotNULL;
	  u[3] = &Dbtup::updateDiskFixedSizeNULLable;
          if ((regTabPtr->m_bits & Tablerec::TR_UseVarSizedDiskData) == 0)
          {
	    u[4] = &Dbtup::updateDiskVarAsFixedSizeNotNULL;
	    u[5] = &Dbtup::updateDiskVarAsFixedSizeNULLable;
          }
          else
          {
	    u[4] = &Dbtup::updateVarSizeNotNULL;
	    u[5] = &Dbtup::updateVarSizeNULLable;
          }
        }
        Uint32 a =
            AttributeDescriptor::getArrayType(attrDescr) == NDB_ARRAYTYPE_FIXED
                ? 2
                : 4;

        if (AttributeDescriptor::getSize(attrDescr) == 0) a = 0;

        Uint32 b = AttributeDescriptor::getNullable(attrDescr) ? 1 : 0;
        regTabPtr->readFunctionArray[i] = r[a + b];
        regTabPtr->updateFunctionArray[i] = u[a + b];
      }
    } else  // dynamic
    {
      if (nullable) {
        if (array == NDB_ARRAYTYPE_FIXED) {
          if (size == 0) {
            jam();
            regTabPtr->readFunctionArray[i] = &Dbtup::readDynBitsNULLable;
            regTabPtr->updateFunctionArray[i] = &Dbtup::updateDynBitsNULLable;
          } else if (words > InternalMaxDynFix) {
            jam();
            regTabPtr->readFunctionArray[i] =
                &Dbtup::readDynBigFixedSizeNULLable;
            regTabPtr->updateFunctionArray[i] =
                &Dbtup::updateDynBigFixedSizeNULLable;
          } else {
            jam();
            regTabPtr->readFunctionArray[i] = &Dbtup::readDynFixedSizeNULLable;
            regTabPtr->updateFunctionArray[i] =
                &Dbtup::updateDynFixedSizeNULLable;
          }
        } else {
          regTabPtr->readFunctionArray[i] = &Dbtup::readDynVarSizeNULLable;
          regTabPtr->updateFunctionArray[i] = &Dbtup::updateDynVarSizeNULLable;
        }
      } else  // nullable
      {
        if (array == NDB_ARRAYTYPE_FIXED) {
          if (size == 0) {
            jam();
            regTabPtr->readFunctionArray[i] = &Dbtup::readDynBitsNotNULL;
            regTabPtr->updateFunctionArray[i] = &Dbtup::updateDynBitsNotNULL;
          } else if (words > InternalMaxDynFix) {
            jam();
            regTabPtr->readFunctionArray[i] =
                &Dbtup::readDynBigFixedSizeNotNULL;
            regTabPtr->updateFunctionArray[i] =
                &Dbtup::updateDynBigFixedSizeNotNULL;
          } else {
            jam();
            regTabPtr->readFunctionArray[i] = &Dbtup::readDynFixedSizeNotNULL;
            regTabPtr->updateFunctionArray[i] =
                &Dbtup::updateDynFixedSizeNotNULL;
          }
        } else {
          jam();
          regTabPtr->readFunctionArray[i] = &Dbtup::readDynVarSizeNotNULL;
          regTabPtr->updateFunctionArray[i] = &Dbtup::updateDynVarSizeNotNULL;
        }
      }
    }
  }
}

#if 0
/* Dump a byte buffer, for debugging. */
static void dump_buf_hex(unsigned char *p, Uint32 bytes)
{
  char buf[3001];
  char *q= buf;
  buf[0]= '\0';

  for(Uint32 i=0; i<bytes; i++)
  {
    if(i==((sizeof(buf)/3)-1))
    {
      sprintf(q, "...");
      break;
    }
    sprintf(q+3*i, " %02X", p[i]);
  }
  g_eventLogger->info("%8p: %s", p, buf);
}
#endif

static inline Uint32 pad32(Uint32 bytepos, Uint32 bitsused) {
  if (bitsused) {
    assert((bytepos & 3) == 0);
  }
  Uint32 ret = 4 * ((bitsused + 31) >> 5) + ((bytepos + 3) & ~(Uint32)3);
  return ret;
}

/* ---------------------------------------------------------------- */
/*       THIS ROUTINE IS USED TO READ A NUMBER OF ATTRIBUTES IN THE */
/*       DATABASE AND PLACE THE RESULT IN ATTRINFO RECORDS.         */
//
// In addition to the parameters used in the call it also relies on the
// following variables set-up properly.
//
// operPtr.p      Operation record pointer
// fragptr.p      Fragment record pointer
// tabptr.p       Table record pointer

// It requires the following fields in KeyReqStruct to be properly
// filled in:
// tuple_header Reference to the tuple
// check_offset Record size
// attr_descr   Reference to the Table Descriptor for the table
//
// The read functions in addition expects that the following fields in
// KeyReqStruct is set up:
// out_buf_index Index for output buffer
// max_read      Size of output buffer
/* ---------------------------------------------------------------- */
int Dbtup::readAttributes(KeyReqStruct *req_struct, const Uint32 *inBuffer,
                          Uint32 inBufLen, Uint32 *outBuf, Uint32 maxRead) {
  Uint32 attributeId, descr_index, tmpAttrBufIndex, tmpAttrBufBits, inBufIndex;
  AttributeHeader *ahOut;

  const Uint32* attr_descr = req_struct->attr_descr;
  Tablerec* const regTabPtr = req_struct->tablePtrP;
  Uint32 numAttributes= regTabPtr->m_no_of_attributes;

  inBufIndex = 0;
  req_struct->out_buf_index = 0;
  req_struct->out_buf_bits = 0;
  req_struct->max_read = 4 * maxRead;
  req_struct->xfrm_flag = false;  // Only read of keys may transform
  Uint8 *outBuffer = (Uint8 *)outBuf;
  thrjamDebug(req_struct->jamBuffer);
  while (inBufIndex < inBufLen) {
    thrjamDebug(req_struct->jamBuffer);
    tmpAttrBufIndex = req_struct->out_buf_index;
    tmpAttrBufBits = req_struct->out_buf_bits;
    AttributeHeader ahIn(inBuffer[inBufIndex]);
    inBufIndex++;
    attributeId= ahIn.getAttributeId();
 #ifdef MOZ_AGG_TUP_DEBUG
    if (/*req_struct->fragPtrP->fragTableId == 17 &&
        req_struct->fragPtrP->fragmentId == 0 && */
        true) {
      const Uint32* attrDescriptor = req_struct->tablePtrP->tabDescriptor +
        (attributeId * ZAD_SIZE);
      const Uint32 TattrDesc1 = attrDescriptor[0];
      // const Uint32 TattrDesc2 = attrDescriptor[1];
      const Uint32 type_id = AttributeDescriptor::getType(TattrDesc1);
      const Uint32 size = AttributeDescriptor::getSize(TattrDesc1);
      const Uint32 size_in_bytes = AttributeDescriptor::getSizeInBytes(TattrDesc1);
      const Uint32 size_in_words = AttributeDescriptor::getSizeInWords(TattrDesc1);
      const Uint32 array_type = AttributeDescriptor::getArrayType(TattrDesc1);
      const Uint32 array_size = AttributeDescriptor::getArraySize(TattrDesc1);
      const Uint32 nullable = AttributeDescriptor::getNullable(TattrDesc1);
      const Uint32 distri_key = AttributeDescriptor::getDKey(TattrDesc1);
      const Uint32 primary_key = AttributeDescriptor::getPrimaryKey(TattrDesc1);
      const Uint32 dynamic = AttributeDescriptor::getDynamic(TattrDesc1);
      const Uint32 disk_based = AttributeDescriptor::getDiskBased(TattrDesc1);
      g_eventLogger->info("Moz-AttributeDescriptor, attributeId: %u, type_id: %u, size: %u, "
             "size_in_bytes: %u, size_in_words: %u, array_type: %u, "
             "array_size: %u, nullable: %u, distri_key: %u, primary_key: %u "
             "dynamic: %u, disk_based: %u",
             attributeId, type_id, size, size_in_bytes, size_in_words, array_type,
             array_size, nullable, distri_key, primary_key, dynamic, disk_based);
    }
#endif // MOZ_AGG_TUP_DEBUG
    descr_index= attributeId * ZAD_SIZE;

    tmpAttrBufIndex = pad32(tmpAttrBufIndex, tmpAttrBufBits);
    AttributeHeader::init((Uint32 *)&outBuffer[tmpAttrBufIndex],
			  attributeId, 0);
    ahOut= (AttributeHeader*)&outBuffer[tmpAttrBufIndex];
    thrjamDataDebug(req_struct->jamBuffer, tmpAttrBufIndex);
    req_struct->out_buf_index= tmpAttrBufIndex + 4;
    req_struct->out_buf_bits = 0;
    if (likely(attributeId < numAttributes))
    {
      Uint32 attrDescriptor = attr_descr[descr_index];
      Uint32 attrDes2 = attr_descr[descr_index + 1];
      Uint64 attrDes = (Uint64(attrDes2) << 32) +
                        Uint64(attrDescriptor);

      ReadFunction f = regTabPtr->readFunctionArray[attributeId];
      thrjamLineDebug(req_struct->jamBuffer, attributeId);
<<<<<<< HEAD
      if (likely((*f)(outBuffer, req_struct, ahOut, attrDes))) {
=======
      if (likely((*f)(outBuffer,
                      req_struct,
                      ahOut,
                      attrDes)))
      {
 #ifdef MOZ_AGG_TUP_DEBUG
        if (/*req_struct->fragPtrP->fragTableId == 17 &&
            req_struct->fragPtrP->fragmentId == 1 && */
            true) {
          g_eventLogger->info("Moz-AttributeHeader, attributeId: %u, byte_size: %u, "
                  "data_size: %u, is_null: %u. 4B: %x %x %x %x.",
              ahOut->getAttributeId(), ahOut->getByteSize(), ahOut->getDataSize(),
              ahOut->isNULL(),
              *((uint8_t*)ahOut->getDataPtr()),
              *((uint8_t*)ahOut->getDataPtr() + 1),
              *((uint8_t*)ahOut->getDataPtr() + 2),
              *((uint8_t*)ahOut->getDataPtr() + 3));
          /* Example of print
          if (ahOut->isNULL()) {
            g_eventLogger->info("VALUE: [NULL]");
          } else {
            int32_t tmp_val;
            uint32_t tmp_uval;
            switch (attributeId) {
              case 0:
                g_eventLogger->info("VALUE: %d", *(int32*)ahOut->getDataPtr());
                break;
              case 1:
                g_eventLogger->info("VALUE: %d", *(int8*)ahOut->getDataPtr());
                break;
              case 2:
                g_eventLogger->info("VALUE: %d", *(int16*)ahOut->getDataPtr());
                break;
              case 3:
                tmp_val = sint3korr((unsigned char*)ahOut->getDataPtr());
                g_eventLogger->info("VALUE: %d", tmp_val);
                break;
              case 4:
                g_eventLogger->info("VALUE: %ld", *(int64*)ahOut->getDataPtr());
                break;
              case 5:
                g_eventLogger->info("VALUE: %u", *(uint8*)ahOut->getDataPtr());
                break;
              case 6:
                g_eventLogger->info("VALUE: %u", *(uint16*)ahOut->getDataPtr());
                break;
              case 7:
                tmp_uval = uint3korr((unsigned char*)ahOut->getDataPtr());
                g_eventLogger->info("VALUE: %u", tmp_uval);
                break;
              case 8:
                g_eventLogger->info("VALUE: %u", *(uint32*)ahOut->getDataPtr());
                break;
              case 9:
                g_eventLogger->info("VALUE: %lu", *(uint64*)ahOut->getDataPtr());
                break;
              case 10:
                g_eventLogger->info("VALUE: %f", *(float*)ahOut->getDataPtr());
                break;
              case 11:
                g_eventLogger->info("VALUE: %lf", *(double*)ahOut->getDataPtr());
                break;
              case 12:
                g_eventLogger->info("VALUE: %s", (char*)ahOut->getDataPtr());
                break;
              default:
                break;
            }
          }
          */
        }
#endif // MOZ_AGG_TUP_DEBUG
>>>>>>> e64a25e2
        continue;
      } else {
        thrjam(req_struct->jamBuffer);
        return -(int)req_struct->errorCode;
      }
    } else if (likely(attributeId & AttributeHeader::PSEUDO)) {
      thrjamDebug(req_struct->jamBuffer);
      int sz =
          read_pseudo(inBuffer, inBufIndex, req_struct, (Uint32 *)outBuffer);
      if (likely(sz >= 0)) {
        inBufIndex += Uint32(sz);
      } else {
        return sz;
      }
    } else {
      thrjam(req_struct->jamBuffer);
      return -ZATTRIBUTE_ID_ERROR;
    }  // if
  }    // while
  thrjamDebug(req_struct->jamBuffer);
  return pad32(req_struct->out_buf_index, req_struct->out_buf_bits) >> 2;
}

/**
 * readKeyAttributes()
 *
 * Similar to readAttributes(), however:
 *  - Expected to read only primary key attributes.
 *    -- Thus, no handling of read_pseudo() and 'bits' needed
 *  - Key attributes in outBuf is without AttributeHeader.
 *    -- Thus suitable for cmp_key(), xfrm_key_hash(), md5_hash()
 *  - If 'xfrm_hash=true' a hash-transformed key is generated.
 *    -- Only intended as a hash key, not for compare.
 *
 *  Note that xfrm'ed key should *only* be used to generate a hash key.
 *  Never use them to check for key equality - There is no guarantee
 *  that non-equal keys will generate non-equal xfrm'ed keys.
 */
int Dbtup::readKeyAttributes(KeyReqStruct *req_struct,
                             const Uint32* inBuffer,
                             Uint32  inBufLen,
                             Uint32* outBuf,
                             Uint32  maxRead,
                             bool    xfrm_hash)
{
  Uint32 attributeId, descr_index, tmpAttrBufIndex, inBufIndex;
  AttributeHeader ahOutDummy;

  const Uint32* attr_descr = req_struct->attr_descr;
  Tablerec* const regTabPtr = req_struct->tablePtrP;
  Uint32 numAttributes= regTabPtr->m_no_of_attributes;

  inBufIndex = 0;
  req_struct->out_buf_index = 0;
  req_struct->out_buf_bits = 0;
  req_struct->max_read = 4 * maxRead;
  req_struct->xfrm_flag = xfrm_hash;
  Uint8 *outBuffer = (Uint8 *)outBuf;
  thrjamDebug(req_struct->jamBuffer);
  while (inBufIndex < inBufLen) {
    thrjamDebug(req_struct->jamBuffer);
    tmpAttrBufIndex = req_struct->out_buf_index;
    AttributeHeader ahIn(inBuffer[inBufIndex++]);
    attributeId= ahIn.getAttributeId();
    descr_index= attributeId * ZAD_SIZE;

    tmpAttrBufIndex = pad32(tmpAttrBufIndex,0);
    req_struct->out_buf_index= tmpAttrBufIndex;
    if (likely(attributeId < numAttributes))
    {
      Uint32 attrDescriptor = attr_descr[descr_index];
      Uint32 attrDes2 = attr_descr[descr_index + 1];
      Uint64 attrDes = (Uint64(attrDes2) << 32) +
                        Uint64(attrDescriptor);

      ReadFunction f = regTabPtr->readFunctionArray[attributeId];
      thrjamLineDebug(req_struct->jamBuffer, attributeId);
      if (likely((*f)(outBuffer, req_struct, &ahOutDummy, attrDes))) {
        // We only expect primary keys to be read
        ndbassert(AttributeDescriptor::getPrimaryKey(attrDescriptor));
        // Which can't be a Bit data type:
        ndbassert(req_struct->out_buf_bits == 0);
        continue;
      } else {
        ndbassert(!(attributeId & AttributeHeader::PSEUDO));
        thrjam(req_struct->jamBuffer);
        return -(int)req_struct->errorCode;
      }
    } else {
      thrjam(req_struct->jamBuffer);
      return -ZATTRIBUTE_ID_ERROR;
    }  // if
  }    // while
  thrjamDebug(req_struct->jamBuffer);
  ndbassert(req_struct->out_buf_bits == 0);
  return pad32(req_struct->out_buf_index, 0) >> 2;
}


bool
Dbtup::readFixedSizeTHOneWordNotNULL(Uint8* outBuffer,
                                     KeyReqStruct *req_struct,
                                     AttributeHeader* ahOut,
                                     Uint64 attrDes)
{
  thrjamDebug(req_struct->jamBuffer);
  Uint32 attrDes2 = Uint32(attrDes >> 32);
  assert((req_struct->out_buf_index & 3) == 0);
  assert(req_struct->out_buf_bits == 0);

  Uint32 indexBuf = req_struct->out_buf_index;
  Uint32 *tuple_header = req_struct->m_tuple_ptr->m_data;
  Uint32 readOffset = AttributeOffset::getOffset(attrDes2);
  Uint32 maxRead = req_struct->max_read;
  Uint32 checkOffset = req_struct->check_offset[MM];
  Uint32 newIndexBuf = indexBuf + 4;
  Uint32 const wordRead = tuple_header[readOffset];
  Uint32 *dst = (Uint32 *)(outBuffer + indexBuf);

  req_struct->out_buf_index = newIndexBuf;
  ahOut->setDataSize(1);
  dst[0] = wordRead;

  if (likely(readOffset < checkOffset && newIndexBuf <= maxRead)) {
    return true;
  } else {
    require(readOffset < checkOffset);
    thrjam(req_struct->jamBuffer);
    req_struct->errorCode = ZTRY_TO_READ_TOO_MUCH_ERROR;
    return false;
  }
}

bool
Dbtup::readFixedSizeTHTwoWordNotNULL(Uint8* outBuffer,
                                     KeyReqStruct *req_struct,
                                     AttributeHeader* ahOut,
                                     Uint64 attrDes)
{
  thrjamDebug(req_struct->jamBuffer);
  assert((req_struct->out_buf_index & 3) == 0);
  assert(req_struct->out_buf_bits == 0);

  Uint32 attrDes2 = Uint32(attrDes >> 32);
  Uint32 *tuple_header = req_struct->m_tuple_ptr->m_data;
  Uint32 indexBuf = req_struct->out_buf_index;
  Uint32 readOffset = AttributeOffset::getOffset(attrDes2);
  Uint32 const wordReadFirst = tuple_header[readOffset];
  Uint32 const wordReadSecond = tuple_header[readOffset + 1];
  Uint32 maxRead = req_struct->max_read;

  Uint32 newIndexBuf = indexBuf + 8;
  Uint32 *dst = (Uint32 *)(outBuffer + indexBuf);

  require(readOffset + 1 < req_struct->check_offset[MM]);
  if (likely(newIndexBuf <= maxRead)) {
    thrjamDebug(req_struct->jamBuffer);
    ahOut->setDataSize(2);
    dst[0] = wordReadFirst;
    dst[1] = wordReadSecond;
    req_struct->out_buf_index = newIndexBuf;
    return true;
  } else {
    thrjam(req_struct->jamBuffer);
    req_struct->errorCode = ZTRY_TO_READ_TOO_MUCH_ERROR;
    return false;
  }
}

static inline void zero32(Uint8 *dstPtr, const Uint32 len) {
  Uint32 odd = len & 3;
  if (odd != 0) {
    Uint32 aligned = len & ~3;
    Uint8 *dst = dstPtr + aligned;
    switch (odd) { /* odd is: {1..3} */
      case 1:
        dst[1] = 0;
        [[fallthrough]];
      case 2:
        dst[2] = 0;
        [[fallthrough]];
      default: /* Known to be odd==3 */
        dst[3] = 0;
    }
  }
}

bool
Dbtup::readFixedSizeTHManyWordNotNULL(Uint8* outBuffer,
                                      KeyReqStruct *req_struct,
                                      AttributeHeader* ahOut,
                                      Uint64 attrDes)
{
  thrjamDebug(req_struct->jamBuffer);
  assert(req_struct->out_buf_bits == 0);

  Uint32 attrDescriptor = Uint32((attrDes << 32) >> 32);
  Uint32 attrDes2 = Uint32(attrDes >> 32);
  Uint32 *tuple_header = req_struct->m_tuple_ptr->m_data;
  Uint32 indexBuf = req_struct->out_buf_index;
  Uint32 readOffset = AttributeOffset::getOffset(attrDes2);
  Uint32 srcBytes = AttributeDescriptor::getSizeInBytes(attrDescriptor);
  Uint32 attrNoOfWords = (srcBytes + 3) >> 2;
  Uint32 maxRead = req_struct->max_read;
  Uint32 charsetFlag = AttributeOffset::getCharsetFlag(attrDes2);

  Uint32 newIndexBuf = indexBuf + srcBytes;
  Uint8 *dst = (outBuffer + indexBuf);
  const Uint8 *src = (Uint8 *)(tuple_header + readOffset);

#ifdef ERROR_INSERT
  thrjamDataDebug(req_struct->jamBuffer, attrNoOfWords);
  if (!((readOffset + attrNoOfWords - 1) < req_struct->check_offset[MM]))
  {
    g_eventLogger->info("readOffset: %u, attrNoOfWords: %u"
                        ", fix_header_size: %u",
                        readOffset,
                        attrNoOfWords,
                        req_struct->check_offset[MM]);
    require((readOffset + attrNoOfWords - 1) < req_struct->check_offset[MM]);
  }
#endif
  require((readOffset + attrNoOfWords - 1) < req_struct->check_offset[MM]);
  if (!charsetFlag || !req_struct->xfrm_flag) {
    if (likely(newIndexBuf <= maxRead)) {
      thrjamDebug(req_struct->jamBuffer);
      ahOut->setByteSize(srcBytes);
      memcpy(dst, src, srcBytes);
      zero32(dst, srcBytes);
      req_struct->out_buf_index = newIndexBuf;
      return true;
    } else {
      thrjam(req_struct->jamBuffer);
      req_struct->errorCode = ZTRY_TO_READ_TOO_MUCH_ERROR;
      return false;
    }  // if
  } else {
    return xfrm_reader(dst, req_struct, ahOut, attrDes, src, srcBytes);
  }
}  // Dbtup::readFixedSizeTHManyWordNotNULL()

bool
Dbtup::readFixedSizeTHOneWordNULLable(Uint8* outBuffer,
                                      KeyReqStruct *req_struct,
                                      AttributeHeader* ahOut,
                                      Uint64 attrDes)
{
  thrjamDebug(req_struct->jamBuffer);
  if (!nullFlagCheck(req_struct, attrDes))
  {
    thrjamDebug(req_struct->jamBuffer);
    return readFixedSizeTHOneWordNotNULL(outBuffer, req_struct, ahOut, attrDes);
  } else {
    thrjam(req_struct->jamBuffer);
    ahOut->setNULL();
    return true;
  }
}

bool
Dbtup::readFixedSizeTHTwoWordNULLable(Uint8* outBuffer,
                                      KeyReqStruct *req_struct,
                                      AttributeHeader* ahOut,
                                      Uint64 attrDes)
{
  thrjamDebug(req_struct->jamBuffer);
  if (!nullFlagCheck(req_struct, attrDes))
  {
    thrjamDebug(req_struct->jamBuffer);
    return readFixedSizeTHTwoWordNotNULL(outBuffer, req_struct, ahOut, attrDes);
  } else {
    thrjam(req_struct->jamBuffer);
    ahOut->setNULL();
    return true;
  }
}

bool
Dbtup::readFixedSizeTHManyWordNULLable(Uint8* outBuffer,
                                       KeyReqStruct *req_struct,
                                       AttributeHeader* ahOut,
                                       Uint64 attrDes)
{
  thrjamDebug(req_struct->jamBuffer);
  if (!nullFlagCheck(req_struct, attrDes))
  {
    thrjamDebug(req_struct->jamBuffer);
    return readFixedSizeTHManyWordNotNULL(outBuffer, req_struct, ahOut,
                                          attrDes);
  } else {
    thrjam(req_struct->jamBuffer);
    ahOut->setNULL();
    return true;
  }
}

bool
Dbtup::readFixedSizeTHZeroWordNULLable(Uint8* outBuffer,
                                       KeyReqStruct *req_struct,
                                       AttributeHeader* ahOut,
                                       Uint64 attrDes)
{
  thrjamDebug(req_struct->jamBuffer);
  thrjam(req_struct->jamBuffer);
  if (nullFlagCheck(req_struct, attrDes)) {
    thrjamDebug(req_struct->jamBuffer);
    ahOut->setNULL();
  }
  return true;
}

bool Dbtup::nullFlagCheck(KeyReqStruct *req_struct, Uint64 attrDes) {
  Uint32 attrDes2 = Uint32(attrDes >> 32);
  Uint32 attrDescriptor = Uint32((attrDes << 32) >> 32);
  Uint32 ind = (AttributeDescriptor::getDiskBased(attrDescriptor)) ? Uint32(DD)
                                                                   : Uint32(MM);
  Tablerec *const regTabPtr = req_struct->tablePtrP;
  Uint32 *bits = (ind) ? req_struct->m_disk_ptr->get_null_bits(regTabPtr, DD)
                       : req_struct->m_tuple_ptr->get_null_bits(regTabPtr);
  Uint32 pos = AttributeOffset::getNullFlagPos(attrDes2);

  return BitmaskImpl::get(regTabPtr->m_offsets[ind].m_null_words, bits, pos);
}

bool Dbtup::disk_nullFlagCheck(KeyReqStruct *req_struct, Uint64 attrDes) {
  Uint32 attrDes2 = Uint32(attrDes >> 32);
  Tablerec *const regTabPtr = req_struct->tablePtrP;
  Uint32 *bits = req_struct->m_disk_ptr->get_null_bits(regTabPtr, DD);
  Uint32 pos = AttributeOffset::getNullFlagPos(attrDes2);

  return BitmaskImpl::get(regTabPtr->m_offsets[DD].m_null_words, bits, pos);
}

/* Shared code for reading static varsize and expanded dynamic attributes. */
bool Dbtup::varsize_reader(Uint8 *outBuffer, KeyReqStruct *req_struct,
                           AttributeHeader *ah_out, Uint64 attrDes,
                           const void *srcPtr, Uint32 srcBytes) {
  assert(req_struct->out_buf_bits == 0);

  Uint32 attrDes2 = Uint32(attrDes >> 32);
  Uint32 attrDescriptor = Uint32((attrDes << 32) >> 32);
  Uint32 charsetFlag = AttributeOffset::getCharsetFlag(attrDes2);
  Uint32 indexBuf = req_struct->out_buf_index;
  Uint32 max_var_size = AttributeDescriptor::getSizeInBytes(attrDescriptor);
  Uint32 max_read = req_struct->max_read;

  Uint32 newIndexBuf = indexBuf + srcBytes;
  Uint8 *dst = (outBuffer + indexBuf);

  if (unlikely(srcBytes > max_var_size))
  {
    Uint32 var_idx= AttributeOffset::getOffset(attrDes2);
    Uint32 idx = req_struct->m_var_data[MM].m_var_len_offset;
    Uint32 attr_pos= req_struct->m_var_data[MM].m_offset_array_ptr[var_idx];
    Uint32 next_attr_pos =
      req_struct->m_var_data[MM].m_offset_array_ptr[var_idx+idx];
    g_eventLogger->info("srcBytes(%u) > max_var_size(%u)"
                        ", max_var_offset: %u, var_len_offset: %u"
                        ", var_idx: %u, var_attr_pos: %u"
                        ", next_attr_pos: %u"
                        ", offset_ptr: %p, data_ptr: %p"
                        ", next2: %u, next3: %u",
                        srcBytes,
                        max_var_size,
                        req_struct->m_var_data[MM].m_max_var_offset,
                        idx,
                        var_idx,
                        attr_pos,
                        next_attr_pos,
                        req_struct->m_var_data[MM].m_offset_array_ptr,
                        req_struct->m_var_data[MM].m_data_ptr,
                        req_struct->m_var_data[MM].m_offset_array_ptr[var_idx+idx+1],
                        req_struct->m_var_data[MM].m_offset_array_ptr[var_idx+idx+2]);
#ifdef DEBUG_FRAGMENT_LOCK
    if (req_struct->m_lqh != nullptr &&
        req_struct->fragPtrP != nullptr)
      req_struct->m_lqh->print_fragment_lock(req_struct->fragPtrP->fragTableId,
                                             req_struct->fragPtrP->fragmentId);
#endif
    require(srcBytes <= max_var_size);
  }
  if (! charsetFlag || ! req_struct->xfrm_flag)
  {
    if (likely(newIndexBuf <= max_read))
    {
      thrjamDebug(req_struct->jamBuffer);
      thrjamDataDebug(req_struct->jamBuffer, srcBytes);
      ah_out->setByteSize(srcBytes);
      memcpy(dst, srcPtr, srcBytes);
      zero32(dst, srcBytes);
      req_struct->out_buf_index = newIndexBuf;
#if 0
      /**
       * Code that can be activated in debug mode to verify that record
       * is consistent.
       */
      Uint32 arrayType = AttributeDescriptor::getArrayType(attrDescriptor);
      if (arrayType == NDB_ARRAYTYPE_SHORT_VAR)
      {
        thrjam(req_struct->jamBuffer);
        const Uint8 *len = (const Uint8*)srcPtr;
        assert(((*len) + 1) == srcBytes);
      }
      else if (arrayType == NDB_ARRAYTYPE_MEDIUM_VAR)
      {
        thrjam(req_struct->jamBuffer);
        const Uint8 *len = (const Uint8*)srcPtr;
        Uint32 tot_len = 2 + len[0] + (256 * len[1]);
        assert(tot_len == srcBytes);
      }
#endif
      return true;
    }
  }
  else
  {
    thrjamDebug(req_struct->jamBuffer);
    return xfrm_reader(dst, req_struct, ah_out, attrDes, srcPtr, srcBytes);
  }

  thrjam(req_struct->jamBuffer);
  req_struct->errorCode = ZTRY_TO_READ_TOO_MUCH_ERROR;
  return false;
}

bool Dbtup::xfrm_reader(Uint8 *dstPtr, KeyReqStruct *req_struct,
                        AttributeHeader *ahOut, Uint64 attrDes,
                        const void *srcPtr, Uint32 srcBytes) {
  thrjam(req_struct->jamBuffer);
  assert(req_struct->out_buf_bits == 0);

  Uint32 attrDescriptor = Uint32((attrDes << 32) >> 32);
  Uint32 attrDes2 = Uint32(attrDes >> 32);
  Tablerec *regTabPtr = req_struct->tablePtrP;
  Uint32 indexBuf = req_struct->out_buf_index;
  Uint32 maxRead = req_struct->max_read;
  Uint32 i = AttributeOffset::getCharsetPos(attrDes2);
  Uint32 typeId = AttributeDescriptor::getType(attrDescriptor);
  Uint32 maxBytes = AttributeDescriptor::getSizeInBytes(attrDescriptor);

  require(i < regTabPtr->noOfCharsets);
  const CHARSET_INFO *cs = regTabPtr->charsetArray[i];

  Uint32 lb, len;
  const bool ok = NdbSqlUtil::get_var_length(typeId, srcPtr, srcBytes, lb, len);
  const unsigned defLen = maxBytes - lb;
  const Uint32 maxDstLen = NdbSqlUtil::strnxfrm_hash_len(cs, defLen);
  const Uint32 maxIndexBuf = indexBuf + (maxDstLen >> 2);
  if (likely(maxIndexBuf <= maxRead && ok)) {
    thrjamDebug(req_struct->jamBuffer);
    // len:    Actual length of 'src'
    // defLen: Max defined length of src data
    const unsigned defLen = maxBytes - lb;
    const int n =
        NdbSqlUtil::strnxfrm_hash(cs, typeId, dstPtr, maxRead - indexBuf,
                                  (const uchar *)srcPtr + lb, len, defLen);
    require(n != -1);
    zero32(dstPtr, n);
    ahOut->setByteSize(n);
    Uint32 newIndexBuf = indexBuf + n;
    require(newIndexBuf <= maxRead);
    req_struct->out_buf_index = newIndexBuf;
    return true;
  } else {
    thrjam(req_struct->jamBuffer);
    req_struct->errorCode = ZTRY_TO_READ_TOO_MUCH_ERROR;
  }
  return false;
}

bool Dbtup::bits_reader(Uint8 *outBuffer, KeyReqStruct *req_struct,
                        AttributeHeader *ahOut, const Uint32 *bmptr,
                        Uint32 bmlen, Uint32 bitPos, Uint32 bitCount) {
  assert((req_struct->out_buf_index & 3) == 0);

  Uint32 indexBuf = req_struct->out_buf_index;
  Uint32 indexBits = req_struct->out_buf_bits;
  Uint32 maxRead = req_struct->max_read;

  Uint32 sz32 = (bitCount + 31) >> 5;
  Uint32 newIndexBuf = indexBuf + 4 * ((indexBits + bitCount) >> 5);
  Uint32 newIndexBits = (indexBits + bitCount) & 31;

  Uint32 *dst = (Uint32 *)(outBuffer + indexBuf);
  if (likely(newIndexBuf <= maxRead)) {
    ahOut->setDataSize(sz32);
    req_struct->out_buf_index = newIndexBuf;
    req_struct->out_buf_bits = newIndexBits;

    if (bitCount == 1) {
      *dst &= (1 << indexBits) - 1;
      BitmaskImpl::set(1, dst, indexBits,
                       BitmaskImpl::get(bmlen, bmptr, bitPos));
    } else if (indexBits == 0) {
      BitmaskImpl::getField(bmlen, bmptr, bitPos, bitCount, dst);
    } else {
      BitmaskImpl::getField(bmlen, bmptr, bitPos, bitCount, dst + 2);
      BitmaskImpl::setField(1 + sz32, dst, indexBits, bitCount, dst + 2);
    }

    return true;
  } else {
    thrjam(req_struct->jamBuffer);
    req_struct->errorCode = ZTRY_TO_READ_TOO_MUCH_ERROR;
    return false;
  }  // if
}

bool
Dbtup::readVarSizeNotNULL(Uint8* out_buffer,
                          KeyReqStruct *req_struct,
                          AttributeHeader* ah_out,
                          Uint64 attrDes)
{
  thrjamDebug(req_struct->jamBuffer);
  Uint32 attrDescriptor = Uint32((attrDes << 32) >> 32);
  Uint32 ind = (AttributeDescriptor::getDiskBased(attrDescriptor)) ?
    Uint32(DD) : Uint32(MM);
  Uint32 attrDes2 = Uint32(attrDes >> 32);
  Uint32 var_idx= AttributeOffset::getOffset(attrDes2);
  Uint32 var_attr_pos= req_struct->m_var_data[ind].m_offset_array_ptr[var_idx];
  Uint32 idx= req_struct->m_var_data[ind].m_var_len_offset;
  Uint32 next_attr_pos = req_struct->m_var_data[ind].m_offset_array_ptr[var_idx+idx];
  Uint32 srcBytes = next_attr_pos - var_attr_pos;
  const char* src_ptr= req_struct->m_var_data[ind].m_data_ptr+var_attr_pos;
#ifdef TUP_DATA_VALIDATION
  thrjam(req_struct->jamBuffer);
  thrjamDataDebug(req_struct->jamBuffer, ind);
  thrjamLine(req_struct->jamBuffer, var_idx);
#endif
  return varsize_reader(out_buffer, req_struct, ah_out, attrDes,
                        src_ptr, srcBytes);
}

bool
Dbtup::readVarSizeNULLable(Uint8* outBuffer,
                           KeyReqStruct *req_struct,
                           AttributeHeader* ahOut,
                           Uint64  attrDes)
{
  thrjamDebug(req_struct->jamBuffer);
  if (!nullFlagCheck(req_struct, attrDes))
  {
    thrjamDebug(req_struct->jamBuffer);
    return readVarSizeNotNULL(outBuffer, req_struct, ahOut, attrDes);
  } else {
    thrjam(req_struct->jamBuffer);
    ahOut->setNULL();
    return true;
  }
}

bool
Dbtup::readDynFixedSizeNotNULL(Uint8* outBuffer,
                               KeyReqStruct *req_struct,
                               AttributeHeader* ahOut,
                               Uint64  attrDes)
{
  thrjamDebug(req_struct->jamBuffer);
  if (req_struct->is_expanded)
  {
    return readDynFixedSizeExpandedNotNULL(outBuffer, req_struct,
                                           ahOut, attrDes);
  }
  else
  {
    return readDynFixedSizeShrunkenNotNULL(outBuffer, req_struct,
                                           ahOut, attrDes);
  }
}

bool
Dbtup::readDynFixedSizeNULLable(Uint8* outBuffer,
                                KeyReqStruct *req_struct,
                                AttributeHeader* ahOut,
                                Uint64  attrDes)
{
  thrjamDebug(req_struct->jamBuffer);
  if (req_struct->is_expanded)
  {
    return readDynFixedSizeExpandedNULLable(outBuffer, req_struct,
                                            ahOut, attrDes);
  }
  else
  {
    return readDynFixedSizeShrunkenNULLable(outBuffer, req_struct,
                                            ahOut, attrDes);
  }
}

bool
Dbtup::readDynFixedSizeExpandedNotNULL(Uint8* outBuffer,
                                       KeyReqStruct *req_struct,
                                       AttributeHeader* ahOut,
                                       Uint64 attrDes)
{
  thrjamDebug(req_struct->jamBuffer);
  /*
    In the expanded format, we share the read code with static varsized, just
    using different data base pointer and offset/length arrays.
  */
  Uint32 attrDescriptor = Uint32((attrDes << 32) >> 32);
  Uint32 attrDes2 = Uint32(attrDes >> 32);
  Uint32 ind = (AttributeDescriptor::getDiskBased(attrDescriptor)) ? Uint32(DD)
                                                                   : Uint32(MM);

  char *src_ptr = req_struct->m_var_data[ind].m_dyn_data_ptr;
  Uint32 var_index = AttributeOffset::getOffset(attrDes2);
  Uint16 *off_arr = req_struct->m_var_data[ind].m_dyn_offset_arr_ptr;
  Uint32 var_attr_pos = off_arr[var_index];
  Uint32 vsize_in_bytes = AttributeDescriptor::getSizeInBytes(attrDescriptor);
  thrjamDebug(req_struct->jamBuffer);
  return varsize_reader(outBuffer, req_struct, ahOut, attrDes,
                        src_ptr + var_attr_pos, vsize_in_bytes);
}

bool
Dbtup::readDynFixedSizeExpandedNULLable(Uint8* outBuffer,
                                        KeyReqStruct *req_struct,
                                        AttributeHeader* ahOut,
                                        Uint64 attrDes)
{
  thrjamDebug(req_struct->jamBuffer);
  /*
    Check for NULL. In the expanded format, the bitmap is guaranteed
    to be stored in full length.
  */
  Uint32 attrDescriptor = Uint32((attrDes << 32) >> 32);
  Uint32 attrDes2 = Uint32(attrDes >> 32);
  Uint32 ind = (AttributeDescriptor::getDiskBased(attrDescriptor)) ? Uint32(DD)
                                                                   : Uint32(MM);

  Uint32 *src_ptr = (Uint32 *)(req_struct->m_var_data[ind].m_dyn_data_ptr);
  Uint32 pos = AttributeOffset::getNullFlagPos(attrDes2);
  if (!BitmaskImpl::get((*src_ptr) & DYN_BM_LEN_MASK, src_ptr, pos)) {
    thrjamDebug(req_struct->jamBuffer);
    ahOut->setNULL();
    return true;
  }

  return readDynFixedSizeExpandedNotNULL(outBuffer, req_struct, ahOut, attrDes);
}

bool
Dbtup::readDynFixedSizeShrunkenNotNULL(Uint8* outBuffer,
                                       KeyReqStruct *req_struct,
                                       AttributeHeader* ahOut,
                                       Uint64 attrDes)
{
  thrjamDebug(req_struct->jamBuffer);
  Uint32 attrDescriptor = Uint32((attrDes << 32) >> 32);
  Uint32 attrDes2 = Uint32(attrDes >> 32);
  Uint32 ind = (AttributeDescriptor::getDiskBased(attrDescriptor)) ? Uint32(DD)
                                                                   : Uint32(MM);

  Uint32 *bm_ptr = (Uint32 *)(req_struct->m_var_data[ind].m_dyn_data_ptr);
  Uint32 dyn_len = req_struct->m_var_data[ind].m_dyn_part_len;
  require(dyn_len != 0);
  Uint32 bm_len = (*bm_ptr) & DYN_BM_LEN_MASK;  // In 32-bit words
  Uint32 pos = AttributeOffset::getNullFlagPos(attrDes2);
  require(BitmaskImpl::get(bm_len, bm_ptr, pos));

  /*
    The attribute is not NULL. Now to get the data offset, we count the number
    of bits set in the bitmap for fixed-size dynamic attributes prior to this
    attribute. Since there is one bit for each word of fixed-size attribute,
    and since fixed-size attributes are stored word-aligned backwards from the
    end of the row, this gives the distance in words from the row end to the
    end of the data for this attribute.

    We use a pre-computed bitmask to mask away all bits for fixed-sized
    dynamic attributes, and we also mask away the initial bitmap length byte and
    any trailing non-bitmap bytes to save a few conditionals.
  */
  Tablerec *regTabPtr = req_struct->tablePtrP;
  Uint32 *bm_mask_ptr = regTabPtr->dynFixSizeMask[ind];
  Uint32 bm_pos = AttributeOffset::getNullFlagOffset(attrDes2);
  Uint32 prevMask = (1 << (pos & 31)) - 1;
  Uint32 bit_count =
      BitmaskImpl::count_bits(prevMask & bm_mask_ptr[bm_pos] & bm_ptr[bm_pos]);
  for (Uint32 i = 0; i < bm_pos; i++)
    bit_count += BitmaskImpl::count_bits(bm_mask_ptr[i] & bm_ptr[i]);

  /* Now compute the data pointer from the row length. */
  Uint32 vsize_in_bytes = AttributeDescriptor::getSizeInBytes(attrDescriptor);
  Uint32 vsize_in_words = (vsize_in_bytes + 3) >> 2;
  Uint32 *data_ptr = bm_ptr + dyn_len - bit_count - vsize_in_words;

  thrjamDebug(req_struct->jamBuffer);
  return varsize_reader(outBuffer, req_struct, ahOut, attrDes,
                        (Uint8 *)data_ptr, vsize_in_bytes);
}

static inline bool dynCheckNull(Uint32 totlen, Uint32 bm_len,
                                const Uint32 *bm_ptr, Uint32 pos) {
  return totlen == 0 || !(bm_len > (pos >> 5)) ||
         !BitmaskImpl::get(bm_len, bm_ptr, pos);
}

bool
Dbtup::readDynFixedSizeShrunkenNULLable(Uint8* outBuffer,
                                        KeyReqStruct *req_struct,
                                        AttributeHeader* ahOut,
                                        Uint64 attrDes)
{
  thrjamDebug(req_struct->jamBuffer);
  Uint32 attrDescriptor = Uint32((attrDes << 32) >> 32);
  Uint32 attrDes2 = Uint32(attrDes >> 32);
  Uint32 ind = (AttributeDescriptor::getDiskBased(attrDescriptor)) ? Uint32(DD)
                                                                   : Uint32(MM);

  Uint32 *bm_ptr = (Uint32 *)(req_struct->m_var_data[ind].m_dyn_data_ptr);
  Uint32 dyn_len = req_struct->m_var_data[ind].m_dyn_part_len;
  Uint32 pos = AttributeOffset::getNullFlagPos(attrDes2);
  /* Check for NULL (including the case of an empty bitmap). */
  if (dyn_len == 0 ||
      dynCheckNull(dyn_len, (*bm_ptr) & DYN_BM_LEN_MASK, bm_ptr, pos)) {
    thrjamDebug(req_struct->jamBuffer);
    ahOut->setNULL();
    return true;
  }

  return readDynFixedSizeShrunkenNotNULL(outBuffer, req_struct, ahOut, attrDes);
}

bool Dbtup::readDynBigFixedSizeNotNULL(Uint8 *outBuffer,
                                       KeyReqStruct *req_struct,
                                       AttributeHeader *ahOut, Uint64 attrDes) {
  thrjamDebug(req_struct->jamBuffer);
  if (req_struct->is_expanded)
    return readDynBigFixedSizeExpandedNotNULL(outBuffer, req_struct, ahOut,
                                              attrDes);
  else
    return readDynBigFixedSizeShrunkenNotNULL(outBuffer, req_struct, ahOut,
                                              attrDes);
}  // Dbtup::readDynBigVarSize()

bool Dbtup::readDynBigFixedSizeNULLable(Uint8 *outBuffer,
                                        KeyReqStruct *req_struct,
                                        AttributeHeader *ahOut,
                                        Uint64 attrDes) {
  thrjamDebug(req_struct->jamBuffer);
  if (req_struct->is_expanded)
    return readDynBigFixedSizeExpandedNULLable(outBuffer, req_struct, ahOut,
                                               attrDes);
  else
    return readDynBigFixedSizeShrunkenNULLable(outBuffer, req_struct,
                                          ahOut, attrDes);
}//Dbtup::readDynBigVarSize()

bool
Dbtup::readDynBigFixedSizeExpandedNotNULL(Uint8* outBuffer,
                                          KeyReqStruct *req_struct,
                                          AttributeHeader* ahOut,
                                          Uint64 attrDes)
{
  thrjamDebug(req_struct->jamBuffer);
  /*
    In the expanded format, we share the read code with static varsized, just
    using different data base pointer and offset/length arrays.
  */
  Uint32 attrDescriptor = Uint32((attrDes << 32) >> 32);
  Uint32 attrDes2 = Uint32(attrDes >> 32);
  Uint32 ind = (AttributeDescriptor::getDiskBased(attrDescriptor)) ? Uint32(DD)
                                                                   : Uint32(MM);

  char *src_ptr = req_struct->m_var_data[ind].m_dyn_data_ptr;
  Uint32 var_index = AttributeOffset::getOffset(attrDes2);
  Uint16 *off_arr = req_struct->m_var_data[ind].m_dyn_offset_arr_ptr;
  Uint32 var_attr_pos = off_arr[var_index];
  Uint32 vsize_in_bytes = AttributeDescriptor::getSizeInBytes(attrDescriptor);
  Uint32 idx = req_struct->m_var_data[ind].m_dyn_len_offset;
  require(vsize_in_bytes <= off_arr[var_index + idx] - var_attr_pos);
  thrjamDebug(req_struct->jamBuffer);
  return varsize_reader(outBuffer, req_struct, ahOut, attrDes,
                        src_ptr + var_attr_pos, vsize_in_bytes);
}

bool
Dbtup::readDynBigFixedSizeExpandedNULLable(Uint8* outBuffer,
                                           KeyReqStruct *req_struct,
                                           AttributeHeader* ahOut,
                                           Uint64 attrDes)
{
  thrjamDebug(req_struct->jamBuffer);
  /*
    Check for NULL. In the expanded format, the bitmap is guaranteed
    to be stored in full length.
  */
  Uint32 attrDescriptor = Uint32((attrDes << 32) >> 32);
  Uint32 attrDes2 = Uint32(attrDes >> 32);

  Uint32 ind = (AttributeDescriptor::getDiskBased(attrDescriptor)) ? Uint32(DD)
                                                                   : Uint32(MM);

  Uint32 *src_ptr = (Uint32 *)(req_struct->m_var_data[ind].m_dyn_data_ptr);
  Uint32 pos = AttributeOffset::getNullFlagPos(attrDes2);
  if (!BitmaskImpl::get((*src_ptr) & DYN_BM_LEN_MASK, src_ptr, pos)) {
    thrjamDebug(req_struct->jamBuffer);
    ahOut->setNULL();
    return true;
  }

  return readDynBigFixedSizeExpandedNotNULL(outBuffer, req_struct, ahOut,
                                            attrDes);
}

bool
Dbtup::readDynBigFixedSizeShrunkenNotNULL(Uint8* outBuffer,
                                          KeyReqStruct *req_struct,
                                          AttributeHeader* ahOut,
                                          Uint64 attrDes)
{
  thrjamDebug(req_struct->jamBuffer);
  Uint32 attrDescriptor = Uint32((attrDes << 32) >> 32);
  Uint32 attrDes2 = Uint32(attrDes >> 32);
  Uint32 ind = (AttributeDescriptor::getDiskBased(attrDescriptor)) ? Uint32(DD)
                                                                   : Uint32(MM);

  Uint32 *bm_ptr = (Uint32 *)(req_struct->m_var_data[ind].m_dyn_data_ptr);
  Uint32 dyn_len = req_struct->m_var_data[ind].m_dyn_part_len;
  require(dyn_len != 0);
  Uint32 bm_len = (*bm_ptr) & DYN_BM_LEN_MASK;
  Uint32 pos = AttributeOffset::getNullFlagPos(attrDes2);
  require(BitmaskImpl::get(bm_len, bm_ptr, pos));

  /*
    The attribute is not NULL. Now to get the data offset, we count the number
    of varsize dynamic attributes prior to this one that are not NULL.

    We use a pre-computed bitmask to mask away all bits for fixed-sized
    dynamic attributes, and we also mask away the initial bitmap length byte and
    any trailing non-bitmap bytes to save a few conditionals.
  */
  Tablerec *regTabPtr = req_struct->tablePtrP;
  Uint32 *bm_mask_ptr = regTabPtr->dynVarSizeMask[ind];
  Uint32 bm_pos = AttributeOffset::getNullFlagOffset(attrDes2);
  Uint32 prevMask = (1 << (pos & 31)) - 1;
  Uint32 bit_count =
      BitmaskImpl::count_bits(prevMask & bm_mask_ptr[bm_pos] & bm_ptr[bm_pos]);
  for (Uint32 i = 0; i < bm_pos; i++)
    bit_count += BitmaskImpl::count_bits(bm_mask_ptr[i] & bm_ptr[i]);

  /* Now find the data pointer and length from the offset array. */
  Uint32 vsize_in_bytes = AttributeDescriptor::getSizeInBytes(attrDescriptor);
  // Uint16 *offset_array= req_struct->m_var_data[MM].m_dyn_offset_arr_ptr;
  Uint16 *offset_array = (Uint16 *)(bm_ptr + bm_len);
  Uint16 data_offset = offset_array[bit_count];
  require(vsize_in_bytes <= Uint32(offset_array[bit_count + 1] - data_offset));

  /*
    In the expanded format, we share the read code with static varsized, just
    using different data base pointer and offset/length arrays.
  */
  thrjamDebug(req_struct->jamBuffer);
  return varsize_reader(outBuffer, req_struct, ahOut, attrDes,
                        ((char *)offset_array) + data_offset, vsize_in_bytes);
}

bool
Dbtup::readDynBigFixedSizeShrunkenNULLable(Uint8* outBuffer,
                                           KeyReqStruct *req_struct,
                                           AttributeHeader* ahOut,
                                           Uint64 attrDes)
{
  thrjamDebug(req_struct->jamBuffer);
  Uint32 attrDescriptor = Uint32((attrDes << 32) >> 32);
  Uint32 attrDes2 = Uint32(attrDes >> 32);
  Uint32 ind = (AttributeDescriptor::getDiskBased(attrDescriptor)) ? Uint32(DD)
                                                                   : Uint32(MM);

  Uint32 *bm_ptr = (Uint32 *)(req_struct->m_var_data[ind].m_dyn_data_ptr);
  Uint32 dyn_len = req_struct->m_var_data[ind].m_dyn_part_len;
  /* Check for NULL (including the case of an empty bitmap). */
  Uint32 pos = AttributeOffset::getNullFlagPos(attrDes2);
  if (dyn_len == 0 ||
      dynCheckNull(dyn_len, (*bm_ptr) & DYN_BM_LEN_MASK, bm_ptr, pos)) {
    thrjamDebug(req_struct->jamBuffer);
    ahOut->setNULL();
    return true;
  }

  return readDynBigFixedSizeShrunkenNotNULL(outBuffer, req_struct, ahOut,
                                            attrDes);
}

bool Dbtup::readDynBitsNotNULL(Uint8 *outBuffer, KeyReqStruct *req_struct,
                               AttributeHeader *ahOut, Uint64 attrDes) {
  thrjamDebug(req_struct->jamBuffer);
  if (req_struct->is_expanded)
    return readDynBitsExpandedNotNULL(outBuffer, req_struct, ahOut, attrDes);
  else
    return readDynBitsShrunkenNotNULL(outBuffer, req_struct, ahOut, attrDes);
}

bool Dbtup::readDynBitsNULLable(Uint8 *outBuffer, KeyReqStruct *req_struct,
                                AttributeHeader *ahOut, Uint64 attrDes) {
  thrjamDebug(req_struct->jamBuffer);
  if (req_struct->is_expanded)
    return readDynBitsExpandedNULLable(outBuffer, req_struct, ahOut, attrDes);
  else
    return readDynBitsShrunkenNULLable(outBuffer, req_struct, ahOut, attrDes);
}

bool
Dbtup::readDynBitsShrunkenNotNULL(Uint8* outBuffer,
                                  KeyReqStruct* req_struct,
                                  AttributeHeader* ahOut,
                                  Uint64 attrDes)
{
  thrjamDebug(req_struct->jamBuffer);
  Uint32 attrDescriptor = Uint32((attrDes << 32) >> 32);
  Uint32 attrDes2 = Uint32(attrDes >> 32);
  Uint32 ind = (AttributeDescriptor::getDiskBased(attrDescriptor)) ? Uint32(DD)
                                                                   : Uint32(MM);

  Uint32 *bm_ptr = (Uint32 *)(req_struct->m_var_data[ind].m_dyn_data_ptr);
  Uint32 dyn_len = req_struct->m_var_data[ind].m_dyn_part_len;
  require(dyn_len != 0);
  Uint32 bm_len = (*bm_ptr) & DYN_BM_LEN_MASK;
  Uint32 bitCount = AttributeDescriptor::getArraySize(attrDescriptor);
  Uint32 pos = AttributeOffset::getNullFlagPos(attrDes2);
  /* Make sure we have sufficient data in the row. */
  require((pos >> 5) < bm_len);
  /* The bit data is stored just before the NULL bit. */
  assert(pos > bitCount);
  pos -= bitCount;

  thrjamDebug(req_struct->jamBuffer);
  return bits_reader(outBuffer, req_struct, ahOut, bm_ptr, bm_len, pos,
                     bitCount);
}

bool
Dbtup::readDynBitsShrunkenNULLable(Uint8* outBuffer,
                                   KeyReqStruct* req_struct,
                                   AttributeHeader* ahOut,
                                   Uint64 attrDes)
{
  thrjamDebug(req_struct->jamBuffer);
  Uint32 attrDescriptor = Uint32((attrDes << 32) >> 32);
  Uint32 attrDes2 = Uint32(attrDes >> 32);
  Uint32 ind = (AttributeDescriptor::getDiskBased(attrDescriptor)) ? Uint32(DD)
                                                                   : Uint32(MM);

  Uint32 *bm_ptr = (Uint32 *)(req_struct->m_var_data[ind].m_dyn_data_ptr);
  Uint32 dyn_len = req_struct->m_var_data[ind].m_dyn_part_len;
  /* Check for NULL (including the case of an empty bitmap). */
  Uint32 pos = AttributeOffset::getNullFlagPos(attrDes2);
  if (dyn_len == 0 ||
      dynCheckNull(dyn_len, (*bm_ptr) & DYN_BM_LEN_MASK, bm_ptr, pos)) {
    thrjamDebug(req_struct->jamBuffer);
    ahOut->setNULL();
    return true;
  }

  return readDynBitsShrunkenNotNULL(outBuffer, req_struct, ahOut, attrDes);
}

bool
Dbtup::readDynBitsExpandedNotNULL(Uint8* outBuffer,
                                  KeyReqStruct* req_struct,
                                  AttributeHeader* ahOut,
                                  Uint64 attrDes)
{
  thrjamDebug(req_struct->jamBuffer);
  Uint32 attrDescriptor = Uint32((attrDes << 32) >> 32);
  Uint32 attrDes2 = Uint32(attrDes >> 32);
  Uint32 ind = (AttributeDescriptor::getDiskBased(attrDescriptor)) ? Uint32(DD)
                                                                   : Uint32(MM);

  Uint32 *bm_ptr = (Uint32 *)(req_struct->m_var_data[ind].m_dyn_data_ptr);
  Uint32 bm_len = (*bm_ptr) & DYN_BM_LEN_MASK;
  Uint32 bitCount = AttributeDescriptor::getArraySize(attrDescriptor);
  Uint32 pos = AttributeOffset::getNullFlagPos(attrDes2);
  /* The bit data is stored just before the NULL bit. */
  assert(pos > bitCount);
  pos -= bitCount;

  thrjamDebug(req_struct->jamBuffer);
  return bits_reader(outBuffer, req_struct, ahOut, bm_ptr, bm_len, pos,
                     bitCount);
}

bool
Dbtup::readDynBitsExpandedNULLable(Uint8* outBuffer,
                                   KeyReqStruct* req_struct,
                                   AttributeHeader* ahOut,
                                   Uint64 attrDes)
{
  thrjamDebug(req_struct->jamBuffer);
  Uint32 attrDescriptor = Uint32((attrDes << 32) >> 32);
  Uint32 attrDes2 = Uint32(attrDes >> 32);
  Uint32 ind = (AttributeDescriptor::getDiskBased(attrDescriptor)) ? Uint32(DD)
                                                                   : Uint32(MM);

  Uint32 *bm_ptr = (Uint32 *)(req_struct->m_var_data[ind].m_dyn_data_ptr);
  Uint32 pos = AttributeOffset::getNullFlagPos(attrDes2);
  if (!BitmaskImpl::get((*bm_ptr) & DYN_BM_LEN_MASK, bm_ptr, pos)) {
    thrjamDebug(req_struct->jamBuffer);
    ahOut->setNULL();
    return true;
  }

  return readDynBitsExpandedNotNULL(outBuffer, req_struct, ahOut, attrDes);
}

bool Dbtup::readDynVarSizeNotNULL(Uint8 *outBuffer, KeyReqStruct *req_struct,
                                  AttributeHeader *ahOut, Uint64 attrDes) {
  thrjamDebug(req_struct->jamBuffer);
  if (req_struct->is_expanded)
    return readDynVarSizeExpandedNotNULL(outBuffer, req_struct, ahOut, attrDes);
  else
    return readDynVarSizeShrunkenNotNULL(outBuffer, req_struct, ahOut, attrDes);
}

bool Dbtup::readDynVarSizeNULLable(Uint8 *outBuffer, KeyReqStruct *req_struct,
                                   AttributeHeader *ahOut, Uint64 attrDes) {
  thrjamDebug(req_struct->jamBuffer);
  if (req_struct->is_expanded)
    return readDynVarSizeExpandedNULLable(outBuffer, req_struct, ahOut,
                                          attrDes);
  else
    return readDynVarSizeShrunkenNULLable(outBuffer, req_struct, ahOut,
                                          attrDes);
}

bool
Dbtup::readDynVarSizeExpandedNotNULL(Uint8* outBuffer,
                                     KeyReqStruct *req_struct,
                                     AttributeHeader* ahOut,
                                     Uint64 attrDes)
{
  thrjamDebug(req_struct->jamBuffer);
  /*
    In the expanded format, we share the read code with static varsized, just
    using different data base pointer and offset/length arrays.
  */
  Uint32 attrDescriptor = Uint32((attrDes << 32) >> 32);
  Uint32 attrDes2 = Uint32(attrDes >> 32);
  Uint32 ind = (AttributeDescriptor::getDiskBased(attrDescriptor)) ? Uint32(DD)
                                                                   : Uint32(MM);

  char *src_ptr = req_struct->m_var_data[ind].m_dyn_data_ptr;
  Uint32 var_index = AttributeOffset::getOffset(attrDes2);
  Uint16 *off_arr = req_struct->m_var_data[ind].m_dyn_offset_arr_ptr;
  Uint32 var_attr_pos = off_arr[var_index];
  Uint32 idx = req_struct->m_var_data[ind].m_dyn_len_offset;
  Uint32 vsize_in_bytes = off_arr[var_index + idx] - var_attr_pos;
  thrjamDebug(req_struct->jamBuffer);
  return varsize_reader(outBuffer, req_struct, ahOut, attrDes,
                        src_ptr + var_attr_pos, vsize_in_bytes);
}

bool
Dbtup::readDynVarSizeExpandedNULLable(Uint8* outBuffer,
                                      KeyReqStruct *req_struct,
                                      AttributeHeader* ahOut,
                                      Uint64 attrDes)
{
  thrjamDebug(req_struct->jamBuffer);
  /*
    Check for NULL. In the expanded format, the bitmap is guaranteed
    to be stored in full length.
  */
  Uint32 attrDescriptor = Uint32((attrDes << 32) >> 32);
  Uint32 attrDes2 = Uint32(attrDes >> 32);
  Uint32 ind = (AttributeDescriptor::getDiskBased(attrDescriptor)) ? Uint32(DD)
                                                                   : Uint32(MM);

  Uint32 *src_ptr = (Uint32 *)(req_struct->m_var_data[ind].m_dyn_data_ptr);
  Uint32 pos = AttributeOffset::getNullFlagPos(attrDes2);
  if (!BitmaskImpl::get((*src_ptr) & DYN_BM_LEN_MASK, src_ptr, pos)) {
    thrjamDebug(req_struct->jamBuffer);
    ahOut->setNULL();
    return true;
  }

  return readDynVarSizeExpandedNotNULL(outBuffer, req_struct, ahOut, attrDes);
}

bool
Dbtup::readDynVarSizeShrunkenNotNULL(Uint8* outBuffer,
                                     KeyReqStruct *req_struct,
                                     AttributeHeader* ahOut,
                                     Uint64 attrDes)
{
  thrjamDebug(req_struct->jamBuffer);
  Uint32 attrDescriptor = Uint32((attrDes << 32) >> 32);
  Uint32 attrDes2 = Uint32(attrDes >> 32);
  Uint32 ind = (AttributeDescriptor::getDiskBased(attrDescriptor)) ? Uint32(DD)
                                                                   : Uint32(MM);

  Uint32 *bm_ptr = (Uint32 *)(req_struct->m_var_data[ind].m_dyn_data_ptr);
  Uint32 dyn_len = req_struct->m_var_data[ind].m_dyn_part_len;
  require(dyn_len != 0);
  Uint32 bm_len = (*bm_ptr) & DYN_BM_LEN_MASK;
  Uint32 pos = AttributeOffset::getNullFlagPos(attrDes2);
  require(BitmaskImpl::get(bm_len, bm_ptr, pos));

  /*
    The attribute is not NULL. Now to get the data offset, we count the number
    of varsize dynamic attributes prior to this one that are not NULL.

    We use a pre-computed bitmask to mask away all bits for fixed-sized
    dynamic attributes, and we also mask away the initial bitmap length byte and
    any trailing non-bitmap bytes to save a few conditionals.
  */
  Tablerec * regTabPtr = req_struct->tablePtrP;
  Uint32 *bm_mask_ptr= regTabPtr->dynVarSizeMask[ind];
  Uint32 bm_pos= AttributeOffset::getNullFlagOffset(attrDes2);
  Uint32 prevMask= (1 << (pos & 31)) - 1;
  Uint32 bit_count= BitmaskImpl::count_bits(prevMask & bm_mask_ptr[bm_pos] &
                    bm_ptr[bm_pos]);
  for(Uint32 i=0; i<bm_pos; i++)
    bit_count+= BitmaskImpl::count_bits(bm_mask_ptr[i] & bm_ptr[i]);

  /* Now find the data pointer and length from the offset array. */
  // Uint16* offset_array = req_struct->m_var_data[MM].m_dyn_offset_arr_ptr;
  Uint16 *offset_array = (Uint16 *)(bm_ptr + bm_len);
  Uint16 data_offset = offset_array[bit_count];
  Uint32 vsize_in_bytes = offset_array[bit_count + 1] - data_offset;

  /*
    In the expanded format, we share the read code with static varsized, just
    using different data base pointer and offset/length arrays.
  */
  thrjamDebug(req_struct->jamBuffer);
  return varsize_reader(outBuffer, req_struct, ahOut, attrDes,
                        ((char *)offset_array) + data_offset, vsize_in_bytes);
}

bool
Dbtup::readDynVarSizeShrunkenNULLable(Uint8* outBuffer,
                                      KeyReqStruct *req_struct,
                                      AttributeHeader* ahOut,
                                      Uint64 attrDes)
{
  thrjamDebug(req_struct->jamBuffer);
  Uint32 attrDescriptor = Uint32((attrDes << 32) >> 32);
  Uint32 attrDes2 = Uint32(attrDes >> 32);
  Uint32 ind = (AttributeDescriptor::getDiskBased(attrDescriptor)) ? Uint32(DD)
                                                                   : Uint32(MM);

  Uint32 *bm_ptr = (Uint32 *)(req_struct->m_var_data[ind].m_dyn_data_ptr);
  Uint32 dyn_len = req_struct->m_var_data[ind].m_dyn_part_len;
  /* Check for NULL (including the case of an empty bitmap). */
  Uint32 pos = AttributeOffset::getNullFlagPos(attrDes2);
  if (dyn_len == 0 ||
      dynCheckNull(dyn_len, (*bm_ptr) & DYN_BM_LEN_MASK, bm_ptr, pos)) {
    thrjamDebug(req_struct->jamBuffer);
    ahOut->setNULL();
    return true;
  }

  return readDynVarSizeShrunkenNotNULL(outBuffer, req_struct, ahOut, attrDes);
}

bool
Dbtup::readDiskFixedSizeNotNULL(Uint8* outBuffer,
				KeyReqStruct *req_struct,
				AttributeHeader* ahOut,
				Uint64 attrDes)
{
  thrjamDebug(req_struct->jamBuffer);
  assert(req_struct->out_buf_bits == 0);

  if (unlikely(req_struct->m_disk_ptr == nullptr))
  {
    thrjam(req_struct->jamBuffer);
    req_struct->errorCode = ZOP_DISK_WITH_FLAG_NOT_SET;
    return false;
  }
  Uint32 attrDescriptor = Uint32((attrDes << 32) >> 32);
  Uint32 attrDes2 = Uint32(attrDes >> 32);
  Uint32 *tuple_header = req_struct->m_disk_ptr->m_data;
  Uint32 indexBuf = req_struct->out_buf_index;
  Uint32 readOffset = AttributeOffset::getOffset(attrDes2);
  Uint32 srcBytes = AttributeDescriptor::getSizeInBytes(attrDescriptor);
  Uint32 attrNoOfWords = (srcBytes + 3) >> 2;
  Uint32 maxRead = req_struct->max_read;
  Uint32 charsetFlag = AttributeOffset::getCharsetFlag(attrDes2);
  Uint32 newIndexBuf = indexBuf + srcBytes;
  Uint8 *dst = (outBuffer + indexBuf);
  const Uint8 *src = (Uint8 *)(tuple_header + readOffset);

  require((readOffset + attrNoOfWords - 1) < req_struct->check_offset[DD]);
  if (!charsetFlag || !req_struct->xfrm_flag) {
    if (likely(newIndexBuf <= maxRead)) {
      thrjamDebug(req_struct->jamBuffer);
      thrjamDataDebug(req_struct->jamBuffer, (src[0] + (src[1] << 8)));
      ahOut->setByteSize(srcBytes);
      memcpy(dst, src, srcBytes);
      zero32(dst, srcBytes);
      req_struct->out_buf_index = newIndexBuf;
      return true;
    }
  } else {
    return xfrm_reader(dst, req_struct, ahOut, attrDes, src, srcBytes);
  }

  thrjam(req_struct->jamBuffer);
  req_struct->errorCode = ZTRY_TO_READ_TOO_MUCH_ERROR;
  return false;
}

bool
Dbtup::readDiskFixedSizeNULLable(Uint8* outBuffer,
				 KeyReqStruct *req_struct,
				 AttributeHeader* ahOut,
				 Uint64 attrDes)
{
  thrjamDebug(req_struct->jamBuffer);
  if (unlikely(req_struct->m_disk_ptr == nullptr))
  {
    thrjam(req_struct->jamBuffer);
    req_struct->errorCode = ZOP_DISK_WITH_FLAG_NOT_SET;
    return false;
  }
  if (!disk_nullFlagCheck(req_struct, attrDes))
  {
    thrjamDebug(req_struct->jamBuffer);
    return readDiskFixedSizeNotNULL(outBuffer, req_struct, ahOut, attrDes);
  } else {
    thrjamDebug(req_struct->jamBuffer);
    ahOut->setNULL();
    return true;
  }
}

bool
Dbtup::readDiskVarAsFixedSizeNotNULL(Uint8* outBuffer,
				     KeyReqStruct *req_struct,
				     AttributeHeader* ahOut,
				     Uint64 attrDes)
{
  thrjamDebug(req_struct->jamBuffer);
  assert(req_struct->out_buf_bits == 0);

  if (unlikely(req_struct->m_disk_ptr == nullptr))
  {
    thrjam(req_struct->jamBuffer);
    req_struct->errorCode = ZOP_DISK_WITH_FLAG_NOT_SET;
    return false;
  }
  Uint32 attrDescriptor = Uint32((attrDes << 32) >> 32);
  Uint32 attrDes2 = Uint32(attrDes >> 32);
  Uint32 *tuple_header = req_struct->m_disk_ptr->m_data;
  Uint32 indexBuf = req_struct->out_buf_index;
  Uint32 readOffset = AttributeOffset::getOffset(attrDes2);

  Uint32 maxRead = req_struct->max_read;
  Uint32 charsetFlag = AttributeOffset::getCharsetFlag(attrDes2);
  Uint8 *dst = (outBuffer + indexBuf);
  const Uint8 *src = (Uint8 *)(tuple_header + readOffset);

  Uint32 srcBytes = AttributeDescriptor::getSizeInBytes(attrDescriptor);
  Uint32 attrNoOfWords = (srcBytes + 3) >> 2;
  Uint32 newIndexBuf = indexBuf + srcBytes;
  Uint32 typeId = AttributeDescriptor::getType(attrDescriptor);
  Uint32 lb, len;

  if (typeId != NDB_ARRAYTYPE_FIXED &&
      NdbSqlUtil::get_var_length(typeId, src, srcBytes, lb, len)) {
    srcBytes = len + lb;
    newIndexBuf = indexBuf + srcBytes;
    attrNoOfWords = (srcBytes + 3) >> 2;
  }

  require((readOffset + attrNoOfWords - 1) < req_struct->check_offset[DD]);
  if (!charsetFlag || !req_struct->xfrm_flag) {
    if (likely(newIndexBuf <= maxRead)) {
      thrjamDebug(req_struct->jamBuffer);
      ahOut->setByteSize(srcBytes);
      memcpy(dst, src, srcBytes);
      zero32(dst, srcBytes);
      req_struct->out_buf_index = newIndexBuf;
      return true;
    }
  } else {
    return xfrm_reader(dst, req_struct, ahOut, attrDes, src, srcBytes);
  }

  thrjam(req_struct->jamBuffer);
  req_struct->errorCode = ZTRY_TO_READ_TOO_MUCH_ERROR;
  return false;
}

bool
Dbtup::readDiskVarAsFixedSizeNULLable(Uint8* outBuffer,
				 KeyReqStruct *req_struct,
				 AttributeHeader* ahOut,
				 Uint64 attrDes)
{
  thrjamDebug(req_struct->jamBuffer);
  if (unlikely(req_struct->m_disk_ptr == nullptr))
  {
    thrjam(req_struct->jamBuffer);
    req_struct->errorCode = ZOP_DISK_WITH_FLAG_NOT_SET;
    return false;
  }
  if (!disk_nullFlagCheck(req_struct, attrDes))
  {
    thrjamDebug(req_struct->jamBuffer);
    return readDiskVarAsFixedSizeNotNULL(outBuffer, req_struct, ahOut, attrDes);
  } else {
    thrjamDebug(req_struct->jamBuffer);
    ahOut->setNULL();
    return true;
  }
}

bool
Dbtup::readDiskBitsNotNULL(Uint8* outBuffer,
			   KeyReqStruct* req_struct,
			   AttributeHeader* ahOut,
			   Uint64 attrDes)
{
  thrjamDebug(req_struct->jamBuffer);
  if (unlikely(req_struct->m_disk_ptr == nullptr))
  {
    thrjam(req_struct->jamBuffer);
    req_struct->errorCode = ZOP_DISK_WITH_FLAG_NOT_SET;
    return false;
  }
  Uint32 attrDescriptor = Uint32((attrDes << 32) >> 32);
  Uint32 attrDes2 = Uint32(attrDes >> 32);
  Tablerec *const regTabPtr = req_struct->tablePtrP;
  Uint32 pos = AttributeOffset::getNullFlagPos(attrDes2);
  Uint32 bitCount = AttributeDescriptor::getArraySize(attrDescriptor);
  Uint32 bm_len = regTabPtr->m_offsets[DD].m_null_words;
  Uint32* bm_ptr = req_struct->m_disk_ptr->get_null_bits(regTabPtr, DD);

  thrjamDebug(req_struct->jamBuffer);
  return bits_reader(outBuffer, req_struct, ahOut, bm_ptr, bm_len, pos,
                     bitCount);
}

bool
Dbtup::readDiskBitsNULLable(Uint8* outBuffer,
			    KeyReqStruct* req_struct,
			    AttributeHeader* ahOut,
			    Uint64 attrDes)
{
  thrjamDebug(req_struct->jamBuffer);
  if (unlikely(req_struct->m_disk_ptr == nullptr))
  {
    thrjam(req_struct->jamBuffer);
    req_struct->errorCode = ZOP_DISK_WITH_FLAG_NOT_SET;
    return false;
  }
  Uint32 attrDescriptor = Uint32((attrDes << 32) >> 32);
  Uint32 attrDes2 = Uint32(attrDes >> 32);
  Tablerec *const regTabPtr = req_struct->tablePtrP;
  Uint32 pos = AttributeOffset::getNullFlagPos(attrDes2);
  Uint32 bitCount = AttributeDescriptor::getArraySize(attrDescriptor);

  Uint32 bm_len = regTabPtr->m_offsets[DD].m_null_words;
  Uint32 *bm_ptr = req_struct->m_disk_ptr->get_null_bits(regTabPtr, DD);

  if (BitmaskImpl::get(bm_len, bm_ptr, pos)) {
    thrjamDebug(req_struct->jamBuffer);
    ahOut->setNULL();
    return true;
  }

  thrjamDebug(req_struct->jamBuffer);
  return bits_reader(outBuffer, req_struct, ahOut, bm_ptr, bm_len, pos + 1,
                     bitCount);
}

/* ---------------------------------------------------------------------- */
/*       THIS ROUTINE IS USED TO UPDATE A NUMBER OF ATTRIBUTES. IT IS     */
/*       USED BY THE INSERT ROUTINE, THE UPDATE ROUTINE AND IT CAN BE     */
/*       CALLED SEVERAL TIMES FROM THE INTERPRETER.                       */
// In addition to the parameters used in the call it also relies on the
// following variables set-up properly.
//
// operPtr.p      Operation record pointer
// tabptr.p       Table record pointer
/* ---------------------------------------------------------------------- */
int Dbtup::updateAttributes(KeyReqStruct *req_struct,
                            Uint32* inBuffer,
                            Uint32 inBufLen)
{
  Tablerec * const regTabPtr = req_struct->tablePtrP;
  Operationrec* const regOperPtr = req_struct->operPtrP;
  Uint32 numAttributes= regTabPtr->m_no_of_attributes;
  Uint32 *attr_descr= req_struct->attr_descr;

  Uint32 inBufIndex = 0;
  req_struct->in_buf_index = 0;
  req_struct->in_buf_len = inBufLen;

  while (inBufIndex < inBufLen)
  {
    thrjamDebug(req_struct->jamBuffer);
    AttributeHeader ahIn(inBuffer[inBufIndex]);
    Uint32 attributeId= ahIn.getAttributeId();
    Uint32 attrDescriptorIndex= attributeId * ZAD_SIZE;
    if (likely(attributeId < numAttributes))
    {
      Uint32 attrDescriptor = attr_descr[attrDescriptorIndex];
      Uint32 attrDes2 = attr_descr[attrDescriptorIndex + 1];
      Uint64 attrDes = (Uint64(attrDes2) << 32) +
                        Uint64(attrDescriptor);
      if ((AttributeDescriptor::getPrimaryKey(attrDescriptor)) &&
          (regOperPtr->op_type != ZINSERT)) {
        if (unlikely(checkUpdateOfPrimaryKey(req_struct, &inBuffer[inBufIndex],
                                             regTabPtr))) {
          thrjam(req_struct->jamBuffer);
          return -ZTRY_UPDATE_PRIMARY_KEY;
        }
      }
      UpdateFunction f = regTabPtr->updateFunctionArray[attributeId];
      thrjamLineDebug(req_struct->jamBuffer, attributeId);
      req_struct->changeMask.set(attributeId);
      if (likely((*f)(inBuffer, req_struct, attrDes))) {
        inBufIndex = req_struct->in_buf_index;
        continue;
      } else {
        thrjam(req_struct->jamBuffer);
        return -(int)req_struct->errorCode;
      }
    } else if (attributeId == AttributeHeader::READ_LCP) {
      thrjam(req_struct->jamBuffer);
      Uint32 sz = ahIn.getDataSize();
      update_lcp(req_struct, inBuffer + inBufIndex + 1, sz);
      inBufIndex += 1 + sz;
      req_struct->in_buf_index = inBufIndex;
    } else if (attributeId == AttributeHeader::READ_PACKED) {
      thrjam(req_struct->jamBuffer);
      Uint32 sz = update_packed(req_struct, inBuffer + inBufIndex);
      inBufIndex += 1 + sz;
      req_struct->in_buf_index = inBufIndex;
    } else if (attributeId == AttributeHeader::DISK_REF) {
      thrjam(req_struct->jamBuffer);
      Uint32 sz = ahIn.getDataSize();
      ndbrequire(sz == 2);
      req_struct->m_tuple_ptr->m_header_bits |= Tuple_header::DISK_PART;
      memcpy(req_struct->m_tuple_ptr->get_disk_ref_ptr(regTabPtr),
             inBuffer + inBufIndex + 1, sz << 2);
      inBufIndex += 1 + sz;
      req_struct->in_buf_index = inBufIndex;
    } else if (attributeId == AttributeHeader::ANY_VALUE) {
      thrjam(req_struct->jamBuffer);
      Uint32 sz = ahIn.getDataSize();
      ndbrequire(sz == 1);
      regOperPtr->m_any_value = *(inBuffer + inBufIndex + 1);
      inBufIndex += 1 + sz;
      req_struct->in_buf_index = inBufIndex;
    } else if (attributeId == AttributeHeader::OPTIMIZE) {
      thrjam(req_struct->jamBuffer);
      Uint32 sz = ahIn.getDataSize();
      ndbrequire(sz == 1);
      /**
       * get optimize options
       */
      req_struct->optimize_options = *(inBuffer + inBufIndex + 1);
      req_struct->optimize_options &= AttributeHeader::OPTIMIZE_OPTIONS_MASK;
      inBufIndex += 1 + sz;
      req_struct->in_buf_index = inBufIndex;
      if (inBufIndex == 1 + sz && inBufIndex == inBufLen) {
        // No table attributes are updated. Optimize op only.
        regOperPtr->op_struct.bit_field.m_triggers = TupKeyReq::OP_NO_TRIGGERS;
      }
    } else if (attributeId == AttributeHeader::ROW_AUTHOR) {
      thrjam(req_struct->jamBuffer);
      Uint32 sz = ahIn.getDataSize();
      ndbrequire(sz == 1);

      Uint32 value = *(inBuffer + inBufIndex + 1);
      Uint32 attrId =
          regTabPtr->getExtraAttrId<Tablerec::TR_ExtraRowAuthorBits>();

      if (unlikely(!(regTabPtr->m_bits & Tablerec::TR_ExtraRowAuthorBits))) {
        thrjam(req_struct->jamBuffer);
        return -ZATTRIBUTE_ID_ERROR;
      }

      if (unlikely(store_extra_row_bits(attrId, regTabPtr,
                                        req_struct->m_tuple_ptr, value,
                                        /* truncate */ false) == false)) {
        thrjam(req_struct->jamBuffer);
        ndbassert(false);
        return -ZAI_INCONSISTENCY_ERROR;
      }
      inBufIndex += 1 + sz;
      req_struct->in_buf_index = inBufIndex;
    } else if (attributeId == AttributeHeader::ROW_GCI64) {
      thrjam(req_struct->jamBuffer);
      Uint32 sz = ahIn.getDataSize();
      ndbrequire(sz == 2);
      Uint32 attrId = regTabPtr->getExtraAttrId<Tablerec::TR_ExtraRowGCIBits>();
      Uint32 gciLo = *(inBuffer + inBufIndex + 1);
      Uint32 gciHi = *(inBuffer + inBufIndex + 2);

      if (unlikely(!(regTabPtr->m_bits & Tablerec::TR_RowGCI))) {
        thrjam(req_struct->jamBuffer);
        return -ZATTRIBUTE_ID_ERROR;
      }

      /* Record that GCI has been set explicitly */
      regOperPtr->op_struct.bit_field.m_gci_written = 1;

      *req_struct->m_tuple_ptr->get_mm_gci(regTabPtr) = gciHi;

      if (regTabPtr->m_bits & Tablerec::TR_ExtraRowGCIBits) {
        if (unlikely(store_extra_row_bits(attrId, regTabPtr,
                                          req_struct->m_tuple_ptr, gciLo,
                                          /*truncate*/ true) == false)) {
          thrjam(req_struct->jamBuffer);
          ndbassert(false);
          return -ZAI_INCONSISTENCY_ERROR;
        }
      }

      inBufIndex += 1 + sz;
      req_struct->in_buf_index = inBufIndex;
    } else {
      thrjam(req_struct->jamBuffer);
      return -(int)req_struct->errorCode;
    }
  }
  thrjamDebug(req_struct->jamBuffer);
  return 0;
}

bool Dbtup::checkUpdateOfPrimaryKey(KeyReqStruct *req_struct,
                                    Uint32 *updateBuffer,
                                    Tablerec *const regTabPtr) {
  Uint32 keyReadBuffer[MAX_KEY_SIZE_IN_WORDS];
  Uint32* attr_descr = req_struct->attr_descr;
  AttributeHeader ahIn(*updateBuffer);
  Uint32 attributeId = ahIn.getAttributeId();
  Uint32 attrDescriptorIndex = attributeId * ZAD_SIZE;
  Uint32 attrDescriptor = attr_descr[attrDescriptorIndex];
  Uint32 attrDes2 = attr_descr[attrDescriptorIndex + 1];
  Uint64 attrDes = (Uint64(attrDes2) << 32) + Uint64(attrDescriptor);

  Uint32 charsetFlag = AttributeOffset::getCharsetFlag(attrDes2);
  ReadFunction f = regTabPtr->readFunctionArray[attributeId];

  AttributeHeader attributeHeader(attributeId, 0);
  req_struct->out_buf_index = 0;
  req_struct->out_buf_bits = 0;
  req_struct->max_read = sizeof(keyReadBuffer);
  req_struct->xfrm_flag = false;
  ndbrequire(
      (*f)((Uint8 *)keyReadBuffer, req_struct, &attributeHeader, attrDes));

  ndbrequire(req_struct->out_buf_index == attributeHeader.getByteSize());

  if (charsetFlag) {
    /**
     * Need to use the 'cmp_attr' functions as a 'normalized' compare
     * is needed.
     */
    const Uint32 csIndex = AttributeOffset::getCharsetPos(attrDes2);
    const CHARSET_INFO *cs = regTabPtr->charsetArray[csIndex];
    const int res =
        cmp_attr(attrDescriptor, cs, &updateBuffer[1], ahIn.getByteSize(),
                 &keyReadBuffer[0], attributeHeader.getByteSize());
    if (res != 0) {
      thrjam(req_struct->jamBuffer);
      return true;
    }
  }
  /**
   * As we are only testing for equal / not-equal, we can memcmp() any
   * non-character column. (Little endian format would have required
   * 'cmp_attr' to correctly compare '>' or '<')
   */
  else {
    /* Not charset, use binary comparison */
    if (unlikely(ahIn.getDataSize() != attributeHeader.getDataSize())) {
      thrjam(req_struct->jamBuffer);
      return true;
    }

    if (unlikely(memcmp(&keyReadBuffer[0], &updateBuffer[1],
                        req_struct->out_buf_index) != 0)) {
      thrjam(req_struct->jamBuffer);
      return true;
    }
  }
  return false;
}

bool
Dbtup::updateFixedSizeTHOneWordNotNULL(Uint32* inBuffer,
                                       KeyReqStruct *req_struct,
                                       Uint64 attrDes)
{
  thrjamDebug(req_struct->jamBuffer);
  Uint32 attrDes2 = Uint32(attrDes >> 32);
  Uint32 indexBuf = req_struct->in_buf_index;
  Uint32 inBufLen = req_struct->in_buf_len;
  Uint32 updateOffset = AttributeOffset::getOffset(attrDes2);
  AttributeHeader ahIn(inBuffer[indexBuf]);
  Uint32 nullIndicator = ahIn.isNULL();
  Uint32 newIndex = indexBuf + 2;
  Uint32 *tuple_header = req_struct->m_tuple_ptr->m_data;
  require(updateOffset < req_struct->check_offset[MM]);

  if (likely(newIndex <= inBufLen)) {
    Uint32 updateWord = inBuffer[indexBuf + 1];
    if (likely(!nullIndicator)) {
      thrjamDebug(req_struct->jamBuffer);
      req_struct->in_buf_index = newIndex;
      tuple_header[updateOffset] = updateWord;
      return true;
    } else {
      thrjam(req_struct->jamBuffer);
      req_struct->errorCode = ZNOT_NULL_ATTR;
      return false;
    }
  } else {
    thrjam(req_struct->jamBuffer);
    assert(false);
    req_struct->errorCode = ZAI_INCONSISTENCY_ERROR;
    return false;
  }
  return true;
}

bool
Dbtup::updateFixedSizeTHTwoWordNotNULL(Uint32* inBuffer,
                                       KeyReqStruct *req_struct,
                                       Uint64 attrDes)
{
  thrjamDebug(req_struct->jamBuffer);
  Uint32 attrDes2 = Uint32(attrDes >> 32);
  Uint32 indexBuf = req_struct->in_buf_index;
  Uint32 inBufLen = req_struct->in_buf_len;
  Uint32 updateOffset = AttributeOffset::getOffset(attrDes2);
  AttributeHeader ahIn(inBuffer[indexBuf]);
  Uint32 nullIndicator = ahIn.isNULL();
  Uint32 newIndex = indexBuf + 3;
  Uint32 *tuple_header = req_struct->m_tuple_ptr->m_data;
  require((updateOffset + 1) < req_struct->check_offset[MM]);

  if (likely(newIndex <= inBufLen)) {
    Uint32 updateWord1 = inBuffer[indexBuf + 1];
    Uint32 updateWord2 = inBuffer[indexBuf + 2];
    if (likely(!nullIndicator)) {
      thrjamDebug(req_struct->jamBuffer);
      req_struct->in_buf_index = newIndex;
      tuple_header[updateOffset] = updateWord1;
      tuple_header[updateOffset + 1] = updateWord2;
      return true;
    } else {
      thrjam(req_struct->jamBuffer);
      req_struct->errorCode = ZNOT_NULL_ATTR;
      return false;
    }
  } else {
    thrjam(req_struct->jamBuffer);
    assert(false);
    req_struct->errorCode = ZAI_INCONSISTENCY_ERROR;
    return false;
  }
}

bool Dbtup::fixsize_updater(Uint32 *inBuffer, KeyReqStruct *req_struct,
                            Uint64 attrDes, Uint32 *dst_ptr,
                            Uint32 updateOffset, Uint32 checkOffset) {
  Uint32 attrDescriptor = Uint32((attrDes << 32) >> 32);
  Uint32 attrDes2 = Uint32(attrDes >> 32);
  Uint32 indexBuf = req_struct->in_buf_index;
  Uint32 inBufLen = req_struct->in_buf_len;
  Uint32 charsetFlag = AttributeOffset::getCharsetFlag(attrDes2);

  AttributeHeader ahIn(inBuffer[indexBuf]);
  Uint32 noOfWords = AttributeDescriptor::getSizeInWords(attrDescriptor);
  Uint32 nullIndicator = ahIn.isNULL();
  Uint32 newIndex = indexBuf + noOfWords + 1;
  require((updateOffset + noOfWords - 1) < checkOffset);

  if (likely(newIndex <= inBufLen)) {
    if (likely(!nullIndicator)) {
      if (charsetFlag) {
        thrjamDebug(req_struct->jamBuffer);
        Tablerec *regTabPtr = req_struct->tablePtrP;
        Uint32 typeId = AttributeDescriptor::getType(attrDescriptor);
        Uint32 bytes = AttributeDescriptor::getSizeInBytes(attrDescriptor);
        Uint32 i = AttributeOffset::getCharsetPos(attrDes2);
        require(i < regTabPtr->noOfCharsets);
        // not const in MySQL
        const CHARSET_INFO *cs = regTabPtr->charsetArray[i];
        int not_used;
        const char *ssrc = (const char *)&inBuffer[indexBuf + 1];
        Uint32 lb, len;
        if (unlikely(
                !NdbSqlUtil::get_var_length(typeId, ssrc, bytes, lb, len))) {
          thrjam(req_struct->jamBuffer);
          req_struct->errorCode = ZINVALID_CHAR_FORMAT;
          return false;
        }
        // fast fix bug#7340
        if (likely(typeId != NDB_TYPE_TEXT &&
                   (*cs->cset->well_formed_len)(cs, ssrc + lb, ssrc + lb + len,
                                                ZNIL, &not_used) != len)) {
          thrjam(req_struct->jamBuffer);
          req_struct->errorCode = ZINVALID_CHAR_FORMAT;
          return false;
        }
      }
      req_struct->in_buf_index = newIndex;
      MEMCOPY_NO_WORDS(&(dst_ptr[updateOffset]), &inBuffer[indexBuf + 1],
                       noOfWords);

      return true;
    } else {
      thrjam(req_struct->jamBuffer);
      req_struct->errorCode = ZNOT_NULL_ATTR;
      return false;
    }
  } else {
    thrjam(req_struct->jamBuffer);
    assert(false);
    req_struct->errorCode = ZAI_INCONSISTENCY_ERROR;
    return false;
  }
}

bool
Dbtup::updateFixedSizeTHManyWordNotNULL(Uint32* inBuffer,
                                        KeyReqStruct *req_struct,
                                        Uint64 attrDes)
{
  thrjamDebug(req_struct->jamBuffer);
  Uint32 attrDes2 = Uint32(attrDes >> 32);
  Uint32 *tuple_header = req_struct->m_tuple_ptr->m_data;
  Uint32 updateOffset = AttributeOffset::getOffset(attrDes2);
  Uint32 checkOffset = req_struct->check_offset[MM];
  thrjamDebug(req_struct->jamBuffer);
  return fixsize_updater(inBuffer, req_struct, attrDes, tuple_header,
                         updateOffset, checkOffset);
}

bool
Dbtup::updateFixedSizeTHManyWordNULLable(Uint32* inBuffer,
                                         KeyReqStruct *req_struct,
                                         Uint64 attrDes)
{
  thrjamDebug(req_struct->jamBuffer);
  Uint32 attrDes2 = Uint32(attrDes >> 32);
  Tablerec *const regTabPtr = req_struct->tablePtrP;
  AttributeHeader ahIn(inBuffer[req_struct->in_buf_index]);
  Uint32 nullIndicator = ahIn.isNULL();
  Uint32 pos = AttributeOffset::getNullFlagPos(attrDes2);
  Uint32 *bits = req_struct->m_tuple_ptr->get_null_bits(regTabPtr);

  if (!nullIndicator) {
    BitmaskImpl::clear(regTabPtr->m_offsets[MM].m_null_words, bits, pos);
    thrjamDebug(req_struct->jamBuffer);
    return updateFixedSizeTHManyWordNotNULL(inBuffer, req_struct, attrDes);
  } else {
    Uint32 newIndex = req_struct->in_buf_index + 1;
    if (newIndex <= req_struct->in_buf_len) {
      BitmaskImpl::set(regTabPtr->m_offsets[MM].m_null_words, bits, pos);
      thrjamDebug(req_struct->jamBuffer);
      req_struct->in_buf_index = newIndex;
      return true;
    } else {
      thrjam(req_struct->jamBuffer);
      assert(false);
      req_struct->errorCode = ZAI_INCONSISTENCY_ERROR;
      return false;
    }
  }
}

bool
Dbtup::updateVarSizeNotNULL(Uint32* in_buffer,
                            KeyReqStruct *req_struct,
                            Uint64 attrDes)
{
  thrjamDebug(req_struct->jamBuffer);
  Uint32 attrDescriptor = Uint32((attrDes << 32) >> 32);
  Uint32 ind = (AttributeDescriptor::getDiskBased(attrDescriptor)) ?
                Uint32(DD) : Uint32(MM);
  Uint32 attrDes2 = Uint32(attrDes >>32);
  char *var_data_start= req_struct->m_var_data[ind].m_data_ptr;
  Uint32 var_index= AttributeOffset::getOffset(attrDes2);
  Uint32 idx= req_struct->m_var_data[ind].m_var_len_offset;
  Uint16 *vpos_array= req_struct->m_var_data[ind].m_offset_array_ptr;
  Uint16 offset= vpos_array[var_index];
  Uint16 *len_offset_ptr= &(vpos_array[var_index+idx]);
  return varsize_updater(in_buffer,
                         req_struct,
                         var_data_start,
                         offset,
                         len_offset_ptr,
                         req_struct->m_var_data[ind].m_max_var_offset,
                         attrDes);
}
bool
Dbtup::varsize_updater(Uint32* in_buffer,
                       KeyReqStruct *req_struct,
                       char *var_data_start,
                       Uint32 var_attr_pos,
                       Uint16 *len_offset_ptr,
                       Uint32 check_offset,
                       Uint64 attrDes)
{
  Uint32 index_buf, in_buf_len, null_ind;
  Uint32 vsize_in_words, new_index, max_var_size;

  Uint32 attrDescriptor = Uint32((attrDes << 32) >> 32);
  index_buf = req_struct->in_buf_index;
  in_buf_len = req_struct->in_buf_len;
  AttributeHeader ahIn(in_buffer[index_buf]);
  null_ind = ahIn.isNULL();
  Uint32 size_in_bytes = ahIn.getByteSize();
  vsize_in_words = (size_in_bytes + 3) >> 2;
  max_var_size = AttributeDescriptor::getSizeInBytes(attrDescriptor);
  Uint32 arrayType = AttributeDescriptor::getArrayType(attrDescriptor);
  new_index = index_buf + vsize_in_words + 1;

  Uint32 dataLen = size_in_bytes;
  const Uint8 * src = (const Uint8*)&in_buffer[index_buf + 1];
  
  if (new_index <= in_buf_len && size_in_bytes <= max_var_size)
  {
    if (!null_ind)
    {

      if (arrayType == NDB_ARRAYTYPE_SHORT_VAR)
      {
        thrjamDebug(req_struct->jamBuffer);
        dataLen = 1 + src[0];
      }
      else if (arrayType == NDB_ARRAYTYPE_MEDIUM_VAR)
      {
        thrjamDebug(req_struct->jamBuffer);
        dataLen = 2 + src[0] + 256 * Uint32(src[1]);
      }
      else
      {
        thrjamDebug(req_struct->jamBuffer);
      }
      thrjamDataDebug(req_struct->jamBuffer, dataLen);
            
      if (likely(dataLen == size_in_bytes))
      {
        *len_offset_ptr= var_attr_pos+size_in_bytes;
        req_struct->in_buf_index= new_index;
        
        require(var_attr_pos+size_in_bytes <= check_offset);
        memcpy(var_data_start+var_attr_pos, src, size_in_bytes);
        return true;
      }
      thrjam(req_struct->jamBuffer);
      assert(false);
      req_struct->errorCode = ZAI_INCONSISTENCY_ERROR;
      return false;
    }

    thrjam(req_struct->jamBuffer);
    req_struct->errorCode = ZNOT_NULL_ATTR;
    return false;
  }

  thrjam(req_struct->jamBuffer);
  assert(false);
  req_struct->errorCode = ZAI_INCONSISTENCY_ERROR;
  return false;
}

bool
Dbtup::updateVarSizeNULLable(Uint32* inBuffer,
                             KeyReqStruct *req_struct,
                             Uint64 attrDes)
{
  thrjamDebug(req_struct->jamBuffer);
  Uint32 attrDescriptor = Uint32((attrDes << 32) >> 32);
  Uint32 ind = (AttributeDescriptor::getDiskBased(attrDescriptor)) ?
                Uint32(DD) : Uint32(MM);
  Uint32 attrDes2 = Uint32(attrDes >> 32);
  Tablerec *const regTabPtr = req_struct->tablePtrP;
  AttributeHeader ahIn(inBuffer[req_struct->in_buf_index]);
  Uint32 nullIndicator= ahIn.isNULL();
  Uint32 pos= AttributeOffset::getNullFlagPos(attrDes2);
  Uint32 *bits= (ind) ? req_struct->m_disk_ptr->get_null_bits(regTabPtr, DD) :
                        req_struct->m_tuple_ptr->get_null_bits(regTabPtr);
  Uint32 idx= req_struct->m_var_data[ind].m_var_len_offset;
  
  if (!nullIndicator)
  {
    thrjamDebug(req_struct->jamBuffer);
    BitmaskImpl::clear(regTabPtr->m_offsets[ind].m_null_words, bits, pos);
    return updateVarSizeNotNULL(inBuffer,
                                req_struct,
                                attrDes);
  }
  else
  {
    Uint32 newIndex= req_struct->in_buf_index + 1;
    Uint32 var_index= AttributeOffset::getOffset(attrDes2);
    Uint32 var_pos= req_struct->var_pos_array[ind][var_index];
    if (likely(newIndex <= req_struct->in_buf_len))
    {
      thrjamDebug(req_struct->jamBuffer);
      BitmaskImpl::set(regTabPtr->m_offsets[ind].m_null_words, bits, pos);
      req_struct->var_pos_array[ind][var_index+idx]= var_pos;
      req_struct->in_buf_index= newIndex;
      return true;
    } else {
      thrjam(req_struct->jamBuffer);
      assert(false);
      req_struct->errorCode = ZAI_INCONSISTENCY_ERROR;
      return false;
    }
  }
}

bool
Dbtup::updateDynFixedSizeNotNULL(Uint32* inBuffer,
                                 KeyReqStruct *req_struct,
                                 Uint64 attrDes)
{
  thrjamDebug(req_struct->jamBuffer);
  Uint32 attrDescriptor = Uint32((attrDes << 32) >> 32);
  Uint32 attrDes2 = Uint32(attrDes >> 32);
  Uint32 ind = (AttributeDescriptor::getDiskBased(attrDescriptor)) ? Uint32(DD)
                                                                   : Uint32(MM);

  Uint32 pos = AttributeOffset::getNullFlagPos(attrDes2);
  Uint32 nullbits = AttributeDescriptor::getSizeInWords(attrDescriptor);

  Uint32 *bm_ptr = (Uint32 *)(req_struct->m_var_data[ind].m_dyn_data_ptr);
  assert(nullbits && nullbits <= 16);

  /*
    Compute two 16-bit bitmasks and a 16-bit aligned bitmap offset for setting
    all the null bits for the fixed-size dynamic attribute.
    There are at most 16 bits (corresponding to 64 bytes fixsize; longer
    attributes are stored more efficiently as varsize internally anyway).
  */

  Uint32 bm_idx = (pos >> 5);
  /* Store bits in little-endian so fit with length byte and trailing padding*/
  Uint64 bm_mask = ((Uint64(1) << nullbits) - 1) << (pos & 31);
  Uint32 bm_mask1 = (Uint32)(bm_mask & 0xFFFFFFFF);
  Uint32 bm_mask2 = (Uint32)(bm_mask >> 32);

  thrjam(req_struct->jamBuffer);
  /* Set all the bits in the NULL bitmap. */
  bm_ptr[bm_idx] |= bm_mask1;
  /*
    It is possible that bm_ptr[bm_idx+1] points off the end of the
    bitmap. But in that case, we are merely ANDing all ones into the offset
    array (no-op), cheaper than a conditional.
  */
  bm_ptr[bm_idx + 1] |= bm_mask2;

  /* Compute the data and offset location and write the actual data. */
  Uint32 off_index = AttributeOffset::getOffset(attrDes2);
  Uint16 *off_arr = req_struct->m_var_data[ind].m_dyn_offset_arr_ptr;
  Uint32 offset = off_arr[off_index];
  Uint32 *dst_ptr = (Uint32 *)(req_struct->m_var_data[ind].m_dyn_data_ptr);
  Uint32 check_offset = req_struct->m_var_data[ind].m_max_dyn_offset;

  assert((offset & 3) == 0);
  assert((check_offset & 3) == 0);
  bool result = fixsize_updater(inBuffer, req_struct, attrDes, dst_ptr,
                                (offset >> 2), (check_offset >> 2));
  return result;
}

bool
Dbtup::updateDynFixedSizeNULLable(Uint32* inBuffer,
                                  KeyReqStruct *req_struct,
                                  Uint64 attrDes)
{
  thrjamDebug(req_struct->jamBuffer);
  Uint32 attrDescriptor = Uint32((attrDes << 32) >> 32);
  Uint32 attrDes2 = Uint32(attrDes >> 32);
  AttributeHeader ahIn(inBuffer[req_struct->in_buf_index]);
  Uint32 nullIndicator = ahIn.isNULL();

  if (!nullIndicator)
    return updateDynFixedSizeNotNULL(inBuffer, req_struct, attrDes);

  Uint32 ind = (AttributeDescriptor::getDiskBased(attrDescriptor)) ? Uint32(DD)
                                                                   : Uint32(MM);

  Uint32 pos = AttributeOffset::getNullFlagPos(attrDes2);
  Uint32 nullbits = AttributeDescriptor::getSizeInWords(attrDescriptor);
  Uint32 *bm_ptr = (Uint32 *)(req_struct->m_var_data[ind].m_dyn_data_ptr);

  assert(nullbits && nullbits <= 16);

  /*
    Compute two 16-bit bitmasks and a 16-bit aligned bitmap offset for
    clearing all the null bits for the fixed-size dynamic attribute.
    There are at most 16 bits (corresponding to 64 bytes fixsize; longer
    attributes are stored more efficiently as varsize internally anyway).
  */

  Uint32 bm_idx = (pos >> 5);
  /* Store bits in little-endian so fit with length byte and trailing padding*/
  Uint64 bm_mask = ~(((Uint64(1) << nullbits) - 1) << (pos & 31));
  Uint32 bm_mask1 = (Uint32)(bm_mask & 0xFFFFFFFF);
  Uint32 bm_mask2 = (Uint32)(bm_mask >> 32);

  Uint32 newIndex = req_struct->in_buf_index + 1;
  if (likely(newIndex <= req_struct->in_buf_len)) {
    thrjamDebug(req_struct->jamBuffer);
    /* Clear the bits in the NULL bitmap. */
    bm_ptr[bm_idx] &= bm_mask1;
    bm_ptr[bm_idx + 1] &= bm_mask2;
    req_struct->in_buf_index = newIndex;
    return true;
  } else {
    thrjam(req_struct->jamBuffer);
    assert(false);
    req_struct->errorCode = ZAI_INCONSISTENCY_ERROR;
    return false;
  }
}

/* Update a big dynamic fixed-size column, stored internally as varsize. */
bool
Dbtup::updateDynBigFixedSizeNotNULL(Uint32* inBuffer,
                                  KeyReqStruct *req_struct,
                                  Uint64 attrDes)
{
  thrjamDebug(req_struct->jamBuffer);
  Uint32 attrDescriptor = Uint32((attrDes << 32) >> 32);
  Uint32 attrDes2 = Uint32(attrDes >> 32);
  Uint32 ind = (AttributeDescriptor::getDiskBased(attrDescriptor)) ? Uint32(DD)
                                                                   : Uint32(MM);

  Uint32 pos = AttributeOffset::getNullFlagPos(attrDes2);
  Uint32 *bm_ptr = (Uint32 *)(req_struct->m_var_data[ind].m_dyn_data_ptr);

  thrjamDebug(req_struct->jamBuffer);
  BitmaskImpl::set((*bm_ptr) & DYN_BM_LEN_MASK, bm_ptr, pos);
  /* Compute the data and offset location and write the actual data. */
  Uint32 off_index = AttributeOffset::getOffset(attrDes2);
  Uint32 noOfWords = AttributeDescriptor::getSizeInWords(attrDescriptor);
  Uint16 *off_arr = req_struct->m_var_data[ind].m_dyn_offset_arr_ptr;
  Uint32 offset = off_arr[off_index];
  Uint32 idx = req_struct->m_var_data[ind].m_dyn_len_offset;

  assert((offset & 3) == 0);
  bool res = fixsize_updater(inBuffer, req_struct, attrDes, bm_ptr, offset >> 2,
                             req_struct->m_var_data[ind].m_max_dyn_offset);
  /* Set the correct size for fixsize data. */
  off_arr[off_index + idx] = offset + (noOfWords << 2);
  return res;
}

bool
Dbtup::updateDynBigFixedSizeNULLable(Uint32* inBuffer,
                                     KeyReqStruct *req_struct,
                                     Uint64 attrDes)
{
  thrjamDebug(req_struct->jamBuffer);
  Uint32 attrDescriptor = Uint32((attrDes << 32) >> 32);
  Uint32 attrDes2 = Uint32(attrDes >> 32);
  Uint32 ind = (AttributeDescriptor::getDiskBased(attrDescriptor)) ? Uint32(DD)
                                                                   : Uint32(MM);

  AttributeHeader ahIn(inBuffer[req_struct->in_buf_index]);
  Uint32 nullIndicator = ahIn.isNULL();
  Uint32 pos = AttributeOffset::getNullFlagPos(attrDes2);
  Uint32 *bm_ptr = (Uint32 *)req_struct->m_var_data[ind].m_dyn_data_ptr;

  if (!nullIndicator)
    return updateDynBigFixedSizeNotNULL(inBuffer, req_struct, attrDes);

  Uint32 newIndex = req_struct->in_buf_index + 1;
  if (likely(newIndex <= req_struct->in_buf_len)) {
    thrjamDebug(req_struct->jamBuffer);
    BitmaskImpl::clear((*bm_ptr) & DYN_BM_LEN_MASK, bm_ptr, pos);
    req_struct->in_buf_index = newIndex;
    return true;
  } else {
    thrjam(req_struct->jamBuffer);
    assert(false);
    req_struct->errorCode = ZAI_INCONSISTENCY_ERROR;
    return false;
  }
}

bool
Dbtup::updateDynBitsNotNULL(Uint32* inBuffer,
                            KeyReqStruct *req_struct,
                            Uint64 attrDes)
{
  thrjamDebug(req_struct->jamBuffer);
  Uint32 attrDescriptor = Uint32((attrDes << 32) >> 32);
  Uint32 attrDes2 = Uint32(attrDes >> 32);
  Uint32 ind = (AttributeDescriptor::getDiskBased(attrDescriptor)) ? Uint32(DD)
                                                                   : Uint32(MM);

  Uint32 pos = AttributeOffset::getNullFlagPos(attrDes2);
  Uint32 bitCount = AttributeDescriptor::getArraySize(attrDescriptor);
  Uint32 *bm_ptr = (Uint32 *)(req_struct->m_var_data[ind].m_dyn_data_ptr);
  Uint32 bm_len = (*bm_ptr) & DYN_BM_LEN_MASK;
  thrjamDebug(req_struct->jamBuffer);
  BitmaskImpl::set(bm_len, bm_ptr, pos);

  Uint32 indexBuf = req_struct->in_buf_index;
  Uint32 inBufLen = req_struct->in_buf_len;
  AttributeHeader ahIn(inBuffer[indexBuf]);
  Uint32 nullIndicator = ahIn.isNULL();
  Uint32 newIndex = indexBuf + 1 + ((bitCount + 31) >> 5);

  if (likely(newIndex <= inBufLen)) {
    if (likely(!nullIndicator)) {
      assert(pos >= bitCount);
      BitmaskImpl::setField(bm_len, bm_ptr, pos - bitCount, bitCount,
                            inBuffer + indexBuf + 1);
      req_struct->in_buf_index = newIndex;
      return true;
    } else {
      thrjam(req_struct->jamBuffer);
      req_struct->errorCode = ZNOT_NULL_ATTR;
      return false;
    }  // if
  } else {
    thrjam(req_struct->jamBuffer);
    assert(false);
    req_struct->errorCode = ZAI_INCONSISTENCY_ERROR;
    return false;
  }  // if
  return true;
}

bool
Dbtup::updateDynBitsNULLable(Uint32* inBuffer,
                             KeyReqStruct *req_struct,
                             Uint64 attrDes)
{
  thrjamDebug(req_struct->jamBuffer);
  Uint32 attrDescriptor = Uint32((attrDes << 32) >> 32);
  Uint32 attrDes2 = Uint32(attrDes >> 32);
  Uint32 ind = (AttributeDescriptor::getDiskBased(attrDescriptor)) ? Uint32(DD)
                                                                   : Uint32(MM);

  AttributeHeader ahIn(inBuffer[req_struct->in_buf_index]);
  Uint32 nullIndicator = ahIn.isNULL();

  if (!nullIndicator)
    return updateDynBitsNotNULL(inBuffer, req_struct, attrDes);

  Uint32 pos = AttributeOffset::getNullFlagPos(attrDes2);
  Uint32 *bm_ptr = (Uint32 *)req_struct->m_var_data[ind].m_dyn_data_ptr;

  Uint32 newIndex = req_struct->in_buf_index + 1;
  if (likely(newIndex <= req_struct->in_buf_len)) {
    thrjamDebug(req_struct->jamBuffer);
    BitmaskImpl::clear((*bm_ptr) & DYN_BM_LEN_MASK, bm_ptr, pos);
    req_struct->in_buf_index = newIndex;
    return true;
  } else {
    thrjam(req_struct->jamBuffer);
    assert(false);
    req_struct->errorCode = ZAI_INCONSISTENCY_ERROR;
    return false;
  }
}

bool
Dbtup::updateDynVarSizeNotNULL(Uint32* inBuffer,
                               KeyReqStruct *req_struct,
                               Uint64 attrDes)
{
  thrjamDebug(req_struct->jamBuffer);
  Uint32 attrDescriptor = Uint32((attrDes << 32) >> 32);
  Uint32 attrDes2 = Uint32(attrDes >> 32);
  Uint32 ind = (AttributeDescriptor::getDiskBased(attrDescriptor)) ? Uint32(DD)
                                                                   : Uint32(MM);

  Uint32 pos = AttributeOffset::getNullFlagPos(attrDes2);
  Uint32 *bm_ptr = (Uint32 *)req_struct->m_var_data[ind].m_dyn_data_ptr;

  thrjamDebug(req_struct->jamBuffer);
  BitmaskImpl::set((*bm_ptr) & DYN_BM_LEN_MASK, bm_ptr, pos);
  /* Compute the data and offset location and write the actual data. */
  Uint32 off_index = AttributeOffset::getOffset(attrDes2);
  Uint16 *off_arr = req_struct->m_var_data[ind].m_dyn_offset_arr_ptr;
  Uint32 offset = off_arr[off_index];
  Uint32 idx = req_struct->m_var_data[ind].m_dyn_len_offset;

  bool res = varsize_updater(
      inBuffer, req_struct, (char *)bm_ptr, offset, &(off_arr[off_index + idx]),
      req_struct->m_var_data[ind].m_max_dyn_offset, attrDes);
  return res;
}

bool
Dbtup::updateDynVarSizeNULLable(Uint32* inBuffer,
                                KeyReqStruct *req_struct,
                                Uint64 attrDes)
{
  thrjamDebug(req_struct->jamBuffer);
  Uint32 attrDescriptor = Uint32((attrDes << 32) >> 32);
  Uint32 attrDes2 = Uint32(attrDes >> 32);
  Uint32 ind = (AttributeDescriptor::getDiskBased(attrDescriptor)) ? Uint32(DD)
                                                                   : Uint32(MM);

  AttributeHeader ahIn(inBuffer[req_struct->in_buf_index]);
  Uint32 nullIndicator = ahIn.isNULL();
  Uint32 pos = AttributeOffset::getNullFlagPos(attrDes2);
  Uint32 *bm_ptr = (Uint32 *)req_struct->m_var_data[ind].m_dyn_data_ptr;

  if (!nullIndicator)
    return updateDynVarSizeNotNULL(inBuffer, req_struct, attrDes);

  Uint32 newIndex = req_struct->in_buf_index + 1;
  if (likely(newIndex <= req_struct->in_buf_len)) {
    thrjamDebug(req_struct->jamBuffer);
    BitmaskImpl::clear((*bm_ptr) & DYN_BM_LEN_MASK, bm_ptr, pos);
    req_struct->in_buf_index = newIndex;
    return true;
  } else {
    thrjam(req_struct->jamBuffer);
    assert(false);
    req_struct->errorCode = ZAI_INCONSISTENCY_ERROR;
    return false;
  }
}

int Dbtup::read_pseudo(const Uint32 *inBuffer, Uint32 inPos,
                       KeyReqStruct *req_struct, Uint32 *outBuf) {
  ndbassert(inPos);
  ndbassert(req_struct->out_buf_index);
  ndbassert(req_struct->out_buf_bits == 0);
  ndbassert((req_struct->out_buf_index & 3) == 0);

  Uint32 attrId = (*(inBuffer + inPos - 1)) >> 16;
  Uint32 outPos = req_struct->out_buf_index;
  Uint32* outBuffer = outBuf + ((outPos - 1) >> 2);

  Uint32 sz;
<<<<<<< HEAD
  switch (attrId) {
    case AttributeHeader::READ_LCP:
      return read_lcp(inBuffer, inPos, req_struct, outBuf);
    case AttributeHeader::READ_PACKED:
    case AttributeHeader::READ_ALL:
      return (int)read_packed(inBuffer, inPos, req_struct, outBuf);
    case AttributeHeader::FRAGMENT:
      outBuffer[1] = req_struct->fragPtrP->partitionId;
      sz = 1;
      break;
    case AttributeHeader::FRAGMENT_FIXED_MEMORY: {
      Uint64 tmp = req_struct->fragPtrP->noOfPages;
      tmp *= 32768;
      memcpy(outBuffer + 1, &tmp, 8);
=======
  switch(attrId){
  case AttributeHeader::READ_LCP:
    return read_lcp(inBuffer, inPos, req_struct, outBuf);
  case AttributeHeader::AGG_RESULT:
  case AttributeHeader::READ_PACKED:
  case AttributeHeader::READ_ALL:
    return (int)read_packed(inBuffer, inPos, req_struct, outBuf);
  case AttributeHeader::FRAGMENT:
    outBuffer[1] = req_struct->fragPtrP->partitionId;
    sz = 1;
    break;
  case AttributeHeader::FRAGMENT_FIXED_MEMORY:
  {
    Uint64 tmp = req_struct->fragPtrP->noOfPages;
    tmp*= 32768;
    memcpy(outBuffer + 1, &tmp, 8);
    sz = 2;
    break;
  }
  case AttributeHeader::FRAGMENT_VARSIZED_MEMORY:
  {
    Uint64 tmp= req_struct->fragPtrP->noOfVarPages;
    tmp*= 32768;
    memcpy(outBuffer + 1, &tmp, 8);
    sz = 2;
    break;
  }
  case AttributeHeader::ROW_SIZE:
    outBuffer[1] = req_struct->tablePtrP->m_offsets[MM].m_fix_header_size << 2;
    sz = 1;
    break;
  case AttributeHeader::ROW_COUNT:
  {
    Uint64 row_count = req_struct->fragPtrP->m_row_count;
    memcpy(&outBuffer[1], &row_count, 8);
    sz = 2;
    break;
  }
  case AttributeHeader::COMMIT_COUNT:
  {
    Uint64 committed_changes = req_struct->fragPtrP->m_committed_changes;
    memcpy(&outBuffer[1], &committed_changes, 8);
    sz = 2;
    break;
  }
  case AttributeHeader::RANGE_NO:
  {
    Uint32 out_words = req_struct->max_read / 4 - ((outBuffer + 1) - outBuf);
    ndbrequire(1 <= out_words);
    c_lqh->execREAD_PSEUDO_REQ(req_struct->operPtrP->userpointer,
                               attrId,
                               outBuffer + 1,
                               out_words);
    sz = 1;
    break;
  }
  case AttributeHeader::DISK_REF:
  {
    Uint32 *ref= req_struct->m_tuple_ptr->get_disk_ref_ptr(req_struct->tablePtrP);
    outBuffer[1] = ref[0];
    outBuffer[2] = ref[1];
    sz = 2;
    break;
  }
  case AttributeHeader::RECORDS_IN_RANGE:
  {
    Uint32 out_words = req_struct->max_read / 4 - ((outBuffer + 1) - outBuf);
    ndbrequire(4 <= out_words);
    c_lqh->execREAD_PSEUDO_REQ(req_struct->operPtrP->userpointer,
                               attrId,
                               outBuffer + 1,
                               out_words);
    sz = 4;
    break;
  }
  case AttributeHeader::INDEX_STAT_KEY:
  case AttributeHeader::INDEX_STAT_VALUE:
  {
    Uint32 out_words = req_struct->max_read / 4 - ((outBuffer + 1) - outBuf);
    ndbrequire(1 + MAX_INDEX_STAT_KEY_SIZE <= out_words);

    c_lqh->execREAD_PSEUDO_REQ(req_struct->operPtrP->userpointer,
                               attrId,
                               outBuffer + 1,
                               out_words);

    Uint8* out = (Uint8*)&outBuffer[1];
    Uint32 byte_sz = 2 + out[0] + (out[1] << 8);
    ndbrequire((byte_sz + 3) / 4 <= out_words);
    while (byte_sz % 4 != 0)
      out[byte_sz++] = 0;
    sz = byte_sz / 4;
    break;
  }
  case AttributeHeader::ROWID:
  {
    Uint32 frag_page_id = req_struct->m_page_ptr.p->frag_page_id;
    outBuffer[1] = frag_page_id;
    outBuffer[2] = req_struct->operPtrP->m_tuple_location.m_page_idx;
    sz = 2;
    break;
  }
  case AttributeHeader::ROW_GCI:
    sz = 0;
    if (req_struct->tablePtrP->m_bits & Tablerec::TR_RowGCI)
    {
      Uint64 tmp = * req_struct->m_tuple_ptr->get_mm_gci(req_struct->tablePtrP);
      memcpy(outBuffer + 1, &tmp, sizeof(tmp));
>>>>>>> e64a25e2
      sz = 2;
      break;
    }
    case AttributeHeader::FRAGMENT_VARSIZED_MEMORY: {
      Uint64 tmp = req_struct->fragPtrP->noOfVarPages;
      tmp *= 32768;
      memcpy(outBuffer + 1, &tmp, 8);
      sz = 2;
      break;
    }
    case AttributeHeader::ROW_SIZE:
      outBuffer[1] = req_struct->tablePtrP->m_offsets[MM].m_fix_header_size
                     << 2;
      sz = 1;
      break;
    case AttributeHeader::ROW_COUNT: {
      Uint64 row_count = req_struct->fragPtrP->m_row_count;
      memcpy(&outBuffer[1], &row_count, 8);
      sz = 2;
      break;
    }
    case AttributeHeader::COMMIT_COUNT: {
      Uint64 committed_changes = req_struct->fragPtrP->m_committed_changes;
      memcpy(&outBuffer[1], &committed_changes, 8);
      sz = 2;
      break;
    }
    case AttributeHeader::RANGE_NO: {
      Uint32 out_words = req_struct->max_read / 4 - ((outBuffer + 1) - outBuf);
      ndbrequire(1 <= out_words);
      c_lqh->execREAD_PSEUDO_REQ(req_struct->operPtrP->userpointer, attrId,
                                 outBuffer + 1, out_words);
      sz = 1;
      break;
    }
    case AttributeHeader::DISK_REF: {
      Uint32 *ref =
          req_struct->m_tuple_ptr->get_disk_ref_ptr(req_struct->tablePtrP);
      outBuffer[1] = ref[0];
      outBuffer[2] = ref[1];
      sz = 2;
      break;
    }
    case AttributeHeader::RECORDS_IN_RANGE: {
      Uint32 out_words = req_struct->max_read / 4 - ((outBuffer + 1) - outBuf);
      ndbrequire(4 <= out_words);
      c_lqh->execREAD_PSEUDO_REQ(req_struct->operPtrP->userpointer, attrId,
                                 outBuffer + 1, out_words);
      sz = 4;
      break;
    }
    case AttributeHeader::INDEX_STAT_KEY:
    case AttributeHeader::INDEX_STAT_VALUE: {
      Uint32 out_words = req_struct->max_read / 4 - ((outBuffer + 1) - outBuf);
      ndbrequire(1 + MAX_INDEX_STAT_KEY_SIZE <= out_words);

      c_lqh->execREAD_PSEUDO_REQ(req_struct->operPtrP->userpointer, attrId,
                                 outBuffer + 1, out_words);

      Uint8 *out = (Uint8 *)&outBuffer[1];
      Uint32 byte_sz = 2 + out[0] + (out[1] << 8);
      ndbrequire((byte_sz + 3) / 4 <= out_words);
      while (byte_sz % 4 != 0) out[byte_sz++] = 0;
      sz = byte_sz / 4;
      break;
    }
    case AttributeHeader::ROWID: {
      Uint32 frag_page_id = req_struct->m_page_ptr.p->frag_page_id;
      outBuffer[1] = frag_page_id;
      outBuffer[2] = req_struct->operPtrP->m_tuple_location.m_page_idx;
      sz = 2;
      break;
    }
    case AttributeHeader::ROW_GCI:
      sz = 0;
      if (req_struct->tablePtrP->m_bits & Tablerec::TR_RowGCI) {
        Uint64 tmp =
            *req_struct->m_tuple_ptr->get_mm_gci(req_struct->tablePtrP);
        memcpy(outBuffer + 1, &tmp, sizeof(tmp));
        sz = 2;
      }
      break;
    case AttributeHeader::ROW_GCI64: {
      sz = 0;
      if (req_struct->tablePtrP->m_bits & Tablerec::TR_RowGCI) {
        Uint32 tmp0 =
            *req_struct->m_tuple_ptr->get_mm_gci(req_struct->tablePtrP);
        Uint32 tmp1 = ~Uint32(0);
        if (req_struct->tablePtrP->m_bits & Tablerec::TR_ExtraRowGCIBits) {
          Uint32 attrId = req_struct->tablePtrP
                              ->getExtraAttrId<Tablerec::TR_ExtraRowGCIBits>();
          read_extra_row_bits(attrId, req_struct->tablePtrP,
                              req_struct->m_tuple_ptr, &tmp1,
                              /* extend */ true);
        }
        Uint64 tmp = Uint64(tmp0) << 32 | tmp1;
        memcpy(outBuffer + 1, &tmp, sizeof(tmp));
        sz = 2;
      }
      break;
    }
    case AttributeHeader::ROW_AUTHOR: {
      sz = 0;
      if (req_struct->tablePtrP->m_bits & Tablerec::TR_ExtraRowAuthorBits) {
        Uint32 attrId = req_struct->tablePtrP
                            ->getExtraAttrId<Tablerec::TR_ExtraRowAuthorBits>();

        Uint32 tmp;
        read_extra_row_bits(attrId, req_struct->tablePtrP,
                            req_struct->m_tuple_ptr, &tmp,
                            /* extend */ false);
        outBuffer[1] = tmp;
        sz = 1;
      }
      break;
    }
    case AttributeHeader::ANY_VALUE: {
      /**
       * Read ANY_VALUE does not actually read anything
       *   but...sets operPtr.p->m_any_value and
       *   and puts it into clogMemBuffer so that it's also sent
       *   to backup replica(s)
       *
       *   This nifty features is used for delete+read with circ. replication
       */
      thrjam(req_struct->jamBuffer);
      Uint32 RlogSize = req_struct->log_size;
      req_struct->operPtrP->m_any_value = inBuffer[inPos];
      *(clogMemBuffer + RlogSize) = inBuffer[inPos - 1];
      *(clogMemBuffer + RlogSize + 1) = inBuffer[inPos];
      req_struct->out_buf_index = outPos - 4;
      req_struct->log_size = RlogSize + 2;
      return 1;
    }
    case AttributeHeader::COPY_ROWID:
      sz = 2;
      outBuffer[1] = req_struct->operPtrP->m_copy_tuple_location.m_page_no;
      outBuffer[2] = req_struct->operPtrP->m_copy_tuple_location.m_page_idx;
      break;
    case AttributeHeader::FLUSH_AI: {
      thrjam(req_struct->jamBuffer);
      Uint32 resultRef = inBuffer[inPos];
      Uint32 resultData = inBuffer[inPos + 1];
      Uint32 routeRef = inBuffer[inPos + 2];
      flush_read_buffer(req_struct, outBuf, resultRef, resultData, routeRef);
      return 3;
    }
    case AttributeHeader::CORR_FACTOR32: {
      thrjam(req_struct->jamBuffer);
      Uint32 out_words = req_struct->max_read / 4 - ((outBuffer + 1) - outBuf);
      ndbrequire(2 <= out_words);
      c_lqh->execREAD_PSEUDO_REQ(req_struct->operPtrP->userpointer,
                                 AttributeHeader::CORR_FACTOR64, outBuffer + 1,
                                 out_words);
      sz = 1;
      break;
    }
    case AttributeHeader::CORR_FACTOR64: {
      thrjam(req_struct->jamBuffer);
      Uint32 out_words = req_struct->max_read / 4 - ((outBuffer + 1) - outBuf);
      ndbrequire(2 <= out_words);
      c_lqh->execREAD_PSEUDO_REQ(req_struct->operPtrP->userpointer,
                                 AttributeHeader::CORR_FACTOR64, outBuffer + 1,
                                 out_words);
      sz = 2;
      break;
    }
    case AttributeHeader::FRAGMENT_EXTENT_SPACE: {
      Uint64 res[2];
      disk_page_get_allocated(req_struct->tablePtrP, req_struct->fragPtrP, res);
      memcpy(outBuffer + 1, res + 0, 8);
      sz = 2;
      break;
    }
    case AttributeHeader::FRAGMENT_FREE_EXTENT_SPACE: {
      Uint64 res[2];
      disk_page_get_allocated(req_struct->tablePtrP, req_struct->fragPtrP, res);
      memcpy(outBuffer + 1, res + 1, 8);
      sz = 2;
      break;
    }
    case AttributeHeader::LOCK_REF: {
      Uint32 out_words = req_struct->max_read / 4 - ((outBuffer + 1) - outBuf);
      ndbrequire(3 <= out_words);
      c_lqh->execREAD_PSEUDO_REQ(req_struct->operPtrP->userpointer, attrId,
                                 outBuffer + 1, out_words);
      sz = 3;
      break;
    }
    case AttributeHeader::OP_ID: {
      Uint32 out_words = req_struct->max_read / 4 - ((outBuffer + 1) - outBuf);
      ndbrequire(2 <= out_words);
      c_lqh->execREAD_PSEUDO_REQ(req_struct->operPtrP->userpointer, attrId,
                                 outBuffer + 1, out_words);
      sz = 2;
      break;
    }
    default:
      return -ZATTRIBUTE_ID_ERROR;
  }

  AttributeHeader::init(outBuffer, attrId, sz << 2);
  req_struct->out_buf_index = outPos + 4 * sz;
  return 0;
}

Uint32 Dbtup::read_packed(const Uint32 *inBuf, Uint32 inPos,
                          KeyReqStruct *req_struct, Uint32 *outBuffer) {
  ndbassert(req_struct->out_buf_index >= 4);
  ndbassert((req_struct->out_buf_index & 3) == 0);
  ndbassert(req_struct->out_buf_bits == 0);

  Tablerec *const regTabPtr = req_struct->tablePtrP;
  Uint32 outPos = req_struct->out_buf_index;
  Uint32 outBits = req_struct->out_buf_bits;
  Uint32 maxRead = req_struct->max_read;

  Uint32 cnt;
  Uint32 numAttributes = regTabPtr->m_no_of_attributes;
  Uint32* attrDescriptorStart = regTabPtr->tabDescriptor;
  Uint32 attrId =  (* (inBuf + inPos - 1)) >> 16;
  Uint32 bmlen32 = ((* (inBuf + inPos - 1)) & 0xFFFF);

  Bitmask<MAXNROFATTRIBUTESINWORDS> mask;
  if (attrId == AttributeHeader::READ_ALL) {
    cnt = bmlen32;
    for (Uint32 i = 0; i < cnt; i++) mask.set(i);
    bmlen32 = 0;
  } else {
    bmlen32 /= 4;
    cnt = 32 * bmlen32 <= numAttributes ? 32 * bmlen32 : numAttributes;
    mask.assign(bmlen32, inBuf + inPos);
  }

  // Compute result bitmap len
  Bitmask<MAXNROFATTRIBUTESINWORDS> nullable = mask;
  nullable.bitANDC(regTabPtr->notNullAttributeMask);
  Uint32 nullcnt = nullable.count();
  Uint32 masksz = (cnt + nullcnt + 31) >> 5;

  Uint32 *dst = (Uint32 *)(outBuffer + ((outPos - 4) >> 2));
  Uint32 *dstmask = dst + 1;
  AttributeHeader::init(dst, AttributeHeader::READ_PACKED, 4 * masksz);
  std::memset(dstmask, 0, 4 * masksz);

  AttributeHeader ahOut;
  Uint8* outBuf = (Uint8*)outBuffer;
  outPos += 4*masksz;
  if (likely(outPos <= maxRead))
  {
    for (Uint32 attrId = 0, maskpos = 0; attrId<cnt; attrId++, maskpos++)
    {
      thrjamDebug(req_struct->jamBuffer);
      if (mask.get(attrId))
      {
        thrjamLineDebug(req_struct->jamBuffer, attrId);
        Uint32 attrDescrIdx = (attrId * ZAD_SIZE);
        Uint32 attrDescriptor = attrDescriptorStart[attrDescrIdx];
        Uint32 attrDes2 = attrDescriptorStart[attrDescrIdx + 1];
        Uint64 attrDes = (Uint64(attrDes2) << 32) + Uint64(attrDescriptor);
        ReadFunction f = regTabPtr->readFunctionArray[attrId];

        if (outBits) {
          ndbassert((outPos & 3) == 0);
        }

        Uint32 save[2] = {outPos, outBits};
        switch (AttributeDescriptor::getSize(attrDescriptor)) {
          case DictTabInfo::aBit:  // bit
            outPos = (outPos + 3) & ~(Uint32)3;
            break;
          case DictTabInfo::an8Bit:  // char
          case DictTabInfo::a16Bit:  // uint16
            outPos = outPos + 4 * ((outBits + 31) >> 5);
            outBits = 0;
            break;
          case DictTabInfo::a32Bit:  // uint32
          case DictTabInfo::a64Bit:  // uint64
          case DictTabInfo::a128Bit:
            outPos = ((outPos + 3) & ~(Uint32)3) + 4 * ((outBits + 31) >> 5);
            outBits = 0;
            break;
#ifdef VM_TRACE
          default:
            ndbabort();
#endif
        }

        req_struct->out_buf_index = outPos;
        req_struct->out_buf_bits = outBits;
        if (likely((*f)(outBuf, req_struct, &ahOut, attrDes)))
        {
          thrjamDebug(req_struct->jamBuffer);
          BitmaskImpl::set(masksz, dstmask, maskpos);

          outPos = req_struct->out_buf_index;
          outBits = req_struct->out_buf_bits;

          if (nullable.get(attrId)) {
            thrjamDebug(req_struct->jamBuffer);
            maskpos++;
            if (ahOut.isNULL()) {
              thrjamDebug(req_struct->jamBuffer);
              BitmaskImpl::set(masksz, dstmask, maskpos);
              outPos = save[0];
              outBits = save[1];
            }
          }
          continue;
        } else {
          thrjam(req_struct->jamBuffer);
          goto error;
        }  // if
      }
    }
    thrjamDebug(req_struct->jamBuffer);
    req_struct->out_buf_index = pad32(outPos, outBits);
    req_struct->out_buf_bits = 0;
    return bmlen32;
  }

error:
  ndbabort();
  return 0;
}

void Dbtup::flush_read_buffer(KeyReqStruct *req_struct, const Uint32 *outBuf,
                              Uint32 resultRef, Uint32 resultData,
                              Uint32 routeRef) {
  const Uint32 sig1 = req_struct->trans_id1;
  const Uint32 sig2 = req_struct->trans_id2;
  const Uint32 len = (req_struct->out_buf_index >> 2) - 1;
  Signal *signal = req_struct->signal;

  TransIdAI *transIdAI = (TransIdAI *)signal->getDataPtrSend();
  transIdAI->connectPtr = resultData;
  transIdAI->transId[0] = sig1;
  transIdAI->transId[1] = sig2;

  const Uint32 destNode = refToNode(resultRef);
  const bool connectedToNode = getNodeInfo(destNode).m_connected;
  const Uint32 type = getNodeInfo(destNode).m_type;
  const bool is_api = (type >= NodeInfo::API && type <= NodeInfo::MGM);

  /**
   * If we are not connected to the destination block, we may reach it
   * indirectly by sending a TRANSID_AI_R signal to routeBlockref. Only
   * TC can handle TRANSID_AI_R signals. The 'ndbrequire' below should
   * check that there is no chance of sending TRANSID_AI_R to a block
   * that cannot handle it.
   */
  ndbassert(refToMain(routeRef) == DBTC ||
            /**
             * A node should always be connected to itself. So we should
             * never need to send TRANSID_AI_R in this case.
             */
            (destNode == getOwnNodeId() && connectedToNode));

  if (unlikely(!connectedToNode)) {
    thrjam(req_struct->jamBuffer);
    if (outBuf == signal->theData + TransIdAI::HeaderLength) {
      thrjam(req_struct->jamBuffer);
      /**
       * TUP guessed incorrectly that it could EXECUTE_DIRECT
       *  it then puts outBuf == signal->theData+AttrInfo::HeaderLength
       * (Use  memmove as src & dest may overlap)       */
      memmove(&signal->theData[25], outBuf, 4 * len);
      outBuf = &signal->theData[25];
    }

    LinearSectionPtr ptr[3];
    ptr[0].p = const_cast<Uint32 *>(outBuf);
    ptr[0].sz = len;
    transIdAI->attrData[0] = resultRef;
    sendSignal(routeRef, GSN_TRANSID_AI_R, signal, TransIdAI::HeaderLength + 1,
               JBB, ptr, 1);
  } else if (is_api && ndbd_spj_api_support_short_TRANSID_AI(
                           getNodeInfo(destNode).m_version)) {
    sendAPI_TRANSID_AI(signal, resultRef, outBuf, len);
  } else {
    LinearSectionPtr ptr[3];
    ptr[0].p = const_cast<Uint32 *>(outBuf);
    ptr[0].sz = len;
    sendSignal(resultRef, GSN_TRANSID_AI, signal, TransIdAI::HeaderLength, JBB,
               ptr, 1);
  }

  req_struct->out_buf_index = 0;  // Reset buffer
  req_struct->out_buf_bits = 0;

  /**
   * flush_read_buffer() is used as part of a read_pseudo-FLUSH_AI.
   * In these cases we are sending two TRANSID_AI results pr row:
   * One goes to the API, the other to the SPJ node which (currently)
   * is the only user of FLUSH_AI.
   * 'read_length' is reported to LQH, which use it to control the
   * 'batch_bytes_size' sent to the API. Thus, read_length should be
   * counted when not 'is_api.
   */
  if (is_api) {
    req_struct->read_length = len;
  }
}

Uint32 Dbtup::update_packed(KeyReqStruct *req_struct, const Uint32 *inBuf) {
  return 0;
}

bool Dbtup::readBitsNotNULL(Uint8 *outBuffer, KeyReqStruct *req_struct,
                            AttributeHeader *ahOut, Uint64 attrDes) {
  Uint32 attrDescriptor = Uint32((attrDes << 32) >> 32);
  Uint32 attrDes2 = Uint32(attrDes >> 32);
  Tablerec *const regTabPtr = req_struct->tablePtrP;
  Uint32 pos = AttributeOffset::getNullFlagPos(attrDes2);
  Uint32 bitCount = AttributeDescriptor::getArraySize(attrDescriptor);
  Uint32 *bmptr = req_struct->m_tuple_ptr->get_null_bits(regTabPtr);
  Uint32 bmlen = regTabPtr->m_offsets[MM].m_null_words;

  thrjam(req_struct->jamBuffer);
  return bits_reader(outBuffer, req_struct, ahOut, bmptr, bmlen, pos, bitCount);
}

bool Dbtup::readBitsNULLable(Uint8 *outBuffer, KeyReqStruct *req_struct,
                             AttributeHeader *ahOut, Uint64 attrDes) {
  Uint32 attrDescriptor = Uint32((attrDes << 32) >> 32);
  Uint32 attrDes2 = Uint32(attrDes >> 32);
  Tablerec *const regTabPtr = req_struct->tablePtrP;
  Uint32 pos = AttributeOffset::getNullFlagPos(attrDes2);
  Uint32 bitCount = AttributeDescriptor::getArraySize(attrDescriptor);

  Uint32 *bm_ptr = req_struct->m_tuple_ptr->get_null_bits(regTabPtr);
  Uint32 bm_len = regTabPtr->m_offsets[MM].m_null_words;

  if (BitmaskImpl::get(bm_len, bm_ptr, pos)) {
    thrjam(req_struct->jamBuffer);
    ahOut->setNULL();
    return true;
  }

  thrjam(req_struct->jamBuffer);
  return bits_reader(outBuffer, req_struct, ahOut, bm_ptr, bm_len, pos + 1,
                     bitCount);
}

bool Dbtup::updateBitsNotNULL(Uint32 *inBuffer, KeyReqStruct *req_struct,
                              Uint64 attrDes) {
  Uint32 attrDescriptor = Uint32((attrDes << 32) >> 32);
  Uint32 attrDes2 = Uint32(attrDes >> 32);
  Tablerec *const regTabPtr = req_struct->tablePtrP;
  Uint32 indexBuf = req_struct->in_buf_index;
  Uint32 inBufLen = req_struct->in_buf_len;
  AttributeHeader ahIn(inBuffer[indexBuf]);
  Uint32 nullIndicator = ahIn.isNULL();
  Uint32 pos = AttributeOffset::getNullFlagPos(attrDes2);
  Uint32 bitCount = AttributeDescriptor::getArraySize(attrDescriptor);
  Uint32 newIndex = indexBuf + 1 + ((bitCount + 31) >> 5);
  Uint32 *bits = req_struct->m_tuple_ptr->get_null_bits(regTabPtr);

  if (likely(newIndex <= inBufLen)) {
    if (likely(!nullIndicator)) {
      BitmaskImpl::setField(regTabPtr->m_offsets[MM].m_null_words, bits, pos,
                            bitCount, inBuffer + indexBuf + 1);
      req_struct->in_buf_index = newIndex;
      return true;
    } else {
      thrjam(req_struct->jamBuffer);
      req_struct->errorCode = ZNOT_NULL_ATTR;
      return false;
    }  // if
  } else {
    thrjam(req_struct->jamBuffer);
    assert(false);
    req_struct->errorCode = ZAI_INCONSISTENCY_ERROR;
    return false;
  }  // if
  return true;
}

bool Dbtup::updateBitsNULLable(Uint32 *inBuffer, KeyReqStruct *req_struct,
                               Uint64 attrDes) {
  Uint32 attrDescriptor = Uint32((attrDes << 32) >> 32);
  Uint32 attrDes2 = Uint32(attrDes >> 32);
  Tablerec *const regTabPtr = req_struct->tablePtrP;
  Uint32 indexBuf = req_struct->in_buf_index;
  AttributeHeader ahIn(inBuffer[indexBuf]);
  Uint32 nullIndicator = ahIn.isNULL();
  Uint32 pos = AttributeOffset::getNullFlagPos(attrDes2);
  Uint32 bitCount = AttributeDescriptor::getArraySize(attrDescriptor);
  Uint32 *bits = req_struct->m_tuple_ptr->get_null_bits(regTabPtr);

  if (!nullIndicator) {
    BitmaskImpl::clear(regTabPtr->m_offsets[MM].m_null_words, bits, pos);
    BitmaskImpl::setField(regTabPtr->m_offsets[MM].m_null_words, bits, pos + 1,
                          bitCount, inBuffer + indexBuf + 1);

    Uint32 newIndex = indexBuf + 1 + ((bitCount + 31) >> 5);
    req_struct->in_buf_index = newIndex;
    return true;
  } else {
    Uint32 newIndex = indexBuf + 1;
    if (likely(newIndex <= req_struct->in_buf_len)) {
      thrjam(req_struct->jamBuffer);
      BitmaskImpl::set(regTabPtr->m_offsets[MM].m_null_words, bits, pos);

      req_struct->in_buf_index = newIndex;
      return true;
    } else {
      thrjam(req_struct->jamBuffer);
      assert(false);
      req_struct->errorCode = ZAI_INCONSISTENCY_ERROR;
      return false;
    }  // if
  }    // if
}

bool
Dbtup::updateDiskFixedSizeNotNULL(Uint32* inBuffer,
				  KeyReqStruct *req_struct,
				  Uint64 attrDes)
{
  thrjamDebug(req_struct->jamBuffer);
  if (unlikely(req_struct->m_disk_ptr == nullptr))
  {
    thrjam(req_struct->jamBuffer);
    req_struct->errorCode = ZOP_DISK_WITH_FLAG_NOT_SET;
    return false;
  }
  Uint32 attrDescriptor = Uint32((attrDes << 32) >> 32);
  Uint32 attrDes2 = Uint32(attrDes >> 32);
  Uint32 indexBuf = req_struct->in_buf_index;
  Uint32 inBufLen = req_struct->in_buf_len;
  Uint32 updateOffset = AttributeOffset::getOffset(attrDes2);
  Uint32 charsetFlag = AttributeOffset::getCharsetFlag(attrDes2);

  AttributeHeader ahIn(inBuffer[indexBuf]);
  Uint32 noOfWords = AttributeDescriptor::getSizeInWords(attrDescriptor);
  Uint32 nullIndicator = ahIn.isNULL();
  Uint32 newIndex = indexBuf + noOfWords + 1;
  Uint32 *tuple_header = req_struct->m_disk_ptr->m_data;
  require((updateOffset + noOfWords - 1) < req_struct->check_offset[DD]);

  if (likely(newIndex <= inBufLen)) {
    if (likely(!nullIndicator)) {
      thrjam(req_struct->jamBuffer);
      if (charsetFlag) {
        thrjam(req_struct->jamBuffer);
        Tablerec *regTabPtr = req_struct->tablePtrP;
        Uint32 typeId = AttributeDescriptor::getType(attrDescriptor);
        Uint32 bytes = AttributeDescriptor::getSizeInBytes(attrDescriptor);
        Uint32 i = AttributeOffset::getCharsetPos(attrDes2);
        require(i < regTabPtr->noOfCharsets);
        // not const in MySQL
        const CHARSET_INFO *cs = regTabPtr->charsetArray[i];
        int not_used;
        const char *ssrc = (const char *)&inBuffer[indexBuf + 1];
        Uint32 lb, len;
        if (unlikely(
                !NdbSqlUtil::get_var_length(typeId, ssrc, bytes, lb, len))) {
          thrjam(req_struct->jamBuffer);
          req_struct->errorCode = ZINVALID_CHAR_FORMAT;
          return false;
        }
        // fast fix bug#7340
        if (unlikely(typeId != NDB_TYPE_TEXT &&
                     (*cs->cset->well_formed_len)(cs, ssrc + lb,
                                                  ssrc + lb + len, ZNIL,
                                                  &not_used) != len)) {
          thrjam(req_struct->jamBuffer);
          req_struct->errorCode = ZINVALID_CHAR_FORMAT;
          return false;
        }
      }
      req_struct->in_buf_index = newIndex;
      MEMCOPY_NO_WORDS(&tuple_header[updateOffset], &inBuffer[indexBuf + 1],
                       noOfWords);
      return true;
    } else {
      thrjam(req_struct->jamBuffer);
      req_struct->errorCode = ZNOT_NULL_ATTR;
      return false;
    }
  } else {
    thrjam(req_struct->jamBuffer);
    assert(false);
    req_struct->errorCode = ZAI_INCONSISTENCY_ERROR;
    return false;
  }
}

bool
Dbtup::updateDiskFixedSizeNULLable(Uint32* inBuffer,
				   KeyReqStruct *req_struct,
				   Uint64 attrDes)
{
  thrjamDebug(req_struct->jamBuffer);
  if (unlikely(req_struct->m_disk_ptr == nullptr))
  {
    thrjam(req_struct->jamBuffer);
    req_struct->errorCode = ZOP_DISK_WITH_FLAG_NOT_SET;
    return false;
  }
  Uint32 attrDes2 = Uint32(attrDes >> 32);
  Tablerec *const regTabPtr = req_struct->tablePtrP;
  AttributeHeader ahIn(inBuffer[req_struct->in_buf_index]);
  Uint32 nullIndicator = ahIn.isNULL();
  Uint32 pos = AttributeOffset::getNullFlagPos(attrDes2);
  Uint32 *bits = req_struct->m_disk_ptr->get_null_bits(regTabPtr, DD);

  if (!nullIndicator) {
    thrjamDebug(req_struct->jamBuffer);
    BitmaskImpl::clear(regTabPtr->m_offsets[DD].m_null_words, bits, pos);
    return updateDiskFixedSizeNotNULL(inBuffer, req_struct, attrDes);
  } else {
    Uint32 newIndex = req_struct->in_buf_index + 1;
    if (likely(newIndex <= req_struct->in_buf_len)) {
      thrjamDebug(req_struct->jamBuffer);
      BitmaskImpl::set(regTabPtr->m_offsets[DD].m_null_words, bits, pos);
      req_struct->in_buf_index = newIndex;
      return true;
    } else {
      thrjam(req_struct->jamBuffer);
      assert(false);
      req_struct->errorCode = ZAI_INCONSISTENCY_ERROR;
      return false;
    }
  }
}

bool
Dbtup::updateDiskVarAsFixedSizeNotNULL(Uint32* inBuffer,
			      KeyReqStruct* req_struct,
			      Uint64 attrDes)
{
  thrjamDebug(req_struct->jamBuffer);
  if (unlikely(req_struct->m_disk_ptr == nullptr))
  {
    thrjam(req_struct->jamBuffer);
    req_struct->errorCode = ZOP_DISK_WITH_FLAG_NOT_SET;
    return false;
  }
  Uint32 attrDescriptor = Uint32((attrDes << 32) >> 32);
  Uint32 attrDes2 = Uint32(attrDes >> 32);
  Uint32 indexBuf = req_struct->in_buf_index;
  // Uint32 inBufLen= req_struct->in_buf_len;
  Uint32 updateOffset = AttributeOffset::getOffset(attrDes2);
  Uint32 charsetFlag = AttributeOffset::getCharsetFlag(attrDes2);

  AttributeHeader ahIn(inBuffer[indexBuf]);
  Uint32 noOfWords = AttributeDescriptor::getSizeInWords(attrDescriptor);
  Uint32 nullIndicator = ahIn.isNULL();
  Uint32 size_in_words = ahIn.getDataSize();

  Uint32 newIndex = indexBuf + size_in_words + 1;
  Uint32 *tuple_header = req_struct->m_disk_ptr->m_data;
  require((updateOffset + noOfWords - 1) < req_struct->check_offset[DD]);

  if (likely(size_in_words <= noOfWords)) {
    if (likely(!nullIndicator)) {
      thrjam(req_struct->jamBuffer);
      if (charsetFlag) {
        thrjam(req_struct->jamBuffer);
        Tablerec *regTabPtr = req_struct->tablePtrP;
        Uint32 typeId = AttributeDescriptor::getType(attrDescriptor);
        Uint32 bytes = AttributeDescriptor::getSizeInBytes(attrDescriptor);
        Uint32 i = AttributeOffset::getCharsetPos(attrDes2);
        require(i < regTabPtr->noOfCharsets);
        // not const in MySQL
        const CHARSET_INFO *cs = regTabPtr->charsetArray[i];
        int not_used;
        const char *ssrc = (const char *)&inBuffer[indexBuf + 1];
        Uint32 lb, len;
        if (unlikely(
                !NdbSqlUtil::get_var_length(typeId, ssrc, bytes, lb, len))) {
          thrjam(req_struct->jamBuffer);
          req_struct->errorCode = ZINVALID_CHAR_FORMAT;
          return false;
        }
        // fast fix bug#7340
        if (unlikely(typeId != NDB_TYPE_TEXT &&
                     (*cs->cset->well_formed_len)(cs, ssrc + lb,
                                                  ssrc + lb + len, ZNIL,
                                                  &not_used) != len)) {
          thrjam(req_struct->jamBuffer);
          req_struct->errorCode = ZINVALID_CHAR_FORMAT;
          return false;
        }
      }

      req_struct->in_buf_index = newIndex;
      MEMCOPY_NO_WORDS(&tuple_header[updateOffset], &inBuffer[indexBuf + 1],
                       size_in_words);
      return true;
    } else {
      thrjam(req_struct->jamBuffer);
      req_struct->errorCode = ZNOT_NULL_ATTR;
      return false;
    }
  } else {
    thrjam(req_struct->jamBuffer);
    assert(false);
    req_struct->errorCode = ZAI_INCONSISTENCY_ERROR;
    return false;
  }
}

bool
Dbtup::updateDiskVarAsFixedSizeNULLable(Uint32* inBuffer,
				   KeyReqStruct *req_struct,
				   Uint64 attrDes)
{
  thrjamDebug(req_struct->jamBuffer);
  if (unlikely(req_struct->m_disk_ptr == nullptr))
  {
    thrjam(req_struct->jamBuffer);
    req_struct->errorCode = ZOP_DISK_WITH_FLAG_NOT_SET;
    return false;
  }
  Uint32 attrDes2 = Uint32(attrDes >> 32);
  Tablerec *const regTabPtr = req_struct->tablePtrP;
  AttributeHeader ahIn(inBuffer[req_struct->in_buf_index]);
  Uint32 nullIndicator = ahIn.isNULL();
  Uint32 pos = AttributeOffset::getNullFlagPos(attrDes2);
  Uint32 *bits = req_struct->m_disk_ptr->get_null_bits(regTabPtr, DD);

  if (!nullIndicator) {
    thrjamDebug(req_struct->jamBuffer);
    BitmaskImpl::clear(regTabPtr->m_offsets[DD].m_null_words, bits, pos);
    return updateDiskVarAsFixedSizeNotNULL(inBuffer, req_struct, attrDes);
  } else {
    Uint32 newIndex = req_struct->in_buf_index + 1;
    if (likely(newIndex <= req_struct->in_buf_len)) {
      BitmaskImpl::set(regTabPtr->m_offsets[DD].m_null_words, bits, pos);
      thrjamDebug(req_struct->jamBuffer);
      req_struct->in_buf_index = newIndex;
      return true;
    } else {
      thrjam(req_struct->jamBuffer);
      assert(false);
      req_struct->errorCode = ZAI_INCONSISTENCY_ERROR;
      return false;
    }
  }
}

bool
Dbtup::updateDiskBitsNotNULL(Uint32* inBuffer,
			     KeyReqStruct* req_struct,
			     Uint64 attrDes)
{
  thrjamDebug(req_struct->jamBuffer);
  if (unlikely(req_struct->m_disk_ptr == nullptr))
  {
    thrjam(req_struct->jamBuffer);
    req_struct->errorCode = ZOP_DISK_WITH_FLAG_NOT_SET;
    return false;
  }
  Uint32 attrDescriptor = Uint32((attrDes << 32) >> 32);
  Uint32 attrDes2 = Uint32(attrDes >> 32);
  Tablerec *const regTabPtr = req_struct->tablePtrP;
  Uint32 indexBuf = req_struct->in_buf_index;
  Uint32 inBufLen = req_struct->in_buf_len;
  AttributeHeader ahIn(inBuffer[indexBuf]);
  Uint32 nullIndicator = ahIn.isNULL();
  Uint32 pos = AttributeOffset::getNullFlagPos(attrDes2);
  Uint32 bitCount = AttributeDescriptor::getArraySize(attrDescriptor);
  Uint32 newIndex = indexBuf + 1 + ((bitCount + 31) >> 5);
  Uint32 *bits = req_struct->m_disk_ptr->get_null_bits(regTabPtr, DD);

  if (likely(newIndex <= inBufLen)) {
    if (likely(!nullIndicator)) {
      BitmaskImpl::setField(regTabPtr->m_offsets[DD].m_null_words, bits, pos,
                            bitCount, inBuffer + indexBuf + 1);
      req_struct->in_buf_index = newIndex;
      return true;
    } else {
      thrjam(req_struct->jamBuffer);
      req_struct->errorCode = ZNOT_NULL_ATTR;
      return false;
    }  // if
  } else {
    thrjam(req_struct->jamBuffer);
    assert(false);
    req_struct->errorCode = ZAI_INCONSISTENCY_ERROR;
    return false;
  }  // if
  return true;
}

bool
Dbtup::updateDiskBitsNULLable(Uint32* inBuffer,
			      KeyReqStruct* req_struct,
			      Uint64 attrDes)
{
  thrjamDebug(req_struct->jamBuffer);
  if (unlikely(req_struct->m_disk_ptr == nullptr))
  {
    thrjam(req_struct->jamBuffer);
    req_struct->errorCode = ZOP_DISK_WITH_FLAG_NOT_SET;
    return false;
  }
  Uint32 attrDescriptor = Uint32((attrDes << 32) >> 32);
  Uint32 attrDes2 = Uint32(attrDes >> 32);
  Tablerec *const regTabPtr = req_struct->tablePtrP;
  Uint32 indexBuf = req_struct->in_buf_index;
  AttributeHeader ahIn(inBuffer[indexBuf]);
  Uint32 nullIndicator = ahIn.isNULL();
  Uint32 pos = AttributeOffset::getNullFlagPos(attrDes2);
  Uint32 bitCount = AttributeDescriptor::getArraySize(attrDescriptor);
  Uint32 *bits = req_struct->m_disk_ptr->get_null_bits(regTabPtr, DD);

  if (!nullIndicator) {
    BitmaskImpl::clear(regTabPtr->m_offsets[DD].m_null_words, bits, pos);
    BitmaskImpl::setField(regTabPtr->m_offsets[DD].m_null_words, bits, pos + 1,
                          bitCount, inBuffer + indexBuf + 1);

    Uint32 newIndex = indexBuf + 1 + ((bitCount + 31) >> 5);
    req_struct->in_buf_index = newIndex;
    return true;
  } else {
    Uint32 newIndex = indexBuf + 1;
    if (likely(newIndex <= req_struct->in_buf_len)) {
      thrjam(req_struct->jamBuffer);
      BitmaskImpl::set(regTabPtr->m_offsets[DD].m_null_words, bits, pos);

      req_struct->in_buf_index = newIndex;
      return true;
    } else {
      thrjam(req_struct->jamBuffer);
      assert(false);
      req_struct->errorCode = ZAI_INCONSISTENCY_ERROR;
      return false;
    }  // if
  }    // if
}

Uint32 Dbtup::read_lcp(const Uint32 *inBuf, Uint32 inPos,
                       KeyReqStruct *req_struct, Uint32 *outBuffer) {
  ndbassert(req_struct->out_buf_index >= 4);
  ndbassert((req_struct->out_buf_index & 3) == 0);
  ndbassert(req_struct->out_buf_bits == 0);

  Tablerec *const regTabPtr = req_struct->tablePtrP;
  Uint32 outPos = req_struct->out_buf_index;

  Uint32 fixsz = 4 * (regTabPtr->m_offsets[MM].m_fix_header_size -
                      Tuple_header::HeaderSize);
  Uint32 varlen = 0;
  char *varstart = 0;
  if (req_struct->m_tuple_ptr->m_header_bits & Tuple_header::VAR_PART) {
    ndbassert(req_struct->is_expanded == false);
    varstart = (char *)req_struct->m_var_data[MM].m_offset_array_ptr;
    char *end = req_struct->m_var_data->m_dyn_data_ptr +
                4 * req_struct->m_var_data[MM].m_dyn_part_len;
    varlen = Uint32(end - varstart);
    varlen = (varlen + 3) & ~(Uint32)3;
    ndbassert(varlen < 32768);
  }
  Uint32 totsz = fixsz + varlen;

  Uint32 *dst = (Uint32 *)(outBuffer + ((outPos - 4) >> 2));
  dst[0] = req_struct->frag_page_id;
  dst[1] = req_struct->operPtrP->m_tuple_location.m_page_idx;
  memcpy(dst + 2, req_struct->m_tuple_ptr->m_data, fixsz);

  if (varstart) {
    memcpy(dst + 2 + (fixsz >> 2), varstart, varlen);
  }

  req_struct->out_buf_index = outPos + 8 + totsz - /* remove header */ 4;

  return 0;
}

void Dbtup::update_lcp(KeyReqStruct *req_struct, const Uint32 *src,
                       Uint32 len) {
  Tablerec *const tabPtrP = req_struct->tablePtrP;

  req_struct->m_is_lcp = true;
  Uint32 fixsz32 =
      (tabPtrP->m_offsets[MM].m_fix_header_size - Tuple_header::HeaderSize);
  Uint32 fixsz = 4 * fixsz32;
  Tuple_header *ptr = (Tuple_header *)req_struct->m_tuple_ptr;
  memcpy(ptr->m_data, src, fixsz);

  Uint16 mm_vars = tabPtrP->m_attributes[MM].m_no_of_varsize;
  Uint16 mm_dyns = tabPtrP->m_attributes[MM].m_no_of_dynamic;

  Uint32 varlen32 = 0;
  if (mm_vars || mm_dyns) {
    varlen32 = len - fixsz32;
    if (mm_dyns == 0) {
      ndbassert(len > fixsz32);
    }
    Varpart_copy *vp = (Varpart_copy *)ptr->get_end_of_fix_part_ptr(tabPtrP);
    vp->m_len = varlen32;
    memcpy(vp->m_data, src + fixsz32, 4 * varlen32);
  }
  req_struct->m_lcp_varpart_len = varlen32;

  if ((tabPtrP->m_bits & Tablerec::TR_DiskPart) != 0)
  {
    ptr->m_header_bits |= Tuple_header::DISK_PART;
    if ((tabPtrP->m_bits & Tablerec::TR_UseVarSizedDiskData) != 0)
    {
      ptr->m_header_bits |= Tuple_header::DISK_VAR_PART;
    }
  }
  ptr->m_header_bits |= (varlen32) ? Tuple_header::VAR_PART : 0;

#ifdef VM_TRACE
  if (tabPtrP->m_bits & Tablerec::TR_DiskPart && false) {
    Local_key lkey;
    memcpy(&lkey, ptr->get_disk_ref_ptr(tabPtrP), 8);
    g_eventLogger->info("LCP page(%u,%u).%u", lkey.m_file_no, lkey.m_page_no,
                        lkey.m_page_idx);
  }
#endif
  req_struct->changeMask.set();
}

Uint32 Dbtup::read_lcp_keys(Uint32 tableId, const Uint32 *src, Uint32 len,
                            Uint32 *dst) {
  TablerecPtr tabPtr;
  tabPtr.i = tableId;
  ptrCheckGuard(tabPtr, cnoOfTablerec, tablerec);
  Tablerec *tabPtrP = tabPtr.p;

  /**
   * This is a "special" prepare_read
   */
  Tuple_header *ptr = (Tuple_header *)(src - Tuple_header::HeaderSize);
  KeyReqStruct req_struct(this);
  req_struct.m_lqh = c_lqh;
  req_struct.tablePtrP = tabPtr.p;
  req_struct.fragPtrP = nullptr;
  req_struct.m_tuple_ptr = ptr;
  req_struct.check_offset[MM] = len;
  req_struct.is_expanded = false;

  /**
   * prepare_read...
   */
  {
    Uint16 mm_vars = tabPtrP->m_attributes[MM].m_no_of_varsize;
    Uint16 mm_dyns = tabPtrP->m_attributes[MM].m_no_of_dynamic;
    Uint32 src_len = Tuple_header::HeaderSize + len -
                     tabPtrP->m_offsets[MM].m_fix_header_size;

    const Uint32 *src_ptr = ptr->get_end_of_fix_part_ptr(tabPtrP);
    if (mm_vars || mm_dyns) {
      const Uint32 *src_data = src_ptr;
      KeyReqStruct::Var_data *dst = &req_struct.m_var_data[MM];

      if (mm_vars) {
        char *varstart = (char *)(((Uint16 *)src_data) + mm_vars + 1);
        Uint32 varlen = ((Uint16 *)src_data)[mm_vars];
        Uint32 *dynstart = ALIGN_WORD(varstart + varlen);

        dst->m_data_ptr = varstart;
        dst->m_offset_array_ptr = (Uint16 *)src_data;
        dst->m_var_len_offset = 1;
        dst->m_max_var_offset = varlen;

        Uint32 dynlen = Uint32(src_len - (dynstart - src_data));
        dst->m_dyn_data_ptr = (char *)dynstart;
        dst->m_dyn_part_len = dynlen;
      } else {
        dst->m_dyn_data_ptr = (char *)src_data;
        dst->m_dyn_part_len = src_len;
      }
    }
  }

  Uint32 *tab_descr = tabPtrP->tabDescriptor;
  const Uint32* attrIds = tabPtrP->readKeyArray;
  const Uint32 numAttrs= tabPtrP->noOfKeyAttr;
  req_struct.attr_descr= tab_descr;
  // read pk attributes from original tuple

  // save globals
  // do it
  int ret = readAttributes(&req_struct, attrIds, numAttrs, dst, ZNIL);

  {
    Uint32 *src = dst;
    Uint32 *tmp = dst;
    for (Uint32 *end = src + ret; src < end;) {
      AttributeHeader ah(*src);
      memmove(tmp, src + 1, 4 * ah.getDataSize());
      tmp += ah.getDataSize();
      src += 1 + ah.getDataSize();
    }
    ret -= numAttrs;
  }

  ndbrequire(ret > 0);

  return ret;
}

bool Dbtup::store_extra_row_bits(Uint32 extra_no, const Tablerec *regTabPtr,
                                 Tuple_header *ptr, Uint32 value,
                                 bool truncate) {
  jam();
  if (unlikely(extra_no >= regTabPtr->m_no_of_extra_columns)) return false;
  /**
   * ExtraRowGCIBits are using regTabPtr->m_no_of_attributes + extra_no
   */
  Uint32 num_attr = regTabPtr->m_no_of_attributes;
  Uint32 attrId = num_attr + extra_no;
  Uint32* tab_descr = regTabPtr->tabDescriptor;

  Uint32 attrDescriptorIndex = attrId * ZAD_SIZE;
  Uint32 attrDescriptor = tab_descr[attrDescriptorIndex];
  Uint32 attrOffset = tab_descr[attrDescriptorIndex + 1];

  Uint32 pos = AttributeOffset::getNullFlagPos(attrOffset);
  Uint32 bitCount = AttributeDescriptor::getArraySize(attrDescriptor);
  Uint32 maxVal = (1 << bitCount) - 1;
  Uint32 *bits = ptr->get_null_bits(regTabPtr);

  if (value > maxVal) {
    if (truncate) {
      value = maxVal;
    } else {
      return false;
    }
  }

  Uint32 check = regTabPtr->m_offsets[MM].m_null_words;
  BitmaskImpl::setField(check, bits, pos, bitCount, &value);
  return true;
}

void Dbtup::read_extra_row_bits(Uint32 extra_no, const Tablerec *regTabPtr,
                                Tuple_header *ptr, Uint32 *value, bool extend) {
  /**
   * ExtraRowGCIBits are using regTabPtr->m_no_of_attributes + extra_no
   */
  ndbrequire(extra_no < regTabPtr->m_no_of_extra_columns);
  Uint32 num_attr = regTabPtr->m_no_of_attributes;
  Uint32 attrId = num_attr + extra_no;
  Uint32* tab_descr = regTabPtr->tabDescriptor;
  Uint32 attrDescriptorIndex = attrId * ZAD_SIZE;
  Uint32 attrDescriptor = tab_descr[attrDescriptorIndex];
  Uint32 attrOffset = tab_descr[attrDescriptorIndex + 1];

  Uint32 pos = AttributeOffset::getNullFlagPos(attrOffset);
  Uint32 bitCount = AttributeDescriptor::getArraySize(attrDescriptor);
  Uint32 maxVal = (1 << bitCount) - 1;
  Uint32 *bits = ptr->get_null_bits(regTabPtr);

  Uint32 tmp = 0;
  Uint32 check = regTabPtr->m_offsets[MM].m_null_words;
  BitmaskImpl::getField(check, bits, pos, bitCount, &tmp);

  if (tmp == maxVal && extend) {
    tmp = ~Uint32(0);
  }
  *value = tmp;
}<|MERGE_RESOLUTION|>--- conflicted
+++ resolved
@@ -43,8 +43,6 @@
 
 #define JAM_FILE_ID 402
 
-<<<<<<< HEAD
-=======
 /*
  * Moz
  * Turn on MOZ_AGG_TUP_DEBUG to debug
@@ -56,7 +54,6 @@
 #include "AggInterpreter.hpp"
 #endif // MOZ_AGG_TUP_DEBUG
 
->>>>>>> e64a25e2
 void
 Dbtup::setUpQueryRoutines(Tablerec *regTabPtr)
 {
@@ -411,9 +408,6 @@
 
       ReadFunction f = regTabPtr->readFunctionArray[attributeId];
       thrjamLineDebug(req_struct->jamBuffer, attributeId);
-<<<<<<< HEAD
-      if (likely((*f)(outBuffer, req_struct, ahOut, attrDes))) {
-=======
       if (likely((*f)(outBuffer,
                       req_struct,
                       ahOut,
@@ -486,7 +480,6 @@
           */
         }
 #endif // MOZ_AGG_TUP_DEBUG
->>>>>>> e64a25e2
         continue;
       } else {
         thrjam(req_struct->jamBuffer);
@@ -2728,10 +2721,10 @@
   Uint32* outBuffer = outBuf + ((outPos - 1) >> 2);
 
   Uint32 sz;
-<<<<<<< HEAD
   switch (attrId) {
     case AttributeHeader::READ_LCP:
       return read_lcp(inBuffer, inPos, req_struct, outBuf);
+    case AttributeHeader::AGG_RESULT:
     case AttributeHeader::READ_PACKED:
     case AttributeHeader::READ_ALL:
       return (int)read_packed(inBuffer, inPos, req_struct, outBuf);
@@ -2743,116 +2736,6 @@
       Uint64 tmp = req_struct->fragPtrP->noOfPages;
       tmp *= 32768;
       memcpy(outBuffer + 1, &tmp, 8);
-=======
-  switch(attrId){
-  case AttributeHeader::READ_LCP:
-    return read_lcp(inBuffer, inPos, req_struct, outBuf);
-  case AttributeHeader::AGG_RESULT:
-  case AttributeHeader::READ_PACKED:
-  case AttributeHeader::READ_ALL:
-    return (int)read_packed(inBuffer, inPos, req_struct, outBuf);
-  case AttributeHeader::FRAGMENT:
-    outBuffer[1] = req_struct->fragPtrP->partitionId;
-    sz = 1;
-    break;
-  case AttributeHeader::FRAGMENT_FIXED_MEMORY:
-  {
-    Uint64 tmp = req_struct->fragPtrP->noOfPages;
-    tmp*= 32768;
-    memcpy(outBuffer + 1, &tmp, 8);
-    sz = 2;
-    break;
-  }
-  case AttributeHeader::FRAGMENT_VARSIZED_MEMORY:
-  {
-    Uint64 tmp= req_struct->fragPtrP->noOfVarPages;
-    tmp*= 32768;
-    memcpy(outBuffer + 1, &tmp, 8);
-    sz = 2;
-    break;
-  }
-  case AttributeHeader::ROW_SIZE:
-    outBuffer[1] = req_struct->tablePtrP->m_offsets[MM].m_fix_header_size << 2;
-    sz = 1;
-    break;
-  case AttributeHeader::ROW_COUNT:
-  {
-    Uint64 row_count = req_struct->fragPtrP->m_row_count;
-    memcpy(&outBuffer[1], &row_count, 8);
-    sz = 2;
-    break;
-  }
-  case AttributeHeader::COMMIT_COUNT:
-  {
-    Uint64 committed_changes = req_struct->fragPtrP->m_committed_changes;
-    memcpy(&outBuffer[1], &committed_changes, 8);
-    sz = 2;
-    break;
-  }
-  case AttributeHeader::RANGE_NO:
-  {
-    Uint32 out_words = req_struct->max_read / 4 - ((outBuffer + 1) - outBuf);
-    ndbrequire(1 <= out_words);
-    c_lqh->execREAD_PSEUDO_REQ(req_struct->operPtrP->userpointer,
-                               attrId,
-                               outBuffer + 1,
-                               out_words);
-    sz = 1;
-    break;
-  }
-  case AttributeHeader::DISK_REF:
-  {
-    Uint32 *ref= req_struct->m_tuple_ptr->get_disk_ref_ptr(req_struct->tablePtrP);
-    outBuffer[1] = ref[0];
-    outBuffer[2] = ref[1];
-    sz = 2;
-    break;
-  }
-  case AttributeHeader::RECORDS_IN_RANGE:
-  {
-    Uint32 out_words = req_struct->max_read / 4 - ((outBuffer + 1) - outBuf);
-    ndbrequire(4 <= out_words);
-    c_lqh->execREAD_PSEUDO_REQ(req_struct->operPtrP->userpointer,
-                               attrId,
-                               outBuffer + 1,
-                               out_words);
-    sz = 4;
-    break;
-  }
-  case AttributeHeader::INDEX_STAT_KEY:
-  case AttributeHeader::INDEX_STAT_VALUE:
-  {
-    Uint32 out_words = req_struct->max_read / 4 - ((outBuffer + 1) - outBuf);
-    ndbrequire(1 + MAX_INDEX_STAT_KEY_SIZE <= out_words);
-
-    c_lqh->execREAD_PSEUDO_REQ(req_struct->operPtrP->userpointer,
-                               attrId,
-                               outBuffer + 1,
-                               out_words);
-
-    Uint8* out = (Uint8*)&outBuffer[1];
-    Uint32 byte_sz = 2 + out[0] + (out[1] << 8);
-    ndbrequire((byte_sz + 3) / 4 <= out_words);
-    while (byte_sz % 4 != 0)
-      out[byte_sz++] = 0;
-    sz = byte_sz / 4;
-    break;
-  }
-  case AttributeHeader::ROWID:
-  {
-    Uint32 frag_page_id = req_struct->m_page_ptr.p->frag_page_id;
-    outBuffer[1] = frag_page_id;
-    outBuffer[2] = req_struct->operPtrP->m_tuple_location.m_page_idx;
-    sz = 2;
-    break;
-  }
-  case AttributeHeader::ROW_GCI:
-    sz = 0;
-    if (req_struct->tablePtrP->m_bits & Tablerec::TR_RowGCI)
-    {
-      Uint64 tmp = * req_struct->m_tuple_ptr->get_mm_gci(req_struct->tablePtrP);
-      memcpy(outBuffer + 1, &tmp, sizeof(tmp));
->>>>>>> e64a25e2
       sz = 2;
       break;
     }
