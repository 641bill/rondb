--- conflicted
+++ resolved
@@ -32,7 +32,6 @@
 
 #define JAM_FILE_ID 412
 
-<<<<<<< HEAD
 #if (defined(VM_TRACE) || defined(ERROR_INSERT))
 //#define DEBUG_TAB_MALLOC 1
 #endif
@@ -43,8 +42,6 @@
 #define DEB_TAB_MALLOC(arglist) do { } while (0)
 #endif
 
-=======
->>>>>>> 2bf0f4a5
 /*
  * TABLE DESCRIPTOR MEMORY MANAGER
  *
@@ -75,34 +72,20 @@
   offset[3] = allocSize += noOfCharsets * sizeOfPointer;
   offset[4] = allocSize += noOfKeyAttr;
   offset[5] = allocSize += (noOfAttrs + extraColumns) * ZAD_SIZE;
-<<<<<<< HEAD
   offset[6] = allocSize += (noOfAttrs+1) >> 1;  // real order
-=======
-  offset[6] = allocSize += (noOfAttrs + 1) >> 1;  // real order
-  allocSize += ZTD_TRAILER_SIZE;
->>>>>>> 2bf0f4a5
   // return number of words
   return allocSize;
 }
 
 Uint32 Dbtup::getDynTabDescrOffsets(Uint32 MaskSize, Uint32 *offset) {
   // do in layout order and return offsets (see DbtupMeta.cpp)
-<<<<<<< HEAD
   offset[0] = 0;
   offset[1] = MaskSize;
   Uint32 allocSize = 2 * MaskSize;
-=======
-  Uint32 allocSize = 0;
-  offset[0] = allocSize += ZTD_SIZE;
-  offset[1] = allocSize += MaskSize;
-  offset[2] = allocSize += MaskSize;
-  allocSize += ZTD_TRAILER_SIZE;
->>>>>>> 2bf0f4a5
   // return number of words
   return allocSize;
 }
 
-<<<<<<< HEAD
 void
 Dbtup::releaseTabDescr(Uint32* desc)
 {
@@ -118,26 +101,10 @@
 Uint32*
 Dbtup::allocTabDescr(Uint32 allocSize, Uint32 tableId)
 {
-=======
-void Dbtup::releaseTabDescr(Uint32 descriptor) {
-  if (descriptor != RNIL) {
-    Uint32 retNo = getTabDescrWord(descriptor + ZTD_DATASIZE);
-    ndbrequire(getTabDescrWord(descriptor + ZTD_HEADER) == ZTD_TYPE_NORMAL);
-    ndbrequire(retNo == getTabDescrWord((descriptor + retNo) - ZTD_TR_SIZE));
-    ndbrequire(ZTD_TYPE_NORMAL ==
-               getTabDescrWord((descriptor + retNo) - ZTD_TR_TYPE));
-    freeTabDescr(descriptor, retNo);
-  }
-}
-
-Uint32 Dbtup::allocTabDescr(Uint32 allocSize) {
-  Uint32 reference = RNIL;
->>>>>>> 2bf0f4a5
   /* ---------------------------------------------------------------- */
   /*       ALWAYS ALLOCATE A MULTIPLE OF 16 WORDS                     */
   /* ---------------------------------------------------------------- */
   allocSize = (((allocSize - 1) >> 4) + 1) << 4;
-<<<<<<< HEAD
   (void)tableId;
   Uint32* mem = (Uint32*)lc_ndbd_pool_malloc(allocSize * 4,
                                              RG_SCHEMA_MEMORY,
@@ -154,339 +121,8 @@
   if (mem != nullptr)
   {
     return mem;
-=======
-  Uint32 list = nextHigherTwoLog(allocSize -
-                                 1); /* CALCULATE WHICH LIST IT BELONGS TO */
-  for (Uint32 i = list; i < 16; i++) {
-    jam();
-    if (cfreeTdList[i] != RNIL) {
-      jam();
-      reference = cfreeTdList[i];
-      removeTdArea(reference, i); /* REMOVE THE AREA FROM THE FREELIST      */
-      Uint32 retNo = (1 << i) - allocSize; /* CALCULATE THE DIFFERENCE */
-      if (retNo >= ZTD_FREE_SIZE) {
-        jam();
-        // return unused words, of course without attempting left merge
-        Uint32 retRef = reference + allocSize;
-        freeTabDescr(retRef, retNo, false);
-      } else {
-        jam();
-        allocSize = 1 << i;
-      }  // if
-      break;
-    }  // if
-  }    // for
-  if (reference == RNIL) {
-    jam();
-    terrorCode = ZMEM_NOTABDESCR_ERROR;
-    return RNIL;
-  } else {
-    jam();
-    setTabDescrWord((reference + allocSize) - ZTD_TR_TYPE, ZTD_TYPE_NORMAL);
-    setTabDescrWord(reference + ZTD_DATASIZE, allocSize);
-
-    /* INITIALIZE THE TRAILER RECORD WITH TYPE AND SIZE     */
-    /* THE TRAILER IS USED TO SIMPLIFY MERGE OF FREE AREAS  */
-
-    setTabDescrWord(reference + ZTD_HEADER, ZTD_TYPE_NORMAL);
-    setTabDescrWord((reference + allocSize) - ZTD_TR_SIZE, allocSize);
-    return reference;
-  }  // if
-}  // Dbtup::allocTabDescr()
-
-void Dbtup::freeTabDescr(Uint32 retRef, Uint32 retNo, bool normal) {
-  itdaMergeTabDescr(retRef, retNo,
-                    normal); /* MERGE WITH POSSIBLE NEIGHBOURS   */
-  while (retNo >= ZTD_FREE_SIZE) {
-    jam();
-    Uint32 list = nextHigherTwoLog(retNo);
-
-    if (list == 0 || list > 16) {
-      verifytabdes();
-      ndbabort();
-    }
-
-    list--; /* RETURN TO NEXT LOWER LIST    */
-    Uint32 sizeOfChunk = 1 << list;
-    insertTdArea(retRef, list);
-    retRef += sizeOfChunk;
-
-    if (retNo < sizeOfChunk) {
-      verifytabdes();
-      ndbabort();
-    }
-
-    retNo -= sizeOfChunk;
-  }  // while
-  ndbassert(retNo == 0);
-}  // Dbtup::freeTabDescr()
-
-Uint32 Dbtup::getTabDescrWord(Uint32 index) {
-  ndbrequire(index < cnoOfTabDescrRec);
-  return tableDescriptor[index].tabDescr;
-}  // Dbtup::getTabDescrWord()
-
-void Dbtup::setTabDescrWord(Uint32 index, Uint32 word) {
-  ndbrequire(index < cnoOfTabDescrRec);
-  tableDescriptor[index].tabDescr = word;
-}  // Dbtup::setTabDescrWord()
-
-void Dbtup::insertTdArea(Uint32 tabDesRef, Uint32 list) {
-  if (tabDesRef >= cnoOfTabDescrRec) {
-    verifytabdes();
-    ndbabort();
-  }
-  if (list >= 16) {
-    verifytabdes();
-    ndbabort();
-  }
-
-  RSS_OP_FREE_X(cnoOfFreeTabDescrRec, 1 << list);
-  setTabDescrWord(tabDesRef + ZTD_FL_HEADER, ZTD_TYPE_FREE);
-  setTabDescrWord(tabDesRef + ZTD_FL_NEXT, cfreeTdList[list]);
-  if (cfreeTdList[list] != RNIL) {
-    jam(); /* PREVIOUSLY EMPTY SLOT     */
-    setTabDescrWord(cfreeTdList[list] + ZTD_FL_PREV, tabDesRef);
-  }                              // if
-  cfreeTdList[list] = tabDesRef; /* RELINK THE LIST           */
-
-  setTabDescrWord(tabDesRef + ZTD_FL_PREV, RNIL);
-  setTabDescrWord(tabDesRef + ZTD_FL_SIZE, 1 << list);
-  setTabDescrWord((tabDesRef + (1 << list)) - ZTD_TR_TYPE, ZTD_TYPE_FREE);
-  setTabDescrWord((tabDesRef + (1 << list)) - ZTD_TR_SIZE, 1 << list);
-}  // Dbtup::insertTdArea()
-
-/*
- * Merge to-be-removed chunk (which need not be initialized with header
- * and trailer) with left and right buddies.  The start point retRef
- * moves to left and the size retNo increases to match the new chunk.
- */
-void Dbtup::itdaMergeTabDescr(Uint32 &retRef, Uint32 &retNo, bool normal) {
-  // merge right
-  while ((retRef + retNo) < cnoOfTabDescrRec) {
-    jam();
-    Uint32 tabDesRef = retRef + retNo;
-    Uint32 headerWord = getTabDescrWord(tabDesRef + ZTD_FL_HEADER);
-    if (headerWord == ZTD_TYPE_FREE) {
-      jam();
-      Uint32 sizeOfMergedPart = getTabDescrWord(tabDesRef + ZTD_FL_SIZE);
-
-      retNo += sizeOfMergedPart;
-      Uint32 list = nextHigherTwoLog(sizeOfMergedPart - 1);
-      removeTdArea(tabDesRef, list);
-    } else {
-      jam();
-      break;
-    }
-  }
-  // merge left
-  const bool mergeLeft = normal;
-  while (mergeLeft && retRef > 0) {
-    jam();
-    Uint32 trailerWord = getTabDescrWord(retRef - ZTD_TR_TYPE);
-    if (trailerWord == ZTD_TYPE_FREE) {
-      jam();
-      Uint32 sizeOfMergedPart = getTabDescrWord(retRef - ZTD_TR_SIZE);
-      ndbrequire(retRef >= sizeOfMergedPart);
-      retRef -= sizeOfMergedPart;
-      retNo += sizeOfMergedPart;
-      Uint32 list = nextHigherTwoLog(sizeOfMergedPart - 1);
-      removeTdArea(retRef, list);
-    } else {
-      jam();
-      break;
-    }
-  }
-  if ((retRef + retNo) > cnoOfTabDescrRec) {
-    verifytabdes();
-    ndbabort();
-  }
-}  // Dbtup::itdaMergeTabDescr()
-
-/* ---------------------------------------------------------------- */
-/* ------------------------ REMOVE_TD_AREA ------------------------ */
-/* ---------------------------------------------------------------- */
-/*                                                                  */
-/* THIS ROUTINE REMOVES A TD CHUNK FROM THE POOL OF TD RECORDS      */
-/*                                                                  */
-/* INPUT:  TLIST          LIST TO USE                               */
-/*         TAB_DESCR_PTR  POINTS TO THE CHUNK TO BE REMOVED         */
-/*                                                                  */
-/* SHORTNAME:   RMTA                                                */
-/* -----------------------------------------------------------------*/
-void Dbtup::removeTdArea(Uint32 tabDesRef, Uint32 list) {
-  if (tabDesRef >= cnoOfTabDescrRec) {
-    verifytabdes();
-    ndbabort();
-  }
-  if (list >= 16) {
-    verifytabdes();
-    ndbabort();
->>>>>>> 2bf0f4a5
   }
   terrorCode = ZMEM_NOTABDESCR_ERROR;
   return nullptr;
 
-<<<<<<< HEAD
-=======
-  RSS_OP_ALLOC_X(cnoOfFreeTabDescrRec, 1 << list);
-
-  Uint32 tabDescrNextPtr = getTabDescrWord(tabDesRef + ZTD_FL_NEXT);
-  Uint32 tabDescrPrevPtr = getTabDescrWord(tabDesRef + ZTD_FL_PREV);
-
-  setTabDescrWord(tabDesRef + ZTD_HEADER, ZTD_TYPE_NORMAL);
-  setTabDescrWord((tabDesRef + (1 << list)) - ZTD_TR_TYPE, ZTD_TYPE_NORMAL);
-
-  if (tabDesRef == cfreeTdList[list]) {
-    jam();
-    cfreeTdList[list] = tabDescrNextPtr; /* RELINK THE LIST           */
-  }                                      // if
-  if (tabDescrNextPtr != RNIL) {
-    jam();
-    setTabDescrWord(tabDescrNextPtr + ZTD_FL_PREV, tabDescrPrevPtr);
-  }  // if
-  if (tabDescrPrevPtr != RNIL) {
-    jam();
-    setTabDescrWord(tabDescrPrevPtr + ZTD_FL_NEXT, tabDescrNextPtr);
-  }  // if
-}  // Dbtup::removeTdArea()
-
-void Dbtup::verifytabdes() {
-  struct WordType {
-    short fl;  // free list 0-15
-    short ti;  // table id
-    short td;  // table descriptor area 0 or >0 for dynamic
-    WordType() : fl(-1), ti(-1), td(-1) {}
-  };
-  WordType *wt = new WordType[cnoOfTabDescrRec];
-  uint free_words = 0;
-  uint free_frags = 0;
-  uint used_words = 0;
-  // free lists
-  {
-    for (uint i = 0; i < 16; i++) {
-      Uint32 desc2 = RNIL;
-      Uint32 desc = cfreeTdList[i];
-      while (desc != RNIL) {
-        const Uint32 size = (1 << i);
-        ndbrequire(size >= ZTD_FREE_SIZE);
-        ndbrequire(desc + size <= cnoOfTabDescrRec);
-        {
-          Uint32 index = desc + ZTD_FL_HEADER;
-          ndbrequire(tableDescriptor[index].tabDescr == ZTD_TYPE_FREE);
-        }
-        {
-          Uint32 index = desc + ZTD_FL_SIZE;
-          ndbrequire(tableDescriptor[index].tabDescr == size);
-        }
-        {
-          Uint32 index = desc + size - ZTD_TR_TYPE;
-          ndbrequire(tableDescriptor[index].tabDescr == ZTD_TYPE_FREE);
-        }
-        {
-          Uint32 index = desc + size - ZTD_TR_SIZE;
-          ndbrequire(tableDescriptor[index].tabDescr == size);
-        }
-        {
-          Uint32 index = desc + ZTD_FL_PREV;
-          ndbrequire(tableDescriptor[index].tabDescr == desc2);
-        }
-        for (uint j = 0; j < size; j++) {
-          ndbrequire(wt[desc + j].fl == -1);
-          wt[desc + j].fl = i;
-        }
-        desc2 = desc;
-        desc = tableDescriptor[desc + ZTD_FL_NEXT].tabDescr;
-        free_words += (1 << i);
-        free_frags++;
-      }
-    }
-  }
-  // tables
-  {
-    for (uint i = 0; i < cnoOfTablerec; i++) {
-      TablerecPtr ptr;
-      ptr.i = i;
-      ptrAss(ptr, tablerec);
-      if (ptr.p->tableStatus != DEFINED) continue;
-      {
-        Uint32 offset[10];
-        const Uint32 alloc = getTabDescrOffsets(
-            ptr.p->m_no_of_attributes, ptr.p->noOfCharsets, ptr.p->noOfKeyAttr,
-            ptr.p->m_no_of_extra_columns, offset);
-        const Uint32 desc = ptr.p->readKeyArray - offset[3];
-        Uint32 size = alloc;
-        if (size % ZTD_FREE_SIZE != 0)
-          size += ZTD_FREE_SIZE - size % ZTD_FREE_SIZE;
-        ndbrequire(desc + size <= cnoOfTabDescrRec);
-        {
-          Uint32 index = desc + ZTD_FL_HEADER;
-          ndbrequire(tableDescriptor[index].tabDescr == ZTD_TYPE_NORMAL);
-        }
-        {
-          Uint32 index = desc + ZTD_FL_SIZE;
-          ndbrequire(tableDescriptor[index].tabDescr == size);
-        }
-        {
-          Uint32 index = desc + size - ZTD_TR_TYPE;
-          ndbrequire(tableDescriptor[index].tabDescr == ZTD_TYPE_NORMAL);
-        }
-        {
-          Uint32 index = desc + size - ZTD_TR_SIZE;
-          ndbrequire(tableDescriptor[index].tabDescr == size);
-        }
-        for (uint j = 0; j < size; j++) {
-          ndbrequire(wt[desc + j].ti == -1);
-          wt[desc + j].ti = i;
-          wt[desc + j].td = 0;
-        }
-        used_words += size;
-      }
-      for (uint k = 0; k < NO_DYNAMICS; k++) {
-        Uint32 offset[3];
-        Uint32 MaskSize = (ptr.p->m_dyn_null_bits[k] + 31) >> 5;
-        const Uint32 alloc = getDynTabDescrOffsets(MaskSize, offset);
-        const Uint32 desc = ptr.p->dynTabDescriptor[k];
-        Uint32 size = alloc;
-        if (size % ZTD_FREE_SIZE != 0)
-          size += ZTD_FREE_SIZE - size % ZTD_FREE_SIZE;
-        ndbrequire(desc + size <= cnoOfTabDescrRec);
-        {
-          Uint32 index = desc + ZTD_FL_HEADER;
-          ndbrequire(tableDescriptor[index].tabDescr == ZTD_TYPE_NORMAL);
-        }
-        {
-          Uint32 index = desc + ZTD_FL_SIZE;
-          ndbrequire(tableDescriptor[index].tabDescr == size);
-        }
-        {
-          Uint32 index = desc + size - ZTD_TR_TYPE;
-          ndbrequire(tableDescriptor[index].tabDescr == ZTD_TYPE_NORMAL);
-        }
-        {
-          Uint32 index = desc + size - ZTD_TR_SIZE;
-          ndbrequire(tableDescriptor[index].tabDescr == size);
-        }
-        for (uint j = 0; j < size; j++) {
-          ndbrequire(wt[desc + j].ti == -1);
-          wt[desc + j].ti = i;
-          wt[desc + j].td = 1 + k;
-        }
-        used_words += size;
-      }
-    }
-  }
-  // all words
-  {
-    for (uint i = 0; i < cnoOfTabDescrRec; i++) {
-      bool is_fl = wt[i].fl != -1;
-      bool is_ti = wt[i].ti != -1;
-      ndbrequire(is_fl != is_ti);
-    }
-  }
-  delete[] wt;
-  ndbrequire(used_words + free_words == cnoOfTabDescrRec);
-  g_eventLogger->info("verifytabdes: total: %u used: %u free: %u frags: %u",
-                      cnoOfTabDescrRec, used_words, free_words, free_frags);
->>>>>>> 2bf0f4a5
 }