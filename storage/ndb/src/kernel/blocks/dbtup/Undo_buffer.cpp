--- conflicted
+++ resolved
@@ -52,17 +52,12 @@
   assert(sizeof(UndoPage) == 4 * GLOBAL_PAGE_SIZE_WORDS);
 }
 
-<<<<<<< HEAD
 Uint32 *
 Undo_buffer::alloc_copy_tuple(Local_key* dst,
                               Uint32 words,
                               bool allow_use_emergency)
 {
   UndoPage* page = nullptr;
-=======
-Uint32 *Undo_buffer::alloc_copy_tuple(Local_key *dst, Uint32 words) {
-  UndoPage *page = nullptr;
->>>>>>> 2bf0f4a5
   assert(words);
 #ifdef SAFE_UB
   words += 2;  // header + footer
@@ -81,7 +76,6 @@
       m_first_free = RNIL;
     }
   }
-<<<<<<< HEAD
   if (m_first_free == RNIL)
   {
     bool locked = false;
@@ -109,12 +103,6 @@
         return nullptr;
       }
     }
-=======
-  if (m_first_free == RNIL) {
-    page = (UndoPage *)m_mm->alloc_page(RT_DBTUP_COPY_PAGE, &m_first_free,
-                                        Ndbd_mem_manager::NDB_ZONE_LE_32);
-    if (page == 0) return nullptr;
->>>>>>> 2bf0f4a5
 
     page->m_words_used = 0;
     pos = 0;
@@ -134,26 +122,9 @@
   return page->m_data + pos;
 }
 
-<<<<<<< HEAD
 void
 Undo_buffer::shrink_copy_tuple(Local_key* key, Uint32 words)
 {
-=======
-bool Undo_buffer::reuse_page_for_copy_tuple(Uint32 reuse_page) {
-  require(reuse_page != RNIL);
-  if (!m_mm->take_pages(RT_DBTUP_COPY_PAGE, 1)) {
-    return false;
-  }
-  require(m_first_free == RNIL);
-  m_first_free = reuse_page;
-  UndoPage *page = get_page(m_mm, m_first_free);
-  page->m_words_used = 0;
-  page->m_ref_count = 0;
-  return true;
-}
-
-void Undo_buffer::shrink_copy_tuple(Local_key *key, Uint32 words) {
->>>>>>> 2bf0f4a5
   assert(key->m_page_no == m_first_free);
   UndoPage *page = get_page(m_mm, key->m_page_no);
   assert(page->m_words_used >= words);
