--- conflicted
+++ resolved
@@ -91,11 +91,7 @@
     c_pgman(0),
     c_acc(0),
     c_tux(0),
-<<<<<<< HEAD
     c_suma(0),
-    m_reserved_copy_frag(c_scanOpPool),
-=======
->>>>>>> 677241bf
     m_reserved_copy_frag_lock(c_scanLockPool),
     m_reserved_copy_frag(c_scanOpPool),
     c_extent_hash(c_extent_pool),
