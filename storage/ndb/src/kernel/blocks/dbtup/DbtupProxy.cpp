--- conflicted
+++ resolved
@@ -238,7 +238,6 @@
    * yet reached the end of the UNDO log execution.
    */
   switch (undo.m_type) {
-<<<<<<< HEAD
   case File_formats::Undofile::UNDO_LOCAL_LCP_FIRST:
   case File_formats::Undofile::UNDO_LOCAL_LCP:
   {
@@ -366,110 +365,6 @@
   }
   default:
     ndbabort();
-=======
-    case File_formats::Undofile::UNDO_LOCAL_LCP_FIRST:
-    case File_formats::Undofile::UNDO_LOCAL_LCP: {
-      jam();
-      undo.m_table_id = ptr[2] >> 16;
-      undo.m_fragment_id = ptr[2] & 0xFFFF;
-      undo.m_actions |= Proxy_undo::SendToAll;
-      undo.m_actions |= Proxy_undo::SendUndoNext;
-      break;
-    }
-    case File_formats::Undofile::UNDO_LCP_FIRST:
-    case File_formats::Undofile::UNDO_LCP: {
-      jam();
-      /**
-       * This is the start of the UNDO log, this is the synchronisation
-       * point, so we will UNDO information back to here. After this
-       * we don't need any more UNDO logging, we do still however need
-       * to use the UNDO logs to synchronize the extent bits with the
-       * page information.
-       */
-      undo.m_table_id = ptr[1] >> 16;
-      undo.m_fragment_id = ptr[1] & 0xFFFF;
-      undo.m_actions |= Proxy_undo::SendToAll;
-      undo.m_actions |= Proxy_undo::SendUndoNext;
-      break;
-    }
-    case File_formats::Undofile::UNDO_TUP_ALLOC: {
-      jam();
-      const Dbtup::Disk_undo::Alloc *rec = (const Dbtup::Disk_undo::Alloc *)ptr;
-      undo.m_key.m_file_no = rec->m_file_no_page_idx >> 16;
-      undo.m_key.m_page_no = rec->m_page_no;
-      undo.m_key.m_page_idx = rec->m_file_no_page_idx & 0xFFFF;
-      undo.m_actions |= Proxy_undo::ReadTupPage;
-      undo.m_actions |= Proxy_undo::GetInstance;
-      /**
-       * Setting the SendUndoNext flag makes DbtupProxy send a CONTINUEB to
-       * LGMAN thread immediately after sending the current undo record to the
-       * respective LDM.
-       * This enables LGMAN to proceed to the next undo record immediately.
-       * If SendUndoNext is not set,  LGMAN waits for a CONTINUEB from LDM to
-       * confirm completion and then proceeds to fetch the next undo record.
-       */
-      undo.m_actions |= Proxy_undo::SendUndoNext;  // Don't wait for LDM
-
-      break;
-    }
-    case File_formats::Undofile::UNDO_TUP_UPDATE:
-    case File_formats::Undofile::UNDO_TUP_FIRST_UPDATE_PART: {
-      jam();
-      const Dbtup::Disk_undo::Update *rec =
-          (const Dbtup::Disk_undo::Update *)ptr;
-      undo.m_key.m_file_no = rec->m_file_no_page_idx >> 16;
-      undo.m_key.m_page_no = rec->m_page_no;
-      undo.m_key.m_page_idx = rec->m_file_no_page_idx & 0xFFFF;
-      undo.m_actions |= Proxy_undo::ReadTupPage;
-      undo.m_actions |= Proxy_undo::GetInstance;
-      undo.m_actions |= Proxy_undo::SendUndoNext;  // Don't wait for LDM
-      break;
-    }
-    case File_formats::Undofile::UNDO_TUP_UPDATE_PART: {
-      jam();
-      const Dbtup::Disk_undo::UpdatePart *rec =
-          (const Dbtup::Disk_undo::UpdatePart *)ptr;
-      undo.m_key.m_file_no = rec->m_file_no_page_idx >> 16;
-      undo.m_key.m_page_no = rec->m_page_no;
-      undo.m_key.m_page_idx = rec->m_file_no_page_idx & 0xFFFF;
-      undo.m_actions |= Proxy_undo::ReadTupPage;
-      undo.m_actions |= Proxy_undo::GetInstance;
-      undo.m_actions |= Proxy_undo::SendUndoNext;  // Don't wait for LDM
-      break;
-    }
-    case File_formats::Undofile::UNDO_TUP_FREE:
-    case File_formats::Undofile::UNDO_TUP_FREE_PART: {
-      jam();
-      const Dbtup::Disk_undo::Free *rec = (const Dbtup::Disk_undo::Free *)ptr;
-      undo.m_key.m_file_no = rec->m_file_no_page_idx >> 16;
-      undo.m_key.m_page_no = rec->m_page_no;
-      undo.m_key.m_page_idx = rec->m_file_no_page_idx & 0xFFFF;
-      undo.m_actions |= Proxy_undo::ReadTupPage;
-      undo.m_actions |= Proxy_undo::GetInstance;
-      undo.m_actions |= Proxy_undo::SendUndoNext;  // Don't wait for LDM
-      break;
-    }
-    case File_formats::Undofile::UNDO_TUP_DROP: {
-      jam();
-      /**
-       * A table was dropped during UNDO log writing. This means that the
-       * table is no longer present, if no LCP record or CREATE record have
-       * occurred before this record then this is also a synch point. This
-       * synch point also says that the table is empty, but here the table
-       * as such should not be remaining either.
-       */
-      undo.m_actions |= Proxy_undo::SendToAll;
-      undo.m_actions |= Proxy_undo::SendUndoNext;
-      break;
-    }
-    case File_formats::Undofile::UNDO_END: {
-      jam();
-      undo.m_actions |= Proxy_undo::SendToAll;
-      break;
-    }
-    default:
-      ndbabort();
->>>>>>> 2bf0f4a5
   }
 
   if (undo.m_actions & Proxy_undo::ReadTupPage) {
@@ -737,7 +632,6 @@
 
 // TSMAN
 
-<<<<<<< HEAD
 int
 DbtupProxy::disk_restart_alloc_extent(EmulatedJamBuffer *jamBuf,
                                       Uint32 tableId,
@@ -749,13 +643,6 @@
 {
   if (tableId >= c_tableRecSize || c_tableRec[tableId] == 0)
   {
-=======
-int DbtupProxy::disk_restart_alloc_extent(EmulatedJamBuffer *jamBuf,
-                                          Uint32 tableId, Uint32 fragId,
-                                          Uint32 create_table_version,
-                                          const Local_key *key, Uint32 pages) {
-  if (tableId >= c_tableRecSize || c_tableRec[tableId] == 0) {
->>>>>>> 2bf0f4a5
     thrjam(jamBuf);
     D("proxy: table dropped" << V(tableId));
     DEB_TUP_RESTART(
@@ -788,7 +675,6 @@
   thrjam(jamBuf);
 
   Uint32 i = workerIndex(instanceNo);
-<<<<<<< HEAD
   Dbtup* dbtup = (Dbtup*)workerBlock(i);
   return dbtup->disk_restart_alloc_extent(jamBuf,
                                           tableId,
@@ -797,11 +683,6 @@
                                           key,
                                           extent_no,
                                           pages);
-=======
-  Dbtup *dbtup = (Dbtup *)workerBlock(i);
-  return dbtup->disk_restart_alloc_extent(jamBuf, tableId, fragId,
-                                          create_table_version, key, pages);
->>>>>>> 2bf0f4a5
 }
 
 void DbtupProxy::disk_restart_page_bits(Uint32 tableId, Uint32 fragId,
