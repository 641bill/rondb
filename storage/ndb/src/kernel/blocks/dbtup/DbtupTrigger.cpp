--- conflicted
+++ resolved
@@ -705,14 +705,9 @@
                        afterBuffer,
                        noAfterWords,
                        beforeBuffer,
-<<<<<<< HEAD
-                       noBeforeWords)) {
-    jam();
-=======
                        noBeforeWords,
                        disk)) {
-    ljam();
->>>>>>> c4833a0a
+    jam();
     return;
   }
 //--------------------------------------------------------------------
