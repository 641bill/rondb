/*
   Copyright (C) 2003 MySQL AB
    All rights reserved. Use is subject to license terms.

   This program is free software; you can redistribute it and/or modify
   it under the terms of the GNU General Public License as published by
   the Free Software Foundation; version 2 of the License.

   This program is distributed in the hope that it will be useful,
   but WITHOUT ANY WARRANTY; without even the implied warranty of
   MERCHANTABILITY or FITNESS FOR A PARTICULAR PURPOSE.  See the
   GNU General Public License for more details.

   You should have received a copy of the GNU General Public License
   along with this program; if not, write to the Free Software
   Foundation, Inc., 51 Franklin St, Fifth Floor, Boston, MA 02110-1301  USA
*/

#ifndef DBLQH_H
#define DBLQH_H

#include <pc.hpp>
#include <ndb_limits.h>
#include <SimulatedBlock.hpp>
#include <SectionReader.hpp>
#include <SLList.hpp>
#include <DLList.hpp>
#include <DLFifoList.hpp>
#include <DLHashTable.hpp>

#include <NodeBitmask.hpp>
#include <signaldata/LCP.hpp>
#include <signaldata/LqhTransConf.hpp>
#include <signaldata/CreateTab.hpp>
#include <signaldata/LqhFrag.hpp>
#include <signaldata/FsOpenReq.hpp>

// primary key is stored in TUP
#include "../dbtup/Dbtup.hpp"

class Dbacc;
class Dbtup;
class Lgman;

#ifdef DBLQH_C
// Constants
/* ------------------------------------------------------------------------- */
/*       CONSTANTS USED WHEN MASTER REQUESTS STATE OF COPY FRAGMENTS.        */
/* ------------------------------------------------------------------------- */
#define ZCOPY_CLOSING 0
#define ZCOPY_ONGOING 1
#define ZCOPY_ACTIVATION 2
/* ------------------------------------------------------------------------- */
/*       STATES FOR THE VARIABLE GCP_LOG_PART_STATE                          */
/* ------------------------------------------------------------------------- */
#define ZIDLE 0
#define ZWAIT_DISK 1
#define ZON_DISK 2
#define ZACTIVE 1
/* ------------------------------------------------------------------------- */
/*       STATES FOR THE VARIABLE CSR_PHASES_STARTED                          */
/* ------------------------------------------------------------------------- */
#define ZSR_NO_PHASE_STARTED 0
#define ZSR_PHASE1_COMPLETED 1
#define ZSR_PHASE2_COMPLETED 2
#define ZSR_BOTH_PHASES_STARTED 3
/* ------------------------------------------------------------------------- */
/*       THE NUMBER OF PAGES IN A MBYTE, THE TWO LOGARITHM OF THIS.          */
/*       THE NUMBER OF MBYTES IN A LOG FILE.                                 */
/*       THE MAX NUMBER OF PAGES READ/WRITTEN FROM/TO DISK DURING            */
/*       A WRITE OR READ.                                                    */
/* ------------------------------------------------------------------------- */
#define ZNOT_DIRTY 0
#define ZDIRTY 1
#define ZREAD_AHEAD_SIZE 8
/* ------------------------------------------------------------------------- */
/*       CONSTANTS OF THE LOG PAGES                                          */
/* ------------------------------------------------------------------------- */
#define ZPAGE_HEADER_SIZE 32
#define ZPAGE_SIZE 8192
#define ZPAGES_IN_MBYTE 32
#define ZTWOLOG_NO_PAGES_IN_MBYTE 5
#define ZTWOLOG_PAGE_SIZE 13
#define ZMAX_MM_BUFFER_SIZE 32     // Main memory window during log execution

#define ZMAX_PAGES_WRITTEN 8    // Max pages before writing to disk (=> config)
#define ZMIN_READ_BUFFER_SIZE 2       // Minimum number of pages to execute log
#define ZMIN_LOG_PAGES_OPERATION 10   // Minimum no of pages before stopping

#define ZPOS_CHECKSUM 0
#define ZPOS_LOG_LAP 1
#define ZPOS_MAX_GCI_COMPLETED 2
#define ZPOS_MAX_GCI_STARTED 3
#define ZNEXT_PAGE 4
#define ZPREV_PAGE 5
#define ZPOS_VERSION 6
#define ZPOS_NO_LOG_FILES 7
#define ZCURR_PAGE_INDEX 8
#define ZLAST_LOG_PREP_REF 10
#define ZPOS_DIRTY 11
/* A number of debug items written in the page header of all log files */
#define ZPOS_LOG_TIMER 12
#define ZPOS_PAGE_I 13
#define ZPOS_PLACE_WRITTEN_FROM 14
#define ZPOS_PAGE_NO 15
#define ZPOS_PAGE_FILE_NO 16
#define ZPOS_WORD_WRITTEN 17
#define ZPOS_IN_WRITING 18
#define ZPOS_PREV_PAGE_NO 19
#define ZPOS_IN_FREE_LIST 20

/* ------------------------------------------------------------------------- */
/*       CONSTANTS FOR THE VARIOUS REPLICA AND NODE TYPES.                   */
/* ------------------------------------------------------------------------- */
#define ZPRIMARY_NODE 0
#define ZBACKUP_NODE 1
#define ZSTANDBY_NODE 2
#define ZTC_NODE 3
#define ZLOG_NODE 3
/* ------------------------------------------------------------------------- */
/*       VARIOUS CONSTANTS USED AS FLAGS TO THE FILE MANAGER.                */
/* ------------------------------------------------------------------------- */
#define ZVAR_NO_LOG_PAGE_WORD 1
#define ZLIST_OF_PAIRS 0
#define ZLIST_OF_PAIRS_SYNCH 16
#define ZARRAY_OF_PAGES 1
#define ZLIST_OF_MEM_PAGES 2
#define ZLIST_OF_MEM_PAGES_SYNCH 18
#define ZCLOSE_NO_DELETE 0
#define ZCLOSE_DELETE 1
#define ZPAGE_ZERO 0
/* ------------------------------------------------------------------------- */
/*       THE FOLLOWING CONSTANTS ARE USED TO DESCRIBE THE TYPES OF           */
/*       LOG RECORDS, THE SIZE OF THE VARIOUS LOG RECORD TYPES AND           */
/*       THE POSITIONS WITHIN THOSE LOG RECORDS.                             */
/* ------------------------------------------------------------------------- */
/* ------------------------------------------------------------------------- */
/*       THESE CONSTANTS DESCRIBE THE SIZES OF VARIOUS TYPES OF LOG REORDS.  */
/*       NEXT_LOG_SIZE IS ACTUALLY ONE. THE REASON WE SET IT TO 2 IS TO      */
/*       SIMPLIFY THE CODE SINCE OTHERWISE HAVE TO USE A SPECIAL VERSION     */
/*       OF READ_LOGWORD WHEN READING LOG RECORD TYPE                        */
/*       SINCE NEXT MBYTE TYPE COULD BE THE VERY LAST WORD IN THE MBYTE.     */
/*       BY SETTING IT TO 2 WE ENSURE IT IS NEVER THE VERY LAST WORD         */
/*       IN THE MBYTE.                                                       */
/* ------------------------------------------------------------------------- */
#define ZFD_HEADER_SIZE 3
#define ZFD_MBYTE_SIZE 3
#define ZLOG_HEAD_SIZE 8
#define ZNEXT_LOG_SIZE 2
#define ZABORT_LOG_SIZE 3
#define ZCOMMIT_LOG_SIZE 9
#define ZCOMPLETED_GCI_LOG_SIZE 2
/* ------------------------------------------------------------------------- */
/*       THESE CONSTANTS DESCRIBE THE TYPE OF A LOG RECORD.                  */
/*       THIS IS THE FIRST WORD OF A LOG RECORD.                             */
/* ------------------------------------------------------------------------- */
#define ZNEW_PREP_OP_TYPE 0
#define ZPREP_OP_TYPE 1
#define ZCOMMIT_TYPE 2
#define ZABORT_TYPE 3
#define ZFD_TYPE 4
#define ZFRAG_SPLIT_TYPE 5
#define ZNEXT_LOG_RECORD_TYPE 6
#define ZNEXT_MBYTE_TYPE 7
#define ZCOMPLETED_GCI_TYPE 8
#define ZINVALID_COMMIT_TYPE 9
/* ------------------------------------------------------------------------- */
/*       THE POSITIONS OF LOGGED DATA IN A FILE DESCRIPTOR LOG RECORD HEADER.*/
/*       ALSO THE MAXIMUM NUMBER OF FILE DESCRIPTORS IN A LOG RECORD.        */
/* ------------------------------------------------------------------------- */
#define ZPOS_LOG_TYPE 0
#define ZPOS_NO_FD 1
#define ZPOS_FILE_NO 2
/* ------------------------------------------------------------------------- */
/*       THE POSITIONS WITHIN A PREPARE LOG RECORD AND A NEW PREPARE         */
/*       LOG RECORD.                                                         */
/* ------------------------------------------------------------------------- */
#define ZPOS_HASH_VALUE 2
#define ZPOS_SCHEMA_VERSION 3
#define ZPOS_TRANS_TICKET 4
#define ZPOS_OP_TYPE 5
#define ZPOS_NO_ATTRINFO 6
#define ZPOS_NO_KEYINFO 7
/* ------------------------------------------------------------------------- */
/*       THE POSITIONS WITHIN A COMMIT LOG RECORD.                           */
/* ------------------------------------------------------------------------- */
#define ZPOS_COMMIT_TRANSID1 1
#define ZPOS_COMMIT_TRANSID2 2
#define ZPOS_COMMIT_GCI 3
#define ZPOS_COMMIT_TABLE_REF 4
#define ZPOS_COMMIT_FRAGID 5
#define ZPOS_COMMIT_FILE_NO 6
#define ZPOS_COMMIT_START_PAGE_NO 7
#define ZPOS_COMMIT_START_PAGE_INDEX 8
#define ZPOS_COMMIT_STOP_PAGE_NO 9
/* ------------------------------------------------------------------------- */
/*       THE POSITIONS WITHIN A ABORT LOG RECORD.                            */
/* ------------------------------------------------------------------------- */
#define ZPOS_ABORT_TRANSID1 1
#define ZPOS_ABORT_TRANSID2 2
/* ------------------------------------------------------------------------- */
/*       THE POSITION WITHIN A COMPLETED GCI LOG RECORD.                     */
/* ------------------------------------------------------------------------- */
#define ZPOS_COMPLETED_GCI 1
/* ------------------------------------------------------------------------- */
/*       THE POSITIONS WITHIN A NEW PREPARE LOG RECORD.                      */
/* ------------------------------------------------------------------------- */
#define ZPOS_NEW_PREP_FILE_NO 8
#define ZPOS_NEW_PREP_PAGE_REF 9

#define ZLAST_WRITE_IN_FILE 1
#define ZENFORCE_WRITE 2
/* ------------------------------------------------------------------------- */
/*       CONSTANTS USED AS INPUT TO SUBROUTINE WRITE_LOG_PAGES AMONG OTHERS. */
/* ------------------------------------------------------------------------- */
#define ZNORMAL 0
#define ZINIT 1
/* ------------------------------------------------------------------------- */
/*       CONSTANTS USED BY CONTINUEB TO DEDUCE WHICH CONTINUE SIGNAL IS TO   */
/*       BE EXECUTED AS A RESULT OF THIS CONTINUEB SIGNAL.                   */
/* ------------------------------------------------------------------------- */
#define ZLOG_LQHKEYREQ 0
#define ZPACK_LQHKEYREQ 1
#define ZSEND_ATTRINFO 2
#define ZSR_GCI_LIMITS 3
#define ZSR_LOG_LIMITS 4
#define ZSEND_EXEC_CONF 5
#define ZEXEC_SR 6
#define ZSR_FOURTH_COMP 7
#define ZINIT_FOURTH 8
#define ZTIME_SUPERVISION 9
#define ZSR_PHASE3_START 10
#define ZLQH_TRANS_NEXT 11
#define ZLQH_RELEASE_AT_NODE_FAILURE 12
#define ZSCAN_TC_CONNECT 13
#define ZINITIALISE_RECORDS 14
#define ZINIT_GCP_REC 15
#define ZCHECK_LCP_STOP_BLOCKED 17
#define ZSCAN_MARKERS 18
#define ZOPERATION_EVENT_REP 19
#define ZDROP_TABLE_WAIT_USAGE 20
#define ZENABLE_EXPAND_CHECK 21
#define ZRETRY_TCKEYREF 22
#define ZWAIT_REORG_SUMA_FILTER_ENABLED 23

/* ------------------------------------------------------------------------- */
/*        NODE STATE DURING SYSTEM RESTART, VARIABLES CNODES_SR_STATE        */
/*        AND CNODES_EXEC_SR_STATE.                                          */
/* ------------------------------------------------------------------------- */
#define ZSTART_SR 1
#define ZEXEC_SR_COMPLETED 2
/* ------------------------------------------------------------------------- */
/*       CONSTANTS USED BY NODE STATUS TO DEDUCE THE STATUS OF A NODE.       */
/* ------------------------------------------------------------------------- */
#define ZNODE_UP 0
#define ZNODE_DOWN 1
/* ------------------------------------------------------------------------- */
/*       START PHASES                                                        */
/* ------------------------------------------------------------------------- */
#define ZLAST_START_PHASE 255
#define ZSTART_PHASE1 1
#define ZSTART_PHASE2 2
#define ZSTART_PHASE3 3
#define ZSTART_PHASE4 4
#define ZSTART_PHASE6 6
/* ------------------------------------------------------------------------- */
/*       CONSTANTS USED BY SCAN AND COPY FRAGMENT PROCEDURES                 */
/* ------------------------------------------------------------------------- */
#define ZSTORED_PROC_SCAN 0
#define ZSTORED_PROC_COPY 2
#define ZDELETE_STORED_PROC_ID 3
#define ZWRITE_LOCK 1
#define ZSCAN_FRAG_CLOSED 2
/* ------------------------------------------------------------------------- */
/*       ERROR CODES ADDED IN VERSION 0.1 AND 0.2                            */
/* ------------------------------------------------------------------------- */
#define ZNOT_FOUND 1             // Not an error code, a return value
#define ZNO_FREE_LQH_CONNECTION 414
#define ZGET_DATAREC_ERROR 418
#define ZGET_ATTRINBUF_ERROR 419
#define ZNO_FREE_FRAGMENTREC 460 // Insert new fragment error code
#define ZTAB_FILE_SIZE 464       // Insert new fragment error code + Start kernel
#define ZNO_ADD_FRAGREC 465      // Insert new fragment error code
/* ------------------------------------------------------------------------- */
/*       ERROR CODES ADDED IN VERSION 0.3                                    */
/* ------------------------------------------------------------------------- */
#define ZTAIL_PROBLEM_IN_LOG_ERROR 410
#define ZGCI_TOO_LOW_ERROR 429        // GCP_SAVEREF error code
#define ZTAB_STATE_ERROR 474          // Insert new fragment error code
#define ZTOO_NEW_GCI_ERROR 479        // LCP Start error
/* ------------------------------------------------------------------------- */
/*       ERROR CODES ADDED IN VERSION 0.4                                    */
/* ------------------------------------------------------------------------- */

#define ZNO_FREE_FRAG_SCAN_REC_ERROR 490 // SCAN_FRAGREF error code
#define ZCOPY_NO_FRAGMENT_ERROR 491      // COPY_FRAGREF error code
#define ZTAKE_OVER_ERROR 499
#define ZCOPY_NODE_ERROR 1204
#define ZTOO_MANY_COPY_ACTIVE_ERROR 1208 // COPY_FRAG and COPY_ACTIVEREF code
#define ZCOPY_ACTIVE_ERROR 1210          // COPY_ACTIVEREF error code
#define ZNO_TC_CONNECT_ERROR 1217        // Simple Read + SCAN
#define ZTRANSPORTER_OVERLOADED_ERROR 1218
/* ------------------------------------------------------------------------- */
/*       ERROR CODES ADDED IN VERSION 1.X                                    */
/* ------------------------------------------------------------------------- */
//#define ZSCAN_BOOK_ACC_OP_ERROR 1219   // SCAN_FRAGREF error code
#define ZFILE_CHANGE_PROBLEM_IN_LOG_ERROR 1220
#define ZTEMPORARY_REDO_LOG_FAILURE 1221
#define ZNO_FREE_MARKER_RECORDS_ERROR 1222
#define ZNODE_SHUTDOWN_IN_PROGESS 1223
#define ZTOO_MANY_FRAGMENTS 1224
#define ZTABLE_NOT_DEFINED 1225
#define ZDROP_TABLE_IN_PROGRESS 1226
#define ZINVALID_SCHEMA_VERSION 1227

/* ------------------------------------------------------------------------- */
/*       ERROR CODES ADDED IN VERSION 2.X                                    */
/* ------------------------------------------------------------------------- */
#define ZNODE_FAILURE_ERROR 400
/* ------------------------------------------------------------------------- */
/*       ERROR CODES FROM ACC                                                */
/* ------------------------------------------------------------------------- */
#define ZNO_TUPLE_FOUND 626
#define ZTUPLE_ALREADY_EXIST 630
/* ------------------------------------------------------------------------- */
/*       ERROR CODES FROM TUP                                                */
/* ------------------------------------------------------------------------- */
#define ZSEARCH_CONDITION_FALSE 899
#define ZUSER_ERROR_CODE_LIMIT 6000
#endif

/** 
 * @class dblqh
 *
 * @section secIntro Introduction
 *
 * Dblqh is the coordinator of the LDM.  Dblqh is responsible for 
 * performing operations on tuples.  It does this job with help of 
 * Dbacc block (that manages the index structures) and Dbtup
 * (that manages the tuples).
 *
 * Dblqh also keeps track of the participants and acts as a coordinator of
 * 2-phase commits.  Logical redo logging is also handled by the Dblqh
 * block.
 *
 * @section secModules Modules
 *
 * The code is partitioned into the following modules:
 * - START / RESTART 
 *   - Start phase 1: Load our block reference and our processor id
 *   - Start phase 2: Initiate all records within the block
 *                    Connect LQH with ACC and TUP.
 *   - Start phase 4: Connect LQH with LQH.  Connect every LQH with 
 *                    every LQH in the database system.           
 *	              If initial start, then create the fragment log files.
 *	              If system restart or node restart, 
 *                    then open the fragment log files and   
 *	              find the end of the log files.
 * - ADD / DELETE FRAGMENT<br>
 *     Used by dictionary to create new fragments and delete old fragments.
 *  - EXECUTION<br>
 *    handles the reception of lqhkeyreq and all processing        
 *    of operations on behalf of this request. 
 *    This does also involve reception of various types of attrinfo 
 *    and keyinfo. 
 *    It also involves communication with ACC and TUP.
 *  - LOG<br>
 *    The log module handles the reading and writing of the log.
 *    It is also responsible for handling system restart. 
 *    It controls the system restart in TUP and ACC as well.
 *  - TRANSACTION<br>
 *    This module handles the commit and the complete phases.
 *  - MODULE TO HANDLE TC FAILURE<br>
 *  - SCAN<br>
 *    This module contains the code that handles a scan of a particular 
 *    fragment.
 *    It operates under the control of TC and orders ACC to 
 *    perform a scan of all tuples in the fragment.
 *    TUP performs the necessary search conditions
 *    to ensure that only valid tuples are returned to the application.
 *  - NODE RECOVERY<br>
 *    Used when a node has failed. 
 *    It performs a copy of a fragment to a new replica of the fragment. 
 *    It does also shut down all connections to the failed node.
 *  - LOCAL CHECKPOINT<br>
 *    Handles execution and control of LCPs
 *    It controls the LCPs in TUP and ACC. 
 *    It also interacts with DIH to control which GCPs are recoverable.
 *  - GLOBAL CHECKPOINT<br>
 *    Helps DIH in discovering when GCPs are recoverable. 
 *    It handles the request gcp_savereq that requests LQH to 
 *    save a particular GCP to disk and respond when completed.  
 *  - FILE HANDLING<br>
 *    With submodules: 
 *    - SIGNAL RECEPTION
 *    - NORMAL OPERATION
 *    - FILE CHANGE
 *    - INITIAL START
 *    - SYSTEM RESTART PHASE ONE
 *    - SYSTEM RESTART PHASE TWO,
 *    - SYSTEM RESTART PHASE THREE
 *    - SYSTEM RESTART PHASE FOUR
 *  - ERROR 
 *  - TEST 
 *  - LOG 
 */
class Dblqh: public SimulatedBlock {
  friend class DblqhProxy;

public:
  enum LcpCloseState {
    LCP_IDLE = 0,
    LCP_RUNNING = 1,       // LCP is running
    LCP_CLOSE_STARTED = 2, // Completion(closing of files) has started
    ACC_LCP_CLOSE_COMPLETED = 3,
    TUP_LCP_CLOSE_COMPLETED = 4
  };

  enum ExecUndoLogState {
    EULS_IDLE = 0,
    EULS_STARTED = 1,
    EULS_COMPLETED = 2
  };

  struct AddFragRecord {
    enum AddFragStatus {
      FREE = 0,
      ACC_ADDFRAG = 1,
      WAIT_TUP = 3,
      WAIT_TUX = 5,
      WAIT_ADD_ATTR = 6,
      TUP_ATTR_WAIT = 7,
      TUX_ATTR_WAIT = 9
    };
    AddFragStatus addfragStatus;
    UintR fragmentPtr;
    UintR nextAddfragrec;
    UintR accConnectptr;
    UintR tupConnectptr;
    UintR tuxConnectptr;

    CreateTabReq m_createTabReq;
    LqhFragReq m_lqhFragReq;
    LqhAddAttrReq m_addAttrReq;
    DropFragReq m_dropFragReq;

    Uint16 addfragErrorCode;
    Uint16 attrSentToTup;
    Uint16 attrReceived;
    Uint16 totalAttrReceived;
    Uint16 fragCopyCreation;
  };
  typedef Ptr<AddFragRecord> AddFragRecordPtr;
  
  struct ScanRecord {
    ScanRecord() {}
    enum ScanState {
      SCAN_FREE = 0,
      WAIT_STORED_PROC_COPY = 1,
      WAIT_STORED_PROC_SCAN = 2,
      WAIT_NEXT_SCAN_COPY = 3,
      WAIT_NEXT_SCAN = 4,
      WAIT_DELETE_STORED_PROC_ID_SCAN = 5,
      WAIT_DELETE_STORED_PROC_ID_COPY = 6,
      WAIT_ACC_COPY = 7,
      WAIT_ACC_SCAN = 8,
      WAIT_SCAN_NEXTREQ = 10,
      WAIT_CLOSE_SCAN = 12,
      WAIT_CLOSE_COPY = 13,
      WAIT_RELEASE_LOCK = 14,
      WAIT_TUPKEY_COPY = 15,
      WAIT_LQHKEY_COPY = 16,
      IN_QUEUE = 17
    };
    enum ScanType {
      ST_IDLE = 0,
      SCAN = 1,
      COPY = 2
    };

    /* A single scan of each fragment can have MAX_PARALLEL_OP_PER_SCAN
     * read operations in progress at one time
     * We must store ACC ptrs for each read operation.  They are stored
     * in SegmentedSections linked in the array below.
     * The main oddity is that the first element of scan_acc_op_ptr is
     * an ACC ptr, but all others are refs to SectionSegments containing
     * ACC ptrs.
     */
    STATIC_CONST( MaxScanAccSegments= (
                 (MAX_PARALLEL_OP_PER_SCAN + SectionSegment::DataLength - 1) /
                 SectionSegment::DataLength) + 1);

    UintR scan_acc_op_ptr[ MaxScanAccSegments ];
    Uint32 scan_acc_index;
    Uint32 scan_acc_segments;
    UintR scanApiOpPtr;
    Local_key m_row_id;
    
    Uint32 m_max_batch_size_rows;
    Uint32 m_max_batch_size_bytes;

    Uint32 m_curr_batch_size_rows;
    Uint32 m_curr_batch_size_bytes;

    bool check_scan_batch_completed() const;
    
    UintR copyPtr;
    union {
      Uint32 nextPool;
      Uint32 nextList;
    };
    Uint32 prevList;
    Uint32 nextHash;
    Uint32 prevHash;
    bool equal(const ScanRecord & key) const {
      return scanNumber == key.scanNumber && fragPtrI == key.fragPtrI;
    }
    Uint32 hashValue() const {
      return fragPtrI ^ scanNumber;
    }
    
    UintR scanAccPtr;
    UintR scanAiLength;
    UintR scanErrorCounter;
    UintR scanSchemaVersion;
    Uint32 scanTcWaiting; // When the request came from TC, 0 is no request

    /**
     * This is _always_ main table, even in range scan
     *   in which case scanTcrec->fragmentptr is different
     */
    Uint32 fragPtrI;
    UintR scanStoredProcId;
    ScanState scanState;
    UintR scanTcrec;
    ScanType scanType;
    BlockReference scanApiBlockref;
    NodeId scanNodeId;
    Uint16 scanReleaseCounter;
    Uint16 scanNumber;

    // scan source block ACC TUX TUP
    BlockReference scanBlockref;
 
    Uint8 scanCompletedStatus;
    Uint8 scanFlag;
    Uint8 scanLockHold;
    Uint8 scanLockMode;
    Uint8 readCommitted;
    Uint8 rangeScan;
    Uint8 descending;
    Uint8 tupScan;
    Uint8 lcpScan;
    Uint8 scanKeyinfoFlag;
    Uint8 m_last_row;
  }; // Size 272 bytes
  typedef Ptr<ScanRecord> ScanRecordPtr;

  struct Fragrecord {
    Fragrecord() {}

    enum ExecSrStatus {
      IDLE = 0,
      ACTIVE = 2
    };
    /**
     * Possible state transitions are:
     * - FREE -> DEFINED                 Fragment record is allocated
     * - DEFINED -> ACTIVE               Add fragment is completed and 
     *                                   fragment is ready to      
     *                                   receive operations.
     * - DEFINED -> ACTIVE_CREATION      Add fragment is completed and 
     *                                   fragment is ready to      
     *                                   receive operations in parallel 
     *                                   with a copy fragment     
     *                                   which is performed from the 
     *                                   primary replica             
     * - DEFINED -> CRASH_RECOVERING     A fragment is ready to be 
     *                                   recovered from a local        
     *                                   checkpoint on disk
     * - ACTIVE -> BLOCKED               A local checkpoint is to be 
     *                                   started.  No more operations 
     *                                   are allowed to be started until 
     *                                   the local checkpoint    
     *                                   has been started.
     * - ACTIVE -> REMOVING              A fragment is removed from the node
     * - BLOCKED -> ACTIVE               Operations are allowed again in 
     *                                   the fragment.           
     * - CRASH_RECOVERING -> ACTIVE      A fragment has been recovered and 
     *                                   are now ready for     
     *                                   operations again.
     * - CRASH_RECOVERING -> REMOVING    Fragment recovery failed or 
     *                                   was cancelled.              
     * - ACTIVE_CREATION -> ACTIVE       A fragment is now copied and now 
     *                                   is a normal fragment   
     * - ACTIVE_CREATION -> REMOVING     Copying of the fragment failed
     * - REMOVING -> FREE                Removing of the fragment is 
     *                                   completed and the fragment  
     *                                   is now free again.
     */
    enum FragStatus {
      FREE = 0,               ///< Fragment record is currently not in use
      FSACTIVE = 1,           ///< Fragment is defined and usable for operations
      DEFINED = 2,            ///< Fragment is defined but not yet usable by 
                              ///< operations
      BLOCKED = 3,            ///< LQH is waiting for all active operations to 
                              ///< complete the current phase so that the 
                              ///< local checkpoint can be started.
      ACTIVE_CREATION = 4,    ///< Fragment is defined and active but is under 
                              ///< creation by the primary LQH.
      CRASH_RECOVERING = 5,   ///< Fragment is recovering after a crash by 
                              ///< executing the fragment log and so forth. 
                              ///< Will need further breakdown.
      REMOVING = 6            ///< The fragment is currently removed. 
                              ///< Operations are not allowed. 
    };
    enum LogFlag {
      STATE_TRUE = 0,
      STATE_FALSE = 1
    };
    enum SrStatus {
      SS_IDLE = 0,
      SS_STARTED = 1,
      SS_COMPLETED = 2
    };
    enum LcpFlag {
      LCP_STATE_TRUE = 0,
      LCP_STATE_FALSE = 1
    };
    /**
     *        Last GCI for executing the fragment log in this phase.
     */
    UintR execSrLastGci[4];
    /**
     *       Start GCI for executing the fragment log in this phase.
     */
    UintR execSrStartGci[4];
    /**
     *       Requesting user pointer for executing the fragment log in
     *       this phase
     */
    UintR execSrUserptr[4];
    /**
     *       The LCP identifier of the LCP's. 
     *       =0 means that the LCP number has not been stored.
     *       The LCP identifier is supplied by DIH when starting the LCP.   
     */
    UintR lcpId[MAX_LCP_STORED];
    UintR maxGciInLcp;
    /**
     *       This variable contains the maximum global checkpoint 
     *       identifier that exists in a certain local checkpoint. 
     *       Maximum 4 local checkpoints is possible in this release.
     */
    UintR maxGciCompletedInLcp;
    UintR srLastGci[4];
    UintR srStartGci[4];
    /**
     *       The fragment pointers in ACC
     */
    UintR accFragptr;
    /**
     *       The EXEC_SR variables are used to keep track of which fragments  
     *       that are interested in being executed as part of executing the    
     *       fragment loop. 
     *       It is initialised for every phase of executing the 
     *       fragment log (the fragment log can be executed upto four times).  
     *                                                                         
     *       Each execution is capable of executing the log records on four    
     *       fragment replicas.                                                
     */
    /**
     *       Requesting block reference for executing the fragment log
     *       in this phase.
     */
    BlockReference execSrBlockref[4];
    /**
     *       This variable contains references to active scan and copy     
     *       fragment operations on the fragment. 
     *       A maximum of four concurrently active is allowed.
     */

    typedef Bitmask<8> ScanNumberMask; // Max 255 KeyInfo20::ScanNo
    ScanNumberMask m_scanNumberMask;
    DLList<ScanRecord>::Head m_activeScans;
    DLFifoList<ScanRecord>::Head m_queuedScans;
    DLFifoList<ScanRecord>::Head m_queuedTupScans;

    Uint16 srLqhLognode[4];
    /**
     *       The fragment pointers in TUP and TUX
     */
    UintR tupFragptr;
    UintR tuxFragptr;

    /**
     *       This variable keeps track of how many operations that are 
     *       active that have skipped writing the log but not yet committed 
     *       or aborted.  This is used during start of fragment.
     */
    UintR activeTcCounter;

    /**
     *       This status specifies whether this fragment is actively 
     *       engaged in executing the fragment log.
     */
    ExecSrStatus execSrStatus;

    /**
     *       The fragment id of this fragment.
     */
    UintR fragId;

    /**
     *       Status of fragment
     */
    FragStatus fragStatus;

    /**
     * 0 = undefined i.e fragStatus != ACTIVE_CREATION
     * 1 = yes
     * 2 = no
     */
    enum ActiveCreat {
      AC_NORMAL = 0,  // fragStatus != ACTIVE_CREATION
      AC_IGNORED = 1, // Operation that got ignored during NR
      AC_NR_COPY = 2  // Operation that got performed during NR
    };
    Uint8 m_copy_started_state; 

    /**
     *       This flag indicates whether logging is currently activated at 
     *       the fragment.  
     *       During a system restart it is temporarily shut off. 
     *       Some fragments have it permanently shut off. 
     */
    LogFlag logFlag;
    UintR masterPtr;
    /**
     *       This variable contains the maximum global checkpoint identifier 
     *       which was completed when the local checkpoint was started.
     */
    /**
     *       Reference to the next fragment record in a free list of fragment 
     *       records.              
     */
    union {
      Uint32 nextPool;
      Uint32 nextList;
    };
    Uint32 prevList;
    
    /**
     *       The newest GCI that has been committed on fragment             
     */
    UintR newestGci;
    SrStatus srStatus;
    UintR srUserptr;
    /**
     *       The starting global checkpoint of this fragment.
     */
    UintR startGci;
    /**
     *       A reference to the table owning this fragment.
     */
    UintR tabRef;

    /**
     *       This is the queue to put operations that have been blocked 
     *       during start of a local chkp.
     */
    UintR firstWaitQueue;
    UintR lastWaitQueue;

    /**
     *       The block reference to ACC on the fragment makes it
     *       possible to have different ACC blocks for different
     *       fragments in the future.
     */
    BlockReference accBlockref;

    /**
     *       Ordered index block.
     */
    BlockReference tuxBlockref;
    /**
     *       The master block reference as sent in COPY_ACTIVEREQ.
     */
    BlockReference masterBlockref;
    /**
     *       These variables are used during system restart to recall
     *       from which node to execute the fragment log and which GCI's
     *       this node should start and stop from. Also to remember who
     *       to send the response to when system restart is completed.
     */
    BlockReference srBlockref;
    /**
     *       The block reference to TUP on the fragment makes it
     *       possible to have different TUP blocks for different
     *       fragments in the future.
     */
    BlockReference tupBlockref;
    /**
     *      This state indicates if the fragment will participate in a
     *      checkpoint.  
     *      Temporary tables with Fragrecord::logFlag permanently off
     *      will also have Fragrecord::lcpFlag off.
     */
    LcpFlag lcpFlag;
    /**
     *       Used to ensure that updates started with old
     *       configuration do not arrive here after the copy fragment
     *       has started. 
     *       If they are allowed to arrive after they
     *       could update a record that has already been replicated to
     *       the new node.  This type of arrival should be extremely
     *       rare but we must anyway ensure that no harm is done.
     */
    Uint16 copyNode;
    /**
     *       This variable ensures that only one copy fragment is
     *       active at a time on the fragment.
     */
    Uint8 copyFragState;
    /**
     *       The number of fragment replicas that will execute the log
     *       records in this round of executing the fragment
     *       log.  Maximum four is possible.
     */
    Uint8 execSrNoReplicas;
    /**
     *       This variable contains what type of replica this fragment
     *       is.  Two types are possible:  
     *       - Primary/Backup replica = 0
     *       - Stand-by replica = 1 
     *
     *       It is not possible to distinguish between primary and
     *       backup on a fragment.  
     *       This can only be done per transaction. 
     *       DIH can change from primary to backup without informing
     *       the various replicas about this change.
     */
    Uint8 fragCopy;
    /**
     *       This is the last fragment distribution key that we have
     *       heard of.
     */
    Uint8 fragDistributionKey;
   /**
     *       How many local checkpoints does the fragment contain
     */
    Uint8 srChkpnr;
    Uint8 srNoLognodes;
    /**
     *       Table type.
     */
    Uint8 tableType;
    /**
     *       For ordered index fragment, i-value of corresponding
     *       fragment in primary table.
     */
    UintR tableFragptr;

    /**
     * Log part
     */
    Uint32 m_log_part_ptr_i;

    /**
     * Instance key for fast access.
     */
    Uint16 lqhInstanceKey;
  };
  typedef Ptr<Fragrecord> FragrecordPtr;
  
  /* $$$$$$$$$$$$$$$$$$$$$$$$$$$$$$$$$$$$$$$$$$$$$$$$$$$$$$$$$$$$$$$$$$$$$$$ */
  /* $$$$$$$                GLOBAL CHECKPOINT RECORD                  $$$$$$ */
  /* $$$$$$$$$$$$$$$$$$$$$$$$$$$$$$$$$$$$$$$$$$$$$$$$$$$$$$$$$$$$$$$$$$$$$$$ */
  /**
   *       This record describes a global checkpoint that is
   *       completed.  It waits for all log records belonging to this
   *       global checkpoint to be saved on disk.
   */
  struct GcpRecord {
    /**
     *       The file number within each log part where the log was
     *       located when gcp_savereq was received. The last record 
     *       belonging to this global checkpoint is certainly before 
     *       this place in the log. We could come even closer but it 
     *       would cost performance and doesn't seem like a good 
     *       idea. This is simple and it works.
     */
    Uint16 gcpFilePtr[4];
    /** 
     *       The page number within the file for each log part.
     */
    Uint16 gcpPageNo[4];
    /**
     *       The word number within the last page that was written for
     *       each log part.
     */
    Uint16 gcpWordNo[4];
    /**
     *       The identity of this global checkpoint.
     */
    UintR gcpId;
    /**
     *       The state of this global checkpoint, one for each log part.
     */
    Uint8 gcpLogPartState[4];
    /**
     *       The sync state of this global checkpoint, one for each
     *       log part.
     */
    Uint8 gcpSyncReady[4];
    /**
     *       User pointer of the sender of gcp_savereq (= master DIH).
     */
    UintR gcpUserptr;
    /**
     *       Block reference of the sender of gcp_savereq 
     *       (= master DIH).
     */
    BlockReference gcpBlockref;
  }; // Size 44 bytes
  typedef Ptr<GcpRecord> GcpRecordPtr;

  struct HostRecord {
    Uint8 inPackedList;
    Uint8 nodestatus;
    Uint8 _unused[2];
    UintR noOfPackedWordsLqh;
    UintR packedWordsLqh[30];
    UintR noOfPackedWordsTc;
    UintR packedWordsTc[29];
    BlockReference hostLqhBlockRef;
    BlockReference hostTcBlockRef;
  };// Size 128 bytes
  typedef Ptr<HostRecord> HostRecordPtr;
  
  /* $$$$$$$$$$$$$$$$$$$$$$$$$$$$$$$$$$$$$$$$$$$$$$$$$$$$$$$$$$$$$$$$$$$$$$$ */
  /* $$$$$$               LOCAL CHECKPOINT SUPPORT RECORD            $$$$$$$ */
  /* $$$$$$$$$$$$$$$$$$$$$$$$$$$$$$$$$$$$$$$$$$$$$$$$$$$$$$$$$$$$$$$$$$$$$$$ */
  /**
   *      This record contains the information about an outstanding
   *      request to TUP or ACC. Used for both local checkpoints and
   *      system restart.
   */
  struct LcpLocRecord {
    enum LcpLocstate {
      IDLE = 0,
      WAIT_TUP_PREPLCP = 1,
      WAIT_LCPHOLDOP = 2,
      HOLDOP_READY = 3,
      ACC_WAIT_STARTED = 4,
      ACC_STARTED = 5,
      ACC_COMPLETED = 6,
      TUP_WAIT_STARTED = 7,
      TUP_STARTED = 8,
      TUP_COMPLETED = 9,
      SR_ACC_STARTED = 10,
      SR_TUP_STARTED = 11,
      SR_ACC_COMPLETED = 12,
      SR_TUP_COMPLETED = 13
    };
    LcpLocstate lcpLocstate;
    Uint32 lcpRef;
  }; // 28 bytes
  typedef Ptr<LcpLocRecord> LcpLocRecordPtr;

  /* $$$$$$$$$$$$$$$$$$$$$$$$$$$$$$$$$$$$$$$$$$$$$$$$$$$$$$$$$$$$$$$$$$$$$$$ */
  /* $$$$$$$              LOCAL CHECKPOINT RECORD                    $$$$$$$ */
  /* $$$$$$$$$$$$$$$$$$$$$$$$$$$$$$$$$$$$$$$$$$$$$$$$$$$$$$$$$$$$$$$$$$$$$$$ */
  /** 
   *       This record contains the information about a local
   *       checkpoint that is ongoing. This record is also used as a
   *       system restart record.
   */
  struct LcpRecord {
    LcpRecord() { m_EMPTY_LCP_REQ.clear(); }
    
    enum LcpState {
      LCP_IDLE = 0,
      LCP_COMPLETED = 2,
      LCP_WAIT_FRAGID = 3,
      LCP_WAIT_TUP_PREPLCP = 4,
      LCP_WAIT_HOLDOPS = 5,
      LCP_START_CHKP = 7,
      LCP_BLOCKED_COMP = 8,
      LCP_SR_WAIT_FRAGID = 9,
      LCP_SR_STARTED = 10,
      LCP_SR_COMPLETED = 11
    };
 
    LcpState lcpState;
    bool firstFragmentFlag;
    bool lastFragmentFlag;

    struct FragOrd {
      Uint32 fragPtrI;
      LcpFragOrd lcpFragOrd;
    };
    FragOrd currentFragment;
    
    bool   lcpQueued;
    FragOrd queuedFragment;
    
    bool   reportEmpty;
    NdbNodeBitmask m_EMPTY_LCP_REQ;

    Uint32 m_error;
    Uint32 m_outstanding;
  }; // Size 76 bytes
  typedef Ptr<LcpRecord> LcpRecordPtr;
    
  /* $$$$$$$$$$$$$$$$$$$$$$$$$$$$$$$$$$$$$$$$$$$$$$$$$$$$$$$$$$$$$$$$$$$$$$$$ */
  /* $$$$$$$$$$$$$$$$$$$$$$$$$$$$$$$$$$$$$$$$$$$$$$$$$$$$$$$$$$$$$$$$$$$$$$$$ */
  /*                                                                          */
  /*       THE RECORDS THAT START BY LOG_ ARE A PART OF THE LOG MANAGER.      */
  /*       THESE RECORDS ARE USED TO HANDLE THE FRAGMENT LOG.                 */
  /*                                                                          */
  /* $$$$$$$$$$$$$$$$$$$$$$$$$$$$$$$$$$$$$$$$$$$$$$$$$$$$$$$$$$$$$$$$$$$$$$$$ */
  /* $$$$$$$$$$$$$$$$$$$$$$$$$$$$$$$$$$$$$$$$$$$$$$$$$$$$$$$$$$$$$$$$$$$$$$$$ */
  /* $$$$$$$$$$$$$$$$$$$$$$$$$$$$$$$$$$$$$$$$$$$$$$$$$$$$$$$$$$$$$$$$$$$$$$$$ */
  /* $$$$$$$                       LOG RECORD                         $$$$$$$ */
  /*                                                                          */
  /* $$$$$$$$$$$$$$$$$$$$$$$$$$$$$$$$$$$$$$$$$$$$$$$$$$$$$$$$$$$$$$$$$$$$$$$$ */
  /*       THIS RECORD IS ALIGNED TO BE 256 BYTES.                            */
  /* $$$$$$$$$$$$$$$$$$$$$$$$$$$$$$$$$$$$$$$$$$$$$$$$$$$$$$$$$$$$$$$$$$$$$$$$ */
  /**       
   *       This record describes the current state of a log. 
   *       A log consists of a number of log files. 
   *       These log files are described by the log file record.
   *
   *       There will be 4 sets of log files. 
   *       Different tables will use different log files dependent 
   *       on the table id. 
   *       This  ensures that more than one outstanding request can 
   *       be sent to the file system.
   *       The log file to use is found by performing a very simple hash
   *       function.
   */
  struct LogPartRecord {
    enum LogPartState {
      IDLE = 0,                       ///< Nothing happens at the moment
      ACTIVE = 1,                     ///< An operation is active logging 
      SR_FIRST_PHASE = 2,             ///< Finding the end of the log and 
                                      ///< the information about global 
                                      ///< checkpoints in the log is ongoing.
      SR_FIRST_PHASE_COMPLETED = 3,   ///< First phase completed
      SR_THIRD_PHASE_STARTED = 4,     ///< Executing fragment log is in 3rd ph
      SR_THIRD_PHASE_COMPLETED = 5,
      SR_FOURTH_PHASE_STARTED = 6,    ///< Finding the log tail and head 
                                      ///< is the fourth phase.
      SR_FOURTH_PHASE_COMPLETED = 7,
      FILE_CHANGE_PROBLEM = 8,        ///< For some reason the write to 
                                      ///< page zero in file zero have not   
                                      ///< finished after 15 mbyte of 
                                      ///< log data have been written
      TAIL_PROBLEM = 9                ///< Only 1 mbyte of log left. 
                                      ///< No operations allowed to enter the 
                                      ///< log. Only special log records 
                                      ///< are allowed
    };
    enum WaitWriteGciLog {
      WWGL_TRUE = 0,
      WWGL_FALSE = 1
    };
    enum LogExecState {
      LES_IDLE = 0,
      LES_SEARCH_STOP = 1,
      LES_SEARCH_START = 2,
      LES_EXEC_LOG = 3,
      LES_EXEC_LOG_NEW_MBYTE = 4,
      LES_EXEC_LOG_NEW_FILE = 5,
      LES_EXEC_LOGREC_FROM_FILE = 6,
      LES_EXEC_LOG_COMPLETED = 7,
      LES_WAIT_READ_EXEC_SR_NEW_MBYTE = 8,
      LES_WAIT_READ_EXEC_SR = 9,
      LES_EXEC_LOG_INVALIDATE = 10
    };

    /**
     *       Is a CONTINUEB(ZLOG_LQHKEYREQ) signal sent and
     *       outstanding. We do not want several instances of this
     *       signal out in the air since that would create multiple
     *       writers of the list.
     */
    UintR LogLqhKeyReqSent;
    /**
     *       Contains the current log file where log records are
     *       written.  During system restart it is used to indicate the
     *       last log file.
     */
    UintR currentLogfile;
    /**
     *       The log file used to execute log records from far behind.
     */
    UintR execSrExecLogFile;
    /**
     *       The currently executing prepare record starts in this log
     *       page. This variable is used to enable that a log record is
     *       executed multiple times in execution of the log.
     */
    UintR execSrLogPage;
    /**
     *       This variable keeps track of the lfo record where the
     *       pages that were read from disk when an operations log
     *       record were not found in the main memory buffer for log
     *       pages.
     */
    UintR execSrLfoRec;
    /**
     *       The starting page number when reading log from far behind.
     */
    UintR execSrStartPageNo;
    /**
     *       The last page number when reading log from far behind.
     */
    UintR execSrStopPageNo;
    /**
     *       Contains a reference to the first log file, file number 0.
     */
    UintR firstLogfile;
    /**
     *       The head of the operations queued for logging.
     */
    UintR firstLogQueue;
    /** 
     *       This variable contains the oldest operation in this log
     *       part which have not been committed yet.
     */
    UintR firstLogTcrec;
    /**
     *       The first reference to a set of 8 pages. These are used
     *       during execution of the log to keep track of which pages
     *       are in memory and which are not.
     */
    UintR firstPageRef;
    /**
     *       This variable contains the global checkpoint record
     *       waiting for disk writes to complete.
     */
    UintR gcprec;
    /**
     *       The last reference to a set of 8 pages.  These are used
     *       during execution of the log to keep track of which pages
     *       are in memory and which are not.
     */
    UintR lastPageRef;
    /**
     *       The tail of the operations queued for logging.                   
     */
    UintR lastLogQueue;
    /**
     *       This variable contains the newest operation in this log
     *       part which have not been committed yet.
     */
    UintR lastLogTcrec;
    /**
     *       This variable indicates which was the last mbyte that was
     *       written before the system crashed.  Discovered during
     *       system restart.
     */
    UintR lastLogfile;
    /**
     *       This variable is used to keep track of the state during
     *       the third phase of the system restart, i.e. when
     *       LogPartRecord::logPartState == 
     *       LogPartRecord::SR_THIRD_PHASE_STARTED.
     */
    LogExecState logExecState;
    /**
     *       This variable contains the lap number of this log part.
     */
    UintR logLap;
    /**
     *       This variable contains the place to stop executing the log
     *       in this phase.
     */
    UintR logLastGci;
    /**
     *       This variable contains the place to start executing the
     *       log in this phase.
     */
    UintR logStartGci;
    /**
     *       The latest GCI completed in this log part.
     */
    UintR logPartNewestCompletedGCI;
    /**
     *       The current state of this log part.                               
     */
    LogPartState logPartState;
    /**
     *       A timer that is set every time a log page is sent to disk.
     *       Ensures that log pages are not kept in main memory for
     *       more than a certain time.
     */
    UintR logPartTimer;
    /**
     *       The current timer which is set by the periodic signal
     *       received by LQH
     */
    UintR logTimer;
    /** 
     *       Contains the number of the log tail file and the mbyte
     *       reference within that file.  This information ensures that
     *       the tail is not overwritten when writing new log records.
     */
    UintR logTailFileNo;
    /**
     *       The TcConnectionrec used during execution of this log part.
     */
    UintR logTcConrec;
    /**
     *       The number of pages that currently resides in the main
     *       memory buffer.  It does not refer pages that are currently
     *       read from the log files.  Only to pages already read
     *       from the log file.
     */
    UintR mmBufferSize;
    /**
     *       Contains the current number of log files in this log part. 
     */
    UintR noLogFiles;
    /**
     *       This variable is used only during execution of a log
     *       record.  It keeps track of in which page record a log
     *       record was started.  It is used then to deduce which
     *       pages that are dirty after that the log records on the
     *       page have been executed.
     *
     *       It is also used to find out where to write the invalidate
     *       command when that is needed.
     */
    UintR prevLogpage;
    /**
     *       The number of files remaining to gather GCI information
     *       for during system restart.  Only used if number of files
     *       is larger than 60.
     */
    UintR srRemainingFiles;
    /**
     *       The log file where to start executing the log during
     *       system restart.
     */
    UintR startLogfile;
    /**
     *       The last log file in which to execute the log during system 
     *       restart.                    
     */
    UintR stopLogfile;
    /**
     *       This variable keeps track of when we want to write a complete 
     *       gci log record but have been blocked by an ongoing log operation.
     */
    WaitWriteGciLog waitWriteGciLog;
    /**
     *       The currently executing prepare record starts in this index 
     *       in the log page.            
     */
    Uint16 execSrLogPageIndex;
    /**
     *       Which of the four exec_sr's in the fragment is currently executing
     */
    Uint16 execSrExecuteIndex;
    /**
     *       The number of pages executed in the current mbyte. 
     */
    Uint16 execSrPagesExecuted;
    /**
     *       The number of pages read from disk that have arrived and are 
     *       currently awaiting execution of the log.
     */
    Uint16 execSrPagesRead;
    /**
     *       The number of pages read from disk and currently not arrived 
     *       to the block.             
     */
    Uint16 execSrPagesReading;
    /**
     *       This variable refers to the new header file where we will 
     *       start writing the log after a system restart have been completed.
     */
    Uint16 headFileNo;
    /**
     *       This variable refers to the page number within the header file.
     */
    Uint16 headPageNo;
    /**
     *       This variable refers to the index within the new header
     *       page.
     */
    Uint16 headPageIndex;
    /**
     *       This variables indicates which was the last mbyte in the last 
     *       logfile before a system crash. Discovered during system restart.
     */
    Uint16 lastMbyte;
    /**
     *       This variable is used only during execution of a log
     *       record. It keeps track of in which file page a log
     *       record was started.  It is used if it is needed to write a
     *       dirty page to disk during log execution (this happens when
     *       commit records are invalidated).
     */
    Uint16 prevFilepage;
    /**
     *       This is used to save where we were in the execution of log
     *       records when we find a commit record that needs to be
     *       executed.
     *
     *       This variable is also used to remember the index where the
     *       log type was in the log record. It is only used in this
     *       role when finding a commit record that needs to be
     *       invalidated.
     */
    Uint16 savePageIndex;
    Uint8 logTailMbyte;
    /**
     *       The mbyte within the starting log file where to start 
     *       executing the log.                
     */
    Uint8 startMbyte;
    /**
     *       The last mbyte in which to execute the log during system
     *       restart.
     */
    Uint8 stopMbyte;
   /**
     *       This variable refers to the file where invalidation is
     *       occuring during system/node restart.
     */
    Uint16 invalidateFileNo;
    /**
     *       This variable refers to the page where invalidation is
     *       occuring during system/node restart.
     */
    Uint16 invalidatePageNo;
    /**
     *       For MT LQH the log part (0-3).
     */
    Uint16 logPartNo;
  }; // Size 164 Bytes
  typedef Ptr<LogPartRecord> LogPartRecordPtr;
  
  /* $$$$$$$$$$$$$$$$$$$$$$$$$$$$$$$$$$$$$$$$$$$$$$$$$$$$$$$$$$$$$$$$$$$$$$$$ */
  /* $$$$$$$                      LOG FILE RECORD                     $$$$$$$ */
  /* $$$$$$$$$$$$$$$$$$$$$$$$$$$$$$$$$$$$$$$$$$$$$$$$$$$$$$$$$$$$$$$$$$$$$$$$ */
  /*       THIS RECORD IS ALIGNED TO BE 288 (256 + 32) BYTES.                 */
  /* $$$$$$$$$$$$$$$$$$$$$$$$$$$$$$$$$$$$$$$$$$$$$$$$$$$$$$$$$$$$$$$$$$$$$$$$ */
  /**
   *              This record contains information about a log file.          
   *              A log file contains log records from several tables and     
   *              fragments of a table. LQH can contain more than             
   *              one log file to ensure faster log processing.               
   *                                                                          
   *              The number of pages to write to disk at a time is           
   *              configurable.                                               
   */
  struct LogFileRecord {
    enum FileChangeState {
      NOT_ONGOING = 0,
      BOTH_WRITES_ONGOING = 1,
      LAST_WRITE_ONGOING = 2,
      FIRST_WRITE_ONGOING = 3,
      WRITE_PAGE_ZERO_ONGOING = 4
    };  
    enum LogFileStatus {
      LFS_IDLE = 0,                     ///< Log file record not in use
      CLOSED = 1,                       ///< Log file closed
      OPENING_INIT = 2,
      OPEN_SR_FRONTPAGE = 3,            ///< Log file opened as part of system
                                        ///< restart.  Open file 0 to find  
                                        ///< the front page of the log part.
      OPEN_SR_LAST_FILE = 4,            ///< Open last log file that was written
                                        ///< before the system restart.  
      OPEN_SR_NEXT_FILE = 5,            ///< Open a log file which is 16 files 
                                        ///< backwards to find the next    
                                        ///< information about GCPs.
      OPEN_EXEC_SR_START = 6,           ///< Log file opened as part of 
                                        ///< executing 
                                        ///< log during system restart. 
      OPEN_EXEC_SR_NEW_MBYTE = 7,
      OPEN_SR_FOURTH_PHASE = 8,
      OPEN_SR_FOURTH_NEXT = 9,
      OPEN_SR_FOURTH_ZERO = 10,
      OPENING_WRITE_LOG = 11,           ///< Log file opened as part of writing 
                                        ///< log during normal operation. 
      OPEN_EXEC_LOG = 12,
      CLOSING_INIT = 13,
      CLOSING_SR = 14,                  ///< Log file closed as part of system 
                                        ///< restart.  Currently trying to  
                                        ///< find where to start executing the 
                                        ///< log
      CLOSING_EXEC_SR = 15,             ///< Log file closed as part of 
                                        ///< executing log during system restart
      CLOSING_EXEC_SR_COMPLETED = 16,
      CLOSING_WRITE_LOG = 17,           ///< Log file closed as part of writing 
                                        ///< log during normal operation. 
      CLOSING_EXEC_LOG = 18,
      OPEN_INIT = 19,
      OPEN = 20,                         ///< Log file open
      OPEN_SR_READ_INVALIDATE_PAGES = 21,
      CLOSE_SR_READ_INVALIDATE_PAGES = 22,
      OPEN_SR_WRITE_INVALIDATE_PAGES = 23,
      CLOSE_SR_WRITE_INVALIDATE_PAGES = 24
    };
    
    /**
     *       When a new mbyte is started in the log we have to find out
     *       how far back in the log we still have prepared operations
     *       which have been neither committed or aborted.  This variable
     *       keeps track of this value for each of the mbytes in this
     *       log file.  This is used in writing down these values in the
     *       header of each log file.  That information is used during
     *       system restart to find the tail of the log.  
     */
    UintR *logLastPrepRef;
    /**
     *       The max global checkpoint completed before the mbyte in the
     *       log file was started.  One variable per mbyte.  
     */
    UintR *logMaxGciCompleted;
    /**
     *       The max global checkpoint started before the mbyte in the log
     *       file was started.  One variable per mbyte.
     */
    UintR *logMaxGciStarted;
    /**
     *       This variable contains the file name as needed by the file 
     *       system when opening the file.
     */
    UintR fileName[4];
    /**
     *       This variable has a reference to the log page which is 
     *       currently in use by the log.     
     */
    UintR currentLogpage;
    /**
     *       The number of the current mbyte in the log file.
     */
    UintR currentMbyte;
    /**
     *       This variable is used when changing files.  It is to find
     *       out when both the last write in the previous file and the
     *       first write in this file has been completed.  After these
     *       writes have completed the variable keeps track of when the
     *       write to page zero in file zero is completed.  
     */
    FileChangeState fileChangeState;
    /**
     *       The number of the file within this log part.
     */
    UintR fileNo;
    /**
     *       This variable shows where to read/write the next pages into
     *       the log.  Used when writing the log during normal operation
     *       and when reading the log during system restart.  It
     *       specifies the page position where each page is 8 kbyte.
     */
    UintR filePosition;
    /**
     *       This contains the file pointer needed by the file system
     *       when reading/writing/closing and synching.  
     */
    UintR fileRef;
    /**
     *       The head of the pages waiting for shipment to disk. 
     *       They are filled with log info. 
     */
    UintR firstFilledPage;
    /**
     *       A list of active read/write operations on the log file.
     *       Operations are always put in last and the first should
     *       always complete first.  
     */
    UintR firstLfo;
    UintR lastLfo;
    /**
     *       The tail of the pages waiting for shipment to disk. 
     *       They are filled with log info.
     */
    UintR lastFilledPage;
    /**
     *       This variable keeps track of the last written page in the
     *       file while writing page zero in file zero when changing log
     *       file.  
     */
    UintR lastPageWritten;
    /**
     *       This variable keeps track of the last written word in the
     *       last page written in the file while writing page zero in
     *       file zero when changing log file.  
     */
    UintR lastWordWritten;
    /**
     *       This variable contains the last word written in the last page.
     */
    LogFileStatus logFileStatus;
    /**
     *       A reference to page zero in this file. 
     *       This page is written before the file is closed.  
     */
    UintR logPageZero;
    /**
     *       This variable contains a reference to the record describing 
     *       this log part.   One of four records (0,1,2 or 3).
     */
    UintR logPartRec;
    /**
     *       Next free log file record or next log file in this log.
     */
    UintR nextLogFile;
    /**
     *       The previous log file.
     */
    UintR prevLogFile;
    /**
     *       The number of remaining words in this mbyte of the log file.
     */
    UintR remainingWordsInMbyte;
    /**
     *       The current file page within the current log file. This is
     *       a reference within the file and not a reference to a log
     *       page record.  It is used to deduce where log records are
     *       written.  Particularly completed gcp records and prepare log
     *       records.  
     */
    Uint16 currentFilepage;
    /**
     *       The number of pages in the list referenced by 
     *       LOG_PAGE_BUFFER.
     */
    Uint16 noLogpagesInBuffer;
  }; // Size 288 bytes
  typedef Ptr<LogFileRecord> LogFileRecordPtr;
  
  /* $$$$$$$$$$$$$$$$$$$$$$$$$$$$$$$$$$$$$$$$$$$$$$$$$$$$$$$$$$$$$$$$$$$$$$$$ */
  /* $$$$$$$                      LOG OPERATION RECORD                $$$$$$$ */
  /* $$$$$$$$$$$$$$$$$$$$$$$$$$$$$$$$$$$$$$$$$$$$$$$$$$$$$$$$$$$$$$$$$$$$$$$$ */
  /**
   * This record contains a currently active file operation
   * that has started by the log module.
   */
  struct LogFileOperationRecord {
    enum LfoState {
      IDLE = 0,                         ///< Operation is not used at the moment
      INIT_WRITE_AT_END = 1,            ///< Write in file so that it grows to 
                                        ///< 16 Mbyte
      INIT_FIRST_PAGE = 2,              ///< Initialise the first page in a file
      WRITE_GCI_ZERO = 3,
      WRITE_INIT_MBYTE = 4,
      WRITE_DIRTY = 5,
      READ_SR_FRONTPAGE = 6,            ///< Read page zero in file zero during 
                                        ///< system restart               
      READ_SR_LAST_FILE = 7,            ///< Read page zero in last file open 
                                        ///< before system crash            
      READ_SR_NEXT_FILE = 8,            ///< Read 60 files backwards to find 
                                        ///< further information GCPs in page
                                        ///< zero
      READ_SR_LAST_MBYTE = 9,
      READ_EXEC_SR = 10,
      READ_EXEC_LOG = 11,
      READ_SR_FOURTH_PHASE = 12,
      READ_SR_FOURTH_ZERO = 13,
      FIRST_PAGE_WRITE_IN_LOGFILE = 14,
      LAST_WRITE_IN_FILE = 15,
      WRITE_PAGE_ZERO = 16,
      ACTIVE_WRITE_LOG = 17,             ///< A write operation during 
                                        ///< writing of log
      READ_SR_INVALIDATE_PAGES = 18,
      WRITE_SR_INVALIDATE_PAGES = 19,
      WRITE_SR_INVALIDATE_PAGES_UPDATE_PAGE0 = 20
    };
    /**
     * We have to remember the log pages read. 
     * Otherwise we cannot build the linked list after the pages have 
     * arrived to main memory.  
     */
    UintR logPageArray[16];
    /**
     * A list of the pages that are part of this active operation.
     */
    UintR firstLfoPage;
    /**
     * A timer to ensure that records are not lost.
     */
    UintR lfoTimer;
    /**
     * The word number of the last written word in the last during
     * a file write.  
     */
    UintR lfoWordWritten;
    /**
     * This variable contains the state of the log file operation.     
     */
    LfoState lfoState;
    /**
     * The log file that the file operation affects.
     */
    UintR logFileRec;
    /**
     * The log file operations on a file are kept in a linked list.
     */
    UintR nextLfo;
    /**
     * The page number of the first read/written page during a file 
     * read/write.                
     */
    Uint16 lfoPageNo;
    /**
     * The number of pages written or read during an operation to
     * the log file.                
     */
    Uint16 noPagesRw;
  }; // 92 bytes
  typedef Ptr<LogFileOperationRecord> LogFileOperationRecordPtr;
  
  /* $$$$$$$$$$$$$$$$$$$$$$$$$$$$$$$$$$$$$$$$$$$$$$$$$$$$$$$$$$$$$$$$$$$$$$$$ */
  /* $$$$$$$                      LOG PAGE RECORD                     $$$$$$$ */
  /* $$$$$$$$$$$$$$$$$$$$$$$$$$$$$$$$$$$$$$$$$$$$$$$$$$$$$$$$$$$$$$$$$$$$$$$$ */
  /**
   *    These are the 8 k pages used to store log records before storing
   *    them in the file system. 
   *    Since 64 kbyte is sent to disk at a time it is necessary to have   
   *    at least 4*64 kbytes of log pages. 
   *    To handle multiple outstanding requests we need some additional pages. 
   *    Thus we allocate 1 mbyte to ensure that we do not get problems with 
   *    insufficient number of pages.
   */
  struct LogPageRecord {
    /**
     * This variable contains the pages that are sent to disk. 
     *
     * All pages contain a header of 12 words:
     * - WORD 0:  CHECKSUM             Calculated before storing on disk and 
     *                                 checked when read from disk.
     * - WORD 1:  LAP                  How many wraparounds have the log 
     *                                 experienced since initial start of the
     *                                 system.
     * - WORD 2:  MAX_GCI_COMPLETED    Which is the maximum gci which have 
     *                                 completed before this page. This 
     *                                 gci will not be found in this    
     *                                 page and hereafter in the log.
     * - WORD 3:  MAX_GCI_STARTED      The maximum gci which have started 
     *                                 before this page.    
     * - WORD 4:  NEXT_PAGE            Pointer to the next page. 
     *                                 Only used in main memory      
     * - WORD 5:  PREVIOUS_PAGE        Pointer to the previous page. 
     *                                 Currently not used.       
     * - WORD 6:  VERSION              NDB version that wrote the page.
     * - WORD 7:  NO_LOG_FILES         Number of log files in this log part.
     * - WORD 8:  CURRENT PAGE INDEX   This keeps track of where we are in the 
     *                                 page.   
     *                                 This is only used when pages is in 
     *                                 memory.
     * - WORD 9:  OLD PREPARE FILE NO  This keeps track of the oldest prepare 
     *                                 operation still alive (not committed 
     *                                 or aborted) when this mbyte started.
     * - WORD 10: OLD PREPARE PAGE REF File page reference within this file 
     *                                 number.    
     *                                 Page no + Page index.
     *                                 If no prepare was alive then these 
     *                                 values points this mbyte.
     * - WORD 11: DIRTY FLAG            = 0 means not dirty and 
     *                                  = 1 means the page is dirty.    
     *                                 Is used when executing log when 
     *                                 a need to write invalid commit 
     *                                 records arise.
     *
     * The remaining 2036 words are used for log information, i.e.
     * log records.
     *
     * A log record on this page has the following layout:
     * - WORD 0: LOG RECORD TYPE                           
     *     The following types are supported:
     *     - PREPARE OPERATION       An operation not yet committed.
     *     - NEW PREPARE OPERATION   A prepared operation already 
     *                               logged is inserted 
     *                               into the log again so that the
     *                               log tail can be advanced. 
     *                               This can happen when a transaction is 
     *                               committed for a long time.     
     *     - ABORT TRANSACTION       A previously prepared transaction 
     *                               was aborted.  
     *     - COMMIT TRANSACTION      A previously prepared transaction 
     *                               was committed.
     *     - INVALID COMMIT          A previous commit record was 
     *                               invalidated by a   
     *                               subsequent system restart.
     *                               A log record must be invalidated
     *                               in a system restart if it belongs
     *                               to a global checkpoint id which
     *                               is not included in the system
     *                               restart.
     *                               Otherwise it will be included in
     *                               a subsequent system restart since
     *                               it will then most likely belong
     *                               to a global checkpoint id which
     *                               is part of that system
     *                               restart.  
     *                               This is not a correct behaviour
     *                               since this operation is lost in a
     *                               system restart and should not
     *                               reappear at a later system
     *                               restart.
     *     - COMPLETED GCI           A GCI has now been completed.
     *     - FRAGMENT SPLIT          A fragment has been split 
     *                               (not implemented yet)
     *     - FILE DESCRIPTOR         This is always the first log record 
     *                               in a file.
     *                               It is always placed on page 0 after 
     *                               the header.
     *                               It is written when the file is 
     *                               opened and when the file is closed.
     *     - NEXT LOG RECORD         This log record only records where 
     *                               the next log record starts.
     *     - NEXT MBYTE RECORD       This log record specifies that there 
     *                               are no more log records in this mbyte.
     *
     *
     * A FILE DESCRIPTOR log record continues as follows:
     * - WORD 1: NO_LOG_DESCRIPTORS  This defines the number of 
     *                               descriptors of log files that
     *                               will follow hereafter (max 32).
     *                               the log descriptor will describe
     *                               information about
     *                               max_gci_completed,
     *                               max_gci_started and log_lap at
     *                               every 1 mbyte of the log file
     *                               since a log file is 16 mbyte
     *                               always, i need 16 entries in the
     *                               array with max_gci_completed,
     *                               max_gci_started and log_lap. thus
     *                               32 entries per log file
     *                               descriptor (max 32*48 = 1536,
     *                               always fits in page 0).
     * - WORD 2: LAST LOG FILE       The number of the log file currently 
     *                               open.  This is only valid in file 0.
     * - WORD 3 - WORD 18:           MAX_GCI_COMPLETED for every 1 mbyte 
     *                               in this log file.
     * - WORD 19 - WORD 34:          MAX_GCI_STARTED for every 1 mbyte 
     *                               in this log file.
     *
     * Then it continues for NO_LOG_DESCRIPTORS until all subsequent 
     * log files (max 32) have been properly described.
     *
     *
     * A PREPARE OPERATION log record continues as follows:
     * - WORD 1: LOG RECORD SIZE
     * - WORD 2: HASH VALUE                   
     * - WORD 3: SCHEMA VERSION 
     * - WORD 4: OPERATION TYPE
     *            = 0 READ,
     *            = 1 UPDATE,
     *            = 2 INSERT,
     *            = 3 DELETE
     * - WORD 5: NUMBER OF WORDS IN ATTRINFO PART
     * - WORD 6: KEY LENGTH IN WORDS
     * - WORD 7 - (WORD 7 + KEY_LENGTH - 1)                 The tuple key
     * - (WORD 7 + KEY_LENGTH) - 
     *   (WORD 7 + KEY_LENGTH + ATTRINFO_LENGTH - 1)        The attrinfo
     *                                                                  
     * A log record can be spread in several pages in some cases.
     * The next log record always starts immediately after this log record.
     * A log record does however never traverse a 1 mbyte boundary. 
     * This is used to ensure that we can always come back if something 
     * strange occurs in the log file.
     * To ensure this we also have log records which only records 
     * the next log record.
     *
     *
     * A COMMIT TRANSACTION log record continues as follows:
     * - WORD 1: TRANSACTION ID PART 1
     * - WORD 2: TRANSACTION ID PART 2
     * - WORD 3: FRAGMENT ID OF THE OPERATION
     * - WORD 4: TABLE ID OF THE OPERATION
     * - WORD 5: THE FILE NUMBER OF THE PREPARE RECORD
     * - WORD 6: THE STARTING PAGE NUMBER OF THE PREPARE RECORD
     * - WORD 7: THE STARTING PAGE INDEX OF THE PREPARE RECORD
     * - WORD 8: THE STOP PAGE NUMBER OF THE PREPARE RECORD
     * - WORD 9: GLOBAL CHECKPOINT OF THE TRANSACTION
     *
     *
     * An ABORT TRANSACTION log record continues as follows:
     * - WORD 1: TRANSACTION ID PART 1
     * - WORD 2: TRANSACTION ID PART 2 
     *
     * 
     * A COMPLETED CGI log record continues as follows:
     * - WORD 1: THE COMPLETED GCI                                 
     *
     *
     * A NEXT LOG RECORD log record continues as follows:
     * - There is no more information needed. 
     *   The next log record will always refer to the start of the next page.
     *
     * A NEXT MBYTE RECORD log record continues as follows:
     * - There is no more information needed. 
     *   The next mbyte will always refer to the start of the next mbyte.
     */
    UintR logPageWord[8192]; // Size 32 kbytes
  };  
  typedef Ptr<LogPageRecord> LogPageRecordPtr;

  struct PageRefRecord {
    UintR pageRef[8];
    UintR prNext;
    UintR prPrev;
    Uint16 prFileNo;
    Uint16 prPageNo;
  }; // size 44 bytes
  typedef Ptr<PageRefRecord> PageRefRecordPtr;

  struct Tablerec {
    enum TableStatus {
      TABLE_DEFINED = 0,
      NOT_DEFINED = 1,
      ADD_TABLE_ONGOING = 2,
      PREP_DROP_TABLE_DONE = 3,
      DROP_TABLE_WAIT_USAGE = 4,
      DROP_TABLE_WAIT_DONE = 5,
      DROP_TABLE_ACC = 6,
      DROP_TABLE_TUP = 7,
      DROP_TABLE_TUX = 8
    };
    
    UintR fragrec[MAX_FRAG_PER_NODE];
    Uint16 fragid[MAX_FRAG_PER_NODE];
    /**
     * Status of the table 
     */
    TableStatus tableStatus;
    /**
     * Table type and target table of index.
     */
    Uint16 tableType;
    Uint16 primaryTableId;
    Uint32 schemaVersion;
    Uint8 m_disk_table;

    Uint32 usageCount;
  }; // Size 100 bytes
  typedef Ptr<Tablerec> TablerecPtr;

  struct TcConnectionrec {
    enum ListState {
      NOT_IN_LIST = 0,
      WAIT_QUEUE_LIST = 3
    };
    enum LogWriteState {
      NOT_STARTED = 0,
      NOT_WRITTEN = 1,
      NOT_WRITTEN_WAIT = 2,
      WRITTEN = 3
    };
    enum AbortState {
      ABORT_IDLE = 0,
      ABORT_ACTIVE = 1,
      NEW_FROM_TC = 2,
      REQ_FROM_TC = 3,
      ABORT_FROM_TC = 4,
      ABORT_FROM_LQH = 5
    };
    enum TransactionState {
      IDLE = 0,

      /* -------------------------------------------------------------------- */
      // Transaction in progress states
      /* -------------------------------------------------------------------- */
      WAIT_ACC = 1,
      WAIT_TUPKEYINFO = 2,
      WAIT_ATTR = 3,
      WAIT_TUP = 4,
      STOPPED = 5,
      LOG_QUEUED = 6,
      PREPARED = 7,
      LOG_COMMIT_WRITTEN_WAIT_SIGNAL = 8,
      LOG_COMMIT_QUEUED_WAIT_SIGNAL = 9,
      
      /* -------------------------------------------------------------------- */
      // Commit in progress states
      /* -------------------------------------------------------------------- */
      COMMIT_STOPPED = 10,
      LOG_COMMIT_QUEUED = 11,
      COMMIT_QUEUED = 12,
      COMMITTED = 13,
      WAIT_TUP_COMMIT= 35,
      
      /* -------------------------------------------------------------------- */
      // Abort in progress states
      /* -------------------------------------------------------------------- */
      WAIT_ACC_ABORT = 14,
      ABORT_QUEUED = 15,
      ABORT_STOPPED = 16,
      WAIT_AI_AFTER_ABORT = 17,
      LOG_ABORT_QUEUED = 18,
      WAIT_TUP_TO_ABORT = 19,
      
      /* -------------------------------------------------------------------- */
      // Scan in progress states
      /* -------------------------------------------------------------------- */
      WAIT_SCAN_AI = 20,
      SCAN_STATE_USED = 21,
      SCAN_FIRST_STOPPED = 22,
      SCAN_CHECK_STOPPED = 23,
      SCAN_STOPPED = 24,
      SCAN_RELEASE_STOPPED = 25,
      SCAN_CLOSE_STOPPED = 26,
      COPY_CLOSE_STOPPED = 27,
      COPY_FIRST_STOPPED = 28,
      COPY_STOPPED = 29,
      SCAN_TUPKEY = 30,
      COPY_TUPKEY = 31,

      TC_NOT_CONNECTED = 32,
      PREPARED_RECEIVED_COMMIT = 33, // Temporary state in write commit log
      LOG_COMMIT_WRITTEN = 34        // Temporary state in write commit log
    };
    enum ConnectState {
      DISCONNECTED = 0,
      CONNECTED = 1,
      COPY_CONNECTED = 2,
      LOG_CONNECTED = 3
    };
    ConnectState connectState;
    UintR copyCountWords;
    Uint32 keyInfoIVal;
    Uint32 attrInfoIVal;
    UintR transid[2];
    AbortState abortState;
    UintR accConnectrec;
    UintR applOprec;
    UintR clientConnectrec;
    UintR tcTimer;
    UintR currReclenAi;
    UintR currTupAiLen;
    UintR fragmentid;
    UintR fragmentptr;
    UintR gci_hi;
    UintR gci_lo;
    UintR hashValue;
    /**
     * Each operation (TcConnectrec) can be stored in max one out of many 
     * lists.
     * This variable keeps track of which list it is in.
     */
    ListState listState;
    
    UintR logStartFileNo;
    LogWriteState logWriteState;
    UintR nextHashRec;
    UintR nextLogTcrec;
    UintR nextTcLogQueue;
    UintR nextTc;
    UintR nextTcConnectrec;
    UintR prevHashRec;
    UintR prevLogTcrec;
    UintR prevTc;
    UintR readlenAi;
    UintR reqRef;
    UintR reqinfo;
    UintR schemaVersion;
    UintR storedProcId;
    UintR simpleTcConnect;
    UintR tableref;
    UintR tcOprec;
    UintR tcScanInfo;
    UintR tcScanRec;
    UintR totReclenAi;
    UintR totSendlenAi;
    UintR tupConnectrec;
    UintR savePointId;
    TransactionState transactionState;
    BlockReference applRef;
    BlockReference clientBlockref;

    BlockReference reqBlockref;
    BlockReference tcBlockref;
    BlockReference tcAccBlockref;
    BlockReference tcTuxBlockref;
    BlockReference tcTupBlockref;
    Uint32 commitAckMarker;
    union {
      Uint32 m_scan_curr_range_no;
      UintR noFiredTriggers;
    };
    Uint16 errorCode;
    Uint16 logStartPageIndex;
    Uint16 logStartPageNo;
    Uint16 logStopPageNo;
    Uint16 nextReplica;
    Uint16 primKeyLen;
    Uint16 save1;
    Uint16 nodeAfterNext[3];

    Uint8 activeCreat;
    Uint8 apiVersionNo;
    Uint8 dirtyOp;
    Uint8 indTakeOver;
    Uint8 lastReplicaNo;
    Uint8 lockType;
    Uint8 nextSeqNoReplica;
    Uint8 opSimple;
    Uint8 opExec;
    Uint8 operation;
    Uint8 m_reorg;
    Uint8 reclenAiLqhkey;
    Uint8 replicaType;
    Uint8 seqNoReplica;
    Uint8 tcNodeFailrec;
    Uint8 m_disk_table;
    Uint8 m_use_rowid;
    Uint8 m_dealloc;
    enum op_flags {
      OP_ISLONGREQ              = 0x1,
      OP_SAVEATTRINFO           = 0x2,
      OP_SCANKEYINFOPOSSAVED    = 0x4
    };
    Uint32 m_flags;
    Uint32 m_log_part_ptr_i;
    SectionReader::PosInfo scanKeyInfoPos;
    Local_key m_row_id;

    struct {
      Uint32 m_cnt;
      Uint32 m_page_id[2];
      Local_key m_disk_ref[2];
    } m_nr_delete;
  }; /* p2c: size = 280 bytes */
  
  typedef Ptr<TcConnectionrec> TcConnectionrecPtr;

  struct TcNodeFailRecord {
    enum TcFailStatus {
      TC_STATE_TRUE = 0,
      TC_STATE_FALSE = 1,
      TC_STATE_BREAK = 2
    };
    UintR lastNewTcRef;
    UintR newTcRef;
    TcFailStatus tcFailStatus;
    UintR tcRecNow;
    BlockReference lastNewTcBlockref;
    BlockReference newTcBlockref;
    Uint16 oldNodeId;
  }; // Size 28 bytes
  typedef Ptr<TcNodeFailRecord> TcNodeFailRecordPtr;

  struct CommitLogRecord {
    Uint32 startPageNo;
    Uint32 startPageIndex;
    Uint32 stopPageNo;
    Uint32 fileNo;
  };
  //for statistic information about redo log initialization
  Uint32 totalLogFiles;
  Uint32 logFileInitDone;
  Uint32 totallogMBytes;
  Uint32 logMBytesInitDone;

  Uint32 m_startup_report_frequency;
  NDB_TICKS m_next_report_time;
 
public:
  Dblqh(Block_context& ctx, Uint32 instanceNumber = 0);
  virtual ~Dblqh();

  void receive_keyinfo(Signal*, Uint32 * data, Uint32 len);
  void receive_attrinfo(Signal*, Uint32 * data, Uint32 len);
  
private:
  BLOCK_DEFINES(Dblqh);

  void execPACKED_SIGNAL(Signal* signal);
  void execDEBUG_SIG(Signal* signal);
  void execATTRINFO(Signal* signal);
  void execKEYINFO(Signal* signal);
  void execLQHKEYREQ(Signal* signal);
  void execLQHKEYREF(Signal* signal);
  void execCOMMIT(Signal* signal);
  void execCOMPLETE(Signal* signal);
  void execLQHKEYCONF(Signal* signal);
  void execTESTSIG(Signal* signal);
  void execLQH_RESTART_OP(Signal* signal);
  void execCONTINUEB(Signal* signal);
  void execSTART_RECREQ(Signal* signal);
  void execSTART_RECCONF(Signal* signal);
  void execEXEC_FRAGREQ(Signal* signal);
  void execEXEC_FRAGCONF(Signal* signal);
  void execEXEC_FRAGREF(Signal* signal);
  void execSTART_EXEC_SR(Signal* signal);
  void execEXEC_SRREQ(Signal* signal);
  void execEXEC_SRCONF(Signal* signal);
  void execREAD_PSEUDO_REQ(Signal* signal);
  void execSIGNAL_DROPPED_REP(Signal* signal);

  void execDUMP_STATE_ORD(Signal* signal);
  void execACC_ABORTCONF(Signal* signal);
  void execNODE_FAILREP(Signal* signal);
  void execCHECK_LCP_STOP(Signal* signal);
  void execSEND_PACKED(Signal* signal);
  void execTUP_ATTRINFO(Signal* signal);
  void execREAD_CONFIG_REQ(Signal* signal);

  void execCREATE_TAB_REQ(Signal* signal);
  void execCREATE_TAB_REF(Signal* signal);
  void execCREATE_TAB_CONF(Signal* signal);
  void execLQHADDATTREQ(Signal* signal);
  void execTUP_ADD_ATTCONF(Signal* signal);
  void execTUP_ADD_ATTRREF(Signal* signal);

  void execLQHFRAGREQ(Signal* signal);
  void execACCFRAGCONF(Signal* signal);
  void execACCFRAGREF(Signal* signal);
  void execTUPFRAGCONF(Signal* signal);
  void execTUPFRAGREF(Signal* signal);

  void execDROP_FRAG_REQ(Signal*);
  void execDROP_FRAG_REF(Signal*);
  void execDROP_FRAG_CONF(Signal*);

  void execTAB_COMMITREQ(Signal* signal);
  void execACCSEIZECONF(Signal* signal);
  void execACCSEIZEREF(Signal* signal);
  void execREAD_NODESCONF(Signal* signal);
  void execREAD_NODESREF(Signal* signal);
  void execSTTOR(Signal* signal);
  void execNDB_STTOR(Signal* signal);
  void execTUPSEIZECONF(Signal* signal);
  void execTUPSEIZEREF(Signal* signal);
  void execACCKEYCONF(Signal* signal);
  void execACCKEYREF(Signal* signal);
  void execTUPKEYCONF(Signal* signal);
  void execTUPKEYREF(Signal* signal);
  void execABORT(Signal* signal);
  void execABORTREQ(Signal* signal);
  void execCOMMITREQ(Signal* signal);
  void execCOMPLETEREQ(Signal* signal);
  void execMEMCHECKREQ(Signal* signal);
  void execSCAN_FRAGREQ(Signal* signal);
  void execSCAN_NEXTREQ(Signal* signal);
  void execACC_SCANCONF(Signal* signal);
  void execACC_SCANREF(Signal* signal);
  void execNEXT_SCANCONF(Signal* signal);
  void execNEXT_SCANREF(Signal* signal);
  void execACC_TO_REF(Signal* signal);
  void execSTORED_PROCCONF(Signal* signal);
  void execSTORED_PROCREF(Signal* signal);
  void execCOPY_FRAGREQ(Signal* signal);
  void execPREPARE_COPY_FRAG_REQ(Signal* signal);
  void execUPDATE_FRAG_DIST_KEY_ORD(Signal*);
  void execCOPY_ACTIVEREQ(Signal* signal);
  void execCOPY_STATEREQ(Signal* signal);
  void execLQH_TRANSREQ(Signal* signal);
  void execTRANSID_AI(Signal* signal);
  void execINCL_NODEREQ(Signal* signal);

  void execLCP_FRAG_ORD(Signal* signal);
  void execEMPTY_LCP_REQ(Signal* signal);
  
  void execSTART_FRAGREQ(Signal* signal);
  void execSTART_RECREF(Signal* signal);

  void execGCP_SAVEREQ(Signal* signal);
  void execSUB_GCP_COMPLETE_REP(Signal* signal);
  void execFSOPENREF(Signal* signal);
  void execFSOPENCONF(Signal* signal);
  void execFSCLOSECONF(Signal* signal);
  void execFSWRITECONF(Signal* signal);
  void execFSWRITEREF(Signal* signal);
  void execFSREADCONF(Signal* signal);
  void execFSREADREF(Signal* signal);
  void execFSWRITEREQ(Signal*);
  void execTIME_SIGNAL(Signal* signal);
  void execFSSYNCCONF(Signal* signal);

  void execALTER_TAB_REQ(Signal* signal);
  void execALTER_TAB_CONF(Signal* signal);

  void execCREATE_TRIG_IMPL_CONF(Signal* signal);
  void execCREATE_TRIG_IMPL_REF(Signal* signal);
  void execCREATE_TRIG_IMPL_REQ(Signal* signal);

  void execDROP_TRIG_IMPL_CONF(Signal* signal);
  void execDROP_TRIG_IMPL_REF(Signal* signal);
  void execDROP_TRIG_IMPL_REQ(Signal* signal);

  void execPREP_DROP_TAB_REQ(Signal* signal);
  void execDROP_TAB_REQ(Signal* signal);
  void execDROP_TAB_REF(Signal*);
  void execDROP_TAB_CONF(Signal*);
  void dropTable_nextStep(Signal*, AddFragRecordPtr);

  void execLQH_ALLOCREQ(Signal* signal);
  void execTUP_DEALLOCREQ(Signal* signal);
  void execLQH_WRITELOG_REQ(Signal* signal);

  void execTUXFRAGCONF(Signal* signal);
  void execTUXFRAGREF(Signal* signal);
  void execTUX_ADD_ATTRCONF(Signal* signal);
  void execTUX_ADD_ATTRREF(Signal* signal);

  // Statement blocks

  void init_acc_ptr_list(ScanRecord*);
  bool seize_acc_ptr_list(ScanRecord*, Uint32);
  void release_acc_ptr_list(ScanRecord*);
  Uint32 get_acc_ptr_from_scan_record(ScanRecord*, Uint32, bool);
  void set_acc_ptr_in_scan_record(ScanRecord*, Uint32, Uint32);
  void i_get_acc_ptr(ScanRecord*, Uint32*&, Uint32);
  
  void removeTable(Uint32 tableId);
  void sendLCP_COMPLETE_REP(Signal* signal, Uint32 lcpId);
  void sendEMPTY_LCP_CONF(Signal* signal, bool idle);
  void sendLCP_FRAGIDREQ(Signal* signal);
  void sendLCP_FRAG_REP(Signal * signal, const LcpRecord::FragOrd &,
                        const Fragrecord*) const;

  void updatePackedList(Signal* signal, HostRecord * ahostptr, Uint16 hostId);
  void LQHKEY_abort(Signal* signal, int errortype);
  void LQHKEY_error(Signal* signal, int errortype);
  void nextRecordCopy(Signal* signal);
  Uint32 calculateHash(Uint32 tableId, const Uint32* src);
  void continueAfterCheckLcpStopBlocked(Signal* signal);
  void checkLcpStopBlockedLab(Signal* signal);
  void sendCommittedTc(Signal* signal, BlockReference atcBlockref);
  void sendCompletedTc(Signal* signal, BlockReference atcBlockref);
  void sendLqhkeyconfTc(Signal* signal, BlockReference atcBlockref);
  void sendCommitLqh(Signal* signal, BlockReference alqhBlockref);
  void sendCompleteLqh(Signal* signal, BlockReference alqhBlockref);
  void sendPackedSignalLqh(Signal* signal, HostRecord * ahostptr);
  void sendPackedSignalTc(Signal* signal, HostRecord * ahostptr);
  void cleanUp(Signal* signal);
  void sendAttrinfoLoop(Signal* signal);
  void sendAttrinfoSignal(Signal* signal);
  void sendLqhAttrinfoSignal(Signal* signal);
  void sendKeyinfoAcc(Signal* signal, Uint32 pos);
  Uint32 initScanrec(const class ScanFragReq *,
                     Uint32 aiLen);
  void initScanTc(const class ScanFragReq *,
                  Uint32 transid1,
                  Uint32 transid2,
                  Uint32 fragId,
                  Uint32 nodeId);
  void finishScanrec(Signal* signal);
  void releaseScanrec(Signal* signal);
  void seizeScanrec(Signal* signal);
  Uint32 sendKeyinfo20(Signal* signal, ScanRecord *, TcConnectionrec *);
  void sendTCKEYREF(Signal*, Uint32 dst, Uint32 route, Uint32 cnt);
  void sendScanFragConf(Signal* signal, Uint32 scanCompleted);
  void initCopyrec(Signal* signal);
  void initCopyTc(Signal* signal, Operation_t);
  void sendCopyActiveConf(Signal* signal,Uint32 tableId);
  void checkLcpCompleted(Signal* signal);
  void checkLcpHoldop(Signal* signal);
  bool checkLcpStarted(Signal* signal);
  void checkLcpTupprep(Signal* signal);
  void getNextFragForLcp(Signal* signal);
  void sendAccContOp(Signal* signal);
  void sendStartLcp(Signal* signal);
  void setLogTail(Signal* signal, Uint32 keepGci);
  Uint32 remainingLogSize(const LogFileRecordPtr &sltCurrLogFilePtr,
			  const LogPartRecordPtr &sltLogPartPtr);
  void checkGcpCompleted(Signal* signal, Uint32 pageWritten, Uint32 wordWritten);
  void initFsopenconf(Signal* signal);
  void initFsrwconf(Signal* signal, bool write);
  void initLfo(Signal* signal);
  void initLogfile(Signal* signal, Uint32 fileNo);
  void initLogpage(Signal* signal);
  void openFileRw(Signal* signal, LogFileRecordPtr olfLogFilePtr);
  void openLogfileInit(Signal* signal);
  void openNextLogfile(Signal* signal);
  void releaseLfo(Signal* signal);
  void releaseLfoPages(Signal* signal);
  void releaseLogpage(Signal* signal);
  void seizeLfo(Signal* signal);
  void seizeLogfile(Signal* signal);
  void seizeLogpage(Signal* signal);
  void writeFileDescriptor(Signal* signal);
  void writeFileHeaderOpen(Signal* signal, Uint32 type);
  void writeInitMbyte(Signal* signal);
  void writeSinglePage(Signal* signal, Uint32 pageNo,
                       Uint32 wordWritten, Uint32 place,
                       bool sync = true);
  void buildLinkedLogPageList(Signal* signal);
  void changeMbyte(Signal* signal);
  Uint32 checkIfExecLog(Signal* signal);
  void checkNewMbyte(Signal* signal);
  void checkReadExecSr(Signal* signal);
  void checkScanTcCompleted(Signal* signal);
  void closeFile(Signal* signal, LogFileRecordPtr logFilePtr, Uint32 place);
  void completedLogPage(Signal* signal, Uint32 clpType, Uint32 place);

  void commit_reorg(TablerecPtr tablePtr);
  void wait_reorg_suma_filter_enabled(Signal*);

  void deleteFragrec(Uint32 fragId);
  void deleteTransidHash(Signal* signal);
  void findLogfile(Signal* signal,
                   Uint32 fileNo,
                   LogPartRecordPtr flfLogPartPtr,
                   LogFileRecordPtr* parLogFilePtr);
  void findPageRef(Signal* signal, CommitLogRecord* commitLogRecord);
  int  findTransaction(UintR Transid1, UintR Transid2, UintR TcOprec);
  void getFirstInLogQueue(Signal* signal);
  bool getFragmentrec(Signal* signal, Uint32 fragId);
  void initialiseAddfragrec(Signal* signal);
  void initialiseFragrec(Signal* signal);
  void initialiseGcprec(Signal* signal);
  void initialiseLcpRec(Signal* signal);
  void initialiseLfo(Signal* signal);
  void initialiseLogFile(Signal* signal);
  void initialiseLogPage(Signal* signal);
  void initialiseLogPart(Signal* signal);
  void initialisePageRef(Signal* signal);
  void initialiseScanrec(Signal* signal);
  void initialiseTabrec(Signal* signal);
  void initialiseTcrec(Signal* signal);
  void initialiseTcNodeFailRec(Signal* signal);
  void initFragrec(Signal* signal,
                   Uint32 tableId,
                   Uint32 fragId,
                   Uint32 copyType);
  void initFragrecSr(Signal* signal);
  void initGciInLogFileRec(Signal* signal, Uint32 noFdDesc);
  void initLcpSr(Signal* signal,
                 Uint32 lcpNo,
                 Uint32 lcpId,
                 Uint32 tableId,
                 Uint32 fragId,
                 Uint32 fragPtr);
  void initLogpart(Signal* signal);
  void initLogPointers(Signal* signal);
  void initReqinfoExecSr(Signal* signal);
  bool insertFragrec(Signal* signal, Uint32 fragId);
  void linkFragQueue(Signal* signal);
  void linkWaitLog(Signal* signal, LogPartRecordPtr regLogPartPtr);
  void logNextStart(Signal* signal);
  void moveToPageRef(Signal* signal);
  void readAttrinfo(Signal* signal);
  void readCommitLog(Signal* signal, CommitLogRecord* commitLogRecord);
  void readExecLog(Signal* signal);
  void readExecSrNewMbyte(Signal* signal);
  void readExecSr(Signal* signal);
  void readKey(Signal* signal);
  void readLogData(Signal* signal, Uint32 noOfWords, Uint32& sectionIVal);
  void readLogHeader(Signal* signal);
  Uint32 readLogword(Signal* signal);
  Uint32 readLogwordExec(Signal* signal);
  void readSinglePage(Signal* signal, Uint32 pageNo);
  void releaseActiveCopy(Signal* signal);
  void releaseAddfragrec(Signal* signal);
  void releaseFragrec();
  void releaseOprec(Signal* signal);
  void releasePageRef(Signal* signal);
  void releaseMmPages(Signal* signal);
  void releasePrPages(Signal* signal);
  void releaseTcrec(Signal* signal, TcConnectionrecPtr tcConnectptr);
  void releaseTcrecLog(Signal* signal, TcConnectionrecPtr tcConnectptr);
  void releaseWaitQueue(Signal* signal);
  void removeLogTcrec(Signal* signal);
  void removePageRef(Signal* signal);
  Uint32 returnExecLog(Signal* signal);
  int saveAttrInfoInSection(const Uint32* dataPtr, Uint32 len);
  void seizeAddfragrec(Signal* signal);
  Uint32 seizeSegment();
  Uint32 copyNextRange(Uint32 * dst, TcConnectionrec*);

  void seizeFragmentrec(Signal* signal);
  void seizePageRef(Signal* signal);
  void seizeTcrec();
  void sendAborted(Signal* signal);
  void sendLqhTransconf(Signal* signal, LqhTransConf::OperationStatus);
  void sendTupkey(Signal* signal);
  void startExecSr(Signal* signal);
  void startNextExecSr(Signal* signal);
  void startTimeSupervision(Signal* signal);
  void stepAhead(Signal* signal, Uint32 stepAheadWords);
  void systemError(Signal* signal, int line);
  void writeAbortLog(Signal* signal);
  void writeCommitLog(Signal* signal, LogPartRecordPtr regLogPartPtr);
  void writeCompletedGciLog(Signal* signal);
  void writeDbgInfoPageHeader(LogPageRecordPtr logPagePtr, Uint32 place,
                              Uint32 pageNo, Uint32 wordWritten);
  void writeDirty(Signal* signal, Uint32 place);
  void writeKey(Signal* signal);
  void writeLogHeader(Signal* signal);
  void writeLogWord(Signal* signal, Uint32 data);
  void writeLogWords(Signal* signal, const Uint32* data, Uint32 len);
  void writeNextLog(Signal* signal);
  void errorReport(Signal* signal, int place);
  void warningReport(Signal* signal, int place);
  void invalidateLogAfterLastGCI(Signal *signal);
  Uint32 nextLogFilePtr(Uint32 logFilePtrI);
  void readFileInInvalidate(Signal *signal, int stepNext);
  void writeFileInInvalidate(Signal *signal, int stepPrev);
  void exitFromInvalidate(Signal* signal);
  Uint32 calcPageCheckSum(LogPageRecordPtr logP);
  Uint32 handleLongTupKey(Signal* signal, Uint32* dataPtr, Uint32 len);

  // Generated statement blocks
  void systemErrorLab(Signal* signal, int line);
  void initFourth(Signal* signal);
  void packLqhkeyreqLab(Signal* signal);
  void sendNdbSttorryLab(Signal* signal);
  void execSrCompletedLab(Signal* signal);
  void execLogRecord(Signal* signal);
  void srPhase3Comp(Signal* signal);
  void srLogLimits(Signal* signal);
  void srGciLimits(Signal* signal);
  void srPhase3Start(Signal* signal);
  void checkStartCompletedLab(Signal* signal);
  void continueAbortLab(Signal* signal);
  void abortContinueAfterBlockedLab(Signal* signal, bool canBlock);
  void abortCommonLab(Signal* signal);
  void localCommitLab(Signal* signal);
  void abortErrorLab(Signal* signal);
  void continueAfterReceivingAllAiLab(Signal* signal);
  void abortStateHandlerLab(Signal* signal);
  void writeAttrinfoLab(Signal* signal);
  void scanAttrinfoLab(Signal* signal, Uint32* dataPtr, Uint32 length);
  void abort_scan(Signal* signal, Uint32 scan_ptr_i, Uint32 errcode);
  void localAbortStateHandlerLab(Signal* signal);
  void logLqhkeyreqLab(Signal* signal);
  void lqhAttrinfoLab(Signal* signal, Uint32* dataPtr, Uint32 length);
  void rwConcludedAiLab(Signal* signal);
  void aiStateErrorCheckLab(Signal* signal, Uint32* dataPtr, Uint32 length);
  void takeOverErrorLab(Signal* signal);
  void endgettupkeyLab(Signal* signal);
  bool checkTransporterOverloaded(Signal* signal,
                                  const NodeBitmask& all,
                                  const class LqhKeyReq* req);
  void noFreeRecordLab(Signal* signal, 
		       const class LqhKeyReq * lqhKeyReq, 
		       Uint32 errorCode);
  void logLqhkeyrefLab(Signal* signal);
  void closeCopyLab(Signal* signal);
  void commitReplyLab(Signal* signal);
  void completeUnusualLab(Signal* signal);
  void completeTransNotLastLab(Signal* signal);
  void completedLab(Signal* signal);
  void copyCompletedLab(Signal* signal);
  void completeLcpRoundLab(Signal* signal, Uint32 lcpId);
  void continueAfterLogAbortWriteLab(Signal* signal);
  void sendAttrinfoLab(Signal* signal);
  void sendExecConf(Signal* signal);
  void execSr(Signal* signal);
  void srFourthComp(Signal* signal);
  void timeSup(Signal* signal);
  void closeCopyRequestLab(Signal* signal);
  void closeScanRequestLab(Signal* signal);
  void scanTcConnectLab(Signal* signal, Uint32 startTcCon, Uint32 fragId);
  void initGcpRecLab(Signal* signal);
  void prepareContinueAfterBlockedLab(Signal* signal);
  void commitContinueAfterBlockedLab(Signal* signal);
  void continueCopyAfterBlockedLab(Signal* signal);
  void continueFirstCopyAfterBlockedLab(Signal* signal);
  void continueFirstScanAfterBlockedLab(Signal* signal);
  void continueScanAfterBlockedLab(Signal* signal);
  void continueScanReleaseAfterBlockedLab(Signal* signal);
  void continueCloseScanAfterBlockedLab(Signal* signal);
  void continueCloseCopyAfterBlockedLab(Signal* signal);
  void sendExecFragRefLab(Signal* signal);
  void fragrefLab(Signal* signal, Uint32 errorCode, const LqhFragReq* req);
  void abortAddFragOps(Signal* signal);
  void rwConcludedLab(Signal* signal);
  void sendsttorryLab(Signal* signal);
  void initialiseRecordsLab(Signal* signal, Uint32 data, Uint32, Uint32);
  void startphase2Lab(Signal* signal, Uint32 config);
  void startphase3Lab(Signal* signal);
  void startphase4Lab(Signal* signal);
  void startphase6Lab(Signal* signal);
  void moreconnectionsLab(Signal* signal);
  void scanReleaseLocksLab(Signal* signal);
  void closeScanLab(Signal* signal);
  void nextScanConfLoopLab(Signal* signal);
  void scanNextLoopLab(Signal* signal);
  void commitReqLab(Signal* signal, Uint32 gci_hi, Uint32 gci_lo);
  void completeTransLastLab(Signal* signal);
  void tupScanCloseConfLab(Signal* signal);
  void tupCopyCloseConfLab(Signal* signal);
  void accScanCloseConfLab(Signal* signal);
  void accCopyCloseConfLab(Signal* signal);
  void nextScanConfScanLab(Signal* signal);
  void nextScanConfCopyLab(Signal* signal);
  void continueScanNextReqLab(Signal* signal);
  bool keyinfoLab(const Uint32 * src, Uint32 len);
  void copySendTupkeyReqLab(Signal* signal);
  void storedProcConfScanLab(Signal* signal);
  void storedProcConfCopyLab(Signal* signal);
  void copyStateFinishedLab(Signal* signal);
  void lcpCompletedLab(Signal* signal);
  void lcpStartedLab(Signal* signal);
  void contChkpNextFragLab(Signal* signal);
  void startLcpRoundLab(Signal* signal);
  void startFragRefLab(Signal* signal);
  void srCompletedLab(Signal* signal);
  void openFileInitLab(Signal* signal);
  void openSrFrontpageLab(Signal* signal);
  void openSrLastFileLab(Signal* signal);
  void openSrNextFileLab(Signal* signal);
  void openExecSrStartLab(Signal* signal);
  void openExecSrNewMbyteLab(Signal* signal);
  void openSrFourthPhaseLab(Signal* signal);
  void openSrFourthZeroSkipInitLab(Signal* signal);
  void openSrFourthZeroLab(Signal* signal);
  void openExecLogLab(Signal* signal);
  void checkInitCompletedLab(Signal* signal);
  void closingSrLab(Signal* signal);
  void closeExecSrLab(Signal* signal);
  void execLogComp(Signal* signal);
  void closeWriteLogLab(Signal* signal);
  void closeExecLogLab(Signal* signal);
  void writePageZeroLab(Signal* signal);
  void lastWriteInFileLab(Signal* signal);
  void initWriteEndLab(Signal* signal);
  void initFirstPageLab(Signal* signal);
  void writeGciZeroLab(Signal* signal);
  void writeDirtyLab(Signal* signal);
  void writeInitMbyteLab(Signal* signal);
  void writeLogfileLab(Signal* signal);
  void firstPageWriteLab(Signal* signal);
  void readSrLastMbyteLab(Signal* signal);
  void readSrLastFileLab(Signal* signal);
  void readSrNextFileLab(Signal* signal);
  void readExecSrLab(Signal* signal);
  void readExecLogLab(Signal* signal);
  void readSrFourthPhaseLab(Signal* signal);
  void readSrFourthZeroLab(Signal* signal);
  void copyLqhKeyRefLab(Signal* signal);
  void restartOperationsLab(Signal* signal);
  void lqhTransNextLab(Signal* signal);
  void restartOperationsAfterStopLab(Signal* signal);
  void startphase1Lab(Signal* signal, Uint32 config, Uint32 nodeId);
  void tupkeyConfLab(Signal* signal);
  void copyTupkeyConfLab(Signal* signal);
  void scanTupkeyConfLab(Signal* signal);
  void scanTupkeyRefLab(Signal* signal);
  void accScanConfScanLab(Signal* signal);
  void accScanConfCopyLab(Signal* signal);
  void scanLockReleasedLab(Signal* signal);
  void openSrFourthNextLab(Signal* signal);
  void closingInitLab(Signal* signal);
  void closeExecSrCompletedLab(Signal* signal);
  void readSrFrontpageLab(Signal* signal);
  
  void sendCreateTabReq(Signal*, AddFragRecordPtr);
  void sendAddAttrReq(Signal* signal);
  void sendAddFragReq(Signal* signal);
  void dropTab_wait_usage(Signal*);
  Uint32 get_table_state_error(Ptr<Tablerec> tabPtr) const;

  void remove_commit_marker(TcConnectionrec * const regTcPtr);
  // Initialisation
  void initData();
  void initRecords();
protected:
  virtual bool getParam(const char* name, Uint32* count);
  
private:
  

  bool validate_filter(Signal*);
  bool match_and_print(Signal*, Ptr<TcConnectionrec>);

  void define_backup(Signal*);
  void execDEFINE_BACKUP_REF(Signal*);
  void execDEFINE_BACKUP_CONF(Signal*);
  void execBACKUP_FRAGMENT_REF(Signal* signal);
  void execBACKUP_FRAGMENT_CONF(Signal* signal);
  void execLCP_PREPARE_REF(Signal* signal);
  void execLCP_PREPARE_CONF(Signal* signal);
  void execEND_LCPREF(Signal* signal);
  void execEND_LCPCONF(Signal* signal);
  Uint32 m_backup_ptr;

  void send_restore_lcp(Signal * signal);
  void execRESTORE_LCP_REF(Signal* signal);
  void execRESTORE_LCP_CONF(Signal* signal);

  /**
   * For periodic redo log file initialization status reporting 
   * and explicit redo log file status reporting
   */
  /* Init at start of redo log file initialization, timers etc... */
  void initReportStatus(Signal* signal);
  /* Check timers for reporting at certain points */
  void checkReportStatus(Signal* signal);
  /* Send redo log file initialization status, invoked either periodically, or explicitly */
  void reportStatus(Signal* signal);
  /* redo log file initialization completed report*/
  void logfileInitCompleteReport(Signal* signal);
 
  void check_send_scan_hb_rep(Signal* signal, ScanRecord*, TcConnectionrec*);
  
  Dbtup* c_tup;
  Dbacc* c_acc;
  Lgman* c_lgman;

  /**
   * Read primary key from tup
   */
  Uint32 readPrimaryKeys(ScanRecord*, TcConnectionrec*, Uint32 * dst);

  /**
   * Read primary key from operation
   */
public:
  Uint32 readPrimaryKeys(Uint32 opPtrI, Uint32 * dst, bool xfrm);
private:

  void acckeyconf_tupkeyreq(Signal*, TcConnectionrec*, Fragrecord*, Uint32, Uint32);
  void acckeyconf_load_diskpage(Signal*,TcConnectionrecPtr,Fragrecord*,Uint32);
  
  void handle_nr_copy(Signal*, Ptr<TcConnectionrec>);
  void exec_acckeyreq(Signal*, Ptr<TcConnectionrec>);
  int compare_key(const TcConnectionrec*, const Uint32 * ptr, Uint32 len);
  void nr_copy_delete_row(Signal*, Ptr<TcConnectionrec>, Local_key*, Uint32);
  Uint32 getKeyInfoWordOrZero(const TcConnectionrec* regTcPtr, 
                              Uint32 offset);
public:
  struct Nr_op_info
  {
    Uint32 m_ptr_i;
    Uint32 m_tup_frag_ptr_i;
    Uint32 m_gci_hi;
    Uint32 m_gci_lo;
    Uint32 m_page_id;
    Local_key m_disk_ref;
  };
  void get_nr_op_info(Nr_op_info*, Uint32 page_id = RNIL);
  void nr_delete_complete(Signal*, Nr_op_info*);
  
public:
  void acckeyconf_load_diskpage_callback(Signal*, Uint32, Uint32);
  
private:
  void next_scanconf_load_diskpage(Signal* signal, 
				   ScanRecordPtr scanPtr,
				   Ptr<TcConnectionrec> regTcPtr,
				   Fragrecord* fragPtrP);
  
  void next_scanconf_tupkeyreq(Signal* signal, ScanRecordPtr,
			       TcConnectionrec * regTcPtr,
			       Fragrecord* fragPtrP,
			       Uint32 disk_page);

public:  
  void next_scanconf_load_diskpage_callback(Signal* signal, Uint32, Uint32);

  void tupcommit_conf_callback(Signal* signal, Uint32 tcPtrI);
private:
  void tupcommit_conf(Signal* signal, TcConnectionrec *,Fragrecord *);
  
// ----------------------------------------------------------------
// These are variables handling the records. For most records one
// pointer to the array of structs, one pointer-struct, a file size
// and a first free record variable. The pointer struct are temporary
// variables that are kept on the class object since there are often a
// great deal of those variables that exist simultaneously and
// thus no perfect solution of handling them is currently available.
// ----------------------------------------------------------------
/* ------------------------------------------------------------------------- */
/*       POSITIONS WITHIN THE ATTRINBUF AND THE MAX SIZE OF DATA WITHIN AN   */
/*       ATTRINBUF.                                                          */
/* ------------------------------------------------------------------------- */


#define ZADDFRAGREC_FILE_SIZE 1
  AddFragRecord *addFragRecord;
  AddFragRecordPtr addfragptr;
  UintR cfirstfreeAddfragrec;
  UintR caddfragrecFileSize;
  Uint32 c_active_add_frag_ptr_i;

// Configurable
  FragrecordPtr fragptr;
  ArrayPool<Fragrecord> c_fragment_pool;
  RSS_AP_SNAPSHOT(c_fragment_pool);

#define ZGCPREC_FILE_SIZE 1
  GcpRecord *gcpRecord;
  GcpRecordPtr gcpPtr;
  UintR cgcprecFileSize;

// MAX_NDB_NODES is the size of this array
  HostRecord *hostRecord;
  UintR chostFileSize;

#define ZNO_CONCURRENT_LCP 1
  LcpRecord *lcpRecord;
  LcpRecordPtr lcpPtr;
  UintR cfirstfreeLcpLoc;
  UintR clcpFileSize;

#define ZLOG_PART_FILE_SIZE 4
  LogPartRecord *logPartRecord;
  LogPartRecordPtr logPartPtr;
  UintR clogPartFileSize;
  Uint32 clogFileSize; // In MBYTE
  Uint32 cmaxLogFilesInPageZero; //

// Configurable
  LogFileRecord *logFileRecord;
  LogFileRecordPtr logFilePtr;
  UintR cfirstfreeLogFile;
  UintR clogFileFileSize;

#define ZLFO_MIN_FILE_SIZE 256
// RedoBuffer/32K minimum ZLFO_MIN_FILE_SIZE
  LogFileOperationRecord *logFileOperationRecord;
  LogFileOperationRecordPtr lfoPtr;
  UintR cfirstfreeLfo;
  UintR clfoFileSize;

  LogPageRecord *logPageRecord;
  void *logPageRecordUnaligned;
  LogPageRecordPtr logPagePtr;
  UintR cfirstfreeLogPage;
  UintR clogPageFileSize;

#define ZPAGE_REF_FILE_SIZE 20
  PageRefRecord *pageRefRecord;
  PageRefRecordPtr pageRefPtr;
  UintR cfirstfreePageRef;
  UintR cpageRefFileSize;

// Configurable
  ArrayPool<ScanRecord> c_scanRecordPool;
  ScanRecordPtr scanptr;
  UintR cscanNoFreeRec;
  Uint32 cscanrecFileSize;

// Configurable
  Tablerec *tablerec;
  TablerecPtr tabptr;
  UintR ctabrecFileSize;

// Configurable
  TcConnectionrec *tcConnectionrec;
  TcConnectionrecPtr tcConnectptr;
  UintR cfirstfreeTcConrec;
  UintR ctcConnectrecFileSize;

// MAX_NDB_NODES is the size of this array
  TcNodeFailRecord *tcNodeFailRecord;
  TcNodeFailRecordPtr tcNodeFailptr;
  UintR ctcNodeFailrecFileSize;

  Uint16 terrorCode;

  Uint32 c_firstInNodeGroup;

// ------------------------------------------------------------------------
// These variables are used to store block state which do not need arrays
// of struct's.
// ------------------------------------------------------------------------
  Uint32 c_lcpId;
  Uint32 cnoOfFragsCheckpointed;

/* ------------------------------------------------------------------------- */
// cmaxWordsAtNodeRec keeps track of how many words that currently are
// outstanding in a node recovery situation.
// cbookedAccOps keeps track of how many operation records that have been
// booked in ACC for the scan processes.
// cmaxAccOps contains the maximum number of operation records which can be
// allocated for scan purposes in ACC.
/* ------------------------------------------------------------------------- */
  UintR cmaxWordsAtNodeRec;
  UintR cbookedAccOps;
  UintR cmaxAccOps;
/* ------------------------------------------------------------------------- */
/*THIS STATE VARIABLE IS ZTRUE IF AN ADD NODE IS ONGOING. ADD NODE MEANS     */
/*THAT CONNECTIONS ARE SET-UP TO THE NEW NODE.                               */
/* ------------------------------------------------------------------------- */
  Uint8 caddNodeState;
/* ------------------------------------------------------------------------- */
/*THIS VARIABLE SPECIFIES WHICH TYPE OF RESTART THAT IS ONGOING              */
/* ------------------------------------------------------------------------- */
  Uint16 cstartType;
/* ------------------------------------------------------------------------- */
/*THIS VARIABLE INDICATES WHETHER AN INITIAL RESTART IS ONGOING OR NOT.      */
/* ------------------------------------------------------------------------- */
  Uint8 cinitialStartOngoing;
/* ------------------------------------------------------------------------- */
/*THIS VARIABLE KEEPS TRACK OF WHEN TUP AND ACC HAVE COMPLETED EXECUTING     */
/*THEIR UNDO LOG.                                                            */
/* ------------------------------------------------------------------------- */
  ExecUndoLogState csrExecUndoLogState;
/* ------------------------------------------------------------------------- */
/*THIS VARIABLE KEEPS TRACK OF WHEN TUP AND ACC HAVE CONFIRMED COMPLETION    */
/*OF A LOCAL CHECKPOINT ROUND.                                               */
/* ------------------------------------------------------------------------- */
  LcpCloseState clcpCompletedState;
/* ------------------------------------------------------------------------- */
/*DURING CONNECTION PROCESSES IN SYSTEM RESTART THESE VARIABLES KEEP TRACK   */
/*OF HOW MANY CONNECTIONS AND RELEASES THAT ARE TO BE PERFORMED.             */
/* ------------------------------------------------------------------------- */
/***************************************************************************>*/
/*THESE VARIABLES CONTAIN INFORMATION USED DURING SYSTEM RESTART.            */
/***************************************************************************>*/
/* ------------------------------------------------------------------------- */
/*THIS VARIABLE IS ZTRUE IF THE SIGNAL START_REC_REQ HAVE BEEN RECEIVED.     */
/*RECEPTION OF THIS SIGNAL INDICATES THAT ALL FRAGMENTS THAT THIS NODE       */
/*SHOULD START HAVE BEEN RECEIVED.                                           */
/* ------------------------------------------------------------------------- */
  enum { 
    SRR_INITIAL                = 0
    ,SRR_START_REC_REQ_ARRIVED = 1
    ,SRR_REDO_COMPLETE         = 2
    ,SRR_FIRST_LCP_DONE        = 3
  } cstartRecReq;
  Uint32 cstartRecReqData;
  
/* ------------------------------------------------------------------------- */
/*THIS VARIABLE KEEPS TRACK OF HOW MANY FRAGMENTS THAT PARTICIPATE IN        */
/*EXECUTING THE LOG. IF ZERO WE DON'T NEED TO EXECUTE THE LOG AT ALL.        */
/* ------------------------------------------------------------------------- */
  Uint32 cnoFragmentsExecSr;

  /**
   * This is no of sent GSN_EXEC_FRAGREQ during this log phase
   */
  Uint32 cnoOutstandingExecFragReq;

/* ------------------------------------------------------------------------- */
/*THIS VARIABLE KEEPS TRACK OF WHICH OF THE FIRST TWO RESTART PHASES THAT    */
/*HAVE COMPLETED.                                                            */
/* ------------------------------------------------------------------------- */
  Uint8 csrPhaseStarted;
/* ------------------------------------------------------------------------- */
/*NUMBER OF PHASES COMPLETED OF EXECUTING THE FRAGMENT LOG.                  */
/* ------------------------------------------------------------------------- */
  Uint8 csrPhasesCompleted;
/* ------------------------------------------------------------------------- */
/*THE BLOCK REFERENCE OF THE MASTER DIH DURING SYSTEM RESTART.               */
/* ------------------------------------------------------------------------- */
  BlockReference cmasterDihBlockref;
/* ------------------------------------------------------------------------- */
/*THIS VARIABLE IS THE HEAD OF A LINKED LIST OF FRAGMENTS WAITING TO BE      */
/*RESTORED FROM DISK.                                                        */
/* ------------------------------------------------------------------------- */
  DLFifoList<Fragrecord> c_lcp_waiting_fragments;  // StartFragReq'ed
  DLFifoList<Fragrecord> c_lcp_restoring_fragments; // Restoring as we speek
  DLFifoList<Fragrecord> c_lcp_complete_fragments;  // Restored
  
/* ------------------------------------------------------------------------- */
/*USED DURING SYSTEM RESTART, INDICATES THE OLDEST GCI THAT CAN BE RESTARTED */
/*FROM AFTER THIS SYSTEM RESTART. USED TO FIND THE LOG TAIL.                 */
/* ------------------------------------------------------------------------- */
  UintR crestartOldestGci;
/* ------------------------------------------------------------------------- */
/*USED DURING SYSTEM RESTART, INDICATES THE NEWEST GCI THAT CAN BE RESTARTED */
/*AFTER THIS SYSTEM RESTART. USED TO FIND THE LOG HEAD.                      */
/* ------------------------------------------------------------------------- */
  UintR crestartNewestGci;
/* ------------------------------------------------------------------------- */
/*THE NUMBER OF LOG FILES. SET AS A PARAMETER WHEN NDB IS STARTED.           */
/* ------------------------------------------------------------------------- */
  UintR cnoLogFiles;
/* ------------------------------------------------------------------------- */
/*THESE TWO VARIABLES CONTAIN THE NEWEST GCI RECEIVED IN THE BLOCK AND THE   */
/*NEWEST COMPLETED GCI IN THE BLOCK.                                         */
/* ------------------------------------------------------------------------- */
  UintR cnewestGci;
  UintR cnewestCompletedGci;
/* ------------------------------------------------------------------------- */
/*THIS VARIABLE ONLY PASSES INFORMATION FROM STTOR TO STTORRY = TEMPORARY    */
/* ------------------------------------------------------------------------- */
  Uint16 csignalKey;
/* ------------------------------------------------------------------------- */
/*THIS VARIABLE CONTAINS THE CURRENT START PHASE IN THE BLOCK. IS ZNIL IF    */
/*NO SYSTEM RESTART IS ONGOING.                                              */
/* ------------------------------------------------------------------------- */
  Uint16 cstartPhase;
/* ------------------------------------------------------------------------- */
/*THIS VARIABLE CONTAIN THE CURRENT GLOBAL CHECKPOINT RECORD. IT'S RNIL IF   */
/*NOT A GCP SAVE IS ONGOING.                                                 */
/* ------------------------------------------------------------------------- */
  UintR ccurrentGcprec;
/* ------------------------------------------------------------------------- */
/*THESE VARIABLES ARE USED TO KEEP TRACK OF ALL ACTIVE COPY FRAGMENTS IN LQH.*/
/* ------------------------------------------------------------------------- */
  Uint8 cnoActiveCopy;
  UintR cactiveCopy[4];

/* ------------------------------------------------------------------------- */
/*THESE VARIABLES CONTAIN THE BLOCK REFERENCES OF THE OTHER NDB BLOCKS.      */
/*ALSO THE BLOCK REFERENCE OF MY OWN BLOCK = LQH                             */
/* ------------------------------------------------------------------------- */
  BlockReference caccBlockref;
  BlockReference ctupBlockref;
  BlockReference ctuxBlockref;
  BlockReference cownref;
  Uint32 cTransactionDeadlockDetectionTimeout;
  UintR cLqhTimeOutCount;
  UintR cLqhTimeOutCheckCount;
  UintR cnoOfLogPages;
/* ------------------------------------------------------------------------- */
/*THIS VARIABLE CONTAINS MY OWN PROCESSOR ID.                                */
/* ------------------------------------------------------------------------- */
  NodeId cownNodeid;

/* ------------------------------------------------------------------------- */
/*THESE VARIABLES CONTAIN INFORMATION ABOUT THE OTHER NODES IN THE SYSTEM    */
/*THESE VARIABLES ARE MOSTLY USED AT SYSTEM RESTART AND ADD NODE TO SET-UP   */
/*AND RELEASE CONNECTIONS TO OTHER NODES IN THE CLUSTER.                     */
/* ------------------------------------------------------------------------- */
/* ------------------------------------------------------------------------- */
/*THIS ARRAY CONTAINS THE PROCESSOR ID'S OF THE NODES THAT ARE ALIVE.        */
/*CNO_OF_NODES SPECIFIES HOW MANY NODES THAT ARE CURRENTLY ALIVE.            */
/*CNODE_VERSION SPECIFIES THE NDB VERSION EXECUTING ON THE NODE.             */
/* ------------------------------------------------------------------------- */
  UintR cpackedListIndex;
  Uint16 cpackedList[MAX_NDB_NODES];
  UintR cnodeData[MAX_NDB_NODES];
  UintR cnodeStatus[MAX_NDB_NODES];
  UintR cnoOfNodes;

  NdbNodeBitmask m_sr_nodes;
  NdbNodeBitmask m_sr_exec_sr_req;
  NdbNodeBitmask m_sr_exec_sr_conf;

/* ------------------------------------------------------------------------- */
/* THIS VARIABLE CONTAINS THE DIRECTORY OF A HASH TABLE OF ALL ACTIVE        */
/* OPERATION IN THE BLOCK. IT IS USED TO BE ABLE TO QUICKLY ABORT AN         */
/* OPERATION WHERE THE CONNECTION WAS LOST DUE TO NODE FAILURES. IT IS       */
/* ACTUALLY USED FOR ALL ABORTS COMMANDED BY TC.                             */
/* ------------------------------------------------------------------------- */
  UintR preComputedRequestInfoMask;
  UintR ctransidHash[1024];
  
  Uint32 c_diskless;
  Uint32 c_o_direct;
  Uint32 m_use_om_init;
  Uint32 c_error_insert_table_id;
  
public:
  bool is_same_trans(Uint32 opId, Uint32 trid1, Uint32 trid2);
  void get_op_info(Uint32 opId, Uint32 *hash, Uint32* gci_hi, Uint32* gci_lo);
  void accminupdate(Signal*, Uint32 opPtrI, const Local_key*);

  /**
   *
   */
  struct CommitAckMarker {
    CommitAckMarker() {}
    Uint32 transid1;
    Uint32 transid2;
    
    Uint32 apiRef;    // Api block ref
    Uint32 apiOprec;  // Connection Object in NDB API
    Uint32 tcNodeId;  
    union { Uint32 nextPool; Uint32 nextHash; };
    Uint32 prevHash;
    Uint32 reference_count;

    inline bool equal(const CommitAckMarker & p) const {
      return ((p.transid1 == transid1) && (p.transid2 == transid2));
    }
    
    inline Uint32 hashValue() const {
      return transid1;
    }
  };

  typedef Ptr<CommitAckMarker> CommitAckMarkerPtr;
  ArrayPool<CommitAckMarker>   m_commitAckMarkerPool;
  DLHashTable<CommitAckMarker> m_commitAckMarkerHash;
  typedef DLHashTable<CommitAckMarker>::Iterator CommitAckMarkerIterator;
  void execREMOVE_MARKER_ORD(Signal* signal);
  void scanMarkers(Signal* signal, Uint32 tcNodeFail, Uint32 bucket, Uint32 i);

  struct Counters {
    Counters() {}
    Uint32 operations;
    
    inline void clear(){
      operations = 0;
    }
  };

  Counters c_Counters;
  
  inline bool getAllowRead() const {
    return getNodeState().startLevel < NodeState::SL_STOPPING_3;
  }

  DLHashTable<ScanRecord> c_scanTakeOverHash;

  inline bool TRACE_OP_CHECK(const TcConnectionrec* regTcPtr);
#ifdef ERROR_INSERT
  void TRACE_OP_DUMP(const TcConnectionrec* regTcPtr, const char * pos);
#endif

<<<<<<< HEAD
#ifdef ERROR_INSERT
  Uint32 c_master_node_id;
#endif
=======
  Uint32 get_node_status(Uint32 nodeId) const;
>>>>>>> 5ec88c97
};

inline
bool
Dblqh::ScanRecord::check_scan_batch_completed() const
{
  Uint32 max_rows = m_max_batch_size_rows;
  Uint32 max_bytes = m_max_batch_size_bytes;

  return (max_rows > 0 && (m_curr_batch_size_rows >= max_rows))  ||
    (max_bytes > 0 && (m_curr_batch_size_bytes >= max_bytes));
}

inline
void
Dblqh::i_get_acc_ptr(ScanRecord* scanP, Uint32* &acc_ptr, Uint32 index)
{
  /* Return ptr to place where acc ptr for operation with given
   * index is stored.
   * If index == 0, it's stored in the ScanRecord, otherwise it's 
   * stored in a segment linked from the ScanRecord.
   */
  if (index == 0) {
    acc_ptr= (Uint32*)&scanP->scan_acc_op_ptr[0];
  } else {
    jam();
    
    Uint32 segmentIVal, segment, segmentOffset;
    SegmentedSectionPtr segPtr;

    segment= (index + SectionSegment::DataLength -1) / 
      SectionSegment::DataLength;
    segmentOffset= (index - 1) % SectionSegment::DataLength;

    ndbassert( segment < ScanRecord::MaxScanAccSegments );

    segmentIVal= scanP->scan_acc_op_ptr[ segment ];
    getSection(segPtr, segmentIVal);

    acc_ptr= &segPtr.p->theData[ segmentOffset ];
  }
}

inline
bool
Dblqh::is_same_trans(Uint32 opId, Uint32 trid1, Uint32 trid2)
{
  TcConnectionrecPtr regTcPtr;  
  regTcPtr.i= opId;
  ptrCheckGuard(regTcPtr, ctcConnectrecFileSize, tcConnectionrec);
  return ((regTcPtr.p->transid[0] == trid1) &&
          (regTcPtr.p->transid[1] == trid2));
}

inline
void
Dblqh::get_op_info(Uint32 opId, Uint32 *hash, Uint32* gci_hi, Uint32* gci_lo)
{
  TcConnectionrecPtr regTcPtr;  
  regTcPtr.i= opId;
  ptrCheckGuard(regTcPtr, ctcConnectrecFileSize, tcConnectionrec);
  *hash = regTcPtr.p->hashValue;
  *gci_hi = regTcPtr.p->gci_hi;
  *gci_lo = regTcPtr.p->gci_lo;
}

#include "../dbacc/Dbacc.hpp"

inline
void
Dblqh::accminupdate(Signal* signal, Uint32 opId, const Local_key* key)
{
  TcConnectionrecPtr regTcPtr;  
  regTcPtr.i= opId;
  ptrCheckGuard(regTcPtr, ctcConnectrecFileSize, tcConnectionrec);
  signal->theData[0] = regTcPtr.p->accConnectrec;
  signal->theData[1] = key->m_page_no << MAX_TUPLES_BITS | key->m_page_idx;
  c_acc->execACCMINUPDATE(signal);
  
  if (ERROR_INSERTED(5712) || ERROR_INSERTED(5713))
    ndbout << " LK: " << *key;
  regTcPtr.p->m_row_id = *key;
}

inline
bool
Dblqh::TRACE_OP_CHECK(const TcConnectionrec* regTcPtr)
{
  return (ERROR_INSERTED(5712) && 
	  (regTcPtr->operation == ZINSERT ||
	   regTcPtr->operation == ZDELETE)) ||
    ERROR_INSERTED(5713);
}

#endif<|MERGE_RESOLUTION|>--- conflicted
+++ resolved
@@ -2996,13 +2996,11 @@
   void TRACE_OP_DUMP(const TcConnectionrec* regTcPtr, const char * pos);
 #endif
 
-<<<<<<< HEAD
 #ifdef ERROR_INSERT
   Uint32 c_master_node_id;
 #endif
-=======
+
   Uint32 get_node_status(Uint32 nodeId) const;
->>>>>>> 5ec88c97
 };
 
 inline
