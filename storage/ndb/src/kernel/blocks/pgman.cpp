/*
   Copyright (c) 2005, 2023, Oracle and/or its affiliates.
   Copyright (c) 2020, 2023, Hopsworks and/or its affiliates.

   This program is free software; you can redistribute it and/or modify
   it under the terms of the GNU General Public License, version 2.0,
   as published by the Free Software Foundation.

   This program is also distributed with certain software (including
   but not limited to OpenSSL) that is licensed under separate terms,
   as designated in a particular file or component or in included license
   documentation.  The authors of MySQL hereby grant you an additional
   permission to link the program and your derivative works with the
   separately licensed software that they have included with MySQL.

   This program is distributed in the hope that it will be useful,
   but WITHOUT ANY WARRANTY; without even the implied warranty of
   MERCHANTABILITY or FITNESS FOR A PARTICULAR PURPOSE.  See the
   GNU General Public License, version 2.0, for more details.

   You should have received a copy of the GNU General Public License
   along with this program; if not, write to the Free Software
   Foundation, Inc., 51 Franklin St, Fifth Floor, Boston, MA 02110-1301  USA
*/

#include "pgman.hpp"
#include <signaldata/DataFileOrd.hpp>
#include <signaldata/FsConf.hpp>
#include <signaldata/FsReadWriteReq.hpp>
#include <signaldata/FsRef.hpp>
#include <signaldata/LCP.hpp>
#include <signaldata/PgmanContinueB.hpp>
#include <signaldata/ReleasePages.hpp>
#include "util/require.h"

#include <dbtup/Dbtup.hpp>
#include <dbtup/tuppage.hpp>

#include <DebuggerNames.hpp>
#include <rondb_hash.hpp>

#include <PgmanProxy.hpp>

#include <EventLogger.hpp>

#define JAM_FILE_ID 335

/**
 * Requests that make page dirty
 */
#define DIRTY_FLAGS                                     \
  (Page_request::COMMIT_REQ | Page_request::ABORT_REQ | \
   Page_request::DIRTY_REQ | Page_request::ALLOC_REQ)

static bool g_dbg_lcp = false;

#if (defined(VM_TRACE) || defined(ERROR_INSERT))
//#define DEBUG_PAGE_ENTRY 1
//#define DEBUG_PGMAN_IO 1
//#define DEBUG_PGMAN_WRITE 1
//#define DEBUG_GET_PAGE 1
//#define DEBUG_PGMAN_PAGE 1
//#define DEBUG_PGMAN_EXTRA 1
//#define DEBUG_PGMAN_LCP_TIME_STAT 1
//#define DEBUG_PGMAN 1
//#define DEBUG_PGMAN_LCP_EXTRA 1
//#define DEBUG_PGMAN_LCP 1
//#define DEBUG_PGMAN_LCP_STAT 1
//#define DEBUG_PGMAN_PREP_PAGE 1
#endif

#ifdef DEBUG_PAGE_ENTRY
#define DEB_PAGE_ENTRY(arglist)  \
  do {                           \
    g_eventLogger->info arglist; \
  } while (0)
#else
#define DEB_PAGE_ENTRY(arglist) \
  do {                          \
  } while (0)
#endif

#ifdef DEBUG_PGMAN_WRITE
#define DEB_PGMAN_WRITE(arglist) \
  do {                           \
    g_eventLogger->info arglist; \
  } while (0)
#else
#define DEB_PGMAN_WRITE(arglist) \
  do {                           \
  } while (0)
#endif

#ifdef DEBUG_PGMAN
#define DEB_PGMAN(arglist)       \
  do {                           \
    g_eventLogger->info arglist; \
  } while (0)
#else
#define DEB_PGMAN(arglist) \
  do {                     \
  } while (0)
#endif

#ifdef DEBUG_GET_PAGE
#define DEB_GET_PAGE(arglist)    \
  do {                           \
    g_eventLogger->info arglist; \
  } while (0)
#else
#define DEB_GET_PAGE(arglist) \
  do {                        \
  } while (0)
#endif

#ifdef DEBUG_PGMAN_EXTRA
#define DEB_PGMAN_EXTRA(arglist) \
  do {                           \
    g_eventLogger->info arglist; \
  } while (0)
#else
#define DEB_PGMAN_EXTRA(arglist) \
  do {                           \
  } while (0)
#endif

#ifdef DEBUG_PGMAN_PAGE
#define DEB_PGMAN_PAGE(arglist)  \
  do {                           \
    g_eventLogger->info arglist; \
  } while (0)
#else
#define DEB_PGMAN_PAGE(arglist) \
  do {                          \
  } while (0)
#endif

#ifdef DEBUG_PGMAN_PREP_PAGE
#define DEB_PGMAN_PREP_PAGE(arglist) \
  do {                               \
    g_eventLogger->info arglist;     \
  } while (0)
#else
#define DEB_PGMAN_PREP_PAGE(arglist) \
  do {                               \
  } while (0)
#endif

#ifdef DEBUG_PGMAN_IO
#define DEB_PGMAN_IO(arglist)    \
  do {                           \
    g_eventLogger->info arglist; \
  } while (0)
#else
#define DEB_PGMAN_IO(arglist) \
  do {                        \
  } while (0)
#endif

#ifdef DEBUG_PGMAN_LCP
#define DEB_PGMAN_LCP(arglist)   \
  do {                           \
    g_eventLogger->info arglist; \
  } while (0)
#else
#define DEB_PGMAN_LCP(arglist) \
  do {                         \
  } while (0)
#endif

#ifdef DEBUG_PGMAN_LCP_EXTRA
#define DEB_PGMAN_LCP_EXTRA(arglist) \
  do {                               \
    g_eventLogger->info arglist;     \
  } while (0)
#else
#define DEB_PGMAN_LCP_EXTRA(arglist) \
  do {                               \
  } while (0)
#endif

#ifdef DEBUG_PGMAN_LCP_STAT
#define DEB_PGMAN_LCP_STAT(arglist) \
  do {                              \
    g_eventLogger->info arglist;    \
  } while (0)
#else
#define DEB_PGMAN_LCP_STAT(arglist) \
  do {                              \
  } while (0)
#endif

#ifdef DEBUG_PGMAN_LCP_TIME_STAT
#define DEB_PGMAN_LCP_TIME_STAT(arglist) \
  do {                                   \
    g_eventLogger->info arglist;         \
  } while (0)
#else
#define DEB_PGMAN_LCP_TIME_STAT(arglist) \
  do {                                   \
  } while (0)
#endif

Pgman::Pgman(Block_context &ctx, Uint32 instanceNumber)
    : SimulatedBlock(PGMAN, ctx, instanceNumber),
      m_fragmentRecordHash(m_fragmentRecordPool),
      m_dirty_list_lcp(m_page_entry_pool),
      m_dirty_list_lcp_out(m_page_entry_pool),
      m_file_map(m_data_buffer_pool),
      m_page_hashlist(m_page_entry_pool),
      m_page_stack(m_page_entry_pool),
      m_page_queue(m_page_entry_pool)
#ifdef VM_TRACE
      ,
      debugFlag(false),
      debugSummaryFlag(false)
#endif
{
  BLOCK_CONSTRUCTOR(Pgman);

  for (Uint32 i = 0; i < NUM_ORDERED_LISTS; i++) {
    m_fragmentRecordList[i].init();
  }

  m_access_extent_page_mutex = NdbMutex_Create();
  ndbrequire(m_access_extent_page_mutex != 0);

  // Add received signals
  addRecSignal(GSN_STTOR, &Pgman::execSTTOR);
  addRecSignal(GSN_READ_CONFIG_REQ, &Pgman::execREAD_CONFIG_REQ);
  addRecSignal(GSN_DUMP_STATE_ORD, &Pgman::execDUMP_STATE_ORD);
  addRecSignal(GSN_CONTINUEB, &Pgman::execCONTINUEB);
  addRecSignal(GSN_FSREADREF, &Pgman::execFSREADREF, true);
  addRecSignal(GSN_FSREADCONF, &Pgman::execFSREADCONF);
  addRecSignal(GSN_FSWRITEREF, &Pgman::execFSWRITEREF, true);
  addRecSignal(GSN_FSWRITECONF, &Pgman::execFSWRITECONF);

  addRecSignal(GSN_END_LCPREQ, &Pgman::execEND_LCPREQ);
  addRecSignal(GSN_SYNC_PAGE_CACHE_REQ, &Pgman::execSYNC_PAGE_CACHE_REQ);
  addRecSignal(GSN_SYNC_PAGE_CACHE_CONF, &Pgman::execSYNC_PAGE_CACHE_CONF);
  addRecSignal(GSN_SYNC_EXTENT_PAGES_REQ, &Pgman::execSYNC_EXTENT_PAGES_REQ);
  addRecSignal(GSN_SYNC_EXTENT_PAGES_CONF, &Pgman::execSYNC_EXTENT_PAGES_CONF);

  addRecSignal(GSN_DATA_FILE_ORD, &Pgman::execDATA_FILE_ORD);
  addRecSignal(GSN_RELEASE_PAGES_REQ, &Pgman::execRELEASE_PAGES_REQ);
  addRecSignal(GSN_DBINFO_SCANREQ, &Pgman::execDBINFO_SCANREQ);

  // loop status
  m_stats_loop_on = false;
  m_busy_loop_on = false;
  m_cleanup_loop_on = false;

  // LCP variables
  m_sync_extent_pages_ongoing = false;
  m_lcp_loop_ongoing = false;
  m_lcp_outstanding = 0;
  m_prep_lcp_outstanding = 0;
  m_locked_pages_written = 0;
  m_lcp_table_id = RNIL;
  m_lcp_fragment_id = 0;
  m_prev_lcp_table_id = RNIL;
  m_prev_lcp_fragment_id = 0;

  // clean-up variables
  m_cleanup_ptr.i = RNIL;

  // Indicator of extra PGMAN worker block
  m_extra_pgman = false;
  m_extra_pgman_reserve_pages = 0;

  // should be a factor larger than number of pool pages
  m_data_buffer_pool.setSize(16);

  for (Uint32 k = 0; k < Page_entry::SUBLIST_COUNT; k++)
    m_page_sublist[k] = new Page_sublist(m_page_entry_pool);

  {
    CallbackEntry &ce = m_callbackEntry[THE_NULL_CALLBACK];
    ce.m_function = TheNULLCallback.m_callbackFunction;
    ce.m_flags = 0;
  }
  {
    CallbackEntry &ce = m_callbackEntry[LOGSYNC_CALLBACK];
    ce.m_function = safe_cast(&Pgman::logsync_callback);
    ce.m_flags = 0;
  }
  {
    CallbackTable &ct = m_callbackTable;
    ct.m_count = COUNT_CALLBACKS;
    ct.m_entry = m_callbackEntry;
    m_callbackTableAddr = &ct;
  }
  m_time_track_histogram_upper_bound[0] = 0;
  m_time_track_histogram_upper_bound[1] = 16;
  for (Uint32 i = 2; i < PGMAN_TIME_TRACK_NUM_RANGES; i++) {
    m_time_track_histogram_upper_bound[i] =
        2 * m_time_track_histogram_upper_bound[i - 1];
  }
  m_time_track_histogram_upper_bound[PGMAN_TIME_TRACK_NUM_RANGES - 1] =
      Uint64(~0);

  for (Uint32 i = 0; i < PGMAN_TIME_TRACK_NUM_RANGES; i++) {
    m_time_track_reads[i] = 0;
    m_time_track_writes[i] = 0;
    m_time_track_log_waits[i] = 0;
    m_time_track_get_page[i] = 0;
  }
  m_pages_made_dirty = Uint64(0);
  m_tot_pages_made_dirty = Uint64(0);
  m_reads_completed = Uint64(0);
  m_reads_issued = Uint64(0);
  m_writes_issued = Uint64(0);
  m_writes_completed = Uint64(0);
  m_tot_writes_completed = Uint64(0);
  m_get_page_calls_issued = Uint64(0);
  m_get_page_reqs_issued = Uint64(0);
  m_get_page_reqs_completed = Uint64(0);
  m_last_stat_index = NUM_STAT_HISTORY - 1;
  memset(m_pages_made_dirty_history, 0, sizeof(m_pages_made_dirty_history));
  memset(m_reads_completed_history, 0, sizeof(m_reads_completed_history));
  memset(m_reads_issued_history, 0, sizeof(m_reads_issued_history));
  memset(m_writes_completed_history, 0, sizeof(m_writes_completed_history));
  memset(m_writes_issued_history, 0, sizeof(m_writes_issued_history));
  memset(m_get_page_calls_issued_history, 0,
         sizeof(m_get_page_calls_issued_history));
  memset(m_get_page_reqs_issued_history, 0,
         sizeof(m_get_page_reqs_issued_history));
  memset(m_get_page_reqs_completed_history, 0,
         sizeof(m_get_page_reqs_completed_history));
  memset(m_stat_time_delay, 0, sizeof(m_stat_time_delay));
  m_num_dd_accesses = Uint64(0);
  m_total_dd_latency_us = Uint64(0);
  m_outstanding_dd_requests = Uint64(0);
  m_abort_counter = 0;
  m_abort_level = 0;
  m_lcp_dd_percentage = Uint64(0);
  m_num_dirty_pages = Uint64(0);
  m_track_lcp_speed_loop_ongoing = false;
  m_dirty_page_rate_per_sec = Uint64(0);
  m_current_lcp_pageouts = Uint64(0);
  m_start_lcp_made_dirty = Uint64(0);
  m_last_lcp_made_dirty = Uint64(0);
  m_last_pageouts = Uint64(0);
  m_last_made_dirty = Uint64(0);
  m_current_lcp_flushes = Uint64(0);
  m_last_flushes = Uint64(0);
  m_max_lcp_pages_outstanding = Uint64(4);
  m_prep_max_lcp_pages_outstanding = Uint64(4);
  m_redo_alert_state = RedoStateRep::NO_REDO_ALERT;
  m_redo_alert_state_last_lcp = RedoStateRep::NO_REDO_ALERT;
  m_raise_redo_alert_state = 0;
  m_available_lcp_pageouts = Uint64(100);
  m_prep_available_lcp_pageouts = Uint64(100);
  m_available_lcp_pageouts_used = Uint64(0);
  m_redo_alert_factor = Uint64(100);
  m_total_write_latency_us = Uint64(0);
  m_last_lcp_writes_completed = Uint64(0);
  m_last_lcp_total_write_latency_us = Uint64(0);
  /* 1 ms is the default estimate for latency to disk drives */
  m_last_lcp_write_latency_us = Uint64(1000);
  m_mm_curr_disk_write_speed = Uint64(0);
  m_percent_spent_in_checkpointing = Uint64(100);
  m_lcp_time_in_ms = Uint64(0);
  m_lcp_ongoing = false;
  m_num_ldm_completed_lcp = 0;
  m_max_pageout_rate = Uint64(0);
  m_sync_extent_next_page_entry = RNIL;
  m_sync_extent_pages_ongoing = false;
  m_sync_extent_continueb_ongoing = false;
  memset(&m_sync_page_cache_req, 0, sizeof(m_sync_page_cache_req));
  memset(&m_sync_extent_pages_req, 0, sizeof(m_sync_extent_pages_req));
}

Pgman::~Pgman() {
  NdbMutex_Destroy(m_access_extent_page_mutex);
  m_access_extent_page_mutex = 0;
  for (Uint32 k = 0; k < Page_entry::SUBLIST_COUNT; k++)
    delete m_page_sublist[k];
}

BLOCK_FUNCTIONS(Pgman)

void Pgman::execREAD_CONFIG_REQ(Signal *signal) {
  jamEntry();

  const ReadConfigReq *req = (ReadConfigReq *)signal->getDataPtr();

  Uint32 ref = req->senderRef;
  Uint32 senderData = req->senderData;

  const ndb_mgm_configuration_iterator *p =
      m_ctx.m_config.getOwnConfigIterator();
  ndbrequire(p != 0);

  Uint32 max_dd_latency = 0;
  ndb_mgm_get_int_parameter(p, CFG_DB_MAX_DD_LATENCY, &max_dd_latency);
  m_max_dd_latency_ms = max_dd_latency;

  Uint32 dd_using_same_disk = 1;
  ndb_mgm_get_int_parameter(p, CFG_DB_DD_USING_SAME_DISK, &dd_using_same_disk);
  m_dd_using_same_disk = dd_using_same_disk;

<<<<<<< HEAD
  Uint64 page_buffer = globalData.theDiskPageBufferMemory;
  if (page_buffer > 0)
  {
    jam();
    // how many page entries per buffer page
    Uint32 entries = 0;
    ndb_mgm_get_int_parameter(p, CFG_DB_DISK_PAGE_BUFFER_ENTRIES, &entries);
    if (entries > 0) // should be
    {
      // param name refers to unbound entries ending up on stack
      m_param.m_lirs_stack_mult = entries;
    }
    if (isNdbMtLqh())
    {
=======
  Uint64 page_buffer = 64 * 1024 * 1024;
  ndb_mgm_get_int64_parameter(p, CFG_DB_DISK_PAGE_BUFFER_MEMORY, &page_buffer);

  if (page_buffer > 0) {
    jam();
    if (isNdbMtLqh()) {
>>>>>>> 2bf0f4a5
      jam();
      // divide between workers - wl4391_todo give extra worker less
      /**
       * The disk page buffer memory is equally divided between the instances.
       * This is ok for all except the extra worker. The extra worker needs
       * pages for permanent allocation of extent pages and it also needs some
       * extra pages during UNDO log execution to read the page header and get
       * table and fragment id of the page to UNDO information on. The table
       * and fragment id is needed to map to the correct LDM instance for this
       * UNDO log record. One potential solution to this mapping problem is
       * to get this information from the extent header instead. This would
       * avoid any need to read page in the extra PGMAN worker thread.
       */
      Uint32 workers = getLqhWorkers() + 1;
      page_buffer = page_buffer / workers;
      Uint32 min_buffer = 4 * 1024 * 1024;
      if (page_buffer < min_buffer) page_buffer = min_buffer;
    }
    Uint64 page_size = GLOBAL_PAGE_SIZE +
                       entries * sizeof(Page_entry) +
                       2 * entries * sizeof(Uint32);

    // convert to pages
<<<<<<< HEAD
    Uint32 page_cnt = Uint32((page_buffer + page_size - 1) /
                             page_size);
=======
    Uint32 page_cnt =
        Uint32((page_buffer + GLOBAL_PAGE_SIZE - 1) / GLOBAL_PAGE_SIZE);
>>>>>>> 2bf0f4a5

    if (ERROR_INSERTED(11009)) {
      page_cnt = 25;
      g_eventLogger->info("Setting page_cnt = %u", page_cnt);
    }

    m_param.m_max_pages = page_cnt;

<<<<<<< HEAD
=======
    // how many page entries per buffer pages
    Uint32 entries = 0;
    ndb_mgm_get_int_parameter(p, CFG_DB_DISK_PAGE_BUFFER_ENTRIES, &entries);
    g_eventLogger->info("pgman: page buffer entries = %u", entries);
    if (entries > 0)  // should be
    {
      // param name refers to unbound entries ending up on stack
      m_param.m_lirs_stack_mult = entries;
    }
>>>>>>> 2bf0f4a5
    Uint32 pool_size = m_param.m_lirs_stack_mult * page_cnt;
    m_page_entry_pool.setSize(pool_size);
    m_page_hashlist.setSize(pool_size);

    m_param.m_max_hot_pages = (page_cnt * 9) / 10;
    ndbrequire(m_param.m_max_hot_pages >= 1);
  }

  Pool_context pc;
  pc.m_block = this;
  m_page_request_pool.wo_pool_init(RT_PGMAN_PAGE_REQUEST, pc);
  m_file_entry_pool.init(RT_PGMAN_FILE, pc);
<<<<<<< HEAD
  
=======

  Uint32 noFragments = 0;
  ndbrequire(!ndb_mgm_get_int_parameter(p, CFG_LQH_FRAG, &noFragments));
  m_fragmentRecordPool.setSize(noFragments);
  m_fragmentRecordHash.setSize(noFragments);

>>>>>>> 2bf0f4a5
  Uint32 noTables = 0;
  if (!m_extra_pgman)
  {
    ndbrequire(!ndb_mgm_get_int_parameter(p, CFG_LQH_TABLE, &noTables));
  }
  m_fragmentRecordPool.init(RT_PGMAN_FRAGMENTS, pc);
  m_fragmentRecordHash.setSize(32768);

  m_tableRecordPool.setSize(noTables);

  for (Uint32 i = 0; i < noTables; i++) {
    TableRecordPtr tabPtr;
    ndbrequire(m_tableRecordPool.seizeId(tabPtr, i));
    tabPtr.p->m_is_table_ready_for_prep_lcp_writes = false;
    tabPtr.p->m_num_prepare_lcp_outstanding = 0;
  }

  ReadConfigConf *conf = (ReadConfigConf *)signal->getDataPtrSend();
  conf->senderRef = reference();
  conf->senderData = senderData;
  sendSignal(ref, GSN_READ_CONFIG_CONF, signal, ReadConfigConf::SignalLength,
             JBB);
}

Pgman::Param::Param()
    : m_max_pages(64),  // smallish for testing
      m_lirs_stack_mult(10),
      m_max_hot_pages(56),
      m_max_loop_count(256),
      m_max_io_waits(256),
      m_stats_loop_delay(1000),
      m_cleanup_loop_delay(200) {}

void Pgman::execSTTOR(Signal *signal) {
  jamEntry();

  const Uint32 startPhase = signal->theData[1];

  switch (startPhase) {
    case 1: {
      jam();
      if (!isNdbMtLqh()) {
        c_tup = (Dbtup *)globalData.getBlock(DBTUP);
        c_backup = (Backup *)globalData.getBlock(BACKUP);
      } else if (instance() <= getLqhWorkers()) {
        c_tup = (Dbtup *)globalData.getBlock(DBTUP, instance());
        c_backup = (Backup *)globalData.getBlock(BACKUP, instance());
        ndbrequire(c_tup != 0);
        ndbrequire(c_backup != 0);
      } else {
        // extra worker
        c_tup = 0;
        c_backup = 0;
      }
      c_lgman = (Lgman *)globalData.getBlock(LGMAN);
      c_tsman = (Tsman *)globalData.getBlock(TSMAN);
    } break;
    case 3: {
      jam();
      // start forever loops
      do_stats_loop(signal);
      do_cleanup_loop(signal);
      m_stats_loop_on = true;
      m_cleanup_loop_on = true;
      NDB_TICKS now = NdbTick_getCurrentTicks();
      m_last_time_calc_stats_loop = now.getUint64();
      signal->theData[0] = PgmanContinueB::CALC_STATS_LOOP;
      sendSignalWithDelay(reference(), GSN_CONTINUEB, signal, 1000, 1);
    } break;
    default:
      jam();
      break;
  }

  sendSTTORRY(signal);
}

void Pgman::init_extra_pgman() {
  m_extra_pgman = true;

  // Reserve 1MB of extra pgman's disk page buffer memory for
  // undo log execution (in number of pages)
  m_extra_pgman_reserve_pages =
      Uint32((1 * 1024 * 1024 + GLOBAL_PAGE_SIZE - 1) / GLOBAL_PAGE_SIZE);
}

void Pgman::sendSTTORRY(Signal *signal) {
  signal->theData[0] = 0;
  signal->theData[3] = 1;
  signal->theData[4] = 3;
  signal->theData[5] = 255;  // No more start phases from missra
  BlockReference cntrRef = !isNdbMtLqh() ? NDBCNTR_REF : PGMAN_REF;
  sendSignal(cntrRef, GSN_STTORRY, signal, 6, JBB);
}

void Pgman::execCONTINUEB(Signal *signal) {
  jamEntry();
  switch (signal->theData[0]) {
    case PgmanContinueB::STATS_LOOP:
      jam();
      do_stats_loop(signal);
      break;
    case PgmanContinueB::BUSY_LOOP:
      jam();
      do_busy_loop(signal, false, jamBuffer());
      break;
    case PgmanContinueB::CLEANUP_LOOP:
      jam();
      do_cleanup_loop(signal);
      break;
    case PgmanContinueB::LCP_LOOP: {
      jam();
      ndbrequire(m_lcp_loop_ongoing);
      m_lcp_loop_ongoing = false;
      check_restart_lcp(signal, true);
      return;
    }
    case PgmanContinueB::CALC_STATS_LOOP: {
      do_calc_stats_loop(signal);
      break;
    }
    case PgmanContinueB::TRACK_LCP_SPEED_LOOP: {
      do_track_handle_lcp_speed_loop(signal);
      break;
    }
    default:
      ndbabort();
  }
}

// page entry

Pgman::Page_entry::Page_entry(Uint32 file_no, Uint32 page_no, Uint32 tableId,
                              Uint32 fragmentId)
    : m_file_no(file_no),
      m_dirty_state(Pgman::IN_NO_DIRTY_LIST),
      m_dirty_during_pageout(false),
      m_state(0),
      m_page_no(page_no),
      m_real_page_i(RNIL),
      m_lsn(0),
      m_table_id(tableId),
      m_fragment_id(fragmentId),
      m_dirty_count(0),
      m_copy_page_i(RNIL),
      m_busy_count(0),
      m_requests() {}

// page lists

Uint32 Pgman::get_sublist_no(Page_state state) {
  if (state & Page_entry::REQUEST) {
    if (!(state & Page_entry::BOUND)) {
      return Page_entry::SL_BIND;
    }
    if (!(state & Page_entry::MAPPED)) {
      if (!(state & Page_entry::PAGEIN)) {
        return Page_entry::SL_MAP;
      }
      return Page_entry::SL_MAP_IO;
    }
    if (!(state & Page_entry::PAGEOUT)) {
      return Page_entry::SL_CALLBACK;
    }
    return Page_entry::SL_CALLBACK_IO;
  }
  if (state & Page_entry::BUSY) {
    return Page_entry::SL_BUSY;
  }
  if (state & Page_entry::LOCKED) {
    return Page_entry::SL_LOCKED;
  }
  if (state == Page_entry::ONSTACK) {
    return Page_entry::SL_IDLE;
  }
  if (state != 0) {
    return Page_entry::SL_OTHER;
  }
  return ZNIL;
}

void Pgman::set_page_state(EmulatedJamBuffer *jamBuf, Ptr<Page_entry> ptr,
                           Page_state new_state) {
  D("> [" << ptr.i << "]->set_page_state: state=" << hex << new_state);
  D(ptr << ": before");

  Page_state old_state = ptr.p->m_state;
  if (old_state != new_state) {
    Uint32 old_list_no = get_sublist_no(old_state);
    thrjam(jamBuf);
    Uint32 new_list_no = get_sublist_no(new_state);
    if (old_state != 0) {
      thrjam(jamBuf);
      thrjamLineDebug(jamBuf, Uint16(old_list_no));
      ndbrequire(old_list_no != ZNIL);
      if (old_list_no != new_list_no) {
        thrjam(jamBuf);
        thrjamLineDebug(jamBuf, Uint16(new_list_no));
        Page_sublist &old_list = *m_page_sublist[old_list_no];
        old_list.remove(ptr);
      }
    }
    if (new_state != 0) {
      thrjam(jamBuf);
      thrjamLineDebug(jamBuf, Uint16(new_list_no));
      ndbrequire(new_list_no != ZNIL);
      if (old_list_no != new_list_no) {
        thrjam(jamBuf);
        thrjamLineDebug(jamBuf, Uint16(old_list_no));
        Page_sublist &new_list = *m_page_sublist[new_list_no];
        new_list.addLast(ptr);
      }
    }
    ptr.p->m_state = new_state;

    bool old_hot = (old_state & Page_entry::HOT);
    bool new_hot = (new_state & Page_entry::HOT);
    if (!old_hot && new_hot) {
      thrjam(jamBuf);
      m_stats.m_num_hot_pages++;
    }
    if (old_hot && !new_hot) {
      thrjam(jamBuf);
      ndbrequire(m_stats.m_num_hot_pages != 0);
      m_stats.m_num_hot_pages--;
    }

    {
      const bool old_locked = (old_state & Page_entry::LOCKED);
      const bool new_locked = (new_state & Page_entry::LOCKED);
      if (!old_locked && new_locked) {
        thrjam(jamBuf);
        m_stats.m_num_locked_pages++;
      }
      if (old_locked && !new_locked) {
        thrjam(jamBuf);
        m_stats.m_num_locked_pages--;
      }
    }
  }

  D(ptr << ": after");
#ifdef VM_TRACE
  verify_page_entry(ptr);
#endif
  D("<set_page_state");
}

// seize/release pages and entries

bool Pgman::seize_cache_page(Ptr<GlobalPage> &gptr) {
  // page cache has no own pool yet
  bool ok = m_global_page_pool.seize(gptr);

  // zero is reserved as return value for queued request
  if (ok && gptr.i == 0) ok = m_global_page_pool.seize(gptr);

  if (ok) {
    ndbrequire(m_stats.m_num_pages < m_param.m_max_pages);
    m_stats.m_num_pages++;
  }
  return ok;
}

void Pgman::release_cache_page(Uint32 i) {
  m_global_page_pool.release(i);

  ndbrequire(m_stats.m_num_pages != 0);
  m_stats.m_num_pages--;
}

bool Pgman::find_page_entry(Ptr<Page_entry> &ptr, Uint32 file_no,
                            Uint32 page_no) {
  Page_entry key;
  key.m_file_no = file_no;
  key.m_page_no = page_no;

  if (m_page_hashlist.find(ptr, key)) {
    ndbassert(ptr.p->m_page_no == page_no);
    ndbassert(ptr.p->m_file_no == file_no);
    D("find_page_entry");
    D(ptr);
    return true;
  }
  return false;
}

Uint32 Pgman::seize_page_entry(Ptr<Page_entry> &ptr, Uint32 file_no,
                               Uint32 page_no, Uint32 tableId,
                               Uint32 fragmentId, EmulatedJamBuffer *jamBuf) {
  if (m_page_entry_pool.seize(ptr)) {
    thrjam(jamBuf);
    new (ptr.p) Page_entry(file_no, page_no, tableId, fragmentId);
    m_page_hashlist.add(ptr);
    DEB_PAGE_ENTRY(
        ("(%u) seize_page_entry: tab(%u,%u), page(%u,%u),"
         " ptr.i: %u",
         instance(), tableId, fragmentId, file_no, page_no, ptr.i));
#ifdef VM_TRACE
    ptr.p->m_this = this;
#endif
    D("seize_page_entry");
    D(ptr);

    if (m_stats.m_entries_high < m_page_entry_pool.getUsed()) {
      thrjam(jamBuf);
      m_stats.m_entries_high = m_page_entry_pool.getUsed();
    }

    return true;
  }
  thrjam(jamBuf);
  return false;
}

bool Pgman::get_page_entry(EmulatedJamBuffer *jamBuf, Ptr<Page_entry> &ptr,
                           Uint32 file_no, Uint32 page_no, Uint32 tableId,
                           Uint32 fragmentId, Uint32 flags) {
  if (m_extra_pgman && tableId != RNIL) {
    ndbabort();
  } else if (!m_extra_pgman && isNdbMtLqh() && tableId == RNIL) {
    ndbabort();
  }

  if (find_page_entry(ptr, file_no, page_no)) {
    thrjam(jamBuf);
    ndbrequire(ptr.p->m_state != 0);
    m_stats.m_page_hits++;

    D("get_page_entry: found");
    D(ptr);
    if (!(flags & Page_request::UNDO_REQ)) {
      thrjam(jamBuf);
      /**
       * We skip this part for retrieving page as part of UNDO log
       * applier. We will handle this in the callback function for
       * UNDO entries.
       */
      if (ptr.p->m_table_id != tableId || ptr.p->m_fragment_id != fragmentId) {
        thrjam(jamBuf);
        /**
         * The Page Manager drops dirty pages during drop fragment. It does
         * however not release page entries that are either unmapped or mapped
         * but not dirty.
         * This means that when allocating a previously dropped page we can
         * come here and find that the page entry is belonging to another table
         * id and fragment id.
         *
         * This should only happen when allocating a page which was previously
         * an empty page, this means that we have recently allocated this page
         * from an extent. Thus a dropped fragment could potentially have
         * released this page and its extent as part of a drop fragment.
         *
         * We check that the request is to allocate a new page and that it is
         * an EMPTY page. We also verify that the page isn't in any dirty list
         * at this time.
         *
         * TUP doesn't keep information about all pages it has in the page
         * cache for a specific fragment. If it had this information we
         * could avoid this problem by ensuring that drop_page is called for
         * all pages in the page cache.
         *
         * We can also encounter when we perform disk scan, in this case we
         * read pages in disk order without knowing if it is actually been
         * written to yet.
         */
        DEB_PGMAN(("(%u)func: %s, flags: %x", instance(), __func__, flags));
        if (!(((flags & Page_request::ALLOC_REQ) &&
               (flags & Page_request::EMPTY_PAGE)) ||
              (flags & Page_request::DISK_SCAN))) {
          g_eventLogger->info("(%u)tab(%u,%u) page(%u,%u) on page:tab(%u,%u)",
                              instance(), tableId, fragmentId, file_no, page_no,
                              ptr.p->m_table_id, ptr.p->m_fragment_id);
        }
        ndbrequire((flags & Page_request::ALLOC_REQ &&
                    flags & Page_request::EMPTY_PAGE) ||
                   flags & Page_request::DISK_SCAN);
        ndbrequire(ptr.p->m_dirty_state == Pgman::IN_NO_DIRTY_LIST);
        ptr.p->m_table_id = tableId;
        ptr.p->m_fragment_id = fragmentId;
      }
      ndbrequire(ptr.p->m_table_id == tableId);
      ndbrequire(ptr.p->m_fragment_id == fragmentId);
    }
    return true;
  }

  if (m_page_entry_pool.getNoOfFree() == 0) {
    thrjam(jamBuf);
    Page_sublist &pl_idle = *m_page_sublist[Page_entry::SL_IDLE];
    Ptr<Page_entry> idle_ptr;
    if (pl_idle.first(idle_ptr)) {
      thrjam(jamBuf);

      D("get_page_entry: re-use idle entry");
      D(idle_ptr);

      Page_state state = idle_ptr.p->m_state;
      ndbrequire(state == Page_entry::ONSTACK);

      Page_stack &pl_stack = m_page_stack;
      ndbrequire(pl_stack.hasPrev(idle_ptr));
      pl_stack.remove(idle_ptr);
      state &= ~Page_entry::ONSTACK;
      set_page_state(jamBuf, idle_ptr, state);
      ndbrequire(idle_ptr.p->m_state == 0);

      release_page_entry(idle_ptr, jamBuf);
    }
  }

  if (seize_page_entry(ptr, file_no, page_no, tableId, fragmentId, jamBuf)) {
    thrjam(jamBuf);
    ndbrequire(ptr.p->m_state == 0);
    m_stats.m_page_faults++;

    D("get_page_entry: seize");
    D(ptr);
    return true;
  }

  ndbabort();

  return false;
}

void Pgman::release_page_entry(Ptr<Page_entry> &ptr,
                               EmulatedJamBuffer *jamBuf) {
  D("release_page_entry");
  D(ptr);
  Page_state state = ptr.p->m_state;

  ndbrequire(ptr.p->m_requests.isEmpty());

  ndbrequire(!(state & Page_entry::ONSTACK));
  ndbrequire(!(state & Page_entry::ONQUEUE));
  ndbrequire(ptr.p->m_real_page_i == RNIL);
  ndbrequire(ptr.p->m_dirty_state == Pgman::IN_NO_DIRTY_LIST);

  DEB_PAGE_ENTRY(
      ("(%u) release_page_entry: tab(%u,%u), page(%u,%u),"
       " ptr.i: %u",
       instance(), ptr.p->m_table_id, ptr.p->m_fragment_id, ptr.p->m_file_no,
       ptr.p->m_page_no, ptr.i));
  if (!(state & Page_entry::LOCKED)) {
    thrjam(jamBuf);
    ndbrequire(!(state & Page_entry::REQUEST));
  }

  if (ptr.p->m_copy_page_i != RNIL) {
    thrjam(jamBuf);
    m_global_page_pool.release(ptr.p->m_copy_page_i);
  }

  set_page_state(jamBuf, ptr, 0);
  m_page_hashlist.remove(ptr);
  m_page_entry_pool.release(ptr);
}

// LIRS

/*
 * After the hot entry at stack bottom is removed, additional entries
 * are removed until next hot entry is found.  There are 3 cases for the
 * removed entry:  1) a bound entry is already on queue 2) an unbound
 * entry with open requests enters queue at bind time 3) an unbound
 * entry without requests is returned to entry pool.
 */
void Pgman::lirs_stack_prune(EmulatedJamBuffer *jamBuf) {
  D(">lirs_stack_prune");
  Page_stack &pl_stack = m_page_stack;
  Ptr<Page_entry> ptr;

  while (pl_stack.first(ptr))  // first is stack bottom
  {
    Page_state state = ptr.p->m_state;
    if (state & Page_entry::HOT) {
      thrjam(jamBuf);
      break;
    }

    D(ptr << ": prune from stack");

    pl_stack.remove(ptr);
    state &= ~Page_entry::ONSTACK;
    set_page_state(jamBuf, ptr, state);

    if (state & Page_entry::BOUND) {
      thrjam(jamBuf);
      ndbrequire(state & Page_entry::ONQUEUE);
    } else if (state & Page_entry::REQUEST) {
      // enters queue at bind
      thrjam(jamBuf);
      ndbrequire(!(state & Page_entry::ONQUEUE));
    } else {
      thrjam(jamBuf);
      release_page_entry(ptr, jamBuf);
    }
  }
  D("<lirs_stack_prune");
}

/*
 * Remove the hot entry at stack bottom and make it cold and do stack
 * pruning.  There are 2 cases for the removed entry:  1) a bound entry
 * is moved to queue 2) an unbound entry must have requests and enters
 * queue at bind time.
 */
void Pgman::lirs_stack_pop(EmulatedJamBuffer *jamBuf) {
  D("lirs_stack_pop");
  Page_stack &pl_stack = m_page_stack;
  Page_queue &pl_queue = m_page_queue;

  Ptr<Page_entry> ptr;
  bool ok = pl_stack.first(ptr);
  ndbrequire(ok);
  Page_state state = ptr.p->m_state;

  D(ptr << ": pop from stack");

  ndbrequire(state & Page_entry::HOT);
  ndbrequire(state & Page_entry::ONSTACK);
  pl_stack.remove(ptr);
  state &= ~Page_entry::HOT;
  state &= ~Page_entry::ONSTACK;
  ndbrequire(!(state & Page_entry::ONQUEUE));

  if (state & Page_entry::BOUND) {
    thrjam(jamBuf);
    pl_queue.addLast(ptr);
    state |= Page_entry::ONQUEUE;
  } else {
    // enters queue at bind
    thrjam(jamBuf);
    ndbrequire(state & Page_entry::REQUEST);
  }

  set_page_state(jamBuf, ptr, state);
  lirs_stack_prune(jamBuf);
}

/*
 * Update LIRS lists when page is referenced.
 */
void Pgman::lirs_reference(EmulatedJamBuffer *jamBuf, Ptr<Page_entry> ptr) {
  D(">lirs_reference");
  D(ptr);
  Page_stack &pl_stack = m_page_stack;
  Page_queue &pl_queue = m_page_queue;

  Page_state state = ptr.p->m_state;
  ndbrequire(!(state & Page_entry::LOCKED));

  ndbrequire(m_stats.m_num_hot_pages <= m_param.m_max_hot_pages);

  // LIRS kicks in when we have max hot pages
  if (m_stats.m_num_hot_pages == m_param.m_max_hot_pages) {
    if (state & Page_entry::HOT) {
      // case 1
      thrjam(jamBuf);
      ndbrequire(state & Page_entry::ONSTACK);
      bool at_bottom = !pl_stack.hasPrev(ptr);
      pl_stack.remove(ptr);
      pl_stack.addLast(ptr);
      if (at_bottom) {
        thrjam(jamBuf);
        lirs_stack_prune(jamBuf);
      }
    } else if (state & Page_entry::ONSTACK) {
      // case 2a 3a
      thrjam(jamBuf);
      pl_stack.remove(ptr);
      if (!pl_stack.isEmpty()) {
        thrjam(jamBuf);
        lirs_stack_pop(jamBuf);
      }
      pl_stack.addLast(ptr);
      state |= Page_entry::HOT;
      if (state & Page_entry::ONQUEUE) {
        thrjam(jamBuf);
        move_cleanup_ptr(ptr, jamBuf);
        pl_queue.remove(ptr);
        state &= ~Page_entry::ONQUEUE;
      }
    } else {
      // case 2b 3b
      thrjam(jamBuf);
      pl_stack.addLast(ptr);
      state |= Page_entry::ONSTACK;
      /*
       * bug#48910.  Using hot page count (not total page count)
       * guarantees that stack is not empty here.  Therefore the new
       * entry (added to top) is not at bottom and need not be hot.
       */
      ndbrequire(pl_stack.hasPrev(ptr));
      if (state & Page_entry::ONQUEUE) {
        thrjam(jamBuf);
        move_cleanup_ptr(ptr, jamBuf);
        pl_queue.remove(ptr);
        state &= ~Page_entry::ONQUEUE;
      }
      if (state & Page_entry::BOUND) {
        thrjam(jamBuf);
        pl_queue.addLast(ptr);
        state |= Page_entry::ONQUEUE;
      } else {
        // enters queue at bind
        thrjam(jamBuf);
      }
    }
  } else {
    D("filling up hot pages: " << m_stats.m_num_hot_pages << "/"
                               << m_param.m_max_hot_pages);
    thrjam(jamBuf);
    if (state & Page_entry::ONSTACK) {
      thrjam(jamBuf);
      bool at_bottom = !pl_stack.hasPrev(ptr);
      pl_stack.remove(ptr);
      if (at_bottom) {
        thrjam(jamBuf);
        ndbassert(state & Page_entry::HOT);
        lirs_stack_prune(jamBuf);
      }
    }
    pl_stack.addLast(ptr);
    state |= Page_entry::ONSTACK;
    state |= Page_entry::HOT;
    // it could be on queue already
    if (state & Page_entry::ONQUEUE) {
      thrjam(jamBuf);
      pl_queue.remove(ptr);
      state &= ~Page_entry::ONQUEUE;
    }
  }

  set_page_state(jamBuf, ptr, state);
  D("<lirs_reference");
}

// continueB loops

void Pgman::do_stats_loop(Signal *signal) {
  // D("do_stats_loop");
#ifdef VM_TRACE
  verify_all();
#endif
  Uint32 delay = m_param.m_stats_loop_delay;
  signal->theData[0] = PgmanContinueB::STATS_LOOP;
  sendSignalWithDelay(reference(), GSN_CONTINUEB, signal, delay, 1);
}

/**
 * do_busy_loop is called to process bind requests, map requests,
 * and callback requests that have been queued. As part of executing
 * those requests we could end up here again. This means we start in
 * the not direct path and we later end up in the non-direct path.
 *
 * The consequence of this is that while processing callbacks we can
 * fill up at least the bind queue and possibly even the map queue.
 * Thus we need to check all lists after completing processing all
 * the bind, map and callback lists.
 */
void Pgman::do_busy_loop(Signal *signal, bool direct,
                         EmulatedJamBuffer *jamBuf) {
  D(">do_busy_loop on=" << m_busy_loop_on << " direct=" << direct);
  Uint32 restart = false;
  if (direct) {
    thrjam(jamBuf);
    // may not cover the calling entry
    (void)process_bind(signal, jamBuf);
    (void)process_map(signal, jamBuf);
    // callback must be queued
    if (!m_busy_loop_on) {
      thrjam(jamBuf);
      restart = true;
      m_busy_loop_on = true;
    }
  } else {
    thrjam(jamBuf);
    ndbrequire(m_busy_loop_on);
    restart = true;
    (void)process_bind(signal, jamBuf);
    (void)process_map(signal, jamBuf);
    (void)process_callback(signal, jamBuf);
    Page_sublist &pl_bind = *m_page_sublist[Page_entry::SL_BIND];
    Page_sublist &pl_map = *m_page_sublist[Page_entry::SL_MAP];
    Page_sublist &pl_callback = *m_page_sublist[Page_entry::SL_CALLBACK];

    if (pl_bind.isEmpty() && pl_map.isEmpty() && pl_callback.isEmpty()) {
      thrjam(jamBuf);
      restart = false;
      m_busy_loop_on = false;
    }
  }
  if (restart) {
    thrjam(jamBuf);
    signal->theData[0] = PgmanContinueB::BUSY_LOOP;
    sendSignal(reference(), GSN_CONTINUEB, signal, 1, JBB);
  }
  D("<do_busy_loop on=" << m_busy_loop_on << " restart=" << restart);
}

void Pgman::do_cleanup_loop(Signal *signal) {
  // D("do_cleanup_loop");
  process_cleanup(signal);

  Uint32 delay = m_param.m_cleanup_loop_delay;
  signal->theData[0] = PgmanContinueB::CLEANUP_LOOP;
  sendSignalWithDelay(reference(), GSN_CONTINUEB, signal, delay, 1);
}

// busy loop
bool Pgman::process_bind(Signal *signal, EmulatedJamBuffer *jamBuf) {
  D(">process_bind");
  int max_count = 32;
  Page_sublist &pl_bind = *m_page_sublist[Page_entry::SL_BIND];

  while (!pl_bind.isEmpty() && --max_count >= 0) {
    thrjam(jamBuf);
    Ptr<Page_entry> ptr;
    pl_bind.first(ptr);
    if (!process_bind(signal, ptr, jamBuf)) {
      jam();
      thrjam(jamBuf);
      break;
    }
  }
  D("<process_bind");
  return !pl_bind.isEmpty();
}

bool Pgman::process_bind(Signal *signal, Ptr<Page_entry> ptr,
                         EmulatedJamBuffer *jamBuf) {
  D(ptr << " : process_bind");
  Page_queue &pl_queue = m_page_queue;
  Ptr<GlobalPage> gptr;

  if (m_stats.m_num_pages < m_param.m_max_pages) {
    thrjam(jamBuf);
    bool ok = seize_cache_page(gptr);
    // to handle failure requires some changes in LIRS
    ndbrequire(ok);
  } else {
    thrjam(jamBuf);
    Ptr<Page_entry> clean_ptr;
    if (!pl_queue.first(clean_ptr)) {
      thrjam(jamBuf);
      D("bind failed: queue empty");
      // XXX busy loop
      return false;
    }
    Page_state clean_state = clean_ptr.p->m_state;
    // under unusual circumstances it could still be paging in
<<<<<<< HEAD
    if (! (clean_state & Page_entry::MAPPED) ||
        clean_state & Page_entry::DIRTY ||
        clean_state & Page_entry::D_HEADER ||
        clean_state & Page_entry::BUSY ||
        clean_state & Page_entry::REQUEST)
    {
=======
    if (!(clean_state & Page_entry::MAPPED) ||
        clean_state & Page_entry::DIRTY || clean_state & Page_entry::REQUEST) {
>>>>>>> 2bf0f4a5
      thrjam(jamBuf);
      D("bind failed: queue front not evictable");
      D(clean_ptr);
      // XXX busy loop
      return false;
    }

    D(clean_ptr << " : evict");

    ndbassert(clean_ptr.p->m_dirty_count == 0);
    ndbrequire(clean_state & Page_entry::ONQUEUE);
    ndbrequire(clean_state & Page_entry::BOUND);
    ndbrequire(clean_state & Page_entry::MAPPED);

    move_cleanup_ptr(clean_ptr, jamBuf);
    pl_queue.remove(clean_ptr);
    clean_state &= ~Page_entry::ONQUEUE;

    gptr.i = clean_ptr.p->m_real_page_i;

    clean_ptr.p->m_real_page_i = RNIL;
    clean_state &= ~Page_entry::BOUND;
    clean_state &= ~Page_entry::MAPPED;

    set_page_state(jamBuf, clean_ptr, clean_state);

    if (!(clean_state & Page_entry::ONSTACK)) {
      thrjam(jamBuf);
      release_page_entry(clean_ptr, jamBuf);
    }

    m_global_page_pool.getPtr(gptr);
  }

  Page_state state = ptr.p->m_state;

  ptr.p->m_real_page_i = gptr.i;
  state |= Page_entry::BOUND;
  if (state & Page_entry::EMPTY) {
    /**
     * When we retrieve an EMPTY page we don't read it from disk.
     * We will immediately overwrite it.
     */
    thrjam(jamBuf);
    state |= Page_entry::MAPPED;
  }

  if (!(state & Page_entry::LOCKED) && !(state & Page_entry::ONQUEUE) &&
      !(state & Page_entry::HOT)) {
    thrjam(jamBuf);

    D(ptr << " : add to queue at bind");
    pl_queue.addLast(ptr);
    state |= Page_entry::ONQUEUE;
  }

  set_page_state(jamBuf, ptr, state);
  return true;
}

bool Pgman::process_map(Signal *signal, EmulatedJamBuffer *jamBuf) {
  D(">process_map");
  int max_count = 0;
  if (m_param.m_max_io_waits > m_stats.m_current_io_waits) {
    max_count = m_param.m_max_io_waits - m_stats.m_current_io_waits;
    max_count = max_count / 2 + 1;
  }
  Page_sublist &pl_map = *m_page_sublist[Page_entry::SL_MAP];

  while (!pl_map.isEmpty() && --max_count >= 0) {
    thrjam(jamBuf);
    Ptr<Page_entry> ptr;
    pl_map.first(ptr);
    if (!process_map(signal, ptr, jamBuf)) {
      thrjam(jamBuf);
      break;
    }
  }
  D("<process_map");
  return !pl_map.isEmpty();
}

bool Pgman::process_map(Signal *signal, Ptr<Page_entry> ptr,
                        EmulatedJamBuffer *jamBuf) {
  D(ptr << " : process_map");
  pagein(signal, ptr, jamBuf);
  return true;
}

bool Pgman::process_callback(Signal *signal, EmulatedJamBuffer *jamBuf) {
  D(">process_callback");
  int max_count = 1;
  Page_sublist &pl_callback = *m_page_sublist[Page_entry::SL_CALLBACK];

  Ptr<Page_entry> ptr;
  pl_callback.first(ptr);

  while (!ptr.isNull() && --max_count >= 0) {
    thrjam(jamBuf);
    Ptr<Page_entry> curr = ptr;
    pl_callback.next(ptr);

    if (!process_callback(signal, curr, jamBuf)) {
      thrjam(jamBuf);
      break;
    }
  }
  D("<process_callback");
  return !pl_callback.isEmpty();
}

bool Pgman::process_callback(Signal *signal, Ptr<Page_entry> ptr,
                             EmulatedJamBuffer *jamBuf) {
  D(ptr << " : process_callback");
  int max_count = 1;

  while (!ptr.p->m_requests.isEmpty() && --max_count >= 0) {
    thrjam(jamBuf);
    Page_state state = ptr.p->m_state;
    SimulatedBlock *b;
    Callback callback;
    {
      /**
       * Make sure list is in own scope if callback will access this
       * list again (destructor restores list head).
       */
      Local_page_request_list req_list(m_page_request_pool, ptr.p->m_requests);
      Ptr<Page_request> req_ptr;

      req_list.first(req_ptr);
      D(req_ptr << " : process_callback");

#ifdef ERROR_INSERT
      if (req_ptr.p->m_flags & Page_request::DELAY_REQ) {
        const NDB_TICKS now = NdbTick_getCurrentTicks();
        if (NdbTick_Compare(now, req_ptr.p->m_delay_until_time) < 0) {
          break;
        }
      }
#endif

      Uint32 blockNo = blockToMain(req_ptr.p->m_block);
      Uint32 instanceNo = blockToInstance(req_ptr.p->m_block);
      b = globalData.getBlock(blockNo, instanceNo);
      callback = req_ptr.p->m_callback;

      if (req_ptr.p->m_flags & DIRTY_FLAGS) {
        thrjam(jamBuf);
        /**
         * Given that the page entry is in the SL_CALLBACK sublist it cannot
         * be in pageout to disk. So there is no need to check here for
         * PAGEOUT, actually we even put an assert on this here.
         */
        ndbrequire(!(state & Page_entry::PAGEOUT));
        state |= Page_entry::DIRTY;
        state &= ~ Page_entry::D_HEADER;
        insert_fragment_dirty_list(ptr, state, jamBuffer());
        ndbassert(ptr.p->m_dirty_count);
        ptr.p->m_dirty_count--;
      }

      NDB_TICKS now = getHighResTimer();
      NDB_TICKS start = req_ptr.p->m_start_time;
      Uint64 micros = NdbTick_Elapsed(start, now).microSec();
      add_histogram(micros, &m_time_track_get_page[0]);
      m_get_page_reqs_completed++;
      m_total_dd_latency_us += micros;
      m_num_dd_accesses++;
      ndbassert(m_outstanding_dd_requests > 0);
      m_outstanding_dd_requests--;
      DEB_GET_PAGE(
          ("(%u)get_page(%u,%u) resume, flags: %u, state: %u"
           ", opRec: %u, outstanding IOs: %llu, micros: %llu",
           instance(), ptr.p->m_file_no, ptr.p->m_page_no, req_ptr.p->m_flags,
           ptr.p->m_state, req_ptr.p->m_callback.m_callbackData,
           m_outstanding_dd_requests, micros));
      req_list.releaseFirst(/* req_ptr */);
    }
    ndbrequire(state & Page_entry::BOUND);
    ndbrequire(state & Page_entry::MAPPED);

    // make REQUEST state consistent before set_page_state()
    if (ptr.p->m_requests.isEmpty()) {
      thrjam(jamBuf);
      state &= ~Page_entry::REQUEST;
    }

    // callback may re-enter PGMAN and change page state
    set_page_state(jamBuf, ptr, state);
    thrjamDebug(jamBuf);
    thrjamDataDebug(jamBuf, ptr.p->m_file_no);
    thrjamDataDebug(jamBuf, ptr.p->m_page_no);
    b->execute(signal, callback, ptr.p->m_real_page_i);
  }
  return true;
}

// cleanup loop

bool Pgman::process_cleanup(Signal *signal) {
  // D(">process_cleanup");
  Page_queue &pl_queue = m_page_queue;

  // XXX for now start always from beginning
  m_cleanup_ptr.i = RNIL;

  if (m_cleanup_ptr.i == RNIL && !pl_queue.first(m_cleanup_ptr)) {
    jam();
    // D("<process_cleanup: empty queue");
    return false;
  }

  int max_loop_count = m_param.m_max_loop_count;
  int max_count = 0;
  if (m_param.m_max_io_waits > m_stats.m_current_io_waits) {
    max_count = m_param.m_max_io_waits - m_stats.m_current_io_waits;
    max_count = max_count / 2 + 1;
  }

  Ptr<Page_entry> ptr = m_cleanup_ptr;
  while (max_loop_count != 0 && max_count != 0) {
    Page_state state = ptr.p->m_state;
<<<<<<< HEAD
    ndbrequire(! (state & Page_entry::LOCKED));
    if ( ((state & Page_entry::DIRTY) ||
          (state & Page_entry::D_HEADER)) &&
        ! (state & Page_entry::BUSY) &&
        ! (state & Page_entry::PAGEIN) &&
        ! (state & Page_entry::PAGEOUT))
    {
=======
    ndbrequire(!(state & Page_entry::LOCKED));
    if (state & Page_entry::BUSY) {
      D("process_cleanup: break on busy page");
      D(ptr);
      break;
    }
    if (state & Page_entry::DIRTY && !(state & Page_entry::PAGEIN) &&
        !(state & Page_entry::PAGEOUT)) {
>>>>>>> 2bf0f4a5
      D(ptr << " : process_cleanup");
      if (c_tup != 0)
        c_tup->disk_page_unmap_callback(0, ptr.p->m_real_page_i,
                                        ptr.p->m_dirty_count, ptr.i);
      DEB_PGMAN_PAGE(("(%u)pageout():cleanup, page(%u,%u):%u:%x", instance(),
                      ptr.p->m_file_no, ptr.p->m_page_no, ptr.i,
                      (unsigned int)state));

      pageout(signal, ptr);
      max_count--;
    }
    if (!pl_queue.hasNext(ptr)) break;
    pl_queue.next(ptr);
    max_loop_count--;
  }
  m_cleanup_ptr = ptr;
  D("<process_cleanup");
  return true;
}

/*
 * Call this before queue.remove(ptr).  If the removed entry is the
 * clean-up pointer, move it towards front.
 */
void Pgman::move_cleanup_ptr(Ptr<Page_entry> ptr, EmulatedJamBuffer *jamBuf) {
  Page_queue &pl_queue = m_page_queue;
  if (ptr.i == m_cleanup_ptr.i) {
    thrjam(jamBuf);
    pl_queue.prev(m_cleanup_ptr);
  }
}

/**
 * LCP Module
 * ----------
 */

/**
 * The below methods are only used at restarts to synch the page cache after
 * the UNDO log execution.
 */
void Pgman::sendSYNC_PAGE_CACHE_REQ(Signal *signal, FragmentRecordPtr fragPtr) {
  SyncPageCacheReq *req = (SyncPageCacheReq *)signal->getDataPtrSend();
  req->senderData = fragPtr.i;
  req->senderRef = reference();
  req->tableId = fragPtr.p->m_table_id;
  req->fragmentId = fragPtr.p->m_fragment_id;
  sendSignal(reference(), GSN_SYNC_PAGE_CACHE_REQ, signal,
             SyncPageCacheReq::SignalLength, JBA);
}

void Pgman::sendSYNC_EXTENT_PAGES_REQ(Signal *signal) {
  SyncExtentPagesReq *req = (SyncExtentPagesReq *)signal->getDataPtrSend();
  req->senderData = 0;
  req->senderRef = reference();
  req->lcpOrder = SyncExtentPagesReq::RESTART_SYNC;
  sendSignal(reference(), GSN_SYNC_EXTENT_PAGES_REQ, signal,
             SyncExtentPagesReq::SignalLength, JBA);
}

void Pgman::sendEND_LCPCONF(Signal *signal) {
  DEB_PGMAN_LCP(("(%u)sendEND_LCPCONF", instance()));
  EndLcpConf *conf = (EndLcpConf *)signal->getDataPtrSend();
  conf->senderData = m_end_lcp_req.senderData;
  sendSignal(m_end_lcp_req.senderRef, GSN_END_LCPCONF, signal,
             EndLcpConf::SignalLength, JBA);
}

void Pgman::execEND_LCPREQ(Signal *signal) {
  EndLcpReq *req = (EndLcpReq *)signal->getDataPtr();
  /**
   * As part of restart we need to synchronize all data pages to
   * disk. We do this by syncing each fragment, one by one and
   * for the extra PGMAN worker it means that we synchronize the
   * extent pages.
   */
  FragmentRecordPtr fragPtr;
  m_end_lcp_req = *req;
  ndbrequire(!m_lcp_ongoing);
  if (!get_first_ordered_fragment(fragPtr)) {
    if (m_extra_pgman || !isNdbMtLqh()) {
      jam();
      sendSYNC_EXTENT_PAGES_REQ(signal);
      return;
    }
    jam();
    sendEND_LCPCONF(signal);
  } else {
    /**
     * There are no table objects in the proxy block.
     */
    ndbrequire(!m_extra_pgman);
    lcp_start_point(signal, 0, 0);
    sendSYNC_PAGE_CACHE_REQ(signal, fragPtr);
  }
}

void Pgman::execSYNC_PAGE_CACHE_CONF(Signal *signal) {
  SyncPageCacheConf *conf = (SyncPageCacheConf *)signal->getDataPtr();
  FragmentRecordPtr fragPtr;
<<<<<<< HEAD
  FragmentRecord key(*this, conf->tableId, conf->fragmentId);
  ndbrequire(m_fragmentRecordHash.find(fragPtr, key));
  if (!get_next_ordered_fragment(fragPtr))
  {
=======

  fragPtr.i = conf->senderData;
  m_fragmentRecordPool.getPtr(fragPtr);
  if (!get_next_ordered_fragment(fragPtr)) {
>>>>>>> 2bf0f4a5
    /**
     * We need to create an LCP end point before ending the sync of
     * disk pages. In the case of single threaded ndbd we next proceed
     * with sync of the extent pages, we still need to create an end
     * point of the LCP since the next step will be to create an LCP
     * start point when executing SYNC_EXTENT_PAGES_REQ(RESTART_SYNC).
     */
    NDB_TICKS now = getHighResTimer();
    Uint64 lcp_time = NdbTick_Elapsed(m_lcp_start_time, now).milliSec();
    lcp_end_point(Uint32(lcp_time), true, true);
    if (isNdbMtLqh()) {
      jam();
      sendEND_LCPCONF(signal);
      return;
    }
    jam();
    sendSYNC_EXTENT_PAGES_REQ(signal);
  } else {
    jam();
    sendSYNC_PAGE_CACHE_REQ(signal, fragPtr);
  }
}

void Pgman::execSYNC_EXTENT_PAGES_CONF(Signal *signal) {
  sendEND_LCPCONF(signal);
}

bool Pgman::idle_fragment_lcp(Uint32 tableId, Uint32 fragmentId) {
  /**
   * Our handling of disk data requires us to be in synch with
   * the backup block on which fragment has completed the LCP.
   * In addition if we for some reason has outstanding disk
   * writes and/or there are dirty pages. This is possible
   * even when no committed changes have been performed when
   * timing is such that the commit haven't happened yet, but
   * the page have been set to dirty.
   *
   * Since we want to keep consistency to be able to check for
   * various error conditions we report that we need a real
   * LCP to be done in those cases. An idle LCP would endanger
   * our consistency of the count of outstanding Prepare LCP
   * writes. This consistency is guaranteed if we use a normal
   * LCP execution.
   *
   * If idle list is empty we are also certain that no outstanding
   * Prepare LCP requests are around. They are removed from dirty
   * list when the disk IO request is done.
   */
  FragmentRecord key(*this, tableId, fragmentId);
  FragmentRecordPtr fragPtr;
  if (m_fragmentRecordHash.find(fragPtr, key)) {
    jam();
    if (likely(fragPtr.p->m_dirty_list.isEmpty())) {
      jam();
      m_prev_lcp_table_id = tableId;
      m_prev_lcp_fragment_id = fragmentId;
      return true;
    } else {
      jam();
      return false;
    }
  }
  jam();
  /**
   * m_lcp_table_id and m_lcp_fragment_id points to the
   * last disk data fragment that completed the checkpoint.
   * If this points to a table without disk data it will
   * point to a non-existing record in PGMAN.
   */
  return true;
}

/**
 * This is the module that handles LCP, SYNC_PAGE_CACHE_REQ orders
 * LCP on a fragment for the data pages. SYNC_EXTENT_PAGES_REQ orders
 * LCP of all extent pages (but is executed for each fragment).
 */
void Pgman::execSYNC_PAGE_CACHE_REQ(Signal *signal) {
  /**
   * A fragment of a table has completed its execution of an LCP.
   * We have been requested to write all pages that currently are
   * dirty to disk. We will only write dirty pages that are part
   * of this fragment.
   *
   * We will sync in two PGMAN instances for each fragment. The first
   * one is the PGMAN part of the same thread as the fragment resides
   * on. This means that we write the data pages of the fragment to
   * disk. The second PGMAN instance we write is the PGMAN proxy
   * instance. This instance takes care of all checkpointing all extent
   * pages for a fragment.
   */
  jamEntry();
  SyncPageCacheReq *req = (SyncPageCacheReq *)signal->getDataPtr();
  FragmentRecord key(*this, req->tableId, req->fragmentId);
  FragmentRecordPtr fragPtr;
  m_sync_page_cache_req = *req;
  if (!m_fragmentRecordHash.find(fragPtr, key)) {
    /**
     * This fragment has no disk data attached to it, finish sync
     * of page cache without doing any work.
     */
    finish_lcp(signal, NULL);
    return;
  }
  ndbrequire(fragPtr.i != RNIL64);
  ndbrequire(!m_sync_extent_pages_ongoing);
  ndbrequire(m_lcp_outstanding == 0);
  ndbrequire(!m_extra_pgman);
  ndbrequire(m_lcp_table_id == RNIL);

  DEB_PGMAN_LCP_EXTRA(("(%u)execSYNC_PAGE_CACHE_REQ", instance()));
  /**
   * Switch over active list to the other list. This means that we are
   * ready to send all the dirty pages of the previously active list to
   * disk. When the previously active list is empty, then the LCP of
   * disk pages part of fragment is completed.
   *
   * By switching the current lcp dirty state on the fragment we effectively
   * also change the state of all page entries in the list to ensure that we
   * later bring them out of the correct list.
   *
   * So when ptr.p->m_dirty_state == fragPtr.p->m_current_lcp_dirty_state it
   * means that we are in the fragment dirty list.
   */

  fragPtr.p->m_is_frag_ready_for_prep_lcp_writes = true;
  if (fragPtr.p->m_current_lcp_dirty_state == Pgman::IN_FIRST_FRAG_DIRTY_LIST) {
    jam();
    fragPtr.p->m_current_lcp_dirty_state = Pgman::IN_SECOND_FRAG_DIRTY_LIST;
  } else {
    jam();
    ndbrequire(fragPtr.p->m_current_lcp_dirty_state ==
               Pgman::IN_SECOND_FRAG_DIRTY_LIST);
    fragPtr.p->m_current_lcp_dirty_state = Pgman::IN_FIRST_FRAG_DIRTY_LIST;
  }
  m_lcp_table_id = req->tableId;
  m_lcp_fragment_id = req->fragmentId;
  DEB_PGMAN_LCP_EXTRA(
      ("(%u)Move page_entries from dirty list to lcp list of"
       " tab(%u,%u), list is %s",
       instance(), m_lcp_table_id, m_lcp_fragment_id,
       fragPtr.p->m_dirty_list.isEmpty() ? "empty" : "not empty"));
  ndbrequire(m_dirty_list_lcp.isEmpty());
  ndbrequire(m_dirty_list_lcp_out.isEmpty());
  m_dirty_list_lcp.swapList(fragPtr.p->m_dirty_list);
  start_lcp_loop(signal);
}

void Pgman::finish_lcp(Signal *signal, FragmentRecord *fragPtrP) {
  ndbrequire(m_lcp_outstanding == 0);
  /**
   * It is possible that we still have outstanding page writes
   * for Prepare LCP pages since we look ahead more than one
   * fragment. So we can only verify that this is 0 at the
   * end point of LCPs (lcp_end_point).
   */
  m_prev_lcp_table_id = m_lcp_table_id;
  m_prev_lcp_fragment_id = m_lcp_fragment_id;
  m_lcp_table_id = RNIL;
  m_lcp_fragment_id = 0;
  start_lcp_loop(signal);
  ndbrequire(m_dirty_list_lcp.isEmpty());
  ndbrequire(m_dirty_list_lcp_out.isEmpty());
  DEB_PGMAN_LCP(("(%u)finish_lcp tab(%u,%u), ref: %x", instance(),
                 m_sync_page_cache_req.tableId,
                 m_sync_page_cache_req.fragmentId,
                 m_sync_page_cache_req.senderRef));
  SyncPageCacheConf *conf = (SyncPageCacheConf *)signal->getDataPtr();
  conf->senderData = m_sync_page_cache_req.senderData;
  conf->tableId = m_sync_page_cache_req.tableId;
  conf->fragmentId = m_sync_page_cache_req.fragmentId;
  conf->diskDataExistFlag = fragPtrP == NULL ? 0 : 1;
  sendSignal(m_sync_page_cache_req.senderRef, GSN_SYNC_PAGE_CACHE_CONF, signal,
             SyncPageCacheConf::SignalLength, JBA);
}

/**
 * For extent pages we write one page at a time and then send a CONTINUEB
 * signal. The CONTINUEB signal will take us here.
 *
 * LCP writes can be blocked by too many outstanding IOs. In this
 * case we are restarted by calling this function from fsreadconf
 * and fswriteconf.
 *
 * LCP writes can be blocked by too many outstanding writes.
 * In this case we will be restarted by calling this function from
 * fswriteconf.
 *
 * LCP writes can be blocked by a BUSY page. In this case we are
 * restarted by sending a LCP_LOOP CONTINUEB signal to execute
 * this function after unblocking the page.
 */
void Pgman::start_lcp_loop(Signal *signal) {
  if (m_lcp_loop_ongoing) {
    jam();
#ifdef DEBUG_PGMAN_LCP
    if (m_sync_extent_next_page_entry != RNIL) {
      DEB_PGMAN_LCP(
          ("(%u) m_lcp_loop_ongoing true and extent pages left", instance()));
    }
#endif
    return;
  }
  if (!m_lcp_ongoing) {
    jam();
#ifdef DEBUG_PGMAN_LCP
    if (m_sync_extent_next_page_entry != RNIL) {
      DEB_PGMAN_LCP(
          ("(%u) m_lcp_loop_ongoing false and m_lcp_ongoing"
           " false and extent pages left",
           instance()));
    }
#endif
    m_lcp_loop_ongoing = false;
    return;
  }
  jam();
  m_lcp_loop_ongoing = true;
  signal->theData[0] = PgmanContinueB::LCP_LOOP;
  sendSignal(reference(), GSN_CONTINUEB, signal, 1, JBB);
}

void Pgman::sendSYNC_PAGE_WAIT_REP(Signal *signal, bool normal_pages) {
  Uint32 count;
  Uint32 senderData;
  BlockReference ref;
  if (normal_pages) {
    jam();
    count = m_dirty_list_lcp.getCount();
    count += m_dirty_list_lcp_out.getCount();
    ref = m_sync_page_cache_req.senderRef;
    senderData = m_sync_page_cache_req.senderData;
  } else {
    count = m_locked_pages_written;
    ref = m_sync_extent_pages_req.senderRef;
    senderData = m_sync_extent_pages_req.senderData;
  }
  if (refToMain(ref) == BACKUP && signal != NULL) {
    /**
     * This signal is only needed by Backup block to keep track
     * of progress of the LCP to ensure that LCP watchdog is
     * updated on every progress.
     *
     * When called from drop_page we don't have a signal object.
     * At the same time we focus on IO progress and not on tables
     * being dropped.
     *
     * We send it as direct signal for normal pages to avoid
     * overhead of otherwise sending on A-level. A-level would
     * be needed as SYNC_PAGE_CACHE_CONF is sent on A-level to
     * avoid the signals to come in wrong order.
     *
     * For extent pages it must be a buffered but here it is
     * sufficient to send on B-level since SYNC_EXTENT_PAGES_CONF
     * is sent on B-level.
     */
    jam();
    signal->theData[0] = senderData;
    signal->theData[1] = count;
    if (normal_pages) {
      jam();
      EXECUTE_DIRECT(BACKUP, GSN_SYNC_PAGE_WAIT_REP, signal, 2);
    } else {
      jam();
      sendSignal(ref, GSN_SYNC_PAGE_WAIT_REP, signal, 2, JBB);
    }
  }
}

#define MAX_PREPARE_LCP_SEARCH_DEPTH 4
void Pgman::check_restart_lcp(Signal *signal, bool check_prepare_lcp) {
  if (m_lcp_loop_ongoing) {
    jam();
    /**
     * CONTINUEB(LCP_LOOP) signal is outstanding, no need to
     * do anything more here. We don't want to complete the
     * LCPs with outstanding CONTINUEB signals.
     */
#ifdef DEBUG_PGMAN_LCP
    if (m_sync_extent_pages_ongoing) {
      DEB_PGMAN_LCP(
          ("(%u)check_restart_lcp, m_lcp_loop_ongoing true"
           " and outstanding extent pages",
           instance()));
    }
#endif
    return;
  }
  if (m_sync_extent_pages_ongoing) {
    jam();
    /**
     * SYNC_EXTENT_PAGES was ongoing, continueb isn't running and
     * we're also not waiting for any outstanding IO. This must mean
     * that we were blocked by too much IO, so we'll start up the
     * process again here.
     */
    ndbrequire(m_lcp_ongoing == true);
    if (m_sync_extent_next_page_entry != RNIL) {
      /**
       * We have more pages to write before the Sync of the extent
       * pages is completed.
       */
      jam();
      Ptr<Page_entry> ptr;
      Page_sublist &pl = *m_page_sublist[Page_entry::SL_LOCKED];
      pl.getPtr(ptr, m_sync_extent_next_page_entry);
      process_lcp_locked(signal, ptr);
    } else if (m_lcp_outstanding == 0) {
      jam();
      /**
       * We had an outstanding CONTINUEB signal when we had the last
       * write of the sync of extent pages completed, we had to wait
       * until here to finish the sync of extent pages.
       */
      finish_sync_extent_pages(signal);
    } else {
      /**
       * We have written all pages, but we are still waiting for one
       * or more File IO completion (processed by
       * process_lcp_locked_fswriteconf). No need to use CONTINUEB to
       * wait for it, it will arrive in a FSWRITECONF signal.
       */
      DEB_PGMAN_LCP(("(%u)Sync extent completed, but still %u LCP pages out",
                     instance(), m_lcp_outstanding));
      jam();
    }
    return;
  }
  if (m_lcp_table_id != RNIL) {
    /**
     * Either we have completed write of a page written for LCP, or we
     * could be ready to send more pages in LCP since there is room for
     * more outstanding LCP pages.
     * Either way we call the function that checks to see if we should
     * send pages for LCP to disk. This function also completes the
     * writing when no more pages remain to be written.
     */
    jam();
    ndbrequire(m_lcp_ongoing == true);
    handle_lcp(signal, m_lcp_table_id, m_lcp_fragment_id);
  } else if (m_prev_lcp_table_id != RNIL && check_prepare_lcp) {
    jam();
    /**
     * Currently we only do a look ahead a constant number of fragments
     * ahead of the next fragment to LCP. Looking ahead too much can
     * be costly since it could lead to writing pages too
     * early and thus waste disk bandwidth. Not looking ahead
     * at all means that we write the minimum amount, but we
     * tend to be a bit bursty in our writing and thus not
     * use the full bandwidth of the disk subsystem.
     *
     * Striking a balance between those two extremes is
     * important, for now we look ahead up to four fragments.
     */
    ndbrequire(m_lcp_ongoing == true);
    FragmentRecordPtr fragPtr;
    fragPtr.p = 0;  // Silence compiler
    if (m_prev_lcp_table_id == 0) {
      /**
       * We have started a new LCP, so far we haven't performed
       * any fragment LCP. In this state we will start doing
       * preparation of work for LCPs by starting to write pages
       * from the dirty list of the first fragment to perform
       * an LCP on.
       */
      get_first_ordered_fragment(fragPtr);
<<<<<<< HEAD
      if (fragPtr.i == RNIL64)
      {
=======
      if (fragPtr.i == RNIL) {
>>>>>>> 2bf0f4a5
        jam();
        /* No disk data tables exists */
        return;
      }
      TableRecordPtr tabPtr;
      ndbrequire(m_tableRecordPool.getPtr(tabPtr, fragPtr.p->m_table_id));
      if (tabPtr.p->m_is_table_ready_for_prep_lcp_writes &&
          fragPtr.p->m_is_frag_ready_for_prep_lcp_writes) {
        /**
         * We don't care about non-active tables in the Prepare LCP
         * handling, a non-active table that is found in ordered
         * fragment list is being dropped.
         */
        if (!fragPtr.p->m_dirty_list.isEmpty()) {
          jam();
          handle_prepare_lcp(signal, fragPtr);
          return;
        }
      }
    } else {
      FragmentRecord key(*this, m_prev_lcp_table_id, m_prev_lcp_fragment_id);
      if (!m_fragmentRecordHash.find(fragPtr, key)) {
        jam();
        /**
         * The current fragment is part of a dropped table, we
         * will get back on track as soon as the next fragment is
         * performing its LCP for disk data. So no need to do
         * anything advanced for this rare event.
         */
        return;
      }
    }
    Uint32 loop = 0;
    do {
      jam();
      if (!get_next_ordered_fragment(fragPtr)) {
        jam();
        /**
         * We found no easy way to discover a next fragment. We will stop
         * here and return later.
         */
        return;
      }
      TableRecordPtr tabPtr;
      ndbrequire(m_tableRecordPool.getPtr(tabPtr, fragPtr.p->m_table_id));
      if (tabPtr.p->m_is_table_ready_for_prep_lcp_writes &&
          fragPtr.p->m_is_frag_ready_for_prep_lcp_writes) {
        if (!fragPtr.p->m_dirty_list.isEmpty()) {
          jam();
          handle_prepare_lcp(signal, fragPtr);
          return;
        }
      }
      loop++;
    } while (loop < MAX_PREPARE_LCP_SEARCH_DEPTH);
    m_prev_lcp_table_id = RNIL;
  }
}

Uint32 Pgman::get_num_lcp_pages_to_write(bool is_prepare_phase) {
  Uint64 lcp_outstanding = m_lcp_outstanding + m_prep_lcp_outstanding;
  Uint64 max_count = 0;
  Uint64 max_lcp_pages_outstanding = is_prepare_phase
                                         ? m_prep_max_lcp_pages_outstanding
                                         : m_max_lcp_pages_outstanding;
  if (m_param.m_max_io_waits > m_stats.m_current_io_waits &&
      lcp_outstanding < max_lcp_pages_outstanding) {
    jam();
    max_count = m_param.m_max_io_waits - m_stats.m_current_io_waits;
    max_count = max_count / 2 + 1;
    if (max_count > (max_lcp_pages_outstanding - lcp_outstanding)) {
      /**
       * Never more than 1 MByte of outstanding LCP pages at any time.
       * We don't want to use too much of the disk bandwidth for
       * writing out the LCP.
       */
      jam();
      max_count = m_max_lcp_pages_outstanding - lcp_outstanding;
    }
    return max_count;
  } else {
    jam();
    /**
     * Already used up all room for outstanding disk IO. Continue
     * processing LCP when disk IO bandwidth is available again.
     */
    return 0;
  }
  ndbassert(max_count > 0);
}

void Pgman::handle_prepare_lcp(Signal *signal, FragmentRecordPtr fragPtr) {
  Ptr<Page_entry> ptr;
  Uint32 max_count = get_num_lcp_pages_to_write(true);
  if (max_count == 0 ||
      m_available_lcp_pageouts_used >= m_prep_available_lcp_pageouts) {
    jam();
    DEB_PGMAN_EXTRA(
        ("(%u)No LCP pages available to write with for Prep LCP" instance()));
    jam();
    return;
  }
  {
    LocalPage_dirty_list list(m_page_entry_pool, fragPtr.p->m_dirty_list);
    list.first(ptr);
  }
  bool break_flag = false;
  Uint64 synced_lsn;
  {
    Logfile_client lgman(this, c_lgman, RNIL);
    synced_lsn = lgman.pre_sync_lsn(ptr.p->m_lsn);
  }
  for (Uint32 i = 0; i < max_count; i++) {
    if (ptr.i == RNIL) {
      jam();
      return;
    }
    Page_state state = ptr.p->m_state;
    /* See comments in handle_lcp on state handling */
    if ((!(state & Page_entry::DIRTY)) || (state & Page_entry::LOCKED) ||
        (!(state & Page_entry::BOUND))) {
      print(g_eventLogger, ptr);
      ndbrequire(false);
    }
    if (state & Page_entry::PAGEOUT || state & Page_entry::BUSY) {
      jam();
      /* Ignore since we are in prepare LCP state */
    } else {
      Uint32 no = get_sublist_no(state);
      if (no != Page_entry::SL_CALLBACK && ptr.p->m_lsn < synced_lsn) {
        jam();
        DEB_PGMAN_PREP_PAGE(
            ("(%u)pageout():prepare LCP, page(%u,%u):%u:%x"
             ", m_prep_lcp_outstanding = %u",
             instance(), ptr.p->m_file_no, ptr.p->m_page_no, ptr.i,
             (unsigned int)state, m_prep_lcp_outstanding + 1));
        ptr.p->m_state |= Page_entry::PREP_LCP;

        if (c_tup != 0) {
          c_tup->disk_page_unmap_callback(0, ptr.p->m_real_page_i,
                                          ptr.p->m_dirty_count, ptr.i);
        }
        TableRecordPtr tabPtr;
        ndbrequire(m_tableRecordPool.getPtr(tabPtr, fragPtr.p->m_table_id));
        tabPtr.p->m_num_prepare_lcp_outstanding++;
        pageout(signal, ptr, false);
        break_flag = true;
        m_current_lcp_pageouts++;
        m_prep_lcp_outstanding++;
        m_available_lcp_pageouts_used++;
      } else {
        jam();
        /**
         * We will never write anything that is in SL_CALLBACK list.
         * We are only in Prepare LCP phase, so it is not very vital
         * to write the page at this time. It is more important to
         * allow the waiting operation to be able to read the page.
         * We will break and move the page last.
         *
         * We will also not write anything that would generate a wait
         * to force the UNDO log in the prepare LCP phase.
         */
      }
    }
    if (break_flag) {
      jam();
      break;
    }
    {
      LocalPage_dirty_list list(m_page_entry_pool, fragPtr.p->m_dirty_list);
      list.next(ptr);
    }
  }
  if (break_flag) {
    jam();
    start_lcp_loop(signal);
  }
}

#define MAX_SKIPPED_CALLBACK 32
void Pgman::handle_lcp(Signal *signal, Uint32 tableId, Uint32 fragmentId) {
  FragmentRecord key(*this, tableId, fragmentId);
  FragmentRecordPtr fragPtr;
  Ptr<Page_entry> ptr;
  Uint32 max_count = 0;
  ndbrequire(m_fragmentRecordHash.find(fragPtr, key));
  FragmentRecord *fragPtrP = fragPtr.p;

  if (m_dirty_list_lcp.isEmpty() && m_dirty_list_lcp_out.isEmpty()) {
    jam();
    DEB_PGMAN(("(%u)handle_lcp finished", instance()));
    finish_lcp(signal, fragPtrP);
    return;
  }
  if ((max_count = get_num_lcp_pages_to_write(false)) == 0 ||
      m_available_lcp_pageouts_used >= m_available_lcp_pageouts) {
    jam();
    DEB_PGMAN_EXTRA(
        ("No LCP pages available to write with, instance(): %u", instance()));
    return;
  }
  bool break_flag = false;
  Uint32 skipped_callbacks = 0;
  bool last_was_callback = false;
  for (Uint32 i = 0; i < max_count; i++) {
    m_dirty_list_lcp.first(ptr);
    if (ptr.i == RNIL) {
      jam();
      /**
       * No more pages to write out to disk for this LCP.
       * Wait for those outstanding to be completed and then
       * we're done.
       */
      m_dirty_list_lcp_out.first(ptr);
      ndbrequire(ptr.i != RNIL);
      DEB_PGMAN_LCP_EXTRA(("(%u)LCP wait for write out to disk", instance()));
      return;
    }
    Page_state state = ptr.p->m_state;

    if ((!(state & Page_entry::DIRTY)) || (state & Page_entry::LOCKED) ||
        (!(state & Page_entry::BOUND))) {
      print(g_eventLogger, ptr);
      ndbabort();
    }

    if (state & Page_entry::PAGEOUT) {
      jam();

      /**
       * We could be in BUSY state here if PAGEOUT was started before
       * setting the BUSY state. In this case we need not wait for
       * BUSY state to be completed. We simply wait for PAGEOUT to
       * be completed.
       */
      DEB_PGMAN_PAGE(("(%u)PAGEOUT state in LCP, page(%u,%u):%u:%x", instance(),
                      ptr.p->m_file_no, ptr.p->m_page_no, ptr.i,
                      (unsigned int)state));

      ndbrequire(ptr.p->m_dirty_state != fragPtrP->m_current_lcp_dirty_state);
      m_dirty_list_lcp.removeFirst(ptr);
      m_dirty_list_lcp_out.addLast(ptr);
      ptr.p->m_dirty_state = Pgman::IN_LCP_OUT_LIST;
      last_was_callback = false;
      if (!(state & Page_entry::LCP || state & Page_entry::PREP_LCP)) {
        jam();
        m_lcp_outstanding++;
        m_current_lcp_pageouts++;
        set_page_state(jamBuffer(), ptr, state | Page_entry::LCP);
      }
    } else if (state & Page_entry::BUSY) {
      jam();
      DEB_PGMAN_EXTRA(("(%u)BUSY state in LCP, page(%u,%u):%u:%x", instance(),
                       ptr.p->m_file_no, ptr.p->m_page_no, ptr.i,
                       (unsigned int)state));

      set_page_state(jamBuffer(), ptr, state | Page_entry::WAIT_LCP);
      /**
       * If there are other pages available to process while we are
       * waiting for the BUSY page then it is ok to do so. However to
       * avoid complex logic around this we simply move the BUSY page
       * to last in the list to have a look at it later. We will restart
       * the search for pages to write out as part of LCP when either of
       * three conditions occur.
       *
       * 1) A BUSY condition on a page is removed
       * 2) A write of a page is completed (fswriteconf)
       * 3) A read of a page is completed (fsreadconf)
       *
       * This move of the page to last will hopefully improve things
       * at least for large fragments. The wait for BUSY to be removed
       * is normally a short wait, but there might be a disk read
       * involved as part of the wait and in the future it might
       * potentially be multiple disk reads that is waited for.
       */
      m_dirty_list_lcp.removeFirst(ptr);
      m_dirty_list_lcp.addLast(ptr);
      return;  // wait for it
    } else {
      Uint32 no = get_sublist_no(state);
      if (no != Page_entry::SL_CALLBACK || !m_dirty_list_lcp.hasNext(ptr) ||
          skipped_callbacks > MAX_SKIPPED_CALLBACK || last_was_callback) {
        jam();
        DEB_PGMAN_PAGE(("(%u)pageout():LCP, page(%u,%u):%u:%x", instance(),
                        ptr.p->m_file_no, ptr.p->m_page_no, ptr.i,
                        (unsigned int)state));

        ndbrequire(ptr.p->m_dirty_state != fragPtrP->m_current_lcp_dirty_state);
        m_dirty_list_lcp.removeFirst(ptr);
        m_dirty_list_lcp_out.addLast(ptr);
        ptr.p->m_dirty_state = Pgman::IN_LCP_OUT_LIST;
        ptr.p->m_state |= Page_entry::LCP;
        if (c_tup != 0) {
          c_tup->disk_page_unmap_callback(0, ptr.p->m_real_page_i,
                                          ptr.p->m_dirty_count, ptr.i);
        }
        pageout(signal, ptr);
        break_flag = true;
        m_current_lcp_pageouts++;
        m_lcp_outstanding++;
        m_available_lcp_pageouts_used++;
      } else {
        /**
         * We try to skip this page for now since it is in SL_CALLBACK
         * list. This means that very soon it will reply to a get_page
         * call. We try to avoid the extra latency from now sending it
         * to the disk. The get_page call has already waited for at
         * least one round already. We do however only move it one
         * step forward to avoid messing up the list that wants the
         * latest dirtied pages at the end. This should in most cases
         * work fine.
         *
         * We don't even attempt to skip if the page is the last in the
         * dirty list to write.
         *
         * We don't skip two pages after each other since this could easily
         * lead to eternal loop where we skip two pages.
         */
        jam();
        skipped_callbacks++;
        max_count++;
        Ptr<Page_entry> move_ptr;
        m_dirty_list_lcp.removeFirst(ptr);
        m_dirty_list_lcp.first(move_ptr);
        m_dirty_list_lcp.insertAfter(ptr, move_ptr);
        last_was_callback = true;
      }
    }
    if (break_flag) {
      jam();
      break;
    }
  }
  start_lcp_loop(signal);
}

void Pgman::set_redo_alert_state(RedoStateRep::RedoAlertState new_state) {
  if (new_state != m_redo_alert_state) {
    jam();
    if (new_state != RedoStateRep::NO_REDO_ALERT) {
      jam();
      m_raise_redo_alert_state = 2;
    }
  }
  m_redo_alert_factor = 100;
  m_redo_alert_state = new_state;
  switch (new_state) {
    case RedoStateRep::NO_REDO_ALERT: {
      if (m_raise_redo_alert_state > 0) {
        jam();
        m_raise_redo_alert_state = 1;
        m_redo_alert_factor = 101;
      }
      break;
    }
    case RedoStateRep::REDO_ALERT_LOW: {
      m_redo_alert_factor = 120;
      break;
    }
    case RedoStateRep::REDO_ALERT_HIGH: {
      m_redo_alert_factor = 140;
      break;
    }
    case RedoStateRep::REDO_ALERT_CRITICAL: {
      m_redo_alert_factor = 170;
      break;
    }
    default: {
      ndbrequire(false);
      break;
    }
  }
}

void Pgman::set_lcp_dd_percentage(Uint32 dd_percentage) {
  m_lcp_dd_percentage = Uint64(dd_percentage);
}

void Pgman::set_current_disk_write_speed(Uint64 disk_write_speed) {
  /**
   * Set current speed of checkpointing for in-memory data.
   * The value is in bytes per second in this particular
   * LDM thread.
   */
  m_mm_curr_disk_write_speed = disk_write_speed;
}

Uint64 Pgman::get_current_lcp_made_dirty() {
  return (m_tot_pages_made_dirty - m_start_lcp_made_dirty);
}

void Pgman::lcp_start_point(Signal *signal, Uint32 max_undo_log_level,
                            Uint32 max_redo_log_level) {
  Uint32 max_log_level = MAX(max_undo_log_level, max_redo_log_level);
  ndbrequire(!m_lcp_ongoing);
  m_lcp_ongoing = true;
  if (max_log_level > 0) {
    /**
     * max_log_level == 0 means that this is called from inside
     * PGMAN. This happens at restarts to flush pages. We don't
     * want to have any PREP_LCP writes performed in this case.
     * Thus we avoid setting m_prev_lcp_table_id to 0 which will
     * start off the PREP_LCP writes.
     * PREP_LCP writes are used to smooth out the checkpoint writes
     * for disk data pages during LCPs.
     */
    jam();
    m_prev_lcp_table_id = 0;
  }
  NDB_TICKS lcp_start_time = getHighResTimer();
  if (m_lcp_time_in_ms > 0) {
    Uint64 tot_millis =
        NdbTick_Elapsed(m_lcp_start_time, lcp_start_time).milliSec();
    m_lcp_start_time = lcp_start_time;
    if (m_lcp_time_in_ms > tot_millis) {
      jam();
      tot_millis = m_lcp_time_in_ms;
    }
    Uint64 percent_lcp = m_lcp_time_in_ms * Uint64(100);
    percent_lcp /= tot_millis;
    if (percent_lcp < 67) {
      /**
       * We never speed up more than 50% due to a long
       * time waiting for a new LCP to start up. Most likely
       * a long wait is simply an indication of an idle period
       * and this can be quickly followed by a busy period and
       * in this case it is not so good to increase the
       * checkpoint speed too much.
       */
      jam();
      m_percent_spent_in_checkpointing = 67;
    } else {
      jam();
      m_percent_spent_in_checkpointing = percent_lcp;
    }

    lock_access_extent_page();
    m_last_lcp_made_dirty = get_current_lcp_made_dirty();
    m_dirty_page_rate_per_sec =
        m_last_lcp_made_dirty * Uint64(1000) / tot_millis;
    m_start_lcp_made_dirty = m_tot_pages_made_dirty;
    unlock_access_extent_page();
    Uint64 writes_since_last_lcp_start =
        m_tot_writes_completed - m_last_lcp_writes_completed;
    Uint64 latency_since_last_lcp_start =
        m_total_write_latency_us - m_last_lcp_total_write_latency_us;
    if (writes_since_last_lcp_start < 10) {
      /* Too small number to estimate, keep old estimate */
      jam();
    } else {
      jam();
      m_last_lcp_write_latency_us =
          latency_since_last_lcp_start / writes_since_last_lcp_start;
    }

    /**
     * We don't want checkpoint rate to be fast. This causes LCPs to
     * complete in a very short time, doing so means that we write
     * extent pages too quickly and we don't give the application any
     * chance to write the same page more than once. At the same time
     * we don't want the LCPs to take too long time either. Fast
     * checkpoints means fast recovery as well. We try to increase
     * the checkpoint time if it is below 10 seconds, otherwise we
     * don't make any changes to the checkpoint speed.
     *
     * As with all adaptive algorithms it is important to not change
     * the control parameters too fast. Therefore we only give small
     * changes to checkpoint speed to increase length of LCPs.
     *
     * We calculate whether it is ok to increase checkpoint time. If
     * it is we multiply the checkpoint speed by 90%. This means that
     * after a number of checkpoints we will have increased the
     * checkpoint time.
     *
     * We don't want to increase checkpoint speed such that gives any
     * risk of running out of UNDO log. We try to always keep UNDO log
     * below 25%. In addition we ignore any caps from this part if
     * the REDO log reports any type of overload problem.
     *
     * max undo log level set to 0 means it is a local call.
     */
    if (m_lcp_time_in_ms < 10000 && max_log_level < 25 && max_log_level > 0 &&
        m_redo_alert_factor == 100) {
      jam();
      if (m_lcp_time_in_ms < 2000 && max_log_level < 20) {
        jam();
        m_max_pageout_rate = Uint64(67);
      } else if (m_lcp_time_in_ms < 4000 && max_log_level < 22) {
        jam();
        m_max_pageout_rate = Uint64(75);
      } else if (m_lcp_time_in_ms < 8000 && max_log_level < 23) {
        jam();
        m_max_pageout_rate = Uint64(83);
      } else {
        jam();
        m_max_pageout_rate = Uint64(90);
      }
    } else {
      jam();
      m_max_pageout_rate = Uint64(100);
    }

    DEB_PGMAN_LCP_STAT(
        ("(%u)LCP Start: dirty rate: %llu pages/sec,"
         " time since last LCP start: %llu ms, "
         "total pages made dirty: %llu, "
         "Writes since last LCP: %llu, "
         "Write latency last LCP: %llu, "
         "percent spent in checkpointing: %llu, "
         "max pageout rate: %llu",
         instance(), m_dirty_page_rate_per_sec, tot_millis,
         m_last_lcp_made_dirty, writes_since_last_lcp_start,
         m_last_lcp_write_latency_us, percent_lcp, m_max_pageout_rate));
    m_last_lcp_total_write_latency_us = m_total_write_latency_us;
    m_last_lcp_writes_completed = m_tot_writes_completed;
  } else {
    jam();
    m_lcp_start_time = lcp_start_time;
    m_percent_spent_in_checkpointing = Uint64(100);
  }
  start_lcp_loop(signal);
  if (!m_track_lcp_speed_loop_ongoing) {
    jam();
    m_track_lcp_speed_loop_ongoing = true;
    m_last_track_lcp_speed_call = getHighResTimer();
    signal->theData[0] = PgmanContinueB::TRACK_LCP_SPEED_LOOP;
    sendSignalWithDelay(reference(), GSN_CONTINUEB, signal, 100, 1);
  }
}

bool Pgman::lcp_end_point(Uint32 lcp_time_in_ms, bool first, bool internal) {
  ndbrequire(m_lcp_ongoing == true || !first);
  ndbrequire(m_lcp_table_id == RNIL);
  m_lcp_ongoing = false;
  if (m_prep_lcp_outstanding > 0) {
    FragmentRecordPtr tmpFragPtr;
    if (m_prev_lcp_table_id != 0 && m_prev_lcp_table_id != RNIL) {
      FragmentRecord key(*this, m_prev_lcp_table_id, m_prev_lcp_fragment_id);
      if (m_fragmentRecordHash.find(tmpFragPtr, key) &&
          get_next_ordered_fragment(tmpFragPtr)) {
        g_eventLogger->info("(%u) isEmpty: %u, tab(%u,%u)", instance(),
                            tmpFragPtr.p->m_dirty_list.isEmpty(),
                            tmpFragPtr.p->m_table_id,
                            tmpFragPtr.p->m_fragment_id);
      } else {
        g_eventLogger->info("(%u) not found, prev tab(%u,%u)", instance(),
                            m_prev_lcp_table_id, m_prev_lcp_fragment_id);
      }
    } else {
      g_eventLogger->info("(%u)m_prev_lcp_table_id = %u", instance(),
                          m_prev_lcp_table_id);
    }
    /**
     * We have started performing PREP_LCP writes on a fragment
     * that was either dropped or it was recently created and
     * performed an early checkpoint. In this case we have to
     * wait until all PREP_LCP writes have finished before
     * we complete the LCP.
     *
     * It should be a very rare event, thus we make a printout to node log
     * here every time it happens.
     */
    ndbrequire(internal == false);
    m_prev_lcp_table_id = RNIL;
    return false;
  }
  m_prev_lcp_table_id = RNIL;
  Uint32 last_lcp_pageouts = m_current_lcp_pageouts;
  m_current_lcp_pageouts = Uint64(0);
  m_last_pageouts = Uint64(0);
  m_current_lcp_flushes = Uint64(0);
  m_last_flushes = Uint64(0);
  m_lcp_time_in_ms = Uint64(lcp_time_in_ms);
  Uint64 page_out_rate = Uint64(0);
  if (lcp_time_in_ms > 0) {
    lock_access_extent_page();
    m_dirty_page_rate_per_sec =
        get_current_lcp_made_dirty() * Uint64(1000) / m_lcp_time_in_ms;
    unlock_access_extent_page();
    page_out_rate = last_lcp_pageouts * Uint64(1000) / m_lcp_time_in_ms;
  } else {
    m_dirty_page_rate_per_sec = Uint64(0);
  }
  (void)page_out_rate;
  DEB_PGMAN_LCP_STAT(
      ("(%u)LCP End: page out rate: %llu, "
       "dirty rate: %llu pages/sec,"
       " LCP time: %llu ms",
       instance(), page_out_rate, m_dirty_page_rate_per_sec, m_lcp_time_in_ms));
  if (m_redo_alert_state == RedoStateRep::NO_REDO_ALERT) {
    jam();
    m_raise_redo_alert_state = 0;
  }
  m_redo_alert_state_last_lcp = m_redo_alert_state;
  return true;
}

void Pgman::do_track_handle_lcp_speed_loop(Signal *signal) {
  NDB_TICKS now = getHighResTimer();
  Uint64 millis = NdbTick_Elapsed(m_last_track_lcp_speed_call, now).milliSec();
  Uint64 millis_since_lcp_start =
      NdbTick_Elapsed(m_lcp_start_time, now).milliSec();

  if (millis > 90) {
    jam();
    lock_access_extent_page();
    Uint64 num_dirty_pages = m_num_dirty_pages;
    (void)num_dirty_pages;
    Uint64 dirty_rate_since_lcp = get_current_lcp_made_dirty();
    Uint64 dirty_rate = m_tot_pages_made_dirty - m_last_made_dirty;
    m_last_made_dirty = m_tot_pages_made_dirty;
    unlock_access_extent_page();
    Uint64 pageout_rate = m_current_lcp_pageouts - m_last_pageouts;
    m_last_pageouts = m_current_lcp_pageouts;
    Uint64 flush_rate = m_current_lcp_flushes - m_last_flushes;
    m_last_flushes = m_current_lcp_flushes;

    dirty_rate_since_lcp *= Uint64(1000);
    dirty_rate *= Uint64(1000);
    pageout_rate *= Uint64(1000);
    flush_rate *= Uint64(1000);
    if (millis_since_lcp_start < 90) {
      jam();
      dirty_rate_since_lcp = Uint64(0);
    } else {
      jam();
      dirty_rate_since_lcp /= millis_since_lcp_start;
    }
    dirty_rate /= millis;
    flush_rate /= millis;
    pageout_rate /= millis;

    /**
     * We will always allow at least 200 pageouts per second.
     * This is handled in the very last step of the calculations.
     *
     * We calculate the average number of pages made dirty per second in
     * previous LCP and multiply this by the factor of how much disk data
     * checkpointing takes of the total LCP time. This is one estimate of
     * required pageout rate.
     *
     * Next we calculate the same thing with the average number of pages
     * made dirty since the last LCP started, also multiplied by the same
     * factor.
     *
     * We also take the last 100 millisecond into account, but here we
     * decrease it to a maximum of 67% of this value. The idea with this
     * is to react quickly to changes in workload, but not too much.
     *
     * Finally we take the maximum of all those to create a desired pageout
     * rate for the next 100 millisecond.
     *
     * Given that we will not always use this pageout rate we increase it
     * by 10%.
     *
     * If dirty rate since last LCP divided by 1.3 is higher than dirty rate
     * in last LCP then use that instead.
     * If dirty rate last second divided by 1.5 is higher than previously
     * calculated pageouts per second we use this instead.
     *
     * The final step takes into account that we need to speed things up
     * if we are close to running out of UNDO or REDO log.
     *
     * Finally we turn the number into maximum number of pageouts for the
     * next 100 milliseconds.
     */
    Uint64 available_lcp_pageouts_per_sec = 0;
    Uint64 prep_available_lcp_pageouts_per_sec = 0;
    available_lcp_pageouts_per_sec =
        MAX(available_lcp_pageouts_per_sec, m_dirty_page_rate_per_sec);

    available_lcp_pageouts_per_sec =
        MAX(available_lcp_pageouts_per_sec,
            (dirty_rate_since_lcp * Uint64(100) / Uint64(130)));

    available_lcp_pageouts_per_sec =
        MAX(available_lcp_pageouts_per_sec,
            (dirty_rate * Uint64(100) / Uint64(150)));

    available_lcp_pageouts_per_sec *= Uint64(110);
    available_lcp_pageouts_per_sec /= Uint64(100);

    available_lcp_pageouts_per_sec *= Uint64(m_redo_alert_factor);
    available_lcp_pageouts_per_sec /= Uint64(100);

    /**
     * We have calculated the disk data checkpoint speed required to keep
     * up with the current dirty rate. However a few points have to be
     * taken into account. We don't do any checkpoint between stop of LCP
     * and start of the next LCP. This time is normally around 1-2 seconds
     * only, but this can still be substantial if the total checkpoint
     * time is measured in single digit seconds as well.
     *
     * So we have to multiply the available LCP speed by this factor.
     */
    available_lcp_pageouts_per_sec *= Uint64(100);
    available_lcp_pageouts_per_sec /= m_percent_spent_in_checkpointing;

    /**
     * Calculate how many percent of the disk write bandwidth for LCPs that
     * currently is for disk data checkpointing.
     * We use this during Prepare LCP phase to ensure that we always have
     * about the same disk bandwidth used for checkpoints. This avoids
     * causing unnecessary speed bumps for disk data usage where latency
     * spikes would be seen otherwise when checkpointing has heavier load.
     *
     * We only use this calculation if the in-memory checkpoints and the
     * disk data checkpoints are using the same disks. We have a special
     * configuration parameter that the user can set to specify that the
     * disk data and in-memory checkpoints are using different disks.
     *
     * In addition we have to run a bit slower during in-memory checkpoints
     * and thus a bit faster during disk data checkpoints. Thus we have to
     * calculate one measurement for prepare LCP phase and one for disk
     * data checkpoint phase. Here we use calculations of how large part of
     * the time is spent in disk data checkpoints and how much time is spent
     * performing in-memory checkpoints.
     */
    Uint64 mm_curr_disk_write_speed = m_mm_curr_disk_write_speed;
    if (!m_dd_using_same_disk) {
      /**
       * The Disk data is running on different disk drives. Thus no need to
       * decrease speed of disk data checkpointing to avoid disk drive
       * overload. We can use a constant speed both during actual disk data
       * checkpoints and in between those checkpoints.
       */
      jam();
      mm_curr_disk_write_speed = Uint64(0);
    }
    {
      /**
       * We need to decrease the speed during in-memory checkpoints to even
       * out the load on the disk drive. We calculate the total disk speed
       * required in total and assign the full total to the time when we are
       * only performing disk data checkpoints and we share the load between
       * disk data and in-memory checkpoints when in-memory checkpoints are
       * executed.
       *
       * The Backup block informs us of how many percent of the time we are
       * spending in disk data checkpoints, it also informs us of the current
       * disk write speed. The current disk write speed for in-memory is
       * calculated based on how much time is spent in doing in-memory
       * checkpoints, so the average in-memory disk write speed needs to
       * be multiplied by the percentage of time spent in in-memory
       * checkpointing.
       */
      Uint64 dd_disk_write_speed =
          available_lcp_pageouts_per_sec * sizeof(Tup_page);
      mm_curr_disk_write_speed *= (Uint64(100) - m_lcp_dd_percentage);

      Uint64 tot_disk_write_speed =
          dd_disk_write_speed + mm_curr_disk_write_speed;

      if (m_mm_curr_disk_write_speed > tot_disk_write_speed) {
        /**
         * We write faster than the average disk write speed during
         * in-memory checkpoints. So no bandwidth available for
         * Prepare LCP checkpoint writes. Calculate the speed during
         * disk data checkpoints to handle the load in the time spent
         * on disk data checkpoints.
         */
        if (m_lcp_dd_percentage > 10) {
          jam();
          available_lcp_pageouts_per_sec *= Uint64(100);
          available_lcp_pageouts_per_sec /= m_lcp_dd_percentage;
        } else {
          jam();
          available_lcp_pageouts_per_sec *= Uint64(10);
        }
        prep_available_lcp_pageouts_per_sec = Uint64(0);
      } else {
        jam();
        available_lcp_pageouts_per_sec =
            tot_disk_write_speed / sizeof(Tup_page);
        prep_available_lcp_pageouts_per_sec =
            (tot_disk_write_speed - m_mm_curr_disk_write_speed) /
            sizeof(Tup_page);
      }
    }
    Uint64 available_lcp_pageouts_used = m_available_lcp_pageouts_used;
    (void)available_lcp_pageouts_used;
    m_available_lcp_pageouts_used = Uint64(0);

    /**
     * We will try to ensure LCPs don't run faster than once per 10
     * second if it is safe to do so. We avoid it when LCPs are already
     * longer than 10 seconds, when we have problems in keeping up with
     * LCPs anyways and when dirty rate have more than doubled since
     * last LCP (transient state that is better to handle with
     * calculated speed).
     */
    Uint64 limit =
        Uint64(2) * MAX(dirty_rate, dirty_rate_since_lcp) / Uint64(3);
    if (m_redo_alert_state == RedoStateRep::NO_REDO_ALERT &&
        limit < m_dirty_page_rate_per_sec) {
      jam();
      available_lcp_pageouts_per_sec =
          available_lcp_pageouts_per_sec * m_max_pageout_rate / Uint64(100);
      prep_available_lcp_pageouts_per_sec =
          prep_available_lcp_pageouts_per_sec * m_max_pageout_rate /
          Uint64(100);
    }

    if (available_lcp_pageouts_per_sec < Uint64(200)) {
      jam();
      available_lcp_pageouts_per_sec = Uint64(200);
    }

    m_available_lcp_pageouts = (available_lcp_pageouts_per_sec / Uint64(10));
    m_prep_available_lcp_pageouts =
        (prep_available_lcp_pageouts_per_sec / Uint64(10));

    /**
     * Now it is time to calculate the IO parallelism to get a smooth LCP
     * writing. It is not good to allow the LCPs to become bursty. This will
     * create higher latency for operations. We need to set the parallelism
     * sufficiently high to handle the desired speed, but not much higher.
     *
     * First calculate the IO rate with a single thread of writing LCPs.
     * Next multiply by 50% to get a bit of safety level, but not too safe.
     * Finally divide this by the desired pageouts per second due to LCPs.
     * This we will use to set the desired LCP IO parallelism. It can however
     * not be set higher than 192. Add one to the parallelism to ensure that
     * we don't lose anything in integer calculations.
     */
    Uint64 io_rate_single_thread =
        Uint64(1000) * Uint64(1000) / m_last_lcp_write_latency_us;
    if (io_rate_single_thread == Uint64(0)) {
      jam();
      io_rate_single_thread = 1;
    }
    io_rate_single_thread *= Uint64(150);
    io_rate_single_thread /= Uint64(100);
    {
      Uint64 parallelism =
          available_lcp_pageouts_per_sec / io_rate_single_thread;
      parallelism++;
      if (parallelism > 192) {
        jam();
        parallelism = 192;
      }
      m_max_lcp_pages_outstanding = parallelism;
    }
    if (prep_available_lcp_pageouts_per_sec == Uint64(0)) {
      jam();
      m_prep_max_lcp_pages_outstanding = Uint64(0);
    } else {
      jam();
      Uint64 parallelism =
          prep_available_lcp_pageouts_per_sec / io_rate_single_thread;
      parallelism++;
      if (parallelism > 192) {
        jam();
        parallelism = 192;
      }
      m_prep_max_lcp_pages_outstanding = parallelism;
    }

    DEB_PGMAN_LCP_TIME_STAT((
        "(%u)Current pageout rate/sec: %llu,"
        " dirty rate: %llu, "
        " dirty_rate_since_lcp: %llu, "
        "flush_rate: %llu, "
        "available_lcp_pageouts_used: %llu, "
        "available_lcp_pageouts: %llu, "
        "number of dirty pages: %llu, "
        "max_lcp_pages_outstanding: %llu, "
        "prep_max_lcp_pages_outstanding: %llu, "
        "millis since last call: %llu",
        instance(), pageout_rate, dirty_rate, dirty_rate_since_lcp, flush_rate,
        available_lcp_pageouts_used, m_available_lcp_pageouts, num_dirty_pages,
        m_max_lcp_pages_outstanding, m_prep_max_lcp_pages_outstanding, millis));
    m_last_track_lcp_speed_call = now;
    start_lcp_loop(signal);
  }
  signal->theData[0] = PgmanContinueB::TRACK_LCP_SPEED_LOOP;
  sendSignalWithDelay(reference(), GSN_CONTINUEB, signal, 100, 1);
}

void Pgman::execSYNC_EXTENT_PAGES_REQ(Signal *signal) {
  SyncExtentPagesReq *req = (SyncExtentPagesReq *)signal->getDataPtr();
  jamEntry();
  Ptr<Page_entry> ptr;

  ndbrequire(m_extra_pgman || !isNdbMtLqh());
  ndbrequire(m_lcp_table_id == RNIL);
  if (m_sync_extent_pages_ongoing) {
    /**
     * We only handle one sync at a time, we cannot be certain that it is
     * ok to piggy back on an ongoing, we could optimise by grouping more
     * than one request if they queue up. However if two come in very close
     * to each other they will simply scan the extent page entries and not
     * finding any dirty pages, so not a big deal to let each run by itself
     * without any optimisation.
     */
    jam();
    sendSignalWithDelay(reference(), GSN_SYNC_EXTENT_PAGES_REQ, signal, 1,
                        SyncExtentPagesReq::SignalLength);
    return;
  }
  DEB_PGMAN_LCP(("(%u)SYNC_EXTENT_PAGES_REQ, order: %u, from instance: %u",
                 instance(), req->lcpOrder, refToInstance(req->senderRef)));
  m_sync_extent_order = req->lcpOrder;
  m_sync_extent_pages_ongoing = true;
  m_sync_extent_pages_req = *req;
  m_locked_pages_written = 0;
  if ((m_sync_extent_order == SyncExtentPagesReq::FIRST_LCP ||
       m_sync_extent_order == SyncExtentPagesReq::FIRST_AND_END_LCP) &&
      !m_lcp_ongoing) {
    /**
     * We are the extra PGMAN worker responsible to write extent
     * pages and this is the first SYNC_EXTENT_PAGES_REQ with
     * FIRST_LCP order set. Thus it is a start of a new LCP.
     */
    jam();
    lcp_start_point(signal, 0, 0);
    ndbrequire(m_num_ldm_completed_lcp == 0);
  } else if (m_sync_extent_order == SyncExtentPagesReq::RESTART_SYNC) {
    jam();
    /**
     * We are synchronising extent pages as part of restart.
     */
    ndbrequire(!m_lcp_ongoing);
    lcp_start_point(signal, 0, 0);
    ndbrequire(m_num_ldm_completed_lcp == 0);
  } else if (m_sync_extent_order == SyncExtentPagesReq::FIRST_AND_END_LCP) {
    jam();
    /**
     * A completely empty LCP, no need to anything, we can skip
     * both LCP start and LCP end.
     */
  } else {
    ndbrequire(
        m_sync_extent_order == SyncExtentPagesReq::END_LCP ||
        ((m_sync_extent_order == SyncExtentPagesReq::FIRST_LCP ||
          m_sync_extent_order == SyncExtentPagesReq::FIRST_AND_END_LCP) &&
         m_lcp_ongoing));
  }

  Page_sublist &pl = *m_page_sublist[Page_entry::SL_LOCKED];
  if (pl.first(ptr)) {
    jam();
    m_sync_extent_next_page_entry = ptr.i;
    ndbrequire(m_lcp_ongoing);
    start_lcp_loop(signal);
    return;
  }
  finish_sync_extent_pages(signal);
}

void Pgman::finish_sync_extent_pages(Signal *signal) {
  DEB_PGMAN_LCP(("(%u)SYNC_EXTENT_PAGES_CONF to %u", instance(),
                 refToInstance(m_sync_extent_pages_req.senderRef)));
  SyncExtentPagesConf *conf = (SyncExtentPagesConf *)signal->getDataPtr();
  m_sync_extent_pages_ongoing = false;
  m_sync_extent_next_page_entry = RNIL;
  if (m_sync_extent_order == SyncExtentPagesReq::END_LCP ||
      m_sync_extent_order == SyncExtentPagesReq::FIRST_AND_END_LCP ||
      m_sync_extent_order == SyncExtentPagesReq::RESTART_SYNC) {
    jam();
    m_num_ldm_completed_lcp++;
    DEB_PGMAN_LCP(("(%u) %u LDMs out of %u completed sync extent", instance(),
                   m_num_ldm_completed_lcp, getNumLDMInstances()));
    if (m_num_ldm_completed_lcp == getNumLDMInstances() ||
        m_sync_extent_order == SyncExtentPagesReq::RESTART_SYNC) {
      jam();
      /**
       * We are the extra PGMAN worker and we have completed the
       * last sync of the extent pages in this LCP. We call
       * lcp_end_point to finish up the LCP.
       */
      NDB_TICKS now = getHighResTimer();
      Uint64 lcp_time = NdbTick_Elapsed(m_lcp_start_time, now).milliSec();
      lcp_end_point(Uint32(lcp_time), true, true);
      m_num_ldm_completed_lcp = 0;
    }
  }

  BlockReference ref = m_sync_extent_pages_req.senderRef;
  conf->senderRef = reference();
  conf->senderData = m_sync_extent_pages_req.senderData;
  sendSignal(ref, GSN_SYNC_EXTENT_PAGES_CONF, signal,
             SyncExtentPagesConf::SignalLength, JBB);
  return;
}

void Pgman::process_lcp_locked(Signal *signal, Ptr<Page_entry> ptr) {
  Uint32 loopCount = 0;
  Uint32 max_count;
  CRASH_INSERTION(11006);

  if ((max_count = get_num_lcp_pages_to_write(false)) == 0) {
    jam();
    DEB_PGMAN_LCP(("(%u) No room to start more page writes", instance()));
    m_sync_extent_next_page_entry = ptr.i;
    return;
  }
  /**
   * Protect from tsman parallel access.
   * These pages are often updated from any of the LDM
   * threads using the tsman lock as protection mechanism.
   * So by locking tsman we ensure that those accesses
   * doesn't conflict with our write of extent pages.
   */
  do {
    jam();
    bool break_flag = false;
    {
      Tablespace_client tsman(signal, this, c_tsman, 0, 0, 0, 0);
      jam();
      bool is_file_ready = tsman.is_datafile_ready(ptr.p->m_file_no);
      if (is_file_ready) {
        /**
         * An extent page is placed into SL_LOCKED pages before the
         * data file is ready for use. This means that we haven't even
         * initialised the mutexes yet and also not initialised all
         * the extent pages. Avoid checkpointing those pages until
         * the data file is ready.
         */
        tsman.lock_extent_page(ptr.p->m_file_no, ptr.p->m_page_no);
        if ((ptr.p->m_state & Page_entry::DIRTY) &&
            !(ptr.p->m_state & Page_entry::PAGEOUT)) {
          jam();
          Ptr<GlobalPage> org, copy;
          ndbrequire(m_global_page_pool.seize(copy));
          ndbrequire(m_global_page_pool.getPtr(org, ptr.p->m_real_page_i));
          memcpy(copy.p, org.p, sizeof(GlobalPage));
          ptr.p->m_copy_page_i = copy.i;

          ptr.p->m_state |= Page_entry::LCP;

          DEB_PGMAN_PAGE(("(%u)pageout():extent, page(%u,%u):%u:%x", instance(),
                          ptr.p->m_file_no, ptr.p->m_page_no, ptr.i,
                          (unsigned int)ptr.p->m_state));

          pageout(signal, ptr);
          m_lcp_outstanding++;
          m_current_lcp_pageouts++;
          m_available_lcp_pageouts_used++;
          break_flag = true;
        }
        tsman.unlock_extent_page(ptr.p->m_file_no, ptr.p->m_page_no);
      }
    }

    Page_sublist &pl = *m_page_sublist[Page_entry::SL_LOCKED];
    pl.next(ptr);
    if (ptr.i == RNIL) {
      if (m_lcp_outstanding == 0) {
        jam();
        finish_sync_extent_pages(signal);
        return;
      }
      DEB_PGMAN_LCP(("(%u) %u LCP pages outstanding and extents are done",
                     instance(), m_lcp_outstanding));
      jam();
      m_sync_extent_next_page_entry = RNIL;
      return;
    }
    if (break_flag) {
      jam();
      break;
    }
  } while (loopCount++ < 32);
  jam();
  m_sync_extent_next_page_entry = ptr.i;
  start_lcp_loop(signal);
}

void Pgman::copy_back_page(Ptr<Page_entry> ptr) {
  Ptr<GlobalPage> org, copy;
  ndbrequire(m_global_page_pool.getPtr(copy, ptr.p->m_copy_page_i));
  ndbrequire(m_global_page_pool.getPtr(org, ptr.p->m_real_page_i));
  memcpy(org.p, copy.p, sizeof(GlobalPage));
  m_global_page_pool.release(copy);
  ptr.p->m_copy_page_i = RNIL;
}

void Pgman::process_lcp_locked_fswriteconf(Signal *signal,
                                           Ptr<Page_entry> ptr) {
  jam();
  ndbrequire(m_lcp_ongoing);
  /**
   * We have already checked that m_sync_extent_pages_ongoing is true
   * when arriving here. Extent pages are only written during LCPs since
   * they are locked in memory, so there is no need to write them to
   * make space for other pages, only required to write to maintain
   * recoverability.
   *
   * Ensure that Backup block is notified of any progress we make on
   * completing LCPs.
   * Important that this is sent before we send SYNC_EXTENT_PAGES_CONF
   * to ensure Backup block is prepared for receiving the signal.
   */
  m_locked_pages_written++;
  sendSYNC_PAGE_WAIT_REP(signal, false);
  DEB_PGMAN_LCP_EXTRA(
      ("(%u) Written an extent page to disk, "
       "m_locked_pages_written: %u",
       instance(), m_locked_pages_written));
  if (!m_lcp_loop_ongoing) {
    /* No CONTINUEB outstanding, we can finish sync if done */
    if (m_sync_extent_next_page_entry == RNIL) {
      if (m_lcp_outstanding == 0) {
        jam();
        finish_sync_extent_pages(signal);
        return;
      }
      DEB_PGMAN_LCP(
          ("(%u) Written all extent pages, but %u"
           " pages still outstanding",
           instance(), m_lcp_outstanding));
      jam();
      return;
    }
    jam();
    /* Restart before busy loop to keep up in busy system. */
    check_restart_lcp(signal, true);
  }
  jam();
  return;
}
/* END LCP Module */

// page read and write

void Pgman::pagein(Signal *signal, Ptr<Page_entry> ptr,
                   EmulatedJamBuffer *jamBuf) {
  D("pagein");
  D(ptr);

  DEB_PGMAN_PAGE(("(%u)pagein() start: page(%u,%u):%u:%x", instance(),
                  ptr.p->m_file_no, ptr.p->m_page_no, ptr.i,
                  (unsigned int)ptr.p->m_state));

  ndbrequire(!(ptr.p->m_state & Page_entry::PAGEIN));
  set_page_state(jamBuf, ptr, ptr.p->m_state | Page_entry::PAGEIN);

  NDB_TICKS now = NdbTick_getCurrentTicks();
  ptr.p->m_time_tracking = now.getUint64();

  fsreadreq(signal, ptr);
  m_stats.m_current_io_waits++;
}

void Pgman::fsreadconf(Signal *signal, Ptr<Page_entry> ptr) {
  D("fsreadconf");
  D(ptr);

  handle_reads_time_tracking(ptr);

  Page_state state = ptr.p->m_state;

  ndbrequire(ptr.p->m_state & Page_entry::PAGEIN);

  state &= ~Page_entry::PAGEIN;
  state &= ~Page_entry::EMPTY;
  state |= Page_entry::MAPPED;
  set_page_state(jamBuffer(), ptr, state);

  {
    /**
     * Update lsn record on page
     *   as it can be modified/flushed wo/ update_lsn has been called
     *   (e.g. prealloc) and it then would get lsn 0, which is bad
     *   when running undo and following SR
     */
    Ptr<GlobalPage> pagePtr;
    ndbrequire(m_global_page_pool.getPtr(pagePtr, ptr.p->m_real_page_i));
    File_formats::Datafile::Data_page *page =
        (File_formats::Datafile::Data_page *)pagePtr.p;

    Uint64 lsn = page->m_page_header.m_page_lsn_hi;
    lsn <<= 32;
    lsn += page->m_page_header.m_page_lsn_lo;
    ptr.p->m_lsn = lsn;
<<<<<<< HEAD
    {
      Tup_fixsize_page *fix_page = (Tup_fixsize_page*)page;
      (void)fix_page;
      DEB_PGMAN_IO(("(%u)pagein completed: page(%u,%u):%x, "
                    "on_page(%u,%u), tab(%u,%u) lsn(%u,%u)"
                    ", uncommitted_used_space: %u, "
                    "m_restart_seq: %u",
                    instance(),
                    ptr.p->m_file_no,
                    ptr.p->m_page_no,
                    (unsigned int)state,
                    fix_page->m_page_no,
                    fix_page->m_file_no,
                    fix_page->m_table_id,
                    fix_page->m_fragment_id,
                    page->m_page_header.m_page_lsn_hi,
                    page->m_page_header.m_page_lsn_lo,
                    fix_page->uncommitted_used_space,
                    fix_page->m_restart_seq));
    }
=======
    Tup_fixsize_page *fix_page = (Tup_fixsize_page *)page;
    (void)fix_page;
    DEB_PGMAN_IO(
        ("(%u)pagein completed: page(%u,%u):%x, "
         "on_page(%u,%u), tab(%u,%u) lsn(%u,%u)",
         instance(), ptr.p->m_file_no, ptr.p->m_page_no, (unsigned int)state,
         fix_page->m_page_no, fix_page->m_file_no, fix_page->m_table_id,
         fix_page->m_fragment_id, page->m_page_header.m_page_lsn_hi,
         page->m_page_header.m_page_lsn_lo));
>>>>>>> 2bf0f4a5
  }
  ndbrequire(m_stats.m_current_io_waits > 0);
  m_stats.m_current_io_waits--;
  m_stats.m_pages_read++;

  /**
   * Calling check_restart_lcp before do_busy_loop ensures that
   * we make progress on LCP even in systems with very high IO
   * read rates.
   */
  check_restart_lcp(signal, false);
  do_busy_loop(signal, true, jamBuffer());
}

void Pgman::pageout(Signal *signal, Ptr<Page_entry> ptr, bool check_sync_lsn) {
  D("pageout");
  D(ptr);

  Page_state state = ptr.p->m_state;
  ndbrequire(state & Page_entry::BOUND);
  ndbrequire(state & Page_entry::MAPPED);
  ndbrequire(!(state & Page_entry::BUSY));
  ndbrequire(!(state & Page_entry::PAGEOUT));

  state |= Page_entry::PAGEOUT;

  // update lsn on page prior to write
  Ptr<GlobalPage> pagePtr;
  ndbrequire(m_global_page_pool.getPtr(pagePtr, ptr.p->m_real_page_i));
  File_formats::Datafile::Data_page *page =
      (File_formats::Datafile::Data_page *)pagePtr.p;
  page->m_page_header.m_page_lsn_hi = (Uint32)(ptr.p->m_lsn >> 32);
  page->m_page_header.m_page_lsn_lo = (Uint32)(ptr.p->m_lsn & 0xFFFFFFFF);
<<<<<<< HEAD
  {
    Tup_fixsize_page *fix_page = (Tup_fixsize_page*)page;
    (void)fix_page;
    DEB_PGMAN_WRITE(("(%u)pageout(),page(%u,%u),tab(%u,%u),lsn(%u,%u),state:%x",
                     instance(),
                     ptr.p->m_file_no,
                     ptr.p->m_page_no,
                     fix_page->m_table_id,
                     fix_page->m_fragment_id,
                     page->m_page_header.m_page_lsn_hi,
                     page->m_page_header.m_page_lsn_lo,
                     (unsigned int)state));
  }
=======
  Tup_fixsize_page *fix_page = (Tup_fixsize_page *)page;
  (void)fix_page;
  DEB_PGMAN_WRITE(("(%u)pageout(),page(%u,%u),tab(%u,%u),lsn(%u,%u),state:%x",
                   instance(), ptr.p->m_file_no, ptr.p->m_page_no,
                   fix_page->m_table_id, fix_page->m_fragment_id,
                   page->m_page_header.m_page_lsn_hi,
                   page->m_page_header.m_page_lsn_lo, (unsigned int)state));
>>>>>>> 2bf0f4a5
  int ret = 1;
  if (check_sync_lsn) {
    // undo WAL, release LGMAN lock ASAP
    Logfile_client::Request req;
    req.m_callback.m_callbackData = ptr.i;
    req.m_callback.m_callbackIndex = LOGSYNC_CALLBACK;
    D("Logfile_client - pageout");
    Logfile_client lgman(this, c_lgman, RNIL);
    ret = lgman.sync_lsn(signal, ptr.p->m_lsn, &req, 0);
  }
  NDB_TICKS now = NdbTick_getCurrentTicks();
  ptr.p->m_time_tracking = now.getUint64();
  if (ret > 0) {
    fswritereq(signal, ptr);
    m_stats.m_current_io_waits++;
  } else {
    ndbrequire(ret == 0);
    m_log_writes_issued++;
    m_stats.m_log_waits++;
    state |= Page_entry::LOGSYNC;
  }
  set_page_state(jamBuffer(), ptr, state);
}

void Pgman::add_histogram(Uint64 elapsed_time, Uint64 *histogram) {
  for (Uint32 i = 0; i < PGMAN_TIME_TRACK_NUM_RANGES; i++) {
    if (elapsed_time <= m_time_track_histogram_upper_bound[i]) {
      histogram[i]++;
      return;
    }
  }
  ndbrequire(false);
  return;
}

void Pgman::handle_reads_time_tracking(Ptr<Page_entry> ptr) {
  NDB_TICKS now = NdbTick_getCurrentTicks();
  NDB_TICKS old(ptr.p->m_time_tracking);
  Uint64 elapsed_time = NdbTick_Elapsed(old, now).microSec();
  add_histogram(elapsed_time, &m_time_track_reads[0]);
  m_reads_completed++;
}

void Pgman::handle_writes_time_tracking(Ptr<Page_entry> ptr) {
  NDB_TICKS now = NdbTick_getCurrentTicks();
  NDB_TICKS old(ptr.p->m_time_tracking);
  Uint64 elapsed_time = NdbTick_Elapsed(old, now).microSec();
  m_total_write_latency_us += elapsed_time;
  add_histogram(elapsed_time, &m_time_track_writes[0]);
  m_writes_completed++;
  m_tot_writes_completed++;
}

void Pgman::handle_log_waits_time_tracking(Ptr<Page_entry> ptr) {
  NDB_TICKS now = NdbTick_getCurrentTicks();
  NDB_TICKS old(ptr.p->m_time_tracking);
  Uint64 elapsed_time = NdbTick_Elapsed(old, now).microSec();
  add_histogram(elapsed_time, &m_time_track_log_waits[0]);
}

void Pgman::logsync_callback(Signal *signal, Uint32 ptrI, Uint32 res) {
  Ptr<Page_entry> ptr;
  ndbrequire(m_page_entry_pool.getPtr(ptr, ptrI));

  D("logsync_callback");
  D(ptr);

  handle_log_waits_time_tracking(ptr);

  // it is OK to be "busy" at this point (the commit is queued)
  Page_state state = ptr.p->m_state;
  ndbrequire(state & Page_entry::PAGEOUT);
  ndbrequire(state & Page_entry::LOGSYNC);
  state &= ~Page_entry::LOGSYNC;
  set_page_state(jamBuffer(), ptr, state);

  NDB_TICKS now = NdbTick_getCurrentTicks();
  ptr.p->m_time_tracking = now.getUint64();
  fswritereq(signal, ptr);
  m_log_writes_completed++;
  m_stats.m_current_io_waits++;
}

void Pgman::fswriteconf(Signal *signal, Ptr<Page_entry> ptr) {
  D("fswriteconf");
  D(ptr);

  handle_writes_time_tracking(ptr);

  Page_state state = ptr.p->m_state;

  DEB_PGMAN_IO(("(%u)pageout completed, page(%u,%u):%u:%x", instance(),
                ptr.p->m_file_no, ptr.p->m_page_no, ptr.p->m_real_page_i,
                state));

  ndbrequire(state & Page_entry::PAGEOUT);
  ndbrequire(state & Page_entry::DIRTY);

  if (c_tup != 0) {
    jam();
    ndbrequire(!m_extra_pgman);
    c_tup->disk_page_unmap_callback(1, ptr.p->m_real_page_i,
                                    ptr.p->m_dirty_count, ptr.i);
  }

  if (!m_extra_pgman) {
    jam();
    m_num_dirty_pages--;
  }
<<<<<<< HEAD
  state &= ~ Page_entry::PAGEOUT;
  state &= ~ Page_entry::EMPTY;
  state &= ~ Page_entry::DIRTY;
  state &= ~ Page_entry::D_HEADER;
=======
  state &= ~Page_entry::PAGEOUT;
  state &= ~Page_entry::EMPTY;
  state &= ~Page_entry::DIRTY;
>>>>>>> 2bf0f4a5

  ndbrequire(m_stats.m_current_io_waits > 0);
  m_stats.m_current_io_waits--;
  remove_fragment_dirty_list(signal, ptr, state);

  if (state & Page_entry::LCP) {
    jam();
    state &= ~Page_entry::LCP;
    ndbrequire(m_lcp_outstanding);
    m_lcp_outstanding--;
    m_stats.m_pages_written_lcp++;
    if (ptr.p->m_copy_page_i != RNIL) {
      /**
       * For extent pages we need to keep the page also during pageout.
       * We handle this by copying the page to a copy page at start of
       * the pageout. When the pageout is completed we copy the page
       * back to the real page id and release the copy page. During the
       * pageout is ongoing we will update the copy page (we will return
       * the copy page in all get_page calls during the pageout).
       */
      jam();
      ndbrequire(m_sync_extent_pages_ongoing);
      {
        bool made_dirty = false;
        {
          Tablespace_client tsman(signal, this, c_tsman, 0, 0, 0, 0);
          tsman.lock_extent_page(ptr.p->m_file_no, ptr.p->m_page_no);
          copy_back_page(ptr);
          if (ptr.p->m_dirty_during_pageout) {
            jam();
            made_dirty = true;
            ptr.p->m_dirty_during_pageout = false;
            state |= Page_entry::DIRTY;
          }
          set_page_state(jamBuffer(), ptr, state);
          tsman.unlock_extent_page(ptr.p->m_file_no, ptr.p->m_page_no);
        }
        lock_access_extent_page();
        if (made_dirty) {
          jam();
          m_tot_pages_made_dirty++;
          m_pages_made_dirty++;
        } else {
          m_num_dirty_pages--;
        }
        unlock_access_extent_page();
      }
      process_lcp_locked_fswriteconf(signal, ptr);
      do_busy_loop(signal, true, jamBuffer());
      return;
    } else {
      jam();
      ndbrequire(!m_extra_pgman);
      m_current_lcp_flushes++;
    }
  } else if (state & Page_entry::PREP_LCP) {
    jam();
    ndbrequire(!m_extra_pgman);
    state &= ~Page_entry::PREP_LCP;
    ndbrequire(m_prep_lcp_outstanding > 0);
    m_prep_lcp_outstanding--;
    TableRecordPtr tabPtr;
    ndbrequire(m_tableRecordPool.getPtr(tabPtr, ptr.p->m_table_id));
    ndbrequire(tabPtr.p->m_num_prepare_lcp_outstanding > 0);
    tabPtr.p->m_num_prepare_lcp_outstanding--;
    DEB_PGMAN_PREP_PAGE(
        ("(%u)fswriteconf():prepare LCP, page(%u,%u):%u:%x"
         ", m_prep_lcp_outstanding = %u",
         instance(), ptr.p->m_file_no, ptr.p->m_page_no, ptr.i,
         (unsigned int)state, m_prep_lcp_outstanding));
    m_stats.m_pages_written_lcp++;
    m_current_lcp_flushes++;
  } else {
    jam();
    ndbrequire(!m_extra_pgman);
    m_stats.m_pages_written++;
  }

  set_page_state(jamBuffer(), ptr, state);
  /**
   * Calling check_restart_lcp before do_busy_loop ensures that
   * we make progress on LCP even in systems with very high IO
   * read rates.
   */
  check_restart_lcp(signal, true);
  do_busy_loop(signal, true, jamBuffer());
}

// file system interface

void Pgman::fsreadreq(Signal *signal, Ptr<Page_entry> ptr) {
  Ptr<File_entry> file_ptr;
  File_map::ConstDataBufferIterator it;
  bool ret = m_file_map.first(it) && m_file_map.next(it, ptr.p->m_file_no);
  ndbrequire(ret);
  Uint32 ptrI = *it.data;
  ndbrequire(m_file_entry_pool.getPtr(file_ptr, ptrI));

  Uint32 fd = file_ptr.p->m_fd;

  ndbrequire(ptr.p->m_page_no > 0);

  m_reads_issued++;

  FsReadWriteReq *req = (FsReadWriteReq *)signal->getDataPtrSend();
  req->filePointer = fd;
  req->userReference = reference();
  req->userPointer = ptr.i;
  req->varIndex = ptr.p->m_page_no;
  req->numberOfPages = 1;
  req->operationFlag = 0;
  FsReadWriteReq::setFormatFlag(req->operationFlag,
                                FsReadWriteReq::fsFormatGlobalPage);
  req->data.globalPage.pageNumber = ptr.p->m_real_page_i;
  sendSignal(NDBFS_REF, GSN_FSREADREQ, signal, FsReadWriteReq::FixedLength + 1,
             JBA);
}

void Pgman::execFSREADCONF(Signal *signal) {
  jamEntry();
  FsConf *conf = (FsConf *)signal->getDataPtr();
  Ptr<Page_entry> ptr;
  ndbrequire(m_page_entry_pool.getPtr(ptr, conf->userPointer));

  /**
   * Here is a good place to check checksums written.
   */
  fsreadconf(signal, ptr);
}

void Pgman::execFSREADREF(Signal *signal) {
  jamEntry();
  SimulatedBlock::execFSREADREF(signal);
  ndbabort();
}

void Pgman::fswritereq(Signal *signal, Ptr<Page_entry> ptr) {
  Ptr<File_entry> file_ptr;
  Ptr<GlobalPage> gptr;
  File_map::ConstDataBufferIterator it;
  ndbrequire(m_file_map.first(it));
  ndbrequire(m_file_map.next(it, ptr.p->m_file_no));
  ndbrequire(m_file_entry_pool.getPtr(file_ptr, *it.data));
  Uint32 fd = file_ptr.p->m_fd;

  /**
   * Before writing the page we need to ensure that we write it
   * using the correct version of the header information.
   * We have to ensure that we write using the correct format,
   * we could write both v1 format and v2 format. If it is v2
   * format we need to ensure that we actually write this format
   * and we also need to mark the page as using the v2 format.
   *
   * This is also a good place to introduce writing of checksums
   * of disk data pages.
   */
  if (file_ptr.p->m_ndb_version >= NDB_DISK_V2) {
    gptr.i = ptr.p->m_real_page_i;
    m_global_page_pool.getPtr(gptr);
    File_formats::Page_header *page_header =
<<<<<<< HEAD
      (File_formats::Page_header*)gptr.p;
    if ((page_header->m_page_type == File_formats::PT_Tup_fixsize_page) ||
        (page_header->m_page_type == File_formats::PT_Tup_varsize_page))
    {
      Tup_page* tup_page_v2 = (Tup_page*)gptr.p;
=======
        (File_formats::Page_header *)gptr.p;
    if (page_header->m_page_type == File_formats::PT_Tup_fixsize_page) {
      Tup_page *tup_page_v2 = (Tup_page *)gptr.p;
>>>>>>> 2bf0f4a5
      tup_page_v2->m_ndb_version = NDB_DISK_V2;
      tup_page_v2->unused_cluster_page[0] = 0;
      tup_page_v2->unused_cluster_page[1] = 0;
      tup_page_v2->unused_cluster_page[2] = 0;
      tup_page_v2->m_change_map[0] = 0;
      tup_page_v2->m_change_map[1] = 0;
      tup_page_v2->m_change_map[2] = 0;
      tup_page_v2->m_change_map[3] = 0;
    } else if (page_header->m_page_type == File_formats::PT_Extent_page) {
      File_formats::Datafile::Extent_page_v2 *page_v2 =
          (File_formats::Datafile::Extent_page_v2 *)gptr.p;
      page_v2->m_ndb_version = NDB_DISK_V2;
      page_v2->m_checksum = 0;
      page_v2->m_unused[0] = 0;
      page_v2->m_unused[1] = 0;
      page_v2->m_unused[2] = 0;
      page_v2->m_unused[3] = 0;
    } else {
      ndbabort();
    }
  }

  ndbrequire(ptr.p->m_page_no > 0);

  m_writes_issued++;

  FsReadWriteReq *req = (FsReadWriteReq *)signal->getDataPtrSend();
  req->filePointer = fd;
  req->userReference = reference();
  req->userPointer = ptr.i;
  req->varIndex = ptr.p->m_page_no;
  req->numberOfPages = 1;
  req->operationFlag = 0;
  FsReadWriteReq::setFormatFlag(req->operationFlag,
                                FsReadWriteReq::fsFormatGlobalPage);
  req->data.globalPage.pageNumber = ptr.p->m_real_page_i;

  if (!ERROR_INSERTED(11008)) {
    sendSignal(NDBFS_REF, GSN_FSWRITEREQ, signal,
               FsReadWriteReq::FixedLength + 1, JBA);
  }
}

void Pgman::execFSWRITECONF(Signal *signal) {
  jamEntry();
  FsConf *conf = (FsConf *)signal->getDataPtr();
  Ptr<Page_entry> ptr;
  ndbrequire(m_page_entry_pool.getPtr(ptr, conf->userPointer));

  fswriteconf(signal, ptr);
}

void Pgman::execFSWRITEREF(Signal *signal) {
  jamEntry();
  SimulatedBlock::execFSWRITEREF(signal);
  ndbabort();
}

/**
 * When we perform some operations in the extra PGMAN we do it on
 * behalf of the extent pages. This extra PGMAN block resides in
 * the rep thread block, but the extra PGMAN block is also accessed
 * directly from other threads through TSMAN and through the
 * method get_extent_page. This mutex thus protects the variables:
 * m_num_dirty_pages
 * m_tot_pages_made_dirty
 * m_pages_made_dirty
 */
void Pgman::lock_access_extent_page() {
  if (m_extra_pgman) NdbMutex_Lock(m_access_extent_page_mutex);
}

void Pgman::unlock_access_extent_page() {
  if (m_extra_pgman) NdbMutex_Unlock(m_access_extent_page_mutex);
}

// client methods

/**
 * This method is called from the TSMAN block, but the calls may happen
 * from any of the LDM threads and from the REP thread. This function
 * keeps track of the number of dirty pages and update the count of
 * dirty pages to make the calculations of pageout speed correct for
 * the extra PGMAN block. We protect this through a mutex.
 */
Uint32 Pgman::get_extent_page(EmulatedJamBuffer *jamBuf, Signal *signal,
                              Ptr<Page_entry> ptr, Page_request page_req) {
  thrjam(jamBuf);
  Page_state state = ptr.p->m_state;
  Uint32 req_flags = page_req.m_flags;
  const Page_state LOCKED = Page_entry::LOCKED | Page_entry::MAPPED;
  const Page_state DIRTY = Page_entry::DIRTY;
  ndbrequire((state & LOCKED) == LOCKED);
  if (req_flags & Page_request::COMMIT_REQ) {
    thrjam(jamBuf);
    thrjamLine(jamBuf, Uint16(ptr.p->m_file_no));
    thrjamLine(jamBuf, Uint16(ptr.p->m_page_no));
    /**
     * We ignore setting the state to BUSY since this call will always
     * be immediately followed by a call to update_lsn that will remove
     * the busy state if set and thus will also have to update the lists.
     * We want to ensure that the SL_LOCKED list always contains a full
     * list of all LOCKED pages. Thus we don't change the state to BUSY
     * here since that would impact calling set_page_state in update_lsn.
     */
  }

  if (req_flags & DIRTY_FLAGS && ((state & DIRTY) != DIRTY)) {
    thrjam(jamBuf);
    ptr.p->m_state |= Page_entry::DIRTY;
    lock_access_extent_page();
    m_num_dirty_pages++;
    m_tot_pages_made_dirty++;
    m_pages_made_dirty++;
    unlock_access_extent_page();
  }
  if (ptr.p->m_copy_page_i != RNIL) {
    thrjam(jamBuf);
    if (req_flags & DIRTY_FLAGS) {
      thrjam(jamBuf);
      ptr.p->m_dirty_during_pageout = true;
    }
    return ptr.p->m_copy_page_i;
  } else {
    thrjam(jamBuf);
    return ptr.p->m_real_page_i;
  }
}

// client methods
int Pgman::get_page_no_lirs(EmulatedJamBuffer *jamBuf, Signal *signal,
                            Ptr<Page_entry> ptr, Page_request page_req) {
  thrjam(jamBuf);

#ifdef VM_TRACE
  Ptr<Page_request> tmp(&page_req, RNIL);

  D(">get_page");
  D(ptr);
  D(tmp);
#endif

  m_get_page_calls_issued++;
  Uint32 req_flags = page_req.m_flags;

<<<<<<< HEAD
  if (req_flags & Page_request::DEREF_REQ)
  {
    /**
     * Call only to decrease reference count, should always be
     * success. Cannot be combined with any other flag.
     */
    thrjam(jamBuf);
    ndbrequire(req_flags == Page_request::DEREF_REQ);
    ndbrequire(ptr.p->m_busy_count > 0);
    ptr.p->m_busy_count--;
    if (ptr.p->m_busy_count == 0)
    {
      thrjam(jamBuf);
      Page_state state = ptr.p->m_state;
      state &= ~ Page_entry::BUSY;
      bool busy_lcp = false;
      if (state & Page_entry::WAIT_LCP)
      {
        thrjam(jamBuf);
        state &= ~ Page_entry::WAIT_LCP;
        busy_lcp = true;
      }
      set_page_state(jamBuf, ptr, state);
      if (busy_lcp)
      {
        thrjam(jamBuf);
        ndbrequire((state & Page_entry::LOCKED) == 0);
        ndbrequire(ptr.p->m_table_id != RNIL);
        start_lcp_loop(signal);
      }
    }
    return 1;
  }
  if (req_flags & Page_request::DIRTY_HEADER)
  {
    /**
     * The page has updated its header, but not necessarily any other
     * parts. Ensure that it is written to disk before reusing the
     * page for any new disk pages.
     *
     * This will only affect what to do when cleaning up pages at the
     * end of the page list (indicating pages not used for a while).
     * Without this flag the page could be thrown out without being
     * written which would mean problem for the uncommitted_used_space
     * variable and also the m_restart_seq variable.
     *
     * None of the handling in set_page_state is required for this
     * particular state.
     *
     * The page will always be in the page cache when this call is made.
     */
    thrjam(jamBuf);
    ndbrequire(req_flags == Page_request::DIRTY_HEADER);
    Page_state state = ptr.p->m_state;
    ndbrequire(state & Page_entry::BOUND);
    ndbrequire(state & Page_entry::MAPPED);
    ndbrequire((state & Page_entry::LOCKED) == 0);
    if (!(state & Page_entry::DIRTY))
    {
      state |= Page_entry::D_HEADER;
      ptr.p->m_state = state;
    }
    return 1;
  }
  if (req_flags & Page_request::EMPTY_PAGE)
  {
=======
  if (req_flags & Page_request::EMPTY_PAGE) {
>>>>>>> 2bf0f4a5
    thrjam(jamBuf);
    // Only one can "init" a page at a time
    // ndbrequire(ptr.p->m_requests.isEmpty());
  }

  Page_state state = ptr.p->m_state;
  bool is_new = (state == 0);
  Uint32 busy_count = 0;
  bool check_overload = false;

  if (req_flags & Page_request::LOCK_PAGE) {
    /**
     * Request to read a page locked in page cache, no reason
     * to abort this request.
     */
    thrjam(jamBuf);
    state |= Page_entry::LOCKED;
  }
<<<<<<< HEAD
  if (req_flags & Page_request::REF_REQ)
  {
    thrjam(jamBuf);
    ptr.p->m_busy_count++;
    state |= Page_entry::BUSY;
  }
  if (req_flags & Page_request::ALLOC_REQ)
  {
=======

  if (req_flags & Page_request::ALLOC_REQ) {
>>>>>>> 2bf0f4a5
    /**
     * Request to allocate a new page in prepare
     * phase, this request is abortable.
     */
    thrjam(jamBuf);
    check_overload = true;
  } else if (req_flags & Page_request::UNDO_REQ ||
             req_flags & Page_request::UNDO_GET_REQ) {
    /* UNDOs cannot be aborted. */
    thrjam(jamBuf);
  } else if (req_flags & Page_request::ABORT_REQ) {
    /* Aborts cannot be aborted, but also perform no commit handling. */
    thrjam(jamBuf);
  } else if (req_flags & Page_request::COMMIT_REQ) {
    /**
     * Request to commit a change to a page, this request isn't
     * abortable.
     */
    thrjam(jamBuf);
    thrjamLine(jamBuf, Uint16(ptr.p->m_file_no));
    thrjamLine(jamBuf, Uint16(ptr.p->m_page_no));
    busy_count = 1;
    state |= Page_entry::BUSY;
  } else if (req_flags & Page_request::COPY_FRAG) {
    /**
     * Either a backup scan, a copy fragment scan or a write in a starting
     * node generated by a copy fragment scan. Neither of those operations
     * are abortable.
     */
    thrjam(jamBuf);
  } else if (req_flags == 0) {
    /**
     * Request as part of a scan in TUP or ACC order, this happens
     * in prepare phase and is abortable.
     */
    thrjam(jamBuf);
    check_overload = true;
  } else if (req_flags & Page_request::DISK_SCAN) {
    /**
     * Request as part of a scan in disk order, this happens
     * in prepare phase and is abortable.
     */
    thrjam(jamBuf);
    check_overload = true;
  } else if ((req_flags & Page_request::OP_MASK) != ZREAD &&
             (req_flags & Page_request::OP_MASK) != ZREAD_EX) {
    /**
     * Request as part of write key request of some sort, this
     * happens in prepare phase and is abortable.
     */
    thrjam(jamBuf);
    check_overload = true;
  } else if ((req_flags & Page_request::OP_MASK) == ZREAD) {
    /**
     * Request as part of read key request, this happens in
     * prepare phase and is abortable.
     */
    thrjam(jamBuf);
    check_overload = true;
  } else {
    ndbrequire(false);
  }
  if (req_flags & DIRTY_FLAGS && !(ptr.p->m_state & Page_entry::DIRTY)) {
    if (check_overload && (m_abort_level > 0) && check_overload_error()) {
      jam();
      /**
       * The disk subsystem is overloaded, we will abort the transaction
       * and report IO overload as the error code.
       * Since continuing here will make page dirty, even if in page cache,
       * the request is aborted since it will later force a disk access to
       * clean the page.
       *
       * It is ok to continue if the page is already dirty, this will not
       * create any additional burden on the disk subsystem.
       */
      DEB_GET_PAGE(("(%u)get_page returns error 1518", instance()));
      return -1518;
    }
  }
  const Page_state LOCKED = Page_entry::LOCKED | Page_entry::MAPPED;
  if ((state & LOCKED) == LOCKED && !(req_flags & Page_request::UNLOCK_PAGE)) {
    thrjam(jamBuf);
    if (req_flags & DIRTY_FLAGS) {
      /**
       * Here we know that the page is an extent page which is locked.
       * Locked pages are handled globally for LCP and belong to many
       * fragments, so these pages need not be inserted in list of
       * dirty pages per fragment.
       */
      thrjam(jamBuf);
      ptr.p->m_state |= Page_entry::DIRTY;
    }
    m_stats.m_page_requests_direct_return++;
    if (ptr.p->m_copy_page_i != RNIL) {
      /**
       * During pageout of a locked page the copy page is the page which
       * is updated and the real page is sent to disk. As soon as the
       * write is done the copy page is copied over to the real page and
       * the copy page is released.
       *
       * In this case we have made the copy page dirty, since the
       * return from the write will clear the DIRTY flag we need to
       * set this flag to ensure that we set the DIRTY flag
       * immediately again after returning from the pageout.
       */
      thrjam(jamBuf);
      D("<get_page: immediate copy_page");
      if (req_flags & DIRTY_FLAGS) {
        thrjam(jamBuf);
        ptr.p->m_dirty_during_pageout = true;
      }
      ndbrequire(ptr.p->m_copy_page_i != 0);
      return ptr.p->m_copy_page_i;
    }

    D("<get_page: immediate locked");
    ndbrequire(ptr.p->m_real_page_i != 0);
    return ptr.p->m_real_page_i;
  }

  bool only_request = ptr.p->m_requests.isEmpty();
#ifdef ERROR_INSERT
  if (req_flags & Page_request::DELAY_REQ) {
    thrjam(jamBuf);
    only_request = false;
  }
#endif
  if (only_request && state & Page_entry::MAPPED) {
    thrjam(jamBuf);
    if (!(state & Page_entry::PAGEOUT)) {
      /**
       * This is an important part of the design!
       * We do not allow to return immediately while a page is
       * in pageout to disk. This means that any page that is
       * in pageout will be temporarily unavailable in the page cache.
       * This ensures that no one writes anything to the page while
       * we are in the process of copying it to the file system buffer.
       *
       * We could remove this limitation for reads if we know that those
       * reads will not do anything apart from reading the page, not a single
       * bit is allowed to be changed in the page for those accesses.
       *
       * We could also allow dirty writing also of other pages, but in this
       * case we would have to copy the page before writing it to disk, we
       * would also need to keep track of the dirty page handling.
       *
       * With the current implementation we know that the pageout isn't
       * ongoing when we reach here.
       *
       * When the pageout is done we will handle the requests one at a time.
       * This happens through sublist handling. So when the pageout is ongoing
       * the page entry is in the SL_CALLBACK_IO sublist. From this list no
       * entry is leaving. When the pageout is done then we enter the
       * SL_CALLBACK sublist, the SL_CALLBACK list is handled by the
       * process_callback in the order they were entered into this list.
       * If the page is paged out again then the page is again moved to the
       * SL_CALLBACK_IO sublist and thus there is no risk for it to be
       * reported until it is done with the new pageout.
       *
       * There is some special implication for BUSY pages (pages that are
       * locked into the page cache to ensure that we can commit a row
       * or drop a page or delete a row during node restart). These pages
       * are not allowed to pageout when they are in the state BUSY. However
       * we can come here when the page is already in PAGEOUT state. In
       * this case we don't treat the page in any special manner for LCPs.
       *
       * This means that when we call handle_lcp we first check the PAGEOUT
       * state and only after that we check the BUSY state. So in this manner
       * we ensure that the BUSY page isn't first put into a wait state where
       * we wait for the page to be released from the BUSY state (through a
       * call to update_lsn) and then released from the dirty list when the
       * pageout completes. This could cause trouble in knowing when we have
       * completed a fragment LCP and could lead to sending of
       * 2 SYNC_PAGE_CACHE_CONF leading to problems in BACKUP.
       */
      thrjam(jamBuf);
      if (req_flags & DIRTY_FLAGS) {
        thrjam(jamBuf);
<<<<<<< HEAD
	state |= Page_entry::DIRTY;
        /* No need for the D_HEADER if DIRTY is set */
        state &= ~ Page_entry::D_HEADER;
=======
        state |= Page_entry::DIRTY;
>>>>>>> 2bf0f4a5
        insert_fragment_dirty_list(ptr, state, jamBuf);
      }

      ptr.p->m_busy_count += busy_count;
      set_page_state(jamBuf, ptr, state);

      D("<get_page: immediate");

      ndbrequire(ptr.p->m_real_page_i != RNIL);
      m_stats.m_page_requests_direct_return++;
      return ptr.p->m_real_page_i;
    }
  }

  /**
   * A disk access is required to get the page, we will only perform
   * such an action if we can verify that we should not abort due to
   * overload.
   */
  if (check_overload && (m_abort_level > 0) && check_overload_error()) {
    jam();
    /**
     * The disk subsystem is overloaded, we will abort the transaction
     * and report IO overload as the error code.
     */
    DEB_GET_PAGE(("(%u)get_page returns 1518(2)", instance()));
    return -1518;
  }

  if (!(req_flags & (Page_request::LOCK_PAGE | Page_request::UNLOCK_PAGE))) {
    ndbrequire(!(state & Page_entry::LOCKED));
  }

  // queue the request

  if ((state & Page_entry::MAPPED) && !(state & Page_entry::PAGEOUT)) {
    thrjam(jamBuf);
    m_stats.m_page_requests_wait_q++;
    DEB_GET_PAGE(
        ("(%u)Queue get_page(%u,%u), opRec: %u, state: %x,"
         " req_flags: %x",
         instance(), ptr.p->m_file_no, ptr.p->m_page_no,
         page_req.m_callback.m_callbackData, state, req_flags));

  } else {
    thrjam(jamBuf);
    m_stats.m_page_requests_wait_io++;
    DEB_GET_PAGE(
        ("(%u)IO wait get_page(%u,%u), opRec: %u, state: %x,"
         " req_flags: %x",
         instance(), ptr.p->m_file_no, ptr.p->m_page_no,
         page_req.m_callback.m_callbackData, state, req_flags));
  }

  Ptr<Pgman::Page_request> req_ptr;
  if (likely(m_page_request_pool.seize(req_ptr))) {
    Local_page_request_list req_list(m_page_request_pool, ptr.p->m_requests);
    if (!(req_flags & Page_request::ALLOC_REQ)) {
      thrjam(jamBuf);
      req_list.addLast(req_ptr);
    } else {
      thrjam(jamBuf);
      req_list.addFirst(req_ptr);
    }
  } else {
    thrjam(jamBuf);
    if (is_new) {
      thrjam(jamBuf);
      release_page_entry(ptr, jamBuf);
      DEB_GET_PAGE(
          ("(%u)Failed to seize page_request for new page", instance()));
    } else {
      DEB_GET_PAGE(
          ("(%u)Failed to seize page_request for old page", instance()));
    }
    D("<get_page: error out of requests");
    return -1;
  }

  m_get_page_reqs_issued++;
  m_outstanding_dd_requests++;
  req_ptr.p->m_start_time = getHighResTimer();
  req_ptr.p->m_block = page_req.m_block;
  req_ptr.p->m_flags = page_req.m_flags;
  req_ptr.p->m_callback = page_req.m_callback;
#ifdef ERROR_INSERT
  req_ptr.p->m_delay_until_time = page_req.m_delay_until_time;
#endif

  state |= Page_entry::REQUEST;
  if (only_request && (req_flags & Page_request::EMPTY_PAGE)) {
    thrjam(jamBuf);
    state |= Page_entry::EMPTY;
  }

  if (req_flags & Page_request::UNLOCK_PAGE) {
    thrjam(jamBuf);
    // keep it locked
  }

  ptr.p->m_busy_count += busy_count;
  ptr.p->m_dirty_count += !!(req_flags & DIRTY_FLAGS);
  set_page_state(jamBuf, ptr, state);

  D(req_ptr);
  D("<get_page: queued");
  return 0;
}

int Pgman::get_page(EmulatedJamBuffer *jamBuf, Signal *signal,
                    Ptr<Page_entry> ptr, Page_request page_req) {
  int i = get_page_no_lirs(jamBuf, signal, ptr, page_req);
  if (unlikely(i <= (int)-1)) {
    thrjam(jamBuf);
    return i;
  }

  Uint32 req_flags = page_req.m_flags;
  Page_state state = ptr.p->m_state;

  // update LIRS
  if (!(state & Page_entry::LOCKED) && !(req_flags & Page_request::CORR_REQ)) {
    thrjam(jamBuf);
    lirs_reference(jamBuf, ptr);
  }

  // start processing if request was queued
  if (i == 0) {
    thrjam(jamBuf);
    do_busy_loop(signal, true, jamBuf);
  }

  return i;
}

/**
 * This method can be called from any thread, for normal pages
 * it is always called from the same thread that the PGMAN instance
 * belongs to, so for these pages there is no risk of interaction.
 * For extent pages the pages are owned by the extra PGMAN block
 * and thus this can be accessed in parallel.
 *
 * To protect the pages in the extra PGMAN block every access to an
 * extent page goes through TSMAN and TSMAN must lock the extent page
 * before accessing it here.
 *
 * Currently calls from TSMAN do not access any block variables in
 * this function. If this is added it must be protected in a proper
 * manner to avoid concurrency issues.
 */
void Pgman::set_lsn(Ptr<Page_entry> ptr, Uint64 lsn) { ptr.p->m_lsn = lsn; }

void Pgman::update_lsn(Signal *signal, EmulatedJamBuffer *jamBuf,
                       Ptr<Page_entry> ptr, Uint32 block, Uint64 lsn) {
  bool busy_lcp = false;
  thrjam(jamBuf);
  D(">update_lsn: block=" << hex << block << dec << " lsn=" << lsn);
  D(ptr);

  Page_state state = ptr.p->m_state;
  ptr.p->m_lsn = lsn;

  if (state & Page_entry::BUSY) {
    thrjam(jamBuf);
    thrjamLine(jamBuf, Uint16(ptr.p->m_file_no));
    thrjamLine(jamBuf, Uint16(ptr.p->m_page_no));
    ndbrequire(ptr.p->m_busy_count != 0);
    if (--ptr.p->m_busy_count == 0) {
      thrjam(jamBuf);
      state &= ~Page_entry::BUSY;
      if (state & Page_entry::WAIT_LCP) {
        thrjam(jamBuf);
        busy_lcp = true;
        state &= ~Page_entry::WAIT_LCP;
      }
    } else {
      thrjam(jamBuf);
    }
  }

  state |= Page_entry::DIRTY;
  if (!(state & Pgman::Page_entry::LOCKED)) {
    jam();
    /* No need for the D_HEADER if DIRTY is set */
    state &= ~ Page_entry::D_HEADER;
    insert_fragment_dirty_list(ptr, state, jamBuf);
  }
  set_page_state(jamBuf, ptr, state);

  if (busy_lcp) {
    jam();
    /**
     * Should only happen in LDM threads, not in proxy since proxy
     * block only handles LOCKED pages. This is signalled through
     * setting signal object to NULL.
     *
     * LCP handling is signalled as being blocked by this busy page.
     * Now that the page is no longer busy we will see if we can
     * continue with the LCP.
     */
    ndbassert(signal != NULL);
    ndbrequire(ptr.p->m_table_id != RNIL);
    ndbrequire((state & Page_entry::LOCKED) == 0);
    start_lcp_loop(signal);
  }
  D(ptr);
  D("<update_lsn");
}

Uint32 Pgman::create_data_file(Uint32 version) {
  File_map::DataBufferIterator it;
  Ptr<File_entry> file_ptr;
  if (!m_file_entry_pool.seize(file_ptr)) {
    D("create_data_file: RNIL (lack of File_entry records)");
    return RNIL;
  }
  file_ptr.p->m_fd = 0;
  file_ptr.p->m_ndb_version = version;
  if (m_file_map.first(it)) {
    do {
      if (*it.data == RNIL) {
        *it.data = file_ptr.i;
        file_ptr.p->m_file_no = it.pos;
        D("create_data_file:" << V(it.pos));
        return it.pos;
      }
    } while (m_file_map.next(it));
  }

  file_ptr.p->m_file_no = m_file_map.getSize();

  if (m_file_map.append(&file_ptr.i, 1)) {
    D("create_data_file:" << V(file_ptr.p->m_file_no));
    return file_ptr.p->m_file_no;
  }
  m_file_entry_pool.release(file_ptr);
  D("create_data_file: RNIL");
  return RNIL;
}

Uint32 Pgman::alloc_data_file(Uint32 file_no, Uint32 version) {
  Ptr<File_entry> file_ptr;
  if (!m_file_entry_pool.seize(file_ptr)) {
    D("alloc_data_file: RNIL (lack of File_entry records)");
    return RNIL;
  }
  Uint32 sz = m_file_map.getSize();
  if (file_no >= sz) {
    Uint32 len = file_no - sz + 1;
    Uint32 fd = RNIL;
    while (len--) {
      if (!m_file_map.append(&fd, 1)) {
        D("alloc_data_file: RNIL");
        m_file_entry_pool.release(file_ptr);
        return RNIL;
      }
    }
  }

  File_map::DataBufferIterator it;
  ndbrequire(m_file_map.first(it));
  ndbrequire(m_file_map.next(it, file_no));
  if (*it.data != RNIL) {
    D("alloc_data_file: RNIL");
    m_file_entry_pool.release(file_ptr);
    return RNIL;
  }

  *it.data = file_ptr.i;
  file_ptr.p->m_ndb_version = version;
  file_ptr.p->m_file_no = file_no;
  file_ptr.p->m_fd = 0;
  D("alloc_data_file:" << V(file_no));
  return file_no;
}

void Pgman::map_file_no(Uint32 file_no, Uint32 fd) {
  Ptr<File_entry> file_ptr;
  File_map::DataBufferIterator it;
  ndbrequire(m_file_map.first(it));
  ndbrequire(m_file_map.next(it, file_no));
  D("map_file_no:" << V(file_no) << V(fd));

  ndbrequire(m_file_entry_pool.getPtr(file_ptr, *it.data));
  ndbassert(file_ptr.p->m_fd == 0);
  file_ptr.p->m_fd = fd;
}

void Pgman::free_data_file(Uint32 file_no, Uint32 fd) {
  Ptr<File_entry> file_ptr;
  File_map::DataBufferIterator it;
  ndbrequire(m_file_map.first(it));
  ndbrequire(m_file_map.next(it, file_no));
  ndbrequire(m_file_entry_pool.getPtr(file_ptr, *it.data));

  if (fd == RNIL) {
    ndbrequire(file_ptr.p->m_fd == 0);
  } else {
    ndbrequire(file_ptr.p->m_fd == fd);
  }
  m_file_entry_pool.release(file_ptr);
  *it.data = RNIL;
  D("free_data_file:" << V(file_no) << V(fd));
}

void Pgman::execDATA_FILE_ORD(Signal *signal) {
  const DataFileOrd *ord = (const DataFileOrd *)signal->getDataPtr();
  Uint32 ret;
  switch (ord->cmd) {
    case DataFileOrd::CreateDataFile:
      ret = create_data_file(ord->version);
      ndbrequire(ret == ord->ret);
      break;
    case DataFileOrd::AllocDataFile:
      ret = alloc_data_file(ord->file_no, ord->version);
      ndbrequire(ret == ord->ret);
      break;
    case DataFileOrd::MapFileNo:
      map_file_no(ord->file_no, ord->fd);
      break;
    case DataFileOrd::FreeDataFile:
      free_data_file(ord->file_no, ord->fd);
      break;
    default:
      ndbabort();
  }
}

int Pgman::drop_page(Ptr<Page_entry> ptr, EmulatedJamBuffer *jamBuf) {
  /**
   * When this occurs we have already ensured that there is no activity
   * ongoing on table before arriving here, this includes ensuring that no
   * LCP is ongoing. So we don't need to protect against ongoing LCPs where
   * the LCP is currently waiting for this BUSY page. We do however
   * ensure that the page is removed from the dirty list as part of dropping
   * pages.
   */
  D("drop_page");
  D(ptr);

  Page_stack &pl_stack = m_page_stack;
  Page_queue &pl_queue = m_page_queue;

  Page_state state = ptr.p->m_state;
  Page_state orig_state = state;
  if (!(state & (Page_entry::PAGEIN | Page_entry::PAGEOUT))) {
    if (state & Page_entry::ONSTACK) {
      thrjam(jamBuf);
      bool at_bottom = !pl_stack.hasPrev(ptr);
      pl_stack.remove(ptr);
      state &= ~Page_entry::ONSTACK;
      if (at_bottom) {
        thrjam(jamBuf);
        lirs_stack_prune(jamBuf);
      }
      if (state & Page_entry::HOT) {
        thrjam(jamBuf);
        state &= ~Page_entry::HOT;
      }
    }

    if (state & Page_entry::ONQUEUE) {
      thrjam(jamBuf);
      pl_queue.remove(ptr);
      state &= ~Page_entry::ONQUEUE;
    }

    if (state & Page_entry::BUSY) {
      thrjam(jamBuf);
<<<<<<< HEAD
      ptr.p->m_busy_count = 0;
      state &= ~ Page_entry::BUSY;
=======
      state &= ~Page_entry::BUSY;
>>>>>>> 2bf0f4a5
    }

    if (state & Page_entry::DIRTY) {
      thrjam(jamBuf);
      lock_access_extent_page();
      m_num_dirty_pages--;
      unlock_access_extent_page();
      state &= ~Page_entry::DIRTY;
    }

    if (state & Page_entry::EMPTY) {
      thrjam(jamBuf);
      state &= ~Page_entry::EMPTY;
    }

    if (state & Page_entry::MAPPED) {
      thrjam(jamBuf);
      state &= ~Page_entry::MAPPED;
    }

    if (state & Page_entry::BOUND) {
      thrjam(jamBuf);
      if (state & Page_entry::LOCKED &&
          m_sync_extent_next_page_entry == ptr.i) {
        /**
         * We are dropping a page that is the next page to be handled
         * SYNC_EXTENT_PAGES processing. We need to move the
         * m_sync_extent_next_page_entry reference to the next page
         * in this list.
         */
        thrjam(jamBuf);
        Ptr<Page_entry> drop_page_ptr;
        Page_sublist &pl = *m_page_sublist[Page_entry::SL_LOCKED];
        pl.getPtr(drop_page_ptr, m_sync_extent_next_page_entry);
        pl.next(drop_page_ptr);
        m_sync_extent_next_page_entry = drop_page_ptr.i;
      }
      ndbrequire(ptr.p->m_copy_page_i == RNIL);
      ndbrequire(ptr.p->m_real_page_i != RNIL);
      release_cache_page(ptr.p->m_real_page_i);
      ptr.p->m_real_page_i = RNIL;
      state &= ~Page_entry::BOUND;
    }

    set_page_state(jamBuf, ptr, state);
    if (ptr.p->m_table_id != RNIL) {
      jam();
      /**
       * Ensure we maintain dirty lists until also during drop fragment.
       * This ensures that our checks in various places remains valid.
       */
      remove_fragment_dirty_list(NULL, ptr, orig_state);
    }
    release_page_entry(ptr, jamBuf);
    return 1;
  }

  ndbabort();
  return -1;
}

bool Pgman::extent_pages_available(Uint32 pages_needed) {
  Uint32 locked_pages = m_stats.m_num_locked_pages;
  Uint32 max_pages = m_param.m_max_pages;

  Uint32 reserved = m_extra_pgman_reserve_pages;
  if (ERROR_INSERTED(11009)) {
    // 11009 sets max_pages to 25 which is less than reserved 32
    reserved = 0;
  }

  if (m_extra_pgman) {
    /**
     * ndbmtd :
     * Extra pgman uses disk page buffer primarily for extent pages.
     * Extent pages are locked in the buffer during a data file's
     * lifetime.
     * In addition, it reserves 'm_extra_pgman_reserve_pages' slots
     * for undo log execution during restart.
     */
    ndbrequire(max_pages > reserved);
    max_pages -= reserved;  // Don't use pages reserved for restart
  } else {
    // ndbd
    max_pages = (Uint32)((NDBD_EXTENT_PAGE_PERCENT * (Uint64)max_pages) / 100);
  }

  if ((locked_pages + pages_needed) > max_pages) {
    char tmp[90];
    if (m_extra_pgman) {
      BaseString::snprintf(tmp, sizeof(tmp),
                           "Reserved pages for restart %u. "
                           "Pages that can be allocated for extent pages %u.",
                           reserved, m_param.m_max_pages - reserved);
    } else {
      BaseString::snprintf(tmp, sizeof(tmp),
                           "Pages that can be allocated for extent"
                           "pages (25 percent of total pages) %u.",
                           max_pages);
    }

    g_eventLogger->warning(
        "pgman(%u): Cannot allocate %u "
        "extent pages requested by the "
        "data file being created. "
        "Total pages in disk page buffer %u. "
        "%s "
        "Already locked pages %u. ",
        instance(), pages_needed, m_param.m_max_pages, tmp,
        m_stats.m_num_locked_pages);
    return false;
  }

  return true;
}

void Pgman::execRELEASE_PAGES_REQ(Signal *signal) {
  const ReleasePagesReq *req = (const ReleasePagesReq *)signal->getDataPtr();
  const Uint32 senderData = req->senderData;
  const Uint32 senderRef = req->senderRef;
  const Uint32 requestType = req->requestType;
  const Uint32 bucket = req->requestData;
  ndbrequire(req->requestType == ReleasePagesReq::RT_RELEASE_UNLOCKED);

  Page_hashlist &pl_hash = m_page_hashlist;
  Page_hashlist::Iterator iter;
  pl_hash.next(bucket, iter);

  Uint32 loop = 0;
  while (iter.curr.i != RNIL && (loop++ < 8 || iter.bucket == bucket)) {
    jam();
    Ptr<Page_entry> ptr = iter.curr;
    if (!(ptr.p->m_state & Page_entry::LOCKED) &&
        (ptr.p->m_state & Page_entry::BOUND) &&
        (ptr.p->m_state & Page_entry::MAPPED))  // should be
    {
      jam();
      D(ptr << ": release");
      ndbrequire(!(ptr.p->m_state & Page_entry::REQUEST));
      ndbrequire(!(ptr.p->m_state & Page_entry::EMPTY));
      ndbrequire(!(ptr.p->m_state & Page_entry::DIRTY));
      ndbrequire(!(ptr.p->m_state & Page_entry::D_HEADER));
      ndbrequire(!(ptr.p->m_state & Page_entry::BUSY));
      ndbrequire(!(ptr.p->m_state & Page_entry::PAGEIN));
      ndbrequire(!(ptr.p->m_state & Page_entry::PAGEOUT));
      ndbrequire(!(ptr.p->m_state & Page_entry::LOGSYNC));
      drop_page(ptr, jamBuffer());
    }
    pl_hash.next(iter);
  }

  if (iter.curr.i != RNIL) {
    jam();
    ndbassert(iter.bucket > bucket);
    ReleasePagesReq *req = (ReleasePagesReq *)signal->getDataPtrSend();
    req->senderData = senderData;
    req->senderRef = senderRef;
    req->requestType = requestType;
    req->requestData = iter.bucket;
    sendSignal(reference(), GSN_RELEASE_PAGES_REQ, signal,
               ReleasePagesReq::SignalLength, JBB);
    return;
  }
  jam();

  ReleasePagesConf *conf = (ReleasePagesConf *)signal->getDataPtrSend();
  conf->senderData = senderData;
  conf->senderRef = reference();
  sendSignal(senderRef, GSN_RELEASE_PAGES_CONF, signal,
             ReleasePagesConf::SignalLength, JBB);
}

// page cache client

Page_cache_client::Page_cache_client(SimulatedBlock *block,
                                     SimulatedBlock *pgman)
    : m_jamBuf(getThrJamBuf()) {
  m_block = numberToBlock(block->number(), block->instance());

  if (pgman->isNdbMtLqh() && pgman->instance() == 0) {
    m_pgman_proxy = (PgmanProxy *)pgman;
    m_pgman = 0;
  } else {
    m_pgman_proxy = 0;
    m_pgman = (Pgman *)pgman;
  }
}

bool Page_cache_client::init_page_entry(Request &req) {
  Ptr<Pgman::Page_entry> ptr;
  bool ok =
      m_pgman->find_page_entry(ptr, req.m_page.m_file_no, req.m_page.m_page_no);
  if (!ok) return ok;

  ptr.p->m_table_id = req.m_table_id;
  ptr.p->m_fragment_id = req.m_fragment_id;
  return ok;
}

/**
 * get_page
 * --------
 * get_page is the driving interface to PGMAN. It is the essential
 * interface that drives most of the handling in PGMAN.
 * There is almost nothing happening in the restart handling.
 * The only things startup starts up are the stats loop and the
 * cleanup loop and obviously there aren't that much to get
 * statistics on and not too much to cleanup before pages have
 * started to be updated.
 *
 *
 * Life of a page entry:
 * A page entry starts it life in the pool of page entries.
 * When requesting a new page it is identified by its file number and
 * page number. At start there will be no page entry for this page.
 *
 * So the page entry is seized and the state is 0 at this time.
 * So in get_page_no_lirs in this case the page will be called in
 * set_page_state where it will be put into the SL_BIND sublist.
 *
 * Next step is that the busy loop picks up the entry in the SL_BIND list.
 * This means process_bind will pick it up and bind the page entry to a
 * page in the page cache. This will set the state to BOUND and this means
 * that the entry will be put into the SL_MAP sublist.
 *
 * Next step is that the busy loop picks it up the entry in the SL_MAP list.
 * This means that process_map will pick it up and start a pagein.
 * As part of this it will be moved to the SL_MAP_IO list. In this list it
 * will not create any action.
 *
 * When the pagein completes (fsreadconf) the page entry will have the state
 * BOUND and MAPPED and no PAGEIN or PAGEOUT state. There is still a REQUEST
 * state for the page entry. This means that when the pagein is completed
 * the page entry will be put in the SL_CALLBACK queue.
 *
 * If someone decides to pageout the page before the page is served to the
 * requester, then the page entry will be put into the SL_CALLBACK_IO sublist.
 * In this list it will wait until the pageout is completed.
 *
 * Next step is that the busy loop will pick it up from the SL_CALLBACK list.
 * This means that the process_callback will pick it up and will call the
 * callback, this means that PGMAN will start the code execution in the
 * requester. To ensure this is done properly we will only take one page
 * entry from the SL_CALLBACK queue per signal execution.
 *
 * When the get_page is issued and the page is already in the page cache then
 * we can serve it immediately as long it isn't in pageout at the moment. Also
 * if there are queued requests to the page entry then it will be queued up
 * amongst those requests and will be served one at a time.
 *
 * When a page is requested with either COMMIT_REQ/DIRTY_REQ/ALLOC_REQ then the
 * page will be put into the dirty state after completing the request. We will
 * put it into the fragment dirty list only when we call the callback from the
 * requester.
 *
 * Extent pages are handled in a special manner. They are locked into the page
 * cache. This means that after going through the BOUND and MAPPED state they
 * will never be evicted from the page cache. Once they are paged in they will
 * get the state LOCKED. This means that it is bound in the page cache until
 * the node goes down.
 *
 * There are 4 reasons for starting a pageout:
 * 1) Cleanup loop
 *    Pages that are put into the "queue" (m_page_queue) are part of the cold
 *    pages. See description of those concepts in pgman.hpp. These pages can
 *    be evicted at any time. A cleanup loop goes through the pages in this
 *    queue starting from the oldest entries and moving forward. When it finds
 *    an entry that is DIRTY and not in pagein or pageout handling at the
 *    moment it will pick the page and do a pageout of the page. This will
 *    make the page clean.
 *
 *    An obvious problem that any page cache has is that the oldest part of
 *    the "queue" becomes very clean. So one might have to scan for fairly
 *    long distances before finding a victim for cleanup. This is not a
 *    concern since the only reason for the cleanup loop is to ensure that
 *    we have sufficient amount of clean pages easily available in the
 *    "queue". So therefore we have a configurable amount of pages we check
 *    before we stop (currently hardcoded to 256). We should make this
 *    parameter and the cleanup loop delay configurable to ensure that it
 *    is always possible to control those important parameters of the page
 *    cache.
 *
 * 2) SYNC_PAGE_CACHE_REQ
 *    A specific fragment is required to "clean" all dirty pages by performing
 *    pageout. We keep a list for all dirty pages of a fragment such that it
 *    is easy to go through them and perform a pageout of those pages.
 *    This will ensure that the disk data pages of a fragment can be restored
 *    to the start point of a fragment LCP using the disk page together with
 *    any UNDO log records produced since the start of the LCP.
 *
 * 3) SYNC_EXTENT_PAGES_REQ
 *    As part of each fragment LCP we will also call SYNC_EXTENT_PAGES_REQ.
 *    This will write out all extent pages that are dirty as part of the LCP
 *    processing. Since we don't want to handle request queues for LOCKED
 *    pages we will copy the page data to a copy page and copy this data back
 *    to the page after the pageout is completed.
 *
 *    It is important to also properly handle pages in the PAGEOUT state to
 *    ensure that we don't drop any DIRTY state that happened during the
 *    pageout.
 *
 * 4) DUMP_STATE_ORD
 *    Finally we have the possibility to request a page to be paged out using
 *    a DUMP_STATE_ORD signal. This is intended for testing purposes.
 *
 * At any time that we perform a pageout of a page we will always ensure that
 * the UNDO log is sync up to the LSN of the page. This is called the WAL
 * principle (Write Ahead Logging) and is a fundamental principle used in
 * most database engines dealing with disk pages. Pageout is only performed
 * on dirty pages.
 *
 * A page can also be temporarily locked into memory as part of a COMMIT
 * operation. This happens through a get_page using COMMIT_REQ. This means
 * that the page is locked in the page cache until we have called
 * update_lsn on the page (or we have called drop_page when it is part of
 * drop fragment handling or a delete row during node restart).
 * This temporary locking happens using the BUSY
 * state. In this state the page cannot be paged out. Obviously during the
 * pagein the page will not become dirty, so the only period it stays in
 * the BUSY state for a DIRTY page is from the time it is paged in until
 * the page has its LSN updated which happens after the sync_lsn call. So
 * it can be in the BUSY state waiting for the UNDO log. Actually there is
 * no reason to stop all pageout activity because of one page being in the
 * BUSY state, one can simply move on to the next page in the queue for
 * pageout and ensure that we don't stop the loop.
 * When setting BUSY state we can be in PAGEOUT already, this is treated
 * such that PAGEOUT state is checked first.
 *
 * The following flags are used in get_page:
 * 1) LOCK_PAGE
 *    Used to lock an extent page into the page cache.
 * 2) UNLOCK_PAGE
 *    Used to unlock an extent page from the page cache. We actually keep
 *    it locked even after this request.
 * 3) EMPTY_PAGE
 *    The request is for a new empty page. The page entry might already
 *    exist and might even be part of a different fragment that has been
 *    dropped. This flag is always used in combination with ALLOC_REQ.
 * 4) ALLOC_REQ
 *    We request a page that is not a new page, but it is a new page to the
 *    requester and the page will be written to. So it will make the page
 *    dirty.
 * 5) DIRTY_REQ
 *    The page will be made dirty as part of the request.
 * 6) CORR_REQ
 *    The request is a correlated request, so no LIRS update is done.
 * 7) DELAY_REQ
 *    Only used for testing, ensures that get_page is delayed and no immediate
 *    response is provided.
 * 8) UNDO_REQ
 *    This is a flag that the get_page comes from UNDO log execution. This
 *    means that the table id and fragment id on the page entry isn't yet
 *    correct. It will become correct as part of the execution of the UNDO
 *    log entry.
 * 9) DISK_SCAN
 *    This is a flag used when we are scanning a table in disk data order.
 *    In this case the page might not be initialised when we arrive here.
 *    Thus we ensure that this is an ok condition.
 *
 * The description of the page replacement algorithm is provided in pgman.hpp.
 * The amount of hot pages is 90% of the page cache. Thus the number of cold
 * pages are 10% of the page cache size. The number of unbound
 * entries we can have in the page cache is provided by the config parameter
 * DiskPageBufferEntries. This is given as a multiplier. By default this is
 * set to 10. This means that if we e.g. have 64 MByte of page cache this
 * means we have 2000 pages. For this we will have up to 2000 bound page
 * entries but in addition we will also have 18000 page entries that are
 * unbound. So effectively for a 64 MByte cache we actually maintain a
 * list of the most recent events for 640 Mbyte of page cache by keeping
 * a lot of extra unbound page entries around for a longer time. This is
 * the essence of the LIRS algorithm. Currently 1 page entry uses 88 bytes.
 * So page entry size by default is about 3% of the page cache size.
 * The size of the page cache is provided by the config parameter
 * DiskPageBufferMemory. It is 64 MByte by default.
 *
 * Tablespace objects
 * ------------------
 * Most of the information described here is implemented in the TSMAN block.
 * It is documented here though since it is so closely connected to the
 * get_page interface and the workings of the PGMAN block.
 *
 * Disk data pages are stored in tablespaces. Tablespaces contain one or more
 * data files. Data files contains one or more extents. A fragment allocates
 * pages from a tablespace in chunks called extents.
 *
 * A data file contains a set of data pages as a multiple of the extent size.
 * So if the data file size is 2 GByte and the extent size is 16 MByte then
 * we have 64 extents per file. Each data file has a zero page at the start
 * and then one or more extent pages and then a number of data pages of the
 * extent size. Each extent stores 2 fixed words plus 4 bits per page in the
 * extent (rounded up to a word). So in this example we have 2048 pages and
 * 1026 words of extent information and in total we need to store 65664 words
 * in the extent pages which means that we need 3 extent pages. Thus the
 * true data file size for this page will be 2 GByte + 1 zero page + 3
 * extent pages.
 *
 * Actually all extent information for one extent is always residing in one
 * data page, there can be multiple extents per extent page, but one extent
 * cannot span many pages.
 *
 * When a tablespace is created very little happens, the tablespace is stored
 * in a hash table, it has an id and a version number. The only really
 * interesting information stored about a tablespace is the extent size.
 *
 * When a data file belonging to a tablespace is created a lot more happens.
 * We ask the file system to preallocate the entire data file size to ensure
 * that the disk storage is truly allocated and not just a fake storage
 * is allocated. This means that all pages are also getting a predefined
 * data consisting of all zeroes. This initialisation is handled by NDBFS.
 *
 * At restart the tablespace and the data files are created in a similar
 * fashion with signals arriving from DICT. The only difference is that
 * we now only open the files and need not initialise the data files.
 * We also read the zero page to find out about the file number of the
 * data file as part of a restart.
 *
 * As part of both creating a data file at create time and restart time
 * we will load all extent pages into the page cache. This is done using
 * the LOCK_PAGE flag described above.
 *
 * As part of this create of tablespace and data files all files and all
 * extents are put into the free lists of the tablespace. This applies to
 * initial restarts as well but not to system restart and node restart.
 *
 * For system restart and node restart we will scan all extent pages to
 * reconstruct the free space information of the tablespaces and their
 * extents and even down to the page level.
 *
 * Data file layout
 * (where k is number of extent pages, m is number of extents in file
 *  and n is number of data pages per extent).
 * -----------------------------
 * |    Zero page              |
 * -----------------------------
 * |    Extent page 0          |
 * -----------------------------
 * ...
 * -----------------------------
 * |     Extent page k - 1     |
 * -----------------------------
 * |     Data extent 0         |
 * -----------------------------
 * |     Data extent 1         |
 * -----------------------------
 * ....
 * -----------------------------
 * |     Data extent m - 1     |
 * -----------------------------
 *
 * Data extent layout
 * -----------------------------
 * |     Data page 0           |
 * -----------------------------
 * |     Data page 1           |
 * -----------------------------
 * ......
 * -----------------------------
 * |     Data page n - 1       |
 * -----------------------------
 *
 * A tablespace contains one or more data files that can be of different sizes,
 * but the extent size is always the same. New data files can be added in
 * ALTER commands from the MySQL Server. There can be many tablespaces in a
 * cluster, but a table can only use one tablespace.
 *
 * Free extent handling
 * --------------------
 * We keep two lists of free extents for each data file. We keep a single
 * linked list of extents that are directly available. We also keep a single
 * linked list of extents that have been free'd, but no LCP is yet complete
 * and thus we cannot yet use this extent in any other fragment.
 *
 * Initialisation of data files
 * ----------------------------
 * During data file creation we get a callback into Tsman::execFSWRITEREQ
 * where for each page to write we initialise the page. This means that
 * we will ensure that the zero page gets the proper content, we will
 * ensure that all extent pages are initialised with table id set to
 * RNIL and fragment id set to next free extent in the data file.
 *
 * Scan of extent pages at node/system restart
 * -------------------------------------------
 * During restart we scan the extent pages. For each extent we find that is
 * free we put it into the immediately available free list of extents.
 * For each extent which is not free we get the committed space bits and
 * copy those two bits over to the uncommitted bits. The content of the
 * uncommitted bits of the extent pages is only valid during the time the
 * node is up and running. The content of those bits on disk is not of any
 * interest, only the committed bits are. The reason is that we only write
 * committed information onto the disk pages, the uncommitted bits are used
 * to ensure that we keep track of resources that have been preallocated as
 * part of the PREPARE phase of a transaction.
 *
 * For extents that are allocated it is important to inform also DBTUP about
 * those extents. It is DBTUP that decides where to place the next tuple
 * inserted (updates are always in-place) and it needs at start up to get
 * this information from the extent pages to initialise all of its data
 * structures to maintain knowledge of which extents are available and
 * also the current resource state of each of the data pages.
 *
 * In DBTUP at restart when the extent is to be kept we initialise an
 * extent data structure and we initialise all pages as not free. After that
 * we will loop through all pages in the extent and call
 * Dbtup::disk_restart_page_bits that will get the committed resource state.
 * There are 4 states with higher levels to indicate a more full page.
 * We don't store any specific information about the page here, we only place
 * the extent in the proper place in the matrix of free spaces for extents as
 * described in the VLDB paper from 2005 on Recovery Principles in
 * MySQL Cluster 5.1.
 *
 * We also write the extent pages during restart which will make the extent
 * pages dirty.
 *
 * The scanning of extent pages happens after the UNDO log execution phase.
 *
 * Allocate an extent handling
 * ---------------------------
 * When we allocate an extent we don't UNDO log this, this means that if the
 * node restarts then this extent will still be mapped to the fragment even
 * though it wasn't allocated to the fragment at the LCP this fragment is
 * restored to. This is actually of no concern at all since the only
 * consequence of this is that we will have more extents at the LCP restore
 * point than what we need. Given that the replay of the REDO log and other
 * synchronisation efforts with other nodes is likely to need this extra
 * extent the loss is not necessarily seen at all.
 *
 * Optimisation possibilities for SYNC_EXTENT_PAGES_REQ
 * ----------------------------------------------------
 * However it is important that all changes up to the LCP start point are
 * not lost. Given that we currently only have an UNDO log, this means that
 * we need to synchronize all changes of extent pages as part of each
 * fragment LCP. We can avoid this by introducing some type of REDO log
 * for extent pages. If this is the case we only need to ensure that the
 * REDO log is synched to disk as part of a fragment LCP. So one manner
 * to handle this would be to perform a sync of extent pages at the start
 * of an LCP and then only insert REDO log entries during LCP execution.
 * We also need a synchronisation at the end of the REDO log to ensure
 * that any drop tables performed during the LCP is synchronised to disk
 * before we start reusing the deallocated extents.
 *
 * The really important thing here is that SYNC_EXTENT_PAGES_REQ does
 * ensure that the extent pages as they are at that time are synched to
 * disk. If we employ a REDO log it is essentially a part of restoring
 * the extent pages. Then after that we apply the UNDO log to bring also
 * the page bits in the extent pages back to their correct state.
 * The REDO log needs not be very big at all, it is most likely sufficient
 * with a REDO log of a few pages, something like 512 kByte is quite
 * sufficient. If there is an overflow of this log such that we no longer
 * can write more into it, then we simply convert the SYNC_EXTENT_PAGES_REQ
 * into a write of all extent pages.
 *
 * We can add a flag so that we know if it is the first SYNC_EXTENT_PAGES_REQ
 * which will always write all dirty extent pages. Then there is the last
 * SYNC_EXTENT_PAGES_REQ which also writes all pages and that one will also
 * write the first page of the REDO log to ensure that it is empty. After
 * last and until the next first we need not use the REDO log at all. The
 * REDO log is started from the point where we start the first the execution
 * of the SYNC_EXTENT_PAGES_REQ. So we need a flag to SYNC_EXTENT_PAGES_REQ
 * that specifies if it is the first or if it is the last or if it is an
 * intermediate one. We need not do anything except activate the REDO log
 * in the first, we need only synch the REDO log in an intermediate one.
 * In the last one we first synch all pages and then we finish by writing
 * the empty first REDO log page.
 *
 * If we overflow the REDO log before starting an intermediate
 * SYNC_EXTENT_PAGES_REQ then we empty the REDO log in memory. Then when
 * the SYNC_EXTENT_PAGES_REQ arrive we start by synchronizing all pages
 * to disk, then finally we write the REDO first page which should be
 * empty. We also start writing the REDO log buffer preparing for the
 * next SYNC_EXTENT_PAGES_REQ.
 *
 * In this manner we avoid doing up to thousands of writes of very minor
 * changes to extent pages and instead we write usually just one page
 * to the REDO log. The next SYNC_EXTENT_PAGES_REQ could always write
 * a new page to avoid the risk of destroying the previous LCP. We do
 * however not at all handle disk writes which aren't atomic. This is
 * in general an area for improvement.
 *
 * Free extent handling
 * --------------------
 * We currently don't free any extent even if they get empty.
 * So the only reason to free an extent is drop table. When we drop
 * a table we have already committed the drop table and thus we will
 * complete the drop table even if a crash happens in the middle of the
 * drop table.
 *
 * Reuse of the freed extents from a drop table
 * --------------------------------------------
 * In principle there is nothing stopping reuse of an extent immediately.
 * However to ensure that we have written the extent pages to disk
 * before we reuse it. So we have kept this little deoptimisation where
 * extents are not provided to be allocated until a LCP have completed.
 * Since we now synchronize the information at every fragment LCP we could
 * speed this up and it is even very likely that we should be able to
 * make those extents immediately available.
 *
 * At end of LCP handling we ensure that the free'd extents are put into
 * a linked list of free extents also in the extent pages on disk, these
 * writes dirty the extent pages.
 *
 * Extent page handling
 * --------------------
 * get_page is used to get data pages used by TUP to store rows of data in
 * disk data tables. It is also used to get pages used to store allocation
 * information for those data pages. These pages are called extent pages.
 * When a tablespace is created it is created with a certain extent size.
 * The default extent size is 16 MByte. A table allocates pages from the
 * tablespace one extent at a time. When an extent has been allocated to
 * a table (actually even to a fragment) then no other fragment can get
 * data from this extent.
 *
 * An extent contains the data pages, each extent also contains one or more
 * extent pages that contain allocation information. Each page in the extent
 * have 4 bits of metadata about its free space status. There is also 2 words
 * of fixed information which stores the table id and and fragment id for an
 * allocated extent and the fragment id is a next page pointer within the
 * tablespace that addresses the next free extent in the tablespace. So for a
 * default extent size we have 2048 pages and thus we have 1026 words of
 * extent information which fits nicely in a 32 kByte page.
 *
 * Each time an insert into a disk table is performed we end up calling
 * ALLOC_PAGE_REQ in TSMAN. This finds the first page in the extent that
 * has sufficient space for the new row. If we find a page then we update
 * the uncommitted bits in the extent pages and thus need no write to the
 * extent page on disk yet. If we don't find any page with free space in
 * the extent, then we have to select a new extent and we use an algorithm
 * that attempts to find an extent with as much as free space as possible.
 *
 * Dirty writes of extent pages
 * ----------------------------
 * The following times we make extent pages dirty:
 * 1) In allocating an extent we initialise the extent page information with
 *    table id, fragment id and 0's for all free space information since at
 *    this time all pages are completely free.
 * 2) Scan extent pages during restart, this updates both extent header info
 *    and also all page bits of the extent.
 * 3) Handling free'd extents at end of LCP
 * 4) Free extents during drop table
 * 5) Page bits are updated after a pageout
 *
 * 2) only happens in restart handling and thus have no effect on LCP
 *    execution.
 * 3) happens after the LCP has ended and also doesn't affect the LCP
 *    execution.
 * 4) happens at any time and will affect the LCP execution. It can however
 *    not affect the fragment LCP currently ongoing. The free'd extents are
 *    for sure not belonging to the fragment currently being checkpointed.
 *    Thus it is not necessary to REDO log any writes due to 4). It is
 *    sufficient to make the page dirty and write it out at the end of the
 *    the LCP or write at the beginning of the next LCP.
 *
 * 1) happens during a LCP and it does have an effect on the LCP execution
 *    and it can definitely also affect the currently running fragment LCP.
 *    So this one needs to be REDO logged if that optimisation is used.
 *
 * 5) happens during an LCP and is by far the most common reason to update
 *    the extent pages. So this one is also necessary to reflect in the
 *    possible REDO log for the extent pages.
 *
 * A simple optimisation for 5) is to only make the page dirty and write to
 * the REDO log when the committed bits are changing. We need to still write
 * the uncommitted bits since those are used as long as the node is alive.
 * But for recovery we only need to care about the committed bits.
 *
 * So this means that we only need to update the page bits when moving from
 * one page committed state to another.
 *
 * The following states are possible:
 * 0: The page is 100% free
 * 1: The page has at least 1 free row
 * 2: The page is full
 * 3: Special state also saying page full, mostly used by uncommitted bits
 *
 * We update this every time a data page has completed its write to disk.
 * Since a fragment LCP contains a lot of writes to disk of data pages
 * this means that this is the essential part we write when it comes to
 * extent pages as part of an LCP.
 *
 * So the conclusion is that we need to REDO log an occasional allocation
 * of an extent to a fragment. But by far the most important to REDO log
 * is the changes coming from every time we have written the data pages
 * to disk.
 *
 * Analysis of extent page synchronisation at restart
 * --------------------------------------------------
 * At a restart we will restore a fragment from an LCP that we know have
 * written out all data pages in the page cache at the time of the start of
 * the LCP, a lot of writes have also appeared after the start of the LCP.
 * Given that we UNDO log everything in the data pages before we write them
 * we know that we can still restore the exact state of the data pages at the
 * time of start of the LCP we are restoring.
 *
 * For modifications to the extent pages there are essentially two things
 * we want to ensure. We need to ensure that extents are not lost after
 * being allocated to a fragment. As shown above we know that any extent
 * allocated before the LCP will certainly be part of the recovery since its
 * extent page was written as part of the LCP. We might however have also
 * allocated extents after the start of the LCP, these will remain part of
 * the fragment even after the restart since there is no UNDO of those
 * extent page writes. This is however of no consequence. For extents that
 * are released we can be certain that the table that owned those extents
 * will not try to regain since they were free'd at a time when the drop
 * table was already committed and thus they won't appear in any restarts.
 *
 * We trust that the LCP handling ensures that we don't attempt to use old
 * tables to restore new tables with the same table id and fragment id. It
 * will check that this doesn't happen by verifying that the GCI of the
 * LCP didn't happen before the createGCI of the table.
 *
 * So finally we come to the page free bits in the extent pages.
 *
 * If a data page wasn't in the page cache at start of the LCP and not
 * thereafter then we know that the page free bits are correct. This is
 * so since we did write them immediately after paging out the data page.
 * This page state information was at the latest written out as part of
 * the LCP we are attempting to restore.
 *
 * So what about pages that were in the page cache at the time of the
 * start of the LCP or pages that were brought into the page cache
 * after the start of the LCP. We know that the page state at the time
 * of the start of the LCP is definitely written to the extent pages
 * since all data pages at start of LCP were written to disk (pageout)
 * before completing the LCP and after that the extent page information
 * was updated and also this was written before completing the LCP.
 *
 * So the only problem we have with those page free bits is that they
 * might have been updated also after completing the LCP. There is no
 * UNDO log information about those changes.
 *
 * So this means that at startup we might have inconsistency between the
 * state of the data page and the page free bits in the extent pages.
 * It is very important to keep those consistent with each other since
 * the entire allocation of rows depend on this information to be
 * correct.
 *
 * So how do we ensure that after a restart we have ensured that this
 * information is consistent. If we can prove that it is correct after
 * a restart then we know that it will be kept consistent by continuously
 * updating this information.
 *
 * OBSERVATION 1:
 * --------------
 * During restart any page that changed its page free bits in the extent
 * pages will also have updated the data page.
 *
 * This means that all of the pages that are updated after the completion of
 * the LCP will also have an UNDO log created before the page was updated.
 * This UNDO log record will always be passed before we have completed the
 * restart.
 *
 * This means that by always calculating the page free bits as part of
 * UNDO log execution we are sure that the page free bits are kept up
 * to date.
 *
 * OBSERVATION 2:
 * --------------
 * The page free bits are not necessarily up-to-date even if the LSN is.
 *
 * We can as part of recovery execute the UNDO log records, each time we
 * update a page we will also update the page free bits and we will also
 * update the LSN of the data page. During recovery we will then ensure
 * that all data page changes are written to disk whereafter we will ensure
 * that all extent page changes are written to disk.
 *
 * OBSERVATION 3:
 * --------------
 * Given Observation 2, we can conclude that any pages that have changed since
 * the start of the LCP will have an UNDO log record for the corresponding
 * change. So any page that haven't changed since start of this LCP will have
 * the same extent page information as at the start of the LCP. Thus as long
 * as we have checkpointed all dirty extent pages at some point after the
 * start of the LCP we are safe that we can use the UNDO log to synchronize
 * the extent page information with the page information at a restart.
 *
 * OBSERVATION 4:
 * --------------
 * If we write the extent pages after starting the LCP of a specific fragment
 * then it is sufficient to synchronize the extent page information for those
 * pages that have their UNDO log actually executed.
 * If the write of extent pages happened after start of LCP, but before the
 * start of a specific LCP of a fragment, then it is necessary to synchronize
 * also UNDO pages going backwards to the start of the LCP. It is not necessary
 * to perform UNDO action for those pages, it is only needed to pagein the page
 * followed by a check that the extent page information is the same as the
 * information on the page. We currently don't make use of this optimisation,
 * we will rather avoid writing extent pages more than once per LCP by using
 * all UNDO log records to synch the page state with the extent page state.
 *
 * OBSERVATION 5:
 * --------------
 * At LCP of a fragment we still need to synchronize the extent pages where a
 * new extent have been allocated. This is necessary to ensure that all
 * pages used at time of LCP is still allocated to this fragment. If we didn't
 * synch those pages then we're not sure that the extent is allocated to our
 * fragment at recovery. To handle this we will introduce a new flag called
 * DIRTY_EXTENT_HEADER. This is used whenever we allocate an extent as well
 * as when we free an extent at drop fragment.
 *
 * Lemma 1:
 * --------
 * As part of UNDO log execution we need to update the page free bits for
 * every UNDO log record, even when the LSN numbers indicate that they
 * need not be applied.
 *
 * Lemma 2:
 * --------
 * We might optimise things by only syncing the page free bits always after
 * a pagein operation and after applying an UNDO log record. When the
 * page is brought into the page cache as part of UNDO log execution we will
 * synch it, obviously there is no need to do it again and again unless there
 * is a change to the page which only happens when an UNDO log record is
 * performed.
 *
 * Lemma 3:
 * --------
 * Since we use all UNDO log record back to the start of the UNDO log to
 * synhronize the state of the extent pages, this means that it is sufficient
 * to write the extent pages as part of the first fragment LCP, it is not
 * necessary for subsequent fragment LCPs.
 *
 * Lemma 4:
 * --------
 * If we have a crash between flushing the data pages and flushing the
 * extent pages then the extent pages will not be in synch with the
 * data pages. In the next restart those UNDO log records will not be
 * applied towards the data page, so unless we also use this opportunity
 * to write the page free bits we will fail in this case to get the
 * page free bits of the extent pages in synch with the state of the
 * data pages.
 *
 * m_table_id and m_fragment_id has a few special settings:
 * 1) m_table_id == ~0 and m_fragment_id = 0
 *    This setting is used by UNDO requests to fetch page.
 *    It is simply there to avoid being hit by various asserts
 * 2) m_table_id == RNIL and m_fragment_id
 *    This setting is used when accessing extent pages
 * 3) m_table_id == tableid and m_fragment_id == fragmentid
 *    This is the setting used by most normal page access where tableid
 *    and fragmentid is the real table and fragment ids that own the page.
 *
 */
void Page_cache_client::get_extent_page(Signal *signal, Request &req,
                                        Uint32 flags) {
  if (m_pgman_proxy != 0) {
    thrjam(m_jamBuf);
    assert(req.m_table_id == RNIL);
    m_pgman_proxy->get_extent_page(*this, signal, req, flags);
    return;
  }
  Ptr<Pgman::Page_entry> entry_ptr;
  Uint32 file_no = req.m_page.m_file_no;
  Uint32 page_no = req.m_page.m_page_no;

  thrjam(m_jamBuf);
  // make sure TUP does not peek at obsolete data
  m_ptr.i = RNIL;
  m_ptr.p = 0;

  // find page entry
  require(m_pgman->find_page_entry(entry_ptr, file_no, page_no));
  require(entry_ptr.p->m_state != 0);
  require(entry_ptr.p->m_table_id == req.m_table_id);
  require(entry_ptr.p->m_fragment_id == req.m_fragment_id);

  Pgman::Page_request page_req;
  page_req.m_block = m_block;
  page_req.m_flags = flags;
  Uint32 page = m_pgman->get_extent_page(m_jamBuf, signal, entry_ptr, page_req);
  require(m_pgman->m_global_page_pool.getPtr(m_ptr, page));
}

int Page_cache_client::get_page(Signal *signal, Request &req, Uint32 flags) {
  if (m_pgman_proxy != 0) {
    thrjam(m_jamBuf);
    assert(req.m_table_id == RNIL);
    return m_pgman_proxy->get_page(*this, signal, req, flags);
  }

  Ptr<Pgman::Page_entry> entry_ptr;
  Uint32 file_no = req.m_page.m_file_no;
  Uint32 page_no = req.m_page.m_page_no;

  thrjam(m_jamBuf);
  thrjamDataDebug(m_jamBuf, file_no);
  thrjamDataDebug(m_jamBuf, page_no);
  D("get_page" << V(file_no) << V(page_no) << hex << V(flags));

  // make sure TUP does not peek at obsolete data
  m_ptr.i = RNIL;
  m_ptr.p = 0;

  // find or seize
  bool ok = m_pgman->get_page_entry(m_jamBuf, entry_ptr, file_no, page_no,
                                    req.m_table_id, req.m_fragment_id, flags);
  if (!ok) {
    thrjam(m_jamBuf);
    return -1;
  }

  Pgman::Page_request page_req;
  page_req.m_block = m_block;
  page_req.m_flags = flags;
  page_req.m_callback = req.m_callback;
#ifdef ERROR_INSERT
  page_req.m_delay_until_time = req.m_delay_until_time;
#endif

  int i = m_pgman->get_page(m_jamBuf, signal, entry_ptr, page_req);
  if (i > 0) {
    thrjam(m_jamBuf);
    // TODO remove
    require(m_pgman->m_global_page_pool.getPtr(m_ptr, (Uint32)i));
  }
  return i;
}

void Page_cache_client::set_lsn(Local_key key, Uint64 lsn) {
  if (m_pgman_proxy != 0) {
    thrjam(m_jamBuf);
    m_pgman_proxy->set_lsn(*this, key, lsn);
    return;
  }
  thrjam(m_jamBuf);

  Ptr<Pgman::Page_entry> entry_ptr;
  Uint32 file_no = key.m_file_no;
  Uint32 page_no = key.m_page_no;

  D("set_lsn" << V(file_no) << V(page_no) << V(lsn));

  bool found = m_pgman->find_page_entry(entry_ptr, file_no, page_no);
  require(found);

  m_pgman->set_lsn(entry_ptr, lsn);
}

void Page_cache_client::update_lsn(Signal *signal, Local_key key, Uint64 lsn) {
  if (m_pgman_proxy != 0) {
    thrjam(m_jamBuf);
    m_pgman_proxy->update_lsn(NULL, *this, key, lsn);
    return;
  }
  thrjam(m_jamBuf);

  Ptr<Pgman::Page_entry> entry_ptr;
  Uint32 file_no = key.m_file_no;
  Uint32 page_no = key.m_page_no;

  D("update_lsn" << V(file_no) << V(page_no) << V(lsn));

  bool found = m_pgman->find_page_entry(entry_ptr, file_no, page_no);
  require(found);

  m_pgman->update_lsn(signal, m_jamBuf, entry_ptr, m_block, lsn);
}

int Page_cache_client::drop_page(Local_key key, Uint32 page_id) {
  if (m_pgman_proxy != 0) {
    thrjam(m_jamBuf);
    return m_pgman_proxy->drop_page(*this, key, page_id);
  }

  Ptr<Pgman::Page_entry> entry_ptr;
  Uint32 file_no = key.m_file_no;
  Uint32 page_no = key.m_page_no;

  D("drop_page" << V(file_no) << V(page_no));

  bool found = m_pgman->find_page_entry(entry_ptr, file_no, page_no);
  require(found && entry_ptr.p->m_real_page_i == page_id);

  return m_pgman->drop_page(entry_ptr, m_jamBuf);
}

Uint32 Page_cache_client::create_data_file(Signal *signal, Uint32 version) {
  if (m_pgman_proxy != 0) {
    thrjam(m_jamBuf);
    return m_pgman_proxy->create_data_file(signal, version);
  }
  return m_pgman->create_data_file(version);
}

bool Page_cache_client::extent_pages_available(Uint32 pages_needed) {
  if (m_pgman_proxy != 0) {
    return m_pgman_proxy->extent_pages_available(pages_needed, *this);
  }
  return m_pgman->extent_pages_available(pages_needed);
}

Uint32 Page_cache_client::alloc_data_file(Signal *signal, Uint32 file_no,
                                          Uint32 version) {
  if (m_pgman_proxy != 0) {
    thrjam(m_jamBuf);
    return m_pgman_proxy->alloc_data_file(signal, file_no, version);
  }
  thrjam(m_jamBuf);
  return m_pgman->alloc_data_file(file_no, version);
}

void Page_cache_client::map_file_no(Signal *signal, Uint32 file_no, Uint32 fd) {
  if (m_pgman_proxy != 0) {
    thrjam(m_jamBuf);
    m_pgman_proxy->map_file_no(signal, file_no, fd);
    return;
  }
  thrjam(m_jamBuf);
  m_pgman->map_file_no(file_no, fd);
}

void Page_cache_client::free_data_file(Signal *signal, Uint32 file_no,
                                       Uint32 fd) {
  if (m_pgman_proxy != 0) {
    thrjam(m_jamBuf);
    m_pgman_proxy->free_data_file(signal, file_no, fd);
    return;
  }
  thrjam(m_jamBuf);
  m_pgman->free_data_file(file_no, fd);
}

int Page_cache_client::add_fragment(Uint32 tableId, Uint32 fragmentId) {
  assert(m_pgman_proxy == 0);
  return m_pgman->add_fragment(tableId, fragmentId);
}

Pgman::FragmentRecord::FragmentRecord(Pgman &pgman, Uint32 tableId,
                                      Uint32 fragmentId)
    : m_table_id(tableId),
      m_fragment_id(fragmentId),
      m_current_lcp_dirty_state(Pgman::IN_FIRST_FRAG_DIRTY_LIST) {}

int Pgman::add_fragment(Uint32 tableId, Uint32 fragmentId) {
  FragmentRecordPtr fragPtr;
  FragmentRecordPtr check;
<<<<<<< HEAD
  m_fragmentRecordPool.seize(fragPtr);
  if (fragPtr.i == RNIL64)
  {
=======
  if (!m_fragmentRecordPool.seize(fragPtr)) {
>>>>>>> 2bf0f4a5
    jam();
    return 1;
  }
  /* Initialise head objects by calling constructor in-place */
  new (fragPtr.p) FragmentRecord(*this, tableId, fragmentId);
  ndbrequire(!m_fragmentRecordHash.find(check, *fragPtr.p));
  m_fragmentRecordHash.add(fragPtr);
  insert_ordered_fragment_list(fragPtr);
  fragPtr.p->m_is_frag_ready_for_prep_lcp_writes = false;
  return 0;
}

void Pgman::set_table_ready_for_prep_lcp_writes(Uint32 tabPtrI, bool ready) {
  TableRecordPtr tabPtr;
  ndbrequire(m_tableRecordPool.getPtr(tabPtr, tabPtrI));
  tabPtr.p->m_is_table_ready_for_prep_lcp_writes = ready;
}

bool Pgman::is_prep_lcp_writes_outstanding(Uint32 tabPtrI) {
  TableRecordPtr tabPtr;
  ndbrequire(m_tableRecordPool.getPtr(tabPtr, tabPtrI));
  return tabPtr.p->m_num_prepare_lcp_outstanding != 0;
}

void Pgman::insert_ordered_fragment_list(FragmentRecordPtr fragPtr) {
  /**
   * To enable us to know the order of LCPs we keep the fragments
   * in sorted order based on table and fragment id. This insert is a
   * rather heavy operation since we could potentially have 20.000
   * tables and each such table could have up to 8 fragments in the
   * absolute worst case.
   *
   * To avoid serious issues with this we divide the list based on
   * table id and have thus a two-level ordered list, we keep 16 lists
   * with current max of 20320 tables, thus about 1280 tables per list
   * and normally we should not have more than about 2500 fragments per
   * list thus. A list with 2500 fragments can be searched within about
   * 250 microseconds which should be ok since it is a rare event.
   *
   * Splitting the list too much introduces too many gaps that affect
   * Prepare LCP handling negatively, so it is a trade off how many lists
   * to keep.
   */
  Uint32 table_id = fragPtr.p->m_table_id;
  Uint32 fragment_id = fragPtr.p->m_fragment_id;
  Uint32 list = get_ordered_list_from_table_id(table_id);
  FragmentRecordPtr searchFragPtr;
  Local_FragmentRecord_list fragList(m_fragmentRecordPool,
                                     m_fragmentRecordList[list]);
  if (fragList.last(searchFragPtr)) {
    jam();
    bool found = false;
    while (searchFragPtr.p->m_table_id > table_id ||
           (searchFragPtr.p->m_table_id == table_id &&
            searchFragPtr.p->m_fragment_id > fragment_id)) {
      jam();
      if (!fragList.prev(searchFragPtr)) {
        jam();
        found = true;
        fragList.addFirst(fragPtr);
      }
    }
    if (!found) {
      jam();
      fragList.insertAfter(fragPtr, searchFragPtr);
    }
  } else {
    jam();
    fragList.addFirst(fragPtr);
  }
  return;
}

/**
 * The ordered list of fragments is used to process some dirty writes
 * before the actual LCP of the fragments is performed. This will enable
 * a more smooth load on the disk subsystem. This means that the fragment
 * selected is not important for correctness, it is only important for
 * getting the proper load on the disk subsystem.
 */
bool Pgman::get_next_ordered_fragment(FragmentRecordPtr &fragPtr) {
  Uint32 table_id = fragPtr.p->m_table_id;
  Uint32 list = get_ordered_list_from_table_id(table_id);
  {
    Local_FragmentRecord_list fragList(m_fragmentRecordPool,
                                       m_fragmentRecordList[list]);
    if (fragList.next(fragPtr)) {
      jam();
      ndbrequire(fragPtr.p->m_table_id >= table_id);
      return true;
    }
  }
  for (Uint32 i = list + 1; i < NUM_ORDERED_LISTS; i++) {
    Local_FragmentRecord_list fragList(m_fragmentRecordPool,
                                       m_fragmentRecordList[i]);
    if (fragList.isEmpty()) {
      continue;
    }
    jamLine(Uint16(i));
    jam();
<<<<<<< HEAD
    ndbrequire(fragList.first(fragPtr));
    if (fragPtr.p->m_table_id < table_id)
    {
=======
    fragList.first(fragPtr);
    if (fragPtr.p->m_table_id < table_id) {
>>>>>>> 2bf0f4a5
      jam();
      /**
       * We skipped to the next list and found a table with a lower
       * table id, this makes it take too much computational power
       * to find the next fragment, so we will skip it for now.
       * It is only used for prepare LCP handling.
       */
      fragPtr.p = 0;
      fragPtr.i = RNIL64;
      return false;
    }
    return true;
  }
  jam();
  fragPtr.p = 0;
  fragPtr.i = RNIL64;
  return false;
}

bool Pgman::get_first_ordered_fragment(FragmentRecordPtr &fragPtr) {
  for (Uint32 i = 0; i < NUM_ORDERED_LISTS; i++) {
    Local_FragmentRecord_list fragList(m_fragmentRecordPool,
                                       m_fragmentRecordList[i]);
    if (fragList.isEmpty()) {
      continue;
    }
    jamLine(Uint16(i));
    jam();
    ndbrequire(fragList.first(fragPtr));
    return true;
  }
  jam();
  fragPtr.p = 0;
  fragPtr.i = RNIL64;
  return false;
}

Uint32 Pgman::get_ordered_list_from_table_id(Uint32 table_id) {
  Uint32 divisor = NDB_MAX_TABLES / NUM_ORDERED_LISTS;
  Uint32 list = table_id / divisor;
  return list;
}

void Page_cache_client::drop_fragment(Uint32 tableId, Uint32 fragmentId) {
  assert(m_pgman_proxy == 0);
  m_pgman->drop_fragment(tableId, fragmentId);
}

void Pgman::drop_fragment(Uint32 tableId, Uint32 fragmentId) {
  FragmentRecord key(*this, tableId, fragmentId);
  FragmentRecordPtr fragPtr;
  m_fragmentRecordHash.find(fragPtr, key);
  TableRecordPtr tabPtr;
  ndbrequire(m_tableRecordPool.getPtr(tabPtr, tableId));
<<<<<<< HEAD
  if (fragPtr.i != RNIL64)
  {
=======
  if (fragPtr.i != RNIL) {
>>>>>>> 2bf0f4a5
    jam();
    Uint32 list = get_ordered_list_from_table_id(tableId);
    Local_FragmentRecord_list fragList(m_fragmentRecordPool,
                                       m_fragmentRecordList[list]);
    fragList.remove(fragPtr);
    m_fragmentRecordHash.remove(fragPtr);
    m_fragmentRecordPool.release(fragPtr);
  }
}

void Pgman::insert_fragment_dirty_list(Ptr<Page_entry> ptr, Page_state state,
                                       EmulatedJamBuffer *jamBuf) {
  /**
   * Locked pages need never be in a fragment dirty list, they are
   * handled separately.
   */
  ndbrequire(!(state & Pgman::Page_entry::LOCKED));

  if (ptr.p->m_dirty_state != Pgman::IN_NO_DIRTY_LIST) {
    /**
     * We are already in a dirty list, so no need to insert ourselves
     * into the list again. If we are not in the currently active list
     * it is because we are in the LCP list. We should remain in the
     * LCP list until we have been made not dirty and thus also
     * removed from the dirty list altogether.
     *
     * To ensure that we minimise the risk of having to apply the
     * WAL rule and invoke an extra wait for the page before it is
     * written we always move the page to be the last in the dirty
     * list it is currently residing in. This ensures that all
     * newly written pages are at the end and thus as far away from
     * being written as is possible.
     *
     * Using this scheme we avoid to skip pages due to the WAL rule
     * in handle_lcp. It invokes an extra cost of reorganising the lists.
     * The reason to take this cost is to minimise the latency in accessing
     * pages in the page cache. Adding a wait for a log wait call can have
     * substantial negative effect on the latency of disk operations.
     *
     * We should not be able to come here when the page is in the dirty
     * list pageout list.
     */
    ndbrequire(ptr.p->m_dirty_state == Pgman::IN_FIRST_FRAG_DIRTY_LIST ||
               ptr.p->m_dirty_state == Pgman::IN_SECOND_FRAG_DIRTY_LIST);
    FragmentRecordPtr fragPtr;
    FragmentRecord key(*this, ptr.p->m_table_id, ptr.p->m_fragment_id);
    ndbrequire(m_fragmentRecordHash.find(fragPtr, key));
    if (ptr.p->m_dirty_state == fragPtr.p->m_current_lcp_dirty_state) {
      thrjam(jamBuf);
      /* Page is in fragment dirty list */
      LocalPage_dirty_list list(m_page_entry_pool, fragPtr.p->m_dirty_list);
      list.remove(ptr);
      list.addLast(ptr);
    } else {
      thrjam(jamBuf);
      /* Page is in dirty list currently being written in LCP */
      m_dirty_list_lcp.remove(ptr);
      m_dirty_list_lcp.addLast(ptr);
    }
    return;
  }

  ndbrequire(!m_extra_pgman);
  m_tot_pages_made_dirty++;
  m_pages_made_dirty++;
  m_num_dirty_pages++;

  DEB_PGMAN_EXTRA(
      ("(%u)Insert page(%u,%u):%u:%x into dirty list of tab(%u,%u)"
       ", dirty_state: %u",
       instance(), ptr.p->m_file_no, ptr.p->m_page_no, ptr.i,
       (unsigned int)state, ptr.p->m_table_id, ptr.p->m_fragment_id,
       ptr.p->m_dirty_state));

  Ptr<GlobalPage> gpage;
  Dbtup::PagePtr pagePtr;
  FragmentRecordPtr fragPtr;
  FragmentRecord key(*this, ptr.p->m_table_id, ptr.p->m_fragment_id);
  ndbrequire(m_fragmentRecordHash.find(fragPtr, key));
  /**
   * Add the page entry as last item in the dirty list.
   * We write starting at first and write towards the last.
   * So by putting it last we ensure that the page will
   * be written not shortly. Writing it shortly would
   * increase the risk of having to apply the WAL rule
   * to force the UNDO log.
   */
  ptr.p->m_dirty_state = fragPtr.p->m_current_lcp_dirty_state;
  {
    LocalPage_dirty_list list(m_page_entry_pool, fragPtr.p->m_dirty_list);
    list.addLast(ptr);
  }
}

void Pgman::remove_fragment_dirty_list(Signal *signal, Ptr<Page_entry> ptr,
                                       Page_state state) {
  if (state & Page_entry::LOCKED) {
    /**
     * Locked pages are never in fragment dirty list since they belong to
     * a global pool of extent pages shared by many fragments.
     */
    jam();
    return;
  }
  if (ptr.p->m_dirty_state == Pgman::IN_NO_DIRTY_LIST) {
    /**
     * Not in any dirty list, so we need not remove it.
     */
    jam();
    DEB_PGMAN_EXTRA(
        ("(%u)remove_fragment_dirty_list not in any list: "
         "page:(%u,%u):%u:%x, tab(%u,%u)",
         instance(), ptr.p->m_file_no, ptr.p->m_page_no, ptr.i,
         (unsigned int)state, ptr.p->m_table_id, ptr.p->m_fragment_id));
    return;
  }

  FragmentRecordPtr fragPtr;
  FragmentRecord key(*this, ptr.p->m_table_id, ptr.p->m_fragment_id);
  ndbrequire(m_fragmentRecordHash.find(fragPtr, key));

  if (ptr.p->m_dirty_state == Pgman::IN_FIRST_FRAG_DIRTY_LIST ||
      ptr.p->m_dirty_state == Pgman::IN_SECOND_FRAG_DIRTY_LIST) {
    /**
     * We are either in Dirty LCP list or in fragment dirty list depent on the
     * state of the fragment. We toggle the state on the fragment for each
     * LCP. We always insert the pages into the current dirty state on the
     * fragment, so when we move the entire list we can effectively change
     * the state of all page entries in the fragment list by writing a new
     * dirty list state on the fragment.
     */
    if (ptr.p->m_dirty_state == fragPtr.p->m_current_lcp_dirty_state) {
      jam();

      DEB_PGMAN_EXTRA(
          ("(%u)Remove page page(%u,%u):%u:%x from dirty list"
           " of tab(%u,%u)",
           instance(), ptr.p->m_file_no, ptr.p->m_page_no, ptr.i,
           (unsigned int)state, ptr.p->m_table_id, ptr.p->m_fragment_id));

      LocalPage_dirty_list list(m_page_entry_pool, fragPtr.p->m_dirty_list);
      list.remove(ptr);
    } else {
      jam();

      DEB_PGMAN_EXTRA(
          ("(%u)Remove page(%u,%u):%u:%x from dirty lcp"
           " list of tab(%u,%u)",
           instance(), ptr.p->m_file_no, ptr.p->m_page_no, ptr.i,
           (unsigned int)state, ptr.p->m_table_id, ptr.p->m_fragment_id));

      m_dirty_list_lcp.remove(ptr);
      sendSYNC_PAGE_WAIT_REP(signal, true);
    }
  } else if (ptr.p->m_dirty_state == Pgman::IN_LCP_OUT_LIST) {
    jam();
    DEB_PGMAN_EXTRA(
        ("(%u)Remove page(%u,%u):%u:%x from dirty out"
         " list of tab(%u,%u)",
         instance(), ptr.p->m_file_no, ptr.p->m_page_no, ptr.i,
         (unsigned int)state, ptr.p->m_table_id, ptr.p->m_fragment_id));
    m_dirty_list_lcp_out.remove(ptr);
    sendSYNC_PAGE_WAIT_REP(signal, true);
  } else {
    ndbabort();
    return; /* Silence compiler warning */
  }
  ptr.p->m_dirty_state = Pgman::IN_NO_DIRTY_LIST;
}

// debug

#ifdef VM_TRACE

void Pgman::verify_page_entry(Ptr<Page_entry> ptr) {
  Page_stack &pl_stack = m_page_stack;

  Uint32 ptrI = ptr.i;
  Page_state state = ptr.p->m_state;

  bool has_req = state & Page_entry::REQUEST;
  bool has_req2 = !ptr.p->m_requests.isEmpty();
  ndbrequire(has_req == has_req2 || dump_page_lists(ptrI));

  bool is_bound = state & Page_entry::BOUND;
  bool is_bound2 = ptr.p->m_real_page_i != RNIL;
  ndbrequire(is_bound == is_bound2 || dump_page_lists(ptrI));

  bool is_mapped = state & Page_entry::MAPPED;
  // mapped implies bound
  ndbrequire(!is_mapped || is_bound || dump_page_lists(ptrI));
  // bound is mapped or has open requests
  ndbrequire(!is_bound || is_mapped || has_req || dump_page_lists(ptrI));

  bool on_stack = state & Page_entry::ONSTACK;
  bool is_hot = state & Page_entry::HOT;
  // hot entry must be on stack
  ndbrequire(!is_hot || on_stack || dump_page_lists(ptrI));

  // stack bottom is hot
  bool at_bottom = on_stack && !pl_stack.hasPrev(ptr);
  ndbrequire(!at_bottom || is_hot || dump_page_lists(ptrI));

  bool on_queue = state & Page_entry::ONQUEUE;
  // hot entry is not on queue
  ndbrequire(!is_hot || !on_queue || dump_page_lists(ptrI));

  bool is_locked = state & Page_entry::LOCKED;
  bool on_queue2 = !is_locked && !is_hot && is_bound;
  ndbrequire(on_queue == on_queue2 || dump_page_lists(ptrI));

  // entries waiting to enter queue
  bool to_queue = !is_locked && !is_hot && !is_bound && has_req;

  // page is about to be released
  bool to_release = (state == 0);

  // page is either LOCKED or under LIRS or about to be released
  bool is_lirs = on_stack || to_queue || on_queue;
  ndbrequire(to_release || is_locked == !is_lirs || dump_page_lists(ptrI));

  bool pagein = state & Page_entry::PAGEIN;
  bool pageout = state & Page_entry::PAGEOUT;
  // cannot read and write at same time
  ndbrequire(!pagein || !pageout || dump_page_lists(ptrI));

  Uint32 no = get_sublist_no(state);
  switch (no) {
    case Page_entry::SL_BIND:
      ndbrequire((!pagein && !pageout) || dump_page_lists(ptrI));
      break;
    case Page_entry::SL_MAP:
      ndbrequire((!pagein && !pageout) || dump_page_lists(ptrI));
      break;
    case Page_entry::SL_MAP_IO:
      ndbrequire((pagein && !pageout) || dump_page_lists(ptrI));
      break;
    case Page_entry::SL_CALLBACK:
      ndbrequire((!pagein && !pageout) || dump_page_lists(ptrI));
      break;
    case Page_entry::SL_CALLBACK_IO:
      ndbrequire((!pagein && pageout) || dump_page_lists(ptrI));
      break;
    case Page_entry::SL_BUSY:
      break;
    case Page_entry::SL_LOCKED:
      break;
    case Page_entry::SL_IDLE:
      break;
    case Page_entry::SL_OTHER:
      break;
    case ZNIL:
      ndbrequire(to_release || dump_page_lists(ptrI));
      break;
    default:
      ndbrequire(false || dump_page_lists(ptrI));
      break;
  }
}

void Pgman::verify_page_lists() {
#ifdef VERIFY_PAGE_LISTS
  EmulatedJamBuffer *jamBuf = getThrJamBuf();
  const Stats &stats = m_stats;
  const Param &param = m_param;
  Page_hashlist &pl_hash = m_page_hashlist;
  Page_stack &pl_stack = m_page_stack;
  Page_queue &pl_queue = m_page_queue;
  Ptr<Page_entry> ptr;

  Uint32 is_locked = 0;
  Uint32 is_bound = 0;
  Uint32 is_mapped = 0;
  Uint32 is_hot = 0;
  Uint32 on_stack = 0;
  Uint32 on_queue = 0;
  Uint32 to_queue = 0;

  Page_hashlist::Iterator iter;
  pl_hash.next(0, iter);
  while (iter.curr.i != RNIL) {
    thrjam(jamBuf);
    ptr = iter.curr;
    Page_state state = ptr.p->m_state;
    // (state == 0) occurs only within a time-slice
    ndbrequire(state != 0);
    verify_page_entry(ptr);

    if (state & Page_entry::LOCKED) {
      thrjam(jamBuf);
      is_locked++;
    }
    if (state & Page_entry::BOUND) {
      thrjam(jamBuf);
      is_bound++;
    }
    if (state & Page_entry::MAPPED) {
      thrjam(jamBuf);
      is_mapped++;
    }
    if (state & Page_entry::HOT) {
      thrjam(jamBuf);
      is_hot++;
    }
    if (state & Page_entry::ONSTACK) {
      thrjam(jamBuf);
      on_stack++;
    }
    if (state & Page_entry::ONQUEUE) {
      thrjam(jamBuf);
      on_queue++;
    }
    if (!(state & Page_entry::LOCKED) && !(state & Page_entry::HOT) &&
        (state & Page_entry::REQUEST) && !(state & Page_entry::BOUND)) {
      thrjam(jamBuf);
      to_queue++;
    }
    pl_hash.next(iter);
  }

  for (pl_stack.first(ptr); ptr.i != RNIL; pl_stack.next(ptr)) {
    thrjam(jamBuf);
    Page_state state = ptr.p->m_state;
    ndbrequire(state & Page_entry::ONSTACK || dump_page_lists(ptr.i));
    if (!pl_stack.hasPrev(ptr)) {
      thrjam(jamBuf);
      ndbrequire(state & Page_entry::HOT || dump_page_lists(ptr.i));
    }
  }

  for (pl_queue.first(ptr); ptr.i != RNIL; pl_queue.next(ptr)) {
    thrjam(jamBuf);
    Page_state state = ptr.p->m_state;
    ndbrequire(state & Page_entry::ONQUEUE || dump_page_lists(ptr.i));
    ndbrequire(state & Page_entry::BOUND || dump_page_lists(ptr.i));
    ndbrequire(!(state & Page_entry::HOT) || dump_page_lists(ptr.i));
  }

  ndbrequire(is_bound == stats.m_num_pages || dump_page_lists());
  ndbrequire(is_hot == stats.m_num_hot_pages || dump_page_lists());
  ndbrequire(on_stack == pl_stack.getCount() || dump_page_lists());
  ndbrequire(on_queue == pl_queue.getCount() || dump_page_lists());

  Uint32 k;
  Uint32 entry_count = 0;
  char sublist_info[200] = "";
  for (k = 0; k < Page_entry::SUBLIST_COUNT; k++) {
    thrjam(jamBuf);
    const Page_sublist &pl = *m_page_sublist[k];
    for (pl.first(ptr); ptr.i != RNIL; pl.next(ptr))
      ndbrequire(get_sublist_no(ptr.p->m_state) == k || dump_page_lists(ptr.i));
    entry_count += pl.getCount();
    sprintf(sublist_info + strlen(sublist_info), " %s:%u", get_sublist_name(k),
            pl.getCount());
  }
  ndbrequire(entry_count == pl_hash.getCount() || dump_page_lists());
  Uint32 hit_pct = 0;
  char hit_pct_str[20];
  if (stats.m_page_hits + stats.m_page_faults != 0)
    hit_pct =
        10000 * stats.m_page_hits / (stats.m_page_hits + stats.m_page_faults);
  sprintf(hit_pct_str, "%u.%02u", hit_pct / 100, hit_pct % 100);

  D("loop"
    << " stats:" << m_stats_loop_on << " busy:" << m_busy_loop_on
    << " cleanup:" << m_cleanup_loop_on);

  D("page"
    << " entries:" << pl_hash.getCount() << " pages:" << stats.m_num_pages
    << "/" << param.m_max_pages << " mapped:" << is_mapped << " hot:" << is_hot
    << " io:" << stats.m_current_io_waits << "/" << param.m_max_io_waits
    << " hit pct:" << hit_pct_str);

  D("list"
    << " locked:" << is_locked << " stack:" << pl_stack.getCount()
    << " queue:" << pl_queue.getCount() << " to queue:" << to_queue);

  D(sublist_info);
#endif
}

void Pgman::verify_all() {
  Page_sublist &pl_bind = *m_page_sublist[Page_entry::SL_BIND];
  Page_sublist &pl_map = *m_page_sublist[Page_entry::SL_MAP];
  Page_sublist &pl_callback = *m_page_sublist[Page_entry::SL_CALLBACK];

  if (!pl_bind.isEmpty() || !pl_map.isEmpty() || !pl_callback.isEmpty()) {
    ndbrequire(m_busy_loop_on || dump_page_lists());
  }
  verify_page_lists();
}

bool Pgman::dump_page_lists(Uint32 ptrI) {
  // use debugOut directly
  debugOut << "PGMAN: page list dump" << endl;
  if (ptrI != RNIL)
    debugOut << "PGMAN: error on PE [" << ptrI << "]"
             << "\n";

  Page_stack &pl_stack = m_page_stack;
  Page_queue &pl_queue = m_page_queue;
  Ptr<Page_entry> ptr;
  Uint32 n;

  debugOut << "stack:"
           << "\n";
  n = 0;
  for (pl_stack.first(ptr); ptr.i != RNIL; pl_stack.next(ptr))
    debugOut << n++ << " " << ptr << "\n";

  debugOut << "queue:"
           << "\n";
  n = 0;
  for (pl_queue.first(ptr); ptr.i != RNIL; pl_queue.next(ptr))
    debugOut << n++ << " " << ptr << "\n";

  Uint32 k;
  for (k = 0; k < Page_entry::SUBLIST_COUNT; k++) {
    debugOut << get_sublist_name(k) << ":"
             << "\n";
    const Page_sublist &pl = *m_page_sublist[k];
    n = 0;
    for (pl.first(ptr); ptr.i != RNIL; pl.next(ptr))
      debugOut << n++ << " " << ptr << "\n";
  }

  debugOut.flushline();
  return false;
}

#endif

const char *Pgman::get_sublist_name(Uint32 list_no) {
  switch (list_no) {
    case Page_entry::SL_BIND:
      return "bind";
    case Page_entry::SL_MAP:
      return "map";
    case Page_entry::SL_MAP_IO:
      return "map_io";
    case Page_entry::SL_CALLBACK:
      return "cb";
    case Page_entry::SL_CALLBACK_IO:
      return "cb_io";
    case Page_entry::SL_BUSY:
      return "busy";
    case Page_entry::SL_LOCKED:
      return "locked";
    case Page_entry::SL_IDLE:
      return "idle";
    case Page_entry::SL_OTHER:
      return "other";
  }
  return "?";
}

NdbOut &operator<<(NdbOut &out, Ptr<Pgman::Page_request> ptr) {
  const Pgman::Page_request &pr = *ptr.p;
  out << "PR";
  if (ptr.i != RNIL) out << " [" << dec << ptr.i << "]";
  out << " block=" << hex << pr.m_block;
  out << " flags=" << hex << pr.m_flags;
  out << "," << dec << (pr.m_flags & Pgman::Page_request::OP_MASK);
  {
<<<<<<< HEAD
    if (pr.m_flags & Pgman::Page_request::LOCK_PAGE)
      out << ",lock_page";
    if (pr.m_flags & Pgman::Page_request::EMPTY_PAGE)
      out << ",empty_page";
    if (pr.m_flags & Pgman::Page_request::ALLOC_REQ)
      out << ",alloc_req";
    if (pr.m_flags & Pgman::Page_request::COMMIT_REQ)
      out << ",commit_req";
    if (pr.m_flags & Pgman::Page_request::ABORT_REQ)
      out << ",abort_req";
    if (pr.m_flags & Pgman::Page_request::UNDO_REQ)
      out << ",undo_req";
    if (pr.m_flags & Pgman::Page_request::UNDO_GET_REQ)
      out << ",undo_get_req";
    if (pr.m_flags & Pgman::Page_request::DIRTY_REQ)
      out << ",dirty_req";
    if (pr.m_flags & Pgman::Page_request::DIRTY_HEADER)
      out << ",dirty_header";
    if (pr.m_flags & Pgman::Page_request::CORR_REQ)
      out << ",corr_req";
    if (pr.m_flags & Pgman::Page_request::DISK_SCAN)
      out << ",disk_scan";
=======
    if (pr.m_flags & Pgman::Page_request::LOCK_PAGE) out << ",lock_page";
    if (pr.m_flags & Pgman::Page_request::EMPTY_PAGE) out << ",empty_page";
    if (pr.m_flags & Pgman::Page_request::ALLOC_REQ) out << ",alloc_req";
    if (pr.m_flags & Pgman::Page_request::COMMIT_REQ) out << ",commit_req";
    if (pr.m_flags & Pgman::Page_request::ABORT_REQ) out << ",abort_req";
    if (pr.m_flags & Pgman::Page_request::UNDO_REQ) out << ",undo_req";
    if (pr.m_flags & Pgman::Page_request::UNDO_GET_REQ) out << ",undo_get_req";
    if (pr.m_flags & Pgman::Page_request::DIRTY_REQ) out << ",dirty_req";
    if (pr.m_flags & Pgman::Page_request::CORR_REQ) out << ",corr_req";
    if (pr.m_flags & Pgman::Page_request::DISK_SCAN) out << ",disk_scan";
>>>>>>> 2bf0f4a5
  }
  return out;
}

void print(EventLogger *logger, Ptr<Pgman::Page_request> ptr) {
  char logbuf[MAX_LOG_MESSAGE_SIZE];
  logbuf[0] = '\0';
  const Pgman::Page_request &pr = *ptr.p;
  BaseString::snappend(logbuf, MAX_LOG_MESSAGE_SIZE, "PR");
  if (ptr.i != RNIL)
    BaseString::snappend(logbuf, MAX_LOG_MESSAGE_SIZE, " [%u]", ptr.i);

  BaseString::snappend(logbuf, MAX_LOG_MESSAGE_SIZE, " block=%X", pr.m_block);
  BaseString::snappend(logbuf, MAX_LOG_MESSAGE_SIZE, " flags=%X", pr.m_flags);
  BaseString::snappend(logbuf, MAX_LOG_MESSAGE_SIZE,
                       " flags=%d"
                       ",",
                       pr.m_flags & Pgman::Page_request::OP_MASK);
  {
    if (pr.m_flags & Pgman::Page_request::LOCK_PAGE)
      BaseString::snappend(logbuf, MAX_LOG_MESSAGE_SIZE, "lock_page");
    if (pr.m_flags & Pgman::Page_request::EMPTY_PAGE)
      BaseString::snappend(logbuf, MAX_LOG_MESSAGE_SIZE, "empty_page");
    if (pr.m_flags & Pgman::Page_request::ALLOC_REQ)
      BaseString::snappend(logbuf, MAX_LOG_MESSAGE_SIZE, "alloc_req");
    if (pr.m_flags & Pgman::Page_request::COMMIT_REQ)
      BaseString::snappend(logbuf, MAX_LOG_MESSAGE_SIZE, "commit_req");
    if (pr.m_flags & Pgman::Page_request::ABORT_REQ)
      BaseString::snappend(logbuf, MAX_LOG_MESSAGE_SIZE, "abort_req");
    if (pr.m_flags & Pgman::Page_request::UNDO_REQ)
      BaseString::snappend(logbuf, MAX_LOG_MESSAGE_SIZE, "undo_req");
    if (pr.m_flags & Pgman::Page_request::UNDO_GET_REQ)
      BaseString::snappend(logbuf, MAX_LOG_MESSAGE_SIZE, "undo_get_req");
    if (pr.m_flags & Pgman::Page_request::DIRTY_REQ)
      BaseString::snappend(logbuf, MAX_LOG_MESSAGE_SIZE, "dirty_req");
    if (pr.m_flags & Pgman::Page_request::DIRTY_HEADER)
      BaseString::snappend(logbuf, MAX_LOG_MESSAGE_SIZE, "dirty_header");
    if (pr.m_flags & Pgman::Page_request::CORR_REQ)
      BaseString::snappend(logbuf, MAX_LOG_MESSAGE_SIZE, "corr_req");
    if (pr.m_flags & Pgman::Page_request::DISK_SCAN)
      BaseString::snappend(logbuf, MAX_LOG_MESSAGE_SIZE, "disk_scan");
  }

  logger->info("%s", logbuf);
}

NdbOut &operator<<(NdbOut &out, Ptr<Pgman::Page_entry> ptr) {
  const Pgman::Page_entry &pe = *ptr.p;
  Uint32 list_no = Pgman::get_sublist_no(pe.m_state);
  out << "PE [" << dec << ptr.i << "]";
  out << " state=" << hex << pe.m_state;
  {
<<<<<<< HEAD
    if (pe.m_state & Pgman::Page_entry::REQUEST)
      out << ",request";
    if (pe.m_state & Pgman::Page_entry::EMPTY)
      out << ",empty";
    if (pe.m_state & Pgman::Page_entry::BOUND)
      out << ",bound";
    if (pe.m_state & Pgman::Page_entry::MAPPED)
      out << ",mapped";
    if (pe.m_state & Pgman::Page_entry::DIRTY)
      out << ",dirty";
    if (pe.m_state & Pgman::Page_entry::D_HEADER)
      out << ",dirty_header";
    if (pe.m_state & Pgman::Page_entry::USED)
      out << ",used";
    if (pe.m_state & Pgman::Page_entry::BUSY)
      out << ",busy";
    if (pe.m_state & Pgman::Page_entry::LOCKED)
      out << ",locked";
    if (pe.m_state & Pgman::Page_entry::PAGEIN)
      out << ",pagein";
    if (pe.m_state & Pgman::Page_entry::PAGEOUT)
      out << ",pageout";
    if (pe.m_state & Pgman::Page_entry::LOGSYNC)
      out << ",logsync";
    if (pe.m_state & Pgman::Page_entry::LCP)
      out << ",lcp";
    if (pe.m_state & Pgman::Page_entry::WAIT_LCP)
      out << ",wait_lcp";
    if (pe.m_state & Pgman::Page_entry::HOT)
      out << ",hot";
    if (pe.m_state & Pgman::Page_entry::ONSTACK)
      out << ",onstack";
    if (pe.m_state & Pgman::Page_entry::ONQUEUE)
      out << ",onqueue";
=======
    if (pe.m_state & Pgman::Page_entry::REQUEST) out << ",request";
    if (pe.m_state & Pgman::Page_entry::EMPTY) out << ",empty";
    if (pe.m_state & Pgman::Page_entry::BOUND) out << ",bound";
    if (pe.m_state & Pgman::Page_entry::MAPPED) out << ",mapped";
    if (pe.m_state & Pgman::Page_entry::DIRTY) out << ",dirty";
    if (pe.m_state & Pgman::Page_entry::USED) out << ",used";
    if (pe.m_state & Pgman::Page_entry::BUSY) out << ",busy";
    if (pe.m_state & Pgman::Page_entry::LOCKED) out << ",locked";
    if (pe.m_state & Pgman::Page_entry::PAGEIN) out << ",pagein";
    if (pe.m_state & Pgman::Page_entry::PAGEOUT) out << ",pageout";
    if (pe.m_state & Pgman::Page_entry::LOGSYNC) out << ",logsync";
    if (pe.m_state & Pgman::Page_entry::LCP) out << ",lcp";
    if (pe.m_state & Pgman::Page_entry::WAIT_LCP) out << ",wait_lcp";
    if (pe.m_state & Pgman::Page_entry::HOT) out << ",hot";
    if (pe.m_state & Pgman::Page_entry::ONSTACK) out << ",onstack";
    if (pe.m_state & Pgman::Page_entry::ONQUEUE) out << ",onqueue";
>>>>>>> 2bf0f4a5
  }
  out << " list=";
  if (list_no == ZNIL)
    out << "NONE";
  else {
    out << dec << list_no;
    out << "," << Pgman::get_sublist_name(list_no);
  }
  out << " diskpage=" << dec << pe.m_file_no << "," << pe.m_page_no;
  if (pe.m_real_page_i == RNIL)
    out << " realpage=RNIL";
  else {
    out << " realpage=" << dec << pe.m_real_page_i;
#ifdef VM_TRACE
    if (pe.m_state & Pgman::Page_entry::MAPPED) {
      Ptr<GlobalPage> gptr;
      require(pe.m_this->m_global_page_pool.getPtr(gptr, pe.m_real_page_i));
<<<<<<< HEAD
      Uint32 hash_result[4];      
      md5_hash(hash_result,
               (const char*)gptr.p->data,
               sizeof(gptr.p->data)/sizeof(Uint32));
      out.print(" md5=%08x%08x%08x%08x",
                hash_result[0], hash_result[1],
=======
      Uint32 hash_result[4];
      md5_hash(hash_result, gptr.p->data,
               sizeof(gptr.p->data) / sizeof(Uint32));
      out.print(" md5=%08x%08x%08x%08x", hash_result[0], hash_result[1],
>>>>>>> 2bf0f4a5
                hash_result[2], hash_result[3]);
    }
#endif
  }
  out << " lsn=" << dec << pe.m_lsn;
  out << " busy_count=" << dec << pe.m_busy_count;
#ifdef VM_TRACE
  {
    Pgman::Page_stack &pl_stack = pe.m_this->m_page_stack;
    if (!pl_stack.hasNext(ptr)) out << " top";
    if (!pl_stack.hasPrev(ptr)) out << " bottom";
  }
  {
    Pgman::Local_page_request_list req_list(ptr.p->m_this->m_page_request_pool,
                                            ptr.p->m_requests);
    if (!req_list.isEmpty()) {
      Ptr<Pgman::Page_request> req_ptr;
      out << " req:";
      for (req_list.first(req_ptr); req_ptr.i != RNIL; req_list.next(req_ptr)) {
        out << " " << req_ptr;
      }
    }
  }
#endif
  return out;
}

void print(EventLogger *logger, Ptr<Pgman::Page_entry> ptr) {
  const Pgman::Page_entry &pe = *ptr.p;
  char logbuf[MAX_LOG_MESSAGE_SIZE];
  logbuf[0] = '\0';
  Uint32 list_no = Pgman::get_sublist_no(pe.m_state);
  BaseString::snappend(logbuf, MAX_LOG_MESSAGE_SIZE, "PE [%u] state=%X", ptr.i,
                       pe.m_state);
  {
    if (pe.m_state & Pgman::Page_entry::REQUEST)
      BaseString::snappend(logbuf, MAX_LOG_MESSAGE_SIZE, ",request");
    if (pe.m_state & Pgman::Page_entry::EMPTY)
      BaseString::snappend(logbuf, MAX_LOG_MESSAGE_SIZE, ",empty");
    if (pe.m_state & Pgman::Page_entry::BOUND)
      BaseString::snappend(logbuf, MAX_LOG_MESSAGE_SIZE, ",bound");
    if (pe.m_state & Pgman::Page_entry::MAPPED)
      BaseString::snappend(logbuf, MAX_LOG_MESSAGE_SIZE, ",mapped");
    if (pe.m_state & Pgman::Page_entry::DIRTY)
      BaseString::snappend(logbuf, MAX_LOG_MESSAGE_SIZE, ",dirty");
    if (pe.m_state & Pgman::Page_entry::D_HEADER)
      BaseString::snappend(logbuf, MAX_LOG_MESSAGE_SIZE, ",dirty_header");
    if (pe.m_state & Pgman::Page_entry::USED)
      BaseString::snappend(logbuf, MAX_LOG_MESSAGE_SIZE, ",used");
    if (pe.m_state & Pgman::Page_entry::BUSY)
      BaseString::snappend(logbuf, MAX_LOG_MESSAGE_SIZE, ",busy");
    if (pe.m_state & Pgman::Page_entry::LOCKED)
      BaseString::snappend(logbuf, MAX_LOG_MESSAGE_SIZE, ",locked");
    if (pe.m_state & Pgman::Page_entry::PAGEIN)
      BaseString::snappend(logbuf, MAX_LOG_MESSAGE_SIZE, ",pagein");
    if (pe.m_state & Pgman::Page_entry::PAGEOUT)
      BaseString::snappend(logbuf, MAX_LOG_MESSAGE_SIZE, ",pageout");
    if (pe.m_state & Pgman::Page_entry::LOGSYNC)
      BaseString::snappend(logbuf, MAX_LOG_MESSAGE_SIZE, ",logsync");
    if (pe.m_state & Pgman::Page_entry::LCP)
      BaseString::snappend(logbuf, MAX_LOG_MESSAGE_SIZE, ",lcp");
    if (pe.m_state & Pgman::Page_entry::WAIT_LCP)
      BaseString::snappend(logbuf, MAX_LOG_MESSAGE_SIZE, ",wait_lcp");
    if (pe.m_state & Pgman::Page_entry::HOT)
      BaseString::snappend(logbuf, MAX_LOG_MESSAGE_SIZE, ",hot");
    if (pe.m_state & Pgman::Page_entry::ONSTACK)
      BaseString::snappend(logbuf, MAX_LOG_MESSAGE_SIZE, ",onstack");
    if (pe.m_state & Pgman::Page_entry::ONQUEUE)
      BaseString::snappend(logbuf, MAX_LOG_MESSAGE_SIZE, ",onqueue");
  }
  BaseString::snappend(logbuf, MAX_LOG_MESSAGE_SIZE, " list=");
  if (list_no == ZNIL)
    BaseString::snappend(logbuf, MAX_LOG_MESSAGE_SIZE, "NONE");
  else {
    BaseString::snappend(logbuf, MAX_LOG_MESSAGE_SIZE, "%u,%s", list_no,
                         Pgman::get_sublist_name(list_no));
  }
  BaseString::snappend(logbuf, MAX_LOG_MESSAGE_SIZE, " diskpage=%u,%u",
                       pe.m_file_no, pe.m_page_no);
  if (pe.m_real_page_i == RNIL)
    BaseString::snappend(logbuf, MAX_LOG_MESSAGE_SIZE, "realpage=RNIL");
  else {
    BaseString::snappend(logbuf, MAX_LOG_MESSAGE_SIZE, " realpage=%u",
                         pe.m_real_page_i);
#ifdef VM_TRACE
    if (pe.m_state & Pgman::Page_entry::MAPPED) {
      Ptr<GlobalPage> gptr;
      require(pe.m_this->m_global_page_pool.getPtr(gptr, pe.m_real_page_i));
      Uint32 hash_result[4];
      md5_hash(hash_result,
               (const char*)gptr.p->data,
               sizeof(gptr.p->data) / sizeof(Uint32));
      BaseString::snappend(logbuf, MAX_LOG_MESSAGE_SIZE,
                           " md5=%08x%08x%08x%08x", hash_result[0],
                           hash_result[1], hash_result[2], hash_result[3]);
    }
#endif
  }
  BaseString::snappend(logbuf, MAX_LOG_MESSAGE_SIZE, " lsn=%llu busy_count=%u",
                       pe.m_lsn, pe.m_busy_count);
#ifdef VM_TRACE
  {
    Pgman::Page_stack &pl_stack = pe.m_this->m_page_stack;
    if (!pl_stack.hasNext(ptr))
      BaseString::snappend(logbuf, MAX_LOG_MESSAGE_SIZE, " top");
    if (!pl_stack.hasPrev(ptr))
      BaseString::snappend(logbuf, MAX_LOG_MESSAGE_SIZE, " bottom");
  }
  logger->info("%s", logbuf);
  {
    Pgman::Local_page_request_list req_list(ptr.p->m_this->m_page_request_pool,
                                            ptr.p->m_requests);
    if (!req_list.isEmpty()) {
      Ptr<Pgman::Page_request> req_ptr;
      for (req_list.first(req_ptr); req_ptr.i != RNIL; req_list.next(req_ptr)) {
        print(logger, req_ptr);
      }
    }
  }
#else
  logger->info("%s", logbuf);
#endif
}

void Pgman::execDUMP_STATE_ORD(Signal *signal) {
  jamEntry();
#ifdef VM_TRACE
  if (signal->theData[0] == 11000 && signal->getLength() == 2) {
    // has no effect currently
    Uint32 flag = signal->theData[1];
    debugFlag = flag & 1;
    debugSummaryFlag = flag & 2;
  }
#endif

  if (signal->theData[0] == 11001) {
    // XXX print hash list if no sublist
    Uint32 list = 0;
    if (signal->getLength() > 1) list = signal->theData[1];

    if (list >= Page_entry::SUBLIST_COUNT) {
      return;
    }

    Page_sublist &pl = *m_page_sublist[list];
    Ptr<Page_entry> ptr;

    for (pl.first(ptr); ptr.i != RNIL; pl.next(ptr)) {
      ndbout << ptr << endl;
      infoEvent(
          " PE [ file: %d page: %d ] state: %x lsn: %lld busy: %d req-list: %d",
          ptr.p->m_file_no, ptr.p->m_page_no, ptr.p->m_state, ptr.p->m_lsn,
          ptr.p->m_busy_count, !ptr.p->m_requests.isEmpty());
    }
  }

  if (signal->theData[0] == 11003) {
#ifdef VM_TRACE
    verify_page_lists();
    dump_page_lists();
#else
    ndbout << "Only in VM_TRACE builds" << endl;
#endif
  }

  if (signal->theData[0] == 11005) {
    g_dbg_lcp = !g_dbg_lcp;
  }

  if (signal->theData[0] == 11006) {
    SET_ERROR_INSERT_VALUE(11006);
  }

  if (signal->theData[0] == 11007) {
    SET_ERROR_INSERT_VALUE(11007);
  }

  if (signal->theData[0] == 11008) {
    SET_ERROR_INSERT_VALUE(11008);
  }

  if (signal->theData[0] == 11009) {
    SET_ERROR_INSERT_VALUE(11009);
  }

  if (signal->theData[0] == 11100) {
    Uint32 max_pages = m_param.m_max_pages;
    Uint32 size = m_page_entry_pool.getSize();
    Uint32 used = m_page_entry_pool.getUsed();
    Uint32 usedpct = size ? ((100 * used) / size) : 0;
    Uint32 high = m_stats.m_entries_high;
    Uint32 highpct = size ? ((100 * high) / size) : 0;
    Uint32 locked = m_stats.m_num_locked_pages;
    Uint32 reserved = m_extra_pgman_reserve_pages;
    Uint32 lockedpct = size ? ((100 * locked) / size) : 0;
    Uint32 avail_for_extent_pages =
        (m_extra_pgman)
            ? max_pages - reserved
            : (Uint32)((NDBD_EXTENT_PAGE_PERCENT * (Uint64)max_pages) / 100);
    Uint32 lockedpct2 = (avail_for_extent_pages > 0)
                            ? ((100 * locked) / avail_for_extent_pages)
                            : 0;
    Uint32 lockedpct3 = (max_pages > 0) ? ((100 * locked) / max_pages) : 0;

    g_eventLogger->info(
        "pgman(%u)"
        " page_entry_pool: size %u used: %u (%u %%)"
        " high: %u (%u %%)"
        " locked pages: %u"
        " related to entries %u (%u %%)"
        " related to available pages for extent pages %u (%u %%)"
        " related to Total pages in disk page buffer memory %u (%u %%)",
        instance(), size, used, usedpct, high, highpct, locked, size, lockedpct,
        avail_for_extent_pages, lockedpct2, max_pages, lockedpct3);
  }

  if (signal->theData[0] == 11101) {
    int used = m_page_entry_pool.getUsed();
    int high = m_stats.m_entries_high;
    ndbout << "pgman(" << instance() << ")";
    ndbout << " reset entries high: " << high;
    ndbout << " to used: " << used << endl;
    m_stats.m_entries_high = used;
  }
}

bool Pgman::check_overload_error() {
  if (m_abort_level > 5) {
    jam();
    return true;
  }
  m_abort_counter++;
  if (m_abort_counter % (m_abort_level + 1) == 0) {
    jam();
    return false;
  }
  jam();
  return true;
}

void Pgman::do_calc_stats_loop(Signal *signal) {
  NDB_TICKS now = NdbTick_getCurrentTicks();
  NDB_TICKS old(m_last_time_calc_stats_loop);
  Uint64 elapsed_ms = NdbTick_Elapsed(old, now).milliSec();
  if (elapsed_ms < 10) {
    jam();
    signal->theData[0] = PgmanContinueB::CALC_STATS_LOOP;
    sendSignalWithDelay(reference(), GSN_CONTINUEB, signal, 1000, 1);
    return;
  }
  m_last_time_calc_stats_loop = now.getUint64();

  Uint32 index = m_last_stat_index;
  index++;

  if (index == NUM_STAT_HISTORY) {
    jam();
    index = 0;
  }
  m_last_stat_index = index;

  lock_access_extent_page();
  m_pages_made_dirty *= Uint64(1000);
  m_pages_made_dirty /= elapsed_ms;
  m_pages_made_dirty_history[index] = Uint32(m_pages_made_dirty);
  m_pages_made_dirty = Uint64(0);
  unlock_access_extent_page();

  m_reads_completed *= Uint64(1000);
  m_reads_completed /= elapsed_ms;
  m_reads_completed_history[index] = Uint32(m_reads_completed);
  m_reads_completed = Uint64(0);

  m_reads_issued *= Uint64(1000);
  m_reads_issued /= elapsed_ms;
  m_reads_issued_history[index] = Uint32(m_reads_issued);
  m_reads_issued = Uint64(0);

  m_writes_issued *= Uint64(1000);
  m_writes_issued /= elapsed_ms;
  m_writes_issued_history[index] = Uint32(m_writes_issued);
  m_writes_issued = Uint64(0);

  m_writes_completed *= Uint64(1000);
  m_writes_completed /= elapsed_ms;
  m_writes_completed_history[index] = Uint32(m_writes_completed);
  m_writes_completed = Uint64(0);

  m_log_writes_issued *= Uint64(1000);
  m_log_writes_issued /= elapsed_ms;
  m_log_writes_issued_history[index] = Uint32(m_log_writes_issued);
  m_log_writes_issued = Uint64(0);

  m_log_writes_completed *= Uint64(1000);
  m_log_writes_completed /= elapsed_ms;
  m_log_writes_completed_history[index] = Uint32(m_log_writes_completed);
  m_log_writes_completed = Uint64(0);

  m_get_page_calls_issued *= Uint64(1000);
  m_get_page_calls_issued /= elapsed_ms;
  m_get_page_calls_issued_history[index] = Uint32(m_get_page_calls_issued);
  m_get_page_calls_issued = Uint64(0);

  m_get_page_reqs_issued *= Uint64(1000);
  m_get_page_reqs_issued /= elapsed_ms;
  m_get_page_reqs_issued_history[index] = Uint32(m_get_page_reqs_issued);
  m_get_page_reqs_issued = Uint64(0);

  m_get_page_reqs_completed *= Uint64(1000);
  m_get_page_reqs_completed /= elapsed_ms;
  m_get_page_reqs_completed_history[index] = Uint32(m_get_page_reqs_completed);
  m_get_page_reqs_completed = Uint64(0);

  m_stat_time_delay[index] = elapsed_ms;

  m_abort_level = 0;
  m_abort_counter = 0;
  Uint64 dd_latency = 0;
  if (m_num_dd_accesses > Uint64(0)) {
    jam();
    m_total_dd_latency_us /= Uint64(1000);  // Convert to milliseconds
    dd_latency = m_total_dd_latency_us / m_num_dd_accesses;
    m_num_dd_accesses = Uint64(0);
    m_total_dd_latency_us = Uint64(0);
    if (dd_latency >= m_max_dd_latency_ms && m_max_dd_latency_ms > 0) {
      jam();
      Uint64 abort_level = dd_latency / m_max_dd_latency_ms;
      m_abort_level = abort_level;
      g_eventLogger->info("Setting DD abort level to %u, dd_latency: %llu",
                          m_abort_level, dd_latency);
    }
  } else {
    if (m_outstanding_dd_requests > 0) {
      DEB_GET_PAGE(
          ("(%u)No outstanding get_page_requests completed this second"
           ", outstanding: %llu",
           instance(), m_outstanding_dd_requests));
      if (m_max_dd_latency_ms > 0) {
        jam();
        g_eventLogger->info("Setting DD abort level to 1, no completed req");
        m_abort_level = 1;
      }
    }
  }
  signal->theData[0] = PgmanContinueB::CALC_STATS_LOOP;
  sendSignalWithDelay(reference(), GSN_CONTINUEB, signal, 1000, 1);
}

void Pgman::execDBINFO_SCANREQ(Signal *signal) {
  DbinfoScanReq req = *(DbinfoScanReq *)signal->theData;
  const Ndbinfo::ScanCursor *cursor =
      CAST_CONSTPTR(Ndbinfo::ScanCursor, DbinfoScan::getCursorPtr(&req));
  Ndbinfo::Ratelimit rl;

  jamEntry();
  switch (req.tableId) {
    case Ndbinfo::PGMAN_TIME_TRACK_STATS_TABLEID: {
      jam();
      Uint32 start_i = cursor->data[0];
      for (Uint32 i = start_i; i < PGMAN_TIME_TRACK_NUM_RANGES; i++) {
        Ndbinfo::Row row(signal, req);
        row.write_uint32(getOwnNodeId());
        row.write_uint32(NDBFS);
        row.write_uint32(instance());  // block instance
        row.write_uint32(m_time_track_histogram_upper_bound[i]);
        row.write_uint64(m_time_track_reads[i]);
        row.write_uint64(m_time_track_writes[i]);
        row.write_uint64(m_time_track_log_waits[i]);
        row.write_uint64(m_time_track_get_page[i]);
        ndbinfo_send_row(signal, req, row, rl);
        if (rl.need_break(req)) {
          Uint32 save = i + 1;
          jam();
          ndbinfo_send_scan_break(signal, req, rl, save);
          return;
        }
      }
      break;
    }
    case Ndbinfo::DISKPAGEBUFFER_TABLEID: {
      jam();
      Ndbinfo::Row row(signal, req);
      row.write_uint32(getOwnNodeId());
      row.write_uint32(instance());  // block instance
      row.write_uint64(m_stats.m_pages_written);
      row.write_uint64(m_stats.m_pages_written_lcp);
      row.write_uint64(m_stats.m_pages_read);
      row.write_uint64(m_stats.m_log_waits);
      row.write_uint64(m_stats.m_page_requests_direct_return);
      row.write_uint64(m_stats.m_page_requests_wait_q);
      row.write_uint64(m_stats.m_page_requests_wait_io);

      ndbinfo_send_row(signal, req, row, rl);
      break;
    }
    case Ndbinfo::DISKSTAT_TABLEID: {
      jam();
      Uint32 index = m_last_stat_index;
      Ndbinfo::Row row(signal, req);
      row.write_uint32(getOwnNodeId());
      row.write_uint32(instance());  // block instance
      row.write_uint32(m_pages_made_dirty_history[index]);
      row.write_uint32(m_reads_issued_history[index]);
      row.write_uint32(m_reads_completed_history[index]);
      row.write_uint32(m_writes_issued_history[index]);
      row.write_uint32(m_writes_completed_history[index]);
      row.write_uint32(m_log_writes_issued_history[index]);
      row.write_uint32(m_log_writes_completed_history[index]);
      row.write_uint32(m_get_page_calls_issued_history[index]);
      row.write_uint32(m_get_page_reqs_issued_history[index]);
      row.write_uint32(m_get_page_reqs_completed_history[index]);
      ndbinfo_send_row(signal, req, row, rl);
      break;
    }
    case Ndbinfo::DISKSTATS_1SEC_TABLEID: {
      jam();
      Uint32 index = m_last_stat_index;
      for (Uint32 i = 0; i < NUM_STAT_HISTORY; i++) {
        Ndbinfo::Row row(signal, req);
        row.write_uint32(getOwnNodeId());
        row.write_uint32(instance());  // block instance
        row.write_uint32(m_pages_made_dirty_history[index]);
        row.write_uint32(m_reads_issued_history[index]);
        row.write_uint32(m_reads_completed_history[index]);
        row.write_uint32(m_writes_issued_history[index]);
        row.write_uint32(m_writes_completed_history[index]);
        row.write_uint32(m_log_writes_issued_history[index]);
        row.write_uint32(m_log_writes_completed_history[index]);
        row.write_uint32(m_get_page_calls_issued_history[index]);
        row.write_uint32(m_get_page_reqs_issued_history[index]);
        row.write_uint32(m_get_page_reqs_completed_history[index]);
        row.write_uint32(i);
        ndbinfo_send_row(signal, req, row, rl);
        index++;
        if (index == NUM_STAT_HISTORY) index = 0;
      }
      break;
    }
    default:
      break;
  }
  ndbinfo_send_scan_conf(signal, req, rl);
}<|MERGE_RESOLUTION|>--- conflicted
+++ resolved
@@ -400,7 +400,6 @@
   ndb_mgm_get_int_parameter(p, CFG_DB_DD_USING_SAME_DISK, &dd_using_same_disk);
   m_dd_using_same_disk = dd_using_same_disk;
 
-<<<<<<< HEAD
   Uint64 page_buffer = globalData.theDiskPageBufferMemory;
   if (page_buffer > 0)
   {
@@ -415,14 +414,6 @@
     }
     if (isNdbMtLqh())
     {
-=======
-  Uint64 page_buffer = 64 * 1024 * 1024;
-  ndb_mgm_get_int64_parameter(p, CFG_DB_DISK_PAGE_BUFFER_MEMORY, &page_buffer);
-
-  if (page_buffer > 0) {
-    jam();
-    if (isNdbMtLqh()) {
->>>>>>> 2bf0f4a5
       jam();
       // divide between workers - wl4391_todo give extra worker less
       /**
@@ -446,13 +437,8 @@
                        2 * entries * sizeof(Uint32);
 
     // convert to pages
-<<<<<<< HEAD
     Uint32 page_cnt = Uint32((page_buffer + page_size - 1) /
                              page_size);
-=======
-    Uint32 page_cnt =
-        Uint32((page_buffer + GLOBAL_PAGE_SIZE - 1) / GLOBAL_PAGE_SIZE);
->>>>>>> 2bf0f4a5
 
     if (ERROR_INSERTED(11009)) {
       page_cnt = 25;
@@ -461,18 +447,6 @@
 
     m_param.m_max_pages = page_cnt;
 
-<<<<<<< HEAD
-=======
-    // how many page entries per buffer pages
-    Uint32 entries = 0;
-    ndb_mgm_get_int_parameter(p, CFG_DB_DISK_PAGE_BUFFER_ENTRIES, &entries);
-    g_eventLogger->info("pgman: page buffer entries = %u", entries);
-    if (entries > 0)  // should be
-    {
-      // param name refers to unbound entries ending up on stack
-      m_param.m_lirs_stack_mult = entries;
-    }
->>>>>>> 2bf0f4a5
     Uint32 pool_size = m_param.m_lirs_stack_mult * page_cnt;
     m_page_entry_pool.setSize(pool_size);
     m_page_hashlist.setSize(pool_size);
@@ -485,16 +459,7 @@
   pc.m_block = this;
   m_page_request_pool.wo_pool_init(RT_PGMAN_PAGE_REQUEST, pc);
   m_file_entry_pool.init(RT_PGMAN_FILE, pc);
-<<<<<<< HEAD
   
-=======
-
-  Uint32 noFragments = 0;
-  ndbrequire(!ndb_mgm_get_int_parameter(p, CFG_LQH_FRAG, &noFragments));
-  m_fragmentRecordPool.setSize(noFragments);
-  m_fragmentRecordHash.setSize(noFragments);
-
->>>>>>> 2bf0f4a5
   Uint32 noTables = 0;
   if (!m_extra_pgman)
   {
@@ -1248,17 +1213,12 @@
     }
     Page_state clean_state = clean_ptr.p->m_state;
     // under unusual circumstances it could still be paging in
-<<<<<<< HEAD
     if (! (clean_state & Page_entry::MAPPED) ||
         clean_state & Page_entry::DIRTY ||
         clean_state & Page_entry::D_HEADER ||
         clean_state & Page_entry::BUSY ||
         clean_state & Page_entry::REQUEST)
     {
-=======
-    if (!(clean_state & Page_entry::MAPPED) ||
-        clean_state & Page_entry::DIRTY || clean_state & Page_entry::REQUEST) {
->>>>>>> 2bf0f4a5
       thrjam(jamBuf);
       D("bind failed: queue front not evictable");
       D(clean_ptr);
@@ -1481,7 +1441,6 @@
   Ptr<Page_entry> ptr = m_cleanup_ptr;
   while (max_loop_count != 0 && max_count != 0) {
     Page_state state = ptr.p->m_state;
-<<<<<<< HEAD
     ndbrequire(! (state & Page_entry::LOCKED));
     if ( ((state & Page_entry::DIRTY) ||
           (state & Page_entry::D_HEADER)) &&
@@ -1489,16 +1448,6 @@
         ! (state & Page_entry::PAGEIN) &&
         ! (state & Page_entry::PAGEOUT))
     {
-=======
-    ndbrequire(!(state & Page_entry::LOCKED));
-    if (state & Page_entry::BUSY) {
-      D("process_cleanup: break on busy page");
-      D(ptr);
-      break;
-    }
-    if (state & Page_entry::DIRTY && !(state & Page_entry::PAGEIN) &&
-        !(state & Page_entry::PAGEOUT)) {
->>>>>>> 2bf0f4a5
       D(ptr << " : process_cleanup");
       if (c_tup != 0)
         c_tup->disk_page_unmap_callback(0, ptr.p->m_real_page_i,
@@ -1599,17 +1548,10 @@
 void Pgman::execSYNC_PAGE_CACHE_CONF(Signal *signal) {
   SyncPageCacheConf *conf = (SyncPageCacheConf *)signal->getDataPtr();
   FragmentRecordPtr fragPtr;
-<<<<<<< HEAD
   FragmentRecord key(*this, conf->tableId, conf->fragmentId);
   ndbrequire(m_fragmentRecordHash.find(fragPtr, key));
   if (!get_next_ordered_fragment(fragPtr))
   {
-=======
-
-  fragPtr.i = conf->senderData;
-  m_fragmentRecordPool.getPtr(fragPtr);
-  if (!get_next_ordered_fragment(fragPtr)) {
->>>>>>> 2bf0f4a5
     /**
      * We need to create an LCP end point before ending the sync of
      * disk pages. In the case of single threaded ndbd we next proceed
@@ -1976,12 +1918,8 @@
        * an LCP on.
        */
       get_first_ordered_fragment(fragPtr);
-<<<<<<< HEAD
       if (fragPtr.i == RNIL64)
       {
-=======
-      if (fragPtr.i == RNIL) {
->>>>>>> 2bf0f4a5
         jam();
         /* No disk data tables exists */
         return;
@@ -3158,7 +3096,6 @@
     lsn <<= 32;
     lsn += page->m_page_header.m_page_lsn_lo;
     ptr.p->m_lsn = lsn;
-<<<<<<< HEAD
     {
       Tup_fixsize_page *fix_page = (Tup_fixsize_page*)page;
       (void)fix_page;
@@ -3179,17 +3116,6 @@
                     fix_page->uncommitted_used_space,
                     fix_page->m_restart_seq));
     }
-=======
-    Tup_fixsize_page *fix_page = (Tup_fixsize_page *)page;
-    (void)fix_page;
-    DEB_PGMAN_IO(
-        ("(%u)pagein completed: page(%u,%u):%x, "
-         "on_page(%u,%u), tab(%u,%u) lsn(%u,%u)",
-         instance(), ptr.p->m_file_no, ptr.p->m_page_no, (unsigned int)state,
-         fix_page->m_page_no, fix_page->m_file_no, fix_page->m_table_id,
-         fix_page->m_fragment_id, page->m_page_header.m_page_lsn_hi,
-         page->m_page_header.m_page_lsn_lo));
->>>>>>> 2bf0f4a5
   }
   ndbrequire(m_stats.m_current_io_waits > 0);
   m_stats.m_current_io_waits--;
@@ -3223,7 +3149,6 @@
       (File_formats::Datafile::Data_page *)pagePtr.p;
   page->m_page_header.m_page_lsn_hi = (Uint32)(ptr.p->m_lsn >> 32);
   page->m_page_header.m_page_lsn_lo = (Uint32)(ptr.p->m_lsn & 0xFFFFFFFF);
-<<<<<<< HEAD
   {
     Tup_fixsize_page *fix_page = (Tup_fixsize_page*)page;
     (void)fix_page;
@@ -3237,15 +3162,6 @@
                      page->m_page_header.m_page_lsn_lo,
                      (unsigned int)state));
   }
-=======
-  Tup_fixsize_page *fix_page = (Tup_fixsize_page *)page;
-  (void)fix_page;
-  DEB_PGMAN_WRITE(("(%u)pageout(),page(%u,%u),tab(%u,%u),lsn(%u,%u),state:%x",
-                   instance(), ptr.p->m_file_no, ptr.p->m_page_no,
-                   fix_page->m_table_id, fix_page->m_fragment_id,
-                   page->m_page_header.m_page_lsn_hi,
-                   page->m_page_header.m_page_lsn_lo, (unsigned int)state));
->>>>>>> 2bf0f4a5
   int ret = 1;
   if (check_sync_lsn) {
     // undo WAL, release LGMAN lock ASAP
@@ -3355,16 +3271,10 @@
     jam();
     m_num_dirty_pages--;
   }
-<<<<<<< HEAD
   state &= ~ Page_entry::PAGEOUT;
   state &= ~ Page_entry::EMPTY;
   state &= ~ Page_entry::DIRTY;
   state &= ~ Page_entry::D_HEADER;
-=======
-  state &= ~Page_entry::PAGEOUT;
-  state &= ~Page_entry::EMPTY;
-  state &= ~Page_entry::DIRTY;
->>>>>>> 2bf0f4a5
 
   ndbrequire(m_stats.m_current_io_waits > 0);
   m_stats.m_current_io_waits--;
@@ -3525,17 +3435,11 @@
     gptr.i = ptr.p->m_real_page_i;
     m_global_page_pool.getPtr(gptr);
     File_formats::Page_header *page_header =
-<<<<<<< HEAD
       (File_formats::Page_header*)gptr.p;
     if ((page_header->m_page_type == File_formats::PT_Tup_fixsize_page) ||
         (page_header->m_page_type == File_formats::PT_Tup_varsize_page))
     {
       Tup_page* tup_page_v2 = (Tup_page*)gptr.p;
-=======
-        (File_formats::Page_header *)gptr.p;
-    if (page_header->m_page_type == File_formats::PT_Tup_fixsize_page) {
-      Tup_page *tup_page_v2 = (Tup_page *)gptr.p;
->>>>>>> 2bf0f4a5
       tup_page_v2->m_ndb_version = NDB_DISK_V2;
       tup_page_v2->unused_cluster_page[0] = 0;
       tup_page_v2->unused_cluster_page[1] = 0;
@@ -3681,7 +3585,6 @@
   m_get_page_calls_issued++;
   Uint32 req_flags = page_req.m_flags;
 
-<<<<<<< HEAD
   if (req_flags & Page_request::DEREF_REQ)
   {
     /**
@@ -3748,9 +3651,6 @@
   }
   if (req_flags & Page_request::EMPTY_PAGE)
   {
-=======
-  if (req_flags & Page_request::EMPTY_PAGE) {
->>>>>>> 2bf0f4a5
     thrjam(jamBuf);
     // Only one can "init" a page at a time
     // ndbrequire(ptr.p->m_requests.isEmpty());
@@ -3769,7 +3669,6 @@
     thrjam(jamBuf);
     state |= Page_entry::LOCKED;
   }
-<<<<<<< HEAD
   if (req_flags & Page_request::REF_REQ)
   {
     thrjam(jamBuf);
@@ -3778,10 +3677,6 @@
   }
   if (req_flags & Page_request::ALLOC_REQ)
   {
-=======
-
-  if (req_flags & Page_request::ALLOC_REQ) {
->>>>>>> 2bf0f4a5
     /**
      * Request to allocate a new page in prepare
      * phase, this request is abortable.
@@ -3960,13 +3855,9 @@
       thrjam(jamBuf);
       if (req_flags & DIRTY_FLAGS) {
         thrjam(jamBuf);
-<<<<<<< HEAD
 	state |= Page_entry::DIRTY;
         /* No need for the D_HEADER if DIRTY is set */
         state &= ~ Page_entry::D_HEADER;
-=======
-        state |= Page_entry::DIRTY;
->>>>>>> 2bf0f4a5
         insert_fragment_dirty_list(ptr, state, jamBuf);
       }
 
@@ -4336,12 +4227,8 @@
 
     if (state & Page_entry::BUSY) {
       thrjam(jamBuf);
-<<<<<<< HEAD
       ptr.p->m_busy_count = 0;
       state &= ~ Page_entry::BUSY;
-=======
-      state &= ~Page_entry::BUSY;
->>>>>>> 2bf0f4a5
     }
 
     if (state & Page_entry::DIRTY) {
@@ -5376,13 +5263,9 @@
 int Pgman::add_fragment(Uint32 tableId, Uint32 fragmentId) {
   FragmentRecordPtr fragPtr;
   FragmentRecordPtr check;
-<<<<<<< HEAD
   m_fragmentRecordPool.seize(fragPtr);
   if (fragPtr.i == RNIL64)
   {
-=======
-  if (!m_fragmentRecordPool.seize(fragPtr)) {
->>>>>>> 2bf0f4a5
     jam();
     return 1;
   }
@@ -5483,14 +5366,9 @@
     }
     jamLine(Uint16(i));
     jam();
-<<<<<<< HEAD
     ndbrequire(fragList.first(fragPtr));
     if (fragPtr.p->m_table_id < table_id)
     {
-=======
-    fragList.first(fragPtr);
-    if (fragPtr.p->m_table_id < table_id) {
->>>>>>> 2bf0f4a5
       jam();
       /**
        * We skipped to the next list and found a table with a lower
@@ -5545,12 +5423,8 @@
   m_fragmentRecordHash.find(fragPtr, key);
   TableRecordPtr tabPtr;
   ndbrequire(m_tableRecordPool.getPtr(tabPtr, tableId));
-<<<<<<< HEAD
   if (fragPtr.i != RNIL64)
   {
-=======
-  if (fragPtr.i != RNIL) {
->>>>>>> 2bf0f4a5
     jam();
     Uint32 list = get_ordered_list_from_table_id(tableId);
     Local_FragmentRecord_list fragList(m_fragmentRecordPool,
@@ -6015,7 +5889,6 @@
   out << " flags=" << hex << pr.m_flags;
   out << "," << dec << (pr.m_flags & Pgman::Page_request::OP_MASK);
   {
-<<<<<<< HEAD
     if (pr.m_flags & Pgman::Page_request::LOCK_PAGE)
       out << ",lock_page";
     if (pr.m_flags & Pgman::Page_request::EMPTY_PAGE)
@@ -6038,18 +5911,6 @@
       out << ",corr_req";
     if (pr.m_flags & Pgman::Page_request::DISK_SCAN)
       out << ",disk_scan";
-=======
-    if (pr.m_flags & Pgman::Page_request::LOCK_PAGE) out << ",lock_page";
-    if (pr.m_flags & Pgman::Page_request::EMPTY_PAGE) out << ",empty_page";
-    if (pr.m_flags & Pgman::Page_request::ALLOC_REQ) out << ",alloc_req";
-    if (pr.m_flags & Pgman::Page_request::COMMIT_REQ) out << ",commit_req";
-    if (pr.m_flags & Pgman::Page_request::ABORT_REQ) out << ",abort_req";
-    if (pr.m_flags & Pgman::Page_request::UNDO_REQ) out << ",undo_req";
-    if (pr.m_flags & Pgman::Page_request::UNDO_GET_REQ) out << ",undo_get_req";
-    if (pr.m_flags & Pgman::Page_request::DIRTY_REQ) out << ",dirty_req";
-    if (pr.m_flags & Pgman::Page_request::CORR_REQ) out << ",corr_req";
-    if (pr.m_flags & Pgman::Page_request::DISK_SCAN) out << ",disk_scan";
->>>>>>> 2bf0f4a5
   }
   return out;
 }
@@ -6102,7 +5963,6 @@
   out << "PE [" << dec << ptr.i << "]";
   out << " state=" << hex << pe.m_state;
   {
-<<<<<<< HEAD
     if (pe.m_state & Pgman::Page_entry::REQUEST)
       out << ",request";
     if (pe.m_state & Pgman::Page_entry::EMPTY)
@@ -6137,24 +5997,6 @@
       out << ",onstack";
     if (pe.m_state & Pgman::Page_entry::ONQUEUE)
       out << ",onqueue";
-=======
-    if (pe.m_state & Pgman::Page_entry::REQUEST) out << ",request";
-    if (pe.m_state & Pgman::Page_entry::EMPTY) out << ",empty";
-    if (pe.m_state & Pgman::Page_entry::BOUND) out << ",bound";
-    if (pe.m_state & Pgman::Page_entry::MAPPED) out << ",mapped";
-    if (pe.m_state & Pgman::Page_entry::DIRTY) out << ",dirty";
-    if (pe.m_state & Pgman::Page_entry::USED) out << ",used";
-    if (pe.m_state & Pgman::Page_entry::BUSY) out << ",busy";
-    if (pe.m_state & Pgman::Page_entry::LOCKED) out << ",locked";
-    if (pe.m_state & Pgman::Page_entry::PAGEIN) out << ",pagein";
-    if (pe.m_state & Pgman::Page_entry::PAGEOUT) out << ",pageout";
-    if (pe.m_state & Pgman::Page_entry::LOGSYNC) out << ",logsync";
-    if (pe.m_state & Pgman::Page_entry::LCP) out << ",lcp";
-    if (pe.m_state & Pgman::Page_entry::WAIT_LCP) out << ",wait_lcp";
-    if (pe.m_state & Pgman::Page_entry::HOT) out << ",hot";
-    if (pe.m_state & Pgman::Page_entry::ONSTACK) out << ",onstack";
-    if (pe.m_state & Pgman::Page_entry::ONQUEUE) out << ",onqueue";
->>>>>>> 2bf0f4a5
   }
   out << " list=";
   if (list_no == ZNIL)
@@ -6172,19 +6014,12 @@
     if (pe.m_state & Pgman::Page_entry::MAPPED) {
       Ptr<GlobalPage> gptr;
       require(pe.m_this->m_global_page_pool.getPtr(gptr, pe.m_real_page_i));
-<<<<<<< HEAD
       Uint32 hash_result[4];      
       md5_hash(hash_result,
                (const char*)gptr.p->data,
                sizeof(gptr.p->data)/sizeof(Uint32));
       out.print(" md5=%08x%08x%08x%08x",
                 hash_result[0], hash_result[1],
-=======
-      Uint32 hash_result[4];
-      md5_hash(hash_result, gptr.p->data,
-               sizeof(gptr.p->data) / sizeof(Uint32));
-      out.print(" md5=%08x%08x%08x%08x", hash_result[0], hash_result[1],
->>>>>>> 2bf0f4a5
                 hash_result[2], hash_result[3]);
     }
 #endif
