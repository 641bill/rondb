--- conflicted
+++ resolved
@@ -1,9 +1,5 @@
-<<<<<<< HEAD
-/* Copyright (c) 2005, 2021, Oracle and/or its affiliates.
+/* Copyright (c) 2005, 2022, Oracle and/or its affiliates.
    Copyright (c) 2021, 2022, Hopsworks and/or its affiliates.
-=======
-/* Copyright (c) 2005, 2022, Oracle and/or its affiliates.
->>>>>>> 8d8c986e
 
    This program is free software; you can redistribute it and/or modify
    it under the terms of the GNU General Public License, version 2.0,
@@ -1092,7 +1088,7 @@
 	Ptr64<Log_waiter> waiter;
 	Local_log_waiter_list 
 	  list(m_log_waiter_pool, ptr.p->m_log_buffer_waiters);
-	list.first(waiter);
+	ndbrequire(list.first(waiter));
         BaseString::snprintf(tmp, sizeof(tmp),
                              "  head(waiters).sz: %llu %u",
                              waiter.p->m_size,
@@ -1106,7 +1102,7 @@
 	Ptr64<Log_waiter> waiter;
 	Local_log_waiter_list 
 	  list(m_log_waiter_pool, ptr.p->m_log_sync_waiters);
-	list.first(waiter);
+	ndbrequire(list.first(waiter));
         BaseString::snprintf(tmp, sizeof(tmp),
                              "  m_last_synced_lsn: %llu head(waiters %llx)"
                              ".m_sync_lsn: %llu",
@@ -2745,7 +2741,7 @@
 
   bool removed= false;
   Ptr64<Log_waiter> waiter;
-  list.first(waiter);
+  ndbrequire(list.first(waiter));
   Uint32 logfile_group_id = ptr.p->m_logfile_group_id;
 
   if(waiter.p->m_sync_lsn <= ptr.p->m_last_synced_lsn)
@@ -3245,7 +3241,7 @@
   
   bool removed= false;
   Ptr64<Log_waiter> waiter;
-  list.first(waiter);
+  ndbrequire(list.first(waiter));
   Uint32 sz  = waiter.p->m_size;
   Uint32 logfile_group_id = ptr.p->m_logfile_group_id;
   if (sz + callback_buffer + FREE_BUFFER_MARGIN(this, ptr) < free_buffer)
