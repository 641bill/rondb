/*
   Copyright (c) 2003, 2024, Oracle and/or its affiliates.
   Copyright (c) 2021, 2024, Hopsworks and/or its affiliates.

   This program is free software; you can redistribute it and/or modify
   it under the terms of the GNU General Public License, version 2.0,
   as published by the Free Software Foundation.

   This program is designed to work with certain software (including
   but not limited to OpenSSL) that is licensed under separate terms,
   as designated in a particular file or component or in included license
   documentation.  The authors of MySQL hereby grant you an additional
   permission to link the program and your derivative works with the
   separately licensed software that they have either included with
   the program or referenced in the documentation.

   This program is distributed in the hope that it will be useful,
   but WITHOUT ANY WARRANTY; without even the implied warranty of
   MERCHANTABILITY or FITNESS FOR A PARTICULAR PURPOSE.  See the
   GNU General Public License, version 2.0, for more details.

   You should have received a copy of the GNU General Public License
   along with this program; if not, write to the Free Software
   Foundation, Inc., 51 Franklin St, Fifth Floor, Boston, MA 02110-1301  USA
*/

#include <atomic>

#include <ndb_global.h>

#include <mgmapi.h>
#include <ConfigValues.hpp>
#include <ndbd_exit_codes.h>
#include "mgmcommon/NdbMgm.hpp"

#include <NdbTCP.h>
#include <kernel/BlockNumbers.h>
#include <kernel/signaldata/DumpStateOrd.hpp>
#include <util/BaseString.hpp>
#include <util/Vector.hpp>
#include "portlib/NdbMem.h"
#include <../../src/mgmapi/mgmapi_configuration.hpp>

enum StopState
{
  StopIdle = 0,
  StopAborted = 1,
  StopStarted = 2,
  StopCompleted = 3
};
static StopState g_stop_state[MAX_NDB_NODES];

#include "portlib/ndb_password.h"
#include "util/TlsKeyManager.hpp"

/**
 *  @class CommandInterpreter
 *  @brief Reads command line in management client
 *
 *  For command syntax, see the HELP command.
 */
class CommandInterpreter {
 public:
  /**
   *   Constructor
   *   @param host Management server to use when executing commands
   */
  CommandInterpreter(const char *host, const char *default_prompt, int verbose,
                     int connect_retry_delay, const char *tls_search_path,
                     int tls_start_type);
  ~CommandInterpreter();

  int setDefaultBackupPassword(const char backup_password[]);
  int setAlwaysEncryptBackup(bool on);

  /**
   *   Reads one line from the stream, parse the line to find
   *   a command and then calls a suitable method which executes
   *   the command.
   *
   *   @return true until quit/bye/exit has been typed
   */
  bool execute(const char *line, int try_reconnect = -1,
               bool interactive = true, int *error = NULL);

 private:
  void printError();
  bool execute_impl(const char *line, bool interactive);

  /**
   *   Analyse the command line, after the first token.
   *
   *   @param  processId            DB process id to send command to or -1 if
   *                                command will be sent to all DB processes.
   *   @param  allAfterFirstToken   What the client gave after the
   *                                first token on the command line
   *   @return 0 if analyseAfterFirstToken succeeds, otherwise -1
   */
  int analyseAfterFirstToken(int processId, char *allAfterFirstToken);

  int executeCommand(Vector<BaseString> &command_list, unsigned command_pos,
                     int *node_ids, int no_of_nodes);
  /**
   *   Parse the block specification part of the LOG* commands,
   *   things after LOG*: [BLOCK = {ALL|<blockName>+}]
   *
   *   @param  allAfterLog  What the client gave after the second token
   *                        (LOG*) on the command line
   *   @param[out]  blocks  ALL or name of all the blocks
   *   @return true if correct syntax, otherwise false
   */
  bool parseBlockSpecification(const char *allAfterLog,
                               Vector<BaseString> &blocks);

  /*
   *   A bunch of execute functions: Executes one of the commands
   *
   *   @param  processId    DB process id to send command to
   *   @param  parameters   What the client gave after the command name
   *                        on the command line.
   *   For example if complete input from user is: "1 LOGLEVEL 22" then the
   *   parameters argument is the string with everything after LOGLEVEL, in
   *   this case "22". Each function is responsible to check the parameters
   *   argument.
   */
  int  executeHelp(char* parameters);
  int  executeShow(char* parameters);
  int  executePurge(char* parameters);
  int  executeConnect(char* parameters, bool interactive);
  int  executeShutdown(char* parameters);
  int  executePrompt(char* parameters);
  void executeClusterLog(char* parameters);

  bool get_node_section(ConfigValues::Iterator & iter,
                        int node_id,
                        Uint32 type);
  bool get_node_status(int processId,
                       int &num_mgm_nodes_alive,
                       int &num_data_nodes_alive,
                       int &num_api_nodes_alive,
                       bool &is_node_up,
                       ndb_mgm_node_type &node_type);
  void wait_for_stop_report(int processId);
  Uint32 count_active_nodes(ndb_mgm_configuration *conf,
                            ndb_mgm_node_type node_type);
  int stop_node(int processId);
  bool check_before_config_change(int, bool&, ndb_mgm_node_type &);

  int setBackupEncryptionPassword(BaseString& encryption_password,
                                  bool& encryption_password_set,
                                  bool interactive);
  void startEventThread(const char *host, unsigned short port);
  void waitForEventThread();

 public:
  int executeHostname(int processId, const char *parameters, bool all);
  int executeActivate(int processId, const char *parameters, bool all);
  int executeDeactivate(int processId, const char *parameters, bool all);
  int executeStop(int processId, const char *parameters, bool all);
  int executeEnterSingleUser(char *parameters);
  int executeExitSingleUser(char *parameters);
  int executeStart(int processId, const char *parameters, bool all);
  int executeRestart(int processId, const char *parameters, bool all);
  int executeLogLevel(int processId, const char *parameters, bool all);
  int executeError(int processId, const char *parameters, bool all);
  int executeLog(int processId, const char *parameters, bool all);
  int executeTestOn(int processId, const char *parameters, bool all);
  int executeTestOff(int processId, const char *parameters, bool all);
  int executeStatus(int processId, const char *parameters, bool all);
  int executeEventReporting(int processId, const char *parameters, bool all);
  int executeNodeLog(int processId, const char *parameters, bool all);
  int executeDumpState(int processId, const char *parameters, bool all);
  int executeReport(int processId, const char *parameters, bool all);
  int executeStartBackup(char *parameters, bool interactive);
  int executeAbortBackup(char *parameters);
  int executeStop(Vector<BaseString> &command_list, unsigned command_pos,
                  int *node_ids, int no_of_nodes);
  int executeRestart(Vector<BaseString> &command_list, unsigned command_pos,
                     int *node_ids, int no_of_nodes);
  int executeStart(Vector<BaseString> &command_list, unsigned command_pos,
                   int *node_ids, int no_of_nodes);
  int executeCreateNodeGroup(char *parameters);
  int executeDropNodeGroup(char *parameters);
  int executeStartTls();
  void executeShowTlsInfo(const char *parameters);
  const char *get_current_prompt() const {
    // return the current prompt
    return m_prompt;
  }

  int test_tls();
  bool connect(bool interactive);
  void disconnect(void);

  /**
   * A execute function definition
   */
  typedef int (CommandInterpreter::*ExecuteFunction)(int processId,
                                                     const char *param,
                                                     bool all);

  struct CommandFunctionPair {
    const char *command;
    ExecuteFunction executeFunction;
  };

 private:
  /**
   *
   */
  int executeForAll(const char *cmd, ExecuteFunction fun, const char *param);

  TlsKeyManager m_tlsKeyManager;
  NdbMgmHandle m_mgmsrv;
  NdbMgmHandle m_mgmsrv2;
  const char *m_constr;
  bool m_connected;
  int m_verbose;
  int m_try_reconnect;
  int m_error;
  struct NdbThread *m_event_thread;
  NdbMutex *m_print_mutex;
  int m_connect_retry_delay;
  const char *m_default_prompt;
  const char *m_prompt;
  BaseString m_prompt_copy;
  const char *m_default_backup_password;
  bool m_always_encrypt_backup;
  char m_onetime_backup_password[1024];
  bool m_onetime_backup_password_set;
  int m_tls_start_type;
};

NdbMutex *print_mutex;

/*
 * Facade object for CommandInterpreter
 */

#include "ndb_mgmclient.hpp"

Ndb_mgmclient::Ndb_mgmclient(const char *host, const char *default_prompt,
                             int verbose, int connect_retry_delay,
                             const char *tls_search_path, int tls_start_type) {
  m_cmd =
      new CommandInterpreter(host, default_prompt, verbose, connect_retry_delay,
                             tls_search_path, tls_start_type);
}
Ndb_mgmclient::~Ndb_mgmclient() { delete m_cmd; }
bool Ndb_mgmclient::execute(const char *line, int try_reconnect,
                            bool interactive, int *error) {
  return m_cmd->execute(line, try_reconnect, interactive, error);
}
const char *Ndb_mgmclient::get_current_prompt() const {
  // return the current prompt
  return m_cmd->get_current_prompt();
}

int Ndb_mgmclient::set_default_backup_password(
    const char backup_password[]) const {
  return m_cmd->setDefaultBackupPassword(backup_password);
}

int Ndb_mgmclient::set_always_encrypt_backup(bool on) const {
  return m_cmd->setAlwaysEncryptBackup(on);
}

int Ndb_mgmclient::test_tls() { return m_cmd->test_tls(); }

/*
 * The CommandInterpreter
 */

#include <mgmapi_debug.h>

#include <util/version.h>
#include <util/NdbAutoPtr.hpp>
#include <util/NdbOut.hpp>

#include <portlib/NdbSleep.h>
#include <portlib/NdbThread.h>

#include <debugger/EventLogger.hpp>
#include <signaldata/SetLogLevelOrd.hpp>

/*****************************************************************************
 * HELP
 *****************************************************************************/
// clang-format off
static const char* helpText =
"---------------------------------------------------------------------------\n"
" RonDB -- Management Client -- Help\n"
"---------------------------------------------------------------------------\n"
"HELP                                   Print help text\n"
"HELP COMMAND                           Print detailed help for COMMAND(e.g. SHOW)\n"
#ifdef VM_TRACE // DEBUG ONLY
"HELP DEBUG                             Help for debug compiled version\n"
#endif
"SHOW                                   Print information about cluster\n"
"CREATE NODEGROUP <id>,<id>...          Add a Nodegroup containing nodes\n"
"DROP NODEGROUP <NG>                    Drop nodegroup with id NG\n"
"TLS INFO                               Print cluster TLS information\n"
"START BACKUP [<backup id>] [ENCRYPT [PASSWORD='<password>']] "
  "[SNAPSHOTSTART | SNAPSHOTEND] [NOWAIT | WAIT STARTED | WAIT COMPLETED]\n"
"                                       Start backup "
  "(default WAIT COMPLETED,SNAPSHOTEND)\n"
"ABORT BACKUP <backup id>               Abort backup\n"
"SHUTDOWN                               Shutdown all processes in cluster\n"
"PROMPT [<prompt-string>]               Toggle the prompt between string specified\n"
"                                       or default prompt if no string specified\n"
"CLUSTERLOG ON [<severity>] ...         Enable Cluster logging\n"
"CLUSTERLOG OFF [<severity>] ...        Disable Cluster logging\n"
"CLUSTERLOG TOGGLE [<severity>] ...     Toggle severity filter on/off\n"
"CLUSTERLOG INFO                        Print cluster log information\n"
"<id> HOSTNAME [<hostname/IP>]          Change hostname of a deactivated node\n"
"<id> ACTIVATE                          Activate a node previously deactivated\n"
"<id> DEACTIVATE                        Deactivate a node (and stop it)\n"
"<id> START                             Start data node (started with -n)\n"
"<id> RESTART [-n] [-i] [-a] [-f]       Restart data or management server node\n"
"<id> STOP [-a] [-f]                    Stop data or management server node\n"
"<id> NODELOG DEBUG ON                  Enable Debug logging in node log\n"
"<id> NODELOG DEBUG OFF                 Disable Debug logging in node log\n"
"ENTER SINGLE USER MODE <id>            Enter single user mode\n"
"EXIT SINGLE USER MODE                  Exit single user mode\n"
"<id> STATUS                            Print status\n"
"<id> CLUSTERLOG {<category>=<level>}+  Set log level for cluster log\n"
"PURGE STALE SESSIONS                   Reset reserved nodeid's in the mgmt server\n"
"CONNECT [<connectstring>]              Connect to management server (reconnect if already connected)\n"
"<id> REPORT <report-type>              Display report for <report-type>\n"
"QUIT                                   Quit management client\n"
;

static const char* helpTextShow =
"---------------------------------------------------------------------------\n"
" RonDB -- Management Client -- Help for SHOW command\n"
"---------------------------------------------------------------------------\n"
"SHOW Print information about cluster\n\n"
"SHOW               Print information about cluster.The status reported is from\n"
"                   the perspective of the data nodes. API and Management Server nodes\n"
"                   are only reported as connected once the data nodes have started.\n"
;

static const char* helpTextHelp =
"---------------------------------------------------------------------------\n"
" NDB Cluster -- Management Client -- Help for HELP command\n"
"---------------------------------------------------------------------------\n"
"HELP List available commands of RonDB Management Client\n\n"
"HELP               List available commands.\n"
;

static const char* helpTextBackup =
"---------------------------------------------------------------------------\n"
" RonDB -- Management Client -- Help for BACKUP command\n"
"---------------------------------------------------------------------------\n"
"BACKUP  A backup is a snapshot of the database at a given time. \n"
"        The backup consists of three main parts:\n\n"
"        Metadata: the names and definitions of all database tables. \n"
"        Table records: the data actually stored in the database tables \n"
"        at the time that the backup was made.\n"
"        Transaction log: a sequential record telling how \n"
"        and when data was stored in the database.\n\n"
"        Backups are stored on each data node in the cluster that \n"
"        participates in the backup.\n\n"
"        The cluster log records backup related events (such as \n"
"        backup started, aborted, finished).\n"
;

static const char* helpTextStartBackup =
"---------------------------------------------------------------------------\n"
" NDB Cluster -- Management Client -- Help for START BACKUP command\n"
"---------------------------------------------------------------------------\n"
"START BACKUP  Start a cluster backup\n\n"
"START BACKUP [<backup id>] [ENCRYPT [PASSWORD='<password>']]\n"
"    [SNAPSHOTSTART | SNAPSHOTEND] [NOWAIT | WAIT STARTED | WAIT COMPLETED]\n"
"                   Start a backup for the cluster.\n"
"                   Each backup gets an ID number that is reported to the\n"
"                   user. This ID number can help you find the backup on the\n"
"                   file system, or ABORT BACKUP if you wish to cancel a \n"
"                   running backup.\n"
"                   You can also start specified backup using START BACKUP <backup id> \n\n"
"                   <backup id> \n"
"                     Start a specified backup using <backup id> as bakcup ID number.\n" 
"                   <password> \n"
"                      Password for encrypting the backup files.\n"
"                      Should be enclosed in double/single quotes, \n"
"                      should be less than 256 characters in length and\n"
"                      be at least one character long.\n"
"                      Allowed characters: 0-9, A-Z, a-z, space( ), comma(,), \n"
"                      #&()*+-./:;<=>?@[]_{|}~.\n"
"                   SNAPSHOTSTART \n"
"                     Backup snapshot is taken around the time the backup is started.\n" 
"                   SNAPSHOTEND \n"
"                     Backup snapshot is taken around the time the backup is completed.\n" 
"                   NOWAIT \n"
"                     Start a cluster backup and return immediately.\n"
"                     The management client will return control directly\n"
"                     to the user without waiting for the backup\n"
"                     to have started.\n"
"                     The status of the backup is recorded in the Cluster log.\n"
"                   WAIT STARTED\n"
"                     Start a cluster backup and return until the backup has\n"
"                     started. The management client will wait for the backup \n"
"                     to have started before returning control to the user.\n"
"                   WAIT COMPLETED\n"
"                     Start a cluster backup and return until the backup has\n"
"                     completed. The management client will wait for the backup\n"
"                     to complete before returning control to the user.\n"
;

static const char* helpTextAbortBackup =
"---------------------------------------------------------------------------\n"
" RonDB -- Management Client -- Help for ABORT BACKUP command\n"
"---------------------------------------------------------------------------\n"
"ABORT BACKUP  Abort a cluster backup\n\n"
"ABORT BACKUP <backup id>  \n"
"                   Abort a backup that is already in progress.\n"
"                   The backup id can be seen in the cluster log or in the\n"
"                   output of the START BACKUP command.\n"
;

static const char *helpTextTlsInfo =
"--------------------------------------------------------------------------"
"-\n"
" NDB Cluster -- Management Client -- Help for TLS INFO command\n"
"--------------------------------------------------------------------------"
"-\n"
"TLS INFO  Print cluster TLS information\n\n"
"TLS INFO           Report whether the current connection is using TLS,\n"
"                   display a list of all TLS certificates currently\n"
"                   known to the management node, and report the\n"
"                   management node's counts of total connections,\n"
"                   connections upgraded to TLS, and authorization failures"
".\n";
static const char* helpTextShutdown =
"---------------------------------------------------------------------------\n"
" RonDB -- Management Client -- Help for SHUTDOWN command\n"
"---------------------------------------------------------------------------\n"
"SHUTDOWN  Shutdown the cluster\n\n"
"SHUTDOWN           Shutdown the data nodes and management nodes.\n"
"                   MySQL Servers and NDBAPI nodes are currently not \n"
"                   shut down by issuing this command.\n"
;

static const char* helpTextClusterlogOn =
"---------------------------------------------------------------------------\n"
" RonDB -- Management Client -- Help for CLUSTERLOG ON command\n"
"---------------------------------------------------------------------------\n"
"CLUSTERLOG ON  Enable Cluster logging\n\n"
"CLUSTERLOG ON [<severity>] ... \n"
"                   Turn the cluster log on.\n"
"                   It tells management server which severity levels\n"
"                   messages will be logged.\n\n"
"                   <severity> can be any one of the following values:\n"
"                   ALERT, CRITICAL, ERROR, WARNING, INFO, DEBUG.\n"
;

static const char* helpTextClusterlogOff =
"---------------------------------------------------------------------------\n"
" RonDB -- Management Client -- Help for CLUSTERLOG OFF command\n"
"---------------------------------------------------------------------------\n"
"CLUSTERLOG OFF  Disable Cluster logging\n\n"
"CLUSTERLOG OFF [<severity>] ...  \n"
"                   Turn the cluster log off.\n"
"                   It tells management server which serverity\n"
"                   levels logging will be disabled.\n\n"
"                   <severity> can be any one of the following values:\n"
"                   ALERT, CRITICAL, ERROR, WARNING, INFO, DEBUG.\n"
;

static const char* helpTextClusterlogToggle =
"---------------------------------------------------------------------------\n"
" RonDB -- Management Client -- Help for CLUSTERLOG TOGGLE command\n"
"---------------------------------------------------------------------------\n"
"CLUSTERLOG TOGGLE  Toggle severity filter on/off\n\n"
"CLUSTERLOG TOGGLE [<severity>] ...  \n"
"                   Toggle serverity filter on/off.\n"
"                   If a serverity level is already enabled,then it will\n"
"                   be disabled after you use the command,vice versa.\n\n"
"                   <severity> can be any one of the following values:\n"
"                   ALERT, CRITICAL, ERROR, WARNING, INFO, DEBUG.\n"
;

static const char* helpTextClusterlogInfo =
"---------------------------------------------------------------------------\n"
" RonDB -- Management Client -- Help for CLUSTERLOG INFO command\n"
"---------------------------------------------------------------------------\n"
"CLUSTERLOG INFO  Print cluster log information\n\n"
"CLUSTERLOG INFO    Display which severity levels have been enabled,\n"
"                   see HELP CLUSTERLOG for list of the severity levels.\n"
;

static const char* helpTextHostname =
"---------------------------------------------------------------------------\n"
" RonDB -- Management Client -- Help for HOSTNAME command\n"
"---------------------------------------------------------------------------\n"
"HOSTNAME Change hostname of a currently deactive node\n\n"
"<id> HOSTNAME [<hostname>]    Set the new hostname of the node identified   \n"
"                              by <id>.\n\n"
;

static const char* helpTextActivate =
"---------------------------------------------------------------------------\n"
" RonDB -- Management Client -- Help for ACTIVATE command\n"
"---------------------------------------------------------------------------\n"
"ACTIVATE Activate a previously deactive node\n\n"
"<id> ACTIVATE        Activate the node identified by <id>.\n\n"
"We can define a node in the configuration for future growth. For example we\n"
"can start with a single node, but still define the number of replicas to be\n"
"3 and 3 nodes are defined. 2 of those of nodes are defined as Not Active.  \n"
"If later we want to start any of these nodes we need to execute the        \n"
"ACTIVATE NODE command. The active nodes won't allow an inactive node to    \n"
"join the cluster. It is possible to create inactive nodes of all types, API\n"
", Management nodes and Data nodes. When starting an inactive node it must  \n"
"always be started with the flag --initial since it is assumed to be an     \n"
"initial start of the node. The actual start will then be treated as a      \n"
"normal initial node restart of the now activated node.                     \n"
;
static const char* helpTextDeactivate =
"---------------------------------------------------------------------------\n"
" RonDB -- Management Client -- Help for DEACTIVATE command\n"
"---------------------------------------------------------------------------\n"
"DEACTIVATE Dectivate a previously deactive node\n\n"
"<id> DEACTIVATE        Deactivate the node identified by <id>.\n\n"
"We can deactivate a node currently active. A node can be used temporarily  \n"
"during a change of the cluster to ensure that we have proper replication   \n"
"during the change. As an example if we have a cluster with 2 data nodes and\n"
"we want to change one of the data nodes to another machine we can first    \n"
"activate a node and start it up. Thus after this start we have 3 replicas, \n"
"now we can deactivate the node we no longer need. This will both stop the  \n"
"node and deactivate the node. The node can only rejoin the cluster through \n"
"a new activation and initial start after this. Thus we cannot reuse any    \n"
"log files and checkpoint files from the deactivated node.                  \n"
;

static const char* helpTextStart =
"---------------------------------------------------------------------------\n"
" RonDB -- Management Client -- Help for START command\n"
"---------------------------------------------------------------------------\n"
"START  Start data node (started with -n)\n\n"
"<id> START         Start the data node identified by <id>.\n"
"                   Only starts data nodes that have not\n"
"                   yet joined the cluster. These are nodes\n"
"                   launched or restarted with the -n(--nostart)\n"
"                   option.\n\n"
"                   It does not launch the ndbd process on a remote\n"
"                   machine.\n"
;

static const char* helpTextRestart =
"---------------------------------------------------------------------------\n"
" RonDB -- Management Client -- Help for RESTART command\n"
"---------------------------------------------------------------------------\n"
"RESTART  Restart data or management server node\n\n"
"<id> RESTART [-n] [-i] [-a] [-f]\n"
"                   Restart the data or management node <id>(or All data nodes).\n\n"
"                   -n (--nostart) restarts the node but does not\n"
"                   make it join the cluster. Use '<id> START' to\n"
"                   join the node to the cluster.\n\n"
"                   -i (--initial) perform initial start.\n"
"                   This cleans the file system (ndb_<id>_fs)\n"
"                   and the node will copy data from another node\n"
"                   in the same node group during start up.\n\n"
"                   Consult the documentation before using -i.\n\n" 
"                   INCORRECT USE OF -i WILL CAUSE DATA LOSS!\n\n"
"                   -a Aborts the node, not syncing GCP.\n\n"
"                   -f Force restart even if that would mean the\n"
"                      whole cluster would need to be restarted\n"
;

static const char* helpTextStop =
"---------------------------------------------------------------------------\n"
" RonDB -- Management Client -- Help for STOP command\n"
"---------------------------------------------------------------------------\n"
"STOP  Stop data or management server node\n\n"
"<id> STOP [-a] [-f]\n"
"                   Stop the data or management server node <id>.\n\n"
"                   ALL STOP will just stop all data nodes.\n\n"
"                   If you desire to also shut down management servers,\n"
"                   use SHUTDOWN instead.\n\n"
"                   -a Aborts the node, not syncing GCP.\n\n"
"                   -f Force stop even if that would mean the\n"
"                      whole cluster would need to be stopped\n"
;

static const char* helpTextEnterSingleUserMode =
"---------------------------------------------------------------------------\n"
" RonDB -- Management Client -- Help for ENTER SINGLE USER MODE command\n"
"---------------------------------------------------------------------------\n"
"ENTER SINGLE USER MODE  Enter single user mode\n\n"
"ENTER SINGLE USER MODE <id> \n"
"                   Enters single-user mode, whereby only the MySQL Server or NDBAPI\n" 
"                   node identified by <id> is allowed to access the database. \n"
;

static const char* helpTextExitSingleUserMode =
"---------------------------------------------------------------------------\n"
" RonDB -- Management Client -- Help for EXIT SINGLE USER MODE command\n"
"---------------------------------------------------------------------------\n"
"EXIT SINGLE USER MODE  Exit single user mode\n\n"
"EXIT SINGLE USER MODE \n"
"                   Exits single-user mode, allowing all SQL nodes \n"
"                   (that is, all running mysqld processes) to access the database. \n" 
;

static const char* helpTextNodelog =
"---------------------------------------------------------------------------\n"
" RonDB -- Management Client -- Help for NODELOG command\n"
"---------------------------------------------------------------------------\n"
"<id> NODELOG DEBUG ON   Enable debug messages in node log\n"
"<id> NODELOG DEBUG OFF  Disable debug messages in node log\n"
;

static const char* helpTextStatus =
"---------------------------------------------------------------------------\n"
" RonDB -- Management Client -- Help for STATUS command\n"
"---------------------------------------------------------------------------\n"
"STATUS  Print status\n\n"
"<id> STATUS        Displays status information for the data node <id>\n"
"                   or for All data nodes. \n\n"
"                   e.g.\n"
"                      ALL STATUS\n"
"                      1 STATUS\n\n"
"                   When a node is starting, the start phase will be\n"
"                   listed.\n\n"
"                   Start Phase   Meaning\n"
"                   1             Clear the cluster file system(ndb_<id>_fs). \n"
"                                 This stage occurs only when the --initial option \n"
"                                 has been specified.\n"
"                   2             This stage sets up Cluster connections, establishes \n"
"                                 inter-node communications and starts Cluster heartbeats.\n"
"                   3             The arbitrator node is elected.\n"
"                   4             Initializes a number of internal cluster variables.\n"
"                   5             For an initial start or initial node restart,\n"
"                                 the redo log files are created.\n"
"                   6             If this is an initial start, create internal system tables.\n"
"                   7             Update internal variables. \n"
"                   8             In a system restart, rebuild all indexes.\n"
"                   9             Update internal variables. \n"
"                   10            The node can be connected by APIs and can receive events.\n"
"                   11            At this point,event delivery is handed over to\n"
"                                 the node joining the cluster.\n"
"(see manual for more information)\n"
;

static const char* helpTextClusterlog =
"---------------------------------------------------------------------------\n"
" RonDB -- Management Client -- Help for CLUSTERLOG command\n"
"---------------------------------------------------------------------------\n"
"CLUSTERLOG  Set log level for cluster log\n\n"
" <id> CLUSTERLOG {<category>=<level>}+  \n"
"                   Logs <category> events with priority less than \n"
"                   or equal to <level> in the cluster log.\n\n"
"                   <category> can be any one of the following values:\n"
"                   STARTUP, SHUTDOWN, STATISTICS, CHECKPOINT, NODERESTART,\n"
"                   CONNECTION, ERROR, INFO, CONGESTION, DEBUG, or BACKUP. \n\n"
"                   <level> is represented by one of the numbers \n"
"                   from 1 to 15 inclusive, where 1 indicates 'most important' \n"
"                   and 15 'least important'.\n\n"
"                   <severity> can be any one of the following values:\n"
"                   ALERT, CRITICAL, ERROR, WARNING, INFO, DEBUG.\n"
;


static const char* helpTextPurgeStaleSessions =
"---------------------------------------------------------------------------\n"
" RonDB -- Management Client -- Help for PURGE STALE SESSIONS command\n"
"---------------------------------------------------------------------------\n"
"PURGE STALE SESSIONS  Reset reserved nodeid's in the mgmt server\n\n"
"PURGE STALE SESSIONS \n"
"                   Running this statement forces all reserved \n"
"                   node IDs to be checked; any that are not \n"
"                   being used by nodes acutally connected to \n"
"                   the cluster are then freed.\n\n"   
"                   This command is not normally needed, but may be\n"
"                   required in some situations where failed nodes \n"
"                   cannot rejoin the cluster due to failing to\n"
"                   allocate a node id.\n" 
;

static const char* helpTextConnect =
"---------------------------------------------------------------------------\n"
" RonDB -- Management Client -- Help for CONNECT command\n"
"---------------------------------------------------------------------------\n"
"CONNECT  Connect to management server (reconnect if already connected)\n\n"
"CONNECT [<connectstring>] \n"
"                   Connect to management server.\n"
"                   The optional parameter connectstring specifies the \n"
"                   connect string to user.\n\n"
"                   A connect string may be:\n"
"                       mgm-server\n"
"                       mgm-server:port\n"
"                       mgm1:port,mgm2:port\n"
"                   With multiple management servers comma separated.\n"
"                   The management client with try to connect to the \n"
"                   management servers in the order they are listed.\n\n"
"                   If no connect string is specified, the default \n"
"                   is used. \n"
;

static const char* helpTextReport =
"---------------------------------------------------------------------------\n"
" RonDB -- Management Client -- Help for REPORT command\n"
"---------------------------------------------------------------------------\n"
"REPORT  Displays a report of type <report-type> for the specified data \n"
"        node, or for all data nodes using ALL\n"
;
static void helpTextReportFn();
static void helpTextReportTypeOptionFn();


static const char* helpTextQuit =
"---------------------------------------------------------------------------\n"
" RonDB -- Management Client -- Help for QUIT command\n"
"---------------------------------------------------------------------------\n"
"QUIT  Quit management client\n\n"
"QUIT               Terminates the management client. \n"                    
;


static const char* helpTextPrompt =
"---------------------------------------------------------------------------\n"
" RonDB -- Management Client -- Help for PROMPT command\n"
"---------------------------------------------------------------------------\n"
"PROMPT  Toggle the prompt between string specified\n"
"        or default prompt if no string specified\n\n"
"PROMPT [<prompt-string>]       Changes the prompt to <prompt-string>\n"
"                               No string resets the prompt to default\n\n"
;


#ifdef VM_TRACE // DEBUG ONLY
static const char* helpTextDebug =
"---------------------------------------------------------------------------\n"
" NDB Cluster -- Management Client -- Help for Debugging (Internal use only)\n"
"---------------------------------------------------------------------------\n"
"SHOW PROPERTIES                       Print config properties object\n"
"<id> LOGLEVEL {<category>=<level>}+   Set log level\n"
#ifdef ERROR_INSERT
"<id> ERROR <errorNo>                  Inject error into NDB node\n"
#endif
"<id> LOG [BLOCK = {ALL|<block>+}]     Set logging on in & out signals\n"
"<id> TESTON                           Start signal logging\n"
"<id> TESTOFF                          Stop signal logging\n"
"<id> DUMP <arg>                       Dump system state to cluster.log\n"
"\n"
"<id>       = ALL | Any database node id\n"
;
#endif
// clang-format on

struct st_cmd_help {
  const char *cmd;
<<<<<<< HEAD
  const char * help;
  void (* help_fn)();
}help_items[]={
  {"SHOW", helpTextShow, NULL},
  {"HELP", helpTextHelp, NULL},
  {"BACKUP", helpTextBackup, NULL},
  {"START BACKUP", helpTextStartBackup, NULL},
  {"START BACKUP NOWAIT", helpTextStartBackup, NULL},
  {"START BACKUP WAIT STARTED", helpTextStartBackup, NULL},
  {"START BACKUP WAIT", helpTextStartBackup, NULL},
  {"START BACKUP WAIT COMPLETED", helpTextStartBackup, NULL},
  {"ABORT BACKUP", helpTextAbortBackup, NULL},
  {"SHUTDOWN", helpTextShutdown, NULL},
  {"CLUSTERLOG ON", helpTextClusterlogOn, NULL},
  {"CLUSTERLOG OFF", helpTextClusterlogOff, NULL},
  {"CLUSTERLOG TOGGLE", helpTextClusterlogToggle, NULL},
  {"CLUSTERLOG INFO", helpTextClusterlogInfo, NULL},
  {"HOSTNAME", helpTextHostname, NULL},
  {"ACTIVATE", helpTextActivate, NULL},
  {"DEACTIVATE", helpTextDeactivate, NULL},
  {"START", helpTextStart, NULL},
  {"RESTART", helpTextRestart, NULL},
  {"STOP", helpTextStop, NULL},
  {"ENTER SINGLE USER MODE", helpTextEnterSingleUserMode, NULL},
  {"EXIT SINGLE USER MODE", helpTextExitSingleUserMode, NULL},
  {"STATUS", helpTextStatus, NULL},
  {"CLUSTERLOG", helpTextClusterlog, NULL},
  {"NODELOG", helpTextNodelog, NULL},
  {"NODELOG DEBUG", helpTextNodelog, NULL},
  {"NODELOG DEBUG", helpTextNodelog, NULL},
  {"NODELOG DEBUG ON", helpTextNodelog, NULL},
  {"NODELOG DEBUG OFF", helpTextNodelog, NULL},
  {"PURGE STALE SESSIONS", helpTextPurgeStaleSessions, NULL},
  {"CONNECT", helpTextConnect, NULL},
  {"REPORT", helpTextReport, helpTextReportFn},
  {"QUIT", helpTextQuit, NULL},
  {"PROMPT", helpTextPrompt, NULL},
#ifdef VM_TRACE // DEBUG ONLY
  {"DEBUG", helpTextDebug, NULL},
#endif //VM_TRACE
  {NULL, NULL, NULL}
};

static bool
convert(const char* s, int& val) {
  
  if (s == NULL)
    return false;

  if (strlen(s) == 0)
    return false;
=======
  const char *help;
  void (*help_fn)();
} help_items[] = {{"SHOW", helpTextShow, NULL},
                  {"HELP", helpTextHelp, NULL},
                  {"BACKUP", helpTextBackup, NULL},
                  {"TLS INFO", helpTextTlsInfo, NULL},
                  {"START BACKUP", helpTextStartBackup, NULL},
                  {"START BACKUP NOWAIT", helpTextStartBackup, NULL},
                  {"START BACKUP WAIT STARTED", helpTextStartBackup, NULL},
                  {"START BACKUP WAIT", helpTextStartBackup, NULL},
                  {"START BACKUP WAIT COMPLETED", helpTextStartBackup, NULL},
                  {"ABORT BACKUP", helpTextAbortBackup, NULL},
                  {"SHUTDOWN", helpTextShutdown, NULL},
                  {"CLUSTERLOG ON", helpTextClusterlogOn, NULL},
                  {"CLUSTERLOG OFF", helpTextClusterlogOff, NULL},
                  {"CLUSTERLOG TOGGLE", helpTextClusterlogToggle, NULL},
                  {"CLUSTERLOG INFO", helpTextClusterlogInfo, NULL},
                  {"START", helpTextStart, NULL},
                  {"RESTART", helpTextRestart, NULL},
                  {"STOP", helpTextStop, NULL},
                  {"ENTER SINGLE USER MODE", helpTextEnterSingleUserMode, NULL},
                  {"EXIT SINGLE USER MODE", helpTextExitSingleUserMode, NULL},
                  {"STATUS", helpTextStatus, NULL},
                  {"CLUSTERLOG", helpTextClusterlog, NULL},
                  {"NODELOG", helpTextNodelog, NULL},
                  {"NODELOG DEBUG", helpTextNodelog, NULL},
                  {"NODELOG DEBUG", helpTextNodelog, NULL},
                  {"NODELOG DEBUG ON", helpTextNodelog, NULL},
                  {"NODELOG DEBUG OFF", helpTextNodelog, NULL},
                  {"PURGE STALE SESSIONS", helpTextPurgeStaleSessions, NULL},
                  {"CONNECT", helpTextConnect, NULL},
                  {"REPORT", helpTextReport, helpTextReportFn},
                  {"QUIT", helpTextQuit, NULL},
                  {"PROMPT", helpTextPrompt, NULL},
#ifdef VM_TRACE  // DEBUG ONLY
                  {"DEBUG", helpTextDebug, NULL},
#endif  // VM_TRACE
                  {NULL, NULL, NULL}};

static bool convert(const char *s, int &val) {
  if (s == NULL) return false;

  if (strlen(s) == 0) return false;
>>>>>>> 05e4357f

  errno = 0;
  char *p;
  long v = strtol(s, &p, 10);
  if (errno != 0) return false;

  if (p != &s[strlen(s)]) return false;

  val = v;
  return true;
}

/*
 * Constructor
 */
CommandInterpreter::CommandInterpreter(const char *host,
                                       const char *default_prompt, int verbose,
                                       int connect_retry_delay,
                                       const char *tls_search_path,
                                       int tls_start_type)
    : m_constr(host),
      m_connected(false),
      m_verbose(verbose),
      m_try_reconnect(0),
      m_error(-1),
      m_event_thread(NULL),
      m_connect_retry_delay(connect_retry_delay),
      m_default_prompt(default_prompt),
      m_prompt(default_prompt),
      m_default_backup_password(nullptr),
      m_always_encrypt_backup(false),
      m_onetime_backup_password_set(false),
      m_tls_start_type(tls_start_type) {
  m_tlsKeyManager.init_mgm_client(tls_search_path);
  m_print_mutex = NdbMutex_Create();
}

/*
 * Destructor
 */
CommandInterpreter::~CommandInterpreter() {
  disconnect();
  NdbMutex_Destroy(m_print_mutex);
}

static bool emptyString(const char *s) {
  if (s == NULL) {
    return true;
  }

  for (unsigned int i = 0; i < strlen(s); ++i) {
    if (!isspace(s[i])) {
      return false;
    }
  }

  return true;
}

void CommandInterpreter::printError() {
  if (m_mgmsrv) {
    ndbout_c("* %5d: %s", ndb_mgm_get_latest_error(m_mgmsrv),
             ndb_mgm_get_latest_error_msg(m_mgmsrv));
    ndbout_c("*        %s", ndb_mgm_get_latest_error_desc(m_mgmsrv));
    if (ndb_mgm_check_connection(m_mgmsrv)) {
      disconnect();
    }
  }
}

/*
 * print log event from mgmsrv to console screen
 */
#define make_uint64(a, b) (((Uint64)(a)) + (((Uint64)(b)) << 32))
#define Q64(a) make_uint64(event->EVENT.a##_lo, event->EVENT.a##_hi)
#define R event->source_nodeid
#define Q(a) event->EVENT.a
#define QVERSION \
  getMajor(Q(version)), getMinor(Q(version)), getBuild(Q(version))
#define NDB_LE_(a) NDB_LE_##a
static void printLogEvent(struct ndb_logevent *event) {
  switch (event->type) {
    /**
     * NDB_MGM_EVENT_CATEGORY_BACKUP
     */
#undef EVENT
#define EVENT BackupStarted
    case NDB_LE_BackupStarted:
      ndbout_c("Node %u: Backup %u started from node %d", R, Q(backup_id),
               Q(starting_node));
      break;
#undef EVENT
#define EVENT BackupStatus
    case NDB_LE_BackupStatus:
      if (Q(starting_node))
        ndbout_c(
            "Node %u: Local backup status: backup %u started from node %u\n"
            " #Records: %llu #LogRecords: %llu\n"
            " Data: %llu bytes Log: %llu bytes",
            R, Q(backup_id), Q(starting_node), Q64(n_records),
            Q64(n_log_records), Q64(n_bytes), Q64(n_log_bytes));
      else
        ndbout_c("Node %u: Backup not started", R);
      break;
#undef EVENT
#define EVENT BackupFailedToStart
    case NDB_LE_BackupFailedToStart:
      ndbout_c("Node %u: Backup request from %d failed to start. Error: %d", R,
               Q(starting_node), Q(error));
      break;
#undef EVENT
#define EVENT BackupCompleted
    case NDB_LE_BackupCompleted:
      ndbout_c(
          "Node %u: Backup %u started from node %u completed\n"
          " StartGCP: %u StopGCP: %u\n"
          " #Records: %u #LogRecords: %u\n"
          " Data: %u bytes Log: %u bytes",
          R, Q(backup_id), Q(starting_node), Q(start_gci), Q(stop_gci),
          Q(n_records), Q(n_log_records), Q(n_bytes), Q(n_log_bytes));
      break;
#undef EVENT
#define EVENT BackupAborted
    case NDB_LE_BackupAborted:
      ndbout_c("Node %u: Backup %u started from %d has been aborted. Error: %d",
               R, Q(backup_id), Q(starting_node), Q(error));
      break;
      /**
       * NDB_MGM_EVENT_CATEGORY_STARTUP
       */
#undef EVENT
#define EVENT NDBStartStarted
    case NDB_LE_NDBStartStarted:
      if (getMinor(Q(version)) == 0 || (getMinor(Q(version)) >= 10))
      {
        ndbout_c("Node %u: Start initiated (RonDB version %d.%d.%d)",
                 R, QVERSION);
      }
      else
      {
        ndbout_c("Node %u: Start initiated (RonDB version %d.0%d.%d)",
                 R, QVERSION);
      }
      break;
#undef EVENT
#define EVENT NDBStartCompleted
    case NDB_LE_NDBStartCompleted:
      if (getMinor(Q(version)) == 0 || (getMinor(Q(version)) >= 10))
      {
        ndbout_c("Node %u: Started (RonDB version %d.%d.%d)",
                 R, QVERSION);
      }
      else
      {
        ndbout_c("Node %u: Started (RonDB version %d.0%d.%d)",
                 R, QVERSION);
      }
      break;
#undef EVENT
#define EVENT NDBStopStarted
    case NDB_LE_NDBStopStarted:
      ndbout_c("Node %u: %s shutdown initiated", R,
               (Q(stoptype) == 1 ? "Cluster" : "Node"));
      g_stop_state[R] = StopState::StopStarted;
      break;
#undef EVENT
#define EVENT NDBStopCompleted
    case NDB_LE_NDBStopCompleted:
      {
        BaseString action_str("");
        BaseString signum_str("");
        getRestartAction(Q(action), action_str);
        if (Q(signum))
          signum_str.appfmt(" Initiated by signal %d.", 
                            Q(signum));
        ndbout_c("Node %u: Node shutdown completed%s.%s", 
                 R, action_str.c_str(), signum_str.c_str());
        g_stop_state[R] = StopState::StopCompleted;
      }
      break;
#undef  EVENT
#define EVENT NDBStopForced
    case NDB_LE_NDBStopForced: {
      BaseString action_str("");
      BaseString reason_str("");
      BaseString sphase_str("");
      int signum = Q(signum);
      int error = Q(error);
      int sphase = Q(sphase);
      int extra = Q(extra);
      getRestartAction(Q(action), action_str);
      if (signum) reason_str.appfmt(" Initiated by signal %d.", signum);
      if (error) {
        ndbd_exit_classification cl;
        ndbd_exit_status st;
        const char *msg = ndbd_exit_message(error, &cl);
        const char *cl_msg = ndbd_exit_classification_message(cl, &st);
        const char *st_msg = ndbd_exit_status_message(st);
        reason_str.appfmt(" Caused by error %d: \'%s(%s). %s\'.", error, msg,
                          cl_msg, st_msg);
        if (extra != 0) reason_str.appfmt(" (extra info %d)", extra);
      }
      if (sphase < 255)
        sphase_str.appfmt(" Occurred during startphase %u.", sphase);
      ndbout_c("Node %u: Forced node shutdown completed%s.%s%s", R,
               action_str.c_str(), sphase_str.c_str(), reason_str.c_str());
      g_stop_state[R] = StopState::StopCompleted;
    } break;
#undef EVENT
#define EVENT StopAborted
    case NDB_LE_NDBStopAborted:
      ndbout_c("Node %u: Node shutdown aborted", R);
      g_stop_state[R] = StopState::StopAborted;
      break;
      /**
       * NDB_MGM_EVENT_CATEGORY_STATISTIC
       */
#undef EVENT
#define EVENT MemoryUsage
    case NDB_LE_MemoryUsage: {
      if (Q(gth) == 0) {
        // Only print MemoryUsage report for increased/decreased
        break;
      }

      const int percent =
          Q(pages_total) ? (Q(pages_used) * 100) / Q(pages_total) : 0;
      ndbout_c("Node %u: %s usage %s %d%s(%d %dK pages of total %d)", R,
               (Q(block) == DBACC ? "Index"
                                  : (Q(block) == DBTUP ? "Data" : "<unknown>")),
               (Q(gth) > 0 ? "increased to" : "decreased to"), percent, "%",
               Q(pages_used), Q(page_size_kb) / 1024, Q(pages_total));
      break;
    }
    /**
     * default nothing to print
     */
    default:
      break;
  }
}

//*****************************************************************************
//*****************************************************************************

struct event_thread_param {
  NdbMgmHandle *m;
  NdbMutex **p;
};

static std::atomic<int> do_event_thread;

static void *event_thread_run(void *p) {
  DBUG_ENTER("event_thread_run");

  struct event_thread_param param = *(struct event_thread_param *)p;
  NdbMgmHandle handle = *(param.m);
  NdbMutex *printmutex = *(param.p);

  int filter[] = {
      15, NDB_MGM_EVENT_CATEGORY_BACKUP,    1, NDB_MGM_EVENT_CATEGORY_STARTUP,
      5,  NDB_MGM_EVENT_CATEGORY_STATISTIC, 0};

  NdbLogEventHandle log_handle = ndb_mgm_create_logevent_handle(handle, filter);
  if (log_handle) {
    struct ndb_logevent log_event;
    do_event_thread.store(1);
    do {
      int res = ndb_logevent_get_next(log_handle, &log_event, 2000);
      if (res > 0) {
        Guard g(printmutex);
        printLogEvent(&log_event);
      } else if (res < 0)
        break;
    } while (do_event_thread.load());
    ndb_mgm_destroy_logevent_handle(&log_handle);
  } else {
    do_event_thread.store(-1);  // prevent 30-second wait in parent thread
  }

  DBUG_RETURN(NULL);
}

int CommandInterpreter::test_tls() {
  m_try_reconnect = 1;
  return connect(false) ? 0 : 1;
}

void CommandInterpreter::startEventThread(const char *host,
                                          unsigned short port) {
  m_mgmsrv2 = ndb_mgm_create_handle();
  if (m_mgmsrv2 == nullptr) {
    ndbout_c("Can't create 2:nd handle to management server.");
    ndb_mgm_destroy_handle(&m_mgmsrv);
    exit(-1);
  }

  BaseString constr;
  constr.assfmt("%s %d", host, port);
  if (ndb_mgm_set_connectstring(m_mgmsrv2, constr.c_str()) ||
      ndb_mgm_connect(m_mgmsrv2, m_try_reconnect - 1, m_connect_retry_delay, 1))
    return;

  DBUG_PRINT("info", ("2:ndb connected to Management Server ok at: %s",
                      constr.c_str()));

  ndb_mgm_set_ssl_ctx(m_mgmsrv2, m_tlsKeyManager.ctx());
  if (ndb_mgm_has_tls(m_mgmsrv)) {  // TLS on main handle
    if (ndb_mgm_start_tls(m_mgmsrv2) != 0) {
      ndb_mgm_disconnect(m_mgmsrv2);
      return;
    }
  } else {  // Test whether server requires TLS
    ndb_mgm_severity dummy{NDB_MGM_EVENT_SEVERITY_ON, 0};
    if (ndb_mgm_get_clusterlog_severity_filter(m_mgmsrv2, &dummy, 1)) {
      int err = ndb_mgm_get_latest_error(m_mgmsrv2);
      if ((err == NDB_MGM_NOT_AUTHORIZED) ||
          (err == NDB_MGM_AUTH_REQUIRES_TLS) ||
          (err == NDB_MGM_AUTH_REQUIRES_CLIENT_CERT)) {
        ndbout_c("Server requires TLS. Not starting event thread.");
        ndb_mgm_disconnect(m_mgmsrv2);
        return;
      }
    }
  }

  assert(m_event_thread == nullptr);
  do_event_thread.store(0);
  struct event_thread_param p;
  p.m = &m_mgmsrv2;
  p.p = &m_print_mutex;
  m_event_thread =
      NdbThread_Create(event_thread_run, (void **)&p,
                       0,  // default stack size
                       "CommandInterpreted_event_thread", NDB_THREAD_PRIO_LOW);
  if (m_event_thread) {
    DBUG_PRINT("info", ("Thread created ok, waiting for started..."));
    int iter = 1000;  // try for 30 seconds
    while (do_event_thread.load() == 0 && iter-- > 0) NdbSleep_MilliSleep(30);
  }

  if (do_event_thread.load() < 1) waitForEventThread();
}

void CommandInterpreter::waitForEventThread() {
  void *res;
  if (m_event_thread) {
    NdbThread_WaitFor(m_event_thread, &res);
    NdbThread_Destroy(&m_event_thread);
    m_event_thread = nullptr;
  }
  ndb_mgm_disconnect(m_mgmsrv2);
  ndb_mgm_destroy_handle(&m_mgmsrv2);
}

bool CommandInterpreter::connect(bool interactive) {
  DBUG_ENTER("CommandInterpreter::connect");

  if (m_connected) DBUG_RETURN(m_connected);

  if ((m_tls_start_type == CLIENT_TLS_STRICT) &&
      (m_tlsKeyManager.ctx() == nullptr)) {
    ndbout_c("No valid certificate.");
    exit(-1);
  }

  if ((m_mgmsrv = ndb_mgm_create_handle()) == nullptr) {
    ndbout_c("Can't create handle to management server.");
    exit(-1);
  }

  if (ndb_mgm_set_connectstring(m_mgmsrv, m_constr)) {
    printError();
    ndb_mgm_destroy_handle(&m_mgmsrv);
    exit(-1);
  }

  ndb_mgm_set_ssl_ctx(m_mgmsrv, m_tlsKeyManager.ctx());
  if (ndb_mgm_connect(m_mgmsrv, m_try_reconnect - 1, m_connect_retry_delay,
                      1)) {
    ndb_mgm_destroy_handle(&m_mgmsrv);
    DBUG_RETURN(m_connected);  // couldn't connect, always false
  }

  if (m_tls_start_type != CLIENT_TLS_DEFERRED) {
    if (ndb_mgm_start_tls(m_mgmsrv) != 0) {
      if (m_tls_start_type == CLIENT_TLS_STRICT ||
          ndb_mgm_get_latest_error(m_mgmsrv) == NDB_MGM_TLS_HANDSHAKE_FAILED) {
        printError();
        ndb_mgm_destroy_handle(&m_mgmsrv);
        DBUG_RETURN(m_connected);  // still false
      }
    }
  }

  m_connected = true;
  const char *host = ndb_mgm_get_connected_host(m_mgmsrv);
  unsigned short port = ndb_mgm_get_connected_port(m_mgmsrv);

  if (interactive) {
    startEventThread(host, port);

    if (!m_event_thread)
      printf(
          "Warning, event connect failed, degraded printouts as result\n"
          "code: %d, msg: %s\n",
          ndb_mgm_get_latest_error(m_mgmsrv2),
          ndb_mgm_get_latest_error_msg(m_mgmsrv2));
  }

  if (m_verbose || interactive)
    printf("Connected to management server at %s port %d (using %s)\n", host,
           port, ndb_mgm_has_tls(m_mgmsrv) ? "TLS" : "cleartext");

  DBUG_RETURN(m_connected);
}

void CommandInterpreter::disconnect(void) {
  DBUG_ENTER("CommandInterpreter::disconnect");

  if (m_event_thread) {
    do_event_thread.store(0);
    waitForEventThread();
  }
  if (m_connected) {
    ndb_mgm_destroy_handle(&m_mgmsrv);
    m_connected = false;
  }
  DBUG_VOID_RETURN;
}

//*****************************************************************************
//*****************************************************************************

bool CommandInterpreter::execute(const char *_line, int try_reconnect,
                                 bool interactive, int *error) {
  if (try_reconnect >= 0) m_try_reconnect = try_reconnect;
  bool result = execute_impl(_line, interactive);
  if (error) *error = m_error;

  return result;
}

static void invalid_command(const char *cmd, const char *msg = 0) {
  ndbout << "Invalid command: " << cmd << endl;
  if (msg) ndbout << msg << endl;
  ndbout << "Type HELP for help." << endl << endl;
}

// Utility class for easier checking of args
// given to the commands
class ClusterInfo {
  ndb_mgm_cluster_state *m_status;

 public:
  ClusterInfo() : m_status(NULL) {}

  ~ClusterInfo() {
    if (m_status) free(m_status);
  }

  bool fetch(NdbMgmHandle handle, bool all_nodes = false) {
    const ndb_mgm_node_type types[2] = {NDB_MGM_NODE_TYPE_NDB,
                                        NDB_MGM_NODE_TYPE_UNKNOWN};
    m_status = ndb_mgm_get_status2(handle, !all_nodes ? types : 0);
    if (m_status == NULL) {
      ndbout_c("ERROR: couldn't fetch cluster status");
      return false;
    }
    return true;
  }

  bool is_valid_ndb_nodeid(int nodeid) const {
    // Check valid NDB nodeid
    if (nodeid < 1 || nodeid >= MAX_NDB_NODES) {
      ndbout_c("ERROR: illegal nodeid %d!", nodeid);
      return false;
    }
    return true;
  }

  bool is_ndb_node(int nodeid) const {
    if (!is_valid_ndb_nodeid(nodeid)) return false;

    bool found = false;
    for (int i = 0; i < m_status->no_of_nodes; i++) {
      if (m_status->node_states[i].node_id == nodeid &&
          m_status->node_states[i].node_type == NDB_MGM_NODE_TYPE_NDB) {
        found = true;
        break;
      }
    }

    if (!found) ndbout_c("ERROR: node %d is not a NDB node!", nodeid);

    return found;
  }
};

static void split_args(const char *line, Vector<BaseString> &args) {
  // Split the command line on space
  BaseString tmp(line);
  tmp.split(args);

  // Remove any empty args which come from double
  // spaces in the command line
  // ie. "hello<space><space>world" becomes ("hello, "", "world")
  //
  for (unsigned i = 0; i < args.size(); i++)
    if (args[i].length() == 0) args.erase(i--);
}

static void split_args_with_quotes(const char *line, Vector<BaseString> &args) {
  // Split the command line on space
  BaseString tmp(line);
  tmp.splitWithQuotedStrings(args);

  // Remove any empty args which come from double
  // spaces in the command line
  // ie. "hello<space><space>world" becomes ("hello, "", "world")
  //
  for (unsigned i = 0; i < args.size(); i++)
    if (args[i].length() == 0) args.erase(i--);
}

bool CommandInterpreter::execute_impl(const char *_line, bool interactive) {
  DBUG_ENTER("CommandInterpreter::execute_impl");
  DBUG_PRINT("enter", ("line='%s'", _line));
  m_error = 0;

  if (_line == NULL) {
    // Pressing Ctrl-C on some platforms will cause 'readline' to
    // to return NULL, handle it as graceful exit of ndb_mgm
    m_error = -1;
    DBUG_RETURN(false);  // Terminate gracefully
  }

  char *line = strdup(_line);
  if (line == NULL) {
    ndbout_c("ERROR: Memory allocation error at %s:%d.", __FILE__, __LINE__);
    m_error = -1;
    DBUG_RETURN(false);  // Terminate gracefully
  }
  NdbAutoPtr<char> ap(line);

  int do_continue;
  do {
    do_continue = 0;
    BaseString::trim(line, " \t");
    if (line[0] == 0 || line[0] == '#') {
      DBUG_RETURN(true);
    }
    // for mysql client compatibility remove trailing ';'
    {
      unsigned last = (unsigned)(strlen(line) - 1);
      if (line[last] == ';') {
        line[last] = 0;
        do_continue = 1;
      }
    }
  } while (do_continue);

  // if there is anything in the line proceed
  Vector<BaseString> command_list;
  split_args(line, command_list);

  char *firstToken = strtok(line, " ");
  char *allAfterFirstToken = strtok(NULL, "");

  if (native_strcasecmp(firstToken, "HELP") == 0 ||
      native_strcasecmp(firstToken, "?") == 0) {
    m_error = executeHelp(allAfterFirstToken);
    DBUG_RETURN(true);
  } else if (native_strcasecmp(firstToken, "CONNECT") == 0) {
    m_error = executeConnect(allAfterFirstToken, interactive);
    DBUG_RETURN(true);
  } else if (native_strcasecmp(firstToken, "SLEEP") == 0) {
    if (allAfterFirstToken) NdbSleep_SecSleep(atoi(allAfterFirstToken));
    DBUG_RETURN(true);
  } else if ((native_strcasecmp(firstToken, "QUIT") == 0 ||
              native_strcasecmp(firstToken, "EXIT") == 0 ||
              native_strcasecmp(firstToken, "BYE") == 0) &&
             allAfterFirstToken == NULL) {
    DBUG_RETURN(false);
  }

  if (!connect(interactive)) {
    m_error = -1;
    DBUG_RETURN(true);
  }

  if (ndb_mgm_check_connection(m_mgmsrv)) {
    disconnect();
    connect(interactive);
  }
  if (native_strcasecmp(firstToken, "SHOW") == 0) {
    Guard g(m_print_mutex);
    m_error = executeShow(allAfterFirstToken);
    DBUG_RETURN(true);
  } else if (native_strcasecmp(firstToken, "SHUTDOWN") == 0) {
    m_error = executeShutdown(allAfterFirstToken);
    DBUG_RETURN(true);
  } else if (native_strcasecmp(firstToken, "CLUSTERLOG") == 0) {
    executeClusterLog(allAfterFirstToken);
    DBUG_RETURN(true);
  } else if (native_strcasecmp(firstToken, "TLS") == 0 &&
             allAfterFirstToken != nullptr &&
             native_strncasecmp(allAfterFirstToken, "INFO", 4) == 0) {
    executeShowTlsInfo(allAfterFirstToken);
    DBUG_RETURN(true);
  } else if (native_strcasecmp(firstToken, "START") == 0 &&
             allAfterFirstToken != NULL &&
             native_strncasecmp(allAfterFirstToken, "TLS", 3) == 0) {
    m_error = executeStartTls();
    DBUG_RETURN(true);
  } else if (native_strcasecmp(firstToken, "START") == 0 &&
             allAfterFirstToken != NULL &&
             native_strncasecmp(allAfterFirstToken, "BACKUP",
                                sizeof("BACKUP") - 1) == 0) {
    // password length should be less than sizeof(line_buffer)
    static_assert(MAX_BACKUP_ENCRYPTION_PASSWORD_LENGTH < 512);
    m_error = executeStartBackup(allAfterFirstToken, interactive);
    DBUG_RETURN(true);
  } else if (native_strcasecmp(firstToken, "ABORT") == 0 &&
             allAfterFirstToken != NULL &&
             native_strncasecmp(allAfterFirstToken, "BACKUP",
                                sizeof("BACKUP") - 1) == 0) {
    m_error = executeAbortBackup(allAfterFirstToken);
    DBUG_RETURN(true);
  } else if (native_strcasecmp(firstToken, "PURGE") == 0) {
    m_error = executePurge(allAfterFirstToken);
    DBUG_RETURN(true);
  } else if (native_strcasecmp(firstToken, "ENTER") == 0 &&
             allAfterFirstToken != NULL && allAfterFirstToken != NULL &&
             native_strncasecmp(allAfterFirstToken, "SINGLE USER MODE ",
                                sizeof("SINGLE USER MODE") - 1) == 0) {
    m_error = executeEnterSingleUser(allAfterFirstToken);
    DBUG_RETURN(true);
  } else if (native_strcasecmp(firstToken, "EXIT") == 0 &&
             allAfterFirstToken != NULL &&
             native_strncasecmp(allAfterFirstToken, "SINGLE USER MODE ",
                                sizeof("SINGLE USER MODE") - 1) == 0) {
    m_error = executeExitSingleUser(allAfterFirstToken);
    DBUG_RETURN(true);
  } else if (native_strcasecmp(firstToken, "CREATE") == 0 &&
             allAfterFirstToken != NULL &&
             native_strncasecmp(allAfterFirstToken, "NODEGROUP",
                                sizeof("NODEGROUP") - 1) == 0) {
    m_error = executeCreateNodeGroup(allAfterFirstToken);
    DBUG_RETURN(true);
  } else if (native_strcasecmp(firstToken, "DROP") == 0 &&
             allAfterFirstToken != NULL &&
             native_strncasecmp(allAfterFirstToken, "NODEGROUP",
                                sizeof("NODEGROUP") - 1) == 0) {
    m_error = executeDropNodeGroup(allAfterFirstToken);
    DBUG_RETURN(true);
  } else if (native_strcasecmp(firstToken, "PROMPT") == 0) {
    m_error = executePrompt(allAfterFirstToken);
    DBUG_RETURN(true);
  } else if (native_strcasecmp(firstToken, "ALL") == 0) {
    m_error = analyseAfterFirstToken(-1, allAfterFirstToken);
  } else {
    /**
     * First tokens should be digits, node ID's
     */
    int node_ids[MAX_NODES];
    unsigned pos;
    for (pos = 0; pos < command_list.size(); pos++) {
      int node_id;
      if (convert(command_list[pos].c_str(), node_id)) {
        if (node_id <= 0 || node_id > MAX_NODES) {
          ndbout << "Invalid node ID: " << command_list[pos].c_str() << "."
                 << endl;
          DBUG_RETURN(true);
        }
        node_ids[pos] = node_id;
        continue;
      }
      break;
    }
    int no_of_nodes = pos;
    if (no_of_nodes == 0) {
      /* No digit found */
      invalid_command(_line);
      m_error = -1;
      DBUG_RETURN(true);
    }
    if (pos == command_list.size()) {
      /* No command found */
      invalid_command(_line);
      m_error = -1;
      DBUG_RETURN(true);
    }
    if (no_of_nodes == 1) {
      m_error = analyseAfterFirstToken(node_ids[0], allAfterFirstToken);
      DBUG_RETURN(true);
    }
    m_error = executeCommand(command_list, pos, node_ids, no_of_nodes);
    DBUG_RETURN(true);
  }
  DBUG_RETURN(true);
}

/**
 * List of commands used as second command argument
 */
static const CommandInterpreter::CommandFunctionPair commands[] = {
    {"START", &CommandInterpreter::executeStart},
    {"RESTART", &CommandInterpreter::executeRestart},
    {"STOP", &CommandInterpreter::executeStop},
    {"STATUS", &CommandInterpreter::executeStatus},
    {"LOGLEVEL", &CommandInterpreter::executeLogLevel},
    {"CLUSTERLOG", &CommandInterpreter::executeEventReporting},
    {"NODELOG", &CommandInterpreter::executeNodeLog}
#ifdef ERROR_INSERT
    ,
    {"ERROR", &CommandInterpreter::executeError}
#endif
  ,{ "LOG", &CommandInterpreter::executeLog }
  ,{ "TESTON", &CommandInterpreter::executeTestOn }
  ,{ "TESTOFF", &CommandInterpreter::executeTestOff }
  ,{ "DUMP", &CommandInterpreter::executeDumpState }
  ,{ "REPORT", &CommandInterpreter::executeReport }
  ,{ "HOSTNAME", &CommandInterpreter::executeHostname }
  ,{ "ACTIVATE", &CommandInterpreter::executeActivate }
  ,{ "DEACTIVATE", &CommandInterpreter::executeDeactivate }
};


//*****************************************************************************
//*****************************************************************************
int CommandInterpreter::analyseAfterFirstToken(int processId,
                                               char *allAfterFirstToken) {
  int retval = 0;
  if (emptyString(allAfterFirstToken)) {
    ndbout << "Expected a command after "
           << ((processId == -1) ? "ALL." : "node ID.") << endl;
    return -1;
  }

  char *secondToken = strtok(allAfterFirstToken, " ");
  char *allAfterSecondToken = strtok(NULL, "\0");

  const int tmpSize = sizeof(commands) / sizeof(CommandFunctionPair);
  ExecuteFunction fun = 0;
  const char *command = 0;
  for (int i = 0; i < tmpSize; i++) {
    if (native_strcasecmp(secondToken, commands[i].command) == 0) {
      fun = commands[i].executeFunction;
      command = commands[i].command;
      break;
    }
  }

  if (fun == 0) {
    invalid_command(secondToken);
    return -1;
  }

  if (processId == -1) {
    retval = executeForAll(command, fun, allAfterSecondToken);
  } else {
    retval = (this->*fun)(processId, allAfterSecondToken, false);
  }
  ndbout << endl;
  return retval;
}

int CommandInterpreter::executeCommand(Vector<BaseString> &command_list,
                                       unsigned command_pos, int *node_ids,
                                       int no_of_nodes) {
  const char *cmd = command_list[command_pos].c_str();
  int retval = 0;

  if (native_strcasecmp("STOP", cmd) == 0) {
    retval = executeStop(command_list, command_pos + 1, node_ids, no_of_nodes);
    return retval;
  }
  if (native_strcasecmp("RESTART", cmd) == 0) {
    retval =
        executeRestart(command_list, command_pos + 1, node_ids, no_of_nodes);
    return retval;
  }
  if (native_strcasecmp("START", cmd) == 0) {
    retval = executeStart(command_list, command_pos + 1, node_ids, no_of_nodes);
    return retval;
  }
  ndbout_c(
      "Invalid command: '%s' after multi node id list. "
      "Expected STOP, START, or RESTART.",
      cmd);
  return -1;
}

/**
 * Get next nodeid larger than the give node_id. node_id will be
 * set to the next node_id in the list. node_id should be set
 * to 0 (zero) on the first call.
 *
 * @param cl cluster state
 * @param node_id last node_id retrieved, 0 at first call
 * @param type type of node to look for
 * @return 1 if a node was found, 0 if no more node exist
 */
static int get_next_nodeid(struct ndb_mgm_cluster_state *cl, int *node_id,
                           enum ndb_mgm_node_type type) {
  int i;

  if (cl == NULL) return 0;

  i = 0;
  while ((i < cl->no_of_nodes)) {
    if ((*node_id < cl->node_states[i].node_id) &&
        (cl->node_states[i].node_type == type)) {
      if (i >= cl->no_of_nodes) return 0;

      *node_id = cl->node_states[i].node_id;
      return 1;
    }
    i++;
  }

  return 0;
}

int CommandInterpreter::executeForAll(const char *cmd, ExecuteFunction fun,
                                      const char *allAfterSecondToken) {
  int nodeId = 0;
  int retval = 0;

  if (native_strcasecmp(cmd, "STOP") == 0) {
    ndbout_c("Executing STOP on all nodes.");
    retval = (this->*fun)(nodeId, allAfterSecondToken, true);
  } else if (native_strcasecmp(cmd, "RESTART") == 0) {
    retval = (this->*fun)(nodeId, allAfterSecondToken, true);
  } else if (native_strcasecmp(cmd, "STATUS") == 0) {
    (this->*fun)(nodeId, allAfterSecondToken, true);
  } else if (native_strcasecmp(cmd, "REPORT") == 0) {
    Guard g(m_print_mutex);
    retval = executeReport(nodeId, allAfterSecondToken, true);
  } else {
    Guard g(m_print_mutex);
    struct ndb_mgm_cluster_state *cl = ndb_mgm_get_status(m_mgmsrv);
    if (cl == 0) {
      ndbout_c("Unable get status from management server");
      printError();
      return -1;
    }
    NdbAutoPtr<char> ap1((char *)cl);
    while (get_next_nodeid(cl, &nodeId, NDB_MGM_NODE_TYPE_NDB))
      retval = (this->*fun)(nodeId, allAfterSecondToken, true);
  }
  return retval;
}

//*****************************************************************************
//*****************************************************************************
bool CommandInterpreter::parseBlockSpecification(const char *allAfterLog,
                                                 Vector<BaseString> &blocks) {
  // Parse: [BLOCK = {ALL|<blockName>+}]

  if (emptyString(allAfterLog)) {
    return true;
  }

  // Copy allAfterLog since strtok will modify it
  char *newAllAfterLog = strdup(allAfterLog);
  if (newAllAfterLog == NULL) {
    ndbout_c("ERROR: Memory allocation error at %s:%d.", __FILE__, __LINE__);
    return false;  // Error parsing
  }

  NdbAutoPtr<char> ap1(newAllAfterLog);
  char *firstTokenAfterLog = strtok(newAllAfterLog, " ");
  for (unsigned int i = 0; i < strlen(firstTokenAfterLog); ++i) {
    firstTokenAfterLog[i] = toupper(firstTokenAfterLog[i]);
  }

  if (native_strcasecmp(firstTokenAfterLog, "BLOCK") != 0) {
    ndbout << "Unexpected value: " << firstTokenAfterLog << ". Expected BLOCK."
           << endl;
    return false;
  }

  char *allAfterFirstToken = strtok(NULL, "\0");
  if (emptyString(allAfterFirstToken)) {
    ndbout << "Expected =." << endl;
    return false;
  }

  char *secondTokenAfterLog = strtok(allAfterFirstToken, " ");
  if (native_strcasecmp(secondTokenAfterLog, "=") != 0) {
    ndbout << "Unexpected value: " << secondTokenAfterLog << ". Expected =."
           << endl;
    return false;
  }

  char *blockName = strtok(NULL, " ");
  bool all = false;
  if (blockName != NULL && (native_strcasecmp(blockName, "ALL") == 0)) {
    all = true;
  }
  while (blockName != NULL) {
    blocks.push_back(blockName);
    blockName = strtok(NULL, " ");
  }

  if (blocks.size() == 0) {
    ndbout << "No block specified." << endl;
    return false;
  }
  if (blocks.size() > 1 && all) {
    // More than "ALL" specified
    ndbout << "Nothing expected after ALL." << endl;
    return false;
  }

  return true;
}

/*****************************************************************************
 * HELP
 *****************************************************************************/
int CommandInterpreter::executeHelp(char *parameters) {
  if (emptyString(parameters)) {
    ndbout << helpText;

    ndbout << endl
           << "<severity> = "
           << "ALERT | CRITICAL | ERROR | WARNING | INFO | DEBUG" << endl;

    ndbout << "<category> = ";
    for (int i = CFG_MIN_LOGLEVEL; i <= CFG_MAX_LOGLEVEL; i++) {
      const char *str =
          ndb_mgm_get_event_category_string((ndb_mgm_event_category)i);
      if (str) {
        if (i != CFG_MIN_LOGLEVEL) ndbout << " | ";
        ndbout << str;
      }
    }
    ndbout << endl;

    helpTextReportTypeOptionFn();

    ndbout << "<level>    = "
           << "0 - 15" << endl;
    ndbout << "<id>       = "
           << "ALL | Any database node id" << endl;
    ndbout << endl;
    ndbout << "For detailed help on COMMAND, use HELP COMMAND." << endl;
  } else {
    int i = 0;
    for (i = 0; help_items[i].cmd != NULL; i++) {
      if (native_strcasecmp(parameters, help_items[i].cmd) == 0) {
        if (help_items[i].help) ndbout << help_items[i].help;
        if (help_items[i].help_fn) (*help_items[i].help_fn)();
        break;
      }
    }
    if (help_items[i].cmd == NULL) {
      ndbout << "No help for " << parameters << " available" << endl;
      return -1;
    }
  }
  return 0;
}

/*****************************************************************************
 * SHUTDOWN
 *****************************************************************************/

int CommandInterpreter::executeShutdown(char * /*parameters*/) {
  ndb_mgm_cluster_state *state = ndb_mgm_get_status(m_mgmsrv);
  if (state == NULL) {
    ndbout_c("Could not get status");
    printError();
    return 1;
  }
  NdbAutoPtr<char> ap1((char *)state);

  int result = 0;
  int need_disconnect;
  result = ndb_mgm_stop3(m_mgmsrv, -1, 0, 0, &need_disconnect);
  if (result < 0) {
    ndbout << "Shutdown of RonDB node(s) failed." << endl;
    printError();
    return result;
  }

  ndbout << result << " RonDB node(s) have shutdown." << endl;

  if (need_disconnect) {
    ndbout << "Disconnecting to allow management server to shutdown." << endl;
    disconnect();
  }
  return 0;
}

/*****************************************************************************
 * PROMPT
 *****************************************************************************/

int CommandInterpreter::executePrompt(char *parameters) {
  if (parameters != NULL) {
    /* Assign parameter passed to the prompt */
    m_prompt_copy.assign(parameters);
    m_prompt_copy.append(" ");
    m_prompt = m_prompt_copy.c_str();
    ndbout << "Prompt set to " << m_prompt << endl;
    return 0;
  }

  /* Restore prompt to default */
  m_prompt = m_default_prompt;
  ndbout << "Returning to default prompt of " << m_prompt << endl;
  return 0;
}

/*****************************************************************************
 * SHOW
 *****************************************************************************/

static const char *status_string(ndb_mgm_node_status status) {
  switch (status) {
    case NDB_MGM_NODE_STATUS_NO_CONTACT:
      return "not connected";
    case NDB_MGM_NODE_STATUS_NOT_STARTED:
      return "not started";
    case NDB_MGM_NODE_STATUS_STARTING:
      return "starting";
    case NDB_MGM_NODE_STATUS_STARTED:
      return "started";
    case NDB_MGM_NODE_STATUS_SHUTTING_DOWN:
      return "shutting down";
    case NDB_MGM_NODE_STATUS_RESTARTING:
      return "restarting";
    case NDB_MGM_NODE_STATUS_SINGLEUSER:
      return "single user mode";
    default:
      return "unknown state";
  }
}

static void print_nodes(ndb_mgm_cluster_state2 *state,
                        ndb_mgm_configuration_iterator *it,
                        const char *proc_name, int no_proc,
                        ndb_mgm_node_type type, int master_id) {
  int i;
  ndbout << "[" << proc_name << "(" << ndb_mgm_get_node_type_string(type)
         << ")]\t" << no_proc << " node(s)" << endl;
  for (i = 0; i < ndb_mgm_get_status_node_count(state); i++) {
    struct ndb_mgm_node_state2 *node_state = ndb_mgm_get_node_status(state, i);
    if (node_state->node_type == type) {
      int node_id = node_state->node_id;
      ndbout << "id=" << node_id;
      if (node_state->version != 0) {
        const char *hostname = node_state->connect_address;
        if (hostname == 0 || strlen(hostname) == 0 ||
            native_strcasecmp(hostname, "0.0.0.0") == 0 ||
            native_strcasecmp(hostname, "::") == 0)
          ndbout << " ";
        else {
          ndbout << "\t@" << hostname;
        }

        char tmp[100];
        ndbout << "  ("
               << ndbGetVersionString(node_state->version,
                                      node_state->mysql_version, 0, tmp,
                                      sizeof(tmp));
        if (type == NDB_MGM_NODE_TYPE_NDB) {
          if (node_state->node_status != NDB_MGM_NODE_STATUS_STARTED) {
            ndbout << ", " << status_string(node_state->node_status);
          }
          if (node_state->node_group >= 0 &&
              node_state->node_group != (int)RNIL) {
            ndbout << ", Nodegroup: " << node_state->node_group;
          } else if (node_state->node_group == (int)RNIL) {
            ndbout << ", no nodegroup";
          }
          if (node_state->node_group >= 0 ||
              node_state->node_group == (int)RNIL)
            if (master_id && node_state->dynamic_id == master_id)
              ndbout << ", *";
        } else {
          if (node_state->is_single_user) {
            ndbout << ", allowed single user";
          }
        }
	ndbout << ")" << endl;
      }
      else
      {
	ndb_mgm_first(it);
	if(ndb_mgm_find(it, CFG_NODE_ID, node_id) == 0)
        {
	  const char *config_hostname= 0;
          Uint32 active_node = 1;
          ndb_mgm_get_int_parameter(it, CFG_NODE_ACTIVE, &active_node);
          if (active_node == 0)
          {
            ndbout_c(" (not connected, node is deactivated)");
          }
          else
          {
	    ndb_mgm_get_string_parameter(it, CFG_NODE_HOST, &config_hostname);
	    if (config_hostname == 0 || config_hostname[0] == 0)
	      config_hostname= "any host";
            if (type == NDB_MGM_NODE_TYPE_API && node_state->is_single_user)
            {
              ndbout_c(" (not connected, accepting connect from %s, "
                "allowed single user)", config_hostname);
            }
            else
            {
              ndbout_c(" (not connected, accepting connect from %s)",
                config_hostname);
            }
          }
        } else {
          ndbout_c("Unable to find node with id: %d", node_id);
        }
      }
    }
  }
  ndbout << endl;
}

int CommandInterpreter::executePurge(char *parameters) {
  int command_ok = 0;
  do {
    if (emptyString(parameters)) break;
    char *firstToken = strtok(parameters, " ");
    char *nextToken = strtok(NULL, " \0");
    if (native_strcasecmp(firstToken, "STALE") == 0 && nextToken &&
        native_strcasecmp(nextToken, "SESSIONS") == 0) {
      command_ok = 1;
      break;
    }
  } while (0);

  if (!command_ok) {
    ndbout_c("Unexpected command, expected: PURGE STALE SESSIONS");
    return -1;
  }

  char *str;

  if (ndb_mgm_purge_stale_sessions(m_mgmsrv, &str)) {
    ndbout_c("Command failed");
    return -1;
  }
  if (str) {
    ndbout_c("Purged sessions with node id's: %s", str);
    free(str);
  } else {
    ndbout_c("No sessions purged");
  }
  return 0;
}

int CommandInterpreter::executeShow(char *parameters) {
  int i;
  if (emptyString(parameters)) {
    ndb_mgm_cluster_state2 *state = ndb_mgm_get_status3(m_mgmsrv, nullptr);
    if (state == NULL) {
      ndbout_c("Could not get status");
      printError();
      return -1;
    }
    NdbAutoPtr<char> ap1((char *)state);

    const ndb_mgm::config_ptr conf(ndb_mgm_get_configuration(m_mgmsrv, 0));
    if (!conf) {
      ndbout_c("Could not get configuration");
      printError();
      return -1;
    }

    int master_id = 0, ndb_nodes = 0, api_nodes = 0, mgm_nodes = 0;

    for (i = 0; i < ndb_mgm_get_status_node_count(state); i++) {
      ndb_mgm_node_state2 *ns = ndb_mgm_get_node_status(state, i);
      if (ns->node_type == NDB_MGM_NODE_TYPE_NDB && ns->version != 0) {
        master_id = ns->dynamic_id;
        break;
      }
    }

    for (i = 0; i < ndb_mgm_get_status_node_count(state); i++) {
      ndb_mgm_node_state2 *ns = ndb_mgm_get_node_status(state, i);
      switch (ns->node_type) {
        case NDB_MGM_NODE_TYPE_API:
          api_nodes++;
          break;
        case NDB_MGM_NODE_TYPE_NDB:
          if (ns->dynamic_id && ns->dynamic_id < master_id)
            master_id = ns->dynamic_id;
          ndb_nodes++;
          break;
        case NDB_MGM_NODE_TYPE_MGM:
          mgm_nodes++;
          break;
        case NDB_MGM_NODE_TYPE_UNKNOWN:
          ndbout << "Error: Unknown Node Type" << endl;
          return -1;
        case NDB_MGM_NODE_TYPE_MAX:
          break; /* purify: deadcode */
      }
    }

    // Create iterator for nodes in the config
    ndb_mgm_configuration_iterator *it =
        ndb_mgm_create_configuration_iterator(conf.get(), CFG_SECTION_NODE);
    if (!it) {
      ndbout_c("Unable to create config iterator");
      return -1;
    }

    ndbout << "Cluster Configuration" << endl
           << "---------------------" << endl;
    print_nodes(state, it, "ndbd", ndb_nodes, NDB_MGM_NODE_TYPE_NDB, master_id);
    print_nodes(state, it, "ndb_mgmd", mgm_nodes, NDB_MGM_NODE_TYPE_MGM, 0);
    print_nodes(state, it, "mysqld", api_nodes, NDB_MGM_NODE_TYPE_API, 0);

    ndb_mgm_destroy_iterator(it);

    return 0;
  } else {
    ndbout << "Invalid argument: '" << parameters << "'" << endl;
    return -1;
  }
  return 0;
}

int CommandInterpreter::executeConnect(char *parameters, bool interactive) {
  BaseString *basestring = NULL;

  disconnect();
  if (!emptyString(parameters)) {
    basestring = new BaseString(parameters);
    m_constr = basestring->trim().c_str();
  }
  if (connect(interactive) == false) {
    return -1;
  }
  if (basestring != NULL) delete basestring;

  return 0;
}

int CommandInterpreter::executeStartTls() {
  int result = ndb_mgm_start_tls(m_mgmsrv);
  if (result == 0)
    ndbout_c("TLS started.");
  else
    printError();
  return result;
}

static void describeConnection(const char *name, NdbMgmHandle h) {
  if (h) {
    if (ndb_mgm_has_tls(h))
      ndbout_c("%s is using TLS", name);
    else if (ndb_mgm_get_connected_host(h))
      ndbout_c("%s is using cleartext.", name);
    else
      ndbout_c("%s is not connected.", name);
  } else
    ndbout_c("%s is not connected.", name);
}

void CommandInterpreter::executeShowTlsInfo(const char *) {
  ndbout_c(" ");
  describeConnection("Main interactive connection", m_mgmsrv);
  describeConnection("Event listener connection", m_mgmsrv2);

  ndb_mgm_cert_table *info;
  int r = ndb_mgm_list_certs(m_mgmsrv, &info);
  if (r < 0) {
    ndbout_c(" failed. ");
    return;
  }
  ndbout_c(" ");
  ndbout_c("Server reports %d TLS connection%s.\n", r, r == 1 ? "" : "s");
  ndb_mgm_cert_table *c = info;
  while (c) {
    ndbout_c("  Session ID:          %ju", uintmax_t(c->session_id));
    ndbout_c("  Peer address:        %s", c->peer_address);
    ndbout_c("  Certificate name:    %s", c->cert_name);
    ndbout_c("  Certificate serial:  %s", c->cert_serial);
    ndbout_c("  Certificate expires: %s", c->cert_expires);
    ndbout_c(" ");
    c = c->next;
  }
  ndb_mgm_cert_table_free(&info);

  ndb_mgm_tls_stats stats;
  r = ndb_mgm_get_tls_stats(m_mgmsrv, &stats);
  if (r < 0) {
    ndbout_c(" Failed to obtain TLS statistics. ");
    return;
  }
  ndbout_c(" ");
  ndbout_c("    Server statistics since restart");
  ndbout_c("  Total accepted connections:        %u", stats.accepted);
  ndbout_c("  Total connections upgraded to TLS: %u", stats.upgraded);
  ndbout_c("  Current connections:               %u", stats.current);
  ndbout_c("  Current connections using TLS:     %u", stats.tls);
  ndbout_c("  Authorization failures:            %u", stats.authfail);
}

//*****************************************************************************
//*****************************************************************************
void CommandInterpreter::executeClusterLog(char *parameters) {
  DBUG_ENTER("CommandInterpreter::executeClusterLog");
  int i;
  if (emptyString(parameters)) {
    ndbout_c("ERROR: Missing argument(s).");
    m_error = -1;
    DBUG_VOID_RETURN;
  }

  enum ndb_mgm_event_severity severity = NDB_MGM_EVENT_SEVERITY_ALL;

  char *tmpString = strdup(parameters);
  if (tmpString == NULL) {
    ndbout_c("ERROR: Memory allocation error at %s:%d.", __FILE__, __LINE__);
    m_error = -1;
    DBUG_VOID_RETURN;
  }

  NdbAutoPtr<char> ap1(tmpString);
  char *tmpPtr = 0;
  char *item = my_strtok_r(tmpString, " ", &tmpPtr);
  int enable;

  ndb_mgm_severity enabled[NDB_MGM_EVENT_SEVERITY_ALL] = {
      {NDB_MGM_EVENT_SEVERITY_ON, 0},    {NDB_MGM_EVENT_SEVERITY_DEBUG, 0},
      {NDB_MGM_EVENT_SEVERITY_INFO, 0},  {NDB_MGM_EVENT_SEVERITY_WARNING, 0},
      {NDB_MGM_EVENT_SEVERITY_ERROR, 0}, {NDB_MGM_EVENT_SEVERITY_CRITICAL, 0},
      {NDB_MGM_EVENT_SEVERITY_ALERT, 0}};
  int returned = ndb_mgm_get_clusterlog_severity_filter(
      m_mgmsrv, &enabled[0], NDB_MGM_EVENT_SEVERITY_ALL);
  if (returned != NDB_MGM_EVENT_SEVERITY_ALL) {
    ndbout << "Couldn't get status" << endl;
    printError();
    m_error = -1;
    DBUG_VOID_RETURN;
  }

  /********************
   * CLUSTERLOG INFO
   ********************/
  if (native_strcasecmp(item, "INFO") == 0) {
    DBUG_PRINT("info", ("INFO"));
    if (enabled[0].value == 0) {
      ndbout << "Cluster logging is disabled." << endl;
      m_error = 0;
      DBUG_VOID_RETURN;
    }
#if 0 
    for(i = 0; i<DB_MGM_EVENT_SEVERITY_ALL;i++)
      printf("enabled[%d] = %d\n", i, enabled[i].value);
#endif
    ndbout << "Severities enabled: ";
    for (i = 1; i < (int)NDB_MGM_EVENT_SEVERITY_ALL; i++) {
      const char *str = ndb_mgm_get_event_severity_string(enabled[i].category);
      if (str == 0) {
        assert(false);
        continue;
      }
      if (enabled[i].value) ndbout << BaseString(str).ndb_toupper() << " ";
    }
    ndbout << endl;
    m_error = 0;
    DBUG_VOID_RETURN;

  } else if (native_strcasecmp(item, "FILTER") == 0 ||
             native_strcasecmp(item, "TOGGLE") == 0) {
    DBUG_PRINT("info", ("TOGGLE"));
    enable = -1;
  } else if (native_strcasecmp(item, "OFF") == 0) {
    DBUG_PRINT("info", ("OFF"));
    enable = 0;
  } else if (native_strcasecmp(item, "ON") == 0) {
    DBUG_PRINT("info", ("ON"));
    enable = 1;
  } else {
    ndbout << "Invalid argument." << endl;
    m_error = -1;
    DBUG_VOID_RETURN;
  }

  int res_enable;
  item = my_strtok_r(NULL, " ", &tmpPtr);
  if (item == NULL) {
    res_enable = ndb_mgm_set_clusterlog_severity_filter(
        m_mgmsrv, NDB_MGM_EVENT_SEVERITY_ON, enable, NULL);
    if (res_enable < 0) {
      ndbout << "Couldn't set filter" << endl;
      printError();
      m_error = -1;
      DBUG_VOID_RETURN;
    }
    ndbout << "Cluster logging is " << (res_enable ? "enabled." : "disabled")
           << endl;
    m_error = 0;
    DBUG_VOID_RETURN;
  }

  do {
    severity = NDB_MGM_ILLEGAL_EVENT_SEVERITY;
    if (native_strcasecmp(item, "ALL") == 0) {
      severity = NDB_MGM_EVENT_SEVERITY_ALL;
    } else if (native_strcasecmp(item, "ALERT") == 0) {
      severity = NDB_MGM_EVENT_SEVERITY_ALERT;
    } else if (native_strcasecmp(item, "CRITICAL") == 0) {
      severity = NDB_MGM_EVENT_SEVERITY_CRITICAL;
    } else if (native_strcasecmp(item, "ERROR") == 0) {
      severity = NDB_MGM_EVENT_SEVERITY_ERROR;
    } else if (native_strcasecmp(item, "WARNING") == 0) {
      severity = NDB_MGM_EVENT_SEVERITY_WARNING;
    } else if (native_strcasecmp(item, "INFO") == 0) {
      severity = NDB_MGM_EVENT_SEVERITY_INFO;
    } else if (native_strcasecmp(item, "DEBUG") == 0) {
      severity = NDB_MGM_EVENT_SEVERITY_DEBUG;
    } else if (native_strcasecmp(item, "OFF") == 0 ||
               native_strcasecmp(item, "ON") == 0) {
      if (enable < 0)  // only makes sense with toggle
        severity = NDB_MGM_EVENT_SEVERITY_ON;
    }
    if (severity == NDB_MGM_ILLEGAL_EVENT_SEVERITY) {
      ndbout << "Invalid severity level: " << item << endl;
      m_error = -1;
      DBUG_VOID_RETURN;
    }

    res_enable = ndb_mgm_set_clusterlog_severity_filter(m_mgmsrv, severity,
                                                        enable, NULL);
    if (res_enable < 0) {
      ndbout << "Couldn't set filter" << endl;
      printError();
      m_error = -1;
      DBUG_VOID_RETURN;
    }
    ndbout << BaseString(item).ndb_toupper().c_str() << " "
           << (res_enable ? "enabled" : "disabled") << endl;

    item = my_strtok_r(NULL, " ", &tmpPtr);
  } while (item != NULL);

  m_error = 0;
  DBUG_VOID_RETURN;
}

//*****************************************************************************
//*****************************************************************************

int CommandInterpreter::executeStop(int processId, const char *parameters,
                                    bool all) {
  Vector<BaseString> command_list;
  if (parameters) split_args(parameters, command_list);

  int retval;
  if (all)
    retval = executeStop(command_list, 0, 0, 0);
  else
    retval = executeStop(command_list, 0, &processId, 1);

  return retval;
}

int CommandInterpreter::executeStop(Vector<BaseString> &command_list,
                                    unsigned command_pos, int *node_ids,
                                    int no_of_nodes) {
  int need_disconnect;
  int abort = 0;
  int retval = 0;
  int force = 0;

  for (; command_pos < command_list.size(); command_pos++) {
    const char *item = command_list[command_pos].c_str();
    if (native_strcasecmp(item, "-A") == 0) {
      abort = 1;
      continue;
    }
    if (native_strcasecmp(item, "-F") == 0) {
      force = 1;
      continue;
    }
    ndbout_c("Invalid option: %s. Expecting -A or -F after STOP", item);
    return -1;
  }

  if (no_of_nodes > 0)
  {
    /* Check that nodes to stop are not already deactivated */
    ndb_mgm_configuration * conf = ndb_mgm_get_configuration(m_mgmsrv,0);
    if (conf == 0)
    {
      ndbout_c("Could not get configuration");
      printError();
      return -1;
    }

    for (int i = 0; i < no_of_nodes; i++)
    {
      int nodeId = node_ids[i];
      ConfigValues::Iterator iter(conf->m_config_values);
      bool ret = get_node_section(iter, nodeId, 0);
      if (!ret)
      {
        printError();
        ndbout_c("Failed to get configuration of node %d", nodeId);
        ndb_mgm_destroy_configuration(conf);
        return -1;
      }
      Uint32 is_active = 1;
      iter.get(CFG_NODE_ACTIVE, &is_active);
      if (!is_active)
      {
        ndbout_c("Node %d is deactivated, is already stopped",
                 nodeId);
        ndb_mgm_destroy_configuration(conf);
        return -1;
      }
    }
  }
  int result= ndb_mgm_stop4(m_mgmsrv, no_of_nodes, node_ids, abort,
                            force, &need_disconnect);
  if (result < 0)
  {
    ndbout_c("Shutdown failed.");
    printError();
    retval = -1;
  } else {
    if (node_ids == 0)
      ndbout_c("RonDB has shutdown.");
    else
    {
      ndbout << "Node";
      for (int i = 0; i < no_of_nodes; i++) ndbout << " " << node_ids[i];
      ndbout_c(" has shutdown.");
    }
  }

  if (need_disconnect) {
    ndbout << "Disconnecting to allow Management Server to shutdown" << endl;
    disconnect();
  }

  return retval;
}

int CommandInterpreter::executeEnterSingleUser(char *parameters) {
  strtok(parameters, " ");
  struct ndb_mgm_reply reply;
  char *id = strtok(NULL, " ");
  id = strtok(NULL, " ");
  id = strtok(NULL, "\0");
  int nodeId = -1;
  if (id == 0 || sscanf(id, "%d", &nodeId) != 1) {
    ndbout_c("Invalid arguments: expected <NodeId>");
    ndbout_c("Use SHOW to see what API nodes are configured");
    return -1;
  }
  int result = ndb_mgm_enter_single_user(m_mgmsrv, nodeId, &reply);

  if (result != 0) {
    ndbout_c("Entering single user mode for node %d failed", nodeId);
    printError();
    return -1;
  } else {
    ndbout_c("Single user mode entered");
    ndbout_c("Access is granted for API node %d only.", nodeId);
  }
  return 0;
}

int CommandInterpreter::executeExitSingleUser(char * /*parameters*/) {
  int result = ndb_mgm_exit_single_user(m_mgmsrv, 0);
  if (result != 0) {
    ndbout_c("Exiting single user mode failed.");
    printError();
    return -1;
  } else {
    ndbout_c("Exiting single user mode in progress.");
    ndbout_c(
        "Use ALL STATUS or SHOW to see when single user mode has been exited.");
    return 0;
  }
}

bool
CommandInterpreter::get_node_section(ConfigValues::Iterator & iter,
                                      int node_id,
                                      Uint32 type)
{
  bool ret;
  Uint32 check_node_id = 0;
  for (int i = 0; i < MAX_NODES; i++)
  {
    if (!iter.openSection(CFG_SECTION_NODE, i))
      continue;
    ret = iter.get(CFG_NODE_ID, &check_node_id);
    assert(ret);
    if (check_node_id == (Uint32)node_id)
      break;
    iter.closeSection();
  }
  if (check_node_id != (Uint32)node_id)
  {
    ndbout_c("Node %d not found in configuration", node_id);
    return false;
  }
  if (type == 0)
  {
    return true;
  }
  Uint32 check_type;
  ret = iter.get(CFG_TYPE_OF_SECTION, &check_type);
  require(ret);
  if (check_type != type)
  {
    iter.closeSection();
    ndbout_c("Node %d found, but with wrong node type", node_id);
    return false;
  }
  return true;
}

Uint32
CommandInterpreter::count_active_nodes(ndb_mgm_configuration *conf,
                                       ndb_mgm_node_type node_type)
{
  Uint32 node_count = 0;
  ConfigValues::Iterator iter(conf->m_config_values);
  for (int i = 0; i < MAX_NODES; i++)
  {
    if (!iter.openSection(CFG_SECTION_NODE, i))
      continue;
    Uint32 check_type = Uint32(~0);
    Uint32 is_active = 1;
    require(iter.get(CFG_TYPE_OF_SECTION, &check_type));
    iter.get(CFG_NODE_ACTIVE, &is_active);
    if ((ndb_mgm_node_type)check_type == node_type &&
        is_active)
    {
      node_count++;
    }
    iter.closeSection();
  }
  return node_count;
}

bool
CommandInterpreter::check_before_config_change(int processId,
                                               bool & is_node_up,
                                               ndb_mgm_node_type & node_type)
{
  int num_mgm_nodes_alive;
  int num_data_nodes_alive;
  int num_api_nodes_alive;
  if (!get_node_status(processId,
                       num_mgm_nodes_alive,
                       num_data_nodes_alive,
                       num_api_nodes_alive,
                       is_node_up,
                       node_type))
  {
    ndbout_c("Failed get_node_status");
    return false;
  }

  if (num_mgm_nodes_alive == 0)
  {
    ndbout_c("At least one MGM server need to be alive to change the config");
    return false;
  }
  return true;
}

int
CommandInterpreter::executeHostname(int processId,
                                    const char* parameters,
                                    bool all)
{
  if (all)
  {
    ndbout << "ALL HOSTNAME command not allowed" << endl;
    return -1;
  }
  bool is_node_up;
  ndb_mgm_node_type node_type;
  if (!check_before_config_change(processId, is_node_up, node_type))
  {
    return -1;
  }
  (void)is_node_up;
  (void)node_type;

  Vector<BaseString> command_list;
  if (!parameters)
  {
    ndbout_c("Need a hostname parameter to this command");
    ndbout_c("<id> HOSTNAME hostname");
    return -1;
  }
  split_args(parameters, command_list);
  if (command_list.size() != 1)
  {
    ndbout_c("Command have too many parameters");
    ndbout_c("<id> HOSTNAME hostname");
    return -1;
  }

  ndb_mgm_configuration * conf = ndb_mgm_get_configuration(m_mgmsrv,0);
  if (conf == 0)
  {
    ndbout_c("Could not get configuration");
    printError();
    return -1;
  }

  ConfigValues::Iterator iter(conf->m_config_values);
  bool ret = get_node_section(iter, processId, 0);
  if (!ret)
  {
    printError();
    ndbout_c("Failed to get configuration of node %d", processId);
    ndb_mgm_destroy_configuration(conf);
    return -1;
  }
  Uint32 is_active = 1;
  iter.get(CFG_NODE_ACTIVE, &is_active);
  if (is_active)
  {
    iter.closeSection();
    ndbout_c("Node %d is active, can only change hostname of a deactivated"
             " node",
             processId);
    ndb_mgm_destroy_configuration(conf);
    return -1;
  }
  const char *new_hostname = command_list[0].c_str();
  iter.set(CFG_NODE_HOST, new_hostname);
  iter.closeSection();

  /* We need to change the communication sections as well */
  bool more_comm_sections = false;
  Uint32 i = 0;
  Uint32 check_node_id = 0;
  do
  {
    more_comm_sections = iter.openSection(CFG_SECTION_CONNECTION, i);
    if (!more_comm_sections)
      break;
    ret = iter.get(CFG_CONNECTION_NODE_1, &check_node_id);
    assert(ret);
    if (check_node_id == (Uint32)processId)
    {
      iter.set(CFG_CONNECTION_HOSTNAME_1, new_hostname);
    }
    else
    {
      ret = iter.get(CFG_CONNECTION_NODE_2, &check_node_id);
      assert(ret);
      if (check_node_id == (Uint32)processId)
      {
        iter.set(CFG_CONNECTION_HOSTNAME_2, new_hostname);
      }
    }
    i++;
  } while (true);
  int ret_code = ndb_mgm_set_configuration(m_mgmsrv, conf);
  if (ret_code != 0)
  {
    ndbout_c("Failed to change configuration");
    printError();
    ndb_mgm_destroy_configuration(conf);
    return -1;
  }
  ndbout_c("Configuration changed to reflect new hostname of node %d",
           processId);
  ndbout_c("Now changing hostname in the cluster");

  ret_code = ndb_mgm_set_hostname(m_mgmsrv, processId, new_hostname);
  if (ret_code < 0)
  {
    ndbout_c("Failed to set hostname for node %d in the cluster",
             processId);
    printError();
    return -1;
  }
  else
  {
    ndbout_c("Node %d now has hostname %s in the cluster",
             processId,
             new_hostname);
  }
  return 0;
}


int
CommandInterpreter::executeActivate(int processId,
                                    const char* /*parameters*/,
				    bool all) 
{
  if (all)
  {
    ndbout << "ALL ACTIVATE command not allowed" << endl;
    return -1;
  }


  bool is_node_up;
  ndb_mgm_node_type node_type;
  if (!check_before_config_change(processId, is_node_up, node_type))
  {
    return -1;
  }
  (void)is_node_up;
  (void)node_type;

  ndb_mgm_configuration * conf = ndb_mgm_get_configuration(m_mgmsrv,0);
  if (conf == 0)
  {
    ndbout_c("Could not get configuration");
    printError();
    return -1;
  }

  ConfigValues::Iterator iter(conf->m_config_values);
  bool ret = get_node_section(iter, processId, 0);
  if (!ret)
  {
    printError();
    ndbout_c("Failed to get configuration of node %d", processId);
    ndb_mgm_destroy_configuration(conf);
    return -1;
  }
  Uint32 is_active = 1;
  iter.get(CFG_NODE_ACTIVE, &is_active);
  if (is_active == 1)
  {
    ndbout_c("Node %d is already activated", processId);
    return 0;
  }
  iter.set(CFG_NODE_ACTIVE, Uint32(1));
  iter.closeSection();

  int ret_code = ndb_mgm_set_configuration(m_mgmsrv, conf);
  if (ret_code != 0)
  {
    ndbout_c("Failed to change configuration");
    printError();
    ndb_mgm_destroy_configuration(conf);
    return -1;
  }

  ndbout_c("Configuration changed to reflect activated node");
  ndbout_c("Now activating the node in the cluster");

  ret_code = ndb_mgm_activate(m_mgmsrv, processId);
  if (ret_code < 0)
  {
    ndbout_c("Failed to activate node %d in the cluster",
             processId);
    printError();
    return -1;
  }
  else
  {
    ndbout_c("Node %d is now activated in the cluster", processId);
  }
  return 0;
}

void
CommandInterpreter::wait_for_stop_report(int processId)
{
  int timer_count = 0;
  while (g_stop_state[processId] == StopState::StopIdle)
  {
    timer_count++;
    if (timer_count > 30)
    {
      return;
    }
    NdbSleep_MilliSleep(100);
  }
}

bool
CommandInterpreter::get_node_status(int processId,
                                    int &num_mgm_nodes_alive,
                                    int &num_data_nodes_alive,
                                    int &num_api_nodes_alive,
                                    bool & is_node_up,
                                    ndb_mgm_node_type & node_type)
{
  bool found = false;
  num_mgm_nodes_alive = 0;
  num_data_nodes_alive = 0;
  num_api_nodes_alive = 0;
  ndb_mgm_cluster_state2 *state = ndb_mgm_get_status3(m_mgmsrv, nullptr);
  if (state == NULL)
  {
    ndbout_c("Could not get status of node to deactivate");
    printError();
    return false;
  }
  for (int i = 0; i < ndb_mgm_get_status_node_count(state); i++)
  {
    struct ndb_mgm_node_state2 *node_state = ndb_mgm_get_node_status(state, i);
    if (node_state->node_type == NDB_MGM_NODE_TYPE_MGM)
    {
      num_mgm_nodes_alive++;
    }
    else if (node_state->node_type == NDB_MGM_NODE_TYPE_NDB)
    {
      num_data_nodes_alive++;
    }
    else if (node_state->node_type == NDB_MGM_NODE_TYPE_API)
    {
      num_api_nodes_alive++;
    }
    else
    {
      ndbout_c("Unknown node type in status for node %d",
               node_state->node_id);
      return false;
    }
    if (node_state->node_id == processId)
    {
      found = true;
      node_type = node_state->node_type;
      if (node_state->version == 0)
      {
        is_node_up = false;
      }
      else
      {
        is_node_up = true;
      }
    }
  }
  if (!found)
  {
    ndbout_c("Node %d doesn't exist in cluster", processId);
    return false;
  }
  return true;
}

int
CommandInterpreter::stop_node(int processId)
{
  ndbout_c("Stopping node %d", processId);
  g_stop_state[processId] = StopState::StopIdle;
  int need_disconnect;
  int result = ndb_mgm_stop4(m_mgmsrv, 1, &processId, 0, 0, &need_disconnect);
  if (result < 0)
  {
    wait_for_stop_report(processId);
    if (g_stop_state[processId] == StopState::StopAborted)
    {
      ndbout_c("Node %d cannot be stopped/deactivated since it would stop the"
               " cluster",
               processId);
      printError();
      return -1;
    }
    else
    {
      ndbout_c("Node %d failed to stop", processId);
      printError();
      return -1;
    }
  }
  else
  {
    wait_for_stop_report(processId);
  }
  ndbout_c("Node %d was successfully stopped",
           processId);
  return 0;
}

int
CommandInterpreter::executeDeactivate(int processId,
                                      const char* /*parameters*/,
                                      bool all) 
{
  if (all)
  {
    ndbout << "ALL DEACTIVATE command not allowed" << endl;
    return -1;
  }

  bool is_node_up;
  ndb_mgm_node_type node_type;
  if (!check_before_config_change(processId, is_node_up, node_type))
  {
    return -1;
  }

  ndb_mgm_configuration * conf = ndb_mgm_get_configuration(m_mgmsrv,0);
  if (conf == 0)
  {
    ndbout_c("Could not get configuration");
    printError();
    return -1;
  }

  ConfigValues::Iterator iter(conf->m_config_values);
  bool ret = get_node_section(iter, processId, 0);
  if (!ret)
  {
    printError();
    ndbout_c("Failed to get configuration of node %d", processId);
    ndb_mgm_destroy_configuration(conf);
    return -1;
  }

  Uint32 is_active = 1;
  iter.get(CFG_NODE_ACTIVE, &is_active);
  if (!is_active)
  {
    ndbout_c("Node %d is already deactivated, need not be deactivated",
             processId);
    ndb_mgm_destroy_configuration(conf);
    return -1;
  }

  Uint32 node_count = count_active_nodes(conf, node_type);
  if (node_count == 1)
  {
    if (node_type == NDB_MGM_NODE_TYPE_MGM)
    {
      ndbout_c("Cannot deactivate node %d since we need at least"
               " one active MGM server in a cluster",
               processId);
      iter.closeSection();
      ndb_mgm_destroy_configuration(conf);
      return -1;
    }
    else if (node_type == NDB_MGM_NODE_TYPE_NDB)
    {
      ndbout_c("Cannot deactivate node %d since we need at least"
               " one active Data node in a cluster",
               processId);
      iter.closeSection();
      ndb_mgm_destroy_configuration(conf);
      return -1;
    }
    else
    {
      ndbout_c("Deactivating node %d means no API nodes can connect"
               " to the cluster, this is allowed, so proceeding",
               processId);
    }
  }
  else if (node_count == 0)
  {
    ndbout_c("There are no active nodes to deactivate");
    iter.closeSection();
    return 0;
  }
  else if (node_type == NDB_MGM_NODE_TYPE_MGM)
  {
    int node_id = 0;
    int result = ndb_mgm_get_nodeid(m_mgmsrv, &node_id);
    if (result < 0)
    {
      printError();
      ndbout_c("Failed to get node id of connected MGM server");
      iter.closeSection();
      ndb_mgm_destroy_configuration(conf);
      return -1;
    }
    if (node_id == processId)
    {
      ndbout_c("The MGM client is connected to the node you are trying to "
               "deactivate, this is not allowed.\nConnect to the other "
               "MGM server to perform the deactivation");
      iter.closeSection();
      ndb_mgm_destroy_configuration(conf);
      return -1;
    }
  }
  iter.set(CFG_NODE_ACTIVE, Uint32(0));
  iter.closeSection();

  if (is_node_up)
  {
    if (node_type == NDB_MGM_NODE_TYPE_NDB)
    {
      int result = stop_node(processId);
      if (result < 0)
      {
        return -1;
      }
    }
    else if (node_type == NDB_MGM_NODE_TYPE_MGM)
    {
      ndbout_c("Node %d is a MGM server, need to deactivate it before "
               "stopping it\nsince otherwise the config change transaction"
               " will fail",
               processId);
    }
    else
    {
      ndbout_c("Node %d is an API/mysqld node, we cannot stop it from here\n"
               "we will proceeed with deactivation still",
               processId);
    }
  }
  else
  {
    ndbout_c("Node %d is already down, proceeding to deactivation"
             " immediately",
             processId);
  }
  int ret_code = ndb_mgm_set_configuration(m_mgmsrv, conf);
  if (ret_code != 0)
  {
    ndbout_c("Failed to change configuration");
    printError();
    ndb_mgm_destroy_configuration(conf);
    return -1;
  }
  ndbout_c("Configuration changed to reflect deactivated node");
  ndbout_c("Now deactivating the node in the cluster");

  ret_code = ndb_mgm_deactivate(m_mgmsrv, processId);
  if (ret_code < 0)
  {
    ndbout_c("Failed to deactivate node %d in the cluster",
             processId);
    printError();
    return -1;
  }
  else
  {
    ndbout_c("Node %d is now deactivated in the cluster", processId);
  }
  if (node_type == NDB_MGM_NODE_TYPE_MGM)
  {
    int result = stop_node(processId);
    if (result < 0)
    {
      return -1;
    }
  }
  return 0;
}

int CommandInterpreter::executeStart(int processId, const char* /*parameters*/,
                                     bool all)
{
  int result;
  int retval = 0;
  if (all) {
    result = ndb_mgm_start(m_mgmsrv, 0, 0);
  } else {
    result = ndb_mgm_start(m_mgmsrv, 1, &processId);
  }

  if (result <= 0)
  {
    ndbout << "Start failed." << endl;
    printError();
    retval = -1;
  }
  else
  {
    if(all)
      ndbout_c("RonDB is being started.");
    else
      ndbout_c("Database node %d is being started.", processId);
  }
  return retval;
}

int CommandInterpreter::executeStart(Vector<BaseString> & /*command_list*/,
                                     unsigned /*command_pos*/, int *node_ids,
                                     int no_of_nodes) {
  int result;
  result = ndb_mgm_start(m_mgmsrv, no_of_nodes, node_ids);

  if (result <= 0) {
    ndbout_c("Start failed.");
    printError();
    return -1;
  } else {
    ndbout << "Node";
    for (int i = 0; i < no_of_nodes; i++) ndbout << " " << node_ids[i];
    ndbout_c(" is being started");
  }
  return 0;
}

int CommandInterpreter::executeRestart(int processId, const char *parameters,
                                       bool all) {
  Vector<BaseString> command_list;
  if (parameters) split_args(parameters, command_list);

  int retval;
  if (all)
    retval = executeRestart(command_list, 0, 0, 0);
  else
    retval = executeRestart(command_list, 0, &processId, 1);

  return retval;
}

int CommandInterpreter::executeRestart(Vector<BaseString> &command_list,
                                       unsigned command_pos, int *node_ids,
                                       int no_of_nodes) {
  int result;
  int retval = 0;
  int nostart = 0;
  int initialstart = 0;
  int abort = 0;
  int need_disconnect = 0;
  int force = 0;

  for (; command_pos < command_list.size(); command_pos++) {
    const char *item = command_list[command_pos].c_str();
    if (native_strcasecmp(item, "-N") == 0) {
      nostart = 1;
      continue;
    }
    if (native_strcasecmp(item, "-I") == 0) {
      initialstart = 1;
      continue;
    }
    if (native_strcasecmp(item, "-A") == 0) {
      abort = 1;
      continue;
    }
    if (native_strcasecmp(item, "-F") == 0) {
      force = 1;
      continue;
    }
    ndbout_c("Invalid option: %s. Expecting -A,-N,-I or -F after RESTART",
             item);
    return -1;
  }

  struct ndb_mgm_cluster_state *cl = ndb_mgm_get_status(m_mgmsrv);
  if (cl == NULL) {
    ndbout_c("Could not get status");
    printError();
    return -1;
  }
  NdbAutoPtr<char> ap1((char *)cl);

  // We allow 'all restart' in single user mode
  if (node_ids != 0) {
    for (int i = 0; i < cl->no_of_nodes; i++) {
      if ((cl->node_states + i)->node_status ==
          NDB_MGM_NODE_STATUS_SINGLEUSER) {
        ndbout_c("Cannot restart nodes: single user mode");
        return -1;
      }
    }
  }

  if (node_ids == 0) {
    ndbout_c("Executing RESTART on all nodes.");
    ndbout_c("Starting shutdown. This may take a while. Please wait...");
  }

  for (int i = 0; i < no_of_nodes; i++) {
    int j = 0;
    while ((j < cl->no_of_nodes) && cl->node_states[j].node_id != node_ids[i])
      j++;

    if (cl->node_states[j].node_id != node_ids[i]) {
      ndbout << node_ids[i] << ": Node not found" << endl;
      return -1;
    }

    if (cl->node_states[j].node_type == NDB_MGM_NODE_TYPE_MGM) {
      ndbout << "Shutting down MGM node"
             << " " << node_ids[i] << " for restart" << endl;
    }
  }

  result = ndb_mgm_restart4(m_mgmsrv, no_of_nodes, node_ids, initialstart,
                            nostart, abort, force, &need_disconnect);

  if (result <= 0) {
    ndbout_c("Restart failed.");
    printError();
    retval = -1;
  } else {
    if (node_ids == 0)
      ndbout_c("All DB nodes are being restarted.");
    else {
      ndbout << "Node";
      for (int i = 0; i < no_of_nodes; i++) ndbout << " " << node_ids[i];
      ndbout_c(" is being restarted");
    }
    if (need_disconnect) disconnect();
  }
  return retval;
}

/**
 * print status of one node
 */
static void print_status(const ndb_mgm_node_state *state) {
  Uint32 version = state->version;
  if (state->node_type != NDB_MGM_NODE_TYPE_NDB)
  {
    if (version != 0)
    {
      ndbout << "Node " << state->node_id <<": connected" ;
      if (getMinor(version) == 0 || (getMinor(version) >= 10))
      {
        ndbout_c(" (RonDB Version %d.%d.%d)",
                 getMajor(version) ,
                 getMinor(version),
                 getBuild(version));
      }
      else
      {
        ndbout_c(" (RonDB Version %d.0%d.%d)",
                 getMajor(version) ,
                 getMinor(version),
                 getBuild(version));
      }
      
    }
    else
    {
      ndbout << "Node " << state->node_id << ": not connected" << endl;
    }
    return;
  }

  ndbout << "Node " << state->node_id << ": "
         << status_string(state->node_status);
  switch (state->node_status) {
    case NDB_MGM_NODE_STATUS_STARTING:
      ndbout << " (Last completed phase " << state->start_phase << ")";
      break;
    case NDB_MGM_NODE_STATUS_SHUTTING_DOWN:
      ndbout << " (Last completed phase " << state->start_phase << ")";
      break;
    default:
      break;
  }

  if (state->node_status != NDB_MGM_NODE_STATUS_NO_CONTACT) {
    char tmp[100];
    ndbout_c(" (%s)", ndbGetVersionString(version, state->mysql_version, 0, tmp,
                                          sizeof(tmp)));
  } else {
    ndbout << endl;
  }
}

int CommandInterpreter::executeStatus(int processId, const char *parameters,
                                      bool all) {
  if (!emptyString(parameters)) {
    ndbout_c("No parameters expected to this command.");
    return -1;
  }

  ndb_mgm_node_type types[2] = {NDB_MGM_NODE_TYPE_NDB,
                                NDB_MGM_NODE_TYPE_UNKNOWN};
  struct ndb_mgm_cluster_state *cl;
  cl = ndb_mgm_get_status2(m_mgmsrv, all ? types : 0);
  if (cl == NULL) {
    ndbout_c("Can't get status of node %d.", processId);
    printError();
    return -1;
  }
  NdbAutoPtr<char> ap1((char *)cl);

  if (all) {
    for (int i = 0; i < cl->no_of_nodes; i++) print_status(cl->node_states + i);
    return 0;
  } else {
    for (int i = 0; i < cl->no_of_nodes; i++) {
      if (cl->node_states[i].node_id == processId) {
        print_status(cl->node_states + i);
        return 0;
      }
    }
    ndbout << processId << ": Node not found" << endl;
    return -1;
  }
  return 0;
}  //

int CommandInterpreter::executeDumpState(int processId, const char *parameters,
                                         bool /*all*/) {
  if (emptyString(parameters)) {
    ndbout_c("ERROR: Expected argument!");
    return -1;
  }

  int params[25];
  int num_params = 0;
  const size_t max_params = sizeof(params) / sizeof(params[0]);

  Vector<BaseString> args;
  split_args(parameters, args);

  if (args.size() > max_params) {
    ndbout_c("ERROR: Too many arguments, max %d allowed", (int)max_params);
    return -1;
  }

  for (unsigned i = 0; i < args.size(); i++) {
    const char *arg = args[i].c_str();

    if (my_strtoll(arg, NULL, 0) < 0 || my_strtoll(arg, NULL, 0) > 0xffffffff) {
      ndbout_c(
          "ERROR: Illegal value '%s' in argument to signal.\n"
          "(Value must be between 0 and 0xffffffff.)",
          arg);
      return -1;
    }
    assert(num_params < (int)max_params);
    params[num_params] = (int)my_strtoll(arg, NULL, 0);
    num_params++;
  }

  ndbout << "Sending dump signal with data:" << endl;
  for (int i = 0; i < num_params; i++) {
    ndbout.setHexFormat(1) << params[i] << " ";
    if (!((i + 1) & 0x3)) ndbout << endl;
  }
  ndbout << endl;

  struct ndb_mgm_reply reply;
  return ndb_mgm_dump_state(m_mgmsrv, processId, params, num_params, &reply);
}

static void report_memoryusage(const ndb_logevent &event) {
  const ndb_logevent_MemoryUsage &usage = event.MemoryUsage;
  const Uint32 block = usage.block;
  const Uint32 total = usage.pages_total;
  const Uint32 used = usage.pages_used;
  assert(event.type == NDB_LE_MemoryUsage);

  ndbout_c("Node %u: %s usage is %d%%(%d %dK pages of total %d)",
           event.source_nodeid,
           (block == DBACC ? "Index" : (block == DBTUP ? "Data" : "<unknown>")),
           (total ? (used * 100 / total) : 0), used, usage.page_size_kb / 1024,
           total);
}

static void report_backupstatus(const ndb_logevent &event) {
  const ndb_logevent_BackupStatus &status = event.BackupStatus;
  assert(event.type == NDB_LE_BackupStatus);

  if (status.starting_node)
    ndbout_c(
        "Node %u: Local backup status: backup %u started from node %u\n"
        " #Records: %llu #LogRecords: %llu\n"
        " Data: %llu bytes Log: %llu bytes",
        event.source_nodeid, status.backup_id, refToNode(status.starting_node),
        make_uint64(status.n_records_lo, status.n_records_hi),
        make_uint64(status.n_log_records_lo, status.n_log_records_hi),
        make_uint64(status.n_bytes_lo, status.n_bytes_hi),
        make_uint64(status.n_log_bytes_lo, status.n_log_bytes_hi));
  else
    ndbout_c("Node %u: Backup not started", event.source_nodeid);
}

static void report_events(const ndb_logevent &event) {
  Uint32 threshold = 0;
  Logger::LoggerLevel severity = Logger::LL_WARNING;
  LogLevel::EventCategory cat = LogLevel::llInvalid;
  EventLogger::EventTextFunction textF;

  const EventReport *real_event = (const EventReport *)event.SavedEvent.data;
  Uint32 type = real_event->getEventType();

  if (EventLoggerBase::event_lookup(type, cat, threshold, severity, textF))
    return;

  char out[1024];
  Uint32 pos = 0;
  if (event.source_nodeid != 0) {
    BaseString::snprintf(out, sizeof(out), "Node %u: ", event.source_nodeid);
    pos = (Uint32)strlen(out);
  }
  textF(out + pos, sizeof(out) - pos, event.SavedEvent.data,
        event.SavedEvent.len);

  char timestamp_str[64];
  Logger::format_timestamp(event.SavedEvent.time, timestamp_str,
                           sizeof(timestamp_str));

  ndbout_c("%s %s", timestamp_str, out);
}

static int sort_log(const void *_a, const void *_b) {
  const ndb_logevent *a = (const ndb_logevent *)_a;
  const ndb_logevent *b = (const ndb_logevent *)_b;

  if (a->source_nodeid == b->source_nodeid) {
    return a->SavedEvent.seq - b->SavedEvent.seq;
  }

  if (a->SavedEvent.time < b->SavedEvent.time) return -1;
  if (a->SavedEvent.time > b->SavedEvent.time) return 1;

  if (a->SavedEvent.seq < b->SavedEvent.seq) return -1;
  if (a->SavedEvent.seq > b->SavedEvent.seq) return 1;

  return (a->source_nodeid - b->source_nodeid);
}

static const struct st_report_cmd {
  const char *name;
  const char *help;
  Ndb_logevent_type type;
  void (*print_event_fn)(const ndb_logevent &);
  int (*sort_fn)(const void *_a, const void *_b);
} report_cmds[] = {

    {"BackupStatus", "Report backup status of respective node",
     NDB_LE_BackupStatus, report_backupstatus, 0},

    {"MemoryUsage", "Report memory usage of respective node",
     NDB_LE_MemoryUsage, report_memoryusage, 0},

    {"EventLog", "Report events in datanodes circular event log buffer",
     NDB_LE_SavedEvent, report_events, sort_log},

    {0, 0, NDB_LE_ILLEGAL_TYPE, 0, 0}};

int CommandInterpreter::executeReport(int nodeid, const char *parameters,
                                      bool all) {
  if (emptyString(parameters)) {
    ndbout_c("ERROR: missing report type specifier!");
    return -1;
  }

  Vector<BaseString> args;
  split_args(parameters, args);

  const st_report_cmd *report_cmd = report_cmds;
  for (; report_cmd->name; report_cmd++) {
    if (native_strncasecmp(report_cmd->name, args[0].c_str(),
                           args[0].length()) == 0)
      break;
  }

  if (!report_cmd->name) {
    ndbout_c("ERROR: '%s' - report type specifier unknown!", args[0].c_str());
    return -1;
  }

  if (!all) {
    ClusterInfo info;
    if (!info.fetch(m_mgmsrv)) {
      printError();
      return -1;
    }

    // Check that given nodeid is a NDB node
    if (!info.is_ndb_node(nodeid)) return -1;
  }

  struct ndb_mgm_events *events =
      ndb_mgm_dump_events(m_mgmsrv, report_cmd->type, all ? 0 : 1, &nodeid);
  if (!events) {
    ndbout_c("ERROR: failed to fetch report!");
    printError();
    return -1;
  }

  if (report_cmd->sort_fn) {
    qsort(events->events, events->no_of_events, sizeof(events->events[0]),
          report_cmd->sort_fn);
  }

  for (int i = 0; i < events->no_of_events; i++) {
    const ndb_logevent &event = events->events[i];
    report_cmd->print_event_fn(event);
  }

  free(events);
  return 0;
}

static void helpTextReportFn() {
  ndbout_c("  <report-type> =");
  const st_report_cmd *report_cmd = report_cmds;
  for (; report_cmd->name; report_cmd++)
    ndbout_c("    %s\t- %s", report_cmd->name, report_cmd->help);
}

static void helpTextReportTypeOptionFn() {
  ndbout << "<report-type> = ";
  const st_report_cmd *report_cmd = report_cmds;
  for (; report_cmd->name; report_cmd++) {
    if (report_cmd != report_cmds) ndbout << " | ";
    ndbout << BaseString(report_cmd->name).ndb_toupper().c_str();
  }
  ndbout << endl;
}

//*****************************************************************************
//*****************************************************************************

int CommandInterpreter::executeLogLevel(int processId, const char *parameters,
                                        bool /*all*/) {
  if (emptyString(parameters)) {
    ndbout << "Expected argument" << endl;
    return -1;
  }
  BaseString tmp(parameters);
  Vector<BaseString> spec;
  tmp.split(spec, "=");
  if (spec.size() != 2) {
    ndbout << "Invalid loglevel specification: " << parameters << endl;
    return -1;
  }

  spec[0].trim().ndb_toupper();
  int category = ndb_mgm_match_event_category(spec[0].c_str());
  if (category == NDB_MGM_ILLEGAL_EVENT_CATEGORY) {
    category = atoi(spec[0].c_str());
    if (category < NDB_MGM_MIN_EVENT_CATEGORY ||
        category > NDB_MGM_MAX_EVENT_CATEGORY) {
      ndbout << "Unknown category: \"" << spec[0].c_str() << "\"" << endl;
      return -1;
    }
  }

  int level = atoi(spec[1].c_str());
  if (level < 0 || level > 15) {
    ndbout << "Invalid level: " << spec[1].c_str() << endl;
    return -1;
  }

  ndbout << "Executing LOGLEVEL on node " << processId << flush;

  struct ndb_mgm_reply reply;
  int result;
  result = ndb_mgm_set_loglevel_node(
      m_mgmsrv, processId, (ndb_mgm_event_category)category, level, &reply);

  if (result < 0) {
    ndbout_c(" failed.");
    printError();
    return -1;
  } else {
    ndbout_c(" OK!");
  }
  return 0;
}

//*****************************************************************************
//*****************************************************************************
int CommandInterpreter::executeError(int processId, const char *parameters,
                                     bool /* all */) {
  if (emptyString(parameters)) {
    ndbout_c("ERROR: Missing error number.");
    return -1;
  }

  Vector<BaseString> args;
  split_args(parameters, args);

  if (args.size() >= 2) {
    ndbout << "ERROR: Too many arguments." << endl;
    return -1;
  }

  int errorNo;
  if (!convert(args[0].c_str(), errorNo)) {
    ndbout << "ERROR: Expected an integer." << endl;
    return -1;
  }

  return ndb_mgm_insert_error(m_mgmsrv, processId, errorNo, NULL);
}

//*****************************************************************************
//*****************************************************************************

int CommandInterpreter::executeLog(int processId, const char *parameters,
                                   bool /*all*/) {
  struct ndb_mgm_reply reply;
  Vector<BaseString> blocks;
  if (!parseBlockSpecification(parameters, blocks)) {
    return -1;
  }

  BaseString block_names;
  for (unsigned i = 0; i < blocks.size(); i++)
    block_names.appfmt("%s|", blocks[i].c_str());

  int result =
      ndb_mgm_log_signals(m_mgmsrv, processId, NDB_MGM_SIGNAL_LOG_MODE_INOUT,
                          block_names.c_str(), &reply);
  if (result != 0) {
    ndbout_c("Execute LOG on node %d failed.", processId);
    printError();
    return -1;
  }
  return 0;
}

//*****************************************************************************
//*****************************************************************************
int CommandInterpreter::executeTestOn(int processId, const char *parameters,
                                      bool /*all*/) {
  if (!emptyString(parameters)) {
    ndbout << "No parameters expected to this command." << endl;
    return -1;
  }
  struct ndb_mgm_reply reply;
  int result = ndb_mgm_start_signallog(m_mgmsrv, processId, &reply);
  if (result != 0) {
    ndbout_c("Execute TESTON failed.");
    printError();
    return -1;
  }
  return 0;
}

//*****************************************************************************
//*****************************************************************************
int CommandInterpreter::executeTestOff(int processId, const char *parameters,
                                       bool /*all*/) {
  if (!emptyString(parameters)) {
    ndbout << "No parameters expected to this command." << endl;
    return -1;
  }
  struct ndb_mgm_reply reply;
  int result = ndb_mgm_stop_signallog(m_mgmsrv, processId, &reply);
  if (result != 0) {
    ndbout_c("Execute TESTOFF failed.");
    printError();
    return -1;
  }
  return 0;
}

//*****************************************************************************
//*****************************************************************************

int CommandInterpreter::executeNodeLog(int processId, const char *parameters,
                                       bool /*all*/) {
  Vector<BaseString> command_list;
  if (parameters) split_args(parameters, command_list);

  int ret_val;
  int params[1];
  int num_params = 1;
  if (command_list.size() != 2) {
    ndbout_c("ERROR: Wrong number of argument(s).");
    ret_val = -1;
    return ret_val;
  }

  const char *item = command_list[0].c_str();
  if (native_strcasecmp(item, "DEBUG") == 0) {
    const char *item = command_list[1].c_str();
    if (native_strcasecmp(item, "ON") == 0) {
      DBUG_PRINT("info", ("ON"));
      params[0] = DumpStateOrd::EnableEventLoggerDebug;
    } else if (native_strcasecmp(item, "OFF") == 0) {
      DBUG_PRINT("info", ("OFF"));
      params[0] = DumpStateOrd::DisableEventLoggerDebug;
    } else {
      ndbout << "Invalid argument." << endl;
      ret_val = -1;
      return ret_val;
    }
  } else {
    ndbout << "Invalid argument." << endl;
    ret_val = -1;
    return ret_val;
  }

  struct ndb_mgm_reply reply;
  return ndb_mgm_dump_state(m_mgmsrv, processId, params, num_params, &reply);
}

//*****************************************************************************
//*****************************************************************************

int CommandInterpreter::executeEventReporting(int processId,
                                              const char *parameters,
                                              bool /*all*/) {
  int retval = 0;
  if (emptyString(parameters)) {
    ndbout << "Expected argument" << endl;
    return -1;
  }

  Vector<BaseString> specs;
  split_args(parameters, specs);

  for (int i = 0; i < (int)specs.size(); i++) {
    Vector<BaseString> spec;
    specs[i].split(spec, "=");
    if (spec.size() != 2) {
      ndbout << "Invalid loglevel specification: " << specs[i] << endl;
      continue;
    }

    spec[0].trim().ndb_toupper();
    int category = ndb_mgm_match_event_category(spec[0].c_str());
    if (category == NDB_MGM_ILLEGAL_EVENT_CATEGORY) {
      if (!convert(spec[0].c_str(), category) ||
          category < NDB_MGM_MIN_EVENT_CATEGORY ||
          category > NDB_MGM_MAX_EVENT_CATEGORY) {
        ndbout << "Unknown category: \"" << spec[0].c_str() << "\"" << endl;
        continue;
      }
    }

    int level;
    if (!convert(spec[1].c_str(), level)) {
      ndbout << "Invalid level: " << spec[1].c_str() << endl;
      continue;
    }

    ndbout << "Executing CLUSTERLOG " << spec[0] << "=" << spec[1]
           << " on node " << processId << flush;

    struct ndb_mgm_reply reply;
    int result;
    result = ndb_mgm_set_loglevel_clusterlog(
        m_mgmsrv, processId, (ndb_mgm_event_category)category, level, &reply);

    if (result != 0) {
      ndbout_c(" failed.");
      printError();
      retval = -1;
    } else {
      ndbout_c(" OK!");
    }
  }
  return retval;
}

/*****************************************************************************
 * Backup
 *****************************************************************************/
int CommandInterpreter::setBackupEncryptionPassword(
    BaseString &encryption_password, bool &encryption_password_set,
    bool interactive) {
  if (encryption_password_set) return 0;
  if (m_default_backup_password != nullptr) {
    encryption_password = m_default_backup_password;
    encryption_password_set = true;
  } else if (interactive) {
    int r = ndb_get_password_from_tty(
        "Enter backup password: ", m_onetime_backup_password,
        sizeof(m_onetime_backup_password) - 1);
    if (r < 0) {
      return -1;
    }
    encryption_password = m_onetime_backup_password;
    encryption_password_set = true;
    m_onetime_backup_password_set = true;
  } else {
    return -1;
  }
  return 0;
}

int CommandInterpreter::executeStartBackup(char *parameters, bool interactive) {
  struct ndb_mgm_reply reply;
  unsigned int backupId;
  unsigned int input_backupId = 0;
  unsigned long long int tmp_backupId = 0;

  Vector<BaseString> args;
  Vector<BaseString> args1;
  if (parameters) {
    split_args_with_quotes(parameters, args);
  }
  // Retain case of password, convert the rest to uppercase
  for (unsigned i = 0; i < args.size(); i++) {
    BaseString arg_copy = args[i];
    arg_copy.ndb_toupper();
    if (arg_copy.starts_with("PASSWORD=")) {
      args[i] =
          BaseString("PASSWORD=")
              .append(args[i].substr(strlen("PASSWORD="), args[i].length()));
    } else {
      args[i].ndb_toupper();
    }
  }
  int sz = args.size();

  int result;
  int flags = 2;
  // 1,snapshot at start time. 0 snapshot at end time
  unsigned int backuppoint = 0;
  BaseString encryption_password = "";
  bool encryption_password_set = false;

  bool b_log = false;
  bool b_nowait = false;
  bool b_wait_completed = false;
  bool b_wait_started = false;

  /*
   All the commands list as follow:
   start backup <backupid> nowait | start backup <backupid>
   snapshotstart/snapshotend nowati | start backup <backupid> nowait
   snapshotstart/snapshotend start backup <backupid> | start backup <backupid>
   wait completed | start backup <backupid> snapshotstart/snapshotend start
   backup <backupid> snapshotstart/snapshotend wait completed | start backup
   <backupid> wait completed snapshotstart/snapshotend start backup <backupid>
   wait started | start backup <backupid> snapshotstart/snapshotend wait started
   start backup <backupid> wait started snapshotstart/snapshotend
  */
  for (int i = 1; i < sz; i++) {
    if (i == 1 && sscanf(args[1].c_str(), "%llu", &tmp_backupId) == 1) {
      char out[1024];
      BaseString::snprintf(out, sizeof(out), "%u: ", MAX_BACKUPS);
      // to detect wraparound due to overflow, check if number of digits in
      // input backup ID <= number of digits in max backup ID
      if (tmp_backupId > 0 && tmp_backupId < MAX_BACKUPS &&
          args[1].length() <= strlen(out)) {
        input_backupId = static_cast<unsigned>(tmp_backupId);
        continue;
      } else {
        BaseString::snprintf(out, sizeof(out),
                             "Backup ID out of range [1 - %u]",
                             MAX_BACKUPS - 1);
        invalid_command(parameters, out);
        return -1;
      }
    }

    if (args[i] == "SNAPSHOTEND") {
      if (b_log == true) {
        invalid_command(parameters);
        return -1;
      }
      b_log = true;
      backuppoint = 0;
      continue;
    }
    if (args[i] == "SNAPSHOTSTART") {
      if (b_log == true) {
        invalid_command(parameters);
        return -1;
      }
      b_log = true;
      backuppoint = 1;
      continue;
    }
    if (args[i] == "NOWAIT") {
      if (b_nowait == true || b_wait_completed == true ||
          b_wait_started == true) {
        invalid_command(parameters);
        return -1;
      }
      b_nowait = true;
      flags = 0;
      continue;
    }
    if (args[i] == "WAIT") {
      if (b_nowait == true || b_wait_completed == true ||
          b_wait_started == true) {
        invalid_command(parameters);
        return -1;
      }
      if (i + 1 < sz) {
        if (args[i + 1] == "COMPLETED") {
          b_wait_completed = true;
          flags = 2;
          i++;
        } else if (args[i + 1] == "STARTED") {
          b_wait_started = true;
          flags = 1;
          i++;
        } else {
          invalid_command(parameters);
          return -1;
        }
      } else {
        invalid_command(parameters);
        return -1;
      }
      continue;
    }
    if (args[i] == "ENCRYPT") {
      if (encryption_password_set) {
        // password already set
        invalid_command(parameters);
        return -1;
      }

      if ((i + 1) < sz) {
        BaseString key, value;
        if ((args[i + 1].splitKeyValue(key, value)) && (key == "PASSWORD")) {
          char out[1024];
          encryption_password = value;
          Uint32 len = encryption_password.length();
          const char *passwd = encryption_password.c_str();

          if ((len >= 2) && (strchr("\"'", passwd[0])) &&
              (passwd[0] == passwd[len - 1])) {
            encryption_password = encryption_password.substr(1, len - 1);
          } else {
            BaseString::snprintf(out, sizeof(out),
                                 "Encryption password should be within"
                                 " quotes");
            invalid_command(parameters, out);
            return -1;
          }
          encryption_password_set = true;
          i++;
        }
      } else if (setBackupEncryptionPassword(encryption_password,
                                             encryption_password_set,
                                             interactive) != 0) {
        invalid_command(parameters, "Encryption need password");
        return -1;
      }
      continue;
    }
    invalid_command(parameters);
    return -1;
  }

  if (!encryption_password_set && m_always_encrypt_backup) {
    if (setBackupEncryptionPassword(
            encryption_password, encryption_password_set, interactive) != 0) {
      invalid_command(parameters, "Encryption need password");
      return -1;
    }
  } else if (!encryption_password_set && m_default_backup_password != nullptr &&
             m_verbose > 0) {
    ndbout_c(
        "Warning, unencrypted backup requested although backup password "
        "is provided.");
  }

  // print message
  if (flags == 2)
    ndbout_c("Waiting for completed, this may take several minutes");
  if (flags == 1)
    ndbout_c("Waiting for started, this may take several minutes");

  NdbLogEventHandle log_handle = NULL;
  struct ndb_logevent log_event;
  if (flags > 0 && !interactive) {
    int filter[] = {15, NDB_MGM_EVENT_CATEGORY_BACKUP, 0, 0};
    log_handle = ndb_mgm_create_logevent_handle(m_mgmsrv, filter);
    if (!log_handle) {
      ndbout << "Initializing start of backup failed" << endl;
      printError();
      return -1;
    }
  }

  /**
   * start backup N | start backup snapshotstart/snapshotend |
   * start backup encrypt password=X
   */
  result = ndb_mgm_start_backup4(
      m_mgmsrv, flags, &backupId, &reply, input_backupId, backuppoint,
      encryption_password_set ? encryption_password.c_str() : nullptr,
      encryption_password_set ? encryption_password.length() : 0);
  if (m_onetime_backup_password_set) {
    NdbMem_SecureClear(m_onetime_backup_password,
                       sizeof(m_onetime_backup_password));
    m_onetime_backup_password_set = false;
  }

  if (result != 0) {
    ndbout << "Backup failed" << endl;
    printError();

    if (log_handle) ndb_mgm_destroy_logevent_handle(&log_handle);
    return result;
  }

  /**
   * If interactive, event listener thread is already running
   */
  if (log_handle && !interactive) {
    int count = 0;
    int retry = 0;
    int res;
    do {
      if ((res = ndb_logevent_get_next(log_handle, &log_event, 60000)) > 0) {
        int print = 0;
        switch (log_event.type) {
          case NDB_LE_BackupStarted:
            if (log_event.BackupStarted.backup_id == backupId) print = 1;
            break;
          case NDB_LE_BackupCompleted:
            if (log_event.BackupCompleted.backup_id == backupId) print = 1;
            break;
          case NDB_LE_BackupAborted:
            if (log_event.BackupAborted.backup_id == backupId) print = 1;
            break;
          default:
            break;
        }
        if (print) {
          Guard g(m_print_mutex);
          printLogEvent(&log_event);
          count++;
          // for WAIT STARTED, exit after printing "Backup started" logevent
          if (flags == 1 && log_event.type == NDB_LE_BackupStarted) {
            ndb_mgm_destroy_logevent_handle(&log_handle);
            return 0;
          }
        }
      } else {
        retry++;
      }
    } while (res >= 0 && count < 2 && retry < 3);

    if (retry >= 3)
      ndbout << "get backup event failed for " << retry << " times" << endl;

    ndb_mgm_destroy_logevent_handle(&log_handle);
  }

  return 0;
}

int CommandInterpreter::executeAbortBackup(char *parameters) {
  unsigned int bid = 0;
  unsigned long long int tmp_bid = 0;
  struct ndb_mgm_reply reply;
  if (emptyString(parameters)) goto executeAbortBackupError1;

  {
    strtok(parameters, " ");
    char *id = strtok(NULL, "\0");
    if (id == 0 || sscanf(id, "%llu", &tmp_bid) != 1)
      goto executeAbortBackupError1;

    // to detect wraparound due to overflow, check if number of digits in
    // input backup ID > number of digits in max backup ID
    char out[1024];
    BaseString::snprintf(out, sizeof(out), "%u", MAX_BACKUPS);
    if (tmp_bid <= 0 || tmp_bid >= MAX_BACKUPS || strlen(id) > strlen(out))
      goto executeAbortBackupError2;
    else
      bid = static_cast<unsigned>(tmp_bid);
  }
  {
    int result = ndb_mgm_abort_backup(m_mgmsrv, bid, &reply);
    if (result != 0) {
      ndbout << "Abort of backup " << bid << " failed" << endl;
      printError();
      return -1;
    } else {
      ndbout << "Abort of backup " << bid << " ordered" << endl;
    }
  }
  return 0;
executeAbortBackupError1:
  ndbout << "Invalid arguments: expected <BackupId>" << endl;
  return -1;
executeAbortBackupError2:
  ndbout << "Invalid arguments: <BackupId> out of range [1-" << MAX_BACKUPS - 1
         << "]" << endl;
  return -1;
}

int CommandInterpreter::executeCreateNodeGroup(char *parameters) {
  char *id = strchr(parameters, ' ');
  if (emptyString(id)) goto err;

  {
    Vector<int> nodes;
    BaseString args(id);
    Vector<BaseString> nodelist;
    args.split(nodelist, ",");

    for (Uint32 i = 0; i < nodelist.size(); i++) {
      nodes.push_back(atoi(nodelist[i].c_str()));
    }
    nodes.push_back(0);

    int ng;
    struct ndb_mgm_reply reply;
    const int result =
        ndb_mgm_create_nodegroup(m_mgmsrv, nodes.getBase(), &ng, &reply);
    if (result != 0) {
      printError();
      return -1;
    } else {
      ndbout << "Nodegroup " << ng << " created" << endl;
    }
  }

  return 0;
err:
  ndbout << "Invalid arguments: expected <id>,<id>..." << endl;
  return -1;
}

int CommandInterpreter::executeDropNodeGroup(char *parameters) {
  int ng = -1;
  if (emptyString(parameters)) goto err;

  {
    char *id = strchr(parameters, ' ');
    if (id == 0 || sscanf(id, "%d", &ng) != 1) goto err;
  }

  {
    struct ndb_mgm_reply reply;
    const int result = ndb_mgm_drop_nodegroup(m_mgmsrv, ng, &reply);
    if (result != 0) {
      printError();
      return -1;
    } else {
      ndbout << "Drop Node Group " << ng << " done" << endl;
    }
  }
  return 0;
err:
  ndbout << "Invalid arguments: expected <NG>" << endl;
  return -1;
}

int CommandInterpreter::setDefaultBackupPassword(const char backup_password[]) {
  m_default_backup_password = backup_password;
  return 0;
}

int CommandInterpreter::setAlwaysEncryptBackup(bool on) {
  m_always_encrypt_backup = on;
  return 0;
}<|MERGE_RESOLUTION|>--- conflicted
+++ resolved
@@ -750,59 +750,6 @@
 
 struct st_cmd_help {
   const char *cmd;
-<<<<<<< HEAD
-  const char * help;
-  void (* help_fn)();
-}help_items[]={
-  {"SHOW", helpTextShow, NULL},
-  {"HELP", helpTextHelp, NULL},
-  {"BACKUP", helpTextBackup, NULL},
-  {"START BACKUP", helpTextStartBackup, NULL},
-  {"START BACKUP NOWAIT", helpTextStartBackup, NULL},
-  {"START BACKUP WAIT STARTED", helpTextStartBackup, NULL},
-  {"START BACKUP WAIT", helpTextStartBackup, NULL},
-  {"START BACKUP WAIT COMPLETED", helpTextStartBackup, NULL},
-  {"ABORT BACKUP", helpTextAbortBackup, NULL},
-  {"SHUTDOWN", helpTextShutdown, NULL},
-  {"CLUSTERLOG ON", helpTextClusterlogOn, NULL},
-  {"CLUSTERLOG OFF", helpTextClusterlogOff, NULL},
-  {"CLUSTERLOG TOGGLE", helpTextClusterlogToggle, NULL},
-  {"CLUSTERLOG INFO", helpTextClusterlogInfo, NULL},
-  {"HOSTNAME", helpTextHostname, NULL},
-  {"ACTIVATE", helpTextActivate, NULL},
-  {"DEACTIVATE", helpTextDeactivate, NULL},
-  {"START", helpTextStart, NULL},
-  {"RESTART", helpTextRestart, NULL},
-  {"STOP", helpTextStop, NULL},
-  {"ENTER SINGLE USER MODE", helpTextEnterSingleUserMode, NULL},
-  {"EXIT SINGLE USER MODE", helpTextExitSingleUserMode, NULL},
-  {"STATUS", helpTextStatus, NULL},
-  {"CLUSTERLOG", helpTextClusterlog, NULL},
-  {"NODELOG", helpTextNodelog, NULL},
-  {"NODELOG DEBUG", helpTextNodelog, NULL},
-  {"NODELOG DEBUG", helpTextNodelog, NULL},
-  {"NODELOG DEBUG ON", helpTextNodelog, NULL},
-  {"NODELOG DEBUG OFF", helpTextNodelog, NULL},
-  {"PURGE STALE SESSIONS", helpTextPurgeStaleSessions, NULL},
-  {"CONNECT", helpTextConnect, NULL},
-  {"REPORT", helpTextReport, helpTextReportFn},
-  {"QUIT", helpTextQuit, NULL},
-  {"PROMPT", helpTextPrompt, NULL},
-#ifdef VM_TRACE // DEBUG ONLY
-  {"DEBUG", helpTextDebug, NULL},
-#endif //VM_TRACE
-  {NULL, NULL, NULL}
-};
-
-static bool
-convert(const char* s, int& val) {
-  
-  if (s == NULL)
-    return false;
-
-  if (strlen(s) == 0)
-    return false;
-=======
   const char *help;
   void (*help_fn)();
 } help_items[] = {{"SHOW", helpTextShow, NULL},
@@ -820,6 +767,9 @@
                   {"CLUSTERLOG OFF", helpTextClusterlogOff, NULL},
                   {"CLUSTERLOG TOGGLE", helpTextClusterlogToggle, NULL},
                   {"CLUSTERLOG INFO", helpTextClusterlogInfo, NULL},
+                  {"HOSTNAME", helpTextHostname, NULL},
+                  {"ACTIVATE", helpTextActivate, NULL},
+                  {"DEACTIVATE", helpTextDeactivate, NULL},
                   {"START", helpTextStart, NULL},
                   {"RESTART", helpTextRestart, NULL},
                   {"STOP", helpTextStop, NULL},
@@ -842,11 +792,14 @@
 #endif  // VM_TRACE
                   {NULL, NULL, NULL}};
 
-static bool convert(const char *s, int &val) {
-  if (s == NULL) return false;
-
-  if (strlen(s) == 0) return false;
->>>>>>> 05e4357f
+static bool
+convert(const char* s, int& val) {
+  
+  if (s == NULL)
+    return false;
+
+  if (strlen(s) == 0)
+    return false;
 
   errno = 0;
   char *p;
