--- conflicted
+++ resolved
@@ -56,18 +56,13 @@
   if (m_auth) delete m_auth;
 }
 
-<<<<<<< HEAD
 bool
 SocketClient::init(int af, bool use_only_ipv4)
 {
   m_use_only_ipv4 = use_only_ipv4;
-=======
-bool SocketClient::init(int af) {
->>>>>>> 2bf0f4a5
   assert(!ndb_socket_valid(m_sockfd));
   if (ndb_socket_valid(m_sockfd)) ndb_socket_close(m_sockfd);
 
-<<<<<<< HEAD
   if (use_only_ipv4)
   {
     af = AF_INET;
@@ -79,14 +74,6 @@
   DBUG_PRINT("info",("NDB_SOCKET: %s", ndb_socket_to_string(m_sockfd).c_str()));
   DEBUG_FPRINTF((stderr, "client init NDB_SOCKET: %s\n",
                  ndb_socket_to_string(m_sockfd).c_str()));
-=======
-  m_sockfd = ndb_socket_create(af);
-  if (!ndb_socket_valid(m_sockfd)) {
-    return false;
-  }
-  DBUG_PRINT("info",
-             ("NDB_SOCKET: %s", ndb_socket_to_string(m_sockfd).c_str()));
->>>>>>> 2bf0f4a5
   return true;
 }
 
