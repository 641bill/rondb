/*
 Copyright (c) 2010, 2023, Oracle and/or its affiliates.
 Copyright (c) 2022, 2023, Hopsworks and/or its affiliates.

 This program is free software; you can redistribute it and/or modify
 it under the terms of the GNU General Public License, version 2.0,
 as published by the Free Software Foundation.

 This program is also distributed with certain software (including
 but not limited to OpenSSL) that is licensed under separate terms,
 as designated in a particular file or component or in included license
 documentation.  The authors of MySQL hereby grant you an additional
 permission to link the program and your derivative works with the
 separately licensed software that they have included with MySQL.

 This program is distributed in the hope that it will be useful,
 but WITHOUT ANY WARRANTY; without even the implied warranty of
 MERCHANTABILITY or FITNESS FOR A PARTICULAR PURPOSE.  See the
 GNU General Public License, version 2.0, for more details.

 You should have received a copy of the GNU General Public License
 along with this program; if not, write to the Free Software
 Foundation, Inc., 51 Franklin St, Fifth Floor, Boston, MA 02110-1301  USA
*/

#ifdef TEST_MYSQL_UTILS_TEST

#include <stdio.h>   // not using namespaces yet
#include <stdlib.h>  // not using namespaces yet
#include <string.h>  // not using namespaces yet

#include <util/BaseString.hpp>
#include <util/NdbTap.hpp>

#include "CharsetMap.hpp"
#include "dbug_utils.hpp"
#include "decimal_utils.hpp"

#include "my_sys.h"
#include "mysql.h"

// need two levels of macro substitution
#define STRINGIFY(x) #x
#define TOSTRING(x) STRINGIFY(x)

// return non-zero value on failed condition
// C99's __func__ not supported by some C++ compilers yet (Solaris)
#define CHECK(cond)                                                   \
  do {                                                                \
    if (!(cond)) {                                                    \
      fflush(stdout);                                                 \
      fprintf(stderr, "\n!!! failed check: " TOSTRING(                \
                          cond) ", file: " __FILE__                   \
                                ", line: " TOSTRING(__LINE__) ".\n"); \
      fflush(stderr);                                                 \
      return 1;                                                       \
    }                                                                 \
  } while (0)

int test_dbug_utils() {
  printf("\n==== DBUG Utilities ====\n");
  const int DBUG_BUF_SIZE = 1024;
  char buffer[DBUG_BUF_SIZE];

  const char *s = "some initial string";
  const char *const s0 = "";
  s = dbugExplain(buffer, DBUG_BUF_SIZE);
  CHECK(!s || !strcmp(s, s0));

  s = dbugExplain(nullptr, DBUG_BUF_SIZE);
  CHECK(!s);

  s = dbugExplain(buffer, 0);
  CHECK(!s);

  const char *const s1 = "t";
  dbugSet(s1);
  s = dbugExplain(buffer, DBUG_BUF_SIZE);
  CHECK(!s || !strcmp(s, s1));

  dbugSet(nullptr);
  s = dbugExplain(buffer, DBUG_BUF_SIZE);
  CHECK(!s || !strcmp(s, s1));

  /* Build dbug string honoring setting of TMPDIR
     using the format "d,somename:o,<TMPDIR>/somepath"
   */
  BaseString tmp("d,somename:o,");
  const char *tmpd = getenv("TMPDIR");
  if (tmpd)
    tmp.append(tmpd);
  else
    tmp.append("/tmp");
  tmp.append("/somepath");
  const char *const s2 = tmp.c_str();
  dbugPush(s2);
  s = dbugExplain(buffer, DBUG_BUF_SIZE);
  CHECK(!s || !strcmp(s, s2));

  dbugPush(nullptr);
  s = dbugExplain(buffer, DBUG_BUF_SIZE);
  CHECK(!s || !strcmp(s, s2));

  const char *const s3 = "d,a,b,c,x,y,z";
  dbugPush(s3);
  s = dbugExplain(buffer, DBUG_BUF_SIZE);
  CHECK(!s || (strspn(s, s3) == strlen(s3)));  // allow for different order

  dbugPop();
  s = dbugExplain(buffer, DBUG_BUF_SIZE);
  CHECK(!s || !strcmp(s, s2));

  dbugPop();
  s = dbugExplain(buffer, DBUG_BUF_SIZE);
  CHECK(!s || !strcmp(s, s1));

  dbugPush(nullptr);
  s = dbugExplain(buffer, DBUG_BUF_SIZE);
  CHECK(!s || !strcmp(s, s1));

  dbugPop();
  s = dbugExplain(buffer, DBUG_BUF_SIZE);
  CHECK(!s || !strcmp(s, s0));

  return 0;
}

int test_decimal(const char *s, int prec, int scale, int expected_rv) {
  char bin_buff[128], str_buff[128];
  int r1, r2 = 0;
  int bin_len;
  /*
   * If scale is negative, set bin_len to zero to pass following checks.
   * Call to decimal_bin2str is expected to fail with E_DEC_BAD_SCALE.
   */
  if (scale < 0)
    bin_len = 0;
  else
    bin_len = decimal_bin_size(prec, scale);
  CHECK(bin_len >= 0);
  CHECK((unsigned)bin_len <= sizeof(bin_buff));

  str_buff[0] = 0;

  // cast: decimal_str2bin expects 'int' for size_t strlen()
  r1 = decimal_str2bin(s, (int)strlen(s), prec, scale, bin_buff, 128);
  if (r1 <= E_DEC_OVERFLOW) {
    r2 = decimal_bin2str(bin_buff, bin_len, prec, scale, str_buff, 128);
    CHECK(r2 == E_DEC_OK);
  }
  printf("[%-2d,%-2d] %-29s => res=%d,%d     %s\n", prec, scale, s, r1, r2,
         str_buff);

  if (r1 != expected_rv)
    printf("decimal_str2bin returned %d when %d was expected.\n", r1,
           expected_rv);
  CHECK(r1 == expected_rv);

  return 0;
}

int test_decimal_conv() {
  printf("\n==== decimal_str2bin() / decimal_bin2str() ====\n");
  CHECK(test_decimal("100", 3, -1, E_DEC_BAD_SCALE) == 0);
  CHECK(test_decimal("3.3", 2, 1, E_DEC_OK) == 0);
  CHECK(test_decimal("124.000", 20, 4, E_DEC_OK) == 0);
  CHECK(test_decimal("-11", 14, 1, E_DEC_OK) == 0);
  CHECK(test_decimal("1.123456000000000", 20, 16, E_DEC_OK) == 0);
  CHECK(test_decimal("-20.333", 4, 2, E_DEC_TRUNCATED) == 0);
  CHECK(test_decimal("0", 20, 10, E_DEC_OK) == 0);
  CHECK(test_decimal("1 ", 20, 10, E_DEC_OK) == 0);
  CHECK(test_decimal("1,35", 20, 10, E_DEC_OK) == 0);
  CHECK(test_decimal("text", 20, 10, E_DEC_BAD_NUM) == 0);

  return 0;
}

<<<<<<< HEAD
int test_charset_map()
{
    printf("\n==== CharsetMap ====\n");
    printf("init MySQL lib, CharsetMap...\n");
    my_init();
    CharsetMap::init();

    /* CharsetMap */
    CharsetMap csmap;
    int utf8_num = csmap.getUTF8CharsetNumber();
    int utf16_num = csmap.getUTF16CharsetNumber();

    /* If this mysql build does not include UTF-8 and either UCS-2 or UTF-16
       then the test suite must fail.
    */
    printf("UTF-8 charset num: %d     UTF-16 or UCS-2 charset num:  %d\n",
           utf8_num, utf16_num);
    CHECK(utf8_num != 0);
    CHECK(utf16_num != 0);

    /* test csmap.getName()
     */
    const char *utf8 = csmap.getName(utf8_num);
    CHECK(!strcmp(utf8,"UTF-8"));

    /* MySQL 5.1 and earlier will have UCS-2 but later versions may have true
       UTF-16.  For information, print whether UTF-16 or UCS-2 is being used.
    */
    const char *utf16 = csmap.getMysqlName(csmap.getUTF16CharsetNumber());
    printf("Using mysql's %s for UTF-16.\n", utf16);

    /* Now we're going to recode.
       We test with the string "ülker", which begins with the character
       LATIN SMALL LETTER U WITH DIAERESIS - unicode code point U+00FC.
       In the latin1 encoding this is a literal 0xFC,
       but in the UTF-8 representation it is 0xC3 0xBC.
    */
    // use numeric escape sequencesx.. (or downcast integer literal to char)
    // to avoid narrowing conversion compile warnings
    const char my_word_latin1[6]    = { '\xFC', 'l', 'k', 'e', 'r', 0};
    const char my_word_utf8[7]      = { '\xC3', '\xBC', 'l', 'k', 'e', 'r', 0};
    const char my_word_truncated[5] = { '\xC3', '\xBC', 'l', 'k', 0};
    // no need for 'unsigned char[]'
    const char my_bad_utf8[5]       = { 'l', '\xBC', 'a', 'd', 0};
    char result_buff_1[32];
    char result_buff_2[32];
    char result_buff_too_small[4];
    int lengths[2];

    /* latin1 must be available to run the recode test */
    int latin1_num = csmap.getCharsetNumber("latin1");
    printf("latin1 charset number: %d  standard name: \"%s\"\n",
           latin1_num, csmap.getName(latin1_num));
    CHECK(latin1_num != 0);
    CHECK(! strcmp(csmap.getName(latin1_num), "windows-1252"));

    printf("Latin1: \"%s\"                       UTF8:  \"%s\"\n",
           my_word_latin1, my_word_utf8);

    /* RECODE TEST 1: recode from UTF-8 to Latin 1 */
    lengths[0] = 7;
    lengths[1] = 32;
    CharsetMap::RecodeStatus rr1 = csmap.recode(lengths, utf8_num, latin1_num,
                                                my_word_utf8, result_buff_1);
    printf("Recode Test 1 - UTF-8 to Latin-1: %d %d %d \"%s\" => \"%s\"\n",
           rr1, lengths[0], lengths[1], my_word_utf8, result_buff_1);
    CHECK(rr1 == CharsetMap::RECODE_OK);
    CHECK(lengths[0] == 7);
    CHECK(lengths[1] == 6);
    CHECK(!strcmp(result_buff_1, my_word_latin1));

    /* RECODE TEST 2: recode from Latin1 to to UTF-8 */
    lengths[0] = 6;
    lengths[1] = 32;
    CharsetMap::RecodeStatus rr2 = csmap.recode(lengths, latin1_num, utf8_num,
                                                my_word_latin1, result_buff_2);
    printf("Recode Test 2 - Latin-1 to UTF-8: %d %d %d \"%s\" => \"%s\"\n",
           rr2, lengths[0], lengths[1], my_word_latin1, result_buff_2);
    CHECK(rr2 == CharsetMap::RECODE_OK);
    CHECK(lengths[0] == 6);
    CHECK(lengths[1] == 7);
    CHECK(!(strcmp(result_buff_2, my_word_utf8)));

    /* RECODE TEST 3: recode with a too-small result buffer */
    lengths[0] = 6;
    lengths[1] = 4;
    CharsetMap::RecodeStatus rr3 = csmap.recode(lengths, latin1_num, utf8_num,
                                                my_word_latin1, result_buff_too_small);
    printf("Recode Test 3 - too-small buffer: %d %d %d \"%s\" => \"%.4s\"\n",
           rr3, lengths[0], lengths[1], my_word_latin1, result_buff_too_small);
    CHECK(rr3 == CharsetMap::RECODE_BUFF_TOO_SMALL);
    CHECK(lengths[0] == 3);
    CHECK(lengths[1] == 4);
    /* Confirm that the first four characters were indeed recoded: */
    CHECK(!(strncmp(result_buff_too_small, my_word_truncated, 4)));

    /* RECODE TEST 4: recode with an invalid character set */
    CharsetMap::RecodeStatus rr4 = csmap.recode(lengths, 0, 999, my_word_latin1, result_buff_2);
    printf("Recode Test 4 - invalid charset: %d\n", rr4);
    CHECK(rr4 == CharsetMap::RECODE_BAD_CHARSET);

    /* RECODE TEST 5: source string is ill-formed UTF-8 */
    lengths[0] = 5;
    lengths[1] = 32;
    int rr5 = csmap.recode(lengths, utf8_num, latin1_num,
                           my_bad_utf8, result_buff_2);
    printf("Recode Test 5 - ill-formed source string: %d\n", rr5);
    CHECK(rr5 == CharsetMap::RECODE_BAD_SRC);


    printf("isMultibyte TEST: ");
    const bool * result1, * result2, * result3;
    result1 = csmap.isMultibyte(latin1_num);
    result2 = csmap.isMultibyte(utf16_num);
    result3 = csmap.isMultibyte(utf8_num);
    printf("latin 1: %s      UTF16: %s       UTF8: %s\n",
           *result1 ? "Yes" : "No",
           *result2 ? "Yes" : "No",
           *result3 ? "Yes" : "No");
    CHECK(! *result1);
    CHECK(*result2);
    CHECK(*result3);

    int nNull = 0, nSingle = 0, nMulti = 0;
    for(int i = 0 ; i < 256 ; i++) {
      const bool *r = csmap.isMultibyte(i);
      if(r) {
        if(*r) nMulti++;
        else nSingle++;
      }
      else nNull++;
    }
    printf("Charset stats:  %d unused, %d single-byte, %d multi-byte\n",
           nNull, nSingle, nMulti);
    // If there is not at least one of each, then something is probably wrong
    CHECK(nNull && nSingle && nMulti);

    printf("unload CharsetMap...\n");
    CharsetMap::unload();

    return 0;
=======
int test_charset_map() {
  printf("\n==== CharsetMap ====\n");
  printf("init MySQL lib, CharsetMap...\n");
  my_init();
  CharsetMap::init();

  /* CharsetMap */
  CharsetMap csmap;
  int utf8_num = csmap.getUTF8CharsetNumber();
  int utf16_num = csmap.getUTF16CharsetNumber();

  /* If this mysql build does not include UTF-8 and either UCS-2 or UTF-16
     then the test suite must fail.
  */
  printf("UTF-8 charset num: %d     UTF-16 or UCS-2 charset num:  %d\n",
         utf8_num, utf16_num);
  CHECK(utf8_num != 0);
  CHECK(utf16_num != 0);

  /* test csmap.getName()
   */
  const char *utf8 = csmap.getName(utf8_num);
  CHECK(!strcmp(utf8, "UTF-8"));

  /* MySQL 5.1 and earlier will have UCS-2 but later versions may have true
     UTF-16.  For information, print whether UTF-16 or UCS-2 is being used.
  */
  const char *utf16 = csmap.getMysqlName(csmap.getUTF16CharsetNumber());
  printf("Using mysql's %s for UTF-16.\n", utf16);

  /* Now we're going to recode.
     We test with the string "ülker", which begins with the character
     LATIN SMALL LETTER U WITH DIAERESIS - unicode code point U+00FC.
     In the latin1 encoding this is a literal 0xFC,
     but in the UTF-8 representation it is 0xC3 0xBC.
  */
  // use numeric escape sequencesx.. (or downcast integer literal to char)
  // to avoid narrowing conversion compile warnings
  const char my_word_latin1[6] = {'\xFC', 'l', 'k', 'e', 'r', 0};
  const char my_word_utf8[7] = {'\xC3', '\xBC', 'l', 'k', 'e', 'r', 0};
  const char my_word_truncated[5] = {'\xC3', '\xBC', 'l', 'k', 0};
  // no need for 'unsigned char[]'
  const char my_bad_utf8[5] = {'l', '\xBC', 'a', 'd', 0};
  char result_buff_1[32];
  char result_buff_2[32];
  char result_buff_too_small[4];
  int lengths[2];

  /* latin1 must be available to run the recode test */
  int latin1_num = csmap.getCharsetNumber("latin1");
  printf("latin1 charset number: %d  standard name: \"%s\" \n", latin1_num,
         csmap.getName(latin1_num));
  CHECK(latin1_num != 0);
  CHECK(!strcmp(csmap.getName(latin1_num), "windows-1252"));

  printf("Latin1: \"%s\"                       UTF8:  \"%s\" \n",
         my_word_latin1, my_word_utf8);

  /* RECODE TEST 1: recode from UTF-8 to Latin 1 */
  lengths[0] = 7;
  lengths[1] = 32;
  CharsetMap::RecodeStatus rr1 =
      csmap.recode(lengths, utf8_num, latin1_num, my_word_utf8, result_buff_1);
  printf("Recode Test 1 - UTF-8 to Latin-1: %d %d %d \"%s\" => \"%s\" \n", rr1,
         lengths[0], lengths[1], my_word_utf8, result_buff_1);
  CHECK(rr1 == CharsetMap::RECODE_OK);
  CHECK(lengths[0] == 7);
  CHECK(lengths[1] == 6);
  CHECK(!strcmp(result_buff_1, my_word_latin1));

  /* RECODE TEST 2: recode from Latin1 to to UTF-8 */
  lengths[0] = 6;
  lengths[1] = 32;
  CharsetMap::RecodeStatus rr2 = csmap.recode(lengths, latin1_num, utf8_num,
                                              my_word_latin1, result_buff_2);
  printf("Recode Test 2 - Latin-1 to UTF-8: %d %d %d \"%s\" => \"%s\" \n", rr2,
         lengths[0], lengths[1], my_word_latin1, result_buff_2);
  CHECK(rr2 == CharsetMap::RECODE_OK);
  CHECK(lengths[0] == 6);
  CHECK(lengths[1] == 7);
  CHECK(!(strcmp(result_buff_2, my_word_utf8)));

  /* RECODE TEST 3: recode with a too-small result buffer */
  lengths[0] = 6;
  lengths[1] = 4;
  CharsetMap::RecodeStatus rr3 = csmap.recode(
      lengths, latin1_num, utf8_num, my_word_latin1, result_buff_too_small);
  printf("Recode Test 3 - too-small buffer: %d %d %d \"%s\" => \"%.4s\" \n",
         rr3, lengths[0], lengths[1], my_word_latin1, result_buff_too_small);
  CHECK(rr3 == CharsetMap::RECODE_BUFF_TOO_SMALL);
  CHECK(lengths[0] == 3);
  CHECK(lengths[1] == 4);
  /* Confirm that the first four characters were indeed recoded: */
  CHECK(!(strncmp(result_buff_too_small, my_word_truncated, 4)));

  /* RECODE TEST 4: recode with an invalid character set */
  CharsetMap::RecodeStatus rr4 =
      csmap.recode(lengths, 0, 999, my_word_latin1, result_buff_2);
  printf("Recode Test 4 - invalid charset: %d \n", rr4);
  CHECK(rr4 == CharsetMap::RECODE_BAD_CHARSET);

  /* RECODE TEST 5: source string is ill-formed UTF-8 */
  lengths[0] = 5;
  lengths[1] = 32;
  int rr5 =
      csmap.recode(lengths, utf8_num, latin1_num, my_bad_utf8, result_buff_2);
  printf("Recode Test 5 - ill-formed source string: %d \n", rr5);
  CHECK(rr5 == CharsetMap::RECODE_BAD_SRC);

  printf("isMultibyte TEST: ");
  const bool *result1, *result2, *result3;
  result1 = csmap.isMultibyte(latin1_num);
  result2 = csmap.isMultibyte(utf16_num);
  result3 = csmap.isMultibyte(utf8_num);
  printf("latin 1: %s      UTF16: %s       UTF8: %s\n", *result1 ? "Yes" : "No",
         *result2 ? "Yes" : "No", *result3 ? "Yes" : "No");
  CHECK(!*result1);
  CHECK(*result2);
  CHECK(*result3);

  int nNull = 0, nSingle = 0, nMulti = 0;
  for (int i = 0; i < 256; i++) {
    const bool *r = csmap.isMultibyte(i);
    if (r) {
      if (*r)
        nMulti++;
      else
        nSingle++;
    } else
      nNull++;
  }
  printf("Charset stats:  %d unused, %d single-byte, %d multi-byte\n", nNull,
         nSingle, nMulti);
  // If there is not at least one of each, then something is probably wrong
  CHECK(nNull && nSingle && nMulti);

  printf("unload CharsetMap...\n");
  CharsetMap::unload();

  return 0;
>>>>>>> 2bf0f4a5
}

int main() {
  ndb_init();
  // TAP: print number of tests to run
  plan(3);

  // init MySQL lib
  if (my_init()) BAIL_OUT("my_init() failed");

  // TAP: report test result: ok(passed, non-null format string)
  ok(test_dbug_utils() == 0, "subtest: dbug_utils");
  ok(test_decimal_conv() == 0, "subtest: decimal_conv");
  ok(test_charset_map() == 0, "subtest: charset_map");

  ndb_end(0);
  // TAP: print summary report and return exit status
  return exit_status();
}

#endif<|MERGE_RESOLUTION|>--- conflicted
+++ resolved
@@ -175,7 +175,6 @@
   return 0;
 }
 
-<<<<<<< HEAD
 int test_charset_map()
 {
     printf("\n==== CharsetMap ====\n");
@@ -317,148 +316,6 @@
     CharsetMap::unload();
 
     return 0;
-=======
-int test_charset_map() {
-  printf("\n==== CharsetMap ====\n");
-  printf("init MySQL lib, CharsetMap...\n");
-  my_init();
-  CharsetMap::init();
-
-  /* CharsetMap */
-  CharsetMap csmap;
-  int utf8_num = csmap.getUTF8CharsetNumber();
-  int utf16_num = csmap.getUTF16CharsetNumber();
-
-  /* If this mysql build does not include UTF-8 and either UCS-2 or UTF-16
-     then the test suite must fail.
-  */
-  printf("UTF-8 charset num: %d     UTF-16 or UCS-2 charset num:  %d\n",
-         utf8_num, utf16_num);
-  CHECK(utf8_num != 0);
-  CHECK(utf16_num != 0);
-
-  /* test csmap.getName()
-   */
-  const char *utf8 = csmap.getName(utf8_num);
-  CHECK(!strcmp(utf8, "UTF-8"));
-
-  /* MySQL 5.1 and earlier will have UCS-2 but later versions may have true
-     UTF-16.  For information, print whether UTF-16 or UCS-2 is being used.
-  */
-  const char *utf16 = csmap.getMysqlName(csmap.getUTF16CharsetNumber());
-  printf("Using mysql's %s for UTF-16.\n", utf16);
-
-  /* Now we're going to recode.
-     We test with the string "ülker", which begins with the character
-     LATIN SMALL LETTER U WITH DIAERESIS - unicode code point U+00FC.
-     In the latin1 encoding this is a literal 0xFC,
-     but in the UTF-8 representation it is 0xC3 0xBC.
-  */
-  // use numeric escape sequencesx.. (or downcast integer literal to char)
-  // to avoid narrowing conversion compile warnings
-  const char my_word_latin1[6] = {'\xFC', 'l', 'k', 'e', 'r', 0};
-  const char my_word_utf8[7] = {'\xC3', '\xBC', 'l', 'k', 'e', 'r', 0};
-  const char my_word_truncated[5] = {'\xC3', '\xBC', 'l', 'k', 0};
-  // no need for 'unsigned char[]'
-  const char my_bad_utf8[5] = {'l', '\xBC', 'a', 'd', 0};
-  char result_buff_1[32];
-  char result_buff_2[32];
-  char result_buff_too_small[4];
-  int lengths[2];
-
-  /* latin1 must be available to run the recode test */
-  int latin1_num = csmap.getCharsetNumber("latin1");
-  printf("latin1 charset number: %d  standard name: \"%s\" \n", latin1_num,
-         csmap.getName(latin1_num));
-  CHECK(latin1_num != 0);
-  CHECK(!strcmp(csmap.getName(latin1_num), "windows-1252"));
-
-  printf("Latin1: \"%s\"                       UTF8:  \"%s\" \n",
-         my_word_latin1, my_word_utf8);
-
-  /* RECODE TEST 1: recode from UTF-8 to Latin 1 */
-  lengths[0] = 7;
-  lengths[1] = 32;
-  CharsetMap::RecodeStatus rr1 =
-      csmap.recode(lengths, utf8_num, latin1_num, my_word_utf8, result_buff_1);
-  printf("Recode Test 1 - UTF-8 to Latin-1: %d %d %d \"%s\" => \"%s\" \n", rr1,
-         lengths[0], lengths[1], my_word_utf8, result_buff_1);
-  CHECK(rr1 == CharsetMap::RECODE_OK);
-  CHECK(lengths[0] == 7);
-  CHECK(lengths[1] == 6);
-  CHECK(!strcmp(result_buff_1, my_word_latin1));
-
-  /* RECODE TEST 2: recode from Latin1 to to UTF-8 */
-  lengths[0] = 6;
-  lengths[1] = 32;
-  CharsetMap::RecodeStatus rr2 = csmap.recode(lengths, latin1_num, utf8_num,
-                                              my_word_latin1, result_buff_2);
-  printf("Recode Test 2 - Latin-1 to UTF-8: %d %d %d \"%s\" => \"%s\" \n", rr2,
-         lengths[0], lengths[1], my_word_latin1, result_buff_2);
-  CHECK(rr2 == CharsetMap::RECODE_OK);
-  CHECK(lengths[0] == 6);
-  CHECK(lengths[1] == 7);
-  CHECK(!(strcmp(result_buff_2, my_word_utf8)));
-
-  /* RECODE TEST 3: recode with a too-small result buffer */
-  lengths[0] = 6;
-  lengths[1] = 4;
-  CharsetMap::RecodeStatus rr3 = csmap.recode(
-      lengths, latin1_num, utf8_num, my_word_latin1, result_buff_too_small);
-  printf("Recode Test 3 - too-small buffer: %d %d %d \"%s\" => \"%.4s\" \n",
-         rr3, lengths[0], lengths[1], my_word_latin1, result_buff_too_small);
-  CHECK(rr3 == CharsetMap::RECODE_BUFF_TOO_SMALL);
-  CHECK(lengths[0] == 3);
-  CHECK(lengths[1] == 4);
-  /* Confirm that the first four characters were indeed recoded: */
-  CHECK(!(strncmp(result_buff_too_small, my_word_truncated, 4)));
-
-  /* RECODE TEST 4: recode with an invalid character set */
-  CharsetMap::RecodeStatus rr4 =
-      csmap.recode(lengths, 0, 999, my_word_latin1, result_buff_2);
-  printf("Recode Test 4 - invalid charset: %d \n", rr4);
-  CHECK(rr4 == CharsetMap::RECODE_BAD_CHARSET);
-
-  /* RECODE TEST 5: source string is ill-formed UTF-8 */
-  lengths[0] = 5;
-  lengths[1] = 32;
-  int rr5 =
-      csmap.recode(lengths, utf8_num, latin1_num, my_bad_utf8, result_buff_2);
-  printf("Recode Test 5 - ill-formed source string: %d \n", rr5);
-  CHECK(rr5 == CharsetMap::RECODE_BAD_SRC);
-
-  printf("isMultibyte TEST: ");
-  const bool *result1, *result2, *result3;
-  result1 = csmap.isMultibyte(latin1_num);
-  result2 = csmap.isMultibyte(utf16_num);
-  result3 = csmap.isMultibyte(utf8_num);
-  printf("latin 1: %s      UTF16: %s       UTF8: %s\n", *result1 ? "Yes" : "No",
-         *result2 ? "Yes" : "No", *result3 ? "Yes" : "No");
-  CHECK(!*result1);
-  CHECK(*result2);
-  CHECK(*result3);
-
-  int nNull = 0, nSingle = 0, nMulti = 0;
-  for (int i = 0; i < 256; i++) {
-    const bool *r = csmap.isMultibyte(i);
-    if (r) {
-      if (*r)
-        nMulti++;
-      else
-        nSingle++;
-    } else
-      nNull++;
-  }
-  printf("Charset stats:  %d unused, %d single-byte, %d multi-byte\n", nNull,
-         nSingle, nMulti);
-  // If there is not at least one of each, then something is probably wrong
-  CHECK(nNull && nSingle && nMulti);
-
-  printf("unload CharsetMap...\n");
-  CharsetMap::unload();
-
-  return 0;
->>>>>>> 2bf0f4a5
 }
 
 int main() {
