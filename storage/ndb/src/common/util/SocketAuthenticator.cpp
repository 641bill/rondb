/*
   Copyright (c) 2004, 2023, Oracle and/or its affiliates.
   Copyright (c) 2023, 2024, Hopsworks and/or its affiliates.

   This program is free software; you can redistribute it and/or modify
   it under the terms of the GNU General Public License, version 2.0,
   as published by the Free Software Foundation.

   This program is also distributed with certain software (including
   but not limited to OpenSSL) that is licensed under separate terms,
   as designated in a particular file or component or in included license
   documentation.  The authors of MySQL hereby grant you an additional
   permission to link the program and your derivative works with the
   separately licensed software that they have included with MySQL.

   This program is distributed in the hope that it will be useful,
   but WITHOUT ANY WARRANTY; without even the implied warranty of
   MERCHANTABILITY or FITNESS FOR A PARTICULAR PURPOSE.  See the
   GNU General Public License, version 2.0, for more details.

   You should have received a copy of the GNU General Public License
   along with this program; if not, write to the Free Software
   Foundation, Inc., 51 Franklin St, Fifth Floor, Boston, MA 02110-1301  USA
*/

#include <ndb_global.h>
#include <InputStream.hpp>
#include <OutputStream.hpp>
#include <SocketAuthenticator.hpp>

<<<<<<< HEAD
#if 0
#define DEBUG_FPRINTF(arglist) do { fprintf arglist ; } while (0)
#else
#define DEBUG_FPRINTF(a)
#endif


const char * SocketAuthenticator::error(int result)
{
=======
const char *SocketAuthenticator::error(int result) {
>>>>>>> 2bf0f4a5
  return (result < AuthOk) ? "Socket Auth failure" : "Success";
}

int SocketAuthSimple::client_authenticate(const NdbSocket &sockfd) {
  SocketOutputStream s_output(sockfd);
  SocketInputStream s_input(sockfd);

  DEBUG_FPRINTF((stderr, "send client authenticate on NDB_SOCKET: %s\n",
                 ndb_socket_to_string(sockfd).c_str()));
  // Write username and password
  s_output.println("ndbd");
  s_output.println("ndbd passwd");

  char buf[16];

  // Read authentication result
<<<<<<< HEAD
  if (s_input.gets(buf, sizeof(buf)) == nullptr)
  {
    DEBUG_FPRINTF((stderr, "Failed client authenticate on NDB_SOCKET: %s\n",
                   ndb_socket_to_string(sockfd).c_str()));
    return -1;
  }
  buf[sizeof(buf)-1]= 0;

  // Verify authentication result
  if (strncmp("ok", buf, 2) == 0)
  {
    DEBUG_FPRINTF((stderr, "Succ client authenticate on NDB_SOCKET: %s\n",
                   ndb_socket_to_string(sockfd).c_str()));
    return 0;
  }
=======
  if (s_input.gets(buf, sizeof(buf)) == nullptr) return -1;
  buf[sizeof(buf) - 1] = 0;

  // Verify authentication result
  if (strncmp("ok", buf, 2) == 0) return 0;
>>>>>>> 2bf0f4a5

  DEBUG_FPRINTF((stderr, "Failed auth client on NDB_SOCKET: %s, buf: %s\n",
                 ndb_socket_to_string(sockfd).c_str(), buf));
  return -1;
}

int SocketAuthSimple::server_authenticate(const NdbSocket &sockfd) {
  SocketOutputStream s_output(sockfd);
  SocketInputStream s_input(sockfd);

  char buf[256];

  // Read username
<<<<<<< HEAD
  DEBUG_FPRINTF((stderr, "server authenticate on NDB_SOCKET: %s\n",
                 ndb_socket_to_string(sockfd).c_str()));
  if (s_input.gets(buf, sizeof(buf)) == nullptr)
  {
    DEBUG_FPRINTF((stderr, "Failed server auth on NDB_SOCKET: %s\n",
                   ndb_socket_to_string(sockfd).c_str()));
    return -1;
  }
  buf[sizeof(buf)-1]= 0;

  // Read password
  if (s_input.gets(buf, sizeof(buf)) == nullptr)
  {
    DEBUG_FPRINTF((stderr, "Failed server read passwd on NDB_SOCKET: %s\n",
                   ndb_socket_to_string(sockfd).c_str()));
    return -1;
  }
  buf[sizeof(buf)-1]= 0;
=======
  if (s_input.gets(buf, sizeof(buf)) == nullptr) return -1;
  buf[sizeof(buf) - 1] = 0;

  // Read password
  if (s_input.gets(buf, sizeof(buf)) == nullptr) return -1;
  buf[sizeof(buf) - 1] = 0;
>>>>>>> 2bf0f4a5

  DEBUG_FPRINTF((stderr, "Send server auth ok on NDB_SOCKET: %s\n",
                 ndb_socket_to_string(sockfd).c_str()));
  // Write authentication result
  s_output.println("ok");

  return AuthOk;
}<|MERGE_RESOLUTION|>--- conflicted
+++ resolved
@@ -28,7 +28,6 @@
 #include <OutputStream.hpp>
 #include <SocketAuthenticator.hpp>
 
-<<<<<<< HEAD
 #if 0
 #define DEBUG_FPRINTF(arglist) do { fprintf arglist ; } while (0)
 #else
@@ -38,9 +37,6 @@
 
 const char * SocketAuthenticator::error(int result)
 {
-=======
-const char *SocketAuthenticator::error(int result) {
->>>>>>> 2bf0f4a5
   return (result < AuthOk) ? "Socket Auth failure" : "Success";
 }
 
@@ -57,7 +53,6 @@
   char buf[16];
 
   // Read authentication result
-<<<<<<< HEAD
   if (s_input.gets(buf, sizeof(buf)) == nullptr)
   {
     DEBUG_FPRINTF((stderr, "Failed client authenticate on NDB_SOCKET: %s\n",
@@ -73,13 +68,6 @@
                    ndb_socket_to_string(sockfd).c_str()));
     return 0;
   }
-=======
-  if (s_input.gets(buf, sizeof(buf)) == nullptr) return -1;
-  buf[sizeof(buf) - 1] = 0;
-
-  // Verify authentication result
-  if (strncmp("ok", buf, 2) == 0) return 0;
->>>>>>> 2bf0f4a5
 
   DEBUG_FPRINTF((stderr, "Failed auth client on NDB_SOCKET: %s, buf: %s\n",
                  ndb_socket_to_string(sockfd).c_str(), buf));
@@ -93,7 +81,6 @@
   char buf[256];
 
   // Read username
-<<<<<<< HEAD
   DEBUG_FPRINTF((stderr, "server authenticate on NDB_SOCKET: %s\n",
                  ndb_socket_to_string(sockfd).c_str()));
   if (s_input.gets(buf, sizeof(buf)) == nullptr)
@@ -112,14 +99,6 @@
     return -1;
   }
   buf[sizeof(buf)-1]= 0;
-=======
-  if (s_input.gets(buf, sizeof(buf)) == nullptr) return -1;
-  buf[sizeof(buf) - 1] = 0;
-
-  // Read password
-  if (s_input.gets(buf, sizeof(buf)) == nullptr) return -1;
-  buf[sizeof(buf) - 1] = 0;
->>>>>>> 2bf0f4a5
 
   DEBUG_FPRINTF((stderr, "Send server auth ok on NDB_SOCKET: %s\n",
                  ndb_socket_to_string(sockfd).c_str()));
