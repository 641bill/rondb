/*
   Copyright (c) 2008, 2018, Oracle and/or its affiliates. All rights reserved.

   This program is free software; you can redistribute it and/or modify
   it under the terms of the GNU General Public License, version 2.0,
   as published by the Free Software Foundation.

   This program is also distributed with certain software (including
   but not limited to OpenSSL) that is licensed under separate terms,
   as designated in a particular file or component or in included license
   documentation.  The authors of MySQL hereby grant you an additional
   permission to link the program and your derivative works with the
   separately licensed software that they have included with MySQL.

   This program is distributed in the hope that it will be useful,
   but WITHOUT ANY WARRANTY; without even the implied warranty of
   MERCHANTABILITY or FITNESS FOR A PARTICULAR PURPOSE.  See the
   GNU General Public License, version 2.0, for more details.

   You should have received a copy of the GNU General Public License
   along with this program; if not, write to the Free Software
   Foundation, Inc., 51 Franklin St, Fifth Floor, Boston, MA 02110-1301  USA
*/

#define OPTEXPORT
#include <ndb_opts.h>

#include <ndb_version.h>
#include "my_alloc.h"
#include "my_default.h"

static const char *load_default_groups[]= { "mysql_cluster", 0 };

static void default_ndb_opt_short(void)
{
  ndb_short_usage_sub(NULL);
}

extern "C"     /* declaration only */
void ndb_usage(void (*usagefunc)(void), const char *load_default_groups[],
               struct my_option *my_long_options);

static void default_ndb_opt_usage(void)
{
  struct my_option my_long_options[] =
    {
      NDB_STD_OPTS("ndbapi_program")
    };

  ndb_usage(default_ndb_opt_short, load_default_groups, my_long_options);
}

static void (*g_ndb_opt_short_usage)(void)= default_ndb_opt_short;
static void (*g_ndb_opt_usage)(void)= default_ndb_opt_usage;

extern "C"
void ndb_opt_set_usage_funcs(void (*short_usage)(void),
                             void (*usage)(void))
{
  /* Check that the program name has been set already */
  assert(my_progname);

  if(short_usage)
    g_ndb_opt_short_usage= short_usage;
  if(usage)
    g_ndb_opt_usage= usage;
}

static inline
const char* ndb_progname(void)
{
  if (my_progname)
    return my_progname;
  return "<unknown program>";
}

extern "C"
void ndb_short_usage_sub(const char* extra)
{
  printf("Usage: %s [OPTIONS]%s%s\n", ndb_progname(),
         (extra)?" ":"",
         (extra)?extra:"");
}

extern "C"
void ndb_usage(void (*usagefunc)(void), const char *load_default_groups[],
               struct my_option *my_long_options)
{
  (*usagefunc)();

  ndb_std_print_version();
  print_defaults(MYSQL_CONFIG_NAME,load_default_groups);
  puts("");
  my_print_help(my_long_options);
  my_print_variables(my_long_options);
}

static
void empty_long_usage_extra_func()
{
}

extern "C"
bool
ndb_std_get_one_option(int optid,
                       const struct my_option *opt MY_ATTRIBUTE((unused)),
                       char *argument MY_ATTRIBUTE((unused)))
{
  switch (optid) {
#ifndef DBUG_OFF
  case '#':
    if (!opt_debug)
      opt_debug= "d:t";
    DBUG_SET_INITIAL(argument ? argument : opt_debug);
    opt_ndb_endinfo= 1;
    break;
#endif
  case 'V':
    ndb_std_print_version();
    exit(0);
  case '?':
    (*g_ndb_opt_usage)();
    exit(0);
  }
  return 0;
}

extern "C"
void ndb_std_print_version()
{
#ifndef DBUG_OFF
  const char *suffix= "-debug";
#else
  const char *suffix= "";
#endif
  printf("MySQL distrib %s%s, for %s (%s)\n",
         NDB_VERSION_STRING,suffix,SYSTEM_TYPE,MACHINE_TYPE);
}

extern "C"
bool ndb_is_load_default_arg_separator(const char* arg)
{
  /*
    load_default() in 5.5+ returns an extra arg which has to
    be skipped when processing the argv array
   */
  if (my_getopt_is_args_separator(arg))
    return TRUE;
  return FALSE;
}

<<<<<<< HEAD
=======
extern "C"
int
ndb_load_defaults(const char* conf_file, const char** groups,
                  int *argc, char*** argv, MEM_ROOT *mem_root)
{
  return my_load_defaults(conf_file ? conf_file : MYSQL_CONFIG_NAME,
                          groups, argc, argv, mem_root, NULL);
}

extern "C"
void
ndb_free_defaults(MEM_ROOT *mem_root)
{
  free_root(mem_root, MYF(0));
}

>>>>>>> 26886574
static Ndb_opts * registeredNdbOpts;

static void ndb_opts_usage()
{
  registeredNdbOpts->usage();
}

void
Ndb_opts::registerUsage(Ndb_opts *r)
{
  assert(registeredNdbOpts == NULL);
  registeredNdbOpts = r;
  ndb_opt_set_usage_funcs(default_ndb_opt_short, ndb_opts_usage);
}

void Ndb_opts::release()
{
  registeredNdbOpts = NULL;
}

Ndb_opts::Ndb_opts(int & argc_ref, char** & argv_ref,
                   struct my_option * long_options,
                   const char * default_groups[])
:
  opts_mem_root(),
  main_argc_ptr(& argc_ref),
  main_argv_ptr(& argv_ref),
  mycnf_default_groups(default_groups ? default_groups : load_default_groups),
  options(long_options),
  short_usage_fn(g_ndb_opt_short_usage)
{
<<<<<<< HEAD
  my_load_defaults(MYSQL_CONFIG_NAME,  mycnf_default_groups,
                   main_argc_ptr, main_argv_ptr, NULL);
=======
  NDB_INIT(argv_ref[0]);   // ndb_init() can safely be called more than once
  ndb_load_defaults(NULL, mycnf_default_groups, main_argc_ptr, main_argv_ptr, &opts_mem_root);
>>>>>>> 26886574
  Ndb_opts::registerUsage(this);
};

Ndb_opts::~Ndb_opts()
{
  Ndb_opts::release();
<<<<<<< HEAD
  free_defaults(defaults_argv);
=======
  ndb_end(0);  // ndb_end() can safely be called more than once
>>>>>>> 26886574
}

int Ndb_opts::handle_options(bool (*get_opt_fn)
                             (int, const struct my_option *, char *)) const
{
  return ::handle_options(main_argc_ptr, main_argv_ptr, options, get_opt_fn);
};

void Ndb_opts::set_usage_funcs(void (*short_fn)(void),
                               void (*long_fn)(void))
{
  short_usage_fn = short_fn;
  long_usage_extra_fn = long_fn ? long_fn : empty_long_usage_extra_func;
};

void Ndb_opts::usage() const
{
  long_usage_extra_fn();
  ndb_usage(short_usage_fn, mycnf_default_groups, options);
};
<|MERGE_RESOLUTION|>--- conflicted
+++ resolved
@@ -149,25 +149,6 @@
   return FALSE;
 }
 
-<<<<<<< HEAD
-=======
-extern "C"
-int
-ndb_load_defaults(const char* conf_file, const char** groups,
-                  int *argc, char*** argv, MEM_ROOT *mem_root)
-{
-  return my_load_defaults(conf_file ? conf_file : MYSQL_CONFIG_NAME,
-                          groups, argc, argv, mem_root, NULL);
-}
-
-extern "C"
-void
-ndb_free_defaults(MEM_ROOT *mem_root)
-{
-  free_root(mem_root, MYF(0));
-}
-
->>>>>>> 26886574
 static Ndb_opts * registeredNdbOpts;
 
 static void ndb_opts_usage()
@@ -199,24 +180,14 @@
   options(long_options),
   short_usage_fn(g_ndb_opt_short_usage)
 {
-<<<<<<< HEAD
   my_load_defaults(MYSQL_CONFIG_NAME,  mycnf_default_groups,
-                   main_argc_ptr, main_argv_ptr, NULL);
-=======
-  NDB_INIT(argv_ref[0]);   // ndb_init() can safely be called more than once
-  ndb_load_defaults(NULL, mycnf_default_groups, main_argc_ptr, main_argv_ptr, &opts_mem_root);
->>>>>>> 26886574
+                   main_argc_ptr, main_argv_ptr,  &opts_mem_root, NULL);
   Ndb_opts::registerUsage(this);
 };
 
 Ndb_opts::~Ndb_opts()
 {
   Ndb_opts::release();
-<<<<<<< HEAD
-  free_defaults(defaults_argv);
-=======
-  ndb_end(0);  // ndb_end() can safely be called more than once
->>>>>>> 26886574
 }
 
 int Ndb_opts::handle_options(bool (*get_opt_fn)
