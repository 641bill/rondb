/*
   Copyright (c) 2003, 2023, Oracle and/or its affiliates.
   Copyright (c) 2022, 2023, Hopsworks and/or its affiliates.

   This program is free software; you can redistribute it and/or modify
   it under the terms of the GNU General Public License, version 2.0,
   as published by the Free Software Foundation.

   This program is also distributed with certain software (including
   but not limited to OpenSSL) that is licensed under separate terms,
   as designated in a particular file or component or in included license
   documentation.  The authors of MySQL hereby grant you an additional
   permission to link the program and your derivative works with the
   separately licensed software that they have included with MySQL.

   This program is distributed in the hope that it will be useful,
   but WITHOUT ANY WARRANTY; without even the implied warranty of
   MERCHANTABILITY or FITNESS FOR A PARTICULAR PURPOSE.  See the
   GNU General Public License, version 2.0, for more details.

   You should have received a copy of the GNU General Public License
   along with this program; if not, write to the Free Software
   Foundation, Inc., 51 Franklin St, Fifth Floor, Boston, MA 02110-1301  USA
*/

#include <BlockNames.hpp>

const BlockName BlockNames[] = {
<<<<<<< HEAD
  { "CMVMI", CMVMI },
  { "DBACC", DBACC },
  { "DBDICT", DBDICT },
  { "DBDIH", DBDIH },
  { "DBLQH", DBLQH },
  { "DBTC", DBTC },
  { "DBTUP", DBTUP },
  { "NDBFS", NDBFS },
  { "NDBCNTR", NDBCNTR },
  { "QMGR", QMGR },
  { "TRIX", TRIX },
  { "BACKUP", BACKUP },
  { "DBUTIL", DBUTIL },
  { "SUMA", SUMA },
  { "DBTUX", DBTUX }
  ,{ "TSMAN", TSMAN}
  ,{ "LGMAN", LGMAN }
  ,{ "PGMAN", PGMAN }
  ,{ "RESTORE", RESTORE }
  ,{ "DBINFO", DBINFO }
  ,{ "DBSPJ", DBSPJ }
  ,{ "THRMAN", THRMAN }
  ,{ "TRPMAN", TRPMAN }
  ,{ "DBQLQH", DBQLQH }
  ,{ "DBQACC", DBQACC }
  ,{ "DBQTUP", DBQTUP }
  ,{ "DBQTUX", DBQTUX }
  ,{ "QBACKUP", QBACKUP }
  ,{ "QRESTORE", QRESTORE }
  ,{ "V_QUERY", V_QUERY }
};
=======
    {"CMVMI", CMVMI},     {"DBACC", DBACC},      {"DBDICT", DBDICT},
    {"DBDIH", DBDIH},     {"DBLQH", DBLQH},      {"DBTC", DBTC},
    {"DBTUP", DBTUP},     {"NDBFS", NDBFS},      {"NDBCNTR", NDBCNTR},
    {"QMGR", QMGR},       {"TRIX", TRIX},        {"BACKUP", BACKUP},
    {"DBUTIL", DBUTIL},   {"SUMA", SUMA},        {"DBTUX", DBTUX},
    {"TSMAN", TSMAN},     {"LGMAN", LGMAN},      {"PGMAN", PGMAN},
    {"RESTORE", RESTORE}, {"DBINFO", DBINFO},    {"DBSPJ", DBSPJ},
    {"THRMAN", THRMAN},   {"TRPMAN", TRPMAN},    {"DBQLQH", DBQLQH},
    {"DBQACC", DBQACC},   {"DBQTUP", DBQTUP},    {"DBQTUX", DBQTUX},
    {"QBACKUP", QBACKUP}, {"QRESTORE", QRESTORE}};
>>>>>>> 2bf0f4a5

const BlockNumber NO_OF_BLOCK_NAMES = sizeof(BlockNames) / sizeof(BlockName);<|MERGE_RESOLUTION|>--- conflicted
+++ resolved
@@ -26,7 +26,6 @@
 #include <BlockNames.hpp>
 
 const BlockName BlockNames[] = {
-<<<<<<< HEAD
   { "CMVMI", CMVMI },
   { "DBACC", DBACC },
   { "DBDICT", DBDICT },
@@ -58,17 +57,5 @@
   ,{ "QRESTORE", QRESTORE }
   ,{ "V_QUERY", V_QUERY }
 };
-=======
-    {"CMVMI", CMVMI},     {"DBACC", DBACC},      {"DBDICT", DBDICT},
-    {"DBDIH", DBDIH},     {"DBLQH", DBLQH},      {"DBTC", DBTC},
-    {"DBTUP", DBTUP},     {"NDBFS", NDBFS},      {"NDBCNTR", NDBCNTR},
-    {"QMGR", QMGR},       {"TRIX", TRIX},        {"BACKUP", BACKUP},
-    {"DBUTIL", DBUTIL},   {"SUMA", SUMA},        {"DBTUX", DBTUX},
-    {"TSMAN", TSMAN},     {"LGMAN", LGMAN},      {"PGMAN", PGMAN},
-    {"RESTORE", RESTORE}, {"DBINFO", DBINFO},    {"DBSPJ", DBSPJ},
-    {"THRMAN", THRMAN},   {"TRPMAN", TRPMAN},    {"DBQLQH", DBQLQH},
-    {"DBQACC", DBQACC},   {"DBQTUP", DBQTUP},    {"DBQTUX", DBQTUX},
-    {"QBACKUP", QBACKUP}, {"QRESTORE", QRESTORE}};
->>>>>>> 2bf0f4a5
 
 const BlockNumber NO_OF_BLOCK_NAMES = sizeof(BlockNames) / sizeof(BlockName);