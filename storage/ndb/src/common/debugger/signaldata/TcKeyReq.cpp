--- conflicted
+++ resolved
@@ -31,7 +31,6 @@
 
   UintR requestInfo = sig->requestInfo;
 
-<<<<<<< HEAD
   fprintf(output, " apiConnectPtr: H\'%.8x, apiOperationPtr: H\'%.8x\n", 
 	  sig->apiConnectPtr, sig->apiOperationPtr);
   fprintf(output, " Operation: %s, Flags:",
@@ -56,43 +55,6 @@
     }
     if(sig->getCommitFlag(requestInfo)){
       fprintf(output, " Commit");
-=======
-  fprintf(output, " apiConnectPtr: H\'%.8x, apiOperationPtr: H\'%.8x\n",
-          sig->apiConnectPtr, sig->apiOperationPtr);
-  fprintf(
-      output, " Operation: %s, Flags: ",
-      sig->getOperationType(requestInfo) == ZREAD
-          ? "Read"
-          : sig->getOperationType(requestInfo) == ZREAD_EX
-                ? "Read-Ex"
-                : sig->getOperationType(requestInfo) == ZUPDATE
-                      ? "Update"
-                      : sig->getOperationType(requestInfo) == ZINSERT
-                            ? "Insert"
-                            : sig->getOperationType(requestInfo) == ZDELETE
-                                  ? "Delete"
-                                  : sig->getOperationType(requestInfo) == ZWRITE
-                                        ? "Write"
-                                        : sig->getOperationType(requestInfo) ==
-                                                  ZUNLOCK
-                                              ? "Unlock"
-                                              : sig->getOperationType(
-                                                    requestInfo) == ZREFRESH
-                                                    ? "Refresh"
-                                                    : "Unknown");
-  {
-    if (sig->getDirtyFlag(requestInfo)) {
-      fprintf(output, "Dirty ");
-    }
-    if (sig->getStartFlag(requestInfo)) {
-      fprintf(output, "Start ");
-    }
-    if (sig->getExecuteFlag(requestInfo)) {
-      fprintf(output, "Execute ");
-    }
-    if (sig->getCommitFlag(requestInfo)) {
-      fprintf(output, "Commit ");
->>>>>>> 2bf0f4a5
     }
     if (sig->getNoDiskFlag(requestInfo)) {
       fprintf(output, " NoDisk");
@@ -102,7 +64,6 @@
     if (TcommitType == TcKeyReq::AbortOnError) {
       fprintf(output, " AbortOnError");
     } else if (TcommitType == TcKeyReq::IgnoreError) {
-<<<<<<< HEAD
       fprintf(output, " IgnoreError");
     }//if
 
@@ -117,27 +78,10 @@
     }
     if(sig->getDistributionKeyFlag(sig->requestInfo)){
       fprintf(output, " d-key");
-=======
-      fprintf(output, "IgnoreError ");
-    }  // if
-
-    if (sig->getSimpleFlag(requestInfo)) {
-      fprintf(output, "Simple ");
-    }
-    if (sig->getScanIndFlag(requestInfo)) {
-      fprintf(output, "ScanInd ");
-    }
-    if (sig->getInterpretedFlag(requestInfo)) {
-      fprintf(output, "Interpreted ");
-    }
-    if (sig->getDistributionKeyFlag(sig->requestInfo)) {
-      fprintf(output, "d-key ");
->>>>>>> 2bf0f4a5
     }
     if (sig->getViaSPJFlag(sig->requestInfo)) {
       fprintf(output, " spj");
     }
-<<<<<<< HEAD
     if(sig->getQueueOnRedoProblemFlag(sig->requestInfo))
       fprintf(output, " Queue");
 
@@ -155,23 +99,6 @@
 
     if (sig->getNoWaitFlag(sig->requestInfo))
       fprintf(output, " nowait");
-=======
-    if (sig->getQueueOnRedoProblemFlag(sig->requestInfo))
-      fprintf(output, "Queue ");
-
-    if (sig->getDeferredConstraints(sig->requestInfo))
-      fprintf(output, "Deferred-constraints ");
-
-    if (sig->getDisableFkConstraints(sig->requestInfo))
-      fprintf(output, "Disable-FK-constraints ");
-
-    if (sig->getReorgFlag(sig->requestInfo)) fprintf(output, "reorg ");
-
-    if (sig->getReadCommittedBaseFlag(sig->requestInfo))
-      fprintf(output, "rc_base ");
-
-    if (sig->getNoWaitFlag(sig->requestInfo)) fprintf(output, "nowait");
->>>>>>> 2bf0f4a5
 
     fprintf(output, "\n");
   }
@@ -189,23 +116,8 @@
 
   if (len >= TcKeyReq::StaticLength) {
     Uint32 restLen = (len - TcKeyReq::StaticLength);
-<<<<<<< HEAD
     const Uint32 * rest = &sig->scanInfo;
     printHex(output, rest, restLen, "");
-=======
-    const Uint32 *rest = &sig->scanInfo;
-    while (restLen >= 7) {
-      fprintf(output,
-              " H\'%.8x H\'%.8x H\'%.8x H\'%.8x H\'%.8x H\'%.8x H\'%.8x\n",
-              rest[0], rest[1], rest[2], rest[3], rest[4], rest[5], rest[6]);
-      restLen -= 7;
-      rest += 7;
-    }
-    if (restLen > 0) {
-      for (Uint32 i = 0; i < restLen; i++) fprintf(output, " H\'%.8x", rest[i]);
-      fprintf(output, "\n");
-    }
->>>>>>> 2bf0f4a5
   } else {
     fprintf(output, "*** invalid len %u ***\n", len);
   }
