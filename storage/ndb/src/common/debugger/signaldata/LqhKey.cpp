--- conflicted
+++ resolved
@@ -181,20 +181,11 @@
     fprintf(output, " corrFactorHi: 0x%x", sig->variableData[nextPos + 0]);
     nextPos++;
   }
-<<<<<<< HEAD
   
   if(!LqhKeyReq::getInterpretedFlag(reqInfo)){
     printHex(output, &sig->variableData[nextPos],
              LqhKeyReq::getAIInLqhKeyReq(reqInfo), " AttrInfo:");
     nextPos += LqhKeyReq::getAIInLqhKeyReq(reqInfo);
-=======
-
-  if (!LqhKeyReq::getInterpretedFlag(reqInfo)) {
-    fprintf(output, " AttrInfo: ");
-    for (int i = 0; i < LqhKeyReq::getAIInLqhKeyReq(reqInfo); i++, nextPos++)
-      fprintf(output, "H\'%.8x ", sig->variableData[nextPos]);
-    fprintf(output, "\n");
->>>>>>> 2bf0f4a5
   } else {
     /* Only have section sizes if it's a short LQHKEYREQ */
     if (LqhKeyReq::getAIInLqhKeyReq(reqInfo) == LqhKeyReq::MaxAttrInfo) {
@@ -210,7 +201,6 @@
   return true;
 }
 
-<<<<<<< HEAD
 bool printLQHKEYCONF(FILE *output,
                      const Uint32 *theData,
                      Uint32 len,
@@ -230,28 +220,5 @@
 {
 //  const LqhKeyRef * const sig = (LqhKeyRef *) theData;
   printHex(output, theData, len, "Signal data:");
-=======
-bool printLQHKEYCONF(FILE *output, const Uint32 *theData, Uint32 len,
-                     Uint16 /*receiverBlockNo*/) {
-  //  const LqhKeyConf * const sig = (const LqhKeyConf *) theData;
-
-  fprintf(output, "Signal data: ");
-  Uint32 i = 0;
-  while (i < len) fprintf(output, "H\'%.8x ", theData[i++]);
-  fprintf(output, "\n");
-
-  return true;
-}
-
-bool printLQHKEYREF(FILE *output, const Uint32 *theData, Uint32 len,
-                    Uint16 /*receiverBlockNo*/) {
-  //  const LqhKeyRef * const sig = (const LqhKeyRef *) theData;
-
-  fprintf(output, "Signal data: ");
-  Uint32 i = 0;
-  while (i < len) fprintf(output, "H\'%.8x ", theData[i++]);
-  fprintf(output, "\n");
-
->>>>>>> 2bf0f4a5
   return true;
 }