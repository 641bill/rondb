/*
   Copyright (c) 2003, 2023, Oracle and/or its affiliates.
    Use is subject to license terms.
   Copyright (c) 2021, 2021, Logical Clocks and/or its affiliates.

   This program is free software; you can redistribute it and/or modify
   it under the terms of the GNU General Public License, version 2.0,
   as published by the Free Software Foundation.

   This program is also distributed with certain software (including
   but not limited to OpenSSL) that is licensed under separate terms,
   as designated in a particular file or component or in included license
   documentation.  The authors of MySQL hereby grant you an additional
   permission to link the program and your derivative works with the
   separately licensed software that they have included with MySQL.

   This program is distributed in the hope that it will be useful,
   but WITHOUT ANY WARRANTY; without even the implied warranty of
   MERCHANTABILITY or FITNESS FOR A PARTICULAR PURPOSE.  See the
   GNU General Public License, version 2.0, for more details.

   You should have received a copy of the GNU General Public License
   along with this program; if not, write to the Free Software
   Foundation, Inc., 51 Franklin St, Fifth Floor, Boston, MA 02110-1301  USA
*/

#include <signaldata/TrigAttrInfo.hpp>

static const char *tatype(Uint32 i) {
  switch (i) {
    case TrigAttrInfo::PRIMARY_KEY:
      return "PK";
      break;
    case TrigAttrInfo::BEFORE_VALUES:
      return "BEFORE";
      break;
    case TrigAttrInfo::AFTER_VALUES:
      return "AFTER";
      break;
  }
  return "UNKNOWN";
}

bool printTRIG_ATTRINFO(FILE *output, const Uint32 *theData, Uint32 len,
                        Uint16 /*receiverBlockNo*/) {
  const TrigAttrInfo *const sig = (const TrigAttrInfo *)theData;

  fprintf(output, " TriggerId: %d Type: %s ConnectPtr: %x\n",
<<<<<<< HEAD
	  sig->getTriggerId(),
	  tatype(sig->getAttrInfoType()),
	  sig->getConnectionPtr());
  printHex(output, sig->getData(), len - TrigAttrInfo::StaticLength, "");
=======
          sig->getTriggerId(), tatype(sig->getAttrInfoType()),
          sig->getConnectionPtr());

  Uint32 i = 0;
  while (i < len - TrigAttrInfo::StaticLength)
    fprintf(output, " H\'%.8x", sig->getData()[i++]);
  fprintf(output, "\n");

>>>>>>> 2bf0f4a5
  return true;
}<|MERGE_RESOLUTION|>--- conflicted
+++ resolved
@@ -46,20 +46,9 @@
   const TrigAttrInfo *const sig = (const TrigAttrInfo *)theData;
 
   fprintf(output, " TriggerId: %d Type: %s ConnectPtr: %x\n",
-<<<<<<< HEAD
 	  sig->getTriggerId(),
 	  tatype(sig->getAttrInfoType()),
 	  sig->getConnectionPtr());
   printHex(output, sig->getData(), len - TrigAttrInfo::StaticLength, "");
-=======
-          sig->getTriggerId(), tatype(sig->getAttrInfoType()),
-          sig->getConnectionPtr());
-
-  Uint32 i = 0;
-  while (i < len - TrigAttrInfo::StaticLength)
-    fprintf(output, " H\'%.8x", sig->getData()[i++]);
-  fprintf(output, "\n");
-
->>>>>>> 2bf0f4a5
   return true;
 }