--- conflicted
+++ resolved
@@ -82,14 +82,8 @@
     fprintf(output, " userPtr: 0x%x userRef: 0x%x\n", sig->userPtr,
             sig->userRef);
     fprintf(output, " table: id=%u", sig->tableId);
-<<<<<<< HEAD
     fprintf(output, " fragment: id=%u\n", sig->fragId);
     fprintf(output, " tuple: addr=%u/%u hashValue=%x\n", sig->page_id, sig->page_idx, sig->hashValue);
-=======
-    fprintf(output, " fragment: id=%u ptr=0x%x\n", sig->fragId, sig->fragPtrI);
-    fprintf(output, " tuple: addr=%u/%u hashValue=%x\n", sig->page_id,
-            sig->page_idx, sig->hashValue);
->>>>>>> 2bf0f4a5
     fprintf(output, " transid: %08x %08x\n", sig->transId1, sig->transId2);
   }
   return true;
