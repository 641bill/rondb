/*
   Copyright (c) 2004, 2023, Oracle and/or its affiliates.
   Copyright (c) 2023, 2023, Hopsworks and/or its affiliates.

   This program is free software; you can redistribute it and/or modify
   it under the terms of the GNU General Public License, version 2.0,
   as published by the Free Software Foundation.

   This program is also distributed with certain software (including
   but not limited to OpenSSL) that is licensed under separate terms,
   as designated in a particular file or component or in included license
   documentation.  The authors of MySQL hereby grant you an additional
   permission to link the program and your derivative works with the
   separately licensed software that they have included with MySQL.

   This program is distributed in the hope that it will be useful,
   but WITHOUT ANY WARRANTY; without even the implied warranty of
   MERCHANTABILITY or FITNESS FOR A PARTICULAR PURPOSE.  See the
   GNU General Public License, version 2.0, for more details.

   You should have received a copy of the GNU General Public License
   along with this program; if not, write to the Free Software
   Foundation, Inc., 51 Franklin St, Fifth Floor, Boston, MA 02110-1301  USA
*/

#include <BlockNumbers.h>
#include <signaldata/ScanFrag.hpp>
#include <signaldata/ScanTab.hpp>

bool printSCAN_FRAGREQ(FILE *output, const Uint32 *theData, Uint32 len,
                       Uint16 /*receiverBlockNo*/) {
  if (len < ScanFragReq::SignalLength) {
    assert(false);
    return false;
  }

  const ScanFragReq *const sig = (const ScanFragReq *)theData;
  fprintf(output, " senderData: 0x%x\n", sig->senderData);
  fprintf(output, " resultRef: 0x%x\n", sig->resultRef);
  fprintf(output, " savePointId: %u\n", sig->savePointId);

  fprintf(output, " flags: ");
  if (ScanFragReq::getLockMode(sig->requestInfo)) fprintf(output, "X");
  if (ScanFragReq::getPrioAFlag(sig->requestInfo)) fprintf(output, "a");
  if (ScanFragReq::getHoldLockFlag(sig->requestInfo)) fprintf(output, "h");
  if (ScanFragReq::getKeyinfoFlag(sig->requestInfo)) fprintf(output, "k");
  if (ScanFragReq::getReadCommittedFlag(sig->requestInfo)) fprintf(output, "d");
  if (ScanFragReq::getRangeScanFlag(sig->requestInfo)) fprintf(output, "r");
  if (ScanFragReq::getDescendingFlag(sig->requestInfo))
    fprintf(output, "(desc)");
<<<<<<< HEAD
  if (ScanFragReq::getTupScanFlag(sig->requestInfo))
    fprintf(output, "t");
  if (ScanFragReq::getFirstMatchFlag(sig->requestInfo))
    fprintf(output, "f");
  if (ScanFragReq::getQueryThreadFlag(sig->requestInfo))
    fprintf(output, "q");
  if (ScanFragReq::getNoDiskFlag(sig->requestInfo))
    fprintf(output, "(nodisk)");
  else
    fprintf(output, "(disk)");
  fprintf(output, " attrLen: %u",
          ScanFragReq::getAttrLen(sig->requestInfo));
  fprintf(output, " reorg: %u",
          ScanFragReq::getReorgFlag(sig->requestInfo));
=======
  if (ScanFragReq::getTupScanFlag(sig->requestInfo)) fprintf(output, "t");
  if (ScanFragReq::getFirstMatchFlag(sig->requestInfo)) fprintf(output, "f");
  if (ScanFragReq::getQueryThreadFlag(sig->requestInfo)) fprintf(output, "q");
  if (ScanFragReq::getNoDiskFlag(sig->requestInfo)) fprintf(output, "(nodisk)");
  fprintf(output, " attrLen: %u", ScanFragReq::getAttrLen(sig->requestInfo));
  fprintf(output, " reorg: %u", ScanFragReq::getReorgFlag(sig->requestInfo));
>>>>>>> 2bf0f4a5
  fprintf(output, " corr: %u",
          ScanFragReq::getCorrFactorFlag(sig->requestInfo));
  fprintf(output, " mfrag: %u",
          ScanFragReq::getMultiFragFlag(sig->requestInfo));
  fprintf(output, " stat: %u", ScanFragReq::getStatScanFlag(sig->requestInfo));
  fprintf(output, " ni: %u",
          ScanFragReq::getNotInterpretedFlag(sig->requestInfo));
  fprintf(output, "\n");

  fprintf(output, " tableId: %u\n", sig->tableId);
  fprintf(output, " fragmentNo: %u\n", sig->fragmentNoKeyLen & 0xFFFF);
  fprintf(output, " keyLen: %u\n", sig->fragmentNoKeyLen >> 16);
  fprintf(output, " schemaVersion: 0x%x\n", sig->schemaVersion);
  fprintf(output, " transId1: 0x%x\n", sig->transId1);
  fprintf(output, " transId2: 0x%x\n", sig->transId2);
  fprintf(output, " clientOpPtr: 0x%x\n", sig->clientOpPtr);
  fprintf(output, " batch_size_rows: %u\n", sig->batch_size_rows);
  fprintf(output, " batch_size_bytes: %u\n", sig->batch_size_bytes);

  if (ScanFragReq::getCorrFactorFlag(sig->requestInfo)) {
    fprintf(output, " corrFactorLo: 0x%x\n", sig->variableData[0]);
    fprintf(output, " corrFactorHi: 0x%x\n", sig->variableData[1]);
  }

  return true;
}

bool printSCAN_FRAGCONF(FILE *output, const Uint32 *theData, Uint32 len,
                        Uint16 /*receiverBlockNo*/) {
  const ScanFragConf *const sig =
      reinterpret_cast<const ScanFragConf *>(theData);
  fprintf(output, " senderData: 0x%x\n", sig->senderData);
  fprintf(output, " completedOps: %u\n", sig->completedOps);
  fprintf(output, " fragmentCompleted: 0x%x\n", sig->fragmentCompleted);
  fprintf(output, " transId1: 0x%x\n", sig->transId1);
  fprintf(output, " transId2: 0x%x\n", sig->transId2);
  fprintf(output, " total_len: %u\n", sig->total_len);
  if (len >= ScanFragConf::SignalLength_ext)
    fprintf(output, " activeMask: 0x%x\n", sig->activeMask);
  else
    fprintf(output, " activeMask: 0(not an ext-signal)\n");
  if (len >= ScanFragConf::SignalLength_query)
    fprintf(output, " senderRef = %x\n", sig->senderRef);
  return true;
}<|MERGE_RESOLUTION|>--- conflicted
+++ resolved
@@ -48,7 +48,6 @@
   if (ScanFragReq::getRangeScanFlag(sig->requestInfo)) fprintf(output, "r");
   if (ScanFragReq::getDescendingFlag(sig->requestInfo))
     fprintf(output, "(desc)");
-<<<<<<< HEAD
   if (ScanFragReq::getTupScanFlag(sig->requestInfo))
     fprintf(output, "t");
   if (ScanFragReq::getFirstMatchFlag(sig->requestInfo))
@@ -63,14 +62,6 @@
           ScanFragReq::getAttrLen(sig->requestInfo));
   fprintf(output, " reorg: %u",
           ScanFragReq::getReorgFlag(sig->requestInfo));
-=======
-  if (ScanFragReq::getTupScanFlag(sig->requestInfo)) fprintf(output, "t");
-  if (ScanFragReq::getFirstMatchFlag(sig->requestInfo)) fprintf(output, "f");
-  if (ScanFragReq::getQueryThreadFlag(sig->requestInfo)) fprintf(output, "q");
-  if (ScanFragReq::getNoDiskFlag(sig->requestInfo)) fprintf(output, "(nodisk)");
-  fprintf(output, " attrLen: %u", ScanFragReq::getAttrLen(sig->requestInfo));
-  fprintf(output, " reorg: %u", ScanFragReq::getReorgFlag(sig->requestInfo));
->>>>>>> 2bf0f4a5
   fprintf(output, " corr: %u",
           ScanFragReq::getCorrFactorFlag(sig->requestInfo));
   fprintf(output, " mfrag: %u",
