--- conflicted
+++ resolved
@@ -275,7 +275,6 @@
     Uint32 send_threads;
     Uint32 recv_threads;
   } table[] = {
-<<<<<<< HEAD
     { 0, 0, 0, 0, 0, 0, 0, 1 }, // 1 CPU
     { 1, 0, 0, 0, 0, 0, 0, 2 }, // 2-3 CPUs
     { 2, 1, 0, 2, 0, 0, 0, 1 }, // 4-5 CPUs
@@ -364,96 +363,6 @@
   Uint32 cpu_cnt;
   if (num_cpus == 0)
   {
-=======
-      {0, 0, 0, 0, 0, 0, 0, 1},           // 1 CPU
-      {1, 1, 0, 0, 0, 0, 0, 1},           // 2-3 CPUs
-      {2, 1, 0, 1, 1, 0, 0, 1},           // 4-5 CPUs
-      {3, 1, 0, 2, 2, 0, 0, 1},           // 6-7 CPUs
-      {4, 1, 0, 2, 2, 1, 1, 1},           // 8-9 CPUs
-      {5, 1, 0, 3, 3, 1, 1, 1},           // 10-11 CPUs
-      {6, 1, 1, 3, 3, 2, 1, 1},           // 12-13 CPUs
-      {7, 1, 1, 4, 4, 2, 1, 1},           // 14-15 CPUs
-      {8, 1, 1, 4, 4, 2, 2, 2},           // 16-17 CPUs
-      {9, 1, 1, 5, 5, 2, 2, 2},           // 18-19 CPUs
-      {10, 1, 1, 5, 5, 3, 2, 3},          // 20-21 CPUs
-      {11, 1, 1, 6, 6, 3, 2, 3},          // 22-23 CPUs
-      {12, 1, 1, 6, 6, 4, 3, 3},          // 24-25 CPUs
-      {13, 1, 1, 7, 7, 4, 3, 3},          // 26-27 CPUs
-      {14, 1, 1, 8, 8, 4, 3, 3},          // 28-29 CPUs
-      {15, 1, 1, 8, 8, 5, 3, 4},          // 30-31 CPUs
-      {16, 1, 1, 9, 9, 5, 3, 4},          // 32-35 CPUs
-      {17, 1, 1, 10, 10, 6, 4, 4},        // 36-39 CPUs
-      {18, 1, 1, 12, 12, 6, 4, 4},        // 40-43 CPUs
-      {19, 1, 1, 13, 13, 8, 4, 4},        // 44-47 CPUs
-      {20, 1, 1, 14, 14, 8, 5, 5},        // 48-51 CPUs
-      {21, 1, 1, 16, 16, 8, 5, 5},        // 52-55 CPUs
-      {22, 1, 1, 17, 17, 9, 5, 6},        // 56-59 CPUs
-      {23, 1, 1, 19, 19, 9, 5, 6},        // 60-63 CPUs
-      {24, 1, 1, 20, 20, 10, 6, 6},       // 64-71 CPUs
-      {25, 1, 1, 22, 22, 12, 7, 7},       // 72-79 CPUs
-      {26, 1, 1, 25, 25, 12, 8, 8},       // 80-87 CPUs
-      {27, 1, 1, 27, 27, 14, 9, 9},       // 88-95 CPUs
-      {28, 1, 1, 30, 30, 15, 9, 10},      // 96-103 CPUs
-      {29, 1, 1, 33, 33, 16, 10, 10},     // 104-111 CPUs
-      {30, 1, 1, 36, 36, 17, 10, 11},     // 112-119 CPUs
-      {31, 1, 1, 39, 39, 18, 11, 11},     // 120-127 CPUs
-      {32, 1, 1, 42, 42, 19, 11, 12},     // 128-139 CPUs
-      {33, 1, 1, 46, 46, 21, 12, 13},     // 140-151 CPUs
-      {34, 1, 1, 50, 50, 23, 13, 14},     // 152-163 CPUs
-      {35, 1, 1, 54, 54, 25, 14, 15},     // 164-175 CPUs
-      {36, 1, 1, 58, 58, 27, 15, 16},     // 176-187 CPUs
-      {37, 1, 1, 62, 62, 29, 16, 17},     // 188-199 CPUs
-      {38, 1, 1, 66, 66, 31, 17, 18},     // 200-211 CPUs
-      {39, 1, 1, 70, 70, 33, 18, 19},     // 212-223 CPUs
-      {40, 1, 1, 74, 74, 35, 19, 20},     // 224-239 CPUs
-      {41, 1, 1, 80, 80, 37, 20, 21},     // 240-255 CPUs
-      {42, 1, 1, 86, 86, 39, 21, 22},     // 256-271 CPUs
-      {43, 1, 1, 92, 92, 41, 22, 23},     // 272-287 CPUs
-      {44, 1, 1, 98, 98, 43, 23, 24},     // 288-303 CPUs
-      {45, 1, 1, 104, 104, 45, 24, 25},   // 304-319 CPUs
-      {46, 1, 1, 110, 110, 47, 25, 26},   // 320-335 CPUs
-      {47, 1, 1, 116, 116, 49, 26, 27},   // 336-351 CPUs
-      {48, 1, 1, 122, 122, 51, 27, 28},   // 352-367 CPUs
-      {49, 1, 1, 128, 128, 53, 28, 29},   // 368-383 CPUs
-      {50, 1, 1, 134, 134, 55, 29, 30},   // 384-399 CPUs
-      {51, 1, 1, 140, 140, 57, 30, 31},   // 400-415 CPUs
-      {52, 1, 1, 146, 146, 59, 31, 32},   // 416-431 CPUs
-      {53, 1, 1, 152, 152, 61, 32, 33},   // 432-447 CPUs
-      {54, 1, 1, 158, 158, 63, 33, 34},   // 448-463 CPUs
-      {55, 1, 1, 164, 164, 65, 34, 35},   // 464-479 CPUs
-      {56, 1, 1, 170, 170, 67, 35, 36},   // 480-495 CPUs
-      {57, 1, 1, 176, 176, 69, 36, 37},   // 496-511 CPUs
-      {58, 1, 1, 182, 182, 71, 37, 38},   // 512-527 CPUs
-      {59, 1, 1, 188, 188, 73, 38, 39},   // 528-543 CPUs
-      {60, 1, 1, 194, 194, 75, 39, 40},   // 544-559 CPUs
-      {61, 1, 1, 200, 200, 77, 40, 41},   // 560-575 CPUs
-      {62, 1, 1, 206, 206, 79, 41, 42},   // 576-591 CPUs
-      {63, 1, 1, 212, 212, 81, 42, 43},   // 592-607 CPUs
-      {64, 1, 1, 218, 218, 83, 43, 44},   // 608-623 CPUs
-      {65, 1, 1, 224, 224, 85, 44, 45},   // 624-639 CPUs
-      {66, 1, 1, 230, 230, 87, 45, 46},   // 640-655 CPUs
-      {67, 1, 1, 236, 236, 89, 46, 47},   // 656-671 CPUs
-      {68, 1, 1, 242, 242, 91, 47, 48},   // 672-687 CPUs
-      {69, 1, 1, 248, 248, 93, 48, 49},   // 688-703 CPUs
-      {70, 1, 1, 254, 254, 95, 49, 50},   // 704-719 CPUs
-      {71, 1, 1, 260, 260, 97, 50, 51},   // 720-735 CPUs
-      {72, 1, 1, 266, 266, 99, 51, 52},   // 736-751 CPUs
-      {73, 1, 1, 272, 272, 101, 52, 53},  // 752-767 CPUs
-      {74, 1, 1, 278, 278, 103, 53, 54},  // 768-783 CPUs
-      {75, 1, 1, 284, 284, 105, 54, 55},  // 784-799 CPUs
-      {76, 1, 1, 290, 290, 107, 55, 56},  // 800-815 CPUs
-      {77, 1, 1, 296, 296, 109, 56, 57},  // 816-831 CPUs
-      {78, 1, 1, 302, 302, 111, 57, 58},  // 832-847 CPUs
-      {79, 1, 1, 308, 308, 113, 58, 59},  // 848-863 CPUs
-      {80, 1, 1, 314, 314, 115, 59, 60},  // 864-879 CPUs
-      {81, 1, 1, 320, 320, 117, 60, 61},  // 880-895 CPUs
-      {82, 1, 1, 326, 326, 119, 61, 62},  // 896-911 CPUs
-      {83, 1, 1, 332, 332, 121, 62, 63},  // 912-927 CPUs
-  };
-  Uint32 cpu_cnt;
-  Uint32 num_cpus_per_core;
-  if (num_cpus == 0) {
->>>>>>> 2bf0f4a5
     struct ndb_hwinfo *hwinfo = Ndb_GetHWInfo(false);
     cpu_cnt = hwinfo->cpu_cnt;
     if (cpu_cnt == 0) {
@@ -515,54 +424,25 @@
      * as recover thread, thus we can decrease the amount of recover
      * threads with the amount of LDM threads.
      */
-<<<<<<< HEAD
     g_num_query_threads_per_ldm = 1;
   }
   else
   {
-=======
-    num_cpus_per_core = hwinfo->num_cpu_per_core;
-    if (cpu_cnt >= 16 && cpu_cnt == hwinfo->cpu_cnt_max &&
-        num_cpus_per_core > 2) {
-      if (num_cpus_per_core == 3) {
-        cpu_cnt *= 2;
-        cpu_cnt /= 3;
-        g_num_query_threads_per_ldm = 2;
-      } else {
-        num_cpus_per_core = 4;
-        cpu_cnt /= 2;
-        g_num_query_threads_per_ldm = 3;
-      }
-    } else {
-      num_cpus_per_core = 2;
-      g_num_query_threads_per_ldm = 1;
-    }
-  } else {
->>>>>>> 2bf0f4a5
     cpu_cnt = num_cpus;
   }
 
   require(cpu_cnt > 0);
   Uint32 used_map_id;
-<<<<<<< HEAD
   if (cpu_cnt >= 256)
   {
-=======
-  if (used_cpu_cnt >= 256) {
->>>>>>> 2bf0f4a5
     used_map_id = 42;
     Uint32 extra_map_id = (cpu_cnt - 256) / 16;
     used_map_id += extra_map_id;
     used_map_id = MIN(used_map_id, 83);
-<<<<<<< HEAD
   }
   else
   {
     used_map_id = map_table[cpu_cnt - 1].mapped_id;
-=======
-  } else {
-    used_map_id = map_table[used_cpu_cnt - 1].mapped_id;
->>>>>>> 2bf0f4a5
   }
   main_threads = table[used_map_id].main_threads;
   rep_threads = table[used_map_id].rep_threads;
@@ -576,19 +456,12 @@
 
   recover_threads = cpu_cnt - ldm_threads;
 
-<<<<<<< HEAD
   if (cpu_cnt < 5)
   {
     main_threads = 0;
     recover_threads = 0;
     ldm_threads = 0;
     recv_threads = cpu_cnt;
-=======
-  if (ldm_threads == 0) {
-    // One worker instance of ldm blocks run in main or recv thread
-    require(recover_threads > 0);
-    recover_threads--;
->>>>>>> 2bf0f4a5
   }
 
   Uint32 tot_threads = main_threads;
@@ -626,7 +499,6 @@
   Uint32 rep_threads = 0;
   Uint32 send_threads = 0;
   Uint32 recv_threads = 0;
-<<<<<<< HEAD
   compute_automatic_thread_config(num_cpus,
                                   tc_threads,
                                   ldm_threads,
@@ -653,23 +525,6 @@
                       send_threads);
   for (Uint32 i = 0; i < main_threads; i++)
   {
-=======
-  compute_automatic_thread_config(num_cpus, tc_threads, ldm_threads,
-                                  query_threads, recover_threads, main_threads,
-                                  rep_threads, send_threads, recv_threads);
-  DEB_AUTO_THREAD_CONFIG(
-      ("Auto thread config uses:"
-       " %u LDM threads, "
-       "%u Query threads, "
-       "%u Recover threads, "
-       "%u main threads, "
-       "%u rep threads, "
-       "%u recv threads, "
-       "%u send threads",
-       ldm_threads, query_threads, recover_threads, main_threads, rep_threads,
-       recv_threads, send_threads));
-  for (Uint32 i = 0; i < main_threads; i++) {
->>>>>>> 2bf0f4a5
     add(T_MAIN, realtime, spintime);
   }
   for (Uint32 i = 0; i < rep_threads; i++) {
@@ -699,15 +554,8 @@
   for (Uint32 i = 0; i < tc_threads; i++) {
     add(T_TC, realtime, spintime);
   }
-<<<<<<< HEAD
   if (recover_threads > query_threads)
   {
-=======
-  for (Uint32 i = 0; i < query_threads; i++) {
-    add(T_QUERY, realtime, spintime);
-  }
-  if (recover_threads > query_threads) {
->>>>>>> 2bf0f4a5
     Uint32 num_recover_threads_only = recover_threads - query_threads;
     for (Uint32 i = 0; i < num_recover_threads_only; i++) {
       add(T_RECOVER, realtime, spintime);
@@ -732,7 +580,6 @@
       thread_ldm_type = T_RECV;
     }
     Uint32 num_query_threads_per_ldm = g_num_query_threads_per_ldm;
-<<<<<<< HEAD
     num_rr_groups =
       Ndb_CreateCPUMap(ldm_threads, num_query_threads_per_ldm);
     g_eventLogger->info("Number of RR Groups = %u", num_rr_groups);
@@ -745,42 +592,6 @@
     }
     for (Uint32 i = 0; i < num_database_threads; i++)
     {
-=======
-    num_rr_groups = Ndb_CreateCPUMap(ldm_threads, num_query_threads_per_ldm);
-    DEB_AUTO_THREAD_CONFIG(("Number of RR Groups = %u", num_rr_groups));
-    Uint32 next_cpu_id = Ndb_GetFirstCPUInMap();
-    Uint32 query_instance = 0;
-    for (Uint32 i = 0; i < ldm_threads; i++) {
-      require(next_cpu_id != Uint32(RNIL));
-      m_threads[T_LDM][i].m_bind_no = next_cpu_id;
-      m_threads[T_LDM][i].m_bind_type = T_Thread::B_CPU_BIND;
-      next_cpu_id = Ndb_GetNextCPUInMap(next_cpu_id);
-      m_threads[T_LDM][i].m_core_bind = true;
-      for (Uint32 j = 0; j < num_query_threads_per_ldm; j++) {
-        require(next_cpu_id != Uint32(RNIL));
-        m_threads[T_QUERY][query_instance].m_bind_no = next_cpu_id;
-        m_threads[T_QUERY][query_instance].m_bind_type = T_Thread::B_CPU_BIND;
-        m_threads[T_QUERY][query_instance].m_core_bind = true;
-        next_cpu_id = Ndb_GetNextCPUInMap(next_cpu_id);
-        query_instance++;
-      }
-    }
-    for (Uint32 i = 0; i < tc_threads; i++) {
-      require(next_cpu_id != Uint32(RNIL));
-      m_threads[T_TC][i].m_bind_no = next_cpu_id;
-      m_threads[T_TC][i].m_bind_type = T_Thread::B_CPU_BIND;
-      m_threads[T_TC][i].m_core_bind = true;
-      next_cpu_id = Ndb_GetNextCPUInMap(next_cpu_id);
-    }
-    for (Uint32 i = 0; i < send_threads; i++) {
-      require(next_cpu_id != Uint32(RNIL));
-      m_threads[T_SEND][i].m_bind_no = next_cpu_id;
-      m_threads[T_SEND][i].m_bind_type = T_Thread::B_CPU_BIND;
-      m_threads[T_SEND][i].m_core_bind = true;
-      next_cpu_id = Ndb_GetNextCPUInMap(next_cpu_id);
-    }
-    for (Uint32 i = 0; i < recv_threads; i++) {
->>>>>>> 2bf0f4a5
       require(next_cpu_id != Uint32(RNIL));
       m_threads[thread_ldm_type][i].m_bind_no = next_cpu_id;
       m_threads[thread_ldm_type][i].m_bind_type = T_Thread::B_CPU_BIND;
@@ -802,7 +613,6 @@
       }
       next_cpu_id = Ndb_GetNextCPUInMap(next_cpu_id);
     }
-<<<<<<< HEAD
     for (Uint32 i = 0; i < num_database_threads; i++)
     {
       Uint32 my_cpu_id = m_threads[thread_ldm_type][i].m_bind_no;
@@ -831,16 +641,6 @@
     max_threads = MAX(max_threads, recv_threads);
     for (Uint32 i = 0; i < max_threads; i++)
     {
-=======
-    for (Uint32 i = 0; i < main_threads; i++) {
-      require(next_cpu_id != Uint32(RNIL));
-      m_threads[T_MAIN][i].m_bind_no = next_cpu_id;
-      m_threads[T_MAIN][i].m_bind_type = T_Thread::B_CPU_BIND;
-      m_threads[T_MAIN][i].m_core_bind = true;
-      next_cpu_id = Ndb_GetNextCPUInMap(next_cpu_id);
-    }
-    for (Uint32 i = 0; i < rep_threads; i++) {
->>>>>>> 2bf0f4a5
       require(next_cpu_id != Uint32(RNIL));
       if (tc_count < tc_threads)
       {
@@ -1418,7 +1218,6 @@
       return -1;
     }
     if (values[IX_NOSEND].found &&
-<<<<<<< HEAD
         !(type == T_LDM ||
           type == T_TC ||
           type == T_RECV ||
@@ -1428,10 +1227,6 @@
     {
       m_err_msg.assfmt("Can only set nosend on main, ldm, tc, recv and rep"
                        " threads");
-=======
-        !(type == T_LDM || type == T_TC || type == T_MAIN || type == T_REP)) {
-      m_err_msg.assfmt("Can only set nosend on main, ldm, tc and rep threads");
->>>>>>> 2bf0f4a5
       return -1;
     }
     if (values[IX_THREAD_PRIO].found && type == T_IXBLD) {
