--- conflicted
+++ resolved
@@ -1,9 +1,6 @@
 /*
    Copyright (c) 2003, 2023, Oracle and/or its affiliates.
-<<<<<<< HEAD
    Copyright (c) 2022, 2023, Hopsworks and/or its affiliates.
-=======
->>>>>>> 057f5c95
 
    This program is free software; you can redistribute it and/or modify
    it under the terms of the GNU General Public License, version 2.0,
@@ -349,18 +346,6 @@
     return false;
   }
 
-<<<<<<< HEAD
-  if (hostname && hostname[0] != 0 &&
-      !SocketServer::tryBind(0, false, hostname)) {
-    BaseString::snprintf(buf, 255,
-                         "The hostname this node should have according "
-                         "to the configuration does not match a local "
-                         "interface. Attempt to bind '%s' "
-                         "failed with error: %d '%s'",
-                         hostname, errno, strerror(errno));
-    setError(CR_ERROR, buf);
-    return false;
-=======
   if (hostname && hostname[0] != 0) {
     ndb_sockaddr addr;
     if (Ndb_getAddr(&addr, hostname))
@@ -384,7 +369,6 @@
       setError(CR_ERROR, buf);
       return false;
     }
->>>>>>> 057f5c95
   }
 
   /**
@@ -407,11 +391,7 @@
 
     ndb_sockaddr addr(port);
     char msg[150];
-<<<<<<< HEAD
-    if (!SocketServer::tryBind(port, false, nullptr, msg, sizeof(msg))) {
-=======
     if (!SocketServer::tryBind(addr, msg, sizeof(msg))) {
->>>>>>> 057f5c95
       BaseString::snprintf(buf, 255,
                            "Mgmd node is started on port that is "
                            "already in use. Attempt to bind '*:%d' "
