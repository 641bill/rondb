/*
   Copyright (c) 2013, 2021, Oracle and/or its affiliates.
   Copyright (c) 2021, 2022, Logical Clocks and/or its affiliates.

   This program is free software; you can redistribute it and/or modify
   it under the terms of the GNU General Public License, version 2.0,
   as published by the Free Software Foundation.

   This program is also distributed with certain software (including
   but not limited to OpenSSL) that is licensed under separate terms,
   as designated in a particular file or component or in included license
   documentation.  The authors of MySQL hereby grant you an additional
   permission to link the program and your derivative works with the
   separately licensed software that they have included with MySQL.

   This program is distributed in the hope that it will be useful,
   but WITHOUT ANY WARRANTY; without even the implied warranty of
   MERCHANTABILITY or FITNESS FOR A PARTICULAR PURPOSE.  See the
   GNU General Public License, version 2.0, for more details.

   You should have received a copy of the GNU General Public License
   along with this program; if not, write to the Free Software
   Foundation, Inc., 51 Franklin St, Fifth Floor, Boston, MA 02110-1301  USA */

#include "util/require.h"
#include <NdbHW.hpp>
#include <UtilBuffer.hpp>
#include <File.hpp>
#include <NdbTick.h>
#include <NdbThread.h>
#include <ndb_limits.h>
#include <stdio.h>
#include "../src/common/util/parse_mask.hpp"
#include <iostream>
#include <thread>

//#define DEBUG_HW(arglist) do { fprintf arglist ; } while (0)
#define DEBUG_HW(arglist) do { } while(0)

#ifdef HAVE_UNISTD_H
#include <unistd.h>
#endif

static int inited = 0;
static int initres = 0;

static Uint32 ncpu = 0;
static Uint64 ticks_per_us = 0;

static struct ndb_hwinfo *g_ndb_hwinfo = nullptr;

static Uint32 *g_first_l3_cache = nullptr;
static Uint32 *g_first_virt_l3_cache = nullptr;
static Uint32 *g_num_l3_cpus = nullptr;
static Uint32 *g_num_l3_cpus_online = nullptr;
static Uint32 *g_num_virt_l3_cpus = nullptr;

/**
 * initialize list of cpu
 */
static int init_hwinfo(struct ndb_hwinfo *);
static int init_cpudata(struct ndb_hwinfo *);
static struct ndb_hwinfo *Ndb_SetHWInfo();
static void Ndb_FreeHWInfo();
static int Ndb_ReloadCPUData(struct ndb_hwinfo *);
static int Ndb_ReloadHWInfo(struct ndb_hwinfo *);
static int NdbHW_Init_platform();
static void NdbHW_End_platform();

int NdbHW_Init()
{
  /**
   * This function is called at startup of process.
   */
  if (inited)
  {
    return initres;
  }

  inited = 1;
  initres = -1;

  g_ndb_hwinfo = nullptr;
#ifdef _SC_NPROCESSORS_CONF
  {
    long tmp = sysconf(_SC_NPROCESSORS_CONF);
    if (tmp < 0)
    {
      perror("sysconf(_SC_NPROCESSORS_CONF) returned error");
      abort();
    }
    else
    {
      ncpu = (Uint32) tmp;
    }
  }
#elif _WIN32
  ncpu = GetActiveProcessorCount(ALL_PROCESSOR_GROUPS);
#else
  ncpu = std::thread::hardware_concurrency();
#endif
  if (ncpu == 0)
  {
    perror("ncpu == 0");
    abort();
  }

  ticks_per_us = 0;
#if defined (HAVE_LINUX_SCHEDULING)
#ifdef _SC_CLK_TCK
  long sct = sysconf(_SC_CLK_TCK);
  if (sct <= 0)
  {
    perror("sysconf(_SC_CLK_TCK) failed!");
    abort();
  }
  else
  {
    ticks_per_us = Uint64(1000000) / Uint64(sct);
  }
#endif
  if (ticks_per_us == 0)
  {
    perror("ticks_per_us == 0");
    abort();
  }
#endif
  if (NdbHW_Init_platform() != 0)
  {
    perror("Failed NdbHW_Init_platform()");
    abort();
  }
  if ((Ndb_SetHWInfo()) == nullptr)
  {
    return -1;
  }
  initres = 0;
  return 0;
}

void NdbHW_End()
{
  /**
   * This function is called at shutdown of process.
   */
  if (inited)
  {
    NdbHW_End_platform();
    ncpu = 0;
    inited = 0;
    initres = 0;
    Ndb_FreeHWInfo();
    free(g_first_l3_cache);
    free(g_first_virt_l3_cache);
    free(g_num_l3_cpus);
    free(g_num_l3_cpus_online);
    free(g_num_virt_l3_cpus);
    g_first_l3_cache = nullptr;
    g_first_virt_l3_cache = nullptr;
    g_num_l3_cpus = nullptr;
    g_num_virt_l3_cpus = nullptr;
    g_num_l3_cpus_online = nullptr;
  }
}

void
Ndb_GetCoreCPUIds(Uint32 cpu_id, Uint32 *cpu_ids, Uint32 &num_cpus)
{
  struct ndb_hwinfo *hwinfo = g_ndb_hwinfo;
  require(hwinfo->is_cpuinfo_available);
  require(hwinfo->cpu_info[cpu_id].virt_l3_used);
  if (cpu_id >= hwinfo->cpu_cnt_max)
  {
    perror("CPU out of bounds in Ndb_GetCoreCPUIds");
    abort();
  }
  if (hwinfo->cpu_cnt == 1)
  {
    cpu_ids[0] = cpu_id;
    num_cpus = 1;
    return;
  }
  Uint32 loop_count = 0;
  /* Search backwards in the virtual L3 cache group this CPU belongs to */
  Uint32 first_cpu_id = cpu_id;
  Uint32 cpu_id_index = 0;
  while (hwinfo->cpu_info[first_cpu_id].prev_virt_l3_cpu_map != RNIL)
  {
    first_cpu_id = hwinfo->cpu_info[first_cpu_id].prev_virt_l3_cpu_map;
    cpu_id_index++;
    loop_count++;
    require(loop_count < 10000);
  }
  Uint32 num_cpus_per_group = hwinfo->num_cpus_per_group;
  Uint32 start_cpu_index = cpu_id_index - (cpu_id_index % num_cpus_per_group);
  Uint32 next_cpu = first_cpu_id;
  for (Uint32 i = 0; i < start_cpu_index; i++)
  {
    next_cpu = hwinfo->cpu_info[next_cpu].next_virt_l3_cpu_map;
    loop_count++;
    require(loop_count < 10000);
  }
  Uint32 num_cpu_index = 0;
  for (Uint32 i = 0; i < num_cpus_per_group; i++)
  {
    if (next_cpu == RNIL)
    {
      break;
    }
    cpu_ids[num_cpu_index++] = next_cpu;
    next_cpu = hwinfo->cpu_info[next_cpu].next_virt_l3_cpu_map;
    loop_count++;
    require(loop_count < 10000);
  }
  require(num_cpu_index > 0);
  num_cpus = num_cpu_index;
}

void
Ndb_SetVirtL3CPU(Uint32 cpu_id)
{
  require(cpu_id < g_ndb_hwinfo->cpu_cnt_max);
  g_ndb_hwinfo->cpu_info[cpu_id].virt_l3_used = 1;
}

void
Ndb_SetOnlineAsVirtL3CPU()
{
  for (Uint32 cpu_id = 0; cpu_id < g_ndb_hwinfo->cpu_cnt_max; cpu_id++)
  {
    g_ndb_hwinfo->cpu_info[cpu_id].virt_l3_used =
      g_ndb_hwinfo->cpu_info[cpu_id].online;
  }
}

Uint32
Ndb_GetRRGroups(Uint32 ldm_threads)
{
  return (ldm_threads + MAX_RR_GROUP_SIZE) / MAX_RR_GROUP_SIZE;
}

Uint32
Ndb_GetFirstCPUInMap()
{
  return g_ndb_hwinfo->first_cpu_map;
}

Uint32
Ndb_GetNextCPUInMap(Uint32 cpu_id)
{
  require(cpu_id < g_ndb_hwinfo->cpu_cnt_max);
  return g_ndb_hwinfo->cpu_info[cpu_id].next_cpu_map;
}

static void
create_prev_list(struct ndb_hwinfo *hwinfo)
{
  Uint32 loop_count = 0;
  for (Uint32 i = 0; i < hwinfo->num_virt_l3_caches; i++)
  {
    Uint32 prev_cpu = RNIL;
    Uint32 next_cpu = g_first_virt_l3_cache[i];
    loop_count++;
    while (next_cpu != RNIL)
    {
      loop_count++;
      hwinfo->cpu_info[next_cpu].prev_virt_l3_cpu_map = prev_cpu;
      prev_cpu = next_cpu;
      next_cpu = hwinfo->cpu_info[next_cpu].next_virt_l3_cpu_map;
      require(loop_count < 10000);
    }
    require(loop_count < 10000);
  }
}
static void
create_cpu_list(struct ndb_hwinfo *hwinfo,
                Uint32 num_cpus_per_ldm_group,
                Uint32 num_rr_groups,
                Uint32 num_ldm_instances)
{
  Uint32 found_ldm_groups = 0;
  Uint32 prev_cpu = RNIL;
  Uint32 next_cpu = RNIL;
  Uint32 all_groups = hwinfo->num_virt_l3_caches;
  Uint32 current_groups = num_rr_groups > 0 ? num_rr_groups : all_groups;
  bool found = false;
  Uint32 first_virt_l3_cache[MAX_NUM_CPUS];
  for (Uint32 i = 0; i < hwinfo->num_virt_l3_caches; i++)
  {
    first_virt_l3_cache[i] = g_first_virt_l3_cache[i];
  }
  do
  {
    found = false;
    for (Uint32 i = 0; i < current_groups; i++)
    {
      for (Uint32 j = 0; j < num_cpus_per_ldm_group; j++)
      {
        next_cpu = first_virt_l3_cache[i];
        if (next_cpu == RNIL)
        {
          break;
        }
        found = true;
        if (prev_cpu != RNIL)
        {
          hwinfo->cpu_info[prev_cpu].next_cpu_map = next_cpu;
        }
        else
        {
          hwinfo->first_cpu_map = next_cpu;
        }
        prev_cpu = next_cpu;
        first_virt_l3_cache[i] =
          hwinfo->cpu_info[next_cpu].next_virt_l3_cpu_map;
        hwinfo->cpu_info[next_cpu].next_cpu_map = RNIL;
      }
      if (next_cpu == RNIL)
      {
        require(found_ldm_groups >= num_ldm_instances);
      }
      else
      {
        found_ldm_groups++;
        if (found_ldm_groups == num_ldm_instances)
        {
          /**
           * We have setup all LDM and Query instances, now we can process the
           * remainder without the same level of checks and looping through all
           * groups.
           */
          current_groups = all_groups;
        }
      }
    }
  } while (found);
  return;
}

static Uint32
find_largest_virt_l3_group(struct ndb_hwinfo *hwinfo, Uint32 first_group)
{
  Uint32 max_id = RNIL;
  Uint32 max_size = 0;
  for (Uint32 i = first_group; i < hwinfo->num_virt_l3_caches; i++)
  {
    if (g_num_virt_l3_cpus[i] > max_size)
    {
      max_id = i;
      max_size = g_num_virt_l3_cpus[i];
    }
  }
  return max_id;
}

static void
swap_virt_l3_caches(Uint32 largest_id, Uint32 curr_pos)
{
  Uint32 largest_size = g_num_virt_l3_cpus[largest_id];
  Uint32 largest_first = g_first_virt_l3_cache[largest_id];
  Uint32 curr_size = g_num_virt_l3_cpus[curr_pos];
  Uint32 curr_first = g_first_virt_l3_cache[curr_pos];
  g_first_virt_l3_cache[largest_id] = curr_first;
  g_first_virt_l3_cache[curr_pos] = largest_first;
  g_num_virt_l3_cpus[largest_id] = curr_size;
  g_num_virt_l3_cpus[curr_pos] = largest_size;
}

static void
sort_virt_l3_caches(struct ndb_hwinfo *hwinfo)
{
  if (hwinfo->num_virt_l3_caches > 1)
  {
    for (Uint32 i = 0; i < hwinfo->num_virt_l3_caches - 1; i++)
    {
      Uint32 largest_id = find_largest_virt_l3_group(hwinfo, i);
      if (largest_id != i && largest_id != RNIL)
      {
        swap_virt_l3_caches(largest_id, i);
      }
    }
  }
}

static void create_init_virt_l3_cache_list(struct ndb_hwinfo *hwinfo)
{
  Uint32 num_l3_caches = hwinfo->num_shared_l3_caches;
  Uint32 virt_l3_cache_index = 0;
  for (Uint32 i = 0; i < num_l3_caches; i++)
  {
    bool found = false;
    Uint32 num_cpus = g_num_l3_cpus[i];
    Uint32 next_cpu = g_first_l3_cache[i];
    Uint32 prev_cpu = RNIL;
    Uint32 count = 0;
    for (Uint32 j = 0; j < num_cpus; j++)
    {
      if (hwinfo->cpu_info[next_cpu].virt_l3_used)
      {
        count++;
        if (found)
        {
          hwinfo->cpu_info[prev_cpu].next_virt_l3_cpu_map = next_cpu;
        }
        else
        {
          found = true;
          g_first_virt_l3_cache[virt_l3_cache_index] = next_cpu;
        }
        hwinfo->cpu_info[next_cpu].next_virt_l3_cpu_map = RNIL;
        prev_cpu = next_cpu;
      }
      next_cpu = hwinfo->cpu_info[next_cpu].next_l3_cpu_map;
    }
    require(next_cpu == RNIL);
    if (count > 0)
    {
      g_num_virt_l3_cpus[virt_l3_cache_index] = count;
      virt_l3_cache_index++;
    }
  }
  hwinfo->num_virt_l3_caches = virt_l3_cache_index;
}


/* Create lists of CPUs connected to a certain L3 cache */
static int
create_l3_cache_list(struct ndb_hwinfo *hwinfo)
{
  g_first_l3_cache = (Uint32*)
    malloc(sizeof(Uint32) * hwinfo->num_shared_l3_caches);
  g_num_l3_cpus = (Uint32*)
    malloc(sizeof(Uint32) * hwinfo->num_shared_l3_caches);
  g_num_l3_cpus_online = (Uint32*)
    malloc(sizeof(Uint32) * hwinfo->num_shared_l3_caches);

  Uint32 cpu_cnt_max = hwinfo->cpu_cnt_max;
  Uint32 max_virt_l3_groups = cpu_cnt_max;
  g_first_virt_l3_cache = (Uint32*)
    malloc(sizeof(Uint32) * max_virt_l3_groups);
  g_num_virt_l3_cpus = (Uint32*)
    malloc(sizeof(Uint32) * max_virt_l3_groups);

  if (g_first_virt_l3_cache == nullptr ||
      g_num_virt_l3_cpus == nullptr ||
      g_first_l3_cache == nullptr ||
      g_num_l3_cpus == nullptr ||
      g_num_l3_cpus_online == nullptr)

  {
    perror("malloc failed");
    abort();
    return -1;
  }
  if (hwinfo->num_shared_l3_caches == 0)
  {
    perror("No L3 cache group");
    abort();
    return -1;
  }
  for (Uint32 i = 0; i < ncpu; i++)
  {
    hwinfo->cpu_info[i].next_l3_cpu_map = RNIL;
    hwinfo->cpu_info[i].in_l3_cache_list = false;
  }
  for (Uint32 l3_cache_id = 0;
       l3_cache_id < hwinfo->num_shared_l3_caches;
       l3_cache_id++)
  {
    g_first_l3_cache[l3_cache_id] = RNIL;
    Uint32 prev_cpu_id = RNIL;
    Uint32 found = 0;
    Uint32 found_online = 0;
    for (Uint32 cpu_id = 0; cpu_id < ncpu; cpu_id++)
    {
      if (hwinfo->cpu_info[cpu_id].l3_cache_id == l3_cache_id &&
          hwinfo->cpu_info[cpu_id].in_l3_cache_list == false)
      {
        if (found == 0)
        {
          g_first_l3_cache[l3_cache_id] = cpu_id;
          prev_cpu_id = cpu_id;
        }
        else
        {
          require(prev_cpu_id != RNIL);
          hwinfo->cpu_info[prev_cpu_id].next_l3_cpu_map = cpu_id;
          prev_cpu_id = cpu_id;
        }
        hwinfo->cpu_info[cpu_id].in_l3_cache_list = true;
        found++;
        if (hwinfo->cpu_info[cpu_id].online)
        {
          found_online++;
        }
        Uint32 core_id = hwinfo->cpu_info[cpu_id].core_id;
        for (Uint32 i = cpu_id + 1; i < ncpu; i++)
        {
          if (hwinfo->cpu_info[i].core_id == core_id &&
              hwinfo->cpu_info[i].l3_cache_id == l3_cache_id)
          {
            require(prev_cpu_id != RNIL);
            require(hwinfo->cpu_info[i].in_l3_cache_list == false);
            hwinfo->cpu_info[prev_cpu_id].next_l3_cpu_map = i;
            hwinfo->cpu_info[i].in_l3_cache_list = true;
            prev_cpu_id = i;
            found++;
            if (hwinfo->cpu_info[i].online)
            {
              found_online++;
            }
          }
        }
      }
    }
    g_num_l3_cpus[l3_cache_id] = found;
    g_num_l3_cpus_online[l3_cache_id] = found_online;
    DEBUG_HW((stderr,
              "%u CPUs found and %u CPUs online in L3 cache group %u\n",
              found,
              found_online,
              l3_cache_id));
  }
  return 0;
}

static bool
check_if_virt_l3_cache_will_be_ok(struct ndb_hwinfo *hwinfo,
                                  Uint32 group_size,
                                  Uint32 num_groups,
                                  Uint32 num_ldm_instances,
                                  Uint32 ldm_group_size)
{
  Uint32 count_full_groups_found = 0;
  Uint32 count_non_full_groups_found = 0;
  Uint32 full_group_size = group_size * ldm_group_size;
  Uint32 non_full_group_size = (group_size - 1) * ldm_group_size;
  DEBUG_HW((stderr,
            "full group size: %u, non full group size: %u"
            ", ldm group size: %u\n",
            full_group_size,
            non_full_group_size,
            ldm_group_size));
  for (Uint32 i = 0; i < hwinfo->num_virt_l3_caches; i++)
  {
    Uint32 num_cpus_in_group = g_num_virt_l3_cpus[i];
    DEBUG_HW((stderr,
              "num_cpus %u in group %u\n",
              num_cpus_in_group, i));
    while (num_cpus_in_group >= full_group_size)
    {
      num_cpus_in_group -= full_group_size;
      count_full_groups_found++;
    }
    if (num_cpus_in_group >= non_full_group_size)
    {
      count_non_full_groups_found++;
    }
  }
  DEBUG_HW((stderr,
            "Full groups: %u, Non-full groups: %u\n",
            count_full_groups_found,
            count_non_full_groups_found));
  /* Only count non full groups up until the searched number of groups */
  count_non_full_groups_found = MIN(count_non_full_groups_found,
                                    (num_groups - count_full_groups_found));
  Uint32 tot_ldm_groups_found =
    count_full_groups_found * group_size +
    count_non_full_groups_found * (group_size - 1);
  DEBUG_HW((stderr,
            "Total LDM groups found: %u\n", tot_ldm_groups_found));
  return (tot_ldm_groups_found >= num_ldm_instances);
}

static bool
check_if_virt_l3_cache_is_ok(struct ndb_hwinfo *hwinfo,
                             Uint32 group_size,
                             Uint32 num_groups,
                             Uint32 num_ldm_instances,
                             Uint32 ldm_group_size)
{
  Uint32 count_full_groups_found = 0;
  Uint32 count_non_full_groups_found = 0;
  Uint32 full_group_size = group_size * ldm_group_size;
  Uint32 non_full_group_size = (group_size - 1) * ldm_group_size;
  for (Uint32 i = 0; i < hwinfo->num_virt_l3_caches; i++)
  {
    Uint32 num_cpus_in_group = g_num_virt_l3_cpus[i];
    if (num_cpus_in_group >= full_group_size)
    {
      count_full_groups_found++;
    }
    else if (num_cpus_in_group >= non_full_group_size)
    {
      count_non_full_groups_found++;
    }
  }
  count_non_full_groups_found = MIN(count_non_full_groups_found,
                                    (num_groups - count_full_groups_found));
  Uint32 tot_ldm_groups_found =
    count_full_groups_found * group_size +
    count_non_full_groups_found * (group_size - 1);
  DEBUG_HW((stderr,
            "Total LDM groups found: %u\n", tot_ldm_groups_found));
  return (tot_ldm_groups_found >= num_ldm_instances);
}


static void
merge_virt_l3_cache_list(struct ndb_hwinfo *hwinfo,
                         Uint32 largest_list,
                         Uint32 second_largest_list,
                         Uint32 min_group_size,
                         Uint32 ldm_group_size)
{
  DEBUG_HW((stderr,
            "merge_virt_l3_cache_list, "
            " into group %u from group %u, "
            " min_group_size: %u, ldm_group_size: %u\n",
            largest_list,
            second_largest_list,
            min_group_size,
            ldm_group_size));
  /**
   * Merge first list at end of second list. Make second list as long
   * as the minimum group size, but not larger than that to avoid
   * having to later split the group once more. Place the entries from
   * the first list at the end of the second list.
   *
   * Move last entry into removed entry if not removed entry was the
   * last entry.
   */
  Uint32 group_size = ldm_group_size * min_group_size;
  Uint32 num_cpus_in_first_list = g_num_virt_l3_cpus[largest_list];
  Uint32 first_cpu_next = g_first_virt_l3_cache[largest_list];
  Uint32 last_cpu_first;
  do
  {
    last_cpu_first = first_cpu_next;
    first_cpu_next = hwinfo->cpu_info[first_cpu_next].next_virt_l3_cpu_map;
  } while (first_cpu_next != RNIL);
  Uint32 first_in_sec_cpu_list = g_first_virt_l3_cache[second_largest_list];
  Uint32 max_moved_cpus = group_size - num_cpus_in_first_list;
  Uint32 moved_cpus = 0;
  DEBUG_HW((stderr,
            "max_moved_cpus: %u\n", max_moved_cpus));
  for (Uint32 i = 0; i < max_moved_cpus; i++)
  {
    if (first_in_sec_cpu_list != RNIL)
    {
      moved_cpus++;
      hwinfo->cpu_info[last_cpu_first].next_virt_l3_cpu_map =
        first_in_sec_cpu_list;
      last_cpu_first = first_in_sec_cpu_list;
      first_in_sec_cpu_list =
        hwinfo->cpu_info[first_in_sec_cpu_list].next_virt_l3_cpu_map;
      hwinfo->cpu_info[last_cpu_first].next_virt_l3_cpu_map = RNIL;
    }
    else
    {
      break;
    }
  }
  g_first_virt_l3_cache[second_largest_list] = first_in_sec_cpu_list;
  g_num_virt_l3_cpus[largest_list] += moved_cpus;
  g_num_virt_l3_cpus[second_largest_list] -= moved_cpus;

  require(((g_num_virt_l3_cpus[second_largest_list] == 0) &&
           (first_in_sec_cpu_list == RNIL)) ||
          ((g_num_virt_l3_cpus[second_largest_list] != 0) &&
           (first_in_sec_cpu_list != RNIL)));

  Uint32 num_virt_l3_caches = hwinfo->num_virt_l3_caches - 1;
  if (first_in_sec_cpu_list == RNIL &&
      g_first_virt_l3_cache[num_virt_l3_caches] != RNIL)
  {
    /* We move last item which isn't empty into the removed slot */
    g_first_virt_l3_cache[second_largest_list] =
      g_first_virt_l3_cache[num_virt_l3_caches];
    g_num_virt_l3_cpus[second_largest_list] = g_num_virt_l3_cpus[num_virt_l3_caches];
    hwinfo->num_virt_l3_caches = num_virt_l3_caches;
  }
  else if (first_in_sec_cpu_list == RNIL)
  {
    hwinfo->num_virt_l3_caches = num_virt_l3_caches;
  }
}

static void
split_group(struct ndb_hwinfo *hwinfo,
            Uint32 split_group_id,
            Uint32 check_group_size)
{
  /**
   * Removed group_size CPUs from the choosen group (which is the largest
   * group still existing). Place the removed group at the last position
   * in the array of L3 cache groups. The original is kept in its original
   * position with the first group_size CPUs removed to the new list.
   * Increment number of virtual L3 caches.
   */
  g_num_virt_l3_cpus[hwinfo->num_virt_l3_caches] =
    g_num_virt_l3_cpus[split_group_id] - check_group_size;
  g_num_virt_l3_cpus[split_group_id] = check_group_size;
  Uint32 next_cpu = g_first_virt_l3_cache[split_group_id];
  Uint32 prev_cpu = RNIL;
  for (Uint32 i = 0; i < check_group_size; i++)
  {
    prev_cpu = next_cpu;
    next_cpu = hwinfo->cpu_info[next_cpu].next_virt_l3_cpu_map;
  }
  require(next_cpu != RNIL);
  require(prev_cpu != RNIL);
  Uint32 last_group_id = hwinfo->num_virt_l3_caches;
  g_first_virt_l3_cache[last_group_id] = next_cpu;
  hwinfo->cpu_info[prev_cpu].next_virt_l3_cpu_map = RNIL;
  hwinfo->num_virt_l3_caches++;
}

static void
adjust_rr_group_sizes(struct ndb_hwinfo *hwinfo,
                      Uint32 num_rr_groups,
                      Uint32 ldm_group_size,
                      Uint32 num_ldm_instances)
{
  if(num_rr_groups == 0)
    return;
  Uint32 group_size =
    (num_ldm_instances + (num_rr_groups - 1)) / num_rr_groups;
  Uint32 non_full_groups =
    (group_size * num_rr_groups) - num_ldm_instances;
  Uint32 full_groups = num_rr_groups - non_full_groups;
  require(full_groups > 0);
  for (Uint32 i = 0; i < num_rr_groups; i++)
  {
    Uint32 check_group_size = group_size * ldm_group_size;
    if (i >= full_groups)
    {
      check_group_size = (group_size - 1) * ldm_group_size;
    }
    if (g_num_virt_l3_cpus[i] > check_group_size)
    {
      split_group(hwinfo,
                  i,
                  check_group_size);
    }
  }
}

static bool
split_virt_l3_cache_list(struct ndb_hwinfo *hwinfo,
                         Uint32 group_size,
                         Uint32 ldm_group_size)
{
  DEBUG_HW((stderr,
            "split_virt_l3_cache_list\n"));
  Uint32 check_group_size = group_size * ldm_group_size;
  Uint32 largest_group_size = 0;
  Uint32 largest_group_id = RNIL;
  for (Uint32 i = 0; i < hwinfo->num_virt_l3_caches; i++)
  {
    if (g_num_virt_l3_cpus[i] > largest_group_size)
    {
      largest_group_id = i;
      largest_group_size = g_num_virt_l3_cpus[i];
    }
  }
  if (largest_group_size <= check_group_size)
  {
    return false;
  }
  DEBUG_HW((stderr,
            "Split Group[%u] = %u\n",
            largest_group_id,
            largest_group_size));
  split_group(hwinfo,
              largest_group_id,
              check_group_size);
  return true;
}

static bool
create_min_virt_l3_cache_list(struct ndb_hwinfo *hwinfo,
                              Uint32 min_group_size,
                              Uint32 ldm_group_size)
{
  if (hwinfo->num_virt_l3_caches == 1)
  {
    return false;
  }
  Uint32 largest_group_id = RNIL;
  Uint32 largest_group_size = 0;
  Uint32 group_size = ldm_group_size * min_group_size;
  DEBUG_HW((stderr,
            "create_min_virt_l3_cache_list\n"));
  DEBUG_HW((stderr,
            "Min Group size is: %u\n", group_size));
  /**
   * When we arrive here, no groups should be larger than the min_group_size
   * and at least two groups still exists that we can create into a new merged
   * group. This new merged group might not be of minimum and the combined
   * group should never be created bigger than the minimum group size.
   */
  for (Uint32 i = 0; i < hwinfo->num_virt_l3_caches; i++)
  {
    DEBUG_HW((stderr,
              "Group[%u]: %u\n", i, g_num_virt_l3_cpus[i]));
    if (g_num_virt_l3_cpus[i] < group_size &&
        g_num_virt_l3_cpus[i] > largest_group_size)
    {
      largest_group_size = g_num_virt_l3_cpus[i];
      largest_group_id = i;
    }
  }
  require(largest_group_id != RNIL);
  Uint32 sec_largest_group_id = RNIL;
  Uint32 sec_largest_group_size = 0;
  for (Uint32 i = 0; i < hwinfo->num_virt_l3_caches; i++)
  {
    if (i != largest_group_id &&
        g_num_virt_l3_cpus[i] < group_size &&
        g_num_virt_l3_cpus[i] > sec_largest_group_size)
    {
      sec_largest_group_size = g_num_virt_l3_cpus[i];
      sec_largest_group_id = i;
    }
  }
  DEBUG_HW((stderr,
            "Largest Group[%u] = %u: SL Group[%u] = %u to be merged\n",
             largest_group_id,
             largest_group_size,
             sec_largest_group_id,
             sec_largest_group_size));
  require(sec_largest_group_id != RNIL);
  merge_virt_l3_cache_list(hwinfo,
                           largest_group_id,
                           sec_largest_group_id,
                           min_group_size,
                           ldm_group_size);
  return true;
}


/**
 * We enter this function with the real map of L3 caches.
 * We try to create a virtual L3 cache list based on this.
 * This means that if some L3 cache group is too small,
 * we will merge it with another small group.
 * If the number of CPUs in the L3 cache group is too
 * high we divide it into a number of smaller L3 cache
 * groups.
 */
static int
create_virt_l3_cache_list(struct ndb_hwinfo *hwinfo,
                          Uint32 optimal_group_size,
                          Uint32 optimal_num_ldm_groups,
                          Uint32 min_group_size,
                          Uint32 max_num_groups,
                          Uint32 ldm_group_size,
                          Uint32 num_ldm_instances)
{
  create_init_virt_l3_cache_list(hwinfo);
  if(num_ldm_instances == 0 && max_num_groups == 0)
    return 0;

  /**
   * We start by attempting to create a number of L3 cache groups
   * that all can contain the optimum sized groups. As soon as we find
   * enough of those we complete our search.
   *
   * If we can't find enough we will split the largest L3 cache group
   * into two groups. We will however only split of the largest
   * group will be split into at least two groups of optimal size.
   *
   * The function check_if_virt_l3_cache_will_be_ok checks if we can
   * create enough optimally sized groups, if we can't we step down
   * one step and try again. The last check is at the minimum sized
   * groups. If this step doesn't work we will still go through and
   * split L3 cache groups until there are no groups larger than the
   * minimum size.
   *
   * The final step is to start merging smaller groups such that they
   * can be of at least minimum group size. This step creates groups
   * that span more than one L3 cache group. This is not desirable
   * and is thus the last step when nothing else works to create a
   * set of minimally sized groups.
   */
  bool found_group_size = false;
  Uint32 used_group_size = min_group_size;
  Uint32 used_num_groups = max_num_groups;
  for (Uint32 check_group_size = optimal_group_size;
       check_group_size >= min_group_size;
       check_group_size--)
  {
    Uint32 num_groups =
      (num_ldm_instances + (check_group_size - 1)) /
        check_group_size;
    if (num_groups * (check_group_size - 1) < num_ldm_instances)
    {
      if (check_if_virt_l3_cache_will_be_ok(hwinfo,
                                            check_group_size,
                                            num_groups,
                                            num_ldm_instances,
                                            ldm_group_size))
      {
        DEBUG_HW((stderr,
                  "Virtual L3 cache will be ok with group size %u\n",
                  check_group_size));
        used_group_size = check_group_size;
        used_num_groups = num_groups;
        found_group_size = true;
        break;
      }
    }
  }
  Uint32 loop_count = 0;
  do
  {
    if (check_if_virt_l3_cache_is_ok(hwinfo,
                                     used_group_size,
                                     used_num_groups,
                                     num_ldm_instances,
                                     ldm_group_size))
    {
      return used_num_groups;
    }
    DEBUG_HW((stderr, "Split virtual L3 cache list\n"));
    if (!split_virt_l3_cache_list(hwinfo,
                                  used_group_size,
                                  ldm_group_size))
    {
      break;
    }
    loop_count++;
    require(loop_count < 10000); //Make sure we don't enter eternal loop
  } while (true);
  require(!found_group_size);
  /**
   * The only way to come here is if we have split all L3 cache groups into
   * the smallest possible size. Still we haven't been able to create enough
   * L3 cache groups. At this point we cannot continue without creating
   * some Round Robin groups that spans more than one L3 cache.
   *
   * We minimise the number of Round Robin groups that use more than one L3
   * cache by merging the largest remaining virtual L3 cache groups that
   * are not at least of the minimal size.
   *
   * If not even this is possible we will start by merging the smallest
   * L3 cache groups to be able to form groups of at least the minimum
   * group size.
   */
  loop_count = 0;
  do
  {
    if (check_if_virt_l3_cache_is_ok(hwinfo,
                                     min_group_size,
                                     max_num_groups,
                                     num_ldm_instances,
                                     ldm_group_size))
    {
      return max_num_groups;
    }
    DEBUG_HW((stderr,
              "Merge entries in the virtual L3 cache list"
              ", minimum group size is %u\n",
              min_group_size));
    if (!create_min_virt_l3_cache_list(hwinfo,
                                       min_group_size,
                                       ldm_group_size))
    {
      break;
    }
    loop_count++;
    require(loop_count < 10000); //Make sure we don't enter eternal loop
  } while (true);
  require(false);
  return 0;
}

Uint32
Ndb_CreateCPUMap(Uint32 num_ldm_instances,
                 Uint32 num_query_threads_per_ldm)
{
  struct ndb_hwinfo *hwinfo = g_ndb_hwinfo;
  /**
   * We have set up HW information and now we need to set up the CPU map
   * to make it easy to assign CPUs to the various threads.
   * We will return the number of Round Robin groups from this method.
   * 
   * This code is based on finding a set of Round Robin groups. The
   * special case of 0 LDM instances requires no Round Robin groups,
   * but the code is designed to create Round Robin groups. The special
   * case of 0 LDM threads is easiest by creating 1 Round Robin group.
   * The upper level will simply use this to create a list of CPUs and
   * this list will be ok even if we set number of LDM instances to 0
   * here.
   */
<<<<<<< HEAD
  num_ldm_instances = (num_ldm_instances == 0) ? 1 : num_ldm_instances;
=======

>>>>>>> 8d8c986e
  Uint32 num_cpus_per_ldm_group = 1 + num_query_threads_per_ldm;
  Uint32 optimal_num_ldm_groups =
    (num_ldm_instances + (MAX_RR_GROUP_SIZE - 1)) /
    MAX_RR_GROUP_SIZE;
  Uint32 optimal_group_size = (num_ldm_instances > 0) ?
    (num_ldm_instances + (optimal_num_ldm_groups - 1)) /
    optimal_num_ldm_groups : 0;
  Uint32 max_num_groups = num_ldm_instances < MAX_RR_GROUP_SIZE ? 1 :
    num_ldm_instances / MIN_RR_GROUP_SIZE;
  max_num_groups = (num_ldm_instances > 0) ? max_num_groups : 0;
  Uint32 min_group_size = (max_num_groups > 0) ?
      (num_ldm_instances + (max_num_groups - 1)) / max_num_groups : 0;

  hwinfo->num_cpus_per_group = num_cpus_per_ldm_group;
  DEBUG_HW((stderr,
            "Call create_virt_l3_cache_list: "
            " %u opt groups, size: %u ::"
            " %u min groups, size: %u ::"
            " num ldms: %u CPUs per group: %u\n",
            optimal_num_ldm_groups,
            optimal_group_size,
            max_num_groups,
            min_group_size,
            num_ldm_instances,
            num_cpus_per_ldm_group));
  Uint32 num_rr_groups = create_virt_l3_cache_list(hwinfo,
                                                   optimal_group_size,
                                                   optimal_num_ldm_groups,
                                                   min_group_size,
                                                   max_num_groups,
                                                   num_cpus_per_ldm_group,
                                                   num_ldm_instances);
  sort_virt_l3_caches(hwinfo);
  adjust_rr_group_sizes(hwinfo,
                     num_rr_groups,
                     num_cpus_per_ldm_group,
                     num_ldm_instances);
  create_prev_list(hwinfo);
  create_cpu_list(hwinfo,
                  num_cpus_per_ldm_group,
                  num_rr_groups,
                  num_ldm_instances);
  return num_rr_groups;
}

static struct ndb_hwinfo *Ndb_SetHWInfo()
{
  if (!inited || ncpu == 0)
  {
    perror("Not inited");
    abort();
  }

  const size_t sz_hwinfo = sizeof(struct ndb_hwinfo);
  const size_t sz_cpuinfo = ncpu * sizeof(ndb_cpuinfo_data);
  const size_t sz_cpudata = ncpu * sizeof(ndb_cpudata);

  void * p_hwinfo = malloc(sz_hwinfo);
  if (p_hwinfo == nullptr)
  {
    perror("malloc failed");
    abort();
  }
  memset(p_hwinfo, 0, sz_hwinfo);
  g_ndb_hwinfo = (struct ndb_hwinfo*)p_hwinfo;

  void * p_cpuinfo = malloc(sz_cpuinfo);
  if (p_cpuinfo == nullptr)
  {
    perror("malloc failed");
    abort();
    return nullptr;
  }
  memset(p_cpuinfo, 0, sz_cpuinfo);

  void * p_cpudata = malloc(sz_cpudata);
  if (p_cpudata == nullptr)
  {
    perror("malloc failed");
    abort();
    return nullptr;
  }
  memset(p_cpudata, 0, sz_cpudata);

  struct ndb_hwinfo* res = (struct ndb_hwinfo*)p_hwinfo;
  res->cpu_info = (ndb_cpuinfo_data*)p_cpuinfo;
  res->cpu_data = (ndb_cpudata*)p_cpudata;
  res->cpu_cnt_max = ncpu;
  res->cpu_cnt = ncpu;

  for (Uint32 i = 0; i < ncpu; i++)
  {
    g_ndb_hwinfo->cpu_info[i].socket_id = Uint32(~0);
    g_ndb_hwinfo->cpu_info[i].package_id = Uint32(~0);
    g_ndb_hwinfo->cpu_info[i].core_id = Uint32(~0);
    g_ndb_hwinfo->cpu_info[i].l3_cache_id = Uint32(~0);
    g_ndb_hwinfo->cpu_info[i].prev_virt_l3_cpu_map = RNIL;
    g_ndb_hwinfo->cpu_info[i].next_virt_l3_cpu_map = RNIL;
    g_ndb_hwinfo->cpu_info[i].next_cpu_map = RNIL;
    g_ndb_hwinfo->cpu_info[i].online = 0;
    g_ndb_hwinfo->cpu_info[i].cpu_no = i;
#ifdef _WIN32
    g_ndb_hwinfo->cpu_info[i].group_number = Uint32(~0);
    g_ndb_hwinfo->cpu_info[i].group_index = Uint32(~0);
#endif
  }

  if (init_hwinfo(res) || Ndb_ReloadHWInfo(res))
  {
    perror("init_hwinfo or Ndb_ReloadHWInfo failed");
    abort();
    return nullptr;
  }
  if (init_cpudata(res) || Ndb_ReloadCPUData(res))
  {
    free(p_cpudata);
    res->is_cpudata_available = false;
    res->cpu_data = nullptr;
  }
  if (res->is_cpuinfo_available)
  {
    if (create_l3_cache_list(res))
    {
      res->is_cpuinfo_available = false;
    }
  }
  if (!res->is_cpuinfo_available)
  {
    free(p_cpuinfo);
    res->is_cpuinfo_available = false;
    res->cpu_info = nullptr;
  }
  if (!res->is_cpudata_available)
  {
    free(p_cpudata);
    res->is_cpudata_available = false;
    res->cpu_data = nullptr;
  }
  return res;
}

struct ndb_hwinfo *Ndb_GetHWInfo(bool get_data)
{
  struct ndb_hwinfo *res = g_ndb_hwinfo;
  if (get_data && res->is_cpudata_available)
  {
    if (init_cpudata(res) || Ndb_ReloadCPUData(res))
    {
      ; //Ignore errors here
    }
  }
  return res;
}

static void Ndb_FreeHWInfo()
{
  struct ndb_hwinfo *p = g_ndb_hwinfo;
  if (p == nullptr)
    return;
  struct ndb_cpuinfo_data *cpuinfo_data = p->cpu_info;
  struct ndb_cpudata *cpudata = p->cpu_data;
  free((void*)cpuinfo_data);
  free((void*)cpudata);
  free((void*)p);
  g_ndb_hwinfo = nullptr;
}

Uint32 Ndb_getCPUL3CacheId(Uint32 cpu_id)
{
  struct ndb_hwinfo *hwinfo = g_ndb_hwinfo;
  if (!hwinfo->is_cpuinfo_available)
  {
    return 0;
  }
  struct ndb_cpuinfo_data *cpu_info = &hwinfo->cpu_info[cpu_id];
  if (cpu_id > hwinfo->cpu_cnt_max)
  {
    return 0;
  }
  if (!cpu_info->online)
  {
    return 0;
  }
  return cpu_info->l3_cache_id;
}

#if defined(HAVE_SOLARIS_AFFINITY) || \
    defined(HAVE_LINUX_SCHEDULING) || \
    defined(HAVE_CPUSET_SETAFFINITY)
static void
check_cpu_online(struct ndb_hwinfo *hwinfo)
{
  for (Uint32 i = 0; i < hwinfo->cpu_cnt_max; i++)
  {
    if (!NdbThread_IsCPUAvailable(i))
    {
      if (hwinfo->cpu_info != nullptr && hwinfo->cpu_info[i].online == 1)
      {
        hwinfo->cpu_info[i].online = 0;
        if (hwinfo->cpu_cnt == 0)
          abort();
        hwinfo->cpu_cnt--;
      }
    }
  }
}
#endif

#ifdef _WIN32
/**
 * Windows HW Information
 * ----------------------
 * We use GetLogicalProcessorInformationEx to get information about the
 * HW we have under us. This means that we also have access to the
 * Processor Group information. This makes it possible to automatically
 * lock threads to all CPUs in the machine, even if we have more than
 * 64 CPUs in the Windows box.
 */

#include <windows.h>
#include <tchar.h>

typedef BOOL (WINAPI *LPFN_GLPI)(
    LOGICAL_PROCESSOR_RELATIONSHIP,
    PSYSTEM_LOGICAL_PROCESSOR_INFORMATION_EX,
    PDWORD);

static bool get_bit_kaffinity(KAFFINITY mask, Uint32 bit_no)
{
  Uint64 loc_mask = Uint64(Uint64(1) << bit_no) & Uint64(mask);
  if (loc_mask == 0)
    return false;
  return true;
}

static PSYSTEM_LOGICAL_PROCESSOR_INFORMATION_EX
get_processor_data(LOGICAL_PROCESSOR_RELATIONSHIP relationship,
                   DWORD & buf_len)
{
  LPFN_GLPI glpi;
  glpi = (LPFN_GLPI) GetProcAddress(
                          GetModuleHandle(TEXT("kernel32")),
                          "GetLogicalProcessorInformationEx");
  if (nullptr == glpi)
  {
    return nullptr;
  }

  bool done = false;
  PSYSTEM_LOGICAL_PROCESSOR_INFORMATION_EX buf = nullptr;
  while (!done)
  {
    DWORD res = glpi(relationship, buf, &buf_len);

    if (!res)
    {
      if (GetLastError() == ERROR_INSUFFICIENT_BUFFER)
      {
        if (buf != nullptr)
        {
          free(buf);
        }

        buf = (PSYSTEM_LOGICAL_PROCESSOR_INFORMATION_EX)
           malloc(buf_len);

        if (buf == nullptr)
        {
          return nullptr;
        }
      }
      else
      {
        return nullptr;
      }
    }
    else
    {
       done = true;
    }
  }
  return buf;
}

/**
 * Create mapping from GroupNumber and id in Group to cpu_no.
 * Windows creates CPU groups, one cannot lock a thread to
 * more than one CPU group. Our automatic CPU locking will
 * however never lock a thread outside its own CPU core or
 * at least not outside its L3 cache, and these always reside
 * in the same CPU group in Windows.
 */
int set_num_groups(struct ndb_hwinfo *hwinfo,
                   Uint32 cpu_cnt)
{
  DWORD buf_len = 0;
  PSYSTEM_LOGICAL_PROCESSOR_INFORMATION_EX buf = nullptr;
  PSYSTEM_LOGICAL_PROCESSOR_INFORMATION_EX ptr = nullptr;

  buf = get_processor_data(RelationProcessorCore, buf_len);
  if (buf == nullptr)
    return -1;
  ptr = buf;
  Uint32 cpu_no = 0;
  Uint32 byte_offset = 0;
  while (byte_offset < buf_len)
  {
    require(ptr->Relationship == RelationProcessorCore);
    PROCESSOR_RELATIONSHIP *processor = &ptr->Processor;
    GROUP_AFFINITY *group_aff = &processor->GroupMask[0];
    Uint32 group_number = group_aff->Group;
    KAFFINITY mask = group_aff->Mask;
    for (Uint32 cpu_index = 0; cpu_index < 64; cpu_index++)
    {
      if (get_bit_kaffinity(mask, cpu_index))
      {
        hwinfo->cpu_info[cpu_no].group_number = group_number;
        hwinfo->cpu_info[cpu_no].group_index = cpu_index;
        cpu_no++;
      }
      require(cpu_no <= hwinfo->cpu_cnt_max);
    }
    byte_offset += ptr->Size;
    char *new_ptr = (char*)buf;
    new_ptr += byte_offset;
    ptr = (PSYSTEM_LOGICAL_PROCESSOR_INFORMATION_EX)new_ptr;
  }
  free(buf);
  hwinfo->cpu_cnt = cpu_no;
  return 0;
}

static
Uint32 get_cpu_number(struct ndb_hwinfo *hwinfo,
                      Uint32 group_number,
                      Uint32 cpu_index)
{
  for (Uint32 cpu_no = 0; cpu_no < hwinfo->cpu_cnt; cpu_no++)
  {
    if (hwinfo->cpu_info[cpu_no].group_number == group_number &&
        hwinfo->cpu_info[cpu_no].group_index == cpu_index)
    {
      return cpu_no;
    }
  }
  perror("Failed to find CPU in CPU group");
  abort();
  return Uint32(~0);
}

static int Ndb_ReloadHWInfo(struct ndb_hwinfo *hwinfo)
{
  if (set_num_groups(hwinfo, ncpu) == (int)-1)
  {
    return -1;
  }

  BOOL done = false;
  PSYSTEM_LOGICAL_PROCESSOR_INFORMATION_EX buf = nullptr;
  PSYSTEM_LOGICAL_PROCESSOR_INFORMATION_EX ptr = nullptr;
  DWORD buf_len = 0;

  buf = get_processor_data(RelationAll, buf_len);
  if (buf == nullptr)
  {
    return -1;
  }
  ptr = buf;
  Uint32 l3_cache_id = 0;
  Uint32 socket_id = 0;
  Uint32 core_id = 0;
  Uint32 byte_offset = 0;
  Uint32 min_cpus_per_core = 4;
  while (byte_offset < buf_len)
  {
    switch (ptr->Relationship)
    {
      case RelationProcessorCore:
      {
        PROCESSOR_RELATIONSHIP *processor = &ptr->Processor;
        GROUP_AFFINITY *group_aff = &processor->GroupMask[0];
        Uint32 group_number = group_aff->Group;
        KAFFINITY mask = group_aff->Mask;
        Uint32 cpus_per_core = 0;
        for (Uint32 cpu_index = 0; cpu_index < 64; cpu_index++)
        {
          if (get_bit_kaffinity(mask, cpu_index))
          {
            Uint32 cpu_no = get_cpu_number(hwinfo, group_number, cpu_index);
            hwinfo->cpu_info[cpu_no].core_id = core_id;
            cpus_per_core++;
          }
        }
        min_cpus_per_core = MIN(cpus_per_core, min_cpus_per_core);
        core_id++;
        break;
      }
      case RelationCache:
      {
        CACHE_RELATIONSHIP *cache_desc = &ptr->Cache;
        if (cache_desc->Level == 3)
        {
          GROUP_AFFINITY *group_aff = &cache_desc->GroupMask;
          KAFFINITY mask = group_aff->Mask;
          Uint32 group_number = group_aff->Group;
          for (Uint32 cpu_index = 0; cpu_index < 64; cpu_index++)
          {
            if (get_bit_kaffinity(mask, cpu_index))
            {
              Uint32 cpu_no = get_cpu_number(hwinfo, group_number, cpu_index);
              hwinfo->cpu_info[cpu_no].l3_cache_id = l3_cache_id;
            }
          }
          l3_cache_id++;
        }
        break;
      }
      case RelationProcessorPackage:
      {
        // Logical processors share a physical package.
        PROCESSOR_RELATIONSHIP *processor = &ptr->Processor;
        Uint32 group_count = processor->GroupCount;
        for (Uint32 group = 0; group < group_count; group++)
        {
          GROUP_AFFINITY *group_aff = &processor->GroupMask[group];
          Uint32 group_number = group_aff->Group;
          KAFFINITY mask = group_aff->Mask;
          for (Uint32 cpu_index = 0; cpu_index < 64; cpu_index++)
          {
            if (get_bit_kaffinity(mask, cpu_index))
            {
              Uint32 cpu_no = get_cpu_number(hwinfo, group_number, cpu_index);
              hwinfo->cpu_info[cpu_no].socket_id = socket_id;
              hwinfo->cpu_info[cpu_no].package_id = socket_id;
            }
          }
        }
        socket_id++;
        break;
      }
      default:
        break;
    }
    byte_offset += ptr->Size;
    char *new_ptr = (char*)buf;
    new_ptr += byte_offset;
    ptr = (PSYSTEM_LOGICAL_PROCESSOR_INFORMATION_EX)new_ptr;
  }
  free(buf);

  MEMORYSTATUSEX mem_status;
  mem_status.dwLength = sizeof (mem_status);
  GlobalMemoryStatusEx(&mem_status);

  hwinfo->is_cpuinfo_available = 0;
  hwinfo->is_cpudata_available = 0;
  hwinfo->num_cpu_cores = core_id;
  hwinfo->num_cpu_sockets = socket_id;
  hwinfo->num_cpu_per_core = min_cpus_per_core;
  hwinfo->num_shared_l3_caches = l3_cache_id;
  hwinfo->cpu_model_name[0] = 0;
  hwinfo->hw_memory_size = mem_status.ullTotalPhys;
  if (hwinfo->cpu_cnt_max < hwinfo->cpu_cnt)
  {
    hwinfo->cpu_cnt = hwinfo->cpu_cnt_max;
  }
  return 0;
}

static int NdbHW_Init_platform()
{
  return 0;
}

static void NdbHW_End_platform()
{
}

static int init_hwinfo(struct ndb_hwinfo * hwinfo)
{
  (void)hwinfo;
  return 0;
}

static int init_cpudata(struct ndb_hwinfo * hwinfo)
{
  (void)hwinfo;
  return 0;
}

static int Ndb_ReloadCPUData(struct ndb_hwinfo *hwinfo)
{
  (void)hwinfo;
  return 0;
}

#elif defined(HAVE_MAC_OS_X_THREAD_INFO)
/**
 * Mac OS X HW Information
 * -----------------------
 *
 * On Mac OS X we can retrieve information using sysctlbyname for the
 * following information:
 * 1) hw.activecpu
 *    Number of active processors in system
 * 2) hw.physicalcpu_max
 *    Number of CPU cores in system
 * 3) hw.packages
 *    Number of CPU sockets
 * 4) hw.memsize
 *    Memory size of HW
 * 5) machdep.cpu.brand_string
 *    Model name of CPU
 */
#include <sys/types.h>
#include <sys/sysctl.h>

static int NdbHW_Init_platform()
{
  return 0;
}

static void NdbHW_End_platform()
{
}

static int init_hwinfo(struct ndb_hwinfo * hwinfo)
{
  (void)hwinfo;
  return 0;
}

static int init_cpudata(struct ndb_hwinfo * hwinfo)
{
  (void)hwinfo;
  return 0;
}

static int Ndb_ReloadHWInfo(struct ndb_hwinfo * hwinfo)
{
  int res;
  Int32 active_cpu;
  Int32 cpu_cores;
  Int32 cpu_sockets;
  Int64 memory_size;
  char brand_buf[128];

  size_t size_var = sizeof(active_cpu);
  res = sysctlbyname("hw.activecpu",
                     (void*)&active_cpu,
                     &size_var,
                     nullptr,
                     0);
  if (res != 0 || size_var != sizeof(active_cpu))
    goto error_exit;

  size_var = sizeof(cpu_cores);
  res = sysctlbyname("hw.physicalcpu_max",
                     (void*)&cpu_cores,
                     &size_var,
                     nullptr,
                     0);
  if (res != 0 || size_var != sizeof(cpu_cores))
    goto error_exit;

  size_var = sizeof(cpu_sockets);
  res = sysctlbyname("hw.packages",
                     (void*)&cpu_sockets,
                     &size_var,
                     nullptr,
                     0);
  if (res != 0 || size_var != sizeof(cpu_sockets))
    goto error_exit;

  size_var = sizeof(memory_size);
  res = sysctlbyname("hw.memsize",
                     (void*)&memory_size,
                     &size_var,
                     nullptr,
                     0);
  if (res != 0 || size_var != sizeof(memory_size))
    goto error_exit;

  size_var = sizeof(brand_buf) - 1;
  res = sysctlbyname("machdep.cpu.brand_string",
                     (void*)&brand_buf[0],
                     &size_var,
                     nullptr,
                     0);
  if (res != 0)
    goto error_exit;

  hwinfo->cpu_cnt = active_cpu;
  hwinfo->num_cpu_cores = cpu_cores;
  hwinfo->num_cpu_sockets = cpu_sockets;
  hwinfo->hw_memory_size = (Uint64)memory_size;
  memcpy(hwinfo->cpu_model_name, brand_buf, size_var);
  hwinfo->cpu_model_name[size_var] = 0; // Null terminate
  hwinfo->is_cpuinfo_available = 0;
  hwinfo->is_cpudata_available = 0;
  return 0;

error_exit:
  return -1;
}

static int Ndb_ReloadCPUData(struct ndb_hwinfo *hwinfo)
{
  (void)hwinfo;
  return 0;
}

#elif defined(HAVE_CPUSET_SETAFFINITY)

#include <sys/types.h>
#include <sys/sysctl.h>
/**
 * FreeBSD HW Information
 * ----------------------
 *
 * On FreeBSD we can retrieve information using sysctlbyname for the
 * following information:
 * 1) hw.ncpu
 *    Number of CPUs in system
 * 2) hw.physicalcpu_max
 *    Number of CPU cores in system
 * 3) hw.packages
 *    Number of CPU sockets
 * 4) hw.physmem
 *    Memory size of HW
 * 5) machdep.cpu.brand_string
 *    Model name of CPU
 */

static int NdbHW_Init_platform()
{
  return 0;
}

static void NdbHW_End_platform()
{
}

static int init_hwinfo(struct ndb_hwinfo * hwinfo)
{
  (void)hwinfo;
  return 0;
}

static int init_cpudata(struct ndb_hwinfo * hwinfo)
{
  (void)hwinfo;
  return 0;
}

static int Ndb_ReloadHWInfo(struct ndb_hwinfo * hwinfo)
{
  int res;
  Int32 active_cpu;
  Int32 cpu_cores;
  Int32 cpu_sockets;
  Int64 memory_size;
  char brand_buf[128];

  size_t size_var = sizeof(active_cpu);
  res = sysctlbyname("hw.ncpu",
                     (void*)&active_cpu,
                     &size_var,
                     nullptr,
                     0);
  if (res != 0 || size_var != sizeof(active_cpu))
    goto error_exit;

  size_var = sizeof(memory_size);
  res = sysctlbyname("hw.physmem",
                     (void*)&memory_size,
                     &size_var,
                     nullptr,
                     0);
  if (res != 0 || size_var != sizeof(memory_size))
    goto error_exit;

  if (res != 0)
    goto error_exit;

  for (Uint32 i = 0; i < active_cpu; i++)
  {
    hwinfo->cpu_info[i].online = true;
  }
  hwinfo->cpu_cnt = active_cpu;
  check_cpu_online(hwinfo);
  hwinfo->num_cpu_cores = 0;
  hwinfo->num_cpu_sockets = 0;
  hwinfo->hw_memory_size = (Uint64)memory_size;
  hwinfo->cpu_model_name[0] = 0; // Null terminate
  hwinfo->is_cpuinfo_available = 0;
  hwinfo->is_cpudata_available = 0;
  return 0;

error_exit:
  return -1;
}

static int Ndb_ReloadCPUData(struct ndb_hwinfo *hwinfo)
{
  (void)hwinfo;
  return 0;
}

#elif defined (HAVE_LINUX_SCHEDULING)
/* Linux HW Information */

static inline Uint64 t2us(Uint64 ticks)
{
  return ticks * ticks_per_us;
}

static int NdbHW_Init_platform()
{
  return 0;
}

static void NdbHW_End_platform()
{
}

static int init_cpudata(struct ndb_hwinfo * hwinfo)
{
  /**
   * linux (currently/to the best of my knowledge)
   *   always enumerates it's CPU's 0-N
   */
  for (Uint32 i = 0; i < ncpu; i++)
  {
    hwinfo->cpu_data[i].cpu_no = i;
  }
  return 0;
}

const static size_t offsets[] =
{
  /**
   * This order must match that of /proc/stat
   */
  offsetof(struct ndb_cpudata,  cs_user_us),
  offsetof(struct ndb_cpudata,  cs_nice_us),
  offsetof(struct ndb_cpudata,  cs_sys_us),
  offsetof(struct ndb_cpudata,  cs_idle_us),
  offsetof(struct ndb_cpudata,  cs_iowait_us),
  offsetof(struct ndb_cpudata,  cs_irq_us),
  offsetof(struct ndb_cpudata,  cs_sirq_us),
  offsetof(struct ndb_cpudata,  cs_steal_us),
  offsetof(struct ndb_cpudata,  cs_guest_us),
  offsetof(struct ndb_cpudata,  cs_guest_nice_us),
  offsetof(struct ndb_cpudata,  cs_unknown1_us),
  offsetof(struct ndb_cpudata,  cs_unknown2_us)
};

static int Ndb_ReloadCPUData(struct ndb_hwinfo *hwinfo)
{
  if (!inited)
    return -1;

  const Uint32 max_cpu_no = hwinfo->cpu_cnt_max - 1;
  Uint32 curr_cpu = 0;

  FILE *stat_file = fopen("/proc/stat", "r");
  if (stat_file == nullptr)
  {
    perror("failed to open /proc/stat");
    return -1;
  }
  FileGuard g(stat_file); // close at end...

  for (Uint32 i = 0; i < ncpu; i++)
  {
    hwinfo->cpu_data[i].online = 0;
  }
  Uint32 cpu_online_count = 0;
  char buf[1024];
  char * p = &buf[0];
  char * c = nullptr;
  while (fgets(buf, sizeof(buf), stat_file))
  {
    if (curr_cpu > max_cpu_no || (c = strstr(p, "cpu")) == 0)
    {
      break;
    }
    if (c[3] == ' ')
    {
      /**
       * this is the aggregate...skip over that
       */
      continue;
    }
    // c + 3 should be a number
    char * endptr = 0;
    long val = strtol(c + 3, &endptr, 10);
    if (endptr == c + 3)
    {
      // no number found...
      return -1;
    }
    if (! (val >= 0 && val <= (long)max_cpu_no))
    {
      assert(false);
      return -1;
    }
    curr_cpu = val;
    cpu_online_count++;

    Uint64 ticks[12];
    memset(ticks, 0, sizeof(ticks));
    sscanf(endptr,
           "%llu %llu %llu %llu %llu %llu %llu %llu %llu %llu %llu %llu",
           ticks+0,ticks+1,ticks+2,ticks+3,ticks+4,
           ticks+5,ticks+6,ticks+7,ticks+8,ticks+9,
           ticks+10,ticks+11);

    char * base = (char *)&hwinfo->cpu_data[curr_cpu];
    for (int i = 0; i < 12; i++)
    {
      Uint64 * ptr = (Uint64*)(base + offsets[i]);
      * ptr = t2us(ticks[i]);
    }
    curr_cpu++;
  }
  return 0;
}

int
get_meminfo(struct ndb_hwinfo *hwinfo)
{
  char buf[1024];
  FILE * meminfo = fopen("/proc/meminfo", "r");
  if (meminfo == nullptr)
  {
    perror("failed to open /proc/meminfo");
    return -1;
  }

  FileGuard g(meminfo); // close at end...

  Uint64 memory_size_kb = 0;
  while (fgets(buf, sizeof(buf), meminfo))
  {
    Uint64 val;
    if (sscanf(buf, "MemTotal: %llu", &val) == 1)
    {
      memory_size_kb = val; // /proc/meminfo reports MemTotal in kb
      break;
    }
  }
  if (memory_size_kb == 0)
  {
    perror("Found no MemTotal in /proc/meminfo");
    return -1;
  }
  /* Memory is in kBytes */
  hwinfo->hw_memory_size = memory_size_kb * 1024; // hw_memory_size in bytes
  return 0;
}

static int init_hwinfo(struct ndb_hwinfo* hwinfo)
{
  hwinfo->is_cpuinfo_available = 1;
  hwinfo->is_cpudata_available = 1;
  return 0;
}

static int
get_core_siblings_info(struct ndb_hwinfo *hwinfo)
{
  char error_buf[612];
  SparseBitmask mask(hwinfo->cpu_cnt_max);
  Uint32 next_core_id = 0;
  for (Uint32 i = 0; i < hwinfo->cpu_cnt_max; i++)
  {
    if (hwinfo->cpu_info[i].core_id != Uint32(~0))
    {
      /**
       * Already handled this CPU since it was included in previous
       * CPUs common cache CPUs.
       */
      continue;
    }
    char buf[256];
    snprintf(buf,
             sizeof(buf),
             "/sys/devices/system/cpu/cpu%u/topology/core_siblings_list",
             i);
    FILE *sibl_info = fopen(buf, "r");
    if (sibl_info == nullptr)
    {
      snprintf(error_buf, sizeof(error_buf), "Failed to open %s", buf);
      perror(error_buf);
      return -1;
    }
    FileGuard g(sibl_info); // close at end...
    char read_buf[256];
    if (fgets(read_buf, sizeof(read_buf), sibl_info) == nullptr)
    {
      snprintf(error_buf, sizeof(error_buf), "Failed to read %s", buf);
      perror(error_buf);
      return -1;
    }
    hwinfo->cpu_info[i].core_id = next_core_id;
    mask.clear();
    int res = ::parse_mask(read_buf, mask);
    if (res <= 0)
    {
      snprintf(error_buf,
               sizeof(error_buf),
               "Failed to parse %s from %s",
               read_buf,
               buf);
      perror(error_buf);
      return -1;
    }
    hwinfo->num_cpu_per_core = mask.count();
    Uint32 start_bit = 0;
    do
    {
      Uint32 next_cpu = mask.find(start_bit);
      if (next_cpu == SparseBitmask::NotFound)
      {
        if (start_bit == 0)
        {
          snprintf(error_buf, sizeof(error_buf), "No bits set in %s", buf);
          perror(error_buf);
          return -1;
        }
        break;
      }
      if (next_cpu >= hwinfo->cpu_cnt_max)
      {
        snprintf(error_buf,
                 sizeof(error_buf),
                 "CPU number %u higher than max %u",
                 next_cpu,
                 hwinfo->cpu_cnt_max);
        perror(error_buf);
        return -1;
      }
      hwinfo->cpu_info[next_cpu].core_id = next_core_id;
      start_bit = next_cpu + 1;
    } while (true);
    next_core_id++;
  }
  return next_core_id;
}

/**
 * On Linux ARM we don't get CPU socket information from /proc/cpuinfo, so
 * get it from /sys/devices/system/cpu/cpu0/topology/physica_package_id
 * instead. The package id is not necessarily starting at 0, so we need to
 * convert it into a socket id that starts at 0.
 *
 * On Linux ARM we don't have access to L3 cache information, so we
 * provide the socket id as the L3 cache id which should be a good estimate
 * although not perfect.
 */
static int
get_physical_package_ids(struct ndb_hwinfo* hwinfo)
{
  char error_buf[512];
  Uint32 num_cpu_sockets = 0;
  for (Uint32 i = 0; i < hwinfo->cpu_cnt_max; i++)
  {
    if (hwinfo->cpu_info[i].socket_id != Uint32(~0))
    {
      /* Already assigned socket_id */
      continue;
    }
    char buf[256];
    snprintf(buf,
             sizeof(buf),
             "/sys/devices/system/cpu/cpu%u/topology/physical_package_id",
             i);
    FILE *package_info = fopen(buf, "r");
    if (package_info == nullptr)
    {
      snprintf(error_buf, sizeof(error_buf), "Failed to open %s", buf);
      perror(error_buf);
      return -1;
    }
    FileGuard g(package_info); // close at end...
    char read_buf[256];
    if (fgets(read_buf, sizeof(read_buf), package_info) == nullptr)
    {
      snprintf(error_buf, sizeof(error_buf), "Failed to read %s", buf);
      perror(error_buf);
      return -1;
    }
    Uint32 package_id = (Uint32)strtol(read_buf, nullptr, 10);
    int err_code = errno;
    if (package_id == 0 && (err_code == EINVAL || err_code == ERANGE))
    {
      snprintf(error_buf,
               sizeof(error_buf),
               "Failed to convert %s into number",
               buf);
      perror(error_buf);
      return -1;
    }
    Uint32 socket_id = Uint32(~0);
    int max_socket_id = -1;
    for (Uint32 i = 0; i < hwinfo->cpu_cnt_max; i++)
    {
      if (hwinfo->cpu_info[i].package_id == package_id)
      {
        socket_id = hwinfo->cpu_info[i].socket_id;
        break;
      }
      if (hwinfo->cpu_info[i].socket_id != Uint32(~0) &&
          (int)hwinfo->cpu_info[i].socket_id > max_socket_id)
      {
        max_socket_id = hwinfo->cpu_info[i].socket_id;
      }
    }
    if (socket_id == Uint32(~0))
    {
      if (max_socket_id == (int)-1)
      {
        socket_id = 0;
      }
      else
      {
        socket_id = max_socket_id + 1;
      }
    }
    hwinfo->cpu_info[i].package_id = package_id;
    hwinfo->cpu_info[i].socket_id = socket_id;
    hwinfo->cpu_info[i].l3_cache_id = socket_id;

    if (socket_id == num_cpu_sockets)
      num_cpu_sockets++;
  }
  hwinfo->num_shared_l3_caches = num_cpu_sockets;
  hwinfo->num_cpu_sockets = num_cpu_sockets;
  return 0;
}

static int
get_l3_cache_info(struct ndb_hwinfo *hwinfo)
{
  char error_buf[512];
  SparseBitmask mask(hwinfo->cpu_cnt_max);
  Uint32 next_l3_id = 0;
  for (Uint32 i = 0; i < hwinfo->cpu_cnt_max; i++)
  {
    hwinfo->cpu_info[i].l3_cache_id = Uint32(~0);
  }
  for (Uint32 i = 0; i < hwinfo->cpu_cnt_max; i++)
  {
    if (!hwinfo->cpu_info[i].online)
    {
      /* CPU not online, ignore */
      continue;
    }
    if (hwinfo->cpu_info[i].l3_cache_id != Uint32(~0))
    {
      /**
       * Already handled this CPU since it was included in previous
       * CPUs common cache CPUs.
       */
      continue;
    }
    char buf[256];
    snprintf(buf,
             sizeof(buf),
             "/sys/devices/system/cpu/cpu%u/cache/index3/shared_cpu_list",
             i);
    FILE *cache_info = fopen(buf, "r");
    if (cache_info == nullptr)
    {
      return -1;
    }
    FileGuard g(cache_info); // close at end...
    char read_buf[256];
    if (fgets(read_buf, sizeof(read_buf), cache_info) == nullptr)
    {
      snprintf(error_buf, sizeof(error_buf), "Failed to read %s", buf);
      perror(error_buf);
      return -1;
    }
    hwinfo->cpu_info[i].l3_cache_id = next_l3_id;
    mask.clear();
    int res = ::parse_mask(read_buf, mask);
    if (res <= 0)
    {
      snprintf(error_buf, sizeof(error_buf), "Failed to parse %s", read_buf);
      perror(error_buf);
      return -1;
    }
    Uint32 start_bit = 0;
    do
    {
      Uint32 next_cpu = mask.find(start_bit);
      if (next_cpu == SparseBitmask::NotFound)
      {
        if (start_bit == 0)
        {
          perror("No bits set, should not be possible");
          return -1;
        }
        break;
      }
      if (next_cpu >= hwinfo->cpu_cnt_max)
      {
        perror("Found a non-existent CPU in CPU list");
        return -1;
      }
      hwinfo->cpu_info[next_cpu].l3_cache_id = next_l3_id;
      start_bit = next_cpu + 1;
    } while (true);
    next_l3_id++;
  }
  return next_l3_id;
}

static int Ndb_ReloadHWInfo(struct ndb_hwinfo * hwinfo)
{
  char error_buf[512];
  if (!inited)
  {
    perror("Ndb_ReloadHWInfo called on non-inited object");
    return -1;
  }

  FILE * cpuinfo = fopen("/proc/cpuinfo", "r");
  if (cpuinfo == nullptr)
  {
    perror("failed to open /proc/cpuinfo");
    return -1;
  }

  FileGuard g(cpuinfo); // close at end...

  char buf[1024];
  int curr_cpu = -1;
  Uint32 max_cpu_no = hwinfo->cpu_cnt_max - 1;
  for (Uint32 i = 0; i < hwinfo->cpu_cnt_max; i++)
  {
    /**
     * No knowledge means that we treat all CPUs as equals in all
     * aspects, both CPU core, CPU socket and L3 cache.
     *
     * In this case it will be hard to perform any type of automatic
     * locking of threads to CPUs.
     */
    hwinfo->cpu_info[i].cpu_no = i;
    hwinfo->cpu_info[i].online = 0;
    hwinfo->cpu_info[i].l3_cache_id = 0;
  }
  Uint32 cpu_online_count = 0;
  Uint32 num_cpu_cores_per_socket = 0;
  while (fgets(buf, sizeof(buf), cpuinfo))
  {
    Uint32 val;
    char * p = 0;
    if (sscanf(buf, "processor : %u", &val) == 1)
    {
      if (val > max_cpu_no)
      {
        snprintf(error_buf,
                 sizeof(error_buf),
                 "CPU %u is outside max %u",
                 val,
                 max_cpu_no);
        perror(error_buf);
        return -1;
      }
      while (curr_cpu + 1 < (int)val)
      {
        curr_cpu++;
        hwinfo->cpu_info[curr_cpu].online = 0;
        hwinfo->cpu_info[curr_cpu].cpu_no = curr_cpu;
      }
      curr_cpu++;
      hwinfo->cpu_info[curr_cpu].cpu_no = curr_cpu;
      hwinfo->cpu_info[curr_cpu].online = 1;
      cpu_online_count++;
    }
    else if (sscanf(buf, "core id : %u", &val) == 1)
    {
      if (! (curr_cpu >= 0 && curr_cpu <= (int)max_cpu_no))
      {
        snprintf(error_buf,
                 sizeof(error_buf),
                 "CPU %u is outside max %u",
                 val,
                 max_cpu_no);
        perror(error_buf);
        return -1;
      }
      hwinfo->cpu_info[curr_cpu].core_id = val;
    }
    else if (sscanf(buf, "physical id : %u", &val) == 1)
    {
      if (! (curr_cpu >= 0 && curr_cpu <= (int)max_cpu_no))
      {
        snprintf(error_buf,
                 sizeof(error_buf),
                 "CPU %u is outside max %u",
                 val,
                 max_cpu_no);
        perror(error_buf);
        return -1;
      }
      hwinfo->cpu_info[curr_cpu].socket_id = val;
      hwinfo->cpu_info[curr_cpu].package_id = val;
    }
    else if (sscanf(buf, "cpu cores : %u", &val) == 1)
    {
      num_cpu_cores_per_socket = val;
    }
    else if ((p = strstr(buf, "model name")) != 0)
    {
      if (! (curr_cpu >= 0 && curr_cpu <= (int)max_cpu_no))
      {
        snprintf(error_buf,
                 sizeof(error_buf),
                 "CPU %u is outside max %u",
                 val,
                 max_cpu_no);
        perror(error_buf);
        return -1;
      }

      p = strstr(p, ": ");
      if (p)
      {
        p += 2;
        size_t sz = sizeof(hwinfo->cpu_model_name);
        strncpy(hwinfo->cpu_model_name, p, sz);
        hwinfo->cpu_model_name[sz - 1] = 0; // null terminate
      }
    }
  }
  if (num_cpu_cores_per_socket == 0)
  {
    /* Linux ARM needs information from other sources */
    hwinfo->cpu_cnt = cpu_online_count;
    int res = get_core_siblings_info(hwinfo);
    if (res == -1)
    {
      return -1;
    }
    hwinfo->num_cpu_cores = (Uint32)res;
    res = get_physical_package_ids(hwinfo);
    if (res == -1)
    {
      return -1;
    }
  }
  Uint32 max_socket_id = 0;
  for (Uint32 i = 0; i < hwinfo->cpu_cnt_max; i++)
  {
    if (hwinfo->cpu_info[i].online)
    {
      max_socket_id = MAX(max_socket_id, hwinfo->cpu_info[i].socket_id);
    }
  }
  Uint32 num_cpu_sockets = max_socket_id + 1;
  Uint32 num_cpu_cores = num_cpu_cores_per_socket * num_cpu_sockets;
  hwinfo->num_cpu_sockets = num_cpu_sockets;
  hwinfo->num_cpu_cores = num_cpu_cores;
  for (Uint32 i = 0; i < hwinfo->cpu_cnt_max; i++)
  {
    struct ndb_cpuinfo_data *cpuinfo = &hwinfo->cpu_info[i];
    if (cpuinfo->online)
    {
      cpuinfo->core_id +=
       ((cpuinfo->socket_id * hwinfo->num_cpu_cores) /
         hwinfo->num_cpu_sockets);
    }
  }
  hwinfo->num_cpu_per_core = hwinfo->cpu_cnt_max / num_cpu_cores;
  hwinfo->cpu_cnt = cpu_online_count;
  Uint32 num_shared_l3_caches = 0;
  int res = get_l3_cache_info(hwinfo);
  if (res > 0)
  {
    num_shared_l3_caches = (Uint32)res;
  }
  else if (res == (int)-1)
  {
    for (Uint32 i = 0; i < hwinfo->cpu_cnt_max; i++)
    {
      hwinfo->cpu_info[i].l3_cache_id = hwinfo->cpu_info[i].socket_id;
    }
    if (num_cpu_sockets == 0)
    {
      num_cpu_sockets = 1;
    }
    num_shared_l3_caches = num_cpu_sockets;
  }
  else
  {
    perror("Failed get_l3_cache_info");
    abort();
  }
  hwinfo->num_shared_l3_caches = num_shared_l3_caches;
  check_cpu_online(hwinfo);
  return get_meminfo(hwinfo);
}

#elif defined HAVE_SOLARIS_AFFINITY
/* Solaris HW Information */

/**
 * Solaris implementation
 */
static int NdbHW_Init_platform()
{
  return 0;
}

static void NdbHW_End_platform()
{
}

static int init_cpudata(struct ndb_hwinfo * hwinfo)
{
  (void)hwinfo;
  return 0;
}

static int Ndb_ReloadCPUData(struct ndb_hwinfo *hwinfo)
{
  (void)hwinfo;
  return 0;
}

static int init_hwinfo(struct ndb_hwinfo * hwinfo)
{
  return 0;
}

static int Ndb_ReloadHWInfo(struct ndb_hwinfo *hwinfo)
{
  hwinfo->cpu_cnt_max = ncpu;
  hwinfo->cpu_cnt = ncpu;
  check_cpu_online(hwinfo);
  return 0;
}

#else

static int NdbHW_Init_platform()
{
  return -1;
}

static void NdbHW_End_platform()
{
}

static int init_hwinfo(struct ndb_hwinfo * hwinfo)
{
  (void)hwinfo;
  return -1;
}

static int init_cpudata(struct ndb_hwinfo * hwinfo)
{
  (void)hwinfo;
  return -1;
}

static int Ndb_ReloadHWInfo(struct ndb_hwinfo * hwinfo)
{
  (void)hwinfo;
  return -1;
}

static int Ndb_ReloadCPUData(struct ndb_hwinfo *hwinfo)
{
  (void)hwinfo;
  return -1;
}

#endif

#ifdef TEST_NDBHW
#include <NdbTap.hpp>

#define MAX_NUM_L3_CACHES 32
struct test_cpumap_data
{
  Uint32 num_l3_caches;
  Uint32 num_cpus_in_l3_cache[MAX_NUM_L3_CACHES];
  Uint32 num_query_threads_per_ldm;
  Uint32 num_ldm_instances;
  Uint32 cores_per_package;
  bool exact_core;
  bool intel_core;
};

static void test_1(struct test_cpumap_data *map)
{
  map->num_l3_caches = 1;
  map->num_cpus_in_l3_cache[0] = 4;
  map->num_query_threads_per_ldm = 1;
  map->num_ldm_instances = 2;
  map->cores_per_package = 4;
  map->exact_core = true;
  map->intel_core = false;
  printf("Run test 1 with 1 L3 group with 4 CPUs, 2 LDMs\n");
}

static void test_2(struct test_cpumap_data *map)
{
  map->num_l3_caches = 1;
  map->num_cpus_in_l3_cache[0] = 16;
  map->num_query_threads_per_ldm = 1;
  map->num_ldm_instances = 6;
  map->cores_per_package = 16;
  map->exact_core = true;
  map->intel_core = false;
  printf("Run test 2 with 1 L3 group with 16 CPUs, 6 LDMs\n");
}

static void test_3(struct test_cpumap_data *map)
{
  map->num_l3_caches = 2;
  map->num_cpus_in_l3_cache[0] = 8;
  map->num_cpus_in_l3_cache[1] = 8;
  map->num_query_threads_per_ldm = 1;
  map->num_ldm_instances = 8;
  map->cores_per_package = 8;
  map->exact_core = true;
  map->intel_core = false;
  printf("Run test 3 with 2 L3 group with 8,8 CPUs, 8 LDMs\n");
}

static void test_4(struct test_cpumap_data *map)
{
  map->num_l3_caches = 4;
  map->num_cpus_in_l3_cache[0] = 4;
  map->num_cpus_in_l3_cache[1] = 8;
  map->num_cpus_in_l3_cache[2] = 2;
  map->num_cpus_in_l3_cache[3] = 6;
  map->num_query_threads_per_ldm = 1;
  map->num_ldm_instances = 8;
  map->cores_per_package = 32;
  map->exact_core = true;
  map->intel_core = false;
  printf("Run test 4 with 4 L3 group with 4,8,2,6 CPUs, 8 LDMs\n");
}

static void test_5(struct test_cpumap_data *map)
{
  map->num_l3_caches = 4;
  map->num_cpus_in_l3_cache[0] = 4;
  map->num_cpus_in_l3_cache[1] = 8;
  map->num_cpus_in_l3_cache[2] = 2;
  map->num_cpus_in_l3_cache[3] = 4;
  map->cores_per_package = 16;
  map->num_query_threads_per_ldm = 1;
  map->num_ldm_instances = 8;
  map->exact_core = true;
  map->intel_core = false;
  printf("Run test 5 with 4 L3 group with 4,8,2,4 CPUs, 8 LDMs\n");
}

static void test_6(struct test_cpumap_data *map)
{
  map->num_l3_caches = 2;
  map->num_cpus_in_l3_cache[0] = 30;
  map->num_cpus_in_l3_cache[1] = 30;
  map->num_query_threads_per_ldm = 1;
  map->num_ldm_instances = 16;
  map->cores_per_package = 15;
  map->exact_core = true;
  map->intel_core = false;
  printf("Run test 6 with 2 L3 group with 30,30 CPUs, 16 LDMs\n");
}

static void test_7(struct test_cpumap_data *map)
{
  map->num_l3_caches = 2;
  map->num_cpus_in_l3_cache[0] = 30;
  map->num_cpus_in_l3_cache[1] = 30;
  map->num_query_threads_per_ldm = 1;
  map->num_ldm_instances = 18;
  map->cores_per_package = 15;
  map->exact_core = true;
  map->intel_core = false;
  printf("Run test 7 with 2 L3 group with 30,30 CPUs, 18 LDMs\n");
}

static void test_8(struct test_cpumap_data *map)
{
  map->num_l3_caches = 3;
  map->num_cpus_in_l3_cache[0] = 23;
  map->num_cpus_in_l3_cache[1] = 11;
  map->num_cpus_in_l3_cache[2] = 8;
  map->num_query_threads_per_ldm = 1;
  map->num_ldm_instances = 20;
  map->cores_per_package = 12;
  map->exact_core = false;
  map->intel_core = true;
  printf("Run test 8 with 3 L3 group with 23,11,8 CPUs, 20 LDMs\n");
}

static void test_9(struct test_cpumap_data *map)
{
  map->num_l3_caches = 2;
  map->num_cpus_in_l3_cache[0] = 33;
  map->num_cpus_in_l3_cache[1] = 11;
  map->num_query_threads_per_ldm = 2;
  map->num_ldm_instances = 14;
  map->cores_per_package = 12;
  map->exact_core = false;
  map->intel_core = true;
  printf("Run test 9 with 2 L3 group with 33,11 CPUs, 14(2) LDMs\n");
}

static void test_10(struct test_cpumap_data *map)
{
  map->num_l3_caches = 2;
  map->num_cpus_in_l3_cache[0] = 15;
  map->num_cpus_in_l3_cache[1] = 12;
  map->num_query_threads_per_ldm = 1;
  map->num_ldm_instances = 13;
  map->cores_per_package = 8;
  map->exact_core = false;
  map->intel_core = true;
  printf("Run test 10 with 2 L3 group with 15,12 CPUs, 13 LDMs\n");
}

static void test_11(struct test_cpumap_data *map)
{
  map->num_l3_caches = 3;
  map->num_cpus_in_l3_cache[0] = 15;
  map->num_cpus_in_l3_cache[1] = 13;
  map->num_cpus_in_l3_cache[2] = 13;
  map->num_query_threads_per_ldm = 1;
  map->num_ldm_instances = 19;
  map->cores_per_package = 8;
  map->exact_core = false;
  map->intel_core = true;
  printf("Run test 11 with 3 L3 group with 15,13,13 CPUs, 19 LDMs\n");
}

static void test_12(struct test_cpumap_data *map)
{
  map->num_l3_caches = 8;
  map->num_cpus_in_l3_cache[0] = 11;
  map->num_cpus_in_l3_cache[1] = 13;
  map->num_cpus_in_l3_cache[2] = 13;
  map->num_cpus_in_l3_cache[3] = 13;
  map->num_cpus_in_l3_cache[4] = 13;
  map->num_cpus_in_l3_cache[5] = 13;
  map->num_cpus_in_l3_cache[6] = 13;
  map->num_cpus_in_l3_cache[7] = 13;
  map->num_query_threads_per_ldm = 3;
  map->num_ldm_instances = 24;
  map->cores_per_package = 4;
  map->exact_core = false;
  map->intel_core = true;
  printf("Run test 12 with 8 L3 group with 11,13,,,,13 CPUs, 24 LDMs\n");
}

static void test_13(struct test_cpumap_data *map)
{
  map->num_l3_caches = 8;
  map->num_cpus_in_l3_cache[0] = 16;
  map->num_cpus_in_l3_cache[1] = 16;
  map->num_cpus_in_l3_cache[2] = 16;
  map->num_cpus_in_l3_cache[3] = 16;
  map->num_cpus_in_l3_cache[4] = 16;
  map->num_cpus_in_l3_cache[5] = 16;
  map->num_cpus_in_l3_cache[6] = 8;
  map->num_cpus_in_l3_cache[7] = 8;
  map->num_query_threads_per_ldm = 3;
  map->num_ldm_instances = 24;
  map->cores_per_package = 4;
  map->exact_core = false;
  map->intel_core = true;
  printf("Run test 13 with 8 L3 group with 16,,,16,8,8 CPUs, 24 LDMs\n");
}

static void test_14(struct test_cpumap_data *map)
{
  map->num_l3_caches = 16;
  map->num_cpus_in_l3_cache[0] = 1;
  map->num_cpus_in_l3_cache[1] = 1;
  map->num_cpus_in_l3_cache[2] = 1;
  map->num_cpus_in_l3_cache[3] = 1;
  map->num_cpus_in_l3_cache[4] = 1;
  map->num_cpus_in_l3_cache[5] = 1;
  map->num_cpus_in_l3_cache[6] = 1;
  map->num_cpus_in_l3_cache[7] = 1;
  map->num_cpus_in_l3_cache[8] = 1;
  map->num_cpus_in_l3_cache[9] = 1;
  map->num_cpus_in_l3_cache[10] = 1;
  map->num_cpus_in_l3_cache[11] = 1;
  map->num_cpus_in_l3_cache[12] = 1;
  map->num_cpus_in_l3_cache[13] = 1;
  map->num_cpus_in_l3_cache[14] = 1;
  map->num_cpus_in_l3_cache[15] = 1;
  map->num_query_threads_per_ldm = 1;
  map->num_ldm_instances = 6;
  map->cores_per_package = 4;
  map->exact_core = false;
  map->intel_core = true;
  printf("Run test 14 with 16 L3 group with 1 CPU, 6 LDMs\n");
}

static void test_15(struct test_cpumap_data *map)
{
  map->num_l3_caches = 16;
  map->num_cpus_in_l3_cache[0] = 1;
  map->num_cpus_in_l3_cache[1] = 2;
  map->num_cpus_in_l3_cache[2] = 4;
  map->num_cpus_in_l3_cache[3] = 1;
  map->num_cpus_in_l3_cache[4] = 3;
  map->num_cpus_in_l3_cache[5] = 1;
  map->num_cpus_in_l3_cache[6] = 1;
  map->num_cpus_in_l3_cache[7] = 16;
  map->num_cpus_in_l3_cache[8] = 1;
  map->num_cpus_in_l3_cache[9] = 8;
  map->num_cpus_in_l3_cache[10] = 1;
  map->num_cpus_in_l3_cache[11] = 3;
  map->num_cpus_in_l3_cache[12] = 1;
  map->num_cpus_in_l3_cache[13] = 2;
  map->num_cpus_in_l3_cache[14] = 4;
  map->num_cpus_in_l3_cache[15] = 2;
  map->num_query_threads_per_ldm = 1;
  map->num_ldm_instances = 24;
  map->cores_per_package = 4;
  map->exact_core = false;
  map->intel_core = true;
  printf("Run test 15 with 16 L3 group with 0/1 CPU, 4 LDMs\n");
}

static void test_16(struct test_cpumap_data *map)
{
  map->num_l3_caches = 1;
  map->num_cpus_in_l3_cache[0] = 2;
  map->num_query_threads_per_ldm = 1;
  map->num_ldm_instances = 0;
  map->cores_per_package = 1;
  map->exact_core = true;
  map->intel_core = true;
  printf("Run test 16 with 1 L3 group with 2 CPU, 0 LDMs\n");
}

static void test_17(struct test_cpumap_data *map)
{
  map->num_l3_caches = 1;
  map->num_cpus_in_l3_cache[0] = 2;
  map->num_query_threads_per_ldm = 1;
  map->num_ldm_instances = 0;
  map->cores_per_package = 1;
  map->exact_core = false;
  map->intel_core = true;
  printf("Run test 17 with 1 L3 group with 2 CPU, 0 LDMs\n");
}

static void test_18(struct test_cpumap_data *map)
{
  map->num_l3_caches = 1;
  map->num_cpus_in_l3_cache[0] = 2;
  map->num_query_threads_per_ldm = 1;
  map->num_ldm_instances = 0;
  map->cores_per_package = 1;
  map->exact_core = true;
  map->intel_core = false;
  printf("Run test 18 with 1 L3 group with 2 CPU, 0 LDMs\n");
}

static void test_19(struct test_cpumap_data *map)
{
  map->num_l3_caches = 1;
  map->num_cpus_in_l3_cache[0] = 2;
  map->num_query_threads_per_ldm = 1;
  map->num_ldm_instances = 0;
  map->cores_per_package = 1;
  map->exact_core = false;
  map->intel_core = false;
  printf("Run test 19 with 1 L3 group with 2 CPU, 0 LDMs\n");
}

static void test_20(struct test_cpumap_data *map)
{
  map->num_l3_caches = 2;
  map->num_cpus_in_l3_cache[0] = 2;
  map->num_cpus_in_l3_cache[1] = 1;
  map->num_query_threads_per_ldm = 1;
  map->num_ldm_instances = 0;
  map->cores_per_package = 1;
  map->exact_core = false;
  map->intel_core = true;
  printf("Run test 20 with 2 L3 group with 1 CPU, 0 LDMs\n");
}

static void test_21(struct test_cpumap_data *map)
{
  map->num_l3_caches = 3;
  map->num_cpus_in_l3_cache[0] = 1;
  map->num_cpus_in_l3_cache[1] = 1;
  map->num_cpus_in_l3_cache[2] = 1;
  map->num_query_threads_per_ldm = 1;
  map->num_ldm_instances = 0;
  map->cores_per_package = 1;
  map->exact_core = false;
  map->intel_core = true;
  printf("Run test 21 with 3 L3 group with 1 CPU, 0 LDMs\n");
}

static void test_22(struct test_cpumap_data *map)
{
  map->num_l3_caches = 2;
  map->num_cpus_in_l3_cache[0] = 1;
  map->num_cpus_in_l3_cache[1] = 1;
  map->num_query_threads_per_ldm = 1;
  map->num_ldm_instances = 0;
  map->cores_per_package = 2;
  map->exact_core = true;
  map->intel_core = true;
  printf("Run test 22 with 2 L3 group with 1 CPU, 0 LDMs\n");
}

static void
create_hwinfo_test_cpu_map(struct test_cpumap_data *map)
{
  Uint32 num_cpus = 0;
  g_ndb_hwinfo = (struct ndb_hwinfo*)malloc(sizeof(struct ndb_hwinfo));
  for (Uint32 i = 0; i < map->num_l3_caches; i++)
  {
    num_cpus += map->num_cpus_in_l3_cache[i];
  }
  void *ptr = malloc(sizeof(struct ndb_cpuinfo_data) * num_cpus);
  g_ndb_hwinfo->cpu_info = (struct ndb_cpuinfo_data*)ptr;
  g_ndb_hwinfo->cpu_cnt_max = num_cpus;
  ncpu = num_cpus;
  g_ndb_hwinfo->cpu_cnt = num_cpus;
  g_ndb_hwinfo->num_shared_l3_caches = map->num_l3_caches;
  g_ndb_hwinfo->is_cpuinfo_available = 1;
  Uint32 cpu_id = 0;
  struct ndb_hwinfo *hwinfo = g_ndb_hwinfo;
  Uint32 core_id = 0;
  for (Uint32 l3_cache_id = 0; l3_cache_id < map->num_l3_caches; l3_cache_id++)
  {
    for (Uint32 i = 0; i < map->num_cpus_in_l3_cache[l3_cache_id]; i++)
    {
      hwinfo->cpu_info[cpu_id].l3_cache_id = l3_cache_id;
      hwinfo->cpu_info[cpu_id].cpu_no = cpu_id;
      if (map->intel_core)
      {
        hwinfo->cpu_info[cpu_id].core_id = core_id;
        core_id++;
        if (core_id == map->cores_per_package)
        {
          core_id = 0;
        }
      }
      else
      {
        hwinfo->cpu_info[cpu_id].core_id = cpu_id / 2;
      }
      hwinfo->cpu_info[cpu_id].socket_id = 0;
      hwinfo->cpu_info[cpu_id].package_id = 0;
      hwinfo->cpu_info[cpu_id].online = 1;
      cpu_id++;
    }
  }
  create_l3_cache_list(g_ndb_hwinfo);
}

static void
cleanup_test()
{
  struct ndb_hwinfo *hwinfo = g_ndb_hwinfo;
  for (Uint32 i = 0; i < hwinfo->num_virt_l3_caches; i++)
  {
    printf("Virtual L3 Group[%u] = %u\n",
           i, g_num_virt_l3_cpus[i]);
    Uint32 next_cpu = g_first_virt_l3_cache[i];
    do
    {
      printf("    CPU %u, core: %u, l3_cache_id: %u\n",
             next_cpu,
             hwinfo->cpu_info[next_cpu].core_id,
             hwinfo->cpu_info[next_cpu].l3_cache_id);
      next_cpu = hwinfo->cpu_info[next_cpu].next_virt_l3_cpu_map;
    } while (next_cpu != RNIL);
  }
  printf("CPU list created for CPU lock assignment\n");
  Uint32 next_cpu = hwinfo->first_cpu_map;
  do
  {
    printf("    CPU %u, core: %u, l3_cache_id: %u\n",
           next_cpu,
           hwinfo->cpu_info[next_cpu].core_id,
           hwinfo->cpu_info[next_cpu].l3_cache_id);
    next_cpu = hwinfo->cpu_info[next_cpu].next_cpu_map;
  } while (next_cpu != RNIL);
  ncpu = 0;
  free((void*)g_first_l3_cache);
  free((void*)g_first_virt_l3_cache);
  free((void*)g_num_l3_cpus);
  free((void*)g_num_l3_cpus_online);
  free((void*)g_num_virt_l3_cpus);
  free((void*)g_ndb_hwinfo->cpu_info);
  free((void*)g_ndb_hwinfo);
  g_ndb_hwinfo = nullptr;
  g_first_l3_cache = nullptr;
  g_first_virt_l3_cache = nullptr;
  g_num_l3_cpus = nullptr;
  g_num_virt_l3_cpus = nullptr;
  g_num_l3_cpus_online = nullptr;
}

static void
test_create(struct test_cpumap_data *map, Uint32 test_case)
{
  switch (test_case)
  {
    case 0:
    {
      test_1(map);
      break;
    }
    case 1:
    {
      test_2(map);
      break;
    }
    case 2:
    {
      test_3(map);
      break;
    }
    case 3:
    {
      test_4(map);
      break;
    }
    case 4:
    {
      test_5(map);
      break;
    }
    case 5:
    {
      test_6(map);
      break;
    }
    case 6:
    {
      test_7(map);
      break;
    }
    case 7:
    {
      test_8(map);
      break;
    }
    case 8:
    {
      test_9(map);
      break;
    }
    case 9:
    {
      test_10(map);
      break;
    }
    case 10:
    {
      test_11(map);
      break;
    }
    case 11:
    {
      test_12(map);
      break;
    }
    case 12:
    {
      test_13(map);
      break;
    }
    case 13:
    {
      test_14(map);
      break;
    }
    case 14:
    {
      test_15(map);
      break;
    }
    case 15:
    {
      test_16(map);
      break;
    }
    case 16:
    {
      test_17(map);
      break;
    }
    case 17:
    {
      test_18(map);
      break;
    }
    case 18:
    {
      test_19(map);
      break;
    }
    case 19:
    {
      test_20(map);
      break;
    }
    case 20:
    {
      test_21(map);
      break;
    }
    case 21:
    {
      test_22(map);
      break;
    }
    default:
    {
      require(false);
      break;
    }
  }
  return;
}

#define NUM_TESTS 22
static void
test_create_cpumap()
{
  Uint32 expected_res[NUM_TESTS];
  expected_res[0] = 1;
  expected_res[1] = 1;
  expected_res[2] = 2;
  expected_res[3] = 2;
  expected_res[4] = 2;
  expected_res[5] = 2;
  expected_res[6] = 3;
  expected_res[7] = 5;
  expected_res[8] = 3;
  expected_res[9] = 2;
  expected_res[10] = 3;
  expected_res[11] = 6;
  expected_res[12] = 6;
  expected_res[13] = 1;
  expected_res[14] = 6;
  expected_res[15] = 1;
  expected_res[16] = 1;
  expected_res[17] = 1;
  expected_res[18] = 1;
  expected_res[19] = 1;
  expected_res[20] = 1;
  expected_res[21] = 1;
  struct test_cpumap_data test_map;
  for (Uint32 i = 0; i < NUM_TESTS; i++)
  {
    printf("Start test %u\n", i + 1);
    test_create(&test_map, i);
    printf("Create HW info for test %u\n", i + 1);
    create_hwinfo_test_cpu_map(&test_map);
    printf("Set online as Virt L3 CPUs for test %u\n", i + 1);
    Ndb_SetOnlineAsVirtL3CPU();
    printf("Create CPUMap for test %u\n", i + 1);
    Uint32 num_rr_groups =
      Ndb_CreateCPUMap(test_map.num_ldm_instances,
                       test_map.num_query_threads_per_ldm);
    for (Uint32 id = 0; id < g_ndb_hwinfo->cpu_cnt_max; id++)
    {
      Uint32 cpu_ids[8];
      Uint32 num_cpus;
      Ndb_GetCoreCPUIds(id, &cpu_ids[0], num_cpus);
      printf("Ndb_GetCoreCPUIds: id: %u, num_cpus: %u\n",
             id,
             num_cpus);
      if (test_map.exact_core)
      {
        OK(num_cpus == (test_map.num_query_threads_per_ldm + 1));
      }
      else
      {
        OK(num_cpus <= (test_map.num_query_threads_per_ldm + 1));
      }
    }
    OK(num_rr_groups == expected_res[i]);
    cleanup_test();
  }
  printf("test_create_cpumap passed\n");
}

void
printdata(const struct ndb_hwinfo* data, Uint32 cpu)
{
  long long sum_sys = 0;

  for (Uint32 i = 0; i < data->cpu_cnt; i++)
  {
    sum_sys += data->cpu_data[i].cs_sys_us;
    sum_sys += data->cpu_data[i].cs_irq_us;
    sum_sys += data->cpu_data[i].cs_sirq_us;
    sum_sys += data->cpu_data[i].cs_guest_us;
    sum_sys += data->cpu_data[i].cs_guest_nice_us;
  }

  long long elapsed = 0;
  elapsed += data->cpu_data[cpu].cs_user_us;
  elapsed += data->cpu_data[cpu].cs_idle_us;
  elapsed += data->cpu_data[cpu].cs_nice_us;
  elapsed += data->cpu_data[cpu].cs_sys_us;
  elapsed += data->cpu_data[cpu].cs_iowait_us;
  elapsed += data->cpu_data[cpu].cs_irq_us;
  elapsed += data->cpu_data[cpu].cs_steal_us;
  elapsed += data->cpu_data[cpu].cs_sirq_us;
  elapsed += data->cpu_data[cpu].cs_guest_us;
  elapsed += data->cpu_data[cpu].cs_guest_nice_us;

  long long cpu_sys = 0;
  cpu_sys += data->cpu_data[cpu].cs_sys_us;
  cpu_sys += data->cpu_data[cpu].cs_irq_us;
  cpu_sys += data->cpu_data[cpu].cs_sirq_us;
  cpu_sys += data->cpu_data[cpu].cs_guest_us;
  cpu_sys += data->cpu_data[cpu].cs_guest_nice_us;
  cpu_sys += data->cpu_data[cpu].cs_steal_us;

  printf("time: %llu sys: %llu%%",
         elapsed,
         elapsed ? (100 * cpu_sys) / elapsed : 0);
}

TAPTEST(NdbCPU)
{
  printf("Start NdbHW test\n");
  test_create_cpumap();
  int res = NdbHW_Init();
  if (res < 0)
  {
    OK(1);
    return 0;
  }

  ndb_init();
  long sysconf_ncpu_conf = 0;
#ifdef _SC_NPROCESSORS_CONF
  {
    long tmp = sysconf(_SC_NPROCESSORS_CONF);
    if (tmp < 0)
    {
      perror("sysconf(_SC_NPROCESSORS_CONF) returned error");
      abort();
    }
    else
    {
      sysconf_ncpu_conf = (Uint32) tmp;
    }
  }
#else
  sysconf_ncpu_conf = std::thread::hardware_concurrency();
#endif
  printf("sysconf(_SC_NPROCESSORS_CONF) => %lu\n", sysconf_ncpu_conf);

  long sysconf_ncpu_online = 0;
#ifdef _SC_NPROCESSORS_ONLN
  sysconf_ncpu_online = sysconf(_SC_NPROCESSORS_ONLN);
  printf("sysconf(_SC_NPROCESSORS_ONLN) => %lu\n", sysconf_ncpu_online);
#endif

  struct ndb_hwinfo *info = g_ndb_hwinfo;
  /**
   * Test of CPU info
   */
  OK(info != 0);
  if (sysconf_ncpu_conf)
  {
    OK(sysconf_ncpu_conf == (long)info->cpu_cnt);
  }
  Ndb_FreeHWInfo();
  NdbHW_End();
  ndb_end(0);
  return 1; // OK
}
#endif<|MERGE_RESOLUTION|>--- conflicted
+++ resolved
@@ -1,6 +1,6 @@
 /*
    Copyright (c) 2013, 2021, Oracle and/or its affiliates.
-   Copyright (c) 2021, 2022, Logical Clocks and/or its affiliates.
+   Copyright (c) 2021, 2022, Hopsworks and/or its affiliates.
 
    This program is free software; you can redistribute it and/or modify
    it under the terms of the GNU General Public License, version 2.0,
@@ -994,11 +994,7 @@
    * this list will be ok even if we set number of LDM instances to 0
    * here.
    */
-<<<<<<< HEAD
   num_ldm_instances = (num_ldm_instances == 0) ? 1 : num_ldm_instances;
-=======
-
->>>>>>> 8d8c986e
   Uint32 num_cpus_per_ldm_group = 1 + num_query_threads_per_ldm;
   Uint32 optimal_num_ldm_groups =
     (num_ldm_instances + (MAX_RR_GROUP_SIZE - 1)) /
