/*
   Copyright (c) 2003, 2023, Oracle and/or its affiliates.

   This program is free software; you can redistribute it and/or modify
   it under the terms of the GNU General Public License, version 2.0,
   as published by the Free Software Foundation.

   This program is also distributed with certain software (including
   but not limited to OpenSSL) that is licensed under separate terms,
   as designated in a particular file or component or in included license
   documentation.  The authors of MySQL hereby grant you an additional
   permission to link the program and your derivative works with the
   separately licensed software that they have included with MySQL.

   This program is distributed in the hope that it will be useful,
   but WITHOUT ANY WARRANTY; without even the implied warranty of
   MERCHANTABILITY or FITNESS FOR A PARTICULAR PURPOSE.  See the
   GNU General Public License, version 2.0, for more details.

   You should have received a copy of the GNU General Public License
   along with this program; if not, write to the Free Software
   Foundation, Inc., 51 Franklin St, Fifth Floor, Boston, MA 02110-1301  USA
*/

#include <ndb_global.h>

#include <time.h>

#include <FileLogHandler.hpp>
#include <util/File.hpp>

//
// PUBLIC
//
FileLogHandler::FileLogHandler(const char *aFileName, int maxNoFiles,
                               long maxFileSize, unsigned int maxLogEntries)
    : LogHandler(),
      m_maxNoFiles(maxNoFiles),
      m_maxFileSize(maxFileSize),
      m_maxLogEntries(maxLogEntries) {
  m_pLogFile = new File_class(aFileName, "a+");
}

FileLogHandler::~FileLogHandler() { delete m_pLogFile; }

bool FileLogHandler::open() {
  bool rc = true;

<<<<<<< HEAD
  if (m_pLogFile->open())
  {
    if (isTimeForNewFile())
    {
      if (!createNewFile())
      {
	setErrorCode(errno);
        setErrorStr(strerror(errno));
	rc = false; 
=======
  if (m_pLogFile->open()) {
    if (isTimeForNewFile()) {
      if (!createNewFile()) {
        setErrorCode(errno);
        rc = false;
>>>>>>> 2bf0f4a5
      }
    }
  } else {
    setErrorCode(errno);
    setErrorStr(strerror(errno));
    rc = false;
  }

  return rc;
}

bool FileLogHandler::is_open() { return m_pLogFile->is_open(); }

bool FileLogHandler::close() {
  bool rc = true;
  if (!m_pLogFile->close()) {
    setErrorCode(errno);
    setErrorStr(strerror(errno));
    rc = false;
  }

  return rc;
}

void FileLogHandler::writeHeader(const char *pCategory,
                                 Logger::LoggerLevel level, time_t now) {
  char str[MAX_HEADER_LENGTH];
  m_pLogFile->writeChar(getDefaultHeader(str, pCategory, level, now));
}

void FileLogHandler::writeMessage(const char *pMsg) {
  m_pLogFile->writeChar(pMsg);
}

void FileLogHandler::writeFooter() {
  static int callCount = 0;
  m_pLogFile->writeChar(getDefaultFooter());
  /**
   * The reason I also check the number of log entries instead of
   * only the log size, is that I do not want to check the file size
   * after each log entry which requires system calls and is quite slow.
   * TODO: Any better way?
   */
  if (callCount % m_maxLogEntries != 0)  // Check every m_maxLogEntries
  {
    if (isTimeForNewFile()) {
      if (!createNewFile()) {
        // Baby one more time...
        createNewFile();
      }
    }
    callCount = 0;
  }
  callCount++;

  m_pLogFile->flush();
}

//
// PRIVATE
//

bool FileLogHandler::isTimeForNewFile() {
  return (m_pLogFile->size() >= m_maxFileSize);
}

ndb_off_t FileLogHandler::getCurrentSize() { return m_pLogFile->size(); }

bool FileLogHandler::createNewFile() {
  bool rc = true;
  int fileNo = 1;
  char newName[PATH_MAX];
  time_t newMtime, preMtime = 0;

  do {
    if (fileNo >= m_maxNoFiles) {
      fileNo = 1;
      BaseString::snprintf(newName, sizeof(newName), "%s.%d",
                           m_pLogFile->getName(), fileNo);
      break;
    }
    BaseString::snprintf(newName, sizeof(newName), "%s.%d",
                         m_pLogFile->getName(), fileNo++);
    newMtime = File_class::mtime(newName);
    if (newMtime < preMtime) {
      break;
    } else {
      preMtime = newMtime;
    }
  } while (File_class::exists(newName));

  m_pLogFile->close();
  if (!File_class::rename(m_pLogFile->getName(), newName)) {
    setErrorCode(errno);
    setErrorStr(strerror(errno));
    rc = false;
  }

  // Open again
  if (!m_pLogFile->open()) {
    setErrorCode(errno);
    setErrorStr(strerror(errno));
    rc = false;
  }

  return rc;
}

bool FileLogHandler::setParam(const BaseString &param,
                              const BaseString &value) {
  if (param == "filename") return setFilename(value);
  if (param == "maxsize") return setMaxSize(value);
  if (param == "maxfiles") return setMaxFiles(value);
  setErrorStr("Invalid parameter");
  return false;
}

bool FileLogHandler::getParams(BaseString &config) {
  config.assfmt("FILE:filename=%s,maxsize=%llu,maxfiles=%u",
                m_pLogFile->getName(), (Uint64)m_maxFileSize, m_maxNoFiles);
  return true;
}

bool FileLogHandler::setFilename(const BaseString &filename) {
  close();
  if (m_pLogFile) delete m_pLogFile;
  m_pLogFile = new File_class(filename.c_str(), "a+");
  return open();
}

bool FileLogHandler::setMaxSize(const BaseString &size) {
  char *end;
  long val = strtol(size.c_str(), &end, 0); /* XXX */
  if (size.c_str() == end || val < 0) {
    setErrorStr("Invalid file size");
    return false;
  }
  if (end[0] == 'M') val *= 1024 * 1024;
  if (end[0] == 'k') val *= 1024;

  m_maxFileSize = val;

  return true;
}

bool FileLogHandler::setMaxFiles(const BaseString &files) {
  char *end;
  long val = strtol(files.c_str(), &end, 0);
  if (files.c_str() == end || val < 1) {
    setErrorStr("Invalid maximum number of files");
    return false;
  }
  m_maxNoFiles = val;

  return true;
}

bool FileLogHandler::checkParams() {
  if (m_pLogFile == nullptr) {
    setErrorStr("Log file cannot be null.");
    return false;
  }
  return true;
}<|MERGE_RESOLUTION|>--- conflicted
+++ resolved
@@ -35,8 +35,8 @@
 FileLogHandler::FileLogHandler(const char *aFileName, int maxNoFiles,
                                long maxFileSize, unsigned int maxLogEntries)
     : LogHandler(),
-      m_maxNoFiles(maxNoFiles),
-      m_maxFileSize(maxFileSize),
+  m_maxNoFiles(maxNoFiles), 
+  m_maxFileSize(maxFileSize),
       m_maxLogEntries(maxLogEntries) {
   m_pLogFile = new File_class(aFileName, "a+");
 }
@@ -46,23 +46,12 @@
 bool FileLogHandler::open() {
   bool rc = true;
 
-<<<<<<< HEAD
-  if (m_pLogFile->open())
-  {
-    if (isTimeForNewFile())
-    {
-      if (!createNewFile())
-      {
+  if (m_pLogFile->open()) {
+    if (isTimeForNewFile()) {
+      if (!createNewFile()) {
 	setErrorCode(errno);
         setErrorStr(strerror(errno));
 	rc = false; 
-=======
-  if (m_pLogFile->open()) {
-    if (isTimeForNewFile()) {
-      if (!createNewFile()) {
-        setErrorCode(errno);
-        rc = false;
->>>>>>> 2bf0f4a5
       }
     }
   } else {
@@ -82,7 +71,7 @@
     setErrorCode(errno);
     setErrorStr(strerror(errno));
     rc = false;
-  }
+  }	
 
   return rc;
 }
@@ -106,14 +95,14 @@
    * after each log entry which requires system calls and is quite slow.
    * TODO: Any better way?
    */
-  if (callCount % m_maxLogEntries != 0)  // Check every m_maxLogEntries
+  if (callCount % m_maxLogEntries != 0) // Check every m_maxLogEntries
   {
     if (isTimeForNewFile()) {
       if (!createNewFile()) {
-        // Baby one more time...
-        createNewFile();
+	// Baby one more time...
+	createNewFile();
       }
-    }
+    }	
     callCount = 0;
   }
   callCount++;
@@ -126,13 +115,13 @@
 //
 
 bool FileLogHandler::isTimeForNewFile() {
-  return (m_pLogFile->size() >= m_maxFileSize);
+  return (m_pLogFile->size() >= m_maxFileSize); 
 }
 
 ndb_off_t FileLogHandler::getCurrentSize() { return m_pLogFile->size(); }
 
 bool FileLogHandler::createNewFile() {
-  bool rc = true;
+  bool rc = true;	
   int fileNo = 1;
   char newName[PATH_MAX];
   time_t newMtime, preMtime = 0;
@@ -143,7 +132,7 @@
       BaseString::snprintf(newName, sizeof(newName), "%s.%d",
                            m_pLogFile->getName(), fileNo);
       break;
-    }
+    }		
     BaseString::snprintf(newName, sizeof(newName), "%s.%d",
                          m_pLogFile->getName(), fileNo++);
     newMtime = File_class::mtime(newName);
@@ -153,8 +142,8 @@
       preMtime = newMtime;
     }
   } while (File_class::exists(newName));
-
-  m_pLogFile->close();
+  
+  m_pLogFile->close();	
   if (!File_class::rename(m_pLogFile->getName(), newName)) {
     setErrorCode(errno);
     setErrorStr(strerror(errno));
@@ -166,8 +155,8 @@
     setErrorCode(errno);
     setErrorStr(strerror(errno));
     rc = false;
-  }
-
+  }				
+  
   return rc;
 }
 
