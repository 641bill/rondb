--- conflicted
+++ resolved
@@ -751,15 +751,10 @@
   }
 }
 
-<<<<<<< HEAD
 Uint32
 SHM_Transporter::updateReceivePtr(TransporterReceiveHandle& recvdata,
                                   Uint32 *ptr)
 {
-=======
-void SHM_Transporter::updateReceivePtr(TransporterReceiveHandle &recvdata,
-                                       Uint32 *ptr) {
->>>>>>> 2bf0f4a5
   Uint32 size_read = reader->updateReadPtr(ptr);
 #if 0
   time_t curr_time;
