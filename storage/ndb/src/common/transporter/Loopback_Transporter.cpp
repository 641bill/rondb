--- conflicted
+++ resolved
@@ -47,12 +47,8 @@
 bool
 Loopback_Transporter::connect_client(bool multi_connection)
 {
-<<<<<<< HEAD
   (void)multi_connection;
-  NDB_SOCKET_TYPE pair[2];
-=======
   ndb_socket_t pair[2];
->>>>>>> a246bad7
   if (ndb_socketpair(pair))
   {
     perror("socketpair failed!");
