--- conflicted
+++ resolved
@@ -1,9 +1,5 @@
 /*
-<<<<<<< HEAD
    Copyright (c) 2003, 2024, Oracle and/or its affiliates.
-=======
-   Copyright (c) 2003, 2023, Oracle and/or its affiliates.
->>>>>>> e64a25e2
    Copyright (c) 2021, 2024, Hopsworks and/or its affiliates.
 
    This program is free software; you can redistribute it and/or modify
@@ -95,13 +91,7 @@
 
   Uint64 get_bytes_sent() const { return m_bytes_sent; }
 
-<<<<<<< HEAD
   Uint64 get_bytes_received() const { return m_bytes_received; }
-=======
-  virtual Uint64 get_bytes_received() const
-  {
-    return m_bytes_received;
-  }
 
   /**
    * In most cases we use only one transporter per node connection.
@@ -115,7 +105,6 @@
   {
     return this;
   }
->>>>>>> e64a25e2
 
   /**
    * None blocking
@@ -440,7 +429,6 @@
  * Get data to send (in addition to data possibly remaining from previous
  * partial send).
  */
-<<<<<<< HEAD
 inline Uint32 Transporter::fetch_send_iovec_data(struct iovec dst[],
                                                  Uint32 cnt) {
   return get_callback_obj()->get_bytes_to_send_iovec(m_transporter_index, dst,
@@ -456,24 +444,6 @@
     m_send_buffer_alloc_bytes = 0;
     m_send_buffer_used_bytes = 0;
   }
-=======
-inline
-Uint32
-Transporter::fetch_send_iovec_data(struct iovec dst[], Uint32 cnt)
-{
-  return get_callback_obj()->get_bytes_to_send_iovec(m_transporter_index,
-                                                     dst,
-                                                     cnt);
-}
-
-inline
-void
-Transporter::iovec_data_sent(int nBytesSent)
-{
-  Uint32 used_bytes = get_callback_obj()->bytes_sent(m_transporter_index,
-                                                     nBytesSent);
-  update_status_overloaded(used_bytes);
->>>>>>> e64a25e2
 }
 
 inline bool Transporter::checksum_state::compute(const void *buf, size_t len) {
