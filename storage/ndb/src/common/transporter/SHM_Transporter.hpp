--- conflicted
+++ resolved
@@ -72,17 +72,10 @@
   void getReceivePtr(Uint32 **ptr, Uint32 **eod, Uint32 **end) {
     reader->getReadPtr(*ptr, *eod, *end);
   }
-<<<<<<< HEAD
   
   Uint32 updateReceivePtr(TransporterReceiveHandle&, Uint32 * ptr);
   
 protected:
-=======
-
-  void updateReceivePtr(TransporterReceiveHandle &, Uint32 *ptr);
-
- protected:
->>>>>>> 2bf0f4a5
   /**
    * Release resources used by SHM after disconnect
    * -# deletes the shm buffer associated with a segment
