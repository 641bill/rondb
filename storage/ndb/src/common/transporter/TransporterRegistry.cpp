/*
   Copyright (C) 2003 MySQL AB
    All rights reserved. Use is subject to license terms.

   This program is free software; you can redistribute it and/or modify
   it under the terms of the GNU General Public License as published by
   the Free Software Foundation; version 2 of the License.

   This program is distributed in the hope that it will be useful,
   but WITHOUT ANY WARRANTY; without even the implied warranty of
   MERCHANTABILITY or FITNESS FOR A PARTICULAR PURPOSE.  See the
   GNU General Public License for more details.

   You should have received a copy of the GNU General Public License
   along with this program; if not, write to the Free Software
   Foundation, Inc., 51 Franklin St, Fifth Floor, Boston, MA 02110-1301  USA
*/

#include <ndb_global.h>
#include <my_pthread.h>

#include <TransporterRegistry.hpp>
#include "TransporterInternalDefinitions.hpp"

#include "Transporter.hpp"
#include <SocketAuthenticator.hpp>

#ifdef NDB_TCP_TRANSPORTER
#include "TCP_Transporter.hpp"
#endif

#ifdef NDB_SCI_TRANSPORTER
#include "SCI_Transporter.hpp"
#endif

#ifdef NDB_SHM_TRANSPORTER
#include "SHM_Transporter.hpp"
extern int g_ndb_shm_signum;
#endif

#include "NdbOut.hpp"
#include <NdbSleep.h>
#include <NdbTick.h>
#include <InputStream.hpp>
#include <OutputStream.hpp>

#include <mgmapi/mgmapi.h>
#include <mgmapi_internal.h>
#include <mgmapi/mgmapi_debug.h>

#include <EventLogger.hpp>
extern EventLogger * g_eventLogger;

struct in_addr
TransporterRegistry::get_connect_address(NodeId node_id) const
{
  return theTransporters[node_id]->m_connect_address;
}

SocketServer::Session * TransporterService::newSession(NDB_SOCKET_TYPE sockfd)
{
  DBUG_ENTER("SocketServer::Session * TransporterService::newSession");
  if (m_auth && !m_auth->server_authenticate(sockfd)){
    NDB_CLOSE_SOCKET(sockfd);
    DBUG_RETURN(0);
  }

  if (!m_transporter_registry->connect_server(sockfd))
  {
    NDB_CLOSE_SOCKET(sockfd);
    DBUG_RETURN(0);
  }

  DBUG_RETURN(0);
}

TransporterRegistry::TransporterRegistry(TransporterCallback *callback,
                                         bool use_default_send_buffer,
					 unsigned _maxTransporters,
					 unsigned sizeOfLongSignalMemory) :
  m_mgm_handle(0),
  localNodeId(0),
  m_transp_count(0),
  m_use_default_send_buffer(use_default_send_buffer),
  m_send_buffers(0), m_page_freelist(0), m_send_buffer_memory(0),
  m_total_max_send_buffer(0)
{
  DBUG_ENTER("TransporterRegistry::TransporterRegistry");

  maxTransporters = _maxTransporters;
  sendCounter = 1;
  
  callbackObj=callback;

  theTCPTransporters  = new TCP_Transporter * [maxTransporters];
  theSCITransporters  = new SCI_Transporter * [maxTransporters];
  theSHMTransporters  = new SHM_Transporter * [maxTransporters];
  theTransporterTypes = new TransporterType   [maxTransporters];
  theTransporters     = new Transporter     * [maxTransporters];
  performStates       = new PerformState      [maxTransporters];
  ioStates            = new IOState           [maxTransporters]; 
  m_disconnect_errnum = new int               [maxTransporters];
  m_error_states      = new ErrorState        [maxTransporters];
 
#if defined(HAVE_EPOLL_CREATE)
 m_epoll_fd = -1;
 m_epoll_events       = new struct epoll_event[maxTransporters];
 m_epoll_fd = epoll_create(maxTransporters);
 if (m_epoll_fd == -1 || !m_epoll_events)
 {
   /* Failure to allocate data or get epoll socket, abort */
   perror("Failed to alloc epoll-array or calling epoll_create... falling back to select!");
   ndbout_c("Falling back to select");
   if (m_epoll_fd != -1)
   {
     close(m_epoll_fd);
     m_epoll_fd = -1;
   }
   if (m_epoll_events)
   {
     delete [] m_epoll_events;
     m_epoll_events = 0;
   }
 }
 else
 {
   memset((char*)m_epoll_events, 0,
          maxTransporters * sizeof(struct epoll_event));
 }

#endif
  // Initialize member variables
  nTransporters    = 0;
  nTCPTransporters = 0;
  nSCITransporters = 0;
  nSHMTransporters = 0;
  
  // Initialize the transporter arrays
  ErrorState default_error_state = { TE_NO_ERROR, (const char *)~(UintPtr)0 };
  for (unsigned i=0; i<maxTransporters; i++) {
    theTCPTransporters[i] = NULL;
    theSCITransporters[i] = NULL;
    theSHMTransporters[i] = NULL;
    theTransporters[i]    = NULL;
    performStates[i]      = DISCONNECTED;
    ioStates[i]           = NoHalt;
    m_disconnect_errnum[i]= 0;
    m_error_states[i]     = default_error_state;
  }

  DBUG_VOID_RETURN;
}

void
TransporterRegistry::allocate_send_buffers(Uint64 total_send_buffer)
{
  if (!m_use_default_send_buffer)
    return;

  if (total_send_buffer == 0)
    total_send_buffer = get_total_max_send_buffer();

  if (m_send_buffers)
  {
    /* Send buffers already allocated -> resize the buffer pages */
    assert(m_send_buffer_memory);

    // TODO resize send buffer pages

    return;
  }

  /* Initialize transporter send buffers (initially empty). */
  m_send_buffers = new SendBuffer[maxTransporters];
  for (unsigned i = 0; i < maxTransporters; i++)
  {
    SendBuffer &b = m_send_buffers[i];
    b.m_first_page = NULL;
    b.m_last_page = NULL;
    b.m_used_bytes = 0;
  }

  /* Initialize the page freelist. */
  Uint64 send_buffer_pages =
    (total_send_buffer + SendBufferPage::PGSIZE - 1)/SendBufferPage::PGSIZE;
  /* Add one extra page of internal fragmentation overhead per transporter. */
  send_buffer_pages += nTransporters;

  m_send_buffer_memory =
    new unsigned char[UintPtr(send_buffer_pages * SendBufferPage::PGSIZE)];
  if (m_send_buffer_memory == NULL)
  {
    ndbout << "Unable to allocate "
           << send_buffer_pages * SendBufferPage::PGSIZE
           << " bytes of memory for send buffers, aborting." << endl;
    abort();
  }

  m_page_freelist = NULL;
  for (unsigned i = 0; i < send_buffer_pages; i++)
  {
    SendBufferPage *page =
      (SendBufferPage *)(m_send_buffer_memory + i * SendBufferPage::PGSIZE);
    page->m_bytes = 0;
    page->m_next = m_page_freelist;
    m_page_freelist = page;
  }
}

void TransporterRegistry::set_mgm_handle(NdbMgmHandle h)
{
  DBUG_ENTER("TransporterRegistry::set_mgm_handle");
  if (m_mgm_handle)
    ndb_mgm_destroy_handle(&m_mgm_handle);
  m_mgm_handle= h;
  ndb_mgm_set_timeout(m_mgm_handle, 5000);
#ifndef DBUG_OFF
  if (h)
  {
    char buf[256];
    DBUG_PRINT("info",("handle set with connectstring: %s",
		       ndb_mgm_get_connectstring(h,buf, sizeof(buf))));
  }
  else
  {
    DBUG_PRINT("info",("handle set to NULL"));
  }
#endif
  DBUG_VOID_RETURN;
}

TransporterRegistry::~TransporterRegistry()
{
  DBUG_ENTER("TransporterRegistry::~TransporterRegistry");
  
  removeAll();
  
  delete[] theTCPTransporters;
  delete[] theSCITransporters;
  delete[] theSHMTransporters;
  delete[] theTransporterTypes;
  delete[] theTransporters;
  delete[] performStates;
  delete[] ioStates;
  delete[] m_disconnect_errnum;
  delete[] m_error_states;

  if (m_send_buffers)
    delete[] m_send_buffers;
  m_page_freelist = NULL;
  if (m_send_buffer_memory)
    delete[] m_send_buffer_memory;

#if defined(HAVE_EPOLL_CREATE)
  if (m_epoll_events) delete [] m_epoll_events;
  if (m_epoll_fd != -1) close(m_epoll_fd);
#endif
  if (m_mgm_handle)
    ndb_mgm_destroy_handle(&m_mgm_handle);

  DBUG_VOID_RETURN;
}

void
TransporterRegistry::removeAll(){
  for(unsigned i = 0; i<maxTransporters; i++){
    if(theTransporters[i] != NULL)
      removeTransporter(theTransporters[i]->getRemoteNodeId());
  }
}

void
TransporterRegistry::disconnectAll(){
  for(unsigned i = 0; i<maxTransporters; i++){
    if(theTransporters[i] != NULL)
      theTransporters[i]->doDisconnect();
  }
}

bool
TransporterRegistry::init(NodeId nodeId) {
  DBUG_ENTER("TransporterRegistry::init");
  assert(localNodeId == 0 ||
         localNodeId == nodeId);

  localNodeId = nodeId;

  DEBUG("TransporterRegistry started node: " << localNodeId);

  DBUG_RETURN(true);
}

bool
TransporterRegistry::connect_server(NDB_SOCKET_TYPE sockfd) const
{
  DBUG_ENTER("TransporterRegistry::connect_server(sockfd)");

  // Read "hello" that consists of node id and transporter
  // type from client
  SocketInputStream s_input(sockfd);
  char buf[11+1+11+1]; // <int> <int>
  if (s_input.gets(buf, sizeof(buf)) == 0) {
    DBUG_PRINT("error", ("Failed to read 'hello' from client"));
    DBUG_RETURN(false);
  }

  int nodeId, remote_transporter_type= -1;
  int r= sscanf(buf, "%d %d", &nodeId, &remote_transporter_type);
  switch (r) {
  case 2:
    break;
  case 1:
    // we're running version prior to 4.1.9
    // ok, but with no checks on transporter configuration compatability
    break;
  default:
    DBUG_PRINT("error", ("Failed to parse 'hello' from client, buf: '%.*s'",
                         (int)sizeof(buf), buf));
    DBUG_RETURN(false);
  }

  DBUG_PRINT("info", ("Client hello, nodeId: %d transporter type: %d",
		      nodeId, remote_transporter_type));


  // Check that nodeid is in range before accessing the arrays
  if (nodeId < 0 ||
      nodeId >= (int)maxTransporters)
  {
    DBUG_PRINT("error", ("Out of range nodeId: %d from client",
                         nodeId));
    DBUG_RETURN(false);
  }

  // Check that transporter is allocated
  Transporter *t= theTransporters[nodeId];
  if (t == 0)
  {
    DBUG_PRINT("error", ("No transporter available for node id %d", nodeId));
    DBUG_RETURN(false);
  }

  // Check that the transporter should be connecting
  if (performStates[nodeId] != TransporterRegistry::CONNECTING)
  {
    DBUG_PRINT("error", ("Transporter for node id %d in wrong state",
                         nodeId));
    DBUG_RETURN(false);
  }

  // Check transporter type
  if (remote_transporter_type != -1 &&
      remote_transporter_type != t->m_type)
  {
    g_eventLogger->error("Connection from node: %d uses different transporter "
                         "type: %d, expected type: %d",
                         nodeId, remote_transporter_type, t->m_type);
    DBUG_RETURN(false);
  }

  // Send reply to client
  SocketOutputStream s_output(sockfd);
  if (s_output.println("%d %d", t->getLocalNodeId(), t->m_type) < 0)
  {
    DBUG_PRINT("error", ("Send of reply failed"));
    DBUG_RETURN(false);
  }

  // Setup transporter (transporter responsible for closing sockfd)
  bool res = t->connect_server(sockfd);

  if (res && performStates[nodeId] != TransporterRegistry::CONNECTING)
  {
    // Connection suceeded, but not connecting anymore, return
    // false to close the connection
    DBUG_RETURN(false);
  }

  DBUG_RETURN(res);
}


bool
TransporterRegistry::configureTransporter(TransporterConfiguration *config)
{
  NodeId remoteNodeId = config->remoteNodeId;

  assert(localNodeId);
  assert(config->localNodeId == localNodeId);

  if (remoteNodeId >= maxTransporters)
    return false;

  Transporter* t = theTransporters[remoteNodeId];
  if(t != NULL)
  {
    // Transporter already exist, try to reconfigure it
    return t->configure(config);
  }

  DEBUG("Configuring transporter from " << localNodeId
	<< " to " << remoteNodeId);

  switch (config->type){
  case tt_TCP_TRANSPORTER:
    return createTCPTransporter(config);
  case tt_SHM_TRANSPORTER:
    return createSHMTransporter(config);
  case tt_SCI_TRANSPORTER:
    return createSCITransporter(config);
  default:
    abort();
    break;
  }
  return false;
}


bool
TransporterRegistry::createTCPTransporter(TransporterConfiguration *config) {
#ifdef NDB_TCP_TRANSPORTER

  TCP_Transporter * t = new TCP_Transporter(*this, config);

  if (t == NULL) 
    return false;
  else if (!t->initTransporter()) {
    delete t;
    return false;
  }

  // Put the transporter in the transporter arrays
  theTCPTransporters[nTCPTransporters]      = t;
  theTransporters[t->getRemoteNodeId()]     = t;
  theTransporterTypes[t->getRemoteNodeId()] = tt_TCP_TRANSPORTER;
  performStates[t->getRemoteNodeId()]       = DISCONNECTED;
  nTransporters++;
  nTCPTransporters++;
  m_total_max_send_buffer += t->get_max_send_buffer();

  return true;
#else
  return false;
#endif
}

bool
TransporterRegistry::createSCITransporter(TransporterConfiguration *config) {
#ifdef NDB_SCI_TRANSPORTER

  if(!SCI_Transporter::initSCI())
    abort();

  SCI_Transporter * t = new SCI_Transporter(*this,
                                            config->localHostName,
                                            config->remoteHostName,
                                            config->s_port,
					    config->isMgmConnection,
                                            config->sci.sendLimit, 
					    config->sci.bufferSize,
					    config->sci.nLocalAdapters,
					    config->sci.remoteSciNodeId0,
					    config->sci.remoteSciNodeId1,
					    localNodeId,
					    config->remoteNodeId,
					    config->serverNodeId,
					    config->checksum,
					    config->signalId);
  
  if (t == NULL) 
    return false;
  else if (!t->initTransporter()) {
    delete t;
    return false;
  }
  // Put the transporter in the transporter arrays
  theSCITransporters[nSCITransporters]      = t;
  theTransporters[t->getRemoteNodeId()]     = t;
  theTransporterTypes[t->getRemoteNodeId()] = tt_SCI_TRANSPORTER;
  performStates[t->getRemoteNodeId()]       = DISCONNECTED;
  nTransporters++;
  nSCITransporters++;
  m_total_max_send_buffer += t->get_max_send_buffer();
  
  return true;
#else
  return false;
#endif
}

bool
TransporterRegistry::createSHMTransporter(TransporterConfiguration *config) {
  DBUG_ENTER("TransporterRegistry::createTransporter SHM");
#ifdef NDB_SHM_TRANSPORTER

  if (!g_ndb_shm_signum) {
    g_ndb_shm_signum= config->shm.signum;
    DBUG_PRINT("info",("Block signum %d",g_ndb_shm_signum));
    /**
     * Make sure to block g_ndb_shm_signum
     *   TransporterRegistry::init is run from "main" thread
     */
    NdbThread_set_shm_sigmask(TRUE);
  }

  if(config->shm.signum != g_ndb_shm_signum)
    return false;

  SHM_Transporter * t = new SHM_Transporter(*this,
					    config->localHostName,
					    config->remoteHostName,
					    config->s_port,
					    config->isMgmConnection,
					    localNodeId,
					    config->remoteNodeId,
					    config->serverNodeId,
					    config->checksum,
					    config->signalId,
					    config->shm.shmKey,
					    config->shm.shmSize
					    );
  if (t == NULL)
    return false;
  else if (!t->initTransporter()) {
    delete t;
    return false;
  }
  // Put the transporter in the transporter arrays
  theSHMTransporters[nSHMTransporters]      = t;
  theTransporters[t->getRemoteNodeId()]     = t;
  theTransporterTypes[t->getRemoteNodeId()] = tt_SHM_TRANSPORTER;
  performStates[t->getRemoteNodeId()]       = DISCONNECTED;
  
  nTransporters++;
  nSHMTransporters++;
  m_total_max_send_buffer += t->get_max_send_buffer();

  DBUG_RETURN(true);
#else
  DBUG_RETURN(false);
#endif
}


void
TransporterRegistry::removeTransporter(NodeId nodeId) {

  DEBUG("Removing transporter from " << localNodeId
	<< " to " << nodeId);
  
  if(theTransporters[nodeId] == NULL)
    return;
  
  theTransporters[nodeId]->doDisconnect();
  
  const TransporterType type = theTransporterTypes[nodeId];

  int ind = 0;
  switch(type){
  case tt_TCP_TRANSPORTER:
#ifdef NDB_TCP_TRANSPORTER
    for(; ind < nTCPTransporters; ind++)
      if(theTCPTransporters[ind]->getRemoteNodeId() == nodeId)
	break;
    ind++;
    for(; ind<nTCPTransporters; ind++)
      theTCPTransporters[ind-1] = theTCPTransporters[ind];
    nTCPTransporters --;
#endif
    break;
  case tt_SCI_TRANSPORTER:
#ifdef NDB_SCI_TRANSPORTER
    for(; ind < nSCITransporters; ind++)
      if(theSCITransporters[ind]->getRemoteNodeId() == nodeId)
	break;
    ind++;
    for(; ind<nSCITransporters; ind++)
      theSCITransporters[ind-1] = theSCITransporters[ind];
    nSCITransporters --;
#endif
    break;
  case tt_SHM_TRANSPORTER:
#ifdef NDB_SHM_TRANSPORTER
    for(; ind < nSHMTransporters; ind++)
      if(theSHMTransporters[ind]->getRemoteNodeId() == nodeId)
	break;
    ind++;
    for(; ind<nSHMTransporters; ind++)
      theSHMTransporters[ind-1] = theSHMTransporters[ind];
    nSHMTransporters --;
#endif
    break;
  }

  nTransporters--;

  // Delete the transporter and remove it from theTransporters array
  delete theTransporters[nodeId];
  theTransporters[nodeId] = NULL;        
}

SendStatus
TransporterRegistry::prepareSend(TransporterSendBufferHandle *sendHandle,
                                 const SignalHeader * const signalHeader,
				 Uint8 prio,
				 const Uint32 * const signalData,
				 NodeId nodeId, 
				 const LinearSectionPtr ptr[3]){


  Transporter *t = theTransporters[nodeId];
  if(t != NULL && 
     (((ioStates[nodeId] != HaltOutput) && (ioStates[nodeId] != HaltIO)) || 
      ((signalHeader->theReceiversBlockNumber == 252) ||
       (signalHeader->theReceiversBlockNumber == 4002)))) {
	 
    if(t->isConnected()){
      Uint32 lenBytes = t->m_packer.getMessageLength(signalHeader, ptr);
      if(lenBytes <= MAX_SEND_MESSAGE_BYTESIZE){
	Uint32 * insertPtr = getWritePtr(sendHandle, nodeId, lenBytes, prio);
	if(insertPtr != 0){
	  t->m_packer.pack(insertPtr, prio, signalHeader, signalData, ptr);
	  updateWritePtr(sendHandle, nodeId, lenBytes, prio);
	  return SEND_OK;
	}

	int sleepTime = 2;	

	/**
	 * @note: on linux/i386 the granularity is 10ms
	 *        so sleepTime = 2 generates a 10 ms sleep.
	 */
	for(int i = 0; i<50; i++){
	  if((nSHMTransporters+nSCITransporters) == 0)
	    NdbSleep_MilliSleep(sleepTime); 
	  insertPtr = getWritePtr(sendHandle, nodeId, lenBytes, prio);
	  if(insertPtr != 0){
	    t->m_packer.pack(insertPtr, prio, signalHeader, signalData, ptr);
	    updateWritePtr(sendHandle, nodeId, lenBytes, prio);
	    break;
	  }
	}
	
	if(insertPtr != 0){
	  /**
	   * Send buffer full, but resend works
	   */
	  report_error(nodeId, TE_SEND_BUFFER_FULL);
	  return SEND_OK;
	}
	
	WARNING("Signal to " << nodeId << " lost(buffer)");
	report_error(nodeId, TE_SIGNAL_LOST_SEND_BUFFER_FULL);
	return SEND_BUFFER_FULL;
      } else {
	return SEND_MESSAGE_TOO_BIG;
      }
    } else {
      DEBUG("Signal to " << nodeId << " lost(disconnect) ");
      return SEND_DISCONNECTED;
    }
  } else {
    DEBUG("Discarding message to block: " 
	  << signalHeader->theReceiversBlockNumber 
	  << " node: " << nodeId);
    
    if(t == NULL)
      return SEND_UNKNOWN_NODE;
    
    return SEND_BLOCKED;
  }
}

SendStatus
TransporterRegistry::prepareSend(TransporterSendBufferHandle *sendHandle,
                                 const SignalHeader * const signalHeader,
				 Uint8 prio,
				 const Uint32 * const signalData,
				 NodeId nodeId, 
				 class SectionSegmentPool & thePool,
				 const SegmentedSectionPtr ptr[3]){
  

  Transporter *t = theTransporters[nodeId];
  if(t != NULL && 
     (((ioStates[nodeId] != HaltOutput) && (ioStates[nodeId] != HaltIO)) || 
      ((signalHeader->theReceiversBlockNumber == 252)|| 
       (signalHeader->theReceiversBlockNumber == 4002)))) {
    
    if(t->isConnected()){
      Uint32 lenBytes = t->m_packer.getMessageLength(signalHeader, ptr);
      if(lenBytes <= MAX_SEND_MESSAGE_BYTESIZE){
	Uint32 * insertPtr = getWritePtr(sendHandle, nodeId, lenBytes, prio);
	if(insertPtr != 0){
	  t->m_packer.pack(insertPtr, prio, signalHeader, signalData, thePool, ptr);
	  updateWritePtr(sendHandle, nodeId, lenBytes, prio);
	  return SEND_OK;
	}
	
	
	/**
	 * @note: on linux/i386 the granularity is 10ms
	 *        so sleepTime = 2 generates a 10 ms sleep.
	 */
	int sleepTime = 2;
	for(int i = 0; i<50; i++){
	  if((nSHMTransporters+nSCITransporters) == 0)
	    NdbSleep_MilliSleep(sleepTime); 
	  insertPtr = getWritePtr(sendHandle, nodeId, lenBytes, prio);
	  if(insertPtr != 0){
	    t->m_packer.pack(insertPtr, prio, signalHeader, signalData, thePool, ptr);
	    updateWritePtr(sendHandle, nodeId, lenBytes, prio);
	    break;
	  }
	}
	
	if(insertPtr != 0){
	  /**
	   * Send buffer full, but resend works
	   */
	  report_error(nodeId, TE_SEND_BUFFER_FULL);
	  return SEND_OK;
	}
	
	WARNING("Signal to " << nodeId << " lost(buffer)");
	report_error(nodeId, TE_SIGNAL_LOST_SEND_BUFFER_FULL);
	return SEND_BUFFER_FULL;
      } else {
	return SEND_MESSAGE_TOO_BIG;
      }
    } else {
      DEBUG("Signal to " << nodeId << " lost(disconnect) ");
      return SEND_DISCONNECTED;
    }
  } else {
    DEBUG("Discarding message to block: " 
	  << signalHeader->theReceiversBlockNumber 
	  << " node: " << nodeId);
    
    if(t == NULL)
      return SEND_UNKNOWN_NODE;
    
    return SEND_BLOCKED;
  }
}


SendStatus
TransporterRegistry::prepareSend(TransporterSendBufferHandle *sendHandle,
                                 const SignalHeader * const signalHeader,
				 Uint8 prio,
				 const Uint32 * const signalData,
				 NodeId nodeId, 
				 GenericSectionPtr ptr[3]){


  Transporter *t = theTransporters[nodeId];
  if(t != NULL && 
     (((ioStates[nodeId] != HaltOutput) && (ioStates[nodeId] != HaltIO)) || 
      ((signalHeader->theReceiversBlockNumber == 252) ||
       (signalHeader->theReceiversBlockNumber == 4002)))) {
	 
    if(t->isConnected()){
      Uint32 lenBytes = t->m_packer.getMessageLength(signalHeader, ptr);
      if(lenBytes <= MAX_SEND_MESSAGE_BYTESIZE){
        Uint32 * insertPtr = getWritePtr(sendHandle, nodeId, lenBytes, prio);
        if(insertPtr != 0){
          t->m_packer.pack(insertPtr, prio, signalHeader, signalData, ptr);
          updateWritePtr(sendHandle, nodeId, lenBytes, prio);
          return SEND_OK;
	}


	/**
	 * @note: on linux/i386 the granularity is 10ms
	 *        so sleepTime = 2 generates a 10 ms sleep.
	 */
        int sleepTime = 2;	
	for(int i = 0; i<50; i++){
	  if((nSHMTransporters+nSCITransporters) == 0)
	    NdbSleep_MilliSleep(sleepTime); 
	  insertPtr = getWritePtr(sendHandle, nodeId, lenBytes, prio);
	  if(insertPtr != 0){
	    t->m_packer.pack(insertPtr, prio, signalHeader, signalData, ptr);
	    updateWritePtr(sendHandle, nodeId, lenBytes, prio);
	    break;
	  }
	}
	
	if(insertPtr != 0){
	  /**
	   * Send buffer full, but resend works
	   */
	  report_error(nodeId, TE_SEND_BUFFER_FULL);
	  return SEND_OK;
	}
	
	WARNING("Signal to " << nodeId << " lost(buffer)");
	report_error(nodeId, TE_SIGNAL_LOST_SEND_BUFFER_FULL);
	return SEND_BUFFER_FULL;
      } else {
	return SEND_MESSAGE_TOO_BIG;
      }
    } else {
      DEBUG("Signal to " << nodeId << " lost(disconnect) ");
      return SEND_DISCONNECTED;
    }
  } else {
    DEBUG("Discarding message to block: " 
	  << signalHeader->theReceiversBlockNumber 
	  << " node: " << nodeId);
    
    if(t == NULL)
      return SEND_UNKNOWN_NODE;
    
    return SEND_BLOCKED;
  }
}

void
TransporterRegistry::external_IO(Uint32 timeOutMillis) {
  //-----------------------------------------------------------
  // Most of the time we will send the buffers here and then wait
  // for new signals. Thus we start by sending without timeout
  // followed by the receive part where we expect to sleep for
  // a while.
  //-----------------------------------------------------------
  if(pollReceive(timeOutMillis)){
    performReceive();
  }
  performSend();
}

Uint32
TransporterRegistry::pollReceive(Uint32 timeOutMillis){
  Uint32 retVal = 0;

  if((nSCITransporters) > 0)
  {
    timeOutMillis=0;
  }

#ifdef NDB_SHM_TRANSPORTER
  if(nSHMTransporters > 0)
  {
    Uint32 res = poll_SHM(0);
    if(res)
    {
      retVal |= res;
      timeOutMillis = 0;
    }
  }
#endif

#ifdef NDB_TCP_TRANSPORTER
#if defined(HAVE_EPOLL_CREATE)
  if (likely(m_epoll_fd != -1))
  {
    Uint32 num_trps = nTCPTransporters;
    /**
     * If any transporters have left-over data that was not fully executed in
     * last loop, don't wait and return 'data available' even if nothing new
     * from epoll.
     */
    if (!m_has_data_transporters.isclear())
    {
      timeOutMillis = 0;
      retVal = 1;
    }
    
    if (num_trps)
    {
      tcpReadSelectReply = epoll_wait(m_epoll_fd, m_epoll_events,
                                      num_trps, timeOutMillis);
      retVal |= tcpReadSelectReply;
    }
  }
  else
#endif
  {
    if(nTCPTransporters > 0 || retVal == 0)
    {
      retVal |= poll_TCP(timeOutMillis);
    }
    else
      tcpReadSelectReply = 0;
  }
#endif
#ifdef NDB_SCI_TRANSPORTER
  if(nSCITransporters > 0)
    retVal |= poll_SCI(timeOutMillis);
#endif
#ifdef NDB_SHM_TRANSPORTER
  if(nSHMTransporters > 0 && retVal == 0)
  {
    int res = poll_SHM(0);
    retVal |= res;
  }
#endif
  return retVal;
}


#ifdef NDB_SCI_TRANSPORTER
Uint32
TransporterRegistry::poll_SCI(Uint32 timeOutMillis)
{
  for (int i=0; i<nSCITransporters; i++) {
    SCI_Transporter * t = theSCITransporters[i];
    Uint32 node_id= t->getRemoteNodeId();
    if (t->isConnected() && is_connected(node_id)) {
      if(t->hasDataToRead())
	return 1;
    }
  }
  return 0;
}
#endif


#ifdef NDB_SHM_TRANSPORTER
static int g_shm_counter = 0;
Uint32
TransporterRegistry::poll_SHM(Uint32 timeOutMillis)
{  
  for(int j=0; j < 100; j++)
  {
    for (int i=0; i<nSHMTransporters; i++) {
      SHM_Transporter * t = theSHMTransporters[i];
      Uint32 node_id= t->getRemoteNodeId();
      if (t->isConnected() && is_connected(node_id)) {
	if(t->hasDataToRead()) {
	  return 1;
	}
      }
    }
  }
  return 0;
}
#endif

#ifdef NDB_TCP_TRANSPORTER
/**
 * We do not want to hold any transporter locks during select(), so there
 * is no protection against a disconnect closing the socket during this call.
 *
 * That does not matter, at most we will get a spurious wakeup on the wrong
 * socket, which will be handled correctly in performReceive() (which _is_
 * protected by transporter locks on upper layer).
 */
Uint32 
TransporterRegistry::poll_TCP(Uint32 timeOutMillis)
{
  bool hasdata = false;
  if (false && nTCPTransporters == 0)
  {
    tcpReadSelectReply = 0;
    return 0;
  }

  int maxSocketValue = 0;

  // Needed for TCP/IP connections
  // The read- and writeset are used by select

  FD_ZERO(&tcpReadset);

  // Prepare for sending and receiving
  for (int i = 0; i < nTCPTransporters; i++) {
    TCP_Transporter * t = theTCPTransporters[i];
    Uint32 node_id= t->getRemoteNodeId();
    
    // If the transporter is connected
    if (is_connected(node_id) && t->isConnected()) {
      
      const NDB_SOCKET_TYPE socket = t->getSocket();
      if (!my_socket_valid(socket))
        continue;

      maxSocketValue = my_socket_nfds(socket, maxSocketValue);

      // Put the connected transporters in the socket read-set 
      my_FD_SET(socket, &tcpReadset);
    }
    hasdata |= t->hasReceiveData();
  }
  
  timeOutMillis = hasdata ? 0 : timeOutMillis;
  
  struct timeval timeout;
  timeout.tv_sec  = timeOutMillis / 1000;
  timeout.tv_usec = (timeOutMillis % 1000) * 1000;

  tcpReadSelectReply = select(maxSocketValue+1, &tcpReadset, 0, 0, &timeout);
  if(false && tcpReadSelectReply == -1 && errno == EINTR)
    g_eventLogger->info("woke-up by signal");

#ifdef NDB_WIN32
  if(tcpReadSelectReply == SOCKET_ERROR)
  {
    NdbSleep_MilliSleep(timeOutMillis);
  }
#endif
  
  return tcpReadSelectReply || hasdata;
}
#endif

#if defined(HAVE_EPOLL_CREATE)
bool
TransporterRegistry::change_epoll(TCP_Transporter *t, bool add)
{
  struct epoll_event event_poll;
  bzero(&event_poll, sizeof(event_poll));
  my_socket sock_fd = t->getSocket();
  int node_id = t->getRemoteNodeId();
  int op = add ? EPOLL_CTL_ADD : EPOLL_CTL_DEL;
  int ret_val, error;

  if (!my_socket_valid(sock_fd))
    return FALSE;

  event_poll.data.u32 = t->getRemoteNodeId();
  event_poll.events = EPOLLIN;
  ret_val = epoll_ctl(m_epoll_fd, op, sock_fd.fd, &event_poll);
  if (!ret_val)
    goto ok;
  error= errno;
  if (error == ENOENT && !add)
  {
    /*
     * Could be that socket was closed premature to this call.
     * Not a problem that this occurs.
     */
    goto ok;
  }
  if (!add || (add && (error != ENOMEM)))
  {
    /*
     * Serious problems, we are either using wrong parameters,
     * have permission problems or the socket doesn't support
     * epoll!!
     */
    ndbout_c("Failed to %s epollfd: %u fd " MY_SOCKET_FORMAT
             " node %u to epoll-set,"
             " errno: %u %s",
             add ? "ADD" : "DEL",
             m_epoll_fd,
             MY_SOCKET_FORMAT_VALUE(sock_fd),
             node_id,
             error,
             strerror(error));
    abort();
  }
  ndbout << "We lacked memory to add the socket for node id ";
  ndbout << node_id << endl;
  return TRUE;

ok:
  return FALSE;
}

/**
 * In multi-threaded cases, this must be protected by a global receive lock.
 */
void
TransporterRegistry::get_tcp_data(TCP_Transporter *t)
{
  const NodeId node_id = t->getRemoteNodeId();
  bool hasdata = false;
  if (is_connected(node_id) && t->isConnected())
  {
    callbackObj->checkJobBuffer();
    t->doReceive();
    
    Uint32 *ptr;
    Uint32 sz = t->getReceiveData(&ptr);
    callbackObj->transporter_recv_from(node_id);
    Uint32 szUsed = unpack(ptr, sz, node_id, ioStates[node_id]);
    t->updateReceiveDataPtr(szUsed);
    hasdata = t->hasReceiveData();
  }
  m_has_data_transporters.set(node_id, hasdata);
}

#endif

void
TransporterRegistry::performReceive()
{
  bool hasReceived = false;
#ifdef NDB_TCP_TRANSPORTER
#if defined(HAVE_EPOLL_CREATE)
  if (likely(m_epoll_fd != -1))
  {
    int num_socket_events = tcpReadSelectReply;
    int i;
    
    if (num_socket_events > 0)
    {
      for (i = 0; i < num_socket_events; i++)
      {
        m_has_data_transporters.set(m_epoll_events[i].data.u32);
      }
    }
    else if (num_socket_events < 0)
    {
      assert(errno == EINTR);
    }
    
    Uint32 id = 0;
    while ((id = m_has_data_transporters.find(id + 1)) != BitmaskImpl::NotFound)
    {
      get_tcp_data((TCP_Transporter*)theTransporters[id]);
    }
  }
  else
#endif
  {
    for (int i=0; i<nTCPTransporters; i++) 
    {
      TCP_Transporter *t = theTCPTransporters[i];
      const NodeId nodeId = t->getRemoteNodeId();
      const NDB_SOCKET_TYPE socket    = t->getSocket();
      if(is_connected(nodeId)){
        if(t->isConnected())
        {
          if (my_FD_ISSET(socket, &tcpReadset))
          {
            t->doReceive();
          }
          
          if (t->hasReceiveData())
          {
            if (hasReceived)
              callbackObj->checkJobBuffer();
            hasReceived = true;
            Uint32 * ptr;
            Uint32 sz = t->getReceiveData(&ptr);
            callbackObj->transporter_recv_from(nodeId);
            Uint32 szUsed = unpack(ptr, sz, nodeId, ioStates[nodeId]);
            t->updateReceiveDataPtr(szUsed);
          }
        } 
      }
    }
  }
#endif
  
#ifdef NDB_SCI_TRANSPORTER
  //performReceive
  //do prepareReceive on the SCI transporters  (prepareReceive(t,,,,))
  for (int i=0; i<nSCITransporters; i++) 
  {
    SCI_Transporter  *t = theSCITransporters[i];
    const NodeId nodeId = t->getRemoteNodeId();
    if(is_connected(nodeId))
    {
      if(t->isConnected() && t->checkConnected())
      {
        if (hasReceived)
          callbackObj->checkJobBuffer();
        hasReceived = true;
        Uint32 * readPtr, * eodPtr;
        t->getReceivePtr(&readPtr, &eodPtr);
        callbackObj->transporter_recv_from(nodeId);
        Uint32 *newPtr = unpack(readPtr, eodPtr, nodeId, ioStates[nodeId]);
        t->updateReceivePtr(newPtr);
      }
    } 
  }
#endif
#ifdef NDB_SHM_TRANSPORTER
  for (int i=0; i<nSHMTransporters; i++) 
  {
    SHM_Transporter *t = theSHMTransporters[i];
    const NodeId nodeId = t->getRemoteNodeId();
    if(is_connected(nodeId)){
      if(t->isConnected() && t->checkConnected())
      {
        if (hasReceived)
          callbackObj->checkJobBuffer();
        hasReceived = true;
        Uint32 * readPtr, * eodPtr;
        t->getReceivePtr(&readPtr, &eodPtr);
        callbackObj->transporter_recv_from(nodeId);
        Uint32 *newPtr = unpack(readPtr, eodPtr, nodeId, ioStates[nodeId]);
        t->updateReceivePtr(newPtr);
      }
    } 
  }
#endif
}

/**
 * In multi-threaded cases, this must be protected by send lock (can use
 * different locks for each node).
 */
int
TransporterRegistry::performSend(NodeId nodeId)
{
  Transporter *t = get_transporter(nodeId);
  if (t && t->isConnected() && is_connected(nodeId))
  {
    return t->doSend();
  }

  return 0;
}

void
TransporterRegistry::performSend()
{
  int i; 
  sendCounter = 1;

#ifdef NDB_TCP_TRANSPORTER
  for (i = m_transp_count; i < nTCPTransporters; i++) 
  {
    TCP_Transporter *t = theTCPTransporters[i];
    if (t && t->has_data_to_send() &&
        t->isConnected() && is_connected(t->getRemoteNodeId()))
    {
      t->doSend();
    }
  }
  for (i = 0; i < m_transp_count && i < nTCPTransporters; i++) 
  {
    TCP_Transporter *t = theTCPTransporters[i];
    if (t && t->has_data_to_send() &&
        t->isConnected() && is_connected(t->getRemoteNodeId()))
    {
      t->doSend();
    }
  }
  m_transp_count++;
  if (m_transp_count == nTCPTransporters) m_transp_count = 0;
#endif
#ifdef NDB_SCI_TRANSPORTER
  //scroll through the SCI transporters, 
  // get each transporter, check if connected, send data
  for (i=0; i<nSCITransporters; i++) {
    SCI_Transporter  *t = theSCITransporters[i];
    const NodeId nodeId = t->getRemoteNodeId();
    
    if(is_connected(nodeId))
    {
      if(t->isConnected() && t->has_data_to_send())
      {
	t->doSend();
      } //if
    } //if
  }
#endif
  
#ifdef NDB_SHM_TRANSPORTER
  for (i=0; i<nSHMTransporters; i++) 
  {
    SHM_Transporter  *t = theSHMTransporters[i];
    const NodeId nodeId = t->getRemoteNodeId();
    if(is_connected(nodeId))
    {
      if(t->isConnected())
      {
	t->doSend();
      }
    }
  }
#endif
}

int
TransporterRegistry::forceSendCheck(int sendLimit){
  int tSendCounter = sendCounter;
  sendCounter = tSendCounter + 1;
  if (tSendCounter >= sendLimit) {
    performSend();
    sendCounter = 1;
    return 1;
  }//if
  return 0;
}//TransporterRegistry::forceSendCheck()

#ifdef DEBUG_TRANSPORTER
void
TransporterRegistry::printState(){
  ndbout << "-- TransporterRegistry -- " << endl << endl
	 << "Transporters = " << nTransporters << endl;
  for(int i = 0; i<maxTransporters; i++)
    if(theTransporters[i] != NULL){
      const NodeId remoteNodeId = theTransporters[i]->getRemoteNodeId();
      ndbout << "Transporter: " << remoteNodeId 
	     << " PerformState: " << performStates[remoteNodeId]
	     << " IOState: " << ioStates[remoteNodeId] << endl;
    }
}
#endif

IOState
TransporterRegistry::ioState(NodeId nodeId) { 
  return ioStates[nodeId]; 
}

void
TransporterRegistry::setIOState(NodeId nodeId, IOState state) {
  if (ioStates[nodeId] == state)
    return;

  DEBUG("TransporterRegistry::setIOState("
        << nodeId << ", " << state << ")");

  ioStates[nodeId] = state;
}

static void * 
run_start_clients_C(void * me)
{
  ((TransporterRegistry*) me)->start_clients_thread();
  return 0;
}

/**
 * This method is used to initiate connection, called from the CMVMI blockx.
 *
 * This works asynchronously, no actions are taken directly in the calling
 * thread.
 */
void
TransporterRegistry::do_connect(NodeId node_id)
{
  PerformState &curr_state = performStates[node_id];
  switch(curr_state){
  case DISCONNECTED:
    break;
  case CONNECTED:
    return;
  case CONNECTING:
    return;
  case DISCONNECTING:
    break;
  }
  DBUG_ENTER("TransporterRegistry::do_connect");
  DBUG_PRINT("info",("performStates[%d]=CONNECTING",node_id));

  /*
    No one else should be using the transporter now, reset
    its send buffer
   */
  callbackObj->reset_send_buffer(node_id);

  curr_state= CONNECTING;
  DBUG_VOID_RETURN;
}

/**
 * This method is used to initiate disconnect from CMVMI. It is also called
 * from the TCP transporter in case of an I/O error on the socket.
 *
 * This works asynchronously, similar to do_connect().
 */
void
TransporterRegistry::do_disconnect(NodeId node_id, int errnum)
{
  PerformState &curr_state = performStates[node_id];
  switch(curr_state){
  case DISCONNECTED:
    return;
  case CONNECTED:
    break;
  case CONNECTING:
    break;
  case DISCONNECTING:
    return;
  }
  DBUG_ENTER("TransporterRegistry::do_disconnect");
  DBUG_PRINT("info",("performStates[%d]=DISCONNECTING",node_id));
  curr_state= DISCONNECTING;
  m_disconnect_errnum[node_id] = errnum;
  DBUG_VOID_RETURN;
}

void
TransporterRegistry::report_connect(NodeId node_id)
{
  DBUG_ENTER("TransporterRegistry::report_connect");
  DBUG_PRINT("info",("performStates[%d]=CONNECTED",node_id));

  /*
    The send buffers was reset when this connection
    was set to CONNECTING. In order to make sure no stray
    signals has been written to the send buffer since then
    call 'reset_send_buffer' with the "should_be_empty" flag
    set
  */
  callbackObj->reset_send_buffer(node_id, true);

  performStates[node_id] = CONNECTED;
#if defined(HAVE_EPOLL_CREATE)
  if (likely(m_epoll_fd != -1))
  {
    if (change_epoll((TCP_Transporter*)theTransporters[node_id],
                     TRUE))
    {
      performStates[node_id] = DISCONNECTING;
      DBUG_VOID_RETURN;
    }
  }
#endif
  callbackObj->reportConnect(node_id);
  DBUG_VOID_RETURN;
}

void
TransporterRegistry::report_disconnect(NodeId node_id, int errnum)
{
  DBUG_ENTER("TransporterRegistry::report_disconnect");
  DBUG_PRINT("info",("performStates[%d]=DISCONNECTED",node_id));
  performStates[node_id] = DISCONNECTED;
#ifdef HAVE_EPOLL_CREATE
  m_has_data_transporters.clear(node_id);
#endif
  callbackObj->reportDisconnect(node_id, errnum);
  DBUG_VOID_RETURN;
}

/**
 * We only call TransporterCallback::reportError() from
 * TransporterRegistry::update_connections().
 *
 * In other places we call this method to enqueue the error that will later be
 * picked up by update_connections().
 */
void
TransporterRegistry::report_error(NodeId nodeId, TransporterError errorCode,
                                  const char *errorInfo)
{
  if (m_error_states[nodeId].m_code == TE_NO_ERROR &&
      m_error_states[nodeId].m_info == (const char *)~(UintPtr)0)
  {
    m_error_states[nodeId].m_code = errorCode;
    m_error_states[nodeId].m_info = errorInfo;
  }
}

/**
 * update_connections(), together with the thread running in
 * start_clients_thread(), handle the state changes for transporters as they
 * connect and disconnect.
 */
void
TransporterRegistry::update_connections()
{
  for (int i= 0, n= 0; n < nTransporters; i++){
    Transporter * t = theTransporters[i];
    if (!t)
      continue;
    n++;

    const NodeId nodeId = t->getRemoteNodeId();

    TransporterError code = m_error_states[nodeId].m_code;
    const char *info = m_error_states[nodeId].m_info;
    if (code != TE_NO_ERROR && info != (const char *)~(UintPtr)0)
    {
      callbackObj->reportError(nodeId, code, info);
      m_error_states[nodeId].m_code = TE_NO_ERROR;
      m_error_states[nodeId].m_info = (const char *)~(UintPtr)0;
    }

    switch(performStates[nodeId]){
    case CONNECTED:
    case DISCONNECTED:
      break;
    case CONNECTING:
      if(t->isConnected())
	report_connect(nodeId);
      break;
    case DISCONNECTING:
      if(!t->isConnected())
	report_disconnect(nodeId, m_disconnect_errnum[nodeId]);
      break;
    }
  }
}

// run as own thread
void
TransporterRegistry::start_clients_thread()
{
  int persist_mgm_count= 0;
  DBUG_ENTER("TransporterRegistry::start_clients_thread");
  while (m_run_start_clients_thread) {
    NdbSleep_MilliSleep(100);
    persist_mgm_count++;
    if(persist_mgm_count==50)
    {
      ndb_mgm_check_connection(m_mgm_handle);
      persist_mgm_count= 0;
    }
    for (int i= 0, n= 0; n < nTransporters && m_run_start_clients_thread; i++){
      Transporter * t = theTransporters[i];
      if (!t)
	continue;
      n++;

      const NodeId nodeId = t->getRemoteNodeId();
      switch(performStates[nodeId]){
      case CONNECTING:
	if(!t->isConnected() && !t->isServer) {
	  bool connected= false;
	  /**
	   * First, we try to connect (if we have a port number).
	   */

	  if (t->get_s_port())
          {
            // When ndbd is starting up, it won't allow
            // ndbapi clients to connect until it's started
            // The transporter will detect this case and
            // limit rapid reconnect attempts
#if 0
            // disable this "fix" as it cause some 50 tests to fail
	    // in autotest...
	    // suggest that we send back "blocked" instead
	    // and ping-pong this back-and-forth until connection
	    // gets un-blocked
            if (t->is_connect_blocked())
              continue; // Too many refused connections
<<<<<<< HEAD

            DBUG_PRINT("info", ("connecting to node %d using port %d",
                                nodeId, t->get_s_port()));

=======
#endif
>>>>>>> bdea6df6
            connected= t->connect_client();
          }

	  /**
	   * If dynamic, get the port for connecting from the management server
	   */
	  if( !connected && t->get_s_port() <= 0) {	// Port is dynamic
	    int server_port= 0;
	    struct ndb_mgm_reply mgm_reply;

            DBUG_PRINT("info", ("connection to node %d should use "
                                "dynamic port",
                                nodeId));

	    if(!ndb_mgm_is_connected(m_mgm_handle))
	      ndb_mgm_connect(m_mgm_handle, 0, 0, 0);

	    if(ndb_mgm_is_connected(m_mgm_handle))
	    {
              DBUG_PRINT("info", ("asking mgmd which port to use for node %d",
                                  nodeId));

	      int res=
		ndb_mgm_get_connection_int_parameter(m_mgm_handle,
						     t->getRemoteNodeId(),
						     t->getLocalNodeId(),
						     CFG_CONNECTION_SERVER_PORT,
						     &server_port,
						     &mgm_reply);
	      DBUG_PRINT("info",("Got dynamic port %d for %d -> %d (ret: %d)",
				 server_port,t->getRemoteNodeId(),
				 t->getLocalNodeId(),res));
	      if( res >= 0 )
	      {
                DBUG_PRINT("info", ("got port %d to use for connection to %d",
                                    server_port, nodeId));
		/**
		 * Server_port == 0 just means that that a mgmt server
		 * has not received a new port yet. Keep the old.
		 */
		if (server_port)
		  t->set_s_port(server_port);
	      }
	      else if(ndb_mgm_is_connected(m_mgm_handle))
	      {
                DBUG_PRINT("info", ("Failed to get dynamic port, res: %d",
                                    res));
                g_eventLogger->info("Failed to get dynamic port, res: %d",
                                    res);
		ndb_mgm_disconnect(m_mgm_handle);
	      }
	      else
	      {
                DBUG_PRINT("info", ("mgmd close connection early"));
                g_eventLogger->info
                  ("Management server closed connection early. "
                   "It is probably being shut down (or has problems). "
                   "We will retry the connection. %d %s %s line: %d",
                   ndb_mgm_get_latest_error(m_mgm_handle),
                   ndb_mgm_get_latest_error_desc(m_mgm_handle),
                   ndb_mgm_get_latest_error_msg(m_mgm_handle),
                   ndb_mgm_get_latest_error_line(m_mgm_handle)
                   );
	      }
	    }
	    /** else
	     * We will not be able to get a new port unless
	     * the m_mgm_handle is connected. Note that not
	     * being connected is an ok state, just continue
	     * until it is able to connect. Continue using the
	     * old port until we can connect again and get a
	     * new port.
	     */
	  }
	}
	break;
      case DISCONNECTING:
	if(t->isConnected())
	  t->doDisconnect();
	break;
      case DISCONNECTED:
      {
        if (t->isConnected())
        {
          g_eventLogger->warning("Found connection to %u in state DISCONNECTED "
                                 " while being connected, disconnecting!",
                                 t->getRemoteNodeId());
          t->doDisconnect();
        }
        break;
      }
      default:
	break;
      }
    }
  }
  DBUG_VOID_RETURN;
}

struct NdbThread*
TransporterRegistry::start_clients()
{
  m_run_start_clients_thread= true;
  m_start_clients_thread= NdbThread_Create(run_start_clients_C,
					   (void**)this,
					   32768,
					   "ndb_start_clients",
					   NDB_THREAD_PRIO_LOW);
  if (m_start_clients_thread == 0)
  {
    m_run_start_clients_thread= false;
  }
  return m_start_clients_thread;
}

bool
TransporterRegistry::stop_clients()
{
  if (m_start_clients_thread) {
    m_run_start_clients_thread= false;
    void* status;
    NdbThread_WaitFor(m_start_clients_thread, &status);
    NdbThread_Destroy(&m_start_clients_thread);
  }
  return true;
}

void
TransporterRegistry::add_transporter_interface(NodeId remoteNodeId,
					       const char *interf, 
					       int s_port)
{
  DBUG_ENTER("TransporterRegistry::add_transporter_interface");
  DBUG_PRINT("enter",("interface=%s, s_port= %d", interf, s_port));
  if (interf && strlen(interf) == 0)
    interf= 0;

  for (unsigned i= 0; i < m_transporter_interface.size(); i++)
  {
    Transporter_interface &tmp= m_transporter_interface[i];
    if (s_port != tmp.m_s_service_port || tmp.m_s_service_port==0)
      continue;
    if (interf != 0 && tmp.m_interface != 0 &&
	strcmp(interf, tmp.m_interface) == 0)
    {
      DBUG_VOID_RETURN; // found match, no need to insert
    }
    if (interf == 0 && tmp.m_interface == 0)
    {
      DBUG_VOID_RETURN; // found match, no need to insert
    }
  }
  Transporter_interface t;
  t.m_remote_nodeId= remoteNodeId;
  t.m_s_service_port= s_port;
  t.m_interface= interf;
  m_transporter_interface.push_back(t);
  DBUG_PRINT("exit",("interface and port added"));
  DBUG_VOID_RETURN;
}

bool
TransporterRegistry::start_service(SocketServer& socket_server)
{
  DBUG_ENTER("TransporterRegistry::start_service");
  if (m_transporter_interface.size() > 0 &&
      localNodeId == 0)
  {
    g_eventLogger->error("INTERNAL ERROR: not initialized");
    DBUG_RETURN(false);
  }

  for (unsigned i= 0; i < m_transporter_interface.size(); i++)
  {
    Transporter_interface &t= m_transporter_interface[i];

    unsigned short port= (unsigned short)t.m_s_service_port;
    if(t.m_s_service_port<0)
      port= -t.m_s_service_port; // is a dynamic port
    TransporterService *transporter_service =
      new TransporterService(new SocketAuthSimple("ndbd", "ndbd passwd"));
    if(!socket_server.setup(transporter_service,
			    &port, t.m_interface))
    {
      DBUG_PRINT("info", ("Trying new port"));
      port= 0;
      if(t.m_s_service_port>0
	 || !socket_server.setup(transporter_service,
				 &port, t.m_interface))
      {
	/*
	 * If it wasn't a dynamically allocated port, or
	 * our attempts at getting a new dynamic port failed
	 */
        g_eventLogger->error("Unable to setup transporter service port: %s:%d!\n"
                             "Please check if the port is already used,\n"
                             "(perhaps the node is already running)",
                             t.m_interface ? t.m_interface : "*", t.m_s_service_port);
	delete transporter_service;
	DBUG_RETURN(false);
      }
    }
    t.m_s_service_port= (t.m_s_service_port<=0)?-port:port; // -`ve if dynamic
    DBUG_PRINT("info", ("t.m_s_service_port = %d",t.m_s_service_port));
    transporter_service->setTransporterRegistry(this);
  }
  DBUG_RETURN(true);
}

#ifdef NDB_SHM_TRANSPORTER
static
RETSIGTYPE 
shm_sig_handler(int signo)
{
  g_shm_counter++;
}
#endif

void
TransporterRegistry::startReceiving()
{
  DBUG_ENTER("TransporterRegistry::startReceiving");

#ifdef NDB_SHM_TRANSPORTER
  m_shm_own_pid = getpid();
  if (g_ndb_shm_signum)
  {
    DBUG_PRINT("info",("Install signal handler for signum %d",
		       g_ndb_shm_signum));
    struct sigaction sa;
    NdbThread_set_shm_sigmask(FALSE);
    sigemptyset(&sa.sa_mask);
    sa.sa_handler = shm_sig_handler;
    sa.sa_flags = 0;
    int ret;
    while((ret = sigaction(g_ndb_shm_signum, &sa, 0)) == -1 && errno == EINTR)
      ;
    if(ret != 0)
    {
      DBUG_PRINT("error",("Install failed"));
      g_eventLogger->error("Failed to install signal handler for"
                           " SHM transporter, signum %d, errno: %d (%s)",
                           g_ndb_shm_signum, errno, strerror(errno));
    }
  }
#endif // NDB_SHM_TRANSPORTER
  DBUG_VOID_RETURN;
}

void
TransporterRegistry::stopReceiving(){
  /**
   * Disconnect all transporters, this includes detach from remote node
   * and since that must be done from the same process that called attach
   * it's done here in the receive thread
   */
  disconnectAll();
}

void
TransporterRegistry::startSending(){
}

void
TransporterRegistry::stopSending(){
}

NdbOut & operator <<(NdbOut & out, SignalHeader & sh){
  out << "-- Signal Header --" << endl;
  out << "theLength:    " << sh.theLength << endl;
  out << "gsn:          " << sh.theVerId_signalNumber << endl;
  out << "recBlockNo:   " << sh.theReceiversBlockNumber << endl;
  out << "sendBlockRef: " << sh.theSendersBlockRef << endl;
  out << "sendersSig:   " << sh.theSendersSignalId << endl;
  out << "theSignalId:  " << sh.theSignalId << endl;
  out << "trace:        " << (int)sh.theTrace << endl;
  return out;
} 

Transporter*
TransporterRegistry::get_transporter(NodeId nodeId) {
  assert(nodeId < maxTransporters);
  return theTransporters[nodeId];
}


bool TransporterRegistry::connect_client(NdbMgmHandle *h)
{
  DBUG_ENTER("TransporterRegistry::connect_client(NdbMgmHandle)");

  Uint32 mgm_nodeid= ndb_mgm_get_mgmd_nodeid(*h);

  if(!mgm_nodeid)
  {
    g_eventLogger->error("%s: %d", __FILE__, __LINE__);
    return false;
  }
  Transporter * t = theTransporters[mgm_nodeid];
  if (!t)
  {
    g_eventLogger->error("%s: %d", __FILE__, __LINE__);
    return false;
  }

  bool res = t->connect_client(connect_ndb_mgmd(h));
  if (res == true)
  {
    performStates[mgm_nodeid] = TransporterRegistry::CONNECTING;
  }
  DBUG_RETURN(res);
}



/**
 * Given a connected NdbMgmHandle, turns it into a transporter
 * and returns the socket.
 */
NDB_SOCKET_TYPE TransporterRegistry::connect_ndb_mgmd(NdbMgmHandle *h)
{
  struct ndb_mgm_reply mgm_reply;
  my_socket sockfd;
  my_socket_invalidate(&sockfd);

  DBUG_ENTER("TransporterRegistry::connect_ndb_mgmd(NdbMgmHandle)");

  if ( h==NULL || *h == NULL )
  {
    g_eventLogger->error("Mgm handle is NULL (%s:%d)", __FILE__, __LINE__);
    DBUG_RETURN(sockfd);
  }

  for(unsigned int i=0;i < m_transporter_interface.size();i++)
  {
    if (m_transporter_interface[i].m_s_service_port >= 0)
      continue;

    DBUG_PRINT("info", ("Setting dynamic port %d for connection from node %d",
                        m_transporter_interface[i].m_s_service_port,
                        m_transporter_interface[i].m_remote_nodeId));

    if (ndb_mgm_set_connection_int_parameter(*h,
                                   localNodeId,
				   m_transporter_interface[i].m_remote_nodeId,
				   CFG_CONNECTION_SERVER_PORT,
				   m_transporter_interface[i].m_s_service_port,
				   &mgm_reply) < 0)
    {
      g_eventLogger->error("Could not set dynamic port for %d->%d (%s:%d)",
                           localNodeId,
                           m_transporter_interface[i].m_remote_nodeId,
                           __FILE__, __LINE__);
      ndb_mgm_destroy_handle(h);
      DBUG_RETURN(sockfd);
    }
  }

  /**
   * convert_to_transporter also disposes of the handle (i.e. we don't leak
   * memory here.
   */
  DBUG_PRINT("info", ("Converting handle to transporter"));
  sockfd= ndb_mgm_convert_to_transporter(h);
  if (!my_socket_valid(sockfd))
  {
    g_eventLogger->error("Failed to convert to transporter (%s: %d)",
                         __FILE__, __LINE__);
    ndb_mgm_destroy_handle(h);
  }
  DBUG_RETURN(sockfd);
}

/**
 * Given a SocketClient, creates a NdbMgmHandle, turns it into a transporter
 * and returns the socket.
 */
NDB_SOCKET_TYPE TransporterRegistry::connect_ndb_mgmd(SocketClient *sc)
{
  NdbMgmHandle h= ndb_mgm_create_handle();
  my_socket s;
  my_socket_invalidate(&s);

  DBUG_ENTER("TransporterRegistry::connect_ndb_mgmd(SocketClient)");

  if ( h == NULL )
  {
    DBUG_RETURN(s);
  }

  /**
   * Set connectstring
   */
  {
    BaseString cs;
    cs.assfmt("%s:%u",sc->get_server_name(),sc->get_port());
    ndb_mgm_set_connectstring(h, cs.c_str());
  }

  if(ndb_mgm_connect(h, 0, 0, 0)<0)
  {
    DBUG_PRINT("info", ("connection to mgmd failed"));
    ndb_mgm_destroy_handle(&h);
    DBUG_RETURN(s);
  }

  DBUG_RETURN(connect_ndb_mgmd(&h));
}

/**
 * Default implementation of transporter send buffer handler.
 */

Uint32 *
TransporterRegistry::getWritePtr(TransporterSendBufferHandle *handle,
                                 NodeId node, Uint32 lenBytes, Uint32 prio)
{
  Transporter *t = theTransporters[node];
  Uint32 *insertPtr = handle->getWritePtr(node, lenBytes, prio,
                                          t->get_max_send_buffer());

  if (insertPtr == 0) {
    struct timeval timeout = {0, 10000};
    //-------------------------------------------------
    // Buffer was completely full. We have severe problems.
    // We will attempt to wait for a small time
    //-------------------------------------------------
    if(t->send_is_possible(&timeout)) {
      //-------------------------------------------------
      // Send is possible after the small timeout.
      //-------------------------------------------------
      if(!handle->forceSend(node)){
	return 0;
      } else {
	//-------------------------------------------------
	// Since send was successful we will make a renewed
	// attempt at inserting the signal into the buffer.
	//-------------------------------------------------
        insertPtr = handle->getWritePtr(node, lenBytes, prio,
                                        t->get_max_send_buffer());
      }//if
    } else {
      return 0;
    }//if
  }
  return insertPtr;
}

void
TransporterRegistry::updateWritePtr(TransporterSendBufferHandle *handle,
                                    NodeId node, Uint32 lenBytes, Uint32 prio)
{
  Transporter *t = theTransporters[node];

  Uint32 used = handle->updateWritePtr(node, lenBytes, prio);
  t->update_status_overloaded(used);

  if(t->send_limit_reached(used)) {
    //-------------------------------------------------
    // Buffer is full and we are ready to send. We will
    // not wait since the signal is already in the buffer.
    // Force flag set has the same indication that we
    // should always send. If it is not possible to send
    // we will not worry since we will soon be back for
    // a renewed trial.
    //-------------------------------------------------
    struct timeval no_timeout = {0,0};
    if(t->send_is_possible(&no_timeout)) {
      //-------------------------------------------------
      // Send was possible, attempt at a send.
      //-------------------------------------------------
      handle->forceSend(node);
    }//if
  }
}

Uint32
TransporterRegistry::get_bytes_to_send_iovec(NodeId node, struct iovec *dst,
                                             Uint32 max)
{
  assert(m_use_default_send_buffer);

  if (max == 0)
    return 0;

  Uint32 count = 0;
  SendBuffer *b = m_send_buffers + node;
  SendBufferPage *page = b->m_first_page;
  while (page != NULL && count < max)
  {
    dst[count].iov_base = page->m_data+page->m_start;
    dst[count].iov_len = page->m_bytes;
    assert(page->m_start + page->m_bytes <= page->max_data_bytes());
    page = page->m_next;
    count++;
  }

  return count;
}

Uint32
TransporterRegistry::bytes_sent(NodeId node, Uint32 bytes)
{
  assert(m_use_default_send_buffer);

  SendBuffer *b = m_send_buffers + node;
  Uint32 used_bytes = b->m_used_bytes;

  if (bytes == 0)
    return used_bytes;

  used_bytes -= bytes;
  b->m_used_bytes = used_bytes;

  SendBufferPage *page = b->m_first_page;
  while (bytes && bytes >= page->m_bytes)
  {
    SendBufferPage * tmp = page;
    bytes -= page->m_bytes;
    page = page->m_next;
    release_page(tmp);
  }

  if (used_bytes == 0)
  {
    b->m_first_page = 0;
    b->m_last_page = 0;
  }
  else
  {
    page->m_start += bytes;
    page->m_bytes -= bytes;
    assert(page->m_start + page->m_bytes <= page->max_data_bytes());
    b->m_first_page = page;
  }

  return used_bytes;
}

bool
TransporterRegistry::has_data_to_send(NodeId node)
{
  assert(m_use_default_send_buffer);

  SendBuffer *b = m_send_buffers + node;
  return (b->m_first_page != NULL && b->m_first_page->m_bytes);
}

void
TransporterRegistry::reset_send_buffer(NodeId node, bool should_be_empty)
{
  assert(m_use_default_send_buffer);

  // Make sure that buffer is already empty if the "should_be_empty"
  // flag is set. This is done to quickly catch any stray signals
  // written to the send buffer while not being connected
  if (should_be_empty && !has_data_to_send(node))
    return;
  assert(!should_be_empty);

  SendBuffer *b = m_send_buffers + node;
  SendBufferPage *page = b->m_first_page;
  while (page != NULL)
  {
    SendBufferPage *next = page->m_next;
    release_page(page);
    page = next;
  }
  b->m_first_page = NULL;
  b->m_last_page = NULL;
  b->m_used_bytes = 0;
}

TransporterRegistry::SendBufferPage *
TransporterRegistry::alloc_page()
{
  SendBufferPage *page = m_page_freelist;
  if (page != NULL)
  {
    m_page_freelist = page->m_next;
    return page;
  }

  ndbout << "ERROR: out of send buffers in kernel." << endl;
  return NULL;
}

void
TransporterRegistry::release_page(SendBufferPage *page)
{
  assert(page != NULL);
  page->m_next = m_page_freelist;
  m_page_freelist = page;
}

Uint32 *
TransporterRegistry::getWritePtr(NodeId node, Uint32 lenBytes, Uint32 prio,
                                 Uint32 max_use)
{
  assert(m_use_default_send_buffer);

  SendBuffer *b = m_send_buffers + node;

  /* First check if we have room in already allocated page. */
  SendBufferPage *page = b->m_last_page;
  if (page != NULL && page->m_bytes + page->m_start + lenBytes <= page->max_data_bytes())
  {
    return (Uint32 *)(page->m_data + page->m_start + page->m_bytes);
  }

  if (b->m_used_bytes + lenBytes > max_use)
    return NULL;

  /* Allocate a new page. */
  page = alloc_page();
  if (page == NULL)
    return NULL;
  page->m_next = NULL;
  page->m_bytes = 0;
  page->m_start = 0;

  if (b->m_last_page == NULL)
  {
    b->m_first_page = page;
    b->m_last_page = page;
  }
  else
  {
    assert(b->m_first_page != NULL);
    b->m_last_page->m_next = page;
    b->m_last_page = page;
  }
  return (Uint32 *)(page->m_data);
}

Uint32
TransporterRegistry::updateWritePtr(NodeId node, Uint32 lenBytes, Uint32 prio)
{
  assert(m_use_default_send_buffer);

  SendBuffer *b = m_send_buffers + node;
  SendBufferPage *page = b->m_last_page;
  assert(page != NULL);
  assert(page->m_bytes + lenBytes <= page->max_data_bytes());
  page->m_bytes += lenBytes;
  b->m_used_bytes += lenBytes;
  return b->m_used_bytes;
}

bool
TransporterRegistry::forceSend(NodeId node)
{
  Transporter *t = get_transporter(node);
  if (t)
    return t->doSend();
  else
    return false;
}


void
TransporterRegistry::print_transporters(const char* where, NdbOut& out)
{
  out << where << " >>" << endl;

  for(unsigned i = 0; i < maxTransporters; i++){
    if(theTransporters[i] == NULL)
      continue;

    const NodeId remoteNodeId = theTransporters[i]->getRemoteNodeId();

    out << i << " "
        << getPerformStateString(remoteNodeId) << " to node: "
        << remoteNodeId << " at "
        << inet_ntoa(get_connect_address(remoteNodeId)) << endl;
  }

  out << "<<" << endl;

  for (size_t i= 0; i < m_transporter_interface.size(); i++){
    Transporter_interface tf= m_transporter_interface[i];

    out << i
        << " remote node: " << tf.m_remote_nodeId
        << " port: " << tf.m_s_service_port
        << " interface: " << tf.m_interface << endl;
  }
}


template class Vector<TransporterRegistry::Transporter_interface>;<|MERGE_RESOLUTION|>--- conflicted
+++ resolved
@@ -1526,14 +1526,10 @@
 	    // gets un-blocked
             if (t->is_connect_blocked())
               continue; // Too many refused connections
-<<<<<<< HEAD
-
+
+#endif
             DBUG_PRINT("info", ("connecting to node %d using port %d",
                                 nodeId, t->get_s_port()));
-
-=======
-#endif
->>>>>>> bdea6df6
             connected= t->connect_client();
           }
 
