--- conflicted
+++ resolved
@@ -1,10 +1,6 @@
 /*
-<<<<<<< HEAD
    Copyright (c) 2019, 2024, Oracle and/or its affiliates.
-=======
-   Copyright (c) 2019, 2023, Oracle and/or its affiliates.
    Copyright (c) 2024, 2024, Hopsworks and/or its affiliates.
->>>>>>> e64a25e2
 
    This program is free software; you can redistribute it and/or modify
    it under the terms of the GNU General Public License as published by
@@ -48,40 +44,7 @@
    * Get the particular Transporter to send over among
    * the active multi Transporters.
    */
-<<<<<<< HEAD
   Transporter *get_send_transporter(Uint32 recBlock, Uint32 /*sendBlock*/) {
-=======
-  void resetBuffers() override;
-
-  bool configure_derived(const TransporterConfiguration* /*conf*/) override
-  {
-    return true;
-  }
-
-public:
-  Uint64 get_bytes_sent() const override
-  {
-    Uint64 bytes_sent = m_bytes_sent;
-    for (Uint32 i = 0; i < m_num_active_transporters; i++)
-    {
-      bytes_sent += m_active_transporters[i]->m_bytes_sent;
-    }
-    return bytes_sent;
-  }
-
-  Uint64 get_bytes_received() const override
-  {
-    Uint64 bytes_received = m_bytes_received;
-    for (Uint32 i = 0; i < m_num_active_transporters; i++)
-    {
-      bytes_received += m_active_transporters[i]->m_bytes_received;
-    }
-    return bytes_received;
-  }
-
-  Transporter* get_send_transporter(Uint32 recBlock) override
-  {
->>>>>>> e64a25e2
     /**
      * We hash on receiver instance to avoid any risk of changed signal order
      * compared to today. In addition each receiver thread will act on behalf
