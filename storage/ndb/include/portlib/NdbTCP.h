/*
   Copyright (c) 2003, 2023, Oracle and/or its affiliates.

   This program is free software; you can redistribute it and/or modify
   it under the terms of the GNU General Public License, version 2.0,
   as published by the Free Software Foundation.

   This program is also distributed with certain software (including
   but not limited to OpenSSL) that is licensed under separate terms,
   as designated in a particular file or component or in included license
   documentation.  The authors of MySQL hereby grant you an additional
   permission to link the program and your derivative works with the
   separately licensed software that they have included with MySQL.

   This program is distributed in the hope that it will be useful,
   but WITHOUT ANY WARRANTY; without even the implied warranty of
   MERCHANTABILITY or FITNESS FOR A PARTICULAR PURPOSE.  See the
   GNU General Public License, version 2.0, for more details.

   You should have received a copy of the GNU General Public License
   along with this program; if not, write to the Free Software
   Foundation, Inc., 51 Franklin St, Fifth Floor, Boston, MA 02110-1301  USA
*/

#ifndef NDB_TCP_H
#define NDB_TCP_H

#include "ndb_global.h"
#include "portlib/ndb_socket.h"
#include "portlib/ndb_sockaddr.h"

#define NDB_ADDR_STRLEN 512

/*
 * Host name length from 1035 DOMAIN NAMES - IMPLEMENTATION AND SPECIFICATION.
 */
#define NDB_DNS_HOST_NAME_LENGTH 255
/*
 * Service name length from RFC 6335 Internet Assigned Numbers Authority (IANA)
 * Procedures for the Management of the Service Name and Transport Protocol
 * Port Number Registry
 */
#define NDB_IANA_SERVICE_NAME_LENGTH 15

/* Set user's preference for IPv4 or IPv6 when resolving names.
   The preference is stored and used for subsequent lookups.
   The default at startup is to prefer IPv4.
 */
void NdbTCP_set_preferred_IP_version(int version);

/*  Lookup host name and convert ip address to socket address
    Returns 0 on success, -1 on failure
 */
<<<<<<< HEAD
int Ndb_getInAddr6(struct in6_addr * dst, const char *address);
int Ndb_getInAddr(struct in_addr * dst, const char *address);
=======
int Ndb_getAddr(ndb_sockaddr * dst, const char *host);
>>>>>>> 057f5c95

/* src is a socket address.
   dst is a character buffer that will hold address in presentation format.
   Returns dst.
 */
char* Ndb_inet_ntop(const ndb_sockaddr *src,
                    char *dst,
                    size_t dst_size);

int Ndb_split_string_address_port(const char *arg,
                               char *host,
                               size_t hostlen,
                               char *serv,
                               size_t servlen);

char* Ndb_combine_address_port(char *buf,
                               size_t bufsize,
                               const char *host,
                               Uint16 port);

#endif<|MERGE_RESOLUTION|>--- conflicted
+++ resolved
@@ -51,12 +51,7 @@
 /*  Lookup host name and convert ip address to socket address
     Returns 0 on success, -1 on failure
  */
-<<<<<<< HEAD
-int Ndb_getInAddr6(struct in6_addr * dst, const char *address);
-int Ndb_getInAddr(struct in_addr * dst, const char *address);
-=======
 int Ndb_getAddr(ndb_sockaddr * dst, const char *host);
->>>>>>> 057f5c95
 
 /* src is a socket address.
    dst is a character buffer that will hold address in presentation format.
