--- conflicted
+++ resolved
@@ -1,6 +1,6 @@
 /*
    Copyright (c) 2004, 2021, Oracle and/or its affiliates.
-   Copyright (c) 2021, 2021, Logical Clocks and/or its affiliates.
+   Copyright (c) 2021, 2022, Logical Clocks and/or its affiliates.
 
    This program is free software; you can redistribute it and/or modify
    it under the terms of the GNU General Public License, version 2.0,
@@ -267,8 +267,8 @@
 #define CFG_DB_NUM_CPUS               676
 #define CFG_DB_AUTO_THREAD_CONFIG     677
 #define CFG_DB_TRP_KEEP_ALIVE_SEND_INTERVAL 678
-
-<<<<<<< HEAD
+#define CFG_DB_TRANS_ERROR_LOGLEVEL 679
+
 #define CFG_DB_BACKUP_SCHEMA_MEM      693
 #define CFG_DB_SCHEMA_MEM             694
 #define CFG_DB_REPLICATION_MEM        695
@@ -276,9 +276,6 @@
 #define CFG_DB_UNDO_BUFFER            697
 #define CFG_DB_TOTAL_MEMORY_CONFIG    698
 #define CFG_DB_AUTO_MEMORY_CONFIG     699
-=======
-#define CFG_DB_TRANS_ERROR_LOGLEVEL 679
->>>>>>> 6846e6b2
 
 #define CFG_NODE_ARBIT_RANK           200
 #define CFG_NODE_ARBIT_DELAY          201
