/*
   Copyright (c) 2004, 2024, Oracle and/or its affiliates.
   Copyright (c) 2021, 2023, Hopsworks and/or its affiliates.

   This program is free software; you can redistribute it and/or modify
   it under the terms of the GNU General Public License, version 2.0,
   as published by the Free Software Foundation.

   This program is designed to work with certain software (including
   but not limited to OpenSSL) that is licensed under separate terms,
   as designated in a particular file or component or in included license
   documentation.  The authors of MySQL hereby grant you an additional
   permission to link the program and your derivative works with the
   separately licensed software that they have either included with
   the program or referenced in the documentation.

   This program is distributed in the hope that it will be useful,
   but WITHOUT ANY WARRANTY; without even the implied warranty of
   MERCHANTABILITY or FITNESS FOR A PARTICULAR PURPOSE.  See the
   GNU General Public License, version 2.0, for more details.

   You should have received a copy of the GNU General Public License
   along with this program; if not, write to the Free Software
   Foundation, Inc., 51 Franklin St, Fifth Floor, Boston, MA 02110-1301  USA
*/

#ifndef MGMAPI_CONFIG_PARAMTERS_H
#define MGMAPI_CONFIG_PARAMTERS_H

<<<<<<< HEAD
#define CFG_SYS_NAME                  3
#define CFG_SYS_PRIMARY_MGM_NODE      1
#define CFG_SYS_CONFIG_GENERATION     2
#define CFG_SYS_PORT_BASE             8

#define CFG_NODE_ID                   3
#define CFG_NODE_BYTE_ORDER           4
#define CFG_NODE_HOST                 5
#define CFG_NODE_SYSTEM               6
#define CFG_NODE_DATADIR              7
#define CFG_TOTAL_SEND_BUFFER_MEMORY  9
#define CFG_LOCATION_DOMAIN_ID        10
#define CFG_NODE_DEDICATED            11
#define CFG_NODE_PIDFILE_DIR          12
#define CFG_NODE_ACTIVE               13
=======
#define CFG_SYS_NAME 3
#define CFG_SYS_PRIMARY_MGM_NODE 1
#define CFG_SYS_CONFIG_GENERATION 2
#define CFG_SYS_PORT_BASE 8

#define CFG_NODE_ID 3
#define CFG_NODE_BYTE_ORDER 4
#define CFG_NODE_HOST 5
#define CFG_NODE_SYSTEM 6
#define CFG_NODE_DATADIR 7
#define CFG_TOTAL_SEND_BUFFER_MEMORY 9
#define CFG_LOCATION_DOMAIN_ID 10
#define CFG_NODE_DEDICATED 11
#define CFG_NODE_REQUIRE_CERT 12
>>>>>>> 05e4357f

/**
 * DB config parameters
 */
#define CFG_DB_NO_SAVE_MSGS           100

#define CFG_DB_NO_REPLICAS            101
#define CFG_DB_NO_TABLES              102
#define CFG_DB_NO_ATTRIBUTES          103
#define CFG_DB_NO_TRIGGERS            105

#define CFG_DB_NO_TRANSACTIONS        106
#define CFG_DB_NO_OPS                 107
#define CFG_DB_NO_SCANS               108
#define CFG_DB_NO_TRIGGER_OPS         109
#define CFG_DB_NO_INDEX_OPS           110

#define CFG_DB_TRANS_BUFFER_MEM       111
#define CFG_DB_DATA_MEM               112
#define CFG_DB_INDEX_MEM              113
#define CFG_DB_MEMLOCK                114

#define CFG_DB_START_PARTIAL_TIMEOUT   115
#define CFG_DB_START_PARTITION_TIMEOUT 116
#define CFG_DB_START_FAILURE_TIMEOUT   117

#define CFG_DB_HEARTBEAT_INTERVAL     118
#define CFG_DB_API_HEARTBEAT_INTERVAL 119
#define CFG_DB_LCP_INTERVAL           120
#define CFG_DB_GCP_INTERVAL           121
#define CFG_DB_ARBIT_TIMEOUT          122
#define CFG_DB_ARBIT_METHOD           142

#define CFG_DB_WATCHDOG_INTERVAL      123
#define CFG_DB_STOP_ON_ERROR          124

#define CFG_DB_FILESYSTEM_PATH        125
#define CFG_DB_NO_REDOLOG_FILES       126
#define CFG_DB_NO_REDOLOG_PARTS       632
#define CFG_DB_REDOLOG_FILE_SIZE      140

#define CFG_DB_TRANSACTION_CHECK_INTERVAL   129
#define CFG_DB_TRANSACTION_INACTIVE_TIMEOUT 130
#define CFG_DB_TRANSACTION_DEADLOCK_TIMEOUT 131

#define CFG_DB_PARALLEL_BACKUPS           132
#define CFG_DB_BACKUP_MEM                 133
#define CFG_DB_BACKUP_DATA_BUFFER_MEM     134
#define CFG_DB_BACKUP_LOG_BUFFER_MEM      135
#define CFG_DB_BACKUP_WRITE_SIZE          136
#define CFG_DB_BACKUP_MAX_WRITE_SIZE      139

#define CFG_DB_WATCHDOG_INTERVAL_INITIAL  141

#define CFG_LOG_DESTINATION           147

#define CFG_DB_DISCLESS               148

#define CFG_DB_NO_ORDERED_INDEXES     149
#define CFG_DB_NO_UNIQUE_HASH_INDEXES 150
#define CFG_DB_NO_LOCAL_OPS           151
#define CFG_DB_NO_LOCAL_SCANS         152
#define CFG_DB_BATCH_SIZE             153

#define CFG_DB_UNDO_INDEX_BUFFER      154
#define CFG_DB_UNDO_DATA_BUFFER       155
#define CFG_DB_REDO_BUFFER            156

#define CFG_DB_LONG_SIGNAL_BUFFER     157

#define CFG_DB_BACKUP_DATADIR         158

#define CFG_DB_MAX_OPEN_FILES         159
#define CFG_DB_DISK_PAGE_BUFFER_MEMORY 160 /* used from 5.1 */
#define CFG_DB_STRING_MEMORY          161 /* used from 5.1 */
#define CFG_DB_INITIAL_OPEN_FILES     162 /* used from 5.1 */

#define CFG_DB_DISK_PAGE_BUFFER_MEMORY 160
#define CFG_DB_STRING_MEMORY          161

#define CFG_DB_DISK_SYNCH_SIZE        163

#define CFG_DB_MEMREPORT_FREQUENCY    166
#define CFG_DB_BACKUP_REPORT_FREQUENCY    167

#define CFG_DB_O_DIRECT               168

#define CFG_DB_MAX_ALLOCATE           169
#define CFG_DB_MICRO_GCP_INTERVAL     170 /* micro gcp */
#define CFG_DB_MICRO_GCP_TIMEOUT      171

#define CFG_DB_COMPRESSED_BACKUP      172
#define CFG_DB_COMPRESSED_LCP         173

#define CFG_DB_SCHED_EXEC_TIME        174
#define CFG_DB_SCHED_SPIN_TIME        175
#define CFG_DB_REALTIME_SCHEDULER     176
#define CFG_DB_EXECUTE_LOCK_CPU       177
#define CFG_DB_MAINT_LOCK_CPU         178

#define CFG_DB_SUBSCRIPTIONS          179
#define CFG_DB_SUBSCRIBERS            180
#define CFG_DB_SUB_OPERATIONS         181
#define CFG_DB_MAX_BUFFERED_EPOCHS    182
#define CFG_DB_SUMA_HANDOVER_TIMEOUT  183

#define CFG_DB_STARTUP_REPORT_FREQUENCY 184

#define CFG_DB_NODEGROUP              185
#define CFG_DB_MT_THREADS             186
#define CFG_NDBMT_LQH_THREADS         187
#define CFG_NDBMT_LQH_WORKERS         188

#define CFG_DB_INIT_REDO              189
#define CFG_DB_THREAD_POOL            190

#define CFG_NDBMT_CLASSIC             191

#define CFG_DB_DD_FILESYSTEM_PATH     193
#define CFG_DB_DD_DATAFILE_PATH       194
#define CFG_DB_DD_UNDOFILE_PATH       195
#define CFG_DB_DD_LOGFILEGROUP_SPEC   196
#define CFG_DB_DD_TABLEPACE_SPEC      197

#define CFG_DB_SGA                    198 /* super pool mem */
#define CFG_DB_DATA_MEM_2             199 /* used in special build in 5.1 */

#define CFG_DB_LCP_TRY_LOCK_TIMEOUT   605
#define CFG_DB_MT_BUILD_INDEX         606
#define CFG_DB_HB_ORDER               607

#define CFG_DB_DICT_TRACE             608

#define CFG_DB_MAX_START_FAIL         609 /* For StopOnError=0 */
#define CFG_DB_START_FAIL_DELAY_SECS  610 /* For StopOnError=0 */

#define CFG_DB_REDO_OVERCOMMIT_LIMIT  611
#define CFG_DB_REDO_OVERCOMMIT_COUNTER 612

#define CFG_DB_EVENTLOG_BUFFER_SIZE   613
#define CFG_DB_NUMA                   614
#define CFG_DB_LATE_ALLOC             615

#define CFG_DB_2PASS_INR              616
#define CFG_DB_PARALLEL_SCANS_PER_FRAG 617

#define CFG_DB_CONNECT_CHECK_DELAY    618

#define CFG_DB_START_NO_NODEGROUP_TIMEOUT 619

#define CFG_DB_INDEX_STAT_AUTO_CREATE    620
#define CFG_DB_INDEX_STAT_AUTO_UPDATE    621
#define CFG_DB_INDEX_STAT_SAVE_SIZE      622
#define CFG_DB_INDEX_STAT_SAVE_SCALE     623
#define CFG_DB_INDEX_STAT_TRIGGER_PCT    624
#define CFG_DB_INDEX_STAT_TRIGGER_SCALE  625
#define CFG_DB_INDEX_STAT_UPDATE_DELAY   626

#define CFG_DB_MAX_DML_OPERATIONS_PER_TRANSACTION 627
#define CFG_DB_MT_THREAD_CONFIG          628

#define CFG_DB_CRASH_ON_CORRUPTED_TUPLE  629
#define CFG_DB_FREE_PCT                  630

#define CFG_DB_LCP_SCAN_WATCHDOG_LIMIT   631

/* 632 used for CFG_DB_NO_REDOLOG_PARTS */

#define CFG_DB_AT_RESTART_SKIP_INDEXES   633
#define CFG_DB_AT_RESTART_SKIP_FKS       634
#define CFG_DB_SERVER_PORT               635
#define CFG_DB_TCPBIND_INADDR_ANY        636
#define CFG_DB_AT_RESTART_SUBSCRIBER_CONNECT_TIMEOUT 637

#define CFG_DB_MIN_DISK_WRITE_SPEED   638
#define CFG_DB_MAX_DISK_WRITE_SPEED   639
#define CFG_DB_MAX_DISK_WRITE_SPEED_OTHER_NODE_RESTART   640
#define CFG_DB_MAX_DISK_WRITE_SPEED_OWN_RESTART   641

/* <= 641 used */
#define CFG_MIXOLOGY_LEVEL            642
#define CFG_DB_PARALLEL_COPY_THREADS  643
#define CFG_DB_MAX_SEND_DELAY         644
#define CFG_DB_BACKUP_DISK_WRITE_PCT  645

#define CFG_DB_SCHED_RESPONSIVENESS   646

#define CFG_DB_SCHED_SCAN_PRIORITY    647

#define CFG_DB_DISK_DATA_FORMAT       648
#define CFG_DB_ENABLE_PARTIAL_LCP     649
#define CFG_DB_O_DIRECT_SYNC_FLAG     650

#define CFG_DB_UI_BUILD_MAX_BATCHSIZE 651
#define CFG_DB_FK_BUILD_MAX_BATCHSIZE 652
#define CFG_DB_REORG_BUILD_MAX_BATCHSIZE 653
#define CFG_DB_RECOVERY_WORK          654
#define CFG_DB_USE_SHM                655
#define CFG_DB_INSERT_RECOVERY_WORK   656
#define CFG_DB_WATCHDOG_IMMEDIATE_KILL 657
#define CFG_DB_ENABLE_REDO_CONTROL    658
#define CFG_DB_ENABLE_MT_BACKUP       659

#define CFG_DB_RESERVED_INDEX_OPS     660
#define CFG_DB_RESERVED_TRIGGER_OPS   661
#define CFG_DB_RESERVED_OPS           662
#define CFG_DB_RESERVED_LOCAL_SCANS   663
#define CFG_DB_RESERVED_TRANSACTIONS  664
#define CFG_DB_RESERVED_SCANS         665
#define CFG_DB_RESERVED_TRANS_BUFFER_MEM 666

#define CFG_DB_TRANSACTION_MEM        667
#define CFG_DB_MAX_DD_LATENCY         668
#define CFG_DB_DD_USING_SAME_DISK     669
#define CFG_DB_NODE_GROUP_TRANSPORTERS 670
#define CFG_DB_SPIN_METHOD            671
#define CFG_DB_SPIN_TIME_PER_CALL     672

#define CFG_DB_REQUIRE_ENCRYPTED_BACKUP 673

#define CFG_DB_PARTITIONS_PER_NODE    674
#define CFG_DB_CLASSIC_FRAGMENTATION  675

#define CFG_DB_NUM_CPUS               676
#define CFG_DB_AUTO_THREAD_CONFIG     677
#define CFG_DB_TRP_KEEP_ALIVE_SEND_INTERVAL 678
#define CFG_DB_TRANS_ERROR_LOGLEVEL 679
<<<<<<< HEAD
#define CFG_DB_ENCRYPTED_FILE_SYSTEM  680

#define CFG_DB_OS_STATIC_OVERHEAD     691
#define CFG_DB_OS_CPU_OVERHEAD        692

#define CFG_DB_BACKUP_SCHEMA_MEM      693
#define CFG_DB_SCHEMA_MEM             694
#define CFG_DB_REPLICATION_MEM        695

#define CFG_DB_LOW_LATENCY            696
#define CFG_DB_UNDO_BUFFER            697
#define CFG_DB_TOTAL_MEMORY_CONFIG    698
#define CFG_DB_AUTO_MEMORY_CONFIG     699
=======
#define CFG_DB_ENCRYPTED_FILE_SYSTEM 680
#define CFG_DB_REQUIRE_TLS 681
>>>>>>> 05e4357f

#define CFG_NODE_ARBIT_RANK           200
#define CFG_NODE_ARBIT_DELAY          201
#define CFG_EXTRA_SEND_BUFFER_MEMORY  203

#define CFG_MGMD_MGMD_HEARTBEAT_INTERVAL 204

#define CFG_DB_DISK_PAGE_BUFFER_ENTRIES 205

<<<<<<< HEAD
#define CFG_DB_GCP_TIMEOUT           206

#define CFG_MIN_LOGLEVEL          250
#define CFG_LOGLEVEL_STARTUP      250
#define CFG_LOGLEVEL_SHUTDOWN     251
#define CFG_LOGLEVEL_STATISTICS   252
#define CFG_LOGLEVEL_CHECKPOINT   253
#define CFG_LOGLEVEL_NODERESTART  254
#define CFG_LOGLEVEL_CONNECTION   255
#define CFG_LOGLEVEL_INFO         256
#define CFG_LOGLEVEL_WARNING      257
#define CFG_LOGLEVEL_ERROR        258
#define CFG_LOGLEVEL_CONGESTION   259
#define CFG_LOGLEVEL_DEBUG        260
#define CFG_LOGLEVEL_BACKUP       261
#define CFG_LOGLEVEL_SCHEMA       262
#define CFG_MAX_LOGLEVEL          262

#define CFG_MGM_PORT                  300
=======
#define CFG_DB_GCP_TIMEOUT 206

#define CFG_MIN_LOGLEVEL 250
#define CFG_LOGLEVEL_STARTUP 250
#define CFG_LOGLEVEL_SHUTDOWN 251
#define CFG_LOGLEVEL_STATISTICS 252
#define CFG_LOGLEVEL_CHECKPOINT 253
#define CFG_LOGLEVEL_NODERESTART 254
#define CFG_LOGLEVEL_CONNECTION 255
#define CFG_LOGLEVEL_INFO 256
#define CFG_LOGLEVEL_WARNING 257
#define CFG_LOGLEVEL_ERROR 258
#define CFG_LOGLEVEL_CONGESTION 259
#define CFG_LOGLEVEL_DEBUG 260
#define CFG_LOGLEVEL_BACKUP 261
#define CFG_LOGLEVEL_SCHEMA 262
#define CFG_MAX_LOGLEVEL 262

#define CFG_MGM_PORT 300
#define CFG_MGM_REQUIRE_TLS 301
>>>>>>> 05e4357f

#define CFG_DB_MAX_BUFFERED_EPOCH_BYTES 350

#define CFG_CONNECTION_NODE_1         400
#define CFG_CONNECTION_NODE_2         401
#define CFG_CONNECTION_SEND_SIGNAL_ID 402
#define CFG_CONNECTION_CHECKSUM       403
#define CFG_CONNECTION_NODE_1_SYSTEM  404
#define CFG_CONNECTION_NODE_2_SYSTEM  405
#define CFG_CONNECTION_SERVER_PORT    406
#define CFG_CONNECTION_HOSTNAME_1     407
#define CFG_CONNECTION_HOSTNAME_2     408
#define CFG_CONNECTION_GROUP          409
#define CFG_CONNECTION_NODE_ID_SERVER 410
#define CFG_CONNECTION_OVERLOAD       411
#define CFG_CONNECTION_PRESEND_CHECKSUM 412
<<<<<<< HEAD
#define CFG_CONNECTION_UNRES_HOSTS    413
#define CFG_CONNECTION_PREFER_IP_VER  414

#define CFG_TCP_SERVER                452
#define CFG_TCP_SEND_BUFFER_SIZE      454
#define CFG_TCP_RECEIVE_BUFFER_SIZE   455
#define CFG_TCP_PROXY                 456
#define CFG_TCP_RCV_BUF_SIZE          457
#define CFG_TCP_SND_BUF_SIZE          458
#define CFG_TCP_MAXSEG_SIZE           459
#define CFG_TCP_BIND_INADDR_ANY       460
#define CFG_TCP_SPINTIME              461

#define CFG_TCP_ONLY_IPV4             499

#define CFG_SHM_SEND_SIGNAL_ID        500
#define CFG_SHM_CHECKSUM              501
#define CFG_SHM_KEY                   502
#define CFG_SHM_BUFFER_MEM            503
=======
#define CFG_CONNECTION_UNRES_HOSTS 413
#define CFG_CONNECTION_PREFER_IP_VER 414

#define CFG_TCP_SERVER 452
#define CFG_TCP_SEND_BUFFER_SIZE 454
#define CFG_TCP_RECEIVE_BUFFER_SIZE 455
#define CFG_TCP_PROXY 456
#define CFG_TCP_RCV_BUF_SIZE 457
#define CFG_TCP_SND_BUF_SIZE 458
#define CFG_TCP_MAXSEG_SIZE 459
#define CFG_TCP_BIND_INADDR_ANY 460
#define CFG_TCP_SPINTIME 461
#define CFG_TCP_REQUIRE_TLS 462

#define CFG_SHM_SEND_SIGNAL_ID 500
#define CFG_SHM_CHECKSUM 501
#define CFG_SHM_KEY 502
#define CFG_SHM_BUFFER_MEM 503
>>>>>>> 05e4357f
#define CFG_SHM_SIGNUM 504  // Deprecated
#define CFG_SHM_SPINTIME              505
#define CFG_SHM_SEND_BUFFER_SIZE      506

/**
 * No longer used, deprecated
 */
#define CFG_SCI_HOST1_ID_0            550
#define CFG_SCI_HOST1_ID_1            551
#define CFG_SCI_HOST2_ID_0            552
#define CFG_SCI_HOST2_ID_1            553
#define CFG_SCI_SEND_LIMIT            554
#define CFG_SCI_BUFFER_MEM            555

#define CFG_602                       602 /* Removed: was OSE */
#define CFG_603                       603 /* Removed: was OSE */
#define CFG_604                       604 /* Removed: was OSE */

/**
 * API Config variables
 *
 */
#define CFG_MAX_SCAN_BATCH_SIZE       800
#define CFG_BATCH_BYTE_SIZE           801
#define CFG_BATCH_SIZE                802
#define CFG_AUTO_RECONNECT            803
#define CFG_HB_THREAD_PRIO            804
#define CFG_DEFAULT_OPERATION_REDO_PROBLEM_ACTION 805
#define CFG_DEFAULT_HASHMAP_SIZE      806
#define CFG_CONNECT_BACKOFF_MAX_TIME 807
#define CFG_START_CONNECT_BACKOFF_MAX_TIME 808
#define CFG_API_VERBOSE               809

/**
 * Internal
 */
#define CFG_DB_STOP_ON_ERROR_INSERT   1

#define CFG_TYPE_OF_SECTION           999                 
#define CFG_SECTION_SYSTEM            1000
#define CFG_SECTION_NODE              2000
#define CFG_SECTION_CONNECTION        3000

#define NODE_TYPE_DB                  0
#define NODE_TYPE_API                 1
#define NODE_TYPE_MGM                 2

#define CONNECTION_TYPE_TCP           0
#define CONNECTION_TYPE_SHM           1
#define CONNECTION_TYPE_SCI           2 /* Removed */
#define CONNECTION_TYPE_OSE           3 /* Removed. */

#define ARBIT_METHOD_DISABLED         0
#define ARBIT_METHOD_DEFAULT          1
#define ARBIT_METHOD_WAITEXTERNAL     2

#define OPERATION_REDO_PROBLEM_ACTION_ABORT 0
#define OPERATION_REDO_PROBLEM_ACTION_QUEUE 1

#define CLIENT_TLS_RELAXED 0
#define CLIENT_TLS_STRICT 1
#define CLIENT_TLS_DEFERRED 2

#endif<|MERGE_RESOLUTION|>--- conflicted
+++ resolved
@@ -27,7 +27,6 @@
 #ifndef MGMAPI_CONFIG_PARAMTERS_H
 #define MGMAPI_CONFIG_PARAMTERS_H
 
-<<<<<<< HEAD
 #define CFG_SYS_NAME                  3
 #define CFG_SYS_PRIMARY_MGM_NODE      1
 #define CFG_SYS_CONFIG_GENERATION     2
@@ -43,22 +42,7 @@
 #define CFG_NODE_DEDICATED            11
 #define CFG_NODE_PIDFILE_DIR          12
 #define CFG_NODE_ACTIVE               13
-=======
-#define CFG_SYS_NAME 3
-#define CFG_SYS_PRIMARY_MGM_NODE 1
-#define CFG_SYS_CONFIG_GENERATION 2
-#define CFG_SYS_PORT_BASE 8
-
-#define CFG_NODE_ID 3
-#define CFG_NODE_BYTE_ORDER 4
-#define CFG_NODE_HOST 5
-#define CFG_NODE_SYSTEM 6
-#define CFG_NODE_DATADIR 7
-#define CFG_TOTAL_SEND_BUFFER_MEMORY 9
-#define CFG_LOCATION_DOMAIN_ID 10
-#define CFG_NODE_DEDICATED 11
-#define CFG_NODE_REQUIRE_CERT 12
->>>>>>> 05e4357f
+#define CFG_NODE_REQUIRE_CERT         14
 
 /**
  * DB config parameters
@@ -286,8 +270,8 @@
 #define CFG_DB_AUTO_THREAD_CONFIG     677
 #define CFG_DB_TRP_KEEP_ALIVE_SEND_INTERVAL 678
 #define CFG_DB_TRANS_ERROR_LOGLEVEL 679
-<<<<<<< HEAD
-#define CFG_DB_ENCRYPTED_FILE_SYSTEM  680
+#define CFG_DB_ENCRYPTED_FILE_SYSTEM 680
+#define CFG_DB_REQUIRE_TLS 681
 
 #define CFG_DB_OS_STATIC_OVERHEAD     691
 #define CFG_DB_OS_CPU_OVERHEAD        692
@@ -300,10 +284,6 @@
 #define CFG_DB_UNDO_BUFFER            697
 #define CFG_DB_TOTAL_MEMORY_CONFIG    698
 #define CFG_DB_AUTO_MEMORY_CONFIG     699
-=======
-#define CFG_DB_ENCRYPTED_FILE_SYSTEM 680
-#define CFG_DB_REQUIRE_TLS 681
->>>>>>> 05e4357f
 
 #define CFG_NODE_ARBIT_RANK           200
 #define CFG_NODE_ARBIT_DELAY          201
@@ -313,7 +293,6 @@
 
 #define CFG_DB_DISK_PAGE_BUFFER_ENTRIES 205
 
-<<<<<<< HEAD
 #define CFG_DB_GCP_TIMEOUT           206
 
 #define CFG_MIN_LOGLEVEL          250
@@ -332,29 +311,8 @@
 #define CFG_LOGLEVEL_SCHEMA       262
 #define CFG_MAX_LOGLEVEL          262
 
-#define CFG_MGM_PORT                  300
-=======
-#define CFG_DB_GCP_TIMEOUT 206
-
-#define CFG_MIN_LOGLEVEL 250
-#define CFG_LOGLEVEL_STARTUP 250
-#define CFG_LOGLEVEL_SHUTDOWN 251
-#define CFG_LOGLEVEL_STATISTICS 252
-#define CFG_LOGLEVEL_CHECKPOINT 253
-#define CFG_LOGLEVEL_NODERESTART 254
-#define CFG_LOGLEVEL_CONNECTION 255
-#define CFG_LOGLEVEL_INFO 256
-#define CFG_LOGLEVEL_WARNING 257
-#define CFG_LOGLEVEL_ERROR 258
-#define CFG_LOGLEVEL_CONGESTION 259
-#define CFG_LOGLEVEL_DEBUG 260
-#define CFG_LOGLEVEL_BACKUP 261
-#define CFG_LOGLEVEL_SCHEMA 262
-#define CFG_MAX_LOGLEVEL 262
-
 #define CFG_MGM_PORT 300
 #define CFG_MGM_REQUIRE_TLS 301
->>>>>>> 05e4357f
 
 #define CFG_DB_MAX_BUFFERED_EPOCH_BYTES 350
 
@@ -371,7 +329,6 @@
 #define CFG_CONNECTION_NODE_ID_SERVER 410
 #define CFG_CONNECTION_OVERLOAD       411
 #define CFG_CONNECTION_PRESEND_CHECKSUM 412
-<<<<<<< HEAD
 #define CFG_CONNECTION_UNRES_HOSTS    413
 #define CFG_CONNECTION_PREFER_IP_VER  414
 
@@ -384,6 +341,7 @@
 #define CFG_TCP_MAXSEG_SIZE           459
 #define CFG_TCP_BIND_INADDR_ANY       460
 #define CFG_TCP_SPINTIME              461
+#define CFG_TCP_REQUIRE_TLS           462
 
 #define CFG_TCP_ONLY_IPV4             499
 
@@ -391,26 +349,6 @@
 #define CFG_SHM_CHECKSUM              501
 #define CFG_SHM_KEY                   502
 #define CFG_SHM_BUFFER_MEM            503
-=======
-#define CFG_CONNECTION_UNRES_HOSTS 413
-#define CFG_CONNECTION_PREFER_IP_VER 414
-
-#define CFG_TCP_SERVER 452
-#define CFG_TCP_SEND_BUFFER_SIZE 454
-#define CFG_TCP_RECEIVE_BUFFER_SIZE 455
-#define CFG_TCP_PROXY 456
-#define CFG_TCP_RCV_BUF_SIZE 457
-#define CFG_TCP_SND_BUF_SIZE 458
-#define CFG_TCP_MAXSEG_SIZE 459
-#define CFG_TCP_BIND_INADDR_ANY 460
-#define CFG_TCP_SPINTIME 461
-#define CFG_TCP_REQUIRE_TLS 462
-
-#define CFG_SHM_SEND_SIGNAL_ID 500
-#define CFG_SHM_CHECKSUM 501
-#define CFG_SHM_KEY 502
-#define CFG_SHM_BUFFER_MEM 503
->>>>>>> 05e4357f
 #define CFG_SHM_SIGNUM 504  // Deprecated
 #define CFG_SHM_SPINTIME              505
 #define CFG_SHM_SEND_BUFFER_SIZE      506
