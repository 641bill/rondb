--- conflicted
+++ resolved
@@ -1,9 +1,6 @@
 /*
    Copyright (c) 2003, 2023, Oracle and/or its affiliates.
-<<<<<<< HEAD
    Copyright (c) 2021, 2023, Hopsworks and/or its affiliates.
-=======
->>>>>>> 057f5c95
 
    This program is free software; you can redistribute it and/or modify
    it under the terms of the GNU General Public License, version 2.0,
@@ -56,10 +53,7 @@
 #include <NdbMutex.h>
 
 #include "portlib/NdbTick.h"
-<<<<<<< HEAD
-=======
 #include "portlib/ndb_sockaddr.h"
->>>>>>> 057f5c95
 #include "util/NdbSocket.h"
 
 #ifndef _WIN32
@@ -566,17 +560,13 @@
   NodeId get_node_id_trp(TrpId id) const;
   Transporter* get_node_transporter(NodeId nodeId) const;
   bool is_shm_transporter(NodeId nodeId);
-<<<<<<< HEAD
   bool use_only_ipv4(NodeId nodeId)
   {
     (void)nodeId;
     return m_use_only_ipv4;
   }
-  struct sockaddr_in6 get_connect_address(NodeId node_id) const;
   bool is_server(NodeId) const;
-=======
   ndb_sockaddr get_connect_address(NodeId node_id) const;
->>>>>>> 057f5c95
 
   Uint64 get_bytes_sent(NodeId nodeId) const;
   Uint64 get_bytes_received(NodeId nodeId) const;
