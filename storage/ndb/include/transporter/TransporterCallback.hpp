/*
   Copyright (c) 2003, 2023, Oracle and/or its affiliates.
   Copyright (c) 2021, 2023, Hopsworks and/or its affiliates.

   This program is free software; you can redistribute it and/or modify
   it under the terms of the GNU General Public License, version 2.0,
   as published by the Free Software Foundation.

   This program is also distributed with certain software (including
   but not limited to OpenSSL) that is licensed under separate terms,
   as designated in a particular file or component or in included license
   documentation.  The authors of MySQL hereby grant you an additional
   permission to link the program and your derivative works with the
   separately licensed software that they have included with MySQL.

   This program is distributed in the hope that it will be useful,
   but WITHOUT ANY WARRANTY; without even the implied warranty of
   MERCHANTABILITY or FITNESS FOR A PARTICULAR PURPOSE.  See the
   GNU General Public License, version 2.0, for more details.

   You should have received a copy of the GNU General Public License
   along with this program; if not, write to the Free Software
   Foundation, Inc., 51 Franklin St, Fifth Floor, Boston, MA 02110-1301  USA
*/


//**************************************************************************** 
// 
//  AUTHOR 
//      Åsa Fransson 
// 
//  NAME 
//      TransporterCallback 
// 
// 
//***************************************************************************/ 
#ifndef TRANSPORTER_CALLBACK_H 
#define TRANSPORTER_CALLBACK_H 
 
#include <kernel_types.h> 
#include "TransporterDefinitions.hpp" 
#include "TransporterRegistry.hpp"

class Transporter;

/**
 * The TransporterReceiveCallback class encapsulates
 * the receive aspects of the transporter code that is
 * specific to particular
 * upper layer (NDB API, single-threaded kernel, or multi-threaded kernel).
 */
class TransporterReceiveHandle : public TransporterReceiveData {
public:
  /**
   * This method is called to deliver a signal to the upper layer.
   *
   * The method may either execute the signal immediately (NDB API), or
   * queue it for later execution (kernel).
   *
   * @returns true if no more signals should be delivered
   */
  virtual bool deliver_signal(SignalHeader * const header,
                              Uint8 prio,
                              TransporterError &error_code,
                              Uint32 * const signalData,
                              LinearSectionPtr ptr[3]) = 0;

  /**
   * This method is called regularly (currently after receive from each
   * transporter) by the transporter code.
   *
   * It provides an opportunity for the upper layer to interleave signal
   * handling with signal reception, if so desired, so as to not needlessly
   * overflow the received signals job buffers. Ie. the single-threaded
   * kernel implementation currently executes received signals if the
   * job buffer reaches a certain percentage of occupancy.
   *
   * The method should return non-zero if signals were execute, zero if not.
   */
  virtual int checkJobBuffer() = 0;

  /**
   * Same as reportSendLen(), but for received data.
   *
   * For multithreaded cases, this is only called while holding the global
   * receive lock.
   */
  virtual void reportReceiveLen(NodeId nodeId, Uint32 count, Uint64 bytes) = 0;

  /**
   * Transporter code calls this method when a connection to a node has been
   * established (state becomes CONNECTED).
   *
   * This is called from TransporterRegistry::update_connections(), which only
   * runs from the receive thread.
   */
  virtual void reportConnect(NodeId nodeId) = 0;

  /**
   * Transporter code calls this method when a connection to a node is lost
   * (state becomes DISCONNECTED).
   *
   * This is called from TransporterRegistry::update_connections(), which only
   * runs from the receive thread.
   */
  virtual void reportDisconnect(NodeId nodeId, Uint32 errNo) = 0;

  /**
   * Called by transporter code to report error
   *
   * This is called from TransporterRegistry::update_connections(), which only
   * runs from the receive thread.
   */
  virtual void reportError(NodeId nodeId, TransporterError errorCode,
                           const char *info = nullptr) = 0;

  /**
   * Called from transporter code after a successful receive from a node.
   *
   * Used for heartbeat detection by upper layer.
   */
  virtual void transporter_recv_from(NodeId node) = 0;

  /**
   *
   */
  virtual ~TransporterReceiveHandle() {}

#ifndef NDEBUG
  /**
   * 'm_active' is used by 'class TransporterReceiveWatchdog' in 
   * DEBUG to detect concurrent calls to ::update_connections and
   * ::performReceive() which isn't allowed.
   */
  TransporterReceiveHandle() :
    m_active(false),
    m_has_extra_wakeup_socket(false)
  {}

  volatile bool m_active;
#endif
  Uint32 nTCPTransporters;
  Uint32 nSHMTransporters;
  bool m_has_extra_wakeup_socket;
  ndb_socket_t m_extra_wakeup_sockets[2];
};

/**
 * The TransporterCallback class encapsulates those aspects of the transporter
 * code that is specific to particular upper layer (NDB API, single-threaded
 * kernel, or multi-threaded kernel).
 */
class TransporterCallback {
public:
  /**
   * Enable or disable the send buffers.
   *
   * These are used for enabling/disabling of sending as the transporter
   * is connected or disconnect.
   *
   * Initially the transporter is in a disabled (disconnected) state and
   * must be 'enabled' when a connection to a 'node' is established.
   * If it later disconnect, disabling it will discard any unsent
   * data in the send buffer(s).
   *
   * Note that the entire process of multiple client- / block-threads
   * writing to the send buffers, and the connect/disconnect handling is
   * highly asynch: We may disconnect at any time, and data successfully
   * written to the send buffers may thus later be discarded before they
   * are sent.
   *
   * The upper layer implementing the TransporterCallback
   * interface, should provide sufficient locking of enable/disable vs.
   * get_bytes_to_send_iovec(). It may, or may not, also provide
   * synchronization wrt TransporterSendBufferHandle::isSendEnabled().
   * Iff not synchronized, we allow send buffer allocation to disconnected
   * the transporter and silently discard the written contents later
   * (at next synch point)
   *
   * A send buffer should not be enabled without first being in a
   * disabled state. This might be asserted by the implementation.
   * Duplicated disable call is allowed in case a connection attempt
   * failures, e.g. a couple of direct transitions from CONNECTING
   * to DISCONNECTING in the TransporterRegistry.
   */
<<<<<<< HEAD
  virtual void enable_send_buffer(NodeId, TrpId, bool) = 0;
  virtual void disable_send_buffer(NodeId, TrpId, bool) = 0;
=======
  virtual void enable_send_buffer(TrpId) = 0;
  virtual void disable_send_buffer(TrpId) = 0;
>>>>>>> 19feac36

  /**
   * The transporter periodically calls this method, indicating the number
   * of sends done to one NodeId, as well as total bytes sent.
   *
   * For multithreaded cases, this is only called while the send lock for the
   * given node is held.
   */
  virtual void reportSendLen(NodeId nodeId, Uint32 count, Uint64 bytes) = 0;

  /**
   * Locking (no-op in single-threaded VM).
   *
   * These are used to lock/unlock the transporter for connect and disconnect
   * operation.
   *
   * Upper layer must implement these so that between return of
   * lock_transporter() and call of unlock_transporter(), no thread will be
   * running simultaneously in performSend() (for that node) or
   * performReceive().
   *
   * See src/common/transporter/trp.txt for more information.
   */
  virtual void lock_transporter(TrpId) { }
  virtual void unlock_transporter(TrpId) { }
  virtual void lock_send_transporter(TrpId) { }
  virtual void unlock_send_transporter(TrpId) { }

  /**
   * ToDo: In current patch, these are not used, instead we use default
   * implementations in TransporterRegistry.
   */

  /**
   * Notify upper layer of explicit wakeup request
   *
   * The is called from the thread holding receiving data from the
   * transporter, under the protection of the transporter lock.
   */
  virtual void reportWakeup() { }

  /**
   * Ask upper layer to supply a list of struct iovec's with data to
   * send over a transporter.
   *
   * The call should fill in data from all threads (if any).
   *
   * The call will write at most MAX iovec structures starting at DST.
   *
   * Returns number of entries filled-in on success. 0 if nothing
   * available.
   *
   * Will be called from the thread that does performSend(), so multi-threaded
   * use cases must be prepared for that and do any necessary locking.
   *
   * Nothing should be returned for a transporter with a disabled send buffer.
   */
  virtual Uint32 get_bytes_to_send_iovec(TrpId id,
                                         struct iovec *dst,
                                         Uint32) = 0;

  /**
   * Called when data has been sent, allowing to free / reuse the space. Passes
   * number of bytes sent.
   *
   * Note that this may be less than the sum of all iovec::iov_len supplied
   * (in case of partial send). In particular, one iovec entry may have been
   * partially sent, and may not be freed until another call to bytes_sent()
   * which covers the rest of its data.
   *
   * Returns total amount of unsent data in send buffers for this transporter.
   *
   * Like get_bytes_to_send_iovec(), this is called during performSend().
   */
  virtual Uint32 bytes_sent(TrpId, Uint32 bytes) = 0;

  virtual ~TransporterCallback() {}
};


/**
 * This interface implements send buffer access for the
 * TransporterRegistry::prepareSend() method.
 *
 * It is used to allocate send buffer memory in thread local buffers.
 * The 'protocol' requires that isSendEnabled() should be checked
 * before any allocation is attempted.
 *
 * Depending on each implementation of this interface, there might(Ndb API),
 * or might not(data nodes) be thread synchronization protecting against
 * Transporters being disconnected while we write to these thread-local
 * send buffers. Without such synchronication, checking for transporters
 * being connected, or returning 'not connected' type errors from 
 * prepareSend() is 'unsafe', and result should not be trusted. Thus,
 * SEND_DISCONNECTED errors are also ignored on the data nodes.
 *
 * Reading and freeing data is done from the TransporterCallback class
 * methods get_bytes_to_send_iovec() and bytes_sent(). These *are*
 * synchronized with the connection state of the transporter, such that
 * send data allocated with get-/updateWritePtr() will not show up in
 * get_bytes_to_send_iovec() if the transporter was, or later becomes,
 * disconnected.
 */
class TransporterSendBufferHandle {
public:

  /**
   * - Allocate send buffer for default send buffer handling.
   *
   * - Upper layer that implements their own TransporterSendBufferHandle do not
   * - use this, instead they manage their own send buffers.
   *
   * Argument is the value of config parameter TotalSendBufferMemory. If 0,
   * a default will be used of sum(max send buffer) over all transporters.
   * The second is the config parameter ExtraSendBufferMemory
   */
  virtual void allocate_send_buffers(Uint64 /*total_send_buffer*/,
			             Uint64 /*extra_send_buffer*/) {}

  /**
   * Check that send bufferes are enabled for the specified transporter.
   * Calling getWritePtr() for a transporter with a disabled send buffer
   * is considered a protocol breakage. (could be asserted).
   *
   * It is up to each implementation whether we allow send buffer
   * allocation to a possibly disconnected transporter or not.
   * Default is to always allow buffer allocation and silently
   * discard the prepared send message if it later turns out that
   * the transporter was disconnected.
   *
   * Note, that even if send was enabled at the time we allocated 
   * send buffers, it may be disabled before the written data is
   * actually sent. The buffer contents is then silently discarded.
   */
  virtual bool isSendEnabled(TrpId) const
  { return true; }

  /**
   * Get space for packing a signal into, allocate more buffer as needed.
   *
   * The max_use parameter is a limit on the amount of unsent data (whether
   * delivered through get_bytes_to_send_iovec() or not) for a transporter;
   * the method must return NULL rather than allow to exceed this amount.
   */
  virtual Uint32 *getWritePtr(TrpId,
                              Uint32 lenBytes,
                              Uint32 prio,
                              Uint32 max_use,
                              SendStatus *error) = 0;
  /**
   * Called when new signal is packed.
   *
   * Returns number of bytes in buffer not yet sent (this includes data that
   * was made available to send with get_bytes_to_send_iovec(), but has not
   * yet been marked as really sent from bytes_sent()).
   */
  virtual Uint32 updateWritePtr(TrpId,
                                Uint32 lenBytes,
                                Uint32 prio) = 0;

  /**
   * Provide a mechanism to check the level of risk in using the send buffer.
   * This is useful in long-running activities to ensure that they don't
   * jeopardize short, high priority actions in the cluster.
   */
  //virtual void getSendBufferLevel(TrpId, SB_LevelType &level) = 0;

  /**
   * Called during prepareSend() if send buffer gets full, to do an emergency
   * send on th etransporter with the hope of freeing up send buffer for the
   * signal to be queued.
   */
  virtual bool forceSend(TrpId) = 0;

  virtual ~TransporterSendBufferHandle() {}
};

/**
 * Return the TransporterSendBufferHandle if the 'default' (non-mt) 
 * implementation of the SendBufferHandle is used, NULL otherwise.
 */
TransporterSendBufferHandle *getNonMTTransporterSendHandle();

#endif<|MERGE_RESOLUTION|>--- conflicted
+++ resolved
@@ -183,13 +183,8 @@
    * failures, e.g. a couple of direct transitions from CONNECTING
    * to DISCONNECTING in the TransporterRegistry.
    */
-<<<<<<< HEAD
-  virtual void enable_send_buffer(NodeId, TrpId, bool) = 0;
-  virtual void disable_send_buffer(NodeId, TrpId, bool) = 0;
-=======
-  virtual void enable_send_buffer(TrpId) = 0;
-  virtual void disable_send_buffer(TrpId) = 0;
->>>>>>> 19feac36
+  virtual void enable_send_buffer(TrpId, bool) = 0;
+  virtual void disable_send_buffer(TrpId, bool) = 0;
 
   /**
    * The transporter periodically calls this method, indicating the number
