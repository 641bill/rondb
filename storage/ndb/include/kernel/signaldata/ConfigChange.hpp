--- conflicted
+++ resolved
@@ -220,7 +220,6 @@
    */
   friend class MgmtSrvr;
 
-<<<<<<< HEAD
   enum ErrorCode {
     WrongState                 = 1,
     WrongGeneration            = 2,
@@ -241,21 +240,6 @@
 
     default:
       return "ConfigCheckRef, unknown error";
-=======
-  enum ErrorCode { WrongState = 1, WrongGeneration = 2, WrongChecksum = 3 };
-
-  static const char *errorMessage(Uint32 error) {
-    switch (error) {
-      case WrongState:
-        return "Wrong state";
-      case WrongGeneration:
-        return "Wrong generation";
-      case WrongChecksum:
-        return "Wrong checksum";
-
-      default:
-        return "ConfigCheckRef, unknown error";
->>>>>>> 2bf0f4a5
     }
   }
 
