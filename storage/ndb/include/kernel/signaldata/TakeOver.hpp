--- conflicted
+++ resolved
@@ -126,15 +126,10 @@
   Uint32 startingNodeId;
 };
 
-<<<<<<< HEAD
 struct UpdateFragStateReq 
 {
   static constexpr Uint32 OldSignalLength = 9;
   static constexpr Uint32 SignalLength = 10;
-=======
-struct UpdateFragStateReq {
-  static constexpr Uint32 SignalLength = 9;
->>>>>>> 2bf0f4a5
 
   enum ReplicaType { STORED = 7, COMMIT_STORED = 9, START_LOGGING = 10 };
 
