/*
   Copyright (c) 2003, 2023, Oracle and/or its affiliates.
   Copyright (c) 2023, 2023, Hopsworks and/or its affiliates.

   This program is free software; you can redistribute it and/or modify
   it under the terms of the GNU General Public License, version 2.0,
   as published by the Free Software Foundation.

   This program is also distributed with certain software (including
   but not limited to OpenSSL) that is licensed under separate terms,
   as designated in a particular file or component or in included license
   documentation.  The authors of MySQL hereby grant you an additional
   permission to link the program and your derivative works with the
   separately licensed software that they have included with MySQL.

   This program is distributed in the hope that it will be useful,
   but WITHOUT ANY WARRANTY; without even the implied warranty of
   MERCHANTABILITY or FITNESS FOR A PARTICULAR PURPOSE.  See the
   GNU General Public License, version 2.0, for more details.

   You should have received a copy of the GNU General Public License
   along with this program; if not, write to the Free Software
   Foundation, Inc., 51 Franklin St, Fifth Floor, Boston, MA 02110-1301  USA
*/

#ifndef ACC_FRAG_HPP
#define ACC_FRAG_HPP

#include "SignalData.hpp"

#define JAM_FILE_ID 166

class AccFragReq {
  /**
   * Sender(s)
   */
  friend class Dblqh;

  /**
   * Receiver(s)
   */
  friend class Dbacc;
<<<<<<< HEAD
public:
  static constexpr Uint32 SignalLength = 13;
=======

 public:
  static constexpr Uint32 SignalLength = 12;
>>>>>>> 2bf0f4a5

 private:
  Uint32 userPtr;
  Uint32 userRef;
  Uint32 tableId;
  Uint32 reqInfo;
  Uint32 fragId;
  Uint32 localKeyLen;
  Uint32 maxLoadFactor;
  Uint32 minLoadFactor;
  Uint32 kValue;
  Uint32 lhFragBits;
  Uint32 lhDirBits;
  Uint32 keyLength;
  Uint32 hashFunctionFlag;
};

class AccFragConf {
  /**
   * Sender(s)
   */
  friend class Dbacc;

  /**
   * Receiver(s)
   */
  friend class Dblqh;

 public:
  static constexpr Uint32 SignalLength = 7;

 private:
  Uint32 userPtr;
  Uint32 rootFragPtr;
  Uint32 fragId[2];
  Uint32 fragPtr[2];
  Uint32 rootHashCheck;
};

class AccFragRef {
  /**
   * Sender(s)
   */
  friend class Dbacc;

  /**
   * Receiver(s)
   */
  friend class Dblqh;

 public:
  static constexpr Uint32 SignalLength = 2;

 private:
  Uint32 userPtr;
  Uint32 errorCode;
};

#undef JAM_FILE_ID

#endif<|MERGE_RESOLUTION|>--- conflicted
+++ resolved
@@ -40,14 +40,8 @@
    * Receiver(s)
    */
   friend class Dbacc;
-<<<<<<< HEAD
 public:
   static constexpr Uint32 SignalLength = 13;
-=======
-
- public:
-  static constexpr Uint32 SignalLength = 12;
->>>>>>> 2bf0f4a5
 
  private:
   Uint32 userPtr;
